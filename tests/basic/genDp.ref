--- conflicted
+++ resolved
@@ -3,28 +3,6 @@
     {
       "class" : "org.batfish.datamodel.answers.IncrementalBdpAnswerElement",
       "bgpBestPathRibRoutesByIteration" : {
-<<<<<<< HEAD
-        "1" : 60,
-        "2" : 70,
-        "3" : 76,
-        "4" : 76,
-        "5" : 76
-      },
-      "bgpMultipathRibRoutesByIteration" : {
-        "1" : 92,
-        "2" : 108,
-        "3" : 120,
-        "4" : 120,
-        "5" : 120
-      },
-      "dependentRoutesIterations" : 5,
-      "mainRibRoutesByIteration" : {
-        "1" : 269,
-        "2" : 289,
-        "3" : 337,
-        "4" : 339,
-        "5" : 339
-=======
         "1" : 24,
         "2" : 58,
         "3" : 66,
@@ -51,7 +29,6 @@
         "5" : 339,
         "6" : 339,
         "7" : 339
->>>>>>> e9fd1455
       },
       "ospfInternalIterations" : 3,
       "version" : "0.36.0",
