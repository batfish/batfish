--- conflicted
+++ resolved
@@ -9,7 +9,6 @@
           "isValue" : true,
           "schema" : "String"
         },
-<<<<<<< HEAD
         "establishedNeighbors" : {
           "description" : "Number of neighbors with whom BGP session was established",
           "isKey" : false,
@@ -23,11 +22,7 @@
           "schema" : "Ip"
         },
         "node" : {
-          "description" : "Node of the session",
-=======
-        "node" : {
           "description" : "Node where this session is configured",
->>>>>>> 59fed853
           "isKey" : true,
           "isValue" : false,
           "schema" : "Node"
@@ -39,11 +34,7 @@
           "schema" : "Boolean"
         },
         "remoteNode" : {
-<<<<<<< HEAD
-          "description" : "Remote node for this sessions",
-=======
           "description" : "Remote node for this session",
->>>>>>> 59fed853
           "isKey" : false,
           "isValue" : false,
           "schema" : "Node"
@@ -54,34 +45,14 @@
           "isValue" : false,
           "schema" : "Prefix"
         },
-<<<<<<< HEAD
-=======
-        "localIp" : {
-          "description" : "The local IP of the session",
-          "isKey" : false,
-          "isValue" : false,
-          "schema" : "Ip"
-        },
->>>>>>> 59fed853
         "sessionType" : {
           "description" : "The type of this session",
           "isKey" : false,
           "isValue" : false,
           "schema" : "String"
         },
-<<<<<<< HEAD
-        "vrfName" : {
-          "description" : "The VRF for this session",
-=======
-        "establishedNeighbors" : {
-          "description" : "Number of neighbors with whom BGP session was established",
-          "isKey" : false,
-          "isValue" : true,
-          "schema" : "Integer"
-        },
         "vrfName" : {
           "description" : "The VRF in which this session is configured",
->>>>>>> 59fed853
           "isKey" : true,
           "isValue" : false,
           "schema" : "String"
