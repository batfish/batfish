[
  {
    "class" : "org.batfish.question.bgpsessionstatus.BgpSessionStatusAnswerElement",
    "metadata" : {
      "columnMetadata" : {
        "configuredStatus" : {
          "description" : "Configured status",
          "isKey" : false,
          "isValue" : true,
          "schema" : "String"
        },
<<<<<<< HEAD
        "establishedNeighbors" : {
          "description" : "Number of neighbors with whom BGP session was established",
          "isKey" : false,
          "isValue" : true,
          "schema" : "Integer"
        },
        "localIp" : {
          "description" : "The local IP of the session",
          "isKey" : false,
          "isValue" : false,
          "schema" : "Ip"
        },
=======
>>>>>>> e020e33d
        "node" : {
          "description" : "Node where this session is configured",
          "isKey" : true,
          "isValue" : false,
          "schema" : "Node"
        },
        "onLoopback" : {
          "description" : "Whether the session was established on loopback interface",
          "isKey" : false,
          "isValue" : true,
          "schema" : "Boolean"
        },
        "remoteNode" : {
          "description" : "Remote node for this session",
          "isKey" : false,
          "isValue" : false,
          "schema" : "Node"
        },
        "remotePrefix" : {
          "description" : "Remote prefix for this session",
          "isKey" : true,
          "isValue" : false,
          "schema" : "Prefix"
        },
<<<<<<< HEAD
=======
        "localIp" : {
          "description" : "The local IP of the session",
          "isKey" : false,
          "isValue" : false,
          "schema" : "Ip"
        },
>>>>>>> e020e33d
        "sessionType" : {
          "description" : "The type of this session",
          "isKey" : false,
          "isValue" : false,
          "schema" : "String"
        },
<<<<<<< HEAD
=======
        "establishedNeighbors" : {
          "description" : "Number of neighbors with whom BGP session was established",
          "isKey" : false,
          "isValue" : true,
          "schema" : "Integer"
        },
>>>>>>> e020e33d
        "vrfName" : {
          "description" : "The VRF in which this session is configured",
          "isKey" : true,
          "isValue" : false,
          "schema" : "String"
        }
      },
      "displayHints" : {
        "textDesc" : "On ${node} session ${vrfName}:${remotePrefix} has configured status ${configuredStatus}."
      }
    },
    "rows" : [
      {
        "configuredStatus" : "UNIQUE_MATCH",
        "establishedNeighbors" : 1,
        "localIp" : "10.23.21.2",
        "node" : {
          "id" : "node-as2border2",
          "name" : "as2border2"
        },
        "onLoopback" : false,
        "remoteNode" : {
          "id" : "node-as3border1",
          "name" : "as3border1"
        },
        "remotePrefix" : "10.23.21.3/32",
        "sessionType" : "EBGP_SINGLEHOP",
        "vrfName" : "default"
      }
    ],
    "summary" : {
      "notes" : "Found 1 results",
      "numFailed" : 0,
      "numPassed" : 0,
      "numResults" : 1
    }
  }
]<|MERGE_RESOLUTION|>--- conflicted
+++ resolved
@@ -9,7 +9,6 @@
           "isValue" : true,
           "schema" : "String"
         },
-<<<<<<< HEAD
         "establishedNeighbors" : {
           "description" : "Number of neighbors with whom BGP session was established",
           "isKey" : false,
@@ -22,10 +21,8 @@
           "isValue" : false,
           "schema" : "Ip"
         },
-=======
->>>>>>> e020e33d
         "node" : {
-          "description" : "Node where this session is configured",
+          "description" : "The node where this session is configured",
           "isKey" : true,
           "isValue" : false,
           "schema" : "Node"
@@ -48,30 +45,12 @@
           "isValue" : false,
           "schema" : "Prefix"
         },
-<<<<<<< HEAD
-=======
-        "localIp" : {
-          "description" : "The local IP of the session",
-          "isKey" : false,
-          "isValue" : false,
-          "schema" : "Ip"
-        },
->>>>>>> e020e33d
         "sessionType" : {
           "description" : "The type of this session",
           "isKey" : false,
           "isValue" : false,
           "schema" : "String"
         },
-<<<<<<< HEAD
-=======
-        "establishedNeighbors" : {
-          "description" : "Number of neighbors with whom BGP session was established",
-          "isKey" : false,
-          "isValue" : true,
-          "schema" : "Integer"
-        },
->>>>>>> e020e33d
         "vrfName" : {
           "description" : "The VRF in which this session is configured",
           "isKey" : true,
