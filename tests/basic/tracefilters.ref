--- conflicted
+++ resolved
@@ -27,50 +27,8 @@
     "rows" : [
       {
         "node" : {
-<<<<<<< HEAD
-=======
-          "id" : "node-host2",
->>>>>>> 3e32ec92
-          "name" : "host2"
-        },
-        "filterName" : "filter::OUTPUT",
-        "flow" : {
-          "dscp" : 0,
-          "dstIp" : "1.1.1.1",
-          "dstPort" : 0,
-          "ecn" : 0,
-          "fragmentOffset" : 0,
-          "icmpCode" : 255,
-          "icmpVar" : 255,
-          "ingressNode" : "host2",
-          "ingressVrf" : "default",
-          "ipProtocol" : "IP",
-          "packetLength" : 0,
-          "srcIp" : "AUTO/NONE(-1l)",
-          "srcPort" : 0,
-          "state" : "NEW",
-          "tag" : "BASE",
-          "tcpFlagsAck" : 0,
-          "tcpFlagsCwr" : 0,
-          "tcpFlagsEce" : 0,
-          "tcpFlagsFin" : 0,
-          "tcpFlagsPsh" : 0,
-          "tcpFlagsRst" : 0,
-          "tcpFlagsSyn" : 0,
-          "tcpFlagsUrg" : 0
-        },
-        "action" : "ACCEPT",
-        "lineNumber" : 1,
-        "lineContent" : "default"
-      },
-      {
-        "node" : {
-<<<<<<< HEAD
-          "name" : "host1"
-=======
           "id" : "node-host2",
           "name" : "host2"
->>>>>>> 3e32ec92
         },
         "filterName" : "filter::OUTPUT",
         "flow" : {
@@ -98,21 +56,47 @@
           "tcpFlagsSyn" : 0,
           "tcpFlagsUrg" : 0
         },
-<<<<<<< HEAD
+        "action" : "ACCEPT",
+        "lineNumber" : 1,
+        "lineContent" : "default"
+      },
+      {
+        "node" : {
+          "name" : "host1"
+        },
+        "filterName" : "filter::OUTPUT",
+        "flow" : {
+          "dscp" : 0,
+          "dstIp" : "1.1.1.1",
+          "dstPort" : 0,
+          "ecn" : 0,
+          "fragmentOffset" : 0,
+          "icmpCode" : 255,
+          "icmpVar" : 255,
+          "ingressNode" : "host2",
+          "ingressVrf" : "default",
+          "ipProtocol" : "IP",
+          "packetLength" : 0,
+          "srcIp" : "AUTO/NONE(-1l)",
+          "srcPort" : 0,
+          "state" : "NEW",
+          "tag" : "BASE",
+          "tcpFlagsAck" : 0,
+          "tcpFlagsCwr" : 0,
+          "tcpFlagsEce" : 0,
+          "tcpFlagsFin" : 0,
+          "tcpFlagsPsh" : 0,
+          "tcpFlagsRst" : 0,
+          "tcpFlagsSyn" : 0,
+          "tcpFlagsUrg" : 0
+        },
         "action" : "ACCEPT",
         "lineNumber" : 0,
-=======
-        "action" : "REJECT",
-        "lineNumber" : 1,
->>>>>>> 3e32ec92
-        "lineContent" : "default"
-      },
-      {
-        "node" : {
-<<<<<<< HEAD
-=======
+        "lineContent" : "default"
+      },
+      {
+        "node" : {
           "id" : "node-host1",
->>>>>>> 3e32ec92
           "name" : "host1"
         },
         "filterName" : "filter::FORWARD",
@@ -141,61 +125,48 @@
           "tcpFlagsSyn" : 0,
           "tcpFlagsUrg" : 0
         },
-<<<<<<< HEAD
         "action" : "ACCEPT",
         "lineNumber" : 0,
-=======
+        "lineContent" : "default"
+      },
+      {
+        "node" : {
+          "id" : "node-host1",
+          "name" : "host1"
+        },
+        "filterName" : "filter::INPUT",
+        "flow" : {
+          "dscp" : 0,
+          "dstIp" : "1.1.1.1",
+          "dstPort" : 0,
+          "ecn" : 0,
+          "fragmentOffset" : 0,
+          "icmpCode" : 255,
+          "icmpVar" : 255,
+          "ingressNode" : "host1",
+          "ingressVrf" : "default",
+          "ipProtocol" : "IP",
+          "packetLength" : 0,
+          "srcIp" : "AUTO/NONE(-1l)",
+          "srcPort" : 0,
+          "state" : "NEW",
+          "tag" : "BASE",
+          "tcpFlagsAck" : 0,
+          "tcpFlagsCwr" : 0,
+          "tcpFlagsEce" : 0,
+          "tcpFlagsFin" : 0,
+          "tcpFlagsPsh" : 0,
+          "tcpFlagsRst" : 0,
+          "tcpFlagsSyn" : 0,
+          "tcpFlagsUrg" : 0
+        },
         "action" : "REJECT",
         "lineNumber" : 2,
->>>>>>> 3e32ec92
-        "lineContent" : "default"
-      },
-      {
-        "node" : {
-<<<<<<< HEAD
-=======
-          "id" : "node-host1",
->>>>>>> 3e32ec92
-          "name" : "host1"
-        },
-        "filterName" : "filter::INPUT",
-        "flow" : {
-          "dscp" : 0,
-          "dstIp" : "1.1.1.1",
-          "dstPort" : 0,
-          "ecn" : 0,
-          "fragmentOffset" : 0,
-          "icmpCode" : 255,
-          "icmpVar" : 255,
-          "ingressNode" : "host1",
-          "ingressVrf" : "default",
-          "ipProtocol" : "IP",
-          "packetLength" : 0,
-          "srcIp" : "AUTO/NONE(-1l)",
-          "srcPort" : 0,
-          "state" : "NEW",
-          "tag" : "BASE",
-          "tcpFlagsAck" : 0,
-          "tcpFlagsCwr" : 0,
-          "tcpFlagsEce" : 0,
-          "tcpFlagsFin" : 0,
-          "tcpFlagsPsh" : 0,
-          "tcpFlagsRst" : 0,
-          "tcpFlagsSyn" : 0,
-          "tcpFlagsUrg" : 0
-        },
-        "action" : "REJECT",
-        "lineNumber" : 2,
-        "lineContent" : "default"
-      },
-      {
-        "node" : {
-<<<<<<< HEAD
+        "lineContent" : "default"
+      },
+      {
+        "node" : {
           "name" : "host2"
-=======
-          "id" : "node-host1",
-          "name" : "host1"
->>>>>>> 3e32ec92
         },
         "filterName" : "filter::FORWARD",
         "flow" : {
@@ -229,10 +200,7 @@
       },
       {
         "node" : {
-<<<<<<< HEAD
-=======
           "id" : "node-host2",
->>>>>>> 3e32ec92
           "name" : "host2"
         },
         "filterName" : "filter::INPUT",
