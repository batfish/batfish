[
  {
    "class" : "org.batfish.datamodel.table.TableAnswerElement",
    "metadata" : {
      "columnMetadata" : [
        {
          "description" : "The file that was parsed",
          "isKey" : true,
          "isValue" : false,
          "name" : "Filename",
          "schema" : "String"
        },
        {
          "description" : "The line number in the input file that caused the warning",
          "isKey" : true,
          "isValue" : false,
          "name" : "Line",
          "schema" : "Integer"
        },
        {
          "description" : "The text of the input that caused the warning",
          "isKey" : true,
          "isValue" : false,
          "name" : "Text",
          "schema" : "String"
        },
        {
          "description" : "The context of the Batfish parser when the warning occurred",
          "isKey" : false,
          "isValue" : false,
          "name" : "Parser_Context",
          "schema" : "String"
        },
        {
          "description" : "An optional comment explaining more information about the warning",
          "isKey" : false,
          "isValue" : false,
          "name" : "Comment",
          "schema" : "String"
        }
      ],
      "textDesc" : "File ${Filename}: warning at line ${Line}: ${Text} when the Batfish parser was in state ${Parser_Context}. Optional comment: ${Comment}."
    },
    "rows" : [
      {
        "Filename" : "configs/arista_bgp",
        "Line" : 13,
        "Text" : "ospf3 match internal route-map ROUTE_MAP",
        "Parser_Context" : "[eos_rbir_ospf3 eos_rbi_redistribute eos_rb_inner eos_router_bgp_tail router_bgp_stanza s_router stanza arista_configuration]",
        "Comment" : "This feature is not currently supported"
      },
      {
        "Filename" : "configs/arista_bgp",
        "Line" : 14,
        "Text" : "ospf3 match external route-map UNDEFINED_MAP",
        "Parser_Context" : "[eos_rbir_ospf3 eos_rbi_redistribute eos_rb_inner eos_router_bgp_tail router_bgp_stanza s_router stanza arista_configuration]",
        "Comment" : "This feature is not currently supported"
      },
      {
        "Filename" : "configs/arista_interface",
        "Line" : 14,
        "Text" : "ip 2.3.4.5 secondary",
        "Parser_Context" : "[ifvrrp_ip if_vrrp if_inner s_interface stanza arista_configuration]",
        "Comment" : "This feature is not currently supported"
      },
      {
        "Filename" : "configs/arista_nat",
        "Line" : 11,
        "Text" : "ip nat pool pool2 1.1.1.1 1.1.1.2 netmask 255.255.255.255",
        "Parser_Context" : "[ip_nat_pool s_ip_nat stanza arista_configuration]",
        "Comment" : "Subnet of NAT pool pool2 does not contain last pool IP"
      },
      {
        "Filename" : "configs/arista_nat",
        "Line" : 12,
        "Text" : "ip nat pool pool3 1.1.1.1 1.1.1.2 prefix-length 32",
        "Parser_Context" : "[ip_nat_pool s_ip_nat stanza arista_configuration]",
        "Comment" : "Subnet of NAT pool pool3 does not contain last pool IP"
      },
      {
        "Filename" : "configs/asa_acl",
        "Line" : 9,
        "Text" : "interface outside",
        "Parser_Context" : "[access_list_ip_range extended_access_list_tail extended_access_list_stanza stanza asa_configuration]",
        "Comment" : "This feature is not currently supported"
      },
      {
        "Filename" : "configs/asa_nat",
        "Line" : 6,
        "Text" : "nat (any,any) source dynamic source-net pat-pool pool block-allocation round-robin",
        "Parser_Context" : "[s_asa_twice_nat stanza asa_configuration]",
        "Comment" : "This feature is not currently supported"
      },
      {
        "Filename" : "configs/asa_nat",
        "Line" : 7,
        "Text" : "nat (inside,outside) source dynamic net1 net2 interface",
        "Parser_Context" : "[s_asa_twice_nat stanza asa_configuration]",
        "Comment" : "This feature is not currently supported"
      },
      {
        "Filename" : "configs/asa_nat",
        "Line" : 9,
        "Text" : "nat (inside,outside) source static net1 net2 route-lookup",
        "Parser_Context" : "[s_asa_twice_nat stanza asa_configuration]",
        "Comment" : "This feature is not currently supported"
      },
      {
        "Filename" : "configs/asa_nat",
        "Line" : 10,
        "Text" : "nat source dynamic source-net pat-pool pool extended flat include-reserve",
        "Parser_Context" : "[s_asa_twice_nat stanza asa_configuration]",
        "Comment" : "This feature is not currently supported"
      },
      {
        "Filename" : "configs/asa_nat",
        "Line" : 12,
        "Text" : "nat source static net1 net2 dns no-proxy-arp unidirectional",
        "Parser_Context" : "[s_asa_twice_nat stanza asa_configuration]",
        "Comment" : "This feature is not currently supported"
      },
      {
        "Filename" : "configs/asa_nat",
        "Line" : 13,
        "Text" : "nat source static net1 net2 service service1 service2",
        "Parser_Context" : "[s_asa_twice_nat stanza asa_configuration]",
        "Comment" : "This feature is not currently supported"
      },
      {
        "Filename" : "configs/asa_nat",
        "Line" : 16,
        "Text" : "dynamic interface",
        "Parser_Context" : "[onn_dynamic on_nat o_network s_object stanza asa_configuration]",
        "Comment" : "This feature is not currently supported"
      },
      {
        "Filename" : "configs/asa_nat",
        "Line" : 17,
        "Text" : "dynamic 1.1.1.1",
        "Parser_Context" : "[onn_dynamic on_nat o_network s_object stanza asa_configuration]",
        "Comment" : "This feature is not currently supported"
      },
      {
        "Filename" : "configs/asa_nat",
        "Line" : 18,
        "Text" : "dynamic source-mapped dns",
        "Parser_Context" : "[onn_dynamic on_nat o_network s_object stanza asa_configuration]",
        "Comment" : "This feature is not currently supported"
      },
      {
        "Filename" : "configs/asa_nat",
        "Line" : 19,
        "Text" : "dynamic source-mapped interface",
        "Parser_Context" : "[onn_dynamic on_nat o_network s_object stanza asa_configuration]",
        "Comment" : "This feature is not currently supported"
      },
      {
        "Filename" : "configs/asa_nat",
        "Line" : 20,
        "Text" : "dynamic pat-pool WORD interface flat",
        "Parser_Context" : "[onn_dynamic on_nat o_network s_object stanza asa_configuration]",
        "Comment" : "This feature is not currently supported"
      },
      {
        "Filename" : "configs/asa_nat",
        "Line" : 21,
        "Text" : "static interface",
        "Parser_Context" : "[onn_static on_nat o_network s_object stanza asa_configuration]",
        "Comment" : "This feature is not currently supported"
      },
      {
        "Filename" : "configs/asa_nat",
        "Line" : 22,
        "Text" : "static source-mapped no-proxy-arp route-lookup",
        "Parser_Context" : "[onn_static on_nat o_network s_object stanza asa_configuration]",
        "Comment" : "This feature is not currently supported"
      },
      {
        "Filename" : "configs/asa_nat",
        "Line" : 23,
        "Text" : "static source-mapped service sctp ftp bgp",
        "Parser_Context" : "[onn_static on_nat o_network s_object stanza asa_configuration]",
        "Comment" : "This feature is not currently supported"
      },
      {
        "Filename" : "configs/bgp_default_originate_policy",
        "Line" : 12,
        "Text" : "route-policy cust_v4_in(ama-coe-v4, ama-coe-as-path, ama-coe-no-auth, ama-coe-need-auth, 65517, ama-coe-isp-authorized) in",
        "Parser_Context" : "[route_policy_bgp_tail bgp_tail address_family_rb_stanza neighbor_group_rb_stanza router_bgp_stanza_tail router_bgp_stanza stanza cisco_xr_configuration]",
        "Comment" : "This feature is not currently supported"
      },
      {
        "Filename" : "configs/bgp_default_originate_policy",
        "Line" : 15,
        "Text" : "default-originate route-policy DEFAULT_ORIGINATE",
        "Parser_Context" : "[default_originate_bgp_tail bgp_tail address_family_rb_stanza neighbor_group_rb_stanza router_bgp_stanza_tail router_bgp_stanza stanza cisco_xr_configuration]",
        "Comment" : "This feature is not currently supported"
      },
      {
        "Filename" : "configs/bgp_route_policy",
        "Line" : 11,
        "Text" : "network 2607:f380::/32 route-policy originate-internal-ipv6",
        "Parser_Context" : "[network6_bgp_tail bgp_tail address_family_rb_stanza router_bgp_stanza_tail router_bgp_stanza stanza cisco_xr_configuration]",
        "Comment" : "This feature is not currently supported"
      },
      {
        "Filename" : "configs/bgp_route_policy",
        "Line" : 16,
        "Text" : "redistribute static route-policy static-to-bgp",
        "Parser_Context" : "[redistribute_static_bgp_tail bgp_tail address_family_rb_stanza router_bgp_stanza_tail router_bgp_stanza stanza cisco_xr_configuration]",
        "Comment" : "This feature is not currently supported"
      },
      {
        "Filename" : "configs/cisco_acl",
        "Line" : 6,
        "Text" : "20 permit ip any any tracked",
        "Parser_Context" : "[extended_access_list_tail extended_access_list_stanza stanza cisco_configuration]",
        "Comment" : "Unsupported clause in extended access list: tracked"
      },
      {
        "Filename" : "configs/cisco_acl",
        "Line" : 10,
        "Text" : "60 permit tcp any any eq mlag ttl eq 255",
        "Parser_Context" : "[extended_access_list_tail extended_access_list_stanza stanza cisco_configuration]",
        "Comment" : "Batfish does not model packet TTLs"
      },
      {
        "Filename" : "configs/cisco_acl",
        "Line" : 11,
        "Text" : "70 permit udp any any eq mlag ttl eq 255",
        "Parser_Context" : "[extended_access_list_tail extended_access_list_stanza stanza cisco_configuration]",
        "Comment" : "Batfish does not model packet TTLs"
      },
      {
        "Filename" : "configs/cisco_acl",
        "Line" : 86,
        "Text" : "ipsec",
        "Parser_Context" : "[protocol extended_access_list_tail extended_access_list_stanza stanza cisco_configuration]",
        "Comment" : "Could not convert to IpProtocol: ipsec"
      },
      {
        "Filename" : "configs/cisco_acl",
        "Line" : 93,
        "Text" : "pptp",
        "Parser_Context" : "[protocol extended_access_list_tail extended_access_list_stanza stanza cisco_configuration]",
        "Comment" : "Could not convert to IpProtocol: pptp"
      },
      {
        "Filename" : "configs/cisco_acl",
        "Line" : 97,
        "Text" : "tcp-udp",
        "Parser_Context" : "[protocol extended_access_list_tail extended_access_list_stanza stanza cisco_configuration]",
        "Comment" : "Could not convert to IpProtocol: tcp-udp"
      },
      {
        "Filename" : "configs/cisco_bgp",
        "Line" : 10,
        "Text" : "filter-list 10 out",
        "Parser_Context" : "[filter_list_bgp_tail neighbor_flat_rb_stanza router_bgp_stanza_tail router_bgp_stanza stanza cisco_configuration]",
        "Comment" : "This feature is not currently supported"
      },
      {
        "Filename" : "configs/cisco_bgp",
        "Line" : 14,
        "Text" : "filter-list 20 in",
        "Parser_Context" : "[filter_list_bgp_tail neighbor_flat_rb_stanza router_bgp_stanza_tail router_bgp_stanza stanza cisco_configuration]",
        "Comment" : "This feature is not currently supported"
      },
      {
        "Filename" : "configs/cisco_bgp",
        "Line" : 18,
        "Text" : "filter-list 40 in",
        "Parser_Context" : "[filter_list_bgp_tail neighbor_flat_rb_stanza router_bgp_stanza_tail router_bgp_stanza stanza cisco_configuration]",
        "Comment" : "This feature is not currently supported"
      },
      {
        "Filename" : "configs/cisco_bgp",
        "Line" : 27,
        "Text" : "redistribute-internal",
        "Parser_Context" : "[bgp_redistribute_internal_rb_stanza bgp_rb_stanza router_bgp_stanza_tail router_bgp_stanza stanza cisco_configuration]",
        "Comment" : "This feature is not currently supported"
      },
      {
        "Filename" : "configs/cisco_bgp",
        "Line" : 40,
        "Text" : "unsuppress-map UNSUPP-MAP",
        "Parser_Context" : "[unsuppress_map_bgp_tail bgp_tail neighbor_flat_rb_stanza router_bgp_stanza_tail router_bgp_stanza stanza cisco_configuration]",
        "Comment" : "BGP unsuppress-map is not currently supported"
      },
      {
        "Filename" : "configs/cisco_crypto",
        "Line" : 194,
        "Text" : "match identity address 1.2.3.4",
        "Parser_Context" : "[cisprf_match cis_profile crypto_isakmp s_crypto stanza cisco_configuration]",
        "Comment" : "Batfish currently only supports a single match identity statement. Keeping the last only."
      },
      {
        "Filename" : "configs/cisco_crypto",
        "Line" : 197,
        "Text" : "vrf VRF:MMS:RMT:UPM:1143",
        "Parser_Context" : "[cisprf_vrf cis_profile crypto_isakmp s_crypto stanza cisco_configuration]",
        "Comment" : "This feature is not currently supported"
      },
      {
        "Filename" : "configs/cisco_crypto",
        "Line" : 232,
        "Text" : "address someacl",
        "Parser_Context" : "[crypto_map_t_match_address crypto_map_t_match crypto_map_tail crypto_map s_crypto stanza cisco_configuration]",
        "Comment" : "This feature is not currently supported"
      },
      {
        "Filename" : "configs/cisco_eigrp",
        "Line" : 17,
        "Text" : "weights 0 1 2 3 4 5",
        "Parser_Context" : "[rec_metric_weights rec_metric rec_address_family_tail rec_address_family re_classic_tail re_classic s_router_eigrp stanza cisco_configuration]",
        "Comment" : "This feature is not currently supported"
      },
      {
        "Filename" : "configs/cisco_eigrp",
        "Line" : 27,
        "Text" : "weights 0 1 2 3 4 5",
        "Parser_Context" : "[rec_metric_weights rec_metric re_classic_tail re_classic s_router_eigrp stanza cisco_configuration]",
        "Comment" : "This feature is not currently supported"
      },
      {
        "Filename" : "configs/cisco_eigrp",
        "Line" : 42,
        "Text" : "redistribute isis route-map ISIS_TO_EIGRP",
        "Parser_Context" : "[re_redistribute_isis re_redistribute re_classic_tail re_classic s_router_eigrp stanza cisco_configuration]",
        "Comment" : "ISIS redistribution in EIGRP is not implemented"
      },
      {
        "Filename" : "configs/cisco_eigrp",
        "Line" : 43,
        "Text" : "redistribute ospf 4 route-map OSPF_TO_EIGRP",
        "Parser_Context" : "[re_redistribute_ospf re_redistribute re_classic_tail re_classic s_router_eigrp stanza cisco_configuration]",
        "Comment" : "This feature is not currently supported"
      },
      {
        "Filename" : "configs/cisco_eigrp",
        "Line" : 123,
        "Text" : "addrgroup bleep_blorp",
        "Parser_Context" : "[access_list_ip_range extended_access_list_tail extended_access_list_stanza stanza cisco_configuration]",
        "Comment" : "This feature is not currently supported"
      },
      {
        "Filename" : "configs/cisco_eigrp",
        "Line" : 126,
        "Text" : "address-family ipv4 multicast vrf autonomous-system autonomous-system 4\n  af-interface Ethernet0\n   add-paths 4\n   bandwidth-percent 75\n   dampening-change 75\n   dampening-interval 45\n   hold-time 40\n   passive-interface\n  exit-af-interface\n  eigrp default-route-tag 2\n  metric rib-scale 100\n  metric weights 0 1 2 3 4 5 6\n  network 1.1.1.100\n  remote-neighbors source GigabitEthernet0/0/1 unicast-listen lisp-encap 2\n  topology base\n   metric maximum-hops 10\n   offset-list 21 out 10\n   summary-metric 192.168.0.0/16 10000 10 255 1 1500 distance 20\n   traffic-share balanced\n   variance 4\n  exit-af-topology\n  topology VOICE tid 1000\n   no auto-summary\n  exit-af-topology\n  passive-interface default\n  no passive-interface FastEthernet0/1\n exit-address-family",
        "Parser_Context" : "[ren_address_family re_named_tail re_named s_router_eigrp stanza cisco_configuration]",
        "Comment" : "This feature is not currently supported"
      },
      {
        "Filename" : "configs/cisco_eigrp",
        "Line" : 137,
        "Text" : "metric weights 0 1 2 3 4 5 6",
        "Parser_Context" : "[ren_metric_weights ren_address_family_tail ren_address_family re_named_tail re_named s_router_eigrp stanza cisco_configuration]",
        "Comment" : "This feature is not currently supported"
      },
      {
        "Filename" : "configs/cisco_eigrp",
        "Line" : 155,
        "Text" : "metric weights 0 1 2 3 4 5 6",
        "Parser_Context" : "[ren_metric_weights ren_service_family_tail ren_service_family re_named_tail re_named s_router_eigrp stanza cisco_configuration]",
        "Comment" : "This feature is not currently supported"
      },
      {
        "Filename" : "configs/cisco_interface",
        "Line" : 77,
        "Text" : "no ip forward",
        "Parser_Context" : "[if_ip_forward if_inner s_interface_definition s_interface stanza cisco_configuration]",
        "Comment" : "This feature is not currently supported"
      },
      {
        "Filename" : "configs/cisco_interface",
        "Line" : 125,
        "Text" : "summary-address eigrp 11 10.1.2.3 255.255.255.255 leak-map eigrp-leak-map",
        "Parser_Context" : "[if_ip_summary_address if_ip if_inner s_interface_definition s_interface stanza cisco_configuration]",
        "Comment" : "This feature is not currently supported"
      },
      {
        "Filename" : "configs/cisco_interface",
        "Line" : 277,
        "Text" : "zone-member t1",
        "Parser_Context" : "[if_zone_member if_inner s_interface_definition s_interface stanza cisco_configuration]",
        "Comment" : "This feature is not currently supported"
      },
      {
        "Filename" : "configs/cisco_interface",
        "Line" : 308,
        "Text" : "mode gre multipoint",
        "Parser_Context" : "[iftunnel_mode if_tunnel if_inner s_interface_definition s_interface stanza cisco_configuration]",
        "Comment" : "This feature is not currently supported"
      },
      {
        "Filename" : "configs/cisco_ip_nat",
        "Line" : 4,
        "Text" : "prefix-length 32  \n range 10.1.2.3 10.1.2.4",
        "Parser_Context" : "[ipn_pool_range ipn_pool s_ip_nat stanza cisco_configuration]",
        "Comment" : "Subnet of NAT pool abc does not contain last pool IP"
      },
      {
        "Filename" : "configs/cisco_misc",
        "Line" : 107,
        "Text" : "policy route-map V4POLICY",
        "Parser_Context" : "[ipl_policy ip_local s_ip stanza cisco_configuration]",
        "Comment" : "This feature is not currently supported"
      },
      {
        "Filename" : "configs/cisco_misc",
        "Line" : 108,
        "Text" : "policy route-map V6POLICY",
        "Parser_Context" : "[ipv6l_policy ipv6_local s_ipv6 stanza cisco_configuration]",
        "Comment" : "This feature is not currently supported"
      },
      {
        "Filename" : "configs/cisco_ospf",
        "Line" : 25,
        "Text" : "default-cost 5",
        "Parser_Context" : "[roa_default_cost ro_area ro_inner s_router_ospf stanza cisco_configuration]",
        "Comment" : "This feature is not currently supported"
      },
      {
        "Filename" : "configs/cisco_ospf",
        "Line" : 26,
        "Text" : "filter-list prefix filterName in",
        "Parser_Context" : "[roa_filterlist ro_area ro_inner s_router_ospf stanza cisco_configuration]",
        "Comment" : "This feature is not currently supported"
      },
      {
        "Filename" : "configs/cisco_ospf",
        "Line" : 27,
        "Text" : "filter-list prefix filterName out",
        "Parser_Context" : "[roa_filterlist ro_area ro_inner s_router_ospf stanza cisco_configuration]",
        "Comment" : "This feature is not currently supported"
      },
      {
        "Filename" : "configs/cisco_ospf",
        "Line" : 51,
        "Text" : "110",
        "Parser_Context" : "[ro_distance_distance ro_distance ro_inner s_router_ospf stanza cisco_configuration]",
        "Comment" : "This feature is not currently supported"
      },
      {
        "Filename" : "configs/cisco_ospf",
        "Line" : 52,
        "Text" : "ospf external 77 inter-area 78 intra-area 79",
        "Parser_Context" : "[ro_distance_ospf ro_distance ro_inner s_router_ospf stanza cisco_configuration]",
        "Comment" : "This feature is not currently supported"
      },
      {
        "Filename" : "configs/cisco_ospf",
        "Line" : 53,
        "Text" : "distribute-list aclin in",
        "Parser_Context" : "[ro_distribute_list ro_inner s_router_ospf stanza cisco_configuration]",
        "Comment" : "This feature is not currently supported"
      },
      {
        "Filename" : "configs/cisco_ospf",
        "Line" : 54,
        "Text" : "distribute-list aclin in ethernet0/0",
        "Parser_Context" : "[ro_distribute_list ro_inner s_router_ospf stanza cisco_configuration]",
        "Comment" : "This feature is not currently supported"
      },
      {
        "Filename" : "configs/cisco_ospf",
        "Line" : 55,
        "Text" : "distribute-list aclout out",
        "Parser_Context" : "[ro_distribute_list ro_inner s_router_ospf stanza cisco_configuration]",
        "Comment" : "This feature is not currently supported"
      },
      {
        "Filename" : "configs/cisco_ospf",
        "Line" : 58,
        "Text" : "distribute-list route-map rmin in",
        "Parser_Context" : "[ro_distribute_list ro_inner s_router_ospf stanza cisco_configuration]",
        "Comment" : "This feature is not currently supported"
      },
      {
        "Filename" : "configs/cisco_ospf",
        "Line" : 59,
        "Text" : "distribute-list route-map rmout out",
        "Parser_Context" : "[ro_distribute_list ro_inner s_router_ospf stanza cisco_configuration]",
        "Comment" : "This feature is not currently supported"
      },
      {
        "Filename" : "configs/cisco_ospf",
        "Line" : 66,
        "Text" : "maximum-paths 32",
        "Parser_Context" : "[ro_maximum_paths ro_inner s_router_ospf stanza cisco_configuration]",
        "Comment" : "This feature is not currently supported"
      },
      {
        "Filename" : "configs/cisco_ospf",
        "Line" : 77,
        "Text" : "filter-list prefix INFILTER in",
        "Parser_Context" : "[roa_filterlist ro_area ro_inner s_router_ospf stanza cisco_configuration]",
        "Comment" : "This feature is not currently supported"
      },
      {
        "Filename" : "configs/cisco_ospf",
        "Line" : 78,
        "Text" : "filter-list prefix OUTFILTER out",
        "Parser_Context" : "[roa_filterlist ro_area ro_inner s_router_ospf stanza cisco_configuration]",
        "Comment" : "This feature is not currently supported"
      },
      {
        "Filename" : "configs/cisco_ospf_multi_process",
        "Line" : 21,
        "Text" : "default-cost 5",
        "Parser_Context" : "[roa_default_cost ro_area ro_inner s_router_ospf stanza cisco_configuration]",
        "Comment" : "This feature is not currently supported"
      },
      {
        "Filename" : "configs/cisco_ospf_multi_process",
        "Line" : 22,
        "Text" : "filter-list prefix filterName in",
        "Parser_Context" : "[roa_filterlist ro_area ro_inner s_router_ospf stanza cisco_configuration]",
        "Comment" : "This feature is not currently supported"
      },
      {
        "Filename" : "configs/cisco_ospf_multi_process",
        "Line" : 23,
        "Text" : "filter-list prefix filterName out",
        "Parser_Context" : "[roa_filterlist ro_area ro_inner s_router_ospf stanza cisco_configuration]",
        "Comment" : "This feature is not currently supported"
      },
      {
        "Filename" : "configs/cisco_route_map",
        "Line" : 33,
        "Text" : "source-protocol ospf 1",
        "Parser_Context" : "[match_source_protocol_rm_stanza match_rm_stanza rm_stanza route_map_stanza stanza cisco_configuration]",
        "Comment" : "This feature is not currently supported"
      },
      {
        "Filename" : "configs/cisco_route_map",
        "Line" : 56,
        "Text" : "route-map MAP_NAME2 permit 20\n match as-path AS_PATH_UNDEF",
        "Parser_Context" : "[route_map_stanza stanza cisco_configuration]",
        "Comment" : "Route map 'MAP_NAME2' already contains clause numbered '20'. Duplicate clause will be merged with original clause."
      },
      {
        "Filename" : "configs/cisco_zone",
        "Line" : 10,
        "Text" : "zone t1",
        "Parser_Context" : "[s_zone stanza cisco_configuration]",
        "Comment" : "This feature is not currently supported"
      },
      {
        "Filename" : "configs/cumulus_nclu",
        "Line" : 19,
        "Text" : "lacp-bypass-allow",
        "Parser_Context" : "[bobo_lacp_bypass_allow bond_bond a_bond s_net_add statement cumulus_nclu_configuration]",
        "Comment" : "This feature is not currently supported"
      },
      {
        "Filename" : "configs/cumulus_nclu",
        "Line" : 25,
        "Text" : "vlan-aware",
        "Parser_Context" : "[brbr_vlan_aware bridge_bridge a_bridge s_net_add statement cumulus_nclu_configuration]",
        "Comment" : "This feature is not currently supported"
      },
      {
        "Filename" : "configs/cumulus_nclu",
        "Line" : 53,
        "Text" : "always-compare-med",
        "Parser_Context" : "[b_always_compare_med b_common b_vrf a_bgp s_net_add statement cumulus_nclu_configuration]",
        "Comment" : "This feature is not currently supported"
      },
      {
        "Filename" : "configs/cumulus_nclu",
        "Line" : 62,
        "Text" : "dot1x eap-reauth-period 0",
        "Parser_Context" : "[a_dot1x s_net_add statement cumulus_nclu_configuration]",
        "Comment" : "This feature is not currently supported"
      },
      {
        "Filename" : "configs/cumulus_nclu",
        "Line" : 63,
        "Text" : "dot1x mab-activation-delay 30",
        "Parser_Context" : "[a_dot1x s_net_add statement cumulus_nclu_configuration]",
        "Comment" : "This feature is not currently supported"
      },
      {
        "Filename" : "configs/cumulus_nclu",
        "Line" : 64,
        "Text" : "dot1x radius accounting-port 1234",
        "Parser_Context" : "[a_dot1x s_net_add statement cumulus_nclu_configuration]",
        "Comment" : "This feature is not currently supported"
      },
      {
        "Filename" : "configs/cumulus_nclu",
        "Line" : 65,
        "Text" : "dot1x radius authentication-port 2345",
        "Parser_Context" : "[a_dot1x s_net_add statement cumulus_nclu_configuration]",
        "Comment" : "This feature is not currently supported"
      },
      {
        "Filename" : "configs/cumulus_nclu",
        "Line" : 67,
        "Text" : "ptp global domain-number 0",
        "Parser_Context" : "[a_ptp s_net_add statement cumulus_nclu_configuration]",
        "Comment" : "This feature is not currently supported"
      },
      {
        "Filename" : "configs/cumulus_nclu",
        "Line" : 68,
        "Text" : "ptp global logging-level 5",
        "Parser_Context" : "[a_ptp s_net_add statement cumulus_nclu_configuration]",
        "Comment" : "This feature is not currently supported"
      },
      {
        "Filename" : "configs/cumulus_nclu",
        "Line" : 69,
        "Text" : "ptp global path-trace-enabled no",
        "Parser_Context" : "[a_ptp s_net_add statement cumulus_nclu_configuration]",
        "Comment" : "This feature is not currently supported"
      },
      {
        "Filename" : "configs/cumulus_nclu",
        "Line" : 70,
        "Text" : "ptp global priority1 255",
        "Parser_Context" : "[a_ptp s_net_add statement cumulus_nclu_configuration]",
        "Comment" : "This feature is not currently supported"
      },
      {
        "Filename" : "configs/cumulus_nclu",
        "Line" : 71,
        "Text" : "ptp global slave-only no",
        "Parser_Context" : "[a_ptp s_net_add statement cumulus_nclu_configuration]",
        "Comment" : "This feature is not currently supported"
      },
      {
        "Filename" : "configs/cumulus_nclu",
        "Line" : 72,
        "Text" : "ptp global summary-interval 0",
        "Parser_Context" : "[a_ptp s_net_add statement cumulus_nclu_configuration]",
        "Comment" : "This feature is not currently supported"
      },
      {
        "Filename" : "configs/cumulus_nclu",
        "Line" : 73,
        "Text" : "ptp global time-stamping",
        "Parser_Context" : "[a_ptp s_net_add statement cumulus_nclu_configuration]",
        "Comment" : "This feature is not currently supported"
      },
      {
        "Filename" : "configs/cumulus_nclu",
        "Line" : 74,
        "Text" : "ptp global use-syslog yes",
        "Parser_Context" : "[a_ptp s_net_add statement cumulus_nclu_configuration]",
        "Comment" : "This feature is not currently supported"
      },
      {
        "Filename" : "configs/cumulus_nclu",
        "Line" : 75,
        "Text" : "ptp global verbose no",
        "Parser_Context" : "[a_ptp s_net_add statement cumulus_nclu_configuration]",
        "Comment" : "This feature is not currently supported"
      },
      {
        "Filename" : "configs/cumulus_nclu",
        "Line" : 77,
        "Text" : "defaults datacenter",
        "Parser_Context" : "[r_defaults_datacenter a_routing s_net_add statement cumulus_nclu_configuration]",
        "Comment" : "This feature is not currently supported"
      },
      {
        "Filename" : "configs/cumulus_nclu",
        "Line" : 78,
        "Text" : "log syslog informational",
        "Parser_Context" : "[r_log a_routing s_net_add statement cumulus_nclu_configuration]",
        "Comment" : "This feature is not currently supported"
      },
      {
        "Filename" : "configs/cumulus_nclu",
        "Line" : 81,
        "Text" : "service integrated-vtysh-config",
        "Parser_Context" : "[r_service_integrated_vtysh_config a_routing s_net_add statement cumulus_nclu_configuration]",
        "Comment" : "This feature is not currently supported"
      },
      {
        "Filename" : "configs/cumulus_nclu",
        "Line" : 83,
        "Text" : "snmp-server listening-address localhost",
        "Parser_Context" : "[a_snmp_server s_net_add statement cumulus_nclu_configuration]",
        "Comment" : "This feature is not currently supported"
      },
      {
        "Filename" : "configs/cumulus_nclu",
        "Line" : 84,
        "Text" : "time ntp server 0.pool.ntp.example.com iburst",
        "Parser_Context" : "[a_time s_net_add statement cumulus_nclu_configuration]",
        "Comment" : "This feature is not currently supported"
      },
      {
        "Filename" : "configs/cumulus_nclu",
        "Line" : 85,
        "Text" : "time ntp source eth0",
        "Parser_Context" : "[a_time s_net_add statement cumulus_nclu_configuration]",
        "Comment" : "This feature is not currently supported"
      },
      {
        "Filename" : "configs/cumulus_nclu",
        "Line" : 86,
        "Text" : "time zone Etc/UTC",
        "Parser_Context" : "[a_time s_net_add statement cumulus_nclu_configuration]",
        "Comment" : "This feature is not currently supported"
      },
      {
        "Filename" : "configs/cumulus_nclu",
        "Line" : 91,
        "Text" : "vlan-raw-device bridge",
        "Parser_Context" : "[v_vlan_raw_device a_vlan s_net_add statement cumulus_nclu_configuration]",
        "Comment" : "This feature is not currently supported"
      },
      {
        "Filename" : "configs/cumulus_nclu",
        "Line" : 100,
        "Text" : "arp-nd-suppress on",
        "Parser_Context" : "[vxb_arp_nd_suppress vx_bridge a_vxlan s_net_add statement cumulus_nclu_configuration]",
        "Comment" : "This feature is not currently supported"
      },
      {
        "Filename" : "configs/cumulus_nclu",
        "Line" : 101,
        "Text" : "learning off",
        "Parser_Context" : "[vxb_learning vx_bridge a_vxlan s_net_add statement cumulus_nclu_configuration]",
        "Comment" : "This feature is not currently supported"
      },
      {
        "Filename" : "configs/cumulus_nclu",
        "Line" : 102,
        "Text" : "stp bpduguard",
        "Parser_Context" : "[vx_stp a_vxlan s_net_add statement cumulus_nclu_configuration]",
        "Comment" : "This feature is not currently supported"
      },
      {
        "Filename" : "configs/cumulus_nclu",
        "Line" : 103,
        "Text" : "stp portbpdufilter",
        "Parser_Context" : "[vx_stp a_vxlan s_net_add statement cumulus_nclu_configuration]",
        "Comment" : "This feature is not currently supported"
      },
      {
        "Filename" : "configs/cumulus_nclu",
        "Line" : 113,
        "Text" : "username cumulus nopassword\\n",
        "Parser_Context" : "[frr_username s_extra_configuration statement cumulus_nclu_configuration]",
        "Comment" : "This feature is not currently supported"
      },
      {
        "Filename" : "configs/cumulus_nclu_stp",
        "Line" : 5,
        "Text" : "stp bpduguard",
        "Parser_Context" : "[stp_common a_interface s_net_add statement cumulus_nclu_configuration]",
        "Comment" : "This feature is not currently supported"
      },
      {
        "Filename" : "configs/cumulus_nclu_stp",
        "Line" : 6,
        "Text" : "stp portadminedge",
        "Parser_Context" : "[stp_common a_interface s_net_add statement cumulus_nclu_configuration]",
        "Comment" : "This feature is not currently supported"
      },
      {
        "Filename" : "configs/cumulus_nclu_stp",
        "Line" : 7,
        "Text" : "stp portautoedge no",
        "Parser_Context" : "[stp_common a_interface s_net_add statement cumulus_nclu_configuration]",
        "Comment" : "This feature is not currently supported"
      },
      {
        "Filename" : "configs/cumulus_nclu_stp",
        "Line" : 8,
        "Text" : "stp portbpdufilter",
        "Parser_Context" : "[stp_common a_interface s_net_add statement cumulus_nclu_configuration]",
        "Comment" : "This feature is not currently supported"
      },
      {
        "Filename" : "configs/cumulus_nclu_stp",
        "Line" : 9,
        "Text" : "stp portnetwork",
        "Parser_Context" : "[stp_common a_interface s_net_add statement cumulus_nclu_configuration]",
        "Comment" : "This feature is not currently supported"
      },
      {
        "Filename" : "configs/cumulus_nclu_stp",
        "Line" : 10,
        "Text" : "stp portrestrole",
        "Parser_Context" : "[stp_common a_interface s_net_add statement cumulus_nclu_configuration]",
        "Comment" : "This feature is not currently supported"
      },
      {
        "Filename" : "configs/cumulus_nclu_stp",
        "Line" : 13,
        "Text" : "stp bpduguard",
        "Parser_Context" : "[stp_common a_bond s_net_add statement cumulus_nclu_configuration]",
        "Comment" : "This feature is not currently supported"
      },
      {
        "Filename" : "configs/cumulus_nclu_stp",
        "Line" : 14,
        "Text" : "stp portadminedge",
        "Parser_Context" : "[stp_common a_bond s_net_add statement cumulus_nclu_configuration]",
        "Comment" : "This feature is not currently supported"
      },
      {
        "Filename" : "configs/cumulus_nclu_stp",
        "Line" : 15,
        "Text" : "stp portautoedge no",
        "Parser_Context" : "[stp_common a_bond s_net_add statement cumulus_nclu_configuration]",
        "Comment" : "This feature is not currently supported"
      },
      {
        "Filename" : "configs/cumulus_nclu_stp",
        "Line" : 16,
        "Text" : "stp portbpdufilter",
        "Parser_Context" : "[stp_common a_bond s_net_add statement cumulus_nclu_configuration]",
        "Comment" : "This feature is not currently supported"
      },
      {
        "Filename" : "configs/cumulus_nclu_stp",
        "Line" : 17,
        "Text" : "stp portnetwork",
        "Parser_Context" : "[stp_common a_bond s_net_add statement cumulus_nclu_configuration]",
        "Comment" : "This feature is not currently supported"
      },
      {
        "Filename" : "configs/cumulus_nclu_stp",
        "Line" : 18,
        "Text" : "stp portrestrole",
        "Parser_Context" : "[stp_common a_bond s_net_add statement cumulus_nclu_configuration]",
        "Comment" : "This feature is not currently supported"
      },
      {
        "Filename" : "configs/eos_trunk_group",
        "Line" : 15,
        "Text" : "vlan internal allocation policy ascending range 4 5",
        "Parser_Context" : "[s_vlan_internal stanza arista_configuration]",
        "Comment" : "This feature is not currently supported"
      },
      {
        "Filename" : "configs/eos_trunk_group",
        "Line" : 16,
        "Text" : "vlan internal allocation policy descending range 8 9",
        "Parser_Context" : "[s_vlan_internal stanza arista_configuration]",
        "Comment" : "This feature is not currently supported"
      },
      {
        "Filename" : "configs/f5_bigip/f5_bigip_structured_cm",
        "Line" : 65,
        "Text" : "cert /Common/dtdi.crt",
        "Parser_Context" : "[cmd_cert cm_device s_cm statement f5_bigip_structured_configuration]",
        "Comment" : "This feature is not currently supported"
      },
      {
        "Filename" : "configs/f5_bigip/f5_bigip_structured_cm",
        "Line" : 70,
        "Text" : "key /Common/dtdi.key",
        "Parser_Context" : "[cmd_key cm_device s_cm statement f5_bigip_structured_configuration]",
        "Comment" : "This feature is not currently supported"
      },
      {
        "Filename" : "configs/f5_bigip/f5_bigip_structured_cm",
        "Line" : 96,
        "Text" : "cert /Common/dtdi.crt",
        "Parser_Context" : "[cmd_cert cm_device s_cm statement f5_bigip_structured_configuration]",
        "Comment" : "This feature is not currently supported"
      },
      {
        "Filename" : "configs/f5_bigip/f5_bigip_structured_cm",
        "Line" : 101,
        "Text" : "key /Common/dtdi.key",
        "Parser_Context" : "[cmd_key cm_device s_cm statement f5_bigip_structured_configuration]",
        "Comment" : "This feature is not currently supported"
      },
      {
        "Filename" : "configs/f5_bigip/f5_bigip_structured_cm",
        "Line" : 145,
        "Text" : "cm key /Common/dtca.key {",
        "Parser_Context" : "[s_cm statement f5_bigip_structured_configuration]",
        "Comment" : "This feature is not currently supported"
      },
      {
        "Filename" : "configs/f5_bigip/f5_bigip_structured_cm",
        "Line" : 156,
        "Text" : "cm key /Common/dtdi.key {",
        "Parser_Context" : "[s_cm statement f5_bigip_structured_configuration]",
        "Comment" : "This feature is not currently supported"
      },
      {
        "Filename" : "configs/f5_bigip/f5_bigip_structured_cm",
        "Line" : 173,
        "Text" : "cm trust-domain /Common/Root {",
        "Parser_Context" : "[s_cm statement f5_bigip_structured_configuration]",
        "Comment" : "This feature is not currently supported"
      },
      {
        "Filename" : "configs/f5_bigip/f5_bigip_structured_cm",
        "Line" : 174,
        "Text" : "ca-cert /Common/dtca.crt",
        "Parser_Context" : "[cmtd_ca_cert cm_trust_domain s_cm statement f5_bigip_structured_configuration]",
        "Comment" : "This feature is not currently supported"
      },
      {
        "Filename" : "configs/f5_bigip/f5_bigip_structured_cm",
        "Line" : 175,
        "Text" : "ca-cert-bundle /Common/dtca-bundle.crt",
        "Parser_Context" : "[cmtd_ca_cert_bundle cm_trust_domain s_cm statement f5_bigip_structured_configuration]",
        "Comment" : "This feature is not currently supported"
      },
      {
        "Filename" : "configs/f5_bigip/f5_bigip_structured_ltm",
        "Line" : 96,
        "Text" : "persist {",
        "Parser_Context" : "[lv_persist l_virtual s_ltm statement f5_bigip_structured_configuration]",
        "Comment" : "This feature is not currently supported"
      },
      {
        "Filename" : "configs/f5_bigip/f5_bigip_structured_ltm",
        "Line" : 102,
        "Text" : "profiles {",
        "Parser_Context" : "[lv_profiles l_virtual s_ltm statement f5_bigip_structured_configuration]",
        "Comment" : "This feature is not currently supported"
      },
      {
        "Filename" : "configs/f5_bigip/f5_bigip_structured_ltm",
        "Line" : 137,
        "Text" : "defaults-from /Common/http",
        "Parser_Context" : "[lmh_defaults_from lm_http l_monitor s_ltm statement f5_bigip_structured_configuration]",
        "Comment" : "This feature is not currently supported"
      },
      {
        "Filename" : "configs/f5_bigip/f5_bigip_structured_ltm",
        "Line" : 155,
        "Text" : "defaults-from /Common/https",
        "Parser_Context" : "[lmhs_defaults_from lm_https l_monitor s_ltm statement f5_bigip_structured_configuration]",
        "Comment" : "This feature is not currently supported"
      },
      {
        "Filename" : "configs/f5_bigip/f5_bigip_structured_ltm",
        "Line" : 166,
        "Text" : "ssl-profile /Common/SOME_SSL_PROFILE",
        "Parser_Context" : "[lmhs_ssl_profile lm_https l_monitor s_ltm statement f5_bigip_structured_configuration]",
        "Comment" : "This feature is not currently supported"
      },
      {
        "Filename" : "configs/f5_bigip/f5_bigip_structured_ltm",
        "Line" : 172,
        "Text" : "defaults-from /Common/source_addr",
        "Parser_Context" : "[lpersa_defaults_from lper_source_addr l_persistence s_ltm statement f5_bigip_structured_configuration]",
        "Comment" : "This feature is not currently supported"
      },
      {
        "Filename" : "configs/f5_bigip/f5_bigip_structured_ltm",
        "Line" : 177,
        "Text" : "defaults-from /Common/ssl",
        "Parser_Context" : "[lperss_defaults_from lper_ssl l_persistence s_ltm statement f5_bigip_structured_configuration]",
        "Comment" : "This feature is not currently supported"
      },
      {
        "Filename" : "configs/f5_bigip/f5_bigip_structured_ltm",
        "Line" : 206,
        "Text" : "defaults-from /Common/clientssl",
        "Parser_Context" : "[lprof_client_ssl_defaults_from lprof_client_ssl l_profile s_ltm statement f5_bigip_structured_configuration]",
        "Comment" : "This feature is not currently supported"
      },
      {
        "Filename" : "configs/f5_bigip/f5_bigip_structured_ltm",
        "Line" : 267,
        "Text" : "defaults-from /Common/serverssl",
        "Parser_Context" : "[lprof_server_ssl_defaults_from lprof_server_ssl l_profile s_ltm statement f5_bigip_structured_configuration]",
        "Comment" : "This feature is not currently supported"
      },
      {
        "Filename" : "configs/f5_bigip/f5_bigip_structured_malformed",
        "Line" : 22,
        "Text" : "gw deaf:beef::1",
        "Parser_Context" : "[nroute_gw6 net_route s_net statement f5_bigip_structured_configuration]",
        "Comment" : "This feature is not currently supported"
      },
      {
        "Filename" : "configs/f5_bigip/f5_bigip_structured_malformed",
        "Line" : 26,
        "Text" : "network dead:beef::/64",
        "Parser_Context" : "[nroute_network6 net_route s_net statement f5_bigip_structured_configuration]",
        "Comment" : "This feature is not currently supported"
      },
      {
        "Filename" : "configs/f5_bigip/f5_bigip_structured_net",
        "Line" : 9,
        "Text" : "bundle enabled",
        "Parser_Context" : "[ni_bundle net_interface s_net statement f5_bigip_structured_configuration]",
        "Comment" : "This feature is not currently supported"
      },
      {
        "Filename" : "configs/f5_bigip/f5_bigip_structured_net",
        "Line" : 21,
        "Text" : "route-domain /Common/0 {",
        "Parser_Context" : "[net_route_domain s_net statement f5_bigip_structured_configuration]",
        "Comment" : "This feature is not currently supported"
      },
      {
        "Filename" : "configs/f5_bigip/f5_bigip_structured_net",
        "Line" : 30,
        "Text" : "allow-service all",
        "Parser_Context" : "[ns_allow_service net_self s_net statement f5_bigip_structured_configuration]",
        "Comment" : "This feature is not currently supported"
      },
      {
        "Filename" : "configs/f5_bigip/f5_bigip_structured_net",
        "Line" : 31,
        "Text" : "traffic-group /Common/traffic-group-local-only",
        "Parser_Context" : "[ns_traffic_group net_self s_net statement f5_bigip_structured_configuration]",
        "Comment" : "This feature is not currently supported"
      },
      {
        "Filename" : "configs/f5_bigip/f5_bigip_structured_net",
        "Line" : 39,
        "Text" : "address 1::1/64",
        "Parser_Context" : "[ns_address6 net_self s_net statement f5_bigip_structured_configuration]",
        "Comment" : "This feature is not currently supported"
      },
      {
        "Filename" : "configs/f5_bigip/f5_bigip_structured_net",
        "Line" : 42,
        "Text" : "self-allow {",
        "Parser_Context" : "[net_self_allow s_net statement f5_bigip_structured_configuration]",
        "Comment" : "This feature is not currently supported"
      },
      {
        "Filename" : "configs/f5_bigip/f5_bigip_structured_net",
        "Line" : 72,
        "Text" : "tunnels tunnel /Common/MYTUNNEL {",
        "Parser_Context" : "[net_tunnels s_net statement f5_bigip_structured_configuration]",
        "Comment" : "This feature is not currently supported"
      },
      {
        "Filename" : "configs/f5_bigip/f5_bigip_structured_net_routing_bgp",
        "Line" : 66,
        "Text" : "profile /Common/bgp",
        "Parser_Context" : "[nrb_profile nr_bgp net_routing s_net statement f5_bigip_structured_configuration]",
        "Comment" : "This feature is not currently supported"
      },
      {
        "Filename" : "configs/f5_bigip/f5_bigip_structured_net_routing_bgp",
        "Line" : 69,
        "Text" : "router-id dead:beef::1234",
        "Parser_Context" : "[nrb_router_id6 nr_bgp net_routing s_net statement f5_bigip_structured_configuration]",
        "Comment" : "This feature is not currently supported"
      },
      {
        "Filename" : "configs/f5_bigip/f5_bigip_structured_net_routing_prefix_list",
        "Line" : 20,
        "Text" : "route-domain /Common/0",
        "Parser_Context" : "[nrp_route_domain nr_prefix_list net_routing s_net statement f5_bigip_structured_configuration]",
        "Comment" : "This feature is not currently supported"
      },
      {
        "Filename" : "configs/f5_bigip/f5_bigip_structured_net_routing_prefix_list",
        "Line" : 35,
        "Text" : "route-domain /Common/0",
        "Parser_Context" : "[nrp_route_domain nr_prefix_list net_routing s_net statement f5_bigip_structured_configuration]",
        "Comment" : "This feature is not currently supported"
      },
      {
        "Filename" : "configs/f5_bigip/f5_bigip_structured_net_routing_route_map",
        "Line" : 43,
        "Text" : "route-domain /Common/0",
        "Parser_Context" : "[nrr_route_domain nr_route_map net_routing s_net statement f5_bigip_structured_configuration]",
        "Comment" : "This feature is not currently supported"
      },
      {
        "Filename" : "configs/f5_bigip/f5_bigip_structured_sys",
        "Line" : 3,
        "Text" : "dns {",
        "Parser_Context" : "[sys_dns s_sys statement f5_bigip_structured_configuration]",
        "Comment" : "This feature is not currently supported"
      },
      {
        "Filename" : "configs/f5_bigip/f5_bigip_structured_sys",
        "Line" : 43,
        "Text" : "management-ip 192.0.2.1/24 { }",
        "Parser_Context" : "[sys_management_ip s_sys statement f5_bigip_structured_configuration]",
        "Comment" : "This feature is not currently supported"
      },
      {
        "Filename" : "configs/f5_bigip/f5_bigip_structured_sys",
        "Line" : 44,
        "Text" : "management-route /Common/default {",
        "Parser_Context" : "[sys_management_route s_sys statement f5_bigip_structured_configuration]",
        "Comment" : "This feature is not currently supported"
      },
      {
        "Filename" : "configs/f5_bigip/f5_bigip_structured_sys",
        "Line" : 48,
        "Text" : "ntp {",
        "Parser_Context" : "[sys_ntp s_sys statement f5_bigip_structured_configuration]",
        "Comment" : "This feature is not currently supported"
      },
      {
        "Filename" : "configs/f5_bigip/f5_bigip_structured_sys",
        "Line" : 55,
        "Text" : "snmp {",
        "Parser_Context" : "[sys_snmp s_sys statement f5_bigip_structured_configuration]",
        "Comment" : "This feature is not currently supported"
      },
      {
        "Filename" : "configs/gh-2658-juniper-vrf-import-export.cfg",
        "Line" : 112,
        "Text" : "export lbpp",
        "Parser_Context" : "[rof_export ro_forwarding_table s_routing_options s_common statement set_line_tail set_line flat_juniper_configuration]",
        "Comment" : "This feature is not currently supported"
      },
      {
        "Filename" : "configs/gh-2658-juniper-vrf-import-export.cfg",
        "Line" : 221,
        "Text" : "bridge-domains bd_100 vlan-id 100",
        "Parser_Context" : "[s_bridge_domains ri_named_routing_instance s_routing_instances s_common statement set_line_tail set_line flat_juniper_configuration]",
        "Comment" : "This feature is not currently supported"
      },
      {
        "Filename" : "configs/gh-2658-juniper-vrf-import-export.cfg",
        "Line" : 221,
        "Text" : "bridge-domains bd_100 routing-interface irb.100",
        "Parser_Context" : "[s_bridge_domains ri_named_routing_instance s_routing_instances s_common statement set_line_tail set_line flat_juniper_configuration]",
        "Comment" : "This feature is not currently supported"
      },
      {
        "Filename" : "configs/gh-2658-juniper-vrf-import-export.cfg",
        "Line" : 221,
        "Text" : "bridge-domains bd_100 vxlan vni 100",
        "Parser_Context" : "[s_bridge_domains ri_named_routing_instance s_routing_instances s_common statement set_line_tail set_line flat_juniper_configuration]",
        "Comment" : "This feature is not currently supported"
      },
      {
        "Filename" : "configs/gh-2658-juniper-vrf-import-export.cfg",
        "Line" : 221,
        "Text" : "bridge-domains bd_101 vlan-id 101",
        "Parser_Context" : "[s_bridge_domains ri_named_routing_instance s_routing_instances s_common statement set_line_tail set_line flat_juniper_configuration]",
        "Comment" : "This feature is not currently supported"
      },
      {
        "Filename" : "configs/gh-2658-juniper-vrf-import-export.cfg",
        "Line" : 221,
        "Text" : "bridge-domains bd_101 routing-interface irb.101",
        "Parser_Context" : "[s_bridge_domains ri_named_routing_instance s_routing_instances s_common statement set_line_tail set_line flat_juniper_configuration]",
        "Comment" : "This feature is not currently supported"
      },
      {
        "Filename" : "configs/gh-2658-juniper-vrf-import-export.cfg",
        "Line" : 221,
        "Text" : "bridge-domains bd_101 vxlan vni 101",
        "Parser_Context" : "[s_bridge_domains ri_named_routing_instance s_routing_instances s_common statement set_line_tail set_line flat_juniper_configuration]",
        "Comment" : "This feature is not currently supported"
      },
      {
        "Filename" : "configs/ios_bgp",
        "Line" : 5,
        "Text" : "advertise-map ADVERTISE_MAP exist-map EXIST_MAP",
        "Parser_Context" : "[advertise_map_bgp_tail bgp_tail neighbor_flat_rb_stanza router_bgp_stanza_tail router_bgp_stanza stanza cisco_configuration]",
        "Comment" : "BGP advertise-map is not currently supported"
      },
      {
        "Filename" : "configs/ios_bgp",
        "Line" : 5,
        "Text" : "advertise-map ADVERTISE_MAP exist-map EXIST_MAP",
        "Parser_Context" : "[advertise_map_bgp_tail bgp_tail neighbor_flat_rb_stanza router_bgp_stanza_tail router_bgp_stanza stanza cisco_configuration]",
        "Comment" : "BGP exist-map is not currently supported"
      },
      {
        "Filename" : "configs/ios_xr_bgp_neighbor_group",
        "Line" : 18,
        "Text" : "use session-group blabber",
        "Parser_Context" : "[use_session_group_bgp_tail session_group_rb_stanza router_bgp_stanza_tail router_bgp_stanza stanza cisco_xr_configuration]",
        "Comment" : "This feature is not currently supported"
      },
      {
        "Filename" : "configs/ios_xr_bgp_neighbor_group",
        "Line" : 95,
        "Text" : "use session-group CIAO",
        "Parser_Context" : "[use_session_group_bgp_tail session_group_rb_stanza router_bgp_stanza_tail router_bgp_stanza stanza cisco_xr_configuration]",
        "Comment" : "This feature is not currently supported"
      },
      {
        "Filename" : "configs/ios_xr_class_map",
        "Line" : 10,
        "Text" : "match not dscp ipv4 cs2 cs3 cs4",
        "Parser_Context" : "[cm_match s_class_map stanza cisco_xr_configuration]",
        "Comment" : "This feature is not currently supported"
      },
      {
        "Filename" : "configs/ios_xr_ospf",
        "Line" : 10,
        "Text" : "maximum paths 16",
        "Parser_Context" : "[ro_maximum_paths ro_vrf_common s_router_ospf stanza cisco_xr_configuration]",
        "Comment" : "This feature is not currently supported"
      },
      {
        "Filename" : "configs/ios_xr_ospf",
        "Line" : 15,
        "Text" : "default-information originate metric 10 route-policy ospf_default_ipv4",
        "Parser_Context" : "[ro_default_information ro_vrf_common s_router_ospf stanza cisco_xr_configuration]",
        "Comment" : "This feature is not currently supported"
      },
      {
        "Filename" : "configs/ios_xr_route_policy",
        "Line" : 161,
        "Text" : "$hub_comm",
        "Parser_Context" : "[community_set_expr_elem_half community_set_expr_elem community_set_expr set_community_rp_stanza set_rp_stanza rp_stanza if_rp_stanza rp_stanza route_policy_stanza stanza cisco_xr_configuration]",
        "Comment" : "This feature is not currently supported"
      },
      {
        "Filename" : "configs/ios_xr_route_policy",
        "Line" : 164,
        "Text" : "set path-selection backup 1 install multipath-protect advertise",
        "Parser_Context" : "[set_path_selection_rp_stanza set_rp_stanza rp_stanza if_rp_stanza rp_stanza route_policy_stanza stanza cisco_xr_configuration]",
        "Comment" : "This feature is not currently supported"
      },
      {
        "Filename" : "configs/ip_default_route_classless",
        "Line" : 4,
        "Text" : "ip default-gateway 128.125.253.254",
        "Parser_Context" : "[s_ip_default_gateway stanza cisco_configuration]",
        "Comment" : "This feature is not currently supported"
      },
      {
        "Filename" : "configs/juniper_firewall",
        "Line" : 13,
        "Text" : "icmp-type mask-reply",
        "Parser_Context" : "[fftf_icmp_type fft_from ff_term f_filter f_common f_family s_firewall s_common statement set_line_tail set_line flat_juniper_configuration]",
        "Comment" : "Missing mapping for icmp-type: 'mask-reply'"
      },
      {
        "Filename" : "configs/juniper_firewall",
        "Line" : 14,
        "Text" : "icmp-type mask-request",
        "Parser_Context" : "[fftf_icmp_type fft_from ff_term f_filter f_common f_family s_firewall s_common statement set_line_tail set_line flat_juniper_configuration]",
        "Comment" : "Missing mapping for icmp-type: 'mask-request'"
      },
      {
        "Filename" : "configs/juniper_firewall",
        "Line" : 40,
        "Text" : "next-ip 1.2.3.4/5",
        "Parser_Context" : "[fftt_next_ip fft_then ff_term f_filter f_common f_family s_firewall s_common statement set_line_tail set_line flat_juniper_configuration]",
        "Comment" : "Filter-based forwarding with next-hop-ip is not currently supported"
      },
      {
        "Filename" : "configs/juniper_firewall",
        "Line" : 48,
        "Text" : "ip-options any",
        "Parser_Context" : "[fftf_ip_options fft_from ff_term f_filter f_common f_family s_firewall s_common statement set_line_tail set_line flat_juniper_configuration]",
        "Comment" : "This feature is not currently supported"
      },
      {
        "Filename" : "configs/juniper_firewall",
        "Line" : 49,
        "Text" : "ip-options loose-source-route",
        "Parser_Context" : "[fftf_ip_options fft_from ff_term f_filter f_common f_family s_firewall s_common statement set_line_tail set_line flat_juniper_configuration]",
        "Comment" : "This feature is not currently supported"
      },
      {
        "Filename" : "configs/juniper_firewall",
        "Line" : 50,
        "Text" : "ip-options route-record",
        "Parser_Context" : "[fftf_ip_options fft_from ff_term f_filter f_common f_family s_firewall s_common statement set_line_tail set_line flat_juniper_configuration]",
        "Comment" : "This feature is not currently supported"
      },
      {
        "Filename" : "configs/juniper_firewall",
        "Line" : 51,
        "Text" : "ip-options router-alert",
        "Parser_Context" : "[fftf_ip_options fft_from ff_term f_filter f_common f_family s_firewall s_common statement set_line_tail set_line flat_juniper_configuration]",
        "Comment" : "This feature is not currently supported"
      },
      {
        "Filename" : "configs/juniper_firewall",
        "Line" : 52,
        "Text" : "ip-options security",
        "Parser_Context" : "[fftf_ip_options fft_from ff_term f_filter f_common f_family s_firewall s_common statement set_line_tail set_line flat_juniper_configuration]",
        "Comment" : "This feature is not currently supported"
      },
      {
        "Filename" : "configs/juniper_firewall",
        "Line" : 53,
        "Text" : "ip-options stream-id",
        "Parser_Context" : "[fftf_ip_options fft_from ff_term f_filter f_common f_family s_firewall s_common statement set_line_tail set_line flat_juniper_configuration]",
        "Comment" : "This feature is not currently supported"
      },
      {
        "Filename" : "configs/juniper_firewall",
        "Line" : 54,
        "Text" : "ip-options strict-source-route",
        "Parser_Context" : "[fftf_ip_options fft_from ff_term f_filter f_common f_family s_firewall s_common statement set_line_tail set_line flat_juniper_configuration]",
        "Comment" : "This feature is not currently supported"
      },
      {
        "Filename" : "configs/juniper_firewall",
        "Line" : 55,
        "Text" : "ip-options timestamp",
        "Parser_Context" : "[fftf_ip_options fft_from ff_term f_filter f_common f_family s_firewall s_common statement set_line_tail set_line flat_juniper_configuration]",
        "Comment" : "This feature is not currently supported"
      },
      {
        "Filename" : "configs/juniper_interfaces",
        "Line" : 19,
        "Text" : "tcp-mss 1400",
        "Parser_Context" : "[ifi_tcp_mss if_inet i_family i_common i_unit int_named s_interfaces s_common statement set_line_tail set_line flat_juniper_configuration]",
        "Comment" : "This feature is not currently supported"
      },
      {
        "Filename" : "configs/juniper_isis",
        "Line" : 12,
        "Text" : "priority 65",
        "Parser_Context" : "[isil_priority isi_level is_interface p_isis s_protocols s_common statement set_line_tail set_line flat_juniper_configuration]",
        "Comment" : "This feature is not currently supported"
      },
      {
        "Filename" : "configs/juniper_ospf",
        "Line" : 15,
        "Text" : "area-range dead:beef::/56 override-metric 100",
        "Parser_Context" : "[oa_area_range o_area o_common p_ospf3 s_protocols s_common statement set_line_tail set_line flat_juniper_configuration]",
        "Comment" : "This feature is not currently supported"
      },
      {
        "Filename" : "configs/juniper_ospf",
        "Line" : 15,
        "Text" : "area-range dead:beef::/56 override-metric 100",
        "Parser_Context" : "[oa_area_range o_area o_common p_ospf3 s_protocols s_common statement set_line_tail set_line flat_juniper_configuration]",
        "Comment" : "This feature is not currently supported"
      },
      {
        "Filename" : "configs/juniper_policy_statement",
        "Line" : 18,
        "Text" : "protocol access-internal",
        "Parser_Context" : "[popsf_protocol pops_from pops_common pops_term po_policy_statement s_policy_options s_common statement set_line_tail set_line flat_juniper_configuration]",
        "Comment" : "This feature is not currently supported"
      },
      {
        "Filename" : "configs/juniper_policy_statement",
        "Line" : 32,
        "Text" : "2001:0db8:85a3:0000:0000:8a2e:0370:7334",
        "Parser_Context" : "[popstnh_ipv6 popst_next_hop popst_common pops_then pops_common pops_term po_policy_statement s_policy_options s_common statement set_line_tail set_line flat_juniper_configuration]",
        "Comment" : "This feature is not currently supported"
      },
      {
        "Filename" : "configs/juniper_rib_groups",
        "Line" : 4,
        "Text" : "rib-group inet6 interface-routes-rib",
        "Parser_Context" : "[roi_rib_group ro_interface_routes s_routing_options s_common statement set_line_tail set_line flat_juniper_configuration]",
        "Comment" : "This feature is not currently supported"
      },
      {
        "Filename" : "configs/juniper_routing_options",
        "Line" : 9,
        "Text" : "policy AGGREGATE_ROUTE_POLICY",
        "Parser_Context" : "[roa_policy roa_common roa_route ro_aggregate s_routing_options s_common statement set_line_tail set_line flat_juniper_configuration]",
        "Comment" : "This feature is not currently supported"
      },
      {
        "Filename" : "configs/juniper_security",
        "Line" : 16,
        "Text" : "destination-address-excluded",
        "Parser_Context" : "[sepctxpm_destination_address_excluded sepctxp_match sepctx_policy sep_global se_policies s_security s_common statement set_line_tail set_line flat_juniper_configuration]",
        "Comment" : "This feature is not currently supported"
      },
      {
        "Filename" : "configs/juniper_security",
        "Line" : 17,
        "Text" : "source-address-excluded",
        "Parser_Context" : "[sepctxpm_source_address_excluded sepctxp_match sepctx_policy sep_global se_policies s_security s_common statement set_line_tail set_line flat_juniper_configuration]",
        "Comment" : "This feature is not currently supported"
      },
      {
        "Filename" : "configs/palo_alto/interfaces",
        "Line" : 49,
        "Text" : "vlan.1",
        "Parser_Context" : "[sniv_unit sniv_units sni_vlan sn_interface s_network statement_config_devices set_line_config_devices set_line_tail set_line palo_alto_configuration]",
        "Comment" : "This feature is not currently supported"
      },
      {
        "Filename" : "configs/palo_alto/nat",
        "Line" : 19,
        "Text" : "active-active-device-binding primary",
        "Parser_Context" : "[srn_active_active_device_binding srn_definition sr_nat_rules sr_nat rulebase_inner s_post_rulebase ss_common s_policy_panorama s_policy set_line_tail set_line palo_alto_configuration]",
        "Comment" : "Batfish currently models this as active-active-device-binding both"
      },
      {
        "Filename" : "configs/route_policy_param",
        "Line" : 6,
        "Text" : "in $cust_v4_as_path",
        "Parser_Context" : "[boolean_as_path_in boolean_as_path boolean_simple_rp_stanza boolean_not_rp_stanza boolean_and_rp_stanza boolean_rp_stanza boolean_simple_rp_stanza boolean_not_rp_stanza boolean_and_rp_stanza boolean_and_rp_stanza boolean_rp_stanza boolean_simple_rp_stanza boolean_not_rp_stanza boolean_and_rp_stanza boolean_rp_stanza if_rp_stanza rp_stanza route_policy_stanza stanza cisco_xr_configuration]",
        "Comment" : "This feature is not currently supported"
      },
      {
        "Filename" : "configs/route_policy_param",
        "Line" : 16,
        "Text" : "$hub_comm",
        "Parser_Context" : "[community_set_expr_elem_half community_set_expr_elem community_set_expr set_community_rp_stanza set_rp_stanza rp_stanza if_rp_stanza rp_stanza route_policy_stanza stanza cisco_xr_configuration]",
        "Comment" : "This feature is not currently supported"
      },
      {
        "Filename" : "configs/route_policy_param",
        "Line" : 20,
        "Text" : "$hub_comm",
        "Parser_Context" : "[community_set_expr_elem_half community_set_expr_elem community_set_expr set_community_rp_stanza set_rp_stanza rp_stanza else_rp_stanza if_rp_stanza rp_stanza route_policy_stanza stanza cisco_xr_configuration]",
        "Comment" : "This feature is not currently supported"
      }
    ],
    "summary" : {
<<<<<<< HEAD
      "notes" : "Found 196 results",
      "numFailed" : 0,
      "numPassed" : 0,
      "numResults" : 196
=======
      "notes" : "Found 199 results",
      "numFailed" : 0,
      "numPassed" : 0,
      "numResults" : 199
>>>>>>> 80aaec7c
    }
  }
]<|MERGE_RESOLUTION|>--- conflicted
+++ resolved
@@ -1409,17 +1409,10 @@
       }
     ],
     "summary" : {
-<<<<<<< HEAD
-      "notes" : "Found 196 results",
-      "numFailed" : 0,
-      "numPassed" : 0,
-      "numResults" : 196
-=======
       "notes" : "Found 199 results",
       "numFailed" : 0,
       "numPassed" : 0,
       "numResults" : 199
->>>>>>> 80aaec7c
     }
   }
 ]