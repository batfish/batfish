[
  {
    "class" : "org.batfish.datamodel.table.TableAnswerElement",
    "metadata" : {
      "columnMetadata" : [
        {
          "description" : "The file that was parsed",
          "isKey" : true,
          "isValue" : false,
          "name" : "Filename",
          "schema" : "String"
        },
        {
          "description" : "The line number in the input file that caused the warning",
          "isKey" : true,
          "isValue" : false,
          "name" : "Line",
          "schema" : "Integer"
        },
        {
          "description" : "The text of the input that caused the warning",
          "isKey" : true,
          "isValue" : false,
          "name" : "Text",
          "schema" : "String"
        },
        {
          "description" : "The context of the Batfish parser when the warning occurred",
          "isKey" : false,
          "isValue" : false,
          "name" : "Parser_Context",
          "schema" : "String"
        },
        {
          "description" : "An optional comment explaining more information about the warning",
          "isKey" : false,
          "isValue" : false,
          "name" : "Comment",
          "schema" : "String"
        }
      ],
      "textDesc" : "File ${Filename}: warning at line ${Line}: ${Text} when the Batfish parser was in state ${Parser_Context}. Optional comment: ${Comment}."
    },
    "rows" : [
      {
        "Filename" : "configs/arista_bgp",
        "Line" : 13,
        "Text" : "ospf3 match internal route-map ROUTE_MAP",
        "Parser_Context" : "[eos_rbir_ospf3 eos_rbi_redistribute eos_rb_inner eos_router_bgp_tail router_bgp_stanza s_router stanza arista_configuration]",
        "Comment" : "This feature is not currently supported"
      },
      {
        "Filename" : "configs/arista_bgp",
        "Line" : 14,
        "Text" : "ospf3 match external route-map UNDEFINED_MAP",
        "Parser_Context" : "[eos_rbir_ospf3 eos_rbi_redistribute eos_rb_inner eos_router_bgp_tail router_bgp_stanza s_router stanza arista_configuration]",
        "Comment" : "This feature is not currently supported"
      },
      {
        "Filename" : "configs/arista_interface",
        "Line" : 14,
        "Text" : "ip 2.3.4.5 secondary",
        "Parser_Context" : "[ifvrrp_ip if_vrrp if_inner s_interface stanza arista_configuration]",
        "Comment" : "This feature is not currently supported"
      },
      {
        "Filename" : "configs/arista_nat",
        "Line" : 11,
        "Text" : "ip nat pool pool2 1.1.1.1 1.1.1.2 netmask 255.255.255.255",
        "Parser_Context" : "[ip_nat_pool s_ip_nat stanza arista_configuration]",
        "Comment" : "Subnet of NAT pool pool2 does not contain last pool IP"
      },
      {
        "Filename" : "configs/arista_nat",
        "Line" : 12,
        "Text" : "ip nat pool pool3 1.1.1.1 1.1.1.2 prefix-length 32",
        "Parser_Context" : "[ip_nat_pool s_ip_nat stanza arista_configuration]",
        "Comment" : "Subnet of NAT pool pool3 does not contain last pool IP"
      },
      {
        "Filename" : "configs/asa_acl",
        "Line" : 9,
        "Text" : "interface outside",
        "Parser_Context" : "[access_list_ip_range extended_access_list_tail extended_access_list_stanza stanza asa_configuration]",
        "Comment" : "This feature is not currently supported"
      },
      {
        "Filename" : "configs/asa_nat",
        "Line" : 6,
        "Text" : "nat (any,any) source dynamic source-net pat-pool pool block-allocation round-robin",
        "Parser_Context" : "[s_asa_twice_nat stanza asa_configuration]",
        "Comment" : "This feature is not currently supported"
      },
      {
        "Filename" : "configs/asa_nat",
        "Line" : 7,
        "Text" : "nat (inside,outside) source dynamic net1 net2 interface",
        "Parser_Context" : "[s_asa_twice_nat stanza asa_configuration]",
        "Comment" : "This feature is not currently supported"
      },
      {
        "Filename" : "configs/asa_nat",
        "Line" : 9,
        "Text" : "nat (inside,outside) source static net1 net2 route-lookup",
        "Parser_Context" : "[s_asa_twice_nat stanza asa_configuration]",
        "Comment" : "This feature is not currently supported"
      },
      {
        "Filename" : "configs/asa_nat",
        "Line" : 10,
        "Text" : "nat source dynamic source-net pat-pool pool extended flat include-reserve",
        "Parser_Context" : "[s_asa_twice_nat stanza asa_configuration]",
        "Comment" : "This feature is not currently supported"
      },
      {
        "Filename" : "configs/asa_nat",
        "Line" : 12,
        "Text" : "nat source static net1 net2 dns no-proxy-arp unidirectional",
        "Parser_Context" : "[s_asa_twice_nat stanza asa_configuration]",
        "Comment" : "This feature is not currently supported"
      },
      {
        "Filename" : "configs/asa_nat",
        "Line" : 13,
        "Text" : "nat source static net1 net2 service service1 service2",
        "Parser_Context" : "[s_asa_twice_nat stanza asa_configuration]",
        "Comment" : "This feature is not currently supported"
      },
      {
        "Filename" : "configs/asa_nat",
        "Line" : 16,
        "Text" : "dynamic interface",
        "Parser_Context" : "[onn_dynamic on_nat o_network s_object stanza asa_configuration]",
        "Comment" : "This feature is not currently supported"
      },
      {
        "Filename" : "configs/asa_nat",
        "Line" : 17,
        "Text" : "dynamic 1.1.1.1",
        "Parser_Context" : "[onn_dynamic on_nat o_network s_object stanza asa_configuration]",
        "Comment" : "This feature is not currently supported"
      },
      {
        "Filename" : "configs/asa_nat",
        "Line" : 18,
        "Text" : "dynamic source-mapped dns",
        "Parser_Context" : "[onn_dynamic on_nat o_network s_object stanza asa_configuration]",
        "Comment" : "This feature is not currently supported"
      },
      {
        "Filename" : "configs/asa_nat",
        "Line" : 19,
        "Text" : "dynamic source-mapped interface",
        "Parser_Context" : "[onn_dynamic on_nat o_network s_object stanza asa_configuration]",
        "Comment" : "This feature is not currently supported"
      },
      {
        "Filename" : "configs/asa_nat",
        "Line" : 20,
        "Text" : "dynamic pat-pool WORD interface flat",
        "Parser_Context" : "[onn_dynamic on_nat o_network s_object stanza asa_configuration]",
        "Comment" : "This feature is not currently supported"
      },
      {
        "Filename" : "configs/asa_nat",
        "Line" : 21,
        "Text" : "static interface",
        "Parser_Context" : "[onn_static on_nat o_network s_object stanza asa_configuration]",
        "Comment" : "This feature is not currently supported"
      },
      {
        "Filename" : "configs/asa_nat",
        "Line" : 22,
        "Text" : "static source-mapped no-proxy-arp route-lookup",
        "Parser_Context" : "[onn_static on_nat o_network s_object stanza asa_configuration]",
        "Comment" : "This feature is not currently supported"
      },
      {
        "Filename" : "configs/asa_nat",
        "Line" : 23,
        "Text" : "static source-mapped service sctp ftp bgp",
        "Parser_Context" : "[onn_static on_nat o_network s_object stanza asa_configuration]",
        "Comment" : "This feature is not currently supported"
      },
      {
        "Filename" : "configs/bgp_default_originate_policy",
        "Line" : 12,
        "Text" : "route-policy cust_v4_in(ama-coe-v4, ama-coe-as-path, ama-coe-no-auth, ama-coe-need-auth, 65517, ama-coe-isp-authorized) in",
        "Parser_Context" : "[route_policy_bgp_tail bgp_tail address_family_rb_stanza neighbor_group_rb_stanza router_bgp_stanza_tail router_bgp_stanza stanza cisco_xr_configuration]",
        "Comment" : "This feature is not currently supported"
      },
      {
        "Filename" : "configs/bgp_default_originate_policy",
        "Line" : 15,
        "Text" : "default-originate route-policy DEFAULT_ORIGINATE",
        "Parser_Context" : "[default_originate_bgp_tail bgp_tail address_family_rb_stanza neighbor_group_rb_stanza router_bgp_stanza_tail router_bgp_stanza stanza cisco_xr_configuration]",
        "Comment" : "This feature is not currently supported"
      },
      {
        "Filename" : "configs/bgp_route_policy",
        "Line" : 11,
        "Text" : "network 2607:f380::/32 route-policy originate-internal-ipv6",
        "Parser_Context" : "[network6_bgp_tail bgp_tail address_family_rb_stanza router_bgp_stanza_tail router_bgp_stanza stanza cisco_xr_configuration]",
        "Comment" : "This feature is not currently supported"
      },
      {
        "Filename" : "configs/bgp_route_policy",
        "Line" : 16,
        "Text" : "redistribute static route-policy static-to-bgp",
        "Parser_Context" : "[redistribute_static_bgp_tail bgp_tail address_family_rb_stanza router_bgp_stanza_tail router_bgp_stanza stanza cisco_xr_configuration]",
        "Comment" : "This feature is not currently supported"
      },
      {
        "Filename" : "configs/cisco_acl",
        "Line" : 6,
        "Text" : "20 permit ip any any tracked",
        "Parser_Context" : "[extended_access_list_tail extended_access_list_stanza stanza cisco_configuration]",
        "Comment" : "Unsupported clause in extended access list: tracked"
      },
      {
        "Filename" : "configs/cisco_acl",
        "Line" : 10,
        "Text" : "60 permit tcp any any eq mlag ttl eq 255",
        "Parser_Context" : "[extended_access_list_tail extended_access_list_stanza stanza cisco_configuration]",
        "Comment" : "Batfish does not model packet TTLs"
      },
      {
        "Filename" : "configs/cisco_acl",
        "Line" : 11,
        "Text" : "70 permit udp any any eq mlag ttl eq 255",
        "Parser_Context" : "[extended_access_list_tail extended_access_list_stanza stanza cisco_configuration]",
        "Comment" : "Batfish does not model packet TTLs"
      },
      {
        "Filename" : "configs/cisco_acl",
        "Line" : 86,
        "Text" : "ipsec",
        "Parser_Context" : "[protocol extended_access_list_tail extended_access_list_stanza stanza cisco_configuration]",
        "Comment" : "Could not convert to IpProtocol: ipsec"
      },
      {
        "Filename" : "configs/cisco_acl",
        "Line" : 93,
        "Text" : "pptp",
        "Parser_Context" : "[protocol extended_access_list_tail extended_access_list_stanza stanza cisco_configuration]",
        "Comment" : "Could not convert to IpProtocol: pptp"
      },
      {
        "Filename" : "configs/cisco_acl",
        "Line" : 97,
        "Text" : "tcp-udp",
        "Parser_Context" : "[protocol extended_access_list_tail extended_access_list_stanza stanza cisco_configuration]",
        "Comment" : "Could not convert to IpProtocol: tcp-udp"
      },
      {
        "Filename" : "configs/cisco_bgp",
        "Line" : 10,
        "Text" : "filter-list 10 out",
        "Parser_Context" : "[filter_list_bgp_tail neighbor_flat_rb_stanza router_bgp_stanza_tail router_bgp_stanza stanza cisco_configuration]",
        "Comment" : "This feature is not currently supported"
      },
      {
        "Filename" : "configs/cisco_bgp",
        "Line" : 14,
        "Text" : "filter-list 20 in",
        "Parser_Context" : "[filter_list_bgp_tail neighbor_flat_rb_stanza router_bgp_stanza_tail router_bgp_stanza stanza cisco_configuration]",
        "Comment" : "This feature is not currently supported"
      },
      {
        "Filename" : "configs/cisco_bgp",
        "Line" : 18,
        "Text" : "filter-list 40 in",
        "Parser_Context" : "[filter_list_bgp_tail neighbor_flat_rb_stanza router_bgp_stanza_tail router_bgp_stanza stanza cisco_configuration]",
        "Comment" : "This feature is not currently supported"
      },
      {
        "Filename" : "configs/cisco_bgp",
        "Line" : 27,
        "Text" : "redistribute-internal",
        "Parser_Context" : "[bgp_redistribute_internal_rb_stanza bgp_rb_stanza router_bgp_stanza_tail router_bgp_stanza stanza cisco_configuration]",
        "Comment" : "This feature is not currently supported"
      },
      {
        "Filename" : "configs/cisco_bgp",
        "Line" : 40,
        "Text" : "unsuppress-map UNSUPP-MAP",
        "Parser_Context" : "[unsuppress_map_bgp_tail bgp_tail neighbor_flat_rb_stanza router_bgp_stanza_tail router_bgp_stanza stanza cisco_configuration]",
        "Comment" : "BGP unsuppress-map is not currently supported"
      },
      {
        "Filename" : "configs/cisco_crypto",
        "Line" : 194,
        "Text" : "match identity address 1.2.3.4",
        "Parser_Context" : "[cisprf_match cis_profile crypto_isakmp s_crypto stanza cisco_configuration]",
        "Comment" : "Batfish currently only supports a single match identity statement. Keeping the last only."
      },
      {
        "Filename" : "configs/cisco_crypto",
        "Line" : 197,
        "Text" : "vrf VRF:MMS:RMT:UPM:1143",
        "Parser_Context" : "[cisprf_vrf cis_profile crypto_isakmp s_crypto stanza cisco_configuration]",
        "Comment" : "This feature is not currently supported"
      },
      {
        "Filename" : "configs/cisco_crypto",
        "Line" : 232,
        "Text" : "address someacl",
        "Parser_Context" : "[crypto_map_t_match_address crypto_map_t_match crypto_map_tail crypto_map s_crypto stanza cisco_configuration]",
        "Comment" : "This feature is not currently supported"
      },
      {
        "Filename" : "configs/cisco_eigrp",
        "Line" : 17,
        "Text" : "weights 0 1 2 3 4 5",
        "Parser_Context" : "[rec_metric_weights rec_metric rec_address_family_tail rec_address_family re_classic_tail re_classic s_router_eigrp stanza cisco_configuration]",
        "Comment" : "This feature is not currently supported"
      },
      {
        "Filename" : "configs/cisco_eigrp",
        "Line" : 27,
        "Text" : "weights 0 1 2 3 4 5",
        "Parser_Context" : "[rec_metric_weights rec_metric re_classic_tail re_classic s_router_eigrp stanza cisco_configuration]",
        "Comment" : "This feature is not currently supported"
      },
      {
        "Filename" : "configs/cisco_eigrp",
        "Line" : 42,
        "Text" : "redistribute isis route-map ISIS_TO_EIGRP",
        "Parser_Context" : "[re_redistribute_isis re_redistribute re_classic_tail re_classic s_router_eigrp stanza cisco_configuration]",
        "Comment" : "ISIS redistribution in EIGRP is not implemented"
      },
      {
        "Filename" : "configs/cisco_eigrp",
        "Line" : 43,
        "Text" : "redistribute ospf 4 route-map OSPF_TO_EIGRP",
        "Parser_Context" : "[re_redistribute_ospf re_redistribute re_classic_tail re_classic s_router_eigrp stanza cisco_configuration]",
        "Comment" : "This feature is not currently supported"
      },
      {
        "Filename" : "configs/cisco_eigrp",
        "Line" : 123,
        "Text" : "addrgroup bleep_blorp",
        "Parser_Context" : "[access_list_ip_range extended_access_list_tail extended_access_list_stanza stanza cisco_configuration]",
        "Comment" : "This feature is not currently supported"
      },
      {
        "Filename" : "configs/cisco_eigrp",
        "Line" : 126,
        "Text" : "address-family ipv4 multicast vrf autonomous-system autonomous-system 4\n  af-interface Ethernet0\n   add-paths 4\n   bandwidth-percent 75\n   dampening-change 75\n   dampening-interval 45\n   hold-time 40\n   passive-interface\n  exit-af-interface\n  eigrp default-route-tag 2\n  metric rib-scale 100\n  metric weights 0 1 2 3 4 5 6\n  network 1.1.1.100\n  remote-neighbors source GigabitEthernet0/0/1 unicast-listen lisp-encap 2\n  topology base\n   metric maximum-hops 10\n   offset-list 21 out 10\n   summary-metric 192.168.0.0/16 10000 10 255 1 1500 distance 20\n   traffic-share balanced\n   variance 4\n  exit-af-topology\n  topology VOICE tid 1000\n   no auto-summary\n  exit-af-topology\n  passive-interface default\n  no passive-interface FastEthernet0/1\n exit-address-family",
        "Parser_Context" : "[ren_address_family re_named_tail re_named s_router_eigrp stanza cisco_configuration]",
        "Comment" : "This feature is not currently supported"
      },
      {
        "Filename" : "configs/cisco_eigrp",
        "Line" : 137,
        "Text" : "metric weights 0 1 2 3 4 5 6",
        "Parser_Context" : "[ren_metric_weights ren_address_family_tail ren_address_family re_named_tail re_named s_router_eigrp stanza cisco_configuration]",
        "Comment" : "This feature is not currently supported"
      },
      {
        "Filename" : "configs/cisco_eigrp",
        "Line" : 155,
        "Text" : "metric weights 0 1 2 3 4 5 6",
        "Parser_Context" : "[ren_metric_weights ren_service_family_tail ren_service_family re_named_tail re_named s_router_eigrp stanza cisco_configuration]",
        "Comment" : "This feature is not currently supported"
      },
      {
        "Filename" : "configs/cisco_interface",
        "Line" : 77,
        "Text" : "no ip forward",
        "Parser_Context" : "[if_ip_forward if_inner s_interface_definition s_interface stanza cisco_configuration]",
        "Comment" : "This feature is not currently supported"
      },
      {
        "Filename" : "configs/cisco_interface",
        "Line" : 125,
        "Text" : "summary-address eigrp 11 10.1.2.3 255.255.255.255 leak-map eigrp-leak-map",
        "Parser_Context" : "[if_ip_summary_address if_ip if_inner s_interface_definition s_interface stanza cisco_configuration]",
        "Comment" : "This feature is not currently supported"
      },
      {
        "Filename" : "configs/cisco_interface",
        "Line" : 277,
        "Text" : "zone-member t1",
        "Parser_Context" : "[if_zone_member if_inner s_interface_definition s_interface stanza cisco_configuration]",
        "Comment" : "This feature is not currently supported"
      },
      {
        "Filename" : "configs/cisco_interface",
        "Line" : 308,
        "Text" : "mode gre multipoint",
        "Parser_Context" : "[iftunnel_mode if_tunnel if_inner s_interface_definition s_interface stanza cisco_configuration]",
        "Comment" : "This feature is not currently supported"
      },
      {
        "Filename" : "configs/cisco_ip_nat",
        "Line" : 4,
        "Text" : "prefix-length 32  \n range 10.1.2.3 10.1.2.4",
        "Parser_Context" : "[ipn_pool_range ipn_pool s_ip_nat stanza cisco_configuration]",
        "Comment" : "Subnet of NAT pool abc does not contain last pool IP"
      },
      {
        "Filename" : "configs/cisco_misc",
        "Line" : 107,
        "Text" : "policy route-map V4POLICY",
        "Parser_Context" : "[ipl_policy ip_local s_ip stanza cisco_configuration]",
        "Comment" : "This feature is not currently supported"
      },
      {
        "Filename" : "configs/cisco_misc",
        "Line" : 108,
        "Text" : "policy route-map V6POLICY",
        "Parser_Context" : "[ipv6l_policy ipv6_local s_ipv6 stanza cisco_configuration]",
        "Comment" : "This feature is not currently supported"
      },
      {
        "Filename" : "configs/cisco_ospf",
        "Line" : 25,
        "Text" : "default-cost 5",
        "Parser_Context" : "[roa_default_cost ro_area ro_inner s_router_ospf stanza cisco_configuration]",
        "Comment" : "This feature is not currently supported"
      },
      {
        "Filename" : "configs/cisco_ospf",
        "Line" : 26,
        "Text" : "filter-list prefix filterName in",
        "Parser_Context" : "[roa_filterlist ro_area ro_inner s_router_ospf stanza cisco_configuration]",
        "Comment" : "This feature is not currently supported"
      },
      {
        "Filename" : "configs/cisco_ospf",
        "Line" : 27,
        "Text" : "filter-list prefix filterName out",
        "Parser_Context" : "[roa_filterlist ro_area ro_inner s_router_ospf stanza cisco_configuration]",
        "Comment" : "This feature is not currently supported"
      },
      {
        "Filename" : "configs/cisco_ospf",
        "Line" : 51,
        "Text" : "110",
        "Parser_Context" : "[ro_distance_distance ro_distance ro_inner s_router_ospf stanza cisco_configuration]",
        "Comment" : "This feature is not currently supported"
      },
      {
        "Filename" : "configs/cisco_ospf",
        "Line" : 52,
        "Text" : "ospf external 77 inter-area 78 intra-area 79",
        "Parser_Context" : "[ro_distance_ospf ro_distance ro_inner s_router_ospf stanza cisco_configuration]",
        "Comment" : "This feature is not currently supported"
      },
      {
        "Filename" : "configs/cisco_ospf",
        "Line" : 53,
        "Text" : "distribute-list aclin in",
        "Parser_Context" : "[ro_distribute_list ro_inner s_router_ospf stanza cisco_configuration]",
        "Comment" : "This feature is not currently supported"
      },
      {
        "Filename" : "configs/cisco_ospf",
        "Line" : 54,
        "Text" : "distribute-list aclin in ethernet0/0",
        "Parser_Context" : "[ro_distribute_list ro_inner s_router_ospf stanza cisco_configuration]",
        "Comment" : "This feature is not currently supported"
      },
      {
        "Filename" : "configs/cisco_ospf",
        "Line" : 55,
        "Text" : "distribute-list aclout out",
        "Parser_Context" : "[ro_distribute_list ro_inner s_router_ospf stanza cisco_configuration]",
        "Comment" : "This feature is not currently supported"
      },
      {
        "Filename" : "configs/cisco_ospf",
        "Line" : 58,
        "Text" : "distribute-list route-map rmin in",
        "Parser_Context" : "[ro_distribute_list ro_inner s_router_ospf stanza cisco_configuration]",
        "Comment" : "This feature is not currently supported"
      },
      {
        "Filename" : "configs/cisco_ospf",
        "Line" : 59,
        "Text" : "distribute-list route-map rmout out",
        "Parser_Context" : "[ro_distribute_list ro_inner s_router_ospf stanza cisco_configuration]",
        "Comment" : "This feature is not currently supported"
      },
      {
        "Filename" : "configs/cisco_ospf",
        "Line" : 66,
        "Text" : "maximum-paths 32",
        "Parser_Context" : "[ro_maximum_paths ro_inner s_router_ospf stanza cisco_configuration]",
        "Comment" : "This feature is not currently supported"
      },
      {
        "Filename" : "configs/cisco_ospf",
        "Line" : 77,
        "Text" : "filter-list prefix INFILTER in",
        "Parser_Context" : "[roa_filterlist ro_area ro_inner s_router_ospf stanza cisco_configuration]",
        "Comment" : "This feature is not currently supported"
      },
      {
        "Filename" : "configs/cisco_ospf",
        "Line" : 78,
        "Text" : "filter-list prefix OUTFILTER out",
        "Parser_Context" : "[roa_filterlist ro_area ro_inner s_router_ospf stanza cisco_configuration]",
        "Comment" : "This feature is not currently supported"
      },
      {
        "Filename" : "configs/cisco_ospf_multi_process",
        "Line" : 21,
        "Text" : "default-cost 5",
        "Parser_Context" : "[roa_default_cost ro_area ro_inner s_router_ospf stanza cisco_configuration]",
        "Comment" : "This feature is not currently supported"
      },
      {
        "Filename" : "configs/cisco_ospf_multi_process",
        "Line" : 22,
        "Text" : "filter-list prefix filterName in",
        "Parser_Context" : "[roa_filterlist ro_area ro_inner s_router_ospf stanza cisco_configuration]",
        "Comment" : "This feature is not currently supported"
      },
      {
        "Filename" : "configs/cisco_ospf_multi_process",
        "Line" : 23,
        "Text" : "filter-list prefix filterName out",
        "Parser_Context" : "[roa_filterlist ro_area ro_inner s_router_ospf stanza cisco_configuration]",
        "Comment" : "This feature is not currently supported"
      },
      {
        "Filename" : "configs/cisco_route_map",
        "Line" : 33,
        "Text" : "source-protocol ospf 1",
        "Parser_Context" : "[match_source_protocol_rm_stanza match_rm_stanza rm_stanza route_map_stanza stanza cisco_configuration]",
        "Comment" : "This feature is not currently supported"
      },
      {
        "Filename" : "configs/cisco_route_map",
        "Line" : 56,
        "Text" : "route-map MAP_NAME2 permit 20\n match as-path AS_PATH_UNDEF",
        "Parser_Context" : "[route_map_stanza stanza cisco_configuration]",
        "Comment" : "Route map 'MAP_NAME2' already contains clause numbered '20'. Duplicate clause will be merged with original clause."
      },
      {
        "Filename" : "configs/cisco_zone",
        "Line" : 10,
        "Text" : "zone t1",
        "Parser_Context" : "[s_zone stanza cisco_configuration]",
        "Comment" : "This feature is not currently supported"
      },
      {
        "Filename" : "configs/cumulus_nclu",
        "Line" : 19,
        "Text" : "lacp-bypass-allow",
        "Parser_Context" : "[bobo_lacp_bypass_allow bond_bond a_bond s_net_add statement cumulus_nclu_configuration]",
        "Comment" : "This feature is not currently supported"
      },
      {
        "Filename" : "configs/cumulus_nclu",
        "Line" : 25,
        "Text" : "vlan-aware",
        "Parser_Context" : "[brbr_vlan_aware bridge_bridge a_bridge s_net_add statement cumulus_nclu_configuration]",
        "Comment" : "This feature is not currently supported"
      },
      {
        "Filename" : "configs/cumulus_nclu",
        "Line" : 53,
        "Text" : "always-compare-med",
        "Parser_Context" : "[b_always_compare_med b_common b_vrf a_bgp s_net_add statement cumulus_nclu_configuration]",
        "Comment" : "This feature is not currently supported"
      },
      {
        "Filename" : "configs/cumulus_nclu",
        "Line" : 62,
        "Text" : "dot1x eap-reauth-period 0",
        "Parser_Context" : "[a_dot1x s_net_add statement cumulus_nclu_configuration]",
        "Comment" : "This feature is not currently supported"
      },
      {
        "Filename" : "configs/cumulus_nclu",
        "Line" : 63,
        "Text" : "dot1x mab-activation-delay 30",
        "Parser_Context" : "[a_dot1x s_net_add statement cumulus_nclu_configuration]",
        "Comment" : "This feature is not currently supported"
      },
      {
        "Filename" : "configs/cumulus_nclu",
        "Line" : 64,
        "Text" : "dot1x radius accounting-port 1234",
        "Parser_Context" : "[a_dot1x s_net_add statement cumulus_nclu_configuration]",
        "Comment" : "This feature is not currently supported"
      },
      {
        "Filename" : "configs/cumulus_nclu",
        "Line" : 65,
        "Text" : "dot1x radius authentication-port 2345",
        "Parser_Context" : "[a_dot1x s_net_add statement cumulus_nclu_configuration]",
        "Comment" : "This feature is not currently supported"
      },
      {
        "Filename" : "configs/cumulus_nclu",
        "Line" : 67,
        "Text" : "ptp global domain-number 0",
        "Parser_Context" : "[a_ptp s_net_add statement cumulus_nclu_configuration]",
        "Comment" : "This feature is not currently supported"
      },
      {
        "Filename" : "configs/cumulus_nclu",
        "Line" : 68,
        "Text" : "ptp global logging-level 5",
        "Parser_Context" : "[a_ptp s_net_add statement cumulus_nclu_configuration]",
        "Comment" : "This feature is not currently supported"
      },
      {
        "Filename" : "configs/cumulus_nclu",
        "Line" : 69,
        "Text" : "ptp global path-trace-enabled no",
        "Parser_Context" : "[a_ptp s_net_add statement cumulus_nclu_configuration]",
        "Comment" : "This feature is not currently supported"
      },
      {
        "Filename" : "configs/cumulus_nclu",
        "Line" : 70,
        "Text" : "ptp global priority1 255",
        "Parser_Context" : "[a_ptp s_net_add statement cumulus_nclu_configuration]",
        "Comment" : "This feature is not currently supported"
      },
      {
        "Filename" : "configs/cumulus_nclu",
        "Line" : 71,
        "Text" : "ptp global slave-only no",
        "Parser_Context" : "[a_ptp s_net_add statement cumulus_nclu_configuration]",
        "Comment" : "This feature is not currently supported"
      },
      {
        "Filename" : "configs/cumulus_nclu",
        "Line" : 72,
        "Text" : "ptp global summary-interval 0",
        "Parser_Context" : "[a_ptp s_net_add statement cumulus_nclu_configuration]",
        "Comment" : "This feature is not currently supported"
      },
      {
        "Filename" : "configs/cumulus_nclu",
        "Line" : 73,
        "Text" : "ptp global time-stamping",
        "Parser_Context" : "[a_ptp s_net_add statement cumulus_nclu_configuration]",
        "Comment" : "This feature is not currently supported"
      },
      {
        "Filename" : "configs/cumulus_nclu",
        "Line" : 74,
        "Text" : "ptp global use-syslog yes",
        "Parser_Context" : "[a_ptp s_net_add statement cumulus_nclu_configuration]",
        "Comment" : "This feature is not currently supported"
      },
      {
        "Filename" : "configs/cumulus_nclu",
        "Line" : 75,
        "Text" : "ptp global verbose no",
        "Parser_Context" : "[a_ptp s_net_add statement cumulus_nclu_configuration]",
        "Comment" : "This feature is not currently supported"
      },
      {
        "Filename" : "configs/cumulus_nclu",
        "Line" : 77,
        "Text" : "defaults datacenter",
        "Parser_Context" : "[r_defaults_datacenter a_routing s_net_add statement cumulus_nclu_configuration]",
        "Comment" : "This feature is not currently supported"
      },
      {
        "Filename" : "configs/cumulus_nclu",
        "Line" : 78,
        "Text" : "log syslog informational",
        "Parser_Context" : "[r_log a_routing s_net_add statement cumulus_nclu_configuration]",
        "Comment" : "This feature is not currently supported"
      },
      {
        "Filename" : "configs/cumulus_nclu",
        "Line" : 81,
        "Text" : "service integrated-vtysh-config",
        "Parser_Context" : "[r_service_integrated_vtysh_config a_routing s_net_add statement cumulus_nclu_configuration]",
        "Comment" : "This feature is not currently supported"
      },
      {
        "Filename" : "configs/cumulus_nclu",
        "Line" : 83,
        "Text" : "snmp-server listening-address localhost",
        "Parser_Context" : "[a_snmp_server s_net_add statement cumulus_nclu_configuration]",
        "Comment" : "This feature is not currently supported"
      },
      {
        "Filename" : "configs/cumulus_nclu",
        "Line" : 84,
        "Text" : "time ntp server 0.pool.ntp.example.com iburst",
        "Parser_Context" : "[a_time s_net_add statement cumulus_nclu_configuration]",
        "Comment" : "This feature is not currently supported"
      },
      {
        "Filename" : "configs/cumulus_nclu",
        "Line" : 85,
        "Text" : "time ntp source eth0",
        "Parser_Context" : "[a_time s_net_add statement cumulus_nclu_configuration]",
        "Comment" : "This feature is not currently supported"
      },
      {
        "Filename" : "configs/cumulus_nclu",
        "Line" : 86,
        "Text" : "time zone Etc/UTC",
        "Parser_Context" : "[a_time s_net_add statement cumulus_nclu_configuration]",
        "Comment" : "This feature is not currently supported"
      },
      {
        "Filename" : "configs/cumulus_nclu",
        "Line" : 91,
        "Text" : "vlan-raw-device bridge",
        "Parser_Context" : "[v_vlan_raw_device a_vlan s_net_add statement cumulus_nclu_configuration]",
        "Comment" : "This feature is not currently supported"
      },
      {
        "Filename" : "configs/cumulus_nclu",
        "Line" : 100,
        "Text" : "arp-nd-suppress on",
        "Parser_Context" : "[vxb_arp_nd_suppress vx_bridge a_vxlan s_net_add statement cumulus_nclu_configuration]",
        "Comment" : "This feature is not currently supported"
      },
      {
        "Filename" : "configs/cumulus_nclu",
        "Line" : 101,
        "Text" : "learning off",
        "Parser_Context" : "[vxb_learning vx_bridge a_vxlan s_net_add statement cumulus_nclu_configuration]",
        "Comment" : "This feature is not currently supported"
      },
      {
        "Filename" : "configs/cumulus_nclu",
        "Line" : 102,
        "Text" : "stp bpduguard",
        "Parser_Context" : "[vx_stp a_vxlan s_net_add statement cumulus_nclu_configuration]",
        "Comment" : "This feature is not currently supported"
      },
      {
        "Filename" : "configs/cumulus_nclu",
        "Line" : 103,
        "Text" : "stp portbpdufilter",
        "Parser_Context" : "[vx_stp a_vxlan s_net_add statement cumulus_nclu_configuration]",
        "Comment" : "This feature is not currently supported"
      },
      {
        "Filename" : "configs/cumulus_nclu",
        "Line" : 113,
        "Text" : "username cumulus nopassword\\n",
        "Parser_Context" : "[frr_username s_extra_configuration statement cumulus_nclu_configuration]",
        "Comment" : "This feature is not currently supported"
      },
      {
        "Filename" : "configs/cumulus_nclu_stp",
        "Line" : 5,
        "Text" : "stp bpduguard",
        "Parser_Context" : "[stp_common a_interface s_net_add statement cumulus_nclu_configuration]",
        "Comment" : "This feature is not currently supported"
      },
      {
        "Filename" : "configs/cumulus_nclu_stp",
        "Line" : 6,
        "Text" : "stp portadminedge",
        "Parser_Context" : "[stp_common a_interface s_net_add statement cumulus_nclu_configuration]",
        "Comment" : "This feature is not currently supported"
      },
      {
        "Filename" : "configs/cumulus_nclu_stp",
        "Line" : 7,
        "Text" : "stp portautoedge no",
        "Parser_Context" : "[stp_common a_interface s_net_add statement cumulus_nclu_configuration]",
        "Comment" : "This feature is not currently supported"
      },
      {
        "Filename" : "configs/cumulus_nclu_stp",
        "Line" : 8,
        "Text" : "stp portbpdufilter",
        "Parser_Context" : "[stp_common a_interface s_net_add statement cumulus_nclu_configuration]",
        "Comment" : "This feature is not currently supported"
      },
      {
        "Filename" : "configs/cumulus_nclu_stp",
        "Line" : 9,
        "Text" : "stp portnetwork",
        "Parser_Context" : "[stp_common a_interface s_net_add statement cumulus_nclu_configuration]",
        "Comment" : "This feature is not currently supported"
      },
      {
        "Filename" : "configs/cumulus_nclu_stp",
        "Line" : 10,
        "Text" : "stp portrestrole",
        "Parser_Context" : "[stp_common a_interface s_net_add statement cumulus_nclu_configuration]",
        "Comment" : "This feature is not currently supported"
      },
      {
        "Filename" : "configs/cumulus_nclu_stp",
        "Line" : 13,
        "Text" : "stp bpduguard",
        "Parser_Context" : "[stp_common a_bond s_net_add statement cumulus_nclu_configuration]",
        "Comment" : "This feature is not currently supported"
      },
      {
        "Filename" : "configs/cumulus_nclu_stp",
        "Line" : 14,
        "Text" : "stp portadminedge",
        "Parser_Context" : "[stp_common a_bond s_net_add statement cumulus_nclu_configuration]",
        "Comment" : "This feature is not currently supported"
      },
      {
        "Filename" : "configs/cumulus_nclu_stp",
        "Line" : 15,
        "Text" : "stp portautoedge no",
        "Parser_Context" : "[stp_common a_bond s_net_add statement cumulus_nclu_configuration]",
        "Comment" : "This feature is not currently supported"
      },
      {
        "Filename" : "configs/cumulus_nclu_stp",
        "Line" : 16,
        "Text" : "stp portbpdufilter",
        "Parser_Context" : "[stp_common a_bond s_net_add statement cumulus_nclu_configuration]",
        "Comment" : "This feature is not currently supported"
      },
      {
        "Filename" : "configs/cumulus_nclu_stp",
        "Line" : 17,
        "Text" : "stp portnetwork",
        "Parser_Context" : "[stp_common a_bond s_net_add statement cumulus_nclu_configuration]",
        "Comment" : "This feature is not currently supported"
      },
      {
        "Filename" : "configs/cumulus_nclu_stp",
        "Line" : 18,
        "Text" : "stp portrestrole",
        "Parser_Context" : "[stp_common a_bond s_net_add statement cumulus_nclu_configuration]",
        "Comment" : "This feature is not currently supported"
      },
      {
        "Filename" : "configs/eos_trunk_group",
        "Line" : 15,
        "Text" : "vlan internal allocation policy ascending range 4 5",
        "Parser_Context" : "[s_vlan_internal stanza arista_configuration]",
        "Comment" : "This feature is not currently supported"
      },
      {
        "Filename" : "configs/eos_trunk_group",
        "Line" : 16,
        "Text" : "vlan internal allocation policy descending range 8 9",
        "Parser_Context" : "[s_vlan_internal stanza arista_configuration]",
        "Comment" : "This feature is not currently supported"
      },
      {
        "Filename" : "configs/f5_bigip/f5_bigip_structured_cm",
        "Line" : 65,
        "Text" : "cert /Common/dtdi.crt",
        "Parser_Context" : "[cmd_cert cm_device s_cm statement f5_bigip_structured_configuration]",
        "Comment" : "This feature is not currently supported"
      },
      {
        "Filename" : "configs/f5_bigip/f5_bigip_structured_cm",
        "Line" : 70,
        "Text" : "key /Common/dtdi.key",
        "Parser_Context" : "[cmd_key cm_device s_cm statement f5_bigip_structured_configuration]",
        "Comment" : "This feature is not currently supported"
      },
      {
        "Filename" : "configs/f5_bigip/f5_bigip_structured_cm",
        "Line" : 96,
        "Text" : "cert /Common/dtdi.crt",
        "Parser_Context" : "[cmd_cert cm_device s_cm statement f5_bigip_structured_configuration]",
        "Comment" : "This feature is not currently supported"
      },
      {
        "Filename" : "configs/f5_bigip/f5_bigip_structured_cm",
        "Line" : 101,
        "Text" : "key /Common/dtdi.key",
        "Parser_Context" : "[cmd_key cm_device s_cm statement f5_bigip_structured_configuration]",
        "Comment" : "This feature is not currently supported"
      },
      {
        "Filename" : "configs/f5_bigip/f5_bigip_structured_cm",
        "Line" : 145,
        "Text" : "cm key /Common/dtca.key {",
        "Parser_Context" : "[s_cm statement f5_bigip_structured_configuration]",
        "Comment" : "This feature is not currently supported"
      },
      {
        "Filename" : "configs/f5_bigip/f5_bigip_structured_cm",
        "Line" : 156,
        "Text" : "cm key /Common/dtdi.key {",
        "Parser_Context" : "[s_cm statement f5_bigip_structured_configuration]",
        "Comment" : "This feature is not currently supported"
      },
      {
        "Filename" : "configs/f5_bigip/f5_bigip_structured_cm",
        "Line" : 173,
        "Text" : "cm trust-domain /Common/Root {",
        "Parser_Context" : "[s_cm statement f5_bigip_structured_configuration]",
        "Comment" : "This feature is not currently supported"
      },
      {
        "Filename" : "configs/f5_bigip/f5_bigip_structured_cm",
        "Line" : 174,
        "Text" : "ca-cert /Common/dtca.crt",
        "Parser_Context" : "[cmtd_ca_cert cm_trust_domain s_cm statement f5_bigip_structured_configuration]",
        "Comment" : "This feature is not currently supported"
      },
      {
        "Filename" : "configs/f5_bigip/f5_bigip_structured_cm",
        "Line" : 175,
        "Text" : "ca-cert-bundle /Common/dtca-bundle.crt",
        "Parser_Context" : "[cmtd_ca_cert_bundle cm_trust_domain s_cm statement f5_bigip_structured_configuration]",
        "Comment" : "This feature is not currently supported"
      },
      {
        "Filename" : "configs/f5_bigip/f5_bigip_structured_ltm",
        "Line" : 96,
        "Text" : "persist {",
        "Parser_Context" : "[lv_persist l_virtual s_ltm statement f5_bigip_structured_configuration]",
        "Comment" : "This feature is not currently supported"
      },
      {
        "Filename" : "configs/f5_bigip/f5_bigip_structured_ltm",
        "Line" : 102,
        "Text" : "profiles {",
        "Parser_Context" : "[lv_profiles l_virtual s_ltm statement f5_bigip_structured_configuration]",
        "Comment" : "This feature is not currently supported"
      },
      {
        "Filename" : "configs/f5_bigip/f5_bigip_structured_ltm",
        "Line" : 137,
        "Text" : "defaults-from /Common/http",
        "Parser_Context" : "[lmh_defaults_from lm_http l_monitor s_ltm statement f5_bigip_structured_configuration]",
        "Comment" : "This feature is not currently supported"
      },
      {
        "Filename" : "configs/f5_bigip/f5_bigip_structured_ltm",
        "Line" : 155,
        "Text" : "defaults-from /Common/https",
        "Parser_Context" : "[lmhs_defaults_from lm_https l_monitor s_ltm statement f5_bigip_structured_configuration]",
        "Comment" : "This feature is not currently supported"
      },
      {
        "Filename" : "configs/f5_bigip/f5_bigip_structured_ltm",
        "Line" : 166,
        "Text" : "ssl-profile /Common/SOME_SSL_PROFILE",
        "Parser_Context" : "[lmhs_ssl_profile lm_https l_monitor s_ltm statement f5_bigip_structured_configuration]",
        "Comment" : "This feature is not currently supported"
      },
      {
        "Filename" : "configs/f5_bigip/f5_bigip_structured_ltm",
        "Line" : 172,
        "Text" : "defaults-from /Common/source_addr",
        "Parser_Context" : "[lpersa_defaults_from lper_source_addr l_persistence s_ltm statement f5_bigip_structured_configuration]",
        "Comment" : "This feature is not currently supported"
      },
      {
        "Filename" : "configs/f5_bigip/f5_bigip_structured_ltm",
        "Line" : 177,
        "Text" : "defaults-from /Common/ssl",
        "Parser_Context" : "[lperss_defaults_from lper_ssl l_persistence s_ltm statement f5_bigip_structured_configuration]",
        "Comment" : "This feature is not currently supported"
      },
      {
        "Filename" : "configs/f5_bigip/f5_bigip_structured_ltm",
        "Line" : 206,
        "Text" : "defaults-from /Common/clientssl",
        "Parser_Context" : "[lprof_client_ssl_defaults_from lprof_client_ssl l_profile s_ltm statement f5_bigip_structured_configuration]",
        "Comment" : "This feature is not currently supported"
      },
      {
        "Filename" : "configs/f5_bigip/f5_bigip_structured_ltm",
        "Line" : 267,
        "Text" : "defaults-from /Common/serverssl",
        "Parser_Context" : "[lprof_server_ssl_defaults_from lprof_server_ssl l_profile s_ltm statement f5_bigip_structured_configuration]",
        "Comment" : "This feature is not currently supported"
      },
      {
        "Filename" : "configs/f5_bigip/f5_bigip_structured_malformed",
        "Line" : 22,
        "Text" : "gw deaf:beef::1",
        "Parser_Context" : "[nroute_gw6 net_route s_net statement f5_bigip_structured_configuration]",
        "Comment" : "This feature is not currently supported"
      },
      {
        "Filename" : "configs/f5_bigip/f5_bigip_structured_malformed",
        "Line" : 26,
        "Text" : "network dead:beef::/64",
        "Parser_Context" : "[nroute_network6 net_route s_net statement f5_bigip_structured_configuration]",
        "Comment" : "This feature is not currently supported"
      },
      {
        "Filename" : "configs/f5_bigip/f5_bigip_structured_net",
        "Line" : 9,
        "Text" : "bundle enabled",
        "Parser_Context" : "[ni_bundle net_interface s_net statement f5_bigip_structured_configuration]",
        "Comment" : "This feature is not currently supported"
      },
      {
        "Filename" : "configs/f5_bigip/f5_bigip_structured_net",
        "Line" : 21,
        "Text" : "route-domain /Common/0 {",
        "Parser_Context" : "[net_route_domain s_net statement f5_bigip_structured_configuration]",
        "Comment" : "This feature is not currently supported"
      },
      {
        "Filename" : "configs/f5_bigip/f5_bigip_structured_net",
        "Line" : 30,
        "Text" : "allow-service all",
        "Parser_Context" : "[ns_allow_service net_self s_net statement f5_bigip_structured_configuration]",
        "Comment" : "This feature is not currently supported"
      },
      {
        "Filename" : "configs/f5_bigip/f5_bigip_structured_net",
        "Line" : 31,
        "Text" : "traffic-group /Common/traffic-group-local-only",
        "Parser_Context" : "[ns_traffic_group net_self s_net statement f5_bigip_structured_configuration]",
        "Comment" : "This feature is not currently supported"
      },
      {
        "Filename" : "configs/f5_bigip/f5_bigip_structured_net",
        "Line" : 39,
        "Text" : "address 1::1/64",
        "Parser_Context" : "[ns_address6 net_self s_net statement f5_bigip_structured_configuration]",
        "Comment" : "This feature is not currently supported"
      },
      {
        "Filename" : "configs/f5_bigip/f5_bigip_structured_net",
        "Line" : 42,
        "Text" : "self-allow {",
        "Parser_Context" : "[net_self_allow s_net statement f5_bigip_structured_configuration]",
        "Comment" : "This feature is not currently supported"
      },
      {
        "Filename" : "configs/f5_bigip/f5_bigip_structured_net",
        "Line" : 72,
        "Text" : "tunnels tunnel /Common/MYTUNNEL {",
        "Parser_Context" : "[net_tunnels s_net statement f5_bigip_structured_configuration]",
        "Comment" : "This feature is not currently supported"
      },
      {
        "Filename" : "configs/f5_bigip/f5_bigip_structured_net_routing_bgp",
        "Line" : 66,
        "Text" : "profile /Common/bgp",
        "Parser_Context" : "[nrb_profile nr_bgp net_routing s_net statement f5_bigip_structured_configuration]",
        "Comment" : "This feature is not currently supported"
      },
      {
        "Filename" : "configs/f5_bigip/f5_bigip_structured_net_routing_bgp",
        "Line" : 69,
        "Text" : "router-id dead:beef::1234",
        "Parser_Context" : "[nrb_router_id6 nr_bgp net_routing s_net statement f5_bigip_structured_configuration]",
        "Comment" : "This feature is not currently supported"
      },
      {
        "Filename" : "configs/f5_bigip/f5_bigip_structured_net_routing_prefix_list",
        "Line" : 20,
        "Text" : "route-domain /Common/0",
        "Parser_Context" : "[nrp_route_domain nr_prefix_list net_routing s_net statement f5_bigip_structured_configuration]",
        "Comment" : "This feature is not currently supported"
      },
      {
        "Filename" : "configs/f5_bigip/f5_bigip_structured_net_routing_prefix_list",
        "Line" : 35,
        "Text" : "route-domain /Common/0",
        "Parser_Context" : "[nrp_route_domain nr_prefix_list net_routing s_net statement f5_bigip_structured_configuration]",
        "Comment" : "This feature is not currently supported"
      },
      {
        "Filename" : "configs/f5_bigip/f5_bigip_structured_net_routing_route_map",
        "Line" : 43,
        "Text" : "route-domain /Common/0",
        "Parser_Context" : "[nrr_route_domain nr_route_map net_routing s_net statement f5_bigip_structured_configuration]",
        "Comment" : "This feature is not currently supported"
      },
      {
        "Filename" : "configs/f5_bigip/f5_bigip_structured_sys",
        "Line" : 3,
        "Text" : "dns {",
        "Parser_Context" : "[sys_dns s_sys statement f5_bigip_structured_configuration]",
        "Comment" : "This feature is not currently supported"
      },
      {
        "Filename" : "configs/f5_bigip/f5_bigip_structured_sys",
        "Line" : 43,
        "Text" : "management-ip 192.0.2.1/24 { }",
        "Parser_Context" : "[sys_management_ip s_sys statement f5_bigip_structured_configuration]",
        "Comment" : "This feature is not currently supported"
      },
      {
        "Filename" : "configs/f5_bigip/f5_bigip_structured_sys",
        "Line" : 44,
        "Text" : "management-route /Common/default {",
        "Parser_Context" : "[sys_management_route s_sys statement f5_bigip_structured_configuration]",
        "Comment" : "This feature is not currently supported"
      },
      {
        "Filename" : "configs/f5_bigip/f5_bigip_structured_sys",
        "Line" : 48,
        "Text" : "ntp {",
        "Parser_Context" : "[sys_ntp s_sys statement f5_bigip_structured_configuration]",
        "Comment" : "This feature is not currently supported"
      },
      {
        "Filename" : "configs/f5_bigip/f5_bigip_structured_sys",
        "Line" : 55,
        "Text" : "snmp {",
        "Parser_Context" : "[sys_snmp s_sys statement f5_bigip_structured_configuration]",
        "Comment" : "This feature is not currently supported"
      },
      {
        "Filename" : "configs/gh-2658-juniper-vrf-import-export.cfg",
        "Line" : 112,
        "Text" : "export lbpp",
        "Parser_Context" : "[rof_export ro_forwarding_table s_routing_options s_common statement set_line_tail set_line flat_juniper_configuration]",
        "Comment" : "This feature is not currently supported"
      },
      {
        "Filename" : "configs/gh-2658-juniper-vrf-import-export.cfg",
        "Line" : 221,
        "Text" : "bridge-domains bd_100 vlan-id 100",
        "Parser_Context" : "[s_bridge_domains ri_named_routing_instance s_routing_instances s_common statement set_line_tail set_line flat_juniper_configuration]",
        "Comment" : "This feature is not currently supported"
      },
      {
        "Filename" : "configs/gh-2658-juniper-vrf-import-export.cfg",
        "Line" : 221,
        "Text" : "bridge-domains bd_100 routing-interface irb.100",
        "Parser_Context" : "[s_bridge_domains ri_named_routing_instance s_routing_instances s_common statement set_line_tail set_line flat_juniper_configuration]",
        "Comment" : "This feature is not currently supported"
      },
      {
        "Filename" : "configs/gh-2658-juniper-vrf-import-export.cfg",
        "Line" : 221,
        "Text" : "bridge-domains bd_100 vxlan vni 100",
        "Parser_Context" : "[s_bridge_domains ri_named_routing_instance s_routing_instances s_common statement set_line_tail set_line flat_juniper_configuration]",
        "Comment" : "This feature is not currently supported"
      },
      {
        "Filename" : "configs/gh-2658-juniper-vrf-import-export.cfg",
        "Line" : 221,
        "Text" : "bridge-domains bd_101 vlan-id 101",
        "Parser_Context" : "[s_bridge_domains ri_named_routing_instance s_routing_instances s_common statement set_line_tail set_line flat_juniper_configuration]",
        "Comment" : "This feature is not currently supported"
      },
      {
        "Filename" : "configs/gh-2658-juniper-vrf-import-export.cfg",
        "Line" : 221,
        "Text" : "bridge-domains bd_101 routing-interface irb.101",
        "Parser_Context" : "[s_bridge_domains ri_named_routing_instance s_routing_instances s_common statement set_line_tail set_line flat_juniper_configuration]",
        "Comment" : "This feature is not currently supported"
      },
      {
        "Filename" : "configs/gh-2658-juniper-vrf-import-export.cfg",
        "Line" : 221,
        "Text" : "bridge-domains bd_101 vxlan vni 101",
        "Parser_Context" : "[s_bridge_domains ri_named_routing_instance s_routing_instances s_common statement set_line_tail set_line flat_juniper_configuration]",
        "Comment" : "This feature is not currently supported"
      },
      {
        "Filename" : "configs/ios_bgp",
        "Line" : 5,
        "Text" : "advertise-map ADVERTISE_MAP exist-map EXIST_MAP",
        "Parser_Context" : "[advertise_map_bgp_tail bgp_tail neighbor_flat_rb_stanza router_bgp_stanza_tail router_bgp_stanza stanza cisco_configuration]",
        "Comment" : "BGP advertise-map is not currently supported"
      },
      {
        "Filename" : "configs/ios_bgp",
        "Line" : 5,
        "Text" : "advertise-map ADVERTISE_MAP exist-map EXIST_MAP",
        "Parser_Context" : "[advertise_map_bgp_tail bgp_tail neighbor_flat_rb_stanza router_bgp_stanza_tail router_bgp_stanza stanza cisco_configuration]",
        "Comment" : "BGP exist-map is not currently supported"
      },
      {
        "Filename" : "configs/ios_xr_bgp_neighbor_group",
        "Line" : 18,
        "Text" : "use session-group blabber",
        "Parser_Context" : "[use_session_group_bgp_tail session_group_rb_stanza router_bgp_stanza_tail router_bgp_stanza stanza cisco_xr_configuration]",
        "Comment" : "This feature is not currently supported"
      },
      {
        "Filename" : "configs/ios_xr_bgp_neighbor_group",
        "Line" : 95,
        "Text" : "use session-group CIAO",
        "Parser_Context" : "[use_session_group_bgp_tail session_group_rb_stanza router_bgp_stanza_tail router_bgp_stanza stanza cisco_xr_configuration]",
        "Comment" : "This feature is not currently supported"
      },
      {
        "Filename" : "configs/ios_xr_class_map",
        "Line" : 10,
        "Text" : "match not dscp ipv4 cs2 cs3 cs4",
        "Parser_Context" : "[cm_match s_class_map stanza cisco_xr_configuration]",
        "Comment" : "This feature is not currently supported"
      },
      {
        "Filename" : "configs/ios_xr_ospf",
        "Line" : 10,
        "Text" : "maximum paths 16",
        "Parser_Context" : "[ro_maximum_paths ro_vrf_common s_router_ospf stanza cisco_xr_configuration]",
        "Comment" : "This feature is not currently supported"
      },
      {
        "Filename" : "configs/ios_xr_ospf",
        "Line" : 15,
        "Text" : "default-information originate metric 10 route-policy ospf_default_ipv4",
        "Parser_Context" : "[ro_default_information ro_vrf_common s_router_ospf stanza cisco_xr_configuration]",
        "Comment" : "This feature is not currently supported"
      },
      {
        "Filename" : "configs/ios_xr_route_policy",
        "Line" : 161,
        "Text" : "$hub_comm",
        "Parser_Context" : "[community_set_expr_elem_half community_set_expr_elem community_set_expr set_community_rp_stanza set_rp_stanza rp_stanza if_rp_stanza rp_stanza route_policy_stanza stanza cisco_xr_configuration]",
        "Comment" : "This feature is not currently supported"
      },
      {
        "Filename" : "configs/ios_xr_route_policy",
        "Line" : 164,
        "Text" : "set path-selection backup 1 install multipath-protect advertise",
        "Parser_Context" : "[set_path_selection_rp_stanza set_rp_stanza rp_stanza if_rp_stanza rp_stanza route_policy_stanza stanza cisco_xr_configuration]",
        "Comment" : "This feature is not currently supported"
      },
      {
        "Filename" : "configs/ip_default_route_classless",
        "Line" : 4,
        "Text" : "ip default-gateway 128.125.253.254",
        "Parser_Context" : "[s_ip_default_gateway stanza cisco_configuration]",
        "Comment" : "This feature is not currently supported"
      },
      {
        "Filename" : "configs/juniper_firewall",
        "Line" : 13,
        "Text" : "icmp-type mask-reply",
        "Parser_Context" : "[fftf_icmp_type fft_from ff_term f_filter f_common f_family s_firewall s_common statement set_line_tail set_line flat_juniper_configuration]",
        "Comment" : "Missing mapping for icmp-type: 'mask-reply'"
      },
      {
        "Filename" : "configs/juniper_firewall",
        "Line" : 14,
        "Text" : "icmp-type mask-request",
        "Parser_Context" : "[fftf_icmp_type fft_from ff_term f_filter f_common f_family s_firewall s_common statement set_line_tail set_line flat_juniper_configuration]",
        "Comment" : "Missing mapping for icmp-type: 'mask-request'"
      },
      {
        "Filename" : "configs/juniper_firewall",
        "Line" : 40,
        "Text" : "next-ip 1.2.3.4/5",
        "Parser_Context" : "[fftt_next_ip fft_then ff_term f_filter f_common f_family s_firewall s_common statement set_line_tail set_line flat_juniper_configuration]",
        "Comment" : "Filter-based forwarding with next-hop-ip is not currently supported"
      },
      {
        "Filename" : "configs/juniper_firewall",
        "Line" : 42,
        "Text" : "next-ip 1.2.3.6",
        "Parser_Context" : "[fftt_next_ip fft_then ff_term f_filter f_common f_family s_firewall s_common statement set_line_tail set_line flat_juniper_configuration]",
        "Comment" : "Filter-based forwarding with next-hop-ip is not currently supported"
      },
      {
        "Filename" : "configs/juniper_firewall",
        "Line" : 50,
        "Text" : "ip-options any",
        "Parser_Context" : "[fftf_ip_options fft_from ff_term f_filter f_common f_family s_firewall s_common statement set_line_tail set_line flat_juniper_configuration]",
        "Comment" : "This feature is not currently supported"
      },
      {
        "Filename" : "configs/juniper_firewall",
        "Line" : 51,
        "Text" : "ip-options loose-source-route",
        "Parser_Context" : "[fftf_ip_options fft_from ff_term f_filter f_common f_family s_firewall s_common statement set_line_tail set_line flat_juniper_configuration]",
        "Comment" : "This feature is not currently supported"
      },
      {
        "Filename" : "configs/juniper_firewall",
        "Line" : 52,
        "Text" : "ip-options route-record",
        "Parser_Context" : "[fftf_ip_options fft_from ff_term f_filter f_common f_family s_firewall s_common statement set_line_tail set_line flat_juniper_configuration]",
        "Comment" : "This feature is not currently supported"
      },
      {
        "Filename" : "configs/juniper_firewall",
        "Line" : 53,
        "Text" : "ip-options router-alert",
        "Parser_Context" : "[fftf_ip_options fft_from ff_term f_filter f_common f_family s_firewall s_common statement set_line_tail set_line flat_juniper_configuration]",
        "Comment" : "This feature is not currently supported"
      },
      {
        "Filename" : "configs/juniper_firewall",
        "Line" : 54,
        "Text" : "ip-options security",
        "Parser_Context" : "[fftf_ip_options fft_from ff_term f_filter f_common f_family s_firewall s_common statement set_line_tail set_line flat_juniper_configuration]",
        "Comment" : "This feature is not currently supported"
      },
      {
        "Filename" : "configs/juniper_firewall",
        "Line" : 55,
        "Text" : "ip-options stream-id",
        "Parser_Context" : "[fftf_ip_options fft_from ff_term f_filter f_common f_family s_firewall s_common statement set_line_tail set_line flat_juniper_configuration]",
        "Comment" : "This feature is not currently supported"
      },
      {
        "Filename" : "configs/juniper_firewall",
        "Line" : 56,
        "Text" : "ip-options strict-source-route",
        "Parser_Context" : "[fftf_ip_options fft_from ff_term f_filter f_common f_family s_firewall s_common statement set_line_tail set_line flat_juniper_configuration]",
        "Comment" : "This feature is not currently supported"
      },
      {
        "Filename" : "configs/juniper_firewall",
        "Line" : 57,
        "Text" : "ip-options timestamp",
        "Parser_Context" : "[fftf_ip_options fft_from ff_term f_filter f_common f_family s_firewall s_common statement set_line_tail set_line flat_juniper_configuration]",
        "Comment" : "This feature is not currently supported"
      },
      {
        "Filename" : "configs/juniper_interfaces",
        "Line" : 19,
        "Text" : "tcp-mss 1400",
        "Parser_Context" : "[ifi_tcp_mss if_inet i_family i_common i_unit int_named s_interfaces s_common statement set_line_tail set_line flat_juniper_configuration]",
        "Comment" : "This feature is not currently supported"
      },
      {
        "Filename" : "configs/juniper_isis",
        "Line" : 12,
        "Text" : "priority 65",
        "Parser_Context" : "[isil_priority isi_level is_interface p_isis s_protocols s_common statement set_line_tail set_line flat_juniper_configuration]",
        "Comment" : "This feature is not currently supported"
      },
      {
        "Filename" : "configs/juniper_ospf",
        "Line" : 15,
        "Text" : "area-range dead:beef::/56 override-metric 100",
        "Parser_Context" : "[oa_area_range o_area o_common p_ospf3 s_protocols s_common statement set_line_tail set_line flat_juniper_configuration]",
        "Comment" : "This feature is not currently supported"
      },
      {
        "Filename" : "configs/juniper_ospf",
        "Line" : 15,
        "Text" : "area-range dead:beef::/56 override-metric 100",
        "Parser_Context" : "[oa_area_range o_area o_common p_ospf3 s_protocols s_common statement set_line_tail set_line flat_juniper_configuration]",
        "Comment" : "This feature is not currently supported"
      },
      {
        "Filename" : "configs/juniper_policy_statement",
        "Line" : 18,
        "Text" : "protocol access-internal",
        "Parser_Context" : "[popsf_protocol pops_from pops_common pops_term po_policy_statement s_policy_options s_common statement set_line_tail set_line flat_juniper_configuration]",
        "Comment" : "This feature is not currently supported"
      },
      {
        "Filename" : "configs/juniper_policy_statement",
        "Line" : 32,
        "Text" : "2001:0db8:85a3:0000:0000:8a2e:0370:7334",
        "Parser_Context" : "[popstnh_ipv6 popst_next_hop popst_common pops_then pops_common pops_term po_policy_statement s_policy_options s_common statement set_line_tail set_line flat_juniper_configuration]",
        "Comment" : "This feature is not currently supported"
      },
      {
        "Filename" : "configs/juniper_rib_groups",
        "Line" : 4,
        "Text" : "rib-group inet6 interface-routes-rib",
        "Parser_Context" : "[roi_rib_group ro_interface_routes s_routing_options s_common statement set_line_tail set_line flat_juniper_configuration]",
        "Comment" : "This feature is not currently supported"
      },
      {
        "Filename" : "configs/juniper_routing_options",
        "Line" : 9,
        "Text" : "policy AGGREGATE_ROUTE_POLICY",
        "Parser_Context" : "[roa_policy roa_common roa_route ro_aggregate s_routing_options s_common statement set_line_tail set_line flat_juniper_configuration]",
        "Comment" : "This feature is not currently supported"
      },
      {
        "Filename" : "configs/juniper_security",
        "Line" : 16,
        "Text" : "destination-address-excluded",
        "Parser_Context" : "[sepctxpm_destination_address_excluded sepctxp_match sepctx_policy sep_global se_policies s_security s_common statement set_line_tail set_line flat_juniper_configuration]",
        "Comment" : "This feature is not currently supported"
      },
      {
        "Filename" : "configs/juniper_security",
        "Line" : 17,
        "Text" : "source-address-excluded",
        "Parser_Context" : "[sepctxpm_source_address_excluded sepctxp_match sepctx_policy sep_global se_policies s_security s_common statement set_line_tail set_line flat_juniper_configuration]",
        "Comment" : "This feature is not currently supported"
      },
      {
        "Filename" : "configs/palo_alto/interfaces",
        "Line" : 49,
        "Text" : "vlan.1",
        "Parser_Context" : "[sniv_unit sniv_units sni_vlan sn_interface s_network statement_config_devices set_line_config_devices set_line_tail set_line palo_alto_configuration]",
        "Comment" : "This feature is not currently supported"
      },
      {
        "Filename" : "configs/palo_alto/nat",
        "Line" : 19,
        "Text" : "active-active-device-binding primary",
        "Parser_Context" : "[srn_active_active_device_binding srn_definition sr_nat_rules sr_nat rulebase_inner s_post_rulebase ss_common s_policy_panorama s_policy set_line_tail set_line palo_alto_configuration]",
        "Comment" : "Batfish currently models this as active-active-device-binding both"
      },
      {
        "Filename" : "configs/route_policy_param",
        "Line" : 6,
        "Text" : "in $cust_v4_as_path",
        "Parser_Context" : "[boolean_as_path_in boolean_as_path boolean_simple_rp_stanza boolean_not_rp_stanza boolean_and_rp_stanza boolean_rp_stanza boolean_simple_rp_stanza boolean_not_rp_stanza boolean_and_rp_stanza boolean_and_rp_stanza boolean_rp_stanza boolean_simple_rp_stanza boolean_not_rp_stanza boolean_and_rp_stanza boolean_rp_stanza if_rp_stanza rp_stanza route_policy_stanza stanza cisco_xr_configuration]",
        "Comment" : "This feature is not currently supported"
      },
      {
        "Filename" : "configs/route_policy_param",
        "Line" : 16,
        "Text" : "$hub_comm",
        "Parser_Context" : "[community_set_expr_elem_half community_set_expr_elem community_set_expr set_community_rp_stanza set_rp_stanza rp_stanza if_rp_stanza rp_stanza route_policy_stanza stanza cisco_xr_configuration]",
        "Comment" : "This feature is not currently supported"
      },
      {
        "Filename" : "configs/route_policy_param",
        "Line" : 20,
        "Text" : "$hub_comm",
        "Parser_Context" : "[community_set_expr_elem_half community_set_expr_elem community_set_expr set_community_rp_stanza set_rp_stanza rp_stanza else_rp_stanza if_rp_stanza rp_stanza route_policy_stanza stanza cisco_xr_configuration]",
        "Comment" : "This feature is not currently supported"
      }
    ],
    "summary" : {
<<<<<<< HEAD
      "notes" : "Found 199 results",
      "numFailed" : 0,
      "numPassed" : 0,
      "numResults" : 199
=======
      "notes" : "Found 203 results",
      "numFailed" : 0,
      "numPassed" : 0,
      "numResults" : 203
>>>>>>> 2a1e8ec3
    }
  }
]<|MERGE_RESOLUTION|>--- conflicted
+++ resolved
@@ -1115,6 +1115,48 @@
       },
       {
         "Filename" : "configs/gh-2658-juniper-vrf-import-export.cfg",
+        "Line" : 201,
+        "Text" : "vtep-source-interface lo0.0",
+        "Parser_Context" : "[ri_vtep_source_interface ri_named_routing_instance s_routing_instances s_common statement set_line_tail set_line flat_juniper_configuration]",
+        "Comment" : "This feature is not currently supported"
+      },
+      {
+        "Filename" : "configs/gh-2658-juniper-vrf-import-export.cfg",
+        "Line" : 203,
+        "Text" : "vrf-import fabric",
+        "Parser_Context" : "[ri_vrf_import ri_named_routing_instance s_routing_instances s_common statement set_line_tail set_line flat_juniper_configuration]",
+        "Comment" : "This feature is not currently supported"
+      },
+      {
+        "Filename" : "configs/gh-2658-juniper-vrf-import-export.cfg",
+        "Line" : 211,
+        "Text" : "vrf-target target:100:100",
+        "Parser_Context" : "[evo_vrf_target e_vni_options p_evpn s_protocols ri_protocols ri_named_routing_instance s_routing_instances s_common statement set_line_tail set_line flat_juniper_configuration]",
+        "Comment" : "This feature is not currently supported"
+      },
+      {
+        "Filename" : "configs/gh-2658-juniper-vrf-import-export.cfg",
+        "Line" : 209,
+        "Text" : "vni-options vni 100 vrf-target target:100:100",
+        "Parser_Context" : "[e_vni_options p_evpn s_protocols ri_protocols ri_named_routing_instance s_routing_instances s_common statement set_line_tail set_line flat_juniper_configuration]",
+        "Comment" : "This feature is not currently supported"
+      },
+      {
+        "Filename" : "configs/gh-2658-juniper-vrf-import-export.cfg",
+        "Line" : 214,
+        "Text" : "vrf-target target:101:101",
+        "Parser_Context" : "[evo_vrf_target e_vni_options p_evpn s_protocols ri_protocols ri_named_routing_instance s_routing_instances s_common statement set_line_tail set_line flat_juniper_configuration]",
+        "Comment" : "This feature is not currently supported"
+      },
+      {
+        "Filename" : "configs/gh-2658-juniper-vrf-import-export.cfg",
+        "Line" : 209,
+        "Text" : "vni-options vni 101 vrf-target target:101:101",
+        "Parser_Context" : "[e_vni_options p_evpn s_protocols ri_protocols ri_named_routing_instance s_routing_instances s_common statement set_line_tail set_line flat_juniper_configuration]",
+        "Comment" : "This feature is not currently supported"
+      },
+      {
+        "Filename" : "configs/gh-2658-juniper-vrf-import-export.cfg",
         "Line" : 221,
         "Text" : "bridge-domains bd_100 vlan-id 100",
         "Parser_Context" : "[s_bridge_domains ri_named_routing_instance s_routing_instances s_common statement set_line_tail set_line flat_juniper_configuration]",
@@ -1324,6 +1366,13 @@
         "Comment" : "This feature is not currently supported"
       },
       {
+        "Filename" : "configs/juniper_misc",
+        "Line" : 9,
+        "Text" : "vtep-source-interface lo0.0",
+        "Parser_Context" : "[ri_vtep_source_interface ri_named_routing_instance s_routing_instances s_common statement set_line_tail set_line flat_juniper_configuration]",
+        "Comment" : "This feature is not currently supported"
+      },
+      {
         "Filename" : "configs/juniper_ospf",
         "Line" : 15,
         "Text" : "area-range dead:beef::/56 override-metric 100",
@@ -1416,17 +1465,10 @@
       }
     ],
     "summary" : {
-<<<<<<< HEAD
-      "notes" : "Found 199 results",
-      "numFailed" : 0,
-      "numPassed" : 0,
-      "numResults" : 199
-=======
       "notes" : "Found 203 results",
       "numFailed" : 0,
       "numPassed" : 0,
       "numResults" : 203
->>>>>>> 2a1e8ec3
     }
   }
 ]