--- conflicted
+++ resolved
@@ -995,32 +995,14 @@
         "Comment" : "This feature is not currently supported"
       },
       {
-<<<<<<< HEAD
         "Filename" : "configs/juniper_policy_statement",
-=======
-        "Filename" : "juniper_interfaces",
-        "Line" : 19,
-        "Text" : "tcp-mss 1400",
-        "Parser_Context" : "[ifi_tcp_mss if_inet i_family i_common i_unit int_named s_interfaces s_common statement set_line_tail set_line flat_juniper_configuration]",
-        "Comment" : "This feature is not currently supported"
-      },
-      {
-        "Filename" : "juniper_isis",
-        "Line" : 12,
-        "Text" : "priority 65",
-        "Parser_Context" : "[isil_priority isi_level is_interface p_isis s_protocols s_common statement set_line_tail set_line flat_juniper_configuration]",
-        "Comment" : "This feature is not currently supported"
-      },
-      {
-        "Filename" : "juniper_policy_statement",
         "Line" : 17,
         "Text" : "instance FORWARDING",
         "Parser_Context" : "[popsf_instance pops_from pops_common pops_term po_policy_statement s_policy_options s_common statement set_line_tail set_line flat_juniper_configuration]",
         "Comment" : "This feature is not currently supported"
       },
       {
-        "Filename" : "juniper_policy_statement",
->>>>>>> ea0232e6
+        "Filename" : "configs/juniper_policy_statement",
         "Line" : 4,
         "Text" : "as-path-group AS_PATH_GROUP",
         "Parser_Context" : "[popsf_as_path_group pops_from pops_common pops_term po_policy_statement s_policy_options s_common statement set_line_tail set_line flat_juniper_configuration]",
