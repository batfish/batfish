--- conflicted
+++ resolved
@@ -2298,17 +2298,10 @@
       }
     ],
     "summary" : {
-<<<<<<< HEAD
-      "notes" : "Found 324 results",
+      "notes" : "Found 322 results",
       "numFailed" : 0,
       "numPassed" : 0,
-      "numResults" : 324
-=======
-      "notes" : "Found 319 results",
-      "numFailed" : 0,
-      "numPassed" : 0,
-      "numResults" : 319
->>>>>>> dbdf5a36
+      "numResults" : 322
     }
   }
 ]