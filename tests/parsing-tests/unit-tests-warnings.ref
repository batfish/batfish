[
  {
    "class" : "org.batfish.datamodel.table.TableAnswerElement",
    "metadata" : {
      "columnMetadata" : [
        {
          "description" : "The file that was parsed",
          "isKey" : true,
          "isValue" : false,
          "name" : "Filename",
          "schema" : "String"
        },
        {
          "description" : "The text of the input that caused the warning",
          "isKey" : true,
          "isValue" : false,
          "name" : "Text",
          "schema" : "String"
        },
        {
          "description" : "The line number in the input file that caused the warning",
          "isKey" : false,
          "isValue" : false,
          "name" : "Line",
          "schema" : "Integer"
        },
        {
          "description" : "The context of the Batfish parser when the warning occurred",
          "isKey" : false,
          "isValue" : false,
          "name" : "Parser_Context",
          "schema" : "String"
        },
        {
          "description" : "An optional comment explaining more information about the warning",
          "isKey" : false,
          "isValue" : false,
          "name" : "Comment",
          "schema" : "String"
        }
      ],
      "textDesc" : "File ${Filename}: warning at line ${Line}: ${Text} when the Batfish parser was in state ${Parser_Context}. Optional comment: ${Comment}."
    },
    "rows" : [
      {
        "Filename" : "arista_nat",
        "Line" : 10,
        "Text" : "ip nat pool pool3 1.1.1.1 1.1.1.2 prefix-length 32",
        "Parser_Context" : "[ip_nat_pool s_ip_nat stanza cisco_configuration]",
        "Comment" : "Subnet of NAT pool pool3 does not contain last pool IP"
      },
      {
        "Filename" : "arista_nat",
        "Line" : 9,
        "Text" : "ip nat pool pool2 1.1.1.1 1.1.1.2 netmask 255.255.255.255",
        "Parser_Context" : "[ip_nat_pool s_ip_nat stanza cisco_configuration]",
        "Comment" : "Subnet of NAT pool pool2 does not contain last pool IP"
      },
      {
        "Filename" : "aruba_misc",
        "Line" : 90,
        "Text" : "no ip default-gateway import cell",
        "Parser_Context" : "[s_ip_default_gateway stanza cisco_configuration]",
        "Comment" : "This feature is not currently supported"
      },
      {
        "Filename" : "aruba_misc",
        "Line" : 91,
        "Text" : "no ip default-gateway import pppoe",
        "Parser_Context" : "[s_ip_default_gateway stanza cisco_configuration]",
        "Comment" : "This feature is not currently supported"
      },
      {
        "Filename" : "asa_acl",
        "Line" : 9,
        "Text" : "interface outside",
        "Parser_Context" : "[access_list_ip_range extended_access_list_tail extended_access_list_stanza stanza cisco_configuration]",
        "Comment" : "This feature is not currently supported"
      },
      {
        "Filename" : "asa_nat",
        "Line" : 10,
        "Text" : "nat source dynamic source-net pat-pool pool extended flat include-reserve",
        "Parser_Context" : "[s_nat stanza cisco_configuration]",
        "Comment" : "This feature is not currently supported"
      },
      {
        "Filename" : "asa_nat",
        "Line" : 12,
        "Text" : "nat source static net1 net2 dns no-proxy-arp unidirectional",
        "Parser_Context" : "[s_nat stanza cisco_configuration]",
        "Comment" : "This feature is not currently supported"
      },
      {
        "Filename" : "asa_nat",
        "Line" : 13,
        "Text" : "nat source static net1 net2 service service1 service2",
        "Parser_Context" : "[s_nat stanza cisco_configuration]",
        "Comment" : "This feature is not currently supported"
      },
      {
        "Filename" : "asa_nat",
        "Line" : 6,
        "Text" : "nat (any,any) source dynamic source-net pat-pool pool block-allocation round-robin",
        "Parser_Context" : "[s_nat stanza cisco_configuration]",
        "Comment" : "This feature is not currently supported"
      },
      {
        "Filename" : "asa_nat",
        "Line" : 7,
        "Text" : "nat (inside,outside) source dynamic net1 net2 interface",
        "Parser_Context" : "[s_nat stanza cisco_configuration]",
        "Comment" : "This feature is not currently supported"
      },
      {
        "Filename" : "asa_nat",
        "Line" : 9,
        "Text" : "nat (inside,outside) source static net1 net2 route-lookup",
        "Parser_Context" : "[s_nat stanza cisco_configuration]",
        "Comment" : "This feature is not currently supported"
      },
      {
        "Filename" : "cadant_acl",
        "Line" : 22,
        "Text" : "123",
        "Parser_Context" : "[extended_ipv6_access_list_tail extended_ipv6_access_list_stanza stanza cisco_configuration]",
        "Comment" : "clause in IPv6 extended access list"
      },
      {
        "Filename" : "cadant_acl",
        "Line" : 24,
        "Text" : "133",
        "Parser_Context" : "[extended_ipv6_access_list_tail extended_ipv6_access_list_stanza stanza cisco_configuration]",
        "Comment" : "clause in IPv6 extended access list"
      },
      {
        "Filename" : "cadant_acl",
        "Line" : 24,
        "Text" : "nd-type",
        "Parser_Context" : "[extended_ipv6_access_list_tail extended_ipv6_access_list_stanza stanza cisco_configuration]",
        "Comment" : "clause in IPv6 extended access list"
      },
      {
        "Filename" : "cisco-zone",
        "Line" : 10,
        "Text" : "zone t1",
        "Parser_Context" : "[s_zone stanza cisco_configuration]",
        "Comment" : "This feature is not currently supported"
      },
      {
        "Filename" : "cisco_acl",
        "Line" : 10,
        "Text" : "ttl eq 255",
        "Parser_Context" : "[extended_access_list_tail extended_access_list_stanza stanza cisco_configuration]",
        "Comment" : "clause in extended access list"
      },
      {
        "Filename" : "cisco_acl",
        "Line" : 11,
        "Text" : "ttl eq 255",
        "Parser_Context" : "[extended_access_list_tail extended_access_list_stanza stanza cisco_configuration]",
        "Comment" : "clause in extended access list"
      },
      {
        "Filename" : "cisco_bgp",
        "Line" : 29,
        "Text" : "redistribute ospf abc",
        "Parser_Context" : "[redistribute_ospf_bgp_tail bgp_tail router_bgp_stanza_tail router_bgp_stanza stanza cisco_configuration]",
        "Comment" : "This feature is not currently supported"
      },
      {
        "Filename" : "cisco_bgp",
        "Line" : 30,
        "Text" : "redistribute ospf 2",
        "Parser_Context" : "[redistribute_ospf_bgp_tail bgp_tail router_bgp_stanza_tail router_bgp_stanza stanza cisco_configuration]",
        "Comment" : "This feature is not currently supported"
      },
      {
        "Filename" : "cisco_bgp",
        "Line" : 31,
        "Text" : "redistribute ospf 2 vrf vrf1",
        "Parser_Context" : "[redistribute_ospf_bgp_tail bgp_tail router_bgp_stanza_tail router_bgp_stanza stanza cisco_configuration]",
        "Comment" : "This feature is not currently supported"
      },
      {
        "Filename" : "cisco_bgp_confederation",
        "Line" : 7,
        "Text" : "bgp confederation identifier 100",
        "Parser_Context" : "[bgp_confederation_rb_stanza router_bgp_stanza_tail router_bgp_stanza stanza cisco_configuration]",
        "Comment" : "This feature is not currently supported"
      },
      {
        "Filename" : "cisco_bgp_confederation",
        "Line" : 8,
        "Text" : "bgp confederation peers 10 11",
        "Parser_Context" : "[bgp_confederation_rb_stanza router_bgp_stanza_tail router_bgp_stanza stanza cisco_configuration]",
        "Comment" : "This feature is not currently supported"
      },
      {
        "Filename" : "cisco_eigrp",
        "Line" : 115,
        "Text" : "addrgroup bleep_blorp",
        "Parser_Context" : "[access_list_ip_range extended_access_list_tail extended_access_list_stanza stanza cisco_configuration]",
        "Comment" : "This feature is not currently supported"
      },
      {
        "Filename" : "cisco_eigrp",
        "Line" : 118,
        "Text" : "address-family ipv4 multicast vrf autonomous-system autonomous-system 4\n  af-interface Ethernet0\n   add-paths 4\n   bandwidth-percent 75\n   dampening-change 75\n   dampening-interval 45\n   hold-time 40\n   passive-interface\n  exit-af-interface\n  eigrp default-route-tag 2\n  network 1.1.1.100\n  remote-neighbors source GigabitEthernet0/0/1 unicast-listen lisp-encap 2\n  topology base\n   offset-list 21 out 10\n   summary-metric 192.168.0.0/16 10000 10 255 1 1500 distance 20\n   traffic-share balanced\n   variance 4\n  exit-af-topology\n  topology VOICE tid 1000\n   no auto-summary\n  exit-af-topology\n  passive-interface default\n  no passive-interface FastEthernet0/1\n exit-address-family",
        "Parser_Context" : "[ren_address_family re_named_tail re_named s_router_eigrp stanza cisco_configuration]",
        "Comment" : "This feature is not currently supported"
      },
      {
        "Filename" : "cisco_eigrp",
        "Line" : 15,
        "Text" : "default-metric 1 2 3 4 5",
        "Parser_Context" : "[re_default_metric re_classic_tail re_classic s_router_eigrp stanza cisco_configuration]",
        "Comment" : "This feature is not currently supported"
      },
      {
        "Filename" : "cisco_eigrp",
        "Line" : 15,
        "Text" : "default-metric 1 2 3 4 5",
        "Parser_Context" : "[re_default_metric re_classic_tail re_classic s_router_eigrp stanza cisco_configuration]",
        "Comment" : "This feature is not currently supported"
      },
      {
        "Filename" : "cisco_eigrp",
        "Line" : 15,
        "Text" : "default-metric 1 2 3 4 5",
        "Parser_Context" : "[re_default_metric re_classic_tail re_classic s_router_eigrp stanza cisco_configuration]",
        "Comment" : "This feature is not currently supported"
      },
      {
        "Filename" : "cisco_eigrp",
        "Line" : 34,
        "Text" : "redistribute isis route-map ISIS_TO_EIGRP",
        "Parser_Context" : "[re_redistribute_isis re_redistribute re_classic_tail re_classic s_router_eigrp stanza cisco_configuration]",
        "Comment" : "ISIS redistribution in EIGRP is not implemented"
      },
      {
        "Filename" : "cisco_eigrp",
        "Line" : 35,
        "Text" : "redistribute ospf 4 route-map OSPF_TO_EIGRP",
        "Parser_Context" : "[re_redistribute_ospf re_redistribute re_classic_tail re_classic s_router_eigrp stanza cisco_configuration]",
        "Comment" : "This feature is not currently supported"
      },
      {
        "Filename" : "cisco_eigrp",
        "Line" : 37,
        "Text" : "redistribute static metric 10000 10 255 1 1500 route-map STATIC_TO_EIGRP",
        "Parser_Context" : "[re_redistribute_static re_redistribute re_classic_tail re_classic s_router_eigrp stanza cisco_configuration]",
        "Comment" : "This feature is not currently supported"
      },
      {
        "Filename" : "cisco_eigrp",
        "Line" : 37,
        "Text" : "redistribute static metric 10000 10 255 1 1500 route-map STATIC_TO_EIGRP",
        "Parser_Context" : "[re_redistribute_static re_redistribute re_classic_tail re_classic s_router_eigrp stanza cisco_configuration]",
        "Comment" : "This feature is not currently supported"
      },
      {
        "Filename" : "cisco_eigrp",
        "Line" : 37,
        "Text" : "redistribute static metric 10000 10 255 1 1500 route-map STATIC_TO_EIGRP",
        "Parser_Context" : "[re_redistribute_static re_redistribute re_classic_tail re_classic s_router_eigrp stanza cisco_configuration]",
        "Comment" : "This feature is not currently supported"
      },
      {
        "Filename" : "cisco_interface",
        "Line" : 279,
        "Text" : "zone-member t1",
        "Parser_Context" : "[if_zone_member if_inner s_interface stanza cisco_configuration]",
        "Comment" : "This feature is not currently supported"
      },
      {
        "Filename" : "cisco_interface",
        "Line" : 315,
        "Text" : "mode gre multipoint",
        "Parser_Context" : "[iftunnel_mode if_tunnel if_inner s_interface stanza cisco_configuration]",
        "Comment" : "This feature is not currently supported"
      },
      {
        "Filename" : "cisco_ip_nat",
        "Line" : 13,
        "Text" : "ip nat outside source static 6.6.6.6 7.7.7.7 add-route no-alias",
        "Parser_Context" : "[ip_nat_source s_ip_nat stanza cisco_configuration]",
        "Comment" : "This feature is not currently supported"
      },
      {
        "Filename" : "cisco_ip_nat",
        "Line" : 4,
        "Text" : "ip nat pool abc prefix-length 32  \n range 10.1.2.3 10.1.2.4",
        "Parser_Context" : "[ip_nat_pool_range s_ip_nat stanza cisco_configuration]",
        "Comment" : "Subnet of NAT pool abc does not contain last pool IP"
      },
      {
        "Filename" : "cisco_ipv6_access_list",
        "Line" : 10,
        "Text" : "router",
        "Parser_Context" : "[extended_ipv6_access_list_tail extended_ipv6_access_list_stanza stanza cisco_configuration]",
        "Comment" : "clause in IPv6 extended access list"
      },
      {
        "Filename" : "cisco_ipv6_access_list",
        "Line" : 11,
        "Text" : "nd",
        "Parser_Context" : "[extended_ipv6_access_list_tail extended_ipv6_access_list_stanza stanza cisco_configuration]",
        "Comment" : "clause in IPv6 extended access list"
      },
      {
        "Filename" : "cisco_ipv6_access_list",
        "Line" : 12,
        "Text" : "nd",
        "Parser_Context" : "[extended_ipv6_access_list_tail extended_ipv6_access_list_stanza stanza cisco_configuration]",
        "Comment" : "clause in IPv6 extended access list"
      },
      {
        "Filename" : "cisco_ipv6_access_list",
        "Line" : 13,
        "Text" : "141",
        "Parser_Context" : "[extended_ipv6_access_list_tail extended_ipv6_access_list_stanza stanza cisco_configuration]",
        "Comment" : "clause in IPv6 extended access list"
      },
      {
        "Filename" : "cisco_ipv6_access_list",
        "Line" : 14,
        "Text" : "142",
        "Parser_Context" : "[extended_ipv6_access_list_tail extended_ipv6_access_list_stanza stanza cisco_configuration]",
        "Comment" : "clause in IPv6 extended access list"
      },
      {
        "Filename" : "cisco_ipv6_access_list",
        "Line" : 15,
        "Text" : "neighbor",
        "Parser_Context" : "[extended_ipv6_access_list_tail extended_ipv6_access_list_stanza stanza cisco_configuration]",
        "Comment" : "clause in IPv6 extended access list"
      },
      {
        "Filename" : "cisco_ipv6_access_list",
        "Line" : 20,
        "Text" : "mld-query",
        "Parser_Context" : "[extended_ipv6_access_list_tail extended_ipv6_access_list_stanza stanza cisco_configuration]",
        "Comment" : "clause in IPv6 extended access list"
      },
      {
        "Filename" : "cisco_ipv6_access_list",
        "Line" : 21,
        "Text" : "mld-report",
        "Parser_Context" : "[extended_ipv6_access_list_tail extended_ipv6_access_list_stanza stanza cisco_configuration]",
        "Comment" : "clause in IPv6 extended access list"
      },
      {
        "Filename" : "cisco_ipv6_access_list",
        "Line" : 22,
        "Text" : "mld-reduction",
        "Parser_Context" : "[extended_ipv6_access_list_tail extended_ipv6_access_list_stanza stanza cisco_configuration]",
        "Comment" : "clause in IPv6 extended access list"
      },
      {
        "Filename" : "cisco_ipv6_access_list",
        "Line" : 23,
        "Text" : "mldv2",
        "Parser_Context" : "[extended_ipv6_access_list_tail extended_ipv6_access_list_stanza stanza cisco_configuration]",
        "Comment" : "clause in IPv6 extended access list"
      },
      {
        "Filename" : "cisco_ipv6_access_list",
        "Line" : 9,
        "Text" : "hoplimit",
        "Parser_Context" : "[extended_ipv6_access_list_tail extended_ipv6_access_list_stanza stanza cisco_configuration]",
        "Comment" : "clause in IPv6 extended access list"
      },
      {
        "Filename" : "cisco_ipv6_access_list",
        "Line" : 9,
        "Text" : "router",
        "Parser_Context" : "[extended_ipv6_access_list_tail extended_ipv6_access_list_stanza stanza cisco_configuration]",
        "Comment" : "clause in IPv6 extended access list"
      },
      {
        "Filename" : "cisco_ospf",
        "Line" : 28,
        "Text" : "area 0.0.0.0 filter-list prefix filterName in",
        "Parser_Context" : "[ro_area_filterlist s_router_ospf stanza cisco_configuration]",
        "Comment" : "This feature is not currently supported"
      },
      {
        "Filename" : "cisco_ospf",
        "Line" : 29,
        "Text" : "area 0.0.0.0 filter-list prefix filterName out",
        "Parser_Context" : "[ro_area_filterlist s_router_ospf stanza cisco_configuration]",
        "Comment" : "This feature is not currently supported"
      },
      {
        "Filename" : "cisco_ospf",
        "Line" : 34,
        "Text" : "area 0.0.0.0 nssa no-redistribution",
        "Parser_Context" : "[ro_area_nssa s_router_ospf stanza cisco_configuration]",
        "Comment" : "This feature is not currently supported"
      },
      {
        "Filename" : "cisco_ospf",
        "Line" : 35,
        "Text" : "area 0.0.0.0 nssa no-redistribution no-summary",
        "Parser_Context" : "[ro_area_nssa s_router_ospf stanza cisco_configuration]",
        "Comment" : "This feature is not currently supported"
      },
      {
        "Filename" : "cisco_ospf",
        "Line" : 36,
        "Text" : "area 0.0.0.0 nssa no-redistribution default-information-originate no-summary",
        "Parser_Context" : "[ro_area_nssa s_router_ospf stanza cisco_configuration]",
        "Comment" : "This feature is not currently supported"
      },
      {
        "Filename" : "cisco_ospf",
        "Line" : 53,
        "Text" : "distribute-list aclin in",
        "Parser_Context" : "[ro_distribute_list s_router_ospf stanza cisco_configuration]",
        "Comment" : "This feature is not currently supported"
      },
      {
        "Filename" : "cisco_ospf",
        "Line" : 54,
        "Text" : "distribute-list aclin in ethernet0/0",
        "Parser_Context" : "[ro_distribute_list s_router_ospf stanza cisco_configuration]",
        "Comment" : "This feature is not currently supported"
      },
      {
        "Filename" : "cisco_ospf",
        "Line" : 55,
        "Text" : "distribute-list aclout out",
        "Parser_Context" : "[ro_distribute_list s_router_ospf stanza cisco_configuration]",
        "Comment" : "This feature is not currently supported"
      },
      {
        "Filename" : "cisco_ospf",
        "Line" : 56,
        "Text" : "distribute-list prefix plin in",
        "Parser_Context" : "[ro_distribute_list s_router_ospf stanza cisco_configuration]",
        "Comment" : "This feature is not currently supported"
      },
      {
        "Filename" : "cisco_ospf",
        "Line" : 57,
        "Text" : "distribute-list prefix plout out",
        "Parser_Context" : "[ro_distribute_list s_router_ospf stanza cisco_configuration]",
        "Comment" : "This feature is not currently supported"
      },
      {
        "Filename" : "cisco_ospf",
        "Line" : 58,
        "Text" : "distribute-list route-map rmin in",
        "Parser_Context" : "[ro_distribute_list s_router_ospf stanza cisco_configuration]",
        "Comment" : "This feature is not currently supported"
      },
      {
        "Filename" : "cisco_ospf",
        "Line" : 59,
        "Text" : "distribute-list route-map rmout out",
        "Parser_Context" : "[ro_distribute_list s_router_ospf stanza cisco_configuration]",
        "Comment" : "This feature is not currently supported"
      },
      {
        "Filename" : "cisco_ospf",
        "Line" : 66,
        "Text" : "maximum-paths 32",
        "Parser_Context" : "[ro_maximum_paths s_router_ospf stanza cisco_configuration]",
        "Comment" : "This feature is not currently supported"
      },
      {
        "Filename" : "cisco_ospf",
        "Line" : 82,
        "Text" : "area 0 filter-list prefix INFILTER in",
        "Parser_Context" : "[ro_area_filterlist s_router_ospf stanza cisco_configuration]",
        "Comment" : "This feature is not currently supported"
      },
      {
        "Filename" : "cisco_ospf",
        "Line" : 83,
        "Text" : "area 0 filter-list prefix OUTFILTER out",
        "Parser_Context" : "[ro_area_filterlist s_router_ospf stanza cisco_configuration]",
        "Comment" : "This feature is not currently supported"
      },
      {
        "Filename" : "cisco_route_map",
        "Line" : 33,
        "Text" : "match source-protocol ospf 1",
        "Parser_Context" : "[match_source_protocol_rm_stanza match_rm_stanza rm_stanza route_map_stanza stanza cisco_configuration]",
        "Comment" : "This feature is not currently supported"
      },
      {
        "Filename" : "cisco_route_map",
        "Line" : 41,
        "Text" : "match source-protocol static",
        "Parser_Context" : "[match_source_protocol_rm_stanza match_rm_stanza rm_stanza route_map_stanza stanza cisco_configuration]",
        "Comment" : "This feature is not currently supported"
      },
      {
        "Filename" : "foundry_access_list",
        "Line" : 11,
        "Text" : "133",
        "Parser_Context" : "[extended_ipv6_access_list_tail extended_ipv6_access_list_stanza stanza cisco_configuration]",
        "Comment" : "clause in IPv6 extended access list"
      },
      {
        "Filename" : "foundry_access_list",
        "Line" : 12,
        "Text" : "134",
        "Parser_Context" : "[extended_ipv6_access_list_tail extended_ipv6_access_list_stanza stanza cisco_configuration]",
        "Comment" : "clause in IPv6 extended access list"
      },
      {
        "Filename" : "foundry_access_list",
        "Line" : 13,
        "Text" : "135",
        "Parser_Context" : "[extended_ipv6_access_list_tail extended_ipv6_access_list_stanza stanza cisco_configuration]",
        "Comment" : "clause in IPv6 extended access list"
      },
      {
        "Filename" : "foundry_access_list",
        "Line" : 14,
        "Text" : "136",
        "Parser_Context" : "[extended_ipv6_access_list_tail extended_ipv6_access_list_stanza stanza cisco_configuration]",
        "Comment" : "clause in IPv6 extended access list"
      },
      {
        "Filename" : "foundry_access_list",
        "Line" : 15,
        "Text" : "141",
        "Parser_Context" : "[extended_ipv6_access_list_tail extended_ipv6_access_list_stanza stanza cisco_configuration]",
        "Comment" : "clause in IPv6 extended access list"
      },
      {
        "Filename" : "foundry_access_list",
        "Line" : 16,
        "Text" : "142",
        "Parser_Context" : "[extended_ipv6_access_list_tail extended_ipv6_access_list_stanza stanza cisco_configuration]",
        "Comment" : "clause in IPv6 extended access list"
      },
      {
        "Filename" : "ios_xr_bgp_neighbor_group",
        "Line" : 17,
        "Text" : "use session-group blabber",
        "Parser_Context" : "[use_session_group_bgp_tail session_group_rb_stanza router_bgp_stanza_tail router_bgp_stanza stanza cisco_configuration]",
        "Comment" : "This feature is not currently supported"
      },
      {
        "Filename" : "ios_xr_bgp_neighbor_group",
        "Line" : 94,
        "Text" : "use session-group CIAO",
        "Parser_Context" : "[use_session_group_bgp_tail session_group_rb_stanza router_bgp_stanza_tail router_bgp_stanza stanza cisco_configuration]",
        "Comment" : "This feature is not currently supported"
      },
      {
        "Filename" : "ios_xr_class_map",
        "Line" : 10,
        "Text" : "match not dscp ipv4 cs2 cs3 cs4",
        "Parser_Context" : "[cm_match s_class_map stanza cisco_configuration]",
        "Comment" : "This feature is not currently supported"
      },
      {
        "Filename" : "ios_xr_ospf",
        "Line" : 9,
        "Text" : "maximum paths 16",
        "Parser_Context" : "[ro_maximum_paths s_router_ospf stanza cisco_configuration]",
        "Comment" : "This feature is not currently supported"
      },
      {
        "Filename" : "iptables/host1.iptables",
        "Line" : 16,
        "Text" : "-s 1.2.3.4/32 -p tcp -m tcp --dport 22 -j ACCEPT",
        "Parser_Context" : "[rule_spec command_append command_tail command iptables_configuration]",
        "Comment" : "This feature is not currently supported"
      },
      {
        "Filename" : "iptables/host1.iptables",
        "Line" : 17,
        "Text" : "-s 11.22.33.44/32 -p tcp -m tcp --dport 25 -j ACCEPT",
        "Parser_Context" : "[rule_spec command_append command_tail command iptables_configuration]",
        "Comment" : "This feature is not currently supported"
      },
      {
        "Filename" : "iptables/host1.iptables",
        "Line" : 18,
        "Text" : "-s 111.222.111.222/32 -p tcp -m tcp --dport 80 -j ACCEPT",
        "Parser_Context" : "[rule_spec command_append command_tail command iptables_configuration]",
        "Comment" : "This feature is not currently supported"
      },
      {
        "Filename" : "iptables/host1.iptables",
        "Line" : 19,
        "Text" : "-s 4.3.2.1/32 -p tcp -m tcp --dport 110 -j ACCEPT",
        "Parser_Context" : "[rule_spec command_append command_tail command iptables_configuration]",
        "Comment" : "This feature is not currently supported"
      },
      {
        "Filename" : "iptables/host1.iptables",
        "Line" : 20,
        "Text" : "-s 44.22.33.11/32 -p tcp -m tcp --dport 143 -j ACCEPT",
        "Parser_Context" : "[rule_spec command_append command_tail command iptables_configuration]",
        "Comment" : "This feature is not currently supported"
      },
      {
        "Filename" : "juniper-ospf",
        "Line" : 14,
        "Text" : "area-range dead:beef::/56 override-metric 100",
        "Parser_Context" : "[oa_area_range o_area o_common p_ospf3 s_protocols s_common statement set_line_tail set_line flat_juniper_configuration]",
        "Comment" : "This feature is not currently supported"
      },
      {
        "Filename" : "juniper-ospf",
        "Line" : 14,
        "Text" : "area-range dead:beef::/56 override-metric 100",
        "Parser_Context" : "[oa_area_range o_area o_common p_ospf3 s_protocols s_common statement set_line_tail set_line flat_juniper_configuration]",
        "Comment" : "This feature is not currently supported"
      },
      {
        "Filename" : "juniper_interfaces",
        "Line" : 18,
        "Text" : "tcp-mss 1400",
        "Parser_Context" : "[ifi_tcp_mss if_inet i_family i_common i_unit int_named s_interfaces s_common statement set_line_tail set_line flat_juniper_configuration]",
        "Comment" : "This feature is not currently supported"
      },
      {
        "Filename" : "juniper_isis",
        "Line" : 12,
        "Text" : "priority 65",
        "Parser_Context" : "[isil_priority isi_level is_interface p_isis s_protocols s_common statement set_line_tail set_line flat_juniper_configuration]",
        "Comment" : "This feature is not currently supported"
      },
      {
        "Filename" : "juniper_policy_statement",
        "Line" : 4,
        "Text" : "as-path-group AS_PATH_GROUP",
        "Parser_Context" : "[popsf_as_path_group pops_from pops_common pops_term po_policy_statement s_policy_options s_common statement set_line_tail set_line flat_juniper_configuration]",
        "Comment" : "This feature is not currently supported"
      },
      {
        "Filename" : "juniper_rib_groups",
        "Line" : 4,
        "Text" : "rib-group inet6 interface-routes-rib",
        "Parser_Context" : "[roi_rib_group ro_interface_routes s_routing_options s_common statement set_line_tail set_line flat_juniper_configuration]",
        "Comment" : "This feature is not currently supported"
      },
      {
        "Filename" : "juniper_routing_options",
        "Line" : 10,
        "Text" : "confederation 11111 members 22222",
        "Parser_Context" : "[ro_confederation s_routing_options s_common statement set_line_tail set_line flat_juniper_configuration]",
        "Comment" : "This feature is not currently supported"
      },
      {
        "Filename" : "juniper_routing_options",
        "Line" : 9,
        "Text" : "policy AGGREGATE_ROUTE_POLICY",
        "Parser_Context" : "[roa_policy roa_common roa_route ro_aggregate s_routing_options s_common statement set_line_tail set_line flat_juniper_configuration]",
        "Comment" : "This feature is not currently supported"
      },
      {
        "Filename" : "peer_template",
        "Line" : 24,
        "Text" : "allowas-in 1",
        "Parser_Context" : "[rbnx_n_af_allowas_in rbnx_n_af_inner rbnx_n_address_family rbnx_n_inner rbnx_template_peer router_bgp_nxos_toplevel router_bgp_stanza stanza cisco_configuration]",
        "Comment" : "This feature is not currently supported"
      },
      {
        "Filename" : "test",
        "Line" : 4,
        "Text" : "ip default-gateway 128.125.253.254",
        "Parser_Context" : "[s_ip_default_gateway stanza cisco_configuration]",
        "Comment" : "This feature is not currently supported"
      }
    ],
    "summary" : {
<<<<<<< HEAD
      "notes" : "Found 89 results",
      "numFailed" : 0,
      "numPassed" : 0,
      "numResults" : 89
=======
      "notes" : "Found 84 results",
      "numFailed" : 0,
      "numPassed" : 0,
      "numResults" : 84
>>>>>>> b92efb8e
    }
  }
]<|MERGE_RESOLUTION|>--- conflicted
+++ resolved
@@ -674,17 +674,10 @@
       }
     ],
     "summary" : {
-<<<<<<< HEAD
       "notes" : "Found 89 results",
       "numFailed" : 0,
       "numPassed" : 0,
       "numResults" : 89
-=======
-      "notes" : "Found 84 results",
-      "numFailed" : 0,
-      "numPassed" : 0,
-      "numResults" : 84
->>>>>>> b92efb8e
     }
   }
 ]