--- conflicted
+++ resolved
@@ -2459,17 +2459,10 @@
       }
     ],
     "summary" : {
-<<<<<<< HEAD
-      "notes" : "Found 345 results",
+      "notes" : "Found 355 results",
       "numFailed" : 0,
       "numPassed" : 0,
-      "numResults" : 345
-=======
-      "notes" : "Found 347 results",
-      "numFailed" : 0,
-      "numPassed" : 0,
-      "numResults" : 347
->>>>>>> 6aaff4ad
+      "numResults" : 355
     }
   }
 ]