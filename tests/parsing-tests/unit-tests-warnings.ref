[
  {
    "class" : "org.batfish.datamodel.table.TableAnswerElement",
    "metadata" : {
      "columnMetadata" : [
        {
          "description" : "The file that was parsed",
          "isKey" : true,
          "isValue" : false,
          "name" : "Filename",
          "schema" : "String"
        },
        {
          "description" : "The text of the input that caused the warning",
          "isKey" : true,
          "isValue" : false,
          "name" : "Text",
          "schema" : "String"
        },
        {
          "description" : "The line number in the input file that caused the warning",
          "isKey" : false,
          "isValue" : false,
          "name" : "Line",
          "schema" : "Integer"
        },
        {
          "description" : "The context of the Batfish parser when the warning occurred",
          "isKey" : false,
          "isValue" : false,
          "name" : "Parser_Context",
          "schema" : "String"
        },
        {
          "description" : "An optional comment explaining more information about the warning",
          "isKey" : false,
          "isValue" : false,
          "name" : "Comment",
          "schema" : "String"
        }
      ],
      "textDesc" : "File ${Filename}: warning at line ${Line}: ${Text} when the Batfish parser was in state ${Parser_Context}. Optional comment: ${Comment}."
    },
    "rows" : [
      {
        "Filename" : "configs/arista_nat",
        "Line" : 10,
        "Text" : "ip nat pool pool3 1.1.1.1 1.1.1.2 prefix-length 32",
        "Parser_Context" : "[ip_nat_pool s_ip_nat stanza cisco_configuration]",
        "Comment" : "Subnet of NAT pool pool3 does not contain last pool IP"
      },
      {
        "Filename" : "configs/arista_nat",
        "Line" : 9,
        "Text" : "ip nat pool pool2 1.1.1.1 1.1.1.2 netmask 255.255.255.255",
        "Parser_Context" : "[ip_nat_pool s_ip_nat stanza cisco_configuration]",
        "Comment" : "Subnet of NAT pool pool2 does not contain last pool IP"
      },
      {
        "Filename" : "configs/aruba_misc",
        "Line" : 90,
        "Text" : "no ip default-gateway import cell",
        "Parser_Context" : "[s_ip_default_gateway stanza cisco_configuration]",
        "Comment" : "This feature is not currently supported"
      },
      {
        "Filename" : "configs/aruba_misc",
        "Line" : 91,
        "Text" : "no ip default-gateway import pppoe",
        "Parser_Context" : "[s_ip_default_gateway stanza cisco_configuration]",
        "Comment" : "This feature is not currently supported"
      },
      {
        "Filename" : "configs/asa_acl",
        "Line" : 9,
        "Text" : "interface outside",
        "Parser_Context" : "[access_list_ip_range extended_access_list_tail extended_access_list_stanza stanza cisco_configuration]",
        "Comment" : "This feature is not currently supported"
      },
      {
        "Filename" : "configs/asa_nat",
        "Line" : 10,
        "Text" : "nat source dynamic source-net pat-pool pool extended flat include-reserve",
        "Parser_Context" : "[s_asa_twice_nat stanza cisco_configuration]",
        "Comment" : "This feature is not currently supported"
      },
      {
        "Filename" : "configs/asa_nat",
        "Line" : 12,
        "Text" : "nat source static net1 net2 dns no-proxy-arp unidirectional",
        "Parser_Context" : "[s_asa_twice_nat stanza cisco_configuration]",
        "Comment" : "This feature is not currently supported"
      },
      {
        "Filename" : "configs/asa_nat",
        "Line" : 13,
        "Text" : "nat source static net1 net2 service service1 service2",
        "Parser_Context" : "[s_asa_twice_nat stanza cisco_configuration]",
        "Comment" : "This feature is not currently supported"
      },
      {
        "Filename" : "configs/asa_nat",
        "Line" : 16,
        "Text" : "dynamic interface",
        "Parser_Context" : "[onn_dynamic on_nat o_network s_object stanza cisco_configuration]",
        "Comment" : "This feature is not currently supported"
      },
      {
        "Filename" : "configs/asa_nat",
        "Line" : 17,
        "Text" : "dynamic 1.1.1.1",
        "Parser_Context" : "[onn_dynamic on_nat o_network s_object stanza cisco_configuration]",
        "Comment" : "This feature is not currently supported"
      },
      {
        "Filename" : "configs/asa_nat",
        "Line" : 18,
        "Text" : "dynamic source-mapped dns",
        "Parser_Context" : "[onn_dynamic on_nat o_network s_object stanza cisco_configuration]",
        "Comment" : "This feature is not currently supported"
      },
      {
        "Filename" : "configs/asa_nat",
        "Line" : 19,
        "Text" : "dynamic source-mapped interface",
        "Parser_Context" : "[onn_dynamic on_nat o_network s_object stanza cisco_configuration]",
        "Comment" : "This feature is not currently supported"
      },
      {
        "Filename" : "configs/asa_nat",
        "Line" : 20,
        "Text" : "dynamic pat-pool WORD interface flat",
        "Parser_Context" : "[onn_dynamic on_nat o_network s_object stanza cisco_configuration]",
        "Comment" : "This feature is not currently supported"
      },
      {
        "Filename" : "configs/asa_nat",
        "Line" : 21,
        "Text" : "static interface",
        "Parser_Context" : "[onn_static on_nat o_network s_object stanza cisco_configuration]",
        "Comment" : "This feature is not currently supported"
      },
      {
        "Filename" : "configs/asa_nat",
        "Line" : 22,
        "Text" : "static source-mapped no-proxy-arp route-lookup",
        "Parser_Context" : "[onn_static on_nat o_network s_object stanza cisco_configuration]",
        "Comment" : "This feature is not currently supported"
      },
      {
        "Filename" : "configs/asa_nat",
        "Line" : 23,
        "Text" : "static source-mapped service sctp ftp bgp",
        "Parser_Context" : "[onn_static on_nat o_network s_object stanza cisco_configuration]",
        "Comment" : "This feature is not currently supported"
      },
      {
        "Filename" : "configs/asa_nat",
        "Line" : 6,
        "Text" : "nat (any,any) source dynamic source-net pat-pool pool block-allocation round-robin",
        "Parser_Context" : "[s_asa_twice_nat stanza cisco_configuration]",
        "Comment" : "This feature is not currently supported"
      },
      {
        "Filename" : "configs/asa_nat",
        "Line" : 7,
        "Text" : "nat (inside,outside) source dynamic net1 net2 interface",
        "Parser_Context" : "[s_asa_twice_nat stanza cisco_configuration]",
        "Comment" : "This feature is not currently supported"
      },
      {
        "Filename" : "configs/asa_nat",
        "Line" : 9,
        "Text" : "nat (inside,outside) source static net1 net2 route-lookup",
        "Parser_Context" : "[s_asa_twice_nat stanza cisco_configuration]",
        "Comment" : "This feature is not currently supported"
      },
      {
        "Filename" : "configs/cadant_acl",
        "Line" : 22,
        "Text" : "123",
        "Parser_Context" : "[extended_ipv6_access_list_tail extended_ipv6_access_list_stanza stanza cisco_configuration]",
        "Comment" : "clause in IPv6 extended access list"
      },
      {
        "Filename" : "configs/cadant_acl",
        "Line" : 24,
        "Text" : "133",
        "Parser_Context" : "[extended_ipv6_access_list_tail extended_ipv6_access_list_stanza stanza cisco_configuration]",
        "Comment" : "clause in IPv6 extended access list"
      },
      {
        "Filename" : "configs/cadant_acl",
        "Line" : 24,
        "Text" : "nd-type",
        "Parser_Context" : "[extended_ipv6_access_list_tail extended_ipv6_access_list_stanza stanza cisco_configuration]",
        "Comment" : "clause in IPv6 extended access list"
      },
      {
        "Filename" : "configs/cisco_acl",
        "Line" : 10,
        "Text" : "ttl eq 255",
        "Parser_Context" : "[extended_access_list_tail extended_access_list_stanza stanza cisco_configuration]",
        "Comment" : "clause in extended access list"
      },
      {
        "Filename" : "configs/cisco_acl",
        "Line" : 11,
        "Text" : "ttl eq 255",
        "Parser_Context" : "[extended_access_list_tail extended_access_list_stanza stanza cisco_configuration]",
        "Comment" : "clause in extended access list"
      },
      {
        "Filename" : "configs/cisco_bgp",
        "Line" : 10,
        "Text" : "filter-list 10 out",
        "Parser_Context" : "[filter_list_bgp_tail neighbor_flat_rb_stanza router_bgp_stanza_tail router_bgp_stanza stanza cisco_configuration]",
        "Comment" : "This feature is not currently supported"
      },
      {
        "Filename" : "configs/cisco_bgp",
        "Line" : 14,
        "Text" : "filter-list 20 in",
        "Parser_Context" : "[filter_list_bgp_tail neighbor_flat_rb_stanza router_bgp_stanza_tail router_bgp_stanza stanza cisco_configuration]",
        "Comment" : "This feature is not currently supported"
      },
      {
        "Filename" : "configs/cisco_bgp",
        "Line" : 18,
        "Text" : "filter-list 40 in",
        "Parser_Context" : "[filter_list_bgp_tail neighbor_flat_rb_stanza router_bgp_stanza_tail router_bgp_stanza stanza cisco_configuration]",
        "Comment" : "This feature is not currently supported"
      },
      {
        "Filename" : "configs/cisco_bgp",
        "Line" : 29,
        "Text" : "redistribute ospf abc",
        "Parser_Context" : "[redistribute_ospf_bgp_tail bgp_tail router_bgp_stanza_tail router_bgp_stanza stanza cisco_configuration]",
        "Comment" : "This feature is not currently supported"
      },
      {
        "Filename" : "configs/cisco_bgp",
        "Line" : 30,
        "Text" : "redistribute ospf 2",
        "Parser_Context" : "[redistribute_ospf_bgp_tail bgp_tail router_bgp_stanza_tail router_bgp_stanza stanza cisco_configuration]",
        "Comment" : "This feature is not currently supported"
      },
      {
        "Filename" : "configs/cisco_bgp",
        "Line" : 31,
        "Text" : "redistribute ospf 2 vrf vrf1",
        "Parser_Context" : "[redistribute_ospf_bgp_tail bgp_tail router_bgp_stanza_tail router_bgp_stanza stanza cisco_configuration]",
        "Comment" : "This feature is not currently supported"
      },
      {
        "Filename" : "configs/cisco_bgp_confederation",
        "Line" : 7,
        "Text" : "bgp confederation identifier 100",
        "Parser_Context" : "[bgp_confederation_rb_stanza router_bgp_stanza_tail router_bgp_stanza stanza cisco_configuration]",
        "Comment" : "This feature is not currently supported"
      },
      {
        "Filename" : "configs/cisco_bgp_confederation",
        "Line" : 8,
        "Text" : "bgp confederation peers 10 11",
        "Parser_Context" : "[bgp_confederation_rb_stanza router_bgp_stanza_tail router_bgp_stanza stanza cisco_configuration]",
        "Comment" : "This feature is not currently supported"
      },
      {
        "Filename" : "configs/cisco_eigrp",
        "Line" : 115,
        "Text" : "addrgroup bleep_blorp",
        "Parser_Context" : "[access_list_ip_range extended_access_list_tail extended_access_list_stanza stanza cisco_configuration]",
        "Comment" : "This feature is not currently supported"
      },
      {
        "Filename" : "configs/cisco_eigrp",
        "Line" : 118,
        "Text" : "address-family ipv4 multicast vrf autonomous-system autonomous-system 4\n  af-interface Ethernet0\n   add-paths 4\n   bandwidth-percent 75\n   dampening-change 75\n   dampening-interval 45\n   hold-time 40\n   passive-interface\n  exit-af-interface\n  eigrp default-route-tag 2\n  network 1.1.1.100\n  remote-neighbors source GigabitEthernet0/0/1 unicast-listen lisp-encap 2\n  topology base\n   offset-list 21 out 10\n   summary-metric 192.168.0.0/16 10000 10 255 1 1500 distance 20\n   traffic-share balanced\n   variance 4\n  exit-af-topology\n  topology VOICE tid 1000\n   no auto-summary\n  exit-af-topology\n  passive-interface default\n  no passive-interface FastEthernet0/1\n exit-address-family",
        "Parser_Context" : "[ren_address_family re_named_tail re_named s_router_eigrp stanza cisco_configuration]",
        "Comment" : "This feature is not currently supported"
      },
      {
        "Filename" : "configs/cisco_eigrp",
        "Line" : 15,
        "Text" : "default-metric 1 2 3 4 5",
        "Parser_Context" : "[re_default_metric re_classic_tail re_classic s_router_eigrp stanza cisco_configuration]",
        "Comment" : "This feature is not currently supported"
      },
      {
        "Filename" : "configs/cisco_eigrp",
        "Line" : 15,
        "Text" : "default-metric 1 2 3 4 5",
        "Parser_Context" : "[re_default_metric re_classic_tail re_classic s_router_eigrp stanza cisco_configuration]",
        "Comment" : "This feature is not currently supported"
      },
      {
        "Filename" : "configs/cisco_eigrp",
        "Line" : 15,
        "Text" : "default-metric 1 2 3 4 5",
        "Parser_Context" : "[re_default_metric re_classic_tail re_classic s_router_eigrp stanza cisco_configuration]",
        "Comment" : "This feature is not currently supported"
      },
      {
        "Filename" : "configs/cisco_eigrp",
        "Line" : 34,
        "Text" : "redistribute isis route-map ISIS_TO_EIGRP",
        "Parser_Context" : "[re_redistribute_isis re_redistribute re_classic_tail re_classic s_router_eigrp stanza cisco_configuration]",
        "Comment" : "ISIS redistribution in EIGRP is not implemented"
      },
      {
        "Filename" : "configs/cisco_eigrp",
        "Line" : 35,
        "Text" : "redistribute ospf 4 route-map OSPF_TO_EIGRP",
        "Parser_Context" : "[re_redistribute_ospf re_redistribute re_classic_tail re_classic s_router_eigrp stanza cisco_configuration]",
        "Comment" : "This feature is not currently supported"
      },
      {
        "Filename" : "configs/cisco_eigrp",
        "Line" : 37,
        "Text" : "redistribute static metric 10000 10 255 1 1500 route-map STATIC_TO_EIGRP",
        "Parser_Context" : "[re_redistribute_static re_redistribute re_classic_tail re_classic s_router_eigrp stanza cisco_configuration]",
        "Comment" : "This feature is not currently supported"
      },
      {
        "Filename" : "configs/cisco_eigrp",
        "Line" : 37,
        "Text" : "redistribute static metric 10000 10 255 1 1500 route-map STATIC_TO_EIGRP",
        "Parser_Context" : "[re_redistribute_static re_redistribute re_classic_tail re_classic s_router_eigrp stanza cisco_configuration]",
        "Comment" : "This feature is not currently supported"
      },
      {
        "Filename" : "configs/cisco_eigrp",
        "Line" : 37,
        "Text" : "redistribute static metric 10000 10 255 1 1500 route-map STATIC_TO_EIGRP",
        "Parser_Context" : "[re_redistribute_static re_redistribute re_classic_tail re_classic s_router_eigrp stanza cisco_configuration]",
        "Comment" : "This feature is not currently supported"
      },
      {
        "Filename" : "configs/cisco_interface",
        "Line" : 279,
        "Text" : "zone-member t1",
        "Parser_Context" : "[if_zone_member if_inner s_interface stanza cisco_configuration]",
        "Comment" : "This feature is not currently supported"
      },
      {
        "Filename" : "configs/cisco_interface",
        "Line" : 315,
        "Text" : "mode gre multipoint",
        "Parser_Context" : "[iftunnel_mode if_tunnel if_inner s_interface stanza cisco_configuration]",
        "Comment" : "This feature is not currently supported"
      },
      {
        "Filename" : "configs/cisco_ip_nat",
        "Line" : 13,
        "Text" : "ip nat outside source static 6.6.6.6 7.7.7.7 add-route no-alias",
        "Parser_Context" : "[ip_nat_source s_ip_nat stanza cisco_configuration]",
        "Comment" : "This feature is not currently supported"
      },
      {
        "Filename" : "configs/cisco_ip_nat",
        "Line" : 4,
        "Text" : "ip nat pool abc prefix-length 32  \n range 10.1.2.3 10.1.2.4",
        "Parser_Context" : "[ip_nat_pool_range s_ip_nat stanza cisco_configuration]",
        "Comment" : "Subnet of NAT pool abc does not contain last pool IP"
      },
      {
        "Filename" : "configs/cisco_ipv6_access_list",
        "Line" : 10,
        "Text" : "router",
        "Parser_Context" : "[extended_ipv6_access_list_tail extended_ipv6_access_list_stanza stanza cisco_configuration]",
        "Comment" : "clause in IPv6 extended access list"
      },
      {
        "Filename" : "configs/cisco_ipv6_access_list",
        "Line" : 11,
        "Text" : "nd",
        "Parser_Context" : "[extended_ipv6_access_list_tail extended_ipv6_access_list_stanza stanza cisco_configuration]",
        "Comment" : "clause in IPv6 extended access list"
      },
      {
        "Filename" : "configs/cisco_ipv6_access_list",
        "Line" : 12,
        "Text" : "nd",
        "Parser_Context" : "[extended_ipv6_access_list_tail extended_ipv6_access_list_stanza stanza cisco_configuration]",
        "Comment" : "clause in IPv6 extended access list"
      },
      {
        "Filename" : "configs/cisco_ipv6_access_list",
        "Line" : 13,
        "Text" : "141",
        "Parser_Context" : "[extended_ipv6_access_list_tail extended_ipv6_access_list_stanza stanza cisco_configuration]",
        "Comment" : "clause in IPv6 extended access list"
      },
      {
        "Filename" : "configs/cisco_ipv6_access_list",
        "Line" : 14,
        "Text" : "142",
        "Parser_Context" : "[extended_ipv6_access_list_tail extended_ipv6_access_list_stanza stanza cisco_configuration]",
        "Comment" : "clause in IPv6 extended access list"
      },
      {
        "Filename" : "configs/cisco_ipv6_access_list",
        "Line" : 15,
        "Text" : "neighbor",
        "Parser_Context" : "[extended_ipv6_access_list_tail extended_ipv6_access_list_stanza stanza cisco_configuration]",
        "Comment" : "clause in IPv6 extended access list"
      },
      {
        "Filename" : "configs/cisco_ipv6_access_list",
        "Line" : 20,
        "Text" : "mld-query",
        "Parser_Context" : "[extended_ipv6_access_list_tail extended_ipv6_access_list_stanza stanza cisco_configuration]",
        "Comment" : "clause in IPv6 extended access list"
      },
      {
        "Filename" : "configs/cisco_ipv6_access_list",
        "Line" : 21,
        "Text" : "mld-report",
        "Parser_Context" : "[extended_ipv6_access_list_tail extended_ipv6_access_list_stanza stanza cisco_configuration]",
        "Comment" : "clause in IPv6 extended access list"
      },
      {
        "Filename" : "configs/cisco_ipv6_access_list",
        "Line" : 22,
        "Text" : "mld-reduction",
        "Parser_Context" : "[extended_ipv6_access_list_tail extended_ipv6_access_list_stanza stanza cisco_configuration]",
        "Comment" : "clause in IPv6 extended access list"
      },
      {
        "Filename" : "configs/cisco_ipv6_access_list",
        "Line" : 23,
        "Text" : "mldv2",
        "Parser_Context" : "[extended_ipv6_access_list_tail extended_ipv6_access_list_stanza stanza cisco_configuration]",
        "Comment" : "clause in IPv6 extended access list"
      },
      {
        "Filename" : "configs/cisco_ipv6_access_list",
        "Line" : 9,
        "Text" : "hoplimit",
        "Parser_Context" : "[extended_ipv6_access_list_tail extended_ipv6_access_list_stanza stanza cisco_configuration]",
        "Comment" : "clause in IPv6 extended access list"
      },
      {
        "Filename" : "configs/cisco_ipv6_access_list",
        "Line" : 9,
        "Text" : "router",
        "Parser_Context" : "[extended_ipv6_access_list_tail extended_ipv6_access_list_stanza stanza cisco_configuration]",
        "Comment" : "clause in IPv6 extended access list"
      },
      {
        "Filename" : "configs/cisco_ospf",
        "Line" : 26,
        "Text" : "area 0.0.0.0 filter-list prefix filterName in",
        "Parser_Context" : "[ro_area_filterlist s_router_ospf stanza cisco_configuration]",
        "Comment" : "This feature is not currently supported"
      },
      {
        "Filename" : "configs/cisco_ospf",
        "Line" : 27,
        "Text" : "area 0.0.0.0 filter-list prefix filterName out",
        "Parser_Context" : "[ro_area_filterlist s_router_ospf stanza cisco_configuration]",
        "Comment" : "This feature is not currently supported"
      },
      {
        "Filename" : "configs/cisco_ospf",
<<<<<<< HEAD
        "Line" : 32,
        "Text" : "area 0.0.0.0 nssa no-redistribution",
        "Parser_Context" : "[ro_area_nssa s_router_ospf stanza cisco_configuration]",
        "Comment" : "Unsupported feature: no-redistribution"
      },
      {
        "Filename" : "configs/cisco_ospf",
        "Line" : 33,
        "Text" : "area 0.0.0.0 nssa no-redistribution no-summary",
        "Parser_Context" : "[ro_area_nssa s_router_ospf stanza cisco_configuration]",
        "Comment" : "Unsupported feature: no-redistribution"
      },
      {
        "Filename" : "configs/cisco_ospf",
        "Line" : 34,
        "Text" : "area 0.0.0.0 nssa no-redistribution default-information-originate no-summary",
        "Parser_Context" : "[ro_area_nssa s_router_ospf stanza cisco_configuration]",
        "Comment" : "Unsupported feature: no-redistribution"
      },
      {
        "Filename" : "configs/cisco_ospf",
        "Line" : 51,
=======
        "Line" : 53,
>>>>>>> da4bf088
        "Text" : "distribute-list aclin in",
        "Parser_Context" : "[ro_distribute_list s_router_ospf stanza cisco_configuration]",
        "Comment" : "This feature is not currently supported"
      },
      {
        "Filename" : "configs/cisco_ospf",
        "Line" : 52,
        "Text" : "distribute-list aclin in ethernet0/0",
        "Parser_Context" : "[ro_distribute_list s_router_ospf stanza cisco_configuration]",
        "Comment" : "This feature is not currently supported"
      },
      {
        "Filename" : "configs/cisco_ospf",
        "Line" : 53,
        "Text" : "distribute-list aclout out",
        "Parser_Context" : "[ro_distribute_list s_router_ospf stanza cisco_configuration]",
        "Comment" : "This feature is not currently supported"
      },
      {
        "Filename" : "configs/cisco_ospf",
        "Line" : 54,
        "Text" : "distribute-list prefix plin in",
        "Parser_Context" : "[ro_distribute_list s_router_ospf stanza cisco_configuration]",
        "Comment" : "This feature is not currently supported"
      },
      {
        "Filename" : "configs/cisco_ospf",
        "Line" : 55,
        "Text" : "distribute-list prefix plout out",
        "Parser_Context" : "[ro_distribute_list s_router_ospf stanza cisco_configuration]",
        "Comment" : "This feature is not currently supported"
      },
      {
        "Filename" : "configs/cisco_ospf",
        "Line" : 56,
        "Text" : "distribute-list route-map rmin in",
        "Parser_Context" : "[ro_distribute_list s_router_ospf stanza cisco_configuration]",
        "Comment" : "This feature is not currently supported"
      },
      {
        "Filename" : "configs/cisco_ospf",
        "Line" : 57,
        "Text" : "distribute-list route-map rmout out",
        "Parser_Context" : "[ro_distribute_list s_router_ospf stanza cisco_configuration]",
        "Comment" : "This feature is not currently supported"
      },
      {
        "Filename" : "configs/cisco_ospf",
        "Line" : 64,
        "Text" : "maximum-paths 32",
        "Parser_Context" : "[ro_maximum_paths s_router_ospf stanza cisco_configuration]",
        "Comment" : "This feature is not currently supported"
      },
      {
        "Filename" : "configs/cisco_ospf",
        "Line" : 80,
        "Text" : "area 0 filter-list prefix INFILTER in",
        "Parser_Context" : "[ro_area_filterlist s_router_ospf stanza cisco_configuration]",
        "Comment" : "This feature is not currently supported"
      },
      {
        "Filename" : "configs/cisco_ospf",
        "Line" : 81,
        "Text" : "area 0 filter-list prefix OUTFILTER out",
        "Parser_Context" : "[ro_area_filterlist s_router_ospf stanza cisco_configuration]",
        "Comment" : "This feature is not currently supported"
      },
      {
        "Filename" : "configs/cisco_ospf_multi_process",
        "Line" : 22,
        "Text" : "area 0.0.0.0 filter-list prefix filterName in",
        "Parser_Context" : "[ro_area_filterlist s_router_ospf stanza cisco_configuration]",
        "Comment" : "This feature is not currently supported"
      },
      {
        "Filename" : "configs/cisco_ospf_multi_process",
        "Line" : 23,
        "Text" : "area 0.0.0.0 filter-list prefix filterName out",
        "Parser_Context" : "[ro_area_filterlist s_router_ospf stanza cisco_configuration]",
        "Comment" : "This feature is not currently supported"
      },
      {
        "Filename" : "configs/cisco_ospf_multi_process",
        "Line" : 28,
        "Text" : "area 0.0.0.0 nssa no-redistribution",
        "Parser_Context" : "[ro_area_nssa s_router_ospf stanza cisco_configuration]",
        "Comment" : "Unsupported feature: no-redistribution"
      },
      {
        "Filename" : "configs/cisco_ospf_multi_process",
        "Line" : 29,
        "Text" : "area 0.0.0.0 nssa no-redistribution no-summary",
        "Parser_Context" : "[ro_area_nssa s_router_ospf stanza cisco_configuration]",
        "Comment" : "Unsupported feature: no-redistribution"
      },
      {
        "Filename" : "configs/cisco_ospf_multi_process",
        "Line" : 30,
        "Text" : "area 0.0.0.0 nssa no-redistribution default-information-originate no-summary",
        "Parser_Context" : "[ro_area_nssa s_router_ospf stanza cisco_configuration]",
        "Comment" : "Unsupported feature: no-redistribution"
      },
      {
        "Filename" : "configs/cisco_route_map",
        "Line" : 33,
        "Text" : "match source-protocol ospf 1",
        "Parser_Context" : "[match_source_protocol_rm_stanza match_rm_stanza rm_stanza route_map_stanza stanza cisco_configuration]",
        "Comment" : "This feature is not currently supported"
      },
      {
        "Filename" : "configs/cisco_route_map",
        "Line" : 41,
        "Text" : "match source-protocol static",
        "Parser_Context" : "[match_source_protocol_rm_stanza match_rm_stanza rm_stanza route_map_stanza stanza cisco_configuration]",
        "Comment" : "This feature is not currently supported"
      },
      {
        "Filename" : "configs/cisco_zone",
        "Line" : 10,
        "Text" : "zone t1",
        "Parser_Context" : "[s_zone stanza cisco_configuration]",
        "Comment" : "This feature is not currently supported"
      },
      {
        "Filename" : "configs/f5_bigip_structured_ltm",
        "Line" : 10,
        "Text" : "ltm",
        "Parser_Context" : "[unrecognized statement f5_bigip_structured_configuration]",
        "Comment" : "This syntax is unrecognized"
      },
      {
        "Filename" : "configs/f5_bigip_structured_ltm",
        "Line" : 125,
        "Text" : "adaptive",
        "Parser_Context" : "[unrecognized lm_http l_monitor s_ltm statement f5_bigip_structured_configuration]",
        "Comment" : "This syntax is unrecognized"
      },
      {
        "Filename" : "configs/f5_bigip_structured_ltm",
        "Line" : 126,
        "Text" : "defaults-from /Common/http",
        "Parser_Context" : "[lmh_defaults_from lm_http l_monitor s_ltm statement f5_bigip_structured_configuration]",
        "Comment" : "This feature is not currently supported"
      },
      {
        "Filename" : "configs/f5_bigip_structured_ltm",
        "Line" : 127,
        "Text" : "destination",
        "Parser_Context" : "[unrecognized lm_http l_monitor s_ltm statement f5_bigip_structured_configuration]",
        "Comment" : "This syntax is unrecognized"
      },
      {
        "Filename" : "configs/f5_bigip_structured_ltm",
        "Line" : 128,
        "Text" : "interval",
        "Parser_Context" : "[unrecognized lm_http l_monitor s_ltm statement f5_bigip_structured_configuration]",
        "Comment" : "This syntax is unrecognized"
      },
      {
        "Filename" : "configs/f5_bigip_structured_ltm",
        "Line" : 129,
        "Text" : "ip-dscp",
        "Parser_Context" : "[unrecognized lm_http l_monitor s_ltm statement f5_bigip_structured_configuration]",
        "Comment" : "This syntax is unrecognized"
      },
      {
        "Filename" : "configs/f5_bigip_structured_ltm",
        "Line" : 13,
        "Text" : "ltm",
        "Parser_Context" : "[unrecognized statement f5_bigip_structured_configuration]",
        "Comment" : "This syntax is unrecognized"
      },
      {
        "Filename" : "configs/f5_bigip_structured_ltm",
        "Line" : 130,
        "Text" : "recv",
        "Parser_Context" : "[unrecognized lm_http l_monitor s_ltm statement f5_bigip_structured_configuration]",
        "Comment" : "This syntax is unrecognized"
      },
      {
        "Filename" : "configs/f5_bigip_structured_ltm",
        "Line" : 131,
        "Text" : "recv-disable",
        "Parser_Context" : "[unrecognized lm_http l_monitor s_ltm statement f5_bigip_structured_configuration]",
        "Comment" : "This syntax is unrecognized"
      },
      {
        "Filename" : "configs/f5_bigip_structured_ltm",
        "Line" : 132,
        "Text" : "send",
        "Parser_Context" : "[unrecognized lm_http l_monitor s_ltm statement f5_bigip_structured_configuration]",
        "Comment" : "This syntax is unrecognized"
      },
      {
        "Filename" : "configs/f5_bigip_structured_ltm",
        "Line" : 137,
        "Text" : "time-until-up",
        "Parser_Context" : "[unrecognized lm_http l_monitor s_ltm statement f5_bigip_structured_configuration]",
        "Comment" : "This syntax is unrecognized"
      },
      {
        "Filename" : "configs/f5_bigip_structured_ltm",
        "Line" : 138,
        "Text" : "timeout",
        "Parser_Context" : "[unrecognized lm_http l_monitor s_ltm statement f5_bigip_structured_configuration]",
        "Comment" : "This syntax is unrecognized"
      },
      {
        "Filename" : "configs/f5_bigip_structured_ltm",
        "Line" : 141,
        "Text" : "adaptive",
        "Parser_Context" : "[unrecognized lm_https l_monitor s_ltm statement f5_bigip_structured_configuration]",
        "Comment" : "This syntax is unrecognized"
      },
      {
        "Filename" : "configs/f5_bigip_structured_ltm",
        "Line" : 142,
        "Text" : "cipherlist",
        "Parser_Context" : "[unrecognized lm_https l_monitor s_ltm statement f5_bigip_structured_configuration]",
        "Comment" : "This syntax is unrecognized"
      },
      {
        "Filename" : "configs/f5_bigip_structured_ltm",
        "Line" : 143,
        "Text" : "compatibility",
        "Parser_Context" : "[unrecognized lm_https l_monitor s_ltm statement f5_bigip_structured_configuration]",
        "Comment" : "This syntax is unrecognized"
      },
      {
        "Filename" : "configs/f5_bigip_structured_ltm",
        "Line" : 144,
        "Text" : "defaults-from /Common/https",
        "Parser_Context" : "[lmhs_defaults_from lm_https l_monitor s_ltm statement f5_bigip_structured_configuration]",
        "Comment" : "This feature is not currently supported"
      },
      {
        "Filename" : "configs/f5_bigip_structured_ltm",
        "Line" : 145,
        "Text" : "destination",
        "Parser_Context" : "[unrecognized lm_https l_monitor s_ltm statement f5_bigip_structured_configuration]",
        "Comment" : "This syntax is unrecognized"
      },
      {
        "Filename" : "configs/f5_bigip_structured_ltm",
        "Line" : 146,
        "Text" : "interval",
        "Parser_Context" : "[unrecognized lm_https l_monitor s_ltm statement f5_bigip_structured_configuration]",
        "Comment" : "This syntax is unrecognized"
      },
      {
        "Filename" : "configs/f5_bigip_structured_ltm",
        "Line" : 147,
        "Text" : "ip-dscp",
        "Parser_Context" : "[unrecognized lm_https l_monitor s_ltm statement f5_bigip_structured_configuration]",
        "Comment" : "This syntax is unrecognized"
      },
      {
        "Filename" : "configs/f5_bigip_structured_ltm",
        "Line" : 148,
        "Text" : "recv",
        "Parser_Context" : "[unrecognized lm_https l_monitor s_ltm statement f5_bigip_structured_configuration]",
        "Comment" : "This syntax is unrecognized"
      },
      {
        "Filename" : "configs/f5_bigip_structured_ltm",
        "Line" : 149,
        "Text" : "recv-disable",
        "Parser_Context" : "[unrecognized lm_https l_monitor s_ltm statement f5_bigip_structured_configuration]",
        "Comment" : "This syntax is unrecognized"
      },
      {
        "Filename" : "configs/f5_bigip_structured_ltm",
        "Line" : 150,
        "Text" : "send",
        "Parser_Context" : "[unrecognized lm_https l_monitor s_ltm statement f5_bigip_structured_configuration]",
        "Comment" : "This syntax is unrecognized"
      },
      {
        "Filename" : "configs/f5_bigip_structured_ltm",
        "Line" : 155,
        "Text" : "ssl-profile /Common/SOME_SSL_PROFILE",
        "Parser_Context" : "[lmhs_ssl_profile lm_https l_monitor s_ltm statement f5_bigip_structured_configuration]",
        "Comment" : "This feature is not currently supported"
      },
      {
        "Filename" : "configs/f5_bigip_structured_ltm",
        "Line" : 156,
        "Text" : "time-until-up",
        "Parser_Context" : "[unrecognized lm_https l_monitor s_ltm statement f5_bigip_structured_configuration]",
        "Comment" : "This syntax is unrecognized"
      },
      {
        "Filename" : "configs/f5_bigip_structured_ltm",
        "Line" : 157,
        "Text" : "timeout",
        "Parser_Context" : "[unrecognized lm_https l_monitor s_ltm statement f5_bigip_structured_configuration]",
        "Comment" : "This syntax is unrecognized"
      },
      {
        "Filename" : "configs/f5_bigip_structured_ltm",
        "Line" : 160,
        "Text" : "app-service",
        "Parser_Context" : "[unrecognized lper_source_addr l_persistence s_ltm statement f5_bigip_structured_configuration]",
        "Comment" : "This syntax is unrecognized"
      },
      {
        "Filename" : "configs/f5_bigip_structured_ltm",
        "Line" : 161,
        "Text" : "defaults-from /Common/source_addr",
        "Parser_Context" : "[lpersa_defaults_from lper_source_addr l_persistence s_ltm statement f5_bigip_structured_configuration]",
        "Comment" : "This feature is not currently supported"
      },
      {
        "Filename" : "configs/f5_bigip_structured_ltm",
        "Line" : 162,
        "Text" : "timeout",
        "Parser_Context" : "[unrecognized lper_source_addr l_persistence s_ltm statement f5_bigip_structured_configuration]",
        "Comment" : "This syntax is unrecognized"
      },
      {
        "Filename" : "configs/f5_bigip_structured_ltm",
        "Line" : 165,
        "Text" : "app-service",
        "Parser_Context" : "[unrecognized lper_ssl l_persistence s_ltm statement f5_bigip_structured_configuration]",
        "Comment" : "This syntax is unrecognized"
      },
      {
        "Filename" : "configs/f5_bigip_structured_ltm",
        "Line" : 166,
        "Text" : "defaults-from /Common/ssl",
        "Parser_Context" : "[lperss_defaults_from lper_ssl l_persistence s_ltm statement f5_bigip_structured_configuration]",
        "Comment" : "This feature is not currently supported"
      },
      {
        "Filename" : "configs/f5_bigip_structured_ltm",
        "Line" : 167,
        "Text" : "match-across-pools",
        "Parser_Context" : "[unrecognized lper_ssl l_persistence s_ltm statement f5_bigip_structured_configuration]",
        "Comment" : "This syntax is unrecognized"
      },
      {
        "Filename" : "configs/f5_bigip_structured_ltm",
        "Line" : 168,
        "Text" : "match-across-services",
        "Parser_Context" : "[unrecognized lper_ssl l_persistence s_ltm statement f5_bigip_structured_configuration]",
        "Comment" : "This syntax is unrecognized"
      },
      {
        "Filename" : "configs/f5_bigip_structured_ltm",
        "Line" : 169,
        "Text" : "match-across-virtuals",
        "Parser_Context" : "[unrecognized lper_ssl l_persistence s_ltm statement f5_bigip_structured_configuration]",
        "Comment" : "This syntax is unrecognized"
      },
      {
        "Filename" : "configs/f5_bigip_structured_ltm",
        "Line" : 170,
        "Text" : "override-connection-limit",
        "Parser_Context" : "[unrecognized lper_ssl l_persistence s_ltm statement f5_bigip_structured_configuration]",
        "Comment" : "This syntax is unrecognized"
      },
      {
        "Filename" : "configs/f5_bigip_structured_ltm",
        "Line" : 171,
        "Text" : "timeout",
        "Parser_Context" : "[unrecognized lper_ssl l_persistence s_ltm statement f5_bigip_structured_configuration]",
        "Comment" : "This syntax is unrecognized"
      },
      {
        "Filename" : "configs/f5_bigip_structured_ltm",
        "Line" : 174,
        "Text" : "alert-timeout",
        "Parser_Context" : "[unrecognized lprof_client_ssl l_profile s_ltm statement f5_bigip_structured_configuration]",
        "Comment" : "This syntax is unrecognized"
      },
      {
        "Filename" : "configs/f5_bigip_structured_ltm",
        "Line" : 175,
        "Text" : "allow-dynamic-record-sizing",
        "Parser_Context" : "[unrecognized lprof_client_ssl l_profile s_ltm statement f5_bigip_structured_configuration]",
        "Comment" : "This syntax is unrecognized"
      },
      {
        "Filename" : "configs/f5_bigip_structured_ltm",
        "Line" : 176,
        "Text" : "allow-non-ssl",
        "Parser_Context" : "[unrecognized lprof_client_ssl l_profile s_ltm statement f5_bigip_structured_configuration]",
        "Comment" : "This syntax is unrecognized"
      },
      {
        "Filename" : "configs/f5_bigip_structured_ltm",
        "Line" : 177,
        "Text" : "app-service",
        "Parser_Context" : "[unrecognized lprof_client_ssl l_profile s_ltm statement f5_bigip_structured_configuration]",
        "Comment" : "This syntax is unrecognized"
      },
      {
        "Filename" : "configs/f5_bigip_structured_ltm",
        "Line" : 178,
        "Text" : "cache-size",
        "Parser_Context" : "[unrecognized lprof_client_ssl l_profile s_ltm statement f5_bigip_structured_configuration]",
        "Comment" : "This syntax is unrecognized"
      },
      {
        "Filename" : "configs/f5_bigip_structured_ltm",
        "Line" : 179,
        "Text" : "cache-timeout",
        "Parser_Context" : "[unrecognized lprof_client_ssl l_profile s_ltm statement f5_bigip_structured_configuration]",
        "Comment" : "This syntax is unrecognized"
      },
      {
        "Filename" : "configs/f5_bigip_structured_ltm",
        "Line" : 180,
        "Text" : "cert",
        "Parser_Context" : "[unrecognized lprof_client_ssl l_profile s_ltm statement f5_bigip_structured_configuration]",
        "Comment" : "This syntax is unrecognized"
      },
      {
        "Filename" : "configs/f5_bigip_structured_ltm",
        "Line" : 181,
        "Text" : "cert-extension-includes",
        "Parser_Context" : "[unrecognized lprof_client_ssl l_profile s_ltm statement f5_bigip_structured_configuration]",
        "Comment" : "This syntax is unrecognized"
      },
      {
        "Filename" : "configs/f5_bigip_structured_ltm",
        "Line" : 182,
        "Text" : "cert-key-chain",
        "Parser_Context" : "[unrecognized lprof_client_ssl l_profile s_ltm statement f5_bigip_structured_configuration]",
        "Comment" : "This syntax is unrecognized"
      },
      {
        "Filename" : "configs/f5_bigip_structured_ltm",
        "Line" : 190,
        "Text" : "cert-lifespan",
        "Parser_Context" : "[unrecognized lprof_client_ssl l_profile s_ltm statement f5_bigip_structured_configuration]",
        "Comment" : "This syntax is unrecognized"
      },
      {
        "Filename" : "configs/f5_bigip_structured_ltm",
        "Line" : 191,
        "Text" : "cert-lookup-by-ipaddr-port",
        "Parser_Context" : "[unrecognized lprof_client_ssl l_profile s_ltm statement f5_bigip_structured_configuration]",
        "Comment" : "This syntax is unrecognized"
      },
      {
        "Filename" : "configs/f5_bigip_structured_ltm",
        "Line" : 192,
        "Text" : "chain",
        "Parser_Context" : "[unrecognized lprof_client_ssl l_profile s_ltm statement f5_bigip_structured_configuration]",
        "Comment" : "This syntax is unrecognized"
      },
      {
        "Filename" : "configs/f5_bigip_structured_ltm",
        "Line" : 193,
        "Text" : "cipher-group",
        "Parser_Context" : "[unrecognized lprof_client_ssl l_profile s_ltm statement f5_bigip_structured_configuration]",
        "Comment" : "This syntax is unrecognized"
      },
      {
        "Filename" : "configs/f5_bigip_structured_ltm",
        "Line" : 194,
        "Text" : "ciphers",
        "Parser_Context" : "[unrecognized lprof_client_ssl l_profile s_ltm statement f5_bigip_structured_configuration]",
        "Comment" : "This syntax is unrecognized"
      },
      {
        "Filename" : "configs/f5_bigip_structured_ltm",
        "Line" : 195,
        "Text" : "defaults-from /Common/clientssl",
        "Parser_Context" : "[lprofcs_defaults_from lprof_client_ssl l_profile s_ltm statement f5_bigip_structured_configuration]",
        "Comment" : "This feature is not currently supported"
      },
      {
        "Filename" : "configs/f5_bigip_structured_ltm",
        "Line" : 196,
        "Text" : "generic-alert",
        "Parser_Context" : "[unrecognized lprof_client_ssl l_profile s_ltm statement f5_bigip_structured_configuration]",
        "Comment" : "This syntax is unrecognized"
      },
      {
        "Filename" : "configs/f5_bigip_structured_ltm",
        "Line" : 197,
        "Text" : "handshake-timeout",
        "Parser_Context" : "[unrecognized lprof_client_ssl l_profile s_ltm statement f5_bigip_structured_configuration]",
        "Comment" : "This syntax is unrecognized"
      },
      {
        "Filename" : "configs/f5_bigip_structured_ltm",
        "Line" : 198,
        "Text" : "inherit-certkeychain",
        "Parser_Context" : "[unrecognized lprof_client_ssl l_profile s_ltm statement f5_bigip_structured_configuration]",
        "Comment" : "This syntax is unrecognized"
      },
      {
        "Filename" : "configs/f5_bigip_structured_ltm",
        "Line" : 199,
        "Text" : "key",
        "Parser_Context" : "[unrecognized lprof_client_ssl l_profile s_ltm statement f5_bigip_structured_configuration]",
        "Comment" : "This syntax is unrecognized"
      },
      {
        "Filename" : "configs/f5_bigip_structured_ltm",
        "Line" : 20,
        "Text" : "load-balancing-mode",
        "Parser_Context" : "[unrecognized l_pool s_ltm statement f5_bigip_structured_configuration]",
        "Comment" : "This syntax is unrecognized"
      },
      {
        "Filename" : "configs/f5_bigip_structured_ltm",
        "Line" : 200,
        "Text" : "max-active-handshakes",
        "Parser_Context" : "[unrecognized lprof_client_ssl l_profile s_ltm statement f5_bigip_structured_configuration]",
        "Comment" : "This syntax is unrecognized"
      },
      {
        "Filename" : "configs/f5_bigip_structured_ltm",
        "Line" : 201,
        "Text" : "max-aggregate-renegotiation-per-minute",
        "Parser_Context" : "[unrecognized lprof_client_ssl l_profile s_ltm statement f5_bigip_structured_configuration]",
        "Comment" : "This syntax is unrecognized"
      },
      {
        "Filename" : "configs/f5_bigip_structured_ltm",
        "Line" : 202,
        "Text" : "max-renegotiations-per-minute",
        "Parser_Context" : "[unrecognized lprof_client_ssl l_profile s_ltm statement f5_bigip_structured_configuration]",
        "Comment" : "This syntax is unrecognized"
      },
      {
        "Filename" : "configs/f5_bigip_structured_ltm",
        "Line" : 203,
        "Text" : "maximum-record-size",
        "Parser_Context" : "[unrecognized lprof_client_ssl l_profile s_ltm statement f5_bigip_structured_configuration]",
        "Comment" : "This syntax is unrecognized"
      },
      {
        "Filename" : "configs/f5_bigip_structured_ltm",
        "Line" : 204,
        "Text" : "mod-ssl-methods",
        "Parser_Context" : "[unrecognized lprof_client_ssl l_profile s_ltm statement f5_bigip_structured_configuration]",
        "Comment" : "This syntax is unrecognized"
      },
      {
        "Filename" : "configs/f5_bigip_structured_ltm",
        "Line" : 205,
        "Text" : "mode",
        "Parser_Context" : "[unrecognized lprof_client_ssl l_profile s_ltm statement f5_bigip_structured_configuration]",
        "Comment" : "This syntax is unrecognized"
      },
      {
        "Filename" : "configs/f5_bigip_structured_ltm",
        "Line" : 206,
        "Text" : "ocsp-stapling",
        "Parser_Context" : "[unrecognized lprof_client_ssl l_profile s_ltm statement f5_bigip_structured_configuration]",
        "Comment" : "This syntax is unrecognized"
      },
      {
        "Filename" : "configs/f5_bigip_structured_ltm",
        "Line" : 207,
        "Text" : "options",
        "Parser_Context" : "[unrecognized lprof_client_ssl l_profile s_ltm statement f5_bigip_structured_configuration]",
        "Comment" : "This syntax is unrecognized"
      },
      {
        "Filename" : "configs/f5_bigip_structured_ltm",
        "Line" : 208,
        "Text" : "passphrase",
        "Parser_Context" : "[unrecognized lprof_client_ssl l_profile s_ltm statement f5_bigip_structured_configuration]",
        "Comment" : "This syntax is unrecognized"
      },
      {
        "Filename" : "configs/f5_bigip_structured_ltm",
        "Line" : 209,
        "Text" : "peer-no-renegotiate-timeout",
        "Parser_Context" : "[unrecognized lprof_client_ssl l_profile s_ltm statement f5_bigip_structured_configuration]",
        "Comment" : "This syntax is unrecognized"
      },
      {
        "Filename" : "configs/f5_bigip_structured_ltm",
        "Line" : 210,
        "Text" : "proxy-ca-cert",
        "Parser_Context" : "[unrecognized lprof_client_ssl l_profile s_ltm statement f5_bigip_structured_configuration]",
        "Comment" : "This syntax is unrecognized"
      },
      {
        "Filename" : "configs/f5_bigip_structured_ltm",
        "Line" : 211,
        "Text" : "proxy-ca-key",
        "Parser_Context" : "[unrecognized lprof_client_ssl l_profile s_ltm statement f5_bigip_structured_configuration]",
        "Comment" : "This syntax is unrecognized"
      },
      {
        "Filename" : "configs/f5_bigip_structured_ltm",
        "Line" : 212,
        "Text" : "proxy-ssl",
        "Parser_Context" : "[unrecognized lprof_client_ssl l_profile s_ltm statement f5_bigip_structured_configuration]",
        "Comment" : "This syntax is unrecognized"
      },
      {
        "Filename" : "configs/f5_bigip_structured_ltm",
        "Line" : 213,
        "Text" : "proxy-ssl-passthrough",
        "Parser_Context" : "[unrecognized lprof_client_ssl l_profile s_ltm statement f5_bigip_structured_configuration]",
        "Comment" : "This syntax is unrecognized"
      },
      {
        "Filename" : "configs/f5_bigip_structured_ltm",
        "Line" : 214,
        "Text" : "renegotiate-max-record-delay",
        "Parser_Context" : "[unrecognized lprof_client_ssl l_profile s_ltm statement f5_bigip_structured_configuration]",
        "Comment" : "This syntax is unrecognized"
      },
      {
        "Filename" : "configs/f5_bigip_structured_ltm",
        "Line" : 215,
        "Text" : "renegotiate-period",
        "Parser_Context" : "[unrecognized lprof_client_ssl l_profile s_ltm statement f5_bigip_structured_configuration]",
        "Comment" : "This syntax is unrecognized"
      },
      {
        "Filename" : "configs/f5_bigip_structured_ltm",
        "Line" : 216,
        "Text" : "renegotiate-size",
        "Parser_Context" : "[unrecognized lprof_client_ssl l_profile s_ltm statement f5_bigip_structured_configuration]",
        "Comment" : "This syntax is unrecognized"
      },
      {
        "Filename" : "configs/f5_bigip_structured_ltm",
        "Line" : 217,
        "Text" : "renegotiation",
        "Parser_Context" : "[unrecognized lprof_client_ssl l_profile s_ltm statement f5_bigip_structured_configuration]",
        "Comment" : "This syntax is unrecognized"
      },
      {
        "Filename" : "configs/f5_bigip_structured_ltm",
        "Line" : 218,
        "Text" : "secure-renegotiation",
        "Parser_Context" : "[unrecognized lprof_client_ssl l_profile s_ltm statement f5_bigip_structured_configuration]",
        "Comment" : "This syntax is unrecognized"
      },
      {
        "Filename" : "configs/f5_bigip_structured_ltm",
        "Line" : 219,
        "Text" : "server-name",
        "Parser_Context" : "[unrecognized lprof_client_ssl l_profile s_ltm statement f5_bigip_structured_configuration]",
        "Comment" : "This syntax is unrecognized"
      },
      {
        "Filename" : "configs/f5_bigip_structured_ltm",
        "Line" : 220,
        "Text" : "session-mirroring",
        "Parser_Context" : "[unrecognized lprof_client_ssl l_profile s_ltm statement f5_bigip_structured_configuration]",
        "Comment" : "This syntax is unrecognized"
      },
      {
        "Filename" : "configs/f5_bigip_structured_ltm",
        "Line" : 221,
        "Text" : "session-ticket",
        "Parser_Context" : "[unrecognized lprof_client_ssl l_profile s_ltm statement f5_bigip_structured_configuration]",
        "Comment" : "This syntax is unrecognized"
      },
      {
        "Filename" : "configs/f5_bigip_structured_ltm",
        "Line" : 222,
        "Text" : "session-ticket-timeout",
        "Parser_Context" : "[unrecognized lprof_client_ssl l_profile s_ltm statement f5_bigip_structured_configuration]",
        "Comment" : "This syntax is unrecognized"
      },
      {
        "Filename" : "configs/f5_bigip_structured_ltm",
        "Line" : 223,
        "Text" : "sni-default",
        "Parser_Context" : "[unrecognized lprof_client_ssl l_profile s_ltm statement f5_bigip_structured_configuration]",
        "Comment" : "This syntax is unrecognized"
      },
      {
        "Filename" : "configs/f5_bigip_structured_ltm",
        "Line" : 224,
        "Text" : "sni-require",
        "Parser_Context" : "[unrecognized lprof_client_ssl l_profile s_ltm statement f5_bigip_structured_configuration]",
        "Comment" : "This syntax is unrecognized"
      },
      {
        "Filename" : "configs/f5_bigip_structured_ltm",
        "Line" : 225,
        "Text" : "ssl-forward-proxy",
        "Parser_Context" : "[unrecognized lprof_client_ssl l_profile s_ltm statement f5_bigip_structured_configuration]",
        "Comment" : "This syntax is unrecognized"
      },
      {
        "Filename" : "configs/f5_bigip_structured_ltm",
        "Line" : 226,
        "Text" : "ssl-forward-proxy-bypass",
        "Parser_Context" : "[unrecognized lprof_client_ssl l_profile s_ltm statement f5_bigip_structured_configuration]",
        "Comment" : "This syntax is unrecognized"
      },
      {
        "Filename" : "configs/f5_bigip_structured_ltm",
        "Line" : 227,
        "Text" : "ssl-sign-hash",
        "Parser_Context" : "[unrecognized lprof_client_ssl l_profile s_ltm statement f5_bigip_structured_configuration]",
        "Comment" : "This syntax is unrecognized"
      },
      {
        "Filename" : "configs/f5_bigip_structured_ltm",
        "Line" : 228,
        "Text" : "strict-resume",
        "Parser_Context" : "[unrecognized lprof_client_ssl l_profile s_ltm statement f5_bigip_structured_configuration]",
        "Comment" : "This syntax is unrecognized"
      },
      {
        "Filename" : "configs/f5_bigip_structured_ltm",
        "Line" : 229,
        "Text" : "unclean-shutdown",
        "Parser_Context" : "[unrecognized lprof_client_ssl l_profile s_ltm statement f5_bigip_structured_configuration]",
        "Comment" : "This syntax is unrecognized"
      },
      {
        "Filename" : "configs/f5_bigip_structured_ltm",
        "Line" : 232,
        "Text" : "dns-resolver",
        "Parser_Context" : "[unrecognized lprof_ocsp_stapling_params l_profile s_ltm statement f5_bigip_structured_configuration]",
        "Comment" : "This syntax is unrecognized"
      },
      {
        "Filename" : "configs/f5_bigip_structured_ltm",
        "Line" : 233,
        "Text" : "responder-url",
        "Parser_Context" : "[unrecognized lprof_ocsp_stapling_params l_profile s_ltm statement f5_bigip_structured_configuration]",
        "Comment" : "This syntax is unrecognized"
      },
      {
        "Filename" : "configs/f5_bigip_structured_ltm",
        "Line" : 234,
        "Text" : "sign-hash",
        "Parser_Context" : "[unrecognized lprof_ocsp_stapling_params l_profile s_ltm statement f5_bigip_structured_configuration]",
        "Comment" : "This syntax is unrecognized"
      },
      {
        "Filename" : "configs/f5_bigip_structured_ltm",
        "Line" : 235,
        "Text" : "status-age",
        "Parser_Context" : "[unrecognized lprof_ocsp_stapling_params l_profile s_ltm statement f5_bigip_structured_configuration]",
        "Comment" : "This syntax is unrecognized"
      },
      {
        "Filename" : "configs/f5_bigip_structured_ltm",
        "Line" : 236,
        "Text" : "trusted-responders",
        "Parser_Context" : "[unrecognized lprof_ocsp_stapling_params l_profile s_ltm statement f5_bigip_structured_configuration]",
        "Comment" : "This syntax is unrecognized"
      },
      {
        "Filename" : "configs/f5_bigip_structured_ltm",
        "Line" : 239,
        "Text" : "app-service",
        "Parser_Context" : "[unrecognized lprof_one_connect l_profile s_ltm statement f5_bigip_structured_configuration]",
        "Comment" : "This syntax is unrecognized"
      },
      {
        "Filename" : "configs/f5_bigip_structured_ltm",
        "Line" : 240,
        "Text" : "idle-timeout-override",
        "Parser_Context" : "[unrecognized lprof_one_connect l_profile s_ltm statement f5_bigip_structured_configuration]",
        "Comment" : "This syntax is unrecognized"
      },
      {
        "Filename" : "configs/f5_bigip_structured_ltm",
        "Line" : 241,
        "Text" : "limit-type",
        "Parser_Context" : "[unrecognized lprof_one_connect l_profile s_ltm statement f5_bigip_structured_configuration]",
        "Comment" : "This syntax is unrecognized"
      },
      {
        "Filename" : "configs/f5_bigip_structured_ltm",
        "Line" : 242,
        "Text" : "max-age",
        "Parser_Context" : "[unrecognized lprof_one_connect l_profile s_ltm statement f5_bigip_structured_configuration]",
        "Comment" : "This syntax is unrecognized"
      },
      {
        "Filename" : "configs/f5_bigip_structured_ltm",
        "Line" : 243,
        "Text" : "max-reuse",
        "Parser_Context" : "[unrecognized lprof_one_connect l_profile s_ltm statement f5_bigip_structured_configuration]",
        "Comment" : "This syntax is unrecognized"
      },
      {
        "Filename" : "configs/f5_bigip_structured_ltm",
        "Line" : 244,
        "Text" : "max-size",
        "Parser_Context" : "[unrecognized lprof_one_connect l_profile s_ltm statement f5_bigip_structured_configuration]",
        "Comment" : "This syntax is unrecognized"
      },
      {
        "Filename" : "configs/f5_bigip_structured_ltm",
        "Line" : 245,
        "Text" : "source-mask",
        "Parser_Context" : "[unrecognized lprof_one_connect l_profile s_ltm statement f5_bigip_structured_configuration]",
        "Comment" : "This syntax is unrecognized"
      },
      {
        "Filename" : "configs/f5_bigip_structured_ltm",
        "Line" : 248,
        "Text" : "alert-timeout",
        "Parser_Context" : "[unrecognized lprof_server_ssl l_profile s_ltm statement f5_bigip_structured_configuration]",
        "Comment" : "This syntax is unrecognized"
      },
      {
        "Filename" : "configs/f5_bigip_structured_ltm",
        "Line" : 249,
        "Text" : "app-service",
        "Parser_Context" : "[unrecognized lprof_server_ssl l_profile s_ltm statement f5_bigip_structured_configuration]",
        "Comment" : "This syntax is unrecognized"
      },
      {
        "Filename" : "configs/f5_bigip_structured_ltm",
        "Line" : 250,
        "Text" : "cache-size",
        "Parser_Context" : "[unrecognized lprof_server_ssl l_profile s_ltm statement f5_bigip_structured_configuration]",
        "Comment" : "This syntax is unrecognized"
      },
      {
        "Filename" : "configs/f5_bigip_structured_ltm",
        "Line" : 251,
        "Text" : "cache-timeout",
        "Parser_Context" : "[unrecognized lprof_server_ssl l_profile s_ltm statement f5_bigip_structured_configuration]",
        "Comment" : "This syntax is unrecognized"
      },
      {
        "Filename" : "configs/f5_bigip_structured_ltm",
        "Line" : 252,
        "Text" : "cert",
        "Parser_Context" : "[unrecognized lprof_server_ssl l_profile s_ltm statement f5_bigip_structured_configuration]",
        "Comment" : "This syntax is unrecognized"
      },
      {
        "Filename" : "configs/f5_bigip_structured_ltm",
        "Line" : 253,
        "Text" : "chain",
        "Parser_Context" : "[unrecognized lprof_server_ssl l_profile s_ltm statement f5_bigip_structured_configuration]",
        "Comment" : "This syntax is unrecognized"
      },
      {
        "Filename" : "configs/f5_bigip_structured_ltm",
        "Line" : 254,
        "Text" : "cipher-group",
        "Parser_Context" : "[unrecognized lprof_server_ssl l_profile s_ltm statement f5_bigip_structured_configuration]",
        "Comment" : "This syntax is unrecognized"
      },
      {
        "Filename" : "configs/f5_bigip_structured_ltm",
        "Line" : 255,
        "Text" : "ciphers",
        "Parser_Context" : "[unrecognized lprof_server_ssl l_profile s_ltm statement f5_bigip_structured_configuration]",
        "Comment" : "This syntax is unrecognized"
      },
      {
        "Filename" : "configs/f5_bigip_structured_ltm",
        "Line" : 256,
        "Text" : "defaults-from /Common/serverssl",
        "Parser_Context" : "[lprofss_defaults_from lprof_server_ssl l_profile s_ltm statement f5_bigip_structured_configuration]",
        "Comment" : "This feature is not currently supported"
      },
      {
        "Filename" : "configs/f5_bigip_structured_ltm",
        "Line" : 257,
        "Text" : "generic-alert",
        "Parser_Context" : "[unrecognized lprof_server_ssl l_profile s_ltm statement f5_bigip_structured_configuration]",
        "Comment" : "This syntax is unrecognized"
      },
      {
        "Filename" : "configs/f5_bigip_structured_ltm",
        "Line" : 258,
        "Text" : "handshake-timeout",
        "Parser_Context" : "[unrecognized lprof_server_ssl l_profile s_ltm statement f5_bigip_structured_configuration]",
        "Comment" : "This syntax is unrecognized"
      },
      {
        "Filename" : "configs/f5_bigip_structured_ltm",
        "Line" : 259,
        "Text" : "key",
        "Parser_Context" : "[unrecognized lprof_server_ssl l_profile s_ltm statement f5_bigip_structured_configuration]",
        "Comment" : "This syntax is unrecognized"
      },
      {
        "Filename" : "configs/f5_bigip_structured_ltm",
        "Line" : 260,
        "Text" : "max-active-handshakes",
        "Parser_Context" : "[unrecognized lprof_server_ssl l_profile s_ltm statement f5_bigip_structured_configuration]",
        "Comment" : "This syntax is unrecognized"
      },
      {
        "Filename" : "configs/f5_bigip_structured_ltm",
        "Line" : 261,
        "Text" : "mod-ssl-methods",
        "Parser_Context" : "[unrecognized lprof_server_ssl l_profile s_ltm statement f5_bigip_structured_configuration]",
        "Comment" : "This syntax is unrecognized"
      },
      {
        "Filename" : "configs/f5_bigip_structured_ltm",
        "Line" : 262,
        "Text" : "mode",
        "Parser_Context" : "[unrecognized lprof_server_ssl l_profile s_ltm statement f5_bigip_structured_configuration]",
        "Comment" : "This syntax is unrecognized"
      },
      {
        "Filename" : "configs/f5_bigip_structured_ltm",
        "Line" : 263,
        "Text" : "options",
        "Parser_Context" : "[unrecognized lprof_server_ssl l_profile s_ltm statement f5_bigip_structured_configuration]",
        "Comment" : "This syntax is unrecognized"
      },
      {
        "Filename" : "configs/f5_bigip_structured_ltm",
        "Line" : 264,
        "Text" : "proxy-ssl",
        "Parser_Context" : "[unrecognized lprof_server_ssl l_profile s_ltm statement f5_bigip_structured_configuration]",
        "Comment" : "This syntax is unrecognized"
      },
      {
        "Filename" : "configs/f5_bigip_structured_ltm",
        "Line" : 265,
        "Text" : "proxy-ssl-passthrough",
        "Parser_Context" : "[unrecognized lprof_server_ssl l_profile s_ltm statement f5_bigip_structured_configuration]",
        "Comment" : "This syntax is unrecognized"
      },
      {
        "Filename" : "configs/f5_bigip_structured_ltm",
        "Line" : 266,
        "Text" : "renegotiate-period",
        "Parser_Context" : "[unrecognized lprof_server_ssl l_profile s_ltm statement f5_bigip_structured_configuration]",
        "Comment" : "This syntax is unrecognized"
      },
      {
        "Filename" : "configs/f5_bigip_structured_ltm",
        "Line" : 267,
        "Text" : "renegotiate-size",
        "Parser_Context" : "[unrecognized lprof_server_ssl l_profile s_ltm statement f5_bigip_structured_configuration]",
        "Comment" : "This syntax is unrecognized"
      },
      {
        "Filename" : "configs/f5_bigip_structured_ltm",
        "Line" : 268,
        "Text" : "renegotiation",
        "Parser_Context" : "[unrecognized lprof_server_ssl l_profile s_ltm statement f5_bigip_structured_configuration]",
        "Comment" : "This syntax is unrecognized"
      },
      {
        "Filename" : "configs/f5_bigip_structured_ltm",
        "Line" : 269,
        "Text" : "secure-renegotiation",
        "Parser_Context" : "[unrecognized lprof_server_ssl l_profile s_ltm statement f5_bigip_structured_configuration]",
        "Comment" : "This syntax is unrecognized"
      },
      {
        "Filename" : "configs/f5_bigip_structured_ltm",
        "Line" : 270,
        "Text" : "server-name",
        "Parser_Context" : "[unrecognized lprof_server_ssl l_profile s_ltm statement f5_bigip_structured_configuration]",
        "Comment" : "This syntax is unrecognized"
      },
      {
        "Filename" : "configs/f5_bigip_structured_ltm",
        "Line" : 271,
        "Text" : "session-mirroring",
        "Parser_Context" : "[unrecognized lprof_server_ssl l_profile s_ltm statement f5_bigip_structured_configuration]",
        "Comment" : "This syntax is unrecognized"
      },
      {
        "Filename" : "configs/f5_bigip_structured_ltm",
        "Line" : 272,
        "Text" : "session-ticket",
        "Parser_Context" : "[unrecognized lprof_server_ssl l_profile s_ltm statement f5_bigip_structured_configuration]",
        "Comment" : "This syntax is unrecognized"
      },
      {
        "Filename" : "configs/f5_bigip_structured_ltm",
        "Line" : 273,
        "Text" : "sni-default",
        "Parser_Context" : "[unrecognized lprof_server_ssl l_profile s_ltm statement f5_bigip_structured_configuration]",
        "Comment" : "This syntax is unrecognized"
      },
      {
        "Filename" : "configs/f5_bigip_structured_ltm",
        "Line" : 274,
        "Text" : "sni-require",
        "Parser_Context" : "[unrecognized lprof_server_ssl l_profile s_ltm statement f5_bigip_structured_configuration]",
        "Comment" : "This syntax is unrecognized"
      },
      {
        "Filename" : "configs/f5_bigip_structured_ltm",
        "Line" : 275,
        "Text" : "ssl-forward-proxy",
        "Parser_Context" : "[unrecognized lprof_server_ssl l_profile s_ltm statement f5_bigip_structured_configuration]",
        "Comment" : "This syntax is unrecognized"
      },
      {
        "Filename" : "configs/f5_bigip_structured_ltm",
        "Line" : 276,
        "Text" : "ssl-forward-proxy-bypass",
        "Parser_Context" : "[unrecognized lprof_server_ssl l_profile s_ltm statement f5_bigip_structured_configuration]",
        "Comment" : "This syntax is unrecognized"
      },
      {
        "Filename" : "configs/f5_bigip_structured_ltm",
        "Line" : 277,
        "Text" : "ssl-sign-hash",
        "Parser_Context" : "[unrecognized lprof_server_ssl l_profile s_ltm statement f5_bigip_structured_configuration]",
        "Comment" : "This syntax is unrecognized"
      },
      {
        "Filename" : "configs/f5_bigip_structured_ltm",
        "Line" : 278,
        "Text" : "strict-resume",
        "Parser_Context" : "[unrecognized lprof_server_ssl l_profile s_ltm statement f5_bigip_structured_configuration]",
        "Comment" : "This syntax is unrecognized"
      },
      {
        "Filename" : "configs/f5_bigip_structured_ltm",
        "Line" : 279,
        "Text" : "unclean-shutdown",
        "Parser_Context" : "[unrecognized lprof_server_ssl l_profile s_ltm statement f5_bigip_structured_configuration]",
        "Comment" : "This syntax is unrecognized"
      },
      {
        "Filename" : "configs/f5_bigip_structured_ltm",
        "Line" : 30,
        "Text" : "service-down-action",
        "Parser_Context" : "[unrecognized l_pool s_ltm statement f5_bigip_structured_configuration]",
        "Comment" : "This syntax is unrecognized"
      },
      {
        "Filename" : "configs/f5_bigip_structured_ltm",
        "Line" : 31,
        "Text" : "slow-ramp-time",
        "Parser_Context" : "[unrecognized l_pool s_ltm statement f5_bigip_structured_configuration]",
        "Comment" : "This syntax is unrecognized"
      },
      {
        "Filename" : "configs/f5_bigip_structured_ltm",
        "Line" : 34,
        "Text" : "when",
        "Parser_Context" : "[unrecognized l_rule s_ltm statement f5_bigip_structured_configuration]",
        "Comment" : "This syntax is unrecognized"
      },
      {
        "Filename" : "configs/f5_bigip_structured_ltm",
        "Line" : 40,
        "Text" : "when",
        "Parser_Context" : "[unrecognized l_rule s_ltm statement f5_bigip_structured_configuration]",
        "Comment" : "This syntax is unrecognized"
      },
      {
        "Filename" : "configs/f5_bigip_structured_ltm",
        "Line" : 46,
        "Text" : "when",
        "Parser_Context" : "[unrecognized l_rule s_ltm statement f5_bigip_structured_configuration]",
        "Comment" : "This syntax is unrecognized"
      },
      {
        "Filename" : "configs/f5_bigip_structured_ltm",
        "Line" : 53,
        "Text" : "when",
        "Parser_Context" : "[unrecognized l_rule s_ltm statement f5_bigip_structured_configuration]",
        "Comment" : "This syntax is unrecognized"
      },
      {
        "Filename" : "configs/f5_bigip_structured_ltm",
        "Line" : 57,
        "Text" : "when",
        "Parser_Context" : "[unrecognized l_rule s_ltm statement f5_bigip_structured_configuration]",
        "Comment" : "This syntax is unrecognized"
      },
      {
        "Filename" : "configs/f5_bigip_structured_ltm",
        "Line" : 6,
        "Text" : "ltm",
        "Parser_Context" : "[unrecognized statement f5_bigip_structured_configuration]",
        "Comment" : "This syntax is unrecognized"
      },
      {
        "Filename" : "configs/f5_bigip_structured_ltm",
        "Line" : 9,
        "Text" : "ltm",
        "Parser_Context" : "[unrecognized statement f5_bigip_structured_configuration]",
        "Comment" : "This syntax is unrecognized"
      },
      {
        "Filename" : "configs/f5_bigip_structured_ltm",
        "Line" : 90,
        "Text" : "/Common/SOME_PROFILE {\n            default yes\n        }",
        "Parser_Context" : "[lvp_persistence lv_persist l_virtual s_ltm statement f5_bigip_structured_configuration]",
        "Comment" : "This feature is not currently supported"
      },
      {
        "Filename" : "configs/f5_bigip_structured_ltm",
        "Line" : 91,
        "Text" : "default",
        "Parser_Context" : "[unrecognized lvp_persistence lv_persist l_virtual s_ltm statement f5_bigip_structured_configuration]",
        "Comment" : "This syntax is unrecognized"
      },
      {
        "Filename" : "configs/f5_bigip_structured_ltm",
        "Line" : 96,
        "Text" : "/Common/P1 { }",
        "Parser_Context" : "[lv_profiles_profile lv_profiles l_virtual s_ltm statement f5_bigip_structured_configuration]",
        "Comment" : "This feature is not currently supported"
      },
      {
        "Filename" : "configs/f5_bigip_structured_ltm",
        "Line" : 97,
        "Text" : "/Common/P2 { }",
        "Parser_Context" : "[lv_profiles_profile lv_profiles l_virtual s_ltm statement f5_bigip_structured_configuration]",
        "Comment" : "This feature is not currently supported"
      },
      {
        "Filename" : "configs/f5_bigip_structured_ltm",
        "Line" : 98,
        "Text" : "/Common/P3 { }",
        "Parser_Context" : "[lv_profiles_profile lv_profiles l_virtual s_ltm statement f5_bigip_structured_configuration]",
        "Comment" : "This feature is not currently supported"
      },
      {
        "Filename" : "configs/f5_bigip_structured_net",
        "Line" : 11,
        "Text" : "forward-error-correction",
        "Parser_Context" : "[unrecognized net_interface s_net statement f5_bigip_structured_configuration]",
        "Comment" : "This syntax is unrecognized"
      },
      {
        "Filename" : "configs/f5_bigip_structured_net",
        "Line" : 12,
        "Text" : "lldp-admin",
        "Parser_Context" : "[unrecognized net_interface s_net statement f5_bigip_structured_configuration]",
        "Comment" : "This syntax is unrecognized"
      },
      {
        "Filename" : "configs/f5_bigip_structured_net",
        "Line" : 13,
        "Text" : "lldp-tlvmap",
        "Parser_Context" : "[unrecognized net_interface s_net statement f5_bigip_structured_configuration]",
        "Comment" : "This syntax is unrecognized"
      },
      {
        "Filename" : "configs/f5_bigip_structured_net",
        "Line" : 15,
        "Text" : "lldp-globals",
        "Parser_Context" : "[unrecognized s_net statement f5_bigip_structured_configuration]",
        "Comment" : "This syntax is unrecognized"
      },
      {
        "Filename" : "configs/f5_bigip_structured_net",
        "Line" : 18,
        "Text" : "route-domain",
        "Parser_Context" : "[unrecognized s_net statement f5_bigip_structured_configuration]",
        "Comment" : "This syntax is unrecognized"
      },
      {
        "Filename" : "configs/f5_bigip_structured_net",
        "Line" : 27,
        "Text" : "allow-service all",
        "Parser_Context" : "[ns_allow_service net_self s_net statement f5_bigip_structured_configuration]",
        "Comment" : "This feature is not currently supported"
      },
      {
        "Filename" : "configs/f5_bigip_structured_net",
        "Line" : 28,
        "Text" : "traffic-group /Common/traffic-group-local-only",
        "Parser_Context" : "[ns_traffic_group net_self s_net statement f5_bigip_structured_configuration]",
        "Comment" : "This feature is not currently supported"
      },
      {
        "Filename" : "configs/f5_bigip_structured_net",
        "Line" : 32,
        "Text" : "address 1::1/64",
        "Parser_Context" : "[ns_address net_self s_net statement f5_bigip_structured_configuration]",
        "Comment" : "This feature is not currently supported"
      },
      {
        "Filename" : "configs/f5_bigip_structured_net",
        "Line" : 35,
        "Text" : "self-allow",
        "Parser_Context" : "[unrecognized s_net statement f5_bigip_structured_configuration]",
        "Comment" : "This syntax is unrecognized"
      },
      {
        "Filename" : "configs/f5_bigip_structured_net",
        "Line" : 44,
        "Text" : "stp",
        "Parser_Context" : "[unrecognized s_net statement f5_bigip_structured_configuration]",
        "Comment" : "This syntax is unrecognized"
      },
      {
        "Filename" : "configs/f5_bigip_structured_net",
        "Line" : 55,
        "Text" : "stp-globals",
        "Parser_Context" : "[unrecognized s_net statement f5_bigip_structured_configuration]",
        "Comment" : "This syntax is unrecognized"
      },
      {
        "Filename" : "configs/f5_bigip_structured_net",
        "Line" : 6,
        "Text" : "fdb",
        "Parser_Context" : "[unrecognized s_net statement f5_bigip_structured_configuration]",
        "Comment" : "This syntax is unrecognized"
      },
      {
        "Filename" : "configs/f5_bigip_structured_net",
        "Line" : 65,
        "Text" : "tunnels",
        "Parser_Context" : "[unrecognized s_net statement f5_bigip_structured_configuration]",
        "Comment" : "This syntax is unrecognized"
      },
      {
        "Filename" : "configs/f5_bigip_structured_net",
        "Line" : 7,
        "Text" : "fdb",
        "Parser_Context" : "[unrecognized s_net statement f5_bigip_structured_configuration]",
        "Comment" : "This syntax is unrecognized"
      },
      {
        "Filename" : "configs/f5_bigip_structured_net",
        "Line" : 9,
        "Text" : "bundle enabled",
        "Parser_Context" : "[ni_bundle net_interface s_net statement f5_bigip_structured_configuration]",
        "Comment" : "This feature is not currently supported"
      },
      {
        "Filename" : "configs/f5_bigip_structured_net_routing_bgp",
        "Line" : 26,
        "Text" : "capability",
        "Parser_Context" : "[unrecognized nrbnnaf_ipv6 nrbnn_address_family nrbn_name nrb_neighbor nr_bgp net_routing s_net statement f5_bigip_structured_configuration]",
        "Comment" : "This syntax is unrecognized"
      },
      {
        "Filename" : "configs/f5_bigip_structured_net_routing_bgp",
        "Line" : 29,
        "Text" : "maximum-prefix",
        "Parser_Context" : "[unrecognized nrbnnaf_ipv6 nrbnn_address_family nrbn_name nrb_neighbor nr_bgp net_routing s_net statement f5_bigip_structured_configuration]",
        "Comment" : "This syntax is unrecognized"
      },
      {
        "Filename" : "configs/f5_bigip_structured_net_routing_bgp",
        "Line" : 38,
        "Text" : "fall-over",
        "Parser_Context" : "[unrecognized nrbn_name nrb_neighbor nr_bgp net_routing s_net statement f5_bigip_structured_configuration]",
        "Comment" : "This syntax is unrecognized"
      },
      {
        "Filename" : "configs/f5_bigip_structured_net_routing_bgp",
        "Line" : 45,
        "Text" : "capability",
        "Parser_Context" : "[unrecognized nrbnnaf_ipv4 nrbnn_address_family nrbn_name nrb_neighbor nr_bgp net_routing s_net statement f5_bigip_structured_configuration]",
        "Comment" : "This syntax is unrecognized"
      },
      {
        "Filename" : "configs/f5_bigip_structured_net_routing_bgp",
        "Line" : 48,
        "Text" : "maximum-prefix",
        "Parser_Context" : "[unrecognized nrbnnaf_ipv4 nrbnn_address_family nrbn_name nrb_neighbor nr_bgp net_routing s_net statement f5_bigip_structured_configuration]",
        "Comment" : "This syntax is unrecognized"
      },
      {
        "Filename" : "configs/f5_bigip_structured_net_routing_bgp",
        "Line" : 60,
        "Text" : "fall-over",
        "Parser_Context" : "[unrecognized nrbn_name nrb_neighbor nr_bgp net_routing s_net statement f5_bigip_structured_configuration]",
        "Comment" : "This syntax is unrecognized"
      },
      {
        "Filename" : "configs/f5_bigip_structured_net_routing_bgp",
        "Line" : 65,
        "Text" : "profile",
        "Parser_Context" : "[unrecognized nr_bgp net_routing s_net statement f5_bigip_structured_configuration]",
        "Comment" : "This syntax is unrecognized"
      },
      {
        "Filename" : "configs/f5_bigip_structured_net_routing_bgp",
        "Line" : 66,
        "Text" : "route-domain",
        "Parser_Context" : "[unrecognized nr_bgp net_routing s_net statement f5_bigip_structured_configuration]",
        "Comment" : "This syntax is unrecognized"
      },
      {
        "Filename" : "configs/f5_bigip_structured_net_routing_bgp",
        "Line" : 68,
        "Text" : "router-id dead:beef::1234",
        "Parser_Context" : "[nrb_router_id nr_bgp net_routing s_net statement f5_bigip_structured_configuration]",
        "Comment" : "This feature is not currently supported"
      },
      {
        "Filename" : "configs/f5_bigip_structured_net_routing_prefix_list",
        "Line" : 20,
        "Text" : "route-domain /Common/0",
        "Parser_Context" : "[nrp_route_domain nr_prefix_list net_routing s_net statement f5_bigip_structured_configuration]",
        "Comment" : "This feature is not currently supported"
      },
      {
        "Filename" : "configs/f5_bigip_structured_net_routing_prefix_list",
        "Line" : 35,
        "Text" : "route-domain /Common/0",
        "Parser_Context" : "[nrp_route_domain nr_prefix_list net_routing s_net statement f5_bigip_structured_configuration]",
        "Comment" : "This feature is not currently supported"
      },
      {
        "Filename" : "configs/f5_bigip_structured_net_routing_route_map",
        "Line" : 43,
        "Text" : "route-domain /Common/0",
        "Parser_Context" : "[nrr_route_domain nr_route_map net_routing s_net statement f5_bigip_structured_configuration]",
        "Comment" : "This feature is not currently supported"
      },
      {
        "Filename" : "configs/f5_bigip_structured_sys",
        "Line" : 10,
        "Text" : "folder",
        "Parser_Context" : "[unrecognized s_sys statement f5_bigip_structured_configuration]",
        "Comment" : "This syntax is unrecognized"
      },
      {
        "Filename" : "configs/f5_bigip_structured_sys",
        "Line" : 101,
        "Text" : "dynad",
        "Parser_Context" : "[unrecognized s_sys statement f5_bigip_structured_configuration]",
        "Comment" : "This syntax is unrecognized"
      },
      {
        "Filename" : "configs/f5_bigip_structured_sys",
        "Line" : 104,
        "Text" : "fpga",
        "Parser_Context" : "[unrecognized s_sys statement f5_bigip_structured_configuration]",
        "Comment" : "This syntax is unrecognized"
      },
      {
        "Filename" : "configs/f5_bigip_structured_sys",
        "Line" : 107,
        "Text" : "sflow",
        "Parser_Context" : "[unrecognized s_sys statement f5_bigip_structured_configuration]",
        "Comment" : "This syntax is unrecognized"
      },
      {
        "Filename" : "configs/f5_bigip_structured_sys",
        "Line" : 108,
        "Text" : "sflow",
        "Parser_Context" : "[unrecognized s_sys statement f5_bigip_structured_configuration]",
        "Comment" : "This syntax is unrecognized"
      },
      {
        "Filename" : "configs/f5_bigip_structured_sys",
        "Line" : 109,
        "Text" : "turboflex",
        "Parser_Context" : "[unrecognized s_sys statement f5_bigip_structured_configuration]",
        "Comment" : "This syntax is unrecognized"
      },
      {
        "Filename" : "configs/f5_bigip_structured_sys",
        "Line" : 17,
        "Text" : "folder",
        "Parser_Context" : "[unrecognized s_sys statement f5_bigip_structured_configuration]",
        "Comment" : "This syntax is unrecognized"
      },
      {
        "Filename" : "configs/f5_bigip_structured_sys",
        "Line" : 24,
        "Text" : "folder",
        "Parser_Context" : "[unrecognized s_sys statement f5_bigip_structured_configuration]",
        "Comment" : "This syntax is unrecognized"
      },
      {
        "Filename" : "configs/f5_bigip_structured_sys",
        "Line" : 3,
        "Text" : "dns",
        "Parser_Context" : "[unrecognized s_sys statement f5_bigip_structured_configuration]",
        "Comment" : "This syntax is unrecognized"
      },
      {
        "Filename" : "configs/f5_bigip_structured_sys",
        "Line" : 32,
        "Text" : "gui-security-banner-text",
        "Parser_Context" : "[unrecognized sys_global_settings s_sys statement f5_bigip_structured_configuration]",
        "Comment" : "This syntax is unrecognized"
      },
      {
        "Filename" : "configs/f5_bigip_structured_sys",
        "Line" : 34,
        "Text" : "gui-setup",
        "Parser_Context" : "[unrecognized sys_global_settings s_sys statement f5_bigip_structured_configuration]",
        "Comment" : "This syntax is unrecognized"
      },
      {
        "Filename" : "configs/f5_bigip_structured_sys",
        "Line" : 37,
        "Text" : "httpd",
        "Parser_Context" : "[unrecognized s_sys statement f5_bigip_structured_configuration]",
        "Comment" : "This syntax is unrecognized"
      },
      {
        "Filename" : "configs/f5_bigip_structured_sys",
        "Line" : 40,
        "Text" : "management-dhcp",
        "Parser_Context" : "[unrecognized s_sys statement f5_bigip_structured_configuration]",
        "Comment" : "This syntax is unrecognized"
      },
      {
        "Filename" : "configs/f5_bigip_structured_sys",
        "Line" : 43,
        "Text" : "management-ip",
        "Parser_Context" : "[unrecognized s_sys statement f5_bigip_structured_configuration]",
        "Comment" : "This syntax is unrecognized"
      },
      {
        "Filename" : "configs/f5_bigip_structured_sys",
        "Line" : 44,
        "Text" : "management-route",
        "Parser_Context" : "[unrecognized s_sys statement f5_bigip_structured_configuration]",
        "Comment" : "This syntax is unrecognized"
      },
      {
        "Filename" : "configs/f5_bigip_structured_sys",
        "Line" : 48,
        "Text" : "ntp",
        "Parser_Context" : "[unrecognized s_sys statement f5_bigip_structured_configuration]",
        "Comment" : "This syntax is unrecognized"
      },
      {
        "Filename" : "configs/f5_bigip_structured_sys",
        "Line" : 52,
        "Text" : "provision",
        "Parser_Context" : "[unrecognized s_sys statement f5_bigip_structured_configuration]",
        "Comment" : "This syntax is unrecognized"
      },
      {
        "Filename" : "configs/f5_bigip_structured_sys",
        "Line" : 55,
        "Text" : "snmp",
        "Parser_Context" : "[unrecognized s_sys statement f5_bigip_structured_configuration]",
        "Comment" : "This syntax is unrecognized"
      },
      {
        "Filename" : "configs/f5_bigip_structured_sys",
        "Line" : 7,
        "Text" : "feature-module",
        "Parser_Context" : "[unrecognized s_sys statement f5_bigip_structured_configuration]",
        "Comment" : "This syntax is unrecognized"
      },
      {
        "Filename" : "configs/f5_bigip_structured_sys",
        "Line" : 98,
        "Text" : "dynad",
        "Parser_Context" : "[unrecognized s_sys statement f5_bigip_structured_configuration]",
        "Comment" : "This syntax is unrecognized"
      },
      {
        "Filename" : "configs/foundry_access_list",
        "Line" : 11,
        "Text" : "133",
        "Parser_Context" : "[extended_ipv6_access_list_tail extended_ipv6_access_list_stanza stanza cisco_configuration]",
        "Comment" : "clause in IPv6 extended access list"
      },
      {
        "Filename" : "configs/foundry_access_list",
        "Line" : 12,
        "Text" : "134",
        "Parser_Context" : "[extended_ipv6_access_list_tail extended_ipv6_access_list_stanza stanza cisco_configuration]",
        "Comment" : "clause in IPv6 extended access list"
      },
      {
        "Filename" : "configs/foundry_access_list",
        "Line" : 13,
        "Text" : "135",
        "Parser_Context" : "[extended_ipv6_access_list_tail extended_ipv6_access_list_stanza stanza cisco_configuration]",
        "Comment" : "clause in IPv6 extended access list"
      },
      {
        "Filename" : "configs/foundry_access_list",
        "Line" : 14,
        "Text" : "136",
        "Parser_Context" : "[extended_ipv6_access_list_tail extended_ipv6_access_list_stanza stanza cisco_configuration]",
        "Comment" : "clause in IPv6 extended access list"
      },
      {
        "Filename" : "configs/foundry_access_list",
        "Line" : 15,
        "Text" : "141",
        "Parser_Context" : "[extended_ipv6_access_list_tail extended_ipv6_access_list_stanza stanza cisco_configuration]",
        "Comment" : "clause in IPv6 extended access list"
      },
      {
        "Filename" : "configs/foundry_access_list",
        "Line" : 16,
        "Text" : "142",
        "Parser_Context" : "[extended_ipv6_access_list_tail extended_ipv6_access_list_stanza stanza cisco_configuration]",
        "Comment" : "clause in IPv6 extended access list"
      },
      {
        "Filename" : "configs/ios_xr_bgp_neighbor_group",
        "Line" : 17,
        "Text" : "use session-group blabber",
        "Parser_Context" : "[use_session_group_bgp_tail session_group_rb_stanza router_bgp_stanza_tail router_bgp_stanza stanza cisco_configuration]",
        "Comment" : "This feature is not currently supported"
      },
      {
        "Filename" : "configs/ios_xr_bgp_neighbor_group",
        "Line" : 94,
        "Text" : "use session-group CIAO",
        "Parser_Context" : "[use_session_group_bgp_tail session_group_rb_stanza router_bgp_stanza_tail router_bgp_stanza stanza cisco_configuration]",
        "Comment" : "This feature is not currently supported"
      },
      {
        "Filename" : "configs/ios_xr_class_map",
        "Line" : 10,
        "Text" : "match not dscp ipv4 cs2 cs3 cs4",
        "Parser_Context" : "[cm_match s_class_map stanza cisco_configuration]",
        "Comment" : "This feature is not currently supported"
      },
      {
        "Filename" : "configs/ios_xr_ospf",
        "Line" : 9,
        "Text" : "maximum paths 16",
        "Parser_Context" : "[ro_maximum_paths s_router_ospf stanza cisco_configuration]",
        "Comment" : "This feature is not currently supported"
      },
      {
        "Filename" : "configs/ip_default_route_classless",
        "Line" : 4,
        "Text" : "ip default-gateway 128.125.253.254",
        "Parser_Context" : "[s_ip_default_gateway stanza cisco_configuration]",
        "Comment" : "This feature is not currently supported"
      },
      {
        "Filename" : "configs/juniper_interfaces",
        "Line" : 19,
        "Text" : "tcp-mss 1400",
        "Parser_Context" : "[ifi_tcp_mss if_inet i_family i_common i_unit int_named s_interfaces s_common statement set_line_tail set_line flat_juniper_configuration]",
        "Comment" : "This feature is not currently supported"
      },
      {
        "Filename" : "configs/juniper_isis",
        "Line" : 12,
        "Text" : "priority 65",
        "Parser_Context" : "[isil_priority isi_level is_interface p_isis s_protocols s_common statement set_line_tail set_line flat_juniper_configuration]",
        "Comment" : "This feature is not currently supported"
      },
      {
        "Filename" : "configs/juniper_ospf",
        "Line" : 14,
        "Text" : "area-range dead:beef::/56 override-metric 100",
        "Parser_Context" : "[oa_area_range o_area o_common p_ospf3 s_protocols s_common statement set_line_tail set_line flat_juniper_configuration]",
        "Comment" : "This feature is not currently supported"
      },
      {
        "Filename" : "configs/juniper_ospf",
        "Line" : 14,
        "Text" : "area-range dead:beef::/56 override-metric 100",
        "Parser_Context" : "[oa_area_range o_area o_common p_ospf3 s_protocols s_common statement set_line_tail set_line flat_juniper_configuration]",
        "Comment" : "This feature is not currently supported"
      },
      {
        "Filename" : "configs/juniper_policy_statement",
        "Line" : 4,
        "Text" : "as-path-group AS_PATH_GROUP",
        "Parser_Context" : "[popsf_as_path_group pops_from pops_common pops_term po_policy_statement s_policy_options s_common statement set_line_tail set_line flat_juniper_configuration]",
        "Comment" : "This feature is not currently supported"
      },
      {
        "Filename" : "configs/juniper_rib_groups",
        "Line" : 4,
        "Text" : "rib-group inet6 interface-routes-rib",
        "Parser_Context" : "[roi_rib_group ro_interface_routes s_routing_options s_common statement set_line_tail set_line flat_juniper_configuration]",
        "Comment" : "This feature is not currently supported"
      },
      {
        "Filename" : "configs/juniper_routing_options",
        "Line" : 10,
        "Text" : "confederation 11111 members 22222",
        "Parser_Context" : "[ro_confederation s_routing_options s_common statement set_line_tail set_line flat_juniper_configuration]",
        "Comment" : "This feature is not currently supported"
      },
      {
        "Filename" : "configs/juniper_routing_options",
        "Line" : 9,
        "Text" : "policy AGGREGATE_ROUTE_POLICY",
        "Parser_Context" : "[roa_policy roa_common roa_route ro_aggregate s_routing_options s_common statement set_line_tail set_line flat_juniper_configuration]",
        "Comment" : "This feature is not currently supported"
      },
      {
        "Filename" : "configs/peer_template",
        "Line" : 24,
        "Text" : "allowas-in 1",
        "Parser_Context" : "[rbnx_n_af_allowas_in rbnx_n_af_inner rbnx_n_address_family rbnx_n_inner rbnx_template_peer router_bgp_nxos_toplevel router_bgp_stanza stanza cisco_configuration]",
        "Comment" : "This feature is not currently supported"
      },
      {
        "Filename" : "iptables/host1.iptables",
        "Line" : 16,
        "Text" : "-s 1.2.3.4/32 -p tcp -m tcp --dport 22 -j ACCEPT",
        "Parser_Context" : "[rule_spec command_append command_tail command iptables_configuration]",
        "Comment" : "This feature is not currently supported"
      },
      {
        "Filename" : "iptables/host1.iptables",
        "Line" : 17,
        "Text" : "-s 11.22.33.44/32 -p tcp -m tcp --dport 25 -j ACCEPT",
        "Parser_Context" : "[rule_spec command_append command_tail command iptables_configuration]",
        "Comment" : "This feature is not currently supported"
      },
      {
        "Filename" : "iptables/host1.iptables",
        "Line" : 18,
        "Text" : "-s 111.222.111.222/32 -p tcp -m tcp --dport 80 -j ACCEPT",
        "Parser_Context" : "[rule_spec command_append command_tail command iptables_configuration]",
        "Comment" : "This feature is not currently supported"
      },
      {
        "Filename" : "iptables/host1.iptables",
        "Line" : 19,
        "Text" : "-s 4.3.2.1/32 -p tcp -m tcp --dport 110 -j ACCEPT",
        "Parser_Context" : "[rule_spec command_append command_tail command iptables_configuration]",
        "Comment" : "This feature is not currently supported"
      },
      {
        "Filename" : "iptables/host1.iptables",
        "Line" : 20,
        "Text" : "-s 44.22.33.11/32 -p tcp -m tcp --dport 143 -j ACCEPT",
        "Parser_Context" : "[rule_spec command_append command_tail command iptables_configuration]",
        "Comment" : "This feature is not currently supported"
      }
    ],
    "summary" : {
<<<<<<< HEAD
      "notes" : "Found 296 results",
      "numFailed" : 0,
      "numPassed" : 0,
      "numResults" : 296
=======
      "notes" : "Found 288 results",
      "numFailed" : 0,
      "numPassed" : 0,
      "numResults" : 288
>>>>>>> da4bf088
    }
  }
]<|MERGE_RESOLUTION|>--- conflicted
+++ resolved
@@ -464,32 +464,7 @@
       },
       {
         "Filename" : "configs/cisco_ospf",
-<<<<<<< HEAD
-        "Line" : 32,
-        "Text" : "area 0.0.0.0 nssa no-redistribution",
-        "Parser_Context" : "[ro_area_nssa s_router_ospf stanza cisco_configuration]",
-        "Comment" : "Unsupported feature: no-redistribution"
-      },
-      {
-        "Filename" : "configs/cisco_ospf",
-        "Line" : 33,
-        "Text" : "area 0.0.0.0 nssa no-redistribution no-summary",
-        "Parser_Context" : "[ro_area_nssa s_router_ospf stanza cisco_configuration]",
-        "Comment" : "Unsupported feature: no-redistribution"
-      },
-      {
-        "Filename" : "configs/cisco_ospf",
-        "Line" : 34,
-        "Text" : "area 0.0.0.0 nssa no-redistribution default-information-originate no-summary",
-        "Parser_Context" : "[ro_area_nssa s_router_ospf stanza cisco_configuration]",
-        "Comment" : "Unsupported feature: no-redistribution"
-      },
-      {
-        "Filename" : "configs/cisco_ospf",
         "Line" : 51,
-=======
-        "Line" : 53,
->>>>>>> da4bf088
         "Text" : "distribute-list aclin in",
         "Parser_Context" : "[ro_distribute_list s_router_ospf stanza cisco_configuration]",
         "Comment" : "This feature is not currently supported"
@@ -2120,17 +2095,10 @@
       }
     ],
     "summary" : {
-<<<<<<< HEAD
-      "notes" : "Found 296 results",
-      "numFailed" : 0,
-      "numPassed" : 0,
-      "numResults" : 296
-=======
       "notes" : "Found 288 results",
       "numFailed" : 0,
       "numPassed" : 0,
       "numResults" : 288
->>>>>>> da4bf088
     }
   }
 ]