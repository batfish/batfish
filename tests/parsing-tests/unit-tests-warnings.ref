[
  {
    "class" : "org.batfish.datamodel.table.TableAnswerElement",
    "metadata" : {
      "columnMetadata" : [
        {
          "description" : "The file that was parsed",
          "isKey" : true,
          "isValue" : false,
          "name" : "Filename",
          "schema" : "String"
        },
        {
          "description" : "The text of the input that caused the warning",
          "isKey" : true,
          "isValue" : false,
          "name" : "Text",
          "schema" : "String"
        },
        {
          "description" : "The line number in the input file that caused the warning",
          "isKey" : false,
          "isValue" : false,
          "name" : "Line",
          "schema" : "Integer"
        },
        {
          "description" : "The context of the Batfish parser when the warning occurred",
          "isKey" : false,
          "isValue" : false,
          "name" : "Parser_Context",
          "schema" : "String"
        },
        {
          "description" : "An optional comment explaining more information about the warning",
          "isKey" : false,
          "isValue" : false,
          "name" : "Comment",
          "schema" : "String"
        }
      ],
      "textDesc" : "File ${Filename}: warning at line ${Line}: ${Text} when the Batfish parser was in state ${Parser_Context}. Optional comment: ${Comment}."
    },
    "rows" : [
      {
        "Filename" : "configs/arista_nat",
        "Line" : 10,
        "Text" : "ip nat pool pool3 1.1.1.1 1.1.1.2 prefix-length 32",
        "Parser_Context" : "[ip_nat_pool s_ip_nat stanza cisco_configuration]",
        "Comment" : "Subnet of NAT pool pool3 does not contain last pool IP"
      },
      {
        "Filename" : "configs/arista_nat",
        "Line" : 9,
        "Text" : "ip nat pool pool2 1.1.1.1 1.1.1.2 netmask 255.255.255.255",
        "Parser_Context" : "[ip_nat_pool s_ip_nat stanza cisco_configuration]",
        "Comment" : "Subnet of NAT pool pool2 does not contain last pool IP"
      },
      {
        "Filename" : "configs/aruba_misc",
        "Line" : 90,
        "Text" : "no ip default-gateway import cell",
        "Parser_Context" : "[s_ip_default_gateway stanza cisco_configuration]",
        "Comment" : "This feature is not currently supported"
      },
      {
        "Filename" : "configs/aruba_misc",
        "Line" : 91,
        "Text" : "no ip default-gateway import pppoe",
        "Parser_Context" : "[s_ip_default_gateway stanza cisco_configuration]",
        "Comment" : "This feature is not currently supported"
      },
      {
        "Filename" : "configs/asa_acl",
        "Line" : 9,
        "Text" : "interface outside",
        "Parser_Context" : "[access_list_ip_range extended_access_list_tail extended_access_list_stanza stanza cisco_configuration]",
        "Comment" : "This feature is not currently supported"
      },
      {
        "Filename" : "configs/asa_nat",
        "Line" : 10,
        "Text" : "nat source dynamic source-net pat-pool pool extended flat include-reserve",
        "Parser_Context" : "[s_asa_twice_nat stanza cisco_configuration]",
        "Comment" : "This feature is not currently supported"
      },
      {
        "Filename" : "configs/asa_nat",
        "Line" : 12,
        "Text" : "nat source static net1 net2 dns no-proxy-arp unidirectional",
        "Parser_Context" : "[s_asa_twice_nat stanza cisco_configuration]",
        "Comment" : "This feature is not currently supported"
      },
      {
        "Filename" : "configs/asa_nat",
        "Line" : 13,
        "Text" : "nat source static net1 net2 service service1 service2",
        "Parser_Context" : "[s_asa_twice_nat stanza cisco_configuration]",
        "Comment" : "This feature is not currently supported"
      },
      {
        "Filename" : "configs/asa_nat",
        "Line" : 16,
        "Text" : "dynamic interface",
        "Parser_Context" : "[onn_dynamic on_nat o_network s_object stanza cisco_configuration]",
        "Comment" : "This feature is not currently supported"
      },
      {
        "Filename" : "configs/asa_nat",
        "Line" : 17,
        "Text" : "dynamic 1.1.1.1",
        "Parser_Context" : "[onn_dynamic on_nat o_network s_object stanza cisco_configuration]",
        "Comment" : "This feature is not currently supported"
      },
      {
        "Filename" : "configs/asa_nat",
        "Line" : 18,
        "Text" : "dynamic source-mapped dns",
        "Parser_Context" : "[onn_dynamic on_nat o_network s_object stanza cisco_configuration]",
        "Comment" : "This feature is not currently supported"
      },
      {
        "Filename" : "configs/asa_nat",
        "Line" : 19,
        "Text" : "dynamic source-mapped interface",
        "Parser_Context" : "[onn_dynamic on_nat o_network s_object stanza cisco_configuration]",
        "Comment" : "This feature is not currently supported"
      },
      {
        "Filename" : "configs/asa_nat",
        "Line" : 20,
        "Text" : "dynamic pat-pool WORD interface flat",
        "Parser_Context" : "[onn_dynamic on_nat o_network s_object stanza cisco_configuration]",
        "Comment" : "This feature is not currently supported"
      },
      {
        "Filename" : "configs/asa_nat",
        "Line" : 21,
        "Text" : "static interface",
        "Parser_Context" : "[onn_static on_nat o_network s_object stanza cisco_configuration]",
        "Comment" : "This feature is not currently supported"
      },
      {
        "Filename" : "configs/asa_nat",
        "Line" : 22,
        "Text" : "static source-mapped no-proxy-arp route-lookup",
        "Parser_Context" : "[onn_static on_nat o_network s_object stanza cisco_configuration]",
        "Comment" : "This feature is not currently supported"
      },
      {
        "Filename" : "configs/asa_nat",
        "Line" : 23,
        "Text" : "static source-mapped service sctp ftp bgp",
        "Parser_Context" : "[onn_static on_nat o_network s_object stanza cisco_configuration]",
        "Comment" : "This feature is not currently supported"
      },
      {
        "Filename" : "configs/asa_nat",
        "Line" : 6,
        "Text" : "nat (any,any) source dynamic source-net pat-pool pool block-allocation round-robin",
        "Parser_Context" : "[s_asa_twice_nat stanza cisco_configuration]",
        "Comment" : "This feature is not currently supported"
      },
      {
        "Filename" : "configs/asa_nat",
        "Line" : 7,
        "Text" : "nat (inside,outside) source dynamic net1 net2 interface",
        "Parser_Context" : "[s_asa_twice_nat stanza cisco_configuration]",
        "Comment" : "This feature is not currently supported"
      },
      {
        "Filename" : "configs/asa_nat",
        "Line" : 9,
        "Text" : "nat (inside,outside) source static net1 net2 route-lookup",
        "Parser_Context" : "[s_asa_twice_nat stanza cisco_configuration]",
        "Comment" : "This feature is not currently supported"
      },
      {
        "Filename" : "configs/cadant_acl",
        "Line" : 22,
        "Text" : "123",
        "Parser_Context" : "[extended_ipv6_access_list_tail extended_ipv6_access_list_stanza stanza cisco_configuration]",
        "Comment" : "clause in IPv6 extended access list"
      },
      {
        "Filename" : "configs/cadant_acl",
        "Line" : 24,
        "Text" : "133",
        "Parser_Context" : "[extended_ipv6_access_list_tail extended_ipv6_access_list_stanza stanza cisco_configuration]",
        "Comment" : "clause in IPv6 extended access list"
      },
      {
        "Filename" : "configs/cadant_acl",
        "Line" : 24,
        "Text" : "nd-type",
        "Parser_Context" : "[extended_ipv6_access_list_tail extended_ipv6_access_list_stanza stanza cisco_configuration]",
        "Comment" : "clause in IPv6 extended access list"
      },
      {
        "Filename" : "configs/cisco_acl",
        "Line" : 10,
        "Text" : "ttl eq 255",
        "Parser_Context" : "[extended_access_list_tail extended_access_list_stanza stanza cisco_configuration]",
        "Comment" : "clause in extended access list"
      },
      {
        "Filename" : "configs/cisco_acl",
        "Line" : 11,
        "Text" : "ttl eq 255",
        "Parser_Context" : "[extended_access_list_tail extended_access_list_stanza stanza cisco_configuration]",
        "Comment" : "clause in extended access list"
      },
      {
        "Filename" : "configs/cisco_bgp",
        "Line" : 29,
        "Text" : "redistribute ospf abc",
        "Parser_Context" : "[redistribute_ospf_bgp_tail bgp_tail router_bgp_stanza_tail router_bgp_stanza stanza cisco_configuration]",
        "Comment" : "This feature is not currently supported"
      },
      {
        "Filename" : "configs/cisco_bgp",
        "Line" : 30,
        "Text" : "redistribute ospf 2",
        "Parser_Context" : "[redistribute_ospf_bgp_tail bgp_tail router_bgp_stanza_tail router_bgp_stanza stanza cisco_configuration]",
        "Comment" : "This feature is not currently supported"
      },
      {
        "Filename" : "configs/cisco_bgp",
        "Line" : 31,
        "Text" : "redistribute ospf 2 vrf vrf1",
        "Parser_Context" : "[redistribute_ospf_bgp_tail bgp_tail router_bgp_stanza_tail router_bgp_stanza stanza cisco_configuration]",
        "Comment" : "This feature is not currently supported"
      },
      {
        "Filename" : "configs/cisco_bgp_confederation",
        "Line" : 7,
        "Text" : "bgp confederation identifier 100",
        "Parser_Context" : "[bgp_confederation_rb_stanza router_bgp_stanza_tail router_bgp_stanza stanza cisco_configuration]",
        "Comment" : "This feature is not currently supported"
      },
      {
        "Filename" : "configs/cisco_bgp_confederation",
        "Line" : 8,
        "Text" : "bgp confederation peers 10 11",
        "Parser_Context" : "[bgp_confederation_rb_stanza router_bgp_stanza_tail router_bgp_stanza stanza cisco_configuration]",
        "Comment" : "This feature is not currently supported"
      },
      {
        "Filename" : "configs/cisco_eigrp",
        "Line" : 115,
        "Text" : "addrgroup bleep_blorp",
        "Parser_Context" : "[access_list_ip_range extended_access_list_tail extended_access_list_stanza stanza cisco_configuration]",
        "Comment" : "This feature is not currently supported"
      },
      {
        "Filename" : "configs/cisco_eigrp",
        "Line" : 118,
        "Text" : "address-family ipv4 multicast vrf autonomous-system autonomous-system 4\n  af-interface Ethernet0\n   add-paths 4\n   bandwidth-percent 75\n   dampening-change 75\n   dampening-interval 45\n   hold-time 40\n   passive-interface\n  exit-af-interface\n  eigrp default-route-tag 2\n  network 1.1.1.100\n  remote-neighbors source GigabitEthernet0/0/1 unicast-listen lisp-encap 2\n  topology base\n   offset-list 21 out 10\n   summary-metric 192.168.0.0/16 10000 10 255 1 1500 distance 20\n   traffic-share balanced\n   variance 4\n  exit-af-topology\n  topology VOICE tid 1000\n   no auto-summary\n  exit-af-topology\n  passive-interface default\n  no passive-interface FastEthernet0/1\n exit-address-family",
        "Parser_Context" : "[ren_address_family re_named_tail re_named s_router_eigrp stanza cisco_configuration]",
        "Comment" : "This feature is not currently supported"
      },
      {
        "Filename" : "configs/cisco_eigrp",
        "Line" : 15,
        "Text" : "default-metric 1 2 3 4 5",
        "Parser_Context" : "[re_default_metric re_classic_tail re_classic s_router_eigrp stanza cisco_configuration]",
        "Comment" : "This feature is not currently supported"
      },
      {
        "Filename" : "configs/cisco_eigrp",
        "Line" : 15,
        "Text" : "default-metric 1 2 3 4 5",
        "Parser_Context" : "[re_default_metric re_classic_tail re_classic s_router_eigrp stanza cisco_configuration]",
        "Comment" : "This feature is not currently supported"
      },
      {
        "Filename" : "configs/cisco_eigrp",
        "Line" : 15,
        "Text" : "default-metric 1 2 3 4 5",
        "Parser_Context" : "[re_default_metric re_classic_tail re_classic s_router_eigrp stanza cisco_configuration]",
        "Comment" : "This feature is not currently supported"
      },
      {
        "Filename" : "configs/cisco_eigrp",
        "Line" : 34,
        "Text" : "redistribute isis route-map ISIS_TO_EIGRP",
        "Parser_Context" : "[re_redistribute_isis re_redistribute re_classic_tail re_classic s_router_eigrp stanza cisco_configuration]",
        "Comment" : "ISIS redistribution in EIGRP is not implemented"
      },
      {
        "Filename" : "configs/cisco_eigrp",
        "Line" : 35,
        "Text" : "redistribute ospf 4 route-map OSPF_TO_EIGRP",
        "Parser_Context" : "[re_redistribute_ospf re_redistribute re_classic_tail re_classic s_router_eigrp stanza cisco_configuration]",
        "Comment" : "This feature is not currently supported"
      },
      {
        "Filename" : "configs/cisco_eigrp",
        "Line" : 37,
        "Text" : "redistribute static metric 10000 10 255 1 1500 route-map STATIC_TO_EIGRP",
        "Parser_Context" : "[re_redistribute_static re_redistribute re_classic_tail re_classic s_router_eigrp stanza cisco_configuration]",
        "Comment" : "This feature is not currently supported"
      },
      {
        "Filename" : "configs/cisco_eigrp",
        "Line" : 37,
        "Text" : "redistribute static metric 10000 10 255 1 1500 route-map STATIC_TO_EIGRP",
        "Parser_Context" : "[re_redistribute_static re_redistribute re_classic_tail re_classic s_router_eigrp stanza cisco_configuration]",
        "Comment" : "This feature is not currently supported"
      },
      {
        "Filename" : "configs/cisco_eigrp",
        "Line" : 37,
        "Text" : "redistribute static metric 10000 10 255 1 1500 route-map STATIC_TO_EIGRP",
        "Parser_Context" : "[re_redistribute_static re_redistribute re_classic_tail re_classic s_router_eigrp stanza cisco_configuration]",
        "Comment" : "This feature is not currently supported"
      },
      {
        "Filename" : "configs/cisco_interface",
        "Line" : 279,
        "Text" : "zone-member t1",
        "Parser_Context" : "[if_zone_member if_inner s_interface stanza cisco_configuration]",
        "Comment" : "This feature is not currently supported"
      },
      {
        "Filename" : "configs/cisco_interface",
        "Line" : 315,
        "Text" : "mode gre multipoint",
        "Parser_Context" : "[iftunnel_mode if_tunnel if_inner s_interface stanza cisco_configuration]",
        "Comment" : "This feature is not currently supported"
      },
      {
        "Filename" : "configs/cisco_ip_nat",
        "Line" : 13,
        "Text" : "ip nat outside source static 6.6.6.6 7.7.7.7 add-route no-alias",
        "Parser_Context" : "[ip_nat_source s_ip_nat stanza cisco_configuration]",
        "Comment" : "This feature is not currently supported"
      },
      {
        "Filename" : "configs/cisco_ip_nat",
        "Line" : 4,
        "Text" : "ip nat pool abc prefix-length 32  \n range 10.1.2.3 10.1.2.4",
        "Parser_Context" : "[ip_nat_pool_range s_ip_nat stanza cisco_configuration]",
        "Comment" : "Subnet of NAT pool abc does not contain last pool IP"
      },
      {
        "Filename" : "configs/cisco_ipv6_access_list",
        "Line" : 10,
        "Text" : "router",
        "Parser_Context" : "[extended_ipv6_access_list_tail extended_ipv6_access_list_stanza stanza cisco_configuration]",
        "Comment" : "clause in IPv6 extended access list"
      },
      {
        "Filename" : "configs/cisco_ipv6_access_list",
        "Line" : 11,
        "Text" : "nd",
        "Parser_Context" : "[extended_ipv6_access_list_tail extended_ipv6_access_list_stanza stanza cisco_configuration]",
        "Comment" : "clause in IPv6 extended access list"
      },
      {
        "Filename" : "configs/cisco_ipv6_access_list",
        "Line" : 12,
        "Text" : "nd",
        "Parser_Context" : "[extended_ipv6_access_list_tail extended_ipv6_access_list_stanza stanza cisco_configuration]",
        "Comment" : "clause in IPv6 extended access list"
      },
      {
        "Filename" : "configs/cisco_ipv6_access_list",
        "Line" : 13,
        "Text" : "141",
        "Parser_Context" : "[extended_ipv6_access_list_tail extended_ipv6_access_list_stanza stanza cisco_configuration]",
        "Comment" : "clause in IPv6 extended access list"
      },
      {
        "Filename" : "configs/cisco_ipv6_access_list",
        "Line" : 14,
        "Text" : "142",
        "Parser_Context" : "[extended_ipv6_access_list_tail extended_ipv6_access_list_stanza stanza cisco_configuration]",
        "Comment" : "clause in IPv6 extended access list"
      },
      {
        "Filename" : "configs/cisco_ipv6_access_list",
        "Line" : 15,
        "Text" : "neighbor",
        "Parser_Context" : "[extended_ipv6_access_list_tail extended_ipv6_access_list_stanza stanza cisco_configuration]",
        "Comment" : "clause in IPv6 extended access list"
      },
      {
        "Filename" : "configs/cisco_ipv6_access_list",
        "Line" : 20,
        "Text" : "mld-query",
        "Parser_Context" : "[extended_ipv6_access_list_tail extended_ipv6_access_list_stanza stanza cisco_configuration]",
        "Comment" : "clause in IPv6 extended access list"
      },
      {
        "Filename" : "configs/cisco_ipv6_access_list",
        "Line" : 21,
        "Text" : "mld-report",
        "Parser_Context" : "[extended_ipv6_access_list_tail extended_ipv6_access_list_stanza stanza cisco_configuration]",
        "Comment" : "clause in IPv6 extended access list"
      },
      {
        "Filename" : "configs/cisco_ipv6_access_list",
        "Line" : 22,
        "Text" : "mld-reduction",
        "Parser_Context" : "[extended_ipv6_access_list_tail extended_ipv6_access_list_stanza stanza cisco_configuration]",
        "Comment" : "clause in IPv6 extended access list"
      },
      {
        "Filename" : "configs/cisco_ipv6_access_list",
        "Line" : 23,
        "Text" : "mldv2",
        "Parser_Context" : "[extended_ipv6_access_list_tail extended_ipv6_access_list_stanza stanza cisco_configuration]",
        "Comment" : "clause in IPv6 extended access list"
      },
      {
        "Filename" : "configs/cisco_ipv6_access_list",
        "Line" : 9,
        "Text" : "hoplimit",
        "Parser_Context" : "[extended_ipv6_access_list_tail extended_ipv6_access_list_stanza stanza cisco_configuration]",
        "Comment" : "clause in IPv6 extended access list"
      },
      {
        "Filename" : "configs/cisco_ipv6_access_list",
        "Line" : 9,
        "Text" : "router",
        "Parser_Context" : "[extended_ipv6_access_list_tail extended_ipv6_access_list_stanza stanza cisco_configuration]",
        "Comment" : "clause in IPv6 extended access list"
      },
      {
        "Filename" : "configs/cisco_ospf",
        "Line" : 28,
        "Text" : "area 0.0.0.0 filter-list prefix filterName in",
        "Parser_Context" : "[ro_area_filterlist s_router_ospf stanza cisco_configuration]",
        "Comment" : "This feature is not currently supported"
      },
      {
        "Filename" : "configs/cisco_ospf",
        "Line" : 29,
        "Text" : "area 0.0.0.0 filter-list prefix filterName out",
        "Parser_Context" : "[ro_area_filterlist s_router_ospf stanza cisco_configuration]",
        "Comment" : "This feature is not currently supported"
      },
      {
        "Filename" : "configs/cisco_ospf",
        "Line" : 34,
        "Text" : "area 0.0.0.0 nssa no-redistribution",
        "Parser_Context" : "[ro_area_nssa s_router_ospf stanza cisco_configuration]",
        "Comment" : "This feature is not currently supported"
      },
      {
        "Filename" : "configs/cisco_ospf",
        "Line" : 35,
        "Text" : "area 0.0.0.0 nssa no-redistribution no-summary",
        "Parser_Context" : "[ro_area_nssa s_router_ospf stanza cisco_configuration]",
        "Comment" : "This feature is not currently supported"
      },
      {
        "Filename" : "configs/cisco_ospf",
        "Line" : 36,
        "Text" : "area 0.0.0.0 nssa no-redistribution default-information-originate no-summary",
        "Parser_Context" : "[ro_area_nssa s_router_ospf stanza cisco_configuration]",
        "Comment" : "This feature is not currently supported"
      },
      {
        "Filename" : "configs/cisco_ospf",
        "Line" : 53,
        "Text" : "distribute-list aclin in",
        "Parser_Context" : "[ro_distribute_list s_router_ospf stanza cisco_configuration]",
        "Comment" : "This feature is not currently supported"
      },
      {
        "Filename" : "configs/cisco_ospf",
        "Line" : 54,
        "Text" : "distribute-list aclin in ethernet0/0",
        "Parser_Context" : "[ro_distribute_list s_router_ospf stanza cisco_configuration]",
        "Comment" : "This feature is not currently supported"
      },
      {
        "Filename" : "configs/cisco_ospf",
        "Line" : 55,
        "Text" : "distribute-list aclout out",
        "Parser_Context" : "[ro_distribute_list s_router_ospf stanza cisco_configuration]",
        "Comment" : "This feature is not currently supported"
      },
      {
        "Filename" : "configs/cisco_ospf",
        "Line" : 56,
        "Text" : "distribute-list prefix plin in",
        "Parser_Context" : "[ro_distribute_list s_router_ospf stanza cisco_configuration]",
        "Comment" : "This feature is not currently supported"
      },
      {
        "Filename" : "configs/cisco_ospf",
        "Line" : 57,
        "Text" : "distribute-list prefix plout out",
        "Parser_Context" : "[ro_distribute_list s_router_ospf stanza cisco_configuration]",
        "Comment" : "This feature is not currently supported"
      },
      {
        "Filename" : "configs/cisco_ospf",
        "Line" : 58,
        "Text" : "distribute-list route-map rmin in",
        "Parser_Context" : "[ro_distribute_list s_router_ospf stanza cisco_configuration]",
        "Comment" : "This feature is not currently supported"
      },
      {
        "Filename" : "configs/cisco_ospf",
        "Line" : 59,
        "Text" : "distribute-list route-map rmout out",
        "Parser_Context" : "[ro_distribute_list s_router_ospf stanza cisco_configuration]",
        "Comment" : "This feature is not currently supported"
      },
      {
        "Filename" : "configs/cisco_ospf",
        "Line" : 66,
        "Text" : "maximum-paths 32",
        "Parser_Context" : "[ro_maximum_paths s_router_ospf stanza cisco_configuration]",
        "Comment" : "This feature is not currently supported"
      },
      {
        "Filename" : "configs/cisco_ospf",
        "Line" : 82,
        "Text" : "area 0 filter-list prefix INFILTER in",
        "Parser_Context" : "[ro_area_filterlist s_router_ospf stanza cisco_configuration]",
        "Comment" : "This feature is not currently supported"
      },
      {
        "Filename" : "configs/cisco_ospf",
        "Line" : 83,
        "Text" : "area 0 filter-list prefix OUTFILTER out",
        "Parser_Context" : "[ro_area_filterlist s_router_ospf stanza cisco_configuration]",
        "Comment" : "This feature is not currently supported"
      },
      {
        "Filename" : "configs/cisco_route_map",
        "Line" : 33,
        "Text" : "match source-protocol ospf 1",
        "Parser_Context" : "[match_source_protocol_rm_stanza match_rm_stanza rm_stanza route_map_stanza stanza cisco_configuration]",
        "Comment" : "This feature is not currently supported"
      },
      {
        "Filename" : "configs/cisco_route_map",
        "Line" : 41,
        "Text" : "match source-protocol static",
        "Parser_Context" : "[match_source_protocol_rm_stanza match_rm_stanza rm_stanza route_map_stanza stanza cisco_configuration]",
        "Comment" : "This feature is not currently supported"
      },
      {
        "Filename" : "configs/cisco_zone",
        "Line" : 10,
        "Text" : "zone t1",
        "Parser_Context" : "[s_zone stanza cisco_configuration]",
        "Comment" : "This feature is not currently supported"
      },
      {
        "Filename" : "configs/f5_bigip_structured_ltm",
        "Line" : 10,
        "Text" : "ltm",
        "Parser_Context" : "[unrecognized statement f5_bigip_structured_configuration]",
        "Comment" : "This syntax is unrecognized"
      },
      {
        "Filename" : "configs/f5_bigip_structured_ltm",
        "Line" : 117,
        "Text" : "adaptive",
        "Parser_Context" : "[unrecognized lm_http l_monitor s_ltm statement f5_bigip_structured_configuration]",
        "Comment" : "This syntax is unrecognized"
      },
      {
        "Filename" : "configs/f5_bigip_structured_ltm",
        "Line" : 118,
        "Text" : "defaults-from /Common/http",
        "Parser_Context" : "[lmh_defaults_from lm_http l_monitor s_ltm statement f5_bigip_structured_configuration]",
        "Comment" : "This feature is not currently supported"
      },
      {
        "Filename" : "configs/f5_bigip_structured_ltm",
        "Line" : 119,
        "Text" : "destination",
        "Parser_Context" : "[unrecognized lm_http l_monitor s_ltm statement f5_bigip_structured_configuration]",
        "Comment" : "This syntax is unrecognized"
      },
      {
        "Filename" : "configs/f5_bigip_structured_ltm",
        "Line" : 120,
        "Text" : "interval",
        "Parser_Context" : "[unrecognized lm_http l_monitor s_ltm statement f5_bigip_structured_configuration]",
        "Comment" : "This syntax is unrecognized"
      },
      {
        "Filename" : "configs/f5_bigip_structured_ltm",
        "Line" : 121,
        "Text" : "ip-dscp",
        "Parser_Context" : "[unrecognized lm_http l_monitor s_ltm statement f5_bigip_structured_configuration]",
        "Comment" : "This syntax is unrecognized"
      },
      {
        "Filename" : "configs/f5_bigip_structured_ltm",
        "Line" : 122,
        "Text" : "recv",
        "Parser_Context" : "[unrecognized lm_http l_monitor s_ltm statement f5_bigip_structured_configuration]",
        "Comment" : "This syntax is unrecognized"
      },
      {
        "Filename" : "configs/f5_bigip_structured_ltm",
        "Line" : 123,
        "Text" : "recv-disable",
        "Parser_Context" : "[unrecognized lm_http l_monitor s_ltm statement f5_bigip_structured_configuration]",
        "Comment" : "This syntax is unrecognized"
      },
      {
        "Filename" : "configs/f5_bigip_structured_ltm",
        "Line" : 124,
        "Text" : "send",
        "Parser_Context" : "[unrecognized lm_http l_monitor s_ltm statement f5_bigip_structured_configuration]",
        "Comment" : "This syntax is unrecognized"
      },
      {
        "Filename" : "configs/f5_bigip_structured_ltm",
        "Line" : 129,
        "Text" : "time-until-up",
        "Parser_Context" : "[unrecognized lm_http l_monitor s_ltm statement f5_bigip_structured_configuration]",
        "Comment" : "This syntax is unrecognized"
      },
      {
        "Filename" : "configs/f5_bigip_structured_ltm",
        "Line" : 13,
        "Text" : "ltm",
        "Parser_Context" : "[unrecognized statement f5_bigip_structured_configuration]",
        "Comment" : "This syntax is unrecognized"
      },
      {
        "Filename" : "configs/f5_bigip_structured_ltm",
        "Line" : 130,
        "Text" : "timeout",
        "Parser_Context" : "[unrecognized lm_http l_monitor s_ltm statement f5_bigip_structured_configuration]",
        "Comment" : "This syntax is unrecognized"
      },
      {
        "Filename" : "configs/f5_bigip_structured_ltm",
        "Line" : 133,
        "Text" : "adaptive",
        "Parser_Context" : "[unrecognized lm_https l_monitor s_ltm statement f5_bigip_structured_configuration]",
        "Comment" : "This syntax is unrecognized"
      },
      {
        "Filename" : "configs/f5_bigip_structured_ltm",
        "Line" : 134,
        "Text" : "cipherlist",
        "Parser_Context" : "[unrecognized lm_https l_monitor s_ltm statement f5_bigip_structured_configuration]",
        "Comment" : "This syntax is unrecognized"
      },
      {
        "Filename" : "configs/f5_bigip_structured_ltm",
        "Line" : 135,
        "Text" : "compatibility",
        "Parser_Context" : "[unrecognized lm_https l_monitor s_ltm statement f5_bigip_structured_configuration]",
        "Comment" : "This syntax is unrecognized"
      },
      {
        "Filename" : "configs/f5_bigip_structured_ltm",
        "Line" : 136,
        "Text" : "defaults-from /Common/https",
        "Parser_Context" : "[lmhs_defaults_from lm_https l_monitor s_ltm statement f5_bigip_structured_configuration]",
        "Comment" : "This feature is not currently supported"
      },
      {
        "Filename" : "configs/f5_bigip_structured_ltm",
        "Line" : 137,
        "Text" : "destination",
        "Parser_Context" : "[unrecognized lm_https l_monitor s_ltm statement f5_bigip_structured_configuration]",
        "Comment" : "This syntax is unrecognized"
      },
      {
        "Filename" : "configs/f5_bigip_structured_ltm",
        "Line" : 138,
        "Text" : "interval",
        "Parser_Context" : "[unrecognized lm_https l_monitor s_ltm statement f5_bigip_structured_configuration]",
        "Comment" : "This syntax is unrecognized"
      },
      {
        "Filename" : "configs/f5_bigip_structured_ltm",
        "Line" : 139,
        "Text" : "ip-dscp",
        "Parser_Context" : "[unrecognized lm_https l_monitor s_ltm statement f5_bigip_structured_configuration]",
        "Comment" : "This syntax is unrecognized"
      },
      {
        "Filename" : "configs/f5_bigip_structured_ltm",
        "Line" : 140,
        "Text" : "recv",
        "Parser_Context" : "[unrecognized lm_https l_monitor s_ltm statement f5_bigip_structured_configuration]",
        "Comment" : "This syntax is unrecognized"
      },
      {
        "Filename" : "configs/f5_bigip_structured_ltm",
        "Line" : 141,
        "Text" : "recv-disable",
        "Parser_Context" : "[unrecognized lm_https l_monitor s_ltm statement f5_bigip_structured_configuration]",
        "Comment" : "This syntax is unrecognized"
      },
      {
        "Filename" : "configs/f5_bigip_structured_ltm",
        "Line" : 142,
        "Text" : "send",
        "Parser_Context" : "[unrecognized lm_https l_monitor s_ltm statement f5_bigip_structured_configuration]",
        "Comment" : "This syntax is unrecognized"
      },
      {
        "Filename" : "configs/f5_bigip_structured_ltm",
        "Line" : 147,
        "Text" : "ssl-profile /Common/SOME_SSL_PROFILE",
        "Parser_Context" : "[lmhs_ssl_profile lm_https l_monitor s_ltm statement f5_bigip_structured_configuration]",
        "Comment" : "This feature is not currently supported"
      },
      {
        "Filename" : "configs/f5_bigip_structured_ltm",
        "Line" : 148,
        "Text" : "time-until-up",
        "Parser_Context" : "[unrecognized lm_https l_monitor s_ltm statement f5_bigip_structured_configuration]",
        "Comment" : "This syntax is unrecognized"
      },
      {
        "Filename" : "configs/f5_bigip_structured_ltm",
        "Line" : 149,
        "Text" : "timeout",
        "Parser_Context" : "[unrecognized lm_https l_monitor s_ltm statement f5_bigip_structured_configuration]",
        "Comment" : "This syntax is unrecognized"
      },
      {
        "Filename" : "configs/f5_bigip_structured_ltm",
        "Line" : 152,
        "Text" : "app-service",
        "Parser_Context" : "[unrecognized lper_source_addr l_persistence s_ltm statement f5_bigip_structured_configuration]",
        "Comment" : "This syntax is unrecognized"
      },
      {
        "Filename" : "configs/f5_bigip_structured_ltm",
        "Line" : 153,
        "Text" : "defaults-from /Common/source_addr",
        "Parser_Context" : "[lpersa_defaults_from lper_source_addr l_persistence s_ltm statement f5_bigip_structured_configuration]",
        "Comment" : "This feature is not currently supported"
      },
      {
        "Filename" : "configs/f5_bigip_structured_ltm",
        "Line" : 154,
        "Text" : "timeout",
        "Parser_Context" : "[unrecognized lper_source_addr l_persistence s_ltm statement f5_bigip_structured_configuration]",
        "Comment" : "This syntax is unrecognized"
      },
      {
        "Filename" : "configs/f5_bigip_structured_ltm",
        "Line" : 157,
        "Text" : "app-service",
        "Parser_Context" : "[unrecognized lper_ssl l_persistence s_ltm statement f5_bigip_structured_configuration]",
        "Comment" : "This syntax is unrecognized"
      },
      {
        "Filename" : "configs/f5_bigip_structured_ltm",
        "Line" : 158,
        "Text" : "defaults-from /Common/ssl",
        "Parser_Context" : "[lperss_defaults_from lper_ssl l_persistence s_ltm statement f5_bigip_structured_configuration]",
        "Comment" : "This feature is not currently supported"
      },
      {
        "Filename" : "configs/f5_bigip_structured_ltm",
        "Line" : 159,
        "Text" : "match-across-pools",
        "Parser_Context" : "[unrecognized lper_ssl l_persistence s_ltm statement f5_bigip_structured_configuration]",
        "Comment" : "This syntax is unrecognized"
      },
      {
        "Filename" : "configs/f5_bigip_structured_ltm",
        "Line" : 160,
        "Text" : "match-across-services",
        "Parser_Context" : "[unrecognized lper_ssl l_persistence s_ltm statement f5_bigip_structured_configuration]",
        "Comment" : "This syntax is unrecognized"
      },
      {
        "Filename" : "configs/f5_bigip_structured_ltm",
        "Line" : 161,
        "Text" : "match-across-virtuals",
        "Parser_Context" : "[unrecognized lper_ssl l_persistence s_ltm statement f5_bigip_structured_configuration]",
        "Comment" : "This syntax is unrecognized"
      },
      {
        "Filename" : "configs/f5_bigip_structured_ltm",
        "Line" : 162,
        "Text" : "override-connection-limit",
        "Parser_Context" : "[unrecognized lper_ssl l_persistence s_ltm statement f5_bigip_structured_configuration]",
        "Comment" : "This syntax is unrecognized"
      },
      {
        "Filename" : "configs/f5_bigip_structured_ltm",
        "Line" : 163,
        "Text" : "timeout",
        "Parser_Context" : "[unrecognized lper_ssl l_persistence s_ltm statement f5_bigip_structured_configuration]",
        "Comment" : "This syntax is unrecognized"
      },
      {
        "Filename" : "configs/f5_bigip_structured_ltm",
        "Line" : 166,
        "Text" : "alert-timeout",
        "Parser_Context" : "[unrecognized lprof_client_ssl l_profile s_ltm statement f5_bigip_structured_configuration]",
        "Comment" : "This syntax is unrecognized"
      },
      {
        "Filename" : "configs/f5_bigip_structured_ltm",
        "Line" : 167,
        "Text" : "allow-dynamic-record-sizing",
        "Parser_Context" : "[unrecognized lprof_client_ssl l_profile s_ltm statement f5_bigip_structured_configuration]",
        "Comment" : "This syntax is unrecognized"
      },
      {
        "Filename" : "configs/f5_bigip_structured_ltm",
        "Line" : 168,
        "Text" : "allow-non-ssl",
        "Parser_Context" : "[unrecognized lprof_client_ssl l_profile s_ltm statement f5_bigip_structured_configuration]",
        "Comment" : "This syntax is unrecognized"
      },
      {
        "Filename" : "configs/f5_bigip_structured_ltm",
        "Line" : 169,
        "Text" : "app-service",
        "Parser_Context" : "[unrecognized lprof_client_ssl l_profile s_ltm statement f5_bigip_structured_configuration]",
        "Comment" : "This syntax is unrecognized"
      },
      {
        "Filename" : "configs/f5_bigip_structured_ltm",
        "Line" : 170,
        "Text" : "cache-size",
        "Parser_Context" : "[unrecognized lprof_client_ssl l_profile s_ltm statement f5_bigip_structured_configuration]",
        "Comment" : "This syntax is unrecognized"
      },
      {
        "Filename" : "configs/f5_bigip_structured_ltm",
        "Line" : 171,
        "Text" : "cache-timeout",
        "Parser_Context" : "[unrecognized lprof_client_ssl l_profile s_ltm statement f5_bigip_structured_configuration]",
        "Comment" : "This syntax is unrecognized"
      },
      {
        "Filename" : "configs/f5_bigip_structured_ltm",
        "Line" : 172,
        "Text" : "cert",
        "Parser_Context" : "[unrecognized lprof_client_ssl l_profile s_ltm statement f5_bigip_structured_configuration]",
        "Comment" : "This syntax is unrecognized"
      },
      {
        "Filename" : "configs/f5_bigip_structured_ltm",
        "Line" : 173,
        "Text" : "cert-extension-includes",
        "Parser_Context" : "[unrecognized lprof_client_ssl l_profile s_ltm statement f5_bigip_structured_configuration]",
        "Comment" : "This syntax is unrecognized"
      },
      {
        "Filename" : "configs/f5_bigip_structured_ltm",
        "Line" : 174,
        "Text" : "cert-key-chain",
        "Parser_Context" : "[unrecognized lprof_client_ssl l_profile s_ltm statement f5_bigip_structured_configuration]",
        "Comment" : "This syntax is unrecognized"
      },
      {
        "Filename" : "configs/f5_bigip_structured_ltm",
        "Line" : 182,
        "Text" : "cert-lifespan",
        "Parser_Context" : "[unrecognized lprof_client_ssl l_profile s_ltm statement f5_bigip_structured_configuration]",
        "Comment" : "This syntax is unrecognized"
      },
      {
        "Filename" : "configs/f5_bigip_structured_ltm",
        "Line" : 183,
        "Text" : "cert-lookup-by-ipaddr-port",
        "Parser_Context" : "[unrecognized lprof_client_ssl l_profile s_ltm statement f5_bigip_structured_configuration]",
        "Comment" : "This syntax is unrecognized"
      },
      {
        "Filename" : "configs/f5_bigip_structured_ltm",
        "Line" : 184,
        "Text" : "chain",
        "Parser_Context" : "[unrecognized lprof_client_ssl l_profile s_ltm statement f5_bigip_structured_configuration]",
        "Comment" : "This syntax is unrecognized"
      },
      {
        "Filename" : "configs/f5_bigip_structured_ltm",
        "Line" : 185,
        "Text" : "cipher-group",
        "Parser_Context" : "[unrecognized lprof_client_ssl l_profile s_ltm statement f5_bigip_structured_configuration]",
        "Comment" : "This syntax is unrecognized"
      },
      {
        "Filename" : "configs/f5_bigip_structured_ltm",
        "Line" : 186,
        "Text" : "ciphers",
        "Parser_Context" : "[unrecognized lprof_client_ssl l_profile s_ltm statement f5_bigip_structured_configuration]",
        "Comment" : "This syntax is unrecognized"
      },
      {
        "Filename" : "configs/f5_bigip_structured_ltm",
        "Line" : 187,
        "Text" : "defaults-from /Common/clientssl",
        "Parser_Context" : "[lprofcs_defaults_from lprof_client_ssl l_profile s_ltm statement f5_bigip_structured_configuration]",
        "Comment" : "This feature is not currently supported"
      },
      {
        "Filename" : "configs/f5_bigip_structured_ltm",
        "Line" : 188,
        "Text" : "generic-alert",
        "Parser_Context" : "[unrecognized lprof_client_ssl l_profile s_ltm statement f5_bigip_structured_configuration]",
        "Comment" : "This syntax is unrecognized"
      },
      {
        "Filename" : "configs/f5_bigip_structured_ltm",
        "Line" : 189,
        "Text" : "handshake-timeout",
        "Parser_Context" : "[unrecognized lprof_client_ssl l_profile s_ltm statement f5_bigip_structured_configuration]",
        "Comment" : "This syntax is unrecognized"
      },
      {
        "Filename" : "configs/f5_bigip_structured_ltm",
        "Line" : 190,
        "Text" : "inherit-certkeychain",
        "Parser_Context" : "[unrecognized lprof_client_ssl l_profile s_ltm statement f5_bigip_structured_configuration]",
        "Comment" : "This syntax is unrecognized"
      },
      {
        "Filename" : "configs/f5_bigip_structured_ltm",
        "Line" : 191,
        "Text" : "key",
        "Parser_Context" : "[unrecognized lprof_client_ssl l_profile s_ltm statement f5_bigip_structured_configuration]",
        "Comment" : "This syntax is unrecognized"
      },
      {
        "Filename" : "configs/f5_bigip_structured_ltm",
        "Line" : 192,
        "Text" : "max-active-handshakes",
        "Parser_Context" : "[unrecognized lprof_client_ssl l_profile s_ltm statement f5_bigip_structured_configuration]",
        "Comment" : "This syntax is unrecognized"
      },
      {
        "Filename" : "configs/f5_bigip_structured_ltm",
        "Line" : 193,
        "Text" : "max-aggregate-renegotiation-per-minute",
        "Parser_Context" : "[unrecognized lprof_client_ssl l_profile s_ltm statement f5_bigip_structured_configuration]",
        "Comment" : "This syntax is unrecognized"
      },
      {
        "Filename" : "configs/f5_bigip_structured_ltm",
        "Line" : 194,
        "Text" : "max-renegotiations-per-minute",
        "Parser_Context" : "[unrecognized lprof_client_ssl l_profile s_ltm statement f5_bigip_structured_configuration]",
        "Comment" : "This syntax is unrecognized"
      },
      {
        "Filename" : "configs/f5_bigip_structured_ltm",
        "Line" : 195,
        "Text" : "maximum-record-size",
        "Parser_Context" : "[unrecognized lprof_client_ssl l_profile s_ltm statement f5_bigip_structured_configuration]",
        "Comment" : "This syntax is unrecognized"
      },
      {
        "Filename" : "configs/f5_bigip_structured_ltm",
        "Line" : 196,
        "Text" : "mod-ssl-methods",
        "Parser_Context" : "[unrecognized lprof_client_ssl l_profile s_ltm statement f5_bigip_structured_configuration]",
        "Comment" : "This syntax is unrecognized"
      },
      {
        "Filename" : "configs/f5_bigip_structured_ltm",
        "Line" : 197,
        "Text" : "mode",
        "Parser_Context" : "[unrecognized lprof_client_ssl l_profile s_ltm statement f5_bigip_structured_configuration]",
        "Comment" : "This syntax is unrecognized"
      },
      {
        "Filename" : "configs/f5_bigip_structured_ltm",
        "Line" : 198,
        "Text" : "ocsp-stapling",
        "Parser_Context" : "[unrecognized lprof_client_ssl l_profile s_ltm statement f5_bigip_structured_configuration]",
        "Comment" : "This syntax is unrecognized"
      },
      {
        "Filename" : "configs/f5_bigip_structured_ltm",
        "Line" : 199,
        "Text" : "options",
        "Parser_Context" : "[unrecognized lprof_client_ssl l_profile s_ltm statement f5_bigip_structured_configuration]",
        "Comment" : "This syntax is unrecognized"
      },
      {
        "Filename" : "configs/f5_bigip_structured_ltm",
        "Line" : 20,
        "Text" : "load-balancing-mode",
        "Parser_Context" : "[unrecognized l_pool s_ltm statement f5_bigip_structured_configuration]",
        "Comment" : "This syntax is unrecognized"
      },
      {
        "Filename" : "configs/f5_bigip_structured_ltm",
        "Line" : 200,
        "Text" : "passphrase",
        "Parser_Context" : "[unrecognized lprof_client_ssl l_profile s_ltm statement f5_bigip_structured_configuration]",
        "Comment" : "This syntax is unrecognized"
      },
      {
        "Filename" : "configs/f5_bigip_structured_ltm",
        "Line" : 201,
        "Text" : "peer-no-renegotiate-timeout",
        "Parser_Context" : "[unrecognized lprof_client_ssl l_profile s_ltm statement f5_bigip_structured_configuration]",
        "Comment" : "This syntax is unrecognized"
      },
      {
        "Filename" : "configs/f5_bigip_structured_ltm",
        "Line" : 202,
        "Text" : "proxy-ca-cert",
        "Parser_Context" : "[unrecognized lprof_client_ssl l_profile s_ltm statement f5_bigip_structured_configuration]",
        "Comment" : "This syntax is unrecognized"
      },
      {
        "Filename" : "configs/f5_bigip_structured_ltm",
        "Line" : 203,
        "Text" : "proxy-ca-key",
        "Parser_Context" : "[unrecognized lprof_client_ssl l_profile s_ltm statement f5_bigip_structured_configuration]",
        "Comment" : "This syntax is unrecognized"
      },
      {
        "Filename" : "configs/f5_bigip_structured_ltm",
        "Line" : 204,
        "Text" : "proxy-ssl",
        "Parser_Context" : "[unrecognized lprof_client_ssl l_profile s_ltm statement f5_bigip_structured_configuration]",
        "Comment" : "This syntax is unrecognized"
      },
      {
        "Filename" : "configs/f5_bigip_structured_ltm",
        "Line" : 205,
        "Text" : "proxy-ssl-passthrough",
        "Parser_Context" : "[unrecognized lprof_client_ssl l_profile s_ltm statement f5_bigip_structured_configuration]",
        "Comment" : "This syntax is unrecognized"
      },
      {
        "Filename" : "configs/f5_bigip_structured_ltm",
        "Line" : 206,
        "Text" : "renegotiate-max-record-delay",
        "Parser_Context" : "[unrecognized lprof_client_ssl l_profile s_ltm statement f5_bigip_structured_configuration]",
        "Comment" : "This syntax is unrecognized"
      },
      {
        "Filename" : "configs/f5_bigip_structured_ltm",
        "Line" : 207,
        "Text" : "renegotiate-period",
        "Parser_Context" : "[unrecognized lprof_client_ssl l_profile s_ltm statement f5_bigip_structured_configuration]",
        "Comment" : "This syntax is unrecognized"
      },
      {
        "Filename" : "configs/f5_bigip_structured_ltm",
        "Line" : 208,
        "Text" : "renegotiate-size",
        "Parser_Context" : "[unrecognized lprof_client_ssl l_profile s_ltm statement f5_bigip_structured_configuration]",
        "Comment" : "This syntax is unrecognized"
      },
      {
        "Filename" : "configs/f5_bigip_structured_ltm",
        "Line" : 209,
        "Text" : "renegotiation",
        "Parser_Context" : "[unrecognized lprof_client_ssl l_profile s_ltm statement f5_bigip_structured_configuration]",
        "Comment" : "This syntax is unrecognized"
      },
      {
        "Filename" : "configs/f5_bigip_structured_ltm",
        "Line" : 210,
        "Text" : "secure-renegotiation",
        "Parser_Context" : "[unrecognized lprof_client_ssl l_profile s_ltm statement f5_bigip_structured_configuration]",
        "Comment" : "This syntax is unrecognized"
      },
      {
        "Filename" : "configs/f5_bigip_structured_ltm",
        "Line" : 211,
        "Text" : "server-name",
        "Parser_Context" : "[unrecognized lprof_client_ssl l_profile s_ltm statement f5_bigip_structured_configuration]",
        "Comment" : "This syntax is unrecognized"
      },
      {
        "Filename" : "configs/f5_bigip_structured_ltm",
        "Line" : 212,
        "Text" : "session-mirroring",
        "Parser_Context" : "[unrecognized lprof_client_ssl l_profile s_ltm statement f5_bigip_structured_configuration]",
        "Comment" : "This syntax is unrecognized"
      },
      {
        "Filename" : "configs/f5_bigip_structured_ltm",
        "Line" : 213,
        "Text" : "session-ticket",
        "Parser_Context" : "[unrecognized lprof_client_ssl l_profile s_ltm statement f5_bigip_structured_configuration]",
        "Comment" : "This syntax is unrecognized"
      },
      {
        "Filename" : "configs/f5_bigip_structured_ltm",
        "Line" : 214,
        "Text" : "session-ticket-timeout",
        "Parser_Context" : "[unrecognized lprof_client_ssl l_profile s_ltm statement f5_bigip_structured_configuration]",
        "Comment" : "This syntax is unrecognized"
      },
      {
        "Filename" : "configs/f5_bigip_structured_ltm",
        "Line" : 215,
        "Text" : "sni-default",
        "Parser_Context" : "[unrecognized lprof_client_ssl l_profile s_ltm statement f5_bigip_structured_configuration]",
        "Comment" : "This syntax is unrecognized"
      },
      {
        "Filename" : "configs/f5_bigip_structured_ltm",
        "Line" : 216,
        "Text" : "sni-require",
        "Parser_Context" : "[unrecognized lprof_client_ssl l_profile s_ltm statement f5_bigip_structured_configuration]",
        "Comment" : "This syntax is unrecognized"
      },
      {
        "Filename" : "configs/f5_bigip_structured_ltm",
        "Line" : 217,
        "Text" : "ssl-forward-proxy",
        "Parser_Context" : "[unrecognized lprof_client_ssl l_profile s_ltm statement f5_bigip_structured_configuration]",
        "Comment" : "This syntax is unrecognized"
      },
      {
        "Filename" : "configs/f5_bigip_structured_ltm",
        "Line" : 218,
        "Text" : "ssl-forward-proxy-bypass",
        "Parser_Context" : "[unrecognized lprof_client_ssl l_profile s_ltm statement f5_bigip_structured_configuration]",
        "Comment" : "This syntax is unrecognized"
      },
      {
        "Filename" : "configs/f5_bigip_structured_ltm",
        "Line" : 219,
        "Text" : "ssl-sign-hash",
        "Parser_Context" : "[unrecognized lprof_client_ssl l_profile s_ltm statement f5_bigip_structured_configuration]",
        "Comment" : "This syntax is unrecognized"
      },
      {
        "Filename" : "configs/f5_bigip_structured_ltm",
        "Line" : 220,
        "Text" : "strict-resume",
        "Parser_Context" : "[unrecognized lprof_client_ssl l_profile s_ltm statement f5_bigip_structured_configuration]",
        "Comment" : "This syntax is unrecognized"
      },
      {
        "Filename" : "configs/f5_bigip_structured_ltm",
        "Line" : 221,
        "Text" : "unclean-shutdown",
        "Parser_Context" : "[unrecognized lprof_client_ssl l_profile s_ltm statement f5_bigip_structured_configuration]",
        "Comment" : "This syntax is unrecognized"
      },
      {
        "Filename" : "configs/f5_bigip_structured_ltm",
        "Line" : 224,
        "Text" : "dns-resolver",
        "Parser_Context" : "[unrecognized lprof_ocsp_stapling_params l_profile s_ltm statement f5_bigip_structured_configuration]",
        "Comment" : "This syntax is unrecognized"
      },
      {
        "Filename" : "configs/f5_bigip_structured_ltm",
        "Line" : 225,
        "Text" : "responder-url",
        "Parser_Context" : "[unrecognized lprof_ocsp_stapling_params l_profile s_ltm statement f5_bigip_structured_configuration]",
        "Comment" : "This syntax is unrecognized"
      },
      {
        "Filename" : "configs/f5_bigip_structured_ltm",
        "Line" : 226,
        "Text" : "sign-hash",
        "Parser_Context" : "[unrecognized lprof_ocsp_stapling_params l_profile s_ltm statement f5_bigip_structured_configuration]",
        "Comment" : "This syntax is unrecognized"
      },
      {
        "Filename" : "configs/f5_bigip_structured_ltm",
        "Line" : 227,
        "Text" : "status-age",
        "Parser_Context" : "[unrecognized lprof_ocsp_stapling_params l_profile s_ltm statement f5_bigip_structured_configuration]",
        "Comment" : "This syntax is unrecognized"
      },
      {
        "Filename" : "configs/f5_bigip_structured_ltm",
        "Line" : 228,
        "Text" : "trusted-responders",
        "Parser_Context" : "[unrecognized lprof_ocsp_stapling_params l_profile s_ltm statement f5_bigip_structured_configuration]",
        "Comment" : "This syntax is unrecognized"
      },
      {
        "Filename" : "configs/f5_bigip_structured_ltm",
        "Line" : 231,
        "Text" : "app-service",
        "Parser_Context" : "[unrecognized lprof_one_connect l_profile s_ltm statement f5_bigip_structured_configuration]",
        "Comment" : "This syntax is unrecognized"
      },
      {
        "Filename" : "configs/f5_bigip_structured_ltm",
        "Line" : 232,
        "Text" : "idle-timeout-override",
        "Parser_Context" : "[unrecognized lprof_one_connect l_profile s_ltm statement f5_bigip_structured_configuration]",
        "Comment" : "This syntax is unrecognized"
      },
      {
        "Filename" : "configs/f5_bigip_structured_ltm",
        "Line" : 233,
        "Text" : "limit-type",
        "Parser_Context" : "[unrecognized lprof_one_connect l_profile s_ltm statement f5_bigip_structured_configuration]",
        "Comment" : "This syntax is unrecognized"
      },
      {
        "Filename" : "configs/f5_bigip_structured_ltm",
        "Line" : 234,
        "Text" : "max-age",
        "Parser_Context" : "[unrecognized lprof_one_connect l_profile s_ltm statement f5_bigip_structured_configuration]",
        "Comment" : "This syntax is unrecognized"
      },
      {
        "Filename" : "configs/f5_bigip_structured_ltm",
        "Line" : 235,
        "Text" : "max-reuse",
        "Parser_Context" : "[unrecognized lprof_one_connect l_profile s_ltm statement f5_bigip_structured_configuration]",
        "Comment" : "This syntax is unrecognized"
      },
      {
        "Filename" : "configs/f5_bigip_structured_ltm",
        "Line" : 236,
        "Text" : "max-size",
        "Parser_Context" : "[unrecognized lprof_one_connect l_profile s_ltm statement f5_bigip_structured_configuration]",
        "Comment" : "This syntax is unrecognized"
      },
      {
        "Filename" : "configs/f5_bigip_structured_ltm",
        "Line" : 237,
        "Text" : "source-mask",
        "Parser_Context" : "[unrecognized lprof_one_connect l_profile s_ltm statement f5_bigip_structured_configuration]",
        "Comment" : "This syntax is unrecognized"
      },
      {
        "Filename" : "configs/f5_bigip_structured_ltm",
        "Line" : 240,
        "Text" : "alert-timeout",
        "Parser_Context" : "[unrecognized lprof_server_ssl l_profile s_ltm statement f5_bigip_structured_configuration]",
        "Comment" : "This syntax is unrecognized"
      },
      {
        "Filename" : "configs/f5_bigip_structured_ltm",
        "Line" : 241,
        "Text" : "app-service",
        "Parser_Context" : "[unrecognized lprof_server_ssl l_profile s_ltm statement f5_bigip_structured_configuration]",
        "Comment" : "This syntax is unrecognized"
      },
      {
        "Filename" : "configs/f5_bigip_structured_ltm",
        "Line" : 242,
        "Text" : "cache-size",
        "Parser_Context" : "[unrecognized lprof_server_ssl l_profile s_ltm statement f5_bigip_structured_configuration]",
        "Comment" : "This syntax is unrecognized"
      },
      {
        "Filename" : "configs/f5_bigip_structured_ltm",
        "Line" : 243,
        "Text" : "cache-timeout",
        "Parser_Context" : "[unrecognized lprof_server_ssl l_profile s_ltm statement f5_bigip_structured_configuration]",
        "Comment" : "This syntax is unrecognized"
      },
      {
        "Filename" : "configs/f5_bigip_structured_ltm",
        "Line" : 244,
        "Text" : "cert",
        "Parser_Context" : "[unrecognized lprof_server_ssl l_profile s_ltm statement f5_bigip_structured_configuration]",
        "Comment" : "This syntax is unrecognized"
      },
      {
        "Filename" : "configs/f5_bigip_structured_ltm",
        "Line" : 245,
        "Text" : "chain",
        "Parser_Context" : "[unrecognized lprof_server_ssl l_profile s_ltm statement f5_bigip_structured_configuration]",
        "Comment" : "This syntax is unrecognized"
      },
      {
        "Filename" : "configs/f5_bigip_structured_ltm",
        "Line" : 246,
        "Text" : "cipher-group",
        "Parser_Context" : "[unrecognized lprof_server_ssl l_profile s_ltm statement f5_bigip_structured_configuration]",
        "Comment" : "This syntax is unrecognized"
      },
      {
        "Filename" : "configs/f5_bigip_structured_ltm",
        "Line" : 247,
        "Text" : "ciphers",
        "Parser_Context" : "[unrecognized lprof_server_ssl l_profile s_ltm statement f5_bigip_structured_configuration]",
        "Comment" : "This syntax is unrecognized"
      },
      {
        "Filename" : "configs/f5_bigip_structured_ltm",
        "Line" : 248,
        "Text" : "defaults-from /Common/serverssl",
        "Parser_Context" : "[lprofss_defaults_from lprof_server_ssl l_profile s_ltm statement f5_bigip_structured_configuration]",
        "Comment" : "This feature is not currently supported"
      },
      {
        "Filename" : "configs/f5_bigip_structured_ltm",
        "Line" : 249,
        "Text" : "generic-alert",
        "Parser_Context" : "[unrecognized lprof_server_ssl l_profile s_ltm statement f5_bigip_structured_configuration]",
        "Comment" : "This syntax is unrecognized"
      },
      {
        "Filename" : "configs/f5_bigip_structured_ltm",
        "Line" : 250,
        "Text" : "handshake-timeout",
        "Parser_Context" : "[unrecognized lprof_server_ssl l_profile s_ltm statement f5_bigip_structured_configuration]",
        "Comment" : "This syntax is unrecognized"
      },
      {
        "Filename" : "configs/f5_bigip_structured_ltm",
        "Line" : 251,
        "Text" : "key",
        "Parser_Context" : "[unrecognized lprof_server_ssl l_profile s_ltm statement f5_bigip_structured_configuration]",
        "Comment" : "This syntax is unrecognized"
      },
      {
        "Filename" : "configs/f5_bigip_structured_ltm",
        "Line" : 252,
        "Text" : "max-active-handshakes",
        "Parser_Context" : "[unrecognized lprof_server_ssl l_profile s_ltm statement f5_bigip_structured_configuration]",
        "Comment" : "This syntax is unrecognized"
      },
      {
        "Filename" : "configs/f5_bigip_structured_ltm",
        "Line" : 253,
        "Text" : "mod-ssl-methods",
        "Parser_Context" : "[unrecognized lprof_server_ssl l_profile s_ltm statement f5_bigip_structured_configuration]",
        "Comment" : "This syntax is unrecognized"
      },
      {
        "Filename" : "configs/f5_bigip_structured_ltm",
        "Line" : 254,
        "Text" : "mode",
        "Parser_Context" : "[unrecognized lprof_server_ssl l_profile s_ltm statement f5_bigip_structured_configuration]",
        "Comment" : "This syntax is unrecognized"
      },
      {
        "Filename" : "configs/f5_bigip_structured_ltm",
        "Line" : 255,
        "Text" : "options",
        "Parser_Context" : "[unrecognized lprof_server_ssl l_profile s_ltm statement f5_bigip_structured_configuration]",
        "Comment" : "This syntax is unrecognized"
      },
      {
        "Filename" : "configs/f5_bigip_structured_ltm",
        "Line" : 256,
        "Text" : "proxy-ssl",
        "Parser_Context" : "[unrecognized lprof_server_ssl l_profile s_ltm statement f5_bigip_structured_configuration]",
        "Comment" : "This syntax is unrecognized"
      },
      {
        "Filename" : "configs/f5_bigip_structured_ltm",
        "Line" : 257,
        "Text" : "proxy-ssl-passthrough",
        "Parser_Context" : "[unrecognized lprof_server_ssl l_profile s_ltm statement f5_bigip_structured_configuration]",
        "Comment" : "This syntax is unrecognized"
      },
      {
        "Filename" : "configs/f5_bigip_structured_ltm",
        "Line" : 258,
        "Text" : "renegotiate-period",
        "Parser_Context" : "[unrecognized lprof_server_ssl l_profile s_ltm statement f5_bigip_structured_configuration]",
        "Comment" : "This syntax is unrecognized"
      },
      {
        "Filename" : "configs/f5_bigip_structured_ltm",
        "Line" : 259,
        "Text" : "renegotiate-size",
        "Parser_Context" : "[unrecognized lprof_server_ssl l_profile s_ltm statement f5_bigip_structured_configuration]",
        "Comment" : "This syntax is unrecognized"
      },
      {
        "Filename" : "configs/f5_bigip_structured_ltm",
        "Line" : 260,
        "Text" : "renegotiation",
        "Parser_Context" : "[unrecognized lprof_server_ssl l_profile s_ltm statement f5_bigip_structured_configuration]",
        "Comment" : "This syntax is unrecognized"
      },
      {
        "Filename" : "configs/f5_bigip_structured_ltm",
        "Line" : 261,
        "Text" : "secure-renegotiation",
        "Parser_Context" : "[unrecognized lprof_server_ssl l_profile s_ltm statement f5_bigip_structured_configuration]",
        "Comment" : "This syntax is unrecognized"
      },
      {
        "Filename" : "configs/f5_bigip_structured_ltm",
        "Line" : 262,
        "Text" : "server-name",
        "Parser_Context" : "[unrecognized lprof_server_ssl l_profile s_ltm statement f5_bigip_structured_configuration]",
        "Comment" : "This syntax is unrecognized"
      },
      {
        "Filename" : "configs/f5_bigip_structured_ltm",
        "Line" : 263,
        "Text" : "session-mirroring",
        "Parser_Context" : "[unrecognized lprof_server_ssl l_profile s_ltm statement f5_bigip_structured_configuration]",
        "Comment" : "This syntax is unrecognized"
      },
      {
        "Filename" : "configs/f5_bigip_structured_ltm",
        "Line" : 264,
        "Text" : "session-ticket",
        "Parser_Context" : "[unrecognized lprof_server_ssl l_profile s_ltm statement f5_bigip_structured_configuration]",
        "Comment" : "This syntax is unrecognized"
      },
      {
        "Filename" : "configs/f5_bigip_structured_ltm",
        "Line" : 265,
        "Text" : "sni-default",
        "Parser_Context" : "[unrecognized lprof_server_ssl l_profile s_ltm statement f5_bigip_structured_configuration]",
        "Comment" : "This syntax is unrecognized"
      },
      {
        "Filename" : "configs/f5_bigip_structured_ltm",
        "Line" : 266,
        "Text" : "sni-require",
        "Parser_Context" : "[unrecognized lprof_server_ssl l_profile s_ltm statement f5_bigip_structured_configuration]",
        "Comment" : "This syntax is unrecognized"
      },
      {
        "Filename" : "configs/f5_bigip_structured_ltm",
        "Line" : 267,
        "Text" : "ssl-forward-proxy",
        "Parser_Context" : "[unrecognized lprof_server_ssl l_profile s_ltm statement f5_bigip_structured_configuration]",
        "Comment" : "This syntax is unrecognized"
      },
      {
        "Filename" : "configs/f5_bigip_structured_ltm",
        "Line" : 268,
        "Text" : "ssl-forward-proxy-bypass",
        "Parser_Context" : "[unrecognized lprof_server_ssl l_profile s_ltm statement f5_bigip_structured_configuration]",
        "Comment" : "This syntax is unrecognized"
      },
      {
        "Filename" : "configs/f5_bigip_structured_ltm",
        "Line" : 269,
        "Text" : "ssl-sign-hash",
        "Parser_Context" : "[unrecognized lprof_server_ssl l_profile s_ltm statement f5_bigip_structured_configuration]",
        "Comment" : "This syntax is unrecognized"
      },
      {
        "Filename" : "configs/f5_bigip_structured_ltm",
        "Line" : 270,
        "Text" : "strict-resume",
        "Parser_Context" : "[unrecognized lprof_server_ssl l_profile s_ltm statement f5_bigip_structured_configuration]",
        "Comment" : "This syntax is unrecognized"
      },
      {
        "Filename" : "configs/f5_bigip_structured_ltm",
        "Line" : 271,
        "Text" : "unclean-shutdown",
        "Parser_Context" : "[unrecognized lprof_server_ssl l_profile s_ltm statement f5_bigip_structured_configuration]",
        "Comment" : "This syntax is unrecognized"
      },
      {
        "Filename" : "configs/f5_bigip_structured_ltm",
        "Line" : 30,
        "Text" : "service-down-action",
        "Parser_Context" : "[unrecognized l_pool s_ltm statement f5_bigip_structured_configuration]",
        "Comment" : "This syntax is unrecognized"
      },
      {
        "Filename" : "configs/f5_bigip_structured_ltm",
        "Line" : 31,
        "Text" : "slow-ramp-time",
        "Parser_Context" : "[unrecognized l_pool s_ltm statement f5_bigip_structured_configuration]",
        "Comment" : "This syntax is unrecognized"
      },
      {
        "Filename" : "configs/f5_bigip_structured_ltm",
        "Line" : 34,
        "Text" : "when",
        "Parser_Context" : "[unrecognized l_rule s_ltm statement f5_bigip_structured_configuration]",
        "Comment" : "This syntax is unrecognized"
      },
      {
        "Filename" : "configs/f5_bigip_structured_ltm",
        "Line" : 40,
        "Text" : "when",
        "Parser_Context" : "[unrecognized l_rule s_ltm statement f5_bigip_structured_configuration]",
        "Comment" : "This syntax is unrecognized"
      },
      {
        "Filename" : "configs/f5_bigip_structured_ltm",
        "Line" : 46,
        "Text" : "when",
        "Parser_Context" : "[unrecognized l_rule s_ltm statement f5_bigip_structured_configuration]",
        "Comment" : "This syntax is unrecognized"
      },
      {
        "Filename" : "configs/f5_bigip_structured_ltm",
        "Line" : 53,
        "Text" : "when",
        "Parser_Context" : "[unrecognized l_rule s_ltm statement f5_bigip_structured_configuration]",
        "Comment" : "This syntax is unrecognized"
      },
      {
        "Filename" : "configs/f5_bigip_structured_ltm",
        "Line" : 57,
        "Text" : "when",
        "Parser_Context" : "[unrecognized l_rule s_ltm statement f5_bigip_structured_configuration]",
        "Comment" : "This syntax is unrecognized"
      },
      {
        "Filename" : "configs/f5_bigip_structured_ltm",
        "Line" : 6,
        "Text" : "ltm",
        "Parser_Context" : "[unrecognized statement f5_bigip_structured_configuration]",
        "Comment" : "This syntax is unrecognized"
      },
      {
        "Filename" : "configs/f5_bigip_structured_ltm",
        "Line" : 88,
        "Text" : "/Common/SOME_PROFILE {\n            default yes\n        }",
        "Parser_Context" : "[lvp_persistence lv_persist l_virtual s_ltm statement f5_bigip_structured_configuration]",
        "Comment" : "This feature is not currently supported"
      },
      {
        "Filename" : "configs/f5_bigip_structured_ltm",
        "Line" : 89,
        "Text" : "default",
        "Parser_Context" : "[unrecognized lvp_persistence lv_persist l_virtual s_ltm statement f5_bigip_structured_configuration]",
        "Comment" : "This syntax is unrecognized"
      },
      {
        "Filename" : "configs/f5_bigip_structured_ltm",
        "Line" : 9,
        "Text" : "ltm",
        "Parser_Context" : "[unrecognized statement f5_bigip_structured_configuration]",
        "Comment" : "This syntax is unrecognized"
      },
      {
        "Filename" : "configs/f5_bigip_structured_ltm",
        "Line" : 94,
        "Text" : "/Common/P1 { }",
        "Parser_Context" : "[lv_profiles_profile lv_profiles l_virtual s_ltm statement f5_bigip_structured_configuration]",
        "Comment" : "This feature is not currently supported"
      },
      {
        "Filename" : "configs/f5_bigip_structured_ltm",
        "Line" : 95,
        "Text" : "/Common/P2 { }",
        "Parser_Context" : "[lv_profiles_profile lv_profiles l_virtual s_ltm statement f5_bigip_structured_configuration]",
        "Comment" : "This feature is not currently supported"
      },
      {
        "Filename" : "configs/f5_bigip_structured_ltm",
        "Line" : 96,
        "Text" : "/Common/P3 { }",
        "Parser_Context" : "[lv_profiles_profile lv_profiles l_virtual s_ltm statement f5_bigip_structured_configuration]",
        "Comment" : "This feature is not currently supported"
      },
      {
        "Filename" : "configs/f5_bigip_structured_net",
        "Line" : 11,
        "Text" : "forward-error-correction",
        "Parser_Context" : "[unrecognized net_interface s_net statement f5_bigip_structured_configuration]",
        "Comment" : "This syntax is unrecognized"
      },
      {
        "Filename" : "configs/f5_bigip_structured_net",
        "Line" : 12,
        "Text" : "lldp-admin",
        "Parser_Context" : "[unrecognized net_interface s_net statement f5_bigip_structured_configuration]",
        "Comment" : "This syntax is unrecognized"
      },
      {
        "Filename" : "configs/f5_bigip_structured_net",
        "Line" : 13,
        "Text" : "lldp-tlvmap",
        "Parser_Context" : "[unrecognized net_interface s_net statement f5_bigip_structured_configuration]",
        "Comment" : "This syntax is unrecognized"
      },
      {
        "Filename" : "configs/f5_bigip_structured_net",
        "Line" : 15,
        "Text" : "lldp-globals",
        "Parser_Context" : "[unrecognized s_net statement f5_bigip_structured_configuration]",
        "Comment" : "This syntax is unrecognized"
      },
      {
        "Filename" : "configs/f5_bigip_structured_net",
        "Line" : 18,
        "Text" : "route-domain",
        "Parser_Context" : "[unrecognized s_net statement f5_bigip_structured_configuration]",
        "Comment" : "This syntax is unrecognized"
      },
      {
        "Filename" : "configs/f5_bigip_structured_net",
        "Line" : 27,
        "Text" : "allow-service all",
        "Parser_Context" : "[ns_allow_service net_self s_net statement f5_bigip_structured_configuration]",
        "Comment" : "This feature is not currently supported"
      },
      {
        "Filename" : "configs/f5_bigip_structured_net",
        "Line" : 28,
        "Text" : "traffic-group /Common/traffic-group-local-only",
        "Parser_Context" : "[ns_traffic_group net_self s_net statement f5_bigip_structured_configuration]",
        "Comment" : "This feature is not currently supported"
      },
      {
        "Filename" : "configs/f5_bigip_structured_net",
        "Line" : 31,
        "Text" : "self-allow",
        "Parser_Context" : "[unrecognized s_net statement f5_bigip_structured_configuration]",
        "Comment" : "This syntax is unrecognized"
      },
      {
        "Filename" : "configs/f5_bigip_structured_net",
        "Line" : 40,
        "Text" : "stp",
        "Parser_Context" : "[unrecognized s_net statement f5_bigip_structured_configuration]",
        "Comment" : "This syntax is unrecognized"
      },
      {
        "Filename" : "configs/f5_bigip_structured_net",
        "Line" : 51,
        "Text" : "stp-globals",
        "Parser_Context" : "[unrecognized s_net statement f5_bigip_structured_configuration]",
        "Comment" : "This syntax is unrecognized"
      },
      {
        "Filename" : "configs/f5_bigip_structured_net",
        "Line" : 54,
        "Text" : "tunnels",
        "Parser_Context" : "[unrecognized s_net statement f5_bigip_structured_configuration]",
        "Comment" : "This syntax is unrecognized"
      },
      {
        "Filename" : "configs/f5_bigip_structured_net",
        "Line" : 6,
        "Text" : "fdb",
        "Parser_Context" : "[unrecognized s_net statement f5_bigip_structured_configuration]",
        "Comment" : "This syntax is unrecognized"
      },
      {
        "Filename" : "configs/f5_bigip_structured_net",
        "Line" : 7,
        "Text" : "fdb",
        "Parser_Context" : "[unrecognized s_net statement f5_bigip_structured_configuration]",
        "Comment" : "This syntax is unrecognized"
      },
      {
        "Filename" : "configs/f5_bigip_structured_net",
        "Line" : 9,
        "Text" : "bundle enabled",
        "Parser_Context" : "[ni_bundle net_interface s_net statement f5_bigip_structured_configuration]",
        "Comment" : "This feature is not currently supported"
      },
      {
        "Filename" : "configs/f5_bigip_structured_net_routing_bgp",
        "Line" : 26,
        "Text" : "capability",
        "Parser_Context" : "[unrecognized nrbnnaf_ipv6 nrbnn_address_family nrbn_name nrb_neighbor nr_bgp net_routing s_net statement f5_bigip_structured_configuration]",
        "Comment" : "This syntax is unrecognized"
      },
      {
        "Filename" : "configs/f5_bigip_structured_net_routing_bgp",
        "Line" : 29,
        "Text" : "maximum-prefix",
        "Parser_Context" : "[unrecognized nrbnnaf_ipv6 nrbnn_address_family nrbn_name nrb_neighbor nr_bgp net_routing s_net statement f5_bigip_structured_configuration]",
        "Comment" : "This syntax is unrecognized"
      },
      {
        "Filename" : "configs/f5_bigip_structured_net_routing_bgp",
        "Line" : 38,
        "Text" : "fall-over",
        "Parser_Context" : "[unrecognized nrbn_name nrb_neighbor nr_bgp net_routing s_net statement f5_bigip_structured_configuration]",
        "Comment" : "This syntax is unrecognized"
      },
      {
        "Filename" : "configs/f5_bigip_structured_net_routing_bgp",
        "Line" : 45,
        "Text" : "capability",
        "Parser_Context" : "[unrecognized nrbnnaf_ipv4 nrbnn_address_family nrbn_name nrb_neighbor nr_bgp net_routing s_net statement f5_bigip_structured_configuration]",
        "Comment" : "This syntax is unrecognized"
      },
      {
        "Filename" : "configs/f5_bigip_structured_net_routing_bgp",
        "Line" : 48,
        "Text" : "maximum-prefix",
        "Parser_Context" : "[unrecognized nrbnnaf_ipv4 nrbnn_address_family nrbn_name nrb_neighbor nr_bgp net_routing s_net statement f5_bigip_structured_configuration]",
        "Comment" : "This syntax is unrecognized"
      },
      {
        "Filename" : "configs/f5_bigip_structured_net_routing_bgp",
        "Line" : 60,
        "Text" : "fall-over",
        "Parser_Context" : "[unrecognized nrbn_name nrb_neighbor nr_bgp net_routing s_net statement f5_bigip_structured_configuration]",
        "Comment" : "This syntax is unrecognized"
      },
      {
        "Filename" : "configs/f5_bigip_structured_net_routing_bgp",
        "Line" : 65,
        "Text" : "profile",
        "Parser_Context" : "[unrecognized nr_bgp net_routing s_net statement f5_bigip_structured_configuration]",
        "Comment" : "This syntax is unrecognized"
      },
      {
        "Filename" : "configs/f5_bigip_structured_net_routing_bgp",
        "Line" : 66,
        "Text" : "route-domain",
        "Parser_Context" : "[unrecognized nr_bgp net_routing s_net statement f5_bigip_structured_configuration]",
        "Comment" : "This syntax is unrecognized"
      },
      {
        "Filename" : "configs/f5_bigip_structured_net_routing_prefix_list",
        "Line" : 20,
        "Text" : "route-domain /Common/0",
        "Parser_Context" : "[nrp_route_domain nr_prefix_list net_routing s_net statement f5_bigip_structured_configuration]",
        "Comment" : "This feature is not currently supported"
      },
      {
        "Filename" : "configs/f5_bigip_structured_net_routing_prefix_list",
        "Line" : 35,
        "Text" : "route-domain /Common/0",
        "Parser_Context" : "[nrp_route_domain nr_prefix_list net_routing s_net statement f5_bigip_structured_configuration]",
        "Comment" : "This feature is not currently supported"
      },
      {
        "Filename" : "configs/f5_bigip_structured_net_routing_route_map",
        "Line" : 43,
        "Text" : "route-domain /Common/0",
        "Parser_Context" : "[nrr_route_domain nr_route_map net_routing s_net statement f5_bigip_structured_configuration]",
        "Comment" : "This feature is not currently supported"
      },
      {
        "Filename" : "configs/f5_bigip_structured_sys",
        "Line" : 10,
        "Text" : "folder",
        "Parser_Context" : "[unrecognized s_sys statement f5_bigip_structured_configuration]",
        "Comment" : "This syntax is unrecognized"
      },
      {
        "Filename" : "configs/f5_bigip_structured_sys",
        "Line" : 101,
        "Text" : "dynad",
        "Parser_Context" : "[unrecognized s_sys statement f5_bigip_structured_configuration]",
        "Comment" : "This syntax is unrecognized"
      },
      {
        "Filename" : "configs/f5_bigip_structured_sys",
        "Line" : 104,
        "Text" : "fpga",
        "Parser_Context" : "[unrecognized s_sys statement f5_bigip_structured_configuration]",
        "Comment" : "This syntax is unrecognized"
      },
      {
        "Filename" : "configs/f5_bigip_structured_sys",
        "Line" : 107,
        "Text" : "sflow",
        "Parser_Context" : "[unrecognized s_sys statement f5_bigip_structured_configuration]",
        "Comment" : "This syntax is unrecognized"
      },
      {
        "Filename" : "configs/f5_bigip_structured_sys",
        "Line" : 108,
        "Text" : "sflow",
        "Parser_Context" : "[unrecognized s_sys statement f5_bigip_structured_configuration]",
        "Comment" : "This syntax is unrecognized"
      },
      {
        "Filename" : "configs/f5_bigip_structured_sys",
        "Line" : 109,
        "Text" : "turboflex",
        "Parser_Context" : "[unrecognized s_sys statement f5_bigip_structured_configuration]",
        "Comment" : "This syntax is unrecognized"
      },
      {
        "Filename" : "configs/f5_bigip_structured_sys",
        "Line" : 17,
        "Text" : "folder",
        "Parser_Context" : "[unrecognized s_sys statement f5_bigip_structured_configuration]",
        "Comment" : "This syntax is unrecognized"
      },
      {
        "Filename" : "configs/f5_bigip_structured_sys",
        "Line" : 24,
        "Text" : "folder",
        "Parser_Context" : "[unrecognized s_sys statement f5_bigip_structured_configuration]",
        "Comment" : "This syntax is unrecognized"
      },
      {
        "Filename" : "configs/f5_bigip_structured_sys",
        "Line" : 3,
        "Text" : "dns",
        "Parser_Context" : "[unrecognized s_sys statement f5_bigip_structured_configuration]",
        "Comment" : "This syntax is unrecognized"
      },
      {
        "Filename" : "configs/f5_bigip_structured_sys",
        "Line" : 32,
        "Text" : "gui-security-banner-text",
        "Parser_Context" : "[unrecognized sys_global_settings s_sys statement f5_bigip_structured_configuration]",
        "Comment" : "This syntax is unrecognized"
      },
      {
        "Filename" : "configs/f5_bigip_structured_sys",
        "Line" : 34,
        "Text" : "gui-setup",
        "Parser_Context" : "[unrecognized sys_global_settings s_sys statement f5_bigip_structured_configuration]",
        "Comment" : "This syntax is unrecognized"
      },
      {
        "Filename" : "configs/f5_bigip_structured_sys",
        "Line" : 37,
        "Text" : "httpd",
        "Parser_Context" : "[unrecognized s_sys statement f5_bigip_structured_configuration]",
        "Comment" : "This syntax is unrecognized"
      },
      {
        "Filename" : "configs/f5_bigip_structured_sys",
        "Line" : 40,
        "Text" : "management-dhcp",
        "Parser_Context" : "[unrecognized s_sys statement f5_bigip_structured_configuration]",
        "Comment" : "This syntax is unrecognized"
      },
      {
        "Filename" : "configs/f5_bigip_structured_sys",
        "Line" : 43,
        "Text" : "management-ip",
        "Parser_Context" : "[unrecognized s_sys statement f5_bigip_structured_configuration]",
        "Comment" : "This syntax is unrecognized"
      },
      {
        "Filename" : "configs/f5_bigip_structured_sys",
        "Line" : 44,
        "Text" : "management-route",
        "Parser_Context" : "[unrecognized s_sys statement f5_bigip_structured_configuration]",
        "Comment" : "This syntax is unrecognized"
      },
      {
        "Filename" : "configs/f5_bigip_structured_sys",
        "Line" : 48,
        "Text" : "ntp",
        "Parser_Context" : "[unrecognized s_sys statement f5_bigip_structured_configuration]",
        "Comment" : "This syntax is unrecognized"
      },
      {
        "Filename" : "configs/f5_bigip_structured_sys",
        "Line" : 52,
        "Text" : "provision",
        "Parser_Context" : "[unrecognized s_sys statement f5_bigip_structured_configuration]",
        "Comment" : "This syntax is unrecognized"
      },
      {
        "Filename" : "configs/f5_bigip_structured_sys",
        "Line" : 55,
        "Text" : "snmp",
        "Parser_Context" : "[unrecognized s_sys statement f5_bigip_structured_configuration]",
        "Comment" : "This syntax is unrecognized"
      },
      {
        "Filename" : "configs/f5_bigip_structured_sys",
        "Line" : 7,
        "Text" : "feature-module",
        "Parser_Context" : "[unrecognized s_sys statement f5_bigip_structured_configuration]",
        "Comment" : "This syntax is unrecognized"
      },
      {
        "Filename" : "configs/f5_bigip_structured_sys",
        "Line" : 98,
        "Text" : "dynad",
        "Parser_Context" : "[unrecognized s_sys statement f5_bigip_structured_configuration]",
        "Comment" : "This syntax is unrecognized"
      },
      {
        "Filename" : "configs/foundry_access_list",
        "Line" : 11,
        "Text" : "133",
        "Parser_Context" : "[extended_ipv6_access_list_tail extended_ipv6_access_list_stanza stanza cisco_configuration]",
        "Comment" : "clause in IPv6 extended access list"
      },
      {
        "Filename" : "configs/foundry_access_list",
        "Line" : 12,
        "Text" : "134",
        "Parser_Context" : "[extended_ipv6_access_list_tail extended_ipv6_access_list_stanza stanza cisco_configuration]",
        "Comment" : "clause in IPv6 extended access list"
      },
      {
        "Filename" : "configs/foundry_access_list",
        "Line" : 13,
        "Text" : "135",
        "Parser_Context" : "[extended_ipv6_access_list_tail extended_ipv6_access_list_stanza stanza cisco_configuration]",
        "Comment" : "clause in IPv6 extended access list"
      },
      {
        "Filename" : "configs/foundry_access_list",
        "Line" : 14,
        "Text" : "136",
        "Parser_Context" : "[extended_ipv6_access_list_tail extended_ipv6_access_list_stanza stanza cisco_configuration]",
        "Comment" : "clause in IPv6 extended access list"
      },
      {
        "Filename" : "configs/foundry_access_list",
        "Line" : 15,
        "Text" : "141",
        "Parser_Context" : "[extended_ipv6_access_list_tail extended_ipv6_access_list_stanza stanza cisco_configuration]",
        "Comment" : "clause in IPv6 extended access list"
      },
      {
        "Filename" : "configs/foundry_access_list",
        "Line" : 16,
        "Text" : "142",
        "Parser_Context" : "[extended_ipv6_access_list_tail extended_ipv6_access_list_stanza stanza cisco_configuration]",
        "Comment" : "clause in IPv6 extended access list"
      },
      {
        "Filename" : "configs/ios_xr_bgp_neighbor_group",
        "Line" : 17,
        "Text" : "use session-group blabber",
        "Parser_Context" : "[use_session_group_bgp_tail session_group_rb_stanza router_bgp_stanza_tail router_bgp_stanza stanza cisco_configuration]",
        "Comment" : "This feature is not currently supported"
      },
      {
        "Filename" : "configs/ios_xr_bgp_neighbor_group",
        "Line" : 94,
        "Text" : "use session-group CIAO",
        "Parser_Context" : "[use_session_group_bgp_tail session_group_rb_stanza router_bgp_stanza_tail router_bgp_stanza stanza cisco_configuration]",
        "Comment" : "This feature is not currently supported"
      },
      {
        "Filename" : "configs/ios_xr_class_map",
        "Line" : 10,
        "Text" : "match not dscp ipv4 cs2 cs3 cs4",
        "Parser_Context" : "[cm_match s_class_map stanza cisco_configuration]",
        "Comment" : "This feature is not currently supported"
      },
      {
        "Filename" : "configs/ios_xr_ospf",
        "Line" : 9,
        "Text" : "maximum paths 16",
        "Parser_Context" : "[ro_maximum_paths s_router_ospf stanza cisco_configuration]",
        "Comment" : "This feature is not currently supported"
      },
      {
        "Filename" : "configs/ip_default_route_classless",
        "Line" : 4,
        "Text" : "ip default-gateway 128.125.253.254",
        "Parser_Context" : "[s_ip_default_gateway stanza cisco_configuration]",
        "Comment" : "This feature is not currently supported"
      },
      {
        "Filename" : "configs/juniper_interfaces",
        "Line" : 19,
        "Text" : "tcp-mss 1400",
        "Parser_Context" : "[ifi_tcp_mss if_inet i_family i_common i_unit int_named s_interfaces s_common statement set_line_tail set_line flat_juniper_configuration]",
        "Comment" : "This feature is not currently supported"
      },
      {
        "Filename" : "configs/juniper_isis",
        "Line" : 12,
        "Text" : "priority 65",
        "Parser_Context" : "[isil_priority isi_level is_interface p_isis s_protocols s_common statement set_line_tail set_line flat_juniper_configuration]",
        "Comment" : "This feature is not currently supported"
      },
      {
        "Filename" : "configs/juniper_ospf",
        "Line" : 14,
        "Text" : "area-range dead:beef::/56 override-metric 100",
        "Parser_Context" : "[oa_area_range o_area o_common p_ospf3 s_protocols s_common statement set_line_tail set_line flat_juniper_configuration]",
        "Comment" : "This feature is not currently supported"
      },
      {
        "Filename" : "configs/juniper_ospf",
        "Line" : 14,
        "Text" : "area-range dead:beef::/56 override-metric 100",
        "Parser_Context" : "[oa_area_range o_area o_common p_ospf3 s_protocols s_common statement set_line_tail set_line flat_juniper_configuration]",
        "Comment" : "This feature is not currently supported"
      },
      {
        "Filename" : "configs/juniper_policy_statement",
        "Line" : 4,
        "Text" : "as-path-group AS_PATH_GROUP",
        "Parser_Context" : "[popsf_as_path_group pops_from pops_common pops_term po_policy_statement s_policy_options s_common statement set_line_tail set_line flat_juniper_configuration]",
        "Comment" : "This feature is not currently supported"
      },
      {
        "Filename" : "configs/juniper_rib_groups",
        "Line" : 4,
        "Text" : "rib-group inet6 interface-routes-rib",
        "Parser_Context" : "[roi_rib_group ro_interface_routes s_routing_options s_common statement set_line_tail set_line flat_juniper_configuration]",
        "Comment" : "This feature is not currently supported"
      },
      {
        "Filename" : "configs/juniper_routing_options",
        "Line" : 10,
        "Text" : "confederation 11111 members 22222",
        "Parser_Context" : "[ro_confederation s_routing_options s_common statement set_line_tail set_line flat_juniper_configuration]",
        "Comment" : "This feature is not currently supported"
      },
      {
        "Filename" : "configs/juniper_routing_options",
        "Line" : 9,
        "Text" : "policy AGGREGATE_ROUTE_POLICY",
        "Parser_Context" : "[roa_policy roa_common roa_route ro_aggregate s_routing_options s_common statement set_line_tail set_line flat_juniper_configuration]",
        "Comment" : "This feature is not currently supported"
      },
      {
        "Filename" : "configs/peer_template",
        "Line" : 24,
        "Text" : "allowas-in 1",
        "Parser_Context" : "[rbnx_n_af_allowas_in rbnx_n_af_inner rbnx_n_address_family rbnx_n_inner rbnx_template_peer router_bgp_nxos_toplevel router_bgp_stanza stanza cisco_configuration]",
        "Comment" : "This feature is not currently supported"
      },
      {
        "Filename" : "iptables/host1.iptables",
        "Line" : 16,
        "Text" : "-s 1.2.3.4/32 -p tcp -m tcp --dport 22 -j ACCEPT",
        "Parser_Context" : "[rule_spec command_append command_tail command iptables_configuration]",
        "Comment" : "This feature is not currently supported"
      },
      {
        "Filename" : "iptables/host1.iptables",
        "Line" : 17,
        "Text" : "-s 11.22.33.44/32 -p tcp -m tcp --dport 25 -j ACCEPT",
        "Parser_Context" : "[rule_spec command_append command_tail command iptables_configuration]",
        "Comment" : "This feature is not currently supported"
      },
      {
        "Filename" : "iptables/host1.iptables",
        "Line" : 18,
        "Text" : "-s 111.222.111.222/32 -p tcp -m tcp --dport 80 -j ACCEPT",
        "Parser_Context" : "[rule_spec command_append command_tail command iptables_configuration]",
        "Comment" : "This feature is not currently supported"
      },
      {
        "Filename" : "iptables/host1.iptables",
        "Line" : 19,
        "Text" : "-s 4.3.2.1/32 -p tcp -m tcp --dport 110 -j ACCEPT",
        "Parser_Context" : "[rule_spec command_append command_tail command iptables_configuration]",
        "Comment" : "This feature is not currently supported"
      },
      {
        "Filename" : "iptables/host1.iptables",
        "Line" : 20,
        "Text" : "-s 44.22.33.11/32 -p tcp -m tcp --dport 143 -j ACCEPT",
        "Parser_Context" : "[rule_spec command_append command_tail command iptables_configuration]",
        "Comment" : "This feature is not currently supported"
      }
    ],
    "summary" : {
<<<<<<< HEAD
      "notes" : "Found 287 results",
      "numFailed" : 0,
      "numPassed" : 0,
      "numResults" : 287
=======
      "notes" : "Found 290 results",
      "numFailed" : 0,
      "numPassed" : 0,
      "numResults" : 290
>>>>>>> 2e4207cc
    }
  }
]<|MERGE_RESOLUTION|>--- conflicted
+++ resolved
@@ -1458,6 +1458,13 @@
       },
       {
         "Filename" : "configs/f5_bigip_structured_ltm",
+        "Line" : 29,
+        "Text" : "monitor /Common/SOME_MONITOR",
+        "Parser_Context" : "[lp_monitor l_pool s_ltm statement f5_bigip_structured_configuration]",
+        "Comment" : "This feature is not currently supported"
+      },
+      {
+        "Filename" : "configs/f5_bigip_structured_ltm",
         "Line" : 30,
         "Text" : "service-down-action",
         "Parser_Context" : "[unrecognized l_pool s_ltm statement f5_bigip_structured_configuration]",
@@ -1654,6 +1661,13 @@
       },
       {
         "Filename" : "configs/f5_bigip_structured_net_routing_bgp",
+        "Line" : 12,
+        "Text" : "route-map /Common/MY_KERNEL_OUT",
+        "Parser_Context" : "[nrbafcrk_route_map nrbafcr_kernel nrbafc_redistribute nrbaf_common nrbaf_ipv4 nrb_address_family nr_bgp net_routing s_net statement f5_bigip_structured_configuration]",
+        "Comment" : "This feature is not currently supported"
+      },
+      {
+        "Filename" : "configs/f5_bigip_structured_net_routing_bgp",
         "Line" : 26,
         "Text" : "capability",
         "Parser_Context" : "[unrecognized nrbnnaf_ipv6 nrbnn_address_family nrbn_name nrb_neighbor nr_bgp net_routing s_net statement f5_bigip_structured_configuration]",
@@ -1668,6 +1682,13 @@
       },
       {
         "Filename" : "configs/f5_bigip_structured_net_routing_bgp",
+        "Line" : 33,
+        "Text" : "out /Common/MY_IPV6_OUT",
+        "Parser_Context" : "[nrbnnafcr_out nrbnnafc_route_map nrbnnaf_common nrbnnaf_ipv6 nrbnn_address_family nrbn_name nrb_neighbor nr_bgp net_routing s_net statement f5_bigip_structured_configuration]",
+        "Comment" : "This feature is not currently supported"
+      },
+      {
+        "Filename" : "configs/f5_bigip_structured_net_routing_bgp",
         "Line" : 38,
         "Text" : "fall-over",
         "Parser_Context" : "[unrecognized nrbn_name nrb_neighbor nr_bgp net_routing s_net statement f5_bigip_structured_configuration]",
@@ -1686,6 +1707,13 @@
         "Text" : "maximum-prefix",
         "Parser_Context" : "[unrecognized nrbnnaf_ipv4 nrbnn_address_family nrbn_name nrb_neighbor nr_bgp net_routing s_net statement f5_bigip_structured_configuration]",
         "Comment" : "This syntax is unrecognized"
+      },
+      {
+        "Filename" : "configs/f5_bigip_structured_net_routing_bgp",
+        "Line" : 52,
+        "Text" : "out /Common/MY_IPV4_OUT",
+        "Parser_Context" : "[nrbnnafcr_out nrbnnafc_route_map nrbnnaf_common nrbnnaf_ipv4 nrbnn_address_family nrbn_name nrb_neighbor nr_bgp net_routing s_net statement f5_bigip_structured_configuration]",
+        "Comment" : "This feature is not currently supported"
       },
       {
         "Filename" : "configs/f5_bigip_structured_net_routing_bgp",
@@ -2046,17 +2074,10 @@
       }
     ],
     "summary" : {
-<<<<<<< HEAD
-      "notes" : "Found 287 results",
-      "numFailed" : 0,
-      "numPassed" : 0,
-      "numResults" : 287
-=======
       "notes" : "Found 290 results",
       "numFailed" : 0,
       "numPassed" : 0,
       "numResults" : 290
->>>>>>> 2e4207cc
     }
   }
 ]