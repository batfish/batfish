--- conflicted
+++ resolved
@@ -427,11 +427,10 @@
         "Struct_Type" : "bgp template peer-policy",
         "Ref_Name" : "p2",
         "Context" : "inherited BGP peer-policy",
-<<<<<<< HEAD
         "Lines" : {
           "filename" : "configs/cisco_bgp",
           "lines" : [
-            33
+            34
           ]
         }
       },
@@ -440,20 +439,6 @@
         "Struct_Type" : "bgp template peer-policy",
         "Ref_Name" : "p3",
         "Context" : "inherited BGP peer-policy",
-=======
->>>>>>> 1ea9c12d
-        "Lines" : {
-          "filename" : "configs/cisco_bgp",
-          "lines" : [
-            34
-          ]
-        }
-      },
-      {
-        "File_Name" : "configs/cisco_bgp",
-        "Struct_Type" : "bgp template peer-policy",
-        "Ref_Name" : "p3",
-        "Context" : "inherited BGP peer-policy",
         "Lines" : {
           "filename" : "configs/cisco_bgp",
           "lines" : [
@@ -507,55 +492,6 @@
           "lines" : [
             37,
             38
-          ]
-        }
-      },
-      {
-        "File_Name" : "configs/cisco_bgp",
-        "Struct_Type" : "undeclared bgp peer",
-        "Ref_Name" : "10.20.2.2",
-        "Context" : "bgp neighbor without remote-as",
-        "Lines" : {
-          "filename" : "configs/cisco_bgp",
-          "lines" : [
-            10
-          ]
-        }
-      },
-      {
-        "File_Name" : "configs/cisco_bgp",
-        "Struct_Type" : "undeclared bgp peer",
-        "Ref_Name" : "192.168.3.2",
-        "Context" : "bgp neighbor without remote-as",
-        "Lines" : {
-          "filename" : "configs/cisco_bgp",
-          "lines" : [
-            14
-          ]
-        }
-      },
-      {
-        "File_Name" : "configs/cisco_bgp",
-        "Struct_Type" : "undeclared bgp peer",
-        "Ref_Name" : "192.168.4.2",
-        "Context" : "bgp neighbor without remote-as",
-        "Lines" : {
-          "filename" : "configs/cisco_bgp",
-          "lines" : [
-            18
-          ]
-        }
-      },
-      {
-        "File_Name" : "configs/cisco_bgp",
-        "Struct_Type" : "undeclared bgp peer",
-        "Ref_Name" : "10.0.0.1",
-        "Context" : "bgp neighbor without remote-as",
-        "Lines" : {
-          "filename" : "configs/cisco_bgp",
-          "lines" : [
-            36,
-            37
           ]
         }
       },
