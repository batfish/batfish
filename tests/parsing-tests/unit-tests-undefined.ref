[
  {
    "class" : "org.batfish.datamodel.table.TableAnswerElement",
    "metadata" : {
      "columnMetadata" : [
        {
          "description" : "File containing reference",
          "isKey" : true,
          "isValue" : false,
          "name" : "File_Name",
          "schema" : "String"
        },
        {
          "description" : "Type of struct reference is supposed to be",
          "isKey" : false,
          "isValue" : false,
          "name" : "Struct_Type",
          "schema" : "String"
        },
        {
          "description" : "The undefined reference",
          "isKey" : true,
          "isValue" : false,
          "name" : "Ref_Name",
          "schema" : "String"
        },
        {
          "description" : "Context of undefined reference",
          "isKey" : true,
          "isValue" : false,
          "name" : "Context",
          "schema" : "String"
        },
        {
          "description" : "Lines where reference appears",
          "isKey" : false,
          "isValue" : false,
          "name" : "Lines",
          "schema" : "FileLines"
        }
      ],
      "textDesc" : "'${File_Name}' has undefined '${Struct_Type}' called '${Ref_Name}' being used as '${Context}' at line(s) ${Lines}"
    },
    "rows" : [
      {
        "File_Name" : "configs/arista_bgp",
        "Struct_Type" : "bgp peer-group",
        "Ref_Name" : "UNDEFINED_PEER_GROUP",
        "Context" : "bgp neighbor statement",
        "Lines" : {
          "filename" : "configs/arista_bgp",
          "lines" : [
            11
          ]
        }
      },
      {
        "File_Name" : "configs/arista_bgp",
        "Struct_Type" : "route-map",
        "Ref_Name" : "UNDEFINED_MAP",
        "Context" : "bgp redistribute ospfv3 route-map",
        "Lines" : {
          "filename" : "configs/arista_bgp",
          "lines" : [
            13
          ]
        }
      },
      {
        "File_Name" : "configs/arista_interface",
        "Struct_Type" : "policy-map",
        "Ref_Name" : "pbr-pmap",
        "Context" : "interface service-policy",
        "Lines" : {
          "filename" : "configs/arista_interface",
          "lines" : [
            8
          ]
        }
      },
      {
        "File_Name" : "configs/arista_interface",
        "Struct_Type" : "policy-map",
        "Ref_Name" : "qos-pmap",
        "Context" : "interface service-policy",
        "Lines" : {
          "filename" : "configs/arista_interface",
          "lines" : [
            9
          ]
        }
      },
      {
        "File_Name" : "configs/arista_misc",
        "Struct_Type" : "ipv4 acl",
        "Ref_Name" : "abc",
        "Context" : "management telnet ip access-group",
        "Lines" : {
          "filename" : "configs/arista_misc",
          "lines" : [
            36
          ]
        }
      },
      {
        "File_Name" : "configs/asa_acl",
        "Struct_Type" : "object-group network",
        "Ref_Name" : "drawbridge_hosts",
        "Context" : "extended access-list network object-group",
        "Lines" : {
          "filename" : "configs/asa_acl",
          "lines" : [
            9
          ]
        }
      },
      {
        "File_Name" : "configs/asa_interface",
        "Struct_Type" : "policy-map",
        "Ref_Name" : "some-interface-policy",
        "Context" : "service-policy interface policy",
        "Lines" : {
          "filename" : "configs/asa_interface",
          "lines" : [
            8
          ]
        }
      },
      {
        "File_Name" : "configs/asa_nat",
        "Struct_Type" : "interface",
        "Ref_Name" : "inside",
        "Context" : "object nat real interface",
        "Lines" : {
          "filename" : "configs/asa_nat",
          "lines" : [
            16,
            17,
            18,
            19
          ]
        }
      },
      {
        "File_Name" : "configs/asa_nat",
        "Struct_Type" : "interface",
        "Ref_Name" : "inside",
        "Context" : "twice nat real interface",
        "Lines" : {
          "filename" : "configs/asa_nat",
          "lines" : [
            7,
            8,
            9
          ]
        }
      },
      {
        "File_Name" : "configs/asa_nat",
        "Struct_Type" : "interface",
        "Ref_Name" : "outside",
        "Context" : "object nat mapped interface",
        "Lines" : {
          "filename" : "configs/asa_nat",
          "lines" : [
            16,
            17,
            18,
            20
          ]
        }
      },
      {
        "File_Name" : "configs/asa_nat",
        "Struct_Type" : "interface",
        "Ref_Name" : "outside",
        "Context" : "twice nat mapped interface",
        "Lines" : {
          "filename" : "configs/asa_nat",
          "lines" : [
            7,
            8,
            9
          ]
        }
      },
      {
        "File_Name" : "configs/asa_nat",
        "Struct_Type" : "object network",
        "Ref_Name" : "interface",
        "Context" : "twice nat mapped destination network object",
        "Lines" : {
          "filename" : "configs/asa_nat",
          "lines" : [
            8
          ]
        }
      },
      {
        "File_Name" : "configs/asa_nat",
        "Struct_Type" : "object network",
        "Ref_Name" : "interface",
        "Context" : "twice nat mapped source network object",
        "Lines" : {
          "filename" : "configs/asa_nat",
          "lines" : [
            8
          ]
        }
      },
      {
        "File_Name" : "configs/asa_nat",
        "Struct_Type" : "object network",
        "Ref_Name" : "net1",
        "Context" : "twice nat real source network object",
        "Lines" : {
          "filename" : "configs/asa_nat",
          "lines" : [
            8,
            9,
            11,
            12,
            13
          ]
        }
      },
      {
        "File_Name" : "configs/asa_nat",
        "Struct_Type" : "object network",
        "Ref_Name" : "net2",
        "Context" : "twice nat mapped source network object",
        "Lines" : {
          "filename" : "configs/asa_nat",
          "lines" : [
            9,
            11,
            12,
            13
          ]
        }
      },
      {
        "File_Name" : "configs/asa_nat",
        "Struct_Type" : "object network",
        "Ref_Name" : "net2",
        "Context" : "twice nat real destination network object",
        "Lines" : {
          "filename" : "configs/asa_nat",
          "lines" : [
            8
          ]
        }
      },
      {
        "File_Name" : "configs/asa_nat",
        "Struct_Type" : "object network",
        "Ref_Name" : "net3",
        "Context" : "twice nat mapped destination network object",
        "Lines" : {
          "filename" : "configs/asa_nat",
          "lines" : [
            11
          ]
        }
      },
      {
        "File_Name" : "configs/asa_nat",
        "Struct_Type" : "object network",
        "Ref_Name" : "net4",
        "Context" : "twice nat real destination network object",
        "Lines" : {
          "filename" : "configs/asa_nat",
          "lines" : [
            11
          ]
        }
      },
      {
        "File_Name" : "configs/asa_nat",
        "Struct_Type" : "object network",
        "Ref_Name" : "source-mapped",
        "Context" : "object nat mapped source network object",
        "Lines" : {
          "filename" : "configs/asa_nat",
          "lines" : [
            18,
            22,
            23
          ]
        }
      },
      {
        "File_Name" : "configs/bgp_address_family",
        "Struct_Type" : "interface",
        "Ref_Name" : "Loopback0",
        "Context" : "update-source interface",
        "Lines" : {
          "filename" : "configs/bgp_address_family",
          "lines" : [
            14
          ]
        }
      },
      {
        "File_Name" : "configs/bgp_address_family",
        "Struct_Type" : "route-map",
        "Ref_Name" : "as1_to_as2",
        "Context" : "bgp outbound route-map",
        "Lines" : {
          "filename" : "configs/bgp_address_family",
          "lines" : [
            26
          ]
        }
      },
      {
        "File_Name" : "configs/bgp_address_family",
        "Struct_Type" : "route-map",
        "Ref_Name" : "as1_to_as3",
        "Context" : "bgp outbound route-map",
        "Lines" : {
          "filename" : "configs/bgp_address_family",
          "lines" : [
            28
          ]
        }
      },
      {
        "File_Name" : "configs/bgp_address_family",
        "Struct_Type" : "route-map",
        "Ref_Name" : "as2_to_as1",
        "Context" : "bgp inbound route-map",
        "Lines" : {
          "filename" : "configs/bgp_address_family",
          "lines" : [
            27
          ]
        }
      },
      {
        "File_Name" : "configs/bgp_address_family",
        "Struct_Type" : "route-map",
        "Ref_Name" : "as3_to_as1",
        "Context" : "bgp inbound route-map",
        "Lines" : {
          "filename" : "configs/bgp_address_family",
          "lines" : [
            29
          ]
        }
      },
      {
        "File_Name" : "configs/bgp_address_family",
        "Struct_Type" : "undeclared bgp peer",
        "Ref_Name" : "13.16.3.16",
        "Context" : "bgp neighbor without remote-as",
        "Lines" : {
          "filename" : "configs/bgp_address_family",
          "lines" : [
            17
          ]
        }
      },
      {
        "File_Name" : "configs/bgp_default_originate_policy",
        "Struct_Type" : "route-policy",
        "Ref_Name" : "EBGP_CUST_FULL_v4",
        "Context" : "bgp neighbor route-policy out",
        "Lines" : {
          "filename" : "configs/bgp_default_originate_policy",
          "lines" : [
            13
          ]
        }
      },
      {
        "File_Name" : "configs/bgp_default_originate_policy",
        "Struct_Type" : "route-policy",
        "Ref_Name" : "cust_v4_in",
        "Context" : "bgp neighbor route-policy in",
        "Lines" : {
          "filename" : "configs/bgp_default_originate_policy",
          "lines" : [
            11
          ]
        }
      },
      {
        "File_Name" : "configs/bgp_foundry",
        "Struct_Type" : "route-map",
        "Ref_Name" : "from_ucr",
        "Context" : "bgp inbound route-map",
        "Lines" : {
          "filename" : "configs/bgp_foundry",
          "lines" : [
            10
          ]
        }
      },
      {
        "File_Name" : "configs/bgp_foundry",
        "Struct_Type" : "route-map",
        "Ref_Name" : "tag-bbone-prefixes",
        "Context" : "bgp ipv4 network statement route-map",
        "Lines" : {
          "filename" : "configs/bgp_foundry",
          "lines" : [
            15
          ]
        }
      },
      {
        "File_Name" : "configs/bgp_route_policy",
        "Struct_Type" : "bgp neighbor-group",
        "Ref_Name" : "EBGP-PEER-SVL-PNI",
        "Context" : "bgp use neighbor-group",
        "Lines" : {
          "filename" : "configs/bgp_route_policy",
          "lines" : [
            20
          ]
        }
      },
      {
        "File_Name" : "configs/bgp_route_policy",
        "Struct_Type" : "route-policy",
        "Ref_Name" : "EBGP-PEER-AS11164-SVL-PNI-IN",
        "Context" : "bgp neighbor route-policy in",
        "Lines" : {
          "filename" : "configs/bgp_route_policy",
          "lines" : [
            24
          ]
        }
      },
      {
        "File_Name" : "configs/bgp_route_policy",
        "Struct_Type" : "route-policy",
        "Ref_Name" : "EBGP-PEER-AS11164-SVL-PNI-OUT",
        "Context" : "bgp neighbor route-policy out",
        "Lines" : {
          "filename" : "configs/bgp_route_policy",
          "lines" : [
            26
          ]
        }
      },
      {
        "File_Name" : "configs/cadant_bgp",
        "Struct_Type" : "interface",
        "Ref_Name" : "Loopback15",
        "Context" : "update-source interface",
        "Lines" : {
          "filename" : "configs/cadant_bgp",
          "lines" : [
            12,
            17
          ]
        }
      },
      {
        "File_Name" : "configs/cadant_bgp",
        "Struct_Type" : "route-map",
        "Ref_Name" : "blarp",
        "Context" : "bgp outbound route-map",
        "Lines" : {
          "filename" : "configs/cadant_bgp",
          "lines" : [
            28
          ]
        }
      },
      {
        "File_Name" : "configs/cadant_bgp",
        "Struct_Type" : "route-map",
        "Ref_Name" : "blerp",
        "Context" : "bgp outbound ipv6 route-map",
        "Lines" : {
          "filename" : "configs/cadant_bgp",
          "lines" : [
            35
          ]
        }
      },
      {
        "File_Name" : "configs/cadant_bgp",
        "Struct_Type" : "undeclared bgp peer",
        "Ref_Name" : "1.2.3.4",
        "Context" : "bgp neighbor without remote-as",
        "Lines" : {
          "filename" : "configs/cadant_bgp",
          "lines" : [
            26,
            27,
            28,
            39
          ]
        }
      },
      {
        "File_Name" : "configs/cadant_bgp",
        "Struct_Type" : "undeclared bgp peer",
        "Ref_Name" : "dead:beef:0:0:0:0:0:1",
        "Context" : "bgp neighbor without remote-as",
        "Lines" : {
          "filename" : "configs/cadant_bgp",
          "lines" : [
            33,
            34,
            35,
            40
          ]
        }
      },
      {
        "File_Name" : "configs/cadant_interface",
        "Struct_Type" : "ipv4/6 acl",
        "Ref_Name" : "fleep-acl",
        "Context" : "interface ip inband access-group",
        "Lines" : {
          "filename" : "configs/cadant_interface",
          "lines" : [
            130
          ]
        }
      },
      {
        "File_Name" : "configs/cadant_interface",
        "Struct_Type" : "ipv6 acl",
        "Ref_Name" : "bar-filter",
        "Context" : "interface ipv6 traffic-filter out",
        "Lines" : {
          "filename" : "configs/cadant_interface",
          "lines" : [
            86
          ]
        }
      },
      {
        "File_Name" : "configs/cadant_interface",
        "Struct_Type" : "ipv6 acl",
        "Ref_Name" : "foo-filter",
        "Context" : "interface ipv6 traffic-filter in",
        "Lines" : {
          "filename" : "configs/cadant_interface",
          "lines" : [
            85
          ]
        }
      },
      {
        "File_Name" : "configs/cadant_isis",
        "Struct_Type" : "ipv4/6 acl",
        "Ref_Name" : "blah-acl-99",
        "Context" : "router isis distribute-list acl",
        "Lines" : {
          "filename" : "configs/cadant_isis",
          "lines" : [
            15
          ]
        }
      },
      {
        "File_Name" : "configs/cadant_isis",
        "Struct_Type" : "ipv4/6 acl",
        "Ref_Name" : "blah-ipv6-access-list",
        "Context" : "router isis distribute-list acl",
        "Lines" : {
          "filename" : "configs/cadant_isis",
          "lines" : [
            20
          ]
        }
      },
      {
        "File_Name" : "configs/cadant_misc",
        "Struct_Type" : "interface",
        "Ref_Name" : "Loopback0",
        "Context" : "ntp source-interface",
        "Lines" : {
          "filename" : "configs/cadant_misc",
          "lines" : [
            80
          ]
        }
      },
      {
        "File_Name" : "configs/cadant_misc",
        "Struct_Type" : "interface",
        "Ref_Name" : "Loopback0",
        "Context" : "tacacs source-interface",
        "Lines" : {
          "filename" : "configs/cadant_misc",
          "lines" : [
            94
          ]
        }
      },
      {
        "File_Name" : "configs/cadant_rip",
        "Struct_Type" : "ipv4/6 acl",
        "Ref_Name" : "blah-std-acl",
        "Context" : "router rip distribute-list",
        "Lines" : {
          "filename" : "configs/cadant_rip",
          "lines" : [
            6
          ]
        }
      },
      {
        "File_Name" : "configs/cadant_route_map",
        "Struct_Type" : "ipv4 prefix-list",
        "Ref_Name" : "bar-prefix-list",
        "Context" : "route-map match ipv4 prefix-list",
        "Lines" : {
          "filename" : "configs/cadant_route_map",
          "lines" : [
            6
          ]
        }
      },
      {
        "File_Name" : "configs/cadant_route_map",
        "Struct_Type" : "ipv6 prefix-list",
        "Ref_Name" : "baz-ipv6-prefix-list",
        "Context" : "route-map match ipv6 prefix-list",
        "Lines" : {
          "filename" : "configs/cadant_route_map",
          "lines" : [
            10
          ]
        }
      },
      {
        "File_Name" : "configs/cadant_snmp",
        "Struct_Type" : "interface",
        "Ref_Name" : "Loopback0",
        "Context" : "snmp-server source-interface",
        "Lines" : {
          "filename" : "configs/cadant_snmp",
          "lines" : [
            18
          ]
        }
      },
      {
        "File_Name" : "configs/cadant_snmp",
        "Struct_Type" : "ipv4 acl",
        "Ref_Name" : "52",
        "Context" : "snmp server community ipv4 acl",
        "Lines" : {
          "filename" : "configs/cadant_snmp",
          "lines" : [
            7
          ]
        }
      },
      {
        "File_Name" : "configs/cisco_additional_paths",
        "Struct_Type" : "undeclared bgp peer",
        "Ref_Name" : "1.2.3.4",
        "Context" : "bgp neighbor without remote-as",
        "Lines" : {
          "filename" : "configs/cisco_additional_paths",
          "lines" : [
            8,
            9
          ]
        }
      },
      {
        "File_Name" : "configs/cisco_bgp",
        "Struct_Type" : "as-path access-list",
        "Ref_Name" : "40",
        "Context" : "bgp neighbor filter-list access-list",
        "Lines" : {
          "filename" : "configs/cisco_bgp",
          "lines" : [
            18
          ]
        }
      },
      {
        "File_Name" : "configs/cisco_bgp",
        "Struct_Type" : "bgp template peer-policy",
        "Ref_Name" : "p2",
        "Context" : "inherited BGP peer-policy",
        "Lines" : {
          "filename" : "configs/cisco_bgp",
          "lines" : [
            35
          ]
        }
      },
      {
        "File_Name" : "configs/cisco_bgp",
        "Struct_Type" : "bgp template peer-policy",
        "Ref_Name" : "p3",
        "Context" : "inherited BGP peer-policy",
        "Lines" : {
          "filename" : "configs/cisco_bgp",
          "lines" : [
            36
          ]
        }
      },
      {
        "File_Name" : "configs/cisco_bgp",
        "Struct_Type" : "route-map",
        "Ref_Name" : "abcdefg",
        "Context" : "bgp redistribute static route-map",
        "Lines" : {
          "filename" : "configs/cisco_bgp",
          "lines" : [
            32
          ]
        }
      },
      {
        "File_Name" : "configs/cisco_bgp",
        "Struct_Type" : "route-map",
        "Ref_Name" : "blah",
        "Context" : "bgp redistribute rip route-map",
        "Lines" : {
          "filename" : "configs/cisco_bgp",
          "lines" : [
            33
          ]
        }
      },
      {
        "File_Name" : "configs/cisco_bgp",
        "Struct_Type" : "route-map",
        "Ref_Name" : "bloop",
        "Context" : "bgp redistribute connected route-map",
        "Lines" : {
          "filename" : "configs/cisco_bgp",
          "lines" : [
            27
          ]
        }
      },
      {
        "File_Name" : "configs/cisco_bgp",
        "Struct_Type" : "undeclared bgp peer",
        "Ref_Name" : "10.0.0.1",
        "Context" : "bgp neighbor without remote-as",
        "Lines" : {
          "filename" : "configs/cisco_bgp",
          "lines" : [
            38,
            39
          ]
        }
      },
      {
        "File_Name" : "configs/cisco_bgp",
        "Struct_Type" : "undeclared bgp peer",
        "Ref_Name" : "10.20.2.2",
        "Context" : "bgp neighbor without remote-as",
        "Lines" : {
          "filename" : "configs/cisco_bgp",
          "lines" : [
            10
          ]
        }
      },
      {
        "File_Name" : "configs/cisco_bgp",
        "Struct_Type" : "undeclared bgp peer",
        "Ref_Name" : "192.168.3.2",
        "Context" : "bgp neighbor without remote-as",
        "Lines" : {
          "filename" : "configs/cisco_bgp",
          "lines" : [
            14
          ]
        }
      },
      {
        "File_Name" : "configs/cisco_bgp",
        "Struct_Type" : "undeclared bgp peer",
        "Ref_Name" : "192.168.4.2",
        "Context" : "bgp neighbor without remote-as",
        "Lines" : {
          "filename" : "configs/cisco_bgp",
          "lines" : [
            18
          ]
        }
      },
      {
        "File_Name" : "configs/cisco_cable",
        "Struct_Type" : "cable service-class",
        "Ref_Name" : "barfoo",
        "Context" : "cable qos enforce-rule service-class",
        "Lines" : {
          "filename" : "configs/cisco_cable",
          "lines" : [
            77
          ]
        }
      },
      {
        "File_Name" : "configs/cisco_cable",
        "Struct_Type" : "cable service-class",
        "Ref_Name" : "foobar",
        "Context" : "cable qos enforce-rule service-class",
        "Lines" : {
          "filename" : "configs/cisco_cable",
          "lines" : [
            78
          ]
        }
      },
      {
        "File_Name" : "configs/cisco_cable",
        "Struct_Type" : "depi-tunnel",
        "Ref_Name" : "depitun0",
        "Context" : "controller rf-channel depi-tunnel",
        "Lines" : {
          "filename" : "configs/cisco_cable",
          "lines" : [
            124
          ]
        }
      },
      {
        "File_Name" : "configs/cisco_cable",
        "Struct_Type" : "l2tp-class",
        "Ref_Name" : "l2tpclass1",
        "Context" : "depi-tunnel l2tp-class",
        "Lines" : {
          "filename" : "configs/cisco_cable",
          "lines" : [
            140
          ]
        }
      },
      {
        "File_Name" : "configs/cisco_control_plane",
        "Struct_Type" : "policy-map",
        "Ref_Name" : "copp-policy",
        "Context" : "control-plane service-policy input",
        "Lines" : {
          "filename" : "configs/cisco_control_plane",
          "lines" : [
            5
          ]
        }
      },
      {
        "File_Name" : "configs/cisco_control_plane",
        "Struct_Type" : "policy-map",
        "Ref_Name" : "copp-policy-out",
        "Context" : "control-plane service-policy output",
        "Lines" : {
          "filename" : "configs/cisco_control_plane",
          "lines" : [
            6
          ]
        }
      },
      {
        "File_Name" : "configs/cisco_crypto",
        "Struct_Type" : "crypto ipsec transform-set",
        "Ref_Name" : "bleep",
        "Context" : "crypto map ipsec-isakmp transform-set",
        "Lines" : {
          "filename" : "configs/cisco_crypto",
          "lines" : [
            222
          ]
        }
      },
      {
        "File_Name" : "configs/cisco_crypto",
        "Struct_Type" : "crypto ipsec transform-set",
        "Ref_Name" : "hijklmnop",
        "Context" : "ipsec profile set transform-set",
        "Lines" : {
          "filename" : "configs/cisco_crypto",
          "lines" : [
            159
          ]
        }
      },
      {
        "File_Name" : "configs/cisco_crypto",
        "Struct_Type" : "crypto ipsec transform-set",
        "Ref_Name" : "mytransformset",
        "Context" : "crypto map ipsec-isakmp transform-set",
        "Lines" : {
          "filename" : "configs/cisco_crypto",
          "lines" : [
            241
          ]
        }
      },
      {
        "File_Name" : "configs/cisco_crypto",
        "Struct_Type" : "crypto isakmp profile",
        "Ref_Name" : "myisakmpprofile",
        "Context" : "crypto map ipsec-isakmp isakmp-profile",
        "Lines" : {
          "filename" : "configs/cisco_crypto",
          "lines" : [
            237
          ]
        }
      },
      {
        "File_Name" : "configs/cisco_crypto",
        "Struct_Type" : "crypto isakmp profile",
        "Ref_Name" : "someOtherprofile",
        "Context" : "ipsec profile set isakmp-profile",
        "Lines" : {
          "filename" : "configs/cisco_crypto",
          "lines" : [
            162
          ]
        }
      },
      {
        "File_Name" : "configs/cisco_crypto",
        "Struct_Type" : "crypto keyring",
        "Ref_Name" : "VRF:MMS:RMT:UPM:1143",
        "Context" : "isakmp profile keyring",
        "Lines" : {
          "filename" : "configs/cisco_crypto",
          "lines" : [
            188
          ]
        }
      },
      {
        "File_Name" : "configs/cisco_crypto",
        "Struct_Type" : "crypto-dynamic-map-set",
        "Ref_Name" : "bippety",
        "Context" : "crypto map ipsec-isakmp crypto-dynamic-map-set",
        "Lines" : {
          "filename" : "configs/cisco_crypto",
          "lines" : [
            224
          ]
        }
      },
      {
        "File_Name" : "configs/cisco_crypto",
        "Struct_Type" : "ipv4/6 acl",
        "Ref_Name" : "myvpnacl",
        "Context" : "crypto map ipsec-isakmp acl",
        "Lines" : {
          "filename" : "configs/cisco_crypto",
          "lines" : [
            235
          ]
        }
      },
      {
        "File_Name" : "configs/cisco_crypto",
        "Struct_Type" : "ipv4/6 acl",
        "Ref_Name" : "someacl",
        "Context" : "crypto map ipsec-isakmp acl",
        "Lines" : {
          "filename" : "configs/cisco_crypto",
          "lines" : [
            219
          ]
        }
      },
      {
        "File_Name" : "configs/cisco_domain",
        "Struct_Type" : "interface",
        "Ref_Name" : "Loopback666",
        "Context" : "domain lookup source-interface",
        "Lines" : {
          "filename" : "configs/cisco_domain",
          "lines" : [
            5
          ]
        }
      },
      {
        "File_Name" : "configs/cisco_eigrp",
        "Struct_Type" : "interface",
        "Ref_Name" : "FastEthernet0/1",
        "Context" : "eigrp passive-interface",
        "Lines" : {
          "filename" : "configs/cisco_eigrp",
          "lines" : [
            140
          ]
        }
      },
      {
        "File_Name" : "configs/cisco_eigrp",
        "Struct_Type" : "interface",
        "Ref_Name" : "GigabitEthernet1/5/3",
        "Context" : "eigrp passive-interface",
        "Lines" : {
          "filename" : "configs/cisco_eigrp",
          "lines" : [
            23
          ]
        }
      },
      {
        "File_Name" : "configs/cisco_eigrp",
        "Struct_Type" : "interface",
        "Ref_Name" : "GigabitEthernet2/5/3",
        "Context" : "eigrp passive-interface",
        "Lines" : {
          "filename" : "configs/cisco_eigrp",
          "lines" : [
            24
          ]
        }
      },
      {
        "File_Name" : "configs/cisco_eigrp",
        "Struct_Type" : "interface",
        "Ref_Name" : "Port-Channel34",
        "Context" : "eigrp passive-interface",
        "Lines" : {
          "filename" : "configs/cisco_eigrp",
          "lines" : [
            25
          ]
        }
      },
      {
        "File_Name" : "configs/cisco_eigrp",
        "Struct_Type" : "interface",
        "Ref_Name" : "Port-Channel35",
        "Context" : "eigrp passive-interface",
        "Lines" : {
          "filename" : "configs/cisco_eigrp",
          "lines" : [
            26
          ]
        }
      },
      {
        "File_Name" : "configs/cisco_eigrp",
        "Struct_Type" : "route-map",
        "Ref_Name" : "BGP_TO_EIGRP",
        "Context" : "eigrp redistribute bgp route-map",
        "Lines" : {
          "filename" : "configs/cisco_eigrp",
          "lines" : [
            31
          ]
        }
      },
      {
        "File_Name" : "configs/cisco_eigrp",
        "Struct_Type" : "route-map",
        "Ref_Name" : "CONNECTED_TO_EIGRP",
        "Context" : "eigrp redistribute connected route-map",
        "Lines" : {
          "filename" : "configs/cisco_eigrp",
          "lines" : [
            32
          ]
        }
      },
      {
        "File_Name" : "configs/cisco_eigrp",
        "Struct_Type" : "route-map",
        "Ref_Name" : "EIGRP_TO_EIGRP",
        "Context" : "eigrp redistribute eigrp route-map",
        "Lines" : {
          "filename" : "configs/cisco_eigrp",
          "lines" : [
            33
          ]
        }
      },
      {
        "File_Name" : "configs/cisco_eigrp",
        "Struct_Type" : "route-map",
        "Ref_Name" : "ISIS_TO_EIGRP",
        "Context" : "eigrp redistribute isis route-map",
        "Lines" : {
          "filename" : "configs/cisco_eigrp",
          "lines" : [
            34
          ]
        }
      },
      {
        "File_Name" : "configs/cisco_eigrp",
        "Struct_Type" : "route-map",
        "Ref_Name" : "OSPF_TO_EIGRP",
        "Context" : "eigrp redistribute ospf route-map",
        "Lines" : {
          "filename" : "configs/cisco_eigrp",
          "lines" : [
            35
          ]
        }
      },
      {
        "File_Name" : "configs/cisco_eigrp",
        "Struct_Type" : "route-map",
        "Ref_Name" : "RIP_TO_EIGRP",
        "Context" : "eigrp redistribute rip route-map",
        "Lines" : {
          "filename" : "configs/cisco_eigrp",
          "lines" : [
            36
          ]
        }
      },
      {
        "File_Name" : "configs/cisco_eigrp",
        "Struct_Type" : "route-map",
        "Ref_Name" : "STATIC_TO_EIGRP",
        "Context" : "eigrp redistribute static route-map",
        "Lines" : {
          "filename" : "configs/cisco_eigrp",
          "lines" : [
            37
          ]
        }
      },
      {
        "File_Name" : "configs/cisco_interface",
        "Struct_Type" : "interface",
        "Ref_Name" : "Loopback1",
        "Context" : "vxlan source-interface",
        "Lines" : {
          "filename" : "configs/cisco_interface",
          "lines" : [
            324
          ]
        }
      },
      {
        "File_Name" : "configs/cisco_interface",
        "Struct_Type" : "ipv4 acl",
        "Ref_Name" : "167",
        "Context" : "interface ip verify access-list",
        "Lines" : {
          "filename" : "configs/cisco_interface",
          "lines" : [
            130
          ]
        }
      },
      {
        "File_Name" : "configs/cisco_interface",
        "Struct_Type" : "ipv4 acl",
        "Ref_Name" : "310-systems",
        "Context" : "interface outgoing ip access-list",
        "Lines" : {
          "filename" : "configs/cisco_interface",
          "lines" : [
            138
          ]
        }
      },
      {
        "File_Name" : "configs/cisco_interface",
        "Struct_Type" : "ipv4 acl",
        "Ref_Name" : "ag1",
        "Context" : "interface incoming ip access-list",
        "Lines" : {
          "filename" : "configs/cisco_interface",
          "lines" : [
            56
          ]
        }
      },
      {
        "File_Name" : "configs/cisco_interface",
        "Struct_Type" : "ipv4 acl",
        "Ref_Name" : "ag2",
        "Context" : "interface outgoing ip access-list",
        "Lines" : {
          "filename" : "configs/cisco_interface",
          "lines" : [
            57
          ]
        }
      },
      {
        "File_Name" : "configs/cisco_interface",
        "Struct_Type" : "ipv4 acl",
        "Ref_Name" : "def",
        "Context" : "ip nat source dynamic access-list",
        "Lines" : {
          "filename" : "configs/cisco_interface",
          "lines" : [
            92
          ]
        }
      },
      {
        "File_Name" : "configs/cisco_interface",
        "Struct_Type" : "ipv4 acl",
        "Ref_Name" : "mynatacl",
        "Context" : "ip nat destination acl",
        "Lines" : {
          "filename" : "configs/cisco_interface",
          "lines" : [
            89
          ]
        }
      },
      {
        "File_Name" : "configs/cisco_interface",
        "Struct_Type" : "ipv4/6 acl",
        "Ref_Name" : "1",
        "Context" : "interface igmp access-group acl",
        "Lines" : {
          "filename" : "configs/cisco_interface",
          "lines" : [
            78
          ]
        }
      },
      {
        "File_Name" : "configs/cisco_interface",
        "Struct_Type" : "ipv4/6 acl",
        "Ref_Name" : "hpaccesslist",
        "Context" : "interface igmp host-proxy access-list",
        "Lines" : {
          "filename" : "configs/cisco_interface",
          "lines" : [
            80
          ]
        }
      },
      {
        "File_Name" : "configs/cisco_interface",
        "Struct_Type" : "nat pool",
        "Ref_Name" : "beeble",
        "Context" : "ip nat source pool",
        "Lines" : {
          "filename" : "configs/cisco_interface",
          "lines" : [
            93
          ]
        }
      },
      {
        "File_Name" : "configs/cisco_interface",
        "Struct_Type" : "route-map",
        "Ref_Name" : "SITEMAP",
        "Context" : "interface ip vrf sitemap",
        "Lines" : {
          "filename" : "configs/cisco_interface",
          "lines" : [
            136
          ]
        }
      },
      {
        "File_Name" : "configs/cisco_interface",
        "Struct_Type" : "route-map",
        "Ref_Name" : "eigrp-leak-map",
        "Context" : "interface summary-address eigrp leak-map",
        "Lines" : {
          "filename" : "configs/cisco_interface",
          "lines" : [
            126
          ]
        }
      },
      {
        "File_Name" : "configs/cisco_interface",
        "Struct_Type" : "zone security",
        "Ref_Name" : "z1",
        "Context" : "interface zone-member security",
        "Lines" : {
          "filename" : "configs/cisco_interface",
          "lines" : [
            280
          ]
        }
      },
      {
        "File_Name" : "configs/cisco_ip",
        "Struct_Type" : "ipv4/6 acl",
        "Ref_Name" : "wccp-cachelist",
        "Context" : "ip wccp group-list",
        "Lines" : {
          "filename" : "configs/cisco_ip",
          "lines" : [
            11
          ]
        }
      },
      {
        "File_Name" : "configs/cisco_ip",
        "Struct_Type" : "ipv4/6 acl",
        "Ref_Name" : "wccp-redir",
        "Context" : "ip wccp redirect-list",
        "Lines" : {
          "filename" : "configs/cisco_ip",
          "lines" : [
            11
          ]
        }
      },
      {
        "File_Name" : "configs/cisco_ip_route",
        "Struct_Type" : "interface",
        "Ref_Name" : "Dialer1",
        "Context" : "ip route next-hop interface",
        "Lines" : {
          "filename" : "configs/cisco_ip_route",
          "lines" : [
            14
          ]
        }
      },
      {
        "File_Name" : "configs/cisco_ip_route",
        "Struct_Type" : "interface",
        "Ref_Name" : "Dialer2",
        "Context" : "ip route next-hop interface",
        "Lines" : {
          "filename" : "configs/cisco_ip_route",
          "lines" : [
            15
          ]
        }
      },
      {
        "File_Name" : "configs/cisco_ip_route",
        "Struct_Type" : "interface",
        "Ref_Name" : "GigabitEthernet3/0/0.212",
        "Context" : "ip route next-hop interface",
        "Lines" : {
          "filename" : "configs/cisco_ip_route",
          "lines" : [
            6
          ]
        }
      },
      {
        "File_Name" : "configs/cisco_ip_route",
        "Struct_Type" : "interface",
        "Ref_Name" : "Loopback66",
        "Context" : "ip route next-hop interface",
        "Lines" : {
          "filename" : "configs/cisco_ip_route",
          "lines" : [
            12
          ]
        }
      },
      {
        "File_Name" : "configs/cisco_ip_route",
        "Struct_Type" : "interface",
        "Ref_Name" : "Loopback99",
        "Context" : "ip route next-hop interface",
        "Lines" : {
          "filename" : "configs/cisco_ip_route",
          "lines" : [
            13
          ]
        }
      },
      {
        "File_Name" : "configs/cisco_ip_route",
        "Struct_Type" : "interface",
        "Ref_Name" : "POS5/3:10",
        "Context" : "ip route next-hop interface",
        "Lines" : {
          "filename" : "configs/cisco_ip_route",
          "lines" : [
            10
          ]
        }
      },
      {
        "File_Name" : "configs/cisco_ip_route",
        "Struct_Type" : "interface",
        "Ref_Name" : "Serial5/0:2",
        "Context" : "ip route next-hop interface",
        "Lines" : {
          "filename" : "configs/cisco_ip_route",
          "lines" : [
            7
          ]
        }
      },
      {
        "File_Name" : "configs/cisco_ip_route",
        "Struct_Type" : "interface",
        "Ref_Name" : "Serial5/1:5",
        "Context" : "ip route next-hop interface",
        "Lines" : {
          "filename" : "configs/cisco_ip_route",
          "lines" : [
            9
          ]
        }
      },
      {
        "File_Name" : "configs/cisco_line",
        "Struct_Type" : "ipv4 acl",
        "Ref_Name" : "40",
        "Context" : "line access-class list",
        "Lines" : {
          "filename" : "configs/cisco_line",
          "lines" : [
            6,
            26
          ]
        }
      },
      {
        "File_Name" : "configs/cisco_line",
        "Struct_Type" : "ipv4 acl",
        "Ref_Name" : "99",
        "Context" : "line access-class list",
        "Lines" : {
          "filename" : "configs/cisco_line",
          "lines" : [
            56
          ]
        }
      },
      {
        "File_Name" : "configs/cisco_line",
        "Struct_Type" : "ipv4 acl",
        "Ref_Name" : "vty-acl",
        "Context" : "line access-class list",
        "Lines" : {
          "filename" : "configs/cisco_line",
          "lines" : [
            22
          ]
        }
      },
      {
        "File_Name" : "configs/cisco_line",
        "Struct_Type" : "ipv6 acl",
        "Ref_Name" : "ipv6-vty-acl",
        "Context" : "line access-class ipv6 list",
        "Lines" : {
          "filename" : "configs/cisco_line",
          "lines" : [
            61
          ]
        }
      },
      {
        "File_Name" : "configs/cisco_misc",
        "Struct_Type" : "class-map",
        "Ref_Name" : "ICMP-cmap",
        "Context" : "policy-map class",
        "Lines" : {
          "filename" : "configs/cisco_misc",
          "lines" : [
            206
          ]
        }
      },
      {
        "File_Name" : "configs/cisco_misc",
        "Struct_Type" : "class-map",
        "Ref_Name" : "TCP-cmap",
        "Context" : "policy-map class",
        "Lines" : {
          "filename" : "configs/cisco_misc",
          "lines" : [
            208
          ]
        }
      },
      {
        "File_Name" : "configs/cisco_misc",
        "Struct_Type" : "class-map",
        "Ref_Name" : "inspection_default",
        "Context" : "policy-map class",
        "Lines" : {
          "filename" : "configs/cisco_misc",
          "lines" : [
            195
          ]
        }
      },
      {
        "File_Name" : "configs/cisco_misc",
        "Struct_Type" : "ipv4/6 acl",
        "Ref_Name" : "cops-acl",
        "Context" : "cops listener access-list",
        "Lines" : {
          "filename" : "configs/cisco_misc",
          "lines" : [
            42
          ]
        }
      },
      {
        "File_Name" : "configs/cisco_ntp",
        "Struct_Type" : "interface",
        "Ref_Name" : "Loopback0",
        "Context" : "ntp source-interface",
        "Lines" : {
          "filename" : "configs/cisco_ntp",
          "lines" : [
            7
          ]
        }
      },
      {
        "File_Name" : "configs/cisco_ntp",
        "Struct_Type" : "ipv4 acl",
        "Ref_Name" : "ntp-peer-group",
        "Context" : "ntp access-group",
        "Lines" : {
          "filename" : "configs/cisco_ntp",
          "lines" : [
            4
          ]
        }
      },
      {
        "File_Name" : "configs/cisco_nxos_bgp",
        "Struct_Type" : "route-map",
        "Ref_Name" : "AGG6_MAP",
        "Context" : "bgp address-family aggregate-address advertise-map",
        "Lines" : {
          "filename" : "configs/cisco_nxos_bgp",
          "lines" : [
            21
          ]
        }
      },
      {
        "File_Name" : "configs/cisco_ospf",
        "Struct_Type" : "ipv4 prefix-list",
        "Ref_Name" : "plin",
        "Context" : "router ospf distribute-list prefix in",
        "Lines" : {
          "filename" : "configs/cisco_ospf",
          "lines" : [
            56
          ]
        }
      },
      {
        "File_Name" : "configs/cisco_ospf",
        "Struct_Type" : "ipv4 prefix-list",
        "Ref_Name" : "plout",
        "Context" : "router ospf distribute-list prefix out",
        "Lines" : {
          "filename" : "configs/cisco_ospf",
          "lines" : [
            57
          ]
        }
      },
      {
        "File_Name" : "configs/cisco_ospf",
        "Struct_Type" : "ipv4/6 acl",
        "Ref_Name" : "aclin",
        "Context" : "router ospf distribute-list in",
        "Lines" : {
          "filename" : "configs/cisco_ospf",
          "lines" : [
            53,
            54
          ]
        }
      },
      {
        "File_Name" : "configs/cisco_ospf",
        "Struct_Type" : "ipv4/6 acl",
        "Ref_Name" : "aclout",
        "Context" : "router ospf distribute-list out",
        "Lines" : {
          "filename" : "configs/cisco_ospf",
          "lines" : [
            55
          ]
        }
      },
      {
        "File_Name" : "configs/cisco_ospf",
        "Struct_Type" : "ipv6 prefix-list",
        "Ref_Name" : "SWITCHLAN",
        "Context" : "ipv6 router ospf distribute-list prefix-list in",
        "Lines" : {
          "filename" : "configs/cisco_ospf",
          "lines" : [
            120
          ]
        }
      },
      {
        "File_Name" : "configs/cisco_ospf",
        "Struct_Type" : "ipv6 prefix-list",
        "Ref_Name" : "SWITCHLAN-OUT",
        "Context" : "ipv6 router ospf distribute-list prefix-list out",
        "Lines" : {
          "filename" : "configs/cisco_ospf",
          "lines" : [
            121
          ]
        }
      },
      {
        "File_Name" : "configs/cisco_ospf",
        "Struct_Type" : "route-map",
        "Ref_Name" : "DIRECT_OSPF",
        "Context" : "ospf redistribute connected route-map",
        "Lines" : {
          "filename" : "configs/cisco_ospf",
          "lines" : [
            68
          ]
        }
      },
      {
        "File_Name" : "configs/cisco_ospf",
        "Struct_Type" : "route-map",
        "Ref_Name" : "eigrp-ospf-route-map",
        "Context" : "ospf redistribute eigrp route-map",
        "Lines" : {
          "filename" : "configs/cisco_ospf",
          "lines" : [
            69
          ]
        }
      },
      {
        "File_Name" : "configs/cisco_ospf",
        "Struct_Type" : "route-map",
        "Ref_Name" : "rmin",
        "Context" : "router ospf distribute-list route-map in",
        "Lines" : {
          "filename" : "configs/cisco_ospf",
          "lines" : [
            58
          ]
        }
      },
      {
        "File_Name" : "configs/cisco_ospf",
        "Struct_Type" : "route-map",
        "Ref_Name" : "rmout",
        "Context" : "router ospf distribute-list route-map out",
        "Lines" : {
          "filename" : "configs/cisco_ospf",
          "lines" : [
            59
          ]
        }
      },
      {
        "File_Name" : "configs/cisco_pim",
        "Struct_Type" : "ipv4 acl",
        "Ref_Name" : "foobar",
        "Context" : "pim rp-address",
        "Lines" : {
          "filename" : "configs/cisco_pim",
          "lines" : [
            7
          ]
        }
      },
      {
        "File_Name" : "configs/cisco_pim",
        "Struct_Type" : "ipv4 acl",
        "Ref_Name" : "foobarmap",
        "Context" : "pim rp-address",
        "Lines" : {
          "filename" : "configs/cisco_pim",
          "lines" : [
            8
          ]
        }
      },
      {
        "File_Name" : "configs/cisco_qos",
        "Struct_Type" : "acl",
        "Ref_Name" : "boop",
        "Context" : "class-map access-group",
        "Lines" : {
          "filename" : "configs/cisco_qos",
          "lines" : [
            20
          ]
        }
      },
      {
        "File_Name" : "configs/cisco_qos",
        "Struct_Type" : "acl",
        "Ref_Name" : "boop2",
        "Context" : "class-map access-list",
        "Lines" : {
          "filename" : "configs/cisco_qos",
          "lines" : [
            21
          ]
        }
      },
      {
        "File_Name" : "configs/cisco_qos",
        "Struct_Type" : "class-map",
        "Ref_Name" : "MY_CLASS_1",
        "Context" : "policy-map event class",
        "Lines" : {
          "filename" : "configs/cisco_qos",
          "lines" : [
            129
          ]
        }
      },
      {
        "File_Name" : "configs/cisco_qos",
        "Struct_Type" : "class-map",
        "Ref_Name" : "MY_CLASS_2",
        "Context" : "policy-map event class",
        "Lines" : {
          "filename" : "configs/cisco_qos",
          "lines" : [
            131
          ]
        }
      },
      {
        "File_Name" : "configs/cisco_qos",
        "Struct_Type" : "class-map",
        "Ref_Name" : "bippetyboo-drop",
        "Context" : "policy-map class",
        "Lines" : {
          "filename" : "configs/cisco_qos",
          "lines" : [
            50
          ]
        }
      },
      {
        "File_Name" : "configs/cisco_qos",
        "Struct_Type" : "class-map",
        "Ref_Name" : "bippetyboo-ndrop",
        "Context" : "policy-map class",
        "Lines" : {
          "filename" : "configs/cisco_qos",
          "lines" : [
            66
          ]
        }
      },
      {
        "File_Name" : "configs/cisco_qos",
        "Struct_Type" : "class-map",
        "Ref_Name" : "bippetyboo-ndrop-fcoe",
        "Context" : "policy-map class",
        "Lines" : {
          "filename" : "configs/cisco_qos",
          "lines" : [
            62
          ]
        }
      },
      {
        "File_Name" : "configs/cisco_qos",
        "Struct_Type" : "class-map",
        "Ref_Name" : "bleefee",
        "Context" : "policy-map class",
        "Lines" : {
          "filename" : "configs/cisco_qos",
          "lines" : [
            102
          ]
        }
      },
      {
        "File_Name" : "configs/cisco_qos",
        "Struct_Type" : "class-map",
        "Ref_Name" : "bleefee2",
        "Context" : "policy-map class",
        "Lines" : {
          "filename" : "configs/cisco_qos",
          "lines" : [
            107
          ]
        }
      },
      {
        "File_Name" : "configs/cisco_qos",
        "Struct_Type" : "class-map",
        "Ref_Name" : "blerf",
        "Context" : "policy-map class",
        "Lines" : {
          "filename" : "configs/cisco_qos",
          "lines" : [
            98
          ]
        }
      },
      {
        "File_Name" : "configs/cisco_qos",
        "Struct_Type" : "class-map",
        "Ref_Name" : "c-bleeb-drop",
        "Context" : "policy-map class",
        "Lines" : {
          "filename" : "configs/cisco_qos",
          "lines" : [
            109
          ]
        }
      },
      {
        "File_Name" : "configs/cisco_qos",
        "Struct_Type" : "class-map",
        "Ref_Name" : "c-bleeb-ndrop-fcoe",
        "Context" : "policy-map class",
        "Lines" : {
          "filename" : "configs/cisco_qos",
          "lines" : [
            114
          ]
        }
      },
      {
        "File_Name" : "configs/cisco_qos",
        "Struct_Type" : "class-map",
        "Ref_Name" : "c-foob-drop",
        "Context" : "policy-map class",
        "Lines" : {
          "filename" : "configs/cisco_qos",
          "lines" : [
            81
          ]
        }
      },
      {
        "File_Name" : "configs/cisco_qos",
        "Struct_Type" : "class-map",
        "Ref_Name" : "c-foob-ndrop",
        "Context" : "policy-map class",
        "Lines" : {
          "filename" : "configs/cisco_qos",
          "lines" : [
            93
          ]
        }
      },
      {
        "File_Name" : "configs/cisco_qos",
        "Struct_Type" : "class-map",
        "Ref_Name" : "c-foob-ndrop-fcoe",
        "Context" : "policy-map class",
        "Lines" : {
          "filename" : "configs/cisco_qos",
          "lines" : [
            89
          ]
        }
      },
      {
        "File_Name" : "configs/cisco_qos",
        "Struct_Type" : "class-map",
        "Ref_Name" : "fffoooddd",
        "Context" : "policy-map class",
        "Lines" : {
          "filename" : "configs/cisco_qos",
          "lines" : [
            72
          ]
        }
      },
      {
        "File_Name" : "configs/cisco_qos",
        "Struct_Type" : "class-map",
        "Ref_Name" : "floop",
        "Context" : "policy-map class",
        "Lines" : {
          "filename" : "configs/cisco_qos",
          "lines" : [
            119
          ]
        }
      },
      {
        "File_Name" : "configs/cisco_qos",
        "Struct_Type" : "class-map type inspect",
        "Ref_Name" : "cinspect",
        "Context" : "policy-map type inspect class type inspect",
        "Lines" : {
          "filename" : "configs/cisco_qos",
          "lines" : [
            43
          ]
        }
      },
      {
        "File_Name" : "configs/cisco_qos",
        "Struct_Type" : "policy-map",
        "Ref_Name" : "prioritize_backbone",
        "Context" : "policy-map class service-policy",
        "Lines" : {
          "filename" : "configs/cisco_qos",
          "lines" : [
            74
          ]
        }
      },
      {
        "File_Name" : "configs/cisco_qos",
        "Struct_Type" : "service-template",
        "Ref_Name" : "DEF",
        "Context" : "class-map activate-service-template",
        "Lines" : {
          "filename" : "configs/cisco_qos",
          "lines" : [
            9
          ]
        }
      },
      {
        "File_Name" : "configs/cisco_qos",
        "Struct_Type" : "service-template",
        "Ref_Name" : "GHI",
        "Context" : "class-map service-template",
        "Lines" : {
          "filename" : "configs/cisco_qos",
          "lines" : [
            10
          ]
        }
      },
      {
        "File_Name" : "configs/cisco_qos",
        "Struct_Type" : "service-template",
        "Ref_Name" : "my_TEMPLATE_NAME",
        "Context" : "policy-map event class activate",
        "Lines" : {
          "filename" : "configs/cisco_qos",
          "lines" : [
            130
          ]
        }
      },
      {
        "File_Name" : "configs/cisco_rip",
        "Struct_Type" : "ipv4/6 acl",
        "Ref_Name" : "some-ACL",
        "Context" : "router rip distribute-list",
        "Lines" : {
          "filename" : "configs/cisco_rip",
          "lines" : [
            10,
            11,
            12,
            13
          ]
        }
      },
      {
        "File_Name" : "configs/cisco_route_map",
        "Struct_Type" : "as-path access-list",
        "Ref_Name" : "AS_PATH_UNDEF",
        "Context" : "route-map match as-path access-list",
        "Lines" : {
          "filename" : "configs/cisco_route_map",
          "lines" : [
            56
          ]
        }
      },
      {
        "File_Name" : "configs/cisco_route_map",
        "Struct_Type" : "ipv4 acl",
        "Ref_Name" : "test",
        "Context" : "route-map match ipv4 access-list",
        "Lines" : {
          "filename" : "configs/cisco_route_map",
          "lines" : [
            26
          ]
        }
      },
      {
        "File_Name" : "configs/cisco_route_map",
        "Struct_Type" : "ipv4 prefix-list",
        "Ref_Name" : "bobble",
        "Context" : "route-map match ipv4 prefix-list",
        "Lines" : {
          "filename" : "configs/cisco_route_map",
          "lines" : [
            36
          ]
        }
      },
      {
        "File_Name" : "configs/cisco_route_map",
        "Struct_Type" : "ipv4 prefix-list",
        "Ref_Name" : "hpr-connector-subnets",
        "Context" : "route-map match ipv4 prefix-list",
        "Lines" : {
          "filename" : "configs/cisco_route_map",
          "lines" : [
            10
          ]
        }
      },
      {
        "File_Name" : "configs/cisco_snmp",
        "Struct_Type" : "interface",
        "Ref_Name" : "Loopback0",
        "Context" : "snmp-server source-interface",
        "Lines" : {
          "filename" : "configs/cisco_snmp",
          "lines" : [
            87
          ]
        }
      },
      {
        "File_Name" : "configs/cisco_snmp",
        "Struct_Type" : "interface",
        "Ref_Name" : "Vlan1",
        "Context" : "snmp-server source-interface",
        "Lines" : {
          "filename" : "configs/cisco_snmp",
          "lines" : [
            89
          ]
        }
      },
      {
        "File_Name" : "configs/cisco_snmp",
        "Struct_Type" : "interface",
        "Ref_Name" : "mgmt0",
        "Context" : "snmp-server source-interface",
        "Lines" : {
          "filename" : "configs/cisco_snmp",
          "lines" : [
            88
          ]
        }
      },
      {
        "File_Name" : "configs/cisco_snmp",
        "Struct_Type" : "ipv4 acl",
        "Ref_Name" : "1",
        "Context" : "snmp server community ipv4 acl",
        "Lines" : {
          "filename" : "configs/cisco_snmp",
          "lines" : [
            9
          ]
        }
      },
      {
        "File_Name" : "configs/cisco_snmp",
        "Struct_Type" : "ipv4 acl",
        "Ref_Name" : "2",
        "Context" : "snmp server community ipv4 acl",
        "Lines" : {
          "filename" : "configs/cisco_snmp",
          "lines" : [
            8,
            10
          ]
        }
      },
      {
        "File_Name" : "configs/cisco_snmp",
        "Struct_Type" : "ipv4 acl",
        "Ref_Name" : "customer-snmp",
        "Context" : "snmp server community ipv4 acl",
        "Lines" : {
          "filename" : "configs/cisco_snmp",
          "lines" : [
            14
          ]
        }
      },
      {
        "File_Name" : "configs/cisco_snmp",
        "Struct_Type" : "ipv4 acl",
        "Ref_Name" : "dummyacl",
        "Context" : "snmp server community ipv4 acl",
        "Lines" : {
          "filename" : "configs/cisco_snmp",
          "lines" : [
            13
          ]
        }
      },
      {
        "File_Name" : "configs/cisco_snmp",
        "Struct_Type" : "ipv4 acl",
        "Ref_Name" : "snmp-acl",
        "Context" : "snmp server community ipv4 acl",
        "Lines" : {
          "filename" : "configs/cisco_snmp",
          "lines" : [
            7,
            11
          ]
        }
      },
      {
        "File_Name" : "configs/cisco_snmp",
        "Struct_Type" : "ipv4 acl",
        "Ref_Name" : "snmp-arpa-acl",
        "Context" : "snmp server community ipv4 acl",
        "Lines" : {
          "filename" : "configs/cisco_snmp",
          "lines" : [
            12
          ]
        }
      },
      {
        "File_Name" : "configs/cisco_snmp",
        "Struct_Type" : "ipv4 acl",
        "Ref_Name" : "to-VTY",
        "Context" : "snmp server community ipv4 acl",
        "Lines" : {
          "filename" : "configs/cisco_snmp",
          "lines" : [
            16
          ]
        }
      },
      {
        "File_Name" : "configs/cisco_snmp",
        "Struct_Type" : "ipv4/6 acl",
        "Ref_Name" : "8",
        "Context" : "snmp server file transfer acl",
        "Lines" : {
          "filename" : "configs/cisco_snmp",
          "lines" : [
            67
          ]
        }
      },
      {
        "File_Name" : "configs/cisco_snmp",
        "Struct_Type" : "ipv4/6 acl",
        "Ref_Name" : "8",
        "Context" : "snmp server tftp-server list",
        "Lines" : {
          "filename" : "configs/cisco_snmp",
          "lines" : [
            92
          ]
        }
      },
      {
        "File_Name" : "configs/cisco_snmp",
        "Struct_Type" : "ipv6 acl",
        "Ref_Name" : "dummyacl",
        "Context" : "snmp server community ipv6 acl",
        "Lines" : {
          "filename" : "configs/cisco_snmp",
          "lines" : [
            15
          ]
        }
      },
      {
        "File_Name" : "configs/cisco_snmp",
        "Struct_Type" : "ipv6 acl",
        "Ref_Name" : "to-VTY",
        "Context" : "snmp server community ipv6 acl",
        "Lines" : {
          "filename" : "configs/cisco_snmp",
          "lines" : [
            16
          ]
        }
      },
      {
        "File_Name" : "configs/cisco_tacacs",
        "Struct_Type" : "interface",
        "Ref_Name" : "Loopback0",
        "Context" : "ip tacacs source-interface",
        "Lines" : {
          "filename" : "configs/cisco_tacacs",
          "lines" : [
            6,
            7
          ]
        }
      },
      {
        "File_Name" : "configs/cisco_tacacs",
        "Struct_Type" : "interface",
        "Ref_Name" : "Loopback0",
        "Context" : "tacacs source-interface",
        "Lines" : {
          "filename" : "configs/cisco_tacacs",
          "lines" : [
            26
          ]
        }
      },
      {
        "File_Name" : "configs/cisco_track",
        "Struct_Type" : "interface",
        "Ref_Name" : "GigabitEthernet0/0",
        "Context" : "track interface",
        "Lines" : {
          "filename" : "configs/cisco_track",
          "lines" : [
            4
          ]
        }
      },
      {
        "File_Name" : "configs/cisco_track",
        "Struct_Type" : "interface",
        "Ref_Name" : "GigabitEthernet0/1",
        "Context" : "track interface",
        "Lines" : {
          "filename" : "configs/cisco_track",
          "lines" : [
            5
          ]
        }
      },
      {
        "File_Name" : "configs/cisco_vrrp",
        "Struct_Type" : "interface",
        "Ref_Name" : "GigabitEthernet0/0/0/19",
        "Context" : "router vrrp interface",
        "Lines" : {
          "filename" : "configs/cisco_vrrp",
          "lines" : [
            16
          ]
        }
      },
      {
        "File_Name" : "configs/cisco_vrrp",
        "Struct_Type" : "interface",
        "Ref_Name" : "ManagementEthernet0/RSP0/CPU0/0",
        "Context" : "router vrrp interface",
        "Lines" : {
          "filename" : "configs/cisco_vrrp",
          "lines" : [
            26
          ]
        }
      },
      {
        "File_Name" : "configs/cisco_vrrp",
        "Struct_Type" : "interface",
        "Ref_Name" : "ManagementEthernet0/RSP1/CPU0/0",
        "Context" : "router vrrp interface",
        "Lines" : {
          "filename" : "configs/cisco_vrrp",
          "lines" : [
            28
          ]
        }
      },
      {
        "File_Name" : "configs/cisco_zone",
        "Struct_Type" : "policy-map type inspect",
        "Ref_Name" : "p1",
        "Context" : "zone-pair service-policy type inspect",
        "Lines" : {
          "filename" : "configs/cisco_zone",
          "lines" : [
            5
          ]
        }
      },
      {
        "File_Name" : "configs/colon_in_vrf",
        "Struct_Type" : "route-map",
        "Ref_Name" : "RMT_PBI",
        "Context" : "bgp redistribute connected route-map",
        "Lines" : {
          "filename" : "configs/colon_in_vrf",
          "lines" : [
            6
          ]
        }
      },
      {
        "File_Name" : "configs/f5_bigip_structured_ltm",
        "Struct_Type" : "monitor",
        "Ref_Name" : "/Common/SOME_MONITOR",
        "Context" : "pool monitor",
        "Lines" : {
          "filename" : "configs/f5_bigip_structured_ltm",
          "lines" : [
            29
          ]
        }
      },
      {
        "File_Name" : "configs/f5_bigip_structured_ltm",
        "Struct_Type" : "node",
        "Ref_Name" : "/Common/bar",
        "Context" : "pool member",
        "Lines" : {
          "filename" : "configs/f5_bigip_structured_ltm",
          "lines" : [
            25
          ]
        }
      },
      {
        "File_Name" : "configs/f5_bigip_structured_ltm",
        "Struct_Type" : "node",
        "Ref_Name" : "/Common/foo",
        "Context" : "pool member",
        "Lines" : {
          "filename" : "configs/f5_bigip_structured_ltm",
          "lines" : [
            22
          ]
        }
      },
      {
        "File_Name" : "configs/f5_bigip_structured_ltm",
        "Struct_Type" : "persistence",
        "Ref_Name" : "/Common/SOME_PROFILE",
        "Context" : "virtual persist persistence",
        "Lines" : {
          "filename" : "configs/f5_bigip_structured_ltm",
          "lines" : [
            90
          ]
        }
      },
      {
        "File_Name" : "configs/f5_bigip_structured_ltm",
        "Struct_Type" : "pool",
        "Ref_Name" : "/Common/SOME_POOL",
        "Context" : "virtual pool",
        "Lines" : {
          "filename" : "configs/f5_bigip_structured_ltm",
          "lines" : [
            94
          ]
        }
      },
      {
        "File_Name" : "configs/f5_bigip_structured_ltm",
        "Struct_Type" : "profile",
        "Ref_Name" : "/Common/P1",
        "Context" : "virtual profile",
        "Lines" : {
          "filename" : "configs/f5_bigip_structured_ltm",
          "lines" : [
            96
          ]
        }
      },
      {
        "File_Name" : "configs/f5_bigip_structured_ltm",
        "Struct_Type" : "profile",
        "Ref_Name" : "/Common/P2",
        "Context" : "virtual profile",
        "Lines" : {
          "filename" : "configs/f5_bigip_structured_ltm",
          "lines" : [
            97
          ]
        }
      },
      {
        "File_Name" : "configs/f5_bigip_structured_ltm",
        "Struct_Type" : "profile",
        "Ref_Name" : "/Common/P3",
        "Context" : "virtual profile",
        "Lines" : {
          "filename" : "configs/f5_bigip_structured_ltm",
          "lines" : [
            98
          ]
        }
      },
      {
        "File_Name" : "configs/f5_bigip_structured_ltm",
        "Struct_Type" : "profile server-ssl",
        "Ref_Name" : "/Common/SOME_SSL_PROFILE",
        "Context" : "monitor https ssl-profile",
        "Lines" : {
          "filename" : "configs/f5_bigip_structured_ltm",
          "lines" : [
            155
          ]
        }
      },
      {
        "File_Name" : "configs/f5_bigip_structured_ltm",
        "Struct_Type" : "snat-translation",
        "Ref_Name" : "/Common/192.0.2.5",
        "Context" : "snatpool members member",
        "Lines" : {
          "filename" : "configs/f5_bigip_structured_ltm",
          "lines" : [
            81
          ]
        }
      },
      {
        "File_Name" : "configs/f5_bigip_structured_ltm",
        "Struct_Type" : "snat-translation",
        "Ref_Name" : "/Common/192.0.2.6",
        "Context" : "snatpool members member",
        "Lines" : {
          "filename" : "configs/f5_bigip_structured_ltm",
          "lines" : [
            82
          ]
        }
      },
      {
        "File_Name" : "configs/f5_bigip_structured_ltm",
        "Struct_Type" : "virtual-address",
        "Ref_Name" : "/Common/192.0.2.7",
        "Context" : "virtual destination",
        "Lines" : {
          "filename" : "configs/f5_bigip_structured_ltm",
          "lines" : [
            86
          ]
        }
      },
      {
        "File_Name" : "configs/f5_bigip_structured_ltm",
        "Struct_Type" : "vlan",
        "Ref_Name" : "/Common/MY_VLAN",
        "Context" : "virtual vlans vlan",
        "Lines" : {
          "filename" : "configs/f5_bigip_structured_ltm",
          "lines" : [
            112
          ]
        }
      },
      {
        "File_Name" : "configs/f5_bigip_structured_ltm",
        "Struct_Type" : "vlan",
        "Ref_Name" : "/Common/SOME_VLAN",
        "Context" : "snat vlans vlan",
        "Lines" : {
          "filename" : "configs/f5_bigip_structured_ltm",
          "lines" : [
            70
          ]
        }
      },
      {
        "File_Name" : "configs/f5_bigip_structured_net_routing_bgp",
        "Struct_Type" : "route-map",
        "Ref_Name" : "/Common/MY_IPV4_OUT",
        "Context" : "bgp neighbor address-family ipv6 route-map out",
        "Lines" : {
          "filename" : "configs/f5_bigip_structured_net_routing_bgp",
          "lines" : [
            52
          ]
        }
      },
      {
        "File_Name" : "configs/f5_bigip_structured_net_routing_bgp",
        "Struct_Type" : "route-map",
        "Ref_Name" : "/Common/MY_IPV6_OUT",
        "Context" : "bgp neighbor address-family ipv6 route-map out",
        "Lines" : {
          "filename" : "configs/f5_bigip_structured_net_routing_bgp",
          "lines" : [
            33
          ]
        }
      },
      {
        "File_Name" : "configs/f5_bigip_structured_net_routing_bgp",
        "Struct_Type" : "route-map",
        "Ref_Name" : "/Common/MY_KERNEL_OUT",
        "Context" : "bgp address-family redistribute kernel route-map",
        "Lines" : {
          "filename" : "configs/f5_bigip_structured_net_routing_bgp",
          "lines" : [
            12
          ]
        }
      },
      {
        "File_Name" : "configs/f5_bigip_structured_net_routing_bgp",
        "Struct_Type" : "vlan",
        "Ref_Name" : "SOME_VLAN",
        "Context" : "bgp neighbor update-source",
        "Lines" : {
          "filename" : "configs/f5_bigip_structured_net_routing_bgp",
          "lines" : [
            40,
            62
          ]
        }
      },
      {
        "File_Name" : "configs/f5_bigip_structured_net_routing_route_map",
        "Struct_Type" : "prefix-list",
        "Ref_Name" : "/Common/MY_PREFIX_LIST",
        "Context" : "route-map match ipv4 address prefix-list",
        "Lines" : {
          "filename" : "configs/f5_bigip_structured_net_routing_route_map",
          "lines" : [
            14
          ]
        }
      },
      {
        "File_Name" : "configs/f5_bigip_structured_net_routing_route_map",
        "Struct_Type" : "prefix-list",
        "Ref_Name" : "/Common/MY_PREFIX_LIST2",
        "Context" : "route-map match ipv4 address prefix-list",
        "Lines" : {
          "filename" : "configs/f5_bigip_structured_net_routing_route_map",
          "lines" : [
            29
          ]
        }
      },
      {
        "File_Name" : "configs/foundry_bgp",
        "Struct_Type" : "interface",
        "Ref_Name" : "Loopback1",
        "Context" : "update-source interface",
        "Lines" : {
          "filename" : "configs/foundry_bgp",
          "lines" : [
            16
          ]
        }
      },
      {
        "File_Name" : "configs/foundry_misc",
        "Struct_Type" : "interface",
        "Ref_Name" : "Ethernet13/10",
        "Context" : "ip route next-hop interface",
        "Lines" : {
          "filename" : "configs/foundry_misc",
          "lines" : [
            39
          ]
        }
      },
      {
        "File_Name" : "configs/foundry_misc",
        "Struct_Type" : "ipv4 acl",
        "Ref_Name" : "blib",
        "Context" : "ssh ipv4 access-list",
        "Lines" : {
          "filename" : "configs/foundry_misc",
          "lines" : [
            31
          ]
        }
      },
      {
        "File_Name" : "configs/foundry_misc",
        "Struct_Type" : "ipv6 acl",
        "Ref_Name" : "blob",
        "Context" : "ssh ipv6 access-list",
        "Lines" : {
          "filename" : "configs/foundry_misc",
          "lines" : [
            32
          ]
        }
      },
      {
        "File_Name" : "configs/ios_bgp",
        "Struct_Type" : "ipv6 prefix-list",
        "Ref_Name" : "VPNV6_PL",
        "Context" : "bgp inbound ipv6 prefix-list",
        "Lines" : {
          "filename" : "configs/ios_bgp",
          "lines" : [
            11
          ]
        }
      },
      {
        "File_Name" : "configs/ios_bgp",
        "Struct_Type" : "route-map",
        "Ref_Name" : "ADVERTISE_MAP",
        "Context" : "bgp address-family aggregate-address advertise-map",
        "Lines" : {
          "filename" : "configs/ios_bgp",
          "lines" : [
            5
          ]
        }
      },
      {
        "File_Name" : "configs/ios_bgp",
        "Struct_Type" : "route-map",
        "Ref_Name" : "EXIST_MAP",
        "Context" : "bgp neighbor advertise-map exist-map",
        "Lines" : {
          "filename" : "configs/ios_bgp",
          "lines" : [
            5
          ]
        }
      },
      {
        "File_Name" : "configs/ios_bgp",
        "Struct_Type" : "undeclared bgp peer",
        "Ref_Name" : "1.2.3.4",
        "Context" : "bgp neighbor without remote-as",
        "Lines" : {
          "filename" : "configs/ios_bgp",
          "lines" : [
            5
          ]
        }
      },
      {
        "File_Name" : "configs/ios_bgp",
        "Struct_Type" : "undeclared bgp peer-group",
        "Ref_Name" : "UNDEFINED_PEER_GROUP",
        "Context" : "bgp peer-group referenced before defined",
        "Lines" : {
          "filename" : "configs/ios_bgp",
          "lines" : [
            8
          ]
        }
      },
      {
        "File_Name" : "configs/ios_interface",
        "Struct_Type" : "policy-map",
        "Ref_Name" : "FOOBAR",
        "Context" : "interface service-policy",
        "Lines" : {
          "filename" : "configs/ios_interface",
          "lines" : [
            5
          ]
        }
      },
      {
        "File_Name" : "configs/ios_standby",
        "Struct_Type" : "track",
        "Ref_Name" : "1",
        "Context" : "interface standby track",
        "Lines" : {
          "filename" : "configs/ios_standby",
          "lines" : [
            12
          ]
        }
      },
      {
        "File_Name" : "configs/ios_xr_bgp",
        "Struct_Type" : "route-policy",
        "Ref_Name" : "ADDITIONAL_PATHS_POLICY",
        "Context" : "bgp additional-paths selection route-policy",
        "Lines" : {
          "filename" : "configs/ios_xr_bgp",
          "lines" : [
            8
          ]
        }
      },
      {
        "File_Name" : "configs/ios_xr_bgp",
        "Struct_Type" : "route-policy",
        "Ref_Name" : "AGGREGATE_POLICY",
        "Context" : "aggregate-address route-policy",
        "Lines" : {
          "filename" : "configs/ios_xr_bgp",
          "lines" : [
            10
          ]
        }
      },
      {
        "File_Name" : "configs/ios_xr_bgp_neighbor_group",
        "Struct_Type" : "bgp session-group",
        "Ref_Name" : "CIAO",
        "Context" : "bgp use session-group",
        "Lines" : {
          "filename" : "configs/ios_xr_bgp_neighbor_group",
          "lines" : [
            94
          ]
        }
      },
      {
        "File_Name" : "configs/ios_xr_bgp_neighbor_group",
        "Struct_Type" : "bgp session-group",
        "Ref_Name" : "bippety",
        "Context" : "bgp use session-group",
        "Lines" : {
          "filename" : "configs/ios_xr_bgp_neighbor_group",
          "lines" : [
            34
          ]
        }
      },
      {
        "File_Name" : "configs/ios_xr_bgp_neighbor_group",
        "Struct_Type" : "bgp session-group",
        "Ref_Name" : "blabber",
        "Context" : "bgp use session-group",
        "Lines" : {
          "filename" : "configs/ios_xr_bgp_neighbor_group",
          "lines" : [
            17
          ]
        }
      },
      {
        "File_Name" : "configs/ios_xr_bgp_neighbor_group",
        "Struct_Type" : "bgp session-group",
        "Ref_Name" : "excellect-group",
        "Context" : "bgp use session-group",
        "Lines" : {
          "filename" : "configs/ios_xr_bgp_neighbor_group",
          "lines" : [
            88
          ]
        }
      },
      {
        "File_Name" : "configs/ios_xr_bgp_neighbor_group",
        "Struct_Type" : "interface",
        "Ref_Name" : "Loopback0",
        "Context" : "update-source interface",
        "Lines" : {
          "filename" : "configs/ios_xr_bgp_neighbor_group",
          "lines" : [
            22,
            36,
            48,
            58,
            69
          ]
        }
      },
      {
        "File_Name" : "configs/ios_xr_bgp_neighbor_group",
        "Struct_Type" : "route-policy",
        "Ref_Name" : "advertise_fooey_dc_and_isp_routes_ipv4",
        "Context" : "bgp neighbor route-policy out",
        "Lines" : {
          "filename" : "configs/ios_xr_bgp_neighbor_group",
          "lines" : [
            25,
            29
          ]
        }
      },
      {
        "File_Name" : "configs/ios_xr_bgp_neighbor_group",
        "Struct_Type" : "route-policy",
        "Ref_Name" : "advertise_fooey_routes_only",
        "Context" : "bgp neighbor route-policy out",
        "Lines" : {
          "filename" : "configs/ios_xr_bgp_neighbor_group",
          "lines" : [
            39
          ]
        }
      },
      {
        "File_Name" : "configs/ios_xr_bgp_neighbor_group",
        "Struct_Type" : "route-policy",
        "Ref_Name" : "deny_bgp_routes",
        "Context" : "bgp neighbor route-policy in",
        "Lines" : {
          "filename" : "configs/ios_xr_bgp_neighbor_group",
          "lines" : [
            24,
            28
          ]
        }
      },
      {
        "File_Name" : "configs/ios_xr_bgp_neighbor_group",
        "Struct_Type" : "route-policy",
        "Ref_Name" : "deny_default_network_ipv4",
        "Context" : "bgp neighbor route-policy out",
        "Lines" : {
          "filename" : "configs/ios_xr_bgp_neighbor_group",
          "lines" : [
            60
          ]
        }
      },
      {
        "File_Name" : "configs/ios_xr_multicast",
        "Struct_Type" : "ipv4 acl",
        "Ref_Name" : "MSDP_filter",
        "Context" : "msdp peer sa-list",
        "Lines" : {
          "filename" : "configs/ios_xr_multicast",
          "lines" : [
            29,
            30,
            46,
            47
          ]
        }
      },
      {
        "File_Name" : "configs/ios_xr_multipart",
        "Struct_Type" : "ipv4 acl",
        "Ref_Name" : "GNS-VTY-ACCESS",
        "Context" : "ssh ipv4 access-list",
        "Lines" : {
          "filename" : "configs/ios_xr_multipart",
          "lines" : [
            31
          ]
        }
      },
      {
        "File_Name" : "configs/ios_xr_ospf",
        "Struct_Type" : "interface",
        "Ref_Name" : "Bundle-Ethernet101",
        "Context" : "router ospf area interface",
        "Lines" : {
          "filename" : "configs/ios_xr_ospf",
          "lines" : [
            17
          ]
        }
      },
      {
        "File_Name" : "configs/ios_xr_ospf",
        "Struct_Type" : "interface",
        "Ref_Name" : "Bundle-Ethernet103",
        "Context" : "router ospf area interface",
        "Lines" : {
          "filename" : "configs/ios_xr_ospf",
          "lines" : [
            23
          ]
        }
      },
      {
        "File_Name" : "configs/ios_xr_ospf",
        "Struct_Type" : "interface",
        "Ref_Name" : "Bundle-Ethernet201",
        "Context" : "router ospf area interface",
        "Lines" : {
          "filename" : "configs/ios_xr_ospf",
          "lines" : [
            27
          ]
        }
      },
      {
        "File_Name" : "configs/ios_xr_ospf",
        "Struct_Type" : "interface",
        "Ref_Name" : "HundredGigabitEthernet0/2/0/0.292",
        "Context" : "router ospf area interface",
        "Lines" : {
          "filename" : "configs/ios_xr_ospf",
          "lines" : [
            41
          ]
        }
      },
      {
        "File_Name" : "configs/ios_xr_ospf",
        "Struct_Type" : "interface",
        "Ref_Name" : "HundredGigabitEthernet0/2/0/3",
        "Context" : "router ospf area interface",
        "Lines" : {
          "filename" : "configs/ios_xr_ospf",
          "lines" : [
            43
          ]
        }
      },
      {
        "File_Name" : "configs/ios_xr_ospf",
        "Struct_Type" : "interface",
        "Ref_Name" : "Loopback0",
        "Context" : "router ospf area interface",
        "Lines" : {
          "filename" : "configs/ios_xr_ospf",
          "lines" : [
            32
          ]
        }
      },
      {
        "File_Name" : "configs/ios_xr_ospf",
        "Struct_Type" : "interface",
        "Ref_Name" : "TenGigabitEthernet0/0/0/2",
        "Context" : "router ospf area interface",
        "Lines" : {
          "filename" : "configs/ios_xr_ospf",
          "lines" : [
            50
          ]
        }
      },
      {
        "File_Name" : "configs/ios_xr_ospf",
        "Struct_Type" : "interface",
        "Ref_Name" : "TenGigabitEthernet0/0/0/4",
        "Context" : "router ospf area interface",
        "Lines" : {
          "filename" : "configs/ios_xr_ospf",
          "lines" : [
            35
          ]
        }
      },
      {
        "File_Name" : "configs/ios_xr_ospf",
        "Struct_Type" : "interface",
        "Ref_Name" : "TenGigabitEthernet0/0/0/5",
        "Context" : "router ospf area interface",
        "Lines" : {
          "filename" : "configs/ios_xr_ospf",
          "lines" : [
            38
          ]
        }
      },
      {
        "File_Name" : "configs/ios_xr_route_policy",
        "Struct_Type" : "as-path-set",
        "Ref_Name" : "chill-as-path",
        "Context" : "route-policy as-path in",
        "Lines" : {
          "filename" : "configs/ios_xr_route_policy",
          "lines" : [
            123
          ]
        }
      },
      {
        "File_Name" : "configs/ios_xr_route_policy",
        "Struct_Type" : "as-path-set",
        "Ref_Name" : "chill_aspath_141_deny",
        "Context" : "route-policy as-path in",
        "Lines" : {
          "filename" : "configs/ios_xr_route_policy",
          "lines" : [
            129
          ]
        }
      },
      {
        "File_Name" : "configs/ios_xr_route_policy",
        "Struct_Type" : "as-path-set",
        "Ref_Name" : "chill_aspath_141_permit",
        "Context" : "route-policy as-path in",
        "Lines" : {
          "filename" : "configs/ios_xr_route_policy",
          "lines" : [
            143
          ]
        }
      },
      {
        "File_Name" : "configs/ios_xr_route_policy",
        "Struct_Type" : "as-path-set",
        "Ref_Name" : "chill_aspath_142_permit",
        "Context" : "route-policy as-path in",
        "Lines" : {
          "filename" : "configs/ios_xr_route_policy",
          "lines" : [
            145
          ]
        }
      },
      {
        "File_Name" : "configs/ios_xr_route_policy",
        "Struct_Type" : "as-path-set",
        "Ref_Name" : "xo-deny-as",
        "Context" : "route-policy as-path in",
        "Lines" : {
          "filename" : "configs/ios_xr_route_policy",
          "lines" : [
            90
          ]
        }
      },
      {
        "File_Name" : "configs/ios_xr_route_policy",
        "Struct_Type" : "community-set",
        "Ref_Name" : "CF_fooey_Associates-chillmap",
        "Context" : "route-policy community matches-any",
        "Lines" : {
          "filename" : "configs/ios_xr_route_policy",
          "lines" : [
            145
          ]
        }
      },
      {
        "File_Name" : "configs/ios_xr_route_policy",
        "Struct_Type" : "community-set",
        "Ref_Name" : "DC_AT_CHILL",
        "Context" : "route-policy community matches-any",
        "Lines" : {
          "filename" : "configs/ios_xr_route_policy",
          "lines" : [
            150
          ]
        }
      },
      {
        "File_Name" : "configs/ios_xr_route_policy",
        "Struct_Type" : "community-set",
        "Ref_Name" : "EBGP-CUST-EXT",
        "Context" : "route-policy community matches-any",
        "Lines" : {
          "filename" : "configs/ios_xr_route_policy",
          "lines" : [
            98
          ]
        }
      },
      {
        "File_Name" : "configs/ios_xr_route_policy",
        "Struct_Type" : "community-set",
        "Ref_Name" : "EBGP-CUST-NOEXP-PEER-NA",
        "Context" : "route-policy community matches-any",
        "Lines" : {
          "filename" : "configs/ios_xr_route_policy",
          "lines" : [
            88
          ]
        }
      },
      {
        "File_Name" : "configs/ios_xr_route_policy",
        "Struct_Type" : "community-set",
        "Ref_Name" : "barbar_to_fooey_community_ipv4",
        "Context" : "route-policy set community",
        "Lines" : {
          "filename" : "configs/ios_xr_route_policy",
          "lines" : [
            52
          ]
        }
      },
      {
        "File_Name" : "configs/ios_xr_route_policy",
        "Struct_Type" : "community-set",
        "Ref_Name" : "blackhole-all",
        "Context" : "route-policy community matches-any",
        "Lines" : {
          "filename" : "configs/ios_xr_route_policy",
          "lines" : [
            107,
            158
          ]
        }
      },
      {
        "File_Name" : "configs/ios_xr_route_policy",
        "Struct_Type" : "community-set",
        "Ref_Name" : "blackhole-isp",
        "Context" : "route-policy community matches-any",
        "Lines" : {
          "filename" : "configs/ios_xr_route_policy",
          "lines" : [
            110
          ]
        }
      },
      {
        "File_Name" : "configs/ios_xr_route_policy",
        "Struct_Type" : "community-set",
        "Ref_Name" : "chillmap",
        "Context" : "route-policy community matches-any",
        "Lines" : {
          "filename" : "configs/ios_xr_route_policy",
          "lines" : [
            141
          ]
        }
      },
      {
        "File_Name" : "configs/ios_xr_route_policy",
        "Struct_Type" : "community-set",
        "Ref_Name" : "community_5555",
        "Context" : "route-policy community matches-any",
        "Lines" : {
          "filename" : "configs/ios_xr_route_policy",
          "lines" : [
            33
          ]
        }
      },
      {
        "File_Name" : "configs/ios_xr_route_policy",
        "Struct_Type" : "community-set",
        "Ref_Name" : "community_5555",
        "Context" : "route-policy delete community [not] in",
        "Lines" : {
          "filename" : "configs/ios_xr_route_policy",
          "lines" : [
            34
          ]
        }
      },
      {
        "File_Name" : "configs/ios_xr_route_policy",
        "Struct_Type" : "community-set",
        "Ref_Name" : "fooey_blackhole_community",
        "Context" : "route-policy community matches-any",
        "Lines" : {
          "filename" : "configs/ios_xr_route_policy",
          "lines" : [
            5
          ]
        }
      },
      {
        "File_Name" : "configs/ios_xr_route_policy",
        "Struct_Type" : "community-set",
        "Ref_Name" : "fooey_routes_community",
        "Context" : "route-policy community matches-any",
        "Lines" : {
          "filename" : "configs/ios_xr_route_policy",
          "lines" : [
            16
          ]
        }
      },
      {
        "File_Name" : "configs/ios_xr_route_policy",
        "Struct_Type" : "community-set",
        "Ref_Name" : "scenes_No_Export",
        "Context" : "route-policy community matches-any",
        "Lines" : {
          "filename" : "configs/ios_xr_route_policy",
          "lines" : [
            120
          ]
        }
      },
      {
        "File_Name" : "configs/ios_xr_route_policy",
        "Struct_Type" : "community-set",
        "Ref_Name" : "to-peers-backbone",
        "Context" : "route-policy community matches-any",
        "Lines" : {
          "filename" : "configs/ios_xr_route_policy",
          "lines" : [
            137
          ]
        }
      },
      {
        "File_Name" : "configs/ios_xr_route_policy",
        "Struct_Type" : "community-set",
        "Ref_Name" : "wrn-expanded",
        "Context" : "route-policy community matches-any",
        "Lines" : {
          "filename" : "configs/ios_xr_route_policy",
          "lines" : [
            129,
            143
          ]
        }
      },
      {
        "File_Name" : "configs/ios_xr_route_policy",
        "Struct_Type" : "community-set",
        "Ref_Name" : "wrn-squelch-40027",
        "Context" : "route-policy community matches-any",
        "Lines" : {
          "filename" : "configs/ios_xr_route_policy",
          "lines" : [
            126
          ]
        }
      },
      {
        "File_Name" : "configs/ios_xr_route_policy",
        "Struct_Type" : "prefix-set",
        "Ref_Name" : "EBGP-PEER-BOGONS",
        "Context" : "route-policy prefix-set",
        "Lines" : {
          "filename" : "configs/ios_xr_route_policy",
          "lines" : [
            78
          ]
        }
      },
      {
        "File_Name" : "configs/ios_xr_route_policy",
        "Struct_Type" : "prefix-set",
        "Ref_Name" : "EBGP-PEER-OTHER-UNDESIRABLES",
        "Context" : "route-policy prefix-set",
        "Lines" : {
          "filename" : "configs/ios_xr_route_policy",
          "lines" : [
            78
          ]
        }
      },
      {
        "File_Name" : "configs/ios_xr_route_policy",
        "Struct_Type" : "prefix-set",
        "Ref_Name" : "EBGP-PEER-TOO-SPECIFIC",
        "Context" : "route-policy prefix-set",
        "Lines" : {
          "filename" : "configs/ios_xr_route_policy",
          "lines" : [
            80
          ]
        }
      },
      {
        "File_Name" : "configs/ios_xr_route_policy",
        "Struct_Type" : "prefix-set",
        "Ref_Name" : "barbar_blackhole_routes",
        "Context" : "route-policy prefix-set",
        "Lines" : {
          "filename" : "configs/ios_xr_route_policy",
          "lines" : [
            5,
            51
          ]
        }
      },
      {
        "File_Name" : "configs/ios_xr_route_policy",
        "Struct_Type" : "prefix-set",
        "Ref_Name" : "barbar_networks_ipv4",
        "Context" : "route-policy prefix-set",
        "Lines" : {
          "filename" : "configs/ios_xr_route_policy",
          "lines" : [
            51
          ]
        }
      },
      {
        "File_Name" : "configs/ios_xr_route_policy",
        "Struct_Type" : "prefix-set",
        "Ref_Name" : "barbar_networks_ipv6",
        "Context" : "route-policy prefix-set",
        "Lines" : {
          "filename" : "configs/ios_xr_route_policy",
          "lines" : [
            21
          ]
        }
      },
      {
        "File_Name" : "configs/ios_xr_route_policy",
        "Struct_Type" : "prefix-set",
        "Ref_Name" : "bippetyboppety_ipv4",
        "Context" : "route-policy prefix-set",
        "Lines" : {
          "filename" : "configs/ios_xr_route_policy",
          "lines" : [
            44,
            51
          ]
        }
      },
      {
        "File_Name" : "configs/ios_xr_route_policy",
        "Struct_Type" : "prefix-set",
        "Ref_Name" : "local-peer-aggregates",
        "Context" : "route-policy prefix-set",
        "Lines" : {
          "filename" : "configs/ios_xr_route_policy",
          "lines" : [
            68
          ]
        }
      },
      {
        "File_Name" : "configs/ios_xr_route_policy",
        "Struct_Type" : "prefix-set",
        "Ref_Name" : "null",
        "Context" : "route-policy prefix-set",
        "Lines" : {
          "filename" : "configs/ios_xr_route_policy",
          "lines" : [
            114
          ]
        }
      },
      {
        "File_Name" : "configs/ios_xr_route_policy",
        "Struct_Type" : "prefix-set",
        "Ref_Name" : "remote-router-loopbacks",
        "Context" : "route-policy prefix-set",
        "Lines" : {
          "filename" : "configs/ios_xr_route_policy",
          "lines" : [
            66
          ]
        }
      },
      {
        "File_Name" : "configs/ios_xr_router_static",
        "Struct_Type" : "interface",
        "Ref_Name" : "GigabitEthernet0/2/1/5.290",
        "Context" : "router static route",
        "Lines" : {
          "filename" : "configs/ios_xr_router_static",
          "lines" : [
            16
          ]
        }
      },
      {
        "File_Name" : "configs/ios_xr_router_static",
        "Struct_Type" : "interface",
        "Ref_Name" : "TenGigabitEthernet0/0/2/3",
        "Context" : "router static route",
        "Lines" : {
          "filename" : "configs/ios_xr_router_static",
          "lines" : [
            7
          ]
        }
      },
      {
        "File_Name" : "configs/ios_xr_ssh",
        "Struct_Type" : "ipv4 acl",
        "Ref_Name" : "ACL99",
        "Context" : "ssh ipv4 access-list",
        "Lines" : {
          "filename" : "configs/ios_xr_ssh",
          "lines" : [
            6
          ]
        }
      },
      {
        "File_Name" : "configs/ios_xr_ssh",
        "Struct_Type" : "ipv6 acl",
        "Ref_Name" : "ipv6-vty-acl",
        "Context" : "ssh ipv6 access-list",
        "Lines" : {
          "filename" : "configs/ios_xr_ssh",
          "lines" : [
            6
          ]
        }
      },
      {
        "File_Name" : "configs/juniper_bgp",
        "Struct_Type" : "policy-statement",
        "Ref_Name" : "someexportpolicy",
        "Context" : "bgp export policy-statement",
        "Lines" : {
          "filename" : "configs/juniper_bgp",
          "lines" : [
            10,
            20,
            27,
            36
          ]
        }
      },
      {
        "File_Name" : "configs/juniper_bgp",
        "Struct_Type" : "policy-statement",
        "Ref_Name" : "someimportpolicy",
        "Context" : "bgp import policy-statement",
        "Lines" : {
          "filename" : "configs/juniper_bgp",
          "lines" : [
            13,
            22,
            29,
            38
          ]
        }
      },
      {
        "File_Name" : "configs/juniper_bgp_authentication",
        "Struct_Type" : "authentication-key-chain",
        "Ref_Name" : "bgp-auth1",
        "Context" : "authentication-key-chains policy",
        "Lines" : {
          "filename" : "configs/juniper_bgp_authentication",
          "lines" : [
            23
          ]
        }
      },
      {
        "File_Name" : "configs/juniper_forwarding_options",
        "Struct_Type" : "dhcp-relay server-group",
        "Ref_Name" : "site-dhcp",
        "Context" : "dhcp relay group active-server-group",
        "Lines" : {
          "filename" : "configs/juniper_forwarding_options",
          "lines" : [
            8,
            13
          ]
        }
      },
      {
        "File_Name" : "configs/juniper_forwarding_options",
        "Struct_Type" : "interface",
        "Ref_Name" : "et-0/0/10.0",
        "Context" : "fowarding-options dhcp-relay group interface",
        "Lines" : {
          "filename" : "configs/juniper_forwarding_options",
          "lines" : [
            15
          ]
        }
      },
      {
        "File_Name" : "configs/juniper_forwarding_options",
        "Struct_Type" : "interface",
        "Ref_Name" : "ge-0/2/5.0",
        "Context" : "fowarding-options dhcp-relay group interface",
        "Lines" : {
          "filename" : "configs/juniper_forwarding_options",
          "lines" : [
            18
          ]
        }
      },
      {
        "File_Name" : "configs/juniper_forwarding_options",
        "Struct_Type" : "interface",
        "Ref_Name" : "xe-1/0/0.0",
        "Context" : "fowarding-options dhcp-relay group interface",
        "Lines" : {
          "filename" : "configs/juniper_forwarding_options",
          "lines" : [
            10
          ]
        }
      },
      {
        "File_Name" : "configs/juniper_interfaces",
        "Struct_Type" : "interface",
        "Ref_Name" : "ge-0/0/1",
        "Context" : "routing-instance interface",
        "Lines" : {
          "filename" : "configs/juniper_interfaces",
          "lines" : [
            23
          ]
        }
      },
      {
        "File_Name" : "configs/juniper_interfaces",
        "Struct_Type" : "vlan",
        "Ref_Name" : "bippetyboppety",
        "Context" : "interface vlan",
        "Lines" : {
          "filename" : "configs/juniper_interfaces",
          "lines" : [
            20
          ]
        }
      },
      {
        "File_Name" : "configs/juniper_misc",
        "Struct_Type" : "interface",
        "Ref_Name" : "lo0.0",
        "Context" : "routing-instances vtep-source-interface",
        "Lines" : {
          "filename" : "configs/juniper_misc",
          "lines" : [
            9
          ]
        }
      },
      {
        "File_Name" : "configs/juniper_ospf",
        "Struct_Type" : "interface",
        "Ref_Name" : "ae16.0",
        "Context" : "ospf area interface",
        "Lines" : {
          "filename" : "configs/juniper_ospf",
          "lines" : [
            17,
            18,
            19,
            20,
            22,
            23
          ]
        }
      },
      {
        "File_Name" : "configs/juniper_ospf",
        "Struct_Type" : "interface",
        "Ref_Name" : "xe-0/0/1.0",
        "Context" : "ospf area interface",
        "Lines" : {
          "filename" : "configs/juniper_ospf",
          "lines" : [
            15
          ]
        }
      },
      {
        "File_Name" : "configs/juniper_ospf",
        "Struct_Type" : "interface",
        "Ref_Name" : "xe-0/0/20:0.0",
        "Context" : "ospf area interface",
        "Lines" : {
          "filename" : "configs/juniper_ospf",
          "lines" : [
            3,
            4,
            5,
            6
          ]
        }
      },
      {
        "File_Name" : "configs/juniper_ospf",
        "Struct_Type" : "interface",
        "Ref_Name" : "xe-0/0/21:0.0",
        "Context" : "ospf area interface",
        "Lines" : {
          "filename" : "configs/juniper_ospf",
          "lines" : [
            7
          ]
        }
      },
      {
        "File_Name" : "configs/juniper_policy_statement",
        "Struct_Type" : "routing-instance",
        "Ref_Name" : "FORWARDING",
        "Context" : "policy-statement from instance",
        "Lines" : {
          "filename" : "configs/juniper_policy_statement",
          "lines" : [
            17
          ]
        }
      },
      {
        "File_Name" : "configs/juniper_relay",
        "Struct_Type" : "interface",
        "Ref_Name" : "irb.10",
        "Context" : "fowarding-options dhcp-relay group interface",
        "Lines" : {
          "filename" : "configs/juniper_relay",
          "lines" : [
            7
          ]
        }
      },
      {
        "File_Name" : "configs/juniper_relay",
        "Struct_Type" : "interface",
        "Ref_Name" : "irb.20",
        "Context" : "fowarding-options dhcp-relay group interface",
        "Lines" : {
          "filename" : "configs/juniper_relay",
          "lines" : [
            8
          ]
        }
      },
      {
        "File_Name" : "configs/juniper_routing_policy",
        "Struct_Type" : "interface",
        "Ref_Name" : "ge-0/0/0.99",
        "Context" : "policy-statement from interface",
        "Lines" : {
          "filename" : "configs/juniper_routing_policy",
          "lines" : [
            9
          ]
        }
      },
      {
        "File_Name" : "configs/juniper_snmp",
        "Struct_Type" : "prefix-list",
        "Ref_Name" : "bippetyboo",
        "Context" : "snmp community prefix-list",
        "Lines" : {
          "filename" : "configs/juniper_snmp",
          "lines" : [
            5
          ]
        }
      },
      {
        "File_Name" : "configs/juniper_system",
        "Struct_Type" : "logical-system",
        "Ref_Name" : "ls905",
        "Context" : "security-profile logical-system",
        "Lines" : {
          "filename" : "configs/juniper_system",
          "lines" : [
            21
          ]
        }
      },
      {
        "File_Name" : "configs/named_and_numbered_lists",
        "Struct_Type" : "ipv4 acl",
        "Ref_Name" : "1",
        "Context" : "route-map match ipv4 access-list",
        "Lines" : {
          "filename" : "configs/named_and_numbered_lists",
          "lines" : [
            5
          ]
        }
      },
      {
        "File_Name" : "configs/named_and_numbered_lists",
        "Struct_Type" : "ipv4 acl",
        "Ref_Name" : "2",
        "Context" : "route-map match ipv4 access-list",
        "Lines" : {
          "filename" : "configs/named_and_numbered_lists",
          "lines" : [
            5
          ]
        }
      },
      {
        "File_Name" : "configs/named_and_numbered_lists",
        "Struct_Type" : "ipv4 acl",
        "Ref_Name" : "4",
        "Context" : "route-map match ipv4 access-list",
        "Lines" : {
          "filename" : "configs/named_and_numbered_lists",
          "lines" : [
            5
          ]
        }
      },
      {
        "File_Name" : "configs/named_and_numbered_lists",
        "Struct_Type" : "ipv4 acl",
        "Ref_Name" : "456def",
        "Context" : "route-map match ipv4 access-list",
        "Lines" : {
          "filename" : "configs/named_and_numbered_lists",
          "lines" : [
            5
          ]
        }
      },
      {
        "File_Name" : "configs/named_and_numbered_lists",
        "Struct_Type" : "ipv4 acl",
        "Ref_Name" : "5",
        "Context" : "route-map match ipv4 access-list",
        "Lines" : {
          "filename" : "configs/named_and_numbered_lists",
          "lines" : [
            5
          ]
        }
      },
      {
        "File_Name" : "configs/named_and_numbered_lists",
        "Struct_Type" : "ipv4 acl",
        "Ref_Name" : "95qrs5",
        "Context" : "route-map match ipv4 access-list",
        "Lines" : {
          "filename" : "configs/named_and_numbered_lists",
          "lines" : [
            5
          ]
        }
      },
      {
        "File_Name" : "configs/named_and_numbered_lists",
        "Struct_Type" : "ipv4 acl",
        "Ref_Name" : "a4",
        "Context" : "route-map match ipv4 access-list",
        "Lines" : {
          "filename" : "configs/named_and_numbered_lists",
          "lines" : [
            5
          ]
        }
      },
      {
        "File_Name" : "configs/named_and_numbered_lists",
        "Struct_Type" : "ipv4 acl",
        "Ref_Name" : "abc123",
        "Context" : "route-map match ipv4 access-list",
        "Lines" : {
          "filename" : "configs/named_and_numbered_lists",
          "lines" : [
            5
          ]
        }
      },
      {
        "File_Name" : "configs/neighbor_nxos",
        "Struct_Type" : "bgp template peer",
        "Ref_Name" : "KLMN",
        "Context" : "inherited BGP peer",
        "Lines" : {
          "filename" : "configs/neighbor_nxos",
          "lines" : [
            8
          ]
        }
      },
      {
        "File_Name" : "configs/nexus_bgp",
        "Struct_Type" : "route-map",
        "Ref_Name" : "BLIB",
        "Context" : "bgp otherwise in/outbound route-map",
        "Lines" : {
          "filename" : "configs/nexus_bgp",
          "lines" : [
            22
          ]
        }
      },
      {
        "File_Name" : "configs/nexus_bgp",
        "Struct_Type" : "route-map",
        "Ref_Name" : "BLIBB",
        "Context" : "bgp otherwise in/outbound route-map",
        "Lines" : {
          "filename" : "configs/nexus_bgp",
          "lines" : [
            19
          ]
        }
      },
      {
        "File_Name" : "configs/nexus_bgp",
        "Struct_Type" : "route-map",
        "Ref_Name" : "BLOBB",
        "Context" : "bgp redistribute connected route-map",
        "Lines" : {
          "filename" : "configs/nexus_bgp",
          "lines" : [
            16
          ]
        }
      },
      {
        "File_Name" : "configs/nexus_bgp",
        "Struct_Type" : "route-map",
        "Ref_Name" : "EG_CCC",
        "Context" : "bgp outbound route-map",
        "Lines" : {
          "filename" : "configs/nexus_bgp",
          "lines" : [
            30
          ]
        }
      },
      {
        "File_Name" : "configs/nexus_bgp",
        "Struct_Type" : "route-map",
        "Ref_Name" : "IN_BBB",
        "Context" : "bgp inbound route-map",
        "Lines" : {
          "filename" : "configs/nexus_bgp",
          "lines" : [
            29
          ]
        }
      },
      {
        "File_Name" : "configs/nxos_ospf",
        "Struct_Type" : "route-map",
        "Ref_Name" : "RM_OSPF_DIRECT",
        "Context" : "ospf redistribute connected route-map",
        "Lines" : {
          "filename" : "configs/nxos_ospf",
          "lines" : [
            9
          ]
        }
      },
      {
        "File_Name" : "configs/nxos_ospf",
        "Struct_Type" : "route-map",
        "Ref_Name" : "RM_OSPF_STATIC",
        "Context" : "ospf redistribute static route-map",
        "Lines" : {
          "filename" : "configs/nxos_ospf",
          "lines" : [
            10
          ]
        }
      },
      {
        "File_Name" : "configs/peer_template",
        "Struct_Type" : "interface",
        "Ref_Name" : "Loopback1",
        "Context" : "update-source interface",
        "Lines" : {
          "filename" : "configs/peer_template",
          "lines" : [
            16
          ]
        }
      },
      {
        "File_Name" : "configs/peer_template",
        "Struct_Type" : "route-map",
        "Ref_Name" : "PROTECT-LEAF",
        "Context" : "bgp inbound route-map",
        "Lines" : {
          "filename" : "configs/peer_template",
          "lines" : [
            19
          ]
        }
      },
      {
        "File_Name" : "configs/route_policy_as_path",
        "Struct_Type" : "community-set",
        "Ref_Name" : "13979:90",
        "Context" : "route-policy set community",
        "Lines" : {
          "filename" : "configs/route_policy_as_path",
          "lines" : [
            7
          ]
        }
      },
      {
        "File_Name" : "configs/route_policy_as_path",
        "Struct_Type" : "community-set",
        "Ref_Name" : "SOCAL-USERS",
        "Context" : "route-policy community matches-any",
        "Lines" : {
          "filename" : "configs/route_policy_as_path",
          "lines" : [
            5
          ]
        }
      },
      {
        "File_Name" : "configs/route_policy_as_path",
        "Struct_Type" : "prefix-set",
        "Ref_Name" : "CENIC_DC_Internal",
        "Context" : "route-policy prefix-set",
        "Lines" : {
          "filename" : "configs/route_policy_as_path",
          "lines" : [
            25
          ]
        }
      },
      {
        "File_Name" : "configs/route_policy_as_path",
        "Struct_Type" : "prefix-set",
        "Ref_Name" : "classful_default",
        "Context" : "route-policy prefix-set",
        "Lines" : {
          "filename" : "configs/route_policy_as_path",
          "lines" : [
            14
          ]
        }
      },
      {
        "File_Name" : "configs/route_policy_igp_cost",
        "Struct_Type" : "community-set",
        "Ref_Name" : "DC_AT_MEMBERS",
        "Context" : "route-policy community matches-any",
        "Lines" : {
          "filename" : "configs/route_policy_igp_cost",
          "lines" : [
            5
          ]
        }
      },
      {
        "File_Name" : "configs/route_policy_igp_cost",
        "Struct_Type" : "community-set",
        "Ref_Name" : "DC_CF_COMMODITY_PEER",
        "Context" : "route-policy community matches-any",
        "Lines" : {
          "filename" : "configs/route_policy_igp_cost",
          "lines" : [
            5
          ]
        }
      },
      {
        "File_Name" : "configs/route_policy_igp_cost",
        "Struct_Type" : "community-set",
        "Ref_Name" : "DC_CF_ISP",
        "Context" : "route-policy community matches-any",
        "Lines" : {
          "filename" : "configs/route_policy_igp_cost",
          "lines" : [
            5
          ]
        }
      },
      {
        "File_Name" : "configs/route_policy_igp_cost",
        "Struct_Type" : "community-set",
        "Ref_Name" : "HPR_CF_RE_PEER",
        "Context" : "route-policy community matches-any",
        "Lines" : {
          "filename" : "configs/route_policy_igp_cost",
          "lines" : [
            5
          ]
        }
      },
      {
        "File_Name" : "configs/route_policy_igp_cost",
        "Struct_Type" : "community-set",
        "Ref_Name" : "No_Export",
        "Context" : "route-policy community matches-any",
        "Lines" : {
          "filename" : "configs/route_policy_igp_cost",
          "lines" : [
            7
          ]
        }
      },
      {
        "File_Name" : "configs/route_policy_metric_type",
        "Struct_Type" : "community-set",
        "Ref_Name" : "No_Export",
        "Context" : "route-policy community matches-any",
        "Lines" : {
          "filename" : "configs/route_policy_metric_type",
          "lines" : [
            5
          ]
        }
      },
      {
        "File_Name" : "configs/route_policy_metric_type",
        "Struct_Type" : "prefix-set",
        "Ref_Name" : "DC_Internal",
        "Context" : "route-policy prefix-set",
        "Lines" : {
          "filename" : "configs/route_policy_metric_type",
          "lines" : [
            7
          ]
        }
      },
      {
        "File_Name" : "configs/route_policy_param",
        "Struct_Type" : "community-set",
        "Ref_Name" : "blackhole-all",
        "Context" : "route-policy community matches-any",
        "Lines" : {
          "filename" : "configs/route_policy_param",
          "lines" : [
            13
          ]
        }
      },
      {
        "File_Name" : "configs/route_policy_param",
        "Struct_Type" : "prefix-set",
        "Ref_Name" : "$cust_v4_pfx",
        "Context" : "route-policy prefix-set",
        "Lines" : {
          "filename" : "configs/route_policy_param",
          "lines" : [
            5
          ]
        }
      },
      {
        "File_Name" : "configs/underscore_variable",
        "Struct_Type" : "ipv4 prefix-list",
        "Ref_Name" : "ABC_DEF",
        "Context" : "route-map match ipv4 prefix-list",
        "Lines" : {
          "filename" : "configs/underscore_variable",
          "lines" : [
            5
          ]
        }
      },
      {
        "File_Name" : "configs/underscore_variable",
        "Struct_Type" : "ipv4 prefix-list",
        "Ref_Name" : "_GHI",
        "Context" : "route-map match ipv4 prefix-list",
        "Lines" : {
          "filename" : "configs/underscore_variable",
          "lines" : [
            5
          ]
        }
      },
      {
        "File_Name" : "configs/variables",
        "Struct_Type" : "ipv4 acl",
        "Ref_Name" : "ABC_def.gh_vlan789_out_20000101",
        "Context" : "interface outgoing ip access-list",
        "Lines" : {
          "filename" : "configs/variables",
          "lines" : [
            5
          ]
        }
      },
      {
        "File_Name" : "configs/variables_dos",
        "Struct_Type" : "ipv4 acl",
        "Ref_Name" : "ABC_def.gh_vlan789_out_20000101",
        "Context" : "interface outgoing ip access-list",
        "Lines" : {
          "filename" : "configs/variables_dos",
          "lines" : [
            5
          ]
        }
      },
      {
        "File_Name" : "configs/vlan_access_map2",
        "Struct_Type" : "undeclared bgp peer",
        "Ref_Name" : "10.10.212.233",
        "Context" : "bgp neighbor without remote-as",
        "Lines" : {
          "filename" : "configs/vlan_access_map2",
          "lines" : [
            20
          ]
        }
      }
    ],
    "summary" : {
<<<<<<< HEAD
      "notes" : "Found 326 results",
      "numFailed" : 0,
      "numPassed" : 0,
      "numResults" : 326
=======
      "notes" : "Found 327 results",
      "numFailed" : 0,
      "numPassed" : 0,
      "numResults" : 327
>>>>>>> b0b7cecd
    }
  }
]<|MERGE_RESOLUTION|>--- conflicted
+++ resolved
@@ -4045,17 +4045,10 @@
       }
     ],
     "summary" : {
-<<<<<<< HEAD
-      "notes" : "Found 326 results",
-      "numFailed" : 0,
-      "numPassed" : 0,
-      "numResults" : 326
-=======
       "notes" : "Found 327 results",
       "numFailed" : 0,
       "numPassed" : 0,
       "numResults" : 327
->>>>>>> b0b7cecd
     }
   }
 ]