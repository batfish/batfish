[
  {
    "class" : "org.batfish.question.UndefinedReferencesQuestionPlugin$UndefinedReferencesAnswerElement",
    "problems" : {
      "undefined:acl:usage:class-map access-group:boop" : {
        "description" : "Undefined reference to structure of type: 'acl' with usage: 'class-map access-group' named 'boop'",
        "files" : {
          "cisco_qos" : [
            20
          ]
        }
      },
      "undefined:acl:usage:class-map access-list:boop2" : {
        "description" : "Undefined reference to structure of type: 'acl' with usage: 'class-map access-list' named 'boop2'",
        "files" : {
          "cisco_qos" : [
            21
          ]
        }
      },
      "undefined:as-path access-list:usage:bgp neighbor filter-list access-list:40" : {
        "description" : "Undefined reference to structure of type: 'as-path access-list' with usage: 'bgp neighbor filter-list access-list' named '40'",
        "files" : {
          "cisco_bgp" : [
            18
          ]
        }
      },
      "undefined:as-path access-list:usage:route-map match as-path access-list:AS_PATH_UNDEF" : {
        "description" : "Undefined reference to structure of type: 'as-path access-list' with usage: 'route-map match as-path access-list' named 'AS_PATH_UNDEF'",
        "files" : {
          "cisco_route_map" : [
            56
          ]
        }
      },
      "undefined:as-path-set:usage:route-policy as-path in:chill-as-path" : {
        "description" : "Undefined reference to structure of type: 'as-path-set' with usage: 'route-policy as-path in' named 'chill-as-path'",
        "files" : {
          "ios_xr_route_policy" : [
            123
          ]
        }
      },
      "undefined:as-path-set:usage:route-policy as-path in:chill_aspath_141_deny" : {
        "description" : "Undefined reference to structure of type: 'as-path-set' with usage: 'route-policy as-path in' named 'chill_aspath_141_deny'",
        "files" : {
          "ios_xr_route_policy" : [
            129
          ]
        }
      },
      "undefined:as-path-set:usage:route-policy as-path in:chill_aspath_141_permit" : {
        "description" : "Undefined reference to structure of type: 'as-path-set' with usage: 'route-policy as-path in' named 'chill_aspath_141_permit'",
        "files" : {
          "ios_xr_route_policy" : [
            143
          ]
        }
      },
      "undefined:as-path-set:usage:route-policy as-path in:chill_aspath_142_permit" : {
        "description" : "Undefined reference to structure of type: 'as-path-set' with usage: 'route-policy as-path in' named 'chill_aspath_142_permit'",
        "files" : {
          "ios_xr_route_policy" : [
            145
          ]
        }
      },
      "undefined:as-path-set:usage:route-policy as-path in:xo-deny-as" : {
        "description" : "Undefined reference to structure of type: 'as-path-set' with usage: 'route-policy as-path in' named 'xo-deny-as'",
        "files" : {
          "ios_xr_route_policy" : [
            90
          ]
        }
      },
      "undefined:authentication-key-chain:usage:authentication-key-chains policy:bgp-auth1" : {
        "description" : "Undefined reference to structure of type: 'authentication-key-chain' with usage: 'authentication-key-chains policy' named 'bgp-auth1'",
        "files" : {
          "juniper_bgp_authentication" : [
            23
          ]
        }
      },
      "undefined:bgp group:usage:bgp neighbor statement:UNDEFINED_PEER_GROUP" : {
        "description" : "Undefined reference to structure of type: 'bgp group' with usage: 'bgp neighbor statement' named 'UNDEFINED_PEER_GROUP'",
        "files" : {
          "ios_bgp" : [
            6
          ]
        }
      },
      "undefined:bgp group:usage:inherited BGP group:EBGP-PEER-SVL-PNI" : {
        "description" : "Undefined reference to structure of type: 'bgp group' with usage: 'inherited BGP group' named 'EBGP-PEER-SVL-PNI'",
        "files" : {
          "bgp_route_policy" : [
            0
          ]
        }
      },
      "undefined:bgp group:usage:inherited BGP group:p3" : {
        "description" : "Undefined reference to structure of type: 'bgp group' with usage: 'inherited BGP group' named 'p3'",
        "files" : {
          "cisco_bgp" : [
            34
          ]
        }
      },
      "undefined:bgp group:usage:inherited BGP peer-session:bippety" : {
        "description" : "Undefined reference to structure of type: 'bgp group' with usage: 'inherited BGP peer-session' named 'bippety'",
        "files" : {
          "ios_xr_bgp_neighbor_group" : [
            34
          ]
        }
      },
      "undefined:bgp group:usage:inherited BGP peer-session:excellect-group" : {
        "description" : "Undefined reference to structure of type: 'bgp group' with usage: 'inherited BGP peer-session' named 'excellect-group'",
        "files" : {
          "ios_xr_bgp_neighbor_group" : [
            88
          ]
        }
      },
      "undefined:bgp template peer:usage:inherited BGP peer:KLMN" : {
        "description" : "Undefined reference to structure of type: 'bgp template peer' with usage: 'inherited BGP peer' named 'KLMN'",
        "files" : {
          "neighbor_nxos" : [
            8
          ]
        }
      },
      "undefined:cable service-class:usage:cable qos enforce-rule service-class:barfoo" : {
        "description" : "Undefined reference to structure of type: 'cable service-class' with usage: 'cable qos enforce-rule service-class' named 'barfoo'",
        "files" : {
          "cisco_cable" : [
            77
          ]
        }
      },
      "undefined:cable service-class:usage:cable qos enforce-rule service-class:foobar" : {
        "description" : "Undefined reference to structure of type: 'cable service-class' with usage: 'cable qos enforce-rule service-class' named 'foobar'",
        "files" : {
          "cisco_cable" : [
            78
          ]
        }
      },
      "undefined:class-map type inspect:usage:policy-map type inspect class type inspect:cinspect" : {
        "description" : "Undefined reference to structure of type: 'class-map type inspect' with usage: 'policy-map type inspect class type inspect' named 'cinspect'",
        "files" : {
          "cisco_qos" : [
            43
          ]
        }
      },
      "undefined:class-map:usage:policy-map class:ICMP-cmap" : {
        "description" : "Undefined reference to structure of type: 'class-map' with usage: 'policy-map class' named 'ICMP-cmap'",
        "files" : {
          "cisco_misc" : [
            206
          ]
        }
      },
      "undefined:class-map:usage:policy-map class:TCP-cmap" : {
        "description" : "Undefined reference to structure of type: 'class-map' with usage: 'policy-map class' named 'TCP-cmap'",
        "files" : {
          "cisco_misc" : [
            208
          ]
        }
      },
      "undefined:class-map:usage:policy-map class:bippetyboo-drop" : {
        "description" : "Undefined reference to structure of type: 'class-map' with usage: 'policy-map class' named 'bippetyboo-drop'",
        "files" : {
          "cisco_qos" : [
            50
          ]
        }
      },
      "undefined:class-map:usage:policy-map class:bippetyboo-ndrop" : {
        "description" : "Undefined reference to structure of type: 'class-map' with usage: 'policy-map class' named 'bippetyboo-ndrop'",
        "files" : {
          "cisco_qos" : [
            66
          ]
        }
      },
      "undefined:class-map:usage:policy-map class:bippetyboo-ndrop-fcoe" : {
        "description" : "Undefined reference to structure of type: 'class-map' with usage: 'policy-map class' named 'bippetyboo-ndrop-fcoe'",
        "files" : {
          "cisco_qos" : [
            62
          ]
        }
      },
      "undefined:class-map:usage:policy-map class:bleefee" : {
        "description" : "Undefined reference to structure of type: 'class-map' with usage: 'policy-map class' named 'bleefee'",
        "files" : {
          "cisco_qos" : [
            102
          ]
        }
      },
      "undefined:class-map:usage:policy-map class:bleefee2" : {
        "description" : "Undefined reference to structure of type: 'class-map' with usage: 'policy-map class' named 'bleefee2'",
        "files" : {
          "cisco_qos" : [
            107
          ]
        }
      },
      "undefined:class-map:usage:policy-map class:blerf" : {
        "description" : "Undefined reference to structure of type: 'class-map' with usage: 'policy-map class' named 'blerf'",
        "files" : {
          "cisco_qos" : [
            98
          ]
        }
      },
      "undefined:class-map:usage:policy-map class:c-bleeb-drop" : {
        "description" : "Undefined reference to structure of type: 'class-map' with usage: 'policy-map class' named 'c-bleeb-drop'",
        "files" : {
          "cisco_qos" : [
            109
          ]
        }
      },
      "undefined:class-map:usage:policy-map class:c-bleeb-ndrop-fcoe" : {
        "description" : "Undefined reference to structure of type: 'class-map' with usage: 'policy-map class' named 'c-bleeb-ndrop-fcoe'",
        "files" : {
          "cisco_qos" : [
            114
          ]
        }
      },
      "undefined:class-map:usage:policy-map class:c-foob-drop" : {
        "description" : "Undefined reference to structure of type: 'class-map' with usage: 'policy-map class' named 'c-foob-drop'",
        "files" : {
          "cisco_qos" : [
            81
          ]
        }
      },
      "undefined:class-map:usage:policy-map class:c-foob-ndrop" : {
        "description" : "Undefined reference to structure of type: 'class-map' with usage: 'policy-map class' named 'c-foob-ndrop'",
        "files" : {
          "cisco_qos" : [
            93
          ]
        }
      },
      "undefined:class-map:usage:policy-map class:c-foob-ndrop-fcoe" : {
        "description" : "Undefined reference to structure of type: 'class-map' with usage: 'policy-map class' named 'c-foob-ndrop-fcoe'",
        "files" : {
          "cisco_qos" : [
            89
          ]
        }
      },
      "undefined:class-map:usage:policy-map class:fffoooddd" : {
        "description" : "Undefined reference to structure of type: 'class-map' with usage: 'policy-map class' named 'fffoooddd'",
        "files" : {
          "cisco_qos" : [
            72
          ]
        }
      },
      "undefined:class-map:usage:policy-map class:floop" : {
        "description" : "Undefined reference to structure of type: 'class-map' with usage: 'policy-map class' named 'floop'",
        "files" : {
          "cisco_qos" : [
            119
          ]
        }
      },
      "undefined:class-map:usage:policy-map class:inspection_default" : {
        "description" : "Undefined reference to structure of type: 'class-map' with usage: 'policy-map class' named 'inspection_default'",
        "files" : {
          "cisco_misc" : [
            195
          ]
        }
      },
      "undefined:class-map:usage:policy-map event class:MY_CLASS_1" : {
        "description" : "Undefined reference to structure of type: 'class-map' with usage: 'policy-map event class' named 'MY_CLASS_1'",
        "files" : {
          "cisco_qos" : [
            129
          ]
        }
      },
      "undefined:class-map:usage:policy-map event class:MY_CLASS_2" : {
        "description" : "Undefined reference to structure of type: 'class-map' with usage: 'policy-map event class' named 'MY_CLASS_2'",
        "files" : {
          "cisco_qos" : [
            131
          ]
        }
      },
      "undefined:crypto ipsec transform-set:usage:crypto map ipsec-isakmp transform-set:bleep" : {
        "description" : "Undefined reference to structure of type: 'crypto ipsec transform-set' with usage: 'crypto map ipsec-isakmp transform-set' named 'bleep'",
        "files" : {
          "cisco_crypto" : [
            213
          ]
        }
      },
      "undefined:crypto ipsec transform-set:usage:crypto map ipsec-isakmp transform-set:mytransformset" : {
        "description" : "Undefined reference to structure of type: 'crypto ipsec transform-set' with usage: 'crypto map ipsec-isakmp transform-set' named 'mytransformset'",
        "files" : {
          "cisco_crypto" : [
            224
          ]
        }
      },
      "undefined:crypto ipsec transform-set:usage:ipsec profile set transform-set:hijklmnop" : {
        "description" : "Undefined reference to structure of type: 'crypto ipsec transform-set' with usage: 'ipsec profile set transform-set' named 'hijklmnop'",
        "files" : {
          "cisco_crypto" : [
            151
          ]
        }
      },
      "undefined:crypto isakmp profile:usage:crypto map ipsec-isakmp isakmp-profile:myisakmpprofile" : {
        "description" : "Undefined reference to structure of type: 'crypto isakmp profile' with usage: 'crypto map ipsec-isakmp isakmp-profile' named 'myisakmpprofile'",
        "files" : {
          "cisco_crypto" : [
            220
          ]
        }
      },
      "undefined:crypto isakmp profile:usage:ipsec profile set isakmp-profile:someOtherprofile" : {
        "description" : "Undefined reference to structure of type: 'crypto isakmp profile' with usage: 'ipsec profile set isakmp-profile' named 'someOtherprofile'",
        "files" : {
          "cisco_crypto" : [
            154
          ]
        }
      },
      "undefined:crypto keyring:usage:isakmp profile keyring:VRF:MMS:RMT:UPM:1143" : {
        "description" : "Undefined reference to structure of type: 'crypto keyring' with usage: 'isakmp profile keyring' named 'VRF:MMS:RMT:UPM:1143'",
        "files" : {
          "cisco_crypto" : [
            180
          ]
        }
      },
      "undefined:crypto-dynamic-map-set:usage:crypto map ipsec-isakmp crypto-dynamic-map-set:bippety" : {
        "description" : "Undefined reference to structure of type: 'crypto-dynamic-map-set' with usage: 'crypto map ipsec-isakmp crypto-dynamic-map-set' named 'bippety'",
        "files" : {
          "cisco_crypto" : [
            215
          ]
        }
      },
      "undefined:depi-tunnel:usage:controller rf-channel depi-tunnel:depitun0" : {
        "description" : "Undefined reference to structure of type: 'depi-tunnel' with usage: 'controller rf-channel depi-tunnel' named 'depitun0'",
        "files" : {
          "cisco_cable" : [
            124
          ]
        }
      },
      "undefined:dhcp-relay server-group:usage:dhcp relay group active-server-group:site-dhcp" : {
        "description" : "Undefined reference to structure of type: 'dhcp-relay server-group' with usage: 'dhcp relay group active-server-group' named 'site-dhcp'",
        "files" : {
          "juniper_forwarding_options" : [
            13
          ]
        }
      },
      "undefined:interface:usage:router vrrp interface:GigabitEthernet0/0/0/19" : {
        "description" : "Undefined reference to structure of type: 'interface' with usage: 'router vrrp interface' named 'GigabitEthernet0/0/0/19'",
        "files" : {
          "cisco_vrrp" : [
            16
          ]
        }
      },
      "undefined:interface:usage:router vrrp interface:ManagementEthernet0/RSP1/CPU0/0" : {
        "description" : "Undefined reference to structure of type: 'interface' with usage: 'router vrrp interface' named 'ManagementEthernet0/RSP1/CPU0/0'",
        "files" : {
          "cisco_vrrp" : [
            28
          ]
        }
      },
      "undefined:interface:usage:update-source interface:Loopback0" : {
        "description" : "Undefined reference to structure of type: 'interface' with usage: 'update-source interface' named 'Loopback0'",
        "files" : {
          "bgp_address_family" : [
            14
          ],
          "ios_xr_bgp_neighbor_group" : [
            0
          ]
        }
      },
      "undefined:interface:usage:update-source interface:Loopback1" : {
        "description" : "Undefined reference to structure of type: 'interface' with usage: 'update-source interface' named 'Loopback1'",
        "files" : {
          "foundry_bgp" : [
            0
          ]
        }
      },
      "undefined:ipv4 acl:usage:interface incoming ip access-list:ag1" : {
        "description" : "Undefined reference to structure of type: 'ipv4 acl' with usage: 'interface incoming ip access-list' named 'ag1'",
        "files" : {
          "cisco_interface" : [
            56
          ]
        }
      },
      "undefined:ipv4 acl:usage:interface ip verify access-list:167" : {
        "description" : "Undefined reference to structure of type: 'ipv4 acl' with usage: 'interface ip verify access-list' named '167'",
        "files" : {
          "cisco_interface" : [
            123
          ]
        }
      },
      "undefined:ipv4 acl:usage:interface outgoing ip access-list:310-systems" : {
        "description" : "Undefined reference to structure of type: 'ipv4 acl' with usage: 'interface outgoing ip access-list' named '310-systems'",
        "files" : {
          "cisco_interface" : [
            126
          ]
        }
      },
      "undefined:ipv4 acl:usage:interface outgoing ip access-list:ABC_def.gh_vlan789_out_20000101" : {
        "description" : "Undefined reference to structure of type: 'ipv4 acl' with usage: 'interface outgoing ip access-list' named 'ABC_def.gh_vlan789_out_20000101'",
        "files" : {
          "variables" : [
            5
          ],
          "variables_dos" : [
            5
          ]
        }
      },
      "undefined:ipv4 acl:usage:interface outgoing ip access-list:ag2" : {
        "description" : "Undefined reference to structure of type: 'ipv4 acl' with usage: 'interface outgoing ip access-list' named 'ag2'",
        "files" : {
          "cisco_interface" : [
            57
          ]
        }
      },
      "undefined:ipv4 acl:usage:ip nat destination acl:mynatacl" : {
        "description" : "Undefined reference to structure of type: 'ipv4 acl' with usage: 'ip nat destination acl' named 'mynatacl'",
        "files" : {
          "cisco_interface" : [
            87
          ]
        }
      },
      "undefined:ipv4 acl:usage:ip nat source dynamic access-list:def" : {
        "description" : "Undefined reference to structure of type: 'ipv4 acl' with usage: 'ip nat source dynamic access-list' named 'def'",
        "files" : {
          "cisco_interface" : [
            90
          ]
        }
      },
      "undefined:ipv4 acl:usage:line access-class list:40" : {
        "description" : "Undefined reference to structure of type: 'ipv4 acl' with usage: 'line access-class list' named '40'",
        "files" : {
          "cisco_line" : [
            6,
            25
          ]
        }
      },
      "undefined:ipv4 acl:usage:line access-class list:99" : {
        "description" : "Undefined reference to structure of type: 'ipv4 acl' with usage: 'line access-class list' named '99'",
        "files" : {
          "cisco_line" : [
            55
          ]
        }
      },
      "undefined:ipv4 acl:usage:line access-class list:vty-acl" : {
        "description" : "Undefined reference to structure of type: 'ipv4 acl' with usage: 'line access-class list' named 'vty-acl'",
        "files" : {
          "cisco_line" : [
            21
          ]
        }
      },
      "undefined:ipv4 acl:usage:management telnet ip access-group:abc" : {
        "description" : "Undefined reference to structure of type: 'ipv4 acl' with usage: 'management telnet ip access-group' named 'abc'",
        "files" : {
          "arista_misc" : [
            36
          ]
        }
      },
      "undefined:ipv4 acl:usage:msdp peer sa-list:MSDP_filter" : {
        "description" : "Undefined reference to structure of type: 'ipv4 acl' with usage: 'msdp peer sa-list' named 'MSDP_filter'",
        "files" : {
          "ios_xr_multicast" : [
            29,
            30,
            46,
            47
          ]
        }
      },
      "undefined:ipv4 acl:usage:pim rp-address:foobar" : {
        "description" : "Undefined reference to structure of type: 'ipv4 acl' with usage: 'pim rp-address' named 'foobar'",
        "files" : {
          "cisco_pim" : [
            7
          ]
        }
      },
      "undefined:ipv4 acl:usage:pim rp-address:foobarmap" : {
        "description" : "Undefined reference to structure of type: 'ipv4 acl' with usage: 'pim rp-address' named 'foobarmap'",
        "files" : {
          "cisco_pim" : [
            8
          ]
        }
      },
      "undefined:ipv4 acl:usage:route-map match ipv4 access-list:1" : {
        "description" : "Undefined reference to structure of type: 'ipv4 acl' with usage: 'route-map match ipv4 access-list' named '1'",
        "files" : {
          "named_and_numbered_lists" : [
            5
          ]
        }
      },
      "undefined:ipv4 acl:usage:route-map match ipv4 access-list:2" : {
        "description" : "Undefined reference to structure of type: 'ipv4 acl' with usage: 'route-map match ipv4 access-list' named '2'",
        "files" : {
          "named_and_numbered_lists" : [
            5
          ]
        }
      },
      "undefined:ipv4 acl:usage:route-map match ipv4 access-list:4" : {
        "description" : "Undefined reference to structure of type: 'ipv4 acl' with usage: 'route-map match ipv4 access-list' named '4'",
        "files" : {
          "named_and_numbered_lists" : [
            5
          ]
        }
      },
      "undefined:ipv4 acl:usage:route-map match ipv4 access-list:456def" : {
        "description" : "Undefined reference to structure of type: 'ipv4 acl' with usage: 'route-map match ipv4 access-list' named '456def'",
        "files" : {
          "named_and_numbered_lists" : [
            5
          ]
        }
      },
      "undefined:ipv4 acl:usage:route-map match ipv4 access-list:5" : {
        "description" : "Undefined reference to structure of type: 'ipv4 acl' with usage: 'route-map match ipv4 access-list' named '5'",
        "files" : {
          "named_and_numbered_lists" : [
            5
          ]
        }
      },
      "undefined:ipv4 acl:usage:route-map match ipv4 access-list:95qrs5" : {
        "description" : "Undefined reference to structure of type: 'ipv4 acl' with usage: 'route-map match ipv4 access-list' named '95qrs5'",
        "files" : {
          "named_and_numbered_lists" : [
            5
          ]
        }
      },
      "undefined:ipv4 acl:usage:route-map match ipv4 access-list:a4" : {
        "description" : "Undefined reference to structure of type: 'ipv4 acl' with usage: 'route-map match ipv4 access-list' named 'a4'",
        "files" : {
          "named_and_numbered_lists" : [
            5
          ]
        }
      },
      "undefined:ipv4 acl:usage:route-map match ipv4 access-list:abc123" : {
        "description" : "Undefined reference to structure of type: 'ipv4 acl' with usage: 'route-map match ipv4 access-list' named 'abc123'",
        "files" : {
          "named_and_numbered_lists" : [
            5
          ]
        }
      },
      "undefined:ipv4 acl:usage:route-map match ipv4 access-list:test" : {
        "description" : "Undefined reference to structure of type: 'ipv4 acl' with usage: 'route-map match ipv4 access-list' named 'test'",
        "files" : {
          "cisco_route_map" : [
            26
          ]
        }
      },
      "undefined:ipv4 acl:usage:snmp server community ipv4 acl:1" : {
        "description" : "Undefined reference to structure of type: 'ipv4 acl' with usage: 'snmp server community ipv4 acl' named '1'",
        "files" : {
          "cisco_snmp" : [
            9
          ]
        }
      },
      "undefined:ipv4 acl:usage:snmp server community ipv4 acl:2" : {
        "description" : "Undefined reference to structure of type: 'ipv4 acl' with usage: 'snmp server community ipv4 acl' named '2'",
        "files" : {
          "cisco_snmp" : [
            8,
            10
          ]
        }
      },
      "undefined:ipv4 acl:usage:snmp server community ipv4 acl:52" : {
        "description" : "Undefined reference to structure of type: 'ipv4 acl' with usage: 'snmp server community ipv4 acl' named '52'",
        "files" : {
          "cadant_snmp" : [
            7
          ]
        }
      },
      "undefined:ipv4 acl:usage:snmp server community ipv4 acl:customer-snmp" : {
        "description" : "Undefined reference to structure of type: 'ipv4 acl' with usage: 'snmp server community ipv4 acl' named 'customer-snmp'",
        "files" : {
          "cisco_snmp" : [
            14
          ]
        }
      },
      "undefined:ipv4 acl:usage:snmp server community ipv4 acl:dummyacl" : {
        "description" : "Undefined reference to structure of type: 'ipv4 acl' with usage: 'snmp server community ipv4 acl' named 'dummyacl'",
        "files" : {
          "cisco_snmp" : [
            13
          ]
        }
      },
      "undefined:ipv4 acl:usage:snmp server community ipv4 acl:snmp-acl" : {
        "description" : "Undefined reference to structure of type: 'ipv4 acl' with usage: 'snmp server community ipv4 acl' named 'snmp-acl'",
        "files" : {
          "cisco_snmp" : [
            7,
            11
          ]
        }
      },
      "undefined:ipv4 acl:usage:snmp server community ipv4 acl:snmp-arpa-acl" : {
        "description" : "Undefined reference to structure of type: 'ipv4 acl' with usage: 'snmp server community ipv4 acl' named 'snmp-arpa-acl'",
        "files" : {
          "cisco_snmp" : [
            12
          ]
        }
      },
      "undefined:ipv4 acl:usage:snmp server community ipv4 acl:to-VTY" : {
        "description" : "Undefined reference to structure of type: 'ipv4 acl' with usage: 'snmp server community ipv4 acl' named 'to-VTY'",
        "files" : {
          "cisco_snmp" : [
            16
          ]
        }
      },
      "undefined:ipv4 acl:usage:ssh ipv4 access-list:ACL99" : {
        "description" : "Undefined reference to structure of type: 'ipv4 acl' with usage: 'ssh ipv4 access-list' named 'ACL99'",
        "files" : {
          "ios_xr_ssh" : [
            5
          ]
        }
      },
      "undefined:ipv4 acl:usage:ssh ipv4 access-list:GNS-VTY-ACCESS" : {
        "description" : "Undefined reference to structure of type: 'ipv4 acl' with usage: 'ssh ipv4 access-list' named 'GNS-VTY-ACCESS'",
        "files" : {
          "ios_xr_multipart" : [
            31
          ]
        }
      },
      "undefined:ipv4 acl:usage:ssh ipv4 access-list:blib" : {
        "description" : "Undefined reference to structure of type: 'ipv4 acl' with usage: 'ssh ipv4 access-list' named 'blib'",
        "files" : {
          "foundry_misc" : [
            31
          ]
        }
      },
      "undefined:ipv4 prefix-list:usage:route-map match ipv4 prefix-list:ABC_DEF" : {
        "description" : "Undefined reference to structure of type: 'ipv4 prefix-list' with usage: 'route-map match ipv4 prefix-list' named 'ABC_DEF'",
        "files" : {
          "underscore_variable" : [
            5
          ]
        }
      },
      "undefined:ipv4 prefix-list:usage:route-map match ipv4 prefix-list:_GHI" : {
        "description" : "Undefined reference to structure of type: 'ipv4 prefix-list' with usage: 'route-map match ipv4 prefix-list' named '_GHI'",
        "files" : {
          "underscore_variable" : [
            5
          ]
        }
      },
      "undefined:ipv4 prefix-list:usage:route-map match ipv4 prefix-list:bar-prefix-list" : {
        "description" : "Undefined reference to structure of type: 'ipv4 prefix-list' with usage: 'route-map match ipv4 prefix-list' named 'bar-prefix-list'",
        "files" : {
          "cadant_route_map" : [
            6
          ]
        }
      },
      "undefined:ipv4 prefix-list:usage:route-map match ipv4 prefix-list:bobble" : {
        "description" : "Undefined reference to structure of type: 'ipv4 prefix-list' with usage: 'route-map match ipv4 prefix-list' named 'bobble'",
        "files" : {
          "cisco_route_map" : [
            36
          ]
        }
      },
      "undefined:ipv4 prefix-list:usage:route-map match ipv4 prefix-list:hpr-connector-subnets" : {
        "description" : "Undefined reference to structure of type: 'ipv4 prefix-list' with usage: 'route-map match ipv4 prefix-list' named 'hpr-connector-subnets'",
        "files" : {
          "cisco_route_map" : [
            10
          ]
        }
      },
      "undefined:ipv4/6 acl:usage:cops listener access-list:cops-acl" : {
        "description" : "Undefined reference to structure of type: 'ipv4/6 acl' with usage: 'cops listener access-list' named 'cops-acl'",
        "files" : {
          "cisco_misc" : [
            42
          ]
        }
      },
      "undefined:ipv4/6 acl:usage:crypto map ipsec-isakmp acl:myvpnacl" : {
        "description" : "Undefined reference to structure of type: 'ipv4/6 acl' with usage: 'crypto map ipsec-isakmp acl' named 'myvpnacl'",
        "files" : {
          "cisco_crypto" : [
            218
          ]
        }
      },
      "undefined:ipv4/6 acl:usage:crypto map ipsec-isakmp acl:someacl" : {
        "description" : "Undefined reference to structure of type: 'ipv4/6 acl' with usage: 'crypto map ipsec-isakmp acl' named 'someacl'",
        "files" : {
          "cisco_crypto" : [
            210
          ]
        }
      },
      "undefined:ipv4/6 acl:usage:interface igmp access-group acl:1" : {
        "description" : "Undefined reference to structure of type: 'ipv4/6 acl' with usage: 'interface igmp access-group acl' named '1'",
        "files" : {
          "cisco_interface" : [
            77
          ]
        }
      },
      "undefined:ipv4/6 acl:usage:interface ip inband access-group:fleep-acl" : {
        "description" : "Undefined reference to structure of type: 'ipv4/6 acl' with usage: 'interface ip inband access-group' named 'fleep-acl'",
        "files" : {
          "cadant_interface" : [
            130
          ]
        }
      },
      "undefined:ipv4/6 acl:usage:ip nat source dynamic access-list:def" : {
        "description" : "Undefined reference to structure of type: 'ipv4/6 acl' with usage: 'ip nat source dynamic access-list' named 'def'",
        "files" : {
          "cisco_interface" : [
            90
          ]
        }
      },
      "undefined:ipv4/6 acl:usage:ip wccp group-list:wccp-cachelist" : {
        "description" : "Undefined reference to structure of type: 'ipv4/6 acl' with usage: 'ip wccp group-list' named 'wccp-cachelist'",
        "files" : {
          "cisco_ip" : [
            11
          ]
        }
      },
      "undefined:ipv4/6 acl:usage:ip wccp redirect-list:wccp-redir" : {
        "description" : "Undefined reference to structure of type: 'ipv4/6 acl' with usage: 'ip wccp redirect-list' named 'wccp-redir'",
        "files" : {
          "cisco_ip" : [
            11
          ]
        }
      },
      "undefined:ipv4/6 acl:usage:router isis distribute-list acl:blah-acl-99" : {
        "description" : "Undefined reference to structure of type: 'ipv4/6 acl' with usage: 'router isis distribute-list acl' named 'blah-acl-99'",
        "files" : {
          "cadant_isis" : [
            15
          ]
        }
      },
      "undefined:ipv4/6 acl:usage:router isis distribute-list acl:blah-ipv6-access-list" : {
        "description" : "Undefined reference to structure of type: 'ipv4/6 acl' with usage: 'router isis distribute-list acl' named 'blah-ipv6-access-list'",
        "files" : {
          "cadant_isis" : [
            20
          ]
        }
      },
      "undefined:ipv4/6 acl:usage:router rip distribute-list:blah-std-acl" : {
        "description" : "Undefined reference to structure of type: 'ipv4/6 acl' with usage: 'router rip distribute-list' named 'blah-std-acl'",
        "files" : {
          "cadant_rip" : [
            6
          ]
        }
      },
      "undefined:ipv4/6 acl:usage:router rip distribute-list:some-ACL" : {
        "description" : "Undefined reference to structure of type: 'ipv4/6 acl' with usage: 'router rip distribute-list' named 'some-ACL'",
        "files" : {
          "cisco_rip" : [
            10,
            11,
            12,
            13
          ]
        }
      },
      "undefined:ipv4/6 acl:usage:snmp server file transfer acl:8" : {
        "description" : "Undefined reference to structure of type: 'ipv4/6 acl' with usage: 'snmp server file transfer acl' named '8'",
        "files" : {
          "cisco_snmp" : [
            67
          ]
        }
      },
      "undefined:ipv4/6 acl:usage:snmp server tftp-server list:8" : {
        "description" : "Undefined reference to structure of type: 'ipv4/6 acl' with usage: 'snmp server tftp-server list' named '8'",
        "files" : {
          "cisco_snmp" : [
            92
          ]
        }
      },
      "undefined:ipv6 acl:usage:line access-class ipv6 list:ipv6-vty-acl" : {
        "description" : "Undefined reference to structure of type: 'ipv6 acl' with usage: 'line access-class ipv6 list' named 'ipv6-vty-acl'",
        "files" : {
          "cisco_line" : [
            60
          ]
        }
      },
      "undefined:ipv6 acl:usage:snmp server community ipv6 acl:dummyacl" : {
        "description" : "Undefined reference to structure of type: 'ipv6 acl' with usage: 'snmp server community ipv6 acl' named 'dummyacl'",
        "files" : {
          "cisco_snmp" : [
            15
          ]
        }
      },
      "undefined:ipv6 acl:usage:snmp server community ipv6 acl:to-VTY" : {
        "description" : "Undefined reference to structure of type: 'ipv6 acl' with usage: 'snmp server community ipv6 acl' named 'to-VTY'",
        "files" : {
          "cisco_snmp" : [
            16
          ]
        }
      },
      "undefined:ipv6 acl:usage:ssh ipv6 access-list:blob" : {
        "description" : "Undefined reference to structure of type: 'ipv6 acl' with usage: 'ssh ipv6 access-list' named 'blob'",
        "files" : {
          "foundry_misc" : [
            32
          ]
        }
      },
      "undefined:ipv6 acl:usage:ssh ipv6 access-list:ipv6-vty-acl" : {
        "description" : "Undefined reference to structure of type: 'ipv6 acl' with usage: 'ssh ipv6 access-list' named 'ipv6-vty-acl'",
        "files" : {
          "ios_xr_ssh" : [
            5
          ]
        }
      },
      "undefined:ipv6 prefix-list:usage:route-map match ipv6 prefix-list:baz-ipv6-prefix-list" : {
        "description" : "Undefined reference to structure of type: 'ipv6 prefix-list' with usage: 'route-map match ipv6 prefix-list' named 'baz-ipv6-prefix-list'",
        "files" : {
          "cadant_route_map" : [
            10
          ]
        }
      },
      "undefined:l2tp-class:usage:depi-tunnel l2tp-class:l2tpclass1" : {
        "description" : "Undefined reference to structure of type: 'l2tp-class' with usage: 'depi-tunnel l2tp-class' named 'l2tpclass1'",
        "files" : {
          "cisco_cable" : [
            140
          ]
        }
      },
      "undefined:nat pool:usage:ip nat source pool:beeble" : {
        "description" : "Undefined reference to structure of type: 'nat pool' with usage: 'ip nat source pool' named 'beeble'",
        "files" : {
          "cisco_interface" : [
            91
          ]
        }
      },
      "undefined:object-group network:usage:extended access-list network object-group:drawbridge_hosts" : {
        "description" : "Undefined reference to structure of type: 'object-group network' with usage: 'extended access-list network object-group' named 'drawbridge_hosts'",
        "files" : {
          "asa_acl" : [
            7
          ]
        }
      },
      "undefined:policy-map type inspect:usage:zone-pair service-policy type inspect:p1" : {
        "description" : "Undefined reference to structure of type: 'policy-map type inspect' with usage: 'zone-pair service-policy type inspect' named 'p1'",
        "files" : {
          "cisco_zone" : [
            5
          ]
        }
      },
      "undefined:policy-statement:usage:bgp export policy-statement:someexportpolicy" : {
        "description" : "Undefined reference to structure of type: 'policy-statement' with usage: 'bgp export policy-statement' named 'someexportpolicy'",
        "files" : {
          "juniper_bgp" : [
            8,
            22
          ]
        }
      },
      "undefined:policy-statement:usage:bgp import policy-statement:someimportpolicy" : {
        "description" : "Undefined reference to structure of type: 'policy-statement' with usage: 'bgp import policy-statement' named 'someimportpolicy'",
        "files" : {
          "juniper_bgp" : [
            10,
            24
          ]
        }
      },
      "undefined:prefix-list:usage:snmp community prefix-list:bippetyboo" : {
        "description" : "Undefined reference to structure of type: 'prefix-list' with usage: 'snmp community prefix-list' named 'bippetyboo'",
        "files" : {
          "juniper_snmp" : [
            5
          ]
        }
      },
      "undefined:prefix-set:usage:route-policy prefix-set:$cust_v4_pfx" : {
        "description" : "Undefined reference to structure of type: 'prefix-set' with usage: 'route-policy prefix-set' named '$cust_v4_pfx'",
        "files" : {
          "route_policy_param" : [
            5
          ]
        }
      },
      "undefined:prefix-set:usage:route-policy prefix-set:CENIC_DC_Internal" : {
        "description" : "Undefined reference to structure of type: 'prefix-set' with usage: 'route-policy prefix-set' named 'CENIC_DC_Internal'",
        "files" : {
          "route_policy_as_path" : [
            25
          ]
        }
      },
      "undefined:prefix-set:usage:route-policy prefix-set:DC_Internal" : {
        "description" : "Undefined reference to structure of type: 'prefix-set' with usage: 'route-policy prefix-set' named 'DC_Internal'",
        "files" : {
          "route_policy_metric_type" : [
            7
          ]
        }
      },
      "undefined:prefix-set:usage:route-policy prefix-set:EBGP-PEER-BOGONS" : {
        "description" : "Undefined reference to structure of type: 'prefix-set' with usage: 'route-policy prefix-set' named 'EBGP-PEER-BOGONS'",
        "files" : {
          "ios_xr_route_policy" : [
            78
          ]
        }
      },
      "undefined:prefix-set:usage:route-policy prefix-set:EBGP-PEER-OTHER-UNDESIRABLES" : {
        "description" : "Undefined reference to structure of type: 'prefix-set' with usage: 'route-policy prefix-set' named 'EBGP-PEER-OTHER-UNDESIRABLES'",
        "files" : {
          "ios_xr_route_policy" : [
            78
          ]
        }
      },
      "undefined:prefix-set:usage:route-policy prefix-set:EBGP-PEER-TOO-SPECIFIC" : {
        "description" : "Undefined reference to structure of type: 'prefix-set' with usage: 'route-policy prefix-set' named 'EBGP-PEER-TOO-SPECIFIC'",
        "files" : {
          "ios_xr_route_policy" : [
            80
          ]
        }
      },
      "undefined:prefix-set:usage:route-policy prefix-set:barbar_blackhole_routes" : {
        "description" : "Undefined reference to structure of type: 'prefix-set' with usage: 'route-policy prefix-set' named 'barbar_blackhole_routes'",
        "files" : {
          "ios_xr_route_policy" : [
            5,
            51
          ]
        }
      },
      "undefined:prefix-set:usage:route-policy prefix-set:barbar_networks_ipv4" : {
        "description" : "Undefined reference to structure of type: 'prefix-set' with usage: 'route-policy prefix-set' named 'barbar_networks_ipv4'",
        "files" : {
          "ios_xr_route_policy" : [
            51
          ]
        }
      },
      "undefined:prefix-set:usage:route-policy prefix-set:barbar_networks_ipv6" : {
        "description" : "Undefined reference to structure of type: 'prefix-set' with usage: 'route-policy prefix-set' named 'barbar_networks_ipv6'",
        "files" : {
          "ios_xr_route_policy" : [
            21
          ]
        }
      },
      "undefined:prefix-set:usage:route-policy prefix-set:bippetyboppety_ipv4" : {
        "description" : "Undefined reference to structure of type: 'prefix-set' with usage: 'route-policy prefix-set' named 'bippetyboppety_ipv4'",
        "files" : {
          "ios_xr_route_policy" : [
            44,
            51
          ]
        }
      },
      "undefined:prefix-set:usage:route-policy prefix-set:classful_default" : {
        "description" : "Undefined reference to structure of type: 'prefix-set' with usage: 'route-policy prefix-set' named 'classful_default'",
        "files" : {
          "route_policy_as_path" : [
            14
          ]
        }
      },
      "undefined:prefix-set:usage:route-policy prefix-set:local-peer-aggregates" : {
        "description" : "Undefined reference to structure of type: 'prefix-set' with usage: 'route-policy prefix-set' named 'local-peer-aggregates'",
        "files" : {
          "ios_xr_route_policy" : [
            68
          ]
        }
      },
      "undefined:prefix-set:usage:route-policy prefix-set:null" : {
        "description" : "Undefined reference to structure of type: 'prefix-set' with usage: 'route-policy prefix-set' named 'null'",
        "files" : {
          "ios_xr_route_policy" : [
            114
          ]
        }
      },
      "undefined:prefix-set:usage:route-policy prefix-set:remote-router-loopbacks" : {
        "description" : "Undefined reference to structure of type: 'prefix-set' with usage: 'route-policy prefix-set' named 'remote-router-loopbacks'",
        "files" : {
          "ios_xr_route_policy" : [
            66
          ]
        }
      },
      "undefined:route-map:usage:bgp address-family aggregate-address advertise-map:AGG6_MAP" : {
        "description" : "Undefined reference to structure of type: 'route-map' with usage: 'bgp address-family aggregate-address advertise-map' named 'AGG6_MAP'",
        "files" : {
          "cisco_nxos_bgp" : [
            21
          ]
        }
      },
      "undefined:route-map:usage:bgp inbound route-map:IN_BBB" : {
        "description" : "Undefined reference to structure of type: 'route-map' with usage: 'bgp inbound route-map' named 'IN_BBB'",
        "files" : {
          "nexus_bgp" : [
            28
          ]
        }
      },
      "undefined:route-map:usage:bgp inbound route-map:PROTECT-LEAF" : {
        "description" : "Undefined reference to structure of type: 'route-map' with usage: 'bgp inbound route-map' named 'PROTECT-LEAF'",
        "files" : {
          "peer_template" : [
            19
          ]
        }
      },
      "undefined:route-map:usage:bgp inbound route-map:as2_to_as1" : {
        "description" : "Undefined reference to structure of type: 'route-map' with usage: 'bgp inbound route-map' named 'as2_to_as1'",
        "files" : {
          "bgp_address_family" : [
            27
          ]
        }
      },
      "undefined:route-map:usage:bgp inbound route-map:as3_to_as1" : {
        "description" : "Undefined reference to structure of type: 'route-map' with usage: 'bgp inbound route-map' named 'as3_to_as1'",
        "files" : {
          "bgp_address_family" : [
            29
          ]
        }
      },
      "undefined:route-map:usage:bgp inbound route-map:from_ucr" : {
        "description" : "Undefined reference to structure of type: 'route-map' with usage: 'bgp inbound route-map' named 'from_ucr'",
        "files" : {
          "bgp_foundry" : [
            10
          ]
        }
      },
      "undefined:route-map:usage:bgp ipv4 network statement route-map:BLIBB" : {
        "description" : "Undefined reference to structure of type: 'route-map' with usage: 'bgp ipv4 network statement route-map' named 'BLIBB'",
        "files" : {
          "nexus_bgp" : [
            18
          ]
        }
      },
      "undefined:route-map:usage:bgp ipv4 network statement route-map:tag-bbone-prefixes" : {
        "description" : "Undefined reference to structure of type: 'route-map' with usage: 'bgp ipv4 network statement route-map' named 'tag-bbone-prefixes'",
        "files" : {
          "bgp_foundry" : [
            15
          ]
        }
      },
      "undefined:route-map:usage:bgp ipv6 network statement route-map:BLIB" : {
        "description" : "Undefined reference to structure of type: 'route-map' with usage: 'bgp ipv6 network statement route-map' named 'BLIB'",
        "files" : {
          "nexus_bgp" : [
            21
          ]
        }
      },
      "undefined:route-map:usage:bgp outbound route-map:EG_CCC" : {
        "description" : "Undefined reference to structure of type: 'route-map' with usage: 'bgp outbound route-map' named 'EG_CCC'",
        "files" : {
          "nexus_bgp" : [
            29
          ]
        }
      },
      "undefined:route-map:usage:bgp outbound route-map:as1_to_as2" : {
        "description" : "Undefined reference to structure of type: 'route-map' with usage: 'bgp outbound route-map' named 'as1_to_as2'",
        "files" : {
          "bgp_address_family" : [
            26
          ]
        }
      },
      "undefined:route-map:usage:bgp outbound route-map:as1_to_as3" : {
        "description" : "Undefined reference to structure of type: 'route-map' with usage: 'bgp outbound route-map' named 'as1_to_as3'",
        "files" : {
          "bgp_address_family" : [
            28
          ]
        }
      },
      "undefined:route-map:usage:bgp outbound route-map:blarp" : {
        "description" : "Undefined reference to structure of type: 'route-map' with usage: 'bgp outbound route-map' named 'blarp'",
        "files" : {
          "cadant_bgp" : [
            28
          ]
        }
      },
      "undefined:route-map:usage:bgp outbound route-map:blerp" : {
        "description" : "Undefined reference to structure of type: 'route-map' with usage: 'bgp outbound route-map' named 'blerp'",
        "files" : {
          "cadant_bgp" : [
            35
          ]
        }
      },
      "undefined:route-map:usage:bgp redistribute connected route-map:BLOBB" : {
        "description" : "Undefined reference to structure of type: 'route-map' with usage: 'bgp redistribute connected route-map' named 'BLOBB'",
        "files" : {
          "nexus_bgp" : [
            15
          ]
        }
      },
      "undefined:route-map:usage:bgp redistribute connected route-map:RMT_PBI" : {
        "description" : "Undefined reference to structure of type: 'route-map' with usage: 'bgp redistribute connected route-map' named 'RMT_PBI'",
        "files" : {
          "colon_in_vrf" : [
            6
          ]
        }
      },
      "undefined:route-map:usage:bgp redistribute connected route-map:bloop" : {
        "description" : "Undefined reference to structure of type: 'route-map' with usage: 'bgp redistribute connected route-map' named 'bloop'",
        "files" : {
          "cisco_bgp" : [
            26
          ]
        }
      },
      "undefined:route-map:usage:bgp redistribute ospfv3 route-map:UNDEFINED_MAP" : {
        "description" : "Undefined reference to structure of type: 'route-map' with usage: 'bgp redistribute ospfv3 route-map' named 'UNDEFINED_MAP'",
        "files" : {
          "arista_bgp" : [
            13
          ]
        }
      },
      "undefined:route-map:usage:bgp redistribute rip route-map:blah" : {
        "description" : "Undefined reference to structure of type: 'route-map' with usage: 'bgp redistribute rip route-map' named 'blah'",
        "files" : {
          "cisco_bgp" : [
            31
          ]
        }
      },
      "undefined:route-map:usage:bgp redistribute static route-map:abcdefg" : {
        "description" : "Undefined reference to structure of type: 'route-map' with usage: 'bgp redistribute static route-map' named 'abcdefg'",
        "files" : {
          "cisco_bgp" : [
            30
          ]
        }
      },
      "undefined:route-map:usage:ospf redistribute connected route-map:DIRECT_OSPF" : {
        "description" : "Undefined reference to structure of type: 'route-map' with usage: 'ospf redistribute connected route-map' named 'DIRECT_OSPF'",
        "files" : {
          "cisco_ospf" : [
            54
          ]
        }
      },
      "undefined:route-map:usage:ospf redistribute connected route-map:RM_OSPF_DIRECT" : {
        "description" : "Undefined reference to structure of type: 'route-map' with usage: 'ospf redistribute connected route-map' named 'RM_OSPF_DIRECT'",
        "files" : {
          "nxos_ospf" : [
            9
          ]
        }
      },
      "undefined:route-map:usage:ospf redistribute static route-map:RM_OSPF_STATIC" : {
        "description" : "Undefined reference to structure of type: 'route-map' with usage: 'ospf redistribute static route-map' named 'RM_OSPF_STATIC'",
        "files" : {
          "nxos_ospf" : [
            10
          ]
        }
      },
      "undefined:service-template:usage:class-map activate-service-template:DEF" : {
        "description" : "Undefined reference to structure of type: 'service-template' with usage: 'class-map activate-service-template' named 'DEF'",
        "files" : {
          "cisco_qos" : [
            9
          ]
        }
      },
      "undefined:service-template:usage:class-map service-template:GHI" : {
        "description" : "Undefined reference to structure of type: 'service-template' with usage: 'class-map service-template' named 'GHI'",
        "files" : {
          "cisco_qos" : [
            10
          ]
        }
      },
      "undefined:service-template:usage:policy-map event class activate:my_TEMPLATE_NAME" : {
        "description" : "Undefined reference to structure of type: 'service-template' with usage: 'policy-map event class activate' named 'my_TEMPLATE_NAME'",
        "files" : {
          "cisco_qos" : [
            130
          ]
        }
      },
      "undefined:vlan:usage:interface vlan:bippetyboppety" : {
        "description" : "Undefined reference to structure of type: 'vlan' with usage: 'interface vlan' named 'bippetyboppety'",
        "files" : {
          "juniper_interfaces" : [
            12
          ]
        }
      },
      "undefined:zone security:usage:interface zone-member:z1" : {
        "description" : "Undefined reference to structure of type: 'zone security' with usage: 'interface zone-member' named 'z1'",
        "files" : {
          "cisco_interface" : [
            277
          ]
        }
      }
    },
    "summary" : {
      "numFailed" : 0,
      "numPassed" : 0,
<<<<<<< HEAD
      "numResults" : 157
=======
      "numResults" : 156
>>>>>>> 31069493
    },
    "undefinedReferences" : {
      "IosXrMultiCast" : {
        "ipv4 acl" : {
          "MSDP_filter" : {
            "msdp peer sa-list" : [
              29,
              30,
              46,
              47
            ]
          }
        }
      },
      "arista_bgp" : {
        "route-map" : {
          "UNDEFINED_MAP" : {
            "bgp redistribute ospfv3 route-map" : [
              13
            ]
          }
        }
      },
      "arista_misc" : {
        "ipv4 acl" : {
          "abc" : {
            "management telnet ip access-group" : [
              36
            ]
          }
        }
      },
      "asa_acl" : {
        "object-group network" : {
          "drawbridge_hosts" : {
            "extended access-list network object-group" : [
              7
            ]
          }
        }
      },
      "bgp_address_family" : {
        "interface" : {
          "Loopback0" : {
            "update-source interface" : [
              14
            ]
          }
        },
        "route-map" : {
          "as1_to_as2" : {
            "bgp outbound route-map" : [
              26
            ]
          },
          "as1_to_as3" : {
            "bgp outbound route-map" : [
              28
            ]
          },
          "as2_to_as1" : {
            "bgp inbound route-map" : [
              27
            ]
          },
          "as3_to_as1" : {
            "bgp inbound route-map" : [
              29
            ]
          }
        }
      },
      "bgp_foundry" : {
        "route-map" : {
          "from_ucr" : {
            "bgp inbound route-map" : [
              10
            ]
          },
          "tag-bbone-prefixes" : {
            "bgp ipv4 network statement route-map" : [
              15
            ]
          }
        }
      },
      "bgp_route_policy" : {
        "bgp group" : {
          "EBGP-PEER-SVL-PNI" : {
            "inherited BGP group" : [
              0
            ]
          }
        }
      },
      "cadant_bgp" : {
        "route-map" : {
          "blarp" : {
            "bgp outbound route-map" : [
              28
            ]
          },
          "blerp" : {
            "bgp outbound route-map" : [
              35
            ]
          }
        }
      },
      "cadant_interface" : {
        "ipv4/6 acl" : {
          "fleep-acl" : {
            "interface ip inband access-group" : [
              130
            ]
          }
        }
      },
      "cadant_isis" : {
        "ipv4/6 acl" : {
          "blah-acl-99" : {
            "router isis distribute-list acl" : [
              15
            ]
          },
          "blah-ipv6-access-list" : {
            "router isis distribute-list acl" : [
              20
            ]
          }
        }
      },
      "cadant_rip" : {
        "ipv4/6 acl" : {
          "blah-std-acl" : {
            "router rip distribute-list" : [
              6
            ]
          }
        }
      },
      "cadant_route_map" : {
        "ipv4 prefix-list" : {
          "bar-prefix-list" : {
            "route-map match ipv4 prefix-list" : [
              6
            ]
          }
        },
        "ipv6 prefix-list" : {
          "baz-ipv6-prefix-list" : {
            "route-map match ipv6 prefix-list" : [
              10
            ]
          }
        }
      },
      "cadant_snmp" : {
        "ipv4 acl" : {
          "52" : {
            "snmp server community ipv4 acl" : [
              7
            ]
          }
        }
      },
      "cisco-zone" : {
        "policy-map type inspect" : {
          "p1" : {
            "zone-pair service-policy type inspect" : [
              5
            ]
          }
        }
      },
      "cisco_bgp" : {
        "as-path access-list" : {
          "40" : {
            "bgp neighbor filter-list access-list" : [
              18
            ]
          }
        },
        "bgp group" : {
          "p3" : {
            "inherited BGP group" : [
              34
            ]
          }
        },
        "route-map" : {
          "abcdefg" : {
            "bgp redistribute static route-map" : [
              30
            ]
          },
          "blah" : {
            "bgp redistribute rip route-map" : [
              31
            ]
          },
          "bloop" : {
            "bgp redistribute connected route-map" : [
              26
            ]
          }
        }
      },
      "cisco_cable" : {
        "cable service-class" : {
          "barfoo" : {
            "cable qos enforce-rule service-class" : [
              77
            ]
          },
          "foobar" : {
            "cable qos enforce-rule service-class" : [
              78
            ]
          }
        },
        "depi-tunnel" : {
          "depitun0" : {
            "controller rf-channel depi-tunnel" : [
              124
            ]
          }
        },
        "l2tp-class" : {
          "l2tpclass1" : {
            "depi-tunnel l2tp-class" : [
              140
            ]
          }
        }
      },
      "cisco_crypto" : {
        "crypto ipsec transform-set" : {
          "bleep" : {
            "crypto map ipsec-isakmp transform-set" : [
              213
            ]
          },
          "hijklmnop" : {
            "ipsec profile set transform-set" : [
              151
            ]
          },
          "mytransformset" : {
            "crypto map ipsec-isakmp transform-set" : [
              224
            ]
          }
        },
        "crypto isakmp profile" : {
          "myisakmpprofile" : {
            "crypto map ipsec-isakmp isakmp-profile" : [
              220
            ]
          },
          "someOtherprofile" : {
            "ipsec profile set isakmp-profile" : [
              154
            ]
          }
        },
        "crypto keyring" : {
          "VRF:MMS:RMT:UPM:1143" : {
            "isakmp profile keyring" : [
              180
            ]
          }
        },
        "crypto-dynamic-map-set" : {
          "bippety" : {
            "crypto map ipsec-isakmp crypto-dynamic-map-set" : [
              215
            ]
          }
        },
        "ipv4/6 acl" : {
          "myvpnacl" : {
            "crypto map ipsec-isakmp acl" : [
              218
            ]
          },
          "someacl" : {
            "crypto map ipsec-isakmp acl" : [
              210
            ]
          }
        }
      },
      "cisco_interface" : {
        "ipv4 acl" : {
          "167" : {
            "interface ip verify access-list" : [
              123
            ]
          },
          "310-systems" : {
            "interface outgoing ip access-list" : [
              126
            ]
          },
          "ag1" : {
            "interface incoming ip access-list" : [
              56
            ]
          },
          "ag2" : {
            "interface outgoing ip access-list" : [
              57
            ]
          },
          "def" : {
            "ip nat source dynamic access-list" : [
              90
            ]
          },
          "mynatacl" : {
            "ip nat destination acl" : [
              87
            ]
          }
        },
        "ipv4/6 acl" : {
          "1" : {
            "interface igmp access-group acl" : [
              77
            ]
          },
          "def" : {
            "ip nat source dynamic access-list" : [
              90
            ]
          }
        },
        "nat pool" : {
          "beeble" : {
            "ip nat source pool" : [
              91
            ]
          }
        },
        "zone security" : {
          "z1" : {
            "interface zone-member" : [
              277
            ]
          }
        }
      },
      "cisco_ip" : {
        "ipv4/6 acl" : {
          "wccp-cachelist" : {
            "ip wccp group-list" : [
              11
            ]
          },
          "wccp-redir" : {
            "ip wccp redirect-list" : [
              11
            ]
          }
        }
      },
      "cisco_line" : {
        "ipv4 acl" : {
          "40" : {
            "line access-class list" : [
              6,
              25
            ]
          },
          "99" : {
            "line access-class list" : [
              55
            ]
          },
          "vty-acl" : {
            "line access-class list" : [
              21
            ]
          }
        },
        "ipv6 acl" : {
          "ipv6-vty-acl" : {
            "line access-class ipv6 list" : [
              60
            ]
          }
        }
      },
      "cisco_misc" : {
        "class-map" : {
          "ICMP-cmap" : {
            "policy-map class" : [
              206
            ]
          },
          "TCP-cmap" : {
            "policy-map class" : [
              208
            ]
          },
          "inspection_default" : {
            "policy-map class" : [
              195
            ]
          }
        },
        "ipv4/6 acl" : {
          "cops-acl" : {
            "cops listener access-list" : [
              42
            ]
          }
        }
      },
      "cisco_nxos_bgp" : {
        "route-map" : {
          "AGG6_MAP" : {
            "bgp address-family aggregate-address advertise-map" : [
              21
            ]
          }
        }
      },
      "cisco_ospf" : {
        "route-map" : {
          "DIRECT_OSPF" : {
            "ospf redistribute connected route-map" : [
              54
            ]
          }
        }
      },
      "cisco_pim" : {
        "ipv4 acl" : {
          "foobar" : {
            "pim rp-address" : [
              7
            ]
          },
          "foobarmap" : {
            "pim rp-address" : [
              8
            ]
          }
        }
      },
      "cisco_qos" : {
        "acl" : {
          "boop" : {
            "class-map access-group" : [
              20
            ]
          },
          "boop2" : {
            "class-map access-list" : [
              21
            ]
          }
        },
        "class-map" : {
          "MY_CLASS_1" : {
            "policy-map event class" : [
              129
            ]
          },
          "MY_CLASS_2" : {
            "policy-map event class" : [
              131
            ]
          },
          "bippetyboo-drop" : {
            "policy-map class" : [
              50
            ]
          },
          "bippetyboo-ndrop" : {
            "policy-map class" : [
              66
            ]
          },
          "bippetyboo-ndrop-fcoe" : {
            "policy-map class" : [
              62
            ]
          },
          "bleefee" : {
            "policy-map class" : [
              102
            ]
          },
          "bleefee2" : {
            "policy-map class" : [
              107
            ]
          },
          "blerf" : {
            "policy-map class" : [
              98
            ]
          },
          "c-bleeb-drop" : {
            "policy-map class" : [
              109
            ]
          },
          "c-bleeb-ndrop-fcoe" : {
            "policy-map class" : [
              114
            ]
          },
          "c-foob-drop" : {
            "policy-map class" : [
              81
            ]
          },
          "c-foob-ndrop" : {
            "policy-map class" : [
              93
            ]
          },
          "c-foob-ndrop-fcoe" : {
            "policy-map class" : [
              89
            ]
          },
          "fffoooddd" : {
            "policy-map class" : [
              72
            ]
          },
          "floop" : {
            "policy-map class" : [
              119
            ]
          }
        },
        "class-map type inspect" : {
          "cinspect" : {
            "policy-map type inspect class type inspect" : [
              43
            ]
          }
        },
        "service-template" : {
          "DEF" : {
            "class-map activate-service-template" : [
              9
            ]
          },
          "GHI" : {
            "class-map service-template" : [
              10
            ]
          },
          "my_TEMPLATE_NAME" : {
            "policy-map event class activate" : [
              130
            ]
          }
        }
      },
      "cisco_rip" : {
        "ipv4/6 acl" : {
          "some-ACL" : {
            "router rip distribute-list" : [
              10,
              11,
              12,
              13
            ]
          }
        }
      },
      "cisco_route_map" : {
        "as-path access-list" : {
          "AS_PATH_UNDEF" : {
            "route-map match as-path access-list" : [
              56
            ]
          }
        },
        "ipv4 acl" : {
          "test" : {
            "route-map match ipv4 access-list" : [
              26
            ]
          }
        },
        "ipv4 prefix-list" : {
          "bobble" : {
            "route-map match ipv4 prefix-list" : [
              36
            ]
          },
          "hpr-connector-subnets" : {
            "route-map match ipv4 prefix-list" : [
              10
            ]
          }
        }
      },
      "cisco_snmp" : {
        "ipv4 acl" : {
          "1" : {
            "snmp server community ipv4 acl" : [
              9
            ]
          },
          "2" : {
            "snmp server community ipv4 acl" : [
              8,
              10
            ]
          },
          "customer-snmp" : {
            "snmp server community ipv4 acl" : [
              14
            ]
          },
          "dummyacl" : {
            "snmp server community ipv4 acl" : [
              13
            ]
          },
          "snmp-acl" : {
            "snmp server community ipv4 acl" : [
              7,
              11
            ]
          },
          "snmp-arpa-acl" : {
            "snmp server community ipv4 acl" : [
              12
            ]
          },
          "to-VTY" : {
            "snmp server community ipv4 acl" : [
              16
            ]
          }
        },
        "ipv4/6 acl" : {
          "8" : {
            "snmp server file transfer acl" : [
              67
            ],
            "snmp server tftp-server list" : [
              92
            ]
          }
        },
        "ipv6 acl" : {
          "dummyacl" : {
            "snmp server community ipv6 acl" : [
              15
            ]
          },
          "to-VTY" : {
            "snmp server community ipv6 acl" : [
              16
            ]
          }
        }
      },
      "cisco_vrrp" : {
        "interface" : {
          "GigabitEthernet0/0/0/19" : {
            "router vrrp interface" : [
              16
            ]
          },
          "ManagementEthernet0/RSP1/CPU0/0" : {
            "router vrrp interface" : [
              28
            ]
          }
        }
      },
      "colon_in_vrf" : {
        "route-map" : {
          "RMT_PBI" : {
            "bgp redistribute connected route-map" : [
              6
            ]
          }
        }
      },
      "foundry_bgp" : {
        "interface" : {
          "Loopback1" : {
            "update-source interface" : [
              0
            ]
          }
        }
      },
      "foundry_misc" : {
        "ipv4 acl" : {
          "blib" : {
            "ssh ipv4 access-list" : [
              31
            ]
          }
        },
        "ipv6 acl" : {
          "blob" : {
            "ssh ipv6 access-list" : [
              32
            ]
          }
        }
      },
      "ios_bgp" : {
        "bgp group" : {
          "UNDEFINED_PEER_GROUP" : {
            "bgp neighbor statement" : [
              6
            ]
          }
        }
      },
      "ios_xr_bgp_neighbor_group" : {
        "bgp group" : {
          "bippety" : {
            "inherited BGP peer-session" : [
              34
            ]
          },
          "excellect-group" : {
            "inherited BGP peer-session" : [
              88
            ]
          }
        },
        "interface" : {
          "Loopback0" : {
            "update-source interface" : [
              0
            ]
          }
        }
      },
      "ios_xr_multipart" : {
        "ipv4 acl" : {
          "GNS-VTY-ACCESS" : {
            "ssh ipv4 access-list" : [
              31
            ]
          }
        }
      },
      "ios_xr_ssh" : {
        "ipv4 acl" : {
          "ACL99" : {
            "ssh ipv4 access-list" : [
              5
            ]
          }
        },
        "ipv6 acl" : {
          "ipv6-vty-acl" : {
            "ssh ipv6 access-list" : [
              5
            ]
          }
        }
      },
      "juniper_bgp" : {
        "policy-statement" : {
          "someexportpolicy" : {
            "bgp export policy-statement" : [
              8,
              22
            ]
          },
          "someimportpolicy" : {
            "bgp import policy-statement" : [
              10,
              24
            ]
          }
        }
      },
      "juniper_bgp_authentication" : {
        "authentication-key-chain" : {
          "bgp-auth1" : {
            "authentication-key-chains policy" : [
              23
            ]
          }
        }
      },
      "juniper_forwarding_options" : {
        "dhcp-relay server-group" : {
          "site-dhcp" : {
            "dhcp relay group active-server-group" : [
              13
            ]
          }
        }
      },
      "juniper_interfaces" : {
        "vlan" : {
          "bippetyboppety" : {
            "interface vlan" : [
              12
            ]
          }
        }
      },
      "juniper_snmp" : {
        "prefix-list" : {
          "bippetyboo" : {
            "snmp community prefix-list" : [
              5
            ]
          }
        }
      },
      "named_and_numbered_lists" : {
        "ipv4 acl" : {
          "1" : {
            "route-map match ipv4 access-list" : [
              5
            ]
          },
          "2" : {
            "route-map match ipv4 access-list" : [
              5
            ]
          },
          "4" : {
            "route-map match ipv4 access-list" : [
              5
            ]
          },
          "456def" : {
            "route-map match ipv4 access-list" : [
              5
            ]
          },
          "5" : {
            "route-map match ipv4 access-list" : [
              5
            ]
          },
          "95qrs5" : {
            "route-map match ipv4 access-list" : [
              5
            ]
          },
          "a4" : {
            "route-map match ipv4 access-list" : [
              5
            ]
          },
          "abc123" : {
            "route-map match ipv4 access-list" : [
              5
            ]
          }
        }
      },
      "neighbor_nxos" : {
        "bgp template peer" : {
          "KLMN" : {
            "inherited BGP peer" : [
              8
            ]
          }
        }
      },
      "nexus_bgp" : {
        "route-map" : {
          "BLIB" : {
            "bgp ipv6 network statement route-map" : [
              21
            ]
          },
          "BLIBB" : {
            "bgp ipv4 network statement route-map" : [
              18
            ]
          },
          "BLOBB" : {
            "bgp redistribute connected route-map" : [
              15
            ]
          },
          "EG_CCC" : {
            "bgp outbound route-map" : [
              29
            ]
          },
          "IN_BBB" : {
            "bgp inbound route-map" : [
              28
            ]
          }
        }
      },
      "nxos_ospf" : {
        "route-map" : {
          "RM_OSPF_DIRECT" : {
            "ospf redistribute connected route-map" : [
              9
            ]
          },
          "RM_OSPF_STATIC" : {
            "ospf redistribute static route-map" : [
              10
            ]
          }
        }
      },
      "peer_template" : {
        "route-map" : {
          "PROTECT-LEAF" : {
            "bgp inbound route-map" : [
              19
            ]
          }
        }
      },
      "rP" : {
        "as-path-set" : {
          "chill-as-path" : {
            "route-policy as-path in" : [
              123
            ]
          },
          "chill_aspath_141_deny" : {
            "route-policy as-path in" : [
              129
            ]
          },
          "chill_aspath_141_permit" : {
            "route-policy as-path in" : [
              143
            ]
          },
          "chill_aspath_142_permit" : {
            "route-policy as-path in" : [
              145
            ]
          },
          "xo-deny-as" : {
            "route-policy as-path in" : [
              90
            ]
          }
        },
        "prefix-set" : {
          "EBGP-PEER-BOGONS" : {
            "route-policy prefix-set" : [
              78
            ]
          },
          "EBGP-PEER-OTHER-UNDESIRABLES" : {
            "route-policy prefix-set" : [
              78
            ]
          },
          "EBGP-PEER-TOO-SPECIFIC" : {
            "route-policy prefix-set" : [
              80
            ]
          },
          "barbar_blackhole_routes" : {
            "route-policy prefix-set" : [
              5,
              51
            ]
          },
          "barbar_networks_ipv4" : {
            "route-policy prefix-set" : [
              51
            ]
          },
          "barbar_networks_ipv6" : {
            "route-policy prefix-set" : [
              21
            ]
          },
          "bippetyboppety_ipv4" : {
            "route-policy prefix-set" : [
              44,
              51
            ]
          },
          "local-peer-aggregates" : {
            "route-policy prefix-set" : [
              68
            ]
          },
          "null" : {
            "route-policy prefix-set" : [
              114
            ]
          },
          "remote-router-loopbacks" : {
            "route-policy prefix-set" : [
              66
            ]
          }
        }
      },
      "route_policy_as_path_set" : {
        "prefix-set" : {
          "CENIC_DC_Internal" : {
            "route-policy prefix-set" : [
              25
            ]
          },
          "classful_default" : {
            "route-policy prefix-set" : [
              14
            ]
          }
        }
      },
      "route_policy_metric_type" : {
        "prefix-set" : {
          "DC_Internal" : {
            "route-policy prefix-set" : [
              7
            ]
          }
        }
      },
      "route_policy_param" : {
        "prefix-set" : {
          "$cust_v4_pfx" : {
            "route-policy prefix-set" : [
              5
            ]
          }
        }
      },
      "underscore_variable" : {
        "ipv4 prefix-list" : {
          "ABC_DEF" : {
            "route-map match ipv4 prefix-list" : [
              5
            ]
          },
          "_GHI" : {
            "route-map match ipv4 prefix-list" : [
              5
            ]
          }
        }
      },
      "variables" : {
        "ipv4 acl" : {
          "ABC_def.gh_vlan789_out_20000101" : {
            "interface outgoing ip access-list" : [
              5
            ]
          }
        }
      },
      "variables_dos" : {
        "ipv4 acl" : {
          "ABC_def.gh_vlan789_out_20000101" : {
            "interface outgoing ip access-list" : [
              5
            ]
          }
        }
      }
    }
  }
]<|MERGE_RESOLUTION|>--- conflicted
+++ resolved
@@ -1289,11 +1289,7 @@
     "summary" : {
       "numFailed" : 0,
       "numPassed" : 0,
-<<<<<<< HEAD
-      "numResults" : 157
-=======
-      "numResults" : 156
->>>>>>> 31069493
+      "numResults" : 159
     },
     "undefinedReferences" : {
       "IosXrMultiCast" : {
