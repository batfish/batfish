[
  {
    "class" : "org.batfish.datamodel.table.TableAnswerElement",
    "metadata" : {
      "columnMetadata" : [
        {
          "description" : "Vendor-specific type of the structure",
          "isKey" : true,
          "isValue" : false,
          "name" : "Structure_Type",
          "schema" : "String"
        },
        {
          "description" : "Name of the structure",
          "isKey" : true,
          "isValue" : false,
          "name" : "Structure_Name",
          "schema" : "String"
        },
        {
          "description" : "File and line numbers where the structure is defined",
          "isKey" : true,
          "isValue" : false,
          "name" : "Source_Lines",
          "schema" : "FileLines"
        }
      ],
      "textDesc" : "An unused structure of type ${Structure_Type} named ${Structure_Name} is defined at ${Source_Lines}."
    },
    "rows" : [
      {
        "Structure_Type" : "extended ipv4 access-list",
        "Structure_Name" : "abcd",
        "Source_Lines" : {
          "filename" : "configs/arista_acl",
          "lines" : [
            4,
            5,
            6,
            7
          ]
        }
      },
      {
        "Structure_Type" : "nat pool",
        "Structure_Name" : "pool2",
        "Source_Lines" : {
          "filename" : "configs/arista_nat",
          "lines" : [
            9
          ]
        }
      },
      {
        "Structure_Type" : "nat pool",
        "Structure_Name" : "pool3",
        "Source_Lines" : {
          "filename" : "configs/arista_nat",
          "lines" : [
            10
          ]
        }
      },
      {
        "Structure_Type" : "crypto-dynamic-map-set",
        "Structure_Name" : "abcd",
        "Source_Lines" : {
          "filename" : "configs/aruba_crypto",
          "lines" : [
            4,
            5,
            6
          ]
        }
      },
      {
        "Structure_Type" : "route-map",
        "Structure_Name" : "rmap",
        "Source_Lines" : {
          "filename" : "configs/as_path_prepend",
          "lines" : [
            4,
            5
          ]
        }
      },
      {
        "Structure_Type" : "extended ipv4 access-list",
        "Structure_Name" : "inline_specifiers",
        "Source_Lines" : {
          "filename" : "configs/asa_acl",
          "lines" : [
            12,
            13,
            14,
            15,
            16,
            17,
            18,
            19,
            20,
            21,
            22,
            23,
            24,
            25,
            26,
            27,
            28,
            29,
            30,
            31
          ]
        }
      },
      {
        "Structure_Type" : "extended ipv4 access-list",
        "Structure_Name" : "outside",
        "Source_Lines" : {
          "filename" : "configs/asa_acl",
          "lines" : [
            9
          ]
        }
      },
      {
        "Structure_Type" : "extended ipv4 access-list",
        "Structure_Name" : "outside_in",
        "Source_Lines" : {
          "filename" : "configs/asa_acl",
          "lines" : [
            6
          ]
        }
      },
      {
        "Structure_Type" : "standard ipv4 access-list",
        "Structure_Name" : "Local_LAN_Access",
        "Source_Lines" : {
          "filename" : "configs/asa_acl",
          "lines" : [
            7
          ]
        }
      },
      {
        "Structure_Type" : "extended ipv4 access-list",
        "Structure_Name" : "ALLOW_SERVER02",
        "Source_Lines" : {
          "filename" : "configs/asa_object_groups",
          "lines" : [
            15
          ]
        }
      },
      {
        "Structure_Type" : "object network",
        "Structure_Name" : "range-10.0.0.10-20",
        "Source_Lines" : {
          "filename" : "configs/asa_object_groups",
          "lines" : [
            9,
            10
          ]
        }
      },
      {
        "Structure_Type" : "object-group service",
        "Structure_Name" : "service-ssh",
        "Source_Lines" : {
          "filename" : "configs/asa_object_groups",
          "lines" : [
            12,
            13
          ]
        }
      },
      {
        "Structure_Type" : "bgp peer-group",
        "Structure_Name" : "as3",
        "Source_Lines" : {
          "filename" : "configs/bgp_address_family",
          "lines" : [
            11
          ]
        }
      },
      {
        "Structure_Type" : "bgp peer-group",
        "Structure_Name" : "dcp-rrs",
        "Source_Lines" : {
          "filename" : "configs/bgp_address_family",
          "lines" : [
            16
          ]
        }
      },
      {
        "Structure_Type" : "bgp neighbor-group",
        "Structure_Name" : "ama-coe",
        "Source_Lines" : {
          "filename" : "configs/bgp_default_originate_policy",
          "lines" : [
            5,
            6,
            7,
            8,
            9,
            10,
            11,
            12,
            13,
            14,
            15,
            16
          ]
        }
      },
      {
        "Structure_Type" : "bgp peer-group",
        "Structure_Name" : "ucr",
        "Source_Lines" : {
          "filename" : "configs/bgp_foundry",
          "lines" : [
            7
          ]
        }
      },
      {
        "Structure_Type" : "extended ipv6 access-list",
        "Structure_Name" : "ipv6-acl-foo",
        "Source_Lines" : {
          "filename" : "configs/cadant_acl",
          "lines" : [
            18,
            19,
            20,
            21,
            22,
            23,
            24,
            25,
            26,
            27,
            28,
            29
          ]
        }
      },
      {
        "Structure_Type" : "standard ipv4 access-list",
        "Structure_Name" : "50",
        "Source_Lines" : {
          "filename" : "configs/cadant_acl",
          "lines" : [
            5,
            6,
            7,
            8
          ]
        }
      },
      {
        "Structure_Type" : "standard ipv4 access-list",
        "Structure_Name" : "51",
        "Source_Lines" : {
          "filename" : "configs/cadant_acl",
          "lines" : [
            10,
            11,
            12
          ]
        }
      },
      {
        "Structure_Type" : "standard ipv4 access-list",
        "Structure_Name" : "99",
        "Source_Lines" : {
          "filename" : "configs/cadant_acl",
          "lines" : [
            14,
            15,
            16
          ]
        }
      },
      {
        "Structure_Type" : "docsis-policy",
        "Structure_Name" : "1",
        "Source_Lines" : {
          "filename" : "configs/cadant_cable",
          "lines" : [
            48
          ]
        }
      },
      {
        "Structure_Type" : "ipv4 prefix-list",
        "Structure_Name" : "A+C",
        "Source_Lines" : {
          "filename" : "configs/cadant_prefix_list",
          "lines" : [
            7
          ]
        }
      },
      {
        "Structure_Type" : "ipv4 prefix-list",
        "Structure_Name" : "foo",
        "Source_Lines" : {
          "filename" : "configs/cadant_prefix_list",
          "lines" : [
            5,
            6
          ]
        }
      },
      {
        "Structure_Type" : "ipv6 prefix-list",
        "Structure_Name" : "bar",
        "Source_Lines" : {
          "filename" : "configs/cadant_prefix_list",
          "lines" : [
            8,
            9
          ]
        }
      },
      {
        "Structure_Type" : "route-map",
        "Structure_Name" : "bar",
        "Source_Lines" : {
          "filename" : "configs/cadant_route_map",
          "lines" : [
            9,
            10,
            11
          ]
        }
      },
      {
        "Structure_Type" : "route-map",
        "Structure_Name" : "foo",
        "Source_Lines" : {
          "filename" : "configs/cadant_route_map",
          "lines" : [
            5,
            6,
            7
          ]
        }
      },
      {
        "Structure_Type" : "extended ipv4 access-list",
        "Structure_Name" : "BLAH-BLAH",
        "Source_Lines" : {
          "filename" : "configs/cisco_acl",
          "lines" : [
            4,
            5,
            6,
            7,
            8,
            9,
            10,
            11,
            12,
            13,
            14,
            15,
            16,
            17,
            18,
            19,
            20,
            21,
            22,
            23,
            24,
            25,
            26,
            27,
            28
          ]
        }
      },
      {
        "Structure_Type" : "extended ipv4 access-list",
        "Structure_Name" : "TEST",
        "Source_Lines" : {
          "filename" : "configs/cisco_acl",
          "lines" : [
            66,
            67,
            68
          ]
        }
      },
      {
        "Structure_Type" : "extended ipv4 access-list",
        "Structure_Name" : "blah",
        "Source_Lines" : {
          "filename" : "configs/cisco_acl",
          "lines" : [
            35,
            36
          ]
        }
      },
      {
        "Structure_Type" : "extended ipv4 access-list",
        "Structure_Name" : "extended",
        "Source_Lines" : {
          "filename" : "configs/cisco_acl",
          "lines" : [
            31
          ]
        }
      },
      {
        "Structure_Type" : "extended ipv4 access-list",
        "Structure_Name" : "standard",
        "Source_Lines" : {
          "filename" : "configs/cisco_acl",
          "lines" : [
            33
          ]
        }
      },
      {
        "Structure_Type" : "extended ipv4 access-list",
        "Structure_Name" : "test-codes",
        "Source_Lines" : {
          "filename" : "configs/cisco_acl",
          "lines" : [
            62,
            63,
            64
          ]
        }
      },
      {
        "Structure_Type" : "ipv4 prefix-list",
        "Structure_Name" : "allowprefix",
        "Source_Lines" : {
          "filename" : "configs/cisco_acl",
          "lines" : [
            38,
            39
          ]
        }
      },
      {
        "Structure_Type" : "ipv4 prefix-list",
        "Structure_Name" : "allowprefix-asa",
        "Source_Lines" : {
          "filename" : "configs/cisco_acl",
          "lines" : [
            41,
            42
          ]
        }
      },
      {
        "Structure_Type" : "as-path access-list",
        "Structure_Name" : "30",
        "Source_Lines" : {
          "filename" : "configs/cisco_bgp",
          "lines" : [
            7
          ]
        }
      },
      {
        "Structure_Type" : "bgp template peer-policy",
        "Structure_Name" : "p1",
        "Source_Lines" : {
          "filename" : "configs/cisco_bgp",
          "lines" : [
            35,
            36,
            37,
            38
          ]
        }
      },
      {
        "Structure_Type" : "cable service-class",
        "Structure_Name" : "1",
        "Source_Lines" : {
          "filename" : "configs/cisco_cable",
          "lines" : [
            88,
            89,
            90,
            91,
            92,
            93,
            94,
            95,
            96,
            97,
            98,
            99
          ]
        }
      },
      {
        "Structure_Type" : "depi-tunnel",
        "Structure_Name" : "bar1",
        "Source_Lines" : {
          "filename" : "configs/cisco_cable",
          "lines" : [
            137,
            138,
            139,
            140,
            141
          ]
        }
      },
      {
        "Structure_Type" : "docsis-policy-rule",
        "Structure_Name" : "2",
        "Source_Lines" : {
          "filename" : "configs/cisco_cable",
          "lines" : [
            49
          ]
        }
      },
      {
        "Structure_Type" : "docsis-policy-rule",
        "Structure_Name" : "3",
        "Source_Lines" : {
          "filename" : "configs/cisco_cable",
          "lines" : [
            50
          ]
        }
      },
      {
        "Structure_Type" : "docsis-policy-rule",
        "Structure_Name" : "4",
        "Source_Lines" : {
          "filename" : "configs/cisco_cable",
          "lines" : [
            51
          ]
        }
      },
      {
        "Structure_Type" : "crypto ipsec profile",
        "Structure_Name" : "abcdefg",
        "Source_Lines" : {
          "filename" : "configs/cisco_crypto",
          "lines" : [
            159,
            160,
            161,
            162,
            163
          ]
        }
      },
      {
        "Structure_Type" : "crypto ipsec transform-set",
        "Structure_Name" : "ESP-3DES-MD5",
        "Source_Lines" : {
          "filename" : "configs/cisco_crypto",
          "lines" : [
            168,
            169,
            170
          ]
        }
      },
      {
        "Structure_Type" : "crypto ipsec transform-set",
        "Structure_Name" : "IPSEC_AES_256",
        "Source_Lines" : {
          "filename" : "configs/cisco_crypto",
          "lines" : [
            171
          ]
        }
      },
      {
        "Structure_Type" : "crypto ipsec transform-set",
        "Structure_Name" : "cipts1",
        "Source_Lines" : {
          "filename" : "configs/cisco_crypto",
          "lines" : [
            172
          ]
        }
      },
      {
        "Structure_Type" : "crypto ipsec transform-set",
        "Structure_Name" : "cipts2",
        "Source_Lines" : {
          "filename" : "configs/cisco_crypto",
          "lines" : [
            173
          ]
        }
      },
      {
        "Structure_Type" : "crypto ipsec transform-set",
        "Structure_Name" : "noAuthHeader",
        "Source_Lines" : {
          "filename" : "configs/cisco_crypto",
          "lines" : [
            174
          ]
        }
      },
      {
        "Structure_Type" : "crypto keyring",
        "Structure_Name" : "VRF:ABC:DEF:GHI:1234",
        "Source_Lines" : {
          "filename" : "configs/cisco_crypto",
          "lines" : [
            217,
            218
          ]
        }
      },
      {
        "Structure_Type" : "crypto-dynamic-map-set",
        "Structure_Name" : "asadynamicmaps",
        "Source_Lines" : {
          "filename" : "configs/cisco_crypto",
          "lines" : [
            94
          ]
        }
      },
      {
        "Structure_Type" : "crypto-dynamic-map-set",
        "Structure_Name" : "mydynamicmap",
        "Source_Lines" : {
          "filename" : "configs/cisco_crypto",
          "lines" : [
            110,
            111
          ]
        }
      },
      {
        "Structure_Type" : "crypto-map-set",
        "Structure_Name" : "VPN",
        "Source_Lines" : {
          "filename" : "configs/cisco_crypto",
          "lines" : [
            223,
            224,
            225,
            226,
            227,
            228
          ]
        }
      },
      {
        "Structure_Type" : "crypto-map-set",
        "Structure_Name" : "VPNMAP",
        "Source_Lines" : {
          "filename" : "configs/cisco_crypto",
          "lines" : [
            238,
            239,
            240,
            241,
            242,
            243,
            244,
            245,
            246
          ]
        }
      },
      {
        "Structure_Type" : "crypto-map-set",
        "Structure_Name" : "myothermap",
        "Source_Lines" : {
          "filename" : "configs/cisco_crypto",
          "lines" : [
            220
          ]
        }
      },
      {
        "Structure_Type" : "extended ipv4 access-list",
        "Structure_Name" : "bippety",
        "Source_Lines" : {
          "filename" : "configs/cisco_eigrp",
          "lines" : [
            49,
            50,
            51,
            52,
            53,
            54,
            55
          ]
        }
      },
      {
        "Structure_Type" : "extended ipv4 access-list",
        "Structure_Name" : "bloop_blop",
        "Source_Lines" : {
          "filename" : "configs/cisco_eigrp",
          "lines" : [
            118,
            119
          ]
        }
      },
      {
        "Structure_Type" : "bgp peer-group",
        "Structure_Name" : "8075-CORE",
        "Source_Lines" : {
          "filename" : "configs/cisco_ios_neighbor",
          "lines" : [
            6
          ]
        }
      },
      {
        "Structure_Type" : "nat pool",
        "Structure_Name" : "abc",
        "Source_Lines" : {
          "filename" : "configs/cisco_ip_nat",
          "lines" : [
            4,
            5
          ]
        }
      },
      {
        "Structure_Type" : "nat pool",
        "Structure_Name" : "example-1-dynamic-nat-pool",
        "Source_Lines" : {
          "filename" : "configs/cisco_ip_nat",
          "lines" : [
            8
          ]
        }
      },
      {
        "Structure_Type" : "nat pool",
        "Structure_Name" : "example-2-dynamic-nat-pool",
        "Source_Lines" : {
          "filename" : "configs/cisco_ip_nat",
          "lines" : [
            10
          ]
        }
      },
      {
        "Structure_Type" : "extended ipv6 access-list",
        "Structure_Name" : "RT404888-XO",
        "Source_Lines" : {
          "filename" : "configs/cisco_ipv6_access_list",
          "lines" : [
            4,
            5,
            6,
            7,
            8,
            9,
            10,
            11,
            12,
            13,
            14,
            15,
            16
          ]
        }
      },
      {
        "Structure_Type" : "extended ipv6 access-list",
        "Structure_Name" : "abcdefg",
        "Source_Lines" : {
          "filename" : "configs/cisco_ipv6_access_list",
          "lines" : [
            19,
            20,
            21,
            22,
            23
          ]
        }
      },
      {
        "Structure_Type" : "l2tp-class",
        "Structure_Name" : "foobar",
        "Source_Lines" : {
          "filename" : "configs/cisco_l2tp",
          "lines" : [
            4,
            5,
            6,
            7,
            8,
            9,
            10,
            11,
            12,
            13,
            14,
            15,
            16,
            17,
            18,
            19,
            20
          ]
        }
      },
      {
        "Structure_Type" : "mac acl",
        "Structure_Name" : "1199",
        "Source_Lines" : {
          "filename" : "configs/cisco_mac_acl",
          "lines" : [
            5
          ]
        }
      },
      {
        "Structure_Type" : "mac acl",
        "Structure_Name" : "700",
        "Source_Lines" : {
          "filename" : "configs/cisco_mac_acl",
          "lines" : [
            4
          ]
        }
      },
      {
        "Structure_Type" : "mac acl",
        "Structure_Name" : "copp-system-p-acl-mac-cdp-udld-vtp",
        "Source_Lines" : {
          "filename" : "configs/cisco_mac_acl",
          "lines" : [
            6,
            7
          ]
        }
      },
      {
        "Structure_Type" : "object-group service",
        "Structure_Name" : "SVCGRP-ICMP",
        "Source_Lines" : {
          "filename" : "configs/cisco_misc",
          "lines" : [
            177,
            178
          ]
        }
      },
      {
        "Structure_Type" : "class-map",
        "Structure_Name" : "ABC",
        "Source_Lines" : {
          "filename" : "configs/cisco_qos",
          "lines" : [
            5,
            6,
            7,
            8,
            9,
            10
          ]
        }
      },
      {
        "Structure_Type" : "class-map",
        "Structure_Name" : "bippety",
        "Source_Lines" : {
          "filename" : "configs/cisco_qos",
          "lines" : [
            11,
            12,
            13
          ]
        }
      },
      {
        "Structure_Type" : "class-map",
        "Structure_Name" : "boop",
        "Source_Lines" : {
          "filename" : "configs/cisco_qos",
          "lines" : [
            19,
            20,
            21
          ]
        }
      },
      {
        "Structure_Type" : "class-map",
        "Structure_Name" : "boppety",
        "Source_Lines" : {
          "filename" : "configs/cisco_qos",
          "lines" : [
            14,
            15,
            16,
            17
          ]
        }
      },
      {
        "Structure_Type" : "class-map",
        "Structure_Name" : "cos_all",
        "Source_Lines" : {
          "filename" : "configs/cisco_qos",
          "lines" : [
            23,
            24,
            25
          ]
        }
      },
      {
        "Structure_Type" : "object network",
        "Structure_Name" : "obj_any",
        "Source_Lines" : {
          "filename" : "configs/cisco_qos",
          "lines" : [
            31,
            32
          ]
        }
      },
      {
        "Structure_Type" : "object-group network",
        "Structure_Name" : "1.2.3.4-24",
        "Source_Lines" : {
          "filename" : "configs/cisco_qos",
          "lines" : [
            33,
            34
          ]
        }
      },
      {
        "Structure_Type" : "object-group network",
        "Structure_Name" : "dns_servers",
        "Source_Lines" : {
          "filename" : "configs/cisco_qos",
          "lines" : [
            35,
            36,
            37
          ]
        }
      },
      {
        "Structure_Type" : "object-group network",
        "Structure_Name" : "ntp_servers",
        "Source_Lines" : {
          "filename" : "configs/cisco_qos",
          "lines" : [
            38,
            39,
            40,
            41
          ]
        }
      },
      {
        "Structure_Type" : "policy-map type inspect",
        "Structure_Name" : "pminspect",
        "Source_Lines" : {
          "filename" : "configs/cisco_qos",
          "lines" : [
            42,
            43,
            44,
            45,
            46,
            47
          ]
        }
      },
      {
        "Structure_Type" : "service-template",
        "Structure_Name" : "template_name",
        "Source_Lines" : {
          "filename" : "configs/cisco_qos",
          "lines" : [
            142,
            143,
            144,
            145,
            146,
            147,
            148,
            149,
            150
          ]
        }
      },
      {
        "Structure_Type" : "as-path access-list",
        "Structure_Name" : "AS_PATH_ACL_UNUSED",
        "Source_Lines" : {
          "filename" : "configs/cisco_route_map",
          "lines" : [
            7
          ]
        }
      },
      {
        "Structure_Type" : "route-map",
        "Structure_Name" : "MAP_NAME1",
        "Source_Lines" : {
          "filename" : "configs/cisco_route_map",
          "lines" : [
            50,
            51
          ]
        }
      },
      {
        "Structure_Type" : "route-map",
        "Structure_Name" : "MAP_NAME2",
        "Source_Lines" : {
          "filename" : "configs/cisco_route_map",
          "lines" : [
            53,
            54,
            56,
            57
          ]
        }
      },
      {
        "Structure_Type" : "route-map",
        "Structure_Name" : "MSDP-SA-RP-FILTER",
        "Source_Lines" : {
          "filename" : "configs/cisco_route_map",
          "lines" : [
            24,
            25,
            26
          ]
        }
      },
      {
        "Structure_Type" : "route-map",
        "Structure_Name" : "beeble",
        "Source_Lines" : {
          "filename" : "configs/cisco_route_map",
          "lines" : [
            35,
            36,
            37,
            38,
            40,
            41,
            42,
            43,
            44,
            45
          ]
        }
      },
      {
        "Structure_Type" : "route-map",
        "Structure_Name" : "connected-to-bgp",
        "Source_Lines" : {
          "filename" : "configs/cisco_route_map",
          "lines" : [
            9,
            10,
            11,
            12,
            13,
            14,
            15
          ]
        }
      },
      {
        "Structure_Type" : "route-map",
        "Structure_Name" : "ijfw$%^&****(((([]grr",
        "Source_Lines" : {
          "filename" : "configs/cisco_route_map",
          "lines" : [
            22
          ]
        }
      },
      {
        "Structure_Type" : "route-map",
        "Structure_Name" : "mgmt",
        "Source_Lines" : {
          "filename" : "configs/cisco_route_map",
          "lines" : [
            31,
            32,
            33
          ]
        }
      },
      {
        "Structure_Type" : "route-map",
        "Structure_Name" : "multicaststuff",
        "Source_Lines" : {
          "filename" : "configs/cisco_route_map",
          "lines" : [
            47,
            48
          ]
        }
      },
      {
        "Structure_Type" : "route-map",
        "Structure_Name" : "next-hop-null",
        "Source_Lines" : {
          "filename" : "configs/cisco_route_map",
          "lines" : [
            28,
            29
          ]
        }
      },
      {
        "Structure_Type" : "route-map",
        "Structure_Name" : "to_svl-hub-router",
        "Source_Lines" : {
          "filename" : "configs/cisco_route_map",
          "lines" : [
            17,
            18
          ]
        }
      },
      {
        "Structure_Type" : "extended ipv4 access-list",
        "Structure_Name" : "blah",
        "Source_Lines" : {
          "filename" : "configs/cisco_style_acl1",
          "lines" : [
            1,
            2
          ]
        }
      },
      {
        "Structure_Type" : "standard ipv4 access-list",
        "Structure_Name" : "1",
        "Source_Lines" : {
          "filename" : "configs/cisco_style_acl2",
          "lines" : [
            1
          ]
        }
      },
      {
        "Structure_Type" : "track",
        "Structure_Name" : "1",
        "Source_Lines" : {
          "filename" : "configs/cisco_track",
          "lines" : [
            4
          ]
        }
      },
      {
        "Structure_Type" : "track",
        "Structure_Name" : "2",
        "Source_Lines" : {
          "filename" : "configs/cisco_track",
          "lines" : [
            5
          ]
        }
      },
      {
        "Structure_Type" : "track",
        "Structure_Name" : "3",
        "Source_Lines" : {
          "filename" : "configs/cisco_track",
          "lines" : [
            6,
            7,
            8,
            9,
            10
          ]
        }
      },
      {
        "Structure_Type" : "track",
        "Structure_Name" : "IPv6Loopback",
        "Source_Lines" : {
          "filename" : "configs/cisco_track",
          "lines" : [
            12,
            13,
            14,
            15
          ]
        }
      },
      {
        "Structure_Type" : "zone",
        "Structure_Name" : "t1",
        "Source_Lines" : {
          "filename" : "configs/cisco_zone",
          "lines" : [
            10
          ]
        }
      },
      {
        "Structure_Type" : "zone-pair security",
        "Structure_Name" : "zp1",
        "Source_Lines" : {
          "filename" : "configs/cisco_zone",
          "lines" : [
            4,
            5
          ]
        }
      },
      {
        "Structure_Type" : "route-map",
        "Structure_Name" : "TO_NEIGHBOR",
        "Source_Lines" : {
          "filename" : "configs/community_list_named",
          "lines" : [
            8,
            9,
            10
          ]
        }
      },
      {
        "Structure_Type" : "route-map",
        "Structure_Name" : "AAA1-BBB-CCC",
        "Source_Lines" : {
          "filename" : "configs/community_name_numbers",
          "lines" : [
            6,
            7,
            8,
            9,
            10
          ]
        }
      },
      {
        "Structure_Type" : "route-map",
        "Structure_Name" : "AAA1-BBB-CCC",
        "Source_Lines" : {
          "filename" : "configs/community_name_numbers_dos",
          "lines" : [
            6,
            7,
            8,
            9,
            10
          ]
        }
      },
      {
        "Structure_Type" : "community-set",
        "Structure_Name" : "190",
        "Source_Lines" : {
          "filename" : "configs/community_set",
          "lines" : [
            9,
            10,
            11,
            12
          ]
        }
      },
      {
        "Structure_Type" : "community-set",
        "Structure_Name" : "foo",
        "Source_Lines" : {
          "filename" : "configs/community_set",
          "lines" : [
            5,
            6
          ]
        }
      },
      {
        "Structure_Type" : "prefix-list",
        "Structure_Name" : "pl1",
        "Source_Lines" : {
          "filename" : "configs/f5_bigip/f5_bigip_imish_malformed",
          "lines" : [
            9
          ]
        }
      },
      {
        "Structure_Type" : "device-group",
        "Structure_Name" : "/Common/device_group_snc",
        "Source_Lines" : {
          "filename" : "configs/f5_bigip/f5_bigip_structured_cm",
          "lines" : [
            122,
            123,
            124,
            125,
            126,
            127,
            128
          ]
        }
      },
      {
        "Structure_Type" : "device-group",
        "Structure_Name" : "/Common/gtm",
        "Source_Lines" : {
          "filename" : "configs/f5_bigip/f5_bigip_structured_cm",
          "lines" : [
            138,
            139,
            140,
            141,
            142,
            143,
            144
          ]
        }
      },
      {
        "Structure_Type" : "traffic-group",
        "Structure_Name" : "/Common/traffic-group-1",
        "Source_Lines" : {
          "filename" : "configs/f5_bigip/f5_bigip_structured_cm",
          "lines" : [
            167,
            168,
            169,
            170,
            171
          ]
        }
      },
      {
        "Structure_Type" : "traffic-group",
        "Structure_Name" : "/Common/traffic-group-local-only",
        "Source_Lines" : {
          "filename" : "configs/f5_bigip/f5_bigip_structured_cm",
          "lines" : [
            172
          ]
        }
      },
      {
        "Structure_Type" : "monitor http",
        "Structure_Name" : "/Common/SOME_MONITOR1",
        "Source_Lines" : {
          "filename" : "configs/f5_bigip/f5_bigip_structured_ltm",
          "lines" : [
            135,
            136,
            137,
            138,
            139,
            140,
            141,
            142,
            143,
            144,
            145,
            146,
            147,
            148,
            149,
            150
          ]
        }
      },
      {
        "Structure_Type" : "monitor https",
        "Structure_Name" : "/Common/SOME_MONITOR2",
        "Source_Lines" : {
          "filename" : "configs/f5_bigip/f5_bigip_structured_ltm",
          "lines" : [
            151,
            152,
            153,
            154,
            155,
            156,
            157,
            158,
            159,
            160,
            161,
            162,
            163,
            164,
            165,
            166,
            167,
            168,
            169
          ]
        }
      },
      {
        "Structure_Type" : "node",
        "Structure_Name" : "/Common/SOME_LTM_NODE",
        "Source_Lines" : {
          "filename" : "configs/f5_bigip/f5_bigip_structured_ltm",
          "lines" : [
            16,
            17,
            18
          ]
        }
      },
      {
        "Structure_Type" : "persistence source-addr",
        "Structure_Name" : "/Common/SOME_PERSISTENCE_SOURCE_ADDR",
        "Source_Lines" : {
          "filename" : "configs/f5_bigip/f5_bigip_structured_ltm",
          "lines" : [
            170,
            171,
            172,
            173,
            174
          ]
        }
      },
      {
        "Structure_Type" : "persistence ssl",
        "Structure_Name" : "/Common/SOME_PERSISTENCE_SSL",
        "Source_Lines" : {
          "filename" : "configs/f5_bigip/f5_bigip_structured_ltm",
          "lines" : [
            175,
            176,
            177,
            178,
            179,
            180,
            181,
            182,
            183
          ]
        }
      },
      {
        "Structure_Type" : "pool",
        "Structure_Name" : "/Common/SOME_LTM_POOL",
        "Source_Lines" : {
          "filename" : "configs/f5_bigip/f5_bigip_structured_ltm",
          "lines" : [
            19,
            20,
            21,
            22,
            23,
            24,
            25,
            26,
            27,
            28,
            29,
            30,
            31,
            32,
            33,
            34,
            35,
            36
          ]
        }
      },
      {
        "Structure_Type" : "profile client-ssl",
        "Structure_Name" : "/Common/SOME_PROFILE_CLIENT_SSL",
        "Source_Lines" : {
          "filename" : "configs/f5_bigip/f5_bigip_structured_ltm",
          "lines" : [
            184,
            185,
            186,
            187,
            188,
            189,
            190,
            191,
            192,
            193,
            194,
            195,
            196,
            197,
            198,
            199,
            200,
            201,
            202,
            203,
            204,
            205,
            206,
            207,
            208,
            209,
            210,
            211,
            212,
            213,
            214,
            215,
            216,
            217,
            218,
            219,
            220,
            221,
            222,
            223,
            224,
            225,
            226,
            227,
            228,
            229,
            230,
            231,
            232,
            233,
            234,
            235,
            236,
            237,
            238,
            239,
            240,
            241
          ]
        }
      },
      {
        "Structure_Type" : "profile ocsp-stapling-params",
        "Structure_Name" : "/Common/SOME_PROFILE_OCSP_STAPLING_PARAMS",
        "Source_Lines" : {
          "filename" : "configs/f5_bigip/f5_bigip_structured_ltm",
          "lines" : [
            242,
            243,
            244,
            245,
            246,
            247,
            248
          ]
        }
      },
      {
        "Structure_Type" : "profile one-connect",
        "Structure_Name" : "/Common/oneconnect",
        "Source_Lines" : {
          "filename" : "configs/f5_bigip/f5_bigip_structured_ltm",
          "lines" : [
            249,
            250,
            251,
            252,
            253,
            254,
            255,
            256,
            257
          ]
        }
      },
      {
        "Structure_Type" : "profile server-ssl",
        "Structure_Name" : "/Common/SOME_PROFILE_SERVER_SSL",
        "Source_Lines" : {
          "filename" : "configs/f5_bigip/f5_bigip_structured_ltm",
          "lines" : [
            258,
            259,
            260,
            261,
            262,
            263,
            264,
            265,
            266,
            267,
            268,
            269,
            270,
            271,
            272,
            273,
            274,
            275,
            276,
            277,
            278,
            279,
            280,
            281,
            282,
            283,
            284,
            285,
            286,
            287,
            288,
            289,
            290,
            291
          ]
        }
      },
      {
        "Structure_Type" : "rule",
        "Structure_Name" : "/Common/SOME_RULE2",
        "Source_Lines" : {
          "filename" : "configs/f5_bigip/f5_bigip_structured_ltm",
          "lines" : [
            43,
            44,
            45,
            46,
            47,
            48
          ]
        }
      },
      {
        "Structure_Type" : "rule",
        "Structure_Name" : "/Common/SOME_RULE3",
        "Source_Lines" : {
          "filename" : "configs/f5_bigip/f5_bigip_structured_ltm",
          "lines" : [
            49,
            50,
            51,
            52,
            53,
            54,
            55
          ]
        }
      },
      {
        "Structure_Type" : "rule",
        "Structure_Name" : "/Common/SOME_RULE4",
        "Source_Lines" : {
          "filename" : "configs/f5_bigip/f5_bigip_structured_ltm",
          "lines" : [
            56,
            57,
            58,
            59,
            60,
            61,
            62,
            63,
            64,
            65,
            66
          ]
        }
      },
      {
        "Structure_Type" : "snat-translation",
        "Structure_Name" : "/Common/192.0.2.4",
        "Source_Lines" : {
          "filename" : "configs/f5_bigip/f5_bigip_structured_ltm",
          "lines" : [
            79,
            80,
            81,
            82
          ]
        }
      },
      {
        "Structure_Type" : "virtual-address",
        "Structure_Name" : "/Common/192.0.2.8",
        "Source_Lines" : {
          "filename" : "configs/f5_bigip/f5_bigip_structured_ltm",
          "lines" : [
            125,
            126,
            127,
            128,
            129,
            130,
            131,
            132,
            133,
            134
          ]
        }
      },
      {
        "Structure_Type" : "trunk",
        "Structure_Name" : "trunk1",
        "Source_Lines" : {
          "filename" : "configs/f5_bigip/f5_bigip_structured_net",
          "lines" : [
            65,
            66,
            67,
            68,
            69,
            70,
            71
          ]
        }
      },
      {
        "Structure_Type" : "prefix-list",
        "Structure_Name" : "/Common/MY_IPV4_PREFIX_LIST",
        "Source_Lines" : {
          "filename" : "configs/f5_bigip/f5_bigip_structured_net_routing_prefix_list",
          "lines" : [
            7,
            8,
            9,
            10,
            11,
            12,
            13,
            14,
            15,
            16,
            17,
            18,
            19,
            20,
            21
          ]
        }
      },
      {
        "Structure_Type" : "prefix-list",
        "Structure_Name" : "/Common/MY_IPV6_PREFIX_LIST",
        "Source_Lines" : {
          "filename" : "configs/f5_bigip/f5_bigip_structured_net_routing_prefix_list",
          "lines" : [
            22,
            23,
            24,
            25,
            26,
            27,
            28,
            29,
            30,
            31,
            32,
            33,
            34,
            35,
            36
          ]
        }
      },
      {
        "Structure_Type" : "route-map",
        "Structure_Name" : "/Common/MY_ROUTE_MAP",
        "Source_Lines" : {
          "filename" : "configs/f5_bigip/f5_bigip_structured_net_routing_route_map",
          "lines" : [
            7,
            8,
            9,
            10,
            11,
            12,
            13,
            14,
            15,
            16,
            17,
            18,
            19,
            20,
            21,
            22,
            23,
            24,
            25,
            26,
            27,
            28,
            29,
            30,
            31,
            32,
            33,
            34,
            35,
            36,
            37,
            38,
            39,
            40,
            41,
            42,
            43,
            44
          ]
        }
      },
      {
        "Structure_Type" : "ha-group",
        "Structure_Name" : "g1",
        "Source_Lines" : {
          "filename" : "configs/f5_bigip/f5_bigip_structured_sys_ha_group",
          "lines" : [
            7,
            8,
            9,
            10,
            11,
            12,
            13,
            14,
            15,
            16,
            17,
            18,
            19,
            20,
            21
          ]
        }
      },
      {
        "Structure_Type" : "access-list",
        "Structure_Name" : "acl2",
        "Source_Lines" : {
          "filename" : "configs/f5_bigip/f5_bigip_structured_with_imish",
          "lines" : [
            9
          ]
        }
      },
      {
        "Structure_Type" : "peer-group",
        "Structure_Name" : "pg1",
        "Source_Lines" : {
          "filename" : "configs/f5_bigip/f5_bigip_structured_with_imish",
          "lines" : [
            40
          ]
        }
      },
      {
        "Structure_Type" : "extended ipv6 access-list",
        "Structure_Name" : "RT404888-Caltech",
        "Source_Lines" : {
          "filename" : "configs/foundry_access_list",
          "lines" : [
            8,
            9,
            10,
            11,
            12,
            13,
            14,
            15,
            16,
            17
          ]
        }
      },
      {
        "Structure_Type" : "bgp peer-group",
        "Structure_Name" : "bippety",
        "Source_Lines" : {
          "filename" : "configs/foundry_bgp",
          "lines" : [
            11
          ]
        }
      },
      {
        "Structure_Type" : "bgp peer-group",
        "Structure_Name" : "boop",
        "Source_Lines" : {
          "filename" : "configs/foundry_bgp",
          "lines" : [
            18
          ]
        }
      },
      {
        "Structure_Type" : "policy-map",
        "Structure_Name" : "limitarp",
        "Source_Lines" : {
          "filename" : "configs/foundry_misc",
          "lines" : [
            41,
            42
          ]
        }
      },
      {
        "Structure_Type" : "routing-instance",
        "Structure_Name" : "fabric",
        "Source_Lines" : {
          "filename" : "configs/gh-2658-juniper-vrf-import-export.cfg",
          "lines" : [
            200,
            201,
            202,
            203,
            204,
            205,
            206,
            207,
            208,
            209,
            210,
            211,
            213,
            214,
            217,
            218,
            221,
            222,
            223,
            224,
            225,
            226,
            229,
            230,
            231,
            232,
            233
          ]
        }
      },
      {
        "Structure_Type" : "routing-instance",
        "Structure_Name" : "vr",
        "Source_Lines" : {
          "filename" : "configs/gh-2658-juniper-vrf-import-export.cfg",
          "lines" : [
            196,
            197,
            198
          ]
        }
      },
      {
        "Structure_Type" : "route-policy",
        "Structure_Name" : "FOO",
        "Source_Lines" : {
          "filename" : "configs/if_tag_is",
          "lines" : [
            4,
            5,
            6,
            7,
            8,
            9,
            10,
            11,
            12,
            13,
            14,
            15,
            16,
            17,
            18,
            19,
            20,
            21
          ]
        }
      },
      {
        "Structure_Type" : "bfd-template",
        "Structure_Name" : "GRE",
        "Source_Lines" : {
          "filename" : "configs/ios_bfd",
          "lines" : [
            4,
            5,
            6
          ]
        }
      },
      {
        "Structure_Type" : "ipv4 prefix-list",
        "Structure_Name" : "ScienceDMZ-networks",
        "Source_Lines" : {
          "filename" : "configs/ios_bgp_aggregate_address",
          "lines" : [
            14
          ]
        }
      },
      {
        "Structure_Type" : "ipv6 prefix-list",
        "Structure_Name" : "ScienceDMZ-networks",
        "Source_Lines" : {
          "filename" : "configs/ios_bgp_aggregate_address",
          "lines" : [
            16,
            17
          ]
        }
      },
      {
        "Structure_Type" : "bgp template peer-policy",
        "Structure_Name" : "FOO-BAR:BAZ",
        "Source_Lines" : {
          "filename" : "configs/ios_xe_bgp",
          "lines" : [
            5,
            6,
            7,
            8
          ]
        }
      },
      {
        "Structure_Type" : "bgp template peer-session",
        "Structure_Name" : "FOO-BAR_BAZ:QUX",
        "Source_Lines" : {
          "filename" : "configs/ios_xe_bgp",
          "lines" : [
            9,
            10,
            11
          ]
        }
      },
      {
        "Structure_Type" : "bgp af-group",
        "Structure_Name" : "blabbety",
        "Source_Lines" : {
          "filename" : "configs/ios_xr_bgp_neighbor_group",
          "lines" : [
            10,
            11,
            12,
            13
          ]
        }
      },
      {
        "Structure_Type" : "bgp af-group",
        "Structure_Name" : "blappety",
        "Source_Lines" : {
          "filename" : "configs/ios_xr_bgp_neighbor_group",
          "lines" : [
            5,
            6,
            7,
            8
          ]
        }
      },
      {
        "Structure_Type" : "bgp neighbor-group",
        "Structure_Name" : "foobar-iBGP_border_ipv6",
        "Source_Lines" : {
          "filename" : "configs/ios_xr_bgp_neighbor_group",
          "lines" : [
            67,
            68,
            69,
            70,
            71,
            72,
            73,
            74
          ]
        }
      },
      {
        "Structure_Type" : "bgp neighbor-group",
        "Structure_Name" : "foobar-iBGP_ipv6",
        "Source_Lines" : {
          "filename" : "configs/ios_xr_bgp_neighbor_group",
          "lines" : [
            46,
            47,
            48,
            49,
            50,
            51,
            52,
            53
          ]
        }
      },
      {
        "Structure_Type" : "bgp session-group",
        "Structure_Name" : "OLA",
        "Source_Lines" : {
          "filename" : "configs/ios_xr_bgp_neighbor_group",
          "lines" : [
            92,
            93,
            94,
            95
          ]
        }
      },
      {
        "Structure_Type" : "bgp session-group",
        "Structure_Name" : "blibber",
        "Source_Lines" : {
          "filename" : "configs/ios_xr_bgp_neighbor_group",
          "lines" : [
            15,
            16,
            17,
            18
          ]
        }
      },
      {
        "Structure_Type" : "class-map",
        "Structure_Name" : "ABC",
        "Source_Lines" : {
          "filename" : "configs/ios_xr_class_map",
          "lines" : [
            5,
            6,
            7
          ]
        }
      },
      {
        "Structure_Type" : "class-map",
        "Structure_Name" : "ABCD",
        "Source_Lines" : {
          "filename" : "configs/ios_xr_class_map",
          "lines" : [
            9,
            10,
            11
          ]
        }
      },
      {
        "Structure_Type" : "community-set",
        "Structure_Name" : "EBGP-PEER",
        "Source_Lines" : {
          "filename" : "configs/ios_xr_community_set",
          "lines" : [
            40,
            41,
            42,
            43
          ]
        }
      },
      {
        "Structure_Type" : "community-set",
        "Structure_Name" : "all_community",
        "Source_Lines" : {
          "filename" : "configs/ios_xr_community_set",
          "lines" : [
            7,
            8,
            9
          ]
        }
      },
      {
        "Structure_Type" : "community-set",
        "Structure_Name" : "cenic_default_network_community",
        "Source_Lines" : {
          "filename" : "configs/ios_xr_community_set",
          "lines" : [
            31,
            32,
            33
          ]
        }
      },
      {
        "Structure_Type" : "community-set",
        "Structure_Name" : "community_52",
        "Source_Lines" : {
          "filename" : "configs/ios_xr_community_set",
          "lines" : [
            4,
            5,
            6
          ]
        }
      },
      {
        "Structure_Type" : "community-set",
        "Structure_Name" : "dc_and_isp_blackhole_community",
        "Source_Lines" : {
          "filename" : "configs/ios_xr_community_set",
          "lines" : [
            28,
            29,
            30
          ]
        }
      },
      {
        "Structure_Type" : "community-set",
        "Structure_Name" : "dc_and_isp_routes_community",
        "Source_Lines" : {
          "filename" : "configs/ios_xr_community_set",
          "lines" : [
            25,
            26,
            27
          ]
        }
      },
      {
        "Structure_Type" : "community-set",
        "Structure_Name" : "hpr_blackhole_community",
        "Source_Lines" : {
          "filename" : "configs/ios_xr_community_set",
          "lines" : [
            13,
            14,
            15
          ]
        }
      },
      {
        "Structure_Type" : "community-set",
        "Structure_Name" : "hpr_routes_community",
        "Source_Lines" : {
          "filename" : "configs/ios_xr_community_set",
          "lines" : [
            10,
            11,
            12
          ]
        }
      },
      {
        "Structure_Type" : "community-set",
        "Structure_Name" : "ucla_blackhole_community",
        "Source_Lines" : {
          "filename" : "configs/ios_xr_community_set",
          "lines" : [
            16,
            17,
            18
          ]
        }
      },
      {
        "Structure_Type" : "community-set",
        "Structure_Name" : "ucla_to_dc_and_isp_community_ipv4",
        "Source_Lines" : {
          "filename" : "configs/ios_xr_community_set",
          "lines" : [
            34,
            35,
            36
          ]
        }
      },
      {
        "Structure_Type" : "community-set",
        "Structure_Name" : "ucla_to_dc_and_isp_community_ipv6",
        "Source_Lines" : {
          "filename" : "configs/ios_xr_community_set",
          "lines" : [
            37,
            38,
            39
          ]
        }
      },
      {
        "Structure_Type" : "community-set",
        "Structure_Name" : "ucla_to_hpr_community_ipv4",
        "Source_Lines" : {
          "filename" : "configs/ios_xr_community_set",
          "lines" : [
            19,
            20,
            21
          ]
        }
      },
      {
        "Structure_Type" : "community-set",
        "Structure_Name" : "ucla_to_hpr_community_ipv6",
        "Source_Lines" : {
          "filename" : "configs/ios_xr_community_set",
          "lines" : [
            22,
            23,
            24
          ]
        }
      },
      {
        "Structure_Type" : "prefix-set",
        "Structure_Name" : "default_route",
        "Source_Lines" : {
          "filename" : "configs/ios_xr_prefix_set",
          "lines" : [
            4,
            5,
            6
          ]
        }
      },
      {
        "Structure_Type" : "prefix-set",
        "Structure_Name" : "ucla_networks",
        "Source_Lines" : {
          "filename" : "configs/ios_xr_prefix_set",
          "lines" : [
            7,
            8,
            9,
            10,
            11,
            12,
            13,
            14,
            15,
            16,
            17,
            18
          ]
        }
      },
      {
        "Structure_Type" : "route-policy",
        "Structure_Name" : "EBGP-PEER-AS2828-LAX-PNI-OUT",
        "Source_Lines" : {
          "filename" : "configs/ios_xr_route_policy",
          "lines" : [
            86,
            87,
            88,
            89,
            90,
            91,
            92,
            93,
            94,
            95,
            96,
            97,
            98,
            99,
            100,
            101,
            102,
            103,
            104
          ]
        }
      },
      {
        "Structure_Type" : "route-policy",
        "Structure_Name" : "EBGP-PEER-AS6461-LAX-PNI-IN",
        "Source_Lines" : {
          "filename" : "configs/ios_xr_route_policy",
          "lines" : [
            56,
            57,
            58,
            59,
            60,
            61,
            62,
            63,
            64
          ]
        }
      },
      {
        "Structure_Type" : "route-policy",
        "Structure_Name" : "EBGP-PEER-SANITY-IN",
        "Source_Lines" : {
          "filename" : "configs/ios_xr_route_policy",
          "lines" : [
            75,
            76,
            77,
            78,
            79,
            80,
            81,
            82,
            83,
            84,
            85
          ]
        }
      },
      {
        "Structure_Type" : "route-policy",
        "Structure_Name" : "aaaa",
        "Source_Lines" : {
          "filename" : "configs/ios_xr_route_policy",
          "lines" : [
            27,
            28,
            29,
            30,
            31
          ]
        }
      },
      {
        "Structure_Type" : "route-policy",
        "Structure_Name" : "barbar_to_fooey_community_ipv4",
        "Source_Lines" : {
          "filename" : "configs/ios_xr_route_policy",
          "lines" : [
            50,
            51,
            52,
            53,
            54,
            55
          ]
        }
      },
      {
        "Structure_Type" : "route-policy",
        "Structure_Name" : "doodlepop",
        "Source_Lines" : {
          "filename" : "configs/ios_xr_route_policy",
          "lines" : [
            157,
            158,
            159,
            160,
            161,
            162,
            163,
            164,
            165,
            166
          ]
        }
      },
      {
        "Structure_Type" : "route-policy",
        "Structure_Name" : "drop_community_5555",
        "Source_Lines" : {
          "filename" : "configs/ios_xr_route_policy",
          "lines" : [
            32,
            33,
            34,
            35,
            36,
            37
          ]
        }
      },
      {
        "Structure_Type" : "route-policy",
        "Structure_Name" : "fooey_blackhole",
        "Source_Lines" : {
          "filename" : "configs/ios_xr_route_policy",
          "lines" : [
            4,
            5,
            6,
            7,
            8,
            9,
            10,
            11
          ]
        }
      },
      {
        "Structure_Type" : "route-policy",
        "Structure_Name" : "fooey_to_barbar_ipv4",
        "Source_Lines" : {
          "filename" : "configs/ios_xr_route_policy",
          "lines" : [
            12,
            13,
            14,
            15,
            16,
            17,
            18,
            19
          ]
        }
      },
      {
        "Structure_Type" : "route-policy",
        "Structure_Name" : "fooey_to_barbar_ipv6",
        "Source_Lines" : {
          "filename" : "configs/ios_xr_route_policy",
          "lines" : [
            20,
            21,
            22,
            23,
            24,
            25,
            26
          ]
        }
      },
      {
        "Structure_Type" : "route-policy",
        "Structure_Name" : "ospf_default_ipv4",
        "Source_Lines" : {
          "filename" : "configs/ios_xr_route_policy",
          "lines" : [
            38,
            39,
            40,
            41,
            42
          ]
        }
      },
      {
        "Structure_Type" : "route-policy",
        "Structure_Name" : "perfsonar_andsn_ipv4",
        "Source_Lines" : {
          "filename" : "configs/ios_xr_route_policy",
          "lines" : [
            43,
            44,
            45,
            46,
            47,
            48,
            49
          ]
        }
      },
      {
        "Structure_Type" : "route-policy",
        "Structure_Name" : "redistribute-static-isis",
        "Source_Lines" : {
          "filename" : "configs/ios_xr_route_policy",
          "lines" : [
            65,
            66,
            67,
            68,
            69,
            70,
            71,
            72,
            73,
            74
          ]
        }
      },
      {
        "Structure_Type" : "route-policy",
        "Structure_Name" : "routetype",
        "Source_Lines" : {
          "filename" : "configs/ios_xr_route_policy",
          "lines" : [
            168,
            169,
            170,
            171,
            172,
            173,
            174
          ]
        }
      },
      {
        "Structure_Type" : "route-policy",
        "Structure_Name" : "to_chillmap",
        "Source_Lines" : {
          "filename" : "configs/ios_xr_route_policy",
          "lines" : [
            106,
            107,
            108,
            109,
            110,
            111,
            112,
            113,
            114,
            115,
            116,
            117,
            118,
            119,
            120,
            121,
            122,
            123,
            124,
            125,
            126,
            127,
            128,
            129,
            130,
            131,
            132,
            133,
            134,
            135,
            136,
            137,
            138,
            139,
            140,
            141,
            142,
            143,
            144,
            145,
            146,
            147,
            148,
            149,
            150,
            151,
            152,
            153,
            154,
            155
          ]
        }
      },
      {
        "Structure_Type" : "ipv4 prefix-list",
        "Structure_Name" : "DENY-IPV4-ANY-IN",
        "Source_Lines" : {
          "filename" : "configs/ip_prefix_list_single_line",
          "lines" : [
            4
          ]
        }
      },
      {
        "Structure_Type" : "firewall filter",
        "Structure_Name" : "foo",
        "Source_Lines" : {
          "filename" : "configs/juniper-tcpflags",
          "lines" : [
            4
          ]
        }
      },
      {
        "Structure_Type" : "application",
        "Structure_Name" : "APP",
        "Source_Lines" : {
          "filename" : "configs/juniper_application",
          "lines" : [
            4
          ]
        }
      },
      {
        "Structure_Type" : "application",
        "Structure_Name" : "APP-POP3",
        "Source_Lines" : {
          "filename" : "configs/juniper_application",
          "lines" : [
            6,
            7
          ]
        }
      },
      {
        "Structure_Type" : "as-path-group",
        "Structure_Name" : "AS_PATH_GROUP1",
        "Source_Lines" : {
          "filename" : "configs/juniper_as_path_group",
          "lines" : [
            5,
            6
          ]
        }
      },
      {
        "Structure_Type" : "as-path-group as-path",
        "Structure_Name" : "AS_PATH_REGEX_NAME1",
        "Source_Lines" : {
          "filename" : "configs/juniper_as_path_group",
          "lines" : [
            5
          ]
        }
      },
      {
        "Structure_Type" : "as-path-group as-path",
        "Structure_Name" : "AS_PATH_REGEX_NAME2",
        "Source_Lines" : {
          "filename" : "configs/juniper_as_path_group",
          "lines" : [
            6
          ]
        }
      },
      {
        "Structure_Type" : "bgp group",
        "Structure_Name" : "GROUP",
        "Source_Lines" : {
          "filename" : "configs/juniper_bgp_disable",
          "lines" : [
            4
          ]
        }
      },
      {
        "Structure_Type" : "bgp group",
        "Structure_Name" : "someipv4bgpgroup",
        "Source_Lines" : {
          "filename" : "configs/juniper_bgp_remove_private_as",
          "lines" : [
            5,
            9,
            10,
            11,
            12
          ]
        }
      },
      {
        "Structure_Type" : "bgp group",
        "Structure_Name" : "someipv6bgpgroup",
        "Source_Lines" : {
          "filename" : "configs/juniper_bgp_remove_private_as",
          "lines" : [
            7,
            13,
            14,
            15,
            16
          ]
        }
      },
      {
        "Structure_Type" : "firewall filter",
        "Structure_Name" : "ISP-INBOUND-L2",
        "Source_Lines" : {
          "filename" : "configs/juniper_firewall",
          "lines" : [
            42
          ]
        }
      },
      {
        "Structure_Type" : "firewall filter",
        "Structure_Name" : "blah",
        "Source_Lines" : {
          "filename" : "configs/juniper_firewall",
          "lines" : [
            5,
            6,
            7,
            8,
            9,
            10,
            11,
            12,
            13,
            14,
            15,
            16,
            17,
            18,
            19,
            20,
            21,
            22,
            23,
            24,
            25,
            26,
            27,
            30,
            31,
            33,
            35
          ]
        }
      },
      {
        "Structure_Type" : "firewall filter",
        "Structure_Name" : "blah6",
        "Source_Lines" : {
          "filename" : "configs/juniper_firewall",
          "lines" : [
            37,
            38,
            39
          ]
        }
      },
      {
        "Structure_Type" : "firewall filter",
        "Structure_Name" : "f1",
        "Source_Lines" : {
          "filename" : "configs/juniper_firewall",
          "lines" : [
            4
          ]
        }
      },
      {
        "Structure_Type" : "firewall filter",
        "Structure_Name" : "ip_options",
        "Source_Lines" : {
          "filename" : "configs/juniper_firewall",
          "lines" : [
            43,
            44,
            45,
            46,
            47,
            48,
            49,
            50
          ]
        }
      },
      {
        "Structure_Type" : "dhcp-relay server-group",
        "Structure_Name" : "dhcpgrp",
        "Source_Lines" : {
          "filename" : "configs/juniper_forwarding_options",
          "lines" : [
            24,
            25
          ]
        }
      },
      {
        "Structure_Type" : "routing-instance",
        "Structure_Name" : "SOME_INSTANCE",
        "Source_Lines" : {
          "filename" : "configs/juniper_interfaces",
          "lines" : [
            24
          ]
        }
      },
      {
        "Structure_Type" : "vlan",
        "Structure_Name" : "unused-vlan",
        "Source_Lines" : {
          "filename" : "configs/juniper_interfaces",
          "lines" : [
            26,
            27
          ]
        }
      },
      {
        "Structure_Type" : "routing-instance",
        "Structure_Name" : "ROUTING_INSTANCE",
        "Source_Lines" : {
          "filename" : "configs/juniper_misc",
          "lines" : [
            9
          ]
        }
      },
      {
        "Structure_Type" : "nat pool",
        "Structure_Name" : "POOL",
        "Source_Lines" : {
          "filename" : "configs/juniper_nat",
          "lines" : [
            6,
            23
          ]
        }
      },
      {
        "Structure_Type" : "nat rule",
        "Structure_Name" : "DST-RULE",
        "Source_Lines" : {
          "filename" : "configs/juniper_nat",
          "lines" : [
            27,
            28,
            29,
            30,
            31
          ]
        }
      },
      {
        "Structure_Type" : "nat rule",
        "Structure_Name" : "SRC-RULE1",
        "Source_Lines" : {
          "filename" : "configs/juniper_nat",
          "lines" : [
            11,
            12,
            13,
            14,
            15
          ]
        }
      },
      {
        "Structure_Type" : "nat rule",
        "Structure_Name" : "SRC-RULE2",
        "Source_Lines" : {
          "filename" : "configs/juniper_nat",
          "lines" : [
            17,
            18
          ]
        }
      },
      {
        "Structure_Type" : "nat rule",
        "Structure_Name" : "SRC-RULE3",
        "Source_Lines" : {
          "filename" : "configs/juniper_nat",
          "lines" : [
            20,
            21
          ]
        }
      },
      {
        "Structure_Type" : "nat rule set",
        "Structure_Name" : "DST-NAT",
        "Source_Lines" : {
          "filename" : "configs/juniper_nat",
          "lines" : [
            25,
            27,
            28,
            29,
            30,
            31
          ]
        }
      },
      {
        "Structure_Type" : "nat rule set",
        "Structure_Name" : "SRC-NAT",
        "Source_Lines" : {
          "filename" : "configs/juniper_nat",
          "lines" : [
            8,
            9,
            11,
            12,
            13,
            14,
            15,
            17,
            18,
            20,
            21
          ]
        }
      },
      {
        "Structure_Type" : "as-path",
        "Structure_Name" : "UNUSED_ORIGINATED_IN_65535",
        "Source_Lines" : {
          "filename" : "configs/juniper_policy_statement",
          "lines" : [
            39
          ]
        }
      },
      {
        "Structure_Type" : "policy-statement",
        "Structure_Name" : "POLICY-NAME",
        "Source_Lines" : {
          "filename" : "configs/juniper_policy_statement",
          "lines" : [
            4,
            5,
            6,
            7,
            8,
            9,
            10,
            11,
            12,
            13,
            14,
            15,
            16,
            17,
            18,
            19,
            20,
            21,
            22,
            23,
            24,
            25,
            26,
            27,
            28,
            29,
            30,
            31,
            32,
            33,
            34,
            35,
            36
          ]
        }
      },
      {
        "Structure_Type" : "logical-system",
        "Structure_Name" : "LOGICALSYSTEM",
        "Source_Lines" : {
          "filename" : "configs/juniper_rib_groups",
          "lines" : [
            17,
            18,
            19,
            20,
            21,
            22
          ]
        }
      },
      {
        "Structure_Type" : "rib-group",
        "Structure_Name" : "bgp-rib-group",
        "Source_Lines" : {
          "filename" : "configs/juniper_rib_groups",
          "lines" : [
            11,
            12
          ]
        }
      },
      {
        "Structure_Type" : "rib-group",
        "Structure_Name" : "interface-routes-rib",
        "Source_Lines" : {
          "filename" : "configs/juniper_rib_groups",
          "lines" : [
            5,
            6,
            7,
            8,
            9
          ]
        }
      },
      {
        "Structure_Type" : "routing-instance",
        "Structure_Name" : "ROUTING_INSTANCE_NAME",
        "Source_Lines" : {
          "filename" : "configs/juniper_rib_groups",
          "lines" : [
            20,
            21,
            22,
            23,
            24,
            25
          ]
        }
      },
      {
        "Structure_Type" : "policy-statement",
        "Structure_Name" : "route-filter-test-v4",
        "Source_Lines" : {
          "filename" : "configs/juniper_route_filter",
          "lines" : [
            4,
            5,
            6,
            7,
            8,
            9
          ]
        }
      },
      {
        "Structure_Type" : "policy-statement",
        "Structure_Name" : "route-filter-test-v6",
        "Source_Lines" : {
          "filename" : "configs/juniper_route_filter",
          "lines" : [
            11,
            12,
            13,
            14,
            15,
            16
          ]
        }
      },
      {
        "Structure_Type" : "policy-statement",
        "Structure_Name" : "POLICY-NAME",
        "Source_Lines" : {
          "filename" : "configs/juniper_routing_policy",
          "lines" : [
            7,
            8,
            9,
            10
          ]
        }
      },
      {
        "Structure_Type" : "address-book",
        "Structure_Name" : "notglobalUnattached",
        "Source_Lines" : {
          "filename" : "configs/juniper_security",
          "lines" : [
            11
          ]
        }
      },
      {
        "Structure_Type" : "ike policy",
        "Structure_Name" : "1.2.3.4",
        "Source_Lines" : {
          "filename" : "configs/juniper_security",
          "lines" : [
            14
          ]
        }
      },
      {
        "Structure_Type" : "security-profile",
        "Structure_Name" : "ls1",
        "Source_Lines" : {
          "filename" : "configs/juniper_system",
          "lines" : [
            16,
            17,
            18,
            19,
            20,
            21
          ]
        }
      },
      {
        "Structure_Type" : "bgp peer-group",
        "Structure_Name" : "NEIGH",
        "Source_Lines" : {
          "filename" : "configs/local_v6_addr",
          "lines" : [
            5
          ]
        }
      },
      {
        "Structure_Type" : "mac acl",
        "Structure_Name" : "STPDENY",
        "Source_Lines" : {
          "filename" : "configs/mac_access_list",
          "lines" : [
            13,
            14,
            15,
            16
          ]
        }
      },
      {
        "Structure_Type" : "mac acl",
        "Structure_Name" : "filtermac",
        "Source_Lines" : {
          "filename" : "configs/mac_access_list",
          "lines" : [
            8
          ]
        }
      },
      {
        "Structure_Type" : "mac acl",
        "Structure_Name" : "ipmi_test",
        "Source_Lines" : {
          "filename" : "configs/mac_access_list",
          "lines" : [
            9,
            10,
            11
          ]
        }
      },
      {
        "Structure_Type" : "mac acl",
        "Structure_Name" : "permitCDP",
        "Source_Lines" : {
          "filename" : "configs/mac_access_list",
          "lines" : [
            4,
            5,
            6,
            7
          ]
        }
      },
      {
        "Structure_Type" : "route-map",
        "Structure_Name" : "foo",
        "Source_Lines" : {
          "filename" : "configs/named_and_numbered_lists",
          "lines" : [
            4,
            5
          ]
        }
      },
      {
        "Structure_Type" : "router ospf area",
        "Structure_Name" : "1",
        "Source_Lines" : {
          "filename" : "configs/nxos/nxos_ospf",
          "lines" : [
            40
          ]
        }
      },
      {
        "Structure_Type" : "vrf",
        "Structure_Name" : "foo",
        "Source_Lines" : {
          "filename" : "configs/nxos/nxos_ospf",
          "lines" : [
            7
          ]
        }
      },
      {
        "Structure_Type" : "route-map",
        "Structure_Name" : "foobar",
        "Source_Lines" : {
          "filename" : "configs/nxos/nxos_route_map_continue",
          "lines" : [
            6,
            7,
            8,
            9,
            10,
            11,
            12,
            13,
            14,
            15,
            16,
            17,
            18,
            19,
            20,
            21,
            22,
            23,
            24,
            25,
            26,
            27,
            28,
            29,
            30,
            31,
            32,
            33,
            34,
            35,
            36,
            37,
            38,
            39,
            40,
            41,
            42,
            43,
            44,
            45,
            46,
            47,
            48,
            49,
            50,
            51,
            52,
            53,
            54,
            55,
            56,
            57,
            58,
            59,
            60,
            61,
            62,
            63,
            64,
            65,
            66,
            67,
            68,
            69,
            70,
            71,
            72,
            73,
            74,
            75,
            76,
            77,
            78,
            79,
            80,
            81,
            82,
            83,
            84,
            85,
            86,
            87,
            88,
            89,
            90,
            91,
            92,
            93,
            94,
            95,
            96,
            97,
            98,
            99,
            100,
            101,
            102,
            103,
            104,
            105,
            106,
            107,
            108,
            109,
            110,
            111,
            112,
            113,
            114
          ]
        }
      },
      {
        "Structure_Type" : "vrf",
        "Structure_Name" : "vrf1",
        "Source_Lines" : {
          "filename" : "configs/nxos/nxos_vrf",
          "lines" : [
            15,
            16,
            17,
            18,
            19,
            20,
            21,
            22,
            23,
            24,
            25,
            26
          ]
        }
      },
      {
        "Structure_Type" : "extended ipv4 access-list",
        "Structure_Name" : "blah",
        "Source_Lines" : {
          "filename" : "configs/nxos_acl",
          "lines" : [
            9,
            10
          ]
        }
      },
      {
        "Structure_Type" : "extended ipv4 access-list",
        "Structure_Name" : "extended",
        "Source_Lines" : {
          "filename" : "configs/nxos_acl",
          "lines" : [
            5
          ]
        }
      },
      {
        "Structure_Type" : "extended ipv4 access-list",
        "Structure_Name" : "standard",
        "Source_Lines" : {
          "filename" : "configs/nxos_acl",
          "lines" : [
            7
          ]
        }
      },
      {
        "Structure_Type" : "application-group",
        "Structure_Name" : "EMPTY~panorama",
        "Source_Lines" : {
          "filename" : "configs/palo_alto/applications",
          "lines" : [
            19,
            20
          ]
        }
      },
      {
        "Structure_Type" : "application-group",
        "Structure_Name" : "SSH_OR_SSL~panorama",
        "Source_Lines" : {
          "filename" : "configs/palo_alto/applications",
          "lines" : [
            16,
            17
          ]
        }
      },
      {
        "Structure_Type" : "interface",
        "Structure_Name" : "ethernet1/1",
        "Source_Lines" : {
          "filename" : "configs/palo_alto/interfaces",
          "lines" : [
            13,
            14,
            15,
            16,
            17,
            18,
            22,
            23,
            24,
            25,
            26,
            27
          ]
        }
      },
      {
        "Structure_Type" : "interface",
        "Structure_Name" : "ethernet1/1.4",
        "Source_Lines" : {
          "filename" : "configs/palo_alto/interfaces",
          "lines" : [
            16,
            17,
            18
          ]
        }
      },
      {
        "Structure_Type" : "interface",
        "Structure_Name" : "ethernet1/1.5",
        "Source_Lines" : {
          "filename" : "configs/palo_alto/interfaces",
          "lines" : [
            24,
            25,
            26,
            27
          ]
        }
      },
      {
        "Structure_Type" : "interface",
        "Structure_Name" : "loopback",
        "Source_Lines" : {
          "filename" : "configs/palo_alto/interfaces",
          "lines" : [
            33,
            34,
            35,
            36
          ]
        }
      },
      {
        "Structure_Type" : "interface",
        "Structure_Name" : "loopback.1",
        "Source_Lines" : {
          "filename" : "configs/palo_alto/interfaces",
          "lines" : [
            36
          ]
        }
      },
      {
        "Structure_Type" : "interface",
        "Structure_Name" : "tunnel",
        "Source_Lines" : {
          "filename" : "configs/palo_alto/interfaces",
          "lines" : [
            39,
            40,
            41,
            42
          ]
        }
      },
      {
        "Structure_Type" : "interface",
        "Structure_Name" : "tunnel.3",
        "Source_Lines" : {
          "filename" : "configs/palo_alto/interfaces",
          "lines" : [
            41,
            42
          ]
        }
      },
      {
        "Structure_Type" : "interface",
        "Structure_Name" : "vlan",
        "Source_Lines" : {
          "filename" : "configs/palo_alto/interfaces",
          "lines" : [
            46,
            47,
            48,
            49
          ]
        }
      },
      {
        "Structure_Type" : "interface",
        "Structure_Name" : "vlan.1",
        "Source_Lines" : {
          "filename" : "configs/palo_alto/interfaces",
          "lines" : [
            49
          ]
        }
      },
      {
        "Structure_Type" : "nat rule",
        "Structure_Name" : "MISSING_DESTINATION~panorama",
        "Source_Lines" : {
          "filename" : "configs/palo_alto/nat",
          "lines" : [
            57,
            58,
            59,
            60
          ]
        }
      },
      {
        "Structure_Type" : "nat rule",
        "Structure_Name" : "MISSING_FROM~panorama",
        "Source_Lines" : {
          "filename" : "configs/palo_alto/nat",
          "lines" : [
            50,
            51
          ]
        }
      },
      {
        "Structure_Type" : "nat rule",
        "Structure_Name" : "MISSING_SOURCE~panorama",
        "Source_Lines" : {
          "filename" : "configs/palo_alto/nat",
          "lines" : [
            53,
            54,
            55
          ]
        }
      },
      {
        "Structure_Type" : "nat rule",
        "Structure_Name" : "MISSING_TO~panorama",
        "Source_Lines" : {
          "filename" : "configs/palo_alto/nat",
          "lines" : [
            49
          ]
        }
      },
      {
        "Structure_Type" : "nat rule",
        "Structure_Name" : "RULE_1~panorama",
        "Source_Lines" : {
          "filename" : "configs/palo_alto/nat",
          "lines" : [
            18,
            19,
            20,
            22,
            23,
            24,
            27,
            28,
            29,
            30
          ]
        }
      },
      {
        "Structure_Type" : "nat rule",
        "Structure_Name" : "RULE_2~panorama",
        "Source_Lines" : {
          "filename" : "configs/palo_alto/nat",
          "lines" : [
            32,
            33,
            34,
            35,
            36
          ]
        }
      },
      {
        "Structure_Type" : "nat rule",
        "Structure_Name" : "RULE_3~panorama",
        "Source_Lines" : {
          "filename" : "configs/palo_alto/nat",
          "lines" : [
            38,
            39,
            40,
            41,
            42,
            45,
            46,
            47
          ]
        }
      },
      {
        "Structure_Type" : "address object",
        "Structure_Name" : "rfc1918_10~panorama",
        "Source_Lines" : {
          "filename" : "configs/palo_alto/policy",
          "lines" : [
            17,
            18
          ]
        }
      },
      {
        "Structure_Type" : "zone",
        "Structure_Name" : "zext~vsys10",
        "Source_Lines" : {
          "filename" : "configs/palo_alto/zones",
          "lines" : [
            36,
            37,
            38
          ]
        }
      },
      {
        "Structure_Type" : "ipv4 prefix-list",
        "Structure_Name" : "test",
        "Source_Lines" : {
          "filename" : "configs/prefix_list_ipv4",
          "lines" : [
            4,
            5
          ]
        }
      },
      {
        "Structure_Type" : "route-map",
        "Structure_Name" : "to_elacc",
        "Source_Lines" : {
          "filename" : "configs/prefix_list_ipv4",
          "lines" : [
            9,
            10
          ]
        }
      },
      {
        "Structure_Type" : "as-path-set",
        "Structure_Name" : "ama-coe-as-path",
        "Source_Lines" : {
          "filename" : "configs/route_policy_as_path",
          "lines" : [
            34,
            35,
            36
          ]
        }
      },
      {
        "Structure_Type" : "as-path-set",
        "Structure_Name" : "ama-coe-as-path2",
        "Source_Lines" : {
          "filename" : "configs/route_policy_as_path",
          "lines" : [
            37,
            38
          ]
        }
      },
      {
        "Structure_Type" : "as-path-set",
        "Structure_Name" : "ama-coe-as-path3",
        "Source_Lines" : {
          "filename" : "configs/route_policy_as_path",
          "lines" : [
            39,
            40,
            41,
            42,
            43
          ]
        }
      },
      {
        "Structure_Type" : "route-policy",
        "Structure_Name" : "erick-test",
        "Source_Lines" : {
          "filename" : "configs/route_policy_as_path",
          "lines" : [
            4,
            5,
            6,
            7,
            8,
            9,
            10,
            11
          ]
        }
      },
      {
        "Structure_Type" : "route-policy",
        "Structure_Name" : "to_fooey",
        "Source_Lines" : {
          "filename" : "configs/route_policy_as_path",
          "lines" : [
            13,
            14,
            15,
            16,
            17,
            18,
            19,
            20,
            21,
            22,
            23,
            24,
            25,
            26,
            27,
            28,
            29,
            30,
            31,
            32
          ]
        }
      },
      {
        "Structure_Type" : "route-policy",
        "Structure_Name" : "EBGP_CUST_FULL_v4",
        "Source_Lines" : {
          "filename" : "configs/route_policy_igp_cost",
          "lines" : [
            4,
            5,
            6,
            7,
            8,
            9,
            10,
            11,
            12
          ]
        }
      },
      {
        "Structure_Type" : "route-policy",
        "Structure_Name" : "to_csuchico",
        "Source_Lines" : {
          "filename" : "configs/route_policy_metric_type",
          "lines" : [
            4,
            5,
            6,
            7,
            8,
            9,
            10,
            11,
            12,
            13
          ]
        }
      },
      {
        "Structure_Type" : "route-policy",
        "Structure_Name" : "cust_v4_in",
        "Source_Lines" : {
          "filename" : "configs/route_policy_param",
          "lines" : [
            4,
            5,
            6,
            7,
            8,
            9,
            10
          ]
        }
      },
      {
        "Structure_Type" : "route-policy",
        "Structure_Name" : "global_cust_v4",
        "Source_Lines" : {
          "filename" : "configs/route_policy_param",
          "lines" : [
            12,
            13,
            14,
            15,
            16,
            17,
            18,
            19,
            20,
            21
          ]
        }
      },
      {
        "Structure_Type" : "route-policy",
        "Structure_Name" : "FOOBAR",
        "Source_Lines" : {
          "filename" : "configs/set_inline_community",
          "lines" : [
            4,
            5,
            6
          ]
        }
      },
      {
        "Structure_Type" : "extended ipv4 access-list",
        "Structure_Name" : "100",
        "Source_Lines" : {
          "filename" : "configs/tcpflags",
          "lines" : [
            4,
            5,
            6,
            7,
            8,
            9
          ]
        }
      },
      {
        "Structure_Type" : "route-map",
        "Structure_Name" : "JKL_MNO_PQR",
        "Source_Lines" : {
          "filename" : "configs/underscore_variable",
          "lines" : [
            4,
            5
          ]
        }
      },
      {
        "Structure_Type" : "route-policy",
        "Structure_Name" : "EBGP-PEER",
        "Source_Lines" : {
          "filename" : "configs/vlan_access_map2",
          "lines" : [
            27,
            28,
            29,
            30
          ]
        }
      }
    ],
    "summary" : {
<<<<<<< HEAD
      "notes" : "Found 264 results",
      "numFailed" : 0,
      "numPassed" : 0,
      "numResults" : 264
=======
      "notes" : "Found 263 results",
      "numFailed" : 0,
      "numPassed" : 0,
      "numResults" : 263
>>>>>>> e0d8f906
    }
  }
]<|MERGE_RESOLUTION|>--- conflicted
+++ resolved
@@ -3917,17 +3917,10 @@
       }
     ],
     "summary" : {
-<<<<<<< HEAD
       "notes" : "Found 264 results",
       "numFailed" : 0,
       "numPassed" : 0,
       "numResults" : 264
-=======
-      "notes" : "Found 263 results",
-      "numFailed" : 0,
-      "numPassed" : 0,
-      "numResults" : 263
->>>>>>> e0d8f906
     }
   }
 ]