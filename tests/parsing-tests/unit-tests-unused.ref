[
  {
    "class" : "org.batfish.question.UnusedStructuresQuestionPlugin$UnusedStructuresAnswerElement",
    "problems" : {
      "unused:application:APP" : {
        "description" : "Unused structure of type: 'application' with name: 'APP'",
        "files" : {
          "juniper_application" : [
            4
          ]
        }
      },
      "unused:as-path access-list:30" : {
        "description" : "Unused structure of type: 'as-path access-list' with name: '30'",
        "files" : {
          "cisco_bgp" : [
            7
          ]
        }
      },
      "unused:as-path access-list:AS_PATH_ACL_UNUSED" : {
        "description" : "Unused structure of type: 'as-path access-list' with name: 'AS_PATH_ACL_UNUSED'",
        "files" : {
          "cisco_route_map" : [
            7
          ]
        }
      },
      "unused:as-path-set:ama-coe-as-path" : {
        "description" : "Unused structure of type: 'as-path-set' with name: 'ama-coe-as-path'",
        "files" : {
          "route_policy_as_path" : [
            34,
            35,
            36
          ]
        }
      },
      "unused:as-path-set:ama-coe-as-path2" : {
        "description" : "Unused structure of type: 'as-path-set' with name: 'ama-coe-as-path2'",
        "files" : {
          "route_policy_as_path" : [
            37,
            38
          ]
        }
      },
      "unused:as-path-set:ama-coe-as-path3" : {
        "description" : "Unused structure of type: 'as-path-set' with name: 'ama-coe-as-path3'",
        "files" : {
          "route_policy_as_path" : [
            39,
            40,
            41,
            42,
            43
          ]
        }
      },
      "unused:bgp group:1.2.3.4abc" : {
        "description" : "Unused structure of type: 'bgp group' with name: '1.2.3.4abc'",
        "files" : {
          "neighbor" : [
            7
          ],
          "neighbor_dos" : [
            7
          ]
        }
      },
      "unused:bgp group:123.123.123.abc" : {
        "description" : "Unused structure of type: 'bgp group' with name: '123.123.123.abc'",
        "files" : {
          "neighbor" : [
            11
          ],
          "neighbor_dos" : [
            11
          ]
        }
      },
      "unused:bgp group:1234-5" : {
        "description" : "Unused structure of type: 'bgp group' with name: '1234-5'",
        "files" : {
          "neighbor" : [
            5
          ],
          "neighbor_dos" : [
            5
          ]
        }
      },
      "unused:bgp group:8075-CORE" : {
        "description" : "Unused structure of type: 'bgp group' with name: '8075-CORE'",
        "files" : {
          "neighbor_name_numbers" : [
            6
          ]
        }
      },
      "unused:bgp group:NEIGH" : {
        "description" : "Unused structure of type: 'bgp group' with name: 'NEIGH'",
        "files" : {
          "local_v6_addr" : [
            5
          ]
        }
      },
      "unused:bgp group:PEER_BLLF" : {
        "description" : "Unused structure of type: 'bgp group' with name: 'PEER_BLLF'",
        "files" : {
          "nexus_bgp" : [
            22
          ]
        }
      },
      "unused:bgp group:UNDEFINED_PEER_GROUP" : {
        "description" : "Unused structure of type: 'bgp group' with name: 'UNDEFINED_PEER_GROUP'",
        "files" : {
          "arista_bgp" : [
            11
          ]
        }
      },
      "unused:bgp group:abc1.2.3.4" : {
        "description" : "Unused structure of type: 'bgp group' with name: 'abc1.2.3.4'",
        "files" : {
          "neighbor" : [
            8
          ],
          "neighbor_dos" : [
            8
          ]
        }
      },
      "unused:bgp group:abc1.2.3.4def" : {
        "description" : "Unused structure of type: 'bgp group' with name: 'abc1.2.3.4def'",
        "files" : {
          "neighbor" : [
            9
          ],
          "neighbor_dos" : [
            9
          ]
        }
      },
      "unused:bgp group:ama-coe" : {
        "description" : "Unused structure of type: 'bgp group' with name: 'ama-coe'",
        "files" : {
          "bgp_default_originate_policy" : [
            5
          ]
        }
      },
      "unused:bgp group:as3" : {
        "description" : "Unused structure of type: 'bgp group' with name: 'as3'",
        "files" : {
          "bgp_address_family" : [
            11
          ]
        }
      },
      "unused:bgp group:bippety" : {
        "description" : "Unused structure of type: 'bgp group' with name: 'bippety'",
        "files" : {
          "foundry_bgp" : [
            11
          ]
        }
      },
      "unused:bgp group:blabbety" : {
        "description" : "Unused structure of type: 'bgp group' with name: 'blabbety'",
        "files" : {
          "ios_xr_bgp_neighbor_group" : [
            10
          ]
        }
      },
      "unused:bgp group:blappety" : {
        "description" : "Unused structure of type: 'bgp group' with name: 'blappety'",
        "files" : {
          "ios_xr_bgp_neighbor_group" : [
            5
          ]
        }
      },
      "unused:bgp group:boop" : {
        "description" : "Unused structure of type: 'bgp group' with name: 'boop'",
        "files" : {
          "foundry_bgp" : [
            18
          ]
        }
      },
      "unused:bgp group:dcp-rrs" : {
        "description" : "Unused structure of type: 'bgp group' with name: 'dcp-rrs'",
        "files" : {
          "bgp_address_family" : [
            16
          ]
        }
      },
      "unused:bgp group:foobar-iBGP_border_ipv6" : {
        "description" : "Unused structure of type: 'bgp group' with name: 'foobar-iBGP_border_ipv6'",
        "files" : {
          "ios_xr_bgp_neighbor_group" : [
            67
          ]
        }
      },
      "unused:bgp group:foobar-iBGP_ipv6" : {
        "description" : "Unused structure of type: 'bgp group' with name: 'foobar-iBGP_ipv6'",
        "files" : {
          "ios_xr_bgp_neighbor_group" : [
            46
          ]
        }
      },
      "unused:bgp group:p1" : {
        "description" : "Unused structure of type: 'bgp group' with name: 'p1'",
        "files" : {
          "cisco_bgp" : [
            32
          ]
        }
      },
      "unused:bgp group:ucr" : {
        "description" : "Unused structure of type: 'bgp group' with name: 'ucr'",
        "files" : {
          "bgp_foundry" : [
            7
          ]
        }
      },
      "unused:bgp session:OLA" : {
        "description" : "Unused structure of type: 'bgp session' with name: 'OLA'",
        "files" : {
          "ios_xr_bgp_neighbor_group" : [
            92
          ]
        }
      },
      "unused:bgp session:blibber" : {
        "description" : "Unused structure of type: 'bgp session' with name: 'blibber'",
        "files" : {
          "ios_xr_bgp_neighbor_group" : [
            15
          ]
        }
      },
      "unused:cable service-class:1" : {
        "description" : "Unused structure of type: 'cable service-class' with name: '1'",
        "files" : {
          "cisco_cable" : [
            88,
            89,
            90,
            91,
            92,
            93,
            94,
            95,
            96,
            97,
            98,
            99
          ]
        }
      },
      "unused:class-map:ABC" : {
        "description" : "Unused structure of type: 'class-map' with name: 'ABC'",
        "files" : {
          "cisco_qos" : [
            5,
            6,
            7,
            8,
            9,
            10
          ]
        }
      },
      "unused:class-map:bippety" : {
        "description" : "Unused structure of type: 'class-map' with name: 'bippety'",
        "files" : {
          "cisco_qos" : [
            11,
            12,
            13
          ]
        }
      },
      "unused:class-map:boop" : {
        "description" : "Unused structure of type: 'class-map' with name: 'boop'",
        "files" : {
          "cisco_qos" : [
            19,
            20,
            21
          ]
        }
      },
      "unused:class-map:boppety" : {
        "description" : "Unused structure of type: 'class-map' with name: 'boppety'",
        "files" : {
          "cisco_qos" : [
            14,
            15,
            16,
            17
          ]
        }
      },
      "unused:class-map:copp-icmp" : {
        "description" : "Unused structure of type: 'class-map' with name: 'copp-icmp'",
        "files" : {
          "cisco_nxos" : [
            7,
            8
          ]
        }
      },
      "unused:class-map:cos_all" : {
        "description" : "Unused structure of type: 'class-map' with name: 'cos_all'",
        "files" : {
          "cisco_qos" : [
            23,
            24,
            25
          ]
        }
      },
      "unused:crypto ipsec profile:abcdefg" : {
        "description" : "Unused structure of type: 'crypto ipsec profile' with name: 'abcdefg'",
        "files" : {
          "cisco_crypto" : [
            158,
            159,
            160,
            161,
            162
          ]
        }
      },
      "unused:crypto ipsec transform-set:ESP-3DES-MD5" : {
        "description" : "Unused structure of type: 'crypto ipsec transform-set' with name: 'ESP-3DES-MD5'",
        "files" : {
          "cisco_crypto" : [
            167,
            168,
            169
          ]
        }
      },
      "unused:crypto ipsec transform-set:IPSEC_AES_256" : {
        "description" : "Unused structure of type: 'crypto ipsec transform-set' with name: 'IPSEC_AES_256'",
        "files" : {
          "cisco_crypto" : [
            170
          ]
        }
      },
      "unused:crypto ipsec transform-set:cipts1" : {
        "description" : "Unused structure of type: 'crypto ipsec transform-set' with name: 'cipts1'",
        "files" : {
          "cisco_crypto" : [
            171
          ]
        }
      },
      "unused:crypto ipsec transform-set:cipts2" : {
        "description" : "Unused structure of type: 'crypto ipsec transform-set' with name: 'cipts2'",
        "files" : {
          "cisco_crypto" : [
            172
          ]
        }
      },
      "unused:crypto ipsec transform-set:noAuthHeader" : {
        "description" : "Unused structure of type: 'crypto ipsec transform-set' with name: 'noAuthHeader'",
        "files" : {
          "cisco_crypto" : [
            173
          ]
        }
      },
      "unused:crypto keyring:VRF:ABC:DEF:GHI:1234" : {
        "description" : "Unused structure of type: 'crypto keyring' with name: 'VRF:ABC:DEF:GHI:1234'",
        "files" : {
          "cisco_crypto" : [
            211,
            212
          ]
        }
      },
      "unused:crypto-dynamic-map-set:abcd" : {
        "description" : "Unused structure of type: 'crypto-dynamic-map-set' with name: 'abcd'",
        "files" : {
          "aruba_crypto" : [
            4,
            5,
            6
          ]
        }
      },
      "unused:crypto-dynamic-map-set:asadynamicmaps" : {
        "description" : "Unused structure of type: 'crypto-dynamic-map-set' with name: 'asadynamicmaps'",
        "files" : {
          "cisco_crypto" : [
            94
          ]
        }
      },
      "unused:crypto-dynamic-map-set:mydynamicmap" : {
        "description" : "Unused structure of type: 'crypto-dynamic-map-set' with name: 'mydynamicmap'",
        "files" : {
          "cisco_crypto" : [
            110,
            111
          ]
        }
      },
      "unused:crypto-map-set:VPN" : {
        "description" : "Unused structure of type: 'crypto-map-set' with name: 'VPN'",
        "files" : {
          "cisco_crypto" : [
            217,
            218,
            219,
            220,
            221,
            222
          ]
        }
      },
      "unused:crypto-map-set:VPNMAP" : {
        "description" : "Unused structure of type: 'crypto-map-set' with name: 'VPNMAP'",
        "files" : {
          "cisco_crypto" : [
            232,
            233,
            234,
            235,
            236,
            237,
            238,
            239,
            240
          ]
        }
      },
      "unused:crypto-map-set:myothermap" : {
        "description" : "Unused structure of type: 'crypto-map-set' with name: 'myothermap'",
        "files" : {
          "cisco_crypto" : [
            214
          ]
        }
      },
      "unused:depi-tunnel:bar1" : {
        "description" : "Unused structure of type: 'depi-tunnel' with name: 'bar1'",
        "files" : {
          "cisco_cable" : [
            137,
            138,
            139,
            140,
            141
          ]
        }
      },
      "unused:dhcp-relay server-group:dhcpgrp" : {
        "description" : "Unused structure of type: 'dhcp-relay server-group' with name: 'dhcpgrp'",
        "files" : {
          "juniper_forwarding_options" : [
            24,
            25
          ]
        }
      },
      "unused:docsis-policy-rule:2" : {
        "description" : "Unused structure of type: 'docsis-policy-rule' with name: '2'",
        "files" : {
          "cisco_cable" : [
            49
          ]
        }
      },
      "unused:docsis-policy-rule:3" : {
        "description" : "Unused structure of type: 'docsis-policy-rule' with name: '3'",
        "files" : {
          "cisco_cable" : [
            50
          ]
        }
      },
      "unused:docsis-policy-rule:4" : {
        "description" : "Unused structure of type: 'docsis-policy-rule' with name: '4'",
        "files" : {
          "cisco_cable" : [
            51
          ]
        }
      },
      "unused:docsis-policy:1" : {
        "description" : "Unused structure of type: 'docsis-policy' with name: '1'",
        "files" : {
          "cadant_cable" : [
            48
          ]
        }
      },
      "unused:extended ipv4 access-list:100" : {
        "description" : "Unused structure of type: 'extended ipv4 access-list' with name: '100'",
        "files" : {
          "tcpflags" : [
            4,
            5,
            6,
            7,
            8,
            9
          ]
        }
      },
      "unused:extended ipv4 access-list:BLAH-BLAH" : {
        "description" : "Unused structure of type: 'extended ipv4 access-list' with name: 'BLAH-BLAH'",
        "files" : {
          "cisco_acl" : [
            4,
            5,
            6,
            7,
            8,
            9,
            10,
            11,
            12,
            13,
            14,
            15,
            16,
            17,
            18,
            19,
            20,
            21,
            22,
            23
          ]
        }
      },
      "unused:extended ipv4 access-list:abcd" : {
        "description" : "Unused structure of type: 'extended ipv4 access-list' with name: 'abcd'",
        "files" : {
          "arista_acl" : [
            4,
            5,
            6
          ]
        }
      },
      "unused:extended ipv4 access-list:bippety" : {
        "description" : "Unused structure of type: 'extended ipv4 access-list' with name: 'bippety'",
        "files" : {
          "cisco_eigrp" : [
            21,
            22,
            23,
            24,
            25,
            26,
            27
          ]
        }
      },
      "unused:extended ipv4 access-list:blah" : {
        "description" : "Unused structure of type: 'extended ipv4 access-list' with name: 'blah'",
        "files" : {
          "cisco_acl" : [
            30,
            31
          ],
          "cisco_style_acl1" : [
            1,
            2
          ],
          "nxos_acl" : [
            9,
            10
          ]
        }
      },
      "unused:extended ipv4 access-list:bloop_blop" : {
        "description" : "Unused structure of type: 'extended ipv4 access-list' with name: 'bloop_blop'",
        "files" : {
          "cisco_eigrp" : [
            90,
            91
          ]
        }
      },
      "unused:extended ipv4 access-list:extended" : {
        "description" : "Unused structure of type: 'extended ipv4 access-list' with name: 'extended'",
        "files" : {
          "cisco_acl" : [
            26
          ],
          "nxos_acl" : [
            5
          ]
        }
      },
      "unused:extended ipv4 access-list:outside" : {
        "description" : "Unused structure of type: 'extended ipv4 access-list' with name: 'outside'",
        "files" : {
          "asa_acl" : [
            7
          ]
        }
      },
      "unused:extended ipv4 access-list:outside_in" : {
        "description" : "Unused structure of type: 'extended ipv4 access-list' with name: 'outside_in'",
        "files" : {
          "asa_acl" : [
            4
          ]
        }
      },
      "unused:extended ipv4 access-list:standard" : {
        "description" : "Unused structure of type: 'extended ipv4 access-list' with name: 'standard'",
        "files" : {
          "cisco_acl" : [
            28
          ],
          "nxos_acl" : [
            7
          ]
        }
      },
      "unused:extended ipv6 access-list:RT404888-Caltech" : {
        "description" : "Unused structure of type: 'extended ipv6 access-list' with name: 'RT404888-Caltech'",
        "files" : {
          "foundry_access_list" : [
            8,
            9,
            10,
            11,
            12,
            13,
            14,
            15,
            16,
            17
          ]
        }
      },
      "unused:extended ipv6 access-list:RT404888-XO" : {
        "description" : "Unused structure of type: 'extended ipv6 access-list' with name: 'RT404888-XO'",
        "files" : {
          "cisco_ipv6_access_list" : [
            4,
            5,
            6,
            7,
            8,
            9,
            10,
            11,
            12,
            13,
            14,
            15,
            16
          ]
        }
      },
      "unused:extended ipv6 access-list:abcdefg" : {
        "description" : "Unused structure of type: 'extended ipv6 access-list' with name: 'abcdefg'",
        "files" : {
          "cisco_ipv6_access_list" : [
            19,
            20,
            21,
            22,
            23
          ]
        }
      },
      "unused:extended ipv6 access-list:ipv6-acl-foo" : {
        "description" : "Unused structure of type: 'extended ipv6 access-list' with name: 'ipv6-acl-foo'",
        "files" : {
          "cadant_acl" : [
            18,
            19,
            20,
            21,
            22,
            23,
            24,
            25,
            26,
            27,
            28,
            29
          ]
        }
      },
      "unused:firewall filter:blah" : {
        "description" : "Unused structure of type: 'firewall filter' with name: 'blah'",
        "files" : {
          "juniper_firewall" : [
            5,
            6,
            7,
            8
          ]
        }
      },
      "unused:firewall filter:f1" : {
        "description" : "Unused structure of type: 'firewall filter' with name: 'f1'",
        "files" : {
          "juniper_firewall" : [
            4
          ]
        }
      },
      "unused:firewall filter:foo" : {
        "description" : "Unused structure of type: 'firewall filter' with name: 'foo'",
        "files" : {
          "juniper-tcpflags" : [
            4
          ]
        }
      },
      "unused:ike policy:1.2.3.4" : {
        "description" : "Unused structure of type: 'ike policy' with name: '1.2.3.4'",
        "files" : {
          "juniper_security" : [
            9
          ]
        }
      },
      "unused:ipv4 prefix-list:A+C" : {
        "description" : "Unused structure of type: 'ipv4 prefix-list' with name: 'A+C'",
        "files" : {
          "cadant_prefix_list" : [
            7
          ]
        }
      },
      "unused:ipv4 prefix-list:DENY-IPV4-ANY-IN" : {
        "description" : "Unused structure of type: 'ipv4 prefix-list' with name: 'DENY-IPV4-ANY-IN'",
        "files" : {
          "ip_prefix_list_single_line" : [
            4
          ]
        }
      },
      "unused:ipv4 prefix-list:ScienceDMZ-networks" : {
        "description" : "Unused structure of type: 'ipv4 prefix-list' with name: 'ScienceDMZ-networks'",
        "files" : {
          "ios_bgp_aggregate_address" : [
            14
          ]
        }
      },
      "unused:ipv4 prefix-list:allowprefix" : {
        "description" : "Unused structure of type: 'ipv4 prefix-list' with name: 'allowprefix'",
        "files" : {
          "cisco_acl" : [
            33,
            34
          ]
        }
      },
      "unused:ipv4 prefix-list:allowprefix-asa" : {
        "description" : "Unused structure of type: 'ipv4 prefix-list' with name: 'allowprefix-asa'",
        "files" : {
          "cisco_acl" : [
            36,
            37
          ]
        }
      },
      "unused:ipv4 prefix-list:foo" : {
        "description" : "Unused structure of type: 'ipv4 prefix-list' with name: 'foo'",
        "files" : {
          "cadant_prefix_list" : [
            5,
            6
          ]
        }
      },
      "unused:ipv4 prefix-list:test" : {
        "description" : "Unused structure of type: 'ipv4 prefix-list' with name: 'test'",
        "files" : {
          "prefix_list_ipv4" : [
            4,
            5
          ]
        }
      },
      "unused:ipv6 prefix-list:ScienceDMZ-networks" : {
        "description" : "Unused structure of type: 'ipv6 prefix-list' with name: 'ScienceDMZ-networks'",
        "files" : {
          "ios_bgp_aggregate_address" : [
            16,
            17
          ]
        }
      },
      "unused:ipv6 prefix-list:bar" : {
        "description" : "Unused structure of type: 'ipv6 prefix-list' with name: 'bar'",
        "files" : {
          "cadant_prefix_list" : [
            8,
            9
          ]
        }
      },
      "unused:l2tp-class:foobar" : {
        "description" : "Unused structure of type: 'l2tp-class' with name: 'foobar'",
        "files" : {
          "cisco_l2tp" : [
            4,
            5,
            6,
            7,
            8,
            9,
            10,
            11,
            12,
            13,
            14,
            15,
            16,
            17,
            18,
            19,
            20
          ]
        }
      },
      "unused:mac acl:1199" : {
        "description" : "Unused structure of type: 'mac acl' with name: '1199'",
        "files" : {
          "cisco_mac_acl" : [
            5
          ]
        }
      },
      "unused:mac acl:700" : {
        "description" : "Unused structure of type: 'mac acl' with name: '700'",
        "files" : {
          "cisco_mac_acl" : [
            4
          ]
        }
      },
      "unused:mac acl:STPDENY" : {
        "description" : "Unused structure of type: 'mac acl' with name: 'STPDENY'",
        "files" : {
          "mac_access_list" : [
            13,
            14,
            15,
            16
          ]
        }
      },
      "unused:mac acl:copp-system-p-acl-mac-cdp-udld-vtp" : {
        "description" : "Unused structure of type: 'mac acl' with name: 'copp-system-p-acl-mac-cdp-udld-vtp'",
        "files" : {
          "cisco_mac_acl" : [
            6,
            7
          ]
        }
      },
      "unused:mac acl:filtermac" : {
        "description" : "Unused structure of type: 'mac acl' with name: 'filtermac'",
        "files" : {
          "mac_access_list" : [
            8
          ]
        }
      },
      "unused:mac acl:ipmi_test" : {
        "description" : "Unused structure of type: 'mac acl' with name: 'ipmi_test'",
        "files" : {
          "mac_access_list" : [
            9,
            10,
            11
          ]
        }
      },
      "unused:mac acl:permitCDP" : {
        "description" : "Unused structure of type: 'mac acl' with name: 'permitCDP'",
        "files" : {
          "mac_access_list" : [
            4,
            5,
            6,
            7
          ]
        }
      },
      "unused:nat pool:abc" : {
        "description" : "Unused structure of type: 'nat pool' with name: 'abc'",
        "files" : {
          "cisco_ip_nat" : [
            4,
            5
          ]
        }
      },
      "unused:nat pool:dynamic-srcnat" : {
        "description" : "Unused structure of type: 'nat pool' with name: 'dynamic-srcnat'",
        "files" : {
          "cisco_ip_nat" : [
            12
          ]
        }
      },
      "unused:nat pool:example-1-dynamic-nat-pool" : {
        "description" : "Unused structure of type: 'nat pool' with name: 'example-1-dynamic-nat-pool'",
        "files" : {
          "cisco_ip_nat" : [
            8
          ]
        }
      },
      "unused:nat pool:example-2-dynamic-nat-pool" : {
        "description" : "Unused structure of type: 'nat pool' with name: 'example-2-dynamic-nat-pool'",
        "files" : {
          "cisco_ip_nat" : [
            10
          ]
        }
      },
      "unused:object-group network:1.2.3.4-24" : {
        "description" : "Unused structure of type: 'object-group network' with name: '1.2.3.4-24'",
        "files" : {
          "cisco_qos" : [
            33,
            34
          ]
        }
      },
      "unused:object-group network:dns_servers" : {
        "description" : "Unused structure of type: 'object-group network' with name: 'dns_servers'",
        "files" : {
          "cisco_qos" : [
            35,
            36,
            37
          ]
        }
      },
      "unused:object-group network:ntp_servers" : {
        "description" : "Unused structure of type: 'object-group network' with name: 'ntp_servers'",
        "files" : {
          "cisco_qos" : [
            38,
            39,
            40,
            41
          ]
        }
      },
      "unused:object-group service:SVCGRP-ICMP" : {
        "description" : "Unused structure of type: 'object-group service' with name: 'SVCGRP-ICMP'",
        "files" : {
          "cisco_misc" : [
            177,
            178
          ]
        }
      },
      "unused:policy-map type inspect:pminspect" : {
        "description" : "Unused structure of type: 'policy-map type inspect' with name: 'pminspect'",
        "files" : {
          "cisco_qos" : [
            42,
            43,
            44,
            45,
            46,
            47
          ]
        }
      },
      "unused:policy-map:limitarp" : {
        "description" : "Unused structure of type: 'policy-map' with name: 'limitarp'",
        "files" : {
          "foundry_misc" : [
            41,
            42
          ]
        }
      },
      "unused:policy-statement:POLICY-NAME" : {
        "description" : "Unused structure of type: 'policy-statement' with name: 'POLICY-NAME'",
        "files" : {
          "juniper_policy_statement" : [
            4,
            5,
            6,
            7,
            8,
            9,
            10,
            11,
            12,
            13,
            14,
            15,
            16,
            17,
            18,
            19
          ]
        }
      },
      "unused:policy-statement:route-filter-test-v4" : {
        "description" : "Unused structure of type: 'policy-statement' with name: 'route-filter-test-v4'",
        "files" : {
          "juniper_route_filter" : [
            4,
            5,
            6,
            7,
            8,
            9
          ]
        }
      },
      "unused:policy-statement:route-filter-test-v6" : {
        "description" : "Unused structure of type: 'policy-statement' with name: 'route-filter-test-v6'",
        "files" : {
          "juniper_route_filter" : [
            11,
            12,
            13,
            14,
            15,
            16
          ]
        }
      },
      "unused:prefix-set:default_route" : {
        "description" : "Unused structure of type: 'prefix-set' with name: 'default_route'",
        "files" : {
          "ios_xr_prefix_set" : [
            4,
            5,
            6
          ]
        }
      },
      "unused:prefix-set:ucla_networks" : {
        "description" : "Unused structure of type: 'prefix-set' with name: 'ucla_networks'",
        "files" : {
          "ios_xr_prefix_set" : [
            7,
            8,
            9,
            10,
            11,
            12,
            13,
            14,
            15,
            16,
            17,
            18
          ]
        }
      },
      "unused:route-map:AAA1-BBB-CCC" : {
        "description" : "Unused structure of type: 'route-map' with name: 'AAA1-BBB-CCC'",
        "files" : {
          "community_name_numbers" : [
            6,
            7,
            8,
            9,
            10
          ],
          "community_name_numbers_dos" : [
            6,
            7,
            8,
            9,
            10
          ]
        }
      },
      "unused:route-map:JKL_MNO_PQR" : {
        "description" : "Unused structure of type: 'route-map' with name: 'JKL_MNO_PQR'",
        "files" : {
          "underscore_variable" : [
            4,
            5
          ]
        }
      },
      "unused:route-map:MAP_NAME1" : {
        "description" : "Unused structure of type: 'route-map' with name: 'MAP_NAME1'",
        "files" : {
          "cisco_route_map" : [
            49,
            50
          ]
        }
      },
      "unused:route-map:MAP_NAME2" : {
        "description" : "Unused structure of type: 'route-map' with name: 'MAP_NAME2'",
        "files" : {
          "cisco_route_map" : [
            52,
            53,
            55,
            56
          ]
        }
      },
      "unused:route-map:MSDP-SA-RP-FILTER" : {
        "description" : "Unused structure of type: 'route-map' with name: 'MSDP-SA-RP-FILTER'",
        "files" : {
          "cisco_route_map" : [
            24,
            25,
            26
          ]
        }
      },
      "unused:route-map:TO_NEIGHBOR" : {
        "description" : "Unused structure of type: 'route-map' with name: 'TO_NEIGHBOR'",
        "files" : {
          "community_list_named" : [
            8,
            9,
            10
          ]
        }
      },
      "unused:route-map:bar" : {
        "description" : "Unused structure of type: 'route-map' with name: 'bar'",
        "files" : {
          "cadant_route_map" : [
            9,
            10,
            11
          ]
        }
      },
      "unused:route-map:beeble" : {
        "description" : "Unused structure of type: 'route-map' with name: 'beeble'",
        "files" : {
          "cisco_route_map" : [
            35,
            36,
            37,
            38,
            40,
            41,
            42,
            43,
            44
          ]
        }
      },
      "unused:route-map:connected-to-bgp" : {
        "description" : "Unused structure of type: 'route-map' with name: 'connected-to-bgp'",
        "files" : {
          "cisco_route_map" : [
            9,
            10,
            11,
            12,
            13,
            14,
            15
          ]
        }
      },
      "unused:route-map:foo" : {
        "description" : "Unused structure of type: 'route-map' with name: 'foo'",
        "files" : {
          "cadant_route_map" : [
            5,
            6,
            7
          ],
          "named_and_numbered_lists" : [
            4,
            5
          ]
        }
      },
      "unused:route-map:foobar" : {
        "description" : "Unused structure of type: 'route-map' with name: 'foobar'",
        "files" : {
          "nxos_route_map_continue" : [
            6,
            7,
            8,
            9,
            10,
            11,
            12,
            13,
            14,
            15,
            16,
            17,
            18,
            19,
            20,
            21,
            22,
            23,
            24,
            25,
            26,
            27,
            28,
            29,
            30,
            31,
            32,
            33,
            34,
            35,
            36,
            37,
            38,
            39,
            40,
            41,
            42,
            43,
            44,
            45,
            46,
            47,
            48,
            49,
            50,
            51,
            52,
            53,
            54,
            55,
            56,
            57,
            58,
            59,
            60,
            61,
            62,
            63,
            64,
            65,
            66,
            67,
            68,
            69,
            70,
            71,
            72,
            73,
            74,
            75,
            76,
            77,
            78,
            79,
            80,
            81,
            82,
            83,
            84,
            85,
            86,
            87,
            88,
            89,
            90,
            91,
            92,
            93,
            94,
            95,
            96,
            97,
            98,
            99,
            100,
            101,
            102,
            103,
            104,
            105,
            106,
            107,
            108,
            109,
            110,
            111,
            112,
            113,
            114
          ]
        }
      },
      "unused:route-map:ijfw$%^&****(((([]grr" : {
        "description" : "Unused structure of type: 'route-map' with name: 'ijfw$%^&****(((([]grr'",
        "files" : {
          "cisco_route_map" : [
            22
          ]
        }
      },
      "unused:route-map:mgmt" : {
        "description" : "Unused structure of type: 'route-map' with name: 'mgmt'",
        "files" : {
          "cisco_route_map" : [
            31,
            32,
            33
          ]
        }
      },
      "unused:route-map:multicaststuff" : {
        "description" : "Unused structure of type: 'route-map' with name: 'multicaststuff'",
        "files" : {
          "cisco_route_map" : [
            46,
            47
          ]
        }
      },
      "unused:route-map:next-hop-null" : {
        "description" : "Unused structure of type: 'route-map' with name: 'next-hop-null'",
        "files" : {
          "cisco_route_map" : [
            28,
            29
          ]
        }
      },
      "unused:route-map:rmap" : {
        "description" : "Unused structure of type: 'route-map' with name: 'rmap'",
        "files" : {
          "as_path_prepend" : [
            4,
            5
          ]
        }
      },
      "unused:route-map:to_elacc" : {
        "description" : "Unused structure of type: 'route-map' with name: 'to_elacc'",
        "files" : {
          "prefix_list_ipv4" : [
            9,
            10
          ]
        }
      },
      "unused:route-map:to_svl-hub-router" : {
        "description" : "Unused structure of type: 'route-map' with name: 'to_svl-hub-router'",
        "files" : {
          "cisco_route_map" : [
            17,
            18
          ]
        }
      },
      "unused:service-template:template_name" : {
        "description" : "Unused structure of type: 'service-template' with name: 'template_name'",
        "files" : {
          "cisco_qos" : [
            142,
            143,
            144,
            145,
            146,
            147,
            148,
            149,
            150
          ]
        }
      },
      "unused:standard ipv4 access-list:1" : {
        "description" : "Unused structure of type: 'standard ipv4 access-list' with name: '1'",
        "files" : {
          "cisco_style_acl2" : [
            1
          ]
        }
      },
      "unused:standard ipv4 access-list:50" : {
        "description" : "Unused structure of type: 'standard ipv4 access-list' with name: '50'",
        "files" : {
          "cadant_acl" : [
            5,
            6,
            7,
            8
          ]
        }
      },
      "unused:standard ipv4 access-list:51" : {
        "description" : "Unused structure of type: 'standard ipv4 access-list' with name: '51'",
        "files" : {
          "cadant_acl" : [
            10,
            11,
            12
          ]
        }
      },
      "unused:standard ipv4 access-list:99" : {
        "description" : "Unused structure of type: 'standard ipv4 access-list' with name: '99'",
        "files" : {
          "cadant_acl" : [
            14,
            15,
            16
          ]
        }
      },
      "unused:standard ipv4 access-list:Local_LAN_Access" : {
        "description" : "Unused structure of type: 'standard ipv4 access-list' with name: 'Local_LAN_Access'",
        "files" : {
          "asa_acl" : [
            5
          ]
        }
      },
      "unused:vlan:unused-vlan" : {
        "description" : "Unused structure of type: 'vlan' with name: 'unused-vlan'",
        "files" : {
          "juniper_interfaces" : [
            15,
            16
          ]
        }
      }
    },
    "summary" : {
      "numFailed" : 0,
      "numPassed" : 0,
<<<<<<< HEAD
      "numResults" : 141
=======
      "numResults" : 134
>>>>>>> 7a127be5
    },
    "unusedStructures" : {
      "aggAddress" : {
        "ipv4 prefix-list" : {
          "ScienceDMZ-networks" : [
            14
          ]
        },
        "ipv6 prefix-list" : {
          "ScienceDMZ-networks" : [
            16,
            17
          ]
        }
      },
      "arista_acl" : {
        "extended ipv4 access-list" : {
          "abcd" : [
            4,
            5,
            6
          ]
        }
      },
      "arista_bgp" : {
        "bgp group" : {
          "UNDEFINED_PEER_GROUP" : [
            11
          ]
        }
      },
      "aruba_crypto" : {
        "crypto-dynamic-map-set" : {
          "abcd" : [
            4,
            5,
            6
          ]
        }
      },
      "as_path_prepend" : {
        "route-map" : {
          "rmap" : [
            4,
            5
          ]
        }
      },
      "asa_acl" : {
        "extended ipv4 access-list" : {
          "outside" : [
            7
          ],
          "outside_in" : [
            4
          ]
        },
        "standard ipv4 access-list" : {
          "Local_LAN_Access" : [
            5
          ]
        }
      },
      "bgp_address_family" : {
        "bgp group" : {
          "as3" : [
            11
          ],
          "dcp-rrs" : [
            16
          ]
        }
      },
      "bgp_default_originate_policy" : {
        "bgp group" : {
          "ama-coe" : [
            5
          ]
        }
      },
      "bgp_foundry" : {
        "bgp group" : {
          "ucr" : [
            7
          ]
        }
      },
      "cadant_acl" : {
        "extended ipv6 access-list" : {
          "ipv6-acl-foo" : [
            18,
            19,
            20,
            21,
            22,
            23,
            24,
            25,
            26,
            27,
            28,
            29
          ]
        },
        "standard ipv4 access-list" : {
          "50" : [
            5,
            6,
            7,
            8
          ],
          "51" : [
            10,
            11,
            12
          ],
          "99" : [
            14,
            15,
            16
          ]
        }
      },
      "cadant_cable" : {
        "docsis-policy" : {
          "1" : [
            48
          ]
        }
      },
      "cadant_prefix_list" : {
        "ipv4 prefix-list" : {
          "A+C" : [
            7
          ],
          "foo" : [
            5,
            6
          ]
        },
        "ipv6 prefix-list" : {
          "bar" : [
            8,
            9
          ]
        }
      },
      "cadant_route_map" : {
        "route-map" : {
          "bar" : [
            9,
            10,
            11
          ],
          "foo" : [
            5,
            6,
            7
          ]
        }
      },
      "cisco_acl" : {
        "extended ipv4 access-list" : {
          "BLAH-BLAH" : [
            4,
            5,
            6,
            7,
            8,
            9,
            10,
            11,
            12,
            13,
            14,
            15,
            16,
            17,
            18,
            19,
            20,
            21,
            22,
            23
          ],
          "blah" : [
            30,
            31
          ],
          "extended" : [
            26
          ],
          "standard" : [
            28
          ]
        },
        "ipv4 prefix-list" : {
          "allowprefix" : [
            33,
            34
          ],
          "allowprefix-asa" : [
            36,
            37
          ]
        }
      },
      "cisco_bgp" : {
        "as-path access-list" : {
          "30" : [
            7
          ]
        },
        "bgp group" : {
          "p1" : [
            32
          ]
        }
      },
      "cisco_cable" : {
        "cable service-class" : {
          "1" : [
            88,
            89,
            90,
            91,
            92,
            93,
            94,
            95,
            96,
            97,
            98,
            99
          ]
        },
        "depi-tunnel" : {
          "bar1" : [
            137,
            138,
            139,
            140,
            141
          ]
        },
        "docsis-policy-rule" : {
          "2" : [
            49
          ],
          "3" : [
            50
          ],
          "4" : [
            51
          ]
        }
      },
      "cisco_crypto" : {
        "crypto ipsec profile" : {
          "abcdefg" : [
            158,
            159,
            160,
            161,
            162
          ]
        },
        "crypto ipsec transform-set" : {
          "ESP-3DES-MD5" : [
            167,
            168,
            169
          ],
          "IPSEC_AES_256" : [
            170
          ],
          "cipts1" : [
            171
          ],
          "cipts2" : [
            172
          ],
          "noAuthHeader" : [
            173
          ]
        },
        "crypto keyring" : {
          "VRF:ABC:DEF:GHI:1234" : [
            211,
            212
          ]
        },
        "crypto-dynamic-map-set" : {
          "asadynamicmaps" : [
            94
          ],
          "mydynamicmap" : [
            110,
            111
          ]
        },
        "crypto-map-set" : {
          "VPN" : [
            217,
            218,
            219,
            220,
            221,
            222
          ],
          "VPNMAP" : [
            232,
            233,
            234,
            235,
            236,
            237,
            238,
            239,
            240
          ],
          "myothermap" : [
            214
          ]
        }
      },
      "cisco_eigrp" : {
        "extended ipv4 access-list" : {
          "bippety" : [
            21,
            22,
            23,
            24,
            25,
            26,
            27
          ],
          "bloop_blop" : [
            90,
            91
          ]
        }
      },
      "cisco_ip_nat" : {
        "nat pool" : {
          "abc" : [
            4,
            5
          ],
          "dynamic-srcnat" : [
            12
          ],
          "example-1-dynamic-nat-pool" : [
            8
          ],
          "example-2-dynamic-nat-pool" : [
            10
          ]
        }
      },
      "cisco_ipv6_access_list" : {
        "extended ipv6 access-list" : {
          "RT404888-XO" : [
            4,
            5,
            6,
            7,
            8,
            9,
            10,
            11,
            12,
            13,
            14,
            15,
            16
          ],
          "abcdefg" : [
            19,
            20,
            21,
            22,
            23
          ]
        }
      },
      "cisco_l2tp" : {
        "l2tp-class" : {
          "foobar" : [
            4,
            5,
            6,
            7,
            8,
            9,
            10,
            11,
            12,
            13,
            14,
            15,
            16,
            17,
            18,
            19,
            20
          ]
        }
      },
      "cisco_mac_acl" : {
        "mac acl" : {
          "1199" : [
            5
          ],
          "700" : [
            4
          ],
          "copp-system-p-acl-mac-cdp-udld-vtp" : [
            6,
            7
          ]
        }
      },
      "cisco_misc" : {
        "object-group service" : {
          "SVCGRP-ICMP" : [
            177,
            178
          ]
        }
      },
      "cisco_nxos" : {
        "class-map" : {
          "copp-icmp" : [
            7,
            8
          ]
        }
      },
      "cisco_qos" : {
        "class-map" : {
          "ABC" : [
            5,
            6,
            7,
            8,
            9,
            10
          ],
          "bippety" : [
            11,
            12,
            13
          ],
          "boop" : [
            19,
            20,
            21
          ],
          "boppety" : [
            14,
            15,
            16,
            17
          ],
          "cos_all" : [
            23,
            24,
            25
          ]
        },
        "object-group network" : {
          "1.2.3.4-24" : [
            33,
            34
          ],
          "dns_servers" : [
            35,
            36,
            37
          ],
          "ntp_servers" : [
            38,
            39,
            40,
            41
          ]
        },
        "policy-map type inspect" : {
          "pminspect" : [
            42,
            43,
            44,
            45,
            46,
            47
          ]
        },
        "service-template" : {
          "template_name" : [
            142,
            143,
            144,
            145,
            146,
            147,
            148,
            149,
            150
          ]
        }
      },
      "cisco_route_map" : {
        "as-path access-list" : {
          "AS_PATH_ACL_UNUSED" : [
            7
          ]
        },
        "route-map" : {
          "MAP_NAME1" : [
            49,
            50
          ],
          "MAP_NAME2" : [
            52,
            53,
            55,
            56
          ],
          "MSDP-SA-RP-FILTER" : [
            24,
            25,
            26
          ],
          "beeble" : [
            35,
            36,
            37,
            38,
            40,
            41,
            42,
            43,
            44
          ],
          "connected-to-bgp" : [
            9,
            10,
            11,
            12,
            13,
            14,
            15
          ],
          "ijfw$%^&****(((([]grr" : [
            22
          ],
          "mgmt" : [
            31,
            32,
            33
          ],
          "multicaststuff" : [
            46,
            47
          ],
          "next-hop-null" : [
            28,
            29
          ],
          "to_svl-hub-router" : [
            17,
            18
          ]
        }
      },
      "cisco_style_acl1" : {
        "extended ipv4 access-list" : {
          "blah" : [
            1,
            2
          ]
        }
      },
      "cisco_style_acl2" : {
        "standard ipv4 access-list" : {
          "1" : [
            1
          ]
        }
      },
      "community-name-numbers" : {
        "route-map" : {
          "AAA1-BBB-CCC" : [
            6,
            7,
            8,
            9,
            10
          ]
        }
      },
      "community-name-numbers_dos" : {
        "route-map" : {
          "AAA1-BBB-CCC" : [
            6,
            7,
            8,
            9,
            10
          ]
        }
      },
      "community_list_named" : {
        "route-map" : {
          "TO_NEIGHBOR" : [
            8,
            9,
            10
          ]
        }
      },
      "foundry_access_list" : {
        "extended ipv6 access-list" : {
          "RT404888-Caltech" : [
            8,
            9,
            10,
            11,
            12,
            13,
            14,
            15,
            16,
            17
          ]
        }
      },
      "foundry_bgp" : {
        "bgp group" : {
          "bippety" : [
            11
          ],
          "boop" : [
            18
          ]
        }
      },
      "foundry_misc" : {
        "policy-map" : {
          "limitarp" : [
            41,
            42
          ]
        }
      },
      "ios_xr_bgp_neighbor_group" : {
        "bgp group" : {
          "blabbety" : [
            10
          ],
          "blappety" : [
            5
          ],
          "foobar-iBGP_border_ipv6" : [
            67
          ],
          "foobar-iBGP_ipv6" : [
            46
          ]
        },
        "bgp session" : {
          "OLA" : [
            92
          ],
          "blibber" : [
            15
          ]
        }
      },
      "ip_prefix_list_single_line" : {
        "ipv4 prefix-list" : {
          "DENY-IPV4-ANY-IN" : [
            4
          ]
        }
      },
      "juniper-tcpflags" : {
        "firewall filter" : {
          "foo" : [
            4
          ]
        }
      },
      "juniper_application" : {
        "application" : {
          "APP" : [
            4
          ]
        }
      },
      "juniper_firewall" : {
        "firewall filter" : {
          "blah" : [
            5,
            6,
            7,
            8
          ],
          "f1" : [
            4
          ]
        }
      },
      "juniper_forwarding_options" : {
        "dhcp-relay server-group" : {
          "dhcpgrp" : [
            24,
            25
          ]
        }
      },
      "juniper_interfaces" : {
        "vlan" : {
          "unused-vlan" : [
            15,
            16
          ]
        }
      },
      "juniper_policy_statement" : {
        "policy-statement" : {
          "POLICY-NAME" : [
            4,
            5,
            6,
            7,
            8,
            9,
            10,
            11,
            12,
            13,
            14,
            15,
            16,
            17,
            18,
            19
          ]
        }
      },
      "juniper_route_filter" : {
        "policy-statement" : {
          "route-filter-test-v4" : [
            4,
            5,
            6,
            7,
            8,
            9
          ],
          "route-filter-test-v6" : [
            11,
            12,
            13,
            14,
            15,
            16
          ]
        }
      },
      "juniper_security" : {
        "ike policy" : {
          "1.2.3.4" : [
            9
          ]
        }
      },
      "local_v6_addr" : {
        "bgp group" : {
          "NEIGH" : [
            5
          ]
        }
      },
      "mac_access_list" : {
        "mac acl" : {
          "STPDENY" : [
            13,
            14,
            15,
            16
          ],
          "filtermac" : [
            8
          ],
          "ipmi_test" : [
            9,
            10,
            11
          ],
          "permitCDP" : [
            4,
            5,
            6,
            7
          ]
        }
      },
      "named_and_numbered_lists" : {
        "route-map" : {
          "foo" : [
            4,
            5
          ]
        }
      },
      "neighbor" : {
        "bgp group" : {
          "1.2.3.4abc" : [
            7
          ],
          "123.123.123.abc" : [
            11
          ],
          "1234-5" : [
            5
          ],
          "abc1.2.3.4" : [
            8
          ],
          "abc1.2.3.4def" : [
            9
          ]
        }
      },
      "neighbor-name-numbers" : {
        "bgp group" : {
          "8075-CORE" : [
            6
          ]
        }
      },
      "neighbor_dos" : {
        "bgp group" : {
          "1.2.3.4abc" : [
            7
          ],
          "123.123.123.abc" : [
            11
          ],
          "1234-5" : [
            5
          ],
          "abc1.2.3.4" : [
            8
          ],
          "abc1.2.3.4def" : [
            9
          ]
        }
      },
      "nexus_bgp" : {
        "bgp group" : {
          "PEER_BLLF" : [
            22
          ]
        }
      },
      "nxos_acl" : {
        "extended ipv4 access-list" : {
          "blah" : [
            9,
            10
          ],
          "extended" : [
            5
          ],
          "standard" : [
            7
          ]
        }
      },
      "nxos_route_map_continue" : {
        "route-map" : {
          "foobar" : [
            6,
            7,
            8,
            9,
            10,
            11,
            12,
            13,
            14,
            15,
            16,
            17,
            18,
            19,
            20,
            21,
            22,
            23,
            24,
            25,
            26,
            27,
            28,
            29,
            30,
            31,
            32,
            33,
            34,
            35,
            36,
            37,
            38,
            39,
            40,
            41,
            42,
            43,
            44,
            45,
            46,
            47,
            48,
            49,
            50,
            51,
            52,
            53,
            54,
            55,
            56,
            57,
            58,
            59,
            60,
            61,
            62,
            63,
            64,
            65,
            66,
            67,
            68,
            69,
            70,
            71,
            72,
            73,
            74,
            75,
            76,
            77,
            78,
            79,
            80,
            81,
            82,
            83,
            84,
            85,
            86,
            87,
            88,
            89,
            90,
            91,
            92,
            93,
            94,
            95,
            96,
            97,
            98,
            99,
            100,
            101,
            102,
            103,
            104,
            105,
            106,
            107,
            108,
            109,
            110,
            111,
            112,
            113,
            114
          ]
        }
      },
      "preSet" : {
        "prefix-set" : {
          "default_route" : [
            4,
            5,
            6
          ],
          "ucla_networks" : [
            7,
            8,
            9,
            10,
            11,
            12,
            13,
            14,
            15,
            16,
            17,
            18
          ]
        }
      },
      "prefix_list_ipv4" : {
        "ipv4 prefix-list" : {
          "test" : [
            4,
            5
          ]
        },
        "route-map" : {
          "to_elacc" : [
            9,
            10
          ]
        }
      },
      "route_policy_as_path_set" : {
        "as-path-set" : {
          "ama-coe-as-path" : [
            34,
            35,
            36
          ],
          "ama-coe-as-path2" : [
            37,
            38
          ],
          "ama-coe-as-path3" : [
            39,
            40,
            41,
            42,
            43
          ]
        }
      },
      "tcpflags" : {
        "extended ipv4 access-list" : {
          "100" : [
            4,
            5,
            6,
            7,
            8,
            9
          ]
        }
      },
      "underscore_variable" : {
        "route-map" : {
          "JKL_MNO_PQR" : [
            4,
            5
          ]
        }
      }
    }
  }
]<|MERGE_RESOLUTION|>--- conflicted
+++ resolved
@@ -1457,11 +1457,7 @@
     "summary" : {
       "numFailed" : 0,
       "numPassed" : 0,
-<<<<<<< HEAD
-      "numResults" : 141
-=======
-      "numResults" : 134
->>>>>>> 7a127be5
+      "numResults" : 140
     },
     "unusedStructures" : {
       "aggAddress" : {
