[
  {
    "class" : "org.batfish.question.UnusedStructuresQuestionPlugin$UnusedStructuresAnswerElement",
    "summary" : {
      "numFailed" : 0,
      "numPassed" : 0,
<<<<<<< HEAD
      "numResults" : 189
=======
      "numResults" : 186
>>>>>>> fe51a551
    },
    "unusedStructures" : {
      "configs/arista_acl" : {
        "extended ipv4 access-list" : {
          "abcd" : [
            4,
            5,
            6
          ]
        }
      },
      "configs/arista_bgp" : {
        "bgp group" : {
          "UNDEFINED_PEER_GROUP" : [
            11
          ]
        }
      },
      "configs/aruba_crypto" : {
        "crypto-dynamic-map-set" : {
          "abcd" : [
            4,
            5,
            6
          ]
        }
      },
      "configs/as_path_prepend" : {
        "route-map" : {
          "rmap" : [
            4,
            5
          ]
        }
      },
      "configs/asa_acl" : {
        "extended ipv4 access-list" : {
          "outside" : [
            7
          ],
          "outside_in" : [
            4
          ]
        },
        "standard ipv4 access-list" : {
          "Local_LAN_Access" : [
            5
          ]
        }
      },
      "configs/bgp_address_family" : {
        "bgp group" : {
          "as3" : [
            11
          ],
          "dcp-rrs" : [
            16
          ]
        }
      },
      "configs/bgp_default_originate_policy" : {
        "bgp group" : {
          "ama-coe" : [
            5
          ]
        }
      },
      "configs/bgp_foundry" : {
        "bgp group" : {
          "ucr" : [
            7
          ]
        }
      },
      "configs/cadant_acl" : {
        "extended ipv6 access-list" : {
          "ipv6-acl-foo" : [
            18,
            19,
            20,
            21,
            22,
            23,
            24,
            25,
            26,
            27,
            28,
            29
          ]
        },
        "standard ipv4 access-list" : {
          "50" : [
            5,
            6,
            7,
            8
          ],
          "51" : [
            10,
            11,
            12
          ],
          "99" : [
            14,
            15,
            16
          ]
        }
      },
      "configs/cadant_cable" : {
        "docsis-policy" : {
          "1" : [
            48
          ]
        }
      },
      "configs/cadant_prefix_list" : {
        "ipv4 prefix-list" : {
          "A+C" : [
            7
          ],
          "foo" : [
            5,
            6
          ]
        },
        "ipv6 prefix-list" : {
          "bar" : [
            8,
            9
          ]
        }
      },
      "configs/cadant_route_map" : {
        "route-map" : {
          "bar" : [
            9,
            10,
            11
          ],
          "foo" : [
            5,
            6,
            7
          ]
        }
      },
      "configs/cisco_acl" : {
        "extended ipv4 access-list" : {
          "BLAH-BLAH" : [
            4,
            5,
            6,
            7,
            8,
            9,
            10,
            11,
            12,
            13,
            14,
            15,
            16,
            17,
            18,
            19,
            20,
            21,
            22,
            23
          ],
          "blah" : [
            30,
            31
          ],
          "extended" : [
            26
          ],
          "standard" : [
            28
          ]
        },
        "ipv4 prefix-list" : {
          "allowprefix" : [
            33,
            34
          ],
          "allowprefix-asa" : [
            36,
            37
          ]
        }
      },
      "configs/cisco_bgp" : {
        "as-path access-list" : {
          "30" : [
            7
          ]
        },
        "bgp group" : {
          "p1" : [
            32
          ]
        }
      },
      "configs/cisco_cable" : {
        "cable service-class" : {
          "1" : [
            88,
            89,
            90,
            91,
            92,
            93,
            94,
            95,
            96,
            97,
            98,
            99
          ]
        },
        "depi-tunnel" : {
          "bar1" : [
            137,
            138,
            139,
            140,
            141
          ]
        },
        "docsis-policy-rule" : {
          "2" : [
            49
          ],
          "3" : [
            50
          ],
          "4" : [
            51
          ]
        }
      },
      "configs/cisco_crypto" : {
        "crypto ipsec profile" : {
          "abcdefg" : [
            158,
            159,
            160,
            161,
            162
          ]
        },
        "crypto ipsec transform-set" : {
          "ESP-3DES-MD5" : [
            167,
            168,
            169
          ],
          "IPSEC_AES_256" : [
            170
          ],
          "cipts1" : [
            171
          ],
          "cipts2" : [
            172
          ],
          "noAuthHeader" : [
            173
          ]
        },
        "crypto keyring" : {
          "VRF:ABC:DEF:GHI:1234" : [
            212,
            213
          ]
        },
        "crypto-dynamic-map-set" : {
          "asadynamicmaps" : [
            94
          ],
          "mydynamicmap" : [
            110,
            111
          ]
        },
        "crypto-map-set" : {
          "VPN" : [
            218,
            219,
            220,
            221,
            222,
            223
          ],
          "VPNMAP" : [
            233,
            234,
            235,
            236,
            237,
            238,
            239,
            240,
            241
          ],
          "myothermap" : [
            215
          ]
        }
      },
      "configs/cisco_eigrp" : {
        "extended ipv4 access-list" : {
          "bippety" : [
            27,
            28,
            29,
            30,
            31,
            32,
            33
          ],
          "bloop_blop" : [
            96,
            97
          ]
        }
      },
      "configs/cisco_ip_nat" : {
        "nat pool" : {
          "abc" : [
            4,
            5
          ],
          "dynamic-srcnat" : [
            12
          ],
          "example-1-dynamic-nat-pool" : [
            8
          ],
          "example-2-dynamic-nat-pool" : [
            10
          ]
        }
      },
      "configs/cisco_ipv6_access_list" : {
        "extended ipv6 access-list" : {
          "RT404888-XO" : [
            4,
            5,
            6,
            7,
            8,
            9,
            10,
            11,
            12,
            13,
            14,
            15,
            16
          ],
          "abcdefg" : [
            19,
            20,
            21,
            22,
            23
          ]
        }
      },
      "configs/cisco_l2tp" : {
        "l2tp-class" : {
          "foobar" : [
            4,
            5,
            6,
            7,
            8,
            9,
            10,
            11,
            12,
            13,
            14,
            15,
            16,
            17,
            18,
            19,
            20
          ]
        }
      },
      "configs/cisco_mac_acl" : {
        "mac acl" : {
          "1199" : [
            5
          ],
          "700" : [
            4
          ],
          "copp-system-p-acl-mac-cdp-udld-vtp" : [
            6,
            7
          ]
        }
      },
      "configs/cisco_misc" : {
        "object-group service" : {
          "SVCGRP-ICMP" : [
            177,
            178
          ]
        }
      },
      "configs/cisco_nxos" : {
        "class-map" : {
          "copp-icmp" : [
            7,
            8
          ]
        }
      },
      "configs/cisco_qos" : {
        "class-map" : {
          "ABC" : [
            5,
            6,
            7,
            8,
            9,
            10
          ],
          "bippety" : [
            11,
            12,
            13
          ],
          "boop" : [
            19,
            20,
            21
          ],
          "boppety" : [
            14,
            15,
            16,
            17
          ],
          "cos_all" : [
            23,
            24,
            25
          ]
        },
        "object network" : {
          "obj_any" : [
            31,
            32
          ]
        },
        "object-group network" : {
          "1.2.3.4-24" : [
            33,
            34
          ],
          "dns_servers" : [
            35,
            36,
            37
          ],
          "ntp_servers" : [
            38,
            39,
            40,
            41
          ]
        },
        "policy-map type inspect" : {
          "pminspect" : [
            42,
            43,
            44,
            45,
            46,
            47
          ]
        },
        "service-template" : {
          "template_name" : [
            142,
            143,
            144,
            145,
            146,
            147,
            148,
            149,
            150
          ]
        }
      },
      "configs/cisco_route_map" : {
        "as-path access-list" : {
          "AS_PATH_ACL_UNUSED" : [
            7
          ]
        },
        "route-map" : {
          "MAP_NAME1" : [
            49,
            50
          ],
          "MAP_NAME2" : [
            52,
            53,
            55,
            56
          ],
          "MSDP-SA-RP-FILTER" : [
            24,
            25,
            26
          ],
          "beeble" : [
            35,
            36,
            37,
            38,
            40,
            41,
            42,
            43,
            44
          ],
          "connected-to-bgp" : [
            9,
            10,
            11,
            12,
            13,
            14,
            15
          ],
          "ijfw$%^&****(((([]grr" : [
            22
          ],
          "mgmt" : [
            31,
            32,
            33
          ],
          "multicaststuff" : [
            46,
            47
          ],
          "next-hop-null" : [
            28,
            29
          ],
          "to_svl-hub-router" : [
            17,
            18
          ]
        }
      },
      "configs/cisco_style_acl1" : {
        "extended ipv4 access-list" : {
          "blah" : [
            1,
            2
          ]
        }
      },
      "configs/cisco_style_acl2" : {
        "standard ipv4 access-list" : {
          "1" : [
            1
          ]
        }
      },
      "configs/cisco_track" : {
        "track" : {
          "1" : [
            4
          ],
          "2" : [
            5
          ],
          "3" : [
            6,
            7,
            8,
            9,
            10
          ],
          "IPv6Loopback" : [
            12,
            13,
            14,
            15
          ]
        }
      },
      "configs/cisco_zone" : {
        "zone-pair security" : {
          "zp1" : [
            4,
            5
          ]
        }
      },
      "configs/community_list_named" : {
        "route-map" : {
          "TO_NEIGHBOR" : [
            8,
            9,
            10
          ]
        }
      },
      "configs/community_name_numbers" : {
        "route-map" : {
          "AAA1-BBB-CCC" : [
            6,
            7,
            8,
            9,
            10
          ]
        }
      },
      "configs/community_name_numbers_dos" : {
        "route-map" : {
          "AAA1-BBB-CCC" : [
            6,
            7,
            8,
            9,
            10
          ]
        }
      },
      "configs/community_set" : {
        "community-set" : {
          "190" : [
            9,
            10,
            11,
            12
          ],
          "foo" : [
            5,
            6
          ]
        }
      },
      "configs/foundry_access_list" : {
        "extended ipv6 access-list" : {
          "RT404888-Caltech" : [
            8,
            9,
            10,
            11,
            12,
            13,
            14,
            15,
            16,
            17
          ]
        }
      },
      "configs/foundry_bgp" : {
        "bgp group" : {
          "bippety" : [
            11
          ],
          "boop" : [
            18
          ]
        }
      },
      "configs/foundry_misc" : {
        "policy-map" : {
          "limitarp" : [
            41,
            42
          ]
        }
      },
      "configs/if_tag_is" : {
        "route-policy" : {
          "FOO" : [
            4,
            5,
            6,
            7,
            8,
            9,
            10,
            11,
            12,
            13,
            14,
            15,
            16,
            17,
            18,
            19,
            20,
            21
          ]
        }
      },
      "configs/ios_bfd" : {
        "bfd-template" : {
          "GRE" : [
            4,
            5,
            6
          ]
        }
      },
      "configs/ios_bgp_aggregate_address" : {
        "ipv4 prefix-list" : {
          "ScienceDMZ-networks" : [
            14
          ]
        },
        "ipv6 prefix-list" : {
          "ScienceDMZ-networks" : [
            16,
            17
          ]
        }
      },
      "configs/ios_xr_bgp_neighbor_group" : {
        "bgp group" : {
          "blabbety" : [
            10
          ],
          "blappety" : [
            5
          ],
          "foobar-iBGP_border_ipv6" : [
            67
          ],
          "foobar-iBGP_ipv6" : [
            46
          ]
        },
        "bgp session" : {
          "OLA" : [
            92
          ],
          "blibber" : [
            15
          ]
        }
      },
      "configs/ios_xr_class_map" : {
        "class-map" : {
          "ABC" : [
            5,
            6,
            7
          ],
          "ABCD" : [
            9,
            10,
            11
          ]
        }
      },
      "configs/ios_xr_community_set" : {
        "community-set" : {
          "EBGP-PEER" : [
            40,
            41,
            42,
            43
          ],
          "all_community" : [
            7,
            8,
            9
          ],
          "cenic_default_network_community" : [
            31,
            32,
            33
          ],
          "community_52" : [
            4,
            5,
            6
          ],
          "dc_and_isp_blackhole_community" : [
            28,
            29,
            30
          ],
          "dc_and_isp_routes_community" : [
            25,
            26,
            27
          ],
          "hpr_blackhole_community" : [
            13,
            14,
            15
          ],
          "hpr_routes_community" : [
            10,
            11,
            12
          ],
          "ucla_blackhole_community" : [
            16,
            17,
            18
          ],
          "ucla_to_dc_and_isp_community_ipv4" : [
            34,
            35,
            36
          ],
          "ucla_to_dc_and_isp_community_ipv6" : [
            37,
            38,
            39
          ],
          "ucla_to_hpr_community_ipv4" : [
            19,
            20,
            21
          ],
          "ucla_to_hpr_community_ipv6" : [
            22,
            23,
            24
          ]
        }
      },
      "configs/ios_xr_prefix_set" : {
        "prefix-set" : {
          "default_route" : [
            4,
            5,
            6
          ],
          "ucla_networks" : [
            7,
            8,
            9,
            10,
            11,
            12,
            13,
            14,
            15,
            16,
            17,
            18
          ]
        }
      },
      "configs/ios_xr_route_policy" : {
        "route-policy" : {
          "EBGP-PEER-AS2828-LAX-PNI-OUT" : [
            86,
            87,
            88,
            89,
            90,
            91,
            92,
            93,
            94,
            95,
            96,
            97,
            98,
            99,
            100,
            101,
            102,
            103,
            104
          ],
          "EBGP-PEER-AS6461-LAX-PNI-IN" : [
            56,
            57,
            58,
            59,
            60,
            61,
            62,
            63,
            64
          ],
          "EBGP-PEER-SANITY-IN" : [
            75,
            76,
            77,
            78,
            79,
            80,
            81,
            82,
            83,
            84,
            85
          ],
          "aaaa" : [
            27,
            28,
            29,
            30,
            31
          ],
          "barbar_to_fooey_community_ipv4" : [
            50,
            51,
            52,
            53,
            54,
            55
          ],
          "doodlepop" : [
            157,
            158,
            159,
            160,
            161,
            162,
            163,
            164,
            165,
            166
          ],
          "drop_community_5555" : [
            32,
            33,
            34,
            35,
            36,
            37
          ],
          "fooey_blackhole" : [
            4,
            5,
            6,
            7,
            8,
            9,
            10,
            11
          ],
          "fooey_to_barbar_ipv4" : [
            12,
            13,
            14,
            15,
            16,
            17,
            18,
            19
          ],
          "fooey_to_barbar_ipv6" : [
            20,
            21,
            22,
            23,
            24,
            25,
            26
          ],
          "ospf_default_ipv4" : [
            38,
            39,
            40,
            41,
            42
          ],
          "perfsonar_andsn_ipv4" : [
            43,
            44,
            45,
            46,
            47,
            48,
            49
          ],
          "redistribute-static-isis" : [
            65,
            66,
            67,
            68,
            69,
            70,
            71,
            72,
            73,
            74
          ],
          "routetype" : [
            168,
            169,
            170,
            171,
            172,
            173,
            174
          ],
          "to_chillmap" : [
            106,
            107,
            108,
            109,
            110,
            111,
            112,
            113,
            114,
            115,
            116,
            117,
            118,
            119,
            120,
            121,
            122,
            123,
            124,
            125,
            126,
            127,
            128,
            129,
            130,
            131,
            132,
            133,
            134,
            135,
            136,
            137,
            138,
            139,
            140,
            141,
            142,
            143,
            144,
            145,
            146,
            147,
            148,
            149,
            150,
            151,
            152,
            153,
            154,
            155
          ]
        }
      },
      "configs/ip_prefix_list_single_line" : {
        "ipv4 prefix-list" : {
          "DENY-IPV4-ANY-IN" : [
            4
          ]
        }
      },
      "configs/juniper-tcpflags" : {
        "firewall filter" : {
          "foo" : [
            4
          ]
        }
      },
      "configs/juniper_application" : {
        "application" : {
          "APP" : [
            4
          ]
        }
      },
      "configs/juniper_bgp_remove_private_as" : {
        "bgp group" : {
          "someipv4bgpgroup" : [
            5,
            9,
            10,
            11,
            12
          ],
          "someipv6bgpgroup" : [
            7,
            13,
            14,
            15,
            16
          ]
        }
      },
      "configs/juniper_firewall" : {
        "firewall filter" : {
          "blah" : [
            5,
            6,
            7,
            8
          ],
          "f1" : [
            4
          ]
        }
      },
      "configs/juniper_forwarding_options" : {
        "dhcp-relay server-group" : {
          "dhcpgrp" : [
            24,
            25
          ]
        }
      },
      "configs/juniper_interfaces" : {
        "vlan" : {
          "unused-vlan" : [
            15,
            16
          ]
        }
      },
      "configs/juniper_policy_statement" : {
        "policy-statement" : {
          "POLICY-NAME" : [
            4,
            5,
            6,
            7,
            8,
            9,
            10,
            11,
            12,
            13,
            14,
            15,
            16,
            17,
            18,
            19
          ]
        }
      },
      "configs/juniper_route_filter" : {
        "policy-statement" : {
          "route-filter-test-v4" : [
            4,
            5,
            6,
            7,
            8,
            9
          ],
          "route-filter-test-v6" : [
            11,
            12,
            13,
            14,
            15,
            16
          ]
        }
      },
      "configs/juniper_security" : {
        "ike policy" : {
          "1.2.3.4" : [
            9
          ]
        }
      },
      "configs/local_v6_addr" : {
        "bgp group" : {
          "NEIGH" : [
            5
          ]
        }
      },
      "configs/mac_access_list" : {
        "mac acl" : {
          "STPDENY" : [
            13,
            14,
            15,
            16
          ],
          "filtermac" : [
            8
          ],
          "ipmi_test" : [
            9,
            10,
            11
          ],
          "permitCDP" : [
            4,
            5,
            6,
            7
          ]
        }
      },
      "configs/named_and_numbered_lists" : {
        "route-map" : {
          "foo" : [
            4,
            5
          ]
        }
      },
      "configs/neighbor" : {
        "bgp group" : {
          "1.2.3.4abc" : [
            7
          ],
          "123.123.123.abc" : [
            11
          ],
          "1234-5" : [
            5
          ],
          "abc1.2.3.4" : [
            8
          ],
          "abc1.2.3.4def" : [
            9
          ]
        }
      },
      "configs/neighbor_dos" : {
        "bgp group" : {
          "1.2.3.4abc" : [
            7
          ],
          "123.123.123.abc" : [
            11
          ],
          "1234-5" : [
            5
          ],
          "abc1.2.3.4" : [
            8
          ],
          "abc1.2.3.4def" : [
            9
          ]
        }
      },
      "configs/neighbor_name_numbers" : {
        "bgp group" : {
          "8075-CORE" : [
            6
          ]
        }
      },
      "configs/nexus_bgp" : {
        "bgp group" : {
          "PEER_BLLF" : [
            22
          ]
        }
      },
      "configs/nxos_acl" : {
        "extended ipv4 access-list" : {
          "blah" : [
            9,
            10
          ],
          "extended" : [
            5
          ],
          "standard" : [
            7
          ]
        }
      },
      "configs/nxos_route_map_continue" : {
        "route-map" : {
          "foobar" : [
            6,
            7,
            8,
            9,
            10,
            11,
            12,
            13,
            14,
            15,
            16,
            17,
            18,
            19,
            20,
            21,
            22,
            23,
            24,
            25,
            26,
            27,
            28,
            29,
            30,
            31,
            32,
            33,
            34,
            35,
            36,
            37,
            38,
            39,
            40,
            41,
            42,
            43,
            44,
            45,
            46,
            47,
            48,
            49,
            50,
            51,
            52,
            53,
            54,
            55,
            56,
            57,
            58,
            59,
            60,
            61,
            62,
            63,
            64,
            65,
            66,
            67,
            68,
            69,
            70,
            71,
            72,
            73,
            74,
            75,
            76,
            77,
            78,
            79,
            80,
            81,
            82,
            83,
            84,
            85,
            86,
            87,
            88,
            89,
            90,
            91,
            92,
            93,
            94,
            95,
            96,
            97,
            98,
            99,
            100,
            101,
            102,
            103,
            104,
            105,
            106,
            107,
            108,
            109,
            110,
            111,
            112,
            113,
            114
          ]
        }
      },
      "configs/prefix_list_ipv4" : {
        "ipv4 prefix-list" : {
          "test" : [
            4,
            5
          ]
        },
        "route-map" : {
          "to_elacc" : [
            9,
            10
          ]
        }
      },
      "configs/route_policy_as_path" : {
        "as-path-set" : {
          "ama-coe-as-path" : [
            34,
            35,
            36
          ],
          "ama-coe-as-path2" : [
            37,
            38
          ],
          "ama-coe-as-path3" : [
            39,
            40,
            41,
            42,
            43
          ]
        },
        "route-policy" : {
          "erick-test" : [
            4,
            5,
            6,
            7,
            8,
            9,
            10,
            11
          ],
          "to_fooey" : [
            13,
            14,
            15,
            16,
            17,
            18,
            19,
            20,
            21,
            22,
            23,
            24,
            25,
            26,
            27,
            28,
            29,
            30,
            31,
            32
          ]
        }
      },
      "configs/route_policy_igp_cost" : {
        "route-policy" : {
          "EBGP_CUST_FULL_v4" : [
            4,
            5,
            6,
            7,
            8,
            9,
            10,
            11,
            12
          ]
        }
      },
      "configs/route_policy_metric_type" : {
        "route-policy" : {
          "to_csuchico" : [
            4,
            5,
            6,
            7,
            8,
            9,
            10,
            11,
            12,
            13
          ]
        }
      },
      "configs/route_policy_param" : {
        "route-policy" : {
          "cust_v4_in" : [
            4,
            5,
            6,
            7,
            8,
            9,
            10
          ],
          "global_cust_v4" : [
            12,
            13,
            14,
            15,
            16,
            17,
            18,
            19,
            20,
            21
          ]
        }
      },
      "configs/set_inline_community" : {
        "route-policy" : {
          "FOOBAR" : [
            4,
            5,
            6
          ]
        }
      },
      "configs/tcpflags" : {
        "extended ipv4 access-list" : {
          "100" : [
            4,
            5,
            6,
            7,
            8,
            9
          ]
        }
      },
      "configs/underscore_variable" : {
        "route-map" : {
          "JKL_MNO_PQR" : [
            4,
            5
          ]
        }
      },
      "configs/vlan_access_map2" : {
        "route-policy" : {
          "EBGP-PEER" : [
            27,
            28,
            29,
            30
          ]
        }
      }
    }
  }
]<|MERGE_RESOLUTION|>--- conflicted
+++ resolved
@@ -4,11 +4,7 @@
     "summary" : {
       "numFailed" : 0,
       "numPassed" : 0,
-<<<<<<< HEAD
-      "numResults" : 189
-=======
-      "numResults" : 186
->>>>>>> fe51a551
+      "numResults" : 190
     },
     "unusedStructures" : {
       "configs/arista_acl" : {
