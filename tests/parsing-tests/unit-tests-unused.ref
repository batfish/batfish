[
  {
    "class" : "org.batfish.datamodel.table.TableAnswerElement",
    "metadata" : {
      "columnMetadata" : [
        {
          "description" : "Vendor-specific type of the structure",
          "isKey" : true,
          "isValue" : false,
          "name" : "Structure_Type",
          "schema" : "String"
        },
        {
          "description" : "Name of the structure",
          "isKey" : true,
          "isValue" : false,
          "name" : "Structure_Name",
          "schema" : "String"
        },
        {
          "description" : "File and line numbers where the structure is defined",
          "isKey" : true,
          "isValue" : false,
          "name" : "Source_Lines",
          "schema" : "FileLines"
        }
      ],
      "textDesc" : "An unused structure of type ${Structure_Type} named ${Structure_Name} is defined at ${Source_Lines}."
    },
    "rows" : [
      {
        "Structure_Type" : "extended ipv4 access-list",
        "Structure_Name" : "abcd",
        "Source_Lines" : {
          "filename" : "configs/arista_acl",
          "lines" : [
            4,
            5,
            6,
            7
          ]
        }
      },
      {
        "Structure_Type" : "nat pool",
        "Structure_Name" : "pool2",
        "Source_Lines" : {
          "filename" : "configs/arista_nat",
          "lines" : [
            9
          ]
        }
      },
      {
        "Structure_Type" : "nat pool",
        "Structure_Name" : "pool3",
        "Source_Lines" : {
          "filename" : "configs/arista_nat",
          "lines" : [
            10
          ]
        }
      },
      {
        "Structure_Type" : "crypto-dynamic-map-set",
        "Structure_Name" : "abcd",
        "Source_Lines" : {
          "filename" : "configs/aruba_crypto",
          "lines" : [
            4,
            5,
            6
          ]
        }
      },
      {
        "Structure_Type" : "route-map",
        "Structure_Name" : "rmap",
        "Source_Lines" : {
          "filename" : "configs/as_path_prepend",
          "lines" : [
            4,
            5
          ]
        }
      },
      {
        "Structure_Type" : "extended ipv4 access-list",
        "Structure_Name" : "inline_specifiers",
        "Source_Lines" : {
          "filename" : "configs/asa_acl",
          "lines" : [
            12,
            13,
            14,
            15,
            16,
            17,
            18,
            19,
            20,
            21,
            22,
            23,
            24,
            25,
            26,
            27,
            28,
            29,
            30,
            31
          ]
        }
      },
      {
        "Structure_Type" : "extended ipv4 access-list",
        "Structure_Name" : "outside",
        "Source_Lines" : {
          "filename" : "configs/asa_acl",
          "lines" : [
            9
          ]
        }
      },
      {
        "Structure_Type" : "extended ipv4 access-list",
        "Structure_Name" : "outside_in",
        "Source_Lines" : {
          "filename" : "configs/asa_acl",
          "lines" : [
            6
          ]
        }
      },
      {
        "Structure_Type" : "standard ipv4 access-list",
        "Structure_Name" : "Local_LAN_Access",
        "Source_Lines" : {
          "filename" : "configs/asa_acl",
          "lines" : [
            7
          ]
        }
      },
      {
        "Structure_Type" : "extended ipv4 access-list",
        "Structure_Name" : "ALLOW_SERVER02",
        "Source_Lines" : {
          "filename" : "configs/asa_object_groups",
          "lines" : [
            8
          ]
        }
      },
      {
        "Structure_Type" : "bgp peer-group",
        "Structure_Name" : "as3",
        "Source_Lines" : {
          "filename" : "configs/bgp_address_family",
          "lines" : [
            11
          ]
        }
      },
      {
        "Structure_Type" : "bgp peer-group",
        "Structure_Name" : "dcp-rrs",
        "Source_Lines" : {
          "filename" : "configs/bgp_address_family",
          "lines" : [
            16
          ]
        }
      },
      {
        "Structure_Type" : "bgp neighbor-group",
        "Structure_Name" : "ama-coe",
        "Source_Lines" : {
          "filename" : "configs/bgp_default_originate_policy",
          "lines" : [
            5,
            6
          ]
        }
      },
      {
        "Structure_Type" : "bgp peer-group",
        "Structure_Name" : "ucr",
        "Source_Lines" : {
          "filename" : "configs/bgp_foundry",
          "lines" : [
            7
          ]
        }
      },
      {
        "Structure_Type" : "extended ipv6 access-list",
        "Structure_Name" : "ipv6-acl-foo",
        "Source_Lines" : {
          "filename" : "configs/cadant_acl",
          "lines" : [
            18,
            19,
            20,
            21,
            22,
            23,
            24,
            25,
            26,
            27,
            28,
            29
          ]
        }
      },
      {
        "Structure_Type" : "standard ipv4 access-list",
        "Structure_Name" : "50",
        "Source_Lines" : {
          "filename" : "configs/cadant_acl",
          "lines" : [
            5,
            6,
            7,
            8
          ]
        }
      },
      {
        "Structure_Type" : "standard ipv4 access-list",
        "Structure_Name" : "51",
        "Source_Lines" : {
          "filename" : "configs/cadant_acl",
          "lines" : [
            10,
            11,
            12
          ]
        }
      },
      {
        "Structure_Type" : "standard ipv4 access-list",
        "Structure_Name" : "99",
        "Source_Lines" : {
          "filename" : "configs/cadant_acl",
          "lines" : [
            14,
            15,
            16
          ]
        }
      },
      {
        "Structure_Type" : "docsis-policy",
        "Structure_Name" : "1",
        "Source_Lines" : {
          "filename" : "configs/cadant_cable",
          "lines" : [
            48
          ]
        }
      },
      {
        "Structure_Type" : "ipv4 prefix-list",
        "Structure_Name" : "A+C",
        "Source_Lines" : {
          "filename" : "configs/cadant_prefix_list",
          "lines" : [
            7
          ]
        }
      },
      {
        "Structure_Type" : "ipv4 prefix-list",
        "Structure_Name" : "foo",
        "Source_Lines" : {
          "filename" : "configs/cadant_prefix_list",
          "lines" : [
            5,
            6
          ]
        }
      },
      {
        "Structure_Type" : "ipv6 prefix-list",
        "Structure_Name" : "bar",
        "Source_Lines" : {
          "filename" : "configs/cadant_prefix_list",
          "lines" : [
            8,
            9
          ]
        }
      },
      {
        "Structure_Type" : "route-map",
        "Structure_Name" : "bar",
        "Source_Lines" : {
          "filename" : "configs/cadant_route_map",
          "lines" : [
            9,
            10,
            11
          ]
        }
      },
      {
        "Structure_Type" : "route-map",
        "Structure_Name" : "foo",
        "Source_Lines" : {
          "filename" : "configs/cadant_route_map",
          "lines" : [
            5,
            6,
            7
          ]
        }
      },
      {
        "Structure_Type" : "extended ipv4 access-list",
        "Structure_Name" : "BLAH-BLAH",
        "Source_Lines" : {
          "filename" : "configs/cisco_acl",
          "lines" : [
            4,
            5,
            6,
            7,
            8,
            9,
            10,
            11,
            12,
            13,
            14,
            15,
            16,
            17,
            18,
            19,
            20,
            21,
            22,
            23,
            24,
            25,
            26,
            27,
            28
          ]
        }
      },
      {
        "Structure_Type" : "extended ipv4 access-list",
        "Structure_Name" : "TEST",
        "Source_Lines" : {
          "filename" : "configs/cisco_acl",
          "lines" : [
            66,
            67,
            68
          ]
        }
      },
      {
        "Structure_Type" : "extended ipv4 access-list",
        "Structure_Name" : "blah",
        "Source_Lines" : {
          "filename" : "configs/cisco_acl",
          "lines" : [
            35,
            36
          ]
        }
      },
      {
        "Structure_Type" : "extended ipv4 access-list",
        "Structure_Name" : "extended",
        "Source_Lines" : {
          "filename" : "configs/cisco_acl",
          "lines" : [
            31
          ]
        }
      },
      {
        "Structure_Type" : "extended ipv4 access-list",
        "Structure_Name" : "standard",
        "Source_Lines" : {
          "filename" : "configs/cisco_acl",
          "lines" : [
            33
          ]
        }
      },
      {
        "Structure_Type" : "extended ipv4 access-list",
        "Structure_Name" : "test-codes",
        "Source_Lines" : {
          "filename" : "configs/cisco_acl",
          "lines" : [
            62,
            63,
            64
          ]
        }
      },
      {
        "Structure_Type" : "ipv4 prefix-list",
        "Structure_Name" : "allowprefix",
        "Source_Lines" : {
          "filename" : "configs/cisco_acl",
          "lines" : [
            38,
            39
          ]
        }
      },
      {
        "Structure_Type" : "ipv4 prefix-list",
        "Structure_Name" : "allowprefix-asa",
        "Source_Lines" : {
          "filename" : "configs/cisco_acl",
          "lines" : [
            41,
            42
          ]
        }
      },
      {
        "Structure_Type" : "as-path access-list",
        "Structure_Name" : "30",
        "Source_Lines" : {
          "filename" : "configs/cisco_bgp",
          "lines" : [
            7
          ]
        }
      },
      {
        "Structure_Type" : "bgp template peer-policy",
        "Structure_Name" : "p1",
        "Source_Lines" : {
          "filename" : "configs/cisco_bgp",
          "lines" : [
            35,
            36,
            37,
            38
          ]
        }
      },
      {
        "Structure_Type" : "cable service-class",
        "Structure_Name" : "1",
        "Source_Lines" : {
          "filename" : "configs/cisco_cable",
          "lines" : [
            88,
            89,
            90,
            91,
            92,
            93,
            94,
            95,
            96,
            97,
            98,
            99
          ]
        }
      },
      {
        "Structure_Type" : "depi-tunnel",
        "Structure_Name" : "bar1",
        "Source_Lines" : {
          "filename" : "configs/cisco_cable",
          "lines" : [
            137,
            138,
            139,
            140,
            141
          ]
        }
      },
      {
        "Structure_Type" : "docsis-policy-rule",
        "Structure_Name" : "2",
        "Source_Lines" : {
          "filename" : "configs/cisco_cable",
          "lines" : [
            49
          ]
        }
      },
      {
        "Structure_Type" : "docsis-policy-rule",
        "Structure_Name" : "3",
        "Source_Lines" : {
          "filename" : "configs/cisco_cable",
          "lines" : [
            50
          ]
        }
      },
      {
        "Structure_Type" : "docsis-policy-rule",
        "Structure_Name" : "4",
        "Source_Lines" : {
          "filename" : "configs/cisco_cable",
          "lines" : [
            51
          ]
        }
      },
      {
        "Structure_Type" : "crypto ipsec profile",
        "Structure_Name" : "abcdefg",
        "Source_Lines" : {
          "filename" : "configs/cisco_crypto",
          "lines" : [
            158,
            159,
            160,
            161,
            162
          ]
        }
      },
      {
        "Structure_Type" : "crypto ipsec transform-set",
        "Structure_Name" : "ESP-3DES-MD5",
        "Source_Lines" : {
          "filename" : "configs/cisco_crypto",
          "lines" : [
            167,
            168,
            169
          ]
        }
      },
      {
        "Structure_Type" : "crypto ipsec transform-set",
        "Structure_Name" : "IPSEC_AES_256",
        "Source_Lines" : {
          "filename" : "configs/cisco_crypto",
          "lines" : [
            170
          ]
        }
      },
      {
        "Structure_Type" : "crypto ipsec transform-set",
        "Structure_Name" : "cipts1",
        "Source_Lines" : {
          "filename" : "configs/cisco_crypto",
          "lines" : [
            171
          ]
        }
      },
      {
        "Structure_Type" : "crypto ipsec transform-set",
        "Structure_Name" : "cipts2",
        "Source_Lines" : {
          "filename" : "configs/cisco_crypto",
          "lines" : [
            172
          ]
        }
      },
      {
        "Structure_Type" : "crypto ipsec transform-set",
        "Structure_Name" : "noAuthHeader",
        "Source_Lines" : {
          "filename" : "configs/cisco_crypto",
          "lines" : [
            173
          ]
        }
      },
      {
        "Structure_Type" : "crypto keyring",
        "Structure_Name" : "VRF:ABC:DEF:GHI:1234",
        "Source_Lines" : {
          "filename" : "configs/cisco_crypto",
          "lines" : [
            212,
            213
          ]
        }
      },
      {
        "Structure_Type" : "crypto-dynamic-map-set",
        "Structure_Name" : "asadynamicmaps",
        "Source_Lines" : {
          "filename" : "configs/cisco_crypto",
          "lines" : [
            94
          ]
        }
      },
      {
        "Structure_Type" : "crypto-dynamic-map-set",
        "Structure_Name" : "mydynamicmap",
        "Source_Lines" : {
          "filename" : "configs/cisco_crypto",
          "lines" : [
            110,
            111
          ]
        }
      },
      {
        "Structure_Type" : "crypto-map-set",
        "Structure_Name" : "VPN",
        "Source_Lines" : {
          "filename" : "configs/cisco_crypto",
          "lines" : [
            218,
            219,
            220,
            221,
            222,
            223
          ]
        }
      },
      {
        "Structure_Type" : "crypto-map-set",
        "Structure_Name" : "VPNMAP",
        "Source_Lines" : {
          "filename" : "configs/cisco_crypto",
          "lines" : [
            233,
            234,
            235,
            236,
            237,
            238,
            239,
            240,
            241
          ]
        }
      },
      {
        "Structure_Type" : "crypto-map-set",
        "Structure_Name" : "myothermap",
        "Source_Lines" : {
          "filename" : "configs/cisco_crypto",
          "lines" : [
            215
          ]
        }
      },
      {
        "Structure_Type" : "extended ipv4 access-list",
        "Structure_Name" : "bippety",
        "Source_Lines" : {
          "filename" : "configs/cisco_eigrp",
          "lines" : [
            49,
            50,
            51,
            52,
            53,
            54,
            55
          ]
        }
      },
      {
        "Structure_Type" : "extended ipv4 access-list",
        "Structure_Name" : "bloop_blop",
        "Source_Lines" : {
          "filename" : "configs/cisco_eigrp",
          "lines" : [
            118,
            119
          ]
        }
      },
      {
        "Structure_Type" : "bgp peer-group",
        "Structure_Name" : "8075-CORE",
        "Source_Lines" : {
          "filename" : "configs/cisco_ios_neighbor",
          "lines" : [
            6
          ]
        }
      },
      {
        "Structure_Type" : "nat pool",
        "Structure_Name" : "abc",
        "Source_Lines" : {
          "filename" : "configs/cisco_ip_nat",
          "lines" : [
            4,
            5
          ]
        }
      },
      {
        "Structure_Type" : "nat pool",
        "Structure_Name" : "example-1-dynamic-nat-pool",
        "Source_Lines" : {
          "filename" : "configs/cisco_ip_nat",
          "lines" : [
            8
          ]
        }
      },
      {
        "Structure_Type" : "nat pool",
        "Structure_Name" : "example-2-dynamic-nat-pool",
        "Source_Lines" : {
          "filename" : "configs/cisco_ip_nat",
          "lines" : [
            10
          ]
        }
      },
      {
        "Structure_Type" : "extended ipv6 access-list",
        "Structure_Name" : "RT404888-XO",
        "Source_Lines" : {
          "filename" : "configs/cisco_ipv6_access_list",
          "lines" : [
            4,
            5,
            6,
            7,
            8,
            9,
            10,
            11,
            12,
            13,
            14,
            15,
            16
          ]
        }
      },
      {
        "Structure_Type" : "extended ipv6 access-list",
        "Structure_Name" : "abcdefg",
        "Source_Lines" : {
          "filename" : "configs/cisco_ipv6_access_list",
          "lines" : [
            19,
            20,
            21,
            22,
            23
          ]
        }
      },
      {
        "Structure_Type" : "l2tp-class",
        "Structure_Name" : "foobar",
        "Source_Lines" : {
          "filename" : "configs/cisco_l2tp",
          "lines" : [
            4,
            5,
            6,
            7,
            8,
            9,
            10,
            11,
            12,
            13,
            14,
            15,
            16,
            17,
            18,
            19,
            20
          ]
        }
      },
      {
        "Structure_Type" : "mac acl",
        "Structure_Name" : "1199",
        "Source_Lines" : {
          "filename" : "configs/cisco_mac_acl",
          "lines" : [
            5
          ]
        }
      },
      {
        "Structure_Type" : "mac acl",
        "Structure_Name" : "700",
        "Source_Lines" : {
          "filename" : "configs/cisco_mac_acl",
          "lines" : [
            4
          ]
        }
      },
      {
        "Structure_Type" : "mac acl",
        "Structure_Name" : "copp-system-p-acl-mac-cdp-udld-vtp",
        "Source_Lines" : {
          "filename" : "configs/cisco_mac_acl",
          "lines" : [
            6,
            7
          ]
        }
      },
      {
        "Structure_Type" : "object-group service",
        "Structure_Name" : "SVCGRP-ICMP",
        "Source_Lines" : {
          "filename" : "configs/cisco_misc",
          "lines" : [
            177,
            178
          ]
        }
      },
      {
        "Structure_Type" : "class-map",
        "Structure_Name" : "copp-icmp",
        "Source_Lines" : {
          "filename" : "configs/cisco_nxos",
          "lines" : [
            8,
            9
          ]
        }
      },
      {
        "Structure_Type" : "class-map",
        "Structure_Name" : "ABC",
        "Source_Lines" : {
          "filename" : "configs/cisco_qos",
          "lines" : [
            5,
            6,
            7,
            8,
            9,
            10
          ]
        }
      },
      {
        "Structure_Type" : "class-map",
        "Structure_Name" : "bippety",
        "Source_Lines" : {
          "filename" : "configs/cisco_qos",
          "lines" : [
            11,
            12,
            13
          ]
        }
      },
      {
        "Structure_Type" : "class-map",
        "Structure_Name" : "boop",
        "Source_Lines" : {
          "filename" : "configs/cisco_qos",
          "lines" : [
            19,
            20,
            21
          ]
        }
      },
      {
        "Structure_Type" : "class-map",
        "Structure_Name" : "boppety",
        "Source_Lines" : {
          "filename" : "configs/cisco_qos",
          "lines" : [
            14,
            15,
            16,
            17
          ]
        }
      },
      {
        "Structure_Type" : "class-map",
        "Structure_Name" : "cos_all",
        "Source_Lines" : {
          "filename" : "configs/cisco_qos",
          "lines" : [
            23,
            24,
            25
          ]
        }
      },
      {
        "Structure_Type" : "object network",
        "Structure_Name" : "obj_any",
        "Source_Lines" : {
          "filename" : "configs/cisco_qos",
          "lines" : [
            31,
            32
          ]
        }
      },
      {
        "Structure_Type" : "object-group network",
        "Structure_Name" : "1.2.3.4-24",
        "Source_Lines" : {
          "filename" : "configs/cisco_qos",
          "lines" : [
            33,
            34
          ]
        }
      },
      {
        "Structure_Type" : "object-group network",
        "Structure_Name" : "dns_servers",
        "Source_Lines" : {
          "filename" : "configs/cisco_qos",
          "lines" : [
            35,
            36,
            37
          ]
        }
      },
      {
        "Structure_Type" : "object-group network",
        "Structure_Name" : "ntp_servers",
        "Source_Lines" : {
          "filename" : "configs/cisco_qos",
          "lines" : [
            38,
            39,
            40,
            41
          ]
        }
      },
      {
        "Structure_Type" : "policy-map type inspect",
        "Structure_Name" : "pminspect",
        "Source_Lines" : {
          "filename" : "configs/cisco_qos",
          "lines" : [
            42,
            43,
            44,
            45,
            46,
            47
          ]
        }
      },
      {
        "Structure_Type" : "service-template",
        "Structure_Name" : "template_name",
        "Source_Lines" : {
          "filename" : "configs/cisco_qos",
          "lines" : [
            142,
            143,
            144,
            145,
            146,
            147,
            148,
            149,
            150
          ]
        }
      },
      {
        "Structure_Type" : "as-path access-list",
        "Structure_Name" : "AS_PATH_ACL_UNUSED",
        "Source_Lines" : {
          "filename" : "configs/cisco_route_map",
          "lines" : [
            7
          ]
        }
      },
      {
        "Structure_Type" : "route-map",
        "Structure_Name" : "MAP_NAME1",
        "Source_Lines" : {
          "filename" : "configs/cisco_route_map",
          "lines" : [
            50,
            51
          ]
        }
      },
      {
        "Structure_Type" : "route-map",
        "Structure_Name" : "MAP_NAME2",
        "Source_Lines" : {
          "filename" : "configs/cisco_route_map",
          "lines" : [
            53,
            54,
            56,
            57
          ]
        }
      },
      {
        "Structure_Type" : "route-map",
        "Structure_Name" : "MSDP-SA-RP-FILTER",
        "Source_Lines" : {
          "filename" : "configs/cisco_route_map",
          "lines" : [
            24,
            25,
            26
          ]
        }
      },
      {
        "Structure_Type" : "route-map",
        "Structure_Name" : "beeble",
        "Source_Lines" : {
          "filename" : "configs/cisco_route_map",
          "lines" : [
            35,
            36,
            37,
            38,
            40,
            41,
            42,
            43,
            44,
            45
          ]
        }
      },
      {
        "Structure_Type" : "route-map",
        "Structure_Name" : "connected-to-bgp",
        "Source_Lines" : {
          "filename" : "configs/cisco_route_map",
          "lines" : [
            9,
            10,
            11,
            12,
            13,
            14,
            15
          ]
        }
      },
      {
        "Structure_Type" : "route-map",
        "Structure_Name" : "ijfw$%^&****(((([]grr",
        "Source_Lines" : {
          "filename" : "configs/cisco_route_map",
          "lines" : [
            22
          ]
        }
      },
      {
        "Structure_Type" : "route-map",
        "Structure_Name" : "mgmt",
        "Source_Lines" : {
          "filename" : "configs/cisco_route_map",
          "lines" : [
            31,
            32,
            33
          ]
        }
      },
      {
        "Structure_Type" : "route-map",
        "Structure_Name" : "multicaststuff",
        "Source_Lines" : {
          "filename" : "configs/cisco_route_map",
          "lines" : [
            47,
            48
          ]
        }
      },
      {
        "Structure_Type" : "route-map",
        "Structure_Name" : "next-hop-null",
        "Source_Lines" : {
          "filename" : "configs/cisco_route_map",
          "lines" : [
            28,
            29
          ]
        }
      },
      {
        "Structure_Type" : "route-map",
        "Structure_Name" : "to_svl-hub-router",
        "Source_Lines" : {
          "filename" : "configs/cisco_route_map",
          "lines" : [
            17,
            18
          ]
        }
      },
      {
        "Structure_Type" : "extended ipv4 access-list",
        "Structure_Name" : "blah",
        "Source_Lines" : {
          "filename" : "configs/cisco_style_acl1",
          "lines" : [
            1,
            2
          ]
        }
      },
      {
        "Structure_Type" : "standard ipv4 access-list",
        "Structure_Name" : "1",
        "Source_Lines" : {
          "filename" : "configs/cisco_style_acl2",
          "lines" : [
            1
          ]
        }
      },
      {
        "Structure_Type" : "track",
        "Structure_Name" : "1",
        "Source_Lines" : {
          "filename" : "configs/cisco_track",
          "lines" : [
            4
          ]
        }
      },
      {
        "Structure_Type" : "track",
        "Structure_Name" : "2",
        "Source_Lines" : {
          "filename" : "configs/cisco_track",
          "lines" : [
            5
          ]
        }
      },
      {
        "Structure_Type" : "track",
        "Structure_Name" : "3",
        "Source_Lines" : {
          "filename" : "configs/cisco_track",
          "lines" : [
            6,
            7,
            8,
            9,
            10
          ]
        }
      },
      {
        "Structure_Type" : "track",
        "Structure_Name" : "IPv6Loopback",
        "Source_Lines" : {
          "filename" : "configs/cisco_track",
          "lines" : [
            12,
            13,
            14,
            15
          ]
        }
      },
      {
        "Structure_Type" : "zone",
        "Structure_Name" : "t1",
        "Source_Lines" : {
          "filename" : "configs/cisco_zone",
          "lines" : [
            10
          ]
        }
      },
      {
        "Structure_Type" : "zone-pair security",
        "Structure_Name" : "zp1",
        "Source_Lines" : {
          "filename" : "configs/cisco_zone",
          "lines" : [
            4,
            5
          ]
        }
      },
      {
        "Structure_Type" : "route-map",
        "Structure_Name" : "TO_NEIGHBOR",
        "Source_Lines" : {
          "filename" : "configs/community_list_named",
          "lines" : [
            8,
            9,
            10
          ]
        }
      },
      {
        "Structure_Type" : "route-map",
        "Structure_Name" : "AAA1-BBB-CCC",
        "Source_Lines" : {
          "filename" : "configs/community_name_numbers",
          "lines" : [
            6,
            7,
            8,
            9,
            10
          ]
        }
      },
      {
        "Structure_Type" : "route-map",
        "Structure_Name" : "AAA1-BBB-CCC",
        "Source_Lines" : {
          "filename" : "configs/community_name_numbers_dos",
          "lines" : [
            6,
            7,
            8,
            9,
            10
          ]
        }
      },
      {
        "Structure_Type" : "community-set",
        "Structure_Name" : "190",
        "Source_Lines" : {
          "filename" : "configs/community_set",
          "lines" : [
            9,
            10,
            11,
            12
          ]
        }
      },
      {
        "Structure_Type" : "community-set",
        "Structure_Name" : "foo",
        "Source_Lines" : {
          "filename" : "configs/community_set",
          "lines" : [
            5,
            6
          ]
        }
      },
      {
        "Structure_Type" : "prefix-list",
        "Structure_Name" : "pl1",
        "Source_Lines" : {
          "filename" : "configs/f5_bigip_imish_malformed",
          "lines" : [
            9
          ]
        }
      },
      {
        "Structure_Type" : "monitor http",
        "Structure_Name" : "/Common/SOME_MONITOR1",
        "Source_Lines" : {
          "filename" : "configs/f5_bigip_structured_ltm",
          "lines" : [
            135,
            136,
            137,
            138,
            139,
            140,
            141,
            142,
            143,
            147,
            148,
            149,
            150
          ]
        }
      },
      {
        "Structure_Type" : "monitor https",
        "Structure_Name" : "/Common/SOME_MONITOR2",
        "Source_Lines" : {
          "filename" : "configs/f5_bigip_structured_ltm",
          "lines" : [
            151,
            152,
            153,
            154,
            155,
            156,
            157,
            158,
            159,
            160,
            161,
            165,
            166,
            167,
            168,
            169
          ]
        }
      },
      {
        "Structure_Type" : "node",
        "Structure_Name" : "/Common/SOME_LTM_NODE",
        "Source_Lines" : {
          "filename" : "configs/f5_bigip_structured_ltm",
          "lines" : [
            16,
            17,
            18
          ]
        }
      },
      {
        "Structure_Type" : "persistence source-addr",
        "Structure_Name" : "/Common/SOME_PERSISTENCE_SOURCE_ADDR",
        "Source_Lines" : {
          "filename" : "configs/f5_bigip_structured_ltm",
          "lines" : [
            170,
            171,
            172,
            173,
            174
          ]
        }
      },
      {
        "Structure_Type" : "persistence ssl",
        "Structure_Name" : "/Common/SOME_PERSISTENCE_SSL",
        "Source_Lines" : {
          "filename" : "configs/f5_bigip_structured_ltm",
          "lines" : [
            175,
            176,
            177,
            178,
            179,
            180,
            181,
            182,
            183
          ]
        }
      },
      {
        "Structure_Type" : "pool",
        "Structure_Name" : "/Common/SOME_LTM_POOL",
        "Source_Lines" : {
          "filename" : "configs/f5_bigip_structured_ltm",
          "lines" : [
            19,
            20,
            21,
            22,
            23,
            24,
            25,
            26,
            27,
            28,
            29,
            30,
            31,
            32,
            33,
            34,
            35,
            36
          ]
        }
      },
      {
        "Structure_Type" : "profile client-ssl",
        "Structure_Name" : "/Common/SOME_PROFILE_CLIENT_SSL",
        "Source_Lines" : {
          "filename" : "configs/f5_bigip_structured_ltm",
          "lines" : [
            184,
            185,
            186,
            187,
            188,
            189,
            190,
            191,
            192,
            193,
            194,
            195,
            196,
            197,
            198,
            199,
            200,
            201,
            202,
            203,
            204,
            205,
            206,
            207,
            208,
            209,
            210,
            211,
            212,
            213,
            214,
            215,
            216,
            217,
            218,
            219,
            220,
            221,
            222,
            223,
            224,
            225,
            226,
            227,
            228,
            229,
            230,
            231,
            232,
            233,
            234,
            235,
            236,
            237,
            238,
            239,
            240,
            241
          ]
        }
      },
      {
        "Structure_Type" : "profile ocsp-stapling-params",
        "Structure_Name" : "/Common/SOME_PROFILE_OCSP_STAPLING_PARAMS",
        "Source_Lines" : {
          "filename" : "configs/f5_bigip_structured_ltm",
          "lines" : [
            242,
            243,
            244,
            245,
            246,
            247,
            248
          ]
        }
      },
      {
        "Structure_Type" : "profile one-connect",
        "Structure_Name" : "/Common/oneconnect",
        "Source_Lines" : {
          "filename" : "configs/f5_bigip_structured_ltm",
          "lines" : [
            249,
            250,
            251,
            252,
            253,
            254,
            255,
            256,
            257
          ]
        }
      },
      {
        "Structure_Type" : "profile server-ssl",
        "Structure_Name" : "/Common/SOME_PROFILE_SERVER_SSL",
        "Source_Lines" : {
          "filename" : "configs/f5_bigip_structured_ltm",
          "lines" : [
            258,
            259,
            260,
            261,
            262,
            263,
            264,
            265,
            266,
            267,
            268,
            269,
            270,
            271,
            272,
            273,
            274,
            275,
            276,
            277,
            278,
            279,
            280,
            281,
            282,
            283,
            284,
            285,
            286,
            287,
            288,
            289,
            290,
            291
          ]
        }
      },
      {
        "Structure_Type" : "rule",
        "Structure_Name" : "/Common/SOME_RULE2",
        "Source_Lines" : {
          "filename" : "configs/f5_bigip_structured_ltm",
          "lines" : [
            43,
            44,
            45,
            46,
            47,
            48
          ]
        }
      },
      {
        "Structure_Type" : "rule",
        "Structure_Name" : "/Common/SOME_RULE3",
        "Source_Lines" : {
          "filename" : "configs/f5_bigip_structured_ltm",
          "lines" : [
            49,
            50,
            51,
            52,
            53,
            54,
            55
          ]
        }
      },
      {
        "Structure_Type" : "rule",
        "Structure_Name" : "/Common/SOME_RULE4",
        "Source_Lines" : {
          "filename" : "configs/f5_bigip_structured_ltm",
          "lines" : [
            56,
            57,
            58,
            59,
            61,
            62,
            63,
            64,
            65,
            66
          ]
        }
      },
      {
        "Structure_Type" : "snat-translation",
        "Structure_Name" : "/Common/192.0.2.4",
        "Source_Lines" : {
          "filename" : "configs/f5_bigip_structured_ltm",
          "lines" : [
            79,
            80,
            81,
            82
          ]
        }
      },
      {
        "Structure_Type" : "virtual-address",
        "Structure_Name" : "/Common/192.0.2.8",
        "Source_Lines" : {
          "filename" : "configs/f5_bigip_structured_ltm",
          "lines" : [
            125,
            126,
            127,
            128,
            129,
            130,
            131,
            132,
            133,
            134
          ]
        }
      },
      {
        "Structure_Type" : "trunk",
        "Structure_Name" : "trunk1",
        "Source_Lines" : {
          "filename" : "configs/f5_bigip_structured_net",
          "lines" : [
            64,
            65,
            66,
            67,
            68,
            69,
            70
          ]
        }
      },
      {
        "Structure_Type" : "prefix-list",
        "Structure_Name" : "/Common/MY_IPV4_PREFIX_LIST",
        "Source_Lines" : {
          "filename" : "configs/f5_bigip_structured_net_routing_prefix_list",
          "lines" : [
            7,
            8,
            9,
            10,
            11,
            12,
            13,
            14,
            15,
            16,
            17,
            18,
            19,
            20,
            21
          ]
        }
      },
      {
        "Structure_Type" : "prefix-list",
        "Structure_Name" : "/Common/MY_IPV6_PREFIX_LIST",
        "Source_Lines" : {
          "filename" : "configs/f5_bigip_structured_net_routing_prefix_list",
          "lines" : [
            22,
            23,
            24,
            25,
            26,
            27,
            28,
            29,
            30,
            31,
            32,
            33,
            34,
            35,
            36
          ]
        }
      },
      {
        "Structure_Type" : "route-map",
        "Structure_Name" : "/Common/MY_ROUTE_MAP",
        "Source_Lines" : {
          "filename" : "configs/f5_bigip_structured_net_routing_route_map",
          "lines" : [
            7,
            8,
            9,
            10,
            11,
            12,
            13,
            14,
            15,
            16,
            17,
            18,
            19,
            20,
            21,
            22,
            23,
            24,
            25,
            26,
            27,
            28,
            29,
            30,
            31,
            32,
            33,
            34,
            35,
            36,
            37,
            38,
            39,
            40,
            41,
            42,
            43,
            44
          ]
        }
      },
      {
        "Structure_Type" : "access-list",
        "Structure_Name" : "acl2",
        "Source_Lines" : {
          "filename" : "configs/f5_bigip_structured_with_imish",
          "lines" : [
            9
          ]
        }
      },
      {
        "Structure_Type" : "peer-group",
        "Structure_Name" : "pg1",
        "Source_Lines" : {
          "filename" : "configs/f5_bigip_structured_with_imish",
          "lines" : [
            29
          ]
        }
      },
      {
        "Structure_Type" : "extended ipv6 access-list",
        "Structure_Name" : "RT404888-Caltech",
        "Source_Lines" : {
          "filename" : "configs/foundry_access_list",
          "lines" : [
            8,
            9,
            10,
            11,
            12,
            13,
            14,
            15,
            16,
            17
          ]
        }
      },
      {
        "Structure_Type" : "bgp peer-group",
        "Structure_Name" : "bippety",
        "Source_Lines" : {
          "filename" : "configs/foundry_bgp",
          "lines" : [
            11
          ]
        }
      },
      {
        "Structure_Type" : "bgp peer-group",
        "Structure_Name" : "boop",
        "Source_Lines" : {
          "filename" : "configs/foundry_bgp",
          "lines" : [
            18
          ]
        }
      },
      {
        "Structure_Type" : "policy-map",
        "Structure_Name" : "limitarp",
        "Source_Lines" : {
          "filename" : "configs/foundry_misc",
          "lines" : [
            41,
            42
          ]
        }
      },
      {
        "Structure_Type" : "routing-instance",
        "Structure_Name" : "fabric",
        "Source_Lines" : {
          "filename" : "configs/gh-2658-juniper-vrf-import-export.cfg",
          "lines" : [
            200,
            201,
            202,
            203,
            204,
            205,
            206,
            207,
            208,
            209,
            210,
            211,
            213,
            214,
            217,
            218,
            221,
            222,
            223,
            224,
            225,
            226,
            229,
            230,
            231,
            232,
            233
          ]
        }
      },
      {
        "Structure_Type" : "routing-instance",
        "Structure_Name" : "vr",
        "Source_Lines" : {
          "filename" : "configs/gh-2658-juniper-vrf-import-export.cfg",
          "lines" : [
            196,
            197,
            198
          ]
        }
      },
      {
        "Structure_Type" : "route-policy",
        "Structure_Name" : "FOO",
        "Source_Lines" : {
          "filename" : "configs/if_tag_is",
          "lines" : [
            4,
            5,
            6,
            7,
            8,
            9,
            10,
            11,
            12,
            13,
            14,
            15,
            16,
            17,
            18,
            19,
            20,
            21
          ]
        }
      },
      {
        "Structure_Type" : "bfd-template",
        "Structure_Name" : "GRE",
        "Source_Lines" : {
          "filename" : "configs/ios_bfd",
          "lines" : [
            4,
            5,
            6
          ]
        }
      },
      {
        "Structure_Type" : "ipv4 prefix-list",
        "Structure_Name" : "ScienceDMZ-networks",
        "Source_Lines" : {
          "filename" : "configs/ios_bgp_aggregate_address",
          "lines" : [
            14
          ]
        }
      },
      {
        "Structure_Type" : "ipv6 prefix-list",
        "Structure_Name" : "ScienceDMZ-networks",
        "Source_Lines" : {
          "filename" : "configs/ios_bgp_aggregate_address",
          "lines" : [
            16,
            17
          ]
        }
      },
      {
        "Structure_Type" : "bgp af-group",
        "Structure_Name" : "blabbety",
        "Source_Lines" : {
          "filename" : "configs/ios_xr_bgp_neighbor_group",
          "lines" : [
            10,
            11,
            12,
            13
          ]
        }
      },
      {
        "Structure_Type" : "bgp af-group",
        "Structure_Name" : "blappety",
        "Source_Lines" : {
          "filename" : "configs/ios_xr_bgp_neighbor_group",
          "lines" : [
            5,
            6,
            7,
            8
          ]
        }
      },
      {
        "Structure_Type" : "bgp neighbor-group",
        "Structure_Name" : "foobar-iBGP_border_ipv6",
        "Source_Lines" : {
          "filename" : "configs/ios_xr_bgp_neighbor_group",
          "lines" : [
            67,
            68,
            69,
            70,
            71,
            72,
            73,
            74
          ]
        }
      },
      {
        "Structure_Type" : "bgp neighbor-group",
        "Structure_Name" : "foobar-iBGP_ipv6",
        "Source_Lines" : {
          "filename" : "configs/ios_xr_bgp_neighbor_group",
          "lines" : [
            46,
            47,
            48,
            49,
            50,
            51,
            52,
            53
          ]
        }
      },
      {
        "Structure_Type" : "bgp session-group",
        "Structure_Name" : "OLA",
        "Source_Lines" : {
          "filename" : "configs/ios_xr_bgp_neighbor_group",
          "lines" : [
            92,
            93,
            94,
            95
          ]
        }
      },
      {
        "Structure_Type" : "bgp session-group",
        "Structure_Name" : "blibber",
        "Source_Lines" : {
          "filename" : "configs/ios_xr_bgp_neighbor_group",
          "lines" : [
            15,
            16,
            17,
            18
          ]
        }
      },
      {
        "Structure_Type" : "class-map",
        "Structure_Name" : "ABC",
        "Source_Lines" : {
          "filename" : "configs/ios_xr_class_map",
          "lines" : [
            5,
            6,
            7
          ]
        }
      },
      {
        "Structure_Type" : "class-map",
        "Structure_Name" : "ABCD",
        "Source_Lines" : {
          "filename" : "configs/ios_xr_class_map",
          "lines" : [
            9,
            10,
            11
          ]
        }
      },
      {
        "Structure_Type" : "community-set",
        "Structure_Name" : "EBGP-PEER",
        "Source_Lines" : {
          "filename" : "configs/ios_xr_community_set",
          "lines" : [
            40,
            41,
            42,
            43
          ]
        }
      },
      {
        "Structure_Type" : "community-set",
        "Structure_Name" : "all_community",
        "Source_Lines" : {
          "filename" : "configs/ios_xr_community_set",
          "lines" : [
            7,
            8,
            9
          ]
        }
      },
      {
        "Structure_Type" : "community-set",
        "Structure_Name" : "cenic_default_network_community",
        "Source_Lines" : {
          "filename" : "configs/ios_xr_community_set",
          "lines" : [
            31,
            32,
            33
          ]
        }
      },
      {
        "Structure_Type" : "community-set",
        "Structure_Name" : "community_52",
        "Source_Lines" : {
          "filename" : "configs/ios_xr_community_set",
          "lines" : [
            4,
            5,
            6
          ]
        }
      },
      {
        "Structure_Type" : "community-set",
        "Structure_Name" : "dc_and_isp_blackhole_community",
        "Source_Lines" : {
          "filename" : "configs/ios_xr_community_set",
          "lines" : [
            28,
            29,
            30
          ]
        }
      },
      {
        "Structure_Type" : "community-set",
        "Structure_Name" : "dc_and_isp_routes_community",
        "Source_Lines" : {
          "filename" : "configs/ios_xr_community_set",
          "lines" : [
            25,
            26,
            27
          ]
        }
      },
      {
        "Structure_Type" : "community-set",
        "Structure_Name" : "hpr_blackhole_community",
        "Source_Lines" : {
          "filename" : "configs/ios_xr_community_set",
          "lines" : [
            13,
            14,
            15
          ]
        }
      },
      {
        "Structure_Type" : "community-set",
        "Structure_Name" : "hpr_routes_community",
        "Source_Lines" : {
          "filename" : "configs/ios_xr_community_set",
          "lines" : [
            10,
            11,
            12
          ]
        }
      },
      {
        "Structure_Type" : "community-set",
        "Structure_Name" : "ucla_blackhole_community",
        "Source_Lines" : {
          "filename" : "configs/ios_xr_community_set",
          "lines" : [
            16,
            17,
            18
          ]
        }
      },
      {
        "Structure_Type" : "community-set",
        "Structure_Name" : "ucla_to_dc_and_isp_community_ipv4",
        "Source_Lines" : {
          "filename" : "configs/ios_xr_community_set",
          "lines" : [
            34,
            35,
            36
          ]
        }
      },
      {
        "Structure_Type" : "community-set",
        "Structure_Name" : "ucla_to_dc_and_isp_community_ipv6",
        "Source_Lines" : {
          "filename" : "configs/ios_xr_community_set",
          "lines" : [
            37,
            38,
            39
          ]
        }
      },
      {
        "Structure_Type" : "community-set",
        "Structure_Name" : "ucla_to_hpr_community_ipv4",
        "Source_Lines" : {
          "filename" : "configs/ios_xr_community_set",
          "lines" : [
            19,
            20,
            21
          ]
        }
      },
      {
        "Structure_Type" : "community-set",
        "Structure_Name" : "ucla_to_hpr_community_ipv6",
        "Source_Lines" : {
          "filename" : "configs/ios_xr_community_set",
          "lines" : [
            22,
            23,
            24
          ]
        }
      },
      {
        "Structure_Type" : "prefix-set",
        "Structure_Name" : "default_route",
        "Source_Lines" : {
          "filename" : "configs/ios_xr_prefix_set",
          "lines" : [
            4,
            5,
            6
          ]
        }
      },
      {
        "Structure_Type" : "prefix-set",
        "Structure_Name" : "ucla_networks",
        "Source_Lines" : {
          "filename" : "configs/ios_xr_prefix_set",
          "lines" : [
            7,
            8,
            9,
            10,
            11,
            12,
            13,
            14,
            15,
            16,
            17,
            18
          ]
        }
      },
      {
        "Structure_Type" : "route-policy",
        "Structure_Name" : "EBGP-PEER-AS2828-LAX-PNI-OUT",
        "Source_Lines" : {
          "filename" : "configs/ios_xr_route_policy",
          "lines" : [
            86,
            87,
            88,
            89,
            90,
            91,
            92,
            93,
            94,
            95,
            96,
            97,
            98,
            99,
            100,
            101,
            102,
            103,
            104
          ]
        }
      },
      {
        "Structure_Type" : "route-policy",
        "Structure_Name" : "EBGP-PEER-AS6461-LAX-PNI-IN",
        "Source_Lines" : {
          "filename" : "configs/ios_xr_route_policy",
          "lines" : [
            56,
            57,
            58,
            59,
            60,
            61,
            62,
            63,
            64
          ]
        }
      },
      {
        "Structure_Type" : "route-policy",
        "Structure_Name" : "EBGP-PEER-SANITY-IN",
        "Source_Lines" : {
          "filename" : "configs/ios_xr_route_policy",
          "lines" : [
            75,
            76,
            77,
            78,
            79,
            80,
            81,
            82,
            83,
            84,
            85
          ]
        }
      },
      {
        "Structure_Type" : "route-policy",
        "Structure_Name" : "aaaa",
        "Source_Lines" : {
          "filename" : "configs/ios_xr_route_policy",
          "lines" : [
            27,
            28,
            29,
            30,
            31
          ]
        }
      },
      {
        "Structure_Type" : "route-policy",
        "Structure_Name" : "barbar_to_fooey_community_ipv4",
        "Source_Lines" : {
          "filename" : "configs/ios_xr_route_policy",
          "lines" : [
            50,
            51,
            52,
            53,
            54,
            55
          ]
        }
      },
      {
        "Structure_Type" : "route-policy",
        "Structure_Name" : "doodlepop",
        "Source_Lines" : {
          "filename" : "configs/ios_xr_route_policy",
          "lines" : [
            157,
            158,
            159,
            160,
            161,
            162,
            163,
            164,
            165,
            166
          ]
        }
      },
      {
        "Structure_Type" : "route-policy",
        "Structure_Name" : "drop_community_5555",
        "Source_Lines" : {
          "filename" : "configs/ios_xr_route_policy",
          "lines" : [
            32,
            33,
            34,
            35,
            36,
            37
          ]
        }
      },
      {
        "Structure_Type" : "route-policy",
        "Structure_Name" : "fooey_blackhole",
        "Source_Lines" : {
          "filename" : "configs/ios_xr_route_policy",
          "lines" : [
            4,
            5,
            6,
            7,
            8,
            9,
            10,
            11
          ]
        }
      },
      {
        "Structure_Type" : "route-policy",
        "Structure_Name" : "fooey_to_barbar_ipv4",
        "Source_Lines" : {
          "filename" : "configs/ios_xr_route_policy",
          "lines" : [
            12,
            13,
            14,
            15,
            16,
            17,
            18,
            19
          ]
        }
      },
      {
        "Structure_Type" : "route-policy",
        "Structure_Name" : "fooey_to_barbar_ipv6",
        "Source_Lines" : {
          "filename" : "configs/ios_xr_route_policy",
          "lines" : [
            20,
            21,
            22,
            23,
            24,
            25,
            26
          ]
        }
      },
      {
        "Structure_Type" : "route-policy",
        "Structure_Name" : "ospf_default_ipv4",
        "Source_Lines" : {
          "filename" : "configs/ios_xr_route_policy",
          "lines" : [
            38,
            39,
            40,
            41,
            42
          ]
        }
      },
      {
        "Structure_Type" : "route-policy",
        "Structure_Name" : "perfsonar_andsn_ipv4",
        "Source_Lines" : {
          "filename" : "configs/ios_xr_route_policy",
          "lines" : [
            43,
            44,
            45,
            46,
            47,
            48,
            49
          ]
        }
      },
      {
        "Structure_Type" : "route-policy",
        "Structure_Name" : "redistribute-static-isis",
        "Source_Lines" : {
          "filename" : "configs/ios_xr_route_policy",
          "lines" : [
            65,
            66,
            67,
            68,
            69,
            70,
            71,
            72,
            73,
            74
          ]
        }
      },
      {
        "Structure_Type" : "route-policy",
        "Structure_Name" : "routetype",
        "Source_Lines" : {
          "filename" : "configs/ios_xr_route_policy",
          "lines" : [
            168,
            169,
            170,
            171,
            172,
            173,
            174
          ]
        }
      },
      {
        "Structure_Type" : "route-policy",
        "Structure_Name" : "to_chillmap",
        "Source_Lines" : {
          "filename" : "configs/ios_xr_route_policy",
          "lines" : [
            106,
            107,
            108,
            109,
            110,
            111,
            112,
            113,
            114,
            115,
            116,
            117,
            118,
            119,
            120,
            121,
            122,
            123,
            124,
            125,
            126,
            127,
            128,
            129,
            130,
            131,
            132,
            133,
            134,
            135,
            136,
            137,
            138,
            139,
            140,
            141,
            142,
            143,
            144,
            145,
            146,
            147,
            148,
            149,
            150,
            151,
            152,
            153,
            154,
            155
          ]
        }
      },
      {
        "Structure_Type" : "ipv4 prefix-list",
        "Structure_Name" : "DENY-IPV4-ANY-IN",
        "Source_Lines" : {
          "filename" : "configs/ip_prefix_list_single_line",
          "lines" : [
            4
          ]
        }
      },
      {
        "Structure_Type" : "firewall filter",
        "Structure_Name" : "foo",
        "Source_Lines" : {
          "filename" : "configs/juniper-tcpflags",
          "lines" : [
            4
          ]
        }
      },
      {
        "Structure_Type" : "application",
        "Structure_Name" : "APP",
        "Source_Lines" : {
          "filename" : "configs/juniper_application",
          "lines" : [
            4
          ]
        }
      },
      {
        "Structure_Type" : "as-path-group",
        "Structure_Name" : "AS_PATH_GROUP1",
        "Source_Lines" : {
          "filename" : "configs/juniper_as_path_group",
          "lines" : [
            5,
            6
          ]
        }
      },
      {
        "Structure_Type" : "as-path-group as-path",
        "Structure_Name" : "AS_PATH_REGEX_NAME1",
        "Source_Lines" : {
          "filename" : "configs/juniper_as_path_group",
          "lines" : [
            5
          ]
        }
      },
      {
        "Structure_Type" : "as-path-group as-path",
        "Structure_Name" : "AS_PATH_REGEX_NAME2",
        "Source_Lines" : {
          "filename" : "configs/juniper_as_path_group",
          "lines" : [
            6
          ]
        }
      },
      {
        "Structure_Type" : "bgp group",
        "Structure_Name" : "GROUP",
        "Source_Lines" : {
          "filename" : "configs/juniper_bgp_disable",
          "lines" : [
            4
          ]
        }
      },
      {
        "Structure_Type" : "bgp group",
        "Structure_Name" : "someipv4bgpgroup",
        "Source_Lines" : {
          "filename" : "configs/juniper_bgp_remove_private_as",
          "lines" : [
            5,
            9,
            10,
            11,
            12
          ]
        }
      },
      {
        "Structure_Type" : "bgp group",
        "Structure_Name" : "someipv6bgpgroup",
        "Source_Lines" : {
          "filename" : "configs/juniper_bgp_remove_private_as",
          "lines" : [
            7,
            13,
            14,
            15,
            16
          ]
        }
      },
      {
        "Structure_Type" : "firewall filter",
        "Structure_Name" : "ISP-INBOUND-L2",
        "Source_Lines" : {
          "filename" : "configs/juniper_firewall",
          "lines" : [
            42
          ]
        }
      },
      {
        "Structure_Type" : "firewall filter",
        "Structure_Name" : "blah",
        "Source_Lines" : {
          "filename" : "configs/juniper_firewall",
          "lines" : [
            5,
            6,
            7,
            8,
            9,
            10,
            11,
            12,
            13,
            14,
            15,
            16,
            17,
            18,
            19,
            20,
            21,
            22,
            23,
            24,
            25,
            26,
            27,
            30,
            31,
            33,
            35
          ]
        }
      },
      {
        "Structure_Type" : "firewall filter",
        "Structure_Name" : "blah6",
        "Source_Lines" : {
          "filename" : "configs/juniper_firewall",
          "lines" : [
            37,
            38,
            39
          ]
        }
      },
      {
        "Structure_Type" : "firewall filter",
        "Structure_Name" : "f1",
        "Source_Lines" : {
          "filename" : "configs/juniper_firewall",
          "lines" : [
            4
          ]
        }
      },
      {
        "Structure_Type" : "dhcp-relay server-group",
        "Structure_Name" : "dhcpgrp",
        "Source_Lines" : {
          "filename" : "configs/juniper_forwarding_options",
          "lines" : [
            24,
            25
          ]
        }
      },
      {
        "Structure_Type" : "routing-instance",
        "Structure_Name" : "SOME_INSTANCE",
        "Source_Lines" : {
          "filename" : "configs/juniper_interfaces",
          "lines" : [
            24
          ]
        }
      },
      {
        "Structure_Type" : "vlan",
        "Structure_Name" : "unused-vlan",
        "Source_Lines" : {
          "filename" : "configs/juniper_interfaces",
          "lines" : [
            26,
            27
          ]
        }
      },
      {
        "Structure_Type" : "routing-instance",
        "Structure_Name" : "ROUTING_INSTANCE",
        "Source_Lines" : {
          "filename" : "configs/juniper_misc",
          "lines" : [
            9
          ]
        }
      },
      {
        "Structure_Type" : "nat pool",
        "Structure_Name" : "POOL",
        "Source_Lines" : {
          "filename" : "configs/juniper_nat",
          "lines" : [
            6,
            23
          ]
        }
      },
      {
        "Structure_Type" : "nat rule",
        "Structure_Name" : "DST-RULE",
        "Source_Lines" : {
          "filename" : "configs/juniper_nat",
          "lines" : [
            27,
            28,
            29,
            30,
            31
          ]
        }
      },
      {
        "Structure_Type" : "nat rule",
        "Structure_Name" : "SRC-RULE1",
        "Source_Lines" : {
          "filename" : "configs/juniper_nat",
          "lines" : [
            11,
            12,
            13,
            14,
            15
          ]
        }
      },
      {
        "Structure_Type" : "nat rule",
        "Structure_Name" : "SRC-RULE2",
        "Source_Lines" : {
          "filename" : "configs/juniper_nat",
          "lines" : [
            17,
            18
          ]
        }
      },
      {
        "Structure_Type" : "nat rule",
        "Structure_Name" : "SRC-RULE3",
        "Source_Lines" : {
          "filename" : "configs/juniper_nat",
          "lines" : [
            20,
            21
          ]
        }
      },
      {
        "Structure_Type" : "nat rule set",
        "Structure_Name" : "DST-NAT",
        "Source_Lines" : {
          "filename" : "configs/juniper_nat",
          "lines" : [
            25,
            27,
            28,
            29,
            30,
            31
          ]
        }
      },
      {
        "Structure_Type" : "nat rule set",
        "Structure_Name" : "SRC-NAT",
        "Source_Lines" : {
          "filename" : "configs/juniper_nat",
          "lines" : [
            8,
            9,
            11,
            12,
            13,
            14,
            15,
            17,
            18,
            20,
            21
          ]
        }
      },
      {
        "Structure_Type" : "as-path",
        "Structure_Name" : "UNUSED_ORIGINATED_IN_65535",
        "Source_Lines" : {
          "filename" : "configs/juniper_policy_statement",
          "lines" : [
            39
          ]
        }
      },
      {
        "Structure_Type" : "policy-statement",
        "Structure_Name" : "POLICY-NAME",
        "Source_Lines" : {
          "filename" : "configs/juniper_policy_statement",
          "lines" : [
            4,
            5,
            6,
            7,
            8,
            9,
            10,
            11,
            12,
            13,
            14,
            15,
            16,
            17,
            18,
            19,
            20,
            21,
            22,
            23,
            24,
            25,
            26,
            27,
            28,
            29,
            30,
            31,
            32,
            33,
            34,
            35,
            36
          ]
        }
      },
      {
        "Structure_Type" : "logical-system",
        "Structure_Name" : "LOGICALSYSTEM",
        "Source_Lines" : {
          "filename" : "configs/juniper_rib_groups",
          "lines" : [
            17,
            18,
            19,
            20,
            21,
            22
          ]
        }
      },
      {
        "Structure_Type" : "rib-group",
        "Structure_Name" : "bgp-rib-group",
        "Source_Lines" : {
          "filename" : "configs/juniper_rib_groups",
          "lines" : [
            11,
            12
          ]
        }
      },
      {
        "Structure_Type" : "rib-group",
        "Structure_Name" : "interface-routes-rib",
        "Source_Lines" : {
          "filename" : "configs/juniper_rib_groups",
          "lines" : [
            5,
            6,
            7,
            8,
            9
          ]
        }
      },
      {
        "Structure_Type" : "routing-instance",
        "Structure_Name" : "ROUTING_INSTANCE_NAME",
        "Source_Lines" : {
          "filename" : "configs/juniper_rib_groups",
          "lines" : [
            20,
            21,
            22,
            23,
            24,
            25
          ]
        }
      },
      {
        "Structure_Type" : "policy-statement",
        "Structure_Name" : "route-filter-test-v4",
        "Source_Lines" : {
          "filename" : "configs/juniper_route_filter",
          "lines" : [
            4,
            5,
            6,
            7,
            8,
            9
          ]
        }
      },
      {
        "Structure_Type" : "policy-statement",
        "Structure_Name" : "route-filter-test-v6",
        "Source_Lines" : {
          "filename" : "configs/juniper_route_filter",
          "lines" : [
            11,
            12,
            13,
            14,
            15,
            16
          ]
        }
      },
      {
        "Structure_Type" : "policy-statement",
        "Structure_Name" : "POLICY-NAME",
        "Source_Lines" : {
          "filename" : "configs/juniper_routing_policy",
          "lines" : [
            7,
            8,
            9,
            10
          ]
        }
      },
      {
        "Structure_Type" : "address-book",
        "Structure_Name" : "notglobalUnattached",
        "Source_Lines" : {
          "filename" : "configs/juniper_security",
          "lines" : [
            11
          ]
        }
      },
      {
        "Structure_Type" : "ike policy",
        "Structure_Name" : "1.2.3.4",
        "Source_Lines" : {
          "filename" : "configs/juniper_security",
          "lines" : [
            14
          ]
        }
      },
      {
        "Structure_Type" : "security-profile",
        "Structure_Name" : "ls1",
        "Source_Lines" : {
          "filename" : "configs/juniper_system",
          "lines" : [
            16,
            17,
            18,
            19,
            20,
            21
          ]
        }
      },
      {
        "Structure_Type" : "bgp peer-group",
        "Structure_Name" : "NEIGH",
        "Source_Lines" : {
          "filename" : "configs/local_v6_addr",
          "lines" : [
            5
          ]
        }
      },
      {
        "Structure_Type" : "mac acl",
        "Structure_Name" : "STPDENY",
        "Source_Lines" : {
          "filename" : "configs/mac_access_list",
          "lines" : [
            13,
            14,
            15,
            16
          ]
        }
      },
      {
        "Structure_Type" : "mac acl",
        "Structure_Name" : "filtermac",
        "Source_Lines" : {
          "filename" : "configs/mac_access_list",
          "lines" : [
            8
          ]
        }
      },
      {
        "Structure_Type" : "mac acl",
        "Structure_Name" : "ipmi_test",
        "Source_Lines" : {
          "filename" : "configs/mac_access_list",
          "lines" : [
            9,
            10,
            11
          ]
        }
      },
      {
        "Structure_Type" : "mac acl",
        "Structure_Name" : "permitCDP",
        "Source_Lines" : {
          "filename" : "configs/mac_access_list",
          "lines" : [
            4,
            5,
            6,
            7
          ]
        }
      },
      {
        "Structure_Type" : "route-map",
        "Structure_Name" : "foo",
        "Source_Lines" : {
          "filename" : "configs/named_and_numbered_lists",
          "lines" : [
            4,
            5
          ]
        }
      },
      {
        "Structure_Type" : "bgp template peer",
        "Structure_Name" : "PEER_BLLF",
        "Source_Lines" : {
          "filename" : "configs/nexus_bgp",
          "lines" : [
            23,
            24,
            25,
            26,
            27,
            28,
            29,
            30,
            31,
            32
          ]
        }
      },
      {
        "Structure_Type" : "extended ipv4 access-list",
        "Structure_Name" : "blah",
        "Source_Lines" : {
          "filename" : "configs/nxos_acl",
          "lines" : [
            9,
            10
          ]
        }
      },
      {
        "Structure_Type" : "extended ipv4 access-list",
        "Structure_Name" : "extended",
        "Source_Lines" : {
          "filename" : "configs/nxos_acl",
          "lines" : [
            5
          ]
        }
      },
      {
        "Structure_Type" : "extended ipv4 access-list",
        "Structure_Name" : "standard",
        "Source_Lines" : {
          "filename" : "configs/nxos_acl",
          "lines" : [
            7
          ]
        }
      },
      {
        "Structure_Type" : "route-map",
        "Structure_Name" : "foobar",
        "Source_Lines" : {
          "filename" : "configs/nxos_route_map_continue",
          "lines" : [
            6,
            7,
            8,
            9,
            10,
            11,
            12,
            13,
            14,
            15,
            16,
            17,
            18,
            19,
            20,
            21,
            22,
            23,
            24,
            25,
            26,
            27,
            28,
            29,
            30,
            31,
            32,
            33,
            34,
            35,
            36,
            37,
            38,
            39,
            40,
            41,
            42,
            43,
            44,
            45,
            46,
            47,
            48,
            49,
            50,
            51,
            52,
            53,
            54,
            55,
            56,
            57,
            58,
            59,
            60,
            61,
            62,
            63,
            64,
            65,
            66,
            67,
            68,
            69,
            70,
            71,
            72,
            73,
            74,
            75,
            76,
            77,
            78,
            79,
            80,
            81,
            82,
            83,
            84,
            85,
            86,
            87,
            88,
            89,
            90,
            91,
            92,
            93,
            94,
            95,
            96,
            97,
            98,
            99,
            100,
            101,
            102,
            103,
            104,
            105,
            106,
            107,
            108,
            109,
            110,
            111,
            112,
            113,
            114
          ]
        }
      },
      {
        "Structure_Type" : "interface",
        "Structure_Name" : "ethernet1/1",
        "Source_Lines" : {
          "filename" : "configs/palo_alto/interfaces",
          "lines" : [
            12,
            13,
            14,
            15,
            16,
            17,
            18
          ]
        }
      },
      {
        "Structure_Type" : "interface",
        "Structure_Name" : "ethernet1/1.5",
        "Source_Lines" : {
          "filename" : "configs/palo_alto/interfaces",
          "lines" : [
            16,
            17,
            18
          ]
        }
      },
      {
<<<<<<< HEAD
        "Structure_Type" : "interface",
        "Structure_Name" : "tunnel",
        "Source_Lines" : {
          "filename" : "configs/palo_alto/interfaces",
          "lines" : [
            24,
            25,
            26,
            27
          ]
        }
      },
      {
        "Structure_Type" : "interface",
        "Structure_Name" : "tunnel.3",
        "Source_Lines" : {
          "filename" : "configs/palo_alto/interfaces",
          "lines" : [
            26,
            27
=======
        "Structure_Type" : "address object",
        "Structure_Name" : "panorama~rfc1918_10",
        "Source_Lines" : {
          "filename" : "configs/palo_alto/policy",
          "lines" : [
            15,
            16,
            17
>>>>>>> d8a9ce87
          ]
        }
      },
      {
        "Structure_Type" : "ipv4 prefix-list",
        "Structure_Name" : "test",
        "Source_Lines" : {
          "filename" : "configs/prefix_list_ipv4",
          "lines" : [
            4,
            5
          ]
        }
      },
      {
        "Structure_Type" : "route-map",
        "Structure_Name" : "to_elacc",
        "Source_Lines" : {
          "filename" : "configs/prefix_list_ipv4",
          "lines" : [
            9,
            10
          ]
        }
      },
      {
        "Structure_Type" : "as-path-set",
        "Structure_Name" : "ama-coe-as-path",
        "Source_Lines" : {
          "filename" : "configs/route_policy_as_path",
          "lines" : [
            34,
            35,
            36
          ]
        }
      },
      {
        "Structure_Type" : "as-path-set",
        "Structure_Name" : "ama-coe-as-path2",
        "Source_Lines" : {
          "filename" : "configs/route_policy_as_path",
          "lines" : [
            37,
            38
          ]
        }
      },
      {
        "Structure_Type" : "as-path-set",
        "Structure_Name" : "ama-coe-as-path3",
        "Source_Lines" : {
          "filename" : "configs/route_policy_as_path",
          "lines" : [
            39,
            40,
            41,
            42,
            43
          ]
        }
      },
      {
        "Structure_Type" : "route-policy",
        "Structure_Name" : "erick-test",
        "Source_Lines" : {
          "filename" : "configs/route_policy_as_path",
          "lines" : [
            4,
            5,
            6,
            7,
            8,
            9,
            10,
            11
          ]
        }
      },
      {
        "Structure_Type" : "route-policy",
        "Structure_Name" : "to_fooey",
        "Source_Lines" : {
          "filename" : "configs/route_policy_as_path",
          "lines" : [
            13,
            14,
            15,
            16,
            17,
            18,
            19,
            20,
            21,
            22,
            23,
            24,
            25,
            26,
            27,
            28,
            29,
            30,
            31,
            32
          ]
        }
      },
      {
        "Structure_Type" : "route-policy",
        "Structure_Name" : "EBGP_CUST_FULL_v4",
        "Source_Lines" : {
          "filename" : "configs/route_policy_igp_cost",
          "lines" : [
            4,
            5,
            6,
            7,
            8,
            9,
            10,
            11,
            12
          ]
        }
      },
      {
        "Structure_Type" : "route-policy",
        "Structure_Name" : "to_csuchico",
        "Source_Lines" : {
          "filename" : "configs/route_policy_metric_type",
          "lines" : [
            4,
            5,
            6,
            7,
            8,
            9,
            10,
            11,
            12,
            13
          ]
        }
      },
      {
        "Structure_Type" : "route-policy",
        "Structure_Name" : "cust_v4_in",
        "Source_Lines" : {
          "filename" : "configs/route_policy_param",
          "lines" : [
            4,
            5,
            6,
            7,
            8,
            9,
            10
          ]
        }
      },
      {
        "Structure_Type" : "route-policy",
        "Structure_Name" : "global_cust_v4",
        "Source_Lines" : {
          "filename" : "configs/route_policy_param",
          "lines" : [
            12,
            13,
            14,
            15,
            16,
            17,
            18,
            19,
            20,
            21
          ]
        }
      },
      {
        "Structure_Type" : "route-policy",
        "Structure_Name" : "FOOBAR",
        "Source_Lines" : {
          "filename" : "configs/set_inline_community",
          "lines" : [
            4,
            5,
            6
          ]
        }
      },
      {
        "Structure_Type" : "extended ipv4 access-list",
        "Structure_Name" : "100",
        "Source_Lines" : {
          "filename" : "configs/tcpflags",
          "lines" : [
            4,
            5,
            6,
            7,
            8,
            9
          ]
        }
      },
      {
        "Structure_Type" : "route-map",
        "Structure_Name" : "JKL_MNO_PQR",
        "Source_Lines" : {
          "filename" : "configs/underscore_variable",
          "lines" : [
            4,
            5
          ]
        }
      },
      {
        "Structure_Type" : "route-policy",
        "Structure_Name" : "EBGP-PEER",
        "Source_Lines" : {
          "filename" : "configs/vlan_access_map2",
          "lines" : [
            27,
            28,
            29,
            30
          ]
        }
      }
    ],
    "summary" : {
<<<<<<< HEAD
      "notes" : "Found 236 results",
      "numFailed" : 0,
      "numPassed" : 0,
      "numResults" : 236
=======
      "notes" : "Found 235 results",
      "numFailed" : 0,
      "numPassed" : 0,
      "numResults" : 235
>>>>>>> d8a9ce87
    }
  }
]<|MERGE_RESOLUTION|>--- conflicted
+++ resolved
@@ -3276,7 +3276,6 @@
         }
       },
       {
-<<<<<<< HEAD
         "Structure_Type" : "interface",
         "Structure_Name" : "tunnel",
         "Source_Lines" : {
@@ -3297,7 +3296,10 @@
           "lines" : [
             26,
             27
-=======
+          ]
+        }
+      },
+      {
         "Structure_Type" : "address object",
         "Structure_Name" : "panorama~rfc1918_10",
         "Source_Lines" : {
@@ -3306,7 +3308,6 @@
             15,
             16,
             17
->>>>>>> d8a9ce87
           ]
         }
       },
@@ -3540,17 +3541,10 @@
       }
     ],
     "summary" : {
-<<<<<<< HEAD
-      "notes" : "Found 236 results",
+      "notes" : "Found 237 results",
       "numFailed" : 0,
       "numPassed" : 0,
-      "numResults" : 236
-=======
-      "notes" : "Found 235 results",
-      "numFailed" : 0,
-      "numPassed" : 0,
-      "numResults" : 235
->>>>>>> d8a9ce87
+      "numResults" : 237
     }
   }
 ]