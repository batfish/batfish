[
  {
    "class" : "org.batfish.question.UnusedStructuresQuestionPlugin$UnusedStructuresAnswerElement",
    "problems" : {
      "unused:as-path-set:ama-coe-as-path" : {
        "description" : "Unused structure of type: 'as-path-set' with name: 'ama-coe-as-path'",
        "files" : {
          "route_policy_as_path" : [
            34
          ]
        }
      },
      "unused:as-path-set:ama-coe-as-path2" : {
        "description" : "Unused structure of type: 'as-path-set' with name: 'ama-coe-as-path2'",
        "files" : {
          "route_policy_as_path" : [
            37
          ]
        }
      },
      "unused:as-path-set:ama-coe-as-path3" : {
        "description" : "Unused structure of type: 'as-path-set' with name: 'ama-coe-as-path3'",
        "files" : {
          "route_policy_as_path" : [
            39
          ]
        }
      },
      "unused:bgp group:1.2.3.4abc" : {
        "description" : "Unused structure of type: 'bgp group' with name: '1.2.3.4abc'",
        "files" : {
          "neighbor" : [
            7
          ],
          "neighbor_dos" : [
            7
          ]
        }
      },
      "unused:bgp group:123.123.123.abc" : {
        "description" : "Unused structure of type: 'bgp group' with name: '123.123.123.abc'",
        "files" : {
          "neighbor" : [
            11
          ],
          "neighbor_dos" : [
            11
          ]
        }
      },
      "unused:bgp group:1234-5" : {
        "description" : "Unused structure of type: 'bgp group' with name: '1234-5'",
        "files" : {
          "neighbor" : [
            5
          ],
          "neighbor_dos" : [
            5
          ]
        }
      },
      "unused:bgp group:8075-CORE" : {
        "description" : "Unused structure of type: 'bgp group' with name: '8075-CORE'",
        "files" : {
          "neighbor_name_numbers" : [
            6
          ]
        }
      },
      "unused:bgp group:NEIGH" : {
        "description" : "Unused structure of type: 'bgp group' with name: 'NEIGH'",
        "files" : {
          "local_v6_addr" : [
            5
          ]
        }
      },
      "unused:bgp group:PEER_BLLF" : {
        "description" : "Unused structure of type: 'bgp group' with name: 'PEER_BLLF'",
        "files" : {
          "nexus_bgp" : [
            22
          ]
        }
      },
      "unused:bgp group:UNDEFINED_PEER_GROUP" : {
        "description" : "Unused structure of type: 'bgp group' with name: 'UNDEFINED_PEER_GROUP'",
        "files" : {
          "arista_bgp" : [
            11
          ]
        }
      },
      "unused:bgp group:abc1.2.3.4" : {
        "description" : "Unused structure of type: 'bgp group' with name: 'abc1.2.3.4'",
        "files" : {
          "neighbor" : [
            8
          ],
          "neighbor_dos" : [
            8
          ]
        }
      },
      "unused:bgp group:abc1.2.3.4def" : {
        "description" : "Unused structure of type: 'bgp group' with name: 'abc1.2.3.4def'",
        "files" : {
          "neighbor" : [
            9
          ],
          "neighbor_dos" : [
            9
          ]
        }
      },
      "unused:bgp group:ama-coe" : {
        "description" : "Unused structure of type: 'bgp group' with name: 'ama-coe'",
        "files" : {
          "bgp_default_originate_policy" : [
            5
          ]
        }
      },
      "unused:bgp group:as3" : {
        "description" : "Unused structure of type: 'bgp group' with name: 'as3'",
        "files" : {
          "bgp_address_family" : [
            11
          ]
        }
      },
      "unused:bgp group:bippety" : {
        "description" : "Unused structure of type: 'bgp group' with name: 'bippety'",
        "files" : {
          "foundry_bgp" : [
            11
          ]
        }
      },
      "unused:bgp group:blabbety" : {
        "description" : "Unused structure of type: 'bgp group' with name: 'blabbety'",
        "files" : {
          "ios_xr_bgp_neighbor_group" : [
            10
          ]
        }
      },
      "unused:bgp group:blappety" : {
        "description" : "Unused structure of type: 'bgp group' with name: 'blappety'",
        "files" : {
          "ios_xr_bgp_neighbor_group" : [
            5
          ]
        }
      },
      "unused:bgp group:boop" : {
        "description" : "Unused structure of type: 'bgp group' with name: 'boop'",
        "files" : {
          "foundry_bgp" : [
            18
          ]
        }
      },
      "unused:bgp group:dcp-rrs" : {
        "description" : "Unused structure of type: 'bgp group' with name: 'dcp-rrs'",
        "files" : {
          "bgp_address_family" : [
            16
          ]
        }
      },
      "unused:bgp group:foobar-iBGP_border_ipv6" : {
        "description" : "Unused structure of type: 'bgp group' with name: 'foobar-iBGP_border_ipv6'",
        "files" : {
          "ios_xr_bgp_neighbor_group" : [
            67
          ]
        }
      },
      "unused:bgp group:foobar-iBGP_ipv6" : {
        "description" : "Unused structure of type: 'bgp group' with name: 'foobar-iBGP_ipv6'",
        "files" : {
          "ios_xr_bgp_neighbor_group" : [
            46
          ]
        }
      },
      "unused:bgp group:p1" : {
        "description" : "Unused structure of type: 'bgp group' with name: 'p1'",
        "files" : {
          "cisco_bgp" : [
            15
          ]
        }
      },
      "unused:bgp group:ucr" : {
        "description" : "Unused structure of type: 'bgp group' with name: 'ucr'",
        "files" : {
          "bgp_foundry" : [
            7
          ]
        }
      },
      "unused:bgp session:OLA" : {
        "description" : "Unused structure of type: 'bgp session' with name: 'OLA'",
        "files" : {
          "ios_xr_bgp_neighbor_group" : [
            92
          ]
        }
      },
      "unused:bgp session:blibber" : {
        "description" : "Unused structure of type: 'bgp session' with name: 'blibber'",
        "files" : {
          "ios_xr_bgp_neighbor_group" : [
            15
          ]
        }
      },
      "unused:cable service-class:1" : {
        "description" : "Unused structure of type: 'cable service-class' with name: '1'",
        "files" : {
          "cisco_cable" : [
            88,
            89,
            90,
            91,
            92,
            93,
            94,
            95,
            96,
            97,
            98,
            99
          ]
        }
      },
      "unused:crypto ipsec profile:abcdefg" : {
        "description" : "Unused structure of type: 'crypto ipsec profile' with name: 'abcdefg'",
        "files" : {
          "cisco_crypto" : [
            138,
            139,
            140
          ]
        }
      },
      "unused:crypto ipsec transform-set:ESP-3DES-MD5" : {
        "description" : "Unused structure of type: 'crypto ipsec transform-set' with name: 'ESP-3DES-MD5'",
        "files" : {
          "cisco_crypto" : [
            145,
            146,
            147
          ]
        }
      },
      "unused:crypto ipsec transform-set:IPSEC_AES_256" : {
        "description" : "Unused structure of type: 'crypto ipsec transform-set' with name: 'IPSEC_AES_256'",
        "files" : {
          "cisco_crypto" : [
            148
          ]
        }
      },
      "unused:crypto ipsec transform-set:cipts1" : {
        "description" : "Unused structure of type: 'crypto ipsec transform-set' with name: 'cipts1'",
        "files" : {
          "cisco_crypto" : [
            149
          ]
        }
      },
      "unused:crypto ipsec transform-set:cipts2" : {
        "description" : "Unused structure of type: 'crypto ipsec transform-set' with name: 'cipts2'",
        "files" : {
          "cisco_crypto" : [
            150
          ]
        }
      },
      "unused:crypto keyring:VRF:ABC:DEF:GHI:1234" : {
        "description" : "Unused structure of type: 'crypto keyring' with name: 'VRF:ABC:DEF:GHI:1234'",
        "files" : {
          "cisco_crypto" : [
            187,
            188
          ]
        }
      },
      "unused:depi-tunnel:bar1" : {
        "description" : "Unused structure of type: 'depi-tunnel' with name: 'bar1'",
        "files" : {
          "cisco_cable" : [
            137,
            138,
            139,
            140,
            141
          ]
        }
      },
      "unused:dhcp-relay server-group:dhcpgrp" : {
        "description" : "Unused structure of type: 'dhcp-relay server-group' with name: 'dhcpgrp'",
        "files" : {
          "juniper_forwarding_options" : [
            24
          ]
        }
      },
      "unused:dhcp-relay server-group:site-dhcp" : {
        "description" : "Unused structure of type: 'dhcp-relay server-group' with name: 'site-dhcp'",
        "files" : {
          "juniper_relay" : [
            4
          ]
        }
      },
      "unused:dhcp-relay server-group:test2" : {
        "description" : "Unused structure of type: 'dhcp-relay server-group' with name: 'test2'",
        "files" : {
          "juniper_forwarding_options" : [
            26
          ]
        }
      },
      "unused:docsis-policy-rule:2" : {
        "description" : "Unused structure of type: 'docsis-policy-rule' with name: '2'",
        "files" : {
          "cisco_cable" : [
            49
          ]
        }
      },
      "unused:docsis-policy-rule:3" : {
        "description" : "Unused structure of type: 'docsis-policy-rule' with name: '3'",
        "files" : {
          "cisco_cable" : [
            50
          ]
        }
      },
      "unused:docsis-policy-rule:4" : {
        "description" : "Unused structure of type: 'docsis-policy-rule' with name: '4'",
        "files" : {
          "cisco_cable" : [
            51
          ]
        }
      },
      "unused:docsis-policy:1" : {
        "description" : "Unused structure of type: 'docsis-policy' with name: '1'",
        "files" : {
          "cadant_cable" : [
            48
          ]
        }
      },
      "unused:extended ip access-list:100" : {
        "description" : "Unused structure of type: 'extended ip access-list' with name: '100'",
        "files" : {
          "tcpflags" : [
            4,
            5,
            6,
            7,
            8,
            9
          ]
        }
      },
      "unused:extended ip access-list:BLAH-BLAH" : {
        "description" : "Unused structure of type: 'extended ip access-list' with name: 'BLAH-BLAH'",
        "files" : {
          "cisco_acl" : [
            4,
            5,
            6,
            7,
            8,
            9,
            10,
            11,
            12,
            13,
            14,
            15,
            16,
            17,
            18,
            19,
            20,
            21,
            22,
            23
          ]
        }
      },
      "unused:extended ip access-list:abcd" : {
        "description" : "Unused structure of type: 'extended ip access-list' with name: 'abcd'",
        "files" : {
          "arista_acl" : [
            4,
            5,
            6
          ]
        }
      },
      "unused:extended ip access-list:bippety" : {
        "description" : "Unused structure of type: 'extended ip access-list' with name: 'bippety'",
        "files" : {
          "cisco_eigrp" : [
            21,
            22,
            23,
            24,
            25,
            26,
            27
          ]
        }
      },
      "unused:extended ip access-list:blah" : {
        "description" : "Unused structure of type: 'extended ip access-list' with name: 'blah'",
        "files" : {
          "cisco_acl" : [
            30,
            31
          ],
          "cisco_style_acl1" : [
            1,
            2
          ],
          "nxos_acl" : [
            9,
            10
          ]
        }
      },
      "unused:extended ip access-list:bloop_blop" : {
        "description" : "Unused structure of type: 'extended ip access-list' with name: 'bloop_blop'",
        "files" : {
          "cisco_eigrp" : [
            90,
            91
          ]
        }
      },
      "unused:extended ip access-list:extended" : {
        "description" : "Unused structure of type: 'extended ip access-list' with name: 'extended'",
        "files" : {
          "cisco_acl" : [
            26
          ],
          "nxos_acl" : [
            5
          ]
        }
      },
      "unused:extended ip access-list:outside" : {
        "description" : "Unused structure of type: 'extended ip access-list' with name: 'outside'",
        "files" : {
          "asa_acl" : [
            6
          ]
        }
      },
      "unused:extended ip access-list:outside_in" : {
        "description" : "Unused structure of type: 'extended ip access-list' with name: 'outside_in'",
        "files" : {
          "asa_acl" : [
            4
          ]
        }
      },
      "unused:extended ip access-list:standard" : {
        "description" : "Unused structure of type: 'extended ip access-list' with name: 'standard'",
        "files" : {
          "cisco_acl" : [
            28
          ],
          "nxos_acl" : [
            7
          ]
        }
      },
      "unused:extended ipv6 access-list:RT404888-Caltech" : {
        "description" : "Unused structure of type: 'extended ipv6 access-list' with name: 'RT404888-Caltech'",
        "files" : {
          "foundry_access_list" : [
            8
          ]
        }
      },
      "unused:extended ipv6 access-list:RT404888-XO" : {
        "description" : "Unused structure of type: 'extended ipv6 access-list' with name: 'RT404888-XO'",
        "files" : {
          "cisco_ipv6_access_list" : [
            4
          ]
        }
      },
      "unused:extended ipv6 access-list:abcdefg" : {
        "description" : "Unused structure of type: 'extended ipv6 access-list' with name: 'abcdefg'",
        "files" : {
          "cisco_ipv6_access_list" : [
            19
          ]
        }
      },
      "unused:extended ipv6 access-list:ipv6-acl-foo" : {
        "description" : "Unused structure of type: 'extended ipv6 access-list' with name: 'ipv6-acl-foo'",
        "files" : {
          "cadant_acl" : [
            18
          ]
        }
      },
      "unused:firewall filter:blah" : {
        "description" : "Unused structure of type: 'firewall filter' with name: 'blah'",
        "files" : {
          "juniper_firewall" : [
            5,
            6,
            7,
            8
          ]
        }
      },
      "unused:firewall filter:f1" : {
        "description" : "Unused structure of type: 'firewall filter' with name: 'f1'",
        "files" : {
          "juniper_firewall" : [
            4
          ]
        }
      },
      "unused:firewall filter:foo" : {
        "description" : "Unused structure of type: 'firewall filter' with name: 'foo'",
        "files" : {
          "juniper-tcpflags" : [
            4
          ]
        }
      },
      "unused:ipv4 prefix-list:A+C" : {
        "description" : "Unused structure of type: 'ipv4 prefix-list' with name: 'A+C'",
        "files" : {
          "cadant_prefix_list" : [
            7
          ]
        }
      },
      "unused:ipv4 prefix-list:DENY-IPV4-ANY-IN" : {
        "description" : "Unused structure of type: 'ipv4 prefix-list' with name: 'DENY-IPV4-ANY-IN'",
        "files" : {
          "ip_prefix_list_single_line" : [
            4
          ]
        }
      },
      "unused:ipv4 prefix-list:ScienceDMZ-networks" : {
        "description" : "Unused structure of type: 'ipv4 prefix-list' with name: 'ScienceDMZ-networks'",
        "files" : {
          "ios_bgp_aggregate_address" : [
            14
          ]
        }
      },
      "unused:ipv4 prefix-list:allowprefix" : {
        "description" : "Unused structure of type: 'ipv4 prefix-list' with name: 'allowprefix'",
        "files" : {
          "cisco_acl" : [
            33,
            34
          ]
        }
      },
      "unused:ipv4 prefix-list:allowprefix-asa" : {
        "description" : "Unused structure of type: 'ipv4 prefix-list' with name: 'allowprefix-asa'",
        "files" : {
          "cisco_acl" : [
            36,
            37
          ]
        }
      },
      "unused:ipv4 prefix-list:foo" : {
        "description" : "Unused structure of type: 'ipv4 prefix-list' with name: 'foo'",
        "files" : {
          "cadant_prefix_list" : [
            5,
            6
          ]
        }
      },
      "unused:ipv4 prefix-list:test" : {
        "description" : "Unused structure of type: 'ipv4 prefix-list' with name: 'test'",
        "files" : {
          "prefix_list_ipv4" : [
            4,
            5
          ]
        }
      },
      "unused:ipv6 prefix-list:ScienceDMZ-networks" : {
        "description" : "Unused structure of type: 'ipv6 prefix-list' with name: 'ScienceDMZ-networks'",
        "files" : {
          "ios_bgp_aggregate_address" : [
            16,
            17
          ]
        }
      },
      "unused:ipv6 prefix-list:bar" : {
        "description" : "Unused structure of type: 'ipv6 prefix-list' with name: 'bar'",
        "files" : {
          "cadant_prefix_list" : [
            8,
            9
          ]
        }
      },
      "unused:l2tp-class:foobar" : {
        "description" : "Unused structure of type: 'l2tp-class' with name: 'foobar'",
        "files" : {
          "cisco_l2tp" : [
            4,
            5,
            6,
            7,
            8,
            9,
            10,
            11,
            12,
            13,
            14,
            15,
            16,
            17,
            18,
            19,
            20
          ]
        }
      },
      "unused:mac acl:1199" : {
        "description" : "Unused structure of type: 'mac acl' with name: '1199'",
        "files" : {
          "cisco_mac_acl" : [
            5
          ]
        }
      },
      "unused:mac acl:700" : {
        "description" : "Unused structure of type: 'mac acl' with name: '700'",
        "files" : {
          "cisco_mac_acl" : [
            4
          ]
        }
      },
      "unused:mac acl:STPDENY" : {
        "description" : "Unused structure of type: 'mac acl' with name: 'STPDENY'",
        "files" : {
          "mac_access_list" : [
            13,
            14,
            15,
            16
          ]
        }
      },
      "unused:mac acl:copp-system-p-acl-mac-cdp-udld-vtp" : {
        "description" : "Unused structure of type: 'mac acl' with name: 'copp-system-p-acl-mac-cdp-udld-vtp'",
        "files" : {
          "cisco_mac_acl" : [
            6,
            7
          ]
        }
      },
      "unused:mac acl:filtermac" : {
        "description" : "Unused structure of type: 'mac acl' with name: 'filtermac'",
        "files" : {
          "mac_access_list" : [
            8
          ]
        }
      },
      "unused:mac acl:ipmi_test" : {
        "description" : "Unused structure of type: 'mac acl' with name: 'ipmi_test'",
        "files" : {
          "mac_access_list" : [
            9,
            10,
            11
          ]
        }
      },
      "unused:mac acl:permitCDP" : {
        "description" : "Unused structure of type: 'mac acl' with name: 'permitCDP'",
        "files" : {
          "mac_access_list" : [
            4,
            5,
            6,
            7
          ]
        }
      },
      "unused:nat pool:abc" : {
        "description" : "Unused structure of type: 'nat pool' with name: 'abc'",
        "files" : {
          "cisco_ip_nat" : [
            4,
            5
          ]
        }
      },
      "unused:nat pool:dynamic-srcnat" : {
        "description" : "Unused structure of type: 'nat pool' with name: 'dynamic-srcnat'",
        "files" : {
          "cisco_ip_nat" : [
            12
          ]
        }
      },
      "unused:nat pool:example-1-dynamic-nat-pool" : {
        "description" : "Unused structure of type: 'nat pool' with name: 'example-1-dynamic-nat-pool'",
        "files" : {
          "cisco_ip_nat" : [
            8
          ]
        }
      },
      "unused:nat pool:example-2-dynamic-nat-pool" : {
        "description" : "Unused structure of type: 'nat pool' with name: 'example-2-dynamic-nat-pool'",
        "files" : {
          "cisco_ip_nat" : [
            10
          ]
        }
      },
      "unused:object-group network:dns_servers" : {
        "description" : "Unused structure of type: 'object-group network' with name: 'dns_servers'",
        "files" : {
          "cisco_qos" : [
            26,
            27,
            28
          ]
        }
      },
      "unused:object-group network:ntp_servers" : {
        "description" : "Unused structure of type: 'object-group network' with name: 'ntp_servers'",
        "files" : {
          "cisco_qos" : [
            29,
            30,
            31,
            32
          ]
        }
      },
      "unused:object-group service:SVCGRP-ICMP" : {
        "description" : "Unused structure of type: 'object-group service' with name: 'SVCGRP-ICMP'",
        "files" : {
          "cisco_misc" : [
            176,
            177
          ]
        }
      },
      "unused:policy-map type inspect:pminspect" : {
        "description" : "Unused structure of type: 'policy-map type inspect' with name: 'pminspect'",
        "files" : {
          "cisco_qos" : [
            33,
            34,
            35,
            36,
            37,
            38
          ]
        }
      },
      "unused:policy-statement:POLICY-NAME" : {
        "description" : "Unused structure of type: 'policy-statement' with name: 'POLICY-NAME'",
        "files" : {
          "juniper_policy_statement" : [
            4
          ]
        }
      },
      "unused:policy-statement:route-filter-test-v4" : {
        "description" : "Unused structure of type: 'policy-statement' with name: 'route-filter-test-v4'",
        "files" : {
          "juniper_route_filter" : [
            4
          ]
        }
      },
      "unused:policy-statement:route-filter-test-v6" : {
        "description" : "Unused structure of type: 'policy-statement' with name: 'route-filter-test-v6'",
        "files" : {
          "juniper_route_filter" : [
            11
          ]
        }
      },
      "unused:prefix-set:default_route" : {
        "description" : "Unused structure of type: 'prefix-set' with name: 'default_route'",
        "files" : {
          "ios_xr_prefix_set" : [
            4,
            5,
            6
          ]
        }
      },
      "unused:prefix-set:ucla_networks" : {
        "description" : "Unused structure of type: 'prefix-set' with name: 'ucla_networks'",
        "files" : {
          "ios_xr_prefix_set" : [
            7,
            8,
            9,
            10,
            11,
            12,
            13,
            14,
            15,
            16,
            17,
            18
          ]
        }
      },
      "unused:route-map:AAA1-BBB-CCC" : {
        "description" : "Unused structure of type: 'route-map' with name: 'AAA1-BBB-CCC'",
        "files" : {
          "community_name_numbers" : [
            6,
            7,
            8,
            9,
            10
          ],
          "community_name_numbers_dos" : [
            6,
            7,
            8,
            9,
            10
          ]
        }
      },
      "unused:route-map:JKL_MNO_PQR" : {
        "description" : "Unused structure of type: 'route-map' with name: 'JKL_MNO_PQR'",
        "files" : {
          "underscore_variable" : [
            4,
            5
          ]
        }
      },
      "unused:route-map:MSDP-SA-RP-FILTER" : {
        "description" : "Unused structure of type: 'route-map' with name: 'MSDP-SA-RP-FILTER'",
        "files" : {
          "cisco_route_map" : [
            19,
            20,
            21
          ]
        }
      },
      "unused:route-map:TO_NEIGHBOR" : {
        "description" : "Unused structure of type: 'route-map' with name: 'TO_NEIGHBOR'",
        "files" : {
          "community_list_named" : [
            8,
            9,
            10
          ]
        }
      },
      "unused:route-map:bar" : {
        "description" : "Unused structure of type: 'route-map' with name: 'bar'",
        "files" : {
          "cadant_route_map" : [
            9,
            10,
            11
          ]
        }
      },
      "unused:route-map:beeble" : {
        "description" : "Unused structure of type: 'route-map' with name: 'beeble'",
        "files" : {
          "cisco_route_map" : [
            30,
            31,
            32,
            33,
            35,
            36,
            37,
            38,
            39
          ]
        }
      },
      "unused:route-map:connected-to-bgp" : {
        "description" : "Unused structure of type: 'route-map' with name: 'connected-to-bgp'",
        "files" : {
          "cisco_route_map" : [
            4,
            5,
            6,
            7,
            8,
            9,
            10
          ]
        }
      },
      "unused:route-map:foo" : {
        "description" : "Unused structure of type: 'route-map' with name: 'foo'",
        "files" : {
          "cadant_route_map" : [
            5,
            6,
            7
          ],
          "named_and_numbered_lists" : [
            4,
            5
          ]
        }
      },
      "unused:route-map:foobar" : {
        "description" : "Unused structure of type: 'route-map' with name: 'foobar'",
        "files" : {
          "nxos_route_map_continue" : [
            6,
            7,
            8,
            9,
            10,
            11,
            12,
            13,
            14,
            15,
            16,
            17,
            18,
            19,
            20,
            21,
            22,
            23,
            24,
            25,
            26,
            27,
            28,
            29,
            30,
            31,
            32,
            33,
            34,
            35,
            36,
            37,
            38,
            39,
            40,
            41,
            42,
            43,
            44,
            45,
            46,
            47,
            48,
            49,
            50,
            51,
            52,
            53,
            54,
            55,
            56,
            57,
            58,
            59,
            60,
            61,
            62,
            63,
            64,
            65,
            66,
            67,
            68,
            69,
            70,
            71,
            72,
            73,
            74,
            75,
            76,
            77,
            78,
            79,
            80,
            81,
            82,
            83,
            84,
            85,
            86,
            87,
            88,
            89,
            90,
            91,
            92,
            93,
            94,
            95,
            96,
            97,
            98,
            99,
            100,
            101,
            102,
            103,
            104,
            105,
            106,
            107,
            108,
            109,
            110,
            111,
            112,
            113,
            114
          ]
        }
      },
      "unused:route-map:ijfw$%^&****(((([]grr" : {
        "description" : "Unused structure of type: 'route-map' with name: 'ijfw$%^&****(((([]grr'",
        "files" : {
          "cisco_route_map" : [
            17
          ]
        }
      },
      "unused:route-map:mgmt" : {
        "description" : "Unused structure of type: 'route-map' with name: 'mgmt'",
        "files" : {
          "cisco_route_map" : [
            26,
            27,
            28
          ]
        }
      },
      "unused:route-map:multicaststuff" : {
        "description" : "Unused structure of type: 'route-map' with name: 'multicaststuff'",
        "files" : {
          "cisco_route_map" : [
            41,
            42
          ]
        }
      },
      "unused:route-map:next-hop-null" : {
        "description" : "Unused structure of type: 'route-map' with name: 'next-hop-null'",
        "files" : {
          "cisco_route_map" : [
            23,
            24
          ]
        }
      },
      "unused:route-map:rmap" : {
        "description" : "Unused structure of type: 'route-map' with name: 'rmap'",
        "files" : {
          "as_path_prepend" : [
            4,
            5
          ]
        }
      },
      "unused:route-map:to_elacc" : {
        "description" : "Unused structure of type: 'route-map' with name: 'to_elacc'",
        "files" : {
          "prefix_list_ipv4" : [
            9,
            10
          ]
        }
      },
      "unused:route-map:to_svl-hub-router" : {
        "description" : "Unused structure of type: 'route-map' with name: 'to_svl-hub-router'",
        "files" : {
          "cisco_route_map" : [
            12,
            13
          ]
        }
      },
      "unused:standard community-list:COMM_LIST_NAME" : {
        "description" : "Unused structure of type: 'standard community-list' with name: 'COMM_LIST_NAME'",
        "files" : {
          "community_list_named" : [
            6
          ]
        }
      },
      "unused:standard ip access-list:1" : {
        "description" : "Unused structure of type: 'standard ip access-list' with name: '1'",
        "files" : {
          "cisco_style_acl2" : [
            1
          ]
        }
      },
      "unused:standard ip access-list:50" : {
        "description" : "Unused structure of type: 'standard ip access-list' with name: '50'",
        "files" : {
          "cadant_acl" : [
            5,
            6,
            7,
            8
          ]
        }
      },
      "unused:standard ip access-list:51" : {
        "description" : "Unused structure of type: 'standard ip access-list' with name: '51'",
        "files" : {
          "cadant_acl" : [
            10,
            11,
            12
          ]
        }
      },
      "unused:standard ip access-list:99" : {
        "description" : "Unused structure of type: 'standard ip access-list' with name: '99'",
        "files" : {
          "cadant_acl" : [
            14,
            15,
            16
          ]
        }
      },
      "unused:standard ip access-list:Local_LAN_Access" : {
        "description" : "Unused structure of type: 'standard ip access-list' with name: 'Local_LAN_Access'",
        "files" : {
          "asa_acl" : [
            5
          ]
        }
      },
      "unused:standard ip access-list:stdAcl-bar" : {
        "description" : "Unused structure of type: 'standard ip access-list' with name: 'stdAcl-bar'",
        "files" : {
          "cadant_acl" : [
            14
          ]
        }
      },
      "unused:standard ip access-list:stdAcl-foo" : {
        "description" : "Unused structure of type: 'standard ip access-list' with name: 'stdAcl-foo'",
        "files" : {
          "cadant_acl" : [
            5
          ]
        }
      },
      "unused:standard ipv6 access-list:RT404888-Caltech" : {
        "description" : "Unused structure of type: 'standard ipv6 access-list' with name: 'RT404888-Caltech'",
        "files" : {
          "foundry_access_list" : [
            8,
            9,
            10,
            11,
            12,
            13,
            14,
            15,
            16,
            17
          ]
        }
      },
      "unused:standard ipv6 access-list:RT404888-XO" : {
        "description" : "Unused structure of type: 'standard ipv6 access-list' with name: 'RT404888-XO'",
        "files" : {
          "cisco_ipv6_access_list" : [
            4,
            5,
            6,
            7,
            8,
            9,
            10,
            11,
            12,
            13,
            14,
            15,
            16
          ]
        }
      },
      "unused:standard ipv6 access-list:abcdefg" : {
        "description" : "Unused structure of type: 'standard ipv6 access-list' with name: 'abcdefg'",
        "files" : {
          "cisco_ipv6_access_list" : [
            19,
            20,
            21,
            22,
            23
          ]
        }
      },
      "unused:standard ipv6 access-list:ipv6-acl-foo" : {
        "description" : "Unused structure of type: 'standard ipv6 access-list' with name: 'ipv6-acl-foo'",
        "files" : {
          "cadant_acl" : [
            18,
            19,
            20,
            21,
            22,
            23,
            24,
            25,
            26,
            27,
            28,
            29
          ]
        }
      }
    },
    "summary" : {
      "numFailed" : 0,
      "numPassed" : 0,
<<<<<<< HEAD
      "numResults" : 125
=======
      "numResults" : 127
>>>>>>> 3ff60b93
    },
    "unusedStructures" : {
      "aggAddress" : {
        "ipv4 prefix-list" : {
          "ScienceDMZ-networks" : [
            14
          ]
        },
        "ipv6 prefix-list" : {
          "ScienceDMZ-networks" : [
            16,
            17
          ]
        }
      },
      "arista_acl" : {
        "extended ip access-list" : {
          "abcd" : [
            4,
            5,
            6
          ]
        }
      },
      "arista_bgp" : {
        "bgp group" : {
          "UNDEFINED_PEER_GROUP" : [
            11
          ]
        }
      },
      "as_path_prepend" : {
        "route-map" : {
          "rmap" : [
            4,
            5
          ]
        }
      },
      "asa_acl" : {
        "extended ip access-list" : {
          "outside" : [
            6
          ],
          "outside_in" : [
            4
          ]
        },
        "standard ip access-list" : {
          "Local_LAN_Access" : [
            5
          ]
        }
      },
      "bgp_address_family" : {
        "bgp group" : {
          "as3" : [
            11
          ],
          "dcp-rrs" : [
            16
          ]
        }
      },
      "bgp_default_originate_policy" : {
        "bgp group" : {
          "ama-coe" : [
            5
          ]
        }
      },
      "bgp_foundry" : {
        "bgp group" : {
          "ucr" : [
            7
          ]
        }
      },
      "cadant_acl" : {
        "extended ipv6 access-list" : {
          "ipv6-acl-foo" : [
            18
          ]
        },
        "standard ip access-list" : {
          "50" : [
            5,
            6,
            7,
            8
          ],
          "51" : [
            10,
            11,
            12
          ],
          "99" : [
            14,
            15,
            16
          ],
          "stdAcl-bar" : [
            14
          ],
          "stdAcl-foo" : [
            5
          ]
        },
        "standard ipv6 access-list" : {
          "ipv6-acl-foo" : [
            18,
            19,
            20,
            21,
            22,
            23,
            24,
            25,
            26,
            27,
            28,
            29
          ]
        }
      },
      "cadant_cable" : {
        "docsis-policy" : {
          "1" : [
            48
          ]
        }
      },
      "cadant_prefix_list" : {
        "ipv4 prefix-list" : {
          "A+C" : [
            7
          ],
          "foo" : [
            5,
            6
          ]
        },
        "ipv6 prefix-list" : {
          "bar" : [
            8,
            9
          ]
        }
      },
      "cadant_route_map" : {
        "route-map" : {
          "bar" : [
            9,
            10,
            11
          ],
          "foo" : [
            5,
            6,
            7
          ]
        }
      },
      "cisco_acl" : {
        "extended ip access-list" : {
          "BLAH-BLAH" : [
            4,
            5,
            6,
            7,
            8,
            9,
            10,
            11,
            12,
            13,
            14,
            15,
            16,
            17,
            18,
            19,
            20,
            21,
            22,
            23
          ],
          "blah" : [
            30,
            31
          ],
          "extended" : [
            26
          ],
          "standard" : [
            28
          ]
        },
        "ipv4 prefix-list" : {
          "allowprefix" : [
            33,
            34
          ],
          "allowprefix-asa" : [
            36,
            37
          ]
        }
      },
      "cisco_bgp" : {
        "bgp group" : {
          "p1" : [
            15
          ]
        }
      },
      "cisco_cable" : {
        "cable service-class" : {
          "1" : [
            88,
            89,
            90,
            91,
            92,
            93,
            94,
            95,
            96,
            97,
            98,
            99
          ]
        },
        "depi-tunnel" : {
          "bar1" : [
            137,
            138,
            139,
            140,
            141
          ]
        },
        "docsis-policy-rule" : {
          "2" : [
            49
          ],
          "3" : [
            50
          ],
          "4" : [
            51
          ]
        }
      },
      "cisco_crypto" : {
        "crypto ipsec profile" : {
          "abcdefg" : [
            138,
            139,
            140
          ]
        },
        "crypto ipsec transform-set" : {
          "ESP-3DES-MD5" : [
            145,
            146,
            147
          ],
          "IPSEC_AES_256" : [
            148
          ],
          "cipts1" : [
            149
          ],
          "cipts2" : [
            150
          ]
        },
        "crypto keyring" : {
          "VRF:ABC:DEF:GHI:1234" : [
            187,
            188
          ]
        }
      },
      "cisco_eigrp" : {
        "extended ip access-list" : {
          "bippety" : [
            21,
            22,
            23,
            24,
            25,
            26,
            27
          ],
          "bloop_blop" : [
            90,
            91
          ]
        }
      },
      "cisco_ip_nat" : {
        "nat pool" : {
          "abc" : [
            4,
            5
          ],
          "dynamic-srcnat" : [
            12
          ],
          "example-1-dynamic-nat-pool" : [
            8
          ],
          "example-2-dynamic-nat-pool" : [
            10
          ]
        }
      },
      "cisco_ipv6_access_list" : {
        "extended ipv6 access-list" : {
          "RT404888-XO" : [
            4
          ],
          "abcdefg" : [
            19
          ]
        },
        "standard ipv6 access-list" : {
          "RT404888-XO" : [
            4,
            5,
            6,
            7,
            8,
            9,
            10,
            11,
            12,
            13,
            14,
            15,
            16
          ],
          "abcdefg" : [
            19,
            20,
            21,
            22,
            23
          ]
        }
      },
      "cisco_l2tp" : {
        "l2tp-class" : {
          "foobar" : [
            4,
            5,
            6,
            7,
            8,
            9,
            10,
            11,
            12,
            13,
            14,
            15,
            16,
            17,
            18,
            19,
            20
          ]
        }
      },
      "cisco_mac_acl" : {
        "mac acl" : {
          "1199" : [
            5
          ],
          "700" : [
            4
          ],
          "copp-system-p-acl-mac-cdp-udld-vtp" : [
            6,
            7
          ]
        }
      },
      "cisco_misc" : {
        "object-group service" : {
          "SVCGRP-ICMP" : [
            176,
            177
          ]
        }
      },
      "cisco_qos" : {
        "object-group network" : {
          "dns_servers" : [
            26,
            27,
            28
          ],
          "ntp_servers" : [
            29,
            30,
            31,
            32
          ]
        },
        "policy-map type inspect" : {
          "pminspect" : [
            33,
            34,
            35,
            36,
            37,
            38
          ]
        }
      },
      "cisco_route_map" : {
        "route-map" : {
          "MSDP-SA-RP-FILTER" : [
            19,
            20,
            21
          ],
          "beeble" : [
            30,
            31,
            32,
            33,
            35,
            36,
            37,
            38,
            39
          ],
          "connected-to-bgp" : [
            4,
            5,
            6,
            7,
            8,
            9,
            10
          ],
          "ijfw$%^&****(((([]grr" : [
            17
          ],
          "mgmt" : [
            26,
            27,
            28
          ],
          "multicaststuff" : [
            41,
            42
          ],
          "next-hop-null" : [
            23,
            24
          ],
          "to_svl-hub-router" : [
            12,
            13
          ]
        }
      },
      "cisco_style_acl1" : {
        "extended ip access-list" : {
          "blah" : [
            1,
            2
          ]
        }
      },
      "cisco_style_acl2" : {
        "standard ip access-list" : {
          "1" : [
            1
          ]
        }
      },
      "community-name-numbers" : {
        "route-map" : {
          "AAA1-BBB-CCC" : [
            6,
            7,
            8,
            9,
            10
          ]
        }
      },
      "community-name-numbers_dos" : {
        "route-map" : {
          "AAA1-BBB-CCC" : [
            6,
            7,
            8,
            9,
            10
          ]
        }
      },
      "community_list_named" : {
        "route-map" : {
          "TO_NEIGHBOR" : [
            8,
            9,
            10
          ]
        },
        "standard community-list" : {
          "COMM_LIST_NAME" : [
            6
          ]
        }
      },
      "foundry_access_list" : {
        "extended ipv6 access-list" : {
          "RT404888-Caltech" : [
            8
          ]
        },
        "standard ipv6 access-list" : {
          "RT404888-Caltech" : [
            8,
            9,
            10,
            11,
            12,
            13,
            14,
            15,
            16,
            17
          ]
        }
      },
      "foundry_bgp" : {
        "bgp group" : {
          "bippety" : [
            11
          ],
          "boop" : [
            18
          ]
        }
      },
      "ios_xr_bgp_neighbor_group" : {
        "bgp group" : {
          "blabbety" : [
            10
          ],
          "blappety" : [
            5
          ],
          "foobar-iBGP_border_ipv6" : [
            67
          ],
          "foobar-iBGP_ipv6" : [
            46
          ]
        },
        "bgp session" : {
          "OLA" : [
            92
          ],
          "blibber" : [
            15
          ]
        }
      },
      "ip_prefix_list_single_line" : {
        "ipv4 prefix-list" : {
          "DENY-IPV4-ANY-IN" : [
            4
          ]
        }
      },
      "juniper-tcpflags" : {
        "firewall filter" : {
          "foo" : [
            4
          ]
        }
      },
      "juniper_firewall" : {
        "firewall filter" : {
          "blah" : [
            5,
            6,
            7,
            8
          ],
          "f1" : [
            4
          ]
        }
      },
      "juniper_forwarding_options" : {
        "dhcp-relay server-group" : {
          "dhcpgrp" : [
            24
          ],
          "test2" : [
            26
          ]
        }
      },
      "juniper_policy_statement" : {
        "policy-statement" : {
          "POLICY-NAME" : [
            4
          ]
        }
      },
      "juniper_relay" : {
        "dhcp-relay server-group" : {
          "site-dhcp" : [
            4
          ]
        }
      },
      "juniper_route_filter" : {
        "policy-statement" : {
          "route-filter-test-v4" : [
            4
          ],
          "route-filter-test-v6" : [
            11
          ]
        }
      },
      "local_v6_addr" : {
        "bgp group" : {
          "NEIGH" : [
            5
          ]
        }
      },
      "mac_access_list" : {
        "mac acl" : {
          "STPDENY" : [
            13,
            14,
            15,
            16
          ],
          "filtermac" : [
            8
          ],
          "ipmi_test" : [
            9,
            10,
            11
          ],
          "permitCDP" : [
            4,
            5,
            6,
            7
          ]
        }
      },
      "named_and_numbered_lists" : {
        "route-map" : {
          "foo" : [
            4,
            5
          ]
        }
      },
      "neighbor" : {
        "bgp group" : {
          "1.2.3.4abc" : [
            7
          ],
          "123.123.123.abc" : [
            11
          ],
          "1234-5" : [
            5
          ],
          "abc1.2.3.4" : [
            8
          ],
          "abc1.2.3.4def" : [
            9
          ]
        }
      },
      "neighbor-name-numbers" : {
        "bgp group" : {
          "8075-CORE" : [
            6
          ]
        }
      },
      "neighbor_dos" : {
        "bgp group" : {
          "1.2.3.4abc" : [
            7
          ],
          "123.123.123.abc" : [
            11
          ],
          "1234-5" : [
            5
          ],
          "abc1.2.3.4" : [
            8
          ],
          "abc1.2.3.4def" : [
            9
          ]
        }
      },
      "nexus_bgp" : {
        "bgp group" : {
          "PEER_BLLF" : [
            22
          ]
        }
      },
      "nxos_acl" : {
        "extended ip access-list" : {
          "blah" : [
            9,
            10
          ],
          "extended" : [
            5
          ],
          "standard" : [
            7
          ]
        }
      },
      "nxos_route_map_continue" : {
        "route-map" : {
          "foobar" : [
            6,
            7,
            8,
            9,
            10,
            11,
            12,
            13,
            14,
            15,
            16,
            17,
            18,
            19,
            20,
            21,
            22,
            23,
            24,
            25,
            26,
            27,
            28,
            29,
            30,
            31,
            32,
            33,
            34,
            35,
            36,
            37,
            38,
            39,
            40,
            41,
            42,
            43,
            44,
            45,
            46,
            47,
            48,
            49,
            50,
            51,
            52,
            53,
            54,
            55,
            56,
            57,
            58,
            59,
            60,
            61,
            62,
            63,
            64,
            65,
            66,
            67,
            68,
            69,
            70,
            71,
            72,
            73,
            74,
            75,
            76,
            77,
            78,
            79,
            80,
            81,
            82,
            83,
            84,
            85,
            86,
            87,
            88,
            89,
            90,
            91,
            92,
            93,
            94,
            95,
            96,
            97,
            98,
            99,
            100,
            101,
            102,
            103,
            104,
            105,
            106,
            107,
            108,
            109,
            110,
            111,
            112,
            113,
            114
          ]
        }
      },
      "preSet" : {
        "prefix-set" : {
          "default_route" : [
            4,
            5,
            6
          ],
          "ucla_networks" : [
            7,
            8,
            9,
            10,
            11,
            12,
            13,
            14,
            15,
            16,
            17,
            18
          ]
        }
      },
      "prefix_list_ipv4" : {
        "ipv4 prefix-list" : {
          "test" : [
            4,
            5
          ]
        },
        "route-map" : {
          "to_elacc" : [
            9,
            10
          ]
        }
      },
      "route_policy_as_path_set" : {
        "as-path-set" : {
          "ama-coe-as-path" : [
            34
          ],
          "ama-coe-as-path2" : [
            37
          ],
          "ama-coe-as-path3" : [
            39
          ]
        }
      },
      "tcpflags" : {
        "extended ip access-list" : {
          "100" : [
            4,
            5,
            6,
            7,
            8,
            9
          ]
        }
      },
      "underscore_variable" : {
        "route-map" : {
          "JKL_MNO_PQR" : [
            4,
            5
          ]
        }
      }
    }
  }
]<|MERGE_RESOLUTION|>--- conflicted
+++ resolved
@@ -1264,11 +1264,7 @@
     "summary" : {
       "numFailed" : 0,
       "numPassed" : 0,
-<<<<<<< HEAD
-      "numResults" : 125
-=======
       "numResults" : 127
->>>>>>> 3ff60b93
     },
     "unusedStructures" : {
       "aggAddress" : {
