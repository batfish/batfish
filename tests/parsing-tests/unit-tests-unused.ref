[
  {
    "class" : "org.batfish.datamodel.table.TableAnswerElement",
    "metadata" : {
      "columnMetadata" : [
        {
          "description" : "Vendor-specific type of the structure",
          "isKey" : true,
          "isValue" : false,
          "name" : "Structure_Type",
          "schema" : "String"
        },
        {
          "description" : "Name of the structure",
          "isKey" : true,
          "isValue" : false,
          "name" : "Structure_Name",
          "schema" : "String"
        },
        {
          "description" : "File and line numbers where the structure is defined",
          "isKey" : true,
          "isValue" : false,
          "name" : "Source_Lines",
          "schema" : "FileLines"
        }
      ],
      "textDesc" : "An unused structure of type ${Structure_Type} named ${Structure_Name} is defined at ${Source_Lines}."
    },
    "rows" : [
      {
        "Structure_Type" : "extended ipv4 access-list",
        "Structure_Name" : "abcd",
        "Source_Lines" : {
          "filename" : "configs/arista_acl",
          "lines" : [
            4,
            5,
            6,
            7
          ]
        }
      },
      {
        "Structure_Type" : "nat pool",
        "Structure_Name" : "pool2",
        "Source_Lines" : {
          "filename" : "configs/arista_nat",
          "lines" : [
            9
          ]
        }
      },
      {
        "Structure_Type" : "nat pool",
        "Structure_Name" : "pool3",
        "Source_Lines" : {
          "filename" : "configs/arista_nat",
          "lines" : [
            10
          ]
        }
      },
      {
        "Structure_Type" : "crypto-dynamic-map-set",
        "Structure_Name" : "abcd",
        "Source_Lines" : {
          "filename" : "configs/aruba_crypto",
          "lines" : [
            4,
            5,
            6
          ]
        }
      },
      {
        "Structure_Type" : "route-map",
        "Structure_Name" : "rmap",
        "Source_Lines" : {
          "filename" : "configs/as_path_prepend",
          "lines" : [
            4,
            5
          ]
        }
      },
      {
        "Structure_Type" : "extended ipv4 access-list",
        "Structure_Name" : "inline_specifiers",
        "Source_Lines" : {
          "filename" : "configs/asa_acl",
          "lines" : [
            12,
            13,
            14,
            15,
            16,
            17,
            18,
            19,
            20,
            21,
            22,
            23,
            24,
            25,
            26,
            27,
            28,
            29,
            30,
            31
          ]
        }
      },
      {
        "Structure_Type" : "extended ipv4 access-list",
        "Structure_Name" : "outside",
        "Source_Lines" : {
          "filename" : "configs/asa_acl",
          "lines" : [
            9
          ]
        }
      },
      {
        "Structure_Type" : "extended ipv4 access-list",
        "Structure_Name" : "outside_in",
        "Source_Lines" : {
          "filename" : "configs/asa_acl",
          "lines" : [
            6
          ]
        }
      },
      {
        "Structure_Type" : "standard ipv4 access-list",
        "Structure_Name" : "Local_LAN_Access",
        "Source_Lines" : {
          "filename" : "configs/asa_acl",
          "lines" : [
            7
          ]
        }
      },
      {
        "Structure_Type" : "extended ipv4 access-list",
        "Structure_Name" : "ALLOW_SERVER02",
        "Source_Lines" : {
          "filename" : "configs/asa_object_groups",
          "lines" : [
            8
          ]
        }
      },
      {
        "Structure_Type" : "bgp peer-group",
        "Structure_Name" : "as3",
        "Source_Lines" : {
          "filename" : "configs/bgp_address_family",
          "lines" : [
            11
          ]
        }
      },
      {
        "Structure_Type" : "bgp peer-group",
        "Structure_Name" : "dcp-rrs",
        "Source_Lines" : {
          "filename" : "configs/bgp_address_family",
          "lines" : [
            16
          ]
        }
      },
      {
        "Structure_Type" : "bgp neighbor-group",
        "Structure_Name" : "ama-coe",
        "Source_Lines" : {
          "filename" : "configs/bgp_default_originate_policy",
          "lines" : [
            5,
            6
          ]
        }
      },
      {
        "Structure_Type" : "bgp peer-group",
        "Structure_Name" : "ucr",
        "Source_Lines" : {
          "filename" : "configs/bgp_foundry",
          "lines" : [
            7
          ]
        }
      },
      {
        "Structure_Type" : "extended ipv6 access-list",
        "Structure_Name" : "ipv6-acl-foo",
        "Source_Lines" : {
          "filename" : "configs/cadant_acl",
          "lines" : [
            18,
            19,
            20,
            21,
            22,
            23,
            24,
            25,
            26,
            27,
            28,
            29
          ]
        }
      },
      {
        "Structure_Type" : "standard ipv4 access-list",
        "Structure_Name" : "50",
        "Source_Lines" : {
          "filename" : "configs/cadant_acl",
          "lines" : [
            5,
            6,
            7,
            8
          ]
        }
      },
      {
        "Structure_Type" : "standard ipv4 access-list",
        "Structure_Name" : "51",
        "Source_Lines" : {
          "filename" : "configs/cadant_acl",
          "lines" : [
            10,
            11,
            12
          ]
        }
      },
      {
        "Structure_Type" : "standard ipv4 access-list",
        "Structure_Name" : "99",
        "Source_Lines" : {
          "filename" : "configs/cadant_acl",
          "lines" : [
            14,
            15,
            16
          ]
        }
      },
      {
        "Structure_Type" : "docsis-policy",
        "Structure_Name" : "1",
        "Source_Lines" : {
          "filename" : "configs/cadant_cable",
          "lines" : [
            48
          ]
        }
      },
      {
        "Structure_Type" : "ipv4 prefix-list",
        "Structure_Name" : "A+C",
        "Source_Lines" : {
          "filename" : "configs/cadant_prefix_list",
          "lines" : [
            7
          ]
        }
      },
      {
        "Structure_Type" : "ipv4 prefix-list",
        "Structure_Name" : "foo",
        "Source_Lines" : {
          "filename" : "configs/cadant_prefix_list",
          "lines" : [
            5,
            6
          ]
        }
      },
      {
        "Structure_Type" : "ipv6 prefix-list",
        "Structure_Name" : "bar",
        "Source_Lines" : {
          "filename" : "configs/cadant_prefix_list",
          "lines" : [
            8,
            9
          ]
        }
      },
      {
        "Structure_Type" : "route-map",
        "Structure_Name" : "bar",
        "Source_Lines" : {
          "filename" : "configs/cadant_route_map",
          "lines" : [
            9,
            10,
            11
          ]
        }
      },
      {
        "Structure_Type" : "route-map",
        "Structure_Name" : "foo",
        "Source_Lines" : {
          "filename" : "configs/cadant_route_map",
          "lines" : [
            5,
            6,
            7
          ]
        }
      },
      {
        "Structure_Type" : "extended ipv4 access-list",
        "Structure_Name" : "BLAH-BLAH",
        "Source_Lines" : {
          "filename" : "configs/cisco_acl",
          "lines" : [
            4,
            5,
            6,
            7,
            8,
            9,
            10,
            11,
            12,
            13,
            14,
            15,
            16,
            17,
            18,
            19,
            20,
            21,
            22,
            23,
            24,
            25,
            26,
            27,
            28
          ]
        }
      },
      {
        "Structure_Type" : "extended ipv4 access-list",
        "Structure_Name" : "TEST",
        "Source_Lines" : {
          "filename" : "configs/cisco_acl",
          "lines" : [
            66,
            67,
            68
          ]
        }
      },
      {
        "Structure_Type" : "extended ipv4 access-list",
        "Structure_Name" : "blah",
        "Source_Lines" : {
          "filename" : "configs/cisco_acl",
          "lines" : [
            35,
            36
          ]
        }
      },
      {
        "Structure_Type" : "extended ipv4 access-list",
        "Structure_Name" : "extended",
        "Source_Lines" : {
          "filename" : "configs/cisco_acl",
          "lines" : [
            31
          ]
        }
      },
      {
        "Structure_Type" : "extended ipv4 access-list",
        "Structure_Name" : "standard",
        "Source_Lines" : {
          "filename" : "configs/cisco_acl",
          "lines" : [
            33
          ]
        }
      },
      {
        "Structure_Type" : "extended ipv4 access-list",
        "Structure_Name" : "test-codes",
        "Source_Lines" : {
          "filename" : "configs/cisco_acl",
          "lines" : [
            62,
            63,
            64
          ]
        }
      },
      {
        "Structure_Type" : "ipv4 prefix-list",
        "Structure_Name" : "allowprefix",
        "Source_Lines" : {
          "filename" : "configs/cisco_acl",
          "lines" : [
            38,
            39
          ]
        }
      },
      {
        "Structure_Type" : "ipv4 prefix-list",
        "Structure_Name" : "allowprefix-asa",
        "Source_Lines" : {
          "filename" : "configs/cisco_acl",
          "lines" : [
            41,
            42
          ]
        }
      },
      {
        "Structure_Type" : "as-path access-list",
        "Structure_Name" : "30",
        "Source_Lines" : {
          "filename" : "configs/cisco_bgp",
          "lines" : [
            7
          ]
        }
      },
      {
        "Structure_Type" : "bgp template peer-policy",
        "Structure_Name" : "p1",
        "Source_Lines" : {
          "filename" : "configs/cisco_bgp",
          "lines" : [
            34,
            35,
            36,
            37
          ]
        }
      },
      {
        "Structure_Type" : "cable service-class",
        "Structure_Name" : "1",
        "Source_Lines" : {
          "filename" : "configs/cisco_cable",
          "lines" : [
            88,
            89,
            90,
            91,
            92,
            93,
            94,
            95,
            96,
            97,
            98,
            99
          ]
        }
      },
      {
        "Structure_Type" : "depi-tunnel",
        "Structure_Name" : "bar1",
        "Source_Lines" : {
          "filename" : "configs/cisco_cable",
          "lines" : [
            137,
            138,
            139,
            140,
            141
          ]
        }
      },
      {
        "Structure_Type" : "docsis-policy-rule",
        "Structure_Name" : "2",
        "Source_Lines" : {
          "filename" : "configs/cisco_cable",
          "lines" : [
            49
          ]
        }
      },
      {
        "Structure_Type" : "docsis-policy-rule",
        "Structure_Name" : "3",
        "Source_Lines" : {
          "filename" : "configs/cisco_cable",
          "lines" : [
            50
          ]
        }
      },
      {
        "Structure_Type" : "docsis-policy-rule",
        "Structure_Name" : "4",
        "Source_Lines" : {
          "filename" : "configs/cisco_cable",
          "lines" : [
            51
          ]
        }
      },
      {
        "Structure_Type" : "crypto ipsec profile",
        "Structure_Name" : "abcdefg",
        "Source_Lines" : {
          "filename" : "configs/cisco_crypto",
          "lines" : [
            158,
            159,
            160,
            161,
            162
          ]
        }
      },
      {
        "Structure_Type" : "crypto ipsec transform-set",
        "Structure_Name" : "ESP-3DES-MD5",
        "Source_Lines" : {
          "filename" : "configs/cisco_crypto",
          "lines" : [
            167,
            168,
            169
          ]
        }
      },
      {
        "Structure_Type" : "crypto ipsec transform-set",
        "Structure_Name" : "IPSEC_AES_256",
        "Source_Lines" : {
          "filename" : "configs/cisco_crypto",
          "lines" : [
            170
          ]
        }
      },
      {
        "Structure_Type" : "crypto ipsec transform-set",
        "Structure_Name" : "cipts1",
        "Source_Lines" : {
          "filename" : "configs/cisco_crypto",
          "lines" : [
            171
          ]
        }
      },
      {
        "Structure_Type" : "crypto ipsec transform-set",
        "Structure_Name" : "cipts2",
        "Source_Lines" : {
          "filename" : "configs/cisco_crypto",
          "lines" : [
            172
          ]
        }
      },
      {
        "Structure_Type" : "crypto ipsec transform-set",
        "Structure_Name" : "noAuthHeader",
        "Source_Lines" : {
          "filename" : "configs/cisco_crypto",
          "lines" : [
            173
          ]
        }
      },
      {
        "Structure_Type" : "crypto keyring",
        "Structure_Name" : "VRF:ABC:DEF:GHI:1234",
        "Source_Lines" : {
          "filename" : "configs/cisco_crypto",
          "lines" : [
            212,
            213
          ]
        }
      },
      {
        "Structure_Type" : "crypto-dynamic-map-set",
        "Structure_Name" : "asadynamicmaps",
        "Source_Lines" : {
          "filename" : "configs/cisco_crypto",
          "lines" : [
            94
          ]
        }
      },
      {
        "Structure_Type" : "crypto-dynamic-map-set",
        "Structure_Name" : "mydynamicmap",
        "Source_Lines" : {
          "filename" : "configs/cisco_crypto",
          "lines" : [
            110,
            111
          ]
        }
      },
      {
        "Structure_Type" : "crypto-map-set",
        "Structure_Name" : "VPN",
        "Source_Lines" : {
          "filename" : "configs/cisco_crypto",
          "lines" : [
            218,
            219,
            220,
            221,
            222,
            223
          ]
        }
      },
      {
        "Structure_Type" : "crypto-map-set",
        "Structure_Name" : "VPNMAP",
        "Source_Lines" : {
          "filename" : "configs/cisco_crypto",
          "lines" : [
            233,
            234,
            235,
            236,
            237,
            238,
            239,
            240,
            241
          ]
        }
      },
      {
        "Structure_Type" : "crypto-map-set",
        "Structure_Name" : "myothermap",
        "Source_Lines" : {
          "filename" : "configs/cisco_crypto",
          "lines" : [
            215
          ]
        }
      },
      {
        "Structure_Type" : "extended ipv4 access-list",
        "Structure_Name" : "bippety",
        "Source_Lines" : {
          "filename" : "configs/cisco_eigrp",
          "lines" : [
            49,
            50,
            51,
            52,
            53,
            54,
            55
          ]
        }
      },
      {
        "Structure_Type" : "extended ipv4 access-list",
        "Structure_Name" : "bloop_blop",
        "Source_Lines" : {
          "filename" : "configs/cisco_eigrp",
          "lines" : [
            118,
            119
          ]
        }
      },
      {
        "Structure_Type" : "bgp peer-group",
        "Structure_Name" : "8075-CORE",
        "Source_Lines" : {
          "filename" : "configs/cisco_ios_neighbor",
          "lines" : [
            6
          ]
        }
      },
      {
        "Structure_Type" : "nat pool",
        "Structure_Name" : "abc",
        "Source_Lines" : {
          "filename" : "configs/cisco_ip_nat",
          "lines" : [
            4,
            5
          ]
        }
      },
      {
        "Structure_Type" : "nat pool",
        "Structure_Name" : "example-1-dynamic-nat-pool",
        "Source_Lines" : {
          "filename" : "configs/cisco_ip_nat",
          "lines" : [
            8
          ]
        }
      },
      {
        "Structure_Type" : "nat pool",
        "Structure_Name" : "example-2-dynamic-nat-pool",
        "Source_Lines" : {
          "filename" : "configs/cisco_ip_nat",
          "lines" : [
            10
          ]
        }
      },
      {
        "Structure_Type" : "extended ipv6 access-list",
        "Structure_Name" : "RT404888-XO",
        "Source_Lines" : {
          "filename" : "configs/cisco_ipv6_access_list",
          "lines" : [
            4,
            5,
            6,
            7,
            8,
            9,
            10,
            11,
            12,
            13,
            14,
            15,
            16
          ]
        }
      },
      {
        "Structure_Type" : "extended ipv6 access-list",
        "Structure_Name" : "abcdefg",
        "Source_Lines" : {
          "filename" : "configs/cisco_ipv6_access_list",
          "lines" : [
            19,
            20,
            21,
            22,
            23
          ]
        }
      },
      {
        "Structure_Type" : "l2tp-class",
        "Structure_Name" : "foobar",
        "Source_Lines" : {
          "filename" : "configs/cisco_l2tp",
          "lines" : [
            4,
            5,
            6,
            7,
            8,
            9,
            10,
            11,
            12,
            13,
            14,
            15,
            16,
            17,
            18,
            19,
            20
          ]
        }
      },
      {
        "Structure_Type" : "mac acl",
        "Structure_Name" : "1199",
        "Source_Lines" : {
          "filename" : "configs/cisco_mac_acl",
          "lines" : [
            5
          ]
        }
      },
      {
        "Structure_Type" : "mac acl",
        "Structure_Name" : "700",
        "Source_Lines" : {
          "filename" : "configs/cisco_mac_acl",
          "lines" : [
            4
          ]
        }
      },
      {
        "Structure_Type" : "mac acl",
        "Structure_Name" : "copp-system-p-acl-mac-cdp-udld-vtp",
        "Source_Lines" : {
          "filename" : "configs/cisco_mac_acl",
          "lines" : [
            6,
            7
          ]
        }
      },
      {
        "Structure_Type" : "object-group service",
        "Structure_Name" : "SVCGRP-ICMP",
        "Source_Lines" : {
          "filename" : "configs/cisco_misc",
          "lines" : [
            177,
            178
          ]
        }
      },
      {
        "Structure_Type" : "class-map",
        "Structure_Name" : "copp-icmp",
        "Source_Lines" : {
          "filename" : "configs/cisco_nxos",
          "lines" : [
            8,
            9
          ]
        }
      },
      {
        "Structure_Type" : "class-map",
        "Structure_Name" : "ABC",
        "Source_Lines" : {
          "filename" : "configs/cisco_qos",
          "lines" : [
            5,
            6,
            7,
            8,
            9,
            10
          ]
        }
      },
      {
        "Structure_Type" : "class-map",
        "Structure_Name" : "bippety",
        "Source_Lines" : {
          "filename" : "configs/cisco_qos",
          "lines" : [
            11,
            12,
            13
          ]
        }
      },
      {
        "Structure_Type" : "class-map",
        "Structure_Name" : "boop",
        "Source_Lines" : {
          "filename" : "configs/cisco_qos",
          "lines" : [
            19,
            20,
            21
          ]
        }
      },
      {
        "Structure_Type" : "class-map",
        "Structure_Name" : "boppety",
        "Source_Lines" : {
          "filename" : "configs/cisco_qos",
          "lines" : [
            14,
            15,
            16,
            17
          ]
        }
      },
      {
        "Structure_Type" : "class-map",
        "Structure_Name" : "cos_all",
        "Source_Lines" : {
          "filename" : "configs/cisco_qos",
          "lines" : [
            23,
            24,
            25
          ]
        }
      },
      {
        "Structure_Type" : "object network",
        "Structure_Name" : "obj_any",
        "Source_Lines" : {
          "filename" : "configs/cisco_qos",
          "lines" : [
            31,
            32
          ]
        }
      },
      {
        "Structure_Type" : "object-group network",
        "Structure_Name" : "1.2.3.4-24",
        "Source_Lines" : {
          "filename" : "configs/cisco_qos",
          "lines" : [
            33,
            34
          ]
        }
      },
      {
        "Structure_Type" : "object-group network",
        "Structure_Name" : "dns_servers",
        "Source_Lines" : {
          "filename" : "configs/cisco_qos",
          "lines" : [
            35,
            36,
            37
          ]
        }
      },
      {
        "Structure_Type" : "object-group network",
        "Structure_Name" : "ntp_servers",
        "Source_Lines" : {
          "filename" : "configs/cisco_qos",
          "lines" : [
            38,
            39,
            40,
            41
          ]
        }
      },
      {
        "Structure_Type" : "policy-map type inspect",
        "Structure_Name" : "pminspect",
        "Source_Lines" : {
          "filename" : "configs/cisco_qos",
          "lines" : [
            42,
            43,
            44,
            45,
            46,
            47
          ]
        }
      },
      {
        "Structure_Type" : "service-template",
        "Structure_Name" : "template_name",
        "Source_Lines" : {
          "filename" : "configs/cisco_qos",
          "lines" : [
            142,
            143,
            144,
            145,
            146,
            147,
            148,
            149,
            150
          ]
        }
      },
      {
        "Structure_Type" : "as-path access-list",
        "Structure_Name" : "AS_PATH_ACL_UNUSED",
        "Source_Lines" : {
          "filename" : "configs/cisco_route_map",
          "lines" : [
            7
          ]
        }
      },
      {
        "Structure_Type" : "route-map",
        "Structure_Name" : "MAP_NAME1",
        "Source_Lines" : {
          "filename" : "configs/cisco_route_map",
          "lines" : [
            50,
            51
          ]
        }
      },
      {
        "Structure_Type" : "route-map",
        "Structure_Name" : "MAP_NAME2",
        "Source_Lines" : {
          "filename" : "configs/cisco_route_map",
          "lines" : [
            53,
            54,
            56,
            57
          ]
        }
      },
      {
        "Structure_Type" : "route-map",
        "Structure_Name" : "MSDP-SA-RP-FILTER",
        "Source_Lines" : {
          "filename" : "configs/cisco_route_map",
          "lines" : [
            24,
            25,
            26
          ]
        }
      },
      {
        "Structure_Type" : "route-map",
        "Structure_Name" : "beeble",
        "Source_Lines" : {
          "filename" : "configs/cisco_route_map",
          "lines" : [
            35,
            36,
            37,
            38,
            40,
            41,
            42,
            43,
            44,
            45
          ]
        }
      },
      {
        "Structure_Type" : "route-map",
        "Structure_Name" : "connected-to-bgp",
        "Source_Lines" : {
          "filename" : "configs/cisco_route_map",
          "lines" : [
            9,
            10,
            11,
            12,
            13,
            14,
            15
          ]
        }
      },
      {
        "Structure_Type" : "route-map",
        "Structure_Name" : "ijfw$%^&****(((([]grr",
        "Source_Lines" : {
          "filename" : "configs/cisco_route_map",
          "lines" : [
            22
          ]
        }
      },
      {
        "Structure_Type" : "route-map",
        "Structure_Name" : "mgmt",
        "Source_Lines" : {
          "filename" : "configs/cisco_route_map",
          "lines" : [
            31,
            32,
            33
          ]
        }
      },
      {
        "Structure_Type" : "route-map",
        "Structure_Name" : "multicaststuff",
        "Source_Lines" : {
          "filename" : "configs/cisco_route_map",
          "lines" : [
            47,
            48
          ]
        }
      },
      {
        "Structure_Type" : "route-map",
        "Structure_Name" : "next-hop-null",
        "Source_Lines" : {
          "filename" : "configs/cisco_route_map",
          "lines" : [
            28,
            29
          ]
        }
      },
      {
        "Structure_Type" : "route-map",
        "Structure_Name" : "to_svl-hub-router",
        "Source_Lines" : {
          "filename" : "configs/cisco_route_map",
          "lines" : [
            17,
            18
          ]
        }
      },
      {
        "Structure_Type" : "extended ipv4 access-list",
        "Structure_Name" : "blah",
        "Source_Lines" : {
          "filename" : "configs/cisco_style_acl1",
          "lines" : [
            1,
            2
          ]
        }
      },
      {
        "Structure_Type" : "standard ipv4 access-list",
        "Structure_Name" : "1",
        "Source_Lines" : {
          "filename" : "configs/cisco_style_acl2",
          "lines" : [
            1
          ]
        }
      },
      {
        "Structure_Type" : "track",
        "Structure_Name" : "1",
        "Source_Lines" : {
          "filename" : "configs/cisco_track",
          "lines" : [
            4
          ]
        }
      },
      {
        "Structure_Type" : "track",
        "Structure_Name" : "2",
        "Source_Lines" : {
          "filename" : "configs/cisco_track",
          "lines" : [
            5
          ]
        }
      },
      {
        "Structure_Type" : "track",
        "Structure_Name" : "3",
        "Source_Lines" : {
          "filename" : "configs/cisco_track",
          "lines" : [
            6,
            7,
            8,
            9,
            10
          ]
        }
      },
      {
        "Structure_Type" : "track",
        "Structure_Name" : "IPv6Loopback",
        "Source_Lines" : {
          "filename" : "configs/cisco_track",
          "lines" : [
            12,
            13,
            14,
            15
          ]
        }
      },
      {
        "Structure_Type" : "zone",
        "Structure_Name" : "t1",
        "Source_Lines" : {
          "filename" : "configs/cisco_zone",
          "lines" : [
            10
          ]
        }
      },
      {
        "Structure_Type" : "zone-pair security",
        "Structure_Name" : "zp1",
        "Source_Lines" : {
          "filename" : "configs/cisco_zone",
          "lines" : [
            4,
            5
          ]
        }
      },
      {
        "Structure_Type" : "route-map",
        "Structure_Name" : "TO_NEIGHBOR",
        "Source_Lines" : {
          "filename" : "configs/community_list_named",
          "lines" : [
            8,
            9,
            10
          ]
        }
      },
      {
        "Structure_Type" : "route-map",
        "Structure_Name" : "AAA1-BBB-CCC",
        "Source_Lines" : {
          "filename" : "configs/community_name_numbers",
          "lines" : [
            6,
            7,
            8,
            9,
            10
          ]
        }
      },
      {
        "Structure_Type" : "route-map",
        "Structure_Name" : "AAA1-BBB-CCC",
        "Source_Lines" : {
          "filename" : "configs/community_name_numbers_dos",
          "lines" : [
            6,
            7,
            8,
            9,
            10
          ]
        }
      },
      {
        "Structure_Type" : "community-set",
        "Structure_Name" : "190",
        "Source_Lines" : {
          "filename" : "configs/community_set",
          "lines" : [
            9,
            10,
            11,
            12
          ]
        }
      },
      {
        "Structure_Type" : "community-set",
        "Structure_Name" : "foo",
        "Source_Lines" : {
          "filename" : "configs/community_set",
          "lines" : [
            5,
            6
          ]
        }
      },
      {
        "Structure_Type" : "monitor http",
        "Structure_Name" : "/Common/SOME_MONITOR1",
        "Source_Lines" : {
          "filename" : "configs/f5_bigip_structured_ltm",
          "lines" : [
            126,
            127,
            128,
            129,
            130,
            131,
            132,
            133,
            134,
            138,
            139,
            140,
            141
          ]
        }
      },
      {
        "Structure_Type" : "monitor https",
        "Structure_Name" : "/Common/SOME_MONITOR2",
        "Source_Lines" : {
          "filename" : "configs/f5_bigip_structured_ltm",
          "lines" : [
            142,
            143,
            144,
            145,
            146,
            147,
            148,
            149,
            150,
            151,
            152,
            156,
            157,
            158,
            159,
            160
          ]
        }
      },
      {
        "Structure_Type" : "node",
        "Structure_Name" : "/Common/SOME_LTM_NODE",
        "Source_Lines" : {
          "filename" : "configs/f5_bigip_structured_ltm",
          "lines" : [
            16,
            17,
            18
          ]
        }
      },
      {
        "Structure_Type" : "persistence source-addr",
        "Structure_Name" : "/Common/SOME_PERSISTENCE_SOURCE_ADDR",
        "Source_Lines" : {
          "filename" : "configs/f5_bigip_structured_ltm",
          "lines" : [
            161,
            162,
            163,
            164,
            165
          ]
        }
      },
      {
        "Structure_Type" : "persistence ssl",
        "Structure_Name" : "/Common/SOME_PERSISTENCE_SSL",
        "Source_Lines" : {
          "filename" : "configs/f5_bigip_structured_ltm",
          "lines" : [
            166,
            167,
            168,
            169,
            170,
            171,
            172,
            173,
            174
          ]
        }
      },
      {
        "Structure_Type" : "pool",
        "Structure_Name" : "/Common/SOME_LTM_POOL",
        "Source_Lines" : {
          "filename" : "configs/f5_bigip_structured_ltm",
          "lines" : [
            19,
            20,
            21,
            22,
            23,
            24,
            25,
            26,
            27,
            28,
            29,
            30,
            31,
            32
          ]
        }
      },
      {
        "Structure_Type" : "profile client-ssl",
        "Structure_Name" : "/Common/SOME_PROFILE_CLIENT_SSL",
        "Source_Lines" : {
          "filename" : "configs/f5_bigip_structured_ltm",
          "lines" : [
            175,
            176,
            177,
            178,
            179,
            180,
            181,
            182,
            183,
            184,
            185,
            186,
            187,
            188,
            189,
            190,
            191,
            192,
            193,
            194,
            195,
            196,
            197,
            198,
            199,
            200,
            201,
            202,
            203,
            204,
            205,
            206,
            207,
            208,
            209,
            210,
            211,
            212,
            213,
            214,
            215,
            216,
            217,
            218,
            219,
            220,
            221,
            222,
            223,
            224,
            225,
            226,
            227,
            228,
            229,
            230,
            231,
            232
          ]
        }
      },
      {
        "Structure_Type" : "profile ocsp-stapling-params",
        "Structure_Name" : "/Common/SOME_PROFILE_OCSP_STAPLING_PARAMS",
        "Source_Lines" : {
          "filename" : "configs/f5_bigip_structured_ltm",
          "lines" : [
            233,
            234,
            235,
            236,
            237,
            238,
            239
          ]
        }
      },
      {
        "Structure_Type" : "profile one-connect",
        "Structure_Name" : "/Common/oneconnect",
        "Source_Lines" : {
          "filename" : "configs/f5_bigip_structured_ltm",
          "lines" : [
            240,
            241,
            242,
            243,
            244,
            245,
            246,
            247,
            248
          ]
        }
      },
      {
        "Structure_Type" : "profile server-ssl",
        "Structure_Name" : "/Common/SOME_PROFILE_SERVER_SSL",
        "Source_Lines" : {
          "filename" : "configs/f5_bigip_structured_ltm",
          "lines" : [
            249,
            250,
            251,
            252,
            253,
            254,
            255,
            256,
            257,
            258,
            259,
            260,
            261,
            262,
            263,
            264,
            265,
            266,
            267,
            268,
            269,
            270,
            271,
            272,
            273,
            274,
            275,
            276,
            277,
            278,
            279,
            280,
            281,
            282
          ]
        }
      },
      {
        "Structure_Type" : "rule",
        "Structure_Name" : "/Common/SOME_RULE2",
        "Source_Lines" : {
          "filename" : "configs/f5_bigip_structured_ltm",
          "lines" : [
            39,
            40,
            41,
            42,
            43,
            44
          ]
        }
      },
      {
        "Structure_Type" : "rule",
        "Structure_Name" : "/Common/SOME_RULE3",
        "Source_Lines" : {
          "filename" : "configs/f5_bigip_structured_ltm",
          "lines" : [
            45,
            46,
            47,
            48,
            49,
            50,
            51
          ]
        }
      },
      {
        "Structure_Type" : "rule",
        "Structure_Name" : "/Common/SOME_RULE4",
        "Source_Lines" : {
          "filename" : "configs/f5_bigip_structured_ltm",
          "lines" : [
            52,
            53,
            54,
            55,
            57,
            58,
            59,
            60,
            61,
            62
          ]
        }
      },
      {
        "Structure_Type" : "snat-translation",
        "Structure_Name" : "/Common/192.0.2.4",
        "Source_Lines" : {
          "filename" : "configs/f5_bigip_structured_ltm",
          "lines" : [
            75,
            76,
            77,
            78
          ]
        }
      },
      {
        "Structure_Type" : "virtual-address",
        "Structure_Name" : "/Common/192.0.2.8",
        "Source_Lines" : {
          "filename" : "configs/f5_bigip_structured_ltm",
          "lines" : [
            119,
            120,
            121,
            122,
            123,
            124,
            125
          ]
        }
      },
      {
        "Structure_Type" : "trunk",
        "Structure_Name" : "trunk1",
        "Source_Lines" : {
          "filename" : "configs/f5_bigip_structured_net",
          "lines" : [
            58,
            59,
            60,
            61,
            62,
            63,
            64
          ]
        }
      },
      {
        "Structure_Type" : "prefix-list",
        "Structure_Name" : "/Common/MY_IPV4_PREFIX_LIST",
        "Source_Lines" : {
          "filename" : "configs/f5_bigip_structured_net_routing_prefix_list",
          "lines" : [
            7,
            8,
            9,
            10,
            11,
            12,
            13,
            14,
            15,
            16,
            17,
            18,
            19,
            20,
            21
          ]
        }
      },
      {
        "Structure_Type" : "prefix-list",
        "Structure_Name" : "/Common/MY_IPV6_PREFIX_LIST",
        "Source_Lines" : {
          "filename" : "configs/f5_bigip_structured_net_routing_prefix_list",
          "lines" : [
            22,
            23,
            24,
            25,
            26,
            27,
            28,
            29,
            30,
            31,
            32,
            33,
            34,
            35,
            36
          ]
        }
      },
      {
        "Structure_Type" : "route-map",
        "Structure_Name" : "/Common/MY_ROUTE_MAP",
        "Source_Lines" : {
          "filename" : "configs/f5_bigip_structured_net_routing_route_map",
          "lines" : [
            7,
            8,
            9,
            10,
            11,
            12,
            13,
            14,
            15,
            16,
            17,
            18,
            19,
            20,
            21,
            22,
            23,
            24,
            25,
            26,
            27,
            28,
            29,
            30,
            31,
            32,
            33,
            34,
            35,
            36,
            37,
            38,
            39,
            40,
            41,
            42,
            43,
            44
          ]
        }
      },
      {
        "Structure_Type" : "access-list",
        "Structure_Name" : "acl2",
        "Source_Lines" : {
          "filename" : "configs/f5_bigip_structured_with_imish",
          "lines" : [
            9
          ]
        }
      },
      {
        "Structure_Type" : "peer-group",
        "Structure_Name" : "pg1",
        "Source_Lines" : {
          "filename" : "configs/f5_bigip_structured_with_imish",
          "lines" : [
<<<<<<< HEAD
            25
=======
            24
>>>>>>> dde6b496
          ]
        }
      },
      {
        "Structure_Type" : "extended ipv6 access-list",
        "Structure_Name" : "RT404888-Caltech",
        "Source_Lines" : {
          "filename" : "configs/foundry_access_list",
          "lines" : [
            8,
            9,
            10,
            11,
            12,
            13,
            14,
            15,
            16,
            17
          ]
        }
      },
      {
        "Structure_Type" : "bgp peer-group",
        "Structure_Name" : "bippety",
        "Source_Lines" : {
          "filename" : "configs/foundry_bgp",
          "lines" : [
            11
          ]
        }
      },
      {
        "Structure_Type" : "bgp peer-group",
        "Structure_Name" : "boop",
        "Source_Lines" : {
          "filename" : "configs/foundry_bgp",
          "lines" : [
            18
          ]
        }
      },
      {
        "Structure_Type" : "policy-map",
        "Structure_Name" : "limitarp",
        "Source_Lines" : {
          "filename" : "configs/foundry_misc",
          "lines" : [
            41,
            42
          ]
        }
      },
      {
        "Structure_Type" : "routing-instance",
        "Structure_Name" : "fabric",
        "Source_Lines" : {
          "filename" : "configs/gh-2658-juniper-vrf-import-export.cfg",
          "lines" : [
            200,
            201,
            202,
            203,
            204,
            205,
            206,
            207,
            208,
            209,
            210,
            211,
            213,
            214,
            217,
            218,
            221,
            222,
            223,
            224,
            225,
            226,
            229,
            230,
            231,
            232,
            233
          ]
        }
      },
      {
        "Structure_Type" : "routing-instance",
        "Structure_Name" : "vr",
        "Source_Lines" : {
          "filename" : "configs/gh-2658-juniper-vrf-import-export.cfg",
          "lines" : [
            196,
            197,
            198
          ]
        }
      },
      {
        "Structure_Type" : "route-policy",
        "Structure_Name" : "FOO",
        "Source_Lines" : {
          "filename" : "configs/if_tag_is",
          "lines" : [
            4,
            5,
            6,
            7,
            8,
            9,
            10,
            11,
            12,
            13,
            14,
            15,
            16,
            17,
            18,
            19,
            20,
            21
          ]
        }
      },
      {
        "Structure_Type" : "bfd-template",
        "Structure_Name" : "GRE",
        "Source_Lines" : {
          "filename" : "configs/ios_bfd",
          "lines" : [
            4,
            5,
            6
          ]
        }
      },
      {
        "Structure_Type" : "ipv4 prefix-list",
        "Structure_Name" : "ScienceDMZ-networks",
        "Source_Lines" : {
          "filename" : "configs/ios_bgp_aggregate_address",
          "lines" : [
            14
          ]
        }
      },
      {
        "Structure_Type" : "ipv6 prefix-list",
        "Structure_Name" : "ScienceDMZ-networks",
        "Source_Lines" : {
          "filename" : "configs/ios_bgp_aggregate_address",
          "lines" : [
            16,
            17
          ]
        }
      },
      {
        "Structure_Type" : "bgp af-group",
        "Structure_Name" : "blabbety",
        "Source_Lines" : {
          "filename" : "configs/ios_xr_bgp_neighbor_group",
          "lines" : [
            10,
            11,
            12,
            13
          ]
        }
      },
      {
        "Structure_Type" : "bgp af-group",
        "Structure_Name" : "blappety",
        "Source_Lines" : {
          "filename" : "configs/ios_xr_bgp_neighbor_group",
          "lines" : [
            5,
            6,
            7,
            8
          ]
        }
      },
      {
        "Structure_Type" : "bgp neighbor-group",
        "Structure_Name" : "foobar-iBGP_border_ipv6",
        "Source_Lines" : {
          "filename" : "configs/ios_xr_bgp_neighbor_group",
          "lines" : [
            67,
            68,
            69,
            70,
            71,
            72,
            73,
            74
          ]
        }
      },
      {
        "Structure_Type" : "bgp neighbor-group",
        "Structure_Name" : "foobar-iBGP_ipv6",
        "Source_Lines" : {
          "filename" : "configs/ios_xr_bgp_neighbor_group",
          "lines" : [
            46,
            47,
            48,
            49,
            50,
            51,
            52,
            53
          ]
        }
      },
      {
        "Structure_Type" : "bgp session-group",
        "Structure_Name" : "OLA",
        "Source_Lines" : {
          "filename" : "configs/ios_xr_bgp_neighbor_group",
          "lines" : [
            92,
            93,
            94,
            95
          ]
        }
      },
      {
        "Structure_Type" : "bgp session-group",
        "Structure_Name" : "blibber",
        "Source_Lines" : {
          "filename" : "configs/ios_xr_bgp_neighbor_group",
          "lines" : [
            15,
            16,
            17,
            18
          ]
        }
      },
      {
        "Structure_Type" : "class-map",
        "Structure_Name" : "ABC",
        "Source_Lines" : {
          "filename" : "configs/ios_xr_class_map",
          "lines" : [
            5,
            6,
            7
          ]
        }
      },
      {
        "Structure_Type" : "class-map",
        "Structure_Name" : "ABCD",
        "Source_Lines" : {
          "filename" : "configs/ios_xr_class_map",
          "lines" : [
            9,
            10,
            11
          ]
        }
      },
      {
        "Structure_Type" : "community-set",
        "Structure_Name" : "EBGP-PEER",
        "Source_Lines" : {
          "filename" : "configs/ios_xr_community_set",
          "lines" : [
            40,
            41,
            42,
            43
          ]
        }
      },
      {
        "Structure_Type" : "community-set",
        "Structure_Name" : "all_community",
        "Source_Lines" : {
          "filename" : "configs/ios_xr_community_set",
          "lines" : [
            7,
            8,
            9
          ]
        }
      },
      {
        "Structure_Type" : "community-set",
        "Structure_Name" : "cenic_default_network_community",
        "Source_Lines" : {
          "filename" : "configs/ios_xr_community_set",
          "lines" : [
            31,
            32,
            33
          ]
        }
      },
      {
        "Structure_Type" : "community-set",
        "Structure_Name" : "community_52",
        "Source_Lines" : {
          "filename" : "configs/ios_xr_community_set",
          "lines" : [
            4,
            5,
            6
          ]
        }
      },
      {
        "Structure_Type" : "community-set",
        "Structure_Name" : "dc_and_isp_blackhole_community",
        "Source_Lines" : {
          "filename" : "configs/ios_xr_community_set",
          "lines" : [
            28,
            29,
            30
          ]
        }
      },
      {
        "Structure_Type" : "community-set",
        "Structure_Name" : "dc_and_isp_routes_community",
        "Source_Lines" : {
          "filename" : "configs/ios_xr_community_set",
          "lines" : [
            25,
            26,
            27
          ]
        }
      },
      {
        "Structure_Type" : "community-set",
        "Structure_Name" : "hpr_blackhole_community",
        "Source_Lines" : {
          "filename" : "configs/ios_xr_community_set",
          "lines" : [
            13,
            14,
            15
          ]
        }
      },
      {
        "Structure_Type" : "community-set",
        "Structure_Name" : "hpr_routes_community",
        "Source_Lines" : {
          "filename" : "configs/ios_xr_community_set",
          "lines" : [
            10,
            11,
            12
          ]
        }
      },
      {
        "Structure_Type" : "community-set",
        "Structure_Name" : "ucla_blackhole_community",
        "Source_Lines" : {
          "filename" : "configs/ios_xr_community_set",
          "lines" : [
            16,
            17,
            18
          ]
        }
      },
      {
        "Structure_Type" : "community-set",
        "Structure_Name" : "ucla_to_dc_and_isp_community_ipv4",
        "Source_Lines" : {
          "filename" : "configs/ios_xr_community_set",
          "lines" : [
            34,
            35,
            36
          ]
        }
      },
      {
        "Structure_Type" : "community-set",
        "Structure_Name" : "ucla_to_dc_and_isp_community_ipv6",
        "Source_Lines" : {
          "filename" : "configs/ios_xr_community_set",
          "lines" : [
            37,
            38,
            39
          ]
        }
      },
      {
        "Structure_Type" : "community-set",
        "Structure_Name" : "ucla_to_hpr_community_ipv4",
        "Source_Lines" : {
          "filename" : "configs/ios_xr_community_set",
          "lines" : [
            19,
            20,
            21
          ]
        }
      },
      {
        "Structure_Type" : "community-set",
        "Structure_Name" : "ucla_to_hpr_community_ipv6",
        "Source_Lines" : {
          "filename" : "configs/ios_xr_community_set",
          "lines" : [
            22,
            23,
            24
          ]
        }
      },
      {
        "Structure_Type" : "prefix-set",
        "Structure_Name" : "default_route",
        "Source_Lines" : {
          "filename" : "configs/ios_xr_prefix_set",
          "lines" : [
            4,
            5,
            6
          ]
        }
      },
      {
        "Structure_Type" : "prefix-set",
        "Structure_Name" : "ucla_networks",
        "Source_Lines" : {
          "filename" : "configs/ios_xr_prefix_set",
          "lines" : [
            7,
            8,
            9,
            10,
            11,
            12,
            13,
            14,
            15,
            16,
            17,
            18
          ]
        }
      },
      {
        "Structure_Type" : "route-policy",
        "Structure_Name" : "EBGP-PEER-AS2828-LAX-PNI-OUT",
        "Source_Lines" : {
          "filename" : "configs/ios_xr_route_policy",
          "lines" : [
            86,
            87,
            88,
            89,
            90,
            91,
            92,
            93,
            94,
            95,
            96,
            97,
            98,
            99,
            100,
            101,
            102,
            103,
            104
          ]
        }
      },
      {
        "Structure_Type" : "route-policy",
        "Structure_Name" : "EBGP-PEER-AS6461-LAX-PNI-IN",
        "Source_Lines" : {
          "filename" : "configs/ios_xr_route_policy",
          "lines" : [
            56,
            57,
            58,
            59,
            60,
            61,
            62,
            63,
            64
          ]
        }
      },
      {
        "Structure_Type" : "route-policy",
        "Structure_Name" : "EBGP-PEER-SANITY-IN",
        "Source_Lines" : {
          "filename" : "configs/ios_xr_route_policy",
          "lines" : [
            75,
            76,
            77,
            78,
            79,
            80,
            81,
            82,
            83,
            84,
            85
          ]
        }
      },
      {
        "Structure_Type" : "route-policy",
        "Structure_Name" : "aaaa",
        "Source_Lines" : {
          "filename" : "configs/ios_xr_route_policy",
          "lines" : [
            27,
            28,
            29,
            30,
            31
          ]
        }
      },
      {
        "Structure_Type" : "route-policy",
        "Structure_Name" : "barbar_to_fooey_community_ipv4",
        "Source_Lines" : {
          "filename" : "configs/ios_xr_route_policy",
          "lines" : [
            50,
            51,
            52,
            53,
            54,
            55
          ]
        }
      },
      {
        "Structure_Type" : "route-policy",
        "Structure_Name" : "doodlepop",
        "Source_Lines" : {
          "filename" : "configs/ios_xr_route_policy",
          "lines" : [
            157,
            158,
            159,
            160,
            161,
            162,
            163,
            164,
            165,
            166
          ]
        }
      },
      {
        "Structure_Type" : "route-policy",
        "Structure_Name" : "drop_community_5555",
        "Source_Lines" : {
          "filename" : "configs/ios_xr_route_policy",
          "lines" : [
            32,
            33,
            34,
            35,
            36,
            37
          ]
        }
      },
      {
        "Structure_Type" : "route-policy",
        "Structure_Name" : "fooey_blackhole",
        "Source_Lines" : {
          "filename" : "configs/ios_xr_route_policy",
          "lines" : [
            4,
            5,
            6,
            7,
            8,
            9,
            10,
            11
          ]
        }
      },
      {
        "Structure_Type" : "route-policy",
        "Structure_Name" : "fooey_to_barbar_ipv4",
        "Source_Lines" : {
          "filename" : "configs/ios_xr_route_policy",
          "lines" : [
            12,
            13,
            14,
            15,
            16,
            17,
            18,
            19
          ]
        }
      },
      {
        "Structure_Type" : "route-policy",
        "Structure_Name" : "fooey_to_barbar_ipv6",
        "Source_Lines" : {
          "filename" : "configs/ios_xr_route_policy",
          "lines" : [
            20,
            21,
            22,
            23,
            24,
            25,
            26
          ]
        }
      },
      {
        "Structure_Type" : "route-policy",
        "Structure_Name" : "ospf_default_ipv4",
        "Source_Lines" : {
          "filename" : "configs/ios_xr_route_policy",
          "lines" : [
            38,
            39,
            40,
            41,
            42
          ]
        }
      },
      {
        "Structure_Type" : "route-policy",
        "Structure_Name" : "perfsonar_andsn_ipv4",
        "Source_Lines" : {
          "filename" : "configs/ios_xr_route_policy",
          "lines" : [
            43,
            44,
            45,
            46,
            47,
            48,
            49
          ]
        }
      },
      {
        "Structure_Type" : "route-policy",
        "Structure_Name" : "redistribute-static-isis",
        "Source_Lines" : {
          "filename" : "configs/ios_xr_route_policy",
          "lines" : [
            65,
            66,
            67,
            68,
            69,
            70,
            71,
            72,
            73,
            74
          ]
        }
      },
      {
        "Structure_Type" : "route-policy",
        "Structure_Name" : "routetype",
        "Source_Lines" : {
          "filename" : "configs/ios_xr_route_policy",
          "lines" : [
            168,
            169,
            170,
            171,
            172,
            173,
            174
          ]
        }
      },
      {
        "Structure_Type" : "route-policy",
        "Structure_Name" : "to_chillmap",
        "Source_Lines" : {
          "filename" : "configs/ios_xr_route_policy",
          "lines" : [
            106,
            107,
            108,
            109,
            110,
            111,
            112,
            113,
            114,
            115,
            116,
            117,
            118,
            119,
            120,
            121,
            122,
            123,
            124,
            125,
            126,
            127,
            128,
            129,
            130,
            131,
            132,
            133,
            134,
            135,
            136,
            137,
            138,
            139,
            140,
            141,
            142,
            143,
            144,
            145,
            146,
            147,
            148,
            149,
            150,
            151,
            152,
            153,
            154,
            155
          ]
        }
      },
      {
        "Structure_Type" : "ipv4 prefix-list",
        "Structure_Name" : "DENY-IPV4-ANY-IN",
        "Source_Lines" : {
          "filename" : "configs/ip_prefix_list_single_line",
          "lines" : [
            4
          ]
        }
      },
      {
        "Structure_Type" : "firewall filter",
        "Structure_Name" : "foo",
        "Source_Lines" : {
          "filename" : "configs/juniper-tcpflags",
          "lines" : [
            4
          ]
        }
      },
      {
        "Structure_Type" : "application",
        "Structure_Name" : "APP",
        "Source_Lines" : {
          "filename" : "configs/juniper_application",
          "lines" : [
            4
          ]
        }
      },
      {
        "Structure_Type" : "as-path-group",
        "Structure_Name" : "AS_PATH_GROUP1",
        "Source_Lines" : {
          "filename" : "configs/juniper_as_path_group",
          "lines" : [
            5,
            6
          ]
        }
      },
      {
        "Structure_Type" : "as-path-group as-path",
        "Structure_Name" : "AS_PATH_REGEX_NAME1",
        "Source_Lines" : {
          "filename" : "configs/juniper_as_path_group",
          "lines" : [
            5
          ]
        }
      },
      {
        "Structure_Type" : "as-path-group as-path",
        "Structure_Name" : "AS_PATH_REGEX_NAME2",
        "Source_Lines" : {
          "filename" : "configs/juniper_as_path_group",
          "lines" : [
            6
          ]
        }
      },
      {
        "Structure_Type" : "bgp group",
        "Structure_Name" : "GROUP",
        "Source_Lines" : {
          "filename" : "configs/juniper_bgp_disable",
          "lines" : [
            4
          ]
        }
      },
      {
        "Structure_Type" : "bgp group",
        "Structure_Name" : "someipv4bgpgroup",
        "Source_Lines" : {
          "filename" : "configs/juniper_bgp_remove_private_as",
          "lines" : [
            5,
            9,
            10,
            11,
            12
          ]
        }
      },
      {
        "Structure_Type" : "bgp group",
        "Structure_Name" : "someipv6bgpgroup",
        "Source_Lines" : {
          "filename" : "configs/juniper_bgp_remove_private_as",
          "lines" : [
            7,
            13,
            14,
            15,
            16
          ]
        }
      },
      {
        "Structure_Type" : "firewall filter",
        "Structure_Name" : "ISP-INBOUND-L2",
        "Source_Lines" : {
          "filename" : "configs/juniper_firewall",
          "lines" : [
            40
          ]
        }
      },
      {
        "Structure_Type" : "firewall filter",
        "Structure_Name" : "blah",
        "Source_Lines" : {
          "filename" : "configs/juniper_firewall",
          "lines" : [
            5,
            6,
            7,
            8,
            9,
            10,
            11,
            12,
            13,
            14,
            15,
            16,
            17,
            18,
            19,
            20,
            21,
            22,
            23,
            24,
            25,
            26,
            27,
            30,
            31,
            33
          ]
        }
      },
      {
        "Structure_Type" : "firewall filter",
        "Structure_Name" : "blah6",
        "Source_Lines" : {
          "filename" : "configs/juniper_firewall",
          "lines" : [
            35,
            36,
            37
          ]
        }
      },
      {
        "Structure_Type" : "firewall filter",
        "Structure_Name" : "f1",
        "Source_Lines" : {
          "filename" : "configs/juniper_firewall",
          "lines" : [
            4
          ]
        }
      },
      {
        "Structure_Type" : "dhcp-relay server-group",
        "Structure_Name" : "dhcpgrp",
        "Source_Lines" : {
          "filename" : "configs/juniper_forwarding_options",
          "lines" : [
            24,
            25
          ]
        }
      },
      {
        "Structure_Type" : "routing-instance",
        "Structure_Name" : "SOME_INSTANCE",
        "Source_Lines" : {
          "filename" : "configs/juniper_interfaces",
          "lines" : [
            24
          ]
        }
      },
      {
        "Structure_Type" : "vlan",
        "Structure_Name" : "unused-vlan",
        "Source_Lines" : {
          "filename" : "configs/juniper_interfaces",
          "lines" : [
            26,
            27
          ]
        }
      },
      {
        "Structure_Type" : "routing-instance",
        "Structure_Name" : "ROUTING_INSTANCE",
        "Source_Lines" : {
          "filename" : "configs/juniper_misc",
          "lines" : [
            9
          ]
        }
      },
      {
        "Structure_Type" : "nat pool",
        "Structure_Name" : "POOL",
        "Source_Lines" : {
          "filename" : "configs/juniper_nat",
          "lines" : [
            6,
            23
          ]
        }
      },
      {
        "Structure_Type" : "nat rule",
        "Structure_Name" : "DST-RULE",
        "Source_Lines" : {
          "filename" : "configs/juniper_nat",
          "lines" : [
            27,
            28,
            29,
            30,
            31
          ]
        }
      },
      {
        "Structure_Type" : "nat rule",
        "Structure_Name" : "SRC-RULE1",
        "Source_Lines" : {
          "filename" : "configs/juniper_nat",
          "lines" : [
            11,
            12,
            13,
            14,
            15
          ]
        }
      },
      {
        "Structure_Type" : "nat rule",
        "Structure_Name" : "SRC-RULE2",
        "Source_Lines" : {
          "filename" : "configs/juniper_nat",
          "lines" : [
            17,
            18
          ]
        }
      },
      {
        "Structure_Type" : "nat rule",
        "Structure_Name" : "SRC-RULE3",
        "Source_Lines" : {
          "filename" : "configs/juniper_nat",
          "lines" : [
            20,
            21
          ]
        }
      },
      {
        "Structure_Type" : "nat rule set",
        "Structure_Name" : "DST-NAT",
        "Source_Lines" : {
          "filename" : "configs/juniper_nat",
          "lines" : [
            25,
            27,
            28,
            29,
            30,
            31
          ]
        }
      },
      {
        "Structure_Type" : "nat rule set",
        "Structure_Name" : "SRC-NAT",
        "Source_Lines" : {
          "filename" : "configs/juniper_nat",
          "lines" : [
            8,
            9,
            11,
            12,
            13,
            14,
            15,
            17,
            18,
            20,
            21
          ]
        }
      },
      {
        "Structure_Type" : "as-path",
        "Structure_Name" : "UNUSED_ORIGINATED_IN_65535",
        "Source_Lines" : {
          "filename" : "configs/juniper_policy_statement",
          "lines" : [
            39
          ]
        }
      },
      {
        "Structure_Type" : "policy-statement",
        "Structure_Name" : "POLICY-NAME",
        "Source_Lines" : {
          "filename" : "configs/juniper_policy_statement",
          "lines" : [
            4,
            5,
            6,
            7,
            8,
            9,
            10,
            11,
            12,
            13,
            14,
            15,
            16,
            17,
            18,
            19,
            20,
            21,
            22,
            23,
            24,
            25,
            26,
            27,
            28,
            29,
            30,
            31,
            32,
            33,
            34,
            35,
            36
          ]
        }
      },
      {
        "Structure_Type" : "logical-system",
        "Structure_Name" : "LOGICALSYSTEM",
        "Source_Lines" : {
          "filename" : "configs/juniper_rib_groups",
          "lines" : [
            17,
            18,
            19,
            20,
            21,
            22
          ]
        }
      },
      {
        "Structure_Type" : "rib-group",
        "Structure_Name" : "bgp-rib-group",
        "Source_Lines" : {
          "filename" : "configs/juniper_rib_groups",
          "lines" : [
            11,
            12
          ]
        }
      },
      {
        "Structure_Type" : "rib-group",
        "Structure_Name" : "interface-routes-rib",
        "Source_Lines" : {
          "filename" : "configs/juniper_rib_groups",
          "lines" : [
            5,
            6,
            7,
            8,
            9
          ]
        }
      },
      {
        "Structure_Type" : "routing-instance",
        "Structure_Name" : "ROUTING_INSTANCE_NAME",
        "Source_Lines" : {
          "filename" : "configs/juniper_rib_groups",
          "lines" : [
            20,
            21,
            22,
            23,
            24,
            25
          ]
        }
      },
      {
        "Structure_Type" : "policy-statement",
        "Structure_Name" : "route-filter-test-v4",
        "Source_Lines" : {
          "filename" : "configs/juniper_route_filter",
          "lines" : [
            4,
            5,
            6,
            7,
            8,
            9
          ]
        }
      },
      {
        "Structure_Type" : "policy-statement",
        "Structure_Name" : "route-filter-test-v6",
        "Source_Lines" : {
          "filename" : "configs/juniper_route_filter",
          "lines" : [
            11,
            12,
            13,
            14,
            15,
            16
          ]
        }
      },
      {
        "Structure_Type" : "policy-statement",
        "Structure_Name" : "POLICY-NAME",
        "Source_Lines" : {
          "filename" : "configs/juniper_routing_policy",
          "lines" : [
            7,
            8,
            9,
            10
          ]
        }
      },
      {
        "Structure_Type" : "address-book",
        "Structure_Name" : "notglobalUnattached",
        "Source_Lines" : {
          "filename" : "configs/juniper_security",
          "lines" : [
            11
          ]
        }
      },
      {
        "Structure_Type" : "ike policy",
        "Structure_Name" : "1.2.3.4",
        "Source_Lines" : {
          "filename" : "configs/juniper_security",
          "lines" : [
            14
          ]
        }
      },
      {
        "Structure_Type" : "security-profile",
        "Structure_Name" : "ls1",
        "Source_Lines" : {
          "filename" : "configs/juniper_system",
          "lines" : [
            16,
            17,
            18,
            19,
            20,
            21
          ]
        }
      },
      {
        "Structure_Type" : "bgp peer-group",
        "Structure_Name" : "NEIGH",
        "Source_Lines" : {
          "filename" : "configs/local_v6_addr",
          "lines" : [
            5
          ]
        }
      },
      {
        "Structure_Type" : "mac acl",
        "Structure_Name" : "STPDENY",
        "Source_Lines" : {
          "filename" : "configs/mac_access_list",
          "lines" : [
            13,
            14,
            15,
            16
          ]
        }
      },
      {
        "Structure_Type" : "mac acl",
        "Structure_Name" : "filtermac",
        "Source_Lines" : {
          "filename" : "configs/mac_access_list",
          "lines" : [
            8
          ]
        }
      },
      {
        "Structure_Type" : "mac acl",
        "Structure_Name" : "ipmi_test",
        "Source_Lines" : {
          "filename" : "configs/mac_access_list",
          "lines" : [
            9,
            10,
            11
          ]
        }
      },
      {
        "Structure_Type" : "mac acl",
        "Structure_Name" : "permitCDP",
        "Source_Lines" : {
          "filename" : "configs/mac_access_list",
          "lines" : [
            4,
            5,
            6,
            7
          ]
        }
      },
      {
        "Structure_Type" : "route-map",
        "Structure_Name" : "foo",
        "Source_Lines" : {
          "filename" : "configs/named_and_numbered_lists",
          "lines" : [
            4,
            5
          ]
        }
      },
      {
        "Structure_Type" : "bgp template peer",
        "Structure_Name" : "PEER_BLLF",
        "Source_Lines" : {
          "filename" : "configs/nexus_bgp",
          "lines" : [
            23,
            24,
            25,
            26,
            27,
            28,
            29,
            30,
            31,
            32
          ]
        }
      },
      {
        "Structure_Type" : "extended ipv4 access-list",
        "Structure_Name" : "blah",
        "Source_Lines" : {
          "filename" : "configs/nxos_acl",
          "lines" : [
            9,
            10
          ]
        }
      },
      {
        "Structure_Type" : "extended ipv4 access-list",
        "Structure_Name" : "extended",
        "Source_Lines" : {
          "filename" : "configs/nxos_acl",
          "lines" : [
            5
          ]
        }
      },
      {
        "Structure_Type" : "extended ipv4 access-list",
        "Structure_Name" : "standard",
        "Source_Lines" : {
          "filename" : "configs/nxos_acl",
          "lines" : [
            7
          ]
        }
      },
      {
        "Structure_Type" : "route-map",
        "Structure_Name" : "foobar",
        "Source_Lines" : {
          "filename" : "configs/nxos_route_map_continue",
          "lines" : [
            6,
            7,
            8,
            9,
            10,
            11,
            12,
            13,
            14,
            15,
            16,
            17,
            18,
            19,
            20,
            21,
            22,
            23,
            24,
            25,
            26,
            27,
            28,
            29,
            30,
            31,
            32,
            33,
            34,
            35,
            36,
            37,
            38,
            39,
            40,
            41,
            42,
            43,
            44,
            45,
            46,
            47,
            48,
            49,
            50,
            51,
            52,
            53,
            54,
            55,
            56,
            57,
            58,
            59,
            60,
            61,
            62,
            63,
            64,
            65,
            66,
            67,
            68,
            69,
            70,
            71,
            72,
            73,
            74,
            75,
            76,
            77,
            78,
            79,
            80,
            81,
            82,
            83,
            84,
            85,
            86,
            87,
            88,
            89,
            90,
            91,
            92,
            93,
            94,
            95,
            96,
            97,
            98,
            99,
            100,
            101,
            102,
            103,
            104,
            105,
            106,
            107,
            108,
            109,
            110,
            111,
            112,
            113,
            114
          ]
        }
      },
      {
        "Structure_Type" : "ipv4 prefix-list",
        "Structure_Name" : "test",
        "Source_Lines" : {
          "filename" : "configs/prefix_list_ipv4",
          "lines" : [
            4,
            5
          ]
        }
      },
      {
        "Structure_Type" : "route-map",
        "Structure_Name" : "to_elacc",
        "Source_Lines" : {
          "filename" : "configs/prefix_list_ipv4",
          "lines" : [
            9,
            10
          ]
        }
      },
      {
        "Structure_Type" : "as-path-set",
        "Structure_Name" : "ama-coe-as-path",
        "Source_Lines" : {
          "filename" : "configs/route_policy_as_path",
          "lines" : [
            34,
            35,
            36
          ]
        }
      },
      {
        "Structure_Type" : "as-path-set",
        "Structure_Name" : "ama-coe-as-path2",
        "Source_Lines" : {
          "filename" : "configs/route_policy_as_path",
          "lines" : [
            37,
            38
          ]
        }
      },
      {
        "Structure_Type" : "as-path-set",
        "Structure_Name" : "ama-coe-as-path3",
        "Source_Lines" : {
          "filename" : "configs/route_policy_as_path",
          "lines" : [
            39,
            40,
            41,
            42,
            43
          ]
        }
      },
      {
        "Structure_Type" : "route-policy",
        "Structure_Name" : "erick-test",
        "Source_Lines" : {
          "filename" : "configs/route_policy_as_path",
          "lines" : [
            4,
            5,
            6,
            7,
            8,
            9,
            10,
            11
          ]
        }
      },
      {
        "Structure_Type" : "route-policy",
        "Structure_Name" : "to_fooey",
        "Source_Lines" : {
          "filename" : "configs/route_policy_as_path",
          "lines" : [
            13,
            14,
            15,
            16,
            17,
            18,
            19,
            20,
            21,
            22,
            23,
            24,
            25,
            26,
            27,
            28,
            29,
            30,
            31,
            32
          ]
        }
      },
      {
        "Structure_Type" : "route-policy",
        "Structure_Name" : "EBGP_CUST_FULL_v4",
        "Source_Lines" : {
          "filename" : "configs/route_policy_igp_cost",
          "lines" : [
            4,
            5,
            6,
            7,
            8,
            9,
            10,
            11,
            12
          ]
        }
      },
      {
        "Structure_Type" : "route-policy",
        "Structure_Name" : "to_csuchico",
        "Source_Lines" : {
          "filename" : "configs/route_policy_metric_type",
          "lines" : [
            4,
            5,
            6,
            7,
            8,
            9,
            10,
            11,
            12,
            13
          ]
        }
      },
      {
        "Structure_Type" : "route-policy",
        "Structure_Name" : "cust_v4_in",
        "Source_Lines" : {
          "filename" : "configs/route_policy_param",
          "lines" : [
            4,
            5,
            6,
            7,
            8,
            9,
            10
          ]
        }
      },
      {
        "Structure_Type" : "route-policy",
        "Structure_Name" : "global_cust_v4",
        "Source_Lines" : {
          "filename" : "configs/route_policy_param",
          "lines" : [
            12,
            13,
            14,
            15,
            16,
            17,
            18,
            19,
            20,
            21
          ]
        }
      },
      {
        "Structure_Type" : "route-policy",
        "Structure_Name" : "FOOBAR",
        "Source_Lines" : {
          "filename" : "configs/set_inline_community",
          "lines" : [
            4,
            5,
            6
          ]
        }
      },
      {
        "Structure_Type" : "extended ipv4 access-list",
        "Structure_Name" : "100",
        "Source_Lines" : {
          "filename" : "configs/tcpflags",
          "lines" : [
            4,
            5,
            6,
            7,
            8,
            9
          ]
        }
      },
      {
        "Structure_Type" : "route-map",
        "Structure_Name" : "JKL_MNO_PQR",
        "Source_Lines" : {
          "filename" : "configs/underscore_variable",
          "lines" : [
            4,
            5
          ]
        }
      },
      {
        "Structure_Type" : "route-policy",
        "Structure_Name" : "EBGP-PEER",
        "Source_Lines" : {
          "filename" : "configs/vlan_access_map2",
          "lines" : [
            27,
            28,
            29,
            30
          ]
        }
      }
    ],
    "summary" : {
      "notes" : "Found 231 results",
      "numFailed" : 0,
      "numPassed" : 0,
      "numResults" : 231
    }
  }
]<|MERGE_RESOLUTION|>--- conflicted
+++ resolved
@@ -1738,11 +1738,7 @@
         "Source_Lines" : {
           "filename" : "configs/f5_bigip_structured_with_imish",
           "lines" : [
-<<<<<<< HEAD
             25
-=======
-            24
->>>>>>> dde6b496
           ]
         }
       },
