[
  {
    "class" : "org.batfish.question.UnusedStructuresQuestionPlugin$UnusedStructuresAnswerElement",
    "problems" : {
      "unused:application:APP" : {
        "description" : "Unused structure of type: 'application' with name: 'APP'",
        "files" : {
          "juniper_application" : [
            4
          ]
        }
      },
      "unused:as-path access-list:30" : {
        "description" : "Unused structure of type: 'as-path access-list' with name: '30'",
        "files" : {
          "cisco_bgp" : [
            7
          ]
        }
      },
      "unused:as-path access-list:AS_PATH_ACL_UNUSED" : {
        "description" : "Unused structure of type: 'as-path access-list' with name: 'AS_PATH_ACL_UNUSED'",
        "files" : {
          "cisco_route_map" : [
            7
          ]
        }
      },
      "unused:as-path-set:ama-coe-as-path" : {
        "description" : "Unused structure of type: 'as-path-set' with name: 'ama-coe-as-path'",
        "files" : {
          "route_policy_as_path" : [
            34
          ]
        }
      },
      "unused:as-path-set:ama-coe-as-path2" : {
        "description" : "Unused structure of type: 'as-path-set' with name: 'ama-coe-as-path2'",
        "files" : {
          "route_policy_as_path" : [
            37
          ]
        }
      },
      "unused:as-path-set:ama-coe-as-path3" : {
        "description" : "Unused structure of type: 'as-path-set' with name: 'ama-coe-as-path3'",
        "files" : {
          "route_policy_as_path" : [
            39
          ]
        }
      },
      "unused:bgp group:1.2.3.4abc" : {
        "description" : "Unused structure of type: 'bgp group' with name: '1.2.3.4abc'",
        "files" : {
          "neighbor" : [
            7
          ],
          "neighbor_dos" : [
            7
          ]
        }
      },
      "unused:bgp group:123.123.123.abc" : {
        "description" : "Unused structure of type: 'bgp group' with name: '123.123.123.abc'",
        "files" : {
          "neighbor" : [
            11
          ],
          "neighbor_dos" : [
            11
          ]
        }
      },
      "unused:bgp group:1234-5" : {
        "description" : "Unused structure of type: 'bgp group' with name: '1234-5'",
        "files" : {
          "neighbor" : [
            5
          ],
          "neighbor_dos" : [
            5
          ]
        }
      },
      "unused:bgp group:8075-CORE" : {
        "description" : "Unused structure of type: 'bgp group' with name: '8075-CORE'",
        "files" : {
          "neighbor_name_numbers" : [
            6
          ]
        }
      },
      "unused:bgp group:NEIGH" : {
        "description" : "Unused structure of type: 'bgp group' with name: 'NEIGH'",
        "files" : {
          "local_v6_addr" : [
            5
          ]
        }
      },
      "unused:bgp group:PEER_BLLF" : {
        "description" : "Unused structure of type: 'bgp group' with name: 'PEER_BLLF'",
        "files" : {
          "nexus_bgp" : [
            22
          ]
        }
      },
      "unused:bgp group:UNDEFINED_PEER_GROUP" : {
        "description" : "Unused structure of type: 'bgp group' with name: 'UNDEFINED_PEER_GROUP'",
        "files" : {
          "arista_bgp" : [
            11
          ]
        }
      },
      "unused:bgp group:abc1.2.3.4" : {
        "description" : "Unused structure of type: 'bgp group' with name: 'abc1.2.3.4'",
        "files" : {
          "neighbor" : [
            8
          ],
          "neighbor_dos" : [
            8
          ]
        }
      },
      "unused:bgp group:abc1.2.3.4def" : {
        "description" : "Unused structure of type: 'bgp group' with name: 'abc1.2.3.4def'",
        "files" : {
          "neighbor" : [
            9
          ],
          "neighbor_dos" : [
            9
          ]
        }
      },
      "unused:bgp group:ama-coe" : {
        "description" : "Unused structure of type: 'bgp group' with name: 'ama-coe'",
        "files" : {
          "bgp_default_originate_policy" : [
            5
          ]
        }
      },
      "unused:bgp group:as3" : {
        "description" : "Unused structure of type: 'bgp group' with name: 'as3'",
        "files" : {
          "bgp_address_family" : [
            11
          ]
        }
      },
      "unused:bgp group:bippety" : {
        "description" : "Unused structure of type: 'bgp group' with name: 'bippety'",
        "files" : {
          "foundry_bgp" : [
            11
          ]
        }
      },
      "unused:bgp group:blabbety" : {
        "description" : "Unused structure of type: 'bgp group' with name: 'blabbety'",
        "files" : {
          "ios_xr_bgp_neighbor_group" : [
            10
          ]
        }
      },
      "unused:bgp group:blappety" : {
        "description" : "Unused structure of type: 'bgp group' with name: 'blappety'",
        "files" : {
          "ios_xr_bgp_neighbor_group" : [
            5
          ]
        }
      },
      "unused:bgp group:boop" : {
        "description" : "Unused structure of type: 'bgp group' with name: 'boop'",
        "files" : {
          "foundry_bgp" : [
            18
          ]
        }
      },
      "unused:bgp group:dcp-rrs" : {
        "description" : "Unused structure of type: 'bgp group' with name: 'dcp-rrs'",
        "files" : {
          "bgp_address_family" : [
            16
          ]
        }
      },
      "unused:bgp group:foobar-iBGP_border_ipv6" : {
        "description" : "Unused structure of type: 'bgp group' with name: 'foobar-iBGP_border_ipv6'",
        "files" : {
          "ios_xr_bgp_neighbor_group" : [
            67
          ]
        }
      },
      "unused:bgp group:foobar-iBGP_ipv6" : {
        "description" : "Unused structure of type: 'bgp group' with name: 'foobar-iBGP_ipv6'",
        "files" : {
          "ios_xr_bgp_neighbor_group" : [
            46
          ]
        }
      },
      "unused:bgp group:p1" : {
        "description" : "Unused structure of type: 'bgp group' with name: 'p1'",
        "files" : {
          "cisco_bgp" : [
            32
          ]
        }
      },
      "unused:bgp group:ucr" : {
        "description" : "Unused structure of type: 'bgp group' with name: 'ucr'",
        "files" : {
          "bgp_foundry" : [
            7
          ]
        }
      },
      "unused:bgp session:OLA" : {
        "description" : "Unused structure of type: 'bgp session' with name: 'OLA'",
        "files" : {
          "ios_xr_bgp_neighbor_group" : [
            92
          ]
        }
      },
      "unused:bgp session:blibber" : {
        "description" : "Unused structure of type: 'bgp session' with name: 'blibber'",
        "files" : {
          "ios_xr_bgp_neighbor_group" : [
            15
          ]
        }
      },
      "unused:cable service-class:1" : {
        "description" : "Unused structure of type: 'cable service-class' with name: '1'",
        "files" : {
          "cisco_cable" : [
            88,
            89,
            90,
            91,
            92,
            93,
            94,
            95,
            96,
            97,
            98,
            99
          ]
        }
      },
      "unused:class-map:ABC" : {
        "description" : "Unused structure of type: 'class-map' with name: 'ABC'",
        "files" : {
          "cisco_qos" : [
            5,
            6,
            7,
            8,
            9,
            10
          ]
        }
      },
      "unused:class-map:bippety" : {
        "description" : "Unused structure of type: 'class-map' with name: 'bippety'",
        "files" : {
          "cisco_qos" : [
            11,
            12,
            13
          ]
        }
      },
      "unused:class-map:boop" : {
        "description" : "Unused structure of type: 'class-map' with name: 'boop'",
        "files" : {
          "cisco_qos" : [
            19,
            20,
            21
          ]
        }
      },
      "unused:class-map:boppety" : {
        "description" : "Unused structure of type: 'class-map' with name: 'boppety'",
        "files" : {
          "cisco_qos" : [
            14,
            15,
            16,
            17
          ]
        }
      },
      "unused:class-map:copp-icmp" : {
        "description" : "Unused structure of type: 'class-map' with name: 'copp-icmp'",
        "files" : {
          "cisco_nxos" : [
            7,
            8
          ]
        }
      },
      "unused:class-map:cos_all" : {
        "description" : "Unused structure of type: 'class-map' with name: 'cos_all'",
        "files" : {
          "cisco_qos" : [
            23,
            24,
            25
          ]
        }
      },
      "unused:crypto ipsec profile:abcdefg" : {
        "description" : "Unused structure of type: 'crypto ipsec profile' with name: 'abcdefg'",
        "files" : {
          "cisco_crypto" : [
            150,
            151,
            152,
            153,
            154
          ]
        }
      },
      "unused:crypto ipsec transform-set:ESP-3DES-MD5" : {
        "description" : "Unused structure of type: 'crypto ipsec transform-set' with name: 'ESP-3DES-MD5'",
        "files" : {
          "cisco_crypto" : [
            159,
            160,
            161
          ]
        }
      },
      "unused:crypto ipsec transform-set:IPSEC_AES_256" : {
        "description" : "Unused structure of type: 'crypto ipsec transform-set' with name: 'IPSEC_AES_256'",
        "files" : {
          "cisco_crypto" : [
            162
          ]
        }
      },
      "unused:crypto ipsec transform-set:cipts1" : {
        "description" : "Unused structure of type: 'crypto ipsec transform-set' with name: 'cipts1'",
        "files" : {
          "cisco_crypto" : [
            163
          ]
        }
      },
      "unused:crypto ipsec transform-set:cipts2" : {
        "description" : "Unused structure of type: 'crypto ipsec transform-set' with name: 'cipts2'",
        "files" : {
          "cisco_crypto" : [
            164
          ]
        }
      },
      "unused:crypto ipsec transform-set:noAuthHeader" : {
        "description" : "Unused structure of type: 'crypto ipsec transform-set' with name: 'noAuthHeader'",
        "files" : {
          "cisco_crypto" : [
            165
          ]
        }
      },
      "unused:crypto keyring:VRF:ABC:DEF:GHI:1234" : {
        "description" : "Unused structure of type: 'crypto keyring' with name: 'VRF:ABC:DEF:GHI:1234'",
        "files" : {
          "cisco_crypto" : [
            203,
            204
          ]
        }
      },
      "unused:crypto-dynamic-map-set:abcd" : {
        "description" : "Unused structure of type: 'crypto-dynamic-map-set' with name: 'abcd'",
        "files" : {
          "aruba_crypto" : [
            4,
            5,
            6
          ]
        }
      },
      "unused:crypto-dynamic-map-set:mydynamicmap" : {
        "description" : "Unused structure of type: 'crypto-dynamic-map-set' with name: 'mydynamicmap'",
        "files" : {
          "cisco_crypto" : [
            102,
            103
          ]
        }
      },
      "unused:crypto-map-set:VPN" : {
        "description" : "Unused structure of type: 'crypto-map-set' with name: 'VPN'",
        "files" : {
          "cisco_crypto" : [
            209,
            210,
            211,
            212,
            213,
            214
          ]
        }
      },
      "unused:crypto-map-set:VPNMAP" : {
        "description" : "Unused structure of type: 'crypto-map-set' with name: 'VPNMAP'",
        "files" : {
          "cisco_crypto" : [
            216,
            217,
            218,
            219,
            220,
            221,
            222,
            223,
            224
          ]
        }
      },
      "unused:crypto-map-set:myothermap" : {
        "description" : "Unused structure of type: 'crypto-map-set' with name: 'myothermap'",
        "files" : {
          "cisco_crypto" : [
            206
          ]
        }
      },
      "unused:depi-tunnel:bar1" : {
        "description" : "Unused structure of type: 'depi-tunnel' with name: 'bar1'",
        "files" : {
          "cisco_cable" : [
            137,
            138,
            139,
            140,
            141
          ]
        }
      },
      "unused:dhcp-relay server-group:dhcpgrp" : {
        "description" : "Unused structure of type: 'dhcp-relay server-group' with name: 'dhcpgrp'",
        "files" : {
          "juniper_forwarding_options" : [
            24
          ]
        }
      },
      "unused:dhcp-relay server-group:site-dhcp" : {
        "description" : "Unused structure of type: 'dhcp-relay server-group' with name: 'site-dhcp'",
        "files" : {
          "juniper_relay" : [
            4
          ]
        }
      },
      "unused:dhcp-relay server-group:test2" : {
        "description" : "Unused structure of type: 'dhcp-relay server-group' with name: 'test2'",
        "files" : {
          "juniper_forwarding_options" : [
            26
          ]
        }
      },
      "unused:docsis-policy-rule:2" : {
        "description" : "Unused structure of type: 'docsis-policy-rule' with name: '2'",
        "files" : {
          "cisco_cable" : [
            49
          ]
        }
      },
      "unused:docsis-policy-rule:3" : {
        "description" : "Unused structure of type: 'docsis-policy-rule' with name: '3'",
        "files" : {
          "cisco_cable" : [
            50
          ]
        }
      },
      "unused:docsis-policy-rule:4" : {
        "description" : "Unused structure of type: 'docsis-policy-rule' with name: '4'",
        "files" : {
          "cisco_cable" : [
            51
          ]
        }
      },
      "unused:docsis-policy:1" : {
        "description" : "Unused structure of type: 'docsis-policy' with name: '1'",
        "files" : {
          "cadant_cable" : [
            48
          ]
        }
      },
      "unused:extended ipv4 access-list:100" : {
        "description" : "Unused structure of type: 'extended ipv4 access-list' with name: '100'",
        "files" : {
          "tcpflags" : [
            4,
            5,
            6,
            7,
            8,
            9
          ]
        }
      },
      "unused:extended ipv4 access-list:BLAH-BLAH" : {
        "description" : "Unused structure of type: 'extended ipv4 access-list' with name: 'BLAH-BLAH'",
        "files" : {
          "cisco_acl" : [
            4,
            5,
            6,
            7,
            8,
            9,
            10,
            11,
            12,
            13,
            14,
            15,
            16,
            17,
            18,
            19,
            20,
            21,
            22,
            23
          ]
        }
      },
      "unused:extended ipv4 access-list:abcd" : {
        "description" : "Unused structure of type: 'extended ipv4 access-list' with name: 'abcd'",
        "files" : {
          "arista_acl" : [
            4,
            5,
            6
          ]
        }
      },
      "unused:extended ipv4 access-list:bippety" : {
        "description" : "Unused structure of type: 'extended ipv4 access-list' with name: 'bippety'",
        "files" : {
          "cisco_eigrp" : [
            21,
            22,
            23,
            24,
            25,
            26,
            27
          ]
        }
      },
      "unused:extended ipv4 access-list:blah" : {
        "description" : "Unused structure of type: 'extended ipv4 access-list' with name: 'blah'",
        "files" : {
          "cisco_acl" : [
            30,
            31
          ],
          "cisco_style_acl1" : [
            1,
            2
          ],
          "nxos_acl" : [
            9,
            10
          ]
        }
      },
      "unused:extended ipv4 access-list:bloop_blop" : {
        "description" : "Unused structure of type: 'extended ipv4 access-list' with name: 'bloop_blop'",
        "files" : {
          "cisco_eigrp" : [
            90,
            91
          ]
        }
      },
      "unused:extended ipv4 access-list:extended" : {
        "description" : "Unused structure of type: 'extended ipv4 access-list' with name: 'extended'",
        "files" : {
          "cisco_acl" : [
            26
          ],
          "nxos_acl" : [
            5
          ]
        }
      },
      "unused:extended ipv4 access-list:outside" : {
        "description" : "Unused structure of type: 'extended ipv4 access-list' with name: 'outside'",
        "files" : {
          "asa_acl" : [
            7
          ]
        }
      },
      "unused:extended ipv4 access-list:outside_in" : {
        "description" : "Unused structure of type: 'extended ipv4 access-list' with name: 'outside_in'",
        "files" : {
          "asa_acl" : [
            4
          ]
        }
      },
      "unused:extended ipv4 access-list:standard" : {
        "description" : "Unused structure of type: 'extended ipv4 access-list' with name: 'standard'",
        "files" : {
          "cisco_acl" : [
            28
          ],
          "nxos_acl" : [
            7
          ]
        }
      },
      "unused:extended ipv6 access-list:RT404888-Caltech" : {
        "description" : "Unused structure of type: 'extended ipv6 access-list' with name: 'RT404888-Caltech'",
        "files" : {
          "foundry_access_list" : [
            8,
            9,
            10,
            11,
            12,
            13,
            14,
            15,
            16,
            17
          ]
        }
      },
      "unused:extended ipv6 access-list:RT404888-XO" : {
        "description" : "Unused structure of type: 'extended ipv6 access-list' with name: 'RT404888-XO'",
        "files" : {
          "cisco_ipv6_access_list" : [
            4,
            5,
            6,
            7,
            8,
            9,
            10,
            11,
            12,
            13,
            14,
            15,
            16
          ]
        }
      },
      "unused:extended ipv6 access-list:abcdefg" : {
        "description" : "Unused structure of type: 'extended ipv6 access-list' with name: 'abcdefg'",
        "files" : {
          "cisco_ipv6_access_list" : [
            19,
            20,
            21,
            22,
            23
          ]
        }
      },
      "unused:extended ipv6 access-list:ipv6-acl-foo" : {
        "description" : "Unused structure of type: 'extended ipv6 access-list' with name: 'ipv6-acl-foo'",
        "files" : {
          "cadant_acl" : [
            18,
            19,
            20,
            21,
            22,
            23,
            24,
            25,
            26,
            27,
            28,
            29
          ]
        }
      },
      "unused:firewall filter:blah" : {
        "description" : "Unused structure of type: 'firewall filter' with name: 'blah'",
        "files" : {
          "juniper_firewall" : [
            5,
            6,
            7,
            8
          ]
        }
      },
      "unused:firewall filter:f1" : {
        "description" : "Unused structure of type: 'firewall filter' with name: 'f1'",
        "files" : {
          "juniper_firewall" : [
            4
          ]
        }
      },
      "unused:firewall filter:foo" : {
        "description" : "Unused structure of type: 'firewall filter' with name: 'foo'",
        "files" : {
          "juniper-tcpflags" : [
            4
          ]
        }
      },
      "unused:ike policy:1.2.3.4" : {
        "description" : "Unused structure of type: 'ike policy' with name: '1.2.3.4'",
        "files" : {
          "juniper_security" : [
            9
          ]
        }
      },
      "unused:ipv4 prefix-list:A+C" : {
        "description" : "Unused structure of type: 'ipv4 prefix-list' with name: 'A+C'",
        "files" : {
          "cadant_prefix_list" : [
            7
          ]
        }
      },
      "unused:ipv4 prefix-list:DENY-IPV4-ANY-IN" : {
        "description" : "Unused structure of type: 'ipv4 prefix-list' with name: 'DENY-IPV4-ANY-IN'",
        "files" : {
          "ip_prefix_list_single_line" : [
            4
          ]
        }
      },
      "unused:ipv4 prefix-list:ScienceDMZ-networks" : {
        "description" : "Unused structure of type: 'ipv4 prefix-list' with name: 'ScienceDMZ-networks'",
        "files" : {
          "ios_bgp_aggregate_address" : [
            14
          ]
        }
      },
      "unused:ipv4 prefix-list:allowprefix" : {
        "description" : "Unused structure of type: 'ipv4 prefix-list' with name: 'allowprefix'",
        "files" : {
          "cisco_acl" : [
            33,
            34
          ]
        }
      },
      "unused:ipv4 prefix-list:allowprefix-asa" : {
        "description" : "Unused structure of type: 'ipv4 prefix-list' with name: 'allowprefix-asa'",
        "files" : {
          "cisco_acl" : [
            36,
            37
          ]
        }
      },
      "unused:ipv4 prefix-list:foo" : {
        "description" : "Unused structure of type: 'ipv4 prefix-list' with name: 'foo'",
        "files" : {
          "cadant_prefix_list" : [
            5,
            6
          ]
        }
      },
      "unused:ipv4 prefix-list:test" : {
        "description" : "Unused structure of type: 'ipv4 prefix-list' with name: 'test'",
        "files" : {
          "prefix_list_ipv4" : [
            4,
            5
          ]
        }
      },
      "unused:ipv6 prefix-list:ScienceDMZ-networks" : {
        "description" : "Unused structure of type: 'ipv6 prefix-list' with name: 'ScienceDMZ-networks'",
        "files" : {
          "ios_bgp_aggregate_address" : [
            16,
            17
          ]
        }
      },
      "unused:ipv6 prefix-list:bar" : {
        "description" : "Unused structure of type: 'ipv6 prefix-list' with name: 'bar'",
        "files" : {
          "cadant_prefix_list" : [
            8,
            9
          ]
        }
      },
      "unused:l2tp-class:foobar" : {
        "description" : "Unused structure of type: 'l2tp-class' with name: 'foobar'",
        "files" : {
          "cisco_l2tp" : [
            4,
            5,
            6,
            7,
            8,
            9,
            10,
            11,
            12,
            13,
            14,
            15,
            16,
            17,
            18,
            19,
            20
          ]
        }
      },
      "unused:mac acl:1199" : {
        "description" : "Unused structure of type: 'mac acl' with name: '1199'",
        "files" : {
          "cisco_mac_acl" : [
            5
          ]
        }
      },
      "unused:mac acl:700" : {
        "description" : "Unused structure of type: 'mac acl' with name: '700'",
        "files" : {
          "cisco_mac_acl" : [
            4
          ]
        }
      },
      "unused:mac acl:STPDENY" : {
        "description" : "Unused structure of type: 'mac acl' with name: 'STPDENY'",
        "files" : {
          "mac_access_list" : [
            13,
            14,
            15,
            16
          ]
        }
      },
      "unused:mac acl:copp-system-p-acl-mac-cdp-udld-vtp" : {
        "description" : "Unused structure of type: 'mac acl' with name: 'copp-system-p-acl-mac-cdp-udld-vtp'",
        "files" : {
          "cisco_mac_acl" : [
            6,
            7
          ]
        }
      },
      "unused:mac acl:filtermac" : {
        "description" : "Unused structure of type: 'mac acl' with name: 'filtermac'",
        "files" : {
          "mac_access_list" : [
            8
          ]
        }
      },
      "unused:mac acl:ipmi_test" : {
        "description" : "Unused structure of type: 'mac acl' with name: 'ipmi_test'",
        "files" : {
          "mac_access_list" : [
            9,
            10,
            11
          ]
        }
      },
      "unused:mac acl:permitCDP" : {
        "description" : "Unused structure of type: 'mac acl' with name: 'permitCDP'",
        "files" : {
          "mac_access_list" : [
            4,
            5,
            6,
            7
          ]
        }
      },
      "unused:nat pool:abc" : {
        "description" : "Unused structure of type: 'nat pool' with name: 'abc'",
        "files" : {
          "cisco_ip_nat" : [
            4,
            5
          ]
        }
      },
      "unused:nat pool:dynamic-srcnat" : {
        "description" : "Unused structure of type: 'nat pool' with name: 'dynamic-srcnat'",
        "files" : {
          "cisco_ip_nat" : [
            12
          ]
        }
      },
      "unused:nat pool:example-1-dynamic-nat-pool" : {
        "description" : "Unused structure of type: 'nat pool' with name: 'example-1-dynamic-nat-pool'",
        "files" : {
          "cisco_ip_nat" : [
            8
          ]
        }
      },
      "unused:nat pool:example-2-dynamic-nat-pool" : {
        "description" : "Unused structure of type: 'nat pool' with name: 'example-2-dynamic-nat-pool'",
        "files" : {
          "cisco_ip_nat" : [
            10
          ]
        }
      },
      "unused:object-group network:1.2.3.4-24" : {
        "description" : "Unused structure of type: 'object-group network' with name: '1.2.3.4-24'",
        "files" : {
          "cisco_qos" : [
            33,
            34
          ]
        }
      },
      "unused:object-group network:dns_servers" : {
        "description" : "Unused structure of type: 'object-group network' with name: 'dns_servers'",
        "files" : {
          "cisco_qos" : [
            35,
            36,
            37
          ]
        }
      },
      "unused:object-group network:ntp_servers" : {
        "description" : "Unused structure of type: 'object-group network' with name: 'ntp_servers'",
        "files" : {
          "cisco_qos" : [
            38,
            39,
            40,
            41
          ]
        }
      },
      "unused:object-group service:SVCGRP-ICMP" : {
        "description" : "Unused structure of type: 'object-group service' with name: 'SVCGRP-ICMP'",
        "files" : {
          "cisco_misc" : [
            177,
            178
          ]
        }
      },
      "unused:policy-map type inspect:pminspect" : {
        "description" : "Unused structure of type: 'policy-map type inspect' with name: 'pminspect'",
        "files" : {
          "cisco_qos" : [
            42,
            43,
            44,
            45,
            46,
            47
          ]
        }
      },
      "unused:policy-map:global_policy" : {
        "description" : "Unused structure of type: 'policy-map' with name: 'global_policy'",
        "files" : {
          "cisco_misc" : [
            194,
            195,
            196,
            197,
            198,
            199,
            200,
            201,
            202,
            203,
            204,
            205,
            206,
            207,
            208,
            209,
            210,
            211
          ]
        }
      },
      "unused:policy-map:limitarp" : {
        "description" : "Unused structure of type: 'policy-map' with name: 'limitarp'",
        "files" : {
          "foundry_misc" : [
            41,
            42
          ]
        }
      },
      "unused:policy-statement:POLICY-NAME" : {
        "description" : "Unused structure of type: 'policy-statement' with name: 'POLICY-NAME'",
        "files" : {
          "juniper_policy_statement" : [
            4
          ]
        }
      },
      "unused:policy-statement:route-filter-test-v4" : {
        "description" : "Unused structure of type: 'policy-statement' with name: 'route-filter-test-v4'",
        "files" : {
          "juniper_route_filter" : [
            4
          ]
        }
      },
      "unused:policy-statement:route-filter-test-v6" : {
        "description" : "Unused structure of type: 'policy-statement' with name: 'route-filter-test-v6'",
        "files" : {
          "juniper_route_filter" : [
            11
          ]
        }
      },
      "unused:prefix-set:default_route" : {
        "description" : "Unused structure of type: 'prefix-set' with name: 'default_route'",
        "files" : {
          "ios_xr_prefix_set" : [
            4,
            5,
            6
          ]
        }
      },
      "unused:prefix-set:ucla_networks" : {
        "description" : "Unused structure of type: 'prefix-set' with name: 'ucla_networks'",
        "files" : {
          "ios_xr_prefix_set" : [
            7,
            8,
            9,
            10,
            11,
            12,
            13,
            14,
            15,
            16,
            17,
            18
          ]
        }
      },
      "unused:route-map:AAA1-BBB-CCC" : {
        "description" : "Unused structure of type: 'route-map' with name: 'AAA1-BBB-CCC'",
        "files" : {
          "community_name_numbers" : [
            6,
            7,
            8,
            9,
            10
          ],
          "community_name_numbers_dos" : [
            6,
            7,
            8,
            9,
            10
          ]
        }
      },
      "unused:route-map:JKL_MNO_PQR" : {
        "description" : "Unused structure of type: 'route-map' with name: 'JKL_MNO_PQR'",
        "files" : {
          "underscore_variable" : [
            4,
            5
          ]
        }
      },
      "unused:route-map:MAP_NAME1" : {
        "description" : "Unused structure of type: 'route-map' with name: 'MAP_NAME1'",
        "files" : {
          "cisco_route_map" : [
            49,
            50
          ]
        }
      },
      "unused:route-map:MAP_NAME2" : {
        "description" : "Unused structure of type: 'route-map' with name: 'MAP_NAME2'",
        "files" : {
          "cisco_route_map" : [
            52,
            53,
            55,
            56
          ]
        }
      },
      "unused:route-map:MSDP-SA-RP-FILTER" : {
        "description" : "Unused structure of type: 'route-map' with name: 'MSDP-SA-RP-FILTER'",
        "files" : {
          "cisco_route_map" : [
            24,
            25,
            26
          ]
        }
      },
      "unused:route-map:TO_NEIGHBOR" : {
        "description" : "Unused structure of type: 'route-map' with name: 'TO_NEIGHBOR'",
        "files" : {
          "community_list_named" : [
            8,
            9,
            10
          ]
        }
      },
      "unused:route-map:bar" : {
        "description" : "Unused structure of type: 'route-map' with name: 'bar'",
        "files" : {
          "cadant_route_map" : [
            9,
            10,
            11
          ]
        }
      },
      "unused:route-map:beeble" : {
        "description" : "Unused structure of type: 'route-map' with name: 'beeble'",
        "files" : {
          "cisco_route_map" : [
            35,
            36,
            37,
            38,
            40,
            41,
            42,
            43,
            44
          ]
        }
      },
      "unused:route-map:connected-to-bgp" : {
        "description" : "Unused structure of type: 'route-map' with name: 'connected-to-bgp'",
        "files" : {
          "cisco_route_map" : [
            9,
            10,
            11,
            12,
            13,
            14,
            15
          ]
        }
      },
      "unused:route-map:foo" : {
        "description" : "Unused structure of type: 'route-map' with name: 'foo'",
        "files" : {
          "cadant_route_map" : [
            5,
            6,
            7
          ],
          "named_and_numbered_lists" : [
            4,
            5
          ]
        }
      },
      "unused:route-map:foobar" : {
        "description" : "Unused structure of type: 'route-map' with name: 'foobar'",
        "files" : {
          "nxos_route_map_continue" : [
            6,
            7,
            8,
            9,
            10,
            11,
            12,
            13,
            14,
            15,
            16,
            17,
            18,
            19,
            20,
            21,
            22,
            23,
            24,
            25,
            26,
            27,
            28,
            29,
            30,
            31,
            32,
            33,
            34,
            35,
            36,
            37,
            38,
            39,
            40,
            41,
            42,
            43,
            44,
            45,
            46,
            47,
            48,
            49,
            50,
            51,
            52,
            53,
            54,
            55,
            56,
            57,
            58,
            59,
            60,
            61,
            62,
            63,
            64,
            65,
            66,
            67,
            68,
            69,
            70,
            71,
            72,
            73,
            74,
            75,
            76,
            77,
            78,
            79,
            80,
            81,
            82,
            83,
            84,
            85,
            86,
            87,
            88,
            89,
            90,
            91,
            92,
            93,
            94,
            95,
            96,
            97,
            98,
            99,
            100,
            101,
            102,
            103,
            104,
            105,
            106,
            107,
            108,
            109,
            110,
            111,
            112,
            113,
            114
          ]
        }
      },
      "unused:route-map:ijfw$%^&****(((([]grr" : {
        "description" : "Unused structure of type: 'route-map' with name: 'ijfw$%^&****(((([]grr'",
        "files" : {
          "cisco_route_map" : [
            22
          ]
        }
      },
      "unused:route-map:mgmt" : {
        "description" : "Unused structure of type: 'route-map' with name: 'mgmt'",
        "files" : {
          "cisco_route_map" : [
            31,
            32,
            33
          ]
        }
      },
      "unused:route-map:multicaststuff" : {
        "description" : "Unused structure of type: 'route-map' with name: 'multicaststuff'",
        "files" : {
          "cisco_route_map" : [
            46,
            47
          ]
        }
      },
      "unused:route-map:next-hop-null" : {
        "description" : "Unused structure of type: 'route-map' with name: 'next-hop-null'",
        "files" : {
          "cisco_route_map" : [
            28,
            29
          ]
        }
      },
      "unused:route-map:rmap" : {
        "description" : "Unused structure of type: 'route-map' with name: 'rmap'",
        "files" : {
          "as_path_prepend" : [
            4,
            5
          ]
        }
      },
      "unused:route-map:to_elacc" : {
        "description" : "Unused structure of type: 'route-map' with name: 'to_elacc'",
        "files" : {
          "prefix_list_ipv4" : [
            9,
            10
          ]
        }
      },
      "unused:route-map:to_svl-hub-router" : {
        "description" : "Unused structure of type: 'route-map' with name: 'to_svl-hub-router'",
        "files" : {
          "cisco_route_map" : [
            17,
            18
          ]
        }
      },
      "unused:service-template:template_name" : {
        "description" : "Unused structure of type: 'service-template' with name: 'template_name'",
        "files" : {
          "cisco_qos" : [
            142,
            143,
            144,
            145,
            146,
            147,
            148,
            149,
            150
          ]
        }
      },
      "unused:standard community-list:COMM_LIST_NAME" : {
        "description" : "Unused structure of type: 'standard community-list' with name: 'COMM_LIST_NAME'",
        "files" : {
          "community_list_named" : [
            6
          ]
        }
      },
      "unused:standard ipv4 access-list:1" : {
        "description" : "Unused structure of type: 'standard ipv4 access-list' with name: '1'",
        "files" : {
          "cisco_style_acl2" : [
            1
          ]
        }
      },
      "unused:standard ipv4 access-list:50" : {
        "description" : "Unused structure of type: 'standard ipv4 access-list' with name: '50'",
        "files" : {
          "cadant_acl" : [
            5,
            6,
            7,
            8
          ]
        }
      },
      "unused:standard ipv4 access-list:51" : {
        "description" : "Unused structure of type: 'standard ipv4 access-list' with name: '51'",
        "files" : {
          "cadant_acl" : [
            10,
            11,
            12
          ]
        }
      },
      "unused:standard ipv4 access-list:99" : {
        "description" : "Unused structure of type: 'standard ipv4 access-list' with name: '99'",
        "files" : {
          "cadant_acl" : [
            14,
            15,
            16
          ]
        }
      },
      "unused:standard ipv4 access-list:Local_LAN_Access" : {
        "description" : "Unused structure of type: 'standard ipv4 access-list' with name: 'Local_LAN_Access'",
        "files" : {
          "asa_acl" : [
            5
          ]
        }
      },
      "unused:vlan:unused-vlan" : {
        "description" : "Unused structure of type: 'vlan' with name: 'unused-vlan'",
        "files" : {
          "juniper_interfaces" : [
            15,
            16
          ]
        }
      }
    },
    "summary" : {
      "numFailed" : 0,
      "numPassed" : 0,
<<<<<<< HEAD
      "numResults" : 142
=======
      "numResults" : 138
>>>>>>> 76f5ef95
    },
    "unusedStructures" : {
      "aggAddress" : {
        "ipv4 prefix-list" : {
          "ScienceDMZ-networks" : [
            14
          ]
        },
        "ipv6 prefix-list" : {
          "ScienceDMZ-networks" : [
            16,
            17
          ]
        }
      },
      "arista_acl" : {
        "extended ipv4 access-list" : {
          "abcd" : [
            4,
            5,
            6
          ]
        }
      },
      "arista_bgp" : {
        "bgp group" : {
          "UNDEFINED_PEER_GROUP" : [
            11
          ]
        }
      },
      "aruba_crypto" : {
        "crypto-dynamic-map-set" : {
          "abcd" : [
            4,
            5,
            6
          ]
        }
      },
      "as_path_prepend" : {
        "route-map" : {
          "rmap" : [
            4,
            5
          ]
        }
      },
      "asa_acl" : {
        "extended ipv4 access-list" : {
          "outside" : [
            7
          ],
          "outside_in" : [
            4
          ]
        },
        "standard ipv4 access-list" : {
          "Local_LAN_Access" : [
            5
          ]
        }
      },
      "bgp_address_family" : {
        "bgp group" : {
          "as3" : [
            11
          ],
          "dcp-rrs" : [
            16
          ]
        }
      },
      "bgp_default_originate_policy" : {
        "bgp group" : {
          "ama-coe" : [
            5
          ]
        }
      },
      "bgp_foundry" : {
        "bgp group" : {
          "ucr" : [
            7
          ]
        }
      },
      "cadant_acl" : {
        "extended ipv6 access-list" : {
          "ipv6-acl-foo" : [
            18,
            19,
            20,
            21,
            22,
            23,
            24,
            25,
            26,
            27,
            28,
            29
          ]
        },
        "standard ipv4 access-list" : {
          "50" : [
            5,
            6,
            7,
            8
          ],
          "51" : [
            10,
            11,
            12
          ],
          "99" : [
            14,
            15,
            16
          ]
        }
      },
      "cadant_cable" : {
        "docsis-policy" : {
          "1" : [
            48
          ]
        }
      },
      "cadant_prefix_list" : {
        "ipv4 prefix-list" : {
          "A+C" : [
            7
          ],
          "foo" : [
            5,
            6
          ]
        },
        "ipv6 prefix-list" : {
          "bar" : [
            8,
            9
          ]
        }
      },
      "cadant_route_map" : {
        "route-map" : {
          "bar" : [
            9,
            10,
            11
          ],
          "foo" : [
            5,
            6,
            7
          ]
        }
      },
      "cisco_acl" : {
        "extended ipv4 access-list" : {
          "BLAH-BLAH" : [
            4,
            5,
            6,
            7,
            8,
            9,
            10,
            11,
            12,
            13,
            14,
            15,
            16,
            17,
            18,
            19,
            20,
            21,
            22,
            23
          ],
          "blah" : [
            30,
            31
          ],
          "extended" : [
            26
          ],
          "standard" : [
            28
          ]
        },
        "ipv4 prefix-list" : {
          "allowprefix" : [
            33,
            34
          ],
          "allowprefix-asa" : [
            36,
            37
          ]
        }
      },
      "cisco_bgp" : {
        "as-path access-list" : {
          "30" : [
            7
          ]
        },
        "bgp group" : {
          "p1" : [
            32
          ]
        }
      },
      "cisco_cable" : {
        "cable service-class" : {
          "1" : [
            88,
            89,
            90,
            91,
            92,
            93,
            94,
            95,
            96,
            97,
            98,
            99
          ]
        },
        "depi-tunnel" : {
          "bar1" : [
            137,
            138,
            139,
            140,
            141
          ]
        },
        "docsis-policy-rule" : {
          "2" : [
            49
          ],
          "3" : [
            50
          ],
          "4" : [
            51
          ]
        }
      },
      "cisco_crypto" : {
        "crypto ipsec profile" : {
          "abcdefg" : [
            150,
            151,
            152,
            153,
            154
          ]
        },
        "crypto ipsec transform-set" : {
          "ESP-3DES-MD5" : [
            159,
            160,
            161
          ],
          "IPSEC_AES_256" : [
            162
          ],
          "cipts1" : [
            163
          ],
          "cipts2" : [
            164
          ],
          "noAuthHeader" : [
            165
          ]
        },
        "crypto keyring" : {
          "VRF:ABC:DEF:GHI:1234" : [
            203,
            204
          ]
        },
        "crypto-dynamic-map-set" : {
          "mydynamicmap" : [
            102,
            103
          ]
        },
        "crypto-map-set" : {
          "VPN" : [
            209,
            210,
            211,
            212,
            213,
            214
          ],
          "VPNMAP" : [
            216,
            217,
            218,
            219,
            220,
            221,
            222,
            223,
            224
          ],
          "myothermap" : [
            206
          ]
        }
      },
      "cisco_eigrp" : {
        "extended ipv4 access-list" : {
          "bippety" : [
            21,
            22,
            23,
            24,
            25,
            26,
            27
          ],
          "bloop_blop" : [
            90,
            91
          ]
        }
      },
      "cisco_ip_nat" : {
        "nat pool" : {
          "abc" : [
            4,
            5
          ],
          "dynamic-srcnat" : [
            12
          ],
          "example-1-dynamic-nat-pool" : [
            8
          ],
          "example-2-dynamic-nat-pool" : [
            10
          ]
        }
      },
      "cisco_ipv6_access_list" : {
        "extended ipv6 access-list" : {
          "RT404888-XO" : [
            4,
            5,
            6,
            7,
            8,
            9,
            10,
            11,
            12,
            13,
            14,
            15,
            16
          ],
          "abcdefg" : [
            19,
            20,
            21,
            22,
            23
          ]
        }
      },
      "cisco_l2tp" : {
        "l2tp-class" : {
          "foobar" : [
            4,
            5,
            6,
            7,
            8,
            9,
            10,
            11,
            12,
            13,
            14,
            15,
            16,
            17,
            18,
            19,
            20
          ]
        }
      },
      "cisco_mac_acl" : {
        "mac acl" : {
          "1199" : [
            5
          ],
          "700" : [
            4
          ],
          "copp-system-p-acl-mac-cdp-udld-vtp" : [
            6,
            7
          ]
        }
      },
      "cisco_misc" : {
        "object-group service" : {
          "SVCGRP-ICMP" : [
            177,
            178
          ]
        },
        "policy-map" : {
          "global_policy" : [
            194,
            195,
            196,
            197,
            198,
            199,
            200,
            201,
            202,
            203,
            204,
            205,
            206,
            207,
            208,
            209,
            210,
            211
          ]
        }
      },
      "cisco_nxos" : {
        "class-map" : {
          "copp-icmp" : [
            7,
            8
          ]
        }
      },
      "cisco_qos" : {
        "class-map" : {
          "ABC" : [
            5,
            6,
            7,
            8,
            9,
            10
          ],
          "bippety" : [
            11,
            12,
            13
          ],
          "boop" : [
            19,
            20,
            21
          ],
          "boppety" : [
            14,
            15,
            16,
            17
          ],
          "cos_all" : [
            23,
            24,
            25
          ]
        },
        "object-group network" : {
          "1.2.3.4-24" : [
            33,
            34
          ],
          "dns_servers" : [
            35,
            36,
            37
          ],
          "ntp_servers" : [
            38,
            39,
            40,
            41
          ]
        },
        "policy-map type inspect" : {
          "pminspect" : [
            42,
            43,
            44,
            45,
            46,
            47
          ]
        },
        "service-template" : {
          "template_name" : [
            142,
            143,
            144,
            145,
            146,
            147,
            148,
            149,
            150
          ]
        }
      },
      "cisco_route_map" : {
        "as-path access-list" : {
          "AS_PATH_ACL_UNUSED" : [
            7
          ]
        },
        "route-map" : {
          "MAP_NAME1" : [
            49,
            50
          ],
          "MAP_NAME2" : [
            52,
            53,
            55,
            56
          ],
          "MSDP-SA-RP-FILTER" : [
            24,
            25,
            26
          ],
          "beeble" : [
            35,
            36,
            37,
            38,
            40,
            41,
            42,
            43,
            44
          ],
          "connected-to-bgp" : [
            9,
            10,
            11,
            12,
            13,
            14,
            15
          ],
          "ijfw$%^&****(((([]grr" : [
            22
          ],
          "mgmt" : [
            31,
            32,
            33
          ],
          "multicaststuff" : [
            46,
            47
          ],
          "next-hop-null" : [
            28,
            29
          ],
          "to_svl-hub-router" : [
            17,
            18
          ]
        }
      },
      "cisco_style_acl1" : {
        "extended ipv4 access-list" : {
          "blah" : [
            1,
            2
          ]
        }
      },
      "cisco_style_acl2" : {
        "standard ipv4 access-list" : {
          "1" : [
            1
          ]
        }
      },
      "community-name-numbers" : {
        "route-map" : {
          "AAA1-BBB-CCC" : [
            6,
            7,
            8,
            9,
            10
          ]
        }
      },
      "community-name-numbers_dos" : {
        "route-map" : {
          "AAA1-BBB-CCC" : [
            6,
            7,
            8,
            9,
            10
          ]
        }
      },
      "community_list_named" : {
        "route-map" : {
          "TO_NEIGHBOR" : [
            8,
            9,
            10
          ]
        },
        "standard community-list" : {
          "COMM_LIST_NAME" : [
            6
          ]
        }
      },
      "foundry_access_list" : {
        "extended ipv6 access-list" : {
          "RT404888-Caltech" : [
            8,
            9,
            10,
            11,
            12,
            13,
            14,
            15,
            16,
            17
          ]
        }
      },
      "foundry_bgp" : {
        "bgp group" : {
          "bippety" : [
            11
          ],
          "boop" : [
            18
          ]
        }
      },
      "foundry_misc" : {
        "policy-map" : {
          "limitarp" : [
            41,
            42
          ]
        }
      },
      "ios_xr_bgp_neighbor_group" : {
        "bgp group" : {
          "blabbety" : [
            10
          ],
          "blappety" : [
            5
          ],
          "foobar-iBGP_border_ipv6" : [
            67
          ],
          "foobar-iBGP_ipv6" : [
            46
          ]
        },
        "bgp session" : {
          "OLA" : [
            92
          ],
          "blibber" : [
            15
          ]
        }
      },
      "ip_prefix_list_single_line" : {
        "ipv4 prefix-list" : {
          "DENY-IPV4-ANY-IN" : [
            4
          ]
        }
      },
      "juniper-tcpflags" : {
        "firewall filter" : {
          "foo" : [
            4
          ]
        }
      },
      "juniper_application" : {
        "application" : {
          "APP" : [
            4
          ]
        }
      },
      "juniper_firewall" : {
        "firewall filter" : {
          "blah" : [
            5,
            6,
            7,
            8
          ],
          "f1" : [
            4
          ]
        }
      },
      "juniper_forwarding_options" : {
        "dhcp-relay server-group" : {
          "dhcpgrp" : [
            24
          ],
          "test2" : [
            26
          ]
        }
      },
      "juniper_interfaces" : {
        "vlan" : {
          "unused-vlan" : [
            15,
            16
          ]
        }
      },
      "juniper_policy_statement" : {
        "policy-statement" : {
          "POLICY-NAME" : [
            4
          ]
        }
      },
      "juniper_relay" : {
        "dhcp-relay server-group" : {
          "site-dhcp" : [
            4
          ]
        }
      },
      "juniper_route_filter" : {
        "policy-statement" : {
          "route-filter-test-v4" : [
            4
          ],
          "route-filter-test-v6" : [
            11
          ]
        }
      },
      "juniper_security" : {
        "ike policy" : {
          "1.2.3.4" : [
            9
          ]
        }
      },
      "local_v6_addr" : {
        "bgp group" : {
          "NEIGH" : [
            5
          ]
        }
      },
      "mac_access_list" : {
        "mac acl" : {
          "STPDENY" : [
            13,
            14,
            15,
            16
          ],
          "filtermac" : [
            8
          ],
          "ipmi_test" : [
            9,
            10,
            11
          ],
          "permitCDP" : [
            4,
            5,
            6,
            7
          ]
        }
      },
      "named_and_numbered_lists" : {
        "route-map" : {
          "foo" : [
            4,
            5
          ]
        }
      },
      "neighbor" : {
        "bgp group" : {
          "1.2.3.4abc" : [
            7
          ],
          "123.123.123.abc" : [
            11
          ],
          "1234-5" : [
            5
          ],
          "abc1.2.3.4" : [
            8
          ],
          "abc1.2.3.4def" : [
            9
          ]
        }
      },
      "neighbor-name-numbers" : {
        "bgp group" : {
          "8075-CORE" : [
            6
          ]
        }
      },
      "neighbor_dos" : {
        "bgp group" : {
          "1.2.3.4abc" : [
            7
          ],
          "123.123.123.abc" : [
            11
          ],
          "1234-5" : [
            5
          ],
          "abc1.2.3.4" : [
            8
          ],
          "abc1.2.3.4def" : [
            9
          ]
        }
      },
      "nexus_bgp" : {
        "bgp group" : {
          "PEER_BLLF" : [
            22
          ]
        }
      },
      "nxos_acl" : {
        "extended ipv4 access-list" : {
          "blah" : [
            9,
            10
          ],
          "extended" : [
            5
          ],
          "standard" : [
            7
          ]
        }
      },
      "nxos_route_map_continue" : {
        "route-map" : {
          "foobar" : [
            6,
            7,
            8,
            9,
            10,
            11,
            12,
            13,
            14,
            15,
            16,
            17,
            18,
            19,
            20,
            21,
            22,
            23,
            24,
            25,
            26,
            27,
            28,
            29,
            30,
            31,
            32,
            33,
            34,
            35,
            36,
            37,
            38,
            39,
            40,
            41,
            42,
            43,
            44,
            45,
            46,
            47,
            48,
            49,
            50,
            51,
            52,
            53,
            54,
            55,
            56,
            57,
            58,
            59,
            60,
            61,
            62,
            63,
            64,
            65,
            66,
            67,
            68,
            69,
            70,
            71,
            72,
            73,
            74,
            75,
            76,
            77,
            78,
            79,
            80,
            81,
            82,
            83,
            84,
            85,
            86,
            87,
            88,
            89,
            90,
            91,
            92,
            93,
            94,
            95,
            96,
            97,
            98,
            99,
            100,
            101,
            102,
            103,
            104,
            105,
            106,
            107,
            108,
            109,
            110,
            111,
            112,
            113,
            114
          ]
        }
      },
      "preSet" : {
        "prefix-set" : {
          "default_route" : [
            4,
            5,
            6
          ],
          "ucla_networks" : [
            7,
            8,
            9,
            10,
            11,
            12,
            13,
            14,
            15,
            16,
            17,
            18
          ]
        }
      },
      "prefix_list_ipv4" : {
        "ipv4 prefix-list" : {
          "test" : [
            4,
            5
          ]
        },
        "route-map" : {
          "to_elacc" : [
            9,
            10
          ]
        }
      },
      "route_policy_as_path_set" : {
        "as-path-set" : {
          "ama-coe-as-path" : [
            34
          ],
          "ama-coe-as-path2" : [
            37
          ],
          "ama-coe-as-path3" : [
            39
          ]
        }
      },
      "tcpflags" : {
        "extended ipv4 access-list" : {
          "100" : [
            4,
            5,
            6,
            7,
            8,
            9
          ]
        }
      },
      "underscore_variable" : {
        "route-map" : {
          "JKL_MNO_PQR" : [
            4,
            5
          ]
        }
      }
    }
  }
]<|MERGE_RESOLUTION|>--- conflicted
+++ resolved
@@ -1465,11 +1465,7 @@
     "summary" : {
       "numFailed" : 0,
       "numPassed" : 0,
-<<<<<<< HEAD
-      "numResults" : 142
-=======
-      "numResults" : 138
->>>>>>> 76f5ef95
+      "numResults" : 143
     },
     "unusedStructures" : {
       "aggAddress" : {
