[
  {
    "class" : "org.batfish.question.UnusedStructuresQuestionPlugin$UnusedStructuresAnswerElement",
    "problems" : {
      "unused:application:APP" : {
        "description" : "Unused structure of type: 'application' with name: 'APP'",
        "files" : {
          "juniper_application" : [
            4
          ]
        }
      },
      "unused:as-path access-list:30" : {
        "description" : "Unused structure of type: 'as-path access-list' with name: '30'",
        "files" : {
          "cisco_bgp" : [
            7
          ]
        }
      },
      "unused:as-path access-list:AS_PATH_ACL_UNUSED" : {
        "description" : "Unused structure of type: 'as-path access-list' with name: 'AS_PATH_ACL_UNUSED'",
        "files" : {
          "cisco_route_map" : [
            7
          ]
        }
      },
      "unused:as-path-set:ama-coe-as-path" : {
        "description" : "Unused structure of type: 'as-path-set' with name: 'ama-coe-as-path'",
        "files" : {
          "route_policy_as_path" : [
            34,
            35,
            36
          ]
        }
      },
      "unused:as-path-set:ama-coe-as-path2" : {
        "description" : "Unused structure of type: 'as-path-set' with name: 'ama-coe-as-path2'",
        "files" : {
          "route_policy_as_path" : [
            37,
            38
          ]
        }
      },
      "unused:as-path-set:ama-coe-as-path3" : {
        "description" : "Unused structure of type: 'as-path-set' with name: 'ama-coe-as-path3'",
        "files" : {
          "route_policy_as_path" : [
            39,
            40,
            41,
            42,
            43
          ]
        }
      },
      "unused:bgp group:1.2.3.4abc" : {
        "description" : "Unused structure of type: 'bgp group' with name: '1.2.3.4abc'",
        "files" : {
          "neighbor" : [
            7
          ],
          "neighbor_dos" : [
            7
          ]
        }
      },
      "unused:bgp group:123.123.123.abc" : {
        "description" : "Unused structure of type: 'bgp group' with name: '123.123.123.abc'",
        "files" : {
          "neighbor" : [
            11
          ],
          "neighbor_dos" : [
            11
          ]
        }
      },
      "unused:bgp group:1234-5" : {
        "description" : "Unused structure of type: 'bgp group' with name: '1234-5'",
        "files" : {
          "neighbor" : [
            5
          ],
          "neighbor_dos" : [
            5
          ]
        }
      },
      "unused:bgp group:8075-CORE" : {
        "description" : "Unused structure of type: 'bgp group' with name: '8075-CORE'",
        "files" : {
          "neighbor_name_numbers" : [
            6
          ]
        }
      },
      "unused:bgp group:NEIGH" : {
        "description" : "Unused structure of type: 'bgp group' with name: 'NEIGH'",
        "files" : {
          "local_v6_addr" : [
            5
          ]
        }
      },
      "unused:bgp group:PEER_BLLF" : {
        "description" : "Unused structure of type: 'bgp group' with name: 'PEER_BLLF'",
        "files" : {
          "nexus_bgp" : [
            22
          ]
        }
      },
      "unused:bgp group:UNDEFINED_PEER_GROUP" : {
        "description" : "Unused structure of type: 'bgp group' with name: 'UNDEFINED_PEER_GROUP'",
        "files" : {
          "arista_bgp" : [
            11
          ]
        }
      },
      "unused:bgp group:abc1.2.3.4" : {
        "description" : "Unused structure of type: 'bgp group' with name: 'abc1.2.3.4'",
        "files" : {
          "neighbor" : [
            8
          ],
          "neighbor_dos" : [
            8
          ]
        }
      },
      "unused:bgp group:abc1.2.3.4def" : {
        "description" : "Unused structure of type: 'bgp group' with name: 'abc1.2.3.4def'",
        "files" : {
          "neighbor" : [
            9
          ],
          "neighbor_dos" : [
            9
          ]
        }
      },
      "unused:bgp group:ama-coe" : {
        "description" : "Unused structure of type: 'bgp group' with name: 'ama-coe'",
        "files" : {
          "bgp_default_originate_policy" : [
            5
          ]
        }
      },
      "unused:bgp group:as3" : {
        "description" : "Unused structure of type: 'bgp group' with name: 'as3'",
        "files" : {
          "bgp_address_family" : [
            11
          ]
        }
      },
      "unused:bgp group:bippety" : {
        "description" : "Unused structure of type: 'bgp group' with name: 'bippety'",
        "files" : {
          "foundry_bgp" : [
            11
          ]
        }
      },
      "unused:bgp group:blabbety" : {
        "description" : "Unused structure of type: 'bgp group' with name: 'blabbety'",
        "files" : {
          "ios_xr_bgp_neighbor_group" : [
            10
          ]
        }
      },
      "unused:bgp group:blappety" : {
        "description" : "Unused structure of type: 'bgp group' with name: 'blappety'",
        "files" : {
          "ios_xr_bgp_neighbor_group" : [
            5
          ]
        }
      },
      "unused:bgp group:boop" : {
        "description" : "Unused structure of type: 'bgp group' with name: 'boop'",
        "files" : {
          "foundry_bgp" : [
            18
          ]
        }
      },
      "unused:bgp group:dcp-rrs" : {
        "description" : "Unused structure of type: 'bgp group' with name: 'dcp-rrs'",
        "files" : {
          "bgp_address_family" : [
            16
          ]
        }
      },
      "unused:bgp group:foobar-iBGP_border_ipv6" : {
        "description" : "Unused structure of type: 'bgp group' with name: 'foobar-iBGP_border_ipv6'",
        "files" : {
          "ios_xr_bgp_neighbor_group" : [
            67
          ]
        }
      },
      "unused:bgp group:foobar-iBGP_ipv6" : {
        "description" : "Unused structure of type: 'bgp group' with name: 'foobar-iBGP_ipv6'",
        "files" : {
          "ios_xr_bgp_neighbor_group" : [
            46
          ]
        }
      },
      "unused:bgp group:p1" : {
        "description" : "Unused structure of type: 'bgp group' with name: 'p1'",
        "files" : {
          "cisco_bgp" : [
            32
          ]
        }
      },
      "unused:bgp group:ucr" : {
        "description" : "Unused structure of type: 'bgp group' with name: 'ucr'",
        "files" : {
          "bgp_foundry" : [
            7
          ]
        }
      },
      "unused:bgp session:OLA" : {
        "description" : "Unused structure of type: 'bgp session' with name: 'OLA'",
        "files" : {
          "ios_xr_bgp_neighbor_group" : [
            92
          ]
        }
      },
      "unused:bgp session:blibber" : {
        "description" : "Unused structure of type: 'bgp session' with name: 'blibber'",
        "files" : {
          "ios_xr_bgp_neighbor_group" : [
            15
          ]
        }
      },
      "unused:cable service-class:1" : {
        "description" : "Unused structure of type: 'cable service-class' with name: '1'",
        "files" : {
          "cisco_cable" : [
            88,
            89,
            90,
            91,
            92,
            93,
            94,
            95,
            96,
            97,
            98,
            99
          ]
        }
      },
      "unused:class-map:ABC" : {
        "description" : "Unused structure of type: 'class-map' with name: 'ABC'",
        "files" : {
          "cisco_qos" : [
            5,
            6,
            7,
            8,
            9,
            10
          ]
        }
      },
      "unused:class-map:bippety" : {
        "description" : "Unused structure of type: 'class-map' with name: 'bippety'",
        "files" : {
          "cisco_qos" : [
            11,
            12,
            13
          ]
        }
      },
      "unused:class-map:boop" : {
        "description" : "Unused structure of type: 'class-map' with name: 'boop'",
        "files" : {
          "cisco_qos" : [
            19,
            20,
            21
          ]
        }
      },
      "unused:class-map:boppety" : {
        "description" : "Unused structure of type: 'class-map' with name: 'boppety'",
        "files" : {
          "cisco_qos" : [
            14,
            15,
            16,
            17
          ]
        }
      },
      "unused:class-map:copp-icmp" : {
        "description" : "Unused structure of type: 'class-map' with name: 'copp-icmp'",
        "files" : {
          "cisco_nxos" : [
            7,
            8
          ]
        }
      },
      "unused:class-map:cos_all" : {
        "description" : "Unused structure of type: 'class-map' with name: 'cos_all'",
        "files" : {
          "cisco_qos" : [
            23,
            24,
            25
          ]
        }
      },
      "unused:crypto ipsec profile:abcdefg" : {
        "description" : "Unused structure of type: 'crypto ipsec profile' with name: 'abcdefg'",
        "files" : {
          "cisco_crypto" : [
            150,
            151,
            152,
            153,
            154
          ]
        }
      },
      "unused:crypto ipsec transform-set:ESP-3DES-MD5" : {
        "description" : "Unused structure of type: 'crypto ipsec transform-set' with name: 'ESP-3DES-MD5'",
        "files" : {
          "cisco_crypto" : [
            159,
            160,
            161
          ]
        }
      },
      "unused:crypto ipsec transform-set:IPSEC_AES_256" : {
        "description" : "Unused structure of type: 'crypto ipsec transform-set' with name: 'IPSEC_AES_256'",
        "files" : {
          "cisco_crypto" : [
            162
          ]
        }
      },
      "unused:crypto ipsec transform-set:cipts1" : {
        "description" : "Unused structure of type: 'crypto ipsec transform-set' with name: 'cipts1'",
        "files" : {
          "cisco_crypto" : [
            163
          ]
        }
      },
      "unused:crypto ipsec transform-set:cipts2" : {
        "description" : "Unused structure of type: 'crypto ipsec transform-set' with name: 'cipts2'",
        "files" : {
          "cisco_crypto" : [
            164
          ]
        }
      },
      "unused:crypto ipsec transform-set:noAuthHeader" : {
        "description" : "Unused structure of type: 'crypto ipsec transform-set' with name: 'noAuthHeader'",
        "files" : {
          "cisco_crypto" : [
            165
          ]
        }
      },
      "unused:crypto keyring:VRF:ABC:DEF:GHI:1234" : {
        "description" : "Unused structure of type: 'crypto keyring' with name: 'VRF:ABC:DEF:GHI:1234'",
        "files" : {
          "cisco_crypto" : [
            203,
            204
          ]
        }
      },
      "unused:crypto-dynamic-map-set:abcd" : {
        "description" : "Unused structure of type: 'crypto-dynamic-map-set' with name: 'abcd'",
        "files" : {
          "aruba_crypto" : [
            4,
            5,
            6
          ]
        }
      },
      "unused:crypto-dynamic-map-set:mydynamicmap" : {
        "description" : "Unused structure of type: 'crypto-dynamic-map-set' with name: 'mydynamicmap'",
        "files" : {
          "cisco_crypto" : [
            102,
            103
          ]
        }
      },
      "unused:crypto-map-set:VPN" : {
        "description" : "Unused structure of type: 'crypto-map-set' with name: 'VPN'",
        "files" : {
          "cisco_crypto" : [
            209,
            210,
            211,
            212,
            213,
            214
          ]
        }
      },
      "unused:crypto-map-set:VPNMAP" : {
        "description" : "Unused structure of type: 'crypto-map-set' with name: 'VPNMAP'",
        "files" : {
          "cisco_crypto" : [
            216,
            217,
            218,
            219,
            220,
            221,
            222,
            223,
            224
          ]
        }
      },
      "unused:crypto-map-set:myothermap" : {
        "description" : "Unused structure of type: 'crypto-map-set' with name: 'myothermap'",
        "files" : {
          "cisco_crypto" : [
            206
          ]
        }
      },
      "unused:depi-tunnel:bar1" : {
        "description" : "Unused structure of type: 'depi-tunnel' with name: 'bar1'",
        "files" : {
          "cisco_cable" : [
            137,
            138,
            139,
            140,
            141
          ]
        }
      },
      "unused:dhcp-relay server-group:dhcpgrp" : {
        "description" : "Unused structure of type: 'dhcp-relay server-group' with name: 'dhcpgrp'",
        "files" : {
          "juniper_forwarding_options" : [
            24,
            25
          ]
        }
      },
      "unused:docsis-policy-rule:2" : {
        "description" : "Unused structure of type: 'docsis-policy-rule' with name: '2'",
        "files" : {
          "cisco_cable" : [
            49
          ]
        }
      },
      "unused:docsis-policy-rule:3" : {
        "description" : "Unused structure of type: 'docsis-policy-rule' with name: '3'",
        "files" : {
          "cisco_cable" : [
            50
          ]
        }
      },
      "unused:docsis-policy-rule:4" : {
        "description" : "Unused structure of type: 'docsis-policy-rule' with name: '4'",
        "files" : {
          "cisco_cable" : [
            51
          ]
        }
      },
      "unused:docsis-policy:1" : {
        "description" : "Unused structure of type: 'docsis-policy' with name: '1'",
        "files" : {
          "cadant_cable" : [
            48
          ]
        }
      },
      "unused:extended ipv4 access-list:100" : {
        "description" : "Unused structure of type: 'extended ipv4 access-list' with name: '100'",
        "files" : {
          "tcpflags" : [
            4,
            5,
            6,
            7,
            8,
            9
          ]
        }
      },
      "unused:extended ipv4 access-list:BLAH-BLAH" : {
        "description" : "Unused structure of type: 'extended ipv4 access-list' with name: 'BLAH-BLAH'",
        "files" : {
          "cisco_acl" : [
            4,
            5,
            6,
            7,
            8,
            9,
            10,
            11,
            12,
            13,
            14,
            15,
            16,
            17,
            18,
            19,
            20,
            21,
            22,
            23
          ]
        }
      },
      "unused:extended ipv4 access-list:abcd" : {
        "description" : "Unused structure of type: 'extended ipv4 access-list' with name: 'abcd'",
        "files" : {
          "arista_acl" : [
            4,
            5,
            6
          ]
        }
      },
      "unused:extended ipv4 access-list:bippety" : {
        "description" : "Unused structure of type: 'extended ipv4 access-list' with name: 'bippety'",
        "files" : {
          "cisco_eigrp" : [
            21,
            22,
            23,
            24,
            25,
            26,
            27
          ]
        }
      },
      "unused:extended ipv4 access-list:blah" : {
        "description" : "Unused structure of type: 'extended ipv4 access-list' with name: 'blah'",
        "files" : {
          "cisco_acl" : [
            30,
            31
          ],
          "cisco_style_acl1" : [
            1,
            2
          ],
          "nxos_acl" : [
            9,
            10
          ]
        }
      },
      "unused:extended ipv4 access-list:bloop_blop" : {
        "description" : "Unused structure of type: 'extended ipv4 access-list' with name: 'bloop_blop'",
        "files" : {
          "cisco_eigrp" : [
            90,
            91
          ]
        }
      },
      "unused:extended ipv4 access-list:extended" : {
        "description" : "Unused structure of type: 'extended ipv4 access-list' with name: 'extended'",
        "files" : {
          "cisco_acl" : [
            26
          ],
          "nxos_acl" : [
            5
          ]
        }
      },
      "unused:extended ipv4 access-list:outside" : {
        "description" : "Unused structure of type: 'extended ipv4 access-list' with name: 'outside'",
        "files" : {
          "asa_acl" : [
            7
          ]
        }
      },
      "unused:extended ipv4 access-list:outside_in" : {
        "description" : "Unused structure of type: 'extended ipv4 access-list' with name: 'outside_in'",
        "files" : {
          "asa_acl" : [
            4
          ]
        }
      },
      "unused:extended ipv4 access-list:standard" : {
        "description" : "Unused structure of type: 'extended ipv4 access-list' with name: 'standard'",
        "files" : {
          "cisco_acl" : [
            28
          ],
          "nxos_acl" : [
            7
          ]
        }
      },
      "unused:extended ipv6 access-list:RT404888-Caltech" : {
        "description" : "Unused structure of type: 'extended ipv6 access-list' with name: 'RT404888-Caltech'",
        "files" : {
          "foundry_access_list" : [
            8,
            9,
            10,
            11,
            12,
            13,
            14,
            15,
            16,
            17
          ]
        }
      },
      "unused:extended ipv6 access-list:RT404888-XO" : {
        "description" : "Unused structure of type: 'extended ipv6 access-list' with name: 'RT404888-XO'",
        "files" : {
          "cisco_ipv6_access_list" : [
            4,
            5,
            6,
            7,
            8,
            9,
            10,
            11,
            12,
            13,
            14,
            15,
            16
          ]
        }
      },
      "unused:extended ipv6 access-list:abcdefg" : {
        "description" : "Unused structure of type: 'extended ipv6 access-list' with name: 'abcdefg'",
        "files" : {
          "cisco_ipv6_access_list" : [
            19,
            20,
            21,
            22,
            23
          ]
        }
      },
      "unused:extended ipv6 access-list:ipv6-acl-foo" : {
        "description" : "Unused structure of type: 'extended ipv6 access-list' with name: 'ipv6-acl-foo'",
        "files" : {
          "cadant_acl" : [
            18,
            19,
            20,
            21,
            22,
            23,
            24,
            25,
            26,
            27,
            28,
            29
          ]
        }
      },
      "unused:firewall filter:blah" : {
        "description" : "Unused structure of type: 'firewall filter' with name: 'blah'",
        "files" : {
          "juniper_firewall" : [
            5,
            6,
            7,
            8
          ]
        }
      },
      "unused:firewall filter:f1" : {
        "description" : "Unused structure of type: 'firewall filter' with name: 'f1'",
        "files" : {
          "juniper_firewall" : [
            4
          ]
        }
      },
      "unused:firewall filter:foo" : {
        "description" : "Unused structure of type: 'firewall filter' with name: 'foo'",
        "files" : {
          "juniper-tcpflags" : [
            4
          ]
        }
      },
      "unused:ike policy:1.2.3.4" : {
        "description" : "Unused structure of type: 'ike policy' with name: '1.2.3.4'",
        "files" : {
          "juniper_security" : [
            9
          ]
        }
      },
      "unused:ipv4 prefix-list:A+C" : {
        "description" : "Unused structure of type: 'ipv4 prefix-list' with name: 'A+C'",
        "files" : {
          "cadant_prefix_list" : [
            7
          ]
        }
      },
      "unused:ipv4 prefix-list:DENY-IPV4-ANY-IN" : {
        "description" : "Unused structure of type: 'ipv4 prefix-list' with name: 'DENY-IPV4-ANY-IN'",
        "files" : {
          "ip_prefix_list_single_line" : [
            4
          ]
        }
      },
      "unused:ipv4 prefix-list:ScienceDMZ-networks" : {
        "description" : "Unused structure of type: 'ipv4 prefix-list' with name: 'ScienceDMZ-networks'",
        "files" : {
          "ios_bgp_aggregate_address" : [
            14
          ]
        }
      },
      "unused:ipv4 prefix-list:allowprefix" : {
        "description" : "Unused structure of type: 'ipv4 prefix-list' with name: 'allowprefix'",
        "files" : {
          "cisco_acl" : [
            33,
            34
          ]
        }
      },
      "unused:ipv4 prefix-list:allowprefix-asa" : {
        "description" : "Unused structure of type: 'ipv4 prefix-list' with name: 'allowprefix-asa'",
        "files" : {
          "cisco_acl" : [
            36,
            37
          ]
        }
      },
      "unused:ipv4 prefix-list:foo" : {
        "description" : "Unused structure of type: 'ipv4 prefix-list' with name: 'foo'",
        "files" : {
          "cadant_prefix_list" : [
            5,
            6
          ]
        }
      },
      "unused:ipv4 prefix-list:test" : {
        "description" : "Unused structure of type: 'ipv4 prefix-list' with name: 'test'",
        "files" : {
          "prefix_list_ipv4" : [
            4,
            5
          ]
        }
      },
      "unused:ipv6 prefix-list:ScienceDMZ-networks" : {
        "description" : "Unused structure of type: 'ipv6 prefix-list' with name: 'ScienceDMZ-networks'",
        "files" : {
          "ios_bgp_aggregate_address" : [
            16,
            17
          ]
        }
      },
      "unused:ipv6 prefix-list:bar" : {
        "description" : "Unused structure of type: 'ipv6 prefix-list' with name: 'bar'",
        "files" : {
          "cadant_prefix_list" : [
            8,
            9
          ]
        }
      },
      "unused:l2tp-class:foobar" : {
        "description" : "Unused structure of type: 'l2tp-class' with name: 'foobar'",
        "files" : {
          "cisco_l2tp" : [
            4,
            5,
            6,
            7,
            8,
            9,
            10,
            11,
            12,
            13,
            14,
            15,
            16,
            17,
            18,
            19,
            20
          ]
        }
      },
      "unused:mac acl:1199" : {
        "description" : "Unused structure of type: 'mac acl' with name: '1199'",
        "files" : {
          "cisco_mac_acl" : [
            5
          ]
        }
      },
      "unused:mac acl:700" : {
        "description" : "Unused structure of type: 'mac acl' with name: '700'",
        "files" : {
          "cisco_mac_acl" : [
            4
          ]
        }
      },
      "unused:mac acl:STPDENY" : {
        "description" : "Unused structure of type: 'mac acl' with name: 'STPDENY'",
        "files" : {
          "mac_access_list" : [
            13,
            14,
            15,
            16
          ]
        }
      },
      "unused:mac acl:copp-system-p-acl-mac-cdp-udld-vtp" : {
        "description" : "Unused structure of type: 'mac acl' with name: 'copp-system-p-acl-mac-cdp-udld-vtp'",
        "files" : {
          "cisco_mac_acl" : [
            6,
            7
          ]
        }
      },
      "unused:mac acl:filtermac" : {
        "description" : "Unused structure of type: 'mac acl' with name: 'filtermac'",
        "files" : {
          "mac_access_list" : [
            8
          ]
        }
      },
      "unused:mac acl:ipmi_test" : {
        "description" : "Unused structure of type: 'mac acl' with name: 'ipmi_test'",
        "files" : {
          "mac_access_list" : [
            9,
            10,
            11
          ]
        }
      },
      "unused:mac acl:permitCDP" : {
        "description" : "Unused structure of type: 'mac acl' with name: 'permitCDP'",
        "files" : {
          "mac_access_list" : [
            4,
            5,
            6,
            7
          ]
        }
      },
      "unused:nat pool:abc" : {
        "description" : "Unused structure of type: 'nat pool' with name: 'abc'",
        "files" : {
          "cisco_ip_nat" : [
            4,
            5
          ]
        }
      },
      "unused:nat pool:dynamic-srcnat" : {
        "description" : "Unused structure of type: 'nat pool' with name: 'dynamic-srcnat'",
        "files" : {
          "cisco_ip_nat" : [
            12
          ]
        }
      },
      "unused:nat pool:example-1-dynamic-nat-pool" : {
        "description" : "Unused structure of type: 'nat pool' with name: 'example-1-dynamic-nat-pool'",
        "files" : {
          "cisco_ip_nat" : [
            8
          ]
        }
      },
      "unused:nat pool:example-2-dynamic-nat-pool" : {
        "description" : "Unused structure of type: 'nat pool' with name: 'example-2-dynamic-nat-pool'",
        "files" : {
          "cisco_ip_nat" : [
            10
          ]
        }
      },
      "unused:object-group network:1.2.3.4-24" : {
        "description" : "Unused structure of type: 'object-group network' with name: '1.2.3.4-24'",
        "files" : {
          "cisco_qos" : [
            33,
            34
          ]
        }
      },
      "unused:object-group network:dns_servers" : {
        "description" : "Unused structure of type: 'object-group network' with name: 'dns_servers'",
        "files" : {
          "cisco_qos" : [
            35,
            36,
            37
          ]
        }
      },
      "unused:object-group network:ntp_servers" : {
        "description" : "Unused structure of type: 'object-group network' with name: 'ntp_servers'",
        "files" : {
          "cisco_qos" : [
            38,
            39,
            40,
            41
          ]
        }
      },
      "unused:object-group service:SVCGRP-ICMP" : {
        "description" : "Unused structure of type: 'object-group service' with name: 'SVCGRP-ICMP'",
        "files" : {
          "cisco_misc" : [
            177,
            178
          ]
        }
      },
      "unused:policy-map type inspect:pminspect" : {
        "description" : "Unused structure of type: 'policy-map type inspect' with name: 'pminspect'",
        "files" : {
          "cisco_qos" : [
            42,
            43,
            44,
            45,
            46,
            47
          ]
        }
      },
      "unused:policy-map:global_policy" : {
        "description" : "Unused structure of type: 'policy-map' with name: 'global_policy'",
        "files" : {
          "cisco_misc" : [
            194,
            195,
            196,
            197,
            198,
            199,
            200,
            201,
            202,
            203,
            204,
            205,
            206,
            207,
            208,
            209,
            210,
            211
          ]
        }
      },
      "unused:policy-map:limitarp" : {
        "description" : "Unused structure of type: 'policy-map' with name: 'limitarp'",
        "files" : {
          "foundry_misc" : [
            41,
            42
          ]
        }
      },
      "unused:policy-statement:POLICY-NAME" : {
        "description" : "Unused structure of type: 'policy-statement' with name: 'POLICY-NAME'",
        "files" : {
          "juniper_policy_statement" : [
            4,
            5,
            6,
            7,
            8,
            9,
            10,
            11,
            12,
            13,
            14,
            15,
            16,
            17,
            18,
            19
          ]
        }
      },
      "unused:policy-statement:route-filter-test-v4" : {
        "description" : "Unused structure of type: 'policy-statement' with name: 'route-filter-test-v4'",
        "files" : {
          "juniper_route_filter" : [
            4,
            5,
            6,
            7,
            8,
            9
          ]
        }
      },
      "unused:policy-statement:route-filter-test-v6" : {
        "description" : "Unused structure of type: 'policy-statement' with name: 'route-filter-test-v6'",
        "files" : {
          "juniper_route_filter" : [
            11,
            12,
            13,
            14,
            15,
            16
          ]
        }
      },
      "unused:prefix-set:default_route" : {
        "description" : "Unused structure of type: 'prefix-set' with name: 'default_route'",
        "files" : {
          "ios_xr_prefix_set" : [
            4,
            5,
            6
          ]
        }
      },
      "unused:prefix-set:ucla_networks" : {
        "description" : "Unused structure of type: 'prefix-set' with name: 'ucla_networks'",
        "files" : {
          "ios_xr_prefix_set" : [
            7,
            8,
            9,
            10,
            11,
            12,
            13,
            14,
            15,
            16,
            17,
            18
          ]
        }
      },
      "unused:route-map:AAA1-BBB-CCC" : {
        "description" : "Unused structure of type: 'route-map' with name: 'AAA1-BBB-CCC'",
        "files" : {
          "community_name_numbers" : [
            6,
            7,
            8,
            9,
            10
          ],
          "community_name_numbers_dos" : [
            6,
            7,
            8,
            9,
            10
          ]
        }
      },
      "unused:route-map:JKL_MNO_PQR" : {
        "description" : "Unused structure of type: 'route-map' with name: 'JKL_MNO_PQR'",
        "files" : {
          "underscore_variable" : [
            4,
            5
          ]
        }
      },
      "unused:route-map:MAP_NAME1" : {
        "description" : "Unused structure of type: 'route-map' with name: 'MAP_NAME1'",
        "files" : {
          "cisco_route_map" : [
            49,
            50
          ]
        }
      },
      "unused:route-map:MAP_NAME2" : {
        "description" : "Unused structure of type: 'route-map' with name: 'MAP_NAME2'",
        "files" : {
          "cisco_route_map" : [
            52,
            53,
            55,
            56
          ]
        }
      },
      "unused:route-map:MSDP-SA-RP-FILTER" : {
        "description" : "Unused structure of type: 'route-map' with name: 'MSDP-SA-RP-FILTER'",
        "files" : {
          "cisco_route_map" : [
            24,
            25,
            26
          ]
        }
      },
      "unused:route-map:TO_NEIGHBOR" : {
        "description" : "Unused structure of type: 'route-map' with name: 'TO_NEIGHBOR'",
        "files" : {
          "community_list_named" : [
            8,
            9,
            10
          ]
        }
      },
      "unused:route-map:bar" : {
        "description" : "Unused structure of type: 'route-map' with name: 'bar'",
        "files" : {
          "cadant_route_map" : [
            9,
            10,
            11
          ]
        }
      },
      "unused:route-map:beeble" : {
        "description" : "Unused structure of type: 'route-map' with name: 'beeble'",
        "files" : {
          "cisco_route_map" : [
            35,
            36,
            37,
            38,
            40,
            41,
            42,
            43,
            44
          ]
        }
      },
      "unused:route-map:connected-to-bgp" : {
        "description" : "Unused structure of type: 'route-map' with name: 'connected-to-bgp'",
        "files" : {
          "cisco_route_map" : [
            9,
            10,
            11,
            12,
            13,
            14,
            15
          ]
        }
      },
      "unused:route-map:foo" : {
        "description" : "Unused structure of type: 'route-map' with name: 'foo'",
        "files" : {
          "cadant_route_map" : [
            5,
            6,
            7
          ],
          "named_and_numbered_lists" : [
            4,
            5
          ]
        }
      },
      "unused:route-map:foobar" : {
        "description" : "Unused structure of type: 'route-map' with name: 'foobar'",
        "files" : {
          "nxos_route_map_continue" : [
            6,
            7,
            8,
            9,
            10,
            11,
            12,
            13,
            14,
            15,
            16,
            17,
            18,
            19,
            20,
            21,
            22,
            23,
            24,
            25,
            26,
            27,
            28,
            29,
            30,
            31,
            32,
            33,
            34,
            35,
            36,
            37,
            38,
            39,
            40,
            41,
            42,
            43,
            44,
            45,
            46,
            47,
            48,
            49,
            50,
            51,
            52,
            53,
            54,
            55,
            56,
            57,
            58,
            59,
            60,
            61,
            62,
            63,
            64,
            65,
            66,
            67,
            68,
            69,
            70,
            71,
            72,
            73,
            74,
            75,
            76,
            77,
            78,
            79,
            80,
            81,
            82,
            83,
            84,
            85,
            86,
            87,
            88,
            89,
            90,
            91,
            92,
            93,
            94,
            95,
            96,
            97,
            98,
            99,
            100,
            101,
            102,
            103,
            104,
            105,
            106,
            107,
            108,
            109,
            110,
            111,
            112,
            113,
            114
          ]
        }
      },
      "unused:route-map:ijfw$%^&****(((([]grr" : {
        "description" : "Unused structure of type: 'route-map' with name: 'ijfw$%^&****(((([]grr'",
        "files" : {
          "cisco_route_map" : [
            22
          ]
        }
      },
      "unused:route-map:mgmt" : {
        "description" : "Unused structure of type: 'route-map' with name: 'mgmt'",
        "files" : {
          "cisco_route_map" : [
            31,
            32,
            33
          ]
        }
      },
      "unused:route-map:multicaststuff" : {
        "description" : "Unused structure of type: 'route-map' with name: 'multicaststuff'",
        "files" : {
          "cisco_route_map" : [
            46,
            47
          ]
        }
      },
      "unused:route-map:next-hop-null" : {
        "description" : "Unused structure of type: 'route-map' with name: 'next-hop-null'",
        "files" : {
          "cisco_route_map" : [
            28,
            29
          ]
        }
      },
      "unused:route-map:rmap" : {
        "description" : "Unused structure of type: 'route-map' with name: 'rmap'",
        "files" : {
          "as_path_prepend" : [
            4,
            5
          ]
        }
      },
      "unused:route-map:to_elacc" : {
        "description" : "Unused structure of type: 'route-map' with name: 'to_elacc'",
        "files" : {
          "prefix_list_ipv4" : [
            9,
            10
          ]
        }
      },
      "unused:route-map:to_svl-hub-router" : {
        "description" : "Unused structure of type: 'route-map' with name: 'to_svl-hub-router'",
        "files" : {
          "cisco_route_map" : [
            17,
            18
          ]
        }
      },
      "unused:service-template:template_name" : {
        "description" : "Unused structure of type: 'service-template' with name: 'template_name'",
        "files" : {
          "cisco_qos" : [
            142,
            143,
            144,
            145,
            146,
            147,
            148,
            149,
            150
          ]
        }
      },
      "unused:standard ipv4 access-list:1" : {
        "description" : "Unused structure of type: 'standard ipv4 access-list' with name: '1'",
        "files" : {
          "cisco_style_acl2" : [
            1
          ]
        }
      },
      "unused:standard ipv4 access-list:50" : {
        "description" : "Unused structure of type: 'standard ipv4 access-list' with name: '50'",
        "files" : {
          "cadant_acl" : [
            5,
            6,
            7,
            8
          ]
        }
      },
      "unused:standard ipv4 access-list:51" : {
        "description" : "Unused structure of type: 'standard ipv4 access-list' with name: '51'",
        "files" : {
          "cadant_acl" : [
            10,
            11,
            12
          ]
        }
      },
      "unused:standard ipv4 access-list:99" : {
        "description" : "Unused structure of type: 'standard ipv4 access-list' with name: '99'",
        "files" : {
          "cadant_acl" : [
            14,
            15,
            16
          ]
        }
      },
      "unused:standard ipv4 access-list:Local_LAN_Access" : {
        "description" : "Unused structure of type: 'standard ipv4 access-list' with name: 'Local_LAN_Access'",
        "files" : {
          "asa_acl" : [
            5
          ]
        }
      },
      "unused:vlan:unused-vlan" : {
        "description" : "Unused structure of type: 'vlan' with name: 'unused-vlan'",
        "files" : {
          "juniper_interfaces" : [
            15,
            16
          ]
        }
      }
    },
    "summary" : {
      "numFailed" : 0,
      "numPassed" : 0,
<<<<<<< HEAD
      "numResults" : 143
=======
      "numResults" : 135
>>>>>>> 50620171
    },
    "unusedStructures" : {
      "aggAddress" : {
        "ipv4 prefix-list" : {
          "ScienceDMZ-networks" : [
            14
          ]
        },
        "ipv6 prefix-list" : {
          "ScienceDMZ-networks" : [
            16,
            17
          ]
        }
      },
      "arista_acl" : {
        "extended ipv4 access-list" : {
          "abcd" : [
            4,
            5,
            6
          ]
        }
      },
      "arista_bgp" : {
        "bgp group" : {
          "UNDEFINED_PEER_GROUP" : [
            11
          ]
        }
      },
      "aruba_crypto" : {
        "crypto-dynamic-map-set" : {
          "abcd" : [
            4,
            5,
            6
          ]
        }
      },
      "as_path_prepend" : {
        "route-map" : {
          "rmap" : [
            4,
            5
          ]
        }
      },
      "asa_acl" : {
        "extended ipv4 access-list" : {
          "outside" : [
            7
          ],
          "outside_in" : [
            4
          ]
        },
        "standard ipv4 access-list" : {
          "Local_LAN_Access" : [
            5
          ]
        }
      },
      "bgp_address_family" : {
        "bgp group" : {
          "as3" : [
            11
          ],
          "dcp-rrs" : [
            16
          ]
        }
      },
      "bgp_default_originate_policy" : {
        "bgp group" : {
          "ama-coe" : [
            5
          ]
        }
      },
      "bgp_foundry" : {
        "bgp group" : {
          "ucr" : [
            7
          ]
        }
      },
      "cadant_acl" : {
        "extended ipv6 access-list" : {
          "ipv6-acl-foo" : [
            18,
            19,
            20,
            21,
            22,
            23,
            24,
            25,
            26,
            27,
            28,
            29
          ]
        },
        "standard ipv4 access-list" : {
          "50" : [
            5,
            6,
            7,
            8
          ],
          "51" : [
            10,
            11,
            12
          ],
          "99" : [
            14,
            15,
            16
          ]
        }
      },
      "cadant_cable" : {
        "docsis-policy" : {
          "1" : [
            48
          ]
        }
      },
      "cadant_prefix_list" : {
        "ipv4 prefix-list" : {
          "A+C" : [
            7
          ],
          "foo" : [
            5,
            6
          ]
        },
        "ipv6 prefix-list" : {
          "bar" : [
            8,
            9
          ]
        }
      },
      "cadant_route_map" : {
        "route-map" : {
          "bar" : [
            9,
            10,
            11
          ],
          "foo" : [
            5,
            6,
            7
          ]
        }
      },
      "cisco_acl" : {
        "extended ipv4 access-list" : {
          "BLAH-BLAH" : [
            4,
            5,
            6,
            7,
            8,
            9,
            10,
            11,
            12,
            13,
            14,
            15,
            16,
            17,
            18,
            19,
            20,
            21,
            22,
            23
          ],
          "blah" : [
            30,
            31
          ],
          "extended" : [
            26
          ],
          "standard" : [
            28
          ]
        },
        "ipv4 prefix-list" : {
          "allowprefix" : [
            33,
            34
          ],
          "allowprefix-asa" : [
            36,
            37
          ]
        }
      },
      "cisco_bgp" : {
        "as-path access-list" : {
          "30" : [
            7
          ]
        },
        "bgp group" : {
          "p1" : [
            32
          ]
        }
      },
      "cisco_cable" : {
        "cable service-class" : {
          "1" : [
            88,
            89,
            90,
            91,
            92,
            93,
            94,
            95,
            96,
            97,
            98,
            99
          ]
        },
        "depi-tunnel" : {
          "bar1" : [
            137,
            138,
            139,
            140,
            141
          ]
        },
        "docsis-policy-rule" : {
          "2" : [
            49
          ],
          "3" : [
            50
          ],
          "4" : [
            51
          ]
        }
      },
      "cisco_crypto" : {
        "crypto ipsec profile" : {
          "abcdefg" : [
            150,
            151,
            152,
            153,
            154
          ]
        },
        "crypto ipsec transform-set" : {
          "ESP-3DES-MD5" : [
            159,
            160,
            161
          ],
          "IPSEC_AES_256" : [
            162
          ],
          "cipts1" : [
            163
          ],
          "cipts2" : [
            164
          ],
          "noAuthHeader" : [
            165
          ]
        },
        "crypto keyring" : {
          "VRF:ABC:DEF:GHI:1234" : [
            203,
            204
          ]
        },
        "crypto-dynamic-map-set" : {
          "mydynamicmap" : [
            102,
            103
          ]
        },
        "crypto-map-set" : {
          "VPN" : [
            209,
            210,
            211,
            212,
            213,
            214
          ],
          "VPNMAP" : [
            216,
            217,
            218,
            219,
            220,
            221,
            222,
            223,
            224
          ],
          "myothermap" : [
            206
          ]
        }
      },
      "cisco_eigrp" : {
        "extended ipv4 access-list" : {
          "bippety" : [
            21,
            22,
            23,
            24,
            25,
            26,
            27
          ],
          "bloop_blop" : [
            90,
            91
          ]
        }
      },
      "cisco_ip_nat" : {
        "nat pool" : {
          "abc" : [
            4,
            5
          ],
          "dynamic-srcnat" : [
            12
          ],
          "example-1-dynamic-nat-pool" : [
            8
          ],
          "example-2-dynamic-nat-pool" : [
            10
          ]
        }
      },
      "cisco_ipv6_access_list" : {
        "extended ipv6 access-list" : {
          "RT404888-XO" : [
            4,
            5,
            6,
            7,
            8,
            9,
            10,
            11,
            12,
            13,
            14,
            15,
            16
          ],
          "abcdefg" : [
            19,
            20,
            21,
            22,
            23
          ]
        }
      },
      "cisco_l2tp" : {
        "l2tp-class" : {
          "foobar" : [
            4,
            5,
            6,
            7,
            8,
            9,
            10,
            11,
            12,
            13,
            14,
            15,
            16,
            17,
            18,
            19,
            20
          ]
        }
      },
      "cisco_mac_acl" : {
        "mac acl" : {
          "1199" : [
            5
          ],
          "700" : [
            4
          ],
          "copp-system-p-acl-mac-cdp-udld-vtp" : [
            6,
            7
          ]
        }
      },
      "cisco_misc" : {
        "object-group service" : {
          "SVCGRP-ICMP" : [
            177,
            178
          ]
        },
        "policy-map" : {
          "global_policy" : [
            194,
            195,
            196,
            197,
            198,
            199,
            200,
            201,
            202,
            203,
            204,
            205,
            206,
            207,
            208,
            209,
            210,
            211
          ]
        }
      },
      "cisco_nxos" : {
        "class-map" : {
          "copp-icmp" : [
            7,
            8
          ]
        }
      },
      "cisco_qos" : {
        "class-map" : {
          "ABC" : [
            5,
            6,
            7,
            8,
            9,
            10
          ],
          "bippety" : [
            11,
            12,
            13
          ],
          "boop" : [
            19,
            20,
            21
          ],
          "boppety" : [
            14,
            15,
            16,
            17
          ],
          "cos_all" : [
            23,
            24,
            25
          ]
        },
        "object-group network" : {
          "1.2.3.4-24" : [
            33,
            34
          ],
          "dns_servers" : [
            35,
            36,
            37
          ],
          "ntp_servers" : [
            38,
            39,
            40,
            41
          ]
        },
        "policy-map type inspect" : {
          "pminspect" : [
            42,
            43,
            44,
            45,
            46,
            47
          ]
        },
        "service-template" : {
          "template_name" : [
            142,
            143,
            144,
            145,
            146,
            147,
            148,
            149,
            150
          ]
        }
      },
      "cisco_route_map" : {
        "as-path access-list" : {
          "AS_PATH_ACL_UNUSED" : [
            7
          ]
        },
        "route-map" : {
          "MAP_NAME1" : [
            49,
            50
          ],
          "MAP_NAME2" : [
            52,
            53,
            55,
            56
          ],
          "MSDP-SA-RP-FILTER" : [
            24,
            25,
            26
          ],
          "beeble" : [
            35,
            36,
            37,
            38,
            40,
            41,
            42,
            43,
            44
          ],
          "connected-to-bgp" : [
            9,
            10,
            11,
            12,
            13,
            14,
            15
          ],
          "ijfw$%^&****(((([]grr" : [
            22
          ],
          "mgmt" : [
            31,
            32,
            33
          ],
          "multicaststuff" : [
            46,
            47
          ],
          "next-hop-null" : [
            28,
            29
          ],
          "to_svl-hub-router" : [
            17,
            18
          ]
        }
      },
      "cisco_style_acl1" : {
        "extended ipv4 access-list" : {
          "blah" : [
            1,
            2
          ]
        }
      },
      "cisco_style_acl2" : {
        "standard ipv4 access-list" : {
          "1" : [
            1
          ]
        }
      },
      "community-name-numbers" : {
        "route-map" : {
          "AAA1-BBB-CCC" : [
            6,
            7,
            8,
            9,
            10
          ]
        }
      },
      "community-name-numbers_dos" : {
        "route-map" : {
          "AAA1-BBB-CCC" : [
            6,
            7,
            8,
            9,
            10
          ]
        }
      },
      "community_list_named" : {
        "route-map" : {
          "TO_NEIGHBOR" : [
            8,
            9,
            10
          ]
        }
      },
      "foundry_access_list" : {
        "extended ipv6 access-list" : {
          "RT404888-Caltech" : [
            8,
            9,
            10,
            11,
            12,
            13,
            14,
            15,
            16,
            17
          ]
        }
      },
      "foundry_bgp" : {
        "bgp group" : {
          "bippety" : [
            11
          ],
          "boop" : [
            18
          ]
        }
      },
      "foundry_misc" : {
        "policy-map" : {
          "limitarp" : [
            41,
            42
          ]
        }
      },
      "ios_xr_bgp_neighbor_group" : {
        "bgp group" : {
          "blabbety" : [
            10
          ],
          "blappety" : [
            5
          ],
          "foobar-iBGP_border_ipv6" : [
            67
          ],
          "foobar-iBGP_ipv6" : [
            46
          ]
        },
        "bgp session" : {
          "OLA" : [
            92
          ],
          "blibber" : [
            15
          ]
        }
      },
      "ip_prefix_list_single_line" : {
        "ipv4 prefix-list" : {
          "DENY-IPV4-ANY-IN" : [
            4
          ]
        }
      },
      "juniper-tcpflags" : {
        "firewall filter" : {
          "foo" : [
            4
          ]
        }
      },
      "juniper_application" : {
        "application" : {
          "APP" : [
            4
          ]
        }
      },
      "juniper_firewall" : {
        "firewall filter" : {
          "blah" : [
            5,
            6,
            7,
            8
          ],
          "f1" : [
            4
          ]
        }
      },
      "juniper_forwarding_options" : {
        "dhcp-relay server-group" : {
          "dhcpgrp" : [
            24,
            25
          ]
        }
      },
      "juniper_interfaces" : {
        "vlan" : {
          "unused-vlan" : [
            15,
            16
          ]
        }
      },
      "juniper_policy_statement" : {
        "policy-statement" : {
          "POLICY-NAME" : [
            4,
            5,
            6,
            7,
            8,
            9,
            10,
            11,
            12,
            13,
            14,
            15,
            16,
            17,
            18,
            19
          ]
        }
      },
      "juniper_route_filter" : {
        "policy-statement" : {
          "route-filter-test-v4" : [
            4,
            5,
            6,
            7,
            8,
            9
          ],
          "route-filter-test-v6" : [
            11,
            12,
            13,
            14,
            15,
            16
          ]
        }
      },
      "juniper_security" : {
        "ike policy" : {
          "1.2.3.4" : [
            9
          ]
        }
      },
      "local_v6_addr" : {
        "bgp group" : {
          "NEIGH" : [
            5
          ]
        }
      },
      "mac_access_list" : {
        "mac acl" : {
          "STPDENY" : [
            13,
            14,
            15,
            16
          ],
          "filtermac" : [
            8
          ],
          "ipmi_test" : [
            9,
            10,
            11
          ],
          "permitCDP" : [
            4,
            5,
            6,
            7
          ]
        }
      },
      "named_and_numbered_lists" : {
        "route-map" : {
          "foo" : [
            4,
            5
          ]
        }
      },
      "neighbor" : {
        "bgp group" : {
          "1.2.3.4abc" : [
            7
          ],
          "123.123.123.abc" : [
            11
          ],
          "1234-5" : [
            5
          ],
          "abc1.2.3.4" : [
            8
          ],
          "abc1.2.3.4def" : [
            9
          ]
        }
      },
      "neighbor-name-numbers" : {
        "bgp group" : {
          "8075-CORE" : [
            6
          ]
        }
      },
      "neighbor_dos" : {
        "bgp group" : {
          "1.2.3.4abc" : [
            7
          ],
          "123.123.123.abc" : [
            11
          ],
          "1234-5" : [
            5
          ],
          "abc1.2.3.4" : [
            8
          ],
          "abc1.2.3.4def" : [
            9
          ]
        }
      },
      "nexus_bgp" : {
        "bgp group" : {
          "PEER_BLLF" : [
            22
          ]
        }
      },
      "nxos_acl" : {
        "extended ipv4 access-list" : {
          "blah" : [
            9,
            10
          ],
          "extended" : [
            5
          ],
          "standard" : [
            7
          ]
        }
      },
      "nxos_route_map_continue" : {
        "route-map" : {
          "foobar" : [
            6,
            7,
            8,
            9,
            10,
            11,
            12,
            13,
            14,
            15,
            16,
            17,
            18,
            19,
            20,
            21,
            22,
            23,
            24,
            25,
            26,
            27,
            28,
            29,
            30,
            31,
            32,
            33,
            34,
            35,
            36,
            37,
            38,
            39,
            40,
            41,
            42,
            43,
            44,
            45,
            46,
            47,
            48,
            49,
            50,
            51,
            52,
            53,
            54,
            55,
            56,
            57,
            58,
            59,
            60,
            61,
            62,
            63,
            64,
            65,
            66,
            67,
            68,
            69,
            70,
            71,
            72,
            73,
            74,
            75,
            76,
            77,
            78,
            79,
            80,
            81,
            82,
            83,
            84,
            85,
            86,
            87,
            88,
            89,
            90,
            91,
            92,
            93,
            94,
            95,
            96,
            97,
            98,
            99,
            100,
            101,
            102,
            103,
            104,
            105,
            106,
            107,
            108,
            109,
            110,
            111,
            112,
            113,
            114
          ]
        }
      },
      "preSet" : {
        "prefix-set" : {
          "default_route" : [
            4,
            5,
            6
          ],
          "ucla_networks" : [
            7,
            8,
            9,
            10,
            11,
            12,
            13,
            14,
            15,
            16,
            17,
            18
          ]
        }
      },
      "prefix_list_ipv4" : {
        "ipv4 prefix-list" : {
          "test" : [
            4,
            5
          ]
        },
        "route-map" : {
          "to_elacc" : [
            9,
            10
          ]
        }
      },
      "route_policy_as_path_set" : {
        "as-path-set" : {
          "ama-coe-as-path" : [
            34,
            35,
            36
          ],
          "ama-coe-as-path2" : [
            37,
            38
          ],
          "ama-coe-as-path3" : [
            39,
            40,
            41,
            42,
            43
          ]
        }
      },
      "tcpflags" : {
        "extended ipv4 access-list" : {
          "100" : [
            4,
            5,
            6,
            7,
            8,
            9
          ]
        }
      },
      "underscore_variable" : {
        "route-map" : {
          "JKL_MNO_PQR" : [
            4,
            5
          ]
        }
      }
    }
  }
]<|MERGE_RESOLUTION|>--- conflicted
+++ resolved
@@ -334,11 +334,11 @@
         "description" : "Unused structure of type: 'crypto ipsec profile' with name: 'abcdefg'",
         "files" : {
           "cisco_crypto" : [
-            150,
-            151,
-            152,
-            153,
-            154
+            158,
+            159,
+            160,
+            161,
+            162
           ]
         }
       },
@@ -346,9 +346,9 @@
         "description" : "Unused structure of type: 'crypto ipsec transform-set' with name: 'ESP-3DES-MD5'",
         "files" : {
           "cisco_crypto" : [
-            159,
-            160,
-            161
+            167,
+            168,
+            169
           ]
         }
       },
@@ -356,7 +356,7 @@
         "description" : "Unused structure of type: 'crypto ipsec transform-set' with name: 'IPSEC_AES_256'",
         "files" : {
           "cisco_crypto" : [
-            162
+            170
           ]
         }
       },
@@ -364,7 +364,7 @@
         "description" : "Unused structure of type: 'crypto ipsec transform-set' with name: 'cipts1'",
         "files" : {
           "cisco_crypto" : [
-            163
+            171
           ]
         }
       },
@@ -372,7 +372,7 @@
         "description" : "Unused structure of type: 'crypto ipsec transform-set' with name: 'cipts2'",
         "files" : {
           "cisco_crypto" : [
-            164
+            172
           ]
         }
       },
@@ -380,7 +380,7 @@
         "description" : "Unused structure of type: 'crypto ipsec transform-set' with name: 'noAuthHeader'",
         "files" : {
           "cisco_crypto" : [
-            165
+            173
           ]
         }
       },
@@ -388,8 +388,8 @@
         "description" : "Unused structure of type: 'crypto keyring' with name: 'VRF:ABC:DEF:GHI:1234'",
         "files" : {
           "cisco_crypto" : [
-            203,
-            204
+            211,
+            212
           ]
         }
       },
@@ -403,12 +403,20 @@
           ]
         }
       },
+      "unused:crypto-dynamic-map-set:asadynamicmaps" : {
+        "description" : "Unused structure of type: 'crypto-dynamic-map-set' with name: 'asadynamicmaps'",
+        "files" : {
+          "cisco_crypto" : [
+            94
+          ]
+        }
+      },
       "unused:crypto-dynamic-map-set:mydynamicmap" : {
         "description" : "Unused structure of type: 'crypto-dynamic-map-set' with name: 'mydynamicmap'",
         "files" : {
           "cisco_crypto" : [
-            102,
-            103
+            110,
+            111
           ]
         }
       },
@@ -416,28 +424,28 @@
         "description" : "Unused structure of type: 'crypto-map-set' with name: 'VPN'",
         "files" : {
           "cisco_crypto" : [
-            209,
-            210,
-            211,
-            212,
-            213,
-            214
-          ]
-        }
-      },
-      "unused:crypto-map-set:VPNMAP" : {
-        "description" : "Unused structure of type: 'crypto-map-set' with name: 'VPNMAP'",
-        "files" : {
-          "cisco_crypto" : [
-            216,
             217,
             218,
             219,
             220,
             221,
-            222,
-            223,
-            224
+            222
+          ]
+        }
+      },
+      "unused:crypto-map-set:VPNMAP" : {
+        "description" : "Unused structure of type: 'crypto-map-set' with name: 'VPNMAP'",
+        "files" : {
+          "cisco_crypto" : [
+            232,
+            233,
+            234,
+            235,
+            236,
+            237,
+            238,
+            239,
+            240
           ]
         }
       },
@@ -445,7 +453,7 @@
         "description" : "Unused structure of type: 'crypto-map-set' with name: 'myothermap'",
         "files" : {
           "cisco_crypto" : [
-            206
+            214
           ]
         }
       },
@@ -1474,11 +1482,7 @@
     "summary" : {
       "numFailed" : 0,
       "numPassed" : 0,
-<<<<<<< HEAD
-      "numResults" : 143
-=======
-      "numResults" : 135
->>>>>>> 50620171
+      "numResults" : 141
     },
     "unusedStructures" : {
       "aggAddress" : {
@@ -1739,66 +1743,69 @@
       "cisco_crypto" : {
         "crypto ipsec profile" : {
           "abcdefg" : [
-            150,
-            151,
-            152,
-            153,
-            154
+            158,
+            159,
+            160,
+            161,
+            162
           ]
         },
         "crypto ipsec transform-set" : {
           "ESP-3DES-MD5" : [
-            159,
-            160,
-            161
+            167,
+            168,
+            169
           ],
           "IPSEC_AES_256" : [
-            162
+            170
           ],
           "cipts1" : [
-            163
+            171
           ],
           "cipts2" : [
-            164
+            172
           ],
           "noAuthHeader" : [
-            165
+            173
           ]
         },
         "crypto keyring" : {
           "VRF:ABC:DEF:GHI:1234" : [
-            203,
-            204
+            211,
+            212
           ]
         },
         "crypto-dynamic-map-set" : {
+          "asadynamicmaps" : [
+            94
+          ],
           "mydynamicmap" : [
-            102,
-            103
+            110,
+            111
           ]
         },
         "crypto-map-set" : {
           "VPN" : [
-            209,
-            210,
-            211,
-            212,
-            213,
-            214
-          ],
-          "VPNMAP" : [
-            216,
             217,
             218,
             219,
             220,
             221,
-            222,
-            223,
-            224
+            222
+          ],
+          "VPNMAP" : [
+            232,
+            233,
+            234,
+            235,
+            236,
+            237,
+            238,
+            239,
+            240
           ],
           "myothermap" : [
-            206
+            214
           ]
         }
       },
