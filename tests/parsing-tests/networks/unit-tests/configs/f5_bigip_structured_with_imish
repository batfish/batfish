#TMSH-VERSION: 13.1.1

sys global-settings {
    hostname f5_bigip_structured_with_imish
}

!
access-list acl1 permit any
access-list acl2 permit 192.0.2.0/24
!
bfd gtsm enable
!
interface lo
!
interface tmm
!
interface vlan1
!
router bgp 65500
 bgp always-compare-med
<<<<<<< HEAD
=======
 bgp deterministic-med
>>>>>>> d1a45f0a
 bgp graceful-restart restart-time 123
 bgp router-id 192.0.2.100
 max-paths ebgp 12
 neighbor pg1 peer-group
 no neighbor pg1 capability graceful-restart
 neighbor pg1 fall-over pfd
 neighbor pg1 maximum-prefix 12345
 neighbor pg1 next-hop-self
 neighbor 1:2:3:: remote-as 555
 neighbor 1:2:3::4:5:6 remote-as 555
 neighbor 1:2:3:4:5:6:7:: remote-as 555
 neighbor ::1:2:3:4:5:6 remote-as 555
 neighbor ::1:2:3:4:5:6:7 remote-as 555
 neighbor 1:2::3:4.5.6.7 remote-as 555
 neighbor 1:2:3:4:5:6:9.8.7.6 remote-as 555
 neighbor 10.0.0.1 remote-as 65501
 neighbor 10.0.0.1 description desc1
 neighbor 10.0.0.1 next-hop-self
 neighbor 10.0.0.1 peer-group pg1
 neighbor 10.0.0.1 update-source us1
 redistribute kernel route-map rm1
!
no service password-encryption
!
route-map rm1 permit 1
 match ip address acl1
 set community 1:2 3:4
!
route-map rm1 deny 2
!
line con 0
 login
line vty 0 39
 login
!
end
<|MERGE_RESOLUTION|>--- conflicted
+++ resolved
@@ -18,10 +18,7 @@
 !
 router bgp 65500
  bgp always-compare-med
-<<<<<<< HEAD
-=======
  bgp deterministic-med
->>>>>>> d1a45f0a
  bgp graceful-restart restart-time 123
  bgp router-id 192.0.2.100
  max-paths ebgp 12
