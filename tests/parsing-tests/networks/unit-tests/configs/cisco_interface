!
hostname cisco_interface
!
ip access-list abc
   10 permit tcp any any
!
interface Ethernet0
 antenna gain 6
 arp timeout 240
 authentication control-direction in
 bandwidth 20000000
 no bandwidth inherit
 bgp-policy accounting input
 bridge-group 1
 bridge-group 1 block-unknown-source
 no bridge-group 1 source-learning
 bridge-group 1 subscriber-loop-control
 bridge-group 1 spanning-disabledinterface Ethernet0/0
 no bridge-group 1 unicast-flooding
 carrier-delay msec 100
 cdp enable
 channel 2462
 channel width 80
 channel-group 1
 channel-group 1 mode active
 channel-group 1 mode auto
 channel-group 1 mode desirable
 channel-group 1 mode desirable non-silent
 channel-group 1 mode desirable silent
 channel-group 1 mode on
 channel-group 1 mode passive
 delay 1
 description description-goes-here
 no description
 dfs
 dialer idle-timeout 60
 dialer in-band
 dialer-group 5
 disable
 no disable
 dot1x pae authenticator
 dot1x timeout tx-period 10
 dsl operating-mode auto
 duplex full
 enable
 encryption mode ciphers aes-ccm tkip
 ethernet udld
  mode normal
 !
 flowcontrol receive off
 flowcontrol send off
 gig-default neg-off
 no hardware multicast hw-hash
 no hardware vethernet mac filtering per-vlan
 hold-queue 2000 in
 ip access-group ag1 in
 ip access-group ag2 out
 ip address 2.3.4.0/29
 ip address 13.9.2.2 255.255.255.255
 ip address virtual 1.2.3.4/27
 no ip address
 ip arp gratuitous request
 ip arp gratuitous update
 no ip arp inspection trust
 ip arp timeout 1500
 ip bgp fast-external-fallover permit
 ip dhcp relay address 1.2.3.4
 ip dhcp relay address 2.3.4.5
 no ip dhcp relay information trusted
 no ip dhcp relay subnet-broadcast
 no ip dhcp smart-relay
 ip dhcp snooping limit rate 10
 ip dhcp snooping trust
 no ip dhcp snooping trust
 ip flow monitor some-flow-mon output
 ip helper-address 172.16.0.1
 ip helper-address 172.17.0.1
 ip igmp access-group 1
 ip igmp group-timeout 260
 ip igmp host-proxy access-list hpaccesslist
 ip igmp join-group 10.0.0.1
 ip igmp join-group 10.0.0.1 source 10.0.0.2
 ip igmp last-member-query-response-time 1
 ip igmp query-interval 125
 ip igmp query-max-response-time 10
 ip igmp query-timeout 255
 ip igmp robustness-variable 2
 ip multicast boundary 1
 ip nat destination static 1.2.3.4 access-list mynatacl 2.3.4.5
 ip nat inside
 ip nat outside
 ip nat source dynamic access-list def overload
 ip nat source dynamic access-list abc pool beeble
 ip nbar protocol-discovery
 ip nhrp map 130.59.254.2 130.59.32.21
 ip ospf 1 area 0
 ip ospf cost 1
 ip ospf dead-interval 40
 ip ospf demand-circuit
 ip ospf hello-interval 10
 ip ospf message-digest-key 20 md5 7 0123456789ABCDEF012345
 ip ospf passive-interface
 ip ospf priority 1
 ip ospf retransmit-interval 5
 ip ospf transmit-delay 1
 ip passive-interface eigrp 15
 no ip passive-interface eigrp 15
 ip pim dense-mode
 ip pim dr-priority 1
 ip pim hello-interval 30000
 ip pim sparse-dense-mode
 ip pim sparse-mode
 ip proxy-arp
 default ip proxy-arp
 no ip proxy-arp
 no ip redirects
 no ip route-cache
 ip router isis
 ip router isis xxxxx
 ip router ospf 1 area 0.1.2.3
 ip rtp header-compression iphc-format periodic-refresh
 ip sap listen
 ip sticky-arp
 no ip sticky-arp
 ip sticky-arp ignore
 ip summary-address eigrp 11 10.1.2.3 255.255.255.255 leak-map eigrp-leak-map
 ip traffic-export apply some-traffix-export size 10000000
 no ip unreachables
 no ip verify source dhcp-snooping-vlan
 ip verify unicast source reachable-via rx 167
 ip virtual-router address 2.3.4.1
 ip vrf autoclassify source
 ip vrf forwarding U_VRF downstream D_VRF
 ip vrf receive R_VRF
 ip vrf select source
 ip vrf sitemap SITEMAP
 ip wccp 61 redirect in
 ipv4 access-group 310-systems egress hardware-count
 ipv4 address 1.2.3.4 255.255.255.252
 ipv4 icmp unreachables disable
 ipv4 point-to-point
 ipv4 unnumbered Loopback100
 ipv6 address 2001:60:0:C00::B/128
 ipv6 address 2222::1/64
 ipv6 enable
 ipv6 icmp unreachables disable
 ipv6 ospf 1 area 0
 ipv6 router isis
 isis network point-to-point
 isis metric 12345
 l2-filter bridge-group-acl
 l2transport
  propagate remote-status
 !
 lacp fast-select-hot-standby
 lacp graceful-convergence
 lacp max-bundle 32
 lacp min-links 1
 mab
 mpls ip
 no lacp suspend-individual
 no lldp receive
 no lldp transmit
 load-interval 30
 load-interval counter 1 30
 no load-interval counter 3
 logging event port link-status
 logging event port trunk-status
 no management
 medium broadcast
 mtu 1500
 no negotiate auto
 nv
  satellite-fabric-link satellite 100
   remote-ports GigabitEthernet 0/0/0-43
  !
 !
 ntp multicast key 12 ttl 1
 no ospfv3 passive-interface
 ospfv3 network point-to-point
 packet latency threshold 536870904
 peakdetect
 platform qos trust none remark
 port security
  age 2
  enable
  maximum 100
  secure-mac-address 8618.88f2.eae1 vlan 428 auto
  violation restrict
 no port-channel port load-defer
 port-type nni
 priority-flow-control mode auto
 private-vlan mapping 1001
 private-vlan mapping add 1002
 private-vlan mapping remove 1001
 pvc 8/35
  dialer pool-member 1
  encapsulation aal5snap
  protocol ppp dialer
 !
 queue-monitor length thresholds 12 1
 redundancy rii 1
 redundancy group 1 ip 1.2.3.4 exclusive
 routing dynamic
 no routing dynamic
 service instance 1 ethernet
  bridge-domain 710
  encapsulation default
  l2protocol tunnel
  service-policy input limit-access-to-1Gbps
  service-policy output limit-access-to-1Gbps
  rewrite ingress tag pop 1 symmetric
 !
 shape rate 2000000
 shutdown
 no shutdown
 no shutdown lan
 snmp trap link-status
 no spanning-tree bpdufilter
 no spanning-tree bpduguard
 no spanning-tree bpduguard nv
 spanning-tree bpdufilter disable
 spanning-tree bpduguard enable
 spanning-tree bpduguard disable
 spanning-tree bpdufilter enable
 spanning-tree cost auto
 spanning-tree guard loop
 spanning-tree guard none
 spanning-tree guard root
 spanning-tree link-type auto
 spanning-tree mst 0-1 port-priority 64
 spanning-tree mst pre-standard
 spanning-tree port type normal
 spanning-tree port type normal
 spanning-tree port-priority 128
 spanning-tree portfast
 spanning-tree portfast disable
 spanning-tree portfast edge
 spanning-tree portfast edge trunk
 spanning-tree portfast network
 spanning-tree portfast trunk
 spanning-tree priority 1
 spanning-tree protect
 spanning-tree vlan 888 cost 8
 speed basic-6.0 9.0 12.0 18.0 24.0 36.0 48.0 54.0
 ssid blah
 station-role root access-point
 stbc
 no storm-control action
 storm-control broadcast level 100.00
 storm-control multicast level 100.00
 storm-control unicast level 100.00
 switchport
 switchport backup interface Gi1/0
 switchport backup interface Gi1/0 preemption delay 120
 switchport backup interface Gi1/0 preemption mode forced
 no switchport block unicast
 no switchport block multicast
 switchport capture
 no switchport dot1q ethertype
 switchport mode trunk
 no switchport monitor
 no switchport priority extend
 switchport trunk native vlan 6
 switchport trunk pruning vlan 2-3
 transceiver permit pid all
 transport-mode otn bit-transparent opu2e
 tx-queue 0
   bandwidth percent 51
 tx-queue 1
   bandwidth percent 49
 tx-queue 2
   bandwidth guaranteed 100000
 tunnel bandwidth receive 1000000
 tunnel bandwidth transmit 1000000
 tunnel destination 3.4.5.6
 tunnel key 123
 tunnel mode gre ipv4
 tunnel mode gre multipoint
 tunnel path-mtu-discovery
 tunnel source 2.3.4.5
 tunnel source Cellular0
 tunnel source Ethernet0
 tunnel source dynamic
 xconnect 1.2.3.4 649 encapsulation mpls
  backup peer 13.5.25.3 707
  remote circuit id 649
 !
 vtp
<<<<<<< HEAD
=======
 vxlan source-interface Loopback1
 vxlan udp-port 1234
 vxlan vlan 123 vni 456
 vxlan vlan 123 flood vtep 1.0.0.1 2.0.0.1 3.0.0.1
 zone-member t1
>>>>>>> a392ff19
 zone-member security z1
!
interface Async1
!
interface Cable 1/2/3:4
!
interface Crypto-Engine1/2/3
!
interface Dot11Radio0
!
interface ethernet 1/11
!
interface GigabitEthernet0/0
 nameif inside
 security-level 100
 ip address 192.168.0.1 255.255.255.0
 ospf cost 60
!
interface Loopback0
 no nameif
 no security-level
 no ip address
!
interface Modular-Cable1/2/3:4
!
interface Null0
!
interface tunnel-ip6
!
interface Vlan111
!
interface Vxlan1
 vxlan source-interface Loopback1
 vxlan udp-port 1234
 vxlan vlan 123 vni 456
 vxlan vlan 123 flood vtep 1.0.0.1 2.0.0.1 3.0.0.1
!
!
interface vlan1
!
interface vlan2
!
interface vlan3
!
interface vlan1005
!
interface vlan1006
!
interface vlan1234
!
interface vlan4094
!
interface Wideband-Cable1/2/3:4
!
interface ethernet 1/12
switchport access vlan 3
!<|MERGE_RESOLUTION|>--- conflicted
+++ resolved
@@ -287,14 +287,7 @@
   remote circuit id 649
  !
  vtp
-<<<<<<< HEAD
-=======
- vxlan source-interface Loopback1
- vxlan udp-port 1234
- vxlan vlan 123 vni 456
- vxlan vlan 123 flood vtep 1.0.0.1 2.0.0.1 3.0.0.1
  zone-member t1
->>>>>>> a392ff19
  zone-member security z1
 !
 interface Async1
