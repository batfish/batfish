--- conflicted
+++ resolved
@@ -5,11 +5,8 @@
     "srcIps" : "sss"
   },
   "ignoreFilters" : false,
-<<<<<<< HEAD
+  "invertSearch" : false,
   "maxTraces" : 1,
-=======
-  "invertSearch" : false,
->>>>>>> ef8e3e67
   "pathConstraints" : {
     "endLocation" : "bbb",
     "forbiddenLocations" : "ddd",
@@ -52,21 +49,19 @@
         "type" : "boolean",
         "value" : false
       },
-<<<<<<< HEAD
+      "invertSearch" : {
+        "description" : "Search for packet headers outside the specified headerspace, rather than inside the space.",
+        "displayName" : "Invert Search",
+        "optional" : true,
+        "type" : "boolean",
+        "value" : false
+      },
       "maxTraces" : {
         "description" : "Limit the number of traces returned",
         "displayName" : "Max Traces",
         "optional" : true,
         "type" : "integer",
         "value" : 1
-=======
-      "invertSearch" : {
-        "description" : "Search for packet headers outside the specified headerspace, rather than inside the space.",
-        "displayName" : "Invert Search",
-        "optional" : true,
-        "type" : "boolean",
-        "value" : false
->>>>>>> ef8e3e67
       },
       "pathConstraints" : {
         "description" : "Constraint the path a flow can take (start/end/transit locations)",
