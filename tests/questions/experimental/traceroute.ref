{
  "class" : "org.batfish.question.traceroute.TracerouteQuestion",
  "headers" : { },
  "ignoreFilters" : false,
  "maxTraces" : 0,
  "startLocation" : "location",
  "differential" : false,
  "includeOneTableKeys" : true,
  "instance" : {
    "description" : "Trace the path(s) for the specified flow.",
    "instanceName" : "qname",
    "longDescription" : "This question performs a virtual traceroute in the network from a starting node. A destination IP and ingress (source) node must be specified. Other IP headers are given default values if unspecified.\nUnlike a real traceroute, this traceroute is directional. That is, for it to succeed, the reverse connectivity is not needed. This feature can help debug connectivity issues by decoupling the two directions.",
    "tags" : [
      "dataPlane",
      "reachability",
      "traceroute"
    ],
    "variables" : {
      "headers" : {
        "description" : "Packet header constraints",
        "displayName" : "Headers",
        "optional" : true,
        "type" : "headerConstraint"
      },
<<<<<<< HEAD
      "ignoreFilters" : {
        "description" : "If set to True, filters/ACLs encountered along the path are ignored",
=======
      "ignoreAcls" : {
        "description" : "If set to True, ACLs encountered along the path are ignored",
        "displayName" : "Ignore ACLs",
>>>>>>> 5d589f55
        "optional" : true,
        "type" : "boolean",
        "value" : false
      },
      "maxTraces" : {
        "description" : "Limit the number of traces returned",
        "displayName" : "Max Traces",
        "optional" : true,
        "type" : "integer",
        "value" : 0
      },
      "startLocation" : {
        "description" : "Location (node and interface combination) to start tracing from",
        "displayName" : "Start Location",
        "minLength" : 1,
        "optional" : false,
        "type" : "string",
        "value" : "location"
      }
    }
  }
}<|MERGE_RESOLUTION|>--- conflicted
+++ resolved
@@ -22,14 +22,9 @@
         "optional" : true,
         "type" : "headerConstraint"
       },
-<<<<<<< HEAD
       "ignoreFilters" : {
-        "description" : "If set to True, filters/ACLs encountered along the path are ignored",
-=======
-      "ignoreAcls" : {
-        "description" : "If set to True, ACLs encountered along the path are ignored",
-        "displayName" : "Ignore ACLs",
->>>>>>> 5d589f55
+        "description" : "If set, filters/ACLs encountered along the path are ignored",
+        "displayName" : "Ignore Filters",
         "optional" : true,
         "type" : "boolean",
         "value" : false
