--- conflicted
+++ resolved
@@ -3,11 +3,6 @@
   "direction" : "IN",
   "inputRoutes" : [
     {
-<<<<<<< HEAD
-      "class" : "org.batfish.datamodel.Bgpv4Route",
-      "administrativeCost" : 0,
-=======
->>>>>>> 9946c84d
       "asPath" : [ ],
       "localPreference" : 0,
       "metric" : 0,
@@ -65,13 +60,9 @@
         "description" : "The BGP route announcements to test the policy on",
         "displayName" : "Input Routes",
         "optional" : false,
-        "type" : "bgpv4Routes",
+        "type" : "bgpRoutes",
         "value" : [
           {
-<<<<<<< HEAD
-            "class" : "org.batfish.datamodel.Bgpv4Route",
-=======
->>>>>>> 9946c84d
             "network" : "0.0.0.0/0",
             "originatorIp" : "1.1.1.1",
             "originType" : "IGP",
