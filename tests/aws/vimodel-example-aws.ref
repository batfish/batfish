--- conflicted
+++ resolved
@@ -1,1995 +1,6 @@
 [
   {
     "class" : "org.batfish.question.VIModelQuestionPlugin$VIModelAnswerElement",
-<<<<<<< HEAD
-=======
-    "edges" : {
-      "bgp" : [
-        {
-          "edgeSummary" : {
-            "ip1" : "240.0.0.2",
-            "ip2" : "240.0.0.3",
-            "node1" : "igw-068fee63",
-            "node2" : "isp_16509"
-          },
-          "node1Session" : {
-            "class" : "org.batfish.datamodel.BgpActivePeerConfig",
-            "defaultMetric" : 0,
-            "ebgpMultihop" : false,
-            "enforceFirstAs" : false,
-            "ipv4UnicastAddressFamily" : {
-              "addressFamilyCapabilities" : {
-                "additionalPathsReceive" : false,
-                "additionalPathsSelectAll" : false,
-                "additionalPathsSend" : false,
-                "advertiseExternal" : false,
-                "advertiseInactive" : false,
-                "allowLocalAsIn" : false,
-                "allowRemoteAsOut" : false,
-                "sendCommunity" : false,
-                "sendExtendedCommunity" : false
-              },
-              "exportPolicy" : "AwsInternetGatewayExportPolicy",
-              "routeReflectorClient" : false
-            },
-            "localAs" : 65534,
-            "localIp" : "240.0.0.2",
-            "peerAddress" : "240.0.0.3",
-            "remoteAsns" : "16509"
-          },
-          "node1SessionId" : {
-            "hostname" : "igw-068fee63",
-            "prefix" : "240.0.0.3/32",
-            "type" : "ACTIVE",
-            "vrf" : "default"
-          },
-          "node2Session" : {
-            "class" : "org.batfish.datamodel.BgpActivePeerConfig",
-            "defaultMetric" : 0,
-            "ebgpMultihop" : false,
-            "enforceFirstAs" : false,
-            "ipv4UnicastAddressFamily" : {
-              "addressFamilyCapabilities" : {
-                "additionalPathsReceive" : false,
-                "additionalPathsSelectAll" : false,
-                "additionalPathsSend" : false,
-                "advertiseExternal" : false,
-                "advertiseInactive" : false,
-                "allowLocalAsIn" : false,
-                "allowRemoteAsOut" : false,
-                "sendCommunity" : false,
-                "sendExtendedCommunity" : false
-              },
-              "exportPolicy" : "exportPolicyOnIsp",
-              "routeReflectorClient" : false
-            },
-            "localAs" : 16509,
-            "localIp" : "240.0.0.3",
-            "peerAddress" : "240.0.0.2",
-            "remoteAsns" : "65534"
-          },
-          "node2SessionId" : {
-            "hostname" : "isp_16509",
-            "prefix" : "240.0.0.2/32",
-            "type" : "ACTIVE",
-            "vrf" : "default"
-          }
-        },
-        {
-          "edgeSummary" : {
-            "ip1" : "240.0.0.4",
-            "ip2" : "240.0.0.5",
-            "node1" : "igw-9b93ddfc",
-            "node2" : "isp_16509"
-          },
-          "node1Session" : {
-            "class" : "org.batfish.datamodel.BgpActivePeerConfig",
-            "defaultMetric" : 0,
-            "ebgpMultihop" : false,
-            "enforceFirstAs" : false,
-            "ipv4UnicastAddressFamily" : {
-              "addressFamilyCapabilities" : {
-                "additionalPathsReceive" : false,
-                "additionalPathsSelectAll" : false,
-                "additionalPathsSend" : false,
-                "advertiseExternal" : false,
-                "advertiseInactive" : false,
-                "allowLocalAsIn" : false,
-                "allowRemoteAsOut" : false,
-                "sendCommunity" : false,
-                "sendExtendedCommunity" : false
-              },
-              "exportPolicy" : "AwsInternetGatewayExportPolicy",
-              "routeReflectorClient" : false
-            },
-            "localAs" : 65534,
-            "localIp" : "240.0.0.4",
-            "peerAddress" : "240.0.0.5",
-            "remoteAsns" : "16509"
-          },
-          "node1SessionId" : {
-            "hostname" : "igw-9b93ddfc",
-            "prefix" : "240.0.0.5/32",
-            "type" : "ACTIVE",
-            "vrf" : "default"
-          },
-          "node2Session" : {
-            "class" : "org.batfish.datamodel.BgpActivePeerConfig",
-            "defaultMetric" : 0,
-            "ebgpMultihop" : false,
-            "enforceFirstAs" : false,
-            "ipv4UnicastAddressFamily" : {
-              "addressFamilyCapabilities" : {
-                "additionalPathsReceive" : false,
-                "additionalPathsSelectAll" : false,
-                "additionalPathsSend" : false,
-                "advertiseExternal" : false,
-                "advertiseInactive" : false,
-                "allowLocalAsIn" : false,
-                "allowRemoteAsOut" : false,
-                "sendCommunity" : false,
-                "sendExtendedCommunity" : false
-              },
-              "exportPolicy" : "exportPolicyOnIsp",
-              "routeReflectorClient" : false
-            },
-            "localAs" : 16509,
-            "localIp" : "240.0.0.5",
-            "peerAddress" : "240.0.0.4",
-            "remoteAsns" : "65534"
-          },
-          "node2SessionId" : {
-            "hostname" : "isp_16509",
-            "prefix" : "240.0.0.4/32",
-            "type" : "ACTIVE",
-            "vrf" : "default"
-          }
-        },
-        {
-          "edgeSummary" : {
-            "ip1" : "240.0.0.0",
-            "ip2" : "240.0.0.1",
-            "node1" : "igw-fac5839d",
-            "node2" : "isp_16509"
-          },
-          "node1Session" : {
-            "class" : "org.batfish.datamodel.BgpActivePeerConfig",
-            "defaultMetric" : 0,
-            "ebgpMultihop" : false,
-            "enforceFirstAs" : false,
-            "ipv4UnicastAddressFamily" : {
-              "addressFamilyCapabilities" : {
-                "additionalPathsReceive" : false,
-                "additionalPathsSelectAll" : false,
-                "additionalPathsSend" : false,
-                "advertiseExternal" : false,
-                "advertiseInactive" : false,
-                "allowLocalAsIn" : false,
-                "allowRemoteAsOut" : false,
-                "sendCommunity" : false,
-                "sendExtendedCommunity" : false
-              },
-              "exportPolicy" : "AwsInternetGatewayExportPolicy",
-              "routeReflectorClient" : false
-            },
-            "localAs" : 65534,
-            "localIp" : "240.0.0.0",
-            "peerAddress" : "240.0.0.1",
-            "remoteAsns" : "16509"
-          },
-          "node1SessionId" : {
-            "hostname" : "igw-fac5839d",
-            "prefix" : "240.0.0.1/32",
-            "type" : "ACTIVE",
-            "vrf" : "default"
-          },
-          "node2Session" : {
-            "class" : "org.batfish.datamodel.BgpActivePeerConfig",
-            "defaultMetric" : 0,
-            "ebgpMultihop" : false,
-            "enforceFirstAs" : false,
-            "ipv4UnicastAddressFamily" : {
-              "addressFamilyCapabilities" : {
-                "additionalPathsReceive" : false,
-                "additionalPathsSelectAll" : false,
-                "additionalPathsSend" : false,
-                "advertiseExternal" : false,
-                "advertiseInactive" : false,
-                "allowLocalAsIn" : false,
-                "allowRemoteAsOut" : false,
-                "sendCommunity" : false,
-                "sendExtendedCommunity" : false
-              },
-              "exportPolicy" : "exportPolicyOnIsp",
-              "routeReflectorClient" : false
-            },
-            "localAs" : 16509,
-            "localIp" : "240.0.0.1",
-            "peerAddress" : "240.0.0.0",
-            "remoteAsns" : "65534"
-          },
-          "node2SessionId" : {
-            "hostname" : "isp_16509",
-            "prefix" : "240.0.0.0/32",
-            "type" : "ACTIVE",
-            "vrf" : "default"
-          }
-        },
-        {
-          "edgeSummary" : {
-            "ip1" : "240.1.1.2",
-            "ip2" : "240.1.1.3",
-            "node1" : "internet",
-            "node2" : "isp_16509"
-          },
-          "node1Session" : {
-            "class" : "org.batfish.datamodel.BgpActivePeerConfig",
-            "defaultMetric" : 0,
-            "ebgpMultihop" : false,
-            "enforceFirstAs" : false,
-            "ipv4UnicastAddressFamily" : {
-              "addressFamilyCapabilities" : {
-                "additionalPathsReceive" : false,
-                "additionalPathsSelectAll" : false,
-                "additionalPathsSend" : false,
-                "advertiseExternal" : false,
-                "advertiseInactive" : false,
-                "allowLocalAsIn" : false,
-                "allowRemoteAsOut" : false,
-                "sendCommunity" : false,
-                "sendExtendedCommunity" : false
-              },
-              "exportPolicy" : "exportPolicyOnInternet",
-              "routeReflectorClient" : false
-            },
-            "localAs" : 65537,
-            "localIp" : "240.1.1.2",
-            "peerAddress" : "240.1.1.3",
-            "remoteAsns" : "16509"
-          },
-          "node1SessionId" : {
-            "hostname" : "internet",
-            "prefix" : "240.1.1.3/32",
-            "type" : "ACTIVE",
-            "vrf" : "default"
-          },
-          "node2Session" : {
-            "class" : "org.batfish.datamodel.BgpActivePeerConfig",
-            "defaultMetric" : 0,
-            "ebgpMultihop" : false,
-            "enforceFirstAs" : false,
-            "ipv4UnicastAddressFamily" : {
-              "addressFamilyCapabilities" : {
-                "additionalPathsReceive" : false,
-                "additionalPathsSelectAll" : false,
-                "additionalPathsSend" : false,
-                "advertiseExternal" : false,
-                "advertiseInactive" : false,
-                "allowLocalAsIn" : false,
-                "allowRemoteAsOut" : false,
-                "sendCommunity" : false,
-                "sendExtendedCommunity" : false
-              },
-              "exportPolicy" : "exportPolicyOnIsp",
-              "routeReflectorClient" : false
-            },
-            "localAs" : 16509,
-            "localIp" : "240.1.1.3",
-            "peerAddress" : "240.1.1.2",
-            "remoteAsns" : "65537"
-          },
-          "node2SessionId" : {
-            "hostname" : "isp_16509",
-            "prefix" : "240.1.1.2/32",
-            "type" : "ACTIVE",
-            "vrf" : "default"
-          }
-        },
-        {
-          "edgeSummary" : {
-            "ip1" : "240.0.0.1",
-            "ip2" : "240.0.0.0",
-            "node1" : "isp_16509",
-            "node2" : "igw-fac5839d"
-          },
-          "node1Session" : {
-            "class" : "org.batfish.datamodel.BgpActivePeerConfig",
-            "defaultMetric" : 0,
-            "ebgpMultihop" : false,
-            "enforceFirstAs" : false,
-            "ipv4UnicastAddressFamily" : {
-              "addressFamilyCapabilities" : {
-                "additionalPathsReceive" : false,
-                "additionalPathsSelectAll" : false,
-                "additionalPathsSend" : false,
-                "advertiseExternal" : false,
-                "advertiseInactive" : false,
-                "allowLocalAsIn" : false,
-                "allowRemoteAsOut" : false,
-                "sendCommunity" : false,
-                "sendExtendedCommunity" : false
-              },
-              "exportPolicy" : "exportPolicyOnIsp",
-              "routeReflectorClient" : false
-            },
-            "localAs" : 16509,
-            "localIp" : "240.0.0.1",
-            "peerAddress" : "240.0.0.0",
-            "remoteAsns" : "65534"
-          },
-          "node1SessionId" : {
-            "hostname" : "isp_16509",
-            "prefix" : "240.0.0.0/32",
-            "type" : "ACTIVE",
-            "vrf" : "default"
-          },
-          "node2Session" : {
-            "class" : "org.batfish.datamodel.BgpActivePeerConfig",
-            "defaultMetric" : 0,
-            "ebgpMultihop" : false,
-            "enforceFirstAs" : false,
-            "ipv4UnicastAddressFamily" : {
-              "addressFamilyCapabilities" : {
-                "additionalPathsReceive" : false,
-                "additionalPathsSelectAll" : false,
-                "additionalPathsSend" : false,
-                "advertiseExternal" : false,
-                "advertiseInactive" : false,
-                "allowLocalAsIn" : false,
-                "allowRemoteAsOut" : false,
-                "sendCommunity" : false,
-                "sendExtendedCommunity" : false
-              },
-              "exportPolicy" : "AwsInternetGatewayExportPolicy",
-              "routeReflectorClient" : false
-            },
-            "localAs" : 65534,
-            "localIp" : "240.0.0.0",
-            "peerAddress" : "240.0.0.1",
-            "remoteAsns" : "16509"
-          },
-          "node2SessionId" : {
-            "hostname" : "igw-fac5839d",
-            "prefix" : "240.0.0.1/32",
-            "type" : "ACTIVE",
-            "vrf" : "default"
-          }
-        },
-        {
-          "edgeSummary" : {
-            "ip1" : "240.0.0.3",
-            "ip2" : "240.0.0.2",
-            "node1" : "isp_16509",
-            "node2" : "igw-068fee63"
-          },
-          "node1Session" : {
-            "class" : "org.batfish.datamodel.BgpActivePeerConfig",
-            "defaultMetric" : 0,
-            "ebgpMultihop" : false,
-            "enforceFirstAs" : false,
-            "ipv4UnicastAddressFamily" : {
-              "addressFamilyCapabilities" : {
-                "additionalPathsReceive" : false,
-                "additionalPathsSelectAll" : false,
-                "additionalPathsSend" : false,
-                "advertiseExternal" : false,
-                "advertiseInactive" : false,
-                "allowLocalAsIn" : false,
-                "allowRemoteAsOut" : false,
-                "sendCommunity" : false,
-                "sendExtendedCommunity" : false
-              },
-              "exportPolicy" : "exportPolicyOnIsp",
-              "routeReflectorClient" : false
-            },
-            "localAs" : 16509,
-            "localIp" : "240.0.0.3",
-            "peerAddress" : "240.0.0.2",
-            "remoteAsns" : "65534"
-          },
-          "node1SessionId" : {
-            "hostname" : "isp_16509",
-            "prefix" : "240.0.0.2/32",
-            "type" : "ACTIVE",
-            "vrf" : "default"
-          },
-          "node2Session" : {
-            "class" : "org.batfish.datamodel.BgpActivePeerConfig",
-            "defaultMetric" : 0,
-            "ebgpMultihop" : false,
-            "enforceFirstAs" : false,
-            "ipv4UnicastAddressFamily" : {
-              "addressFamilyCapabilities" : {
-                "additionalPathsReceive" : false,
-                "additionalPathsSelectAll" : false,
-                "additionalPathsSend" : false,
-                "advertiseExternal" : false,
-                "advertiseInactive" : false,
-                "allowLocalAsIn" : false,
-                "allowRemoteAsOut" : false,
-                "sendCommunity" : false,
-                "sendExtendedCommunity" : false
-              },
-              "exportPolicy" : "AwsInternetGatewayExportPolicy",
-              "routeReflectorClient" : false
-            },
-            "localAs" : 65534,
-            "localIp" : "240.0.0.2",
-            "peerAddress" : "240.0.0.3",
-            "remoteAsns" : "16509"
-          },
-          "node2SessionId" : {
-            "hostname" : "igw-068fee63",
-            "prefix" : "240.0.0.3/32",
-            "type" : "ACTIVE",
-            "vrf" : "default"
-          }
-        },
-        {
-          "edgeSummary" : {
-            "ip1" : "240.0.0.5",
-            "ip2" : "240.0.0.4",
-            "node1" : "isp_16509",
-            "node2" : "igw-9b93ddfc"
-          },
-          "node1Session" : {
-            "class" : "org.batfish.datamodel.BgpActivePeerConfig",
-            "defaultMetric" : 0,
-            "ebgpMultihop" : false,
-            "enforceFirstAs" : false,
-            "ipv4UnicastAddressFamily" : {
-              "addressFamilyCapabilities" : {
-                "additionalPathsReceive" : false,
-                "additionalPathsSelectAll" : false,
-                "additionalPathsSend" : false,
-                "advertiseExternal" : false,
-                "advertiseInactive" : false,
-                "allowLocalAsIn" : false,
-                "allowRemoteAsOut" : false,
-                "sendCommunity" : false,
-                "sendExtendedCommunity" : false
-              },
-              "exportPolicy" : "exportPolicyOnIsp",
-              "routeReflectorClient" : false
-            },
-            "localAs" : 16509,
-            "localIp" : "240.0.0.5",
-            "peerAddress" : "240.0.0.4",
-            "remoteAsns" : "65534"
-          },
-          "node1SessionId" : {
-            "hostname" : "isp_16509",
-            "prefix" : "240.0.0.4/32",
-            "type" : "ACTIVE",
-            "vrf" : "default"
-          },
-          "node2Session" : {
-            "class" : "org.batfish.datamodel.BgpActivePeerConfig",
-            "defaultMetric" : 0,
-            "ebgpMultihop" : false,
-            "enforceFirstAs" : false,
-            "ipv4UnicastAddressFamily" : {
-              "addressFamilyCapabilities" : {
-                "additionalPathsReceive" : false,
-                "additionalPathsSelectAll" : false,
-                "additionalPathsSend" : false,
-                "advertiseExternal" : false,
-                "advertiseInactive" : false,
-                "allowLocalAsIn" : false,
-                "allowRemoteAsOut" : false,
-                "sendCommunity" : false,
-                "sendExtendedCommunity" : false
-              },
-              "exportPolicy" : "AwsInternetGatewayExportPolicy",
-              "routeReflectorClient" : false
-            },
-            "localAs" : 65534,
-            "localIp" : "240.0.0.4",
-            "peerAddress" : "240.0.0.5",
-            "remoteAsns" : "16509"
-          },
-          "node2SessionId" : {
-            "hostname" : "igw-9b93ddfc",
-            "prefix" : "240.0.0.5/32",
-            "type" : "ACTIVE",
-            "vrf" : "default"
-          }
-        },
-        {
-          "edgeSummary" : {
-            "ip1" : "240.1.1.3",
-            "ip2" : "240.1.1.2",
-            "node1" : "isp_16509",
-            "node2" : "internet"
-          },
-          "node1Session" : {
-            "class" : "org.batfish.datamodel.BgpActivePeerConfig",
-            "defaultMetric" : 0,
-            "ebgpMultihop" : false,
-            "enforceFirstAs" : false,
-            "ipv4UnicastAddressFamily" : {
-              "addressFamilyCapabilities" : {
-                "additionalPathsReceive" : false,
-                "additionalPathsSelectAll" : false,
-                "additionalPathsSend" : false,
-                "advertiseExternal" : false,
-                "advertiseInactive" : false,
-                "allowLocalAsIn" : false,
-                "allowRemoteAsOut" : false,
-                "sendCommunity" : false,
-                "sendExtendedCommunity" : false
-              },
-              "exportPolicy" : "exportPolicyOnIsp",
-              "routeReflectorClient" : false
-            },
-            "localAs" : 16509,
-            "localIp" : "240.1.1.3",
-            "peerAddress" : "240.1.1.2",
-            "remoteAsns" : "65537"
-          },
-          "node1SessionId" : {
-            "hostname" : "isp_16509",
-            "prefix" : "240.1.1.2/32",
-            "type" : "ACTIVE",
-            "vrf" : "default"
-          },
-          "node2Session" : {
-            "class" : "org.batfish.datamodel.BgpActivePeerConfig",
-            "defaultMetric" : 0,
-            "ebgpMultihop" : false,
-            "enforceFirstAs" : false,
-            "ipv4UnicastAddressFamily" : {
-              "addressFamilyCapabilities" : {
-                "additionalPathsReceive" : false,
-                "additionalPathsSelectAll" : false,
-                "additionalPathsSend" : false,
-                "advertiseExternal" : false,
-                "advertiseInactive" : false,
-                "allowLocalAsIn" : false,
-                "allowRemoteAsOut" : false,
-                "sendCommunity" : false,
-                "sendExtendedCommunity" : false
-              },
-              "exportPolicy" : "exportPolicyOnInternet",
-              "routeReflectorClient" : false
-            },
-            "localAs" : 65537,
-            "localIp" : "240.1.1.2",
-            "peerAddress" : "240.1.1.3",
-            "remoteAsns" : "16509"
-          },
-          "node2SessionId" : {
-            "hostname" : "internet",
-            "prefix" : "240.1.1.3/32",
-            "type" : "ACTIVE",
-            "vrf" : "default"
-          }
-        },
-        {
-          "edgeSummary" : {
-            "ip1" : "169.254.13.238",
-            "ip2" : "169.254.13.237",
-            "node1" : "lhr-border-02",
-            "node2" : "vgw-81fd279f"
-          },
-          "node1Session" : {
-            "class" : "org.batfish.datamodel.BgpActivePeerConfig",
-            "clusterId" : 168492808,
-            "defaultMetric" : 0,
-            "ebgpMultihop" : false,
-            "enforceFirstAs" : false,
-            "generatedRoutes" : [
-              {
-                "class" : "org.batfish.datamodel.GeneratedRoute",
-                "administrativeCost" : 32767,
-                "asPath" : [ ],
-                "discard" : false,
-                "metric" : 0,
-                "network" : "0.0.0.0/0",
-                "nextHopIp" : "AUTO/NONE(-1l)",
-                "tag" : -1
-              }
-            ],
-            "ipv4UnicastAddressFamily" : {
-              "addressFamilyCapabilities" : {
-                "additionalPathsReceive" : false,
-                "additionalPathsSelectAll" : false,
-                "additionalPathsSend" : false,
-                "advertiseExternal" : false,
-                "advertiseInactive" : true,
-                "allowLocalAsIn" : false,
-                "allowRemoteAsOut" : true,
-                "sendCommunity" : false,
-                "sendExtendedCommunity" : false
-              },
-              "exportPolicy" : "~BGP_PEER_EXPORT_POLICY:default:169.254.13.237~",
-              "importPolicy" : "PROTECT_LOOPBACK",
-              "importPolicySources" : [
-                "PROTECT_LOOPBACK"
-              ],
-              "routeReflectorClient" : false
-            },
-            "localAs" : 65301,
-            "localIp" : "169.254.13.238",
-            "peerAddress" : "169.254.13.237",
-            "remoteAsns" : "65401"
-          },
-          "node1SessionId" : {
-            "hostname" : "lhr-border-02",
-            "prefix" : "169.254.13.237/32",
-            "type" : "ACTIVE",
-            "vrf" : "default"
-          },
-          "node2Session" : {
-            "class" : "org.batfish.datamodel.BgpActivePeerConfig",
-            "defaultMetric" : 0,
-            "ebgpMultihop" : false,
-            "enforceFirstAs" : false,
-            "ipv4UnicastAddressFamily" : {
-              "addressFamilyCapabilities" : {
-                "additionalPathsReceive" : false,
-                "additionalPathsSelectAll" : false,
-                "additionalPathsSend" : false,
-                "advertiseExternal" : false,
-                "advertiseInactive" : false,
-                "allowLocalAsIn" : false,
-                "allowRemoteAsOut" : false,
-                "sendCommunity" : false,
-                "sendExtendedCommunity" : false
-              },
-              "exportPolicy" : "vpn-ba2e34a8-2_origination",
-              "routeReflectorClient" : false
-            },
-            "localAs" : 65401,
-            "localIp" : "169.254.13.237",
-            "peerAddress" : "169.254.13.238",
-            "remoteAsns" : "65301"
-          },
-          "node2SessionId" : {
-            "hostname" : "vgw-81fd279f",
-            "prefix" : "169.254.13.238/32",
-            "type" : "ACTIVE",
-            "vrf" : "default"
-          }
-        },
-        {
-          "edgeSummary" : {
-            "ip1" : "169.254.15.194",
-            "ip2" : "169.254.15.193",
-            "node1" : "lhr-border-02",
-            "node2" : "vgw-81fd279f"
-          },
-          "node1Session" : {
-            "class" : "org.batfish.datamodel.BgpActivePeerConfig",
-            "clusterId" : 168492808,
-            "defaultMetric" : 0,
-            "ebgpMultihop" : false,
-            "enforceFirstAs" : false,
-            "generatedRoutes" : [
-              {
-                "class" : "org.batfish.datamodel.GeneratedRoute",
-                "administrativeCost" : 32767,
-                "asPath" : [ ],
-                "discard" : false,
-                "metric" : 0,
-                "network" : "0.0.0.0/0",
-                "nextHopIp" : "AUTO/NONE(-1l)",
-                "tag" : -1
-              }
-            ],
-            "ipv4UnicastAddressFamily" : {
-              "addressFamilyCapabilities" : {
-                "additionalPathsReceive" : false,
-                "additionalPathsSelectAll" : false,
-                "additionalPathsSend" : false,
-                "advertiseExternal" : false,
-                "advertiseInactive" : true,
-                "allowLocalAsIn" : false,
-                "allowRemoteAsOut" : true,
-                "sendCommunity" : false,
-                "sendExtendedCommunity" : false
-              },
-              "exportPolicy" : "~BGP_PEER_EXPORT_POLICY:default:169.254.15.193~",
-              "importPolicy" : "PROTECT_LOOPBACK",
-              "importPolicySources" : [
-                "PROTECT_LOOPBACK"
-              ],
-              "routeReflectorClient" : false
-            },
-            "localAs" : 65301,
-            "localIp" : "169.254.15.194",
-            "peerAddress" : "169.254.15.193",
-            "remoteAsns" : "65401"
-          },
-          "node1SessionId" : {
-            "hostname" : "lhr-border-02",
-            "prefix" : "169.254.15.193/32",
-            "type" : "ACTIVE",
-            "vrf" : "default"
-          },
-          "node2Session" : {
-            "class" : "org.batfish.datamodel.BgpActivePeerConfig",
-            "defaultMetric" : 0,
-            "ebgpMultihop" : false,
-            "enforceFirstAs" : false,
-            "ipv4UnicastAddressFamily" : {
-              "addressFamilyCapabilities" : {
-                "additionalPathsReceive" : false,
-                "additionalPathsSelectAll" : false,
-                "additionalPathsSend" : false,
-                "advertiseExternal" : false,
-                "advertiseInactive" : false,
-                "allowLocalAsIn" : false,
-                "allowRemoteAsOut" : false,
-                "sendCommunity" : false,
-                "sendExtendedCommunity" : false
-              },
-              "exportPolicy" : "vpn-ba2e34a8-1_origination",
-              "routeReflectorClient" : false
-            },
-            "localAs" : 65401,
-            "localIp" : "169.254.15.193",
-            "peerAddress" : "169.254.15.194",
-            "remoteAsns" : "65301"
-          },
-          "node2SessionId" : {
-            "hostname" : "vgw-81fd279f",
-            "prefix" : "169.254.15.194/32",
-            "type" : "ACTIVE",
-            "vrf" : "default"
-          }
-        },
-        {
-          "edgeSummary" : {
-            "ip1" : "169.254.13.237",
-            "ip2" : "169.254.13.238",
-            "node1" : "vgw-81fd279f",
-            "node2" : "lhr-border-02"
-          },
-          "node1Session" : {
-            "class" : "org.batfish.datamodel.BgpActivePeerConfig",
-            "defaultMetric" : 0,
-            "ebgpMultihop" : false,
-            "enforceFirstAs" : false,
-            "ipv4UnicastAddressFamily" : {
-              "addressFamilyCapabilities" : {
-                "additionalPathsReceive" : false,
-                "additionalPathsSelectAll" : false,
-                "additionalPathsSend" : false,
-                "advertiseExternal" : false,
-                "advertiseInactive" : false,
-                "allowLocalAsIn" : false,
-                "allowRemoteAsOut" : false,
-                "sendCommunity" : false,
-                "sendExtendedCommunity" : false
-              },
-              "exportPolicy" : "vpn-ba2e34a8-2_origination",
-              "routeReflectorClient" : false
-            },
-            "localAs" : 65401,
-            "localIp" : "169.254.13.237",
-            "peerAddress" : "169.254.13.238",
-            "remoteAsns" : "65301"
-          },
-          "node1SessionId" : {
-            "hostname" : "vgw-81fd279f",
-            "prefix" : "169.254.13.238/32",
-            "type" : "ACTIVE",
-            "vrf" : "default"
-          },
-          "node2Session" : {
-            "class" : "org.batfish.datamodel.BgpActivePeerConfig",
-            "clusterId" : 168492808,
-            "defaultMetric" : 0,
-            "ebgpMultihop" : false,
-            "enforceFirstAs" : false,
-            "generatedRoutes" : [
-              {
-                "class" : "org.batfish.datamodel.GeneratedRoute",
-                "administrativeCost" : 32767,
-                "asPath" : [ ],
-                "discard" : false,
-                "metric" : 0,
-                "network" : "0.0.0.0/0",
-                "nextHopIp" : "AUTO/NONE(-1l)",
-                "tag" : -1
-              }
-            ],
-            "ipv4UnicastAddressFamily" : {
-              "addressFamilyCapabilities" : {
-                "additionalPathsReceive" : false,
-                "additionalPathsSelectAll" : false,
-                "additionalPathsSend" : false,
-                "advertiseExternal" : false,
-                "advertiseInactive" : true,
-                "allowLocalAsIn" : false,
-                "allowRemoteAsOut" : true,
-                "sendCommunity" : false,
-                "sendExtendedCommunity" : false
-              },
-              "exportPolicy" : "~BGP_PEER_EXPORT_POLICY:default:169.254.13.237~",
-              "importPolicy" : "PROTECT_LOOPBACK",
-              "importPolicySources" : [
-                "PROTECT_LOOPBACK"
-              ],
-              "routeReflectorClient" : false
-            },
-            "localAs" : 65301,
-            "localIp" : "169.254.13.238",
-            "peerAddress" : "169.254.13.237",
-            "remoteAsns" : "65401"
-          },
-          "node2SessionId" : {
-            "hostname" : "lhr-border-02",
-            "prefix" : "169.254.13.237/32",
-            "type" : "ACTIVE",
-            "vrf" : "default"
-          }
-        },
-        {
-          "edgeSummary" : {
-            "ip1" : "169.254.15.193",
-            "ip2" : "169.254.15.194",
-            "node1" : "vgw-81fd279f",
-            "node2" : "lhr-border-02"
-          },
-          "node1Session" : {
-            "class" : "org.batfish.datamodel.BgpActivePeerConfig",
-            "defaultMetric" : 0,
-            "ebgpMultihop" : false,
-            "enforceFirstAs" : false,
-            "ipv4UnicastAddressFamily" : {
-              "addressFamilyCapabilities" : {
-                "additionalPathsReceive" : false,
-                "additionalPathsSelectAll" : false,
-                "additionalPathsSend" : false,
-                "advertiseExternal" : false,
-                "advertiseInactive" : false,
-                "allowLocalAsIn" : false,
-                "allowRemoteAsOut" : false,
-                "sendCommunity" : false,
-                "sendExtendedCommunity" : false
-              },
-              "exportPolicy" : "vpn-ba2e34a8-1_origination",
-              "routeReflectorClient" : false
-            },
-            "localAs" : 65401,
-            "localIp" : "169.254.15.193",
-            "peerAddress" : "169.254.15.194",
-            "remoteAsns" : "65301"
-          },
-          "node1SessionId" : {
-            "hostname" : "vgw-81fd279f",
-            "prefix" : "169.254.15.194/32",
-            "type" : "ACTIVE",
-            "vrf" : "default"
-          },
-          "node2Session" : {
-            "class" : "org.batfish.datamodel.BgpActivePeerConfig",
-            "clusterId" : 168492808,
-            "defaultMetric" : 0,
-            "ebgpMultihop" : false,
-            "enforceFirstAs" : false,
-            "generatedRoutes" : [
-              {
-                "class" : "org.batfish.datamodel.GeneratedRoute",
-                "administrativeCost" : 32767,
-                "asPath" : [ ],
-                "discard" : false,
-                "metric" : 0,
-                "network" : "0.0.0.0/0",
-                "nextHopIp" : "AUTO/NONE(-1l)",
-                "tag" : -1
-              }
-            ],
-            "ipv4UnicastAddressFamily" : {
-              "addressFamilyCapabilities" : {
-                "additionalPathsReceive" : false,
-                "additionalPathsSelectAll" : false,
-                "additionalPathsSend" : false,
-                "advertiseExternal" : false,
-                "advertiseInactive" : true,
-                "allowLocalAsIn" : false,
-                "allowRemoteAsOut" : true,
-                "sendCommunity" : false,
-                "sendExtendedCommunity" : false
-              },
-              "exportPolicy" : "~BGP_PEER_EXPORT_POLICY:default:169.254.15.193~",
-              "importPolicy" : "PROTECT_LOOPBACK",
-              "importPolicySources" : [
-                "PROTECT_LOOPBACK"
-              ],
-              "routeReflectorClient" : false
-            },
-            "localAs" : 65301,
-            "localIp" : "169.254.15.194",
-            "peerAddress" : "169.254.15.193",
-            "remoteAsns" : "65401"
-          },
-          "node2SessionId" : {
-            "hostname" : "lhr-border-02",
-            "prefix" : "169.254.15.193/32",
-            "type" : "ACTIVE",
-            "vrf" : "default"
-          }
-        },
-        {
-          "edgeSummary" : {
-            "ip1" : "240.0.0.6",
-            "ip2" : "240.0.0.7",
-            "node1" : "vgw-81fd279f",
-            "node2" : "vpc-815775e7"
-          },
-          "node1Session" : {
-            "class" : "org.batfish.datamodel.BgpActivePeerConfig",
-            "defaultMetric" : 0,
-            "ebgpMultihop" : false,
-            "enforceFirstAs" : false,
-            "ipv4UnicastAddressFamily" : {
-              "addressFamilyCapabilities" : {
-                "additionalPathsReceive" : false,
-                "additionalPathsSelectAll" : false,
-                "additionalPathsSend" : false,
-                "advertiseExternal" : false,
-                "advertiseInactive" : false,
-                "allowLocalAsIn" : false,
-                "allowRemoteAsOut" : false,
-                "sendCommunity" : true,
-                "sendExtendedCommunity" : false
-              },
-              "exportPolicy" : "~ACCEPT_ALL_EBGP_AND_SET_NEXT_HOP_SELF~",
-              "importPolicy" : "~REJECT_ALL~",
-              "routeReflectorClient" : false
-            },
-            "localAs" : 65401,
-            "localIp" : "240.0.0.6",
-            "peerAddress" : "240.0.0.7",
-            "remoteAsns" : "65401"
-          },
-          "node1SessionId" : {
-            "hostname" : "vgw-81fd279f",
-            "prefix" : "240.0.0.7/32",
-            "type" : "ACTIVE",
-            "vrf" : "default"
-          },
-          "node2Session" : {
-            "class" : "org.batfish.datamodel.BgpActivePeerConfig",
-            "defaultMetric" : 0,
-            "ebgpMultihop" : false,
-            "enforceFirstAs" : false,
-            "ipv4UnicastAddressFamily" : {
-              "addressFamilyCapabilities" : {
-                "additionalPathsReceive" : false,
-                "additionalPathsSelectAll" : false,
-                "additionalPathsSend" : false,
-                "advertiseExternal" : false,
-                "advertiseInactive" : false,
-                "allowLocalAsIn" : false,
-                "allowRemoteAsOut" : false,
-                "sendCommunity" : true,
-                "sendExtendedCommunity" : false
-              },
-              "exportPolicy" : "~REJECT_ALL~",
-              "importPolicy" : "~ACCEPT_ALL~",
-              "routeReflectorClient" : false
-            },
-            "localAs" : 65401,
-            "localIp" : "240.0.0.7",
-            "peerAddress" : "240.0.0.6",
-            "remoteAsns" : "65401"
-          },
-          "node2SessionId" : {
-            "hostname" : "vpc-815775e7",
-            "prefix" : "240.0.0.6/32",
-            "type" : "ACTIVE",
-            "vrf" : "default"
-          }
-        },
-        {
-          "edgeSummary" : {
-            "ip1" : "240.0.0.7",
-            "ip2" : "240.0.0.6",
-            "node1" : "vpc-815775e7",
-            "node2" : "vgw-81fd279f"
-          },
-          "node1Session" : {
-            "class" : "org.batfish.datamodel.BgpActivePeerConfig",
-            "defaultMetric" : 0,
-            "ebgpMultihop" : false,
-            "enforceFirstAs" : false,
-            "ipv4UnicastAddressFamily" : {
-              "addressFamilyCapabilities" : {
-                "additionalPathsReceive" : false,
-                "additionalPathsSelectAll" : false,
-                "additionalPathsSend" : false,
-                "advertiseExternal" : false,
-                "advertiseInactive" : false,
-                "allowLocalAsIn" : false,
-                "allowRemoteAsOut" : false,
-                "sendCommunity" : true,
-                "sendExtendedCommunity" : false
-              },
-              "exportPolicy" : "~REJECT_ALL~",
-              "importPolicy" : "~ACCEPT_ALL~",
-              "routeReflectorClient" : false
-            },
-            "localAs" : 65401,
-            "localIp" : "240.0.0.7",
-            "peerAddress" : "240.0.0.6",
-            "remoteAsns" : "65401"
-          },
-          "node1SessionId" : {
-            "hostname" : "vpc-815775e7",
-            "prefix" : "240.0.0.6/32",
-            "type" : "ACTIVE",
-            "vrf" : "default"
-          },
-          "node2Session" : {
-            "class" : "org.batfish.datamodel.BgpActivePeerConfig",
-            "defaultMetric" : 0,
-            "ebgpMultihop" : false,
-            "enforceFirstAs" : false,
-            "ipv4UnicastAddressFamily" : {
-              "addressFamilyCapabilities" : {
-                "additionalPathsReceive" : false,
-                "additionalPathsSelectAll" : false,
-                "additionalPathsSend" : false,
-                "advertiseExternal" : false,
-                "advertiseInactive" : false,
-                "allowLocalAsIn" : false,
-                "allowRemoteAsOut" : false,
-                "sendCommunity" : true,
-                "sendExtendedCommunity" : false
-              },
-              "exportPolicy" : "~ACCEPT_ALL_EBGP_AND_SET_NEXT_HOP_SELF~",
-              "importPolicy" : "~REJECT_ALL~",
-              "routeReflectorClient" : false
-            },
-            "localAs" : 65401,
-            "localIp" : "240.0.0.6",
-            "peerAddress" : "240.0.0.7",
-            "remoteAsns" : "65401"
-          },
-          "node2SessionId" : {
-            "hostname" : "vgw-81fd279f",
-            "prefix" : "240.0.0.7/32",
-            "type" : "ACTIVE",
-            "vrf" : "default"
-          }
-        }
-      ],
-      "layer3" : [
-        {
-          "interfaceAddresses1" : [
-            "192.168.1.2/24"
-          ],
-          "interfaceAddresses2" : [
-            "192.168.1.1/24"
-          ],
-          "nodeInterface1" : {
-            "hostname" : "es-domain",
-            "interface" : "es-domain-subnet-1641fa70"
-          },
-          "nodeInterface2" : {
-            "hostname" : "subnet-1641fa70",
-            "interface" : "subnet-1641fa70"
-          }
-        },
-        {
-          "interfaceAddresses1" : [
-            "192.168.1.2/24"
-          ],
-          "interfaceAddresses2" : [
-            "192.168.1.3/24"
-          ],
-          "nodeInterface1" : {
-            "hostname" : "es-domain",
-            "interface" : "es-domain-subnet-1641fa70"
-          },
-          "nodeInterface2" : {
-            "hostname" : "test-rds",
-            "interface" : "test-rds-subnet-1641fa70"
-          }
-        },
-        {
-          "interfaceAddresses1" : [
-            "192.168.2.2/28"
-          ],
-          "interfaceAddresses2" : [
-            "192.168.2.1/28"
-          ],
-          "nodeInterface1" : {
-            "hostname" : "es-domain",
-            "interface" : "es-domain-subnet-7044ff16"
-          },
-          "nodeInterface2" : {
-            "hostname" : "subnet-7044ff16",
-            "interface" : "subnet-7044ff16"
-          }
-        },
-        {
-          "interfaceAddresses1" : [
-            "240.0.0.2/31"
-          ],
-          "interfaceAddresses2" : [
-            "240.0.0.3/31"
-          ],
-          "nodeInterface1" : {
-            "hostname" : "igw-068fee63",
-            "interface" : "backbone"
-          },
-          "nodeInterface2" : {
-            "hostname" : "isp_16509",
-            "interface" : "~Interface_1~"
-          }
-        },
-        {
-          "interfaceAddresses1" : [
-            "240.0.0.19/31"
-          ],
-          "interfaceAddresses2" : [
-            "240.0.0.18/31"
-          ],
-          "nodeInterface1" : {
-            "hostname" : "igw-068fee63",
-            "interface" : "subnet-1f315846"
-          },
-          "nodeInterface2" : {
-            "hostname" : "subnet-1f315846",
-            "interface" : "igw-068fee63"
-          }
-        },
-        {
-          "interfaceAddresses1" : [
-            "240.0.0.27/31"
-          ],
-          "interfaceAddresses2" : [
-            "240.0.0.26/31"
-          ],
-          "nodeInterface1" : {
-            "hostname" : "igw-068fee63",
-            "interface" : "subnet-9c8adceb"
-          },
-          "nodeInterface2" : {
-            "hostname" : "subnet-9c8adceb",
-            "interface" : "igw-068fee63"
-          }
-        },
-        {
-          "interfaceAddresses1" : [
-            "240.0.0.43/31"
-          ],
-          "interfaceAddresses2" : [
-            "240.0.0.42/31"
-          ],
-          "nodeInterface1" : {
-            "hostname" : "igw-068fee63",
-            "interface" : "subnet-d9cafabc"
-          },
-          "nodeInterface2" : {
-            "hostname" : "subnet-d9cafabc",
-            "interface" : "igw-068fee63"
-          }
-        },
-        {
-          "interfaceAddresses1" : [
-            "240.0.0.4/31"
-          ],
-          "interfaceAddresses2" : [
-            "240.0.0.5/31"
-          ],
-          "nodeInterface1" : {
-            "hostname" : "igw-9b93ddfc",
-            "interface" : "backbone"
-          },
-          "nodeInterface2" : {
-            "hostname" : "isp_16509",
-            "interface" : "~Interface_2~"
-          }
-        },
-        {
-          "interfaceAddresses1" : [
-            "240.0.0.15/31"
-          ],
-          "interfaceAddresses2" : [
-            "240.0.0.14/31"
-          ],
-          "nodeInterface1" : {
-            "hostname" : "igw-9b93ddfc",
-            "interface" : "subnet-073b8061"
-          },
-          "nodeInterface2" : {
-            "hostname" : "subnet-073b8061",
-            "interface" : "igw-9b93ddfc"
-          }
-        },
-        {
-          "interfaceAddresses1" : [
-            "240.0.0.31/31"
-          ],
-          "interfaceAddresses2" : [
-            "240.0.0.30/31"
-          ],
-          "nodeInterface1" : {
-            "hostname" : "igw-9b93ddfc",
-            "interface" : "subnet-1641fa70"
-          },
-          "nodeInterface2" : {
-            "hostname" : "subnet-1641fa70",
-            "interface" : "igw-9b93ddfc"
-          }
-        },
-        {
-          "interfaceAddresses1" : [
-            "240.0.0.47/31"
-          ],
-          "interfaceAddresses2" : [
-            "240.0.0.46/31"
-          ],
-          "nodeInterface1" : {
-            "hostname" : "igw-9b93ddfc",
-            "interface" : "subnet-30398256"
-          },
-          "nodeInterface2" : {
-            "hostname" : "subnet-30398256",
-            "interface" : "igw-9b93ddfc"
-          }
-        },
-        {
-          "interfaceAddresses1" : [
-            "240.0.0.23/31"
-          ],
-          "interfaceAddresses2" : [
-            "240.0.0.22/31"
-          ],
-          "nodeInterface1" : {
-            "hostname" : "igw-9b93ddfc",
-            "interface" : "subnet-7044ff16"
-          },
-          "nodeInterface2" : {
-            "hostname" : "subnet-7044ff16",
-            "interface" : "igw-9b93ddfc"
-          }
-        },
-        {
-          "interfaceAddresses1" : [
-            "240.0.0.35/31"
-          ],
-          "interfaceAddresses2" : [
-            "240.0.0.34/31"
-          ],
-          "nodeInterface1" : {
-            "hostname" : "igw-9b93ddfc",
-            "interface" : "subnet-f73a8191"
-          },
-          "nodeInterface2" : {
-            "hostname" : "subnet-f73a8191",
-            "interface" : "igw-9b93ddfc"
-          }
-        },
-        {
-          "interfaceAddresses1" : [
-            "240.0.0.0/31"
-          ],
-          "interfaceAddresses2" : [
-            "240.0.0.1/31"
-          ],
-          "nodeInterface1" : {
-            "hostname" : "igw-fac5839d",
-            "interface" : "backbone"
-          },
-          "nodeInterface2" : {
-            "hostname" : "isp_16509",
-            "interface" : "~Interface_0~"
-          }
-        },
-        {
-          "interfaceAddresses1" : [
-            "240.0.0.39/31"
-          ],
-          "interfaceAddresses2" : [
-            "240.0.0.38/31"
-          ],
-          "nodeInterface1" : {
-            "hostname" : "igw-fac5839d",
-            "interface" : "subnet-62f14104"
-          },
-          "nodeInterface2" : {
-            "hostname" : "subnet-62f14104",
-            "interface" : "igw-fac5839d"
-          }
-        },
-        {
-          "interfaceAddresses1" : [
-            "240.0.0.11/31"
-          ],
-          "interfaceAddresses2" : [
-            "240.0.0.10/31"
-          ],
-          "nodeInterface1" : {
-            "hostname" : "igw-fac5839d",
-            "interface" : "subnet-8d0cbdeb"
-          },
-          "nodeInterface2" : {
-            "hostname" : "subnet-8d0cbdeb",
-            "interface" : "igw-fac5839d"
-          }
-        },
-        {
-          "interfaceAddresses1" : [
-            "240.1.1.2/31"
-          ],
-          "interfaceAddresses2" : [
-            "240.1.1.3/31"
-          ],
-          "nodeInterface1" : {
-            "hostname" : "internet",
-            "interface" : "~Interface_3~"
-          },
-          "nodeInterface2" : {
-            "hostname" : "isp_16509",
-            "interface" : "~Interface_4~"
-          }
-        },
-        {
-          "interfaceAddresses1" : [
-            "240.0.0.1/31"
-          ],
-          "interfaceAddresses2" : [
-            "240.0.0.0/31"
-          ],
-          "nodeInterface1" : {
-            "hostname" : "isp_16509",
-            "interface" : "~Interface_0~"
-          },
-          "nodeInterface2" : {
-            "hostname" : "igw-fac5839d",
-            "interface" : "backbone"
-          }
-        },
-        {
-          "interfaceAddresses1" : [
-            "240.0.0.3/31"
-          ],
-          "interfaceAddresses2" : [
-            "240.0.0.2/31"
-          ],
-          "nodeInterface1" : {
-            "hostname" : "isp_16509",
-            "interface" : "~Interface_1~"
-          },
-          "nodeInterface2" : {
-            "hostname" : "igw-068fee63",
-            "interface" : "backbone"
-          }
-        },
-        {
-          "interfaceAddresses1" : [
-            "240.0.0.5/31"
-          ],
-          "interfaceAddresses2" : [
-            "240.0.0.4/31"
-          ],
-          "nodeInterface1" : {
-            "hostname" : "isp_16509",
-            "interface" : "~Interface_2~"
-          },
-          "nodeInterface2" : {
-            "hostname" : "igw-9b93ddfc",
-            "interface" : "backbone"
-          }
-        },
-        {
-          "interfaceAddresses1" : [
-            "240.1.1.3/31"
-          ],
-          "interfaceAddresses2" : [
-            "240.1.1.2/31"
-          ],
-          "nodeInterface1" : {
-            "hostname" : "isp_16509",
-            "interface" : "~Interface_4~"
-          },
-          "nodeInterface2" : {
-            "hostname" : "internet",
-            "interface" : "~Interface_3~"
-          }
-        },
-        {
-          "interfaceAddresses1" : [
-            "240.0.0.14/31"
-          ],
-          "interfaceAddresses2" : [
-            "240.0.0.15/31"
-          ],
-          "nodeInterface1" : {
-            "hostname" : "subnet-073b8061",
-            "interface" : "igw-9b93ddfc"
-          },
-          "nodeInterface2" : {
-            "hostname" : "igw-9b93ddfc",
-            "interface" : "subnet-073b8061"
-          }
-        },
-        {
-          "interfaceAddresses1" : [
-            "240.0.0.12/31"
-          ],
-          "interfaceAddresses2" : [
-            "240.0.0.13/31"
-          ],
-          "nodeInterface1" : {
-            "hostname" : "subnet-073b8061",
-            "interface" : "vpc-b390fad5"
-          },
-          "nodeInterface2" : {
-            "hostname" : "vpc-b390fad5",
-            "interface" : "subnet-073b8061"
-          }
-        },
-        {
-          "interfaceAddresses1" : [
-            "240.0.0.30/31"
-          ],
-          "interfaceAddresses2" : [
-            "240.0.0.31/31"
-          ],
-          "nodeInterface1" : {
-            "hostname" : "subnet-1641fa70",
-            "interface" : "igw-9b93ddfc"
-          },
-          "nodeInterface2" : {
-            "hostname" : "igw-9b93ddfc",
-            "interface" : "subnet-1641fa70"
-          }
-        },
-        {
-          "interfaceAddresses1" : [
-            "192.168.1.1/24"
-          ],
-          "interfaceAddresses2" : [
-            "192.168.1.2/24"
-          ],
-          "nodeInterface1" : {
-            "hostname" : "subnet-1641fa70",
-            "interface" : "subnet-1641fa70"
-          },
-          "nodeInterface2" : {
-            "hostname" : "es-domain",
-            "interface" : "es-domain-subnet-1641fa70"
-          }
-        },
-        {
-          "interfaceAddresses1" : [
-            "192.168.1.1/24"
-          ],
-          "interfaceAddresses2" : [
-            "192.168.1.3/24"
-          ],
-          "nodeInterface1" : {
-            "hostname" : "subnet-1641fa70",
-            "interface" : "subnet-1641fa70"
-          },
-          "nodeInterface2" : {
-            "hostname" : "test-rds",
-            "interface" : "test-rds-subnet-1641fa70"
-          }
-        },
-        {
-          "interfaceAddresses1" : [
-            "240.0.0.28/31"
-          ],
-          "interfaceAddresses2" : [
-            "240.0.0.29/31"
-          ],
-          "nodeInterface1" : {
-            "hostname" : "subnet-1641fa70",
-            "interface" : "vpc-b390fad5"
-          },
-          "nodeInterface2" : {
-            "hostname" : "vpc-b390fad5",
-            "interface" : "subnet-1641fa70"
-          }
-        },
-        {
-          "interfaceAddresses1" : [
-            "240.0.0.18/31"
-          ],
-          "interfaceAddresses2" : [
-            "240.0.0.19/31"
-          ],
-          "nodeInterface1" : {
-            "hostname" : "subnet-1f315846",
-            "interface" : "igw-068fee63"
-          },
-          "nodeInterface2" : {
-            "hostname" : "igw-068fee63",
-            "interface" : "subnet-1f315846"
-          }
-        },
-        {
-          "interfaceAddresses1" : [
-            "240.0.0.16/31"
-          ],
-          "interfaceAddresses2" : [
-            "240.0.0.17/31"
-          ],
-          "nodeInterface1" : {
-            "hostname" : "subnet-1f315846",
-            "interface" : "vpc-f8fad69d"
-          },
-          "nodeInterface2" : {
-            "hostname" : "vpc-f8fad69d",
-            "interface" : "subnet-1f315846"
-          }
-        },
-        {
-          "interfaceAddresses1" : [
-            "240.0.0.46/31"
-          ],
-          "interfaceAddresses2" : [
-            "240.0.0.47/31"
-          ],
-          "nodeInterface1" : {
-            "hostname" : "subnet-30398256",
-            "interface" : "igw-9b93ddfc"
-          },
-          "nodeInterface2" : {
-            "hostname" : "igw-9b93ddfc",
-            "interface" : "subnet-30398256"
-          }
-        },
-        {
-          "interfaceAddresses1" : [
-            "240.0.0.44/31"
-          ],
-          "interfaceAddresses2" : [
-            "240.0.0.45/31"
-          ],
-          "nodeInterface1" : {
-            "hostname" : "subnet-30398256",
-            "interface" : "vpc-b390fad5"
-          },
-          "nodeInterface2" : {
-            "hostname" : "vpc-b390fad5",
-            "interface" : "subnet-30398256"
-          }
-        },
-        {
-          "interfaceAddresses1" : [
-            "240.0.0.38/31"
-          ],
-          "interfaceAddresses2" : [
-            "240.0.0.39/31"
-          ],
-          "nodeInterface1" : {
-            "hostname" : "subnet-62f14104",
-            "interface" : "igw-fac5839d"
-          },
-          "nodeInterface2" : {
-            "hostname" : "igw-fac5839d",
-            "interface" : "subnet-62f14104"
-          }
-        },
-        {
-          "interfaceAddresses1" : [
-            "240.0.0.36/31"
-          ],
-          "interfaceAddresses2" : [
-            "240.0.0.37/31"
-          ],
-          "nodeInterface1" : {
-            "hostname" : "subnet-62f14104",
-            "interface" : "vpc-925131f4"
-          },
-          "nodeInterface2" : {
-            "hostname" : "vpc-925131f4",
-            "interface" : "subnet-62f14104"
-          }
-        },
-        {
-          "interfaceAddresses1" : [
-            "240.0.0.22/31"
-          ],
-          "interfaceAddresses2" : [
-            "240.0.0.23/31"
-          ],
-          "nodeInterface1" : {
-            "hostname" : "subnet-7044ff16",
-            "interface" : "igw-9b93ddfc"
-          },
-          "nodeInterface2" : {
-            "hostname" : "igw-9b93ddfc",
-            "interface" : "subnet-7044ff16"
-          }
-        },
-        {
-          "interfaceAddresses1" : [
-            "192.168.2.1/28"
-          ],
-          "interfaceAddresses2" : [
-            "192.168.2.2/28"
-          ],
-          "nodeInterface1" : {
-            "hostname" : "subnet-7044ff16",
-            "interface" : "subnet-7044ff16"
-          },
-          "nodeInterface2" : {
-            "hostname" : "es-domain",
-            "interface" : "es-domain-subnet-7044ff16"
-          }
-        },
-        {
-          "interfaceAddresses1" : [
-            "240.0.0.20/31"
-          ],
-          "interfaceAddresses2" : [
-            "240.0.0.21/31"
-          ],
-          "nodeInterface1" : {
-            "hostname" : "subnet-7044ff16",
-            "interface" : "vpc-b390fad5"
-          },
-          "nodeInterface2" : {
-            "hostname" : "vpc-b390fad5",
-            "interface" : "subnet-7044ff16"
-          }
-        },
-        {
-          "interfaceAddresses1" : [
-            "240.0.0.10/31"
-          ],
-          "interfaceAddresses2" : [
-            "240.0.0.11/31"
-          ],
-          "nodeInterface1" : {
-            "hostname" : "subnet-8d0cbdeb",
-            "interface" : "igw-fac5839d"
-          },
-          "nodeInterface2" : {
-            "hostname" : "igw-fac5839d",
-            "interface" : "subnet-8d0cbdeb"
-          }
-        },
-        {
-          "interfaceAddresses1" : [
-            "240.0.0.8/31"
-          ],
-          "interfaceAddresses2" : [
-            "240.0.0.9/31"
-          ],
-          "nodeInterface1" : {
-            "hostname" : "subnet-8d0cbdeb",
-            "interface" : "vpc-925131f4"
-          },
-          "nodeInterface2" : {
-            "hostname" : "vpc-925131f4",
-            "interface" : "subnet-8d0cbdeb"
-          }
-        },
-        {
-          "interfaceAddresses1" : [
-            "240.0.0.26/31"
-          ],
-          "interfaceAddresses2" : [
-            "240.0.0.27/31"
-          ],
-          "nodeInterface1" : {
-            "hostname" : "subnet-9c8adceb",
-            "interface" : "igw-068fee63"
-          },
-          "nodeInterface2" : {
-            "hostname" : "igw-068fee63",
-            "interface" : "subnet-9c8adceb"
-          }
-        },
-        {
-          "interfaceAddresses1" : [
-            "240.0.0.24/31"
-          ],
-          "interfaceAddresses2" : [
-            "240.0.0.25/31"
-          ],
-          "nodeInterface1" : {
-            "hostname" : "subnet-9c8adceb",
-            "interface" : "vpc-f8fad69d"
-          },
-          "nodeInterface2" : {
-            "hostname" : "vpc-f8fad69d",
-            "interface" : "subnet-9c8adceb"
-          }
-        },
-        {
-          "interfaceAddresses1" : [
-            "240.0.0.42/31"
-          ],
-          "interfaceAddresses2" : [
-            "240.0.0.43/31"
-          ],
-          "nodeInterface1" : {
-            "hostname" : "subnet-d9cafabc",
-            "interface" : "igw-068fee63"
-          },
-          "nodeInterface2" : {
-            "hostname" : "igw-068fee63",
-            "interface" : "subnet-d9cafabc"
-          }
-        },
-        {
-          "interfaceAddresses1" : [
-            "240.0.0.40/31"
-          ],
-          "interfaceAddresses2" : [
-            "240.0.0.41/31"
-          ],
-          "nodeInterface1" : {
-            "hostname" : "subnet-d9cafabc",
-            "interface" : "vpc-f8fad69d"
-          },
-          "nodeInterface2" : {
-            "hostname" : "vpc-f8fad69d",
-            "interface" : "subnet-d9cafabc"
-          }
-        },
-        {
-          "interfaceAddresses1" : [
-            "240.0.0.34/31"
-          ],
-          "interfaceAddresses2" : [
-            "240.0.0.35/31"
-          ],
-          "nodeInterface1" : {
-            "hostname" : "subnet-f73a8191",
-            "interface" : "igw-9b93ddfc"
-          },
-          "nodeInterface2" : {
-            "hostname" : "igw-9b93ddfc",
-            "interface" : "subnet-f73a8191"
-          }
-        },
-        {
-          "interfaceAddresses1" : [
-            "240.0.0.32/31"
-          ],
-          "interfaceAddresses2" : [
-            "240.0.0.33/31"
-          ],
-          "nodeInterface1" : {
-            "hostname" : "subnet-f73a8191",
-            "interface" : "vpc-b390fad5"
-          },
-          "nodeInterface2" : {
-            "hostname" : "vpc-b390fad5",
-            "interface" : "subnet-f73a8191"
-          }
-        },
-        {
-          "interfaceAddresses1" : [
-            "192.168.1.3/24"
-          ],
-          "interfaceAddresses2" : [
-            "192.168.1.2/24"
-          ],
-          "nodeInterface1" : {
-            "hostname" : "test-rds",
-            "interface" : "test-rds-subnet-1641fa70"
-          },
-          "nodeInterface2" : {
-            "hostname" : "es-domain",
-            "interface" : "es-domain-subnet-1641fa70"
-          }
-        },
-        {
-          "interfaceAddresses1" : [
-            "192.168.1.3/24"
-          ],
-          "interfaceAddresses2" : [
-            "192.168.1.1/24"
-          ],
-          "nodeInterface1" : {
-            "hostname" : "test-rds",
-            "interface" : "test-rds-subnet-1641fa70"
-          },
-          "nodeInterface2" : {
-            "hostname" : "subnet-1641fa70",
-            "interface" : "subnet-1641fa70"
-          }
-        },
-        {
-          "interfaceAddresses1" : [
-            "240.0.0.6/31"
-          ],
-          "interfaceAddresses2" : [
-            "240.0.0.7/31"
-          ],
-          "nodeInterface1" : {
-            "hostname" : "vgw-81fd279f",
-            "interface" : "vpc-815775e7"
-          },
-          "nodeInterface2" : {
-            "hostname" : "vpc-815775e7",
-            "interface" : "vgw-81fd279f"
-          }
-        },
-        {
-          "interfaceAddresses1" : [
-            "240.0.0.7/31"
-          ],
-          "interfaceAddresses2" : [
-            "240.0.0.6/31"
-          ],
-          "nodeInterface1" : {
-            "hostname" : "vpc-815775e7",
-            "interface" : "vgw-81fd279f"
-          },
-          "nodeInterface2" : {
-            "hostname" : "vgw-81fd279f",
-            "interface" : "vpc-815775e7"
-          }
-        },
-        {
-          "interfaceAddresses1" : [
-            "240.0.0.37/31"
-          ],
-          "interfaceAddresses2" : [
-            "240.0.0.36/31"
-          ],
-          "nodeInterface1" : {
-            "hostname" : "vpc-925131f4",
-            "interface" : "subnet-62f14104"
-          },
-          "nodeInterface2" : {
-            "hostname" : "subnet-62f14104",
-            "interface" : "vpc-925131f4"
-          }
-        },
-        {
-          "interfaceAddresses1" : [
-            "240.0.0.9/31"
-          ],
-          "interfaceAddresses2" : [
-            "240.0.0.8/31"
-          ],
-          "nodeInterface1" : {
-            "hostname" : "vpc-925131f4",
-            "interface" : "subnet-8d0cbdeb"
-          },
-          "nodeInterface2" : {
-            "hostname" : "subnet-8d0cbdeb",
-            "interface" : "vpc-925131f4"
-          }
-        },
-        {
-          "interfaceAddresses1" : [
-            "240.0.0.13/31"
-          ],
-          "interfaceAddresses2" : [
-            "240.0.0.12/31"
-          ],
-          "nodeInterface1" : {
-            "hostname" : "vpc-b390fad5",
-            "interface" : "subnet-073b8061"
-          },
-          "nodeInterface2" : {
-            "hostname" : "subnet-073b8061",
-            "interface" : "vpc-b390fad5"
-          }
-        },
-        {
-          "interfaceAddresses1" : [
-            "240.0.0.29/31"
-          ],
-          "interfaceAddresses2" : [
-            "240.0.0.28/31"
-          ],
-          "nodeInterface1" : {
-            "hostname" : "vpc-b390fad5",
-            "interface" : "subnet-1641fa70"
-          },
-          "nodeInterface2" : {
-            "hostname" : "subnet-1641fa70",
-            "interface" : "vpc-b390fad5"
-          }
-        },
-        {
-          "interfaceAddresses1" : [
-            "240.0.0.45/31"
-          ],
-          "interfaceAddresses2" : [
-            "240.0.0.44/31"
-          ],
-          "nodeInterface1" : {
-            "hostname" : "vpc-b390fad5",
-            "interface" : "subnet-30398256"
-          },
-          "nodeInterface2" : {
-            "hostname" : "subnet-30398256",
-            "interface" : "vpc-b390fad5"
-          }
-        },
-        {
-          "interfaceAddresses1" : [
-            "240.0.0.21/31"
-          ],
-          "interfaceAddresses2" : [
-            "240.0.0.20/31"
-          ],
-          "nodeInterface1" : {
-            "hostname" : "vpc-b390fad5",
-            "interface" : "subnet-7044ff16"
-          },
-          "nodeInterface2" : {
-            "hostname" : "subnet-7044ff16",
-            "interface" : "vpc-b390fad5"
-          }
-        },
-        {
-          "interfaceAddresses1" : [
-            "240.0.0.33/31"
-          ],
-          "interfaceAddresses2" : [
-            "240.0.0.32/31"
-          ],
-          "nodeInterface1" : {
-            "hostname" : "vpc-b390fad5",
-            "interface" : "subnet-f73a8191"
-          },
-          "nodeInterface2" : {
-            "hostname" : "subnet-f73a8191",
-            "interface" : "vpc-b390fad5"
-          }
-        },
-        {
-          "interfaceAddresses1" : [
-            "240.0.0.17/31"
-          ],
-          "interfaceAddresses2" : [
-            "240.0.0.16/31"
-          ],
-          "nodeInterface1" : {
-            "hostname" : "vpc-f8fad69d",
-            "interface" : "subnet-1f315846"
-          },
-          "nodeInterface2" : {
-            "hostname" : "subnet-1f315846",
-            "interface" : "vpc-f8fad69d"
-          }
-        },
-        {
-          "interfaceAddresses1" : [
-            "240.0.0.25/31"
-          ],
-          "interfaceAddresses2" : [
-            "240.0.0.24/31"
-          ],
-          "nodeInterface1" : {
-            "hostname" : "vpc-f8fad69d",
-            "interface" : "subnet-9c8adceb"
-          },
-          "nodeInterface2" : {
-            "hostname" : "subnet-9c8adceb",
-            "interface" : "vpc-f8fad69d"
-          }
-        },
-        {
-          "interfaceAddresses1" : [
-            "240.0.0.41/31"
-          ],
-          "interfaceAddresses2" : [
-            "240.0.0.40/31"
-          ],
-          "nodeInterface1" : {
-            "hostname" : "vpc-f8fad69d",
-            "interface" : "subnet-d9cafabc"
-          },
-          "nodeInterface2" : {
-            "hostname" : "subnet-d9cafabc",
-            "interface" : "vpc-f8fad69d"
-          }
-        }
-      ]
-    },
->>>>>>> e2e-connectivity-tests
     "nodes" : {
       "es-domain" : {
         "configurationFormat" : "AWS",
@@ -2516,11 +527,7 @@
               "class" : "org.batfish.datamodel.EmptyIpSpace"
             },
             "allPrefixes" : [
-<<<<<<< HEAD
               "240.0.0.31/31"
-=======
-              "240.0.0.2/31"
->>>>>>> 07d56b70
             ],
             "allowedVlans" : "",
             "autostate" : true,
@@ -2532,251 +539,55 @@
             "ospfHelloMultiplier" : 0,
             "ospfPassive" : false,
             "ospfPointToPoint" : false,
-<<<<<<< HEAD
             "prefix" : "240.0.0.31/31",
-=======
-            "prefix" : "240.0.0.2/31",
->>>>>>> 07d56b70
-            "proxyArp" : false,
-            "ripEnabled" : false,
-            "ripPassive" : false,
-            "spanningTreePortfast" : false,
-            "switchport" : false,
-            "switchportMode" : "NONE",
-            "switchportTrunkEncapsulation" : "DOT1Q",
-            "type" : "PHYSICAL",
-            "vrf" : "default"
-          },
-<<<<<<< HEAD
+            "proxyArp" : false,
+            "ripEnabled" : false,
+            "ripPassive" : false,
+            "spanningTreePortfast" : false,
+            "switchport" : false,
+            "switchportMode" : "NONE",
+            "switchportTrunkEncapsulation" : "DOT1Q",
+            "type" : "PHYSICAL",
+            "vrf" : "default"
+          },
           "subnet-30398256" : {
             "name" : "subnet-30398256",
-=======
-          "subnet-1f315846" : {
-            "name" : "subnet-1f315846",
->>>>>>> 07d56b70
-            "active" : true,
-            "additionalArpIps" : {
-              "class" : "org.batfish.datamodel.EmptyIpSpace"
-            },
-            "allPrefixes" : [
-<<<<<<< HEAD
+            "active" : true,
+            "additionalArpIps" : {
+              "class" : "org.batfish.datamodel.EmptyIpSpace"
+            },
+            "allPrefixes" : [
               "240.0.0.47/31"
-=======
-              "240.0.0.19/31"
->>>>>>> 07d56b70
             ],
             "allowedVlans" : "",
             "autostate" : true,
             "bandwidth" : 1.0E12,
-<<<<<<< HEAD
             "description" : "To subnet-30398256",
-=======
-            "description" : "To subnet-1f315846",
->>>>>>> 07d56b70
-            "mtu" : 1500,
-            "ospfDeadInterval" : 0,
-            "ospfEnabled" : false,
-            "ospfHelloMultiplier" : 0,
-            "ospfPassive" : false,
-            "ospfPointToPoint" : false,
-<<<<<<< HEAD
+            "mtu" : 1500,
+            "ospfDeadInterval" : 0,
+            "ospfEnabled" : false,
+            "ospfHelloMultiplier" : 0,
+            "ospfPassive" : false,
+            "ospfPointToPoint" : false,
             "prefix" : "240.0.0.47/31",
-=======
-            "prefix" : "240.0.0.19/31",
-            "proxyArp" : false,
-            "ripEnabled" : false,
-            "ripPassive" : false,
-            "spanningTreePortfast" : false,
-            "switchport" : false,
-            "switchportMode" : "NONE",
-            "switchportTrunkEncapsulation" : "DOT1Q",
-            "type" : "PHYSICAL",
-            "vrf" : "default"
-          },
-          "subnet-9c8adceb" : {
-            "name" : "subnet-9c8adceb",
-            "active" : true,
-            "additionalArpIps" : {
-              "class" : "org.batfish.datamodel.EmptyIpSpace"
-            },
-            "allPrefixes" : [
-              "240.0.0.27/31"
-            ],
-            "allowedVlans" : "",
-            "autostate" : true,
-            "bandwidth" : 1.0E12,
-            "description" : "To subnet-9c8adceb",
-            "mtu" : 1500,
-            "ospfDeadInterval" : 0,
-            "ospfEnabled" : false,
-            "ospfHelloMultiplier" : 0,
-            "ospfPassive" : false,
-            "ospfPointToPoint" : false,
-            "prefix" : "240.0.0.27/31",
-            "proxyArp" : false,
-            "ripEnabled" : false,
-            "ripPassive" : false,
-            "spanningTreePortfast" : false,
-            "switchport" : false,
-            "switchportMode" : "NONE",
-            "switchportTrunkEncapsulation" : "DOT1Q",
-            "type" : "PHYSICAL",
-            "vrf" : "default"
-          },
-          "subnet-d9cafabc" : {
-            "name" : "subnet-d9cafabc",
-            "active" : true,
-            "additionalArpIps" : {
-              "class" : "org.batfish.datamodel.EmptyIpSpace"
-            },
-            "allPrefixes" : [
-              "240.0.0.43/31"
-            ],
-            "allowedVlans" : "",
-            "autostate" : true,
-            "bandwidth" : 1.0E12,
-            "description" : "To subnet-d9cafabc",
-            "mtu" : 1500,
-            "ospfDeadInterval" : 0,
-            "ospfEnabled" : false,
-            "ospfHelloMultiplier" : 0,
-            "ospfPassive" : false,
-            "ospfPointToPoint" : false,
-            "prefix" : "240.0.0.43/31",
->>>>>>> 07d56b70
-            "proxyArp" : false,
-            "ripEnabled" : false,
-            "ripPassive" : false,
-            "spanningTreePortfast" : false,
-            "switchport" : false,
-            "switchportMode" : "NONE",
-            "switchportTrunkEncapsulation" : "DOT1Q",
-            "type" : "PHYSICAL",
-            "vrf" : "default"
-<<<<<<< HEAD
+            "proxyArp" : false,
+            "ripEnabled" : false,
+            "ripPassive" : false,
+            "spanningTreePortfast" : false,
+            "switchport" : false,
+            "switchportMode" : "NONE",
+            "switchportTrunkEncapsulation" : "DOT1Q",
+            "type" : "PHYSICAL",
+            "vrf" : "default"
           },
           "subnet-7044ff16" : {
             "name" : "subnet-7044ff16",
-=======
-          }
-        },
-        "routingPolicies" : {
-          "AwsInternetGatewayExportPolicy" : {
-            "name" : "AwsInternetGatewayExportPolicy",
-            "statements" : [
-              {
-                "class" : "org.batfish.datamodel.routing_policy.statement.If",
-                "guard" : {
-                  "class" : "org.batfish.datamodel.routing_policy.expr.Conjunction",
-                  "conjuncts" : [
-                    {
-                      "class" : "org.batfish.datamodel.routing_policy.expr.MatchProtocol",
-                      "protocols" : [
-                        "static"
-                      ]
-                    },
-                    {
-                      "class" : "org.batfish.datamodel.routing_policy.expr.MatchPrefixSet",
-                      "prefix" : {
-                        "class" : "org.batfish.datamodel.routing_policy.expr.DestinationNetwork"
-                      },
-                      "prefixSet" : {
-                        "class" : "org.batfish.datamodel.routing_policy.expr.ExplicitPrefixSet",
-                        "prefixSpace" : [ ]
-                      }
-                    }
-                  ]
-                },
-                "trueStatements" : [
-                  {
-                    "class" : "org.batfish.datamodel.routing_policy.statement.SetOrigin",
-                    "originType" : {
-                      "class" : "org.batfish.datamodel.routing_policy.expr.LiteralOrigin",
-                      "originType" : "incomplete"
-                    }
-                  },
-                  {
-                    "class" : "org.batfish.datamodel.routing_policy.statement.Statements$StaticStatement",
-                    "type" : "ExitAccept"
-                  }
-                ]
-              }
-            ]
-          }
-        },
-        "vendorFamily" : {
-          "aws" : {
-            "region" : "us-west-2"
-          }
-        },
-        "vrfs" : {
-          "default" : {
-            "name" : "default",
-            "bgpProcess" : {
-              "ebgpAdminCost" : 20,
-              "ibgpAdminCost" : 200,
-              "routerId" : "240.0.0.2",
-              "multipathEbgp" : false,
-              "multipathIbgp" : false,
-              "neighbors" : {
-                "240.0.0.3/32" : {
-                  "class" : "org.batfish.datamodel.BgpActivePeerConfig",
-                  "defaultMetric" : 0,
-                  "ebgpMultihop" : false,
-                  "enforceFirstAs" : false,
-                  "ipv4UnicastAddressFamily" : {
-                    "addressFamilyCapabilities" : {
-                      "additionalPathsReceive" : false,
-                      "additionalPathsSelectAll" : false,
-                      "additionalPathsSend" : false,
-                      "advertiseExternal" : false,
-                      "advertiseInactive" : false,
-                      "allowLocalAsIn" : false,
-                      "allowRemoteAsOut" : false,
-                      "sendCommunity" : false,
-                      "sendExtendedCommunity" : false
-                    },
-                    "exportPolicy" : "AwsInternetGatewayExportPolicy",
-                    "routeReflectorClient" : false
-                  },
-                  "localAs" : 65534,
-                  "localIp" : "240.0.0.2",
-                  "peerAddress" : "240.0.0.3",
-                  "remoteAsns" : "16509"
-                }
-              },
-              "tieBreaker" : "ARRIVAL_ORDER"
-            },
-            "interfaces" : [
-              "backbone",
-              "subnet-1f315846",
-              "subnet-9c8adceb",
-              "subnet-d9cafabc"
-            ]
-          }
-        }
-      },
-      "igw-9b93ddfc" : {
-        "configurationFormat" : "AWS",
-        "name" : "igw-9b93ddfc",
-        "defaultCrossZoneAction" : "PERMIT",
-        "defaultInboundAction" : "PERMIT",
-        "deviceType" : "ROUTER",
-        "domainName" : "aws",
-        "interfaces" : {
-          "backbone" : {
-            "name" : "backbone",
->>>>>>> 07d56b70
-            "active" : true,
-            "additionalArpIps" : {
-              "class" : "org.batfish.datamodel.EmptyIpSpace"
-            },
-            "allPrefixes" : [
-<<<<<<< HEAD
+            "active" : true,
+            "additionalArpIps" : {
+              "class" : "org.batfish.datamodel.EmptyIpSpace"
+            },
+            "allPrefixes" : [
               "240.0.0.23/31"
-=======
-              "240.0.0.4/31"
->>>>>>> 07d56b70
             ],
             "allowedVlans" : "",
             "autostate" : true,
@@ -2788,158 +599,19 @@
             "ospfHelloMultiplier" : 0,
             "ospfPassive" : false,
             "ospfPointToPoint" : false,
-<<<<<<< HEAD
             "prefix" : "240.0.0.23/31",
-=======
-            "prefix" : "240.0.0.4/31",
->>>>>>> 07d56b70
-            "proxyArp" : false,
-            "ripEnabled" : false,
-            "ripPassive" : false,
-            "spanningTreePortfast" : false,
-            "switchport" : false,
-            "switchportMode" : "NONE",
-            "switchportTrunkEncapsulation" : "DOT1Q",
-            "type" : "PHYSICAL",
-            "vrf" : "default"
-          },
-<<<<<<< HEAD
+            "proxyArp" : false,
+            "ripEnabled" : false,
+            "ripPassive" : false,
+            "spanningTreePortfast" : false,
+            "switchport" : false,
+            "switchportMode" : "NONE",
+            "switchportTrunkEncapsulation" : "DOT1Q",
+            "type" : "PHYSICAL",
+            "vrf" : "default"
+          },
           "subnet-f73a8191" : {
             "name" : "subnet-f73a8191",
-=======
-          "subnet-073b8061" : {
-            "name" : "subnet-073b8061",
->>>>>>> 07d56b70
-            "active" : true,
-            "additionalArpIps" : {
-              "class" : "org.batfish.datamodel.EmptyIpSpace"
-            },
-            "allPrefixes" : [
-<<<<<<< HEAD
-              "240.0.0.35/31"
-=======
-              "240.0.0.15/31"
->>>>>>> 07d56b70
-            ],
-            "allowedVlans" : "",
-            "autostate" : true,
-            "bandwidth" : 1.0E12,
-<<<<<<< HEAD
-            "description" : "To subnet-f73a8191",
-=======
-            "description" : "To subnet-073b8061",
->>>>>>> 07d56b70
-            "mtu" : 1500,
-            "ospfDeadInterval" : 0,
-            "ospfEnabled" : false,
-            "ospfHelloMultiplier" : 0,
-            "ospfPassive" : false,
-            "ospfPointToPoint" : false,
-<<<<<<< HEAD
-=======
-            "prefix" : "240.0.0.15/31",
-            "proxyArp" : false,
-            "ripEnabled" : false,
-            "ripPassive" : false,
-            "spanningTreePortfast" : false,
-            "switchport" : false,
-            "switchportMode" : "NONE",
-            "switchportTrunkEncapsulation" : "DOT1Q",
-            "type" : "PHYSICAL",
-            "vrf" : "default"
-          },
-          "subnet-1641fa70" : {
-            "name" : "subnet-1641fa70",
-            "active" : true,
-            "additionalArpIps" : {
-              "class" : "org.batfish.datamodel.EmptyIpSpace"
-            },
-            "allPrefixes" : [
-              "240.0.0.31/31"
-            ],
-            "allowedVlans" : "",
-            "autostate" : true,
-            "bandwidth" : 1.0E12,
-            "description" : "To subnet-1641fa70",
-            "mtu" : 1500,
-            "ospfDeadInterval" : 0,
-            "ospfEnabled" : false,
-            "ospfHelloMultiplier" : 0,
-            "ospfPassive" : false,
-            "ospfPointToPoint" : false,
-            "prefix" : "240.0.0.31/31",
-            "proxyArp" : false,
-            "ripEnabled" : false,
-            "ripPassive" : false,
-            "spanningTreePortfast" : false,
-            "switchport" : false,
-            "switchportMode" : "NONE",
-            "switchportTrunkEncapsulation" : "DOT1Q",
-            "type" : "PHYSICAL",
-            "vrf" : "default"
-          },
-          "subnet-30398256" : {
-            "name" : "subnet-30398256",
-            "active" : true,
-            "additionalArpIps" : {
-              "class" : "org.batfish.datamodel.EmptyIpSpace"
-            },
-            "allPrefixes" : [
-              "240.0.0.47/31"
-            ],
-            "allowedVlans" : "",
-            "autostate" : true,
-            "bandwidth" : 1.0E12,
-            "description" : "To subnet-30398256",
-            "mtu" : 1500,
-            "ospfDeadInterval" : 0,
-            "ospfEnabled" : false,
-            "ospfHelloMultiplier" : 0,
-            "ospfPassive" : false,
-            "ospfPointToPoint" : false,
-            "prefix" : "240.0.0.47/31",
-            "proxyArp" : false,
-            "ripEnabled" : false,
-            "ripPassive" : false,
-            "spanningTreePortfast" : false,
-            "switchport" : false,
-            "switchportMode" : "NONE",
-            "switchportTrunkEncapsulation" : "DOT1Q",
-            "type" : "PHYSICAL",
-            "vrf" : "default"
-          },
-          "subnet-7044ff16" : {
-            "name" : "subnet-7044ff16",
-            "active" : true,
-            "additionalArpIps" : {
-              "class" : "org.batfish.datamodel.EmptyIpSpace"
-            },
-            "allPrefixes" : [
-              "240.0.0.23/31"
-            ],
-            "allowedVlans" : "",
-            "autostate" : true,
-            "bandwidth" : 1.0E12,
-            "description" : "To subnet-7044ff16",
-            "mtu" : 1500,
-            "ospfDeadInterval" : 0,
-            "ospfEnabled" : false,
-            "ospfHelloMultiplier" : 0,
-            "ospfPassive" : false,
-            "ospfPointToPoint" : false,
-            "prefix" : "240.0.0.23/31",
-            "proxyArp" : false,
-            "ripEnabled" : false,
-            "ripPassive" : false,
-            "spanningTreePortfast" : false,
-            "switchport" : false,
-            "switchportMode" : "NONE",
-            "switchportTrunkEncapsulation" : "DOT1Q",
-            "type" : "PHYSICAL",
-            "vrf" : "default"
-          },
-          "subnet-f73a8191" : {
-            "name" : "subnet-f73a8191",
             "active" : true,
             "additionalArpIps" : {
               "class" : "org.batfish.datamodel.EmptyIpSpace"
@@ -2957,7 +629,6 @@
             "ospfHelloMultiplier" : 0,
             "ospfPassive" : false,
             "ospfPointToPoint" : false,
->>>>>>> 07d56b70
             "prefix" : "240.0.0.35/31",
             "proxyArp" : false,
             "ripEnabled" : false,
@@ -7658,26 +5329,26 @@
             "type" : "PHYSICAL",
             "vrf" : "default"
           },
-          "vpc-815775e7" : {
-            "name" : "vpc-815775e7",
-            "active" : true,
-            "additionalArpIps" : {
-              "class" : "org.batfish.datamodel.EmptyIpSpace"
-            },
-            "allPrefixes" : [
-              "240.0.0.6/31"
+          "loopbackBgp" : {
+            "name" : "loopbackBgp",
+            "active" : true,
+            "additionalArpIps" : {
+              "class" : "org.batfish.datamodel.EmptyIpSpace"
+            },
+            "allPrefixes" : [
+              "240.0.0.6/32"
             ],
             "allowedVlans" : "",
             "autostate" : true,
             "bandwidth" : 1.0E12,
-            "description" : "To VPC vpc-815775e7",
-            "mtu" : 1500,
-            "ospfDeadInterval" : 0,
-            "ospfEnabled" : false,
-            "ospfHelloMultiplier" : 0,
-            "ospfPassive" : false,
-            "ospfPointToPoint" : false,
-            "prefix" : "240.0.0.6/31",
+            "description" : "BGP loopback",
+            "mtu" : 1500,
+            "ospfDeadInterval" : 0,
+            "ospfEnabled" : false,
+            "ospfHelloMultiplier" : 0,
+            "ospfPassive" : false,
+            "ospfPointToPoint" : false,
+            "prefix" : "240.0.0.6/32",
             "proxyArp" : false,
             "ripEnabled" : false,
             "ripPassive" : false,
@@ -7801,31 +5472,9 @@
             ]
           }
         },
-        "routeFilterLists" : {
-          "vpn-ba2e34a8-1_origination" : {
-            "lines" : [
-              {
-                "action" : "PERMIT",
-                "ipWildcard" : "10.100.0.0/16",
-                "lengthRange" : "16-16"
-              }
-            ],
-            "name" : "vpn-ba2e34a8-1_origination"
-          },
-          "vpn-ba2e34a8-2_origination" : {
-            "lines" : [
-              {
-                "action" : "PERMIT",
-                "ipWildcard" : "10.100.0.0/16",
-                "lengthRange" : "16-16"
-              }
-            ],
-            "name" : "vpn-ba2e34a8-2_origination"
-          }
-        },
         "routingPolicies" : {
-          "vpn-ba2e34a8-1_origination" : {
-            "name" : "vpn-ba2e34a8-1_origination",
+          "~vgw~export-policy~" : {
+            "name" : "~vgw~export-policy~",
             "statements" : [
               {
                 "class" : "org.batfish.datamodel.routing_policy.statement.If",
@@ -7844,8 +5493,10 @@
                         "class" : "org.batfish.datamodel.routing_policy.expr.DestinationNetwork"
                       },
                       "prefixSet" : {
-                        "class" : "org.batfish.datamodel.routing_policy.expr.NamedPrefixSet",
-                        "name" : "vpn-ba2e34a8-1_origination"
+                        "class" : "org.batfish.datamodel.routing_policy.expr.ExplicitPrefixSet",
+                        "prefixSpace" : [
+                          "10.100.0.0/16"
+                        ]
                       }
                     }
                   ]
@@ -7855,7 +5506,7 @@
                     "class" : "org.batfish.datamodel.routing_policy.statement.SetOrigin",
                     "originType" : {
                       "class" : "org.batfish.datamodel.routing_policy.expr.LiteralOrigin",
-                      "originType" : "igp"
+                      "originType" : "incomplete"
                     }
                   },
                   {
@@ -7863,69 +5514,12 @@
                     "type" : "ExitAccept"
                   }
                 ]
-              },
-              {
-                "class" : "org.batfish.datamodel.routing_policy.statement.Statements$StaticStatement",
-                "type" : "ExitReject"
               }
             ]
           },
-          "vpn-ba2e34a8-2_origination" : {
-            "name" : "vpn-ba2e34a8-2_origination",
+          "~vgw~import-policy~" : {
+            "name" : "~vgw~import-policy~",
             "statements" : [
-              {
-                "class" : "org.batfish.datamodel.routing_policy.statement.If",
-                "guard" : {
-                  "class" : "org.batfish.datamodel.routing_policy.expr.Conjunction",
-                  "conjuncts" : [
-                    {
-                      "class" : "org.batfish.datamodel.routing_policy.expr.MatchProtocol",
-                      "protocols" : [
-                        "static"
-                      ]
-                    },
-                    {
-                      "class" : "org.batfish.datamodel.routing_policy.expr.MatchPrefixSet",
-                      "prefix" : {
-                        "class" : "org.batfish.datamodel.routing_policy.expr.DestinationNetwork"
-                      },
-                      "prefixSet" : {
-                        "class" : "org.batfish.datamodel.routing_policy.expr.NamedPrefixSet",
-                        "name" : "vpn-ba2e34a8-2_origination"
-                      }
-                    }
-                  ]
-                },
-                "trueStatements" : [
-                  {
-                    "class" : "org.batfish.datamodel.routing_policy.statement.SetOrigin",
-                    "originType" : {
-                      "class" : "org.batfish.datamodel.routing_policy.expr.LiteralOrigin",
-                      "originType" : "igp"
-                    }
-                  },
-                  {
-                    "class" : "org.batfish.datamodel.routing_policy.statement.Statements$StaticStatement",
-                    "type" : "ExitAccept"
-                  }
-                ]
-              },
-              {
-                "class" : "org.batfish.datamodel.routing_policy.statement.Statements$StaticStatement",
-                "type" : "ExitReject"
-              }
-            ]
-          },
-          "~ACCEPT_ALL_EBGP_AND_SET_NEXT_HOP_SELF~" : {
-            "name" : "~ACCEPT_ALL_EBGP_AND_SET_NEXT_HOP_SELF~",
-            "statements" : [
-              {
-                "class" : "org.batfish.datamodel.routing_policy.statement.SetNextHop",
-                "destinationVrf" : false,
-                "expr" : {
-                  "class" : "org.batfish.datamodel.routing_policy.expr.SelfNextHop"
-                }
-              },
               {
                 "class" : "org.batfish.datamodel.routing_policy.statement.If",
                 "falseStatements" : [
@@ -7948,9 +5542,6 @@
                 ]
               }
             ]
-          },
-          "~REJECT_ALL~" : {
-            "name" : "~REJECT_ALL~"
           }
         },
         "vendorFamily" : {
@@ -7964,7 +5555,7 @@
             "bgpProcess" : {
               "ebgpAdminCost" : 20,
               "ibgpAdminCost" : 200,
-              "routerId" : "169.254.15.193",
+              "routerId" : "240.0.0.6",
               "multipathEbgp" : false,
               "multipathEquivalentAsPathMatchMode" : "EXACT_PATH",
               "multipathIbgp" : false,
@@ -7986,7 +5577,8 @@
                       "sendCommunity" : false,
                       "sendExtendedCommunity" : false
                     },
-                    "exportPolicy" : "vpn-ba2e34a8-2_origination",
+                    "exportPolicy" : "~vgw~export-policy~",
+                    "importPolicy" : "~vgw~import-policy~",
                     "routeReflectorClient" : false
                   },
                   "localAs" : 65401,
@@ -8011,39 +5603,14 @@
                       "sendCommunity" : false,
                       "sendExtendedCommunity" : false
                     },
-                    "exportPolicy" : "vpn-ba2e34a8-1_origination",
+                    "exportPolicy" : "~vgw~export-policy~",
+                    "importPolicy" : "~vgw~import-policy~",
                     "routeReflectorClient" : false
                   },
                   "localAs" : 65401,
                   "localIp" : "169.254.15.193",
                   "peerAddress" : "169.254.15.194",
                   "remoteAsns" : "65301"
-                },
-                "240.0.0.7/32" : {
-                  "class" : "org.batfish.datamodel.BgpActivePeerConfig",
-                  "defaultMetric" : 0,
-                  "ebgpMultihop" : false,
-                  "enforceFirstAs" : false,
-                  "ipv4UnicastAddressFamily" : {
-                    "addressFamilyCapabilities" : {
-                      "additionalPathsReceive" : false,
-                      "additionalPathsSelectAll" : false,
-                      "additionalPathsSend" : false,
-                      "advertiseExternal" : false,
-                      "advertiseInactive" : false,
-                      "allowLocalAsIn" : false,
-                      "allowRemoteAsOut" : false,
-                      "sendCommunity" : true,
-                      "sendExtendedCommunity" : false
-                    },
-                    "exportPolicy" : "~ACCEPT_ALL_EBGP_AND_SET_NEXT_HOP_SELF~",
-                    "importPolicy" : "~REJECT_ALL~",
-                    "routeReflectorClient" : false
-                  },
-                  "localAs" : 65401,
-                  "localIp" : "240.0.0.6",
-                  "peerAddress" : "240.0.0.7",
-                  "remoteAsns" : "65401"
                 }
               },
               "tieBreaker" : "ARRIVAL_ORDER"
@@ -8051,7 +5618,7 @@
             "interfaces" : [
               "external1",
               "external2",
-              "vpc-815775e7",
+              "loopbackBgp",
               "vpn1",
               "vpn2"
             ],
@@ -8061,8 +5628,8 @@
                 "administrativeCost" : 1,
                 "metric" : 0,
                 "network" : "10.100.0.0/16",
-                "nextHopInterface" : "dynamic",
-                "nextHopIp" : "240.0.0.7",
+                "nextHopInterface" : "null_interface",
+                "nextHopIp" : "AUTO/NONE(-1l)",
                 "tag" : -1
               }
             ]
@@ -8074,54 +5641,8 @@
         "name" : "vpc-815775e7",
         "defaultCrossZoneAction" : "PERMIT",
         "defaultInboundAction" : "PERMIT",
-        "deviceType" : "ROUTER",
+        "deviceType" : "SWITCH",
         "domainName" : "aws",
-        "interfaces" : {
-          "vgw-81fd279f" : {
-            "name" : "vgw-81fd279f",
-            "active" : true,
-            "additionalArpIps" : {
-              "class" : "org.batfish.datamodel.EmptyIpSpace"
-            },
-            "allPrefixes" : [
-              "240.0.0.7/31"
-            ],
-            "allowedVlans" : "",
-            "autostate" : true,
-            "bandwidth" : 1.0E12,
-            "description" : "To VPN gateway vgw-81fd279f",
-            "mtu" : 1500,
-            "ospfDeadInterval" : 0,
-            "ospfEnabled" : false,
-            "ospfHelloMultiplier" : 0,
-            "ospfPassive" : false,
-            "ospfPointToPoint" : false,
-            "prefix" : "240.0.0.7/31",
-            "proxyArp" : false,
-            "ripEnabled" : false,
-            "ripPassive" : false,
-            "spanningTreePortfast" : false,
-            "switchport" : false,
-            "switchportMode" : "NONE",
-            "switchportTrunkEncapsulation" : "DOT1Q",
-            "type" : "PHYSICAL",
-            "vrf" : "default"
-          }
-        },
-        "routingPolicies" : {
-          "~ACCEPT_ALL~" : {
-            "name" : "~ACCEPT_ALL~",
-            "statements" : [
-              {
-                "class" : "org.batfish.datamodel.routing_policy.statement.Statements$StaticStatement",
-                "type" : "ExitAccept"
-              }
-            ]
-          },
-          "~REJECT_ALL~" : {
-            "name" : "~REJECT_ALL~"
-          }
-        },
         "vendorFamily" : {
           "aws" : {
             "region" : "us-west-2",
@@ -8131,46 +5652,6 @@
         "vrfs" : {
           "default" : {
             "name" : "default",
-            "bgpProcess" : {
-              "ebgpAdminCost" : 20,
-              "ibgpAdminCost" : 200,
-              "routerId" : "240.0.0.7",
-              "multipathEbgp" : false,
-              "multipathEquivalentAsPathMatchMode" : "EXACT_PATH",
-              "multipathIbgp" : false,
-              "neighbors" : {
-                "240.0.0.6/32" : {
-                  "class" : "org.batfish.datamodel.BgpActivePeerConfig",
-                  "defaultMetric" : 0,
-                  "ebgpMultihop" : false,
-                  "enforceFirstAs" : false,
-                  "ipv4UnicastAddressFamily" : {
-                    "addressFamilyCapabilities" : {
-                      "additionalPathsReceive" : false,
-                      "additionalPathsSelectAll" : false,
-                      "additionalPathsSend" : false,
-                      "advertiseExternal" : false,
-                      "advertiseInactive" : false,
-                      "allowLocalAsIn" : false,
-                      "allowRemoteAsOut" : false,
-                      "sendCommunity" : true,
-                      "sendExtendedCommunity" : false
-                    },
-                    "exportPolicy" : "~REJECT_ALL~",
-                    "importPolicy" : "~ACCEPT_ALL~",
-                    "routeReflectorClient" : false
-                  },
-                  "localAs" : 65401,
-                  "localIp" : "240.0.0.7",
-                  "peerAddress" : "240.0.0.6",
-                  "remoteAsns" : "65401"
-                }
-              },
-              "tieBreaker" : "ARRIVAL_ORDER"
-            },
-            "interfaces" : [
-              "vgw-81fd279f"
-            ],
             "staticRoutes" : [
               {
                 "class" : "org.batfish.datamodel.StaticRoute",
