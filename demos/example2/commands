--- conflicted
+++ resolved
@@ -11,7 +11,7 @@
 echo ## If you want to run against www.batfish.org
 echo ## % batfish_client -runmode interactive
 
-echo # load the testing 
+echo # load the testing
 init-testrig test_rigs/example2
 
 echo ################
@@ -34,10 +34,10 @@
 echo # we have many queries and can write more
 
 echo # for example, we can ask simple questions on adjacencies
-get neighbors 
+get neighbors
 echo # --> can help ensure that adjacencies are as expected (i.e., interfaces are properly configured)
 
-echo # we can also ask for protocol-level adjacencies 
+echo # we can also ask for protocol-level adjacencies
 get neighbors neighborTypes=["ebgp"]
 echo # --> can help ensure that protocol sessions are configured correctly
 
@@ -53,25 +53,17 @@
 echo ################
 echo # more interestingly, we can also ask questions about data flow, i.e., the end-to-end impact of all configuration
 
-echo # for example, we can see how dc1-host-01-01 reaches a particular IP address 
+echo # for example, we can see how dc1-host-01-01 reaches a particular IP address
 echo # the query will take time if the dataplane has not been computed before
-<<<<<<< HEAD
-get #traceroute dc1-host-01-01 1.0.2.2
-=======
 get traceroute ingressNode="dc1-host-01-01", dstIp="1.0.2.2"
->>>>>>> c70654c4
 echo # --> unlike a regular traceroute we show multipath and interface information
 
-echo # suppose dc1-host-01-01 (2.128.0.101) is running DNS and we want to ensure that the server is reachable 
+echo # suppose dc1-host-01-01 (2.128.0.101) is running DNS and we want to ensure that the server is reachable
 echo # can easily do this using protocol-specific traceroutes
-<<<<<<< HEAD
-get #traceroute dc1-border-01 2.128.0.101 dns
-=======
 get traceroute ingressNode="dc1-border-01", dstIp="2.128.0.101", dstProtocol="DNS"
->>>>>>> c70654c4
 
 echo ################
-echo # while the above could be done using testing/emulation, we alone can be comprehensive 
+echo # while the above could be done using testing/emulation, we alone can be comprehensive
 
 echo # for example, find *all* (starting node, packet header) combinations where the DNS server is unreachable
 get reachability actions=["DROP"], dstIps=["2.128.0.101"], dstProtocols=["DNS"]
@@ -79,24 +71,14 @@
 echo # --> but also shows that a bad ACL on dc1-host-01-02 is blocking access (bad)
 
 echo # another example: dc1-host-01-02 (2.128.1.101) is running SSH. we can run similar queries to learn who cannot reach it
-<<<<<<< HEAD
-echo # but we can also ensure that non-ssh traffic can *never* reach dc1-host-01-02 
-get #checkprotection 2.128.1.101 !ssh
-=======
-echo # but we can also ensure that non-ssh traffic can *never* reach host-01-02 
+echo # but we can also ensure that non-ssh traffic can *never* reach host-01-02
 get reachability actions=["ACCEPT"], dstIps=["2.128.1.101"], notDstProtocols=["SSH"]
->>>>>>> c70654c4
 echo # --> all good! hard to guarantee with testing but easy for us
 
 echo # another example: we also want to ensure that outsiders can *never* reach the SSH server
 echo # we have ACLs on DC border routers to prevent this. to test that things are correctly implemented:
-<<<<<<< HEAD
-get #checkprotection 2.128.1.101 ssh bb(1|2)-border01
-echo # --> buggy ACL on dc1-border02!
-=======
 get reachability actions=["ACCEPT"], dstIps=["2.128.1.101"], dstProtocols=["SSH"], ingressNodeRegex="bb(1|2)-border-01"
 echo # --> buggy ACL on dc1-border-02!
->>>>>>> c70654c4
 
 echo #############
 echo # comparing two sets of configs (e.g., current + planned) is a powerful debugging aid
@@ -115,11 +97,7 @@
 echo # fault-tolerance can be ensured in a similar manner by studying the impact of failures
 
 echo # this command creates a network view after an interface failure
-<<<<<<< HEAD
 init-environment interfaceBlacklist=[{hostname="dc1-border-02",interface="GigabitEthernet0/0"}]
-=======
-get environmentcreation interfaceBlacklist=[{hostname="dc1-border-02",interface="GigabitEthernet0/0"}]
->>>>>>> c70654c4
 
 echo # we can see if reachability changes at all after this failure
 get reachability type=reduced
