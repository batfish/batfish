# This demo operates over the example2 test rig in the batfish repository.
# It assumes that it is being run from the top-level directory in the repository.
# Do this first, so you have the relevant shell commands
# % source tools/batfish_function.sh
# Select one of the two options below
## If you want to run analysis locally
## % allinone -runmode interactive
#
## If you want to run against www.batfish.org
## % batfish_client -runmode interactive
# load the testing
Init'ed and set active container
Uploaded testrig. Parsing now.
Status: SUCCESS
PARSING SUMMARY
STATISTICS
  Parsing results:
    Parsed successfully: 17

################
# The configurations are converted to JSON-based vendor-independent data model:
Status: SUCCESS
Question: {
  "class" : "org.batfish.question.NodesQuestionPlugin$NodesQuestion",
  "differential" : false,
  "nodeRegex" : "dc1-border-01",
  "summary" : false
}
{
<<<<<<< HEAD
  "class" : "org.batfish.question.NodesQuestionPlugin$NodesAnswerElement",
  "nodes" : {
    "dc1-border-01" : {
      "name" : "dc1-border-01",
      "communityLists" : {
        "bb1_community" : {
          "lines" : [
            {
              "action" : "ACCEPT",
              "regex" : "(,|\\{|\\}|^|$| )1:"
            }
          ],
          "name" : "bb1_community",
          "invertMatch" : false
        },
        "bb2_community" : {
          "lines" : [
            {
              "action" : "ACCEPT",
              "regex" : "(,|\\{|\\}|^|$| )3:"
            }
          ],
          "name" : "bb2_community",
          "invertMatch" : false
        },
        "dc_community" : {
          "lines" : [
            {
              "action" : "ACCEPT",
              "regex" : "(,|\\{|\\}|^|$| )2:"
            }
          ],
          "name" : "dc_community",
          "invertMatch" : false
        }
      },
      "configurationFormat" : "CISCO_IOS",
      "defaultCrossZoneAction" : "ACCEPT",
      "defaultInboundAction" : "ACCEPT",
      "domainName" : "lab.local",
      "interfaces" : {
        "Ethernet0/0" : {
          "name" : "Ethernet0/0",
          "accessVlan" : 0,
          "active" : false,
          "autostate" : true,
          "bandwidth" : 1.0E9,
          "isisL1InterfaceMode" : "unset",
          "isisL2InterfaceMode" : "unset",
          "mtu" : 1500,
          "nativeVlan" : 1,
          "ospfDeadInterval" : 0,
          "ospfEnabled" : false,
          "ospfHelloMultiplier" : 0,
          "ospfPassive" : false,
          "proxyArp" : true,
          "spanningTreePortfast" : false,
          "switchportMode" : "NONE",
          "switchportTrunkEncapsulation" : "DOT1Q",
          "type" : "PHYSICAL",
          "vrf" : "default"
        },
        "GigabitEthernet0/0" : {
          "name" : "GigabitEthernet0/0",
          "accessVlan" : 0,
          "active" : true,
          "allPrefixes" : [
            "10.12.11.2/24"
          ],
          "autostate" : true,
          "bandwidth" : 1.0E9,
          "incomingFilter" : "OUTSIDE_TO_INSIDE",
          "isisL1InterfaceMode" : "unset",
          "isisL2InterfaceMode" : "unset",
          "mtu" : 1500,
          "nativeVlan" : 1,
          "ospfDeadInterval" : 0,
          "ospfEnabled" : false,
          "ospfHelloMultiplier" : 0,
          "ospfPassive" : false,
          "outgoingFilter" : "INSIDE_TO_BB1",
          "prefix" : "10.12.11.2/24",
          "proxyArp" : true,
          "spanningTreePortfast" : false,
          "switchportMode" : "NONE",
          "switchportTrunkEncapsulation" : "DOT1Q",
          "type" : "PHYSICAL",
          "vrf" : "default"
        },
        "GigabitEthernet1/0" : {
          "name" : "GigabitEthernet1/0",
          "accessVlan" : 0,
          "active" : true,
          "allPrefixes" : [
            "2.12.11.1/24"
          ],
          "autostate" : true,
          "bandwidth" : 1.0E9,
          "isisL1InterfaceMode" : "unset",
          "isisL2InterfaceMode" : "unset",
          "mtu" : 1500,
          "nativeVlan" : 1,
          "ospfArea" : 1,
          "ospfCost" : 1,
          "ospfDeadInterval" : 0,
          "ospfEnabled" : true,
          "ospfHelloMultiplier" : 0,
          "ospfPassive" : false,
          "prefix" : "2.12.11.1/24",
          "proxyArp" : true,
          "spanningTreePortfast" : false,
          "switchportMode" : "NONE",
          "switchportTrunkEncapsulation" : "DOT1Q",
          "type" : "PHYSICAL",
          "vrf" : "default"
        },
        "GigabitEthernet2/0" : {
          "name" : "GigabitEthernet2/0",
          "accessVlan" : 0,
          "active" : true,
          "allPrefixes" : [
            "2.12.12.1/24"
          ],
          "autostate" : true,
          "bandwidth" : 1.0E9,
          "isisL1InterfaceMode" : "unset",
          "isisL2InterfaceMode" : "unset",
          "mtu" : 1500,
          "nativeVlan" : 1,
          "ospfArea" : 1,
          "ospfCost" : 1,
          "ospfDeadInterval" : 0,
          "ospfEnabled" : true,
          "ospfHelloMultiplier" : 0,
          "ospfPassive" : false,
          "prefix" : "2.12.12.1/24",
          "proxyArp" : true,
          "spanningTreePortfast" : false,
          "switchportMode" : "NONE",
          "switchportTrunkEncapsulation" : "DOT1Q",
          "type" : "PHYSICAL",
          "vrf" : "default"
        },
        "Loopback0" : {
          "name" : "Loopback0",
          "accessVlan" : 0,
          "active" : true,
          "allPrefixes" : [
            "2.1.1.1/32"
          ],
          "autostate" : true,
          "bandwidth" : 1.0E12,
          "isisL1InterfaceMode" : "unset",
          "isisL2InterfaceMode" : "unset",
          "mtu" : 1500,
          "nativeVlan" : 1,
          "ospfArea" : 1,
          "ospfCost" : 1,
          "ospfDeadInterval" : 0,
          "ospfEnabled" : true,
          "ospfHelloMultiplier" : 0,
          "ospfPassive" : false,
          "prefix" : "2.1.1.1/32",
          "proxyArp" : true,
          "spanningTreePortfast" : false,
          "switchportMode" : "NONE",
          "switchportTrunkEncapsulation" : "DOT1Q",
          "type" : "LOOPBACK",
          "vrf" : "default"
        }
      },
      "ipAccessLists" : {
        "101" : {
          "name" : "101",
          "lines" : [
            {
              "action" : "ACCEPT",
              "dstIps" : [
                "255.255.255.0"
              ],
              "name" : "permit ip host 1.0.1.0 host 255.255.255.0",
              "negate" : false,
              "srcIps" : [
                "1.0.1.0"
              ]
            },
            {
              "action" : "ACCEPT",
              "dstIps" : [
                "255.255.255.0"
              ],
              "name" : "permit ip host 1.0.2.0 host 255.255.255.0",
              "negate" : false,
              "srcIps" : [
                "1.0.2.0"
              ]
            }
          ]
        },
        "103" : {
          "name" : "103",
          "lines" : [
            {
              "action" : "ACCEPT",
              "dstIps" : [
                "255.255.255.0"
              ],
              "name" : "permit ip host 3.0.1.0 host 255.255.255.0",
              "negate" : false,
              "srcIps" : [
                "3.0.1.0"
              ]
            },
            {
              "action" : "ACCEPT",
              "dstIps" : [
                "255.255.255.0"
              ],
              "name" : "permit ip host 3.0.2.0 host 255.255.255.0",
              "negate" : false,
              "srcIps" : [
                "3.0.2.0"
              ]
            }
          ]
        },
        "INSIDE_TO_BB1" : {
          "name" : "INSIDE_TO_BB1",
          "lines" : [
            {
              "action" : "ACCEPT",
              "dstIps" : [
                "1.0.0.0/8"
              ],
              "name" : "permit ip 2.0.0.0 0.255.255.255 1.0.0.0 0.255.255.255",
              "negate" : false,
              "srcIps" : [
                "2.0.0.0/8"
              ]
            },
            {
              "action" : "REJECT",
              "dstIps" : [
                "0.0.0.0/0"
              ],
              "name" : "deny   ip any any",
              "negate" : false,
              "srcIps" : [
                "0.0.0.0/0"
              ]
            }
          ]
        },
        "OUTSIDE_TO_INSIDE" : {
          "name" : "OUTSIDE_TO_INSIDE",
          "lines" : [
            {
              "action" : "REJECT",
              "dstIps" : [
                "0.0.0.0/0"
              ],
              "name" : "deny   ip 2.0.0.0 0.255.255.255 any",
              "negate" : false,
              "srcIps" : [
                "2.0.0.0/8"
              ]
            },
            {
              "action" : "REJECT",
              "dstIps" : [
                "2.128.1.101"
              ],
              "name" : "deny   ip any host 2.128.1.101",
              "negate" : false,
              "srcIps" : [
                "0.0.0.0/0"
              ]
            },
            {
              "action" : "ACCEPT",
              "dstIps" : [
                "0.0.0.0/0"
              ],
              "name" : "permit ip any any",
              "negate" : false,
              "srcIps" : [
                "0.0.0.0/0"
              ]
            }
          ]
        }
      },
      "roles" : [
        "border"
      ],
      "route6FilterLists" : {
        "~BGP_NETWORK6_NETWORKS_FILTER:default~" : {
          "name" : "~BGP_NETWORK6_NETWORKS_FILTER:default~"
        }
      },
      "routeFilterLists" : {
        "101" : {
          "name" : "101",
          "lines" : [
            {
              "action" : "ACCEPT",
              "lengthRange" : "24-24",
              "prefix" : "1.0.1.0/24"
            },
            {
              "action" : "ACCEPT",
              "lengthRange" : "24-24",
              "prefix" : "1.0.2.0/24"
            }
          ]
        },
        "103" : {
          "name" : "103",
          "lines" : [
            {
              "action" : "ACCEPT",
              "lengthRange" : "24-24",
              "prefix" : "3.0.1.0/24"
            },
            {
              "action" : "ACCEPT",
              "lengthRange" : "24-24",
              "prefix" : "3.0.2.0/24"
            }
          ]
        },
        "inbound_route_filter" : {
          "name" : "inbound_route_filter",
          "lines" : [
            {
              "action" : "REJECT",
              "lengthRange" : "8-32",
              "prefix" : "2.0.0.0/8"
            },
            {
              "action" : "ACCEPT",
              "lengthRange" : "0-32",
              "prefix" : "0.0.0.0/0"
            }
          ]
        },
        "outbound_routes" : {
          "name" : "outbound_routes",
          "lines" : [
            {
              "action" : "ACCEPT",
              "lengthRange" : "16-32",
              "prefix" : "2.128.0.0/9"
            }
          ]
        },
        "~MATCH_SUPPRESSED_SUMMARY_ONLY:default~" : {
          "name" : "~MATCH_SUPPRESSED_SUMMARY_ONLY:default~",
          "lines" : [
            {
              "action" : "ACCEPT",
              "lengthRange" : "17-32",
              "prefix" : "2.128.0.0/16"
            }
          ]
        }
      },
      "routingPolicies" : {
        "bb1_to_dc" : {
          "name" : "bb1_to_dc",
          "statements" : [
            {
              "class" : "org.batfish.datamodel.routing_policy.statement.If",
              "comment" : "~RMCLAUSE~bb1_to_dc~100~",
              "falseStatements" : [
                {
                  "class" : "org.batfish.datamodel.routing_policy.statement.Statements$StaticStatement",
                  "type" : "ReturnLocalDefaultAction"
                }
              ],
              "guard" : {
                "class" : "org.batfish.datamodel.routing_policy.expr.MatchCommunitySet",
                "expr" : {
                  "class" : "org.batfish.datamodel.routing_policy.expr.NamedCommunitySet",
                  "name" : "bb1_community"
                }
              },
              "trueStatements" : [
                {
                  "class" : "org.batfish.datamodel.routing_policy.statement.SetLocalPreference",
                  "localPreference" : {
                    "class" : "org.batfish.datamodel.routing_policy.expr.LiteralInt",
                    "value" : 350
                  }
                },
                {
                  "class" : "org.batfish.datamodel.routing_policy.statement.AddCommunity",
                  "expr" : {
                    "class" : "org.batfish.datamodel.routing_policy.expr.InlineCommunitySet",
                    "communities" : [
                      {
                        "prefix" : {
                          "class" : "org.batfish.datamodel.routing_policy.expr.LiteralCommunitySetElemHalf",
                          "value" : 1
                        },
                        "suffix" : {
                          "class" : "org.batfish.datamodel.routing_policy.expr.LiteralCommunitySetElemHalf",
                          "value" : 2
                        }
                      }
                    ]
                  }
                },
                {
                  "class" : "org.batfish.datamodel.routing_policy.statement.Statements$StaticStatement",
                  "type" : "ReturnTrue"
                }
              ]
            }
          ]
        },
        "bb2_to_dc" : {
          "name" : "bb2_to_dc",
          "statements" : [
            {
              "class" : "org.batfish.datamodel.routing_policy.statement.If",
              "comment" : "~RMCLAUSE~bb2_to_dc~100~",
              "falseStatements" : [
                {
                  "class" : "org.batfish.datamodel.routing_policy.statement.Statements$StaticStatement",
                  "type" : "ReturnLocalDefaultAction"
                }
              ],
              "guard" : {
                "class" : "org.batfish.datamodel.routing_policy.expr.MatchCommunitySet",
                "expr" : {
                  "class" : "org.batfish.datamodel.routing_policy.expr.NamedCommunitySet",
                  "name" : "bb2_community"
                }
              },
              "trueStatements" : [
                {
                  "class" : "org.batfish.datamodel.routing_policy.statement.SetLocalPreference",
                  "localPreference" : {
                    "class" : "org.batfish.datamodel.routing_policy.expr.LiteralInt",
                    "value" : 350
                  }
                },
                {
                  "class" : "org.batfish.datamodel.routing_policy.statement.AddCommunity",
                  "expr" : {
                    "class" : "org.batfish.datamodel.routing_policy.expr.InlineCommunitySet",
                    "communities" : [
                      {
                        "prefix" : {
                          "class" : "org.batfish.datamodel.routing_policy.expr.LiteralCommunitySetElemHalf",
                          "value" : 3
                        },
                        "suffix" : {
                          "class" : "org.batfish.datamodel.routing_policy.expr.LiteralCommunitySetElemHalf",
                          "value" : 2
                        }
                      }
                    ]
                  }
                },
                {
                  "class" : "org.batfish.datamodel.routing_policy.statement.Statements$StaticStatement",
                  "type" : "ReturnTrue"
                }
              ]
            }
          ]
        },
        "dc_to_bb1" : {
          "name" : "dc_to_bb1",
          "statements" : [
            {
              "class" : "org.batfish.datamodel.routing_policy.statement.If",
              "comment" : "~RMCLAUSE~dc_to_bb1~2~",
              "falseStatements" : [
                {
                  "class" : "org.batfish.datamodel.routing_policy.statement.If",
                  "comment" : "~RMCLAUSE~dc_to_bb1~3~",
                  "falseStatements" : [
                    {
                      "class" : "org.batfish.datamodel.routing_policy.statement.Statements$StaticStatement",
                      "type" : "ReturnLocalDefaultAction"
                    }
                  ],
                  "guard" : {
                    "class" : "org.batfish.datamodel.routing_policy.expr.MatchPrefixSet",
                    "prefix" : {
                      "class" : "org.batfish.datamodel.routing_policy.expr.DestinationNetwork"
                    },
                    "prefixSet" : {
                      "class" : "org.batfish.datamodel.routing_policy.expr.NamedPrefixSet",
                      "name" : "103"
                    }
                  },
                  "trueStatements" : [
                    {
                      "class" : "org.batfish.datamodel.routing_policy.statement.SetMetric",
                      "metric" : {
                        "class" : "org.batfish.datamodel.routing_policy.expr.LiteralInt",
                        "value" : 50
                      }
                    },
                    {
                      "class" : "org.batfish.datamodel.routing_policy.statement.AddCommunity",
                      "expr" : {
                        "class" : "org.batfish.datamodel.routing_policy.expr.InlineCommunitySet",
                        "communities" : [
                          {
                            "prefix" : {
                              "class" : "org.batfish.datamodel.routing_policy.expr.LiteralCommunitySetElemHalf",
                              "value" : 2
                            },
                            "suffix" : {
                              "class" : "org.batfish.datamodel.routing_policy.expr.LiteralCommunitySetElemHalf",
                              "value" : 1
                            }
                          }
                        ]
                      }
                    },
                    {
                      "class" : "org.batfish.datamodel.routing_policy.statement.Statements$StaticStatement",
                      "type" : "ReturnTrue"
                    }
                  ]
                }
              ],
              "guard" : {
                "class" : "org.batfish.datamodel.routing_policy.expr.MatchPrefixSet",
                "prefix" : {
                  "class" : "org.batfish.datamodel.routing_policy.expr.DestinationNetwork"
                },
                "prefixSet" : {
                  "class" : "org.batfish.datamodel.routing_policy.expr.NamedPrefixSet",
                  "name" : "outbound_routes"
                }
              },
              "trueStatements" : [
                {
                  "class" : "org.batfish.datamodel.routing_policy.statement.SetMetric",
                  "metric" : {
                    "class" : "org.batfish.datamodel.routing_policy.expr.LiteralInt",
                    "value" : 50
                  }
                },
                {
                  "class" : "org.batfish.datamodel.routing_policy.statement.AddCommunity",
                  "expr" : {
                    "class" : "org.batfish.datamodel.routing_policy.expr.InlineCommunitySet",
                    "communities" : [
                      {
                        "prefix" : {
                          "class" : "org.batfish.datamodel.routing_policy.expr.LiteralCommunitySetElemHalf",
                          "value" : 2
                        },
                        "suffix" : {
                          "class" : "org.batfish.datamodel.routing_policy.expr.LiteralCommunitySetElemHalf",
                          "value" : 1
                        }
                      }
                    ]
                  }
                },
                {
                  "class" : "org.batfish.datamodel.routing_policy.statement.Statements$StaticStatement",
                  "type" : "ReturnTrue"
                }
              ]
            }
          ]
        },
        "dc_to_bb2" : {
          "name" : "dc_to_bb2",
          "statements" : [
            {
              "class" : "org.batfish.datamodel.routing_policy.statement.If",
              "comment" : "~RMCLAUSE~dc_to_bb2~1~",
              "falseStatements" : [
                {
                  "class" : "org.batfish.datamodel.routing_policy.statement.If",
                  "comment" : "~RMCLAUSE~dc_to_bb2~2~",
                  "falseStatements" : [
                    {
                      "class" : "org.batfish.datamodel.routing_policy.statement.Statements$StaticStatement",
                      "type" : "ReturnLocalDefaultAction"
                    }
                  ],
                  "guard" : {
                    "class" : "org.batfish.datamodel.routing_policy.expr.MatchPrefixSet",
                    "prefix" : {
                      "class" : "org.batfish.datamodel.routing_policy.expr.DestinationNetwork"
                    },
                    "prefixSet" : {
                      "class" : "org.batfish.datamodel.routing_policy.expr.NamedPrefixSet",
                      "name" : "outbound_routes"
                    }
                  },
                  "trueStatements" : [
                    {
                      "class" : "org.batfish.datamodel.routing_policy.statement.SetMetric",
                      "metric" : {
                        "class" : "org.batfish.datamodel.routing_policy.expr.LiteralInt",
                        "value" : 50
                      }
                    },
                    {
                      "class" : "org.batfish.datamodel.routing_policy.statement.AddCommunity",
                      "expr" : {
                        "class" : "org.batfish.datamodel.routing_policy.expr.InlineCommunitySet",
                        "communities" : [
                          {
                            "prefix" : {
                              "class" : "org.batfish.datamodel.routing_policy.expr.LiteralCommunitySetElemHalf",
                              "value" : 2
                            },
                            "suffix" : {
                              "class" : "org.batfish.datamodel.routing_policy.expr.LiteralCommunitySetElemHalf",
                              "value" : 3
                            }
                          }
                        ]
                      }
                    },
                    {
                      "class" : "org.batfish.datamodel.routing_policy.statement.Statements$StaticStatement",
                      "type" : "ReturnTrue"
                    }
                  ]
                }
              ],
              "guard" : {
                "class" : "org.batfish.datamodel.routing_policy.expr.MatchPrefixSet",
                "prefix" : {
                  "class" : "org.batfish.datamodel.routing_policy.expr.DestinationNetwork"
                },
                "prefixSet" : {
                  "class" : "org.batfish.datamodel.routing_policy.expr.NamedPrefixSet",
                  "name" : "101"
                }
              },
              "trueStatements" : [
                {
                  "class" : "org.batfish.datamodel.routing_policy.statement.SetMetric",
                  "metric" : {
                    "class" : "org.batfish.datamodel.routing_policy.expr.LiteralInt",
                    "value" : 50
                  }
                },
                {
                  "class" : "org.batfish.datamodel.routing_policy.statement.AddCommunity",
                  "expr" : {
                    "class" : "org.batfish.datamodel.routing_policy.expr.InlineCommunitySet",
                    "communities" : [
                      {
                        "prefix" : {
                          "class" : "org.batfish.datamodel.routing_policy.expr.LiteralCommunitySetElemHalf",
                          "value" : 2
                        },
                        "suffix" : {
                          "class" : "org.batfish.datamodel.routing_policy.expr.LiteralCommunitySetElemHalf",
                          "value" : 3
                        }
                      }
                    ]
                  }
                },
                {
                  "class" : "org.batfish.datamodel.routing_policy.statement.Statements$StaticStatement",
                  "type" : "ReturnTrue"
                }
              ]
            }
          ]
        },
        "~AGGREGATE_ROUTE_GEN:default:2.128.0.0/16~" : {
          "name" : "~AGGREGATE_ROUTE_GEN:default:2.128.0.0/16~",
          "statements" : [
            {
              "class" : "org.batfish.datamodel.routing_policy.statement.If",
              "guard" : {
                "class" : "org.batfish.datamodel.routing_policy.expr.MatchPrefixSet",
                "prefix" : {
                  "class" : "org.batfish.datamodel.routing_policy.expr.DestinationNetwork"
                },
                "prefixSet" : {
                  "class" : "org.batfish.datamodel.routing_policy.expr.ExplicitPrefixSet",
                  "prefixSpace" : [
                    "2.128.0.0/16:17-32"
                  ]
                }
              },
              "trueStatements" : [
                {
                  "class" : "org.batfish.datamodel.routing_policy.statement.Statements$StaticStatement",
                  "type" : "ReturnTrue"
                }
              ]
            }
          ]
        },
        "~BGP_COMMON_EXPORT_POLICY:default~" : {
          "name" : "~BGP_COMMON_EXPORT_POLICY:default~",
          "statements" : [
            {
              "class" : "org.batfish.datamodel.routing_policy.statement.If",
              "comment" : "Suppress summarized of summary-only aggregate-address networks",
              "guard" : {
                "class" : "org.batfish.datamodel.routing_policy.expr.MatchPrefixSet",
                "prefix" : {
                  "class" : "org.batfish.datamodel.routing_policy.expr.DestinationNetwork"
                },
                "prefixSet" : {
                  "class" : "org.batfish.datamodel.routing_policy.expr.NamedPrefixSet",
                  "name" : "~MATCH_SUPPRESSED_SUMMARY_ONLY:default~"
                }
              },
              "trueStatements" : [
                {
                  "class" : "org.batfish.datamodel.routing_policy.statement.Statements$StaticStatement",
                  "type" : "ReturnFalse"
                }
              ]
            },
            {
              "class" : "org.batfish.datamodel.routing_policy.statement.If",
              "guard" : {
                "class" : "org.batfish.datamodel.routing_policy.expr.Disjunction",
                "disjuncts" : [
                  {
                    "class" : "org.batfish.datamodel.routing_policy.expr.Conjunction",
                    "conjuncts" : [
                      {
                        "class" : "org.batfish.datamodel.routing_policy.expr.MatchPrefixSet",
                        "prefix" : {
                          "class" : "org.batfish.datamodel.routing_policy.expr.DestinationNetwork"
                        },
                        "prefixSet" : {
                          "class" : "org.batfish.datamodel.routing_policy.expr.ExplicitPrefixSet",
                          "prefixSpace" : [
                            "2.128.0.0/16"
                          ]
                        }
                      },
                      {
                        "class" : "org.batfish.datamodel.routing_policy.expr.MatchProtocol",
                        "protocol" : "aggregate"
                      },
                      {
                        "class" : "org.batfish.datamodel.routing_policy.expr.WithEnvironmentExpr",
                        "expr" : {
                          "class" : "org.batfish.datamodel.routing_policy.expr.BooleanExprs$StaticBooleanExpr",
                          "type" : "True"
                        },
                        "postStatements" : [
                          {
                            "class" : "org.batfish.datamodel.routing_policy.statement.Statements$StaticStatement",
                            "type" : "UnsetWriteIntermediateBgpAttributes"
                          }
                        ],
                        "postTrueStatements" : [
                          {
                            "class" : "org.batfish.datamodel.routing_policy.statement.Statements$StaticStatement",
                            "type" : "SetReadIntermediateBgpAttributes"
                          },
                          {
                            "class" : "org.batfish.datamodel.routing_policy.statement.SetOrigin",
                            "originType" : {
                              "class" : "org.batfish.datamodel.routing_policy.expr.LiteralOrigin",
                              "originType" : "igp"
                            }
                          }
                        ],
                        "preStatements" : [
                          {
                            "class" : "org.batfish.datamodel.routing_policy.statement.Statements$StaticStatement",
                            "type" : "SetWriteIntermediateBgpAttributes"
                          }
                        ]
                      }
                    ]
                  },
                  {
                    "class" : "org.batfish.datamodel.routing_policy.expr.MatchProtocol",
                    "protocol" : "bgp"
                  },
                  {
                    "class" : "org.batfish.datamodel.routing_policy.expr.MatchProtocol",
                    "protocol" : "ibgp"
                  }
                ]
              },
              "trueStatements" : [
                {
                  "class" : "org.batfish.datamodel.routing_policy.statement.Statements$StaticStatement",
                  "type" : "ReturnTrue"
                }
              ]
            },
            {
              "class" : "org.batfish.datamodel.routing_policy.statement.Statements$StaticStatement",
              "type" : "ReturnFalse"
            }
          ]
        },
        "~BGP_PEER_EXPORT_POLICY:default:10.12.11.1~" : {
          "name" : "~BGP_PEER_EXPORT_POLICY:default:10.12.11.1~",
          "statements" : [
            {
              "class" : "org.batfish.datamodel.routing_policy.statement.If",
              "comment" : "peer-export policy main conditional: exitAccept if true / exitReject if false",
              "falseStatements" : [
                {
                  "class" : "org.batfish.datamodel.routing_policy.statement.Statements$StaticStatement",
                  "type" : "ExitReject"
                }
              ],
              "guard" : {
                "class" : "org.batfish.datamodel.routing_policy.expr.Conjunction",
                "conjuncts" : [
                  {
                    "class" : "org.batfish.datamodel.routing_policy.expr.CallExpr",
                    "calledPolicyName" : "~BGP_COMMON_EXPORT_POLICY:default~"
                  },
                  {
                    "class" : "org.batfish.datamodel.routing_policy.expr.CallExpr",
                    "calledPolicyName" : "dc_to_bb1"
                  }
                ]
              },
              "trueStatements" : [
                {
                  "class" : "org.batfish.datamodel.routing_policy.statement.Statements$StaticStatement",
                  "type" : "ExitAccept"
                }
              ]
            }
          ]
        },
        "~BGP_PEER_EXPORT_POLICY:default:2.1.2.1~" : {
          "name" : "~BGP_PEER_EXPORT_POLICY:default:2.1.2.1~",
          "statements" : [
            {
              "class" : "org.batfish.datamodel.routing_policy.statement.If",
              "comment" : "peer-export policy main conditional: exitAccept if true / exitReject if false",
              "falseStatements" : [
                {
                  "class" : "org.batfish.datamodel.routing_policy.statement.Statements$StaticStatement",
                  "type" : "ExitReject"
                }
              ],
              "guard" : {
                "class" : "org.batfish.datamodel.routing_policy.expr.CallExpr",
                "calledPolicyName" : "~BGP_COMMON_EXPORT_POLICY:default~"
              },
              "trueStatements" : [
                {
                  "class" : "org.batfish.datamodel.routing_policy.statement.Statements$StaticStatement",
                  "type" : "ExitAccept"
                }
              ]
            }
          ]
        },
        "~BGP_PEER_EXPORT_POLICY:default:2.1.2.2~" : {
          "name" : "~BGP_PEER_EXPORT_POLICY:default:2.1.2.2~",
          "statements" : [
            {
              "class" : "org.batfish.datamodel.routing_policy.statement.If",
              "comment" : "peer-export policy main conditional: exitAccept if true / exitReject if false",
              "falseStatements" : [
                {
                  "class" : "org.batfish.datamodel.routing_policy.statement.Statements$StaticStatement",
                  "type" : "ExitReject"
                }
              ],
              "guard" : {
                "class" : "org.batfish.datamodel.routing_policy.expr.CallExpr",
                "calledPolicyName" : "~BGP_COMMON_EXPORT_POLICY:default~"
              },
              "trueStatements" : [
                {
                  "class" : "org.batfish.datamodel.routing_policy.statement.Statements$StaticStatement",
                  "type" : "ExitAccept"
                }
              ]
            }
          ]
        },
        "~OSPF_EXPORT_POLICY:default~" : {
          "name" : "~OSPF_EXPORT_POLICY:default~",
          "statements" : [
            {
              "class" : "org.batfish.datamodel.routing_policy.statement.SetMetric",
              "metric" : {
                "class" : "org.batfish.datamodel.routing_policy.expr.LiteralInt",
                "value" : 20
              }
            },
            {
              "class" : "org.batfish.datamodel.routing_policy.statement.If",
              "comment" : "OSPF export connected routes",
              "guard" : {
                "class" : "org.batfish.datamodel.routing_policy.expr.MatchProtocol",
                "protocol" : "connected"
              },
              "trueStatements" : [
                {
                  "class" : "org.batfish.datamodel.routing_policy.statement.SetOspfMetricType",
                  "metricType" : "E2"
                },
                {
                  "class" : "org.batfish.datamodel.routing_policy.statement.Statements$StaticStatement",
                  "type" : "ExitAccept"
                }
              ]
            }
          ]
        }
      },
      "vendorFamily" : {
        "cisco" : {
          "aaa" : {
            "authentication" : { },
            "newModel" : true
          },
          "hostname" : "dc1-border-01",
          "lines" : {
            "aux0" : {
              "name" : "aux0",
              "execTimeoutMinutes" : 0,
              "execTimeoutSeconds" : 0
            },
            "con0" : {
              "name" : "con0",
              "execTimeoutMinutes" : 0,
              "execTimeoutSeconds" : 0
            },
            "vty0" : {
              "name" : "vty0",
              "execTimeoutMinutes" : 0,
              "execTimeoutSeconds" : 0
            },
            "vty1" : {
              "name" : "vty1",
              "execTimeoutMinutes" : 0,
              "execTimeoutSeconds" : 0
            },
            "vty2" : {
              "name" : "vty2",
              "execTimeoutMinutes" : 0,
              "execTimeoutSeconds" : 0
            },
            "vty3" : {
              "name" : "vty3",
              "execTimeoutMinutes" : 0,
              "execTimeoutSeconds" : 0
            },
            "vty4" : {
              "name" : "vty4",
              "execTimeoutMinutes" : 0,
              "execTimeoutSeconds" : 0
            }
          },
          "services" : {
            "log" : {
              "enabled" : true,
              "subservices" : {
                "datetime" : {
                  "enabled" : true,
                  "subservices" : {
                    "msec" : {
                      "enabled" : true
                    }
                  }
                }
              }
            },
            "timestamps" : {
              "enabled" : true,
              "subservices" : {
                "debug" : {
                  "enabled" : true,
                  "subservices" : {
                    "datetime" : {
                      "enabled" : true,
                      "subservices" : {
                        "msec" : {
                          "enabled" : true
                        }
                      }
                    }
                  }
                }
              }
            }
          }
        }
      },
      "vrfs" : {
        "default" : {
          "name" : "default",
          "aggregateRoutes" : [
            {
              "class" : "org.batfish.datamodel.GeneratedRoute",
              "administrativeCost" : 200,
              "asPath" : [ ],
              "discard" : true,
              "generationPolicy" : "~AGGREGATE_ROUTE_GEN:default:2.128.0.0/16~",
              "metric" : 0,
              "network" : "2.128.0.0/16",
              "nextHopIp" : "AUTO/NONE(-1l)"
            }
          ],
          "bgpProcess" : {
            "multipathEbgp" : true,
            "multipathIbgp" : true,
            "neighbors" : {
              "2.1.2.1/32" : {
                "name" : "2.1.2.1/32",
                "additionalPathsReceive" : true,
                "additionalPathsSelectAll" : true,
                "additionalPathsSend" : true,
                "address" : "2.1.2.1",
                "advertiseExternal" : false,
                "advertiseInactive" : true,
                "allowLocalAsIn" : false,
                "allowRemoteAsOut" : false,
                "clusterId" : 33620225,
                "defaultMetric" : 0,
                "dynamic" : false,
                "ebgpMultihop" : false,
                "exportPolicy" : "~BGP_PEER_EXPORT_POLICY:default:2.1.2.1~",
                "group" : "dc",
                "localAs" : 2,
                "localIp" : "2.1.1.1",
                "remoteAs" : 2,
                "remotePrefix" : "2.1.2.1/32",
                "routeReflectorClient" : false,
                "sendCommunity" : true,
                "vrf" : "default"
              },
              "2.1.2.2/32" : {
                "name" : "2.1.2.2/32",
                "additionalPathsReceive" : true,
                "additionalPathsSelectAll" : true,
                "additionalPathsSend" : true,
                "address" : "2.1.2.2",
                "advertiseExternal" : false,
                "advertiseInactive" : true,
                "allowLocalAsIn" : false,
                "allowRemoteAsOut" : false,
                "clusterId" : 33620225,
                "defaultMetric" : 0,
                "dynamic" : false,
                "ebgpMultihop" : false,
                "exportPolicy" : "~BGP_PEER_EXPORT_POLICY:default:2.1.2.2~",
                "group" : "dc",
                "localAs" : 2,
                "localIp" : "2.1.1.1",
                "remoteAs" : 2,
                "remotePrefix" : "2.1.2.2/32",
                "routeReflectorClient" : false,
                "sendCommunity" : true,
                "vrf" : "default"
              },
              "10.12.11.1/32" : {
                "name" : "10.12.11.1/32",
                "additionalPathsReceive" : true,
                "additionalPathsSelectAll" : true,
                "additionalPathsSend" : true,
                "address" : "10.12.11.1",
                "advertiseExternal" : false,
                "advertiseInactive" : true,
                "allowLocalAsIn" : false,
                "allowRemoteAsOut" : false,
                "clusterId" : 33620225,
                "defaultMetric" : 0,
                "dynamic" : false,
                "ebgpMultihop" : false,
                "exportPolicy" : "~BGP_PEER_EXPORT_POLICY:default:10.12.11.1~",
                "group" : "bb1",
                "importPolicy" : "bb1_to_dc",
                "localAs" : 2,
                "localIp" : "10.12.11.2",
                "remoteAs" : 1,
                "remotePrefix" : "10.12.11.1/32",
                "routeReflectorClient" : false,
                "sendCommunity" : true,
                "vrf" : "default"
              }
            },
            "routerId" : "2.1.1.1"
          },
          "interfaces" : [
            "Ethernet0/0",
            "GigabitEthernet0/0",
            "GigabitEthernet1/0",
            "GigabitEthernet2/0",
            "Loopback0"
          ],
          "ospfProcess" : {
            "areas" : {
              "1" : {
                "name" : 1,
                "interfaces" : [
                  "GigabitEthernet1/0",
                  "GigabitEthernet2/0",
                  "Loopback0"
                ]
              }
            },
            "exportPolicy" : "~OSPF_EXPORT_POLICY:default~",
            "referenceBandwidth" : 1.0E8,
            "routerId" : "2.1.1.1"
          }
        }
      }
    }
  }
=======
  "class" : "org.batfish.question.NodesQuestionPlugin$NodesAnswerElement"
>>>>>>> c70654c4
}
# Some checks can be expressed as JsonPath queries on this JSON.
# For instance, to check whether the MTU of each interface is 1500,
# we look for all interfaces on all nodes with an MTU that is NOT 1500:
Status: SUCCESS
Question: nodespath paths="[{"path":"$.nodes[*].interfaces[*][?(@.mtu != 1500)].mtu","suffix":true,"summary":false}]"
Results for nodespath
  [0]: 3 results for {"path":"$.nodes[*].interfaces[*][?(@.mtu != 1500)].mtu","suffix":true,"summary":false}
    'nodes'->'dc1-core-02'->'interfaces'->'GigabitEthernet0/0'->'mtu' : 1800
    'nodes'->'dc1-core-02'->'interfaces'->'GigabitEthernet1/0'->'mtu' : 1600
    'nodes'->'dc1-core-02'->'interfaces'->'GigabitEthernet2/0'->'mtu' : 1700

# We can also do checks on the data model using our more powerful assertion language:
# Check that
# 1. There are 15 nodes
# 2. Every node mentioning aaa new-model has it set to true ('aaa new-model' vs. 'no aaa new-model')
Status: SUCCESS
Question: assert assertions="[{"asPathList":false,"assertion":"(eq 15 (pathsize '$.nodes[*]'))","summary":false}, {"asPathList":false,"assertion":"(eq (pathsize '$.nodes[*].aaaSettings.newModel') (pathsize '$.nodes[*].aaaSettings[?(@.newModel == true)]'))","summary":false}]"
{
  "class" : "org.batfish.question.assertion.AssertQuestionPlugin$AssertAnswerElement",
  "fail" : false,
  "passing" : {
    "0" : {
      "asPathList" : false,
      "assertion" : "(eq 15 (pathsize '$.nodes[*]'))",
      "summary" : false
    },
    "1" : {
      "asPathList" : false,
      "assertion" : "(eq (pathsize '$.nodes[*].aaaSettings.newModel') (pathsize '$.nodes[*].aaaSettings[?(@.newModel == true)]'))",
      "summary" : false
    }
  }
}
#####################
# our logical representation of the network that can be queried in various ways.
# we have many queries and can write more
# for example, we can ask simple questions on adjacencies
Status: SUCCESS
Question: neighbors node1Regex=.* | node2Regex=.* | neighborTypes=[] | style=true
Results for neighbors
  LAN neighbors
    <bb1-border-01:GigabitEthernet0/0, bb1-core-01:GigabitEthernet1/0>
    <bb1-border-01:GigabitEthernet1/0, dc1-border-01:GigabitEthernet0/0>
    <bb1-border-02:GigabitEthernet0/0, bb2-border-02:GigabitEthernet0/0>
    <bb1-border-02:GigabitEthernet1/0, bb1-core-01:GigabitEthernet0/0>
    <bb1-core-01:GigabitEthernet0/0, bb1-border-02:GigabitEthernet1/0>
    <bb1-core-01:GigabitEthernet1/0, bb1-border-01:GigabitEthernet0/0>
    <bb2-border-01:GigabitEthernet0/0, bb2-core-01:GigabitEthernet1/0>
    <bb2-border-01:GigabitEthernet1/0, dc1-border-02:GigabitEthernet0/0>
    <bb2-border-02:GigabitEthernet0/0, bb1-border-02:GigabitEthernet0/0>
    <bb2-border-02:GigabitEthernet1/0, bb2-core-01:GigabitEthernet0/0>
    <bb2-core-01:GigabitEthernet0/0, bb2-border-02:GigabitEthernet1/0>
    <bb2-core-01:GigabitEthernet1/0, bb2-border-01:GigabitEthernet0/0>
    <bb2-core-01:GigabitEthernet2/0, bb2-core-01:GigabitEthernet3/0>
    <bb2-core-01:GigabitEthernet3/0, bb2-core-01:GigabitEthernet2/0>
    <dc1-border-01:GigabitEthernet0/0, bb1-border-01:GigabitEthernet1/0>
    <dc1-border-01:GigabitEthernet1/0, dc1-core-01:GigabitEthernet0/0>
    <dc1-border-01:GigabitEthernet2/0, dc1-core-02:GigabitEthernet1/0>
    <dc1-border-02:GigabitEthernet0/0, bb2-border-01:GigabitEthernet1/0>
    <dc1-border-02:GigabitEthernet1/0, dc1-core-02:GigabitEthernet0/0>
    <dc1-border-02:GigabitEthernet2/0, dc1-core-01:GigabitEthernet1/0>
    <dc1-core-01:GigabitEthernet0/0, dc1-border-01:GigabitEthernet1/0>
    <dc1-core-01:GigabitEthernet1/0, dc1-border-02:GigabitEthernet2/0>
    <dc1-core-01:GigabitEthernet2/0, dc1-spine-01:GigabitEthernet0/0>
    <dc1-core-01:GigabitEthernet3/0, dc1-spine-02:GigabitEthernet1/0>
    <dc1-core-02:GigabitEthernet0/0, dc1-border-02:GigabitEthernet1/0>
    <dc1-core-02:GigabitEthernet1/0, dc1-border-01:GigabitEthernet2/0>
    <dc1-core-02:GigabitEthernet2/0, dc1-spine-02:GigabitEthernet0/0>
    <dc1-core-02:GigabitEthernet3/0, dc1-spine-01:GigabitEthernet1/0>
    <dc1-host-01-01:eth0, dc1-leaf-01:GigabitEthernet2/0>
    <dc1-host-01-02:eth0, dc1-leaf-01:GigabitEthernet3/0>
    <dc1-leaf-01:GigabitEthernet0/0, dc1-spine-01:GigabitEthernet2/0>
    <dc1-leaf-01:GigabitEthernet1/0, dc1-spine-02:GigabitEthernet2/0>
    <dc1-leaf-01:GigabitEthernet2/0, dc1-host-01-01:eth0>
    <dc1-leaf-01:GigabitEthernet3/0, dc1-host-01-02:eth0>
    <dc1-spine-01:GigabitEthernet0/0, dc1-core-01:GigabitEthernet2/0>
    <dc1-spine-01:GigabitEthernet1/0, dc1-core-02:GigabitEthernet3/0>
    <dc1-spine-01:GigabitEthernet2/0, dc1-leaf-01:GigabitEthernet0/0>
    <dc1-spine-02:GigabitEthernet0/0, dc1-core-02:GigabitEthernet2/0>
    <dc1-spine-02:GigabitEthernet1/0, dc1-core-01:GigabitEthernet3/0>
    <dc1-spine-02:GigabitEthernet2/0, dc1-leaf-01:GigabitEthernet1/0>

# --> can help ensure that adjacencies are as expected (i.e., interfaces are properly configured)
# we can also ask for protocol-level adjacencies
Status: SUCCESS
Question: neighbors node1Regex=.* | node2Regex=.* | neighborTypes=[EBGP] | style=true
Results for neighbors
  eBGP Neighbors
    <bb1-border-01:10.12.11.1, dc1-border-01:10.12.11.2>
    <bb1-border-02:10.13.22.1, bb2-border-02:10.13.22.3>
    <bb2-border-01:10.23.21.3, dc1-border-02:10.23.21.2>
    <bb2-border-02:10.13.22.3, bb1-border-02:10.13.22.1>
    <dc1-border-01:10.12.11.2, bb1-border-01:10.12.11.1>
    <dc1-border-02:10.23.21.2, bb2-border-01:10.23.21.3>
    <dc1-leaf-01:2.34.101.4, dc1-spine-01:2.34.101.3>
    <dc1-leaf-01:2.34.201.4, dc1-spine-02:2.34.201.3>
    <dc1-spine-01:2.34.101.3, dc1-leaf-01:2.34.101.4>
    <dc1-spine-02:2.34.201.3, dc1-leaf-01:2.34.201.4>

# --> can help ensure that protocol sessions are configured correctly
##############
# we can also do other simple checks based on best practices of our network
# this will check if all interface ips are unique
Status: SUCCESS
Question: uniqueipassignments nodeRegex=".*" | verbose=false
Results for unique IP assignment check
  All IPs
    2.1.1.2
      dc1-border-02:Loopback0
      dc1-leaf-01:Loopback0
  Enabled IPs
    2.1.1.2
      dc1-border-02:Loopback0
      dc1-leaf-01:Loopback0

# this will check if all loopbacks are being correctly announced within OSPF
Status: SUCCESS
Question: ospfLoopbacks nodeRegex=".*"
Results for OSPF loopbacks check

################
# more interestingly, we can also ask questions about data flow, i.e., the end-to-end impact of all configuration
# for example, we can see how dc1-host-01-01 reaches a particular IP address
# the query will take time if the dataplane has not been computed before
Status: SUCCESS
Question: traceroute ingressNode=dc1-host-01-01 | dstIp=1.0.2.2

Flow: ingress:dc1-host-01-01 vrf:default 2.128.0.101->1.0.2.2 IP packetLength:0 state:NEW
  environment:BASE
    Hop 1: dc1-host-01-01:eth0 -> dc1-leaf-01:GigabitEthernet2/0 --- [StaticRoute<0.0.0.0/0,nhip:2.128.0.1,nhint:eth0>_fnhip:2.128.0.1]
    Hop 2: dc1-leaf-01:GigabitEthernet0/0 -> dc1-spine-01:GigabitEthernet2/0 --- [BgpRoute<1.0.2.0/24,nhip:2.34.101.3,nhint:dynamic>_fnhip:2.34.101.3]
    Hop 3: dc1-spine-01:GigabitEthernet0/0 -> dc1-core-01:GigabitEthernet2/0 --- [BgpRoute<1.0.2.0/24,nhip:10.12.11.1,nhint:dynamic>_fnhip:2.23.11.2]
    Hop 4: dc1-core-01:GigabitEthernet0/0 -> dc1-border-01:GigabitEthernet1/0 --- [BgpRoute<1.0.2.0/24,nhip:10.12.11.1,nhint:dynamic>_fnhip:2.12.11.1]
    Hop 5: dc1-border-01:GigabitEthernet0/0 -> bb1-border-01:GigabitEthernet1/0 --- [BgpRoute<1.0.2.0/24,nhip:10.12.11.1,nhint:dynamic>_fnhip:10.12.11.1]
    Hop 6: bb1-border-01:GigabitEthernet0/0 -> bb1-core-01:GigabitEthernet1/0 --- [OspfIntraAreaRoute<1.0.2.0/24,nhip:1.0.1.2,nhint:dynamic>_fnhip:1.0.1.2]
    ACCEPTED

    Hop 1: dc1-host-01-01:eth0 -> dc1-leaf-01:GigabitEthernet2/0 --- [StaticRoute<0.0.0.0/0,nhip:2.128.0.1,nhint:eth0>_fnhip:2.128.0.1]
    Hop 2: dc1-leaf-01:GigabitEthernet0/0 -> dc1-spine-01:GigabitEthernet2/0 --- [BgpRoute<1.0.2.0/24,nhip:2.34.101.3,nhint:dynamic>_fnhip:2.34.101.3]
    Hop 3: dc1-spine-01:GigabitEthernet1/0 -> dc1-core-02:GigabitEthernet3/0 --- [BgpRoute<1.0.2.0/24,nhip:10.12.11.1,nhint:dynamic>_fnhip:2.23.21.2]
    Hop 4: dc1-core-02:GigabitEthernet1/0 -> dc1-border-01:GigabitEthernet2/0 --- [BgpRoute<1.0.2.0/24,nhip:10.12.11.1,nhint:dynamic>_fnhip:2.12.12.1]
    Hop 5: dc1-border-01:GigabitEthernet0/0 -> bb1-border-01:GigabitEthernet1/0 --- [BgpRoute<1.0.2.0/24,nhip:10.12.11.1,nhint:dynamic>_fnhip:10.12.11.1]
    Hop 6: bb1-border-01:GigabitEthernet0/0 -> bb1-core-01:GigabitEthernet1/0 --- [OspfIntraAreaRoute<1.0.2.0/24,nhip:1.0.1.2,nhint:dynamic>_fnhip:1.0.1.2]
    ACCEPTED

    Hop 1: dc1-host-01-01:eth0 -> dc1-leaf-01:GigabitEthernet2/0 --- [StaticRoute<0.0.0.0/0,nhip:2.128.0.1,nhint:eth0>_fnhip:2.128.0.1]
    Hop 2: dc1-leaf-01:GigabitEthernet1/0 -> dc1-spine-02:GigabitEthernet2/0 --- [BgpRoute<1.0.2.0/24,nhip:2.34.201.3,nhint:dynamic>_fnhip:2.34.201.3]
    Hop 3: dc1-spine-02:GigabitEthernet0/0 -> dc1-core-02:GigabitEthernet2/0 --- [BgpRoute<1.0.2.0/24,nhip:10.12.11.1,nhint:dynamic>_fnhip:2.23.22.2]
    Hop 4: dc1-core-02:GigabitEthernet1/0 -> dc1-border-01:GigabitEthernet2/0 --- [BgpRoute<1.0.2.0/24,nhip:10.12.11.1,nhint:dynamic>_fnhip:2.12.12.1]
    Hop 5: dc1-border-01:GigabitEthernet0/0 -> bb1-border-01:GigabitEthernet1/0 --- [BgpRoute<1.0.2.0/24,nhip:10.12.11.1,nhint:dynamic>_fnhip:10.12.11.1]
    Hop 6: bb1-border-01:GigabitEthernet0/0 -> bb1-core-01:GigabitEthernet1/0 --- [OspfIntraAreaRoute<1.0.2.0/24,nhip:1.0.1.2,nhint:dynamic>_fnhip:1.0.1.2]
    ACCEPTED

    Hop 1: dc1-host-01-01:eth0 -> dc1-leaf-01:GigabitEthernet2/0 --- [StaticRoute<0.0.0.0/0,nhip:2.128.0.1,nhint:eth0>_fnhip:2.128.0.1]
    Hop 2: dc1-leaf-01:GigabitEthernet1/0 -> dc1-spine-02:GigabitEthernet2/0 --- [BgpRoute<1.0.2.0/24,nhip:2.34.201.3,nhint:dynamic>_fnhip:2.34.201.3]
    Hop 3: dc1-spine-02:GigabitEthernet1/0 -> dc1-core-01:GigabitEthernet3/0 --- [BgpRoute<1.0.2.0/24,nhip:10.12.11.1,nhint:dynamic>_fnhip:2.23.12.2]
    Hop 4: dc1-core-01:GigabitEthernet0/0 -> dc1-border-01:GigabitEthernet1/0 --- [BgpRoute<1.0.2.0/24,nhip:10.12.11.1,nhint:dynamic>_fnhip:2.12.11.1]
    Hop 5: dc1-border-01:GigabitEthernet0/0 -> bb1-border-01:GigabitEthernet1/0 --- [BgpRoute<1.0.2.0/24,nhip:10.12.11.1,nhint:dynamic>_fnhip:10.12.11.1]
    Hop 6: bb1-border-01:GigabitEthernet0/0 -> bb1-core-01:GigabitEthernet1/0 --- [OspfIntraAreaRoute<1.0.2.0/24,nhip:1.0.1.2,nhint:dynamic>_fnhip:1.0.1.2]
    ACCEPTED


# --> unlike a regular traceroute we show multipath and interface information
# suppose dc1-host-01-01 (2.128.0.101) is running DNS and we want to ensure that the server is reachable
# can easily do this using protocol-specific traceroutes
Status: SUCCESS
Question: traceroute ingressNode=dc1-border-01 | dstIp=2.128.0.101 | dstProtocol=DNS

Flow: ingress:dc1-border-01 vrf:default 2.1.1.1->2.128.0.101 UDP sport:0 dport:DOMAIN(53) packetLength:0 state:NEW
  environment:BASE
    Hop 1: dc1-border-01:GigabitEthernet1/0 -> dc1-core-01:GigabitEthernet0/0 --- [BgpRoute<2.128.0.0/24,nhip:2.34.101.4,nhint:dynamic>_fnhip:2.12.11.2, BgpRoute<2.128.0.0/24,nhip:2.34.201.4,nhint:dynamic>_fnhip:2.12.11.2]
    Hop 2: dc1-core-01:GigabitEthernet2/0 -> dc1-spine-01:GigabitEthernet0/0 --- [BgpRoute<2.128.0.0/24,nhip:2.34.101.4,nhint:dynamic>_fnhip:2.23.11.3]
    Hop 3: dc1-spine-01:GigabitEthernet2/0 -> dc1-leaf-01:GigabitEthernet0/0 --- [BgpRoute<2.128.0.0/24,nhip:2.34.101.4,nhint:dynamic>_fnhip:2.34.101.4]
    Hop 4: dc1-leaf-01:GigabitEthernet2/0 -> dc1-host-01-01:eth0 --- [ConnectedRoute<2.128.0.0/24,nhip:AUTO/NONE(-1l),nhint:GigabitEthernet2/0>_fnhip:null]
    ACCEPTED

    Hop 1: dc1-border-01:GigabitEthernet1/0 -> dc1-core-01:GigabitEthernet0/0 --- [BgpRoute<2.128.0.0/24,nhip:2.34.101.4,nhint:dynamic>_fnhip:2.12.11.2, BgpRoute<2.128.0.0/24,nhip:2.34.201.4,nhint:dynamic>_fnhip:2.12.11.2]
    Hop 2: dc1-core-01:GigabitEthernet3/0 -> dc1-spine-02:GigabitEthernet1/0 --- [BgpRoute<2.128.0.0/24,nhip:2.34.201.4,nhint:dynamic>_fnhip:2.23.12.3]
    Hop 3: dc1-spine-02:GigabitEthernet2/0 -> dc1-leaf-01:GigabitEthernet1/0 --- [BgpRoute<2.128.0.0/24,nhip:2.34.201.4,nhint:dynamic>_fnhip:2.34.201.4]
    Hop 4: dc1-leaf-01:GigabitEthernet2/0 -> dc1-host-01-01:eth0 --- [ConnectedRoute<2.128.0.0/24,nhip:AUTO/NONE(-1l),nhint:GigabitEthernet2/0>_fnhip:null]
    ACCEPTED

    Hop 1: dc1-border-01:GigabitEthernet2/0 -> dc1-core-02:GigabitEthernet1/0 --- [BgpRoute<2.128.0.0/24,nhip:2.34.101.4,nhint:dynamic>_fnhip:2.12.12.2, BgpRoute<2.128.0.0/24,nhip:2.34.201.4,nhint:dynamic>_fnhip:2.12.12.2]
    Hop 2: dc1-core-02:GigabitEthernet2/0 -> dc1-spine-02:GigabitEthernet0/0 --- [BgpRoute<2.128.0.0/24,nhip:2.34.201.4,nhint:dynamic>_fnhip:2.23.22.3]
    Hop 3: dc1-spine-02:GigabitEthernet2/0 -> dc1-leaf-01:GigabitEthernet1/0 --- [BgpRoute<2.128.0.0/24,nhip:2.34.201.4,nhint:dynamic>_fnhip:2.34.201.4]
    Hop 4: dc1-leaf-01:GigabitEthernet2/0 -> dc1-host-01-01:eth0 --- [ConnectedRoute<2.128.0.0/24,nhip:AUTO/NONE(-1l),nhint:GigabitEthernet2/0>_fnhip:null]
    ACCEPTED

    Hop 1: dc1-border-01:GigabitEthernet2/0 -> dc1-core-02:GigabitEthernet1/0 --- [BgpRoute<2.128.0.0/24,nhip:2.34.101.4,nhint:dynamic>_fnhip:2.12.12.2, BgpRoute<2.128.0.0/24,nhip:2.34.201.4,nhint:dynamic>_fnhip:2.12.12.2]
    Hop 2: dc1-core-02:GigabitEthernet3/0 -> dc1-spine-01:GigabitEthernet1/0 --- [BgpRoute<2.128.0.0/24,nhip:2.34.101.4,nhint:dynamic>_fnhip:2.23.21.3]
    Hop 3: dc1-spine-01:GigabitEthernet2/0 -> dc1-leaf-01:GigabitEthernet0/0 --- [BgpRoute<2.128.0.0/24,nhip:2.34.101.4,nhint:dynamic>_fnhip:2.34.101.4]
    Hop 4: dc1-leaf-01:GigabitEthernet2/0 -> dc1-host-01-01:eth0 --- [ConnectedRoute<2.128.0.0/24,nhip:AUTO/NONE(-1l),nhint:GigabitEthernet2/0>_fnhip:null]
    ACCEPTED


################
# while the above could be done using testing/emulation, we alone can be comprehensive
# for example, find *all* (starting node, packet header) combinations where the DNS server is unreachable
Status: SUCCESS
Question: reachability actions=[DROP] | dstIps=[2.128.0.101] | dstProtocols=[DNS]

Flow: ingress:bb1-border-01 vrf:default 2.0.0.0->2.128.0.101 UDP sport:0 dport:DOMAIN(53) packetLength:0 state:NEW
  environment:BASE
    Hop 1: bb1-border-01:GigabitEthernet1/0 -> dc1-border-01:GigabitEthernet0/0 --- [BgpRoute<2.128.0.0/16,nhip:10.12.11.2,nhint:dynamic>_fnhip:10.12.11.2]
    DENIED_IN{OUTSIDE_TO_INSIDE}{deny   ip 2.0.0.0 0.255.255.255 any}

Flow: ingress:bb1-border-02 vrf:default 2.0.0.0->2.128.0.101 UDP sport:0 dport:DOMAIN(53) packetLength:0 state:NEW
  environment:BASE
    Hop 1: bb1-border-02:GigabitEthernet1/0 -> bb1-core-01:GigabitEthernet0/0 --- [BgpRoute<2.128.0.0/16,nhip:10.12.11.2,nhint:dynamic>_fnhip:1.0.2.2]
    Hop 2: bb1-core-01:GigabitEthernet1/0 -> bb1-border-01:GigabitEthernet0/0 --- [BgpRoute<2.128.0.0/16,nhip:10.12.11.2,nhint:dynamic>_fnhip:1.0.1.1]
    Hop 3: bb1-border-01:GigabitEthernet1/0 -> dc1-border-01:GigabitEthernet0/0 --- [BgpRoute<2.128.0.0/16,nhip:10.12.11.2,nhint:dynamic>_fnhip:10.12.11.2]
    DENIED_IN{OUTSIDE_TO_INSIDE}{deny   ip 2.0.0.0 0.255.255.255 any}

Flow: ingress:bb1-core-01 vrf:default 2.0.0.0->2.128.0.101 UDP sport:0 dport:DOMAIN(53) packetLength:0 state:NEW
  environment:BASE
    Hop 1: bb1-core-01:GigabitEthernet1/0 -> bb1-border-01:GigabitEthernet0/0 --- [BgpRoute<2.128.0.0/16,nhip:10.12.11.2,nhint:dynamic>_fnhip:1.0.1.1]
    Hop 2: bb1-border-01:GigabitEthernet1/0 -> dc1-border-01:GigabitEthernet0/0 --- [BgpRoute<2.128.0.0/16,nhip:10.12.11.2,nhint:dynamic>_fnhip:10.12.11.2]
    DENIED_IN{OUTSIDE_TO_INSIDE}{deny   ip 2.0.0.0 0.255.255.255 any}

Flow: ingress:bb2-border-01 vrf:default 2.0.0.0->2.128.0.101 UDP sport:0 dport:DOMAIN(53) packetLength:0 state:NEW
  environment:BASE
    Hop 1: bb2-border-01:GigabitEthernet1/0 -> dc1-border-02:GigabitEthernet0/0 --- [BgpRoute<2.128.0.0/16,nhip:10.23.21.2,nhint:dynamic>_fnhip:10.23.21.2]
    DENIED_IN{OUTSIDE_TO_INSIDE}{deny   ip 2.0.0.0 0.255.255.255 any}

Flow: ingress:bb2-border-02 vrf:default 2.0.0.0->2.128.0.101 UDP sport:0 dport:DOMAIN(53) packetLength:0 state:NEW
  environment:BASE
    Hop 1: bb2-border-02:GigabitEthernet1/0 -> bb2-core-01:GigabitEthernet0/0 --- [BgpRoute<2.128.0.0/16,nhip:10.23.21.2,nhint:dynamic>_fnhip:3.0.2.2]
    Hop 2: bb2-core-01:GigabitEthernet1/0 -> bb2-border-01:GigabitEthernet0/0 --- [BgpRoute<2.128.0.0/16,nhip:10.23.21.2,nhint:dynamic>_fnhip:3.0.1.1]
    Hop 3: bb2-border-01:GigabitEthernet1/0 -> dc1-border-02:GigabitEthernet0/0 --- [BgpRoute<2.128.0.0/16,nhip:10.23.21.2,nhint:dynamic>_fnhip:10.23.21.2]
    DENIED_IN{OUTSIDE_TO_INSIDE}{deny   ip 2.0.0.0 0.255.255.255 any}

Flow: ingress:bb2-core-01 vrf:default 2.0.0.0->2.128.0.101 UDP sport:0 dport:DOMAIN(53) packetLength:0 state:NEW
  environment:BASE
    Hop 1: bb2-core-01:GigabitEthernet1/0 -> bb2-border-01:GigabitEthernet0/0 --- [BgpRoute<2.128.0.0/16,nhip:10.23.21.2,nhint:dynamic>_fnhip:3.0.1.1]
    Hop 2: bb2-border-01:GigabitEthernet1/0 -> dc1-border-02:GigabitEthernet0/0 --- [BgpRoute<2.128.0.0/16,nhip:10.23.21.2,nhint:dynamic>_fnhip:10.23.21.2]
    DENIED_IN{OUTSIDE_TO_INSIDE}{deny   ip 2.0.0.0 0.255.255.255 any}

Flow: ingress:dc1-host-01-02 vrf:default 0.0.0.0->2.128.0.101 UDP sport:0 dport:DOMAIN(53) packetLength:0 state:NEW
  environment:BASE
    Hop 1: dc1-host-01-02:eth0 -> (none):null_interface --- [StaticRoute<0.0.0.0/0,nhip:2.128.1.1,nhint:eth0>_fnhip:2.128.1.1]
    DENIED_OUT{filter::OUTPUT}{line:0}


# --> the output shows outsiders with spoofed source addresses cannot reach the DNS server (good)
<<<<<<< HEAD
# --> but also shows that a bad ACL on dc1-host-01-02 is blocking access (bad)
# another example: dc1-host-01-02 (2.128.1.101) is running SSH. we can run similar queries to learn who cannot reach it
# but we can also ensure that non-ssh traffic can *never* reach dc1-host-01-02
=======
# --> but also shows that a bad ACL on host-01-02 is blocking access (bad)
# another example: dc1-host-01-02 (2.128.1.101) is running SSH. we can run similar queries to learn who cannot reach it
# but we can also ensure that non-ssh traffic can *never* reach host-01-02
>>>>>>> c70654c4
Status: SUCCESS
Question: reachability actions=[ACCEPT] | dstIps=[2.128.1.101] | notDstProtocols=[SSH]

Flow: ingress:dc1-host-01-02 vrf:default 0.0.0.0->2.128.1.101 ICMP icmpType:255 icmpCode:255 packetLength:0 state:NEW
  environment:BASE
    ACCEPTED


# --> all good! hard to guarantee with testing but easy for us
# another example: we also want to ensure that outsiders can *never* reach the SSH server
# we have ACLs on DC border routers to prevent this. to test that things are correctly implemented:
Status: SUCCESS
<<<<<<< HEAD
Question: reachability actions=[ACCEPT] | dstIps=[2.128.1.101] | dstProtocols=[SSH] | ingressNodeRegex=bb(1|2)-border01
NOTHING TO DO: No nodes both match ingressNodeRegex: 'bb(1|2)-border01' and fail to match notIngressNodeRegex: ''
# --> buggy ACL on dc1-border02!
=======
Question: reachability actions=[ACCEPT] | dstIps=[2.128.1.101] | dstProtocols=[SSH] | ingressNodeRegex=bb(1|2)-border-01

Flow: ingress:bb2-border-01 vrf:default 253.0.0.0->2.128.1.101 TCP sport:0 dport:SSH(22) packetLength:0 state:NEW tcpFlags:00000000
  environment:BASE
    Hop 1: bb2-border-01:GigabitEthernet1/0 -> dc1-border-02:GigabitEthernet0/0 --- [BgpRoute<2.128.0.0/16,nhip:10.23.21.2,nhint:dynamic>_fnhip:10.23.21.2]
    Hop 2: dc1-border-02:GigabitEthernet1/0 -> dc1-core-02:GigabitEthernet0/0 --- [BgpRoute<2.128.1.0/24,nhip:2.34.101.4,nhint:dynamic>_fnhip:2.12.22.2, BgpRoute<2.128.1.0/24,nhip:2.34.201.4,nhint:dynamic>_fnhip:2.12.22.2]
    Hop 3: dc1-core-02:GigabitEthernet2/0 -> dc1-spine-02:GigabitEthernet0/0 --- [BgpRoute<2.128.1.0/24,nhip:2.34.201.4,nhint:dynamic>_fnhip:2.23.22.3]
    Hop 4: dc1-spine-02:GigabitEthernet2/0 -> dc1-leaf-01:GigabitEthernet1/0 --- [BgpRoute<2.128.1.0/24,nhip:2.34.201.4,nhint:dynamic>_fnhip:2.34.201.4]
    Hop 5: dc1-leaf-01:GigabitEthernet3/0 -> dc1-host-01-02:eth0 --- [ConnectedRoute<2.128.1.0/24,nhip:AUTO/NONE(-1l),nhint:GigabitEthernet3/0>_fnhip:null]
    ACCEPTED

    Hop 1: bb2-border-01:GigabitEthernet1/0 -> dc1-border-02:GigabitEthernet0/0 --- [BgpRoute<2.128.0.0/16,nhip:10.23.21.2,nhint:dynamic>_fnhip:10.23.21.2]
    Hop 2: dc1-border-02:GigabitEthernet1/0 -> dc1-core-02:GigabitEthernet0/0 --- [BgpRoute<2.128.1.0/24,nhip:2.34.101.4,nhint:dynamic>_fnhip:2.12.22.2, BgpRoute<2.128.1.0/24,nhip:2.34.201.4,nhint:dynamic>_fnhip:2.12.22.2]
    Hop 3: dc1-core-02:GigabitEthernet3/0 -> dc1-spine-01:GigabitEthernet1/0 --- [BgpRoute<2.128.1.0/24,nhip:2.34.101.4,nhint:dynamic>_fnhip:2.23.21.3]
    Hop 4: dc1-spine-01:GigabitEthernet2/0 -> dc1-leaf-01:GigabitEthernet0/0 --- [BgpRoute<2.128.1.0/24,nhip:2.34.101.4,nhint:dynamic>_fnhip:2.34.101.4]
    Hop 5: dc1-leaf-01:GigabitEthernet3/0 -> dc1-host-01-02:eth0 --- [ConnectedRoute<2.128.1.0/24,nhip:AUTO/NONE(-1l),nhint:GigabitEthernet3/0>_fnhip:null]
    ACCEPTED

    Hop 1: bb2-border-01:GigabitEthernet1/0 -> dc1-border-02:GigabitEthernet0/0 --- [BgpRoute<2.128.0.0/16,nhip:10.23.21.2,nhint:dynamic>_fnhip:10.23.21.2]
    Hop 2: dc1-border-02:GigabitEthernet2/0 -> dc1-core-01:GigabitEthernet1/0 --- [BgpRoute<2.128.1.0/24,nhip:2.34.101.4,nhint:dynamic>_fnhip:2.12.21.2, BgpRoute<2.128.1.0/24,nhip:2.34.201.4,nhint:dynamic>_fnhip:2.12.21.2]
    Hop 3: dc1-core-01:GigabitEthernet2/0 -> dc1-spine-01:GigabitEthernet0/0 --- [BgpRoute<2.128.1.0/24,nhip:2.34.101.4,nhint:dynamic>_fnhip:2.23.11.3]
    Hop 4: dc1-spine-01:GigabitEthernet2/0 -> dc1-leaf-01:GigabitEthernet0/0 --- [BgpRoute<2.128.1.0/24,nhip:2.34.101.4,nhint:dynamic>_fnhip:2.34.101.4]
    Hop 5: dc1-leaf-01:GigabitEthernet3/0 -> dc1-host-01-02:eth0 --- [ConnectedRoute<2.128.1.0/24,nhip:AUTO/NONE(-1l),nhint:GigabitEthernet3/0>_fnhip:null]
    ACCEPTED

    Hop 1: bb2-border-01:GigabitEthernet1/0 -> dc1-border-02:GigabitEthernet0/0 --- [BgpRoute<2.128.0.0/16,nhip:10.23.21.2,nhint:dynamic>_fnhip:10.23.21.2]
    Hop 2: dc1-border-02:GigabitEthernet2/0 -> dc1-core-01:GigabitEthernet1/0 --- [BgpRoute<2.128.1.0/24,nhip:2.34.101.4,nhint:dynamic>_fnhip:2.12.21.2, BgpRoute<2.128.1.0/24,nhip:2.34.201.4,nhint:dynamic>_fnhip:2.12.21.2]
    Hop 3: dc1-core-01:GigabitEthernet3/0 -> dc1-spine-02:GigabitEthernet1/0 --- [BgpRoute<2.128.1.0/24,nhip:2.34.201.4,nhint:dynamic>_fnhip:2.23.12.3]
    Hop 4: dc1-spine-02:GigabitEthernet2/0 -> dc1-leaf-01:GigabitEthernet1/0 --- [BgpRoute<2.128.1.0/24,nhip:2.34.201.4,nhint:dynamic>_fnhip:2.34.201.4]
    Hop 5: dc1-leaf-01:GigabitEthernet3/0 -> dc1-host-01-02:eth0 --- [ConnectedRoute<2.128.1.0/24,nhip:AUTO/NONE(-1l),nhint:GigabitEthernet3/0>_fnhip:null]
    ACCEPTED


# --> buggy ACL on dc1-border-02!
>>>>>>> c70654c4
#############
# comparing two sets of configs (e.g., current + planned) is a powerful debugging aid
# initialize the delta environment and generate its dataplane
Uploaded testrig. Parsing now.
Status: SUCCESS
PARSING SUMMARY
STATISTICS
  Parsing results:
    Parsed successfully: 17

# any earlier query can be executed differentially, to see if how behavior differs
Status: SUCCESS
Question: neighbors differential=true | node1Regex=.* | node2Regex=.* | neighborTypes=[] | style=true
Difference between base and delta
  lanNeighbors
{
<<<<<<< HEAD
=======
  "ADDED :: 100" : {
    "node1" : "dc1-host-01-02",
    "node1interface" : "eth0",
    "node2" : "host-01-02",
    "node2interface" : "eth0"
  },
  "ADDED :: 101" : {
    "node1" : "dc1-host-01-02",
    "node1interface" : "eth0",
    "node2" : "leaf-01",
    "node2interface" : "GigabitEthernet3/0"
  },
  "ADDED :: 102" : {
    "node1" : "dc1-leaf-01",
    "node1interface" : "GigabitEthernet0/0",
    "node2" : "dc1-spine-01",
    "node2interface" : "GigabitEthernet2/0"
  },
  "ADDED :: 103" : {
    "node1" : "dc1-leaf-01",
    "node1interface" : "GigabitEthernet0/0",
    "node2" : "leaf-01",
    "node2interface" : "GigabitEthernet0/0"
  },
  "ADDED :: 104" : {
    "node1" : "dc1-leaf-01",
    "node1interface" : "GigabitEthernet0/0",
    "node2" : "spine-01",
    "node2interface" : "GigabitEthernet2/0"
  },
  "ADDED :: 105" : {
    "node1" : "dc1-leaf-01",
    "node1interface" : "GigabitEthernet1/0",
    "node2" : "dc1-spine-02",
    "node2interface" : "GigabitEthernet2/0"
  },
  "ADDED :: 106" : {
    "node1" : "dc1-leaf-01",
    "node1interface" : "GigabitEthernet1/0",
    "node2" : "leaf-01",
    "node2interface" : "GigabitEthernet1/0"
  },
  "ADDED :: 107" : {
    "node1" : "dc1-leaf-01",
    "node1interface" : "GigabitEthernet1/0",
    "node2" : "spine-02",
    "node2interface" : "GigabitEthernet2/0"
  },
  "ADDED :: 108" : {
    "node1" : "dc1-leaf-01",
    "node1interface" : "GigabitEthernet2/0",
    "node2" : "dc1-host-01-01",
    "node2interface" : "eth0"
  },
  "ADDED :: 109" : {
    "node1" : "dc1-leaf-01",
    "node1interface" : "GigabitEthernet2/0",
    "node2" : "host-01-01",
    "node2interface" : "eth0"
  },
  "ADDED :: 110" : {
    "node1" : "dc1-leaf-01",
    "node1interface" : "GigabitEthernet2/0",
    "node2" : "leaf-01",
    "node2interface" : "GigabitEthernet2/0"
  },
  "ADDED :: 111" : {
    "node1" : "dc1-leaf-01",
    "node1interface" : "GigabitEthernet3/0",
    "node2" : "dc1-host-01-02",
    "node2interface" : "eth0"
  },
  "ADDED :: 112" : {
    "node1" : "dc1-leaf-01",
    "node1interface" : "GigabitEthernet3/0",
    "node2" : "host-01-02",
    "node2interface" : "eth0"
  },
  "ADDED :: 113" : {
    "node1" : "dc1-leaf-01",
    "node1interface" : "GigabitEthernet3/0",
    "node2" : "leaf-01",
    "node2interface" : "GigabitEthernet3/0"
  },
  "ADDED :: 114" : {
    "node1" : "dc1-spine-01",
    "node1interface" : "GigabitEthernet0/0",
    "node2" : "core-01",
    "node2interface" : "GigabitEthernet2/0"
  },
  "ADDED :: 115" : {
    "node1" : "dc1-spine-01",
    "node1interface" : "GigabitEthernet0/0",
    "node2" : "dc1-core-01",
    "node2interface" : "GigabitEthernet2/0"
  },
  "ADDED :: 116" : {
    "node1" : "dc1-spine-01",
    "node1interface" : "GigabitEthernet0/0",
    "node2" : "spine-01",
    "node2interface" : "GigabitEthernet0/0"
  },
  "ADDED :: 117" : {
    "node1" : "dc1-spine-01",
    "node1interface" : "GigabitEthernet1/0",
    "node2" : "core-02",
    "node2interface" : "GigabitEthernet3/0"
  },
  "ADDED :: 118" : {
    "node1" : "dc1-spine-01",
    "node1interface" : "GigabitEthernet1/0",
    "node2" : "dc1-core-02",
    "node2interface" : "GigabitEthernet3/0"
  },
  "ADDED :: 119" : {
    "node1" : "dc1-spine-01",
    "node1interface" : "GigabitEthernet1/0",
    "node2" : "spine-01",
    "node2interface" : "GigabitEthernet1/0"
  },
  "ADDED :: 120" : {
    "node1" : "dc1-spine-01",
    "node1interface" : "GigabitEthernet2/0",
    "node2" : "dc1-leaf-01",
    "node2interface" : "GigabitEthernet0/0"
  },
  "ADDED :: 121" : {
    "node1" : "dc1-spine-01",
    "node1interface" : "GigabitEthernet2/0",
    "node2" : "leaf-01",
    "node2interface" : "GigabitEthernet0/0"
  },
  "ADDED :: 122" : {
    "node1" : "dc1-spine-01",
    "node1interface" : "GigabitEthernet2/0",
    "node2" : "spine-01",
    "node2interface" : "GigabitEthernet2/0"
  },
  "ADDED :: 123" : {
    "node1" : "dc1-spine-02",
    "node1interface" : "GigabitEthernet0/0",
    "node2" : "core-02",
    "node2interface" : "GigabitEthernet2/0"
  },
  "ADDED :: 124" : {
    "node1" : "dc1-spine-02",
    "node1interface" : "GigabitEthernet0/0",
    "node2" : "dc1-core-02",
    "node2interface" : "GigabitEthernet2/0"
  },
  "ADDED :: 125" : {
    "node1" : "dc1-spine-02",
    "node1interface" : "GigabitEthernet0/0",
    "node2" : "spine-02",
    "node2interface" : "GigabitEthernet0/0"
  },
  "ADDED :: 126" : {
    "node1" : "dc1-spine-02",
    "node1interface" : "GigabitEthernet1/0",
    "node2" : "core-01",
    "node2interface" : "GigabitEthernet3/0"
  },
  "ADDED :: 127" : {
    "node1" : "dc1-spine-02",
    "node1interface" : "GigabitEthernet1/0",
    "node2" : "dc1-core-01",
    "node2interface" : "GigabitEthernet3/0"
  },
  "ADDED :: 128" : {
    "node1" : "dc1-spine-02",
    "node1interface" : "GigabitEthernet1/0",
    "node2" : "spine-02",
    "node2interface" : "GigabitEthernet1/0"
  },
  "ADDED :: 129" : {
    "node1" : "dc1-spine-02",
    "node1interface" : "GigabitEthernet2/0",
    "node2" : "dc1-leaf-01",
    "node2interface" : "GigabitEthernet1/0"
  },
  "ADDED :: 130" : {
    "node1" : "dc1-spine-02",
    "node1interface" : "GigabitEthernet2/0",
    "node2" : "leaf-01",
    "node2interface" : "GigabitEthernet1/0"
  },
  "ADDED :: 131" : {
    "node1" : "dc1-spine-02",
    "node1interface" : "GigabitEthernet2/0",
    "node2" : "spine-02",
    "node2interface" : "GigabitEthernet2/0"
  },
  "ADDED :: 132" : {
    "node1" : "host-01-01",
    "node1interface" : "eth0",
    "node2" : "dc1-host-01-01",
    "node2interface" : "eth0"
  },
  "ADDED :: 133" : {
    "node1" : "host-01-01",
    "node1interface" : "eth0",
    "node2" : "dc1-leaf-01",
    "node2interface" : "GigabitEthernet2/0"
  },
  "ADDED :: 134" : {
    "node1" : "host-01-01",
    "node1interface" : "eth0",
    "node2" : "leaf-01",
    "node2interface" : "GigabitEthernet2/0"
  },
  "ADDED :: 135" : {
    "node1" : "host-01-02",
    "node1interface" : "eth0",
    "node2" : "dc1-host-01-02",
    "node2interface" : "eth0"
  },
  "ADDED :: 136" : {
    "node1" : "host-01-02",
    "node1interface" : "eth0",
    "node2" : "dc1-leaf-01",
    "node2interface" : "GigabitEthernet3/0"
  },
  "ADDED :: 137" : {
    "node1" : "host-01-02",
    "node1interface" : "eth0",
    "node2" : "leaf-01",
    "node2interface" : "GigabitEthernet3/0"
  },
  "ADDED :: 138" : {
    "node1" : "leaf-01",
    "node1interface" : "GigabitEthernet0/0",
    "node2" : "dc1-leaf-01",
    "node2interface" : "GigabitEthernet0/0"
  },
  "ADDED :: 139" : {
    "node1" : "leaf-01",
    "node1interface" : "GigabitEthernet0/0",
    "node2" : "dc1-spine-01",
    "node2interface" : "GigabitEthernet2/0"
  },
  "ADDED :: 140" : {
    "node1" : "leaf-01",
    "node1interface" : "GigabitEthernet0/0",
    "node2" : "spine-01",
    "node2interface" : "GigabitEthernet2/0"
  },
  "ADDED :: 141" : {
    "node1" : "leaf-01",
    "node1interface" : "GigabitEthernet1/0",
    "node2" : "dc1-leaf-01",
    "node2interface" : "GigabitEthernet1/0"
  },
  "ADDED :: 142" : {
    "node1" : "leaf-01",
    "node1interface" : "GigabitEthernet1/0",
    "node2" : "dc1-spine-02",
    "node2interface" : "GigabitEthernet2/0"
  },
  "ADDED :: 143" : {
    "node1" : "leaf-01",
    "node1interface" : "GigabitEthernet1/0",
    "node2" : "spine-02",
    "node2interface" : "GigabitEthernet2/0"
  },
  "ADDED :: 144" : {
    "node1" : "leaf-01",
    "node1interface" : "GigabitEthernet2/0",
    "node2" : "dc1-host-01-01",
    "node2interface" : "eth0"
  },
  "ADDED :: 145" : {
    "node1" : "leaf-01",
    "node1interface" : "GigabitEthernet2/0",
    "node2" : "dc1-leaf-01",
    "node2interface" : "GigabitEthernet2/0"
  },
  "ADDED :: 146" : {
    "node1" : "leaf-01",
    "node1interface" : "GigabitEthernet2/0",
    "node2" : "host-01-01",
    "node2interface" : "eth0"
  },
  "ADDED :: 147" : {
    "node1" : "leaf-01",
    "node1interface" : "GigabitEthernet3/0",
    "node2" : "dc1-host-01-02",
    "node2interface" : "eth0"
  },
  "ADDED :: 148" : {
    "node1" : "leaf-01",
    "node1interface" : "GigabitEthernet3/0",
    "node2" : "dc1-leaf-01",
    "node2interface" : "GigabitEthernet3/0"
  },
  "ADDED :: 149" : {
    "node1" : "leaf-01",
    "node1interface" : "GigabitEthernet3/0",
    "node2" : "host-01-02",
    "node2interface" : "eth0"
  },
  "ADDED :: 150" : {
    "node1" : "spine-01",
    "node1interface" : "GigabitEthernet0/0",
    "node2" : "core-01",
    "node2interface" : "GigabitEthernet2/0"
  },
  "ADDED :: 151" : {
    "node1" : "spine-01",
    "node1interface" : "GigabitEthernet0/0",
    "node2" : "dc1-core-01",
    "node2interface" : "GigabitEthernet2/0"
  },
  "ADDED :: 152" : {
    "node1" : "spine-01",
    "node1interface" : "GigabitEthernet0/0",
    "node2" : "dc1-spine-01",
    "node2interface" : "GigabitEthernet0/0"
  },
  "ADDED :: 153" : {
    "node1" : "spine-01",
    "node1interface" : "GigabitEthernet1/0",
    "node2" : "core-02",
    "node2interface" : "GigabitEthernet3/0"
  },
  "ADDED :: 154" : {
    "node1" : "spine-01",
    "node1interface" : "GigabitEthernet1/0",
    "node2" : "dc1-core-02",
    "node2interface" : "GigabitEthernet3/0"
  },
  "ADDED :: 155" : {
    "node1" : "spine-01",
    "node1interface" : "GigabitEthernet1/0",
    "node2" : "dc1-spine-01",
    "node2interface" : "GigabitEthernet1/0"
  },
  "ADDED :: 156" : {
    "node1" : "spine-01",
    "node1interface" : "GigabitEthernet2/0",
    "node2" : "dc1-leaf-01",
    "node2interface" : "GigabitEthernet0/0"
  },
  "ADDED :: 157" : {
    "node1" : "spine-01",
    "node1interface" : "GigabitEthernet2/0",
    "node2" : "dc1-spine-01",
    "node2interface" : "GigabitEthernet2/0"
  },
  "ADDED :: 158" : {
    "node1" : "spine-01",
    "node1interface" : "GigabitEthernet2/0",
    "node2" : "leaf-01",
    "node2interface" : "GigabitEthernet0/0"
  },
  "ADDED :: 159" : {
    "node1" : "spine-02",
    "node1interface" : "GigabitEthernet0/0",
    "node2" : "core-02",
    "node2interface" : "GigabitEthernet2/0"
  },
  "ADDED :: 160" : {
    "node1" : "spine-02",
    "node1interface" : "GigabitEthernet0/0",
    "node2" : "dc1-core-02",
    "node2interface" : "GigabitEthernet2/0"
  },
  "ADDED :: 161" : {
    "node1" : "spine-02",
    "node1interface" : "GigabitEthernet0/0",
    "node2" : "dc1-spine-02",
    "node2interface" : "GigabitEthernet0/0"
  },
  "ADDED :: 162" : {
    "node1" : "spine-02",
    "node1interface" : "GigabitEthernet1/0",
    "node2" : "core-01",
    "node2interface" : "GigabitEthernet3/0"
  },
  "ADDED :: 163" : {
    "node1" : "spine-02",
    "node1interface" : "GigabitEthernet1/0",
    "node2" : "dc1-core-01",
    "node2interface" : "GigabitEthernet3/0"
  },
  "ADDED :: 164" : {
    "node1" : "spine-02",
    "node1interface" : "GigabitEthernet1/0",
    "node2" : "dc1-spine-02",
    "node2interface" : "GigabitEthernet1/0"
  },
  "ADDED :: 165" : {
    "node1" : "spine-02",
    "node1interface" : "GigabitEthernet2/0",
    "node2" : "dc1-leaf-01",
    "node2interface" : "GigabitEthernet1/0"
  },
  "ADDED :: 166" : {
    "node1" : "spine-02",
    "node1interface" : "GigabitEthernet2/0",
    "node2" : "dc1-spine-02",
    "node2interface" : "GigabitEthernet2/0"
  },
  "ADDED :: 167" : {
    "node1" : "spine-02",
    "node1interface" : "GigabitEthernet2/0",
    "node2" : "leaf-01",
    "node2interface" : "GigabitEthernet1/0"
  },
  "ADDED :: 40" : {
    "node1" : "core-01",
    "node1interface" : "GigabitEthernet2/0",
    "node2" : "spine-01",
    "node2interface" : "GigabitEthernet0/0"
  },
  "ADDED :: 41" : {
    "node1" : "core-01",
    "node1interface" : "GigabitEthernet3/0",
    "node2" : "dc1-core-01",
    "node2interface" : "GigabitEthernet3/0"
  },
  "ADDED :: 42" : {
    "node1" : "core-01",
    "node1interface" : "GigabitEthernet3/0",
    "node2" : "dc1-spine-02",
    "node2interface" : "GigabitEthernet1/0"
  },
  "ADDED :: 43" : {
    "node1" : "core-01",
    "node1interface" : "GigabitEthernet3/0",
    "node2" : "spine-02",
    "node2interface" : "GigabitEthernet1/0"
  },
  "ADDED :: 44" : {
    "node1" : "core-02",
    "node1interface" : "GigabitEthernet0/0",
    "node2" : "border-02",
    "node2interface" : "GigabitEthernet1/0"
  },
  "ADDED :: 45" : {
    "node1" : "core-02",
    "node1interface" : "GigabitEthernet0/0",
    "node2" : "dc1-border-02",
    "node2interface" : "GigabitEthernet1/0"
  },
  "ADDED :: 46" : {
    "node1" : "core-02",
    "node1interface" : "GigabitEthernet0/0",
    "node2" : "dc1-core-02",
    "node2interface" : "GigabitEthernet0/0"
  },
  "ADDED :: 47" : {
    "node1" : "core-02",
    "node1interface" : "GigabitEthernet1/0",
    "node2" : "border-01",
    "node2interface" : "GigabitEthernet2/0"
  },
  "ADDED :: 48" : {
    "node1" : "core-02",
    "node1interface" : "GigabitEthernet1/0",
    "node2" : "dc1-border-01",
    "node2interface" : "GigabitEthernet2/0"
  },
  "ADDED :: 49" : {
    "node1" : "core-02",
    "node1interface" : "GigabitEthernet1/0",
    "node2" : "dc1-core-02",
    "node2interface" : "GigabitEthernet1/0"
  },
  "ADDED :: 50" : {
    "node1" : "core-02",
    "node1interface" : "GigabitEthernet2/0",
    "node2" : "dc1-core-02",
    "node2interface" : "GigabitEthernet2/0"
  },
  "ADDED :: 51" : {
    "node1" : "core-02",
    "node1interface" : "GigabitEthernet2/0",
    "node2" : "dc1-spine-02",
    "node2interface" : "GigabitEthernet0/0"
  },
  "ADDED :: 52" : {
    "node1" : "core-02",
    "node1interface" : "GigabitEthernet2/0",
    "node2" : "spine-02",
    "node2interface" : "GigabitEthernet0/0"
  },
  "ADDED :: 53" : {
    "node1" : "core-02",
    "node1interface" : "GigabitEthernet3/0",
    "node2" : "dc1-core-02",
    "node2interface" : "GigabitEthernet3/0"
  },
  "ADDED :: 54" : {
    "node1" : "core-02",
    "node1interface" : "GigabitEthernet3/0",
    "node2" : "dc1-spine-01",
    "node2interface" : "GigabitEthernet1/0"
  },
  "ADDED :: 55" : {
    "node1" : "core-02",
    "node1interface" : "GigabitEthernet3/0",
    "node2" : "spine-01",
    "node2interface" : "GigabitEthernet1/0"
  },
  "ADDED :: 56" : {
    "node1" : "dc1-border-01",
    "node1interface" : "GigabitEthernet0/0",
    "node2" : "bb1-border-01",
    "node2interface" : "GigabitEthernet1/0"
  },
  "ADDED :: 57" : {
    "node1" : "dc1-border-01",
    "node1interface" : "GigabitEthernet0/0",
    "node2" : "border-01",
    "node2interface" : "GigabitEthernet0/0"
  },
  "ADDED :: 58" : {
    "node1" : "dc1-border-01",
    "node1interface" : "GigabitEthernet1/0",
    "node2" : "border-01",
    "node2interface" : "GigabitEthernet1/0"
  },
  "ADDED :: 59" : {
    "node1" : "dc1-border-01",
    "node1interface" : "GigabitEthernet1/0",
    "node2" : "core-01",
    "node2interface" : "GigabitEthernet0/0"
  },
  "ADDED :: 60" : {
    "node1" : "dc1-border-01",
    "node1interface" : "GigabitEthernet1/0",
    "node2" : "dc1-core-01",
    "node2interface" : "GigabitEthernet0/0"
  },
  "ADDED :: 61" : {
    "node1" : "dc1-border-01",
    "node1interface" : "GigabitEthernet2/0",
    "node2" : "border-01",
    "node2interface" : "GigabitEthernet2/0"
  },
  "ADDED :: 62" : {
    "node1" : "dc1-border-01",
    "node1interface" : "GigabitEthernet2/0",
    "node2" : "core-02",
    "node2interface" : "GigabitEthernet1/0"
  },
  "ADDED :: 63" : {
    "node1" : "dc1-border-01",
    "node1interface" : "GigabitEthernet2/0",
    "node2" : "dc1-core-02",
    "node2interface" : "GigabitEthernet1/0"
  },
  "ADDED :: 64" : {
    "node1" : "dc1-border-02",
    "node1interface" : "GigabitEthernet0/0",
    "node2" : "bb2-border-01",
    "node2interface" : "GigabitEthernet1/0"
  },
  "ADDED :: 65" : {
    "node1" : "dc1-border-02",
    "node1interface" : "GigabitEthernet0/0",
    "node2" : "border-02",
    "node2interface" : "GigabitEthernet0/0"
  },
  "ADDED :: 66" : {
    "node1" : "dc1-border-02",
    "node1interface" : "GigabitEthernet1/0",
    "node2" : "border-02",
    "node2interface" : "GigabitEthernet1/0"
  },
  "ADDED :: 67" : {
    "node1" : "dc1-border-02",
    "node1interface" : "GigabitEthernet1/0",
    "node2" : "core-02",
    "node2interface" : "GigabitEthernet0/0"
  },
  "ADDED :: 68" : {
    "node1" : "dc1-border-02",
    "node1interface" : "GigabitEthernet1/0",
    "node2" : "dc1-core-02",
    "node2interface" : "GigabitEthernet0/0"
  },
  "ADDED :: 69" : {
    "node1" : "dc1-border-02",
    "node1interface" : "GigabitEthernet2/0",
    "node2" : "border-02",
    "node2interface" : "GigabitEthernet2/0"
  },
  "ADDED :: 70" : {
    "node1" : "dc1-border-02",
    "node1interface" : "GigabitEthernet2/0",
    "node2" : "core-01",
    "node2interface" : "GigabitEthernet1/0"
  },
  "ADDED :: 71" : {
    "node1" : "dc1-border-02",
    "node1interface" : "GigabitEthernet2/0",
    "node2" : "dc1-core-01",
    "node2interface" : "GigabitEthernet1/0"
  },
  "ADDED :: 72" : {
    "node1" : "dc1-core-01",
    "node1interface" : "GigabitEthernet0/0",
    "node2" : "border-01",
    "node2interface" : "GigabitEthernet1/0"
  },
  "ADDED :: 73" : {
    "node1" : "dc1-core-01",
    "node1interface" : "GigabitEthernet0/0",
    "node2" : "core-01",
    "node2interface" : "GigabitEthernet0/0"
  },
  "ADDED :: 74" : {
    "node1" : "dc1-core-01",
    "node1interface" : "GigabitEthernet0/0",
    "node2" : "dc1-border-01",
    "node2interface" : "GigabitEthernet1/0"
  },
  "ADDED :: 75" : {
    "node1" : "dc1-core-01",
    "node1interface" : "GigabitEthernet1/0",
    "node2" : "border-02",
    "node2interface" : "GigabitEthernet2/0"
  },
  "ADDED :: 76" : {
    "node1" : "dc1-core-01",
    "node1interface" : "GigabitEthernet1/0",
    "node2" : "core-01",
    "node2interface" : "GigabitEthernet1/0"
  },
  "ADDED :: 77" : {
    "node1" : "dc1-core-01",
    "node1interface" : "GigabitEthernet1/0",
    "node2" : "dc1-border-02",
    "node2interface" : "GigabitEthernet2/0"
  },
  "ADDED :: 78" : {
    "node1" : "dc1-core-01",
    "node1interface" : "GigabitEthernet2/0",
    "node2" : "core-01",
    "node2interface" : "GigabitEthernet2/0"
  },
  "ADDED :: 79" : {
    "node1" : "dc1-core-01",
    "node1interface" : "GigabitEthernet2/0",
    "node2" : "dc1-spine-01",
    "node2interface" : "GigabitEthernet0/0"
  },
  "ADDED :: 80" : {
    "node1" : "dc1-core-01",
    "node1interface" : "GigabitEthernet2/0",
    "node2" : "spine-01",
    "node2interface" : "GigabitEthernet0/0"
  },
  "ADDED :: 81" : {
    "node1" : "dc1-core-01",
    "node1interface" : "GigabitEthernet3/0",
    "node2" : "core-01",
    "node2interface" : "GigabitEthernet3/0"
  },
  "ADDED :: 82" : {
    "node1" : "dc1-core-01",
    "node1interface" : "GigabitEthernet3/0",
    "node2" : "dc1-spine-02",
    "node2interface" : "GigabitEthernet1/0"
  },
  "ADDED :: 83" : {
    "node1" : "dc1-core-01",
    "node1interface" : "GigabitEthernet3/0",
    "node2" : "spine-02",
    "node2interface" : "GigabitEthernet1/0"
  },
  "ADDED :: 84" : {
    "node1" : "dc1-core-02",
    "node1interface" : "GigabitEthernet0/0",
    "node2" : "border-02",
    "node2interface" : "GigabitEthernet1/0"
  },
  "ADDED :: 85" : {
    "node1" : "dc1-core-02",
    "node1interface" : "GigabitEthernet0/0",
    "node2" : "core-02",
    "node2interface" : "GigabitEthernet0/0"
  },
  "ADDED :: 86" : {
    "node1" : "dc1-core-02",
    "node1interface" : "GigabitEthernet0/0",
    "node2" : "dc1-border-02",
    "node2interface" : "GigabitEthernet1/0"
  },
  "ADDED :: 87" : {
    "node1" : "dc1-core-02",
    "node1interface" : "GigabitEthernet1/0",
    "node2" : "border-01",
    "node2interface" : "GigabitEthernet2/0"
  },
  "ADDED :: 88" : {
    "node1" : "dc1-core-02",
    "node1interface" : "GigabitEthernet1/0",
    "node2" : "core-02",
    "node2interface" : "GigabitEthernet1/0"
  },
  "ADDED :: 89" : {
    "node1" : "dc1-core-02",
    "node1interface" : "GigabitEthernet1/0",
    "node2" : "dc1-border-01",
    "node2interface" : "GigabitEthernet2/0"
  },
  "ADDED :: 90" : {
    "node1" : "dc1-core-02",
    "node1interface" : "GigabitEthernet2/0",
    "node2" : "core-02",
    "node2interface" : "GigabitEthernet2/0"
  },
  "ADDED :: 91" : {
    "node1" : "dc1-core-02",
    "node1interface" : "GigabitEthernet2/0",
    "node2" : "dc1-spine-02",
    "node2interface" : "GigabitEthernet0/0"
  },
  "ADDED :: 92" : {
    "node1" : "dc1-core-02",
    "node1interface" : "GigabitEthernet2/0",
    "node2" : "spine-02",
    "node2interface" : "GigabitEthernet0/0"
  },
  "ADDED :: 93" : {
    "node1" : "dc1-core-02",
    "node1interface" : "GigabitEthernet3/0",
    "node2" : "core-02",
    "node2interface" : "GigabitEthernet3/0"
  },
  "ADDED :: 94" : {
    "node1" : "dc1-core-02",
    "node1interface" : "GigabitEthernet3/0",
    "node2" : "dc1-spine-01",
    "node2interface" : "GigabitEthernet1/0"
  },
  "ADDED :: 95" : {
    "node1" : "dc1-core-02",
    "node1interface" : "GigabitEthernet3/0",
    "node2" : "spine-01",
    "node2interface" : "GigabitEthernet1/0"
  },
  "ADDED :: 96" : {
    "node1" : "dc1-host-01-01",
    "node1interface" : "eth0",
    "node2" : "dc1-leaf-01",
    "node2interface" : "GigabitEthernet2/0"
  },
  "ADDED :: 97" : {
    "node1" : "dc1-host-01-01",
    "node1interface" : "eth0",
    "node2" : "host-01-01",
    "node2interface" : "eth0"
  },
  "ADDED :: 98" : {
    "node1" : "dc1-host-01-01",
    "node1interface" : "eth0",
    "node2" : "leaf-01",
    "node2interface" : "GigabitEthernet2/0"
  },
  "ADDED :: 99" : {
    "node1" : "dc1-host-01-02",
    "node1interface" : "eth0",
    "node2" : "dc1-leaf-01",
    "node2interface" : "GigabitEthernet3/0"
  },
>>>>>>> c70654c4
  "COMMON :: 1" : {
    "CHANGED :: node2" : {
      "BASE" : "dc1-border-01",
      "DELTA" : "border-01"
    }
  },
<<<<<<< HEAD
  "COMMON :: 14" : {
    "CHANGED :: node1" : {
      "BASE" : "dc1-border-01",
      "DELTA" : "border-01"
=======
  "COMMON :: 10" : {
    "CHANGED :: node1" : {
      "BASE" : "bb2-core-01",
      "DELTA" : "bb2-border-02"
    },
    "CHANGED :: node2" : {
      "BASE" : "bb2-border-02",
      "DELTA" : "bb1-border-02"
    },
    "CHANGED :: node2interface" : {
      "BASE" : "GigabitEthernet1/0",
      "DELTA" : "GigabitEthernet0/0"
    }
  },
  "COMMON :: 11" : {
    "CHANGED :: node1" : {
      "BASE" : "bb2-core-01",
      "DELTA" : "bb2-border-02"
    },
    "CHANGED :: node2" : {
      "BASE" : "bb2-border-01",
      "DELTA" : "bb2-core-01"
    }
  },
  "COMMON :: 12" : {
    "CHANGED :: node1interface" : {
      "BASE" : "GigabitEthernet2/0",
      "DELTA" : "GigabitEthernet0/0"
    },
    "CHANGED :: node2" : {
      "BASE" : "bb2-core-01",
      "DELTA" : "bb2-border-02"
    },
    "CHANGED :: node2interface" : {
      "BASE" : "GigabitEthernet3/0",
      "DELTA" : "GigabitEthernet1/0"
    }
  },
  "COMMON :: 13" : {
    "CHANGED :: node1interface" : {
      "BASE" : "GigabitEthernet3/0",
      "DELTA" : "GigabitEthernet1/0"
    },
    "CHANGED :: node2" : {
      "BASE" : "bb2-core-01",
      "DELTA" : "bb2-border-01"
    },
    "CHANGED :: node2interface" : {
      "BASE" : "GigabitEthernet2/0",
      "DELTA" : "GigabitEthernet0/0"
    }
  },
  "COMMON :: 14" : {
    "CHANGED :: node1" : {
      "BASE" : "dc1-border-01",
      "DELTA" : "bb2-core-01"
    },
    "CHANGED :: node1interface" : {
      "BASE" : "GigabitEthernet0/0",
      "DELTA" : "GigabitEthernet2/0"
    },
    "CHANGED :: node2" : {
      "BASE" : "bb1-border-01",
      "DELTA" : "bb2-core-01"
    },
    "CHANGED :: node2interface" : {
      "BASE" : "GigabitEthernet1/0",
      "DELTA" : "GigabitEthernet3/0"
>>>>>>> c70654c4
    }
  },
  "COMMON :: 15" : {
    "CHANGED :: node1" : {
      "BASE" : "dc1-border-01",
<<<<<<< HEAD
      "DELTA" : "border-01"
    },
    "CHANGED :: node2" : {
      "BASE" : "dc1-core-01",
      "DELTA" : "core-01"
=======
      "DELTA" : "bb2-core-01"
    },
    "CHANGED :: node1interface" : {
      "BASE" : "GigabitEthernet1/0",
      "DELTA" : "GigabitEthernet3/0"
    },
    "CHANGED :: node2" : {
      "BASE" : "dc1-core-01",
      "DELTA" : "bb2-core-01"
    },
    "CHANGED :: node2interface" : {
      "BASE" : "GigabitEthernet0/0",
      "DELTA" : "GigabitEthernet2/0"
>>>>>>> c70654c4
    }
  },
  "COMMON :: 16" : {
    "CHANGED :: node1" : {
      "BASE" : "dc1-border-01",
      "DELTA" : "border-01"
    },
<<<<<<< HEAD
    "CHANGED :: node2" : {
      "BASE" : "dc1-core-02",
      "DELTA" : "core-02"
=======
    "CHANGED :: node1interface" : {
      "BASE" : "GigabitEthernet2/0",
      "DELTA" : "GigabitEthernet0/0"
    },
    "CHANGED :: node2" : {
      "BASE" : "dc1-core-02",
      "DELTA" : "bb1-border-01"
>>>>>>> c70654c4
    }
  },
  "COMMON :: 17" : {
    "CHANGED :: node1" : {
      "BASE" : "dc1-border-02",
<<<<<<< HEAD
      "DELTA" : "border-02"
=======
      "DELTA" : "border-01"
    },
    "CHANGED :: node2" : {
      "BASE" : "bb2-border-01",
      "DELTA" : "dc1-border-01"
    },
    "CHANGED :: node2interface" : {
      "BASE" : "GigabitEthernet1/0",
      "DELTA" : "GigabitEthernet0/0"
>>>>>>> c70654c4
    }
  },
  "COMMON :: 18" : {
    "CHANGED :: node1" : {
      "BASE" : "dc1-border-02",
<<<<<<< HEAD
      "DELTA" : "border-02"
    },
    "CHANGED :: node2" : {
      "BASE" : "dc1-core-02",
      "DELTA" : "core-02"
=======
      "DELTA" : "border-01"
    },
    "CHANGED :: node2" : {
      "BASE" : "dc1-core-02",
      "DELTA" : "core-01"
>>>>>>> c70654c4
    }
  },
  "COMMON :: 19" : {
    "CHANGED :: node1" : {
      "BASE" : "dc1-border-02",
<<<<<<< HEAD
      "DELTA" : "border-02"
    },
    "CHANGED :: node2" : {
      "BASE" : "dc1-core-01",
      "DELTA" : "core-01"
=======
      "DELTA" : "border-01"
    },
    "CHANGED :: node1interface" : {
      "BASE" : "GigabitEthernet2/0",
      "DELTA" : "GigabitEthernet1/0"
    },
    "CHANGED :: node2" : {
      "BASE" : "dc1-core-01",
      "DELTA" : "dc1-border-01"
    }
  },
  "COMMON :: 2" : {
    "CHANGED :: node1" : {
      "BASE" : "bb1-border-02",
      "DELTA" : "bb1-border-01"
    },
    "CHANGED :: node1interface" : {
      "BASE" : "GigabitEthernet0/0",
      "DELTA" : "GigabitEthernet1/0"
    },
    "CHANGED :: node2" : {
      "BASE" : "bb2-border-02",
      "DELTA" : "dc1-border-01"
>>>>>>> c70654c4
    }
  },
  "COMMON :: 20" : {
    "CHANGED :: node1" : {
      "BASE" : "dc1-core-01",
<<<<<<< HEAD
      "DELTA" : "core-01"
    },
    "CHANGED :: node2" : {
      "BASE" : "dc1-border-01",
      "DELTA" : "border-01"
=======
      "DELTA" : "border-01"
    },
    "CHANGED :: node1interface" : {
      "BASE" : "GigabitEthernet0/0",
      "DELTA" : "GigabitEthernet1/0"
    },
    "CHANGED :: node2" : {
      "BASE" : "dc1-border-01",
      "DELTA" : "dc1-core-01"
    },
    "CHANGED :: node2interface" : {
      "BASE" : "GigabitEthernet1/0",
      "DELTA" : "GigabitEthernet0/0"
>>>>>>> c70654c4
    }
  },
  "COMMON :: 21" : {
    "CHANGED :: node1" : {
      "BASE" : "dc1-core-01",
<<<<<<< HEAD
      "DELTA" : "core-01"
    },
    "CHANGED :: node2" : {
      "BASE" : "dc1-border-02",
      "DELTA" : "border-02"
=======
      "DELTA" : "border-01"
    },
    "CHANGED :: node1interface" : {
      "BASE" : "GigabitEthernet1/0",
      "DELTA" : "GigabitEthernet2/0"
    },
    "CHANGED :: node2" : {
      "BASE" : "dc1-border-02",
      "DELTA" : "core-02"
    },
    "CHANGED :: node2interface" : {
      "BASE" : "GigabitEthernet2/0",
      "DELTA" : "GigabitEthernet1/0"
>>>>>>> c70654c4
    }
  },
  "COMMON :: 22" : {
    "CHANGED :: node1" : {
      "BASE" : "dc1-core-01",
<<<<<<< HEAD
      "DELTA" : "core-01"
    },
    "CHANGED :: node2" : {
      "BASE" : "dc1-spine-01",
      "DELTA" : "spine-01"
=======
      "DELTA" : "border-01"
    },
    "CHANGED :: node2" : {
      "BASE" : "dc1-spine-01",
      "DELTA" : "dc1-border-01"
    },
    "CHANGED :: node2interface" : {
      "BASE" : "GigabitEthernet0/0",
      "DELTA" : "GigabitEthernet2/0"
>>>>>>> c70654c4
    }
  },
  "COMMON :: 23" : {
    "CHANGED :: node1" : {
      "BASE" : "dc1-core-01",
<<<<<<< HEAD
      "DELTA" : "core-01"
    },
    "CHANGED :: node2" : {
      "BASE" : "dc1-spine-02",
      "DELTA" : "spine-02"
=======
      "DELTA" : "border-01"
    },
    "CHANGED :: node1interface" : {
      "BASE" : "GigabitEthernet3/0",
      "DELTA" : "GigabitEthernet2/0"
    },
    "CHANGED :: node2" : {
      "BASE" : "dc1-spine-02",
      "DELTA" : "dc1-core-02"
>>>>>>> c70654c4
    }
  },
  "COMMON :: 24" : {
    "CHANGED :: node1" : {
      "BASE" : "dc1-core-02",
<<<<<<< HEAD
      "DELTA" : "core-02"
    },
    "CHANGED :: node2" : {
      "BASE" : "dc1-border-02",
      "DELTA" : "border-02"
=======
      "DELTA" : "border-02"
    },
    "CHANGED :: node2" : {
      "BASE" : "dc1-border-02",
      "DELTA" : "bb2-border-01"
>>>>>>> c70654c4
    }
  },
  "COMMON :: 25" : {
    "CHANGED :: node1" : {
      "BASE" : "dc1-core-02",
<<<<<<< HEAD
      "DELTA" : "core-02"
    },
    "CHANGED :: node2" : {
      "BASE" : "dc1-border-01",
      "DELTA" : "border-01"
=======
      "DELTA" : "border-02"
    },
    "CHANGED :: node1interface" : {
      "BASE" : "GigabitEthernet1/0",
      "DELTA" : "GigabitEthernet0/0"
    },
    "CHANGED :: node2" : {
      "BASE" : "dc1-border-01",
      "DELTA" : "dc1-border-02"
    },
    "CHANGED :: node2interface" : {
      "BASE" : "GigabitEthernet2/0",
      "DELTA" : "GigabitEthernet0/0"
>>>>>>> c70654c4
    }
  },
  "COMMON :: 26" : {
    "CHANGED :: node1" : {
      "BASE" : "dc1-core-02",
<<<<<<< HEAD
      "DELTA" : "core-02"
    },
    "CHANGED :: node2" : {
      "BASE" : "dc1-spine-02",
      "DELTA" : "spine-02"
=======
      "DELTA" : "border-02"
    },
    "CHANGED :: node1interface" : {
      "BASE" : "GigabitEthernet2/0",
      "DELTA" : "GigabitEthernet1/0"
    },
    "CHANGED :: node2" : {
      "BASE" : "dc1-spine-02",
      "DELTA" : "core-02"
>>>>>>> c70654c4
    }
  },
  "COMMON :: 27" : {
    "CHANGED :: node1" : {
      "BASE" : "dc1-core-02",
<<<<<<< HEAD
      "DELTA" : "core-02"
    },
    "CHANGED :: node2" : {
      "BASE" : "dc1-spine-01",
      "DELTA" : "spine-01"
=======
      "DELTA" : "border-02"
    },
    "CHANGED :: node1interface" : {
      "BASE" : "GigabitEthernet3/0",
      "DELTA" : "GigabitEthernet1/0"
    },
    "CHANGED :: node2" : {
      "BASE" : "dc1-spine-01",
      "DELTA" : "dc1-border-02"
>>>>>>> c70654c4
    }
  },
  "COMMON :: 28" : {
    "CHANGED :: node1" : {
      "BASE" : "dc1-host-01-01",
<<<<<<< HEAD
      "DELTA" : "host-01-01"
    },
    "CHANGED :: node2" : {
      "BASE" : "dc1-leaf-01",
      "DELTA" : "leaf-01"
=======
      "DELTA" : "border-02"
    },
    "CHANGED :: node1interface" : {
      "BASE" : "eth0",
      "DELTA" : "GigabitEthernet1/0"
    },
    "CHANGED :: node2" : {
      "BASE" : "dc1-leaf-01",
      "DELTA" : "dc1-core-02"
    },
    "CHANGED :: node2interface" : {
      "BASE" : "GigabitEthernet2/0",
      "DELTA" : "GigabitEthernet0/0"
>>>>>>> c70654c4
    }
  },
  "COMMON :: 29" : {
    "CHANGED :: node1" : {
      "BASE" : "dc1-host-01-02",
<<<<<<< HEAD
      "DELTA" : "host-01-02"
    },
    "CHANGED :: node2" : {
      "BASE" : "dc1-leaf-01",
      "DELTA" : "leaf-01"
=======
      "DELTA" : "border-02"
    },
    "CHANGED :: node1interface" : {
      "BASE" : "eth0",
      "DELTA" : "GigabitEthernet2/0"
    },
    "CHANGED :: node2" : {
      "BASE" : "dc1-leaf-01",
      "DELTA" : "core-01"
    },
    "CHANGED :: node2interface" : {
      "BASE" : "GigabitEthernet3/0",
      "DELTA" : "GigabitEthernet1/0"
    }
  },
  "COMMON :: 3" : {
    "CHANGED :: node1interface" : {
      "BASE" : "GigabitEthernet1/0",
      "DELTA" : "GigabitEthernet0/0"
    },
    "CHANGED :: node2" : {
      "BASE" : "bb1-core-01",
      "DELTA" : "bb2-border-02"
>>>>>>> c70654c4
    }
  },
  "COMMON :: 30" : {
    "CHANGED :: node1" : {
      "BASE" : "dc1-leaf-01",
<<<<<<< HEAD
      "DELTA" : "leaf-01"
    },
    "CHANGED :: node2" : {
      "BASE" : "dc1-spine-01",
      "DELTA" : "spine-01"
=======
      "DELTA" : "border-02"
    },
    "CHANGED :: node1interface" : {
      "BASE" : "GigabitEthernet0/0",
      "DELTA" : "GigabitEthernet2/0"
    },
    "CHANGED :: node2" : {
      "BASE" : "dc1-spine-01",
      "DELTA" : "dc1-border-02"
>>>>>>> c70654c4
    }
  },
  "COMMON :: 31" : {
    "CHANGED :: node1" : {
      "BASE" : "dc1-leaf-01",
<<<<<<< HEAD
      "DELTA" : "leaf-01"
    },
    "CHANGED :: node2" : {
      "BASE" : "dc1-spine-02",
      "DELTA" : "spine-02"
=======
      "DELTA" : "border-02"
    },
    "CHANGED :: node1interface" : {
      "BASE" : "GigabitEthernet1/0",
      "DELTA" : "GigabitEthernet2/0"
    },
    "CHANGED :: node2" : {
      "BASE" : "dc1-spine-02",
      "DELTA" : "dc1-core-01"
    },
    "CHANGED :: node2interface" : {
      "BASE" : "GigabitEthernet2/0",
      "DELTA" : "GigabitEthernet1/0"
>>>>>>> c70654c4
    }
  },
  "COMMON :: 32" : {
    "CHANGED :: node1" : {
      "BASE" : "dc1-leaf-01",
<<<<<<< HEAD
      "DELTA" : "leaf-01"
    },
    "CHANGED :: node2" : {
      "BASE" : "dc1-host-01-01",
      "DELTA" : "host-01-01"
=======
      "DELTA" : "core-01"
    },
    "CHANGED :: node1interface" : {
      "BASE" : "GigabitEthernet2/0",
      "DELTA" : "GigabitEthernet0/0"
    },
    "CHANGED :: node2" : {
      "BASE" : "dc1-host-01-01",
      "DELTA" : "border-01"
    },
    "CHANGED :: node2interface" : {
      "BASE" : "eth0",
      "DELTA" : "GigabitEthernet1/0"
>>>>>>> c70654c4
    }
  },
  "COMMON :: 33" : {
    "CHANGED :: node1" : {
      "BASE" : "dc1-leaf-01",
<<<<<<< HEAD
      "DELTA" : "leaf-01"
    },
    "CHANGED :: node2" : {
      "BASE" : "dc1-host-01-02",
      "DELTA" : "host-01-02"
=======
      "DELTA" : "core-01"
    },
    "CHANGED :: node1interface" : {
      "BASE" : "GigabitEthernet3/0",
      "DELTA" : "GigabitEthernet0/0"
    },
    "CHANGED :: node2" : {
      "BASE" : "dc1-host-01-02",
      "DELTA" : "dc1-border-01"
    },
    "CHANGED :: node2interface" : {
      "BASE" : "eth0",
      "DELTA" : "GigabitEthernet1/0"
>>>>>>> c70654c4
    }
  },
  "COMMON :: 34" : {
    "CHANGED :: node1" : {
      "BASE" : "dc1-spine-01",
<<<<<<< HEAD
      "DELTA" : "spine-01"
    },
    "CHANGED :: node2" : {
      "BASE" : "dc1-core-01",
      "DELTA" : "core-01"
=======
      "DELTA" : "core-01"
    },
    "CHANGED :: node2interface" : {
      "BASE" : "GigabitEthernet2/0",
      "DELTA" : "GigabitEthernet0/0"
>>>>>>> c70654c4
    }
  },
  "COMMON :: 35" : {
    "CHANGED :: node1" : {
      "BASE" : "dc1-spine-01",
<<<<<<< HEAD
      "DELTA" : "spine-01"
    },
    "CHANGED :: node2" : {
      "BASE" : "dc1-core-02",
      "DELTA" : "core-02"
=======
      "DELTA" : "core-01"
    },
    "CHANGED :: node2" : {
      "BASE" : "dc1-core-02",
      "DELTA" : "border-02"
    },
    "CHANGED :: node2interface" : {
      "BASE" : "GigabitEthernet3/0",
      "DELTA" : "GigabitEthernet2/0"
>>>>>>> c70654c4
    }
  },
  "COMMON :: 36" : {
    "CHANGED :: node1" : {
      "BASE" : "dc1-spine-01",
<<<<<<< HEAD
      "DELTA" : "spine-01"
    },
    "CHANGED :: node2" : {
      "BASE" : "dc1-leaf-01",
      "DELTA" : "leaf-01"
=======
      "DELTA" : "core-01"
    },
    "CHANGED :: node1interface" : {
      "BASE" : "GigabitEthernet2/0",
      "DELTA" : "GigabitEthernet1/0"
    },
    "CHANGED :: node2" : {
      "BASE" : "dc1-leaf-01",
      "DELTA" : "dc1-border-02"
    },
    "CHANGED :: node2interface" : {
      "BASE" : "GigabitEthernet0/0",
      "DELTA" : "GigabitEthernet2/0"
>>>>>>> c70654c4
    }
  },
  "COMMON :: 37" : {
    "CHANGED :: node1" : {
      "BASE" : "dc1-spine-02",
<<<<<<< HEAD
      "DELTA" : "spine-02"
    },
    "CHANGED :: node2" : {
      "BASE" : "dc1-core-02",
      "DELTA" : "core-02"
=======
      "DELTA" : "core-01"
    },
    "CHANGED :: node1interface" : {
      "BASE" : "GigabitEthernet0/0",
      "DELTA" : "GigabitEthernet1/0"
    },
    "CHANGED :: node2" : {
      "BASE" : "dc1-core-02",
      "DELTA" : "dc1-core-01"
    },
    "CHANGED :: node2interface" : {
      "BASE" : "GigabitEthernet2/0",
      "DELTA" : "GigabitEthernet1/0"
>>>>>>> c70654c4
    }
  },
  "COMMON :: 38" : {
    "CHANGED :: node1" : {
      "BASE" : "dc1-spine-02",
<<<<<<< HEAD
      "DELTA" : "spine-02"
    },
    "CHANGED :: node2" : {
      "BASE" : "dc1-core-01",
      "DELTA" : "core-01"
=======
      "DELTA" : "core-01"
    },
    "CHANGED :: node1interface" : {
      "BASE" : "GigabitEthernet1/0",
      "DELTA" : "GigabitEthernet2/0"
    },
    "CHANGED :: node2interface" : {
      "BASE" : "GigabitEthernet3/0",
      "DELTA" : "GigabitEthernet2/0"
>>>>>>> c70654c4
    }
  },
  "COMMON :: 39" : {
    "CHANGED :: node1" : {
      "BASE" : "dc1-spine-02",
<<<<<<< HEAD
      "DELTA" : "spine-02"
    },
    "CHANGED :: node2" : {
      "BASE" : "dc1-leaf-01",
      "DELTA" : "leaf-01"
    }
  },
  "COMMON :: 7" : {
    "CHANGED :: node2" : {
      "BASE" : "dc1-border-02",
      "DELTA" : "border-02"
    }
=======
      "DELTA" : "core-01"
    },
    "CHANGED :: node2" : {
      "BASE" : "dc1-leaf-01",
      "DELTA" : "dc1-spine-01"
    },
    "CHANGED :: node2interface" : {
      "BASE" : "GigabitEthernet1/0",
      "DELTA" : "GigabitEthernet0/0"
    }
  },
  "COMMON :: 4" : {
    "CHANGED :: node1" : {
      "BASE" : "bb1-core-01",
      "DELTA" : "bb1-border-02"
    },
    "CHANGED :: node1interface" : {
      "BASE" : "GigabitEthernet0/0",
      "DELTA" : "GigabitEthernet1/0"
    },
    "CHANGED :: node2" : {
      "BASE" : "bb1-border-02",
      "DELTA" : "bb1-core-01"
    },
    "CHANGED :: node2interface" : {
      "BASE" : "GigabitEthernet1/0",
      "DELTA" : "GigabitEthernet0/0"
    }
  },
  "COMMON :: 5" : {
    "CHANGED :: node1interface" : {
      "BASE" : "GigabitEthernet1/0",
      "DELTA" : "GigabitEthernet0/0"
    },
    "CHANGED :: node2" : {
      "BASE" : "bb1-border-01",
      "DELTA" : "bb1-border-02"
    },
    "CHANGED :: node2interface" : {
      "BASE" : "GigabitEthernet0/0",
      "DELTA" : "GigabitEthernet1/0"
    }
  },
  "COMMON :: 6" : {
    "CHANGED :: node1" : {
      "BASE" : "bb2-border-01",
      "DELTA" : "bb1-core-01"
    },
    "CHANGED :: node1interface" : {
      "BASE" : "GigabitEthernet0/0",
      "DELTA" : "GigabitEthernet1/0"
    },
    "CHANGED :: node2" : {
      "BASE" : "bb2-core-01",
      "DELTA" : "bb1-border-01"
    },
    "CHANGED :: node2interface" : {
      "BASE" : "GigabitEthernet1/0",
      "DELTA" : "GigabitEthernet0/0"
    }
  },
  "COMMON :: 7" : {
    "CHANGED :: node1interface" : {
      "BASE" : "GigabitEthernet1/0",
      "DELTA" : "GigabitEthernet0/0"
    },
    "CHANGED :: node2" : {
      "BASE" : "dc1-border-02",
      "DELTA" : "bb2-core-01"
    },
    "CHANGED :: node2interface" : {
      "BASE" : "GigabitEthernet0/0",
      "DELTA" : "GigabitEthernet1/0"
    }
  },
  "COMMON :: 8" : {
    "CHANGED :: node1" : {
      "BASE" : "bb2-border-02",
      "DELTA" : "bb2-border-01"
    },
    "CHANGED :: node1interface" : {
      "BASE" : "GigabitEthernet0/0",
      "DELTA" : "GigabitEthernet1/0"
    },
    "CHANGED :: node2" : {
      "BASE" : "bb1-border-02",
      "DELTA" : "border-02"
    }
  },
  "COMMON :: 9" : {
    "CHANGED :: node1" : {
      "BASE" : "bb2-border-02",
      "DELTA" : "bb2-border-01"
    },
    "CHANGED :: node2" : {
      "BASE" : "bb2-core-01",
      "DELTA" : "dc1-border-02"
    }
>>>>>>> c70654c4
  }
}
# a particularly powerful query: reachability diff between the two environments
Status: SUCCESS
Question: reachability differential=true | actions=[ACCEPT] | type=REDUCED_REACHABILITY

<<<<<<< HEAD
Flow: ingress:bb1-border-01 vrf:default 253.0.0.0->2.128.0.101 TCP sport:0 dport:SSH(22) packetLength:0 state:NEW tcpFlags:00000000
  environment:BASE
    Hop 1: bb1-border-01:GigabitEthernet1/0 -> dc1-border-01:GigabitEthernet0/0 --- [BgpRoute<2.128.0.0/16,nhip:10.12.11.2,nhint:dynamic>_fnhip:10.12.11.2]
    Hop 2: dc1-border-01:GigabitEthernet1/0 -> dc1-core-01:GigabitEthernet0/0 --- [BgpRoute<2.128.0.0/24,nhip:2.34.101.4,nhint:dynamic>_fnhip:2.12.11.2, BgpRoute<2.128.0.0/24,nhip:2.34.201.4,nhint:dynamic>_fnhip:2.12.11.2]
    Hop 3: dc1-core-01:GigabitEthernet2/0 -> dc1-spine-01:GigabitEthernet0/0 --- [BgpRoute<2.128.0.0/24,nhip:2.34.101.4,nhint:dynamic>_fnhip:2.23.11.3]
    Hop 4: dc1-spine-01:GigabitEthernet2/0 -> dc1-leaf-01:GigabitEthernet0/0 --- [BgpRoute<2.128.0.0/24,nhip:2.34.101.4,nhint:dynamic>_fnhip:2.34.101.4]
    Hop 5: dc1-leaf-01:GigabitEthernet2/0 -> dc1-host-01-01:eth0 --- [ConnectedRoute<2.128.0.0/24,nhip:AUTO/NONE(-1l),nhint:GigabitEthernet2/0>_fnhip:null]
    ACCEPTED

    Hop 1: bb1-border-01:GigabitEthernet1/0 -> dc1-border-01:GigabitEthernet0/0 --- [BgpRoute<2.128.0.0/16,nhip:10.12.11.2,nhint:dynamic>_fnhip:10.12.11.2]
    Hop 2: dc1-border-01:GigabitEthernet1/0 -> dc1-core-01:GigabitEthernet0/0 --- [BgpRoute<2.128.0.0/24,nhip:2.34.101.4,nhint:dynamic>_fnhip:2.12.11.2, BgpRoute<2.128.0.0/24,nhip:2.34.201.4,nhint:dynamic>_fnhip:2.12.11.2]
    Hop 3: dc1-core-01:GigabitEthernet3/0 -> dc1-spine-02:GigabitEthernet1/0 --- [BgpRoute<2.128.0.0/24,nhip:2.34.201.4,nhint:dynamic>_fnhip:2.23.12.3]
    Hop 4: dc1-spine-02:GigabitEthernet2/0 -> dc1-leaf-01:GigabitEthernet1/0 --- [BgpRoute<2.128.0.0/24,nhip:2.34.201.4,nhint:dynamic>_fnhip:2.34.201.4]
    Hop 5: dc1-leaf-01:GigabitEthernet2/0 -> dc1-host-01-01:eth0 --- [ConnectedRoute<2.128.0.0/24,nhip:AUTO/NONE(-1l),nhint:GigabitEthernet2/0>_fnhip:null]
    ACCEPTED

    Hop 1: bb1-border-01:GigabitEthernet1/0 -> dc1-border-01:GigabitEthernet0/0 --- [BgpRoute<2.128.0.0/16,nhip:10.12.11.2,nhint:dynamic>_fnhip:10.12.11.2]
    Hop 2: dc1-border-01:GigabitEthernet2/0 -> dc1-core-02:GigabitEthernet1/0 --- [BgpRoute<2.128.0.0/24,nhip:2.34.101.4,nhint:dynamic>_fnhip:2.12.12.2, BgpRoute<2.128.0.0/24,nhip:2.34.201.4,nhint:dynamic>_fnhip:2.12.12.2]
    Hop 3: dc1-core-02:GigabitEthernet2/0 -> dc1-spine-02:GigabitEthernet0/0 --- [BgpRoute<2.128.0.0/24,nhip:2.34.201.4,nhint:dynamic>_fnhip:2.23.22.3]
    Hop 4: dc1-spine-02:GigabitEthernet2/0 -> dc1-leaf-01:GigabitEthernet1/0 --- [BgpRoute<2.128.0.0/24,nhip:2.34.201.4,nhint:dynamic>_fnhip:2.34.201.4]
    Hop 5: dc1-leaf-01:GigabitEthernet2/0 -> dc1-host-01-01:eth0 --- [ConnectedRoute<2.128.0.0/24,nhip:AUTO/NONE(-1l),nhint:GigabitEthernet2/0>_fnhip:null]
    ACCEPTED

    Hop 1: bb1-border-01:GigabitEthernet1/0 -> dc1-border-01:GigabitEthernet0/0 --- [BgpRoute<2.128.0.0/16,nhip:10.12.11.2,nhint:dynamic>_fnhip:10.12.11.2]
    Hop 2: dc1-border-01:GigabitEthernet2/0 -> dc1-core-02:GigabitEthernet1/0 --- [BgpRoute<2.128.0.0/24,nhip:2.34.101.4,nhint:dynamic>_fnhip:2.12.12.2, BgpRoute<2.128.0.0/24,nhip:2.34.201.4,nhint:dynamic>_fnhip:2.12.12.2]
    Hop 3: dc1-core-02:GigabitEthernet3/0 -> dc1-spine-01:GigabitEthernet1/0 --- [BgpRoute<2.128.0.0/24,nhip:2.34.101.4,nhint:dynamic>_fnhip:2.23.21.3]
    Hop 4: dc1-spine-01:GigabitEthernet2/0 -> dc1-leaf-01:GigabitEthernet0/0 --- [BgpRoute<2.128.0.0/24,nhip:2.34.101.4,nhint:dynamic>_fnhip:2.34.101.4]
    Hop 5: dc1-leaf-01:GigabitEthernet2/0 -> dc1-host-01-01:eth0 --- [ConnectedRoute<2.128.0.0/24,nhip:AUTO/NONE(-1l),nhint:GigabitEthernet2/0>_fnhip:null]
    ACCEPTED

  environment:DELTA
    Hop 1: bb1-border-01:GigabitEthernet1/0 -> border-01:GigabitEthernet0/0 --- [BgpRoute<2.128.0.0/16,nhip:10.12.11.2,nhint:dynamic>_fnhip:10.12.11.2]
    Hop 2: border-01:GigabitEthernet1/0 -> core-01:GigabitEthernet0/0 --- [BgpRoute<2.128.0.0/24,nhip:2.34.101.4,nhint:dynamic>_fnhip:2.12.11.2, BgpRoute<2.128.0.0/24,nhip:2.34.201.4,nhint:dynamic>_fnhip:2.12.11.2]
    Hop 3: core-01:GigabitEthernet2/0 -> spine-01:GigabitEthernet0/0 --- [BgpRoute<2.128.0.0/24,nhip:2.34.101.4,nhint:dynamic>_fnhip:2.23.11.3]
    Hop 4: spine-01:GigabitEthernet2/0 -> leaf-01:GigabitEthernet0/0 --- [BgpRoute<2.128.0.0/24,nhip:2.34.101.4,nhint:dynamic>_fnhip:2.34.101.4]
    Hop 5: leaf-01:GigabitEthernet2/0 -> (none):null_interface --- [ConnectedRoute<2.128.0.0/24,nhip:AUTO/NONE(-1l),nhint:GigabitEthernet2/0>_fnhip:null]
    DENIED_OUT{RESTRICT_HOST_TRAFFIC_IN}{deny   ip any any}

    Hop 1: bb1-border-01:GigabitEthernet1/0 -> border-01:GigabitEthernet0/0 --- [BgpRoute<2.128.0.0/16,nhip:10.12.11.2,nhint:dynamic>_fnhip:10.12.11.2]
    Hop 2: border-01:GigabitEthernet1/0 -> core-01:GigabitEthernet0/0 --- [BgpRoute<2.128.0.0/24,nhip:2.34.101.4,nhint:dynamic>_fnhip:2.12.11.2, BgpRoute<2.128.0.0/24,nhip:2.34.201.4,nhint:dynamic>_fnhip:2.12.11.2]
    Hop 3: core-01:GigabitEthernet3/0 -> spine-02:GigabitEthernet1/0 --- [BgpRoute<2.128.0.0/24,nhip:2.34.201.4,nhint:dynamic>_fnhip:2.23.12.3]
    Hop 4: spine-02:GigabitEthernet2/0 -> leaf-01:GigabitEthernet1/0 --- [BgpRoute<2.128.0.0/24,nhip:2.34.201.4,nhint:dynamic>_fnhip:2.34.201.4]
    Hop 5: leaf-01:GigabitEthernet2/0 -> (none):null_interface --- [ConnectedRoute<2.128.0.0/24,nhip:AUTO/NONE(-1l),nhint:GigabitEthernet2/0>_fnhip:null]
    DENIED_OUT{RESTRICT_HOST_TRAFFIC_IN}{deny   ip any any}

    Hop 1: bb1-border-01:GigabitEthernet1/0 -> border-01:GigabitEthernet0/0 --- [BgpRoute<2.128.0.0/16,nhip:10.12.11.2,nhint:dynamic>_fnhip:10.12.11.2]
    Hop 2: border-01:GigabitEthernet2/0 -> core-02:GigabitEthernet1/0 --- [BgpRoute<2.128.0.0/24,nhip:2.34.101.4,nhint:dynamic>_fnhip:2.12.12.2, BgpRoute<2.128.0.0/24,nhip:2.34.201.4,nhint:dynamic>_fnhip:2.12.12.2]
    Hop 3: core-02:GigabitEthernet2/0 -> spine-02:GigabitEthernet0/0 --- [BgpRoute<2.128.0.0/24,nhip:2.34.201.4,nhint:dynamic>_fnhip:2.23.22.3]
    Hop 4: spine-02:GigabitEthernet2/0 -> leaf-01:GigabitEthernet1/0 --- [BgpRoute<2.128.0.0/24,nhip:2.34.201.4,nhint:dynamic>_fnhip:2.34.201.4]
    Hop 5: leaf-01:GigabitEthernet2/0 -> (none):null_interface --- [ConnectedRoute<2.128.0.0/24,nhip:AUTO/NONE(-1l),nhint:GigabitEthernet2/0>_fnhip:null]
    DENIED_OUT{RESTRICT_HOST_TRAFFIC_IN}{deny   ip any any}

    Hop 1: bb1-border-01:GigabitEthernet1/0 -> border-01:GigabitEthernet0/0 --- [BgpRoute<2.128.0.0/16,nhip:10.12.11.2,nhint:dynamic>_fnhip:10.12.11.2]
    Hop 2: border-01:GigabitEthernet2/0 -> core-02:GigabitEthernet1/0 --- [BgpRoute<2.128.0.0/24,nhip:2.34.101.4,nhint:dynamic>_fnhip:2.12.12.2, BgpRoute<2.128.0.0/24,nhip:2.34.201.4,nhint:dynamic>_fnhip:2.12.12.2]
    Hop 3: core-02:GigabitEthernet3/0 -> spine-01:GigabitEthernet1/0 --- [BgpRoute<2.128.0.0/24,nhip:2.34.101.4,nhint:dynamic>_fnhip:2.23.21.3]
    Hop 4: spine-01:GigabitEthernet2/0 -> leaf-01:GigabitEthernet0/0 --- [BgpRoute<2.128.0.0/24,nhip:2.34.101.4,nhint:dynamic>_fnhip:2.34.101.4]
    Hop 5: leaf-01:GigabitEthernet2/0 -> (none):null_interface --- [ConnectedRoute<2.128.0.0/24,nhip:AUTO/NONE(-1l),nhint:GigabitEthernet2/0>_fnhip:null]
    DENIED_OUT{RESTRICT_HOST_TRAFFIC_IN}{deny   ip any any}

Flow: ingress:bb1-border-02 vrf:default 253.0.0.0->2.128.0.101 TCP sport:0 dport:SSH(22) packetLength:0 state:NEW tcpFlags:00000000
  environment:BASE
    Hop 1: bb1-border-02:GigabitEthernet1/0 -> bb1-core-01:GigabitEthernet0/0 --- [BgpRoute<2.128.0.0/16,nhip:10.12.11.2,nhint:dynamic>_fnhip:1.0.2.2]
    Hop 2: bb1-core-01:GigabitEthernet1/0 -> bb1-border-01:GigabitEthernet0/0 --- [BgpRoute<2.128.0.0/16,nhip:10.12.11.2,nhint:dynamic>_fnhip:1.0.1.1]
    Hop 3: bb1-border-01:GigabitEthernet1/0 -> dc1-border-01:GigabitEthernet0/0 --- [BgpRoute<2.128.0.0/16,nhip:10.12.11.2,nhint:dynamic>_fnhip:10.12.11.2]
    Hop 4: dc1-border-01:GigabitEthernet1/0 -> dc1-core-01:GigabitEthernet0/0 --- [BgpRoute<2.128.0.0/24,nhip:2.34.101.4,nhint:dynamic>_fnhip:2.12.11.2, BgpRoute<2.128.0.0/24,nhip:2.34.201.4,nhint:dynamic>_fnhip:2.12.11.2]
    Hop 5: dc1-core-01:GigabitEthernet2/0 -> dc1-spine-01:GigabitEthernet0/0 --- [BgpRoute<2.128.0.0/24,nhip:2.34.101.4,nhint:dynamic>_fnhip:2.23.11.3]
    Hop 6: dc1-spine-01:GigabitEthernet2/0 -> dc1-leaf-01:GigabitEthernet0/0 --- [BgpRoute<2.128.0.0/24,nhip:2.34.101.4,nhint:dynamic>_fnhip:2.34.101.4]
    Hop 7: dc1-leaf-01:GigabitEthernet2/0 -> dc1-host-01-01:eth0 --- [ConnectedRoute<2.128.0.0/24,nhip:AUTO/NONE(-1l),nhint:GigabitEthernet2/0>_fnhip:null]
    ACCEPTED

    Hop 1: bb1-border-02:GigabitEthernet1/0 -> bb1-core-01:GigabitEthernet0/0 --- [BgpRoute<2.128.0.0/16,nhip:10.12.11.2,nhint:dynamic>_fnhip:1.0.2.2]
    Hop 2: bb1-core-01:GigabitEthernet1/0 -> bb1-border-01:GigabitEthernet0/0 --- [BgpRoute<2.128.0.0/16,nhip:10.12.11.2,nhint:dynamic>_fnhip:1.0.1.1]
    Hop 3: bb1-border-01:GigabitEthernet1/0 -> dc1-border-01:GigabitEthernet0/0 --- [BgpRoute<2.128.0.0/16,nhip:10.12.11.2,nhint:dynamic>_fnhip:10.12.11.2]
    Hop 4: dc1-border-01:GigabitEthernet1/0 -> dc1-core-01:GigabitEthernet0/0 --- [BgpRoute<2.128.0.0/24,nhip:2.34.101.4,nhint:dynamic>_fnhip:2.12.11.2, BgpRoute<2.128.0.0/24,nhip:2.34.201.4,nhint:dynamic>_fnhip:2.12.11.2]
    Hop 5: dc1-core-01:GigabitEthernet3/0 -> dc1-spine-02:GigabitEthernet1/0 --- [BgpRoute<2.128.0.0/24,nhip:2.34.201.4,nhint:dynamic>_fnhip:2.23.12.3]
    Hop 6: dc1-spine-02:GigabitEthernet2/0 -> dc1-leaf-01:GigabitEthernet1/0 --- [BgpRoute<2.128.0.0/24,nhip:2.34.201.4,nhint:dynamic>_fnhip:2.34.201.4]
    Hop 7: dc1-leaf-01:GigabitEthernet2/0 -> dc1-host-01-01:eth0 --- [ConnectedRoute<2.128.0.0/24,nhip:AUTO/NONE(-1l),nhint:GigabitEthernet2/0>_fnhip:null]
    ACCEPTED

    Hop 1: bb1-border-02:GigabitEthernet1/0 -> bb1-core-01:GigabitEthernet0/0 --- [BgpRoute<2.128.0.0/16,nhip:10.12.11.2,nhint:dynamic>_fnhip:1.0.2.2]
    Hop 2: bb1-core-01:GigabitEthernet1/0 -> bb1-border-01:GigabitEthernet0/0 --- [BgpRoute<2.128.0.0/16,nhip:10.12.11.2,nhint:dynamic>_fnhip:1.0.1.1]
    Hop 3: bb1-border-01:GigabitEthernet1/0 -> dc1-border-01:GigabitEthernet0/0 --- [BgpRoute<2.128.0.0/16,nhip:10.12.11.2,nhint:dynamic>_fnhip:10.12.11.2]
    Hop 4: dc1-border-01:GigabitEthernet2/0 -> dc1-core-02:GigabitEthernet1/0 --- [BgpRoute<2.128.0.0/24,nhip:2.34.101.4,nhint:dynamic>_fnhip:2.12.12.2, BgpRoute<2.128.0.0/24,nhip:2.34.201.4,nhint:dynamic>_fnhip:2.12.12.2]
    Hop 5: dc1-core-02:GigabitEthernet2/0 -> dc1-spine-02:GigabitEthernet0/0 --- [BgpRoute<2.128.0.0/24,nhip:2.34.201.4,nhint:dynamic>_fnhip:2.23.22.3]
    Hop 6: dc1-spine-02:GigabitEthernet2/0 -> dc1-leaf-01:GigabitEthernet1/0 --- [BgpRoute<2.128.0.0/24,nhip:2.34.201.4,nhint:dynamic>_fnhip:2.34.201.4]
    Hop 7: dc1-leaf-01:GigabitEthernet2/0 -> dc1-host-01-01:eth0 --- [ConnectedRoute<2.128.0.0/24,nhip:AUTO/NONE(-1l),nhint:GigabitEthernet2/0>_fnhip:null]
    ACCEPTED

    Hop 1: bb1-border-02:GigabitEthernet1/0 -> bb1-core-01:GigabitEthernet0/0 --- [BgpRoute<2.128.0.0/16,nhip:10.12.11.2,nhint:dynamic>_fnhip:1.0.2.2]
    Hop 2: bb1-core-01:GigabitEthernet1/0 -> bb1-border-01:GigabitEthernet0/0 --- [BgpRoute<2.128.0.0/16,nhip:10.12.11.2,nhint:dynamic>_fnhip:1.0.1.1]
    Hop 3: bb1-border-01:GigabitEthernet1/0 -> dc1-border-01:GigabitEthernet0/0 --- [BgpRoute<2.128.0.0/16,nhip:10.12.11.2,nhint:dynamic>_fnhip:10.12.11.2]
    Hop 4: dc1-border-01:GigabitEthernet2/0 -> dc1-core-02:GigabitEthernet1/0 --- [BgpRoute<2.128.0.0/24,nhip:2.34.101.4,nhint:dynamic>_fnhip:2.12.12.2, BgpRoute<2.128.0.0/24,nhip:2.34.201.4,nhint:dynamic>_fnhip:2.12.12.2]
    Hop 5: dc1-core-02:GigabitEthernet3/0 -> dc1-spine-01:GigabitEthernet1/0 --- [BgpRoute<2.128.0.0/24,nhip:2.34.101.4,nhint:dynamic>_fnhip:2.23.21.3]
    Hop 6: dc1-spine-01:GigabitEthernet2/0 -> dc1-leaf-01:GigabitEthernet0/0 --- [BgpRoute<2.128.0.0/24,nhip:2.34.101.4,nhint:dynamic>_fnhip:2.34.101.4]
    Hop 7: dc1-leaf-01:GigabitEthernet2/0 -> dc1-host-01-01:eth0 --- [ConnectedRoute<2.128.0.0/24,nhip:AUTO/NONE(-1l),nhint:GigabitEthernet2/0>_fnhip:null]
    ACCEPTED

  environment:DELTA
    Hop 1: bb1-border-02:GigabitEthernet1/0 -> bb1-core-01:GigabitEthernet0/0 --- [BgpRoute<2.128.0.0/16,nhip:10.12.11.2,nhint:dynamic>_fnhip:1.0.2.2]
    Hop 2: bb1-core-01:GigabitEthernet1/0 -> bb1-border-01:GigabitEthernet0/0 --- [BgpRoute<2.128.0.0/16,nhip:10.12.11.2,nhint:dynamic>_fnhip:1.0.1.1]
    Hop 3: bb1-border-01:GigabitEthernet1/0 -> border-01:GigabitEthernet0/0 --- [BgpRoute<2.128.0.0/16,nhip:10.12.11.2,nhint:dynamic>_fnhip:10.12.11.2]
    Hop 4: border-01:GigabitEthernet1/0 -> core-01:GigabitEthernet0/0 --- [BgpRoute<2.128.0.0/24,nhip:2.34.101.4,nhint:dynamic>_fnhip:2.12.11.2, BgpRoute<2.128.0.0/24,nhip:2.34.201.4,nhint:dynamic>_fnhip:2.12.11.2]
    Hop 5: core-01:GigabitEthernet2/0 -> spine-01:GigabitEthernet0/0 --- [BgpRoute<2.128.0.0/24,nhip:2.34.101.4,nhint:dynamic>_fnhip:2.23.11.3]
    Hop 6: spine-01:GigabitEthernet2/0 -> leaf-01:GigabitEthernet0/0 --- [BgpRoute<2.128.0.0/24,nhip:2.34.101.4,nhint:dynamic>_fnhip:2.34.101.4]
    Hop 7: leaf-01:GigabitEthernet2/0 -> (none):null_interface --- [ConnectedRoute<2.128.0.0/24,nhip:AUTO/NONE(-1l),nhint:GigabitEthernet2/0>_fnhip:null]
    DENIED_OUT{RESTRICT_HOST_TRAFFIC_IN}{deny   ip any any}

    Hop 1: bb1-border-02:GigabitEthernet1/0 -> bb1-core-01:GigabitEthernet0/0 --- [BgpRoute<2.128.0.0/16,nhip:10.12.11.2,nhint:dynamic>_fnhip:1.0.2.2]
    Hop 2: bb1-core-01:GigabitEthernet1/0 -> bb1-border-01:GigabitEthernet0/0 --- [BgpRoute<2.128.0.0/16,nhip:10.12.11.2,nhint:dynamic>_fnhip:1.0.1.1]
    Hop 3: bb1-border-01:GigabitEthernet1/0 -> border-01:GigabitEthernet0/0 --- [BgpRoute<2.128.0.0/16,nhip:10.12.11.2,nhint:dynamic>_fnhip:10.12.11.2]
    Hop 4: border-01:GigabitEthernet1/0 -> core-01:GigabitEthernet0/0 --- [BgpRoute<2.128.0.0/24,nhip:2.34.101.4,nhint:dynamic>_fnhip:2.12.11.2, BgpRoute<2.128.0.0/24,nhip:2.34.201.4,nhint:dynamic>_fnhip:2.12.11.2]
    Hop 5: core-01:GigabitEthernet3/0 -> spine-02:GigabitEthernet1/0 --- [BgpRoute<2.128.0.0/24,nhip:2.34.201.4,nhint:dynamic>_fnhip:2.23.12.3]
    Hop 6: spine-02:GigabitEthernet2/0 -> leaf-01:GigabitEthernet1/0 --- [BgpRoute<2.128.0.0/24,nhip:2.34.201.4,nhint:dynamic>_fnhip:2.34.201.4]
    Hop 7: leaf-01:GigabitEthernet2/0 -> (none):null_interface --- [ConnectedRoute<2.128.0.0/24,nhip:AUTO/NONE(-1l),nhint:GigabitEthernet2/0>_fnhip:null]
    DENIED_OUT{RESTRICT_HOST_TRAFFIC_IN}{deny   ip any any}

    Hop 1: bb1-border-02:GigabitEthernet1/0 -> bb1-core-01:GigabitEthernet0/0 --- [BgpRoute<2.128.0.0/16,nhip:10.12.11.2,nhint:dynamic>_fnhip:1.0.2.2]
    Hop 2: bb1-core-01:GigabitEthernet1/0 -> bb1-border-01:GigabitEthernet0/0 --- [BgpRoute<2.128.0.0/16,nhip:10.12.11.2,nhint:dynamic>_fnhip:1.0.1.1]
    Hop 3: bb1-border-01:GigabitEthernet1/0 -> border-01:GigabitEthernet0/0 --- [BgpRoute<2.128.0.0/16,nhip:10.12.11.2,nhint:dynamic>_fnhip:10.12.11.2]
    Hop 4: border-01:GigabitEthernet2/0 -> core-02:GigabitEthernet1/0 --- [BgpRoute<2.128.0.0/24,nhip:2.34.101.4,nhint:dynamic>_fnhip:2.12.12.2, BgpRoute<2.128.0.0/24,nhip:2.34.201.4,nhint:dynamic>_fnhip:2.12.12.2]
    Hop 5: core-02:GigabitEthernet2/0 -> spine-02:GigabitEthernet0/0 --- [BgpRoute<2.128.0.0/24,nhip:2.34.201.4,nhint:dynamic>_fnhip:2.23.22.3]
    Hop 6: spine-02:GigabitEthernet2/0 -> leaf-01:GigabitEthernet1/0 --- [BgpRoute<2.128.0.0/24,nhip:2.34.201.4,nhint:dynamic>_fnhip:2.34.201.4]
    Hop 7: leaf-01:GigabitEthernet2/0 -> (none):null_interface --- [ConnectedRoute<2.128.0.0/24,nhip:AUTO/NONE(-1l),nhint:GigabitEthernet2/0>_fnhip:null]
    DENIED_OUT{RESTRICT_HOST_TRAFFIC_IN}{deny   ip any any}

    Hop 1: bb1-border-02:GigabitEthernet1/0 -> bb1-core-01:GigabitEthernet0/0 --- [BgpRoute<2.128.0.0/16,nhip:10.12.11.2,nhint:dynamic>_fnhip:1.0.2.2]
    Hop 2: bb1-core-01:GigabitEthernet1/0 -> bb1-border-01:GigabitEthernet0/0 --- [BgpRoute<2.128.0.0/16,nhip:10.12.11.2,nhint:dynamic>_fnhip:1.0.1.1]
    Hop 3: bb1-border-01:GigabitEthernet1/0 -> border-01:GigabitEthernet0/0 --- [BgpRoute<2.128.0.0/16,nhip:10.12.11.2,nhint:dynamic>_fnhip:10.12.11.2]
    Hop 4: border-01:GigabitEthernet2/0 -> core-02:GigabitEthernet1/0 --- [BgpRoute<2.128.0.0/24,nhip:2.34.101.4,nhint:dynamic>_fnhip:2.12.12.2, BgpRoute<2.128.0.0/24,nhip:2.34.201.4,nhint:dynamic>_fnhip:2.12.12.2]
    Hop 5: core-02:GigabitEthernet3/0 -> spine-01:GigabitEthernet1/0 --- [BgpRoute<2.128.0.0/24,nhip:2.34.101.4,nhint:dynamic>_fnhip:2.23.21.3]
    Hop 6: spine-01:GigabitEthernet2/0 -> leaf-01:GigabitEthernet0/0 --- [BgpRoute<2.128.0.0/24,nhip:2.34.101.4,nhint:dynamic>_fnhip:2.34.101.4]
    Hop 7: leaf-01:GigabitEthernet2/0 -> (none):null_interface --- [ConnectedRoute<2.128.0.0/24,nhip:AUTO/NONE(-1l),nhint:GigabitEthernet2/0>_fnhip:null]
    DENIED_OUT{RESTRICT_HOST_TRAFFIC_IN}{deny   ip any any}

Flow: ingress:bb1-core-01 vrf:default 253.0.0.0->2.128.0.101 TCP sport:0 dport:SSH(22) packetLength:0 state:NEW tcpFlags:00000000
  environment:BASE
    Hop 1: bb1-core-01:GigabitEthernet1/0 -> bb1-border-01:GigabitEthernet0/0 --- [BgpRoute<2.128.0.0/16,nhip:10.12.11.2,nhint:dynamic>_fnhip:1.0.1.1]
    Hop 2: bb1-border-01:GigabitEthernet1/0 -> dc1-border-01:GigabitEthernet0/0 --- [BgpRoute<2.128.0.0/16,nhip:10.12.11.2,nhint:dynamic>_fnhip:10.12.11.2]
    Hop 3: dc1-border-01:GigabitEthernet1/0 -> dc1-core-01:GigabitEthernet0/0 --- [BgpRoute<2.128.0.0/24,nhip:2.34.101.4,nhint:dynamic>_fnhip:2.12.11.2, BgpRoute<2.128.0.0/24,nhip:2.34.201.4,nhint:dynamic>_fnhip:2.12.11.2]
    Hop 4: dc1-core-01:GigabitEthernet2/0 -> dc1-spine-01:GigabitEthernet0/0 --- [BgpRoute<2.128.0.0/24,nhip:2.34.101.4,nhint:dynamic>_fnhip:2.23.11.3]
    Hop 5: dc1-spine-01:GigabitEthernet2/0 -> dc1-leaf-01:GigabitEthernet0/0 --- [BgpRoute<2.128.0.0/24,nhip:2.34.101.4,nhint:dynamic>_fnhip:2.34.101.4]
    Hop 6: dc1-leaf-01:GigabitEthernet2/0 -> dc1-host-01-01:eth0 --- [ConnectedRoute<2.128.0.0/24,nhip:AUTO/NONE(-1l),nhint:GigabitEthernet2/0>_fnhip:null]
    ACCEPTED

    Hop 1: bb1-core-01:GigabitEthernet1/0 -> bb1-border-01:GigabitEthernet0/0 --- [BgpRoute<2.128.0.0/16,nhip:10.12.11.2,nhint:dynamic>_fnhip:1.0.1.1]
    Hop 2: bb1-border-01:GigabitEthernet1/0 -> dc1-border-01:GigabitEthernet0/0 --- [BgpRoute<2.128.0.0/16,nhip:10.12.11.2,nhint:dynamic>_fnhip:10.12.11.2]
    Hop 3: dc1-border-01:GigabitEthernet1/0 -> dc1-core-01:GigabitEthernet0/0 --- [BgpRoute<2.128.0.0/24,nhip:2.34.101.4,nhint:dynamic>_fnhip:2.12.11.2, BgpRoute<2.128.0.0/24,nhip:2.34.201.4,nhint:dynamic>_fnhip:2.12.11.2]
    Hop 4: dc1-core-01:GigabitEthernet3/0 -> dc1-spine-02:GigabitEthernet1/0 --- [BgpRoute<2.128.0.0/24,nhip:2.34.201.4,nhint:dynamic>_fnhip:2.23.12.3]
    Hop 5: dc1-spine-02:GigabitEthernet2/0 -> dc1-leaf-01:GigabitEthernet1/0 --- [BgpRoute<2.128.0.0/24,nhip:2.34.201.4,nhint:dynamic>_fnhip:2.34.201.4]
    Hop 6: dc1-leaf-01:GigabitEthernet2/0 -> dc1-host-01-01:eth0 --- [ConnectedRoute<2.128.0.0/24,nhip:AUTO/NONE(-1l),nhint:GigabitEthernet2/0>_fnhip:null]
    ACCEPTED

    Hop 1: bb1-core-01:GigabitEthernet1/0 -> bb1-border-01:GigabitEthernet0/0 --- [BgpRoute<2.128.0.0/16,nhip:10.12.11.2,nhint:dynamic>_fnhip:1.0.1.1]
    Hop 2: bb1-border-01:GigabitEthernet1/0 -> dc1-border-01:GigabitEthernet0/0 --- [BgpRoute<2.128.0.0/16,nhip:10.12.11.2,nhint:dynamic>_fnhip:10.12.11.2]
    Hop 3: dc1-border-01:GigabitEthernet2/0 -> dc1-core-02:GigabitEthernet1/0 --- [BgpRoute<2.128.0.0/24,nhip:2.34.101.4,nhint:dynamic>_fnhip:2.12.12.2, BgpRoute<2.128.0.0/24,nhip:2.34.201.4,nhint:dynamic>_fnhip:2.12.12.2]
    Hop 4: dc1-core-02:GigabitEthernet2/0 -> dc1-spine-02:GigabitEthernet0/0 --- [BgpRoute<2.128.0.0/24,nhip:2.34.201.4,nhint:dynamic>_fnhip:2.23.22.3]
    Hop 5: dc1-spine-02:GigabitEthernet2/0 -> dc1-leaf-01:GigabitEthernet1/0 --- [BgpRoute<2.128.0.0/24,nhip:2.34.201.4,nhint:dynamic>_fnhip:2.34.201.4]
    Hop 6: dc1-leaf-01:GigabitEthernet2/0 -> dc1-host-01-01:eth0 --- [ConnectedRoute<2.128.0.0/24,nhip:AUTO/NONE(-1l),nhint:GigabitEthernet2/0>_fnhip:null]
    ACCEPTED

    Hop 1: bb1-core-01:GigabitEthernet1/0 -> bb1-border-01:GigabitEthernet0/0 --- [BgpRoute<2.128.0.0/16,nhip:10.12.11.2,nhint:dynamic>_fnhip:1.0.1.1]
    Hop 2: bb1-border-01:GigabitEthernet1/0 -> dc1-border-01:GigabitEthernet0/0 --- [BgpRoute<2.128.0.0/16,nhip:10.12.11.2,nhint:dynamic>_fnhip:10.12.11.2]
    Hop 3: dc1-border-01:GigabitEthernet2/0 -> dc1-core-02:GigabitEthernet1/0 --- [BgpRoute<2.128.0.0/24,nhip:2.34.101.4,nhint:dynamic>_fnhip:2.12.12.2, BgpRoute<2.128.0.0/24,nhip:2.34.201.4,nhint:dynamic>_fnhip:2.12.12.2]
    Hop 4: dc1-core-02:GigabitEthernet3/0 -> dc1-spine-01:GigabitEthernet1/0 --- [BgpRoute<2.128.0.0/24,nhip:2.34.101.4,nhint:dynamic>_fnhip:2.23.21.3]
    Hop 5: dc1-spine-01:GigabitEthernet2/0 -> dc1-leaf-01:GigabitEthernet0/0 --- [BgpRoute<2.128.0.0/24,nhip:2.34.101.4,nhint:dynamic>_fnhip:2.34.101.4]
    Hop 6: dc1-leaf-01:GigabitEthernet2/0 -> dc1-host-01-01:eth0 --- [ConnectedRoute<2.128.0.0/24,nhip:AUTO/NONE(-1l),nhint:GigabitEthernet2/0>_fnhip:null]
    ACCEPTED

  environment:DELTA
    Hop 1: bb1-core-01:GigabitEthernet1/0 -> bb1-border-01:GigabitEthernet0/0 --- [BgpRoute<2.128.0.0/16,nhip:10.12.11.2,nhint:dynamic>_fnhip:1.0.1.1]
    Hop 2: bb1-border-01:GigabitEthernet1/0 -> border-01:GigabitEthernet0/0 --- [BgpRoute<2.128.0.0/16,nhip:10.12.11.2,nhint:dynamic>_fnhip:10.12.11.2]
    Hop 3: border-01:GigabitEthernet1/0 -> core-01:GigabitEthernet0/0 --- [BgpRoute<2.128.0.0/24,nhip:2.34.101.4,nhint:dynamic>_fnhip:2.12.11.2, BgpRoute<2.128.0.0/24,nhip:2.34.201.4,nhint:dynamic>_fnhip:2.12.11.2]
    Hop 4: core-01:GigabitEthernet2/0 -> spine-01:GigabitEthernet0/0 --- [BgpRoute<2.128.0.0/24,nhip:2.34.101.4,nhint:dynamic>_fnhip:2.23.11.3]
    Hop 5: spine-01:GigabitEthernet2/0 -> leaf-01:GigabitEthernet0/0 --- [BgpRoute<2.128.0.0/24,nhip:2.34.101.4,nhint:dynamic>_fnhip:2.34.101.4]
    Hop 6: leaf-01:GigabitEthernet2/0 -> (none):null_interface --- [ConnectedRoute<2.128.0.0/24,nhip:AUTO/NONE(-1l),nhint:GigabitEthernet2/0>_fnhip:null]
    DENIED_OUT{RESTRICT_HOST_TRAFFIC_IN}{deny   ip any any}

    Hop 1: bb1-core-01:GigabitEthernet1/0 -> bb1-border-01:GigabitEthernet0/0 --- [BgpRoute<2.128.0.0/16,nhip:10.12.11.2,nhint:dynamic>_fnhip:1.0.1.1]
    Hop 2: bb1-border-01:GigabitEthernet1/0 -> border-01:GigabitEthernet0/0 --- [BgpRoute<2.128.0.0/16,nhip:10.12.11.2,nhint:dynamic>_fnhip:10.12.11.2]
    Hop 3: border-01:GigabitEthernet1/0 -> core-01:GigabitEthernet0/0 --- [BgpRoute<2.128.0.0/24,nhip:2.34.101.4,nhint:dynamic>_fnhip:2.12.11.2, BgpRoute<2.128.0.0/24,nhip:2.34.201.4,nhint:dynamic>_fnhip:2.12.11.2]
    Hop 4: core-01:GigabitEthernet3/0 -> spine-02:GigabitEthernet1/0 --- [BgpRoute<2.128.0.0/24,nhip:2.34.201.4,nhint:dynamic>_fnhip:2.23.12.3]
    Hop 5: spine-02:GigabitEthernet2/0 -> leaf-01:GigabitEthernet1/0 --- [BgpRoute<2.128.0.0/24,nhip:2.34.201.4,nhint:dynamic>_fnhip:2.34.201.4]
    Hop 6: leaf-01:GigabitEthernet2/0 -> (none):null_interface --- [ConnectedRoute<2.128.0.0/24,nhip:AUTO/NONE(-1l),nhint:GigabitEthernet2/0>_fnhip:null]
    DENIED_OUT{RESTRICT_HOST_TRAFFIC_IN}{deny   ip any any}

    Hop 1: bb1-core-01:GigabitEthernet1/0 -> bb1-border-01:GigabitEthernet0/0 --- [BgpRoute<2.128.0.0/16,nhip:10.12.11.2,nhint:dynamic>_fnhip:1.0.1.1]
    Hop 2: bb1-border-01:GigabitEthernet1/0 -> border-01:GigabitEthernet0/0 --- [BgpRoute<2.128.0.0/16,nhip:10.12.11.2,nhint:dynamic>_fnhip:10.12.11.2]
    Hop 3: border-01:GigabitEthernet2/0 -> core-02:GigabitEthernet1/0 --- [BgpRoute<2.128.0.0/24,nhip:2.34.101.4,nhint:dynamic>_fnhip:2.12.12.2, BgpRoute<2.128.0.0/24,nhip:2.34.201.4,nhint:dynamic>_fnhip:2.12.12.2]
    Hop 4: core-02:GigabitEthernet2/0 -> spine-02:GigabitEthernet0/0 --- [BgpRoute<2.128.0.0/24,nhip:2.34.201.4,nhint:dynamic>_fnhip:2.23.22.3]
    Hop 5: spine-02:GigabitEthernet2/0 -> leaf-01:GigabitEthernet1/0 --- [BgpRoute<2.128.0.0/24,nhip:2.34.201.4,nhint:dynamic>_fnhip:2.34.201.4]
    Hop 6: leaf-01:GigabitEthernet2/0 -> (none):null_interface --- [ConnectedRoute<2.128.0.0/24,nhip:AUTO/NONE(-1l),nhint:GigabitEthernet2/0>_fnhip:null]
    DENIED_OUT{RESTRICT_HOST_TRAFFIC_IN}{deny   ip any any}

    Hop 1: bb1-core-01:GigabitEthernet1/0 -> bb1-border-01:GigabitEthernet0/0 --- [BgpRoute<2.128.0.0/16,nhip:10.12.11.2,nhint:dynamic>_fnhip:1.0.1.1]
    Hop 2: bb1-border-01:GigabitEthernet1/0 -> border-01:GigabitEthernet0/0 --- [BgpRoute<2.128.0.0/16,nhip:10.12.11.2,nhint:dynamic>_fnhip:10.12.11.2]
    Hop 3: border-01:GigabitEthernet2/0 -> core-02:GigabitEthernet1/0 --- [BgpRoute<2.128.0.0/24,nhip:2.34.101.4,nhint:dynamic>_fnhip:2.12.12.2, BgpRoute<2.128.0.0/24,nhip:2.34.201.4,nhint:dynamic>_fnhip:2.12.12.2]
    Hop 4: core-02:GigabitEthernet3/0 -> spine-01:GigabitEthernet1/0 --- [BgpRoute<2.128.0.0/24,nhip:2.34.101.4,nhint:dynamic>_fnhip:2.23.21.3]
    Hop 5: spine-01:GigabitEthernet2/0 -> leaf-01:GigabitEthernet0/0 --- [BgpRoute<2.128.0.0/24,nhip:2.34.101.4,nhint:dynamic>_fnhip:2.34.101.4]
    Hop 6: leaf-01:GigabitEthernet2/0 -> (none):null_interface --- [ConnectedRoute<2.128.0.0/24,nhip:AUTO/NONE(-1l),nhint:GigabitEthernet2/0>_fnhip:null]
    DENIED_OUT{RESTRICT_HOST_TRAFFIC_IN}{deny   ip any any}

Flow: ingress:bb2-border-01 vrf:default 253.0.0.0->2.128.0.101 TCP sport:0 dport:SSH(22) packetLength:0 state:NEW tcpFlags:00000000
  environment:BASE
    Hop 1: bb2-border-01:GigabitEthernet1/0 -> dc1-border-02:GigabitEthernet0/0 --- [BgpRoute<2.128.0.0/16,nhip:10.23.21.2,nhint:dynamic>_fnhip:10.23.21.2]
    Hop 2: dc1-border-02:GigabitEthernet1/0 -> dc1-core-02:GigabitEthernet0/0 --- [BgpRoute<2.128.0.0/24,nhip:2.34.101.4,nhint:dynamic>_fnhip:2.12.22.2, BgpRoute<2.128.0.0/24,nhip:2.34.201.4,nhint:dynamic>_fnhip:2.12.22.2]
    Hop 3: dc1-core-02:GigabitEthernet2/0 -> dc1-spine-02:GigabitEthernet0/0 --- [BgpRoute<2.128.0.0/24,nhip:2.34.201.4,nhint:dynamic>_fnhip:2.23.22.3]
    Hop 4: dc1-spine-02:GigabitEthernet2/0 -> dc1-leaf-01:GigabitEthernet1/0 --- [BgpRoute<2.128.0.0/24,nhip:2.34.201.4,nhint:dynamic>_fnhip:2.34.201.4]
    Hop 5: dc1-leaf-01:GigabitEthernet2/0 -> dc1-host-01-01:eth0 --- [ConnectedRoute<2.128.0.0/24,nhip:AUTO/NONE(-1l),nhint:GigabitEthernet2/0>_fnhip:null]
    ACCEPTED

    Hop 1: bb2-border-01:GigabitEthernet1/0 -> dc1-border-02:GigabitEthernet0/0 --- [BgpRoute<2.128.0.0/16,nhip:10.23.21.2,nhint:dynamic>_fnhip:10.23.21.2]
    Hop 2: dc1-border-02:GigabitEthernet1/0 -> dc1-core-02:GigabitEthernet0/0 --- [BgpRoute<2.128.0.0/24,nhip:2.34.101.4,nhint:dynamic>_fnhip:2.12.22.2, BgpRoute<2.128.0.0/24,nhip:2.34.201.4,nhint:dynamic>_fnhip:2.12.22.2]
    Hop 3: dc1-core-02:GigabitEthernet3/0 -> dc1-spine-01:GigabitEthernet1/0 --- [BgpRoute<2.128.0.0/24,nhip:2.34.101.4,nhint:dynamic>_fnhip:2.23.21.3]
    Hop 4: dc1-spine-01:GigabitEthernet2/0 -> dc1-leaf-01:GigabitEthernet0/0 --- [BgpRoute<2.128.0.0/24,nhip:2.34.101.4,nhint:dynamic>_fnhip:2.34.101.4]
    Hop 5: dc1-leaf-01:GigabitEthernet2/0 -> dc1-host-01-01:eth0 --- [ConnectedRoute<2.128.0.0/24,nhip:AUTO/NONE(-1l),nhint:GigabitEthernet2/0>_fnhip:null]
    ACCEPTED

    Hop 1: bb2-border-01:GigabitEthernet1/0 -> dc1-border-02:GigabitEthernet0/0 --- [BgpRoute<2.128.0.0/16,nhip:10.23.21.2,nhint:dynamic>_fnhip:10.23.21.2]
    Hop 2: dc1-border-02:GigabitEthernet2/0 -> dc1-core-01:GigabitEthernet1/0 --- [BgpRoute<2.128.0.0/24,nhip:2.34.101.4,nhint:dynamic>_fnhip:2.12.21.2, BgpRoute<2.128.0.0/24,nhip:2.34.201.4,nhint:dynamic>_fnhip:2.12.21.2]
    Hop 3: dc1-core-01:GigabitEthernet2/0 -> dc1-spine-01:GigabitEthernet0/0 --- [BgpRoute<2.128.0.0/24,nhip:2.34.101.4,nhint:dynamic>_fnhip:2.23.11.3]
    Hop 4: dc1-spine-01:GigabitEthernet2/0 -> dc1-leaf-01:GigabitEthernet0/0 --- [BgpRoute<2.128.0.0/24,nhip:2.34.101.4,nhint:dynamic>_fnhip:2.34.101.4]
    Hop 5: dc1-leaf-01:GigabitEthernet2/0 -> dc1-host-01-01:eth0 --- [ConnectedRoute<2.128.0.0/24,nhip:AUTO/NONE(-1l),nhint:GigabitEthernet2/0>_fnhip:null]
    ACCEPTED

    Hop 1: bb2-border-01:GigabitEthernet1/0 -> dc1-border-02:GigabitEthernet0/0 --- [BgpRoute<2.128.0.0/16,nhip:10.23.21.2,nhint:dynamic>_fnhip:10.23.21.2]
    Hop 2: dc1-border-02:GigabitEthernet2/0 -> dc1-core-01:GigabitEthernet1/0 --- [BgpRoute<2.128.0.0/24,nhip:2.34.101.4,nhint:dynamic>_fnhip:2.12.21.2, BgpRoute<2.128.0.0/24,nhip:2.34.201.4,nhint:dynamic>_fnhip:2.12.21.2]
    Hop 3: dc1-core-01:GigabitEthernet3/0 -> dc1-spine-02:GigabitEthernet1/0 --- [BgpRoute<2.128.0.0/24,nhip:2.34.201.4,nhint:dynamic>_fnhip:2.23.12.3]
    Hop 4: dc1-spine-02:GigabitEthernet2/0 -> dc1-leaf-01:GigabitEthernet1/0 --- [BgpRoute<2.128.0.0/24,nhip:2.34.201.4,nhint:dynamic>_fnhip:2.34.201.4]
    Hop 5: dc1-leaf-01:GigabitEthernet2/0 -> dc1-host-01-01:eth0 --- [ConnectedRoute<2.128.0.0/24,nhip:AUTO/NONE(-1l),nhint:GigabitEthernet2/0>_fnhip:null]
    ACCEPTED

  environment:DELTA
    Hop 1: bb2-border-01:GigabitEthernet1/0 -> border-02:GigabitEthernet0/0 --- [BgpRoute<2.128.0.0/16,nhip:10.23.21.2,nhint:dynamic>_fnhip:10.23.21.2]
    Hop 2: border-02:GigabitEthernet1/0 -> core-02:GigabitEthernet0/0 --- [BgpRoute<2.128.0.0/24,nhip:2.34.101.4,nhint:dynamic>_fnhip:2.12.22.2, BgpRoute<2.128.0.0/24,nhip:2.34.201.4,nhint:dynamic>_fnhip:2.12.22.2]
    Hop 3: core-02:GigabitEthernet2/0 -> spine-02:GigabitEthernet0/0 --- [BgpRoute<2.128.0.0/24,nhip:2.34.201.4,nhint:dynamic>_fnhip:2.23.22.3]
    Hop 4: spine-02:GigabitEthernet2/0 -> leaf-01:GigabitEthernet1/0 --- [BgpRoute<2.128.0.0/24,nhip:2.34.201.4,nhint:dynamic>_fnhip:2.34.201.4]
    Hop 5: leaf-01:GigabitEthernet2/0 -> (none):null_interface --- [ConnectedRoute<2.128.0.0/24,nhip:AUTO/NONE(-1l),nhint:GigabitEthernet2/0>_fnhip:null]
    DENIED_OUT{RESTRICT_HOST_TRAFFIC_IN}{deny   ip any any}

    Hop 1: bb2-border-01:GigabitEthernet1/0 -> border-02:GigabitEthernet0/0 --- [BgpRoute<2.128.0.0/16,nhip:10.23.21.2,nhint:dynamic>_fnhip:10.23.21.2]
    Hop 2: border-02:GigabitEthernet1/0 -> core-02:GigabitEthernet0/0 --- [BgpRoute<2.128.0.0/24,nhip:2.34.101.4,nhint:dynamic>_fnhip:2.12.22.2, BgpRoute<2.128.0.0/24,nhip:2.34.201.4,nhint:dynamic>_fnhip:2.12.22.2]
    Hop 3: core-02:GigabitEthernet3/0 -> spine-01:GigabitEthernet1/0 --- [BgpRoute<2.128.0.0/24,nhip:2.34.101.4,nhint:dynamic>_fnhip:2.23.21.3]
    Hop 4: spine-01:GigabitEthernet2/0 -> leaf-01:GigabitEthernet0/0 --- [BgpRoute<2.128.0.0/24,nhip:2.34.101.4,nhint:dynamic>_fnhip:2.34.101.4]
    Hop 5: leaf-01:GigabitEthernet2/0 -> (none):null_interface --- [ConnectedRoute<2.128.0.0/24,nhip:AUTO/NONE(-1l),nhint:GigabitEthernet2/0>_fnhip:null]
    DENIED_OUT{RESTRICT_HOST_TRAFFIC_IN}{deny   ip any any}

    Hop 1: bb2-border-01:GigabitEthernet1/0 -> border-02:GigabitEthernet0/0 --- [BgpRoute<2.128.0.0/16,nhip:10.23.21.2,nhint:dynamic>_fnhip:10.23.21.2]
    Hop 2: border-02:GigabitEthernet2/0 -> core-01:GigabitEthernet1/0 --- [BgpRoute<2.128.0.0/24,nhip:2.34.101.4,nhint:dynamic>_fnhip:2.12.21.2, BgpRoute<2.128.0.0/24,nhip:2.34.201.4,nhint:dynamic>_fnhip:2.12.21.2]
    Hop 3: core-01:GigabitEthernet2/0 -> spine-01:GigabitEthernet0/0 --- [BgpRoute<2.128.0.0/24,nhip:2.34.101.4,nhint:dynamic>_fnhip:2.23.11.3]
    Hop 4: spine-01:GigabitEthernet2/0 -> leaf-01:GigabitEthernet0/0 --- [BgpRoute<2.128.0.0/24,nhip:2.34.101.4,nhint:dynamic>_fnhip:2.34.101.4]
    Hop 5: leaf-01:GigabitEthernet2/0 -> (none):null_interface --- [ConnectedRoute<2.128.0.0/24,nhip:AUTO/NONE(-1l),nhint:GigabitEthernet2/0>_fnhip:null]
    DENIED_OUT{RESTRICT_HOST_TRAFFIC_IN}{deny   ip any any}

    Hop 1: bb2-border-01:GigabitEthernet1/0 -> border-02:GigabitEthernet0/0 --- [BgpRoute<2.128.0.0/16,nhip:10.23.21.2,nhint:dynamic>_fnhip:10.23.21.2]
    Hop 2: border-02:GigabitEthernet2/0 -> core-01:GigabitEthernet1/0 --- [BgpRoute<2.128.0.0/24,nhip:2.34.101.4,nhint:dynamic>_fnhip:2.12.21.2, BgpRoute<2.128.0.0/24,nhip:2.34.201.4,nhint:dynamic>_fnhip:2.12.21.2]
    Hop 3: core-01:GigabitEthernet3/0 -> spine-02:GigabitEthernet1/0 --- [BgpRoute<2.128.0.0/24,nhip:2.34.201.4,nhint:dynamic>_fnhip:2.23.12.3]
    Hop 4: spine-02:GigabitEthernet2/0 -> leaf-01:GigabitEthernet1/0 --- [BgpRoute<2.128.0.0/24,nhip:2.34.201.4,nhint:dynamic>_fnhip:2.34.201.4]
    Hop 5: leaf-01:GigabitEthernet2/0 -> (none):null_interface --- [ConnectedRoute<2.128.0.0/24,nhip:AUTO/NONE(-1l),nhint:GigabitEthernet2/0>_fnhip:null]
    DENIED_OUT{RESTRICT_HOST_TRAFFIC_IN}{deny   ip any any}

Flow: ingress:bb2-border-02 vrf:default 253.0.0.0->2.128.0.101 TCP sport:0 dport:SSH(22) packetLength:0 state:NEW tcpFlags:00000000
  environment:BASE
    Hop 1: bb2-border-02:GigabitEthernet1/0 -> bb2-core-01:GigabitEthernet0/0 --- [BgpRoute<2.128.0.0/16,nhip:10.23.21.2,nhint:dynamic>_fnhip:3.0.2.2]
    Hop 2: bb2-core-01:GigabitEthernet1/0 -> bb2-border-01:GigabitEthernet0/0 --- [BgpRoute<2.128.0.0/16,nhip:10.23.21.2,nhint:dynamic>_fnhip:3.0.1.1]
    Hop 3: bb2-border-01:GigabitEthernet1/0 -> dc1-border-02:GigabitEthernet0/0 --- [BgpRoute<2.128.0.0/16,nhip:10.23.21.2,nhint:dynamic>_fnhip:10.23.21.2]
    Hop 4: dc1-border-02:GigabitEthernet1/0 -> dc1-core-02:GigabitEthernet0/0 --- [BgpRoute<2.128.0.0/24,nhip:2.34.101.4,nhint:dynamic>_fnhip:2.12.22.2, BgpRoute<2.128.0.0/24,nhip:2.34.201.4,nhint:dynamic>_fnhip:2.12.22.2]
    Hop 5: dc1-core-02:GigabitEthernet2/0 -> dc1-spine-02:GigabitEthernet0/0 --- [BgpRoute<2.128.0.0/24,nhip:2.34.201.4,nhint:dynamic>_fnhip:2.23.22.3]
    Hop 6: dc1-spine-02:GigabitEthernet2/0 -> dc1-leaf-01:GigabitEthernet1/0 --- [BgpRoute<2.128.0.0/24,nhip:2.34.201.4,nhint:dynamic>_fnhip:2.34.201.4]
    Hop 7: dc1-leaf-01:GigabitEthernet2/0 -> dc1-host-01-01:eth0 --- [ConnectedRoute<2.128.0.0/24,nhip:AUTO/NONE(-1l),nhint:GigabitEthernet2/0>_fnhip:null]
    ACCEPTED

    Hop 1: bb2-border-02:GigabitEthernet1/0 -> bb2-core-01:GigabitEthernet0/0 --- [BgpRoute<2.128.0.0/16,nhip:10.23.21.2,nhint:dynamic>_fnhip:3.0.2.2]
    Hop 2: bb2-core-01:GigabitEthernet1/0 -> bb2-border-01:GigabitEthernet0/0 --- [BgpRoute<2.128.0.0/16,nhip:10.23.21.2,nhint:dynamic>_fnhip:3.0.1.1]
    Hop 3: bb2-border-01:GigabitEthernet1/0 -> dc1-border-02:GigabitEthernet0/0 --- [BgpRoute<2.128.0.0/16,nhip:10.23.21.2,nhint:dynamic>_fnhip:10.23.21.2]
    Hop 4: dc1-border-02:GigabitEthernet1/0 -> dc1-core-02:GigabitEthernet0/0 --- [BgpRoute<2.128.0.0/24,nhip:2.34.101.4,nhint:dynamic>_fnhip:2.12.22.2, BgpRoute<2.128.0.0/24,nhip:2.34.201.4,nhint:dynamic>_fnhip:2.12.22.2]
    Hop 5: dc1-core-02:GigabitEthernet3/0 -> dc1-spine-01:GigabitEthernet1/0 --- [BgpRoute<2.128.0.0/24,nhip:2.34.101.4,nhint:dynamic>_fnhip:2.23.21.3]
    Hop 6: dc1-spine-01:GigabitEthernet2/0 -> dc1-leaf-01:GigabitEthernet0/0 --- [BgpRoute<2.128.0.0/24,nhip:2.34.101.4,nhint:dynamic>_fnhip:2.34.101.4]
    Hop 7: dc1-leaf-01:GigabitEthernet2/0 -> dc1-host-01-01:eth0 --- [ConnectedRoute<2.128.0.0/24,nhip:AUTO/NONE(-1l),nhint:GigabitEthernet2/0>_fnhip:null]
    ACCEPTED

    Hop 1: bb2-border-02:GigabitEthernet1/0 -> bb2-core-01:GigabitEthernet0/0 --- [BgpRoute<2.128.0.0/16,nhip:10.23.21.2,nhint:dynamic>_fnhip:3.0.2.2]
    Hop 2: bb2-core-01:GigabitEthernet1/0 -> bb2-border-01:GigabitEthernet0/0 --- [BgpRoute<2.128.0.0/16,nhip:10.23.21.2,nhint:dynamic>_fnhip:3.0.1.1]
    Hop 3: bb2-border-01:GigabitEthernet1/0 -> dc1-border-02:GigabitEthernet0/0 --- [BgpRoute<2.128.0.0/16,nhip:10.23.21.2,nhint:dynamic>_fnhip:10.23.21.2]
    Hop 4: dc1-border-02:GigabitEthernet2/0 -> dc1-core-01:GigabitEthernet1/0 --- [BgpRoute<2.128.0.0/24,nhip:2.34.101.4,nhint:dynamic>_fnhip:2.12.21.2, BgpRoute<2.128.0.0/24,nhip:2.34.201.4,nhint:dynamic>_fnhip:2.12.21.2]
    Hop 5: dc1-core-01:GigabitEthernet2/0 -> dc1-spine-01:GigabitEthernet0/0 --- [BgpRoute<2.128.0.0/24,nhip:2.34.101.4,nhint:dynamic>_fnhip:2.23.11.3]
    Hop 6: dc1-spine-01:GigabitEthernet2/0 -> dc1-leaf-01:GigabitEthernet0/0 --- [BgpRoute<2.128.0.0/24,nhip:2.34.101.4,nhint:dynamic>_fnhip:2.34.101.4]
    Hop 7: dc1-leaf-01:GigabitEthernet2/0 -> dc1-host-01-01:eth0 --- [ConnectedRoute<2.128.0.0/24,nhip:AUTO/NONE(-1l),nhint:GigabitEthernet2/0>_fnhip:null]
    ACCEPTED

    Hop 1: bb2-border-02:GigabitEthernet1/0 -> bb2-core-01:GigabitEthernet0/0 --- [BgpRoute<2.128.0.0/16,nhip:10.23.21.2,nhint:dynamic>_fnhip:3.0.2.2]
    Hop 2: bb2-core-01:GigabitEthernet1/0 -> bb2-border-01:GigabitEthernet0/0 --- [BgpRoute<2.128.0.0/16,nhip:10.23.21.2,nhint:dynamic>_fnhip:3.0.1.1]
    Hop 3: bb2-border-01:GigabitEthernet1/0 -> dc1-border-02:GigabitEthernet0/0 --- [BgpRoute<2.128.0.0/16,nhip:10.23.21.2,nhint:dynamic>_fnhip:10.23.21.2]
    Hop 4: dc1-border-02:GigabitEthernet2/0 -> dc1-core-01:GigabitEthernet1/0 --- [BgpRoute<2.128.0.0/24,nhip:2.34.101.4,nhint:dynamic>_fnhip:2.12.21.2, BgpRoute<2.128.0.0/24,nhip:2.34.201.4,nhint:dynamic>_fnhip:2.12.21.2]
    Hop 5: dc1-core-01:GigabitEthernet3/0 -> dc1-spine-02:GigabitEthernet1/0 --- [BgpRoute<2.128.0.0/24,nhip:2.34.201.4,nhint:dynamic>_fnhip:2.23.12.3]
    Hop 6: dc1-spine-02:GigabitEthernet2/0 -> dc1-leaf-01:GigabitEthernet1/0 --- [BgpRoute<2.128.0.0/24,nhip:2.34.201.4,nhint:dynamic>_fnhip:2.34.201.4]
    Hop 7: dc1-leaf-01:GigabitEthernet2/0 -> dc1-host-01-01:eth0 --- [ConnectedRoute<2.128.0.0/24,nhip:AUTO/NONE(-1l),nhint:GigabitEthernet2/0>_fnhip:null]
    ACCEPTED

  environment:DELTA
    Hop 1: bb2-border-02:GigabitEthernet1/0 -> bb2-core-01:GigabitEthernet0/0 --- [BgpRoute<2.128.0.0/16,nhip:10.23.21.2,nhint:dynamic>_fnhip:3.0.2.2]
    Hop 2: bb2-core-01:GigabitEthernet1/0 -> bb2-border-01:GigabitEthernet0/0 --- [BgpRoute<2.128.0.0/16,nhip:10.23.21.2,nhint:dynamic>_fnhip:3.0.1.1]
    Hop 3: bb2-border-01:GigabitEthernet1/0 -> border-02:GigabitEthernet0/0 --- [BgpRoute<2.128.0.0/16,nhip:10.23.21.2,nhint:dynamic>_fnhip:10.23.21.2]
    Hop 4: border-02:GigabitEthernet1/0 -> core-02:GigabitEthernet0/0 --- [BgpRoute<2.128.0.0/24,nhip:2.34.101.4,nhint:dynamic>_fnhip:2.12.22.2, BgpRoute<2.128.0.0/24,nhip:2.34.201.4,nhint:dynamic>_fnhip:2.12.22.2]
    Hop 5: core-02:GigabitEthernet2/0 -> spine-02:GigabitEthernet0/0 --- [BgpRoute<2.128.0.0/24,nhip:2.34.201.4,nhint:dynamic>_fnhip:2.23.22.3]
    Hop 6: spine-02:GigabitEthernet2/0 -> leaf-01:GigabitEthernet1/0 --- [BgpRoute<2.128.0.0/24,nhip:2.34.201.4,nhint:dynamic>_fnhip:2.34.201.4]
    Hop 7: leaf-01:GigabitEthernet2/0 -> (none):null_interface --- [ConnectedRoute<2.128.0.0/24,nhip:AUTO/NONE(-1l),nhint:GigabitEthernet2/0>_fnhip:null]
    DENIED_OUT{RESTRICT_HOST_TRAFFIC_IN}{deny   ip any any}

    Hop 1: bb2-border-02:GigabitEthernet1/0 -> bb2-core-01:GigabitEthernet0/0 --- [BgpRoute<2.128.0.0/16,nhip:10.23.21.2,nhint:dynamic>_fnhip:3.0.2.2]
    Hop 2: bb2-core-01:GigabitEthernet1/0 -> bb2-border-01:GigabitEthernet0/0 --- [BgpRoute<2.128.0.0/16,nhip:10.23.21.2,nhint:dynamic>_fnhip:3.0.1.1]
    Hop 3: bb2-border-01:GigabitEthernet1/0 -> border-02:GigabitEthernet0/0 --- [BgpRoute<2.128.0.0/16,nhip:10.23.21.2,nhint:dynamic>_fnhip:10.23.21.2]
    Hop 4: border-02:GigabitEthernet1/0 -> core-02:GigabitEthernet0/0 --- [BgpRoute<2.128.0.0/24,nhip:2.34.101.4,nhint:dynamic>_fnhip:2.12.22.2, BgpRoute<2.128.0.0/24,nhip:2.34.201.4,nhint:dynamic>_fnhip:2.12.22.2]
    Hop 5: core-02:GigabitEthernet3/0 -> spine-01:GigabitEthernet1/0 --- [BgpRoute<2.128.0.0/24,nhip:2.34.101.4,nhint:dynamic>_fnhip:2.23.21.3]
    Hop 6: spine-01:GigabitEthernet2/0 -> leaf-01:GigabitEthernet0/0 --- [BgpRoute<2.128.0.0/24,nhip:2.34.101.4,nhint:dynamic>_fnhip:2.34.101.4]
    Hop 7: leaf-01:GigabitEthernet2/0 -> (none):null_interface --- [ConnectedRoute<2.128.0.0/24,nhip:AUTO/NONE(-1l),nhint:GigabitEthernet2/0>_fnhip:null]
    DENIED_OUT{RESTRICT_HOST_TRAFFIC_IN}{deny   ip any any}

    Hop 1: bb2-border-02:GigabitEthernet1/0 -> bb2-core-01:GigabitEthernet0/0 --- [BgpRoute<2.128.0.0/16,nhip:10.23.21.2,nhint:dynamic>_fnhip:3.0.2.2]
    Hop 2: bb2-core-01:GigabitEthernet1/0 -> bb2-border-01:GigabitEthernet0/0 --- [BgpRoute<2.128.0.0/16,nhip:10.23.21.2,nhint:dynamic>_fnhip:3.0.1.1]
    Hop 3: bb2-border-01:GigabitEthernet1/0 -> border-02:GigabitEthernet0/0 --- [BgpRoute<2.128.0.0/16,nhip:10.23.21.2,nhint:dynamic>_fnhip:10.23.21.2]
    Hop 4: border-02:GigabitEthernet2/0 -> core-01:GigabitEthernet1/0 --- [BgpRoute<2.128.0.0/24,nhip:2.34.101.4,nhint:dynamic>_fnhip:2.12.21.2, BgpRoute<2.128.0.0/24,nhip:2.34.201.4,nhint:dynamic>_fnhip:2.12.21.2]
    Hop 5: core-01:GigabitEthernet2/0 -> spine-01:GigabitEthernet0/0 --- [BgpRoute<2.128.0.0/24,nhip:2.34.101.4,nhint:dynamic>_fnhip:2.23.11.3]
    Hop 6: spine-01:GigabitEthernet2/0 -> leaf-01:GigabitEthernet0/0 --- [BgpRoute<2.128.0.0/24,nhip:2.34.101.4,nhint:dynamic>_fnhip:2.34.101.4]
    Hop 7: leaf-01:GigabitEthernet2/0 -> (none):null_interface --- [ConnectedRoute<2.128.0.0/24,nhip:AUTO/NONE(-1l),nhint:GigabitEthernet2/0>_fnhip:null]
    DENIED_OUT{RESTRICT_HOST_TRAFFIC_IN}{deny   ip any any}

    Hop 1: bb2-border-02:GigabitEthernet1/0 -> bb2-core-01:GigabitEthernet0/0 --- [BgpRoute<2.128.0.0/16,nhip:10.23.21.2,nhint:dynamic>_fnhip:3.0.2.2]
    Hop 2: bb2-core-01:GigabitEthernet1/0 -> bb2-border-01:GigabitEthernet0/0 --- [BgpRoute<2.128.0.0/16,nhip:10.23.21.2,nhint:dynamic>_fnhip:3.0.1.1]
    Hop 3: bb2-border-01:GigabitEthernet1/0 -> border-02:GigabitEthernet0/0 --- [BgpRoute<2.128.0.0/16,nhip:10.23.21.2,nhint:dynamic>_fnhip:10.23.21.2]
    Hop 4: border-02:GigabitEthernet2/0 -> core-01:GigabitEthernet1/0 --- [BgpRoute<2.128.0.0/24,nhip:2.34.101.4,nhint:dynamic>_fnhip:2.12.21.2, BgpRoute<2.128.0.0/24,nhip:2.34.201.4,nhint:dynamic>_fnhip:2.12.21.2]
    Hop 5: core-01:GigabitEthernet3/0 -> spine-02:GigabitEthernet1/0 --- [BgpRoute<2.128.0.0/24,nhip:2.34.201.4,nhint:dynamic>_fnhip:2.23.12.3]
    Hop 6: spine-02:GigabitEthernet2/0 -> leaf-01:GigabitEthernet1/0 --- [BgpRoute<2.128.0.0/24,nhip:2.34.201.4,nhint:dynamic>_fnhip:2.34.201.4]
    Hop 7: leaf-01:GigabitEthernet2/0 -> (none):null_interface --- [ConnectedRoute<2.128.0.0/24,nhip:AUTO/NONE(-1l),nhint:GigabitEthernet2/0>_fnhip:null]
    DENIED_OUT{RESTRICT_HOST_TRAFFIC_IN}{deny   ip any any}

Flow: ingress:bb2-core-01 vrf:default 253.0.0.0->2.128.0.101 TCP sport:0 dport:SSH(22) packetLength:0 state:NEW tcpFlags:00000000
  environment:BASE
    Hop 1: bb2-core-01:GigabitEthernet1/0 -> bb2-border-01:GigabitEthernet0/0 --- [BgpRoute<2.128.0.0/16,nhip:10.23.21.2,nhint:dynamic>_fnhip:3.0.1.1]
    Hop 2: bb2-border-01:GigabitEthernet1/0 -> dc1-border-02:GigabitEthernet0/0 --- [BgpRoute<2.128.0.0/16,nhip:10.23.21.2,nhint:dynamic>_fnhip:10.23.21.2]
    Hop 3: dc1-border-02:GigabitEthernet1/0 -> dc1-core-02:GigabitEthernet0/0 --- [BgpRoute<2.128.0.0/24,nhip:2.34.101.4,nhint:dynamic>_fnhip:2.12.22.2, BgpRoute<2.128.0.0/24,nhip:2.34.201.4,nhint:dynamic>_fnhip:2.12.22.2]
    Hop 4: dc1-core-02:GigabitEthernet2/0 -> dc1-spine-02:GigabitEthernet0/0 --- [BgpRoute<2.128.0.0/24,nhip:2.34.201.4,nhint:dynamic>_fnhip:2.23.22.3]
    Hop 5: dc1-spine-02:GigabitEthernet2/0 -> dc1-leaf-01:GigabitEthernet1/0 --- [BgpRoute<2.128.0.0/24,nhip:2.34.201.4,nhint:dynamic>_fnhip:2.34.201.4]
    Hop 6: dc1-leaf-01:GigabitEthernet2/0 -> dc1-host-01-01:eth0 --- [ConnectedRoute<2.128.0.0/24,nhip:AUTO/NONE(-1l),nhint:GigabitEthernet2/0>_fnhip:null]
    ACCEPTED

    Hop 1: bb2-core-01:GigabitEthernet1/0 -> bb2-border-01:GigabitEthernet0/0 --- [BgpRoute<2.128.0.0/16,nhip:10.23.21.2,nhint:dynamic>_fnhip:3.0.1.1]
    Hop 2: bb2-border-01:GigabitEthernet1/0 -> dc1-border-02:GigabitEthernet0/0 --- [BgpRoute<2.128.0.0/16,nhip:10.23.21.2,nhint:dynamic>_fnhip:10.23.21.2]
    Hop 3: dc1-border-02:GigabitEthernet1/0 -> dc1-core-02:GigabitEthernet0/0 --- [BgpRoute<2.128.0.0/24,nhip:2.34.101.4,nhint:dynamic>_fnhip:2.12.22.2, BgpRoute<2.128.0.0/24,nhip:2.34.201.4,nhint:dynamic>_fnhip:2.12.22.2]
    Hop 4: dc1-core-02:GigabitEthernet3/0 -> dc1-spine-01:GigabitEthernet1/0 --- [BgpRoute<2.128.0.0/24,nhip:2.34.101.4,nhint:dynamic>_fnhip:2.23.21.3]
    Hop 5: dc1-spine-01:GigabitEthernet2/0 -> dc1-leaf-01:GigabitEthernet0/0 --- [BgpRoute<2.128.0.0/24,nhip:2.34.101.4,nhint:dynamic>_fnhip:2.34.101.4]
    Hop 6: dc1-leaf-01:GigabitEthernet2/0 -> dc1-host-01-01:eth0 --- [ConnectedRoute<2.128.0.0/24,nhip:AUTO/NONE(-1l),nhint:GigabitEthernet2/0>_fnhip:null]
    ACCEPTED

    Hop 1: bb2-core-01:GigabitEthernet1/0 -> bb2-border-01:GigabitEthernet0/0 --- [BgpRoute<2.128.0.0/16,nhip:10.23.21.2,nhint:dynamic>_fnhip:3.0.1.1]
    Hop 2: bb2-border-01:GigabitEthernet1/0 -> dc1-border-02:GigabitEthernet0/0 --- [BgpRoute<2.128.0.0/16,nhip:10.23.21.2,nhint:dynamic>_fnhip:10.23.21.2]
    Hop 3: dc1-border-02:GigabitEthernet2/0 -> dc1-core-01:GigabitEthernet1/0 --- [BgpRoute<2.128.0.0/24,nhip:2.34.101.4,nhint:dynamic>_fnhip:2.12.21.2, BgpRoute<2.128.0.0/24,nhip:2.34.201.4,nhint:dynamic>_fnhip:2.12.21.2]
    Hop 4: dc1-core-01:GigabitEthernet2/0 -> dc1-spine-01:GigabitEthernet0/0 --- [BgpRoute<2.128.0.0/24,nhip:2.34.101.4,nhint:dynamic>_fnhip:2.23.11.3]
    Hop 5: dc1-spine-01:GigabitEthernet2/0 -> dc1-leaf-01:GigabitEthernet0/0 --- [BgpRoute<2.128.0.0/24,nhip:2.34.101.4,nhint:dynamic>_fnhip:2.34.101.4]
    Hop 6: dc1-leaf-01:GigabitEthernet2/0 -> dc1-host-01-01:eth0 --- [ConnectedRoute<2.128.0.0/24,nhip:AUTO/NONE(-1l),nhint:GigabitEthernet2/0>_fnhip:null]
    ACCEPTED

    Hop 1: bb2-core-01:GigabitEthernet1/0 -> bb2-border-01:GigabitEthernet0/0 --- [BgpRoute<2.128.0.0/16,nhip:10.23.21.2,nhint:dynamic>_fnhip:3.0.1.1]
    Hop 2: bb2-border-01:GigabitEthernet1/0 -> dc1-border-02:GigabitEthernet0/0 --- [BgpRoute<2.128.0.0/16,nhip:10.23.21.2,nhint:dynamic>_fnhip:10.23.21.2]
    Hop 3: dc1-border-02:GigabitEthernet2/0 -> dc1-core-01:GigabitEthernet1/0 --- [BgpRoute<2.128.0.0/24,nhip:2.34.101.4,nhint:dynamic>_fnhip:2.12.21.2, BgpRoute<2.128.0.0/24,nhip:2.34.201.4,nhint:dynamic>_fnhip:2.12.21.2]
    Hop 4: dc1-core-01:GigabitEthernet3/0 -> dc1-spine-02:GigabitEthernet1/0 --- [BgpRoute<2.128.0.0/24,nhip:2.34.201.4,nhint:dynamic>_fnhip:2.23.12.3]
    Hop 5: dc1-spine-02:GigabitEthernet2/0 -> dc1-leaf-01:GigabitEthernet1/0 --- [BgpRoute<2.128.0.0/24,nhip:2.34.201.4,nhint:dynamic>_fnhip:2.34.201.4]
    Hop 6: dc1-leaf-01:GigabitEthernet2/0 -> dc1-host-01-01:eth0 --- [ConnectedRoute<2.128.0.0/24,nhip:AUTO/NONE(-1l),nhint:GigabitEthernet2/0>_fnhip:null]
    ACCEPTED

  environment:DELTA
    Hop 1: bb2-core-01:GigabitEthernet1/0 -> bb2-border-01:GigabitEthernet0/0 --- [BgpRoute<2.128.0.0/16,nhip:10.23.21.2,nhint:dynamic>_fnhip:3.0.1.1]
    Hop 2: bb2-border-01:GigabitEthernet1/0 -> border-02:GigabitEthernet0/0 --- [BgpRoute<2.128.0.0/16,nhip:10.23.21.2,nhint:dynamic>_fnhip:10.23.21.2]
    Hop 3: border-02:GigabitEthernet1/0 -> core-02:GigabitEthernet0/0 --- [BgpRoute<2.128.0.0/24,nhip:2.34.101.4,nhint:dynamic>_fnhip:2.12.22.2, BgpRoute<2.128.0.0/24,nhip:2.34.201.4,nhint:dynamic>_fnhip:2.12.22.2]
    Hop 4: core-02:GigabitEthernet2/0 -> spine-02:GigabitEthernet0/0 --- [BgpRoute<2.128.0.0/24,nhip:2.34.201.4,nhint:dynamic>_fnhip:2.23.22.3]
    Hop 5: spine-02:GigabitEthernet2/0 -> leaf-01:GigabitEthernet1/0 --- [BgpRoute<2.128.0.0/24,nhip:2.34.201.4,nhint:dynamic>_fnhip:2.34.201.4]
    Hop 6: leaf-01:GigabitEthernet2/0 -> (none):null_interface --- [ConnectedRoute<2.128.0.0/24,nhip:AUTO/NONE(-1l),nhint:GigabitEthernet2/0>_fnhip:null]
    DENIED_OUT{RESTRICT_HOST_TRAFFIC_IN}{deny   ip any any}

    Hop 1: bb2-core-01:GigabitEthernet1/0 -> bb2-border-01:GigabitEthernet0/0 --- [BgpRoute<2.128.0.0/16,nhip:10.23.21.2,nhint:dynamic>_fnhip:3.0.1.1]
    Hop 2: bb2-border-01:GigabitEthernet1/0 -> border-02:GigabitEthernet0/0 --- [BgpRoute<2.128.0.0/16,nhip:10.23.21.2,nhint:dynamic>_fnhip:10.23.21.2]
    Hop 3: border-02:GigabitEthernet1/0 -> core-02:GigabitEthernet0/0 --- [BgpRoute<2.128.0.0/24,nhip:2.34.101.4,nhint:dynamic>_fnhip:2.12.22.2, BgpRoute<2.128.0.0/24,nhip:2.34.201.4,nhint:dynamic>_fnhip:2.12.22.2]
    Hop 4: core-02:GigabitEthernet3/0 -> spine-01:GigabitEthernet1/0 --- [BgpRoute<2.128.0.0/24,nhip:2.34.101.4,nhint:dynamic>_fnhip:2.23.21.3]
    Hop 5: spine-01:GigabitEthernet2/0 -> leaf-01:GigabitEthernet0/0 --- [BgpRoute<2.128.0.0/24,nhip:2.34.101.4,nhint:dynamic>_fnhip:2.34.101.4]
    Hop 6: leaf-01:GigabitEthernet2/0 -> (none):null_interface --- [ConnectedRoute<2.128.0.0/24,nhip:AUTO/NONE(-1l),nhint:GigabitEthernet2/0>_fnhip:null]
    DENIED_OUT{RESTRICT_HOST_TRAFFIC_IN}{deny   ip any any}

    Hop 1: bb2-core-01:GigabitEthernet1/0 -> bb2-border-01:GigabitEthernet0/0 --- [BgpRoute<2.128.0.0/16,nhip:10.23.21.2,nhint:dynamic>_fnhip:3.0.1.1]
    Hop 2: bb2-border-01:GigabitEthernet1/0 -> border-02:GigabitEthernet0/0 --- [BgpRoute<2.128.0.0/16,nhip:10.23.21.2,nhint:dynamic>_fnhip:10.23.21.2]
    Hop 3: border-02:GigabitEthernet2/0 -> core-01:GigabitEthernet1/0 --- [BgpRoute<2.128.0.0/24,nhip:2.34.101.4,nhint:dynamic>_fnhip:2.12.21.2, BgpRoute<2.128.0.0/24,nhip:2.34.201.4,nhint:dynamic>_fnhip:2.12.21.2]
    Hop 4: core-01:GigabitEthernet2/0 -> spine-01:GigabitEthernet0/0 --- [BgpRoute<2.128.0.0/24,nhip:2.34.101.4,nhint:dynamic>_fnhip:2.23.11.3]
    Hop 5: spine-01:GigabitEthernet2/0 -> leaf-01:GigabitEthernet0/0 --- [BgpRoute<2.128.0.0/24,nhip:2.34.101.4,nhint:dynamic>_fnhip:2.34.101.4]
    Hop 6: leaf-01:GigabitEthernet2/0 -> (none):null_interface --- [ConnectedRoute<2.128.0.0/24,nhip:AUTO/NONE(-1l),nhint:GigabitEthernet2/0>_fnhip:null]
    DENIED_OUT{RESTRICT_HOST_TRAFFIC_IN}{deny   ip any any}

    Hop 1: bb2-core-01:GigabitEthernet1/0 -> bb2-border-01:GigabitEthernet0/0 --- [BgpRoute<2.128.0.0/16,nhip:10.23.21.2,nhint:dynamic>_fnhip:3.0.1.1]
    Hop 2: bb2-border-01:GigabitEthernet1/0 -> border-02:GigabitEthernet0/0 --- [BgpRoute<2.128.0.0/16,nhip:10.23.21.2,nhint:dynamic>_fnhip:10.23.21.2]
    Hop 3: border-02:GigabitEthernet2/0 -> core-01:GigabitEthernet1/0 --- [BgpRoute<2.128.0.0/24,nhip:2.34.101.4,nhint:dynamic>_fnhip:2.12.21.2, BgpRoute<2.128.0.0/24,nhip:2.34.201.4,nhint:dynamic>_fnhip:2.12.21.2]
    Hop 4: core-01:GigabitEthernet3/0 -> spine-02:GigabitEthernet1/0 --- [BgpRoute<2.128.0.0/24,nhip:2.34.201.4,nhint:dynamic>_fnhip:2.23.12.3]
    Hop 5: spine-02:GigabitEthernet2/0 -> leaf-01:GigabitEthernet1/0 --- [BgpRoute<2.128.0.0/24,nhip:2.34.201.4,nhint:dynamic>_fnhip:2.34.201.4]
    Hop 6: leaf-01:GigabitEthernet2/0 -> (none):null_interface --- [ConnectedRoute<2.128.0.0/24,nhip:AUTO/NONE(-1l),nhint:GigabitEthernet2/0>_fnhip:null]
    DENIED_OUT{RESTRICT_HOST_TRAFFIC_IN}{deny   ip any any}

=======
>>>>>>> c70654c4

# --> any collateral damage is easy to see
#############
# fault-tolerance can be ensured in a similar manner by studying the impact of failures
# this command creates a network view after an interface failure
Active delta testrig->environment is set
Status: SUCCESS
<<<<<<< HEAD
=======
Question: {
  "class" : "org.batfish.question.EnvironmentCreationQuestionPlugin$EnvironmentCreationQuestion",
  "environmentName" : "env_ccbbe216-22ed-40e6-a75d-5067b6ec6c7a",
  "interfaceBlacklist" : [
    {
      "hostname" : "dc1-border-02",
      "interface" : "GigabitEthernet0/0"
    }
  ]
}
New environment created from old environment with supplied parameters
Active delta testrig->environment is set 
>>>>>>> c70654c4
# we can see if reachability changes at all after this failure
Status: SUCCESS
Question: reachability differential=true | actions=[ACCEPT] | type=REDUCED_REACHABILITY

Flow: ingress:bb2-border-01 vrf:default 253.0.0.0->2.128.1.101 TCP sport:0 dport:SSH(22) packetLength:0 state:NEW tcpFlags:00000000
  environment:BASE
    Hop 1: bb2-border-01:GigabitEthernet1/0 -> dc1-border-02:GigabitEthernet0/0 --- [BgpRoute<2.128.0.0/16,nhip:10.23.21.2,nhint:dynamic>_fnhip:10.23.21.2]
    Hop 2: dc1-border-02:GigabitEthernet1/0 -> dc1-core-02:GigabitEthernet0/0 --- [BgpRoute<2.128.1.0/24,nhip:2.34.101.4,nhint:dynamic>_fnhip:2.12.22.2, BgpRoute<2.128.1.0/24,nhip:2.34.201.4,nhint:dynamic>_fnhip:2.12.22.2]
    Hop 3: dc1-core-02:GigabitEthernet2/0 -> dc1-spine-02:GigabitEthernet0/0 --- [BgpRoute<2.128.1.0/24,nhip:2.34.201.4,nhint:dynamic>_fnhip:2.23.22.3]
    Hop 4: dc1-spine-02:GigabitEthernet2/0 -> dc1-leaf-01:GigabitEthernet1/0 --- [BgpRoute<2.128.1.0/24,nhip:2.34.201.4,nhint:dynamic>_fnhip:2.34.201.4]
    Hop 5: dc1-leaf-01:GigabitEthernet3/0 -> dc1-host-01-02:eth0 --- [ConnectedRoute<2.128.1.0/24,nhip:AUTO/NONE(-1l),nhint:GigabitEthernet3/0>_fnhip:null]
    ACCEPTED

    Hop 1: bb2-border-01:GigabitEthernet1/0 -> dc1-border-02:GigabitEthernet0/0 --- [BgpRoute<2.128.0.0/16,nhip:10.23.21.2,nhint:dynamic>_fnhip:10.23.21.2]
    Hop 2: dc1-border-02:GigabitEthernet1/0 -> dc1-core-02:GigabitEthernet0/0 --- [BgpRoute<2.128.1.0/24,nhip:2.34.101.4,nhint:dynamic>_fnhip:2.12.22.2, BgpRoute<2.128.1.0/24,nhip:2.34.201.4,nhint:dynamic>_fnhip:2.12.22.2]
    Hop 3: dc1-core-02:GigabitEthernet3/0 -> dc1-spine-01:GigabitEthernet1/0 --- [BgpRoute<2.128.1.0/24,nhip:2.34.101.4,nhint:dynamic>_fnhip:2.23.21.3]
    Hop 4: dc1-spine-01:GigabitEthernet2/0 -> dc1-leaf-01:GigabitEthernet0/0 --- [BgpRoute<2.128.1.0/24,nhip:2.34.101.4,nhint:dynamic>_fnhip:2.34.101.4]
    Hop 5: dc1-leaf-01:GigabitEthernet3/0 -> dc1-host-01-02:eth0 --- [ConnectedRoute<2.128.1.0/24,nhip:AUTO/NONE(-1l),nhint:GigabitEthernet3/0>_fnhip:null]
    ACCEPTED

    Hop 1: bb2-border-01:GigabitEthernet1/0 -> dc1-border-02:GigabitEthernet0/0 --- [BgpRoute<2.128.0.0/16,nhip:10.23.21.2,nhint:dynamic>_fnhip:10.23.21.2]
    Hop 2: dc1-border-02:GigabitEthernet2/0 -> dc1-core-01:GigabitEthernet1/0 --- [BgpRoute<2.128.1.0/24,nhip:2.34.101.4,nhint:dynamic>_fnhip:2.12.21.2, BgpRoute<2.128.1.0/24,nhip:2.34.201.4,nhint:dynamic>_fnhip:2.12.21.2]
    Hop 3: dc1-core-01:GigabitEthernet2/0 -> dc1-spine-01:GigabitEthernet0/0 --- [BgpRoute<2.128.1.0/24,nhip:2.34.101.4,nhint:dynamic>_fnhip:2.23.11.3]
    Hop 4: dc1-spine-01:GigabitEthernet2/0 -> dc1-leaf-01:GigabitEthernet0/0 --- [BgpRoute<2.128.1.0/24,nhip:2.34.101.4,nhint:dynamic>_fnhip:2.34.101.4]
    Hop 5: dc1-leaf-01:GigabitEthernet3/0 -> dc1-host-01-02:eth0 --- [ConnectedRoute<2.128.1.0/24,nhip:AUTO/NONE(-1l),nhint:GigabitEthernet3/0>_fnhip:null]
    ACCEPTED

    Hop 1: bb2-border-01:GigabitEthernet1/0 -> dc1-border-02:GigabitEthernet0/0 --- [BgpRoute<2.128.0.0/16,nhip:10.23.21.2,nhint:dynamic>_fnhip:10.23.21.2]
    Hop 2: dc1-border-02:GigabitEthernet2/0 -> dc1-core-01:GigabitEthernet1/0 --- [BgpRoute<2.128.1.0/24,nhip:2.34.101.4,nhint:dynamic>_fnhip:2.12.21.2, BgpRoute<2.128.1.0/24,nhip:2.34.201.4,nhint:dynamic>_fnhip:2.12.21.2]
    Hop 3: dc1-core-01:GigabitEthernet3/0 -> dc1-spine-02:GigabitEthernet1/0 --- [BgpRoute<2.128.1.0/24,nhip:2.34.201.4,nhint:dynamic>_fnhip:2.23.12.3]
    Hop 4: dc1-spine-02:GigabitEthernet2/0 -> dc1-leaf-01:GigabitEthernet1/0 --- [BgpRoute<2.128.1.0/24,nhip:2.34.201.4,nhint:dynamic>_fnhip:2.34.201.4]
    Hop 5: dc1-leaf-01:GigabitEthernet3/0 -> dc1-host-01-02:eth0 --- [ConnectedRoute<2.128.1.0/24,nhip:AUTO/NONE(-1l),nhint:GigabitEthernet3/0>_fnhip:null]
    ACCEPTED

  environment:DELTA
    Hop 1: bb2-border-01:GigabitEthernet0/0 -> bb2-core-01:GigabitEthernet1/0 --- [BgpRoute<2.128.0.0/16,nhip:10.13.22.1,nhint:dynamic>_fnhip:3.0.1.2]
    Hop 2: bb2-core-01:GigabitEthernet0/0 -> bb2-border-02:GigabitEthernet1/0 --- [BgpRoute<2.128.0.0/16,nhip:10.13.22.1,nhint:dynamic>_fnhip:3.0.2.1]
    Hop 3: bb2-border-02:GigabitEthernet0/0 -> bb1-border-02:GigabitEthernet0/0 --- [BgpRoute<2.128.0.0/16,nhip:10.13.22.1,nhint:dynamic>_fnhip:10.13.22.1]
    Hop 4: bb1-border-02:GigabitEthernet1/0 -> bb1-core-01:GigabitEthernet0/0 --- [BgpRoute<2.128.0.0/16,nhip:10.12.11.2,nhint:dynamic>_fnhip:1.0.2.2]
    Hop 5: bb1-core-01:GigabitEthernet1/0 -> bb1-border-01:GigabitEthernet0/0 --- [BgpRoute<2.128.0.0/16,nhip:10.12.11.2,nhint:dynamic>_fnhip:1.0.1.1]
    Hop 6: bb1-border-01:GigabitEthernet1/0 -> dc1-border-01:GigabitEthernet0/0 --- [BgpRoute<2.128.0.0/16,nhip:10.12.11.2,nhint:dynamic>_fnhip:10.12.11.2]
    DENIED_IN{OUTSIDE_TO_INSIDE}{deny   ip any host 2.128.1.101}

Flow: ingress:bb2-border-02 vrf:default 253.0.0.0->2.128.1.101 TCP sport:0 dport:SSH(22) packetLength:0 state:NEW tcpFlags:00000000
  environment:BASE
    Hop 1: bb2-border-02:GigabitEthernet1/0 -> bb2-core-01:GigabitEthernet0/0 --- [BgpRoute<2.128.0.0/16,nhip:10.23.21.2,nhint:dynamic>_fnhip:3.0.2.2]
    Hop 2: bb2-core-01:GigabitEthernet1/0 -> bb2-border-01:GigabitEthernet0/0 --- [BgpRoute<2.128.0.0/16,nhip:10.23.21.2,nhint:dynamic>_fnhip:3.0.1.1]
    Hop 3: bb2-border-01:GigabitEthernet1/0 -> dc1-border-02:GigabitEthernet0/0 --- [BgpRoute<2.128.0.0/16,nhip:10.23.21.2,nhint:dynamic>_fnhip:10.23.21.2]
    Hop 4: dc1-border-02:GigabitEthernet1/0 -> dc1-core-02:GigabitEthernet0/0 --- [BgpRoute<2.128.1.0/24,nhip:2.34.101.4,nhint:dynamic>_fnhip:2.12.22.2, BgpRoute<2.128.1.0/24,nhip:2.34.201.4,nhint:dynamic>_fnhip:2.12.22.2]
    Hop 5: dc1-core-02:GigabitEthernet2/0 -> dc1-spine-02:GigabitEthernet0/0 --- [BgpRoute<2.128.1.0/24,nhip:2.34.201.4,nhint:dynamic>_fnhip:2.23.22.3]
    Hop 6: dc1-spine-02:GigabitEthernet2/0 -> dc1-leaf-01:GigabitEthernet1/0 --- [BgpRoute<2.128.1.0/24,nhip:2.34.201.4,nhint:dynamic>_fnhip:2.34.201.4]
    Hop 7: dc1-leaf-01:GigabitEthernet3/0 -> dc1-host-01-02:eth0 --- [ConnectedRoute<2.128.1.0/24,nhip:AUTO/NONE(-1l),nhint:GigabitEthernet3/0>_fnhip:null]
    ACCEPTED

    Hop 1: bb2-border-02:GigabitEthernet1/0 -> bb2-core-01:GigabitEthernet0/0 --- [BgpRoute<2.128.0.0/16,nhip:10.23.21.2,nhint:dynamic>_fnhip:3.0.2.2]
    Hop 2: bb2-core-01:GigabitEthernet1/0 -> bb2-border-01:GigabitEthernet0/0 --- [BgpRoute<2.128.0.0/16,nhip:10.23.21.2,nhint:dynamic>_fnhip:3.0.1.1]
    Hop 3: bb2-border-01:GigabitEthernet1/0 -> dc1-border-02:GigabitEthernet0/0 --- [BgpRoute<2.128.0.0/16,nhip:10.23.21.2,nhint:dynamic>_fnhip:10.23.21.2]
    Hop 4: dc1-border-02:GigabitEthernet1/0 -> dc1-core-02:GigabitEthernet0/0 --- [BgpRoute<2.128.1.0/24,nhip:2.34.101.4,nhint:dynamic>_fnhip:2.12.22.2, BgpRoute<2.128.1.0/24,nhip:2.34.201.4,nhint:dynamic>_fnhip:2.12.22.2]
    Hop 5: dc1-core-02:GigabitEthernet3/0 -> dc1-spine-01:GigabitEthernet1/0 --- [BgpRoute<2.128.1.0/24,nhip:2.34.101.4,nhint:dynamic>_fnhip:2.23.21.3]
    Hop 6: dc1-spine-01:GigabitEthernet2/0 -> dc1-leaf-01:GigabitEthernet0/0 --- [BgpRoute<2.128.1.0/24,nhip:2.34.101.4,nhint:dynamic>_fnhip:2.34.101.4]
    Hop 7: dc1-leaf-01:GigabitEthernet3/0 -> dc1-host-01-02:eth0 --- [ConnectedRoute<2.128.1.0/24,nhip:AUTO/NONE(-1l),nhint:GigabitEthernet3/0>_fnhip:null]
    ACCEPTED

    Hop 1: bb2-border-02:GigabitEthernet1/0 -> bb2-core-01:GigabitEthernet0/0 --- [BgpRoute<2.128.0.0/16,nhip:10.23.21.2,nhint:dynamic>_fnhip:3.0.2.2]
    Hop 2: bb2-core-01:GigabitEthernet1/0 -> bb2-border-01:GigabitEthernet0/0 --- [BgpRoute<2.128.0.0/16,nhip:10.23.21.2,nhint:dynamic>_fnhip:3.0.1.1]
    Hop 3: bb2-border-01:GigabitEthernet1/0 -> dc1-border-02:GigabitEthernet0/0 --- [BgpRoute<2.128.0.0/16,nhip:10.23.21.2,nhint:dynamic>_fnhip:10.23.21.2]
    Hop 4: dc1-border-02:GigabitEthernet2/0 -> dc1-core-01:GigabitEthernet1/0 --- [BgpRoute<2.128.1.0/24,nhip:2.34.101.4,nhint:dynamic>_fnhip:2.12.21.2, BgpRoute<2.128.1.0/24,nhip:2.34.201.4,nhint:dynamic>_fnhip:2.12.21.2]
    Hop 5: dc1-core-01:GigabitEthernet2/0 -> dc1-spine-01:GigabitEthernet0/0 --- [BgpRoute<2.128.1.0/24,nhip:2.34.101.4,nhint:dynamic>_fnhip:2.23.11.3]
    Hop 6: dc1-spine-01:GigabitEthernet2/0 -> dc1-leaf-01:GigabitEthernet0/0 --- [BgpRoute<2.128.1.0/24,nhip:2.34.101.4,nhint:dynamic>_fnhip:2.34.101.4]
    Hop 7: dc1-leaf-01:GigabitEthernet3/0 -> dc1-host-01-02:eth0 --- [ConnectedRoute<2.128.1.0/24,nhip:AUTO/NONE(-1l),nhint:GigabitEthernet3/0>_fnhip:null]
    ACCEPTED

    Hop 1: bb2-border-02:GigabitEthernet1/0 -> bb2-core-01:GigabitEthernet0/0 --- [BgpRoute<2.128.0.0/16,nhip:10.23.21.2,nhint:dynamic>_fnhip:3.0.2.2]
    Hop 2: bb2-core-01:GigabitEthernet1/0 -> bb2-border-01:GigabitEthernet0/0 --- [BgpRoute<2.128.0.0/16,nhip:10.23.21.2,nhint:dynamic>_fnhip:3.0.1.1]
    Hop 3: bb2-border-01:GigabitEthernet1/0 -> dc1-border-02:GigabitEthernet0/0 --- [BgpRoute<2.128.0.0/16,nhip:10.23.21.2,nhint:dynamic>_fnhip:10.23.21.2]
    Hop 4: dc1-border-02:GigabitEthernet2/0 -> dc1-core-01:GigabitEthernet1/0 --- [BgpRoute<2.128.1.0/24,nhip:2.34.101.4,nhint:dynamic>_fnhip:2.12.21.2, BgpRoute<2.128.1.0/24,nhip:2.34.201.4,nhint:dynamic>_fnhip:2.12.21.2]
    Hop 5: dc1-core-01:GigabitEthernet3/0 -> dc1-spine-02:GigabitEthernet1/0 --- [BgpRoute<2.128.1.0/24,nhip:2.34.201.4,nhint:dynamic>_fnhip:2.23.12.3]
    Hop 6: dc1-spine-02:GigabitEthernet2/0 -> dc1-leaf-01:GigabitEthernet1/0 --- [BgpRoute<2.128.1.0/24,nhip:2.34.201.4,nhint:dynamic>_fnhip:2.34.201.4]
    Hop 7: dc1-leaf-01:GigabitEthernet3/0 -> dc1-host-01-02:eth0 --- [ConnectedRoute<2.128.1.0/24,nhip:AUTO/NONE(-1l),nhint:GigabitEthernet3/0>_fnhip:null]
    ACCEPTED

  environment:DELTA
    Hop 1: bb2-border-02:GigabitEthernet0/0 -> bb1-border-02:GigabitEthernet0/0 --- [BgpRoute<2.128.0.0/16,nhip:10.13.22.1,nhint:dynamic>_fnhip:10.13.22.1]
    Hop 2: bb1-border-02:GigabitEthernet1/0 -> bb1-core-01:GigabitEthernet0/0 --- [BgpRoute<2.128.0.0/16,nhip:10.12.11.2,nhint:dynamic>_fnhip:1.0.2.2]
    Hop 3: bb1-core-01:GigabitEthernet1/0 -> bb1-border-01:GigabitEthernet0/0 --- [BgpRoute<2.128.0.0/16,nhip:10.12.11.2,nhint:dynamic>_fnhip:1.0.1.1]
    Hop 4: bb1-border-01:GigabitEthernet1/0 -> dc1-border-01:GigabitEthernet0/0 --- [BgpRoute<2.128.0.0/16,nhip:10.12.11.2,nhint:dynamic>_fnhip:10.12.11.2]
    DENIED_IN{OUTSIDE_TO_INSIDE}{deny   ip any host 2.128.1.101}

Flow: ingress:bb2-core-01 vrf:default 253.0.0.0->2.128.1.101 TCP sport:0 dport:SSH(22) packetLength:0 state:NEW tcpFlags:00000000
  environment:BASE
    Hop 1: bb2-core-01:GigabitEthernet1/0 -> bb2-border-01:GigabitEthernet0/0 --- [BgpRoute<2.128.0.0/16,nhip:10.23.21.2,nhint:dynamic>_fnhip:3.0.1.1]
    Hop 2: bb2-border-01:GigabitEthernet1/0 -> dc1-border-02:GigabitEthernet0/0 --- [BgpRoute<2.128.0.0/16,nhip:10.23.21.2,nhint:dynamic>_fnhip:10.23.21.2]
    Hop 3: dc1-border-02:GigabitEthernet1/0 -> dc1-core-02:GigabitEthernet0/0 --- [BgpRoute<2.128.1.0/24,nhip:2.34.101.4,nhint:dynamic>_fnhip:2.12.22.2, BgpRoute<2.128.1.0/24,nhip:2.34.201.4,nhint:dynamic>_fnhip:2.12.22.2]
    Hop 4: dc1-core-02:GigabitEthernet2/0 -> dc1-spine-02:GigabitEthernet0/0 --- [BgpRoute<2.128.1.0/24,nhip:2.34.201.4,nhint:dynamic>_fnhip:2.23.22.3]
    Hop 5: dc1-spine-02:GigabitEthernet2/0 -> dc1-leaf-01:GigabitEthernet1/0 --- [BgpRoute<2.128.1.0/24,nhip:2.34.201.4,nhint:dynamic>_fnhip:2.34.201.4]
    Hop 6: dc1-leaf-01:GigabitEthernet3/0 -> dc1-host-01-02:eth0 --- [ConnectedRoute<2.128.1.0/24,nhip:AUTO/NONE(-1l),nhint:GigabitEthernet3/0>_fnhip:null]
    ACCEPTED

    Hop 1: bb2-core-01:GigabitEthernet1/0 -> bb2-border-01:GigabitEthernet0/0 --- [BgpRoute<2.128.0.0/16,nhip:10.23.21.2,nhint:dynamic>_fnhip:3.0.1.1]
    Hop 2: bb2-border-01:GigabitEthernet1/0 -> dc1-border-02:GigabitEthernet0/0 --- [BgpRoute<2.128.0.0/16,nhip:10.23.21.2,nhint:dynamic>_fnhip:10.23.21.2]
    Hop 3: dc1-border-02:GigabitEthernet1/0 -> dc1-core-02:GigabitEthernet0/0 --- [BgpRoute<2.128.1.0/24,nhip:2.34.101.4,nhint:dynamic>_fnhip:2.12.22.2, BgpRoute<2.128.1.0/24,nhip:2.34.201.4,nhint:dynamic>_fnhip:2.12.22.2]
    Hop 4: dc1-core-02:GigabitEthernet3/0 -> dc1-spine-01:GigabitEthernet1/0 --- [BgpRoute<2.128.1.0/24,nhip:2.34.101.4,nhint:dynamic>_fnhip:2.23.21.3]
    Hop 5: dc1-spine-01:GigabitEthernet2/0 -> dc1-leaf-01:GigabitEthernet0/0 --- [BgpRoute<2.128.1.0/24,nhip:2.34.101.4,nhint:dynamic>_fnhip:2.34.101.4]
    Hop 6: dc1-leaf-01:GigabitEthernet3/0 -> dc1-host-01-02:eth0 --- [ConnectedRoute<2.128.1.0/24,nhip:AUTO/NONE(-1l),nhint:GigabitEthernet3/0>_fnhip:null]
    ACCEPTED

    Hop 1: bb2-core-01:GigabitEthernet1/0 -> bb2-border-01:GigabitEthernet0/0 --- [BgpRoute<2.128.0.0/16,nhip:10.23.21.2,nhint:dynamic>_fnhip:3.0.1.1]
    Hop 2: bb2-border-01:GigabitEthernet1/0 -> dc1-border-02:GigabitEthernet0/0 --- [BgpRoute<2.128.0.0/16,nhip:10.23.21.2,nhint:dynamic>_fnhip:10.23.21.2]
    Hop 3: dc1-border-02:GigabitEthernet2/0 -> dc1-core-01:GigabitEthernet1/0 --- [BgpRoute<2.128.1.0/24,nhip:2.34.101.4,nhint:dynamic>_fnhip:2.12.21.2, BgpRoute<2.128.1.0/24,nhip:2.34.201.4,nhint:dynamic>_fnhip:2.12.21.2]
    Hop 4: dc1-core-01:GigabitEthernet2/0 -> dc1-spine-01:GigabitEthernet0/0 --- [BgpRoute<2.128.1.0/24,nhip:2.34.101.4,nhint:dynamic>_fnhip:2.23.11.3]
    Hop 5: dc1-spine-01:GigabitEthernet2/0 -> dc1-leaf-01:GigabitEthernet0/0 --- [BgpRoute<2.128.1.0/24,nhip:2.34.101.4,nhint:dynamic>_fnhip:2.34.101.4]
    Hop 6: dc1-leaf-01:GigabitEthernet3/0 -> dc1-host-01-02:eth0 --- [ConnectedRoute<2.128.1.0/24,nhip:AUTO/NONE(-1l),nhint:GigabitEthernet3/0>_fnhip:null]
    ACCEPTED

    Hop 1: bb2-core-01:GigabitEthernet1/0 -> bb2-border-01:GigabitEthernet0/0 --- [BgpRoute<2.128.0.0/16,nhip:10.23.21.2,nhint:dynamic>_fnhip:3.0.1.1]
    Hop 2: bb2-border-01:GigabitEthernet1/0 -> dc1-border-02:GigabitEthernet0/0 --- [BgpRoute<2.128.0.0/16,nhip:10.23.21.2,nhint:dynamic>_fnhip:10.23.21.2]
    Hop 3: dc1-border-02:GigabitEthernet2/0 -> dc1-core-01:GigabitEthernet1/0 --- [BgpRoute<2.128.1.0/24,nhip:2.34.101.4,nhint:dynamic>_fnhip:2.12.21.2, BgpRoute<2.128.1.0/24,nhip:2.34.201.4,nhint:dynamic>_fnhip:2.12.21.2]
    Hop 4: dc1-core-01:GigabitEthernet3/0 -> dc1-spine-02:GigabitEthernet1/0 --- [BgpRoute<2.128.1.0/24,nhip:2.34.201.4,nhint:dynamic>_fnhip:2.23.12.3]
    Hop 5: dc1-spine-02:GigabitEthernet2/0 -> dc1-leaf-01:GigabitEthernet1/0 --- [BgpRoute<2.128.1.0/24,nhip:2.34.201.4,nhint:dynamic>_fnhip:2.34.201.4]
    Hop 6: dc1-leaf-01:GigabitEthernet3/0 -> dc1-host-01-02:eth0 --- [ConnectedRoute<2.128.1.0/24,nhip:AUTO/NONE(-1l),nhint:GigabitEthernet3/0>_fnhip:null]
    ACCEPTED

  environment:DELTA
    Hop 1: bb2-core-01:GigabitEthernet0/0 -> bb2-border-02:GigabitEthernet1/0 --- [BgpRoute<2.128.0.0/16,nhip:10.13.22.1,nhint:dynamic>_fnhip:3.0.2.1]
    Hop 2: bb2-border-02:GigabitEthernet0/0 -> bb1-border-02:GigabitEthernet0/0 --- [BgpRoute<2.128.0.0/16,nhip:10.13.22.1,nhint:dynamic>_fnhip:10.13.22.1]
    Hop 3: bb1-border-02:GigabitEthernet1/0 -> bb1-core-01:GigabitEthernet0/0 --- [BgpRoute<2.128.0.0/16,nhip:10.12.11.2,nhint:dynamic>_fnhip:1.0.2.2]
    Hop 4: bb1-core-01:GigabitEthernet1/0 -> bb1-border-01:GigabitEthernet0/0 --- [BgpRoute<2.128.0.0/16,nhip:10.12.11.2,nhint:dynamic>_fnhip:1.0.1.1]
    Hop 5: bb1-border-01:GigabitEthernet1/0 -> dc1-border-01:GigabitEthernet0/0 --- [BgpRoute<2.128.0.0/16,nhip:10.12.11.2,nhint:dynamic>_fnhip:10.12.11.2]
    DENIED_IN{OUTSIDE_TO_INSIDE}{deny   ip any host 2.128.1.101}

Flow: ingress:dc1-border-01 vrf:default 2.0.0.0->3.0.2.2 UDP sport:0 dport:0 packetLength:0 state:NEW
  environment:BASE
    Hop 1: dc1-border-01:GigabitEthernet1/0 -> dc1-core-01:GigabitEthernet0/0 --- [BgpRoute<3.0.2.0/24,nhip:10.23.21.3,nhint:dynamic>_fnhip:2.12.11.2]
    Hop 2: dc1-core-01:GigabitEthernet1/0 -> dc1-border-02:GigabitEthernet2/0 --- [BgpRoute<3.0.2.0/24,nhip:10.23.21.3,nhint:dynamic>_fnhip:2.12.21.1]
    Hop 3: dc1-border-02:GigabitEthernet0/0 -> bb2-border-01:GigabitEthernet1/0 --- [BgpRoute<3.0.2.0/24,nhip:10.23.21.3,nhint:dynamic>_fnhip:10.23.21.3]
    Hop 4: bb2-border-01:GigabitEthernet0/0 -> bb2-core-01:GigabitEthernet1/0 --- [OspfIntraAreaRoute<3.0.2.0/24,nhip:3.0.1.2,nhint:dynamic>_fnhip:3.0.1.2]
    ACCEPTED

    Hop 1: dc1-border-01:GigabitEthernet2/0 -> dc1-core-02:GigabitEthernet1/0 --- [BgpRoute<3.0.2.0/24,nhip:10.23.21.3,nhint:dynamic>_fnhip:2.12.12.2]
    Hop 2: dc1-core-02:GigabitEthernet0/0 -> dc1-border-02:GigabitEthernet1/0 --- [BgpRoute<3.0.2.0/24,nhip:10.23.21.3,nhint:dynamic>_fnhip:2.12.22.1]
    Hop 3: dc1-border-02:GigabitEthernet0/0 -> bb2-border-01:GigabitEthernet1/0 --- [BgpRoute<3.0.2.0/24,nhip:10.23.21.3,nhint:dynamic>_fnhip:10.23.21.3]
    Hop 4: bb2-border-01:GigabitEthernet0/0 -> bb2-core-01:GigabitEthernet1/0 --- [OspfIntraAreaRoute<3.0.2.0/24,nhip:3.0.1.2,nhint:dynamic>_fnhip:3.0.1.2]
    ACCEPTED

  environment:DELTA
    Hop 1: dc1-border-01:GigabitEthernet0/0 -> (none):null_interface --- [BgpRoute<3.0.2.0/24,nhip:10.12.11.1,nhint:dynamic>_fnhip:10.12.11.1]
    DENIED_OUT{INSIDE_TO_BB1}{deny   ip any any}

<<<<<<< HEAD
Flow: ingress:dc1-border-02 vrf:default 2.0.0.0->3.0.2.2 UDP sport:0 dport:0 packetLength:0 state:NEW
  environment:BASE
    Hop 1: dc1-border-02:GigabitEthernet0/0 -> bb2-border-01:GigabitEthernet1/0 --- [BgpRoute<3.0.2.0/24,nhip:10.23.21.3,nhint:dynamic>_fnhip:10.23.21.3]
    Hop 2: bb2-border-01:GigabitEthernet0/0 -> bb2-core-01:GigabitEthernet1/0 --- [OspfIntraAreaRoute<3.0.2.0/24,nhip:3.0.1.2,nhint:dynamic>_fnhip:3.0.1.2]
=======
Flow: ingress:dc1-border-02 vrf:default 2.0.0.0->3.0.2.1 UDP sport:0 dport:0 packetLength:0 state:NEW
  environment:BASE
    Hop 1: dc1-border-02:GigabitEthernet0/0 -> bb2-border-01:GigabitEthernet1/0 --- [BgpRoute<3.0.2.0/24,nhip:10.23.21.3,nhint:dynamic>_fnhip:10.23.21.3]
    Hop 2: bb2-border-01:GigabitEthernet0/0 -> bb2-core-01:GigabitEthernet1/0 --- [OspfIntraAreaRoute<3.0.2.0/24,nhip:3.0.1.2,nhint:dynamic>_fnhip:3.0.1.2]
    Hop 3: bb2-core-01:GigabitEthernet0/0 -> bb2-border-02:GigabitEthernet1/0 --- [ConnectedRoute<3.0.2.0/24,nhip:AUTO/NONE(-1l),nhint:GigabitEthernet0/0>_fnhip:null]
>>>>>>> c70654c4
    ACCEPTED

  environment:DELTA
    Hop 1: dc1-border-02:GigabitEthernet1/0 -> dc1-core-02:GigabitEthernet0/0 --- [BgpRoute<3.0.2.0/24,nhip:10.12.11.1,nhint:dynamic>_fnhip:2.12.22.2]
    Hop 2: dc1-core-02:GigabitEthernet1/0 -> dc1-border-01:GigabitEthernet2/0 --- [BgpRoute<3.0.2.0/24,nhip:10.12.11.1,nhint:dynamic>_fnhip:2.12.12.1]
    Hop 3: dc1-border-01:GigabitEthernet0/0 -> (none):null_interface --- [BgpRoute<3.0.2.0/24,nhip:10.12.11.1,nhint:dynamic>_fnhip:10.12.11.1]
    DENIED_OUT{INSIDE_TO_BB1}{deny   ip any any}

    Hop 1: dc1-border-02:GigabitEthernet2/0 -> dc1-core-01:GigabitEthernet1/0 --- [BgpRoute<3.0.2.0/24,nhip:10.12.11.1,nhint:dynamic>_fnhip:2.12.21.2]
    Hop 2: dc1-core-01:GigabitEthernet0/0 -> dc1-border-01:GigabitEthernet1/0 --- [BgpRoute<3.0.2.0/24,nhip:10.12.11.1,nhint:dynamic>_fnhip:2.12.11.1]
    Hop 3: dc1-border-01:GigabitEthernet0/0 -> (none):null_interface --- [BgpRoute<3.0.2.0/24,nhip:10.12.11.1,nhint:dynamic>_fnhip:10.12.11.1]
    DENIED_OUT{INSIDE_TO_BB1}{deny   ip any any}

<<<<<<< HEAD
Flow: ingress:dc1-core-01 vrf:default 2.0.0.0->3.0.2.1 UDP sport:0 dport:0 packetLength:0 state:NEW
=======
Flow: ingress:dc1-core-01 vrf:default 2.0.0.0->3.0.2.2 UDP sport:0 dport:0 packetLength:0 state:NEW
>>>>>>> c70654c4
  environment:BASE
    Hop 1: dc1-core-01:GigabitEthernet1/0 -> dc1-border-02:GigabitEthernet2/0 --- [BgpRoute<3.0.2.0/24,nhip:10.23.21.3,nhint:dynamic>_fnhip:2.12.21.1]
    Hop 2: dc1-border-02:GigabitEthernet0/0 -> bb2-border-01:GigabitEthernet1/0 --- [BgpRoute<3.0.2.0/24,nhip:10.23.21.3,nhint:dynamic>_fnhip:10.23.21.3]
    Hop 3: bb2-border-01:GigabitEthernet0/0 -> bb2-core-01:GigabitEthernet1/0 --- [OspfIntraAreaRoute<3.0.2.0/24,nhip:3.0.1.2,nhint:dynamic>_fnhip:3.0.1.2]
<<<<<<< HEAD
    Hop 4: bb2-core-01:GigabitEthernet0/0 -> bb2-border-02:GigabitEthernet1/0 --- [ConnectedRoute<3.0.2.0/24,nhip:AUTO/NONE(-1l),nhint:GigabitEthernet0/0>_fnhip:null]
=======
>>>>>>> c70654c4
    ACCEPTED

  environment:DELTA
    Hop 1: dc1-core-01:GigabitEthernet0/0 -> dc1-border-01:GigabitEthernet1/0 --- [BgpRoute<3.0.2.0/24,nhip:10.12.11.1,nhint:dynamic>_fnhip:2.12.11.1]
    Hop 2: dc1-border-01:GigabitEthernet0/0 -> (none):null_interface --- [BgpRoute<3.0.2.0/24,nhip:10.12.11.1,nhint:dynamic>_fnhip:10.12.11.1]
    DENIED_OUT{INSIDE_TO_BB1}{deny   ip any any}

<<<<<<< HEAD
Flow: ingress:dc1-core-02 vrf:default 2.0.0.0->3.0.2.1 UDP sport:0 dport:0 packetLength:0 state:NEW
=======
Flow: ingress:dc1-core-02 vrf:default 2.0.0.0->3.0.2.2 UDP sport:0 dport:0 packetLength:0 state:NEW
>>>>>>> c70654c4
  environment:BASE
    Hop 1: dc1-core-02:GigabitEthernet0/0 -> dc1-border-02:GigabitEthernet1/0 --- [BgpRoute<3.0.2.0/24,nhip:10.23.21.3,nhint:dynamic>_fnhip:2.12.22.1]
    Hop 2: dc1-border-02:GigabitEthernet0/0 -> bb2-border-01:GigabitEthernet1/0 --- [BgpRoute<3.0.2.0/24,nhip:10.23.21.3,nhint:dynamic>_fnhip:10.23.21.3]
    Hop 3: bb2-border-01:GigabitEthernet0/0 -> bb2-core-01:GigabitEthernet1/0 --- [OspfIntraAreaRoute<3.0.2.0/24,nhip:3.0.1.2,nhint:dynamic>_fnhip:3.0.1.2]
<<<<<<< HEAD
    Hop 4: bb2-core-01:GigabitEthernet0/0 -> bb2-border-02:GigabitEthernet1/0 --- [ConnectedRoute<3.0.2.0/24,nhip:AUTO/NONE(-1l),nhint:GigabitEthernet0/0>_fnhip:null]
=======
>>>>>>> c70654c4
    ACCEPTED

  environment:DELTA
    Hop 1: dc1-core-02:GigabitEthernet1/0 -> dc1-border-01:GigabitEthernet2/0 --- [BgpRoute<3.0.2.0/24,nhip:10.12.11.1,nhint:dynamic>_fnhip:2.12.12.1]
    Hop 2: dc1-border-01:GigabitEthernet0/0 -> (none):null_interface --- [BgpRoute<3.0.2.0/24,nhip:10.12.11.1,nhint:dynamic>_fnhip:10.12.11.1]
    DENIED_OUT{INSIDE_TO_BB1}{deny   ip any any}

<<<<<<< HEAD
Flow: ingress:dc1-host-01-01 vrf:default 2.128.0.0->3.0.2.2 UDP sport:0 dport:0 packetLength:0 state:NEW
  environment:BASE
    Hop 1: dc1-host-01-01:eth0 -> dc1-leaf-01:GigabitEthernet2/0 --- [StaticRoute<0.0.0.0/0,nhip:2.128.0.1,nhint:eth0>_fnhip:2.128.0.1]
    Hop 2: dc1-leaf-01:GigabitEthernet0/0 -> dc1-spine-01:GigabitEthernet2/0 --- [BgpRoute<3.0.2.0/24,nhip:2.34.101.3,nhint:dynamic>_fnhip:2.34.101.3]
    Hop 3: dc1-spine-01:GigabitEthernet0/0 -> dc1-core-01:GigabitEthernet2/0 --- [BgpRoute<3.0.2.0/24,nhip:10.23.21.3,nhint:dynamic>_fnhip:2.23.11.2]
    Hop 4: dc1-core-01:GigabitEthernet1/0 -> dc1-border-02:GigabitEthernet2/0 --- [BgpRoute<3.0.2.0/24,nhip:10.23.21.3,nhint:dynamic>_fnhip:2.12.21.1]
    Hop 5: dc1-border-02:GigabitEthernet0/0 -> bb2-border-01:GigabitEthernet1/0 --- [BgpRoute<3.0.2.0/24,nhip:10.23.21.3,nhint:dynamic>_fnhip:10.23.21.3]
    Hop 6: bb2-border-01:GigabitEthernet0/0 -> bb2-core-01:GigabitEthernet1/0 --- [OspfIntraAreaRoute<3.0.2.0/24,nhip:3.0.1.2,nhint:dynamic>_fnhip:3.0.1.2]
    ACCEPTED

    Hop 1: dc1-host-01-01:eth0 -> dc1-leaf-01:GigabitEthernet2/0 --- [StaticRoute<0.0.0.0/0,nhip:2.128.0.1,nhint:eth0>_fnhip:2.128.0.1]
    Hop 2: dc1-leaf-01:GigabitEthernet0/0 -> dc1-spine-01:GigabitEthernet2/0 --- [BgpRoute<3.0.2.0/24,nhip:2.34.101.3,nhint:dynamic>_fnhip:2.34.101.3]
    Hop 3: dc1-spine-01:GigabitEthernet1/0 -> dc1-core-02:GigabitEthernet3/0 --- [BgpRoute<3.0.2.0/24,nhip:10.23.21.3,nhint:dynamic>_fnhip:2.23.21.2]
    Hop 4: dc1-core-02:GigabitEthernet0/0 -> dc1-border-02:GigabitEthernet1/0 --- [BgpRoute<3.0.2.0/24,nhip:10.23.21.3,nhint:dynamic>_fnhip:2.12.22.1]
    Hop 5: dc1-border-02:GigabitEthernet0/0 -> bb2-border-01:GigabitEthernet1/0 --- [BgpRoute<3.0.2.0/24,nhip:10.23.21.3,nhint:dynamic>_fnhip:10.23.21.3]
    Hop 6: bb2-border-01:GigabitEthernet0/0 -> bb2-core-01:GigabitEthernet1/0 --- [OspfIntraAreaRoute<3.0.2.0/24,nhip:3.0.1.2,nhint:dynamic>_fnhip:3.0.1.2]
    ACCEPTED

    Hop 1: dc1-host-01-01:eth0 -> dc1-leaf-01:GigabitEthernet2/0 --- [StaticRoute<0.0.0.0/0,nhip:2.128.0.1,nhint:eth0>_fnhip:2.128.0.1]
    Hop 2: dc1-leaf-01:GigabitEthernet1/0 -> dc1-spine-02:GigabitEthernet2/0 --- [BgpRoute<3.0.2.0/24,nhip:2.34.201.3,nhint:dynamic>_fnhip:2.34.201.3]
    Hop 3: dc1-spine-02:GigabitEthernet0/0 -> dc1-core-02:GigabitEthernet2/0 --- [BgpRoute<3.0.2.0/24,nhip:10.23.21.3,nhint:dynamic>_fnhip:2.23.22.2]
    Hop 4: dc1-core-02:GigabitEthernet0/0 -> dc1-border-02:GigabitEthernet1/0 --- [BgpRoute<3.0.2.0/24,nhip:10.23.21.3,nhint:dynamic>_fnhip:2.12.22.1]
    Hop 5: dc1-border-02:GigabitEthernet0/0 -> bb2-border-01:GigabitEthernet1/0 --- [BgpRoute<3.0.2.0/24,nhip:10.23.21.3,nhint:dynamic>_fnhip:10.23.21.3]
    Hop 6: bb2-border-01:GigabitEthernet0/0 -> bb2-core-01:GigabitEthernet1/0 --- [OspfIntraAreaRoute<3.0.2.0/24,nhip:3.0.1.2,nhint:dynamic>_fnhip:3.0.1.2]
    ACCEPTED

    Hop 1: dc1-host-01-01:eth0 -> dc1-leaf-01:GigabitEthernet2/0 --- [StaticRoute<0.0.0.0/0,nhip:2.128.0.1,nhint:eth0>_fnhip:2.128.0.1]
    Hop 2: dc1-leaf-01:GigabitEthernet1/0 -> dc1-spine-02:GigabitEthernet2/0 --- [BgpRoute<3.0.2.0/24,nhip:2.34.201.3,nhint:dynamic>_fnhip:2.34.201.3]
    Hop 3: dc1-spine-02:GigabitEthernet1/0 -> dc1-core-01:GigabitEthernet3/0 --- [BgpRoute<3.0.2.0/24,nhip:10.23.21.3,nhint:dynamic>_fnhip:2.23.12.2]
    Hop 4: dc1-core-01:GigabitEthernet1/0 -> dc1-border-02:GigabitEthernet2/0 --- [BgpRoute<3.0.2.0/24,nhip:10.23.21.3,nhint:dynamic>_fnhip:2.12.21.1]
    Hop 5: dc1-border-02:GigabitEthernet0/0 -> bb2-border-01:GigabitEthernet1/0 --- [BgpRoute<3.0.2.0/24,nhip:10.23.21.3,nhint:dynamic>_fnhip:10.23.21.3]
    Hop 6: bb2-border-01:GigabitEthernet0/0 -> bb2-core-01:GigabitEthernet1/0 --- [OspfIntraAreaRoute<3.0.2.0/24,nhip:3.0.1.2,nhint:dynamic>_fnhip:3.0.1.2]
=======
Flow: ingress:dc1-host-01-01 vrf:default 2.128.0.0->3.0.1.2 UDP sport:0 dport:0 packetLength:0 state:NEW
  environment:BASE
    Hop 1: dc1-host-01-01:eth0 -> dc1-leaf-01:GigabitEthernet2/0 --- [StaticRoute<0.0.0.0/0,nhip:2.128.0.1,nhint:eth0>_fnhip:2.128.0.1]
    Hop 2: dc1-leaf-01:GigabitEthernet0/0 -> dc1-spine-01:GigabitEthernet2/0 --- [BgpRoute<3.0.1.0/24,nhip:2.34.101.3,nhint:dynamic>_fnhip:2.34.101.3]
    Hop 3: dc1-spine-01:GigabitEthernet0/0 -> dc1-core-01:GigabitEthernet2/0 --- [BgpRoute<3.0.1.0/24,nhip:10.23.21.3,nhint:dynamic>_fnhip:2.23.11.2]
    Hop 4: dc1-core-01:GigabitEthernet1/0 -> dc1-border-02:GigabitEthernet2/0 --- [BgpRoute<3.0.1.0/24,nhip:10.23.21.3,nhint:dynamic>_fnhip:2.12.21.1]
    Hop 5: dc1-border-02:GigabitEthernet0/0 -> bb2-border-01:GigabitEthernet1/0 --- [BgpRoute<3.0.1.0/24,nhip:10.23.21.3,nhint:dynamic>_fnhip:10.23.21.3]
    Hop 6: bb2-border-01:GigabitEthernet0/0 -> bb2-core-01:GigabitEthernet1/0 --- [ConnectedRoute<3.0.1.0/24,nhip:AUTO/NONE(-1l),nhint:GigabitEthernet0/0>_fnhip:null]
    ACCEPTED

    Hop 1: dc1-host-01-01:eth0 -> dc1-leaf-01:GigabitEthernet2/0 --- [StaticRoute<0.0.0.0/0,nhip:2.128.0.1,nhint:eth0>_fnhip:2.128.0.1]
    Hop 2: dc1-leaf-01:GigabitEthernet0/0 -> dc1-spine-01:GigabitEthernet2/0 --- [BgpRoute<3.0.1.0/24,nhip:2.34.101.3,nhint:dynamic>_fnhip:2.34.101.3]
    Hop 3: dc1-spine-01:GigabitEthernet1/0 -> dc1-core-02:GigabitEthernet3/0 --- [BgpRoute<3.0.1.0/24,nhip:10.23.21.3,nhint:dynamic>_fnhip:2.23.21.2]
    Hop 4: dc1-core-02:GigabitEthernet0/0 -> dc1-border-02:GigabitEthernet1/0 --- [BgpRoute<3.0.1.0/24,nhip:10.23.21.3,nhint:dynamic>_fnhip:2.12.22.1]
    Hop 5: dc1-border-02:GigabitEthernet0/0 -> bb2-border-01:GigabitEthernet1/0 --- [BgpRoute<3.0.1.0/24,nhip:10.23.21.3,nhint:dynamic>_fnhip:10.23.21.3]
    Hop 6: bb2-border-01:GigabitEthernet0/0 -> bb2-core-01:GigabitEthernet1/0 --- [ConnectedRoute<3.0.1.0/24,nhip:AUTO/NONE(-1l),nhint:GigabitEthernet0/0>_fnhip:null]
    ACCEPTED

    Hop 1: dc1-host-01-01:eth0 -> dc1-leaf-01:GigabitEthernet2/0 --- [StaticRoute<0.0.0.0/0,nhip:2.128.0.1,nhint:eth0>_fnhip:2.128.0.1]
    Hop 2: dc1-leaf-01:GigabitEthernet1/0 -> dc1-spine-02:GigabitEthernet2/0 --- [BgpRoute<3.0.1.0/24,nhip:2.34.201.3,nhint:dynamic>_fnhip:2.34.201.3]
    Hop 3: dc1-spine-02:GigabitEthernet0/0 -> dc1-core-02:GigabitEthernet2/0 --- [BgpRoute<3.0.1.0/24,nhip:10.23.21.3,nhint:dynamic>_fnhip:2.23.22.2]
    Hop 4: dc1-core-02:GigabitEthernet0/0 -> dc1-border-02:GigabitEthernet1/0 --- [BgpRoute<3.0.1.0/24,nhip:10.23.21.3,nhint:dynamic>_fnhip:2.12.22.1]
    Hop 5: dc1-border-02:GigabitEthernet0/0 -> bb2-border-01:GigabitEthernet1/0 --- [BgpRoute<3.0.1.0/24,nhip:10.23.21.3,nhint:dynamic>_fnhip:10.23.21.3]
    Hop 6: bb2-border-01:GigabitEthernet0/0 -> bb2-core-01:GigabitEthernet1/0 --- [ConnectedRoute<3.0.1.0/24,nhip:AUTO/NONE(-1l),nhint:GigabitEthernet0/0>_fnhip:null]
    ACCEPTED

    Hop 1: dc1-host-01-01:eth0 -> dc1-leaf-01:GigabitEthernet2/0 --- [StaticRoute<0.0.0.0/0,nhip:2.128.0.1,nhint:eth0>_fnhip:2.128.0.1]
    Hop 2: dc1-leaf-01:GigabitEthernet1/0 -> dc1-spine-02:GigabitEthernet2/0 --- [BgpRoute<3.0.1.0/24,nhip:2.34.201.3,nhint:dynamic>_fnhip:2.34.201.3]
    Hop 3: dc1-spine-02:GigabitEthernet1/0 -> dc1-core-01:GigabitEthernet3/0 --- [BgpRoute<3.0.1.0/24,nhip:10.23.21.3,nhint:dynamic>_fnhip:2.23.12.2]
    Hop 4: dc1-core-01:GigabitEthernet1/0 -> dc1-border-02:GigabitEthernet2/0 --- [BgpRoute<3.0.1.0/24,nhip:10.23.21.3,nhint:dynamic>_fnhip:2.12.21.1]
    Hop 5: dc1-border-02:GigabitEthernet0/0 -> bb2-border-01:GigabitEthernet1/0 --- [BgpRoute<3.0.1.0/24,nhip:10.23.21.3,nhint:dynamic>_fnhip:10.23.21.3]
    Hop 6: bb2-border-01:GigabitEthernet0/0 -> bb2-core-01:GigabitEthernet1/0 --- [ConnectedRoute<3.0.1.0/24,nhip:AUTO/NONE(-1l),nhint:GigabitEthernet0/0>_fnhip:null]
>>>>>>> c70654c4
    ACCEPTED

  environment:DELTA
    Hop 1: dc1-host-01-01:eth0 -> dc1-leaf-01:GigabitEthernet2/0 --- [StaticRoute<0.0.0.0/0,nhip:2.128.0.1,nhint:eth0>_fnhip:2.128.0.1]
<<<<<<< HEAD
    Hop 2: dc1-leaf-01:GigabitEthernet0/0 -> dc1-spine-01:GigabitEthernet2/0 --- [BgpRoute<3.0.2.0/24,nhip:2.34.101.3,nhint:dynamic>_fnhip:2.34.101.3]
    Hop 3: dc1-spine-01:GigabitEthernet0/0 -> dc1-core-01:GigabitEthernet2/0 --- [BgpRoute<3.0.2.0/24,nhip:10.12.11.1,nhint:dynamic>_fnhip:2.23.11.2]
    Hop 4: dc1-core-01:GigabitEthernet0/0 -> dc1-border-01:GigabitEthernet1/0 --- [BgpRoute<3.0.2.0/24,nhip:10.12.11.1,nhint:dynamic>_fnhip:2.12.11.1]
    Hop 5: dc1-border-01:GigabitEthernet0/0 -> (none):null_interface --- [BgpRoute<3.0.2.0/24,nhip:10.12.11.1,nhint:dynamic>_fnhip:10.12.11.1]
    DENIED_OUT{INSIDE_TO_BB1}{deny   ip any any}

    Hop 1: dc1-host-01-01:eth0 -> dc1-leaf-01:GigabitEthernet2/0 --- [StaticRoute<0.0.0.0/0,nhip:2.128.0.1,nhint:eth0>_fnhip:2.128.0.1]
    Hop 2: dc1-leaf-01:GigabitEthernet0/0 -> dc1-spine-01:GigabitEthernet2/0 --- [BgpRoute<3.0.2.0/24,nhip:2.34.101.3,nhint:dynamic>_fnhip:2.34.101.3]
    Hop 3: dc1-spine-01:GigabitEthernet1/0 -> dc1-core-02:GigabitEthernet3/0 --- [BgpRoute<3.0.2.0/24,nhip:10.12.11.1,nhint:dynamic>_fnhip:2.23.21.2]
    Hop 4: dc1-core-02:GigabitEthernet1/0 -> dc1-border-01:GigabitEthernet2/0 --- [BgpRoute<3.0.2.0/24,nhip:10.12.11.1,nhint:dynamic>_fnhip:2.12.12.1]
    Hop 5: dc1-border-01:GigabitEthernet0/0 -> (none):null_interface --- [BgpRoute<3.0.2.0/24,nhip:10.12.11.1,nhint:dynamic>_fnhip:10.12.11.1]
    DENIED_OUT{INSIDE_TO_BB1}{deny   ip any any}

    Hop 1: dc1-host-01-01:eth0 -> dc1-leaf-01:GigabitEthernet2/0 --- [StaticRoute<0.0.0.0/0,nhip:2.128.0.1,nhint:eth0>_fnhip:2.128.0.1]
    Hop 2: dc1-leaf-01:GigabitEthernet1/0 -> dc1-spine-02:GigabitEthernet2/0 --- [BgpRoute<3.0.2.0/24,nhip:2.34.201.3,nhint:dynamic>_fnhip:2.34.201.3]
    Hop 3: dc1-spine-02:GigabitEthernet0/0 -> dc1-core-02:GigabitEthernet2/0 --- [BgpRoute<3.0.2.0/24,nhip:10.12.11.1,nhint:dynamic>_fnhip:2.23.22.2]
    Hop 4: dc1-core-02:GigabitEthernet1/0 -> dc1-border-01:GigabitEthernet2/0 --- [BgpRoute<3.0.2.0/24,nhip:10.12.11.1,nhint:dynamic>_fnhip:2.12.12.1]
    Hop 5: dc1-border-01:GigabitEthernet0/0 -> (none):null_interface --- [BgpRoute<3.0.2.0/24,nhip:10.12.11.1,nhint:dynamic>_fnhip:10.12.11.1]
    DENIED_OUT{INSIDE_TO_BB1}{deny   ip any any}

    Hop 1: dc1-host-01-01:eth0 -> dc1-leaf-01:GigabitEthernet2/0 --- [StaticRoute<0.0.0.0/0,nhip:2.128.0.1,nhint:eth0>_fnhip:2.128.0.1]
    Hop 2: dc1-leaf-01:GigabitEthernet1/0 -> dc1-spine-02:GigabitEthernet2/0 --- [BgpRoute<3.0.2.0/24,nhip:2.34.201.3,nhint:dynamic>_fnhip:2.34.201.3]
    Hop 3: dc1-spine-02:GigabitEthernet1/0 -> dc1-core-01:GigabitEthernet3/0 --- [BgpRoute<3.0.2.0/24,nhip:10.12.11.1,nhint:dynamic>_fnhip:2.23.12.2]
    Hop 4: dc1-core-01:GigabitEthernet0/0 -> dc1-border-01:GigabitEthernet1/0 --- [BgpRoute<3.0.2.0/24,nhip:10.12.11.1,nhint:dynamic>_fnhip:2.12.11.1]
    Hop 5: dc1-border-01:GigabitEthernet0/0 -> (none):null_interface --- [BgpRoute<3.0.2.0/24,nhip:10.12.11.1,nhint:dynamic>_fnhip:10.12.11.1]
    DENIED_OUT{INSIDE_TO_BB1}{deny   ip any any}

Flow: ingress:dc1-host-01-02 vrf:default 2.128.0.0->3.0.2.2 ICMP icmpType:255 icmpCode:255 packetLength:0 state:NEW
  environment:BASE
    Hop 1: dc1-host-01-02:eth0 -> dc1-leaf-01:GigabitEthernet3/0 --- [StaticRoute<0.0.0.0/0,nhip:2.128.1.1,nhint:eth0>_fnhip:2.128.1.1]
    Hop 2: dc1-leaf-01:GigabitEthernet0/0 -> dc1-spine-01:GigabitEthernet2/0 --- [BgpRoute<3.0.2.0/24,nhip:2.34.101.3,nhint:dynamic>_fnhip:2.34.101.3]
    Hop 3: dc1-spine-01:GigabitEthernet0/0 -> dc1-core-01:GigabitEthernet2/0 --- [BgpRoute<3.0.2.0/24,nhip:10.23.21.3,nhint:dynamic>_fnhip:2.23.11.2]
    Hop 4: dc1-core-01:GigabitEthernet1/0 -> dc1-border-02:GigabitEthernet2/0 --- [BgpRoute<3.0.2.0/24,nhip:10.23.21.3,nhint:dynamic>_fnhip:2.12.21.1]
    Hop 5: dc1-border-02:GigabitEthernet0/0 -> bb2-border-01:GigabitEthernet1/0 --- [BgpRoute<3.0.2.0/24,nhip:10.23.21.3,nhint:dynamic>_fnhip:10.23.21.3]
    Hop 6: bb2-border-01:GigabitEthernet0/0 -> bb2-core-01:GigabitEthernet1/0 --- [OspfIntraAreaRoute<3.0.2.0/24,nhip:3.0.1.2,nhint:dynamic>_fnhip:3.0.1.2]
    ACCEPTED

    Hop 1: dc1-host-01-02:eth0 -> dc1-leaf-01:GigabitEthernet3/0 --- [StaticRoute<0.0.0.0/0,nhip:2.128.1.1,nhint:eth0>_fnhip:2.128.1.1]
    Hop 2: dc1-leaf-01:GigabitEthernet0/0 -> dc1-spine-01:GigabitEthernet2/0 --- [BgpRoute<3.0.2.0/24,nhip:2.34.101.3,nhint:dynamic>_fnhip:2.34.101.3]
    Hop 3: dc1-spine-01:GigabitEthernet1/0 -> dc1-core-02:GigabitEthernet3/0 --- [BgpRoute<3.0.2.0/24,nhip:10.23.21.3,nhint:dynamic>_fnhip:2.23.21.2]
    Hop 4: dc1-core-02:GigabitEthernet0/0 -> dc1-border-02:GigabitEthernet1/0 --- [BgpRoute<3.0.2.0/24,nhip:10.23.21.3,nhint:dynamic>_fnhip:2.12.22.1]
    Hop 5: dc1-border-02:GigabitEthernet0/0 -> bb2-border-01:GigabitEthernet1/0 --- [BgpRoute<3.0.2.0/24,nhip:10.23.21.3,nhint:dynamic>_fnhip:10.23.21.3]
    Hop 6: bb2-border-01:GigabitEthernet0/0 -> bb2-core-01:GigabitEthernet1/0 --- [OspfIntraAreaRoute<3.0.2.0/24,nhip:3.0.1.2,nhint:dynamic>_fnhip:3.0.1.2]
    ACCEPTED

    Hop 1: dc1-host-01-02:eth0 -> dc1-leaf-01:GigabitEthernet3/0 --- [StaticRoute<0.0.0.0/0,nhip:2.128.1.1,nhint:eth0>_fnhip:2.128.1.1]
    Hop 2: dc1-leaf-01:GigabitEthernet1/0 -> dc1-spine-02:GigabitEthernet2/0 --- [BgpRoute<3.0.2.0/24,nhip:2.34.201.3,nhint:dynamic>_fnhip:2.34.201.3]
    Hop 3: dc1-spine-02:GigabitEthernet0/0 -> dc1-core-02:GigabitEthernet2/0 --- [BgpRoute<3.0.2.0/24,nhip:10.23.21.3,nhint:dynamic>_fnhip:2.23.22.2]
    Hop 4: dc1-core-02:GigabitEthernet0/0 -> dc1-border-02:GigabitEthernet1/0 --- [BgpRoute<3.0.2.0/24,nhip:10.23.21.3,nhint:dynamic>_fnhip:2.12.22.1]
    Hop 5: dc1-border-02:GigabitEthernet0/0 -> bb2-border-01:GigabitEthernet1/0 --- [BgpRoute<3.0.2.0/24,nhip:10.23.21.3,nhint:dynamic>_fnhip:10.23.21.3]
    Hop 6: bb2-border-01:GigabitEthernet0/0 -> bb2-core-01:GigabitEthernet1/0 --- [OspfIntraAreaRoute<3.0.2.0/24,nhip:3.0.1.2,nhint:dynamic>_fnhip:3.0.1.2]
    ACCEPTED

    Hop 1: dc1-host-01-02:eth0 -> dc1-leaf-01:GigabitEthernet3/0 --- [StaticRoute<0.0.0.0/0,nhip:2.128.1.1,nhint:eth0>_fnhip:2.128.1.1]
    Hop 2: dc1-leaf-01:GigabitEthernet1/0 -> dc1-spine-02:GigabitEthernet2/0 --- [BgpRoute<3.0.2.0/24,nhip:2.34.201.3,nhint:dynamic>_fnhip:2.34.201.3]
    Hop 3: dc1-spine-02:GigabitEthernet1/0 -> dc1-core-01:GigabitEthernet3/0 --- [BgpRoute<3.0.2.0/24,nhip:10.23.21.3,nhint:dynamic>_fnhip:2.23.12.2]
    Hop 4: dc1-core-01:GigabitEthernet1/0 -> dc1-border-02:GigabitEthernet2/0 --- [BgpRoute<3.0.2.0/24,nhip:10.23.21.3,nhint:dynamic>_fnhip:2.12.21.1]
    Hop 5: dc1-border-02:GigabitEthernet0/0 -> bb2-border-01:GigabitEthernet1/0 --- [BgpRoute<3.0.2.0/24,nhip:10.23.21.3,nhint:dynamic>_fnhip:10.23.21.3]
    Hop 6: bb2-border-01:GigabitEthernet0/0 -> bb2-core-01:GigabitEthernet1/0 --- [OspfIntraAreaRoute<3.0.2.0/24,nhip:3.0.1.2,nhint:dynamic>_fnhip:3.0.1.2]
=======
    Hop 2: dc1-leaf-01:GigabitEthernet0/0 -> dc1-spine-01:GigabitEthernet2/0 --- [BgpRoute<3.0.1.0/24,nhip:2.34.101.3,nhint:dynamic>_fnhip:2.34.101.3]
    Hop 3: dc1-spine-01:GigabitEthernet0/0 -> dc1-core-01:GigabitEthernet2/0 --- [BgpRoute<3.0.1.0/24,nhip:10.12.11.1,nhint:dynamic>_fnhip:2.23.11.2]
    Hop 4: dc1-core-01:GigabitEthernet0/0 -> dc1-border-01:GigabitEthernet1/0 --- [BgpRoute<3.0.1.0/24,nhip:10.12.11.1,nhint:dynamic>_fnhip:2.12.11.1]
    Hop 5: dc1-border-01:GigabitEthernet0/0 -> (none):null_interface --- [BgpRoute<3.0.1.0/24,nhip:10.12.11.1,nhint:dynamic>_fnhip:10.12.11.1]
    DENIED_OUT{INSIDE_TO_BB1}{deny   ip any any}

    Hop 1: dc1-host-01-01:eth0 -> dc1-leaf-01:GigabitEthernet2/0 --- [StaticRoute<0.0.0.0/0,nhip:2.128.0.1,nhint:eth0>_fnhip:2.128.0.1]
    Hop 2: dc1-leaf-01:GigabitEthernet0/0 -> dc1-spine-01:GigabitEthernet2/0 --- [BgpRoute<3.0.1.0/24,nhip:2.34.101.3,nhint:dynamic>_fnhip:2.34.101.3]
    Hop 3: dc1-spine-01:GigabitEthernet1/0 -> dc1-core-02:GigabitEthernet3/0 --- [BgpRoute<3.0.1.0/24,nhip:10.12.11.1,nhint:dynamic>_fnhip:2.23.21.2]
    Hop 4: dc1-core-02:GigabitEthernet1/0 -> dc1-border-01:GigabitEthernet2/0 --- [BgpRoute<3.0.1.0/24,nhip:10.12.11.1,nhint:dynamic>_fnhip:2.12.12.1]
    Hop 5: dc1-border-01:GigabitEthernet0/0 -> (none):null_interface --- [BgpRoute<3.0.1.0/24,nhip:10.12.11.1,nhint:dynamic>_fnhip:10.12.11.1]
    DENIED_OUT{INSIDE_TO_BB1}{deny   ip any any}

    Hop 1: dc1-host-01-01:eth0 -> dc1-leaf-01:GigabitEthernet2/0 --- [StaticRoute<0.0.0.0/0,nhip:2.128.0.1,nhint:eth0>_fnhip:2.128.0.1]
    Hop 2: dc1-leaf-01:GigabitEthernet1/0 -> dc1-spine-02:GigabitEthernet2/0 --- [BgpRoute<3.0.1.0/24,nhip:2.34.201.3,nhint:dynamic>_fnhip:2.34.201.3]
    Hop 3: dc1-spine-02:GigabitEthernet0/0 -> dc1-core-02:GigabitEthernet2/0 --- [BgpRoute<3.0.1.0/24,nhip:10.12.11.1,nhint:dynamic>_fnhip:2.23.22.2]
    Hop 4: dc1-core-02:GigabitEthernet1/0 -> dc1-border-01:GigabitEthernet2/0 --- [BgpRoute<3.0.1.0/24,nhip:10.12.11.1,nhint:dynamic>_fnhip:2.12.12.1]
    Hop 5: dc1-border-01:GigabitEthernet0/0 -> (none):null_interface --- [BgpRoute<3.0.1.0/24,nhip:10.12.11.1,nhint:dynamic>_fnhip:10.12.11.1]
    DENIED_OUT{INSIDE_TO_BB1}{deny   ip any any}

    Hop 1: dc1-host-01-01:eth0 -> dc1-leaf-01:GigabitEthernet2/0 --- [StaticRoute<0.0.0.0/0,nhip:2.128.0.1,nhint:eth0>_fnhip:2.128.0.1]
    Hop 2: dc1-leaf-01:GigabitEthernet1/0 -> dc1-spine-02:GigabitEthernet2/0 --- [BgpRoute<3.0.1.0/24,nhip:2.34.201.3,nhint:dynamic>_fnhip:2.34.201.3]
    Hop 3: dc1-spine-02:GigabitEthernet1/0 -> dc1-core-01:GigabitEthernet3/0 --- [BgpRoute<3.0.1.0/24,nhip:10.12.11.1,nhint:dynamic>_fnhip:2.23.12.2]
    Hop 4: dc1-core-01:GigabitEthernet0/0 -> dc1-border-01:GigabitEthernet1/0 --- [BgpRoute<3.0.1.0/24,nhip:10.12.11.1,nhint:dynamic>_fnhip:2.12.11.1]
    Hop 5: dc1-border-01:GigabitEthernet0/0 -> (none):null_interface --- [BgpRoute<3.0.1.0/24,nhip:10.12.11.1,nhint:dynamic>_fnhip:10.12.11.1]
    DENIED_OUT{INSIDE_TO_BB1}{deny   ip any any}

Flow: ingress:dc1-host-01-02 vrf:default 2.128.0.0->3.0.1.1 ICMP icmpType:255 icmpCode:255 packetLength:0 state:NEW
  environment:BASE
    Hop 1: dc1-host-01-02:eth0 -> dc1-leaf-01:GigabitEthernet3/0 --- [StaticRoute<0.0.0.0/0,nhip:2.128.1.1,nhint:eth0>_fnhip:2.128.1.1]
    Hop 2: dc1-leaf-01:GigabitEthernet0/0 -> dc1-spine-01:GigabitEthernet2/0 --- [BgpRoute<3.0.1.0/24,nhip:2.34.101.3,nhint:dynamic>_fnhip:2.34.101.3]
    Hop 3: dc1-spine-01:GigabitEthernet0/0 -> dc1-core-01:GigabitEthernet2/0 --- [BgpRoute<3.0.1.0/24,nhip:10.23.21.3,nhint:dynamic>_fnhip:2.23.11.2]
    Hop 4: dc1-core-01:GigabitEthernet1/0 -> dc1-border-02:GigabitEthernet2/0 --- [BgpRoute<3.0.1.0/24,nhip:10.23.21.3,nhint:dynamic>_fnhip:2.12.21.1]
    Hop 5: dc1-border-02:GigabitEthernet0/0 -> bb2-border-01:GigabitEthernet1/0 --- [BgpRoute<3.0.1.0/24,nhip:10.23.21.3,nhint:dynamic>_fnhip:10.23.21.3]
    ACCEPTED

    Hop 1: dc1-host-01-02:eth0 -> dc1-leaf-01:GigabitEthernet3/0 --- [StaticRoute<0.0.0.0/0,nhip:2.128.1.1,nhint:eth0>_fnhip:2.128.1.1]
    Hop 2: dc1-leaf-01:GigabitEthernet0/0 -> dc1-spine-01:GigabitEthernet2/0 --- [BgpRoute<3.0.1.0/24,nhip:2.34.101.3,nhint:dynamic>_fnhip:2.34.101.3]
    Hop 3: dc1-spine-01:GigabitEthernet1/0 -> dc1-core-02:GigabitEthernet3/0 --- [BgpRoute<3.0.1.0/24,nhip:10.23.21.3,nhint:dynamic>_fnhip:2.23.21.2]
    Hop 4: dc1-core-02:GigabitEthernet0/0 -> dc1-border-02:GigabitEthernet1/0 --- [BgpRoute<3.0.1.0/24,nhip:10.23.21.3,nhint:dynamic>_fnhip:2.12.22.1]
    Hop 5: dc1-border-02:GigabitEthernet0/0 -> bb2-border-01:GigabitEthernet1/0 --- [BgpRoute<3.0.1.0/24,nhip:10.23.21.3,nhint:dynamic>_fnhip:10.23.21.3]
    ACCEPTED

    Hop 1: dc1-host-01-02:eth0 -> dc1-leaf-01:GigabitEthernet3/0 --- [StaticRoute<0.0.0.0/0,nhip:2.128.1.1,nhint:eth0>_fnhip:2.128.1.1]
    Hop 2: dc1-leaf-01:GigabitEthernet1/0 -> dc1-spine-02:GigabitEthernet2/0 --- [BgpRoute<3.0.1.0/24,nhip:2.34.201.3,nhint:dynamic>_fnhip:2.34.201.3]
    Hop 3: dc1-spine-02:GigabitEthernet0/0 -> dc1-core-02:GigabitEthernet2/0 --- [BgpRoute<3.0.1.0/24,nhip:10.23.21.3,nhint:dynamic>_fnhip:2.23.22.2]
    Hop 4: dc1-core-02:GigabitEthernet0/0 -> dc1-border-02:GigabitEthernet1/0 --- [BgpRoute<3.0.1.0/24,nhip:10.23.21.3,nhint:dynamic>_fnhip:2.12.22.1]
    Hop 5: dc1-border-02:GigabitEthernet0/0 -> bb2-border-01:GigabitEthernet1/0 --- [BgpRoute<3.0.1.0/24,nhip:10.23.21.3,nhint:dynamic>_fnhip:10.23.21.3]
    ACCEPTED

    Hop 1: dc1-host-01-02:eth0 -> dc1-leaf-01:GigabitEthernet3/0 --- [StaticRoute<0.0.0.0/0,nhip:2.128.1.1,nhint:eth0>_fnhip:2.128.1.1]
    Hop 2: dc1-leaf-01:GigabitEthernet1/0 -> dc1-spine-02:GigabitEthernet2/0 --- [BgpRoute<3.0.1.0/24,nhip:2.34.201.3,nhint:dynamic>_fnhip:2.34.201.3]
    Hop 3: dc1-spine-02:GigabitEthernet1/0 -> dc1-core-01:GigabitEthernet3/0 --- [BgpRoute<3.0.1.0/24,nhip:10.23.21.3,nhint:dynamic>_fnhip:2.23.12.2]
    Hop 4: dc1-core-01:GigabitEthernet1/0 -> dc1-border-02:GigabitEthernet2/0 --- [BgpRoute<3.0.1.0/24,nhip:10.23.21.3,nhint:dynamic>_fnhip:2.12.21.1]
    Hop 5: dc1-border-02:GigabitEthernet0/0 -> bb2-border-01:GigabitEthernet1/0 --- [BgpRoute<3.0.1.0/24,nhip:10.23.21.3,nhint:dynamic>_fnhip:10.23.21.3]
>>>>>>> c70654c4
    ACCEPTED

  environment:DELTA
    Hop 1: dc1-host-01-02:eth0 -> dc1-leaf-01:GigabitEthernet3/0 --- [StaticRoute<0.0.0.0/0,nhip:2.128.1.1,nhint:eth0>_fnhip:2.128.1.1]
<<<<<<< HEAD
    Hop 2: dc1-leaf-01:GigabitEthernet0/0 -> dc1-spine-01:GigabitEthernet2/0 --- [BgpRoute<3.0.2.0/24,nhip:2.34.101.3,nhint:dynamic>_fnhip:2.34.101.3]
    Hop 3: dc1-spine-01:GigabitEthernet0/0 -> dc1-core-01:GigabitEthernet2/0 --- [BgpRoute<3.0.2.0/24,nhip:10.12.11.1,nhint:dynamic>_fnhip:2.23.11.2]
    Hop 4: dc1-core-01:GigabitEthernet0/0 -> dc1-border-01:GigabitEthernet1/0 --- [BgpRoute<3.0.2.0/24,nhip:10.12.11.1,nhint:dynamic>_fnhip:2.12.11.1]
    Hop 5: dc1-border-01:GigabitEthernet0/0 -> (none):null_interface --- [BgpRoute<3.0.2.0/24,nhip:10.12.11.1,nhint:dynamic>_fnhip:10.12.11.1]
    DENIED_OUT{INSIDE_TO_BB1}{deny   ip any any}

    Hop 1: dc1-host-01-02:eth0 -> dc1-leaf-01:GigabitEthernet3/0 --- [StaticRoute<0.0.0.0/0,nhip:2.128.1.1,nhint:eth0>_fnhip:2.128.1.1]
    Hop 2: dc1-leaf-01:GigabitEthernet0/0 -> dc1-spine-01:GigabitEthernet2/0 --- [BgpRoute<3.0.2.0/24,nhip:2.34.101.3,nhint:dynamic>_fnhip:2.34.101.3]
    Hop 3: dc1-spine-01:GigabitEthernet1/0 -> dc1-core-02:GigabitEthernet3/0 --- [BgpRoute<3.0.2.0/24,nhip:10.12.11.1,nhint:dynamic>_fnhip:2.23.21.2]
    Hop 4: dc1-core-02:GigabitEthernet1/0 -> dc1-border-01:GigabitEthernet2/0 --- [BgpRoute<3.0.2.0/24,nhip:10.12.11.1,nhint:dynamic>_fnhip:2.12.12.1]
    Hop 5: dc1-border-01:GigabitEthernet0/0 -> (none):null_interface --- [BgpRoute<3.0.2.0/24,nhip:10.12.11.1,nhint:dynamic>_fnhip:10.12.11.1]
    DENIED_OUT{INSIDE_TO_BB1}{deny   ip any any}

    Hop 1: dc1-host-01-02:eth0 -> dc1-leaf-01:GigabitEthernet3/0 --- [StaticRoute<0.0.0.0/0,nhip:2.128.1.1,nhint:eth0>_fnhip:2.128.1.1]
    Hop 2: dc1-leaf-01:GigabitEthernet1/0 -> dc1-spine-02:GigabitEthernet2/0 --- [BgpRoute<3.0.2.0/24,nhip:2.34.201.3,nhint:dynamic>_fnhip:2.34.201.3]
    Hop 3: dc1-spine-02:GigabitEthernet0/0 -> dc1-core-02:GigabitEthernet2/0 --- [BgpRoute<3.0.2.0/24,nhip:10.12.11.1,nhint:dynamic>_fnhip:2.23.22.2]
    Hop 4: dc1-core-02:GigabitEthernet1/0 -> dc1-border-01:GigabitEthernet2/0 --- [BgpRoute<3.0.2.0/24,nhip:10.12.11.1,nhint:dynamic>_fnhip:2.12.12.1]
    Hop 5: dc1-border-01:GigabitEthernet0/0 -> (none):null_interface --- [BgpRoute<3.0.2.0/24,nhip:10.12.11.1,nhint:dynamic>_fnhip:10.12.11.1]
    DENIED_OUT{INSIDE_TO_BB1}{deny   ip any any}

    Hop 1: dc1-host-01-02:eth0 -> dc1-leaf-01:GigabitEthernet3/0 --- [StaticRoute<0.0.0.0/0,nhip:2.128.1.1,nhint:eth0>_fnhip:2.128.1.1]
    Hop 2: dc1-leaf-01:GigabitEthernet1/0 -> dc1-spine-02:GigabitEthernet2/0 --- [BgpRoute<3.0.2.0/24,nhip:2.34.201.3,nhint:dynamic>_fnhip:2.34.201.3]
    Hop 3: dc1-spine-02:GigabitEthernet1/0 -> dc1-core-01:GigabitEthernet3/0 --- [BgpRoute<3.0.2.0/24,nhip:10.12.11.1,nhint:dynamic>_fnhip:2.23.12.2]
    Hop 4: dc1-core-01:GigabitEthernet0/0 -> dc1-border-01:GigabitEthernet1/0 --- [BgpRoute<3.0.2.0/24,nhip:10.12.11.1,nhint:dynamic>_fnhip:2.12.11.1]
    Hop 5: dc1-border-01:GigabitEthernet0/0 -> (none):null_interface --- [BgpRoute<3.0.2.0/24,nhip:10.12.11.1,nhint:dynamic>_fnhip:10.12.11.1]
    DENIED_OUT{INSIDE_TO_BB1}{deny   ip any any}

Flow: ingress:dc1-leaf-01 vrf:default 2.0.0.0->3.0.2.1 UDP sport:0 dport:65484 packetLength:0 state:NEW
=======
    Hop 2: dc1-leaf-01:GigabitEthernet0/0 -> dc1-spine-01:GigabitEthernet2/0 --- [BgpRoute<3.0.1.0/24,nhip:2.34.101.3,nhint:dynamic>_fnhip:2.34.101.3]
    Hop 3: dc1-spine-01:GigabitEthernet0/0 -> dc1-core-01:GigabitEthernet2/0 --- [BgpRoute<3.0.1.0/24,nhip:10.12.11.1,nhint:dynamic>_fnhip:2.23.11.2]
    Hop 4: dc1-core-01:GigabitEthernet0/0 -> dc1-border-01:GigabitEthernet1/0 --- [BgpRoute<3.0.1.0/24,nhip:10.12.11.1,nhint:dynamic>_fnhip:2.12.11.1]
    Hop 5: dc1-border-01:GigabitEthernet0/0 -> (none):null_interface --- [BgpRoute<3.0.1.0/24,nhip:10.12.11.1,nhint:dynamic>_fnhip:10.12.11.1]
    DENIED_OUT{INSIDE_TO_BB1}{deny   ip any any}

    Hop 1: dc1-host-01-02:eth0 -> dc1-leaf-01:GigabitEthernet3/0 --- [StaticRoute<0.0.0.0/0,nhip:2.128.1.1,nhint:eth0>_fnhip:2.128.1.1]
    Hop 2: dc1-leaf-01:GigabitEthernet0/0 -> dc1-spine-01:GigabitEthernet2/0 --- [BgpRoute<3.0.1.0/24,nhip:2.34.101.3,nhint:dynamic>_fnhip:2.34.101.3]
    Hop 3: dc1-spine-01:GigabitEthernet1/0 -> dc1-core-02:GigabitEthernet3/0 --- [BgpRoute<3.0.1.0/24,nhip:10.12.11.1,nhint:dynamic>_fnhip:2.23.21.2]
    Hop 4: dc1-core-02:GigabitEthernet1/0 -> dc1-border-01:GigabitEthernet2/0 --- [BgpRoute<3.0.1.0/24,nhip:10.12.11.1,nhint:dynamic>_fnhip:2.12.12.1]
    Hop 5: dc1-border-01:GigabitEthernet0/0 -> (none):null_interface --- [BgpRoute<3.0.1.0/24,nhip:10.12.11.1,nhint:dynamic>_fnhip:10.12.11.1]
    DENIED_OUT{INSIDE_TO_BB1}{deny   ip any any}

    Hop 1: dc1-host-01-02:eth0 -> dc1-leaf-01:GigabitEthernet3/0 --- [StaticRoute<0.0.0.0/0,nhip:2.128.1.1,nhint:eth0>_fnhip:2.128.1.1]
    Hop 2: dc1-leaf-01:GigabitEthernet1/0 -> dc1-spine-02:GigabitEthernet2/0 --- [BgpRoute<3.0.1.0/24,nhip:2.34.201.3,nhint:dynamic>_fnhip:2.34.201.3]
    Hop 3: dc1-spine-02:GigabitEthernet0/0 -> dc1-core-02:GigabitEthernet2/0 --- [BgpRoute<3.0.1.0/24,nhip:10.12.11.1,nhint:dynamic>_fnhip:2.23.22.2]
    Hop 4: dc1-core-02:GigabitEthernet1/0 -> dc1-border-01:GigabitEthernet2/0 --- [BgpRoute<3.0.1.0/24,nhip:10.12.11.1,nhint:dynamic>_fnhip:2.12.12.1]
    Hop 5: dc1-border-01:GigabitEthernet0/0 -> (none):null_interface --- [BgpRoute<3.0.1.0/24,nhip:10.12.11.1,nhint:dynamic>_fnhip:10.12.11.1]
    DENIED_OUT{INSIDE_TO_BB1}{deny   ip any any}

    Hop 1: dc1-host-01-02:eth0 -> dc1-leaf-01:GigabitEthernet3/0 --- [StaticRoute<0.0.0.0/0,nhip:2.128.1.1,nhint:eth0>_fnhip:2.128.1.1]
    Hop 2: dc1-leaf-01:GigabitEthernet1/0 -> dc1-spine-02:GigabitEthernet2/0 --- [BgpRoute<3.0.1.0/24,nhip:2.34.201.3,nhint:dynamic>_fnhip:2.34.201.3]
    Hop 3: dc1-spine-02:GigabitEthernet1/0 -> dc1-core-01:GigabitEthernet3/0 --- [BgpRoute<3.0.1.0/24,nhip:10.12.11.1,nhint:dynamic>_fnhip:2.23.12.2]
    Hop 4: dc1-core-01:GigabitEthernet0/0 -> dc1-border-01:GigabitEthernet1/0 --- [BgpRoute<3.0.1.0/24,nhip:10.12.11.1,nhint:dynamic>_fnhip:2.12.11.1]
    Hop 5: dc1-border-01:GigabitEthernet0/0 -> (none):null_interface --- [BgpRoute<3.0.1.0/24,nhip:10.12.11.1,nhint:dynamic>_fnhip:10.12.11.1]
    DENIED_OUT{INSIDE_TO_BB1}{deny   ip any any}

Flow: ingress:dc1-leaf-01 vrf:default 2.0.0.0->3.0.2.2 UDP sport:0 dport:65484 packetLength:0 state:NEW
>>>>>>> c70654c4
  environment:BASE
    Hop 1: dc1-leaf-01:GigabitEthernet0/0 -> dc1-spine-01:GigabitEthernet2/0 --- [BgpRoute<3.0.2.0/24,nhip:2.34.101.3,nhint:dynamic>_fnhip:2.34.101.3]
    Hop 2: dc1-spine-01:GigabitEthernet0/0 -> dc1-core-01:GigabitEthernet2/0 --- [BgpRoute<3.0.2.0/24,nhip:10.23.21.3,nhint:dynamic>_fnhip:2.23.11.2]
    Hop 3: dc1-core-01:GigabitEthernet1/0 -> dc1-border-02:GigabitEthernet2/0 --- [BgpRoute<3.0.2.0/24,nhip:10.23.21.3,nhint:dynamic>_fnhip:2.12.21.1]
    Hop 4: dc1-border-02:GigabitEthernet0/0 -> bb2-border-01:GigabitEthernet1/0 --- [BgpRoute<3.0.2.0/24,nhip:10.23.21.3,nhint:dynamic>_fnhip:10.23.21.3]
    Hop 5: bb2-border-01:GigabitEthernet0/0 -> bb2-core-01:GigabitEthernet1/0 --- [OspfIntraAreaRoute<3.0.2.0/24,nhip:3.0.1.2,nhint:dynamic>_fnhip:3.0.1.2]
<<<<<<< HEAD
    Hop 6: bb2-core-01:GigabitEthernet0/0 -> bb2-border-02:GigabitEthernet1/0 --- [ConnectedRoute<3.0.2.0/24,nhip:AUTO/NONE(-1l),nhint:GigabitEthernet0/0>_fnhip:null]
=======
>>>>>>> c70654c4
    ACCEPTED

    Hop 1: dc1-leaf-01:GigabitEthernet0/0 -> dc1-spine-01:GigabitEthernet2/0 --- [BgpRoute<3.0.2.0/24,nhip:2.34.101.3,nhint:dynamic>_fnhip:2.34.101.3]
    Hop 2: dc1-spine-01:GigabitEthernet1/0 -> dc1-core-02:GigabitEthernet3/0 --- [BgpRoute<3.0.2.0/24,nhip:10.23.21.3,nhint:dynamic>_fnhip:2.23.21.2]
    Hop 3: dc1-core-02:GigabitEthernet0/0 -> dc1-border-02:GigabitEthernet1/0 --- [BgpRoute<3.0.2.0/24,nhip:10.23.21.3,nhint:dynamic>_fnhip:2.12.22.1]
    Hop 4: dc1-border-02:GigabitEthernet0/0 -> bb2-border-01:GigabitEthernet1/0 --- [BgpRoute<3.0.2.0/24,nhip:10.23.21.3,nhint:dynamic>_fnhip:10.23.21.3]
    Hop 5: bb2-border-01:GigabitEthernet0/0 -> bb2-core-01:GigabitEthernet1/0 --- [OspfIntraAreaRoute<3.0.2.0/24,nhip:3.0.1.2,nhint:dynamic>_fnhip:3.0.1.2]
<<<<<<< HEAD
    Hop 6: bb2-core-01:GigabitEthernet0/0 -> bb2-border-02:GigabitEthernet1/0 --- [ConnectedRoute<3.0.2.0/24,nhip:AUTO/NONE(-1l),nhint:GigabitEthernet0/0>_fnhip:null]
=======
>>>>>>> c70654c4
    ACCEPTED

    Hop 1: dc1-leaf-01:GigabitEthernet1/0 -> dc1-spine-02:GigabitEthernet2/0 --- [BgpRoute<3.0.2.0/24,nhip:2.34.201.3,nhint:dynamic>_fnhip:2.34.201.3]
    Hop 2: dc1-spine-02:GigabitEthernet0/0 -> dc1-core-02:GigabitEthernet2/0 --- [BgpRoute<3.0.2.0/24,nhip:10.23.21.3,nhint:dynamic>_fnhip:2.23.22.2]
    Hop 3: dc1-core-02:GigabitEthernet0/0 -> dc1-border-02:GigabitEthernet1/0 --- [BgpRoute<3.0.2.0/24,nhip:10.23.21.3,nhint:dynamic>_fnhip:2.12.22.1]
    Hop 4: dc1-border-02:GigabitEthernet0/0 -> bb2-border-01:GigabitEthernet1/0 --- [BgpRoute<3.0.2.0/24,nhip:10.23.21.3,nhint:dynamic>_fnhip:10.23.21.3]
    Hop 5: bb2-border-01:GigabitEthernet0/0 -> bb2-core-01:GigabitEthernet1/0 --- [OspfIntraAreaRoute<3.0.2.0/24,nhip:3.0.1.2,nhint:dynamic>_fnhip:3.0.1.2]
<<<<<<< HEAD
    Hop 6: bb2-core-01:GigabitEthernet0/0 -> bb2-border-02:GigabitEthernet1/0 --- [ConnectedRoute<3.0.2.0/24,nhip:AUTO/NONE(-1l),nhint:GigabitEthernet0/0>_fnhip:null]
=======
>>>>>>> c70654c4
    ACCEPTED

    Hop 1: dc1-leaf-01:GigabitEthernet1/0 -> dc1-spine-02:GigabitEthernet2/0 --- [BgpRoute<3.0.2.0/24,nhip:2.34.201.3,nhint:dynamic>_fnhip:2.34.201.3]
    Hop 2: dc1-spine-02:GigabitEthernet1/0 -> dc1-core-01:GigabitEthernet3/0 --- [BgpRoute<3.0.2.0/24,nhip:10.23.21.3,nhint:dynamic>_fnhip:2.23.12.2]
    Hop 3: dc1-core-01:GigabitEthernet1/0 -> dc1-border-02:GigabitEthernet2/0 --- [BgpRoute<3.0.2.0/24,nhip:10.23.21.3,nhint:dynamic>_fnhip:2.12.21.1]
    Hop 4: dc1-border-02:GigabitEthernet0/0 -> bb2-border-01:GigabitEthernet1/0 --- [BgpRoute<3.0.2.0/24,nhip:10.23.21.3,nhint:dynamic>_fnhip:10.23.21.3]
    Hop 5: bb2-border-01:GigabitEthernet0/0 -> bb2-core-01:GigabitEthernet1/0 --- [OspfIntraAreaRoute<3.0.2.0/24,nhip:3.0.1.2,nhint:dynamic>_fnhip:3.0.1.2]
<<<<<<< HEAD
    Hop 6: bb2-core-01:GigabitEthernet0/0 -> bb2-border-02:GigabitEthernet1/0 --- [ConnectedRoute<3.0.2.0/24,nhip:AUTO/NONE(-1l),nhint:GigabitEthernet0/0>_fnhip:null]
=======
>>>>>>> c70654c4
    ACCEPTED

  environment:DELTA
    Hop 1: dc1-leaf-01:GigabitEthernet0/0 -> dc1-spine-01:GigabitEthernet2/0 --- [BgpRoute<3.0.2.0/24,nhip:2.34.101.3,nhint:dynamic>_fnhip:2.34.101.3]
    Hop 2: dc1-spine-01:GigabitEthernet0/0 -> dc1-core-01:GigabitEthernet2/0 --- [BgpRoute<3.0.2.0/24,nhip:10.12.11.1,nhint:dynamic>_fnhip:2.23.11.2]
    Hop 3: dc1-core-01:GigabitEthernet0/0 -> dc1-border-01:GigabitEthernet1/0 --- [BgpRoute<3.0.2.0/24,nhip:10.12.11.1,nhint:dynamic>_fnhip:2.12.11.1]
    Hop 4: dc1-border-01:GigabitEthernet0/0 -> (none):null_interface --- [BgpRoute<3.0.2.0/24,nhip:10.12.11.1,nhint:dynamic>_fnhip:10.12.11.1]
    DENIED_OUT{INSIDE_TO_BB1}{deny   ip any any}

    Hop 1: dc1-leaf-01:GigabitEthernet0/0 -> dc1-spine-01:GigabitEthernet2/0 --- [BgpRoute<3.0.2.0/24,nhip:2.34.101.3,nhint:dynamic>_fnhip:2.34.101.3]
    Hop 2: dc1-spine-01:GigabitEthernet1/0 -> dc1-core-02:GigabitEthernet3/0 --- [BgpRoute<3.0.2.0/24,nhip:10.12.11.1,nhint:dynamic>_fnhip:2.23.21.2]
    Hop 3: dc1-core-02:GigabitEthernet1/0 -> dc1-border-01:GigabitEthernet2/0 --- [BgpRoute<3.0.2.0/24,nhip:10.12.11.1,nhint:dynamic>_fnhip:2.12.12.1]
    Hop 4: dc1-border-01:GigabitEthernet0/0 -> (none):null_interface --- [BgpRoute<3.0.2.0/24,nhip:10.12.11.1,nhint:dynamic>_fnhip:10.12.11.1]
    DENIED_OUT{INSIDE_TO_BB1}{deny   ip any any}

    Hop 1: dc1-leaf-01:GigabitEthernet1/0 -> dc1-spine-02:GigabitEthernet2/0 --- [BgpRoute<3.0.2.0/24,nhip:2.34.201.3,nhint:dynamic>_fnhip:2.34.201.3]
    Hop 2: dc1-spine-02:GigabitEthernet0/0 -> dc1-core-02:GigabitEthernet2/0 --- [BgpRoute<3.0.2.0/24,nhip:10.12.11.1,nhint:dynamic>_fnhip:2.23.22.2]
    Hop 3: dc1-core-02:GigabitEthernet1/0 -> dc1-border-01:GigabitEthernet2/0 --- [BgpRoute<3.0.2.0/24,nhip:10.12.11.1,nhint:dynamic>_fnhip:2.12.12.1]
    Hop 4: dc1-border-01:GigabitEthernet0/0 -> (none):null_interface --- [BgpRoute<3.0.2.0/24,nhip:10.12.11.1,nhint:dynamic>_fnhip:10.12.11.1]
    DENIED_OUT{INSIDE_TO_BB1}{deny   ip any any}

    Hop 1: dc1-leaf-01:GigabitEthernet1/0 -> dc1-spine-02:GigabitEthernet2/0 --- [BgpRoute<3.0.2.0/24,nhip:2.34.201.3,nhint:dynamic>_fnhip:2.34.201.3]
    Hop 2: dc1-spine-02:GigabitEthernet1/0 -> dc1-core-01:GigabitEthernet3/0 --- [BgpRoute<3.0.2.0/24,nhip:10.12.11.1,nhint:dynamic>_fnhip:2.23.12.2]
    Hop 3: dc1-core-01:GigabitEthernet0/0 -> dc1-border-01:GigabitEthernet1/0 --- [BgpRoute<3.0.2.0/24,nhip:10.12.11.1,nhint:dynamic>_fnhip:2.12.11.1]
    Hop 4: dc1-border-01:GigabitEthernet0/0 -> (none):null_interface --- [BgpRoute<3.0.2.0/24,nhip:10.12.11.1,nhint:dynamic>_fnhip:10.12.11.1]
    DENIED_OUT{INSIDE_TO_BB1}{deny   ip any any}

Flow: ingress:dc1-spine-01 vrf:default 2.0.0.0->3.0.2.1 UDP sport:0 dport:0 packetLength:0 state:NEW
  environment:BASE
    Hop 1: dc1-spine-01:GigabitEthernet0/0 -> dc1-core-01:GigabitEthernet2/0 --- [BgpRoute<3.0.2.0/24,nhip:10.23.21.3,nhint:dynamic>_fnhip:2.23.11.2]
    Hop 2: dc1-core-01:GigabitEthernet1/0 -> dc1-border-02:GigabitEthernet2/0 --- [BgpRoute<3.0.2.0/24,nhip:10.23.21.3,nhint:dynamic>_fnhip:2.12.21.1]
    Hop 3: dc1-border-02:GigabitEthernet0/0 -> bb2-border-01:GigabitEthernet1/0 --- [BgpRoute<3.0.2.0/24,nhip:10.23.21.3,nhint:dynamic>_fnhip:10.23.21.3]
    Hop 4: bb2-border-01:GigabitEthernet0/0 -> bb2-core-01:GigabitEthernet1/0 --- [OspfIntraAreaRoute<3.0.2.0/24,nhip:3.0.1.2,nhint:dynamic>_fnhip:3.0.1.2]
    Hop 5: bb2-core-01:GigabitEthernet0/0 -> bb2-border-02:GigabitEthernet1/0 --- [ConnectedRoute<3.0.2.0/24,nhip:AUTO/NONE(-1l),nhint:GigabitEthernet0/0>_fnhip:null]
    ACCEPTED

    Hop 1: dc1-spine-01:GigabitEthernet1/0 -> dc1-core-02:GigabitEthernet3/0 --- [BgpRoute<3.0.2.0/24,nhip:10.23.21.3,nhint:dynamic>_fnhip:2.23.21.2]
    Hop 2: dc1-core-02:GigabitEthernet0/0 -> dc1-border-02:GigabitEthernet1/0 --- [BgpRoute<3.0.2.0/24,nhip:10.23.21.3,nhint:dynamic>_fnhip:2.12.22.1]
    Hop 3: dc1-border-02:GigabitEthernet0/0 -> bb2-border-01:GigabitEthernet1/0 --- [BgpRoute<3.0.2.0/24,nhip:10.23.21.3,nhint:dynamic>_fnhip:10.23.21.3]
    Hop 4: bb2-border-01:GigabitEthernet0/0 -> bb2-core-01:GigabitEthernet1/0 --- [OspfIntraAreaRoute<3.0.2.0/24,nhip:3.0.1.2,nhint:dynamic>_fnhip:3.0.1.2]
    Hop 5: bb2-core-01:GigabitEthernet0/0 -> bb2-border-02:GigabitEthernet1/0 --- [ConnectedRoute<3.0.2.0/24,nhip:AUTO/NONE(-1l),nhint:GigabitEthernet0/0>_fnhip:null]
    ACCEPTED

  environment:DELTA
    Hop 1: dc1-spine-01:GigabitEthernet0/0 -> dc1-core-01:GigabitEthernet2/0 --- [BgpRoute<3.0.2.0/24,nhip:10.12.11.1,nhint:dynamic>_fnhip:2.23.11.2]
    Hop 2: dc1-core-01:GigabitEthernet0/0 -> dc1-border-01:GigabitEthernet1/0 --- [BgpRoute<3.0.2.0/24,nhip:10.12.11.1,nhint:dynamic>_fnhip:2.12.11.1]
    Hop 3: dc1-border-01:GigabitEthernet0/0 -> (none):null_interface --- [BgpRoute<3.0.2.0/24,nhip:10.12.11.1,nhint:dynamic>_fnhip:10.12.11.1]
    DENIED_OUT{INSIDE_TO_BB1}{deny   ip any any}

    Hop 1: dc1-spine-01:GigabitEthernet1/0 -> dc1-core-02:GigabitEthernet3/0 --- [BgpRoute<3.0.2.0/24,nhip:10.12.11.1,nhint:dynamic>_fnhip:2.23.21.2]
    Hop 2: dc1-core-02:GigabitEthernet1/0 -> dc1-border-01:GigabitEthernet2/0 --- [BgpRoute<3.0.2.0/24,nhip:10.12.11.1,nhint:dynamic>_fnhip:2.12.12.1]
    Hop 3: dc1-border-01:GigabitEthernet0/0 -> (none):null_interface --- [BgpRoute<3.0.2.0/24,nhip:10.12.11.1,nhint:dynamic>_fnhip:10.12.11.1]
    DENIED_OUT{INSIDE_TO_BB1}{deny   ip any any}

Flow: ingress:dc1-spine-02 vrf:default 2.0.0.0->3.0.2.1 UDP sport:0 dport:0 packetLength:0 state:NEW
  environment:BASE
    Hop 1: dc1-spine-02:GigabitEthernet0/0 -> dc1-core-02:GigabitEthernet2/0 --- [BgpRoute<3.0.2.0/24,nhip:10.23.21.3,nhint:dynamic>_fnhip:2.23.22.2]
    Hop 2: dc1-core-02:GigabitEthernet0/0 -> dc1-border-02:GigabitEthernet1/0 --- [BgpRoute<3.0.2.0/24,nhip:10.23.21.3,nhint:dynamic>_fnhip:2.12.22.1]
    Hop 3: dc1-border-02:GigabitEthernet0/0 -> bb2-border-01:GigabitEthernet1/0 --- [BgpRoute<3.0.2.0/24,nhip:10.23.21.3,nhint:dynamic>_fnhip:10.23.21.3]
    Hop 4: bb2-border-01:GigabitEthernet0/0 -> bb2-core-01:GigabitEthernet1/0 --- [OspfIntraAreaRoute<3.0.2.0/24,nhip:3.0.1.2,nhint:dynamic>_fnhip:3.0.1.2]
    Hop 5: bb2-core-01:GigabitEthernet0/0 -> bb2-border-02:GigabitEthernet1/0 --- [ConnectedRoute<3.0.2.0/24,nhip:AUTO/NONE(-1l),nhint:GigabitEthernet0/0>_fnhip:null]
    ACCEPTED

    Hop 1: dc1-spine-02:GigabitEthernet1/0 -> dc1-core-01:GigabitEthernet3/0 --- [BgpRoute<3.0.2.0/24,nhip:10.23.21.3,nhint:dynamic>_fnhip:2.23.12.2]
    Hop 2: dc1-core-01:GigabitEthernet1/0 -> dc1-border-02:GigabitEthernet2/0 --- [BgpRoute<3.0.2.0/24,nhip:10.23.21.3,nhint:dynamic>_fnhip:2.12.21.1]
    Hop 3: dc1-border-02:GigabitEthernet0/0 -> bb2-border-01:GigabitEthernet1/0 --- [BgpRoute<3.0.2.0/24,nhip:10.23.21.3,nhint:dynamic>_fnhip:10.23.21.3]
    Hop 4: bb2-border-01:GigabitEthernet0/0 -> bb2-core-01:GigabitEthernet1/0 --- [OspfIntraAreaRoute<3.0.2.0/24,nhip:3.0.1.2,nhint:dynamic>_fnhip:3.0.1.2]
    Hop 5: bb2-core-01:GigabitEthernet0/0 -> bb2-border-02:GigabitEthernet1/0 --- [ConnectedRoute<3.0.2.0/24,nhip:AUTO/NONE(-1l),nhint:GigabitEthernet0/0>_fnhip:null]
    ACCEPTED

  environment:DELTA
    Hop 1: dc1-spine-02:GigabitEthernet0/0 -> dc1-core-02:GigabitEthernet2/0 --- [BgpRoute<3.0.2.0/24,nhip:10.12.11.1,nhint:dynamic>_fnhip:2.23.22.2]
    Hop 2: dc1-core-02:GigabitEthernet1/0 -> dc1-border-01:GigabitEthernet2/0 --- [BgpRoute<3.0.2.0/24,nhip:10.12.11.1,nhint:dynamic>_fnhip:2.12.12.1]
    Hop 3: dc1-border-01:GigabitEthernet0/0 -> (none):null_interface --- [BgpRoute<3.0.2.0/24,nhip:10.12.11.1,nhint:dynamic>_fnhip:10.12.11.1]
    DENIED_OUT{INSIDE_TO_BB1}{deny   ip any any}

    Hop 1: dc1-spine-02:GigabitEthernet1/0 -> dc1-core-01:GigabitEthernet3/0 --- [BgpRoute<3.0.2.0/24,nhip:10.12.11.1,nhint:dynamic>_fnhip:2.23.12.2]
    Hop 2: dc1-core-01:GigabitEthernet0/0 -> dc1-border-01:GigabitEthernet1/0 --- [BgpRoute<3.0.2.0/24,nhip:10.12.11.1,nhint:dynamic>_fnhip:2.12.11.1]
    Hop 3: dc1-border-01:GigabitEthernet0/0 -> (none):null_interface --- [BgpRoute<3.0.2.0/24,nhip:10.12.11.1,nhint:dynamic>_fnhip:10.12.11.1]
    DENIED_OUT{INSIDE_TO_BB1}{deny   ip any any}


# --> any lack of fault tolerance is easy to see
"##############"
"# heuristics to uncover bugs"
Status: SUCCESS
Question: aclreachability aclNameRegex=".*" nodeRegex="dc1-.*"
Results for unreachable ACL lines

<<<<<<< HEAD
=======
  dc1-leaf-01 :: RESTRICT_HOST_TRAFFIC_IN
    [index 2] permit icmp any any
      Earliest covering line: [index 1] deny   ip any any
      Is different action: true

  dc1-leaf-01 :: RESTRICT_HOST_TRAFFIC_OUT
    [index 1] deny   ip 1.128.0.0 0.0.255.255 2.128.0.0 0.0.255.255
      Earliest covering line: [index 0] permit ip any 2.128.0.0 0.0.255.255
      Is different action: true

>>>>>>> c70654c4
Status: SUCCESS
Question: {
  "class" : "org.batfish.question.CompareSameNameQuestionPlugin$CompareSameNameQuestion",
  "differential" : false,
  "missing" : false,
  "nodeRegex" : "dc1-.*",
  "singletons" : false
}
Results for comparing same name structure
<<<<<<< HEAD
=======
  IpAccessList
    102
        dc1-leaf-01
        dc1-spine-01 dc1-spine-02
    OUTSIDE_TO_INSIDE
        dc1-border-01
        dc1-border-02
    filter::INPUT
        dc1-host-01-01
        dc1-host-01-02
    filter::OUTPUT
        dc1-host-01-01
        dc1-host-01-02
>>>>>>> c70654c4

##############
# finally, sanity checking can be done in the data plane too (e.g., valley-free routing in the DC, number of hops)
# a powerful example: multipath consistency.
Status: SUCCESS
Question: reachability actions=[ACCEPT] | type=MULTIPATH

Flow: ingress:dc1-core-02 vrf:default 0.0.0.0->2.1.2.1 TCP sport:0 dport:TELNET(23) packetLength:0 state:NEW tcpFlags:00000000
  environment:BASE
    Hop 1: dc1-core-02:GigabitEthernet0/0 -> dc1-border-02:GigabitEthernet1/0 --- [OspfIntraAreaRoute<2.1.2.1/32,nhip:2.12.22.1,nhint:dynamic>_fnhip:2.12.22.1]
    Hop 2: dc1-border-02:GigabitEthernet2/0 -> dc1-core-01:GigabitEthernet1/0 --- [OspfIntraAreaRoute<2.1.2.1/32,nhip:2.12.21.2,nhint:dynamic>_fnhip:2.12.21.2]
    ACCEPTED

    Hop 1: dc1-core-02:GigabitEthernet1/0 -> dc1-border-01:GigabitEthernet2/0 --- [OspfIntraAreaRoute<2.1.2.1/32,nhip:2.12.12.1,nhint:dynamic>_fnhip:2.12.12.1]
    Hop 2: dc1-border-01:GigabitEthernet1/0 -> dc1-core-01:GigabitEthernet0/0 --- [OspfIntraAreaRoute<2.1.2.1/32,nhip:2.12.11.2,nhint:dynamic>_fnhip:2.12.11.2]
    ACCEPTED

    Hop 1: dc1-core-02:GigabitEthernet2/0 -> dc1-spine-02:GigabitEthernet0/0 --- [OspfIntraAreaRoute<2.1.2.1/32,nhip:2.23.22.3,nhint:dynamic>_fnhip:2.23.22.3]
    Hop 2: dc1-spine-02:GigabitEthernet1/0 -> dc1-core-01:GigabitEthernet3/0 --- [OspfIntraAreaRoute<2.1.2.1/32,nhip:2.23.12.2,nhint:dynamic>_fnhip:2.23.12.2]
    DENIED_IN{blocktelnet}{deny   tcp any any eq telnet}

    Hop 1: dc1-core-02:GigabitEthernet3/0 -> dc1-spine-01:GigabitEthernet1/0 --- [OspfIntraAreaRoute<2.1.2.1/32,nhip:2.23.21.3,nhint:dynamic>_fnhip:2.23.21.3]
    Hop 2: dc1-spine-01:GigabitEthernet0/0 -> dc1-core-01:GigabitEthernet2/0 --- [OspfIntraAreaRoute<2.1.2.1/32,nhip:2.23.11.2,nhint:dynamic>_fnhip:2.23.11.2]
    DENIED_IN{blocktelnet}{deny   tcp any any eq telnet}

<<<<<<< HEAD
Flow: ingress:dc1-host-01-01 vrf:default 2.128.0.0->3.0.1.1 TCP sport:0 dport:TELNET(23) packetLength:0 state:NEW tcpFlags:00000000
  environment:BASE
    Hop 1: dc1-host-01-01:eth0 -> dc1-leaf-01:GigabitEthernet2/0 --- [StaticRoute<0.0.0.0/0,nhip:2.128.0.1,nhint:eth0>_fnhip:2.128.0.1]
    Hop 2: dc1-leaf-01:GigabitEthernet0/0 -> dc1-spine-01:GigabitEthernet2/0 --- [BgpRoute<3.0.1.0/24,nhip:2.34.101.3,nhint:dynamic>_fnhip:2.34.101.3]
    Hop 3: dc1-spine-01:GigabitEthernet0/0 -> dc1-core-01:GigabitEthernet2/0 --- [BgpRoute<3.0.1.0/24,nhip:10.23.21.3,nhint:dynamic>_fnhip:2.23.11.2]
    DENIED_IN{blocktelnet}{deny   tcp any any eq telnet}

    Hop 1: dc1-host-01-01:eth0 -> dc1-leaf-01:GigabitEthernet2/0 --- [StaticRoute<0.0.0.0/0,nhip:2.128.0.1,nhint:eth0>_fnhip:2.128.0.1]
    Hop 2: dc1-leaf-01:GigabitEthernet0/0 -> dc1-spine-01:GigabitEthernet2/0 --- [BgpRoute<3.0.1.0/24,nhip:2.34.101.3,nhint:dynamic>_fnhip:2.34.101.3]
    Hop 3: dc1-spine-01:GigabitEthernet1/0 -> dc1-core-02:GigabitEthernet3/0 --- [BgpRoute<3.0.1.0/24,nhip:10.23.21.3,nhint:dynamic>_fnhip:2.23.21.2]
    Hop 4: dc1-core-02:GigabitEthernet0/0 -> dc1-border-02:GigabitEthernet1/0 --- [BgpRoute<3.0.1.0/24,nhip:10.23.21.3,nhint:dynamic>_fnhip:2.12.22.1]
    Hop 5: dc1-border-02:GigabitEthernet0/0 -> bb2-border-01:GigabitEthernet1/0 --- [BgpRoute<3.0.1.0/24,nhip:10.23.21.3,nhint:dynamic>_fnhip:10.23.21.3]
    ACCEPTED

    Hop 1: dc1-host-01-01:eth0 -> dc1-leaf-01:GigabitEthernet2/0 --- [StaticRoute<0.0.0.0/0,nhip:2.128.0.1,nhint:eth0>_fnhip:2.128.0.1]
    Hop 2: dc1-leaf-01:GigabitEthernet1/0 -> dc1-spine-02:GigabitEthernet2/0 --- [BgpRoute<3.0.1.0/24,nhip:2.34.201.3,nhint:dynamic>_fnhip:2.34.201.3]
    Hop 3: dc1-spine-02:GigabitEthernet0/0 -> dc1-core-02:GigabitEthernet2/0 --- [BgpRoute<3.0.1.0/24,nhip:10.23.21.3,nhint:dynamic>_fnhip:2.23.22.2]
    Hop 4: dc1-core-02:GigabitEthernet0/0 -> dc1-border-02:GigabitEthernet1/0 --- [BgpRoute<3.0.1.0/24,nhip:10.23.21.3,nhint:dynamic>_fnhip:2.12.22.1]
    Hop 5: dc1-border-02:GigabitEthernet0/0 -> bb2-border-01:GigabitEthernet1/0 --- [BgpRoute<3.0.1.0/24,nhip:10.23.21.3,nhint:dynamic>_fnhip:10.23.21.3]
    ACCEPTED

    Hop 1: dc1-host-01-01:eth0 -> dc1-leaf-01:GigabitEthernet2/0 --- [StaticRoute<0.0.0.0/0,nhip:2.128.0.1,nhint:eth0>_fnhip:2.128.0.1]
    Hop 2: dc1-leaf-01:GigabitEthernet1/0 -> dc1-spine-02:GigabitEthernet2/0 --- [BgpRoute<3.0.1.0/24,nhip:2.34.201.3,nhint:dynamic>_fnhip:2.34.201.3]
    Hop 3: dc1-spine-02:GigabitEthernet1/0 -> dc1-core-01:GigabitEthernet3/0 --- [BgpRoute<3.0.1.0/24,nhip:10.23.21.3,nhint:dynamic>_fnhip:2.23.12.2]
=======
Flow: ingress:dc1-host-01-01 vrf:default 2.128.0.0->1.0.2.2 TCP sport:0 dport:TELNET(23) packetLength:0 state:NEW tcpFlags:00000000
  environment:BASE
    Hop 1: dc1-host-01-01:eth0 -> dc1-leaf-01:GigabitEthernet2/0 --- [StaticRoute<0.0.0.0/0,nhip:2.128.0.1,nhint:eth0>_fnhip:2.128.0.1]
    Hop 2: dc1-leaf-01:GigabitEthernet0/0 -> dc1-spine-01:GigabitEthernet2/0 --- [BgpRoute<1.0.2.0/24,nhip:2.34.101.3,nhint:dynamic>_fnhip:2.34.101.3]
    Hop 3: dc1-spine-01:GigabitEthernet0/0 -> dc1-core-01:GigabitEthernet2/0 --- [BgpRoute<1.0.2.0/24,nhip:10.12.11.1,nhint:dynamic>_fnhip:2.23.11.2]
    DENIED_IN{blocktelnet}{deny   tcp any any eq telnet}

    Hop 1: dc1-host-01-01:eth0 -> dc1-leaf-01:GigabitEthernet2/0 --- [StaticRoute<0.0.0.0/0,nhip:2.128.0.1,nhint:eth0>_fnhip:2.128.0.1]
    Hop 2: dc1-leaf-01:GigabitEthernet0/0 -> dc1-spine-01:GigabitEthernet2/0 --- [BgpRoute<1.0.2.0/24,nhip:2.34.101.3,nhint:dynamic>_fnhip:2.34.101.3]
    Hop 3: dc1-spine-01:GigabitEthernet1/0 -> dc1-core-02:GigabitEthernet3/0 --- [BgpRoute<1.0.2.0/24,nhip:10.12.11.1,nhint:dynamic>_fnhip:2.23.21.2]
    Hop 4: dc1-core-02:GigabitEthernet1/0 -> dc1-border-01:GigabitEthernet2/0 --- [BgpRoute<1.0.2.0/24,nhip:10.12.11.1,nhint:dynamic>_fnhip:2.12.12.1]
    Hop 5: dc1-border-01:GigabitEthernet0/0 -> bb1-border-01:GigabitEthernet1/0 --- [BgpRoute<1.0.2.0/24,nhip:10.12.11.1,nhint:dynamic>_fnhip:10.12.11.1]
    Hop 6: bb1-border-01:GigabitEthernet0/0 -> bb1-core-01:GigabitEthernet1/0 --- [OspfIntraAreaRoute<1.0.2.0/24,nhip:1.0.1.2,nhint:dynamic>_fnhip:1.0.1.2]
    ACCEPTED

    Hop 1: dc1-host-01-01:eth0 -> dc1-leaf-01:GigabitEthernet2/0 --- [StaticRoute<0.0.0.0/0,nhip:2.128.0.1,nhint:eth0>_fnhip:2.128.0.1]
    Hop 2: dc1-leaf-01:GigabitEthernet1/0 -> dc1-spine-02:GigabitEthernet2/0 --- [BgpRoute<1.0.2.0/24,nhip:2.34.201.3,nhint:dynamic>_fnhip:2.34.201.3]
    Hop 3: dc1-spine-02:GigabitEthernet0/0 -> dc1-core-02:GigabitEthernet2/0 --- [BgpRoute<1.0.2.0/24,nhip:10.12.11.1,nhint:dynamic>_fnhip:2.23.22.2]
    Hop 4: dc1-core-02:GigabitEthernet1/0 -> dc1-border-01:GigabitEthernet2/0 --- [BgpRoute<1.0.2.0/24,nhip:10.12.11.1,nhint:dynamic>_fnhip:2.12.12.1]
    Hop 5: dc1-border-01:GigabitEthernet0/0 -> bb1-border-01:GigabitEthernet1/0 --- [BgpRoute<1.0.2.0/24,nhip:10.12.11.1,nhint:dynamic>_fnhip:10.12.11.1]
    Hop 6: bb1-border-01:GigabitEthernet0/0 -> bb1-core-01:GigabitEthernet1/0 --- [OspfIntraAreaRoute<1.0.2.0/24,nhip:1.0.1.2,nhint:dynamic>_fnhip:1.0.1.2]
    ACCEPTED

    Hop 1: dc1-host-01-01:eth0 -> dc1-leaf-01:GigabitEthernet2/0 --- [StaticRoute<0.0.0.0/0,nhip:2.128.0.1,nhint:eth0>_fnhip:2.128.0.1]
    Hop 2: dc1-leaf-01:GigabitEthernet1/0 -> dc1-spine-02:GigabitEthernet2/0 --- [BgpRoute<1.0.2.0/24,nhip:2.34.201.3,nhint:dynamic>_fnhip:2.34.201.3]
    Hop 3: dc1-spine-02:GigabitEthernet1/0 -> dc1-core-01:GigabitEthernet3/0 --- [BgpRoute<1.0.2.0/24,nhip:10.12.11.1,nhint:dynamic>_fnhip:2.23.12.2]
>>>>>>> c70654c4
    DENIED_IN{blocktelnet}{deny   tcp any any eq telnet}

Flow: ingress:dc1-host-01-02 vrf:default 2.128.0.0->3.0.1.1 TCP sport:0 dport:TELNET(23) packetLength:0 state:NEW tcpFlags:00000000
  environment:BASE
    Hop 1: dc1-host-01-02:eth0 -> dc1-leaf-01:GigabitEthernet3/0 --- [StaticRoute<0.0.0.0/0,nhip:2.128.1.1,nhint:eth0>_fnhip:2.128.1.1]
    Hop 2: dc1-leaf-01:GigabitEthernet0/0 -> dc1-spine-01:GigabitEthernet2/0 --- [BgpRoute<3.0.1.0/24,nhip:2.34.101.3,nhint:dynamic>_fnhip:2.34.101.3]
    Hop 3: dc1-spine-01:GigabitEthernet0/0 -> dc1-core-01:GigabitEthernet2/0 --- [BgpRoute<3.0.1.0/24,nhip:10.23.21.3,nhint:dynamic>_fnhip:2.23.11.2]
    DENIED_IN{blocktelnet}{deny   tcp any any eq telnet}

    Hop 1: dc1-host-01-02:eth0 -> dc1-leaf-01:GigabitEthernet3/0 --- [StaticRoute<0.0.0.0/0,nhip:2.128.1.1,nhint:eth0>_fnhip:2.128.1.1]
    Hop 2: dc1-leaf-01:GigabitEthernet0/0 -> dc1-spine-01:GigabitEthernet2/0 --- [BgpRoute<3.0.1.0/24,nhip:2.34.101.3,nhint:dynamic>_fnhip:2.34.101.3]
    Hop 3: dc1-spine-01:GigabitEthernet1/0 -> dc1-core-02:GigabitEthernet3/0 --- [BgpRoute<3.0.1.0/24,nhip:10.23.21.3,nhint:dynamic>_fnhip:2.23.21.2]
    Hop 4: dc1-core-02:GigabitEthernet0/0 -> dc1-border-02:GigabitEthernet1/0 --- [BgpRoute<3.0.1.0/24,nhip:10.23.21.3,nhint:dynamic>_fnhip:2.12.22.1]
    Hop 5: dc1-border-02:GigabitEthernet0/0 -> bb2-border-01:GigabitEthernet1/0 --- [BgpRoute<3.0.1.0/24,nhip:10.23.21.3,nhint:dynamic>_fnhip:10.23.21.3]
    ACCEPTED

    Hop 1: dc1-host-01-02:eth0 -> dc1-leaf-01:GigabitEthernet3/0 --- [StaticRoute<0.0.0.0/0,nhip:2.128.1.1,nhint:eth0>_fnhip:2.128.1.1]
    Hop 2: dc1-leaf-01:GigabitEthernet1/0 -> dc1-spine-02:GigabitEthernet2/0 --- [BgpRoute<3.0.1.0/24,nhip:2.34.201.3,nhint:dynamic>_fnhip:2.34.201.3]
    Hop 3: dc1-spine-02:GigabitEthernet0/0 -> dc1-core-02:GigabitEthernet2/0 --- [BgpRoute<3.0.1.0/24,nhip:10.23.21.3,nhint:dynamic>_fnhip:2.23.22.2]
    Hop 4: dc1-core-02:GigabitEthernet0/0 -> dc1-border-02:GigabitEthernet1/0 --- [BgpRoute<3.0.1.0/24,nhip:10.23.21.3,nhint:dynamic>_fnhip:2.12.22.1]
    Hop 5: dc1-border-02:GigabitEthernet0/0 -> bb2-border-01:GigabitEthernet1/0 --- [BgpRoute<3.0.1.0/24,nhip:10.23.21.3,nhint:dynamic>_fnhip:10.23.21.3]
    ACCEPTED

    Hop 1: dc1-host-01-02:eth0 -> dc1-leaf-01:GigabitEthernet3/0 --- [StaticRoute<0.0.0.0/0,nhip:2.128.1.1,nhint:eth0>_fnhip:2.128.1.1]
    Hop 2: dc1-leaf-01:GigabitEthernet1/0 -> dc1-spine-02:GigabitEthernet2/0 --- [BgpRoute<3.0.1.0/24,nhip:2.34.201.3,nhint:dynamic>_fnhip:2.34.201.3]
    Hop 3: dc1-spine-02:GigabitEthernet1/0 -> dc1-core-01:GigabitEthernet3/0 --- [BgpRoute<3.0.1.0/24,nhip:10.23.21.3,nhint:dynamic>_fnhip:2.23.12.2]
    DENIED_IN{blocktelnet}{deny   tcp any any eq telnet}

Flow: ingress:dc1-leaf-01 vrf:default 2.0.0.0->3.0.2.1 TCP sport:0 dport:TELNET(23) packetLength:0 state:NEW tcpFlags:00000000
  environment:BASE
    Hop 1: dc1-leaf-01:GigabitEthernet0/0 -> dc1-spine-01:GigabitEthernet2/0 --- [BgpRoute<3.0.2.0/24,nhip:2.34.101.3,nhint:dynamic>_fnhip:2.34.101.3]
    Hop 2: dc1-spine-01:GigabitEthernet0/0 -> dc1-core-01:GigabitEthernet2/0 --- [BgpRoute<3.0.2.0/24,nhip:10.23.21.3,nhint:dynamic>_fnhip:2.23.11.2]
    DENIED_IN{blocktelnet}{deny   tcp any any eq telnet}

    Hop 1: dc1-leaf-01:GigabitEthernet0/0 -> dc1-spine-01:GigabitEthernet2/0 --- [BgpRoute<3.0.2.0/24,nhip:2.34.101.3,nhint:dynamic>_fnhip:2.34.101.3]
    Hop 2: dc1-spine-01:GigabitEthernet1/0 -> dc1-core-02:GigabitEthernet3/0 --- [BgpRoute<3.0.2.0/24,nhip:10.23.21.3,nhint:dynamic>_fnhip:2.23.21.2]
    Hop 3: dc1-core-02:GigabitEthernet0/0 -> dc1-border-02:GigabitEthernet1/0 --- [BgpRoute<3.0.2.0/24,nhip:10.23.21.3,nhint:dynamic>_fnhip:2.12.22.1]
    Hop 4: dc1-border-02:GigabitEthernet0/0 -> bb2-border-01:GigabitEthernet1/0 --- [BgpRoute<3.0.2.0/24,nhip:10.23.21.3,nhint:dynamic>_fnhip:10.23.21.3]
    Hop 5: bb2-border-01:GigabitEthernet0/0 -> bb2-core-01:GigabitEthernet1/0 --- [OspfIntraAreaRoute<3.0.2.0/24,nhip:3.0.1.2,nhint:dynamic>_fnhip:3.0.1.2]
    Hop 6: bb2-core-01:GigabitEthernet0/0 -> bb2-border-02:GigabitEthernet1/0 --- [ConnectedRoute<3.0.2.0/24,nhip:AUTO/NONE(-1l),nhint:GigabitEthernet0/0>_fnhip:null]
    ACCEPTED

    Hop 1: dc1-leaf-01:GigabitEthernet1/0 -> dc1-spine-02:GigabitEthernet2/0 --- [BgpRoute<3.0.2.0/24,nhip:2.34.201.3,nhint:dynamic>_fnhip:2.34.201.3]
    Hop 2: dc1-spine-02:GigabitEthernet0/0 -> dc1-core-02:GigabitEthernet2/0 --- [BgpRoute<3.0.2.0/24,nhip:10.23.21.3,nhint:dynamic>_fnhip:2.23.22.2]
    Hop 3: dc1-core-02:GigabitEthernet0/0 -> dc1-border-02:GigabitEthernet1/0 --- [BgpRoute<3.0.2.0/24,nhip:10.23.21.3,nhint:dynamic>_fnhip:2.12.22.1]
    Hop 4: dc1-border-02:GigabitEthernet0/0 -> bb2-border-01:GigabitEthernet1/0 --- [BgpRoute<3.0.2.0/24,nhip:10.23.21.3,nhint:dynamic>_fnhip:10.23.21.3]
    Hop 5: bb2-border-01:GigabitEthernet0/0 -> bb2-core-01:GigabitEthernet1/0 --- [OspfIntraAreaRoute<3.0.2.0/24,nhip:3.0.1.2,nhint:dynamic>_fnhip:3.0.1.2]
    Hop 6: bb2-core-01:GigabitEthernet0/0 -> bb2-border-02:GigabitEthernet1/0 --- [ConnectedRoute<3.0.2.0/24,nhip:AUTO/NONE(-1l),nhint:GigabitEthernet0/0>_fnhip:null]
    ACCEPTED

    Hop 1: dc1-leaf-01:GigabitEthernet1/0 -> dc1-spine-02:GigabitEthernet2/0 --- [BgpRoute<3.0.2.0/24,nhip:2.34.201.3,nhint:dynamic>_fnhip:2.34.201.3]
    Hop 2: dc1-spine-02:GigabitEthernet1/0 -> dc1-core-01:GigabitEthernet3/0 --- [BgpRoute<3.0.2.0/24,nhip:10.23.21.3,nhint:dynamic>_fnhip:2.23.12.2]
    DENIED_IN{blocktelnet}{deny   tcp any any eq telnet}

Flow: ingress:dc1-spine-01 vrf:default 2.0.0.0->2.1.1.1 TCP sport:0 dport:TELNET(23) packetLength:0 state:NEW tcpFlags:00000000
  environment:BASE
    Hop 1: dc1-spine-01:GigabitEthernet0/0 -> dc1-core-01:GigabitEthernet2/0 --- [OspfIntraAreaRoute<2.1.1.1/32,nhip:2.23.11.2,nhint:dynamic>_fnhip:2.23.11.2]
    DENIED_IN{blocktelnet}{deny   tcp any any eq telnet}

    Hop 1: dc1-spine-01:GigabitEthernet1/0 -> dc1-core-02:GigabitEthernet3/0 --- [OspfIntraAreaRoute<2.1.1.1/32,nhip:2.23.21.2,nhint:dynamic>_fnhip:2.23.21.2]
    Hop 2: dc1-core-02:GigabitEthernet1/0 -> dc1-border-01:GigabitEthernet2/0 --- [OspfIntraAreaRoute<2.1.1.1/32,nhip:2.12.12.1,nhint:dynamic>_fnhip:2.12.12.1]
    ACCEPTED

Flow: ingress:dc1-spine-02 vrf:default 2.0.0.0->2.1.1.1 TCP sport:0 dport:TELNET(23) packetLength:0 state:NEW tcpFlags:00000000
  environment:BASE
    Hop 1: dc1-spine-02:GigabitEthernet0/0 -> dc1-core-02:GigabitEthernet2/0 --- [OspfIntraAreaRoute<2.1.1.1/32,nhip:2.23.22.2,nhint:dynamic>_fnhip:2.23.22.2]
    Hop 2: dc1-core-02:GigabitEthernet1/0 -> dc1-border-01:GigabitEthernet2/0 --- [OspfIntraAreaRoute<2.1.1.1/32,nhip:2.12.12.1,nhint:dynamic>_fnhip:2.12.12.1]
    ACCEPTED

    Hop 1: dc1-spine-02:GigabitEthernet1/0 -> dc1-core-01:GigabitEthernet3/0 --- [OspfIntraAreaRoute<2.1.1.1/32,nhip:2.23.12.2,nhint:dynamic>_fnhip:2.23.12.2]
    DENIED_IN{blocktelnet}{deny   tcp any any eq telnet}


# --> will catch hard-to-debug, bad interactions between routing and ACLs<|MERGE_RESOLUTION|>--- conflicted
+++ resolved
@@ -27,7 +27,6 @@
   "summary" : false
 }
 {
-<<<<<<< HEAD
   "class" : "org.batfish.question.NodesQuestionPlugin$NodesAnswerElement",
   "nodes" : {
     "dc1-border-01" : {
@@ -1153,9 +1152,6 @@
       }
     }
   }
-=======
-  "class" : "org.batfish.question.NodesQuestionPlugin$NodesAnswerElement"
->>>>>>> c70654c4
 }
 # Some checks can be expressed as JsonPath queries on this JSON.
 # For instance, to check whether the MTU of each interface is 1500,
@@ -1401,15 +1397,9 @@
 
 
 # --> the output shows outsiders with spoofed source addresses cannot reach the DNS server (good)
-<<<<<<< HEAD
 # --> but also shows that a bad ACL on dc1-host-01-02 is blocking access (bad)
 # another example: dc1-host-01-02 (2.128.1.101) is running SSH. we can run similar queries to learn who cannot reach it
 # but we can also ensure that non-ssh traffic can *never* reach dc1-host-01-02
-=======
-# --> but also shows that a bad ACL on host-01-02 is blocking access (bad)
-# another example: dc1-host-01-02 (2.128.1.101) is running SSH. we can run similar queries to learn who cannot reach it
-# but we can also ensure that non-ssh traffic can *never* reach host-01-02
->>>>>>> c70654c4
 Status: SUCCESS
 Question: reachability actions=[ACCEPT] | dstIps=[2.128.1.101] | notDstProtocols=[SSH]
 
@@ -1422,11 +1412,6 @@
 # another example: we also want to ensure that outsiders can *never* reach the SSH server
 # we have ACLs on DC border routers to prevent this. to test that things are correctly implemented:
 Status: SUCCESS
-<<<<<<< HEAD
-Question: reachability actions=[ACCEPT] | dstIps=[2.128.1.101] | dstProtocols=[SSH] | ingressNodeRegex=bb(1|2)-border01
-NOTHING TO DO: No nodes both match ingressNodeRegex: 'bb(1|2)-border01' and fail to match notIngressNodeRegex: ''
-# --> buggy ACL on dc1-border02!
-=======
 Question: reachability actions=[ACCEPT] | dstIps=[2.128.1.101] | dstProtocols=[SSH] | ingressNodeRegex=bb(1|2)-border-01
 
 Flow: ingress:bb2-border-01 vrf:default 253.0.0.0->2.128.1.101 TCP sport:0 dport:SSH(22) packetLength:0 state:NEW tcpFlags:00000000
@@ -1461,7 +1446,6 @@
 
 
 # --> buggy ACL on dc1-border-02!
->>>>>>> c70654c4
 #############
 # comparing two sets of configs (e.g., current + planned) is a powerful debugging aid
 # initialize the delta environment and generate its dataplane
@@ -1478,884 +1462,26 @@
 Difference between base and delta
   lanNeighbors
 {
-<<<<<<< HEAD
-=======
-  "ADDED :: 100" : {
-    "node1" : "dc1-host-01-02",
-    "node1interface" : "eth0",
-    "node2" : "host-01-02",
-    "node2interface" : "eth0"
-  },
-  "ADDED :: 101" : {
-    "node1" : "dc1-host-01-02",
-    "node1interface" : "eth0",
-    "node2" : "leaf-01",
-    "node2interface" : "GigabitEthernet3/0"
-  },
-  "ADDED :: 102" : {
-    "node1" : "dc1-leaf-01",
-    "node1interface" : "GigabitEthernet0/0",
-    "node2" : "dc1-spine-01",
-    "node2interface" : "GigabitEthernet2/0"
-  },
-  "ADDED :: 103" : {
-    "node1" : "dc1-leaf-01",
-    "node1interface" : "GigabitEthernet0/0",
-    "node2" : "leaf-01",
-    "node2interface" : "GigabitEthernet0/0"
-  },
-  "ADDED :: 104" : {
-    "node1" : "dc1-leaf-01",
-    "node1interface" : "GigabitEthernet0/0",
-    "node2" : "spine-01",
-    "node2interface" : "GigabitEthernet2/0"
-  },
-  "ADDED :: 105" : {
-    "node1" : "dc1-leaf-01",
-    "node1interface" : "GigabitEthernet1/0",
-    "node2" : "dc1-spine-02",
-    "node2interface" : "GigabitEthernet2/0"
-  },
-  "ADDED :: 106" : {
-    "node1" : "dc1-leaf-01",
-    "node1interface" : "GigabitEthernet1/0",
-    "node2" : "leaf-01",
-    "node2interface" : "GigabitEthernet1/0"
-  },
-  "ADDED :: 107" : {
-    "node1" : "dc1-leaf-01",
-    "node1interface" : "GigabitEthernet1/0",
-    "node2" : "spine-02",
-    "node2interface" : "GigabitEthernet2/0"
-  },
-  "ADDED :: 108" : {
-    "node1" : "dc1-leaf-01",
-    "node1interface" : "GigabitEthernet2/0",
-    "node2" : "dc1-host-01-01",
-    "node2interface" : "eth0"
-  },
-  "ADDED :: 109" : {
-    "node1" : "dc1-leaf-01",
-    "node1interface" : "GigabitEthernet2/0",
-    "node2" : "host-01-01",
-    "node2interface" : "eth0"
-  },
-  "ADDED :: 110" : {
-    "node1" : "dc1-leaf-01",
-    "node1interface" : "GigabitEthernet2/0",
-    "node2" : "leaf-01",
-    "node2interface" : "GigabitEthernet2/0"
-  },
-  "ADDED :: 111" : {
-    "node1" : "dc1-leaf-01",
-    "node1interface" : "GigabitEthernet3/0",
-    "node2" : "dc1-host-01-02",
-    "node2interface" : "eth0"
-  },
-  "ADDED :: 112" : {
-    "node1" : "dc1-leaf-01",
-    "node1interface" : "GigabitEthernet3/0",
-    "node2" : "host-01-02",
-    "node2interface" : "eth0"
-  },
-  "ADDED :: 113" : {
-    "node1" : "dc1-leaf-01",
-    "node1interface" : "GigabitEthernet3/0",
-    "node2" : "leaf-01",
-    "node2interface" : "GigabitEthernet3/0"
-  },
-  "ADDED :: 114" : {
-    "node1" : "dc1-spine-01",
-    "node1interface" : "GigabitEthernet0/0",
-    "node2" : "core-01",
-    "node2interface" : "GigabitEthernet2/0"
-  },
-  "ADDED :: 115" : {
-    "node1" : "dc1-spine-01",
-    "node1interface" : "GigabitEthernet0/0",
-    "node2" : "dc1-core-01",
-    "node2interface" : "GigabitEthernet2/0"
-  },
-  "ADDED :: 116" : {
-    "node1" : "dc1-spine-01",
-    "node1interface" : "GigabitEthernet0/0",
-    "node2" : "spine-01",
-    "node2interface" : "GigabitEthernet0/0"
-  },
-  "ADDED :: 117" : {
-    "node1" : "dc1-spine-01",
-    "node1interface" : "GigabitEthernet1/0",
-    "node2" : "core-02",
-    "node2interface" : "GigabitEthernet3/0"
-  },
-  "ADDED :: 118" : {
-    "node1" : "dc1-spine-01",
-    "node1interface" : "GigabitEthernet1/0",
-    "node2" : "dc1-core-02",
-    "node2interface" : "GigabitEthernet3/0"
-  },
-  "ADDED :: 119" : {
-    "node1" : "dc1-spine-01",
-    "node1interface" : "GigabitEthernet1/0",
-    "node2" : "spine-01",
-    "node2interface" : "GigabitEthernet1/0"
-  },
-  "ADDED :: 120" : {
-    "node1" : "dc1-spine-01",
-    "node1interface" : "GigabitEthernet2/0",
-    "node2" : "dc1-leaf-01",
-    "node2interface" : "GigabitEthernet0/0"
-  },
-  "ADDED :: 121" : {
-    "node1" : "dc1-spine-01",
-    "node1interface" : "GigabitEthernet2/0",
-    "node2" : "leaf-01",
-    "node2interface" : "GigabitEthernet0/0"
-  },
-  "ADDED :: 122" : {
-    "node1" : "dc1-spine-01",
-    "node1interface" : "GigabitEthernet2/0",
-    "node2" : "spine-01",
-    "node2interface" : "GigabitEthernet2/0"
-  },
-  "ADDED :: 123" : {
-    "node1" : "dc1-spine-02",
-    "node1interface" : "GigabitEthernet0/0",
-    "node2" : "core-02",
-    "node2interface" : "GigabitEthernet2/0"
-  },
-  "ADDED :: 124" : {
-    "node1" : "dc1-spine-02",
-    "node1interface" : "GigabitEthernet0/0",
-    "node2" : "dc1-core-02",
-    "node2interface" : "GigabitEthernet2/0"
-  },
-  "ADDED :: 125" : {
-    "node1" : "dc1-spine-02",
-    "node1interface" : "GigabitEthernet0/0",
-    "node2" : "spine-02",
-    "node2interface" : "GigabitEthernet0/0"
-  },
-  "ADDED :: 126" : {
-    "node1" : "dc1-spine-02",
-    "node1interface" : "GigabitEthernet1/0",
-    "node2" : "core-01",
-    "node2interface" : "GigabitEthernet3/0"
-  },
-  "ADDED :: 127" : {
-    "node1" : "dc1-spine-02",
-    "node1interface" : "GigabitEthernet1/0",
-    "node2" : "dc1-core-01",
-    "node2interface" : "GigabitEthernet3/0"
-  },
-  "ADDED :: 128" : {
-    "node1" : "dc1-spine-02",
-    "node1interface" : "GigabitEthernet1/0",
-    "node2" : "spine-02",
-    "node2interface" : "GigabitEthernet1/0"
-  },
-  "ADDED :: 129" : {
-    "node1" : "dc1-spine-02",
-    "node1interface" : "GigabitEthernet2/0",
-    "node2" : "dc1-leaf-01",
-    "node2interface" : "GigabitEthernet1/0"
-  },
-  "ADDED :: 130" : {
-    "node1" : "dc1-spine-02",
-    "node1interface" : "GigabitEthernet2/0",
-    "node2" : "leaf-01",
-    "node2interface" : "GigabitEthernet1/0"
-  },
-  "ADDED :: 131" : {
-    "node1" : "dc1-spine-02",
-    "node1interface" : "GigabitEthernet2/0",
-    "node2" : "spine-02",
-    "node2interface" : "GigabitEthernet2/0"
-  },
-  "ADDED :: 132" : {
-    "node1" : "host-01-01",
-    "node1interface" : "eth0",
-    "node2" : "dc1-host-01-01",
-    "node2interface" : "eth0"
-  },
-  "ADDED :: 133" : {
-    "node1" : "host-01-01",
-    "node1interface" : "eth0",
-    "node2" : "dc1-leaf-01",
-    "node2interface" : "GigabitEthernet2/0"
-  },
-  "ADDED :: 134" : {
-    "node1" : "host-01-01",
-    "node1interface" : "eth0",
-    "node2" : "leaf-01",
-    "node2interface" : "GigabitEthernet2/0"
-  },
-  "ADDED :: 135" : {
-    "node1" : "host-01-02",
-    "node1interface" : "eth0",
-    "node2" : "dc1-host-01-02",
-    "node2interface" : "eth0"
-  },
-  "ADDED :: 136" : {
-    "node1" : "host-01-02",
-    "node1interface" : "eth0",
-    "node2" : "dc1-leaf-01",
-    "node2interface" : "GigabitEthernet3/0"
-  },
-  "ADDED :: 137" : {
-    "node1" : "host-01-02",
-    "node1interface" : "eth0",
-    "node2" : "leaf-01",
-    "node2interface" : "GigabitEthernet3/0"
-  },
-  "ADDED :: 138" : {
-    "node1" : "leaf-01",
-    "node1interface" : "GigabitEthernet0/0",
-    "node2" : "dc1-leaf-01",
-    "node2interface" : "GigabitEthernet0/0"
-  },
-  "ADDED :: 139" : {
-    "node1" : "leaf-01",
-    "node1interface" : "GigabitEthernet0/0",
-    "node2" : "dc1-spine-01",
-    "node2interface" : "GigabitEthernet2/0"
-  },
-  "ADDED :: 140" : {
-    "node1" : "leaf-01",
-    "node1interface" : "GigabitEthernet0/0",
-    "node2" : "spine-01",
-    "node2interface" : "GigabitEthernet2/0"
-  },
-  "ADDED :: 141" : {
-    "node1" : "leaf-01",
-    "node1interface" : "GigabitEthernet1/0",
-    "node2" : "dc1-leaf-01",
-    "node2interface" : "GigabitEthernet1/0"
-  },
-  "ADDED :: 142" : {
-    "node1" : "leaf-01",
-    "node1interface" : "GigabitEthernet1/0",
-    "node2" : "dc1-spine-02",
-    "node2interface" : "GigabitEthernet2/0"
-  },
-  "ADDED :: 143" : {
-    "node1" : "leaf-01",
-    "node1interface" : "GigabitEthernet1/0",
-    "node2" : "spine-02",
-    "node2interface" : "GigabitEthernet2/0"
-  },
-  "ADDED :: 144" : {
-    "node1" : "leaf-01",
-    "node1interface" : "GigabitEthernet2/0",
-    "node2" : "dc1-host-01-01",
-    "node2interface" : "eth0"
-  },
-  "ADDED :: 145" : {
-    "node1" : "leaf-01",
-    "node1interface" : "GigabitEthernet2/0",
-    "node2" : "dc1-leaf-01",
-    "node2interface" : "GigabitEthernet2/0"
-  },
-  "ADDED :: 146" : {
-    "node1" : "leaf-01",
-    "node1interface" : "GigabitEthernet2/0",
-    "node2" : "host-01-01",
-    "node2interface" : "eth0"
-  },
-  "ADDED :: 147" : {
-    "node1" : "leaf-01",
-    "node1interface" : "GigabitEthernet3/0",
-    "node2" : "dc1-host-01-02",
-    "node2interface" : "eth0"
-  },
-  "ADDED :: 148" : {
-    "node1" : "leaf-01",
-    "node1interface" : "GigabitEthernet3/0",
-    "node2" : "dc1-leaf-01",
-    "node2interface" : "GigabitEthernet3/0"
-  },
-  "ADDED :: 149" : {
-    "node1" : "leaf-01",
-    "node1interface" : "GigabitEthernet3/0",
-    "node2" : "host-01-02",
-    "node2interface" : "eth0"
-  },
-  "ADDED :: 150" : {
-    "node1" : "spine-01",
-    "node1interface" : "GigabitEthernet0/0",
-    "node2" : "core-01",
-    "node2interface" : "GigabitEthernet2/0"
-  },
-  "ADDED :: 151" : {
-    "node1" : "spine-01",
-    "node1interface" : "GigabitEthernet0/0",
-    "node2" : "dc1-core-01",
-    "node2interface" : "GigabitEthernet2/0"
-  },
-  "ADDED :: 152" : {
-    "node1" : "spine-01",
-    "node1interface" : "GigabitEthernet0/0",
-    "node2" : "dc1-spine-01",
-    "node2interface" : "GigabitEthernet0/0"
-  },
-  "ADDED :: 153" : {
-    "node1" : "spine-01",
-    "node1interface" : "GigabitEthernet1/0",
-    "node2" : "core-02",
-    "node2interface" : "GigabitEthernet3/0"
-  },
-  "ADDED :: 154" : {
-    "node1" : "spine-01",
-    "node1interface" : "GigabitEthernet1/0",
-    "node2" : "dc1-core-02",
-    "node2interface" : "GigabitEthernet3/0"
-  },
-  "ADDED :: 155" : {
-    "node1" : "spine-01",
-    "node1interface" : "GigabitEthernet1/0",
-    "node2" : "dc1-spine-01",
-    "node2interface" : "GigabitEthernet1/0"
-  },
-  "ADDED :: 156" : {
-    "node1" : "spine-01",
-    "node1interface" : "GigabitEthernet2/0",
-    "node2" : "dc1-leaf-01",
-    "node2interface" : "GigabitEthernet0/0"
-  },
-  "ADDED :: 157" : {
-    "node1" : "spine-01",
-    "node1interface" : "GigabitEthernet2/0",
-    "node2" : "dc1-spine-01",
-    "node2interface" : "GigabitEthernet2/0"
-  },
-  "ADDED :: 158" : {
-    "node1" : "spine-01",
-    "node1interface" : "GigabitEthernet2/0",
-    "node2" : "leaf-01",
-    "node2interface" : "GigabitEthernet0/0"
-  },
-  "ADDED :: 159" : {
-    "node1" : "spine-02",
-    "node1interface" : "GigabitEthernet0/0",
-    "node2" : "core-02",
-    "node2interface" : "GigabitEthernet2/0"
-  },
-  "ADDED :: 160" : {
-    "node1" : "spine-02",
-    "node1interface" : "GigabitEthernet0/0",
-    "node2" : "dc1-core-02",
-    "node2interface" : "GigabitEthernet2/0"
-  },
-  "ADDED :: 161" : {
-    "node1" : "spine-02",
-    "node1interface" : "GigabitEthernet0/0",
-    "node2" : "dc1-spine-02",
-    "node2interface" : "GigabitEthernet0/0"
-  },
-  "ADDED :: 162" : {
-    "node1" : "spine-02",
-    "node1interface" : "GigabitEthernet1/0",
-    "node2" : "core-01",
-    "node2interface" : "GigabitEthernet3/0"
-  },
-  "ADDED :: 163" : {
-    "node1" : "spine-02",
-    "node1interface" : "GigabitEthernet1/0",
-    "node2" : "dc1-core-01",
-    "node2interface" : "GigabitEthernet3/0"
-  },
-  "ADDED :: 164" : {
-    "node1" : "spine-02",
-    "node1interface" : "GigabitEthernet1/0",
-    "node2" : "dc1-spine-02",
-    "node2interface" : "GigabitEthernet1/0"
-  },
-  "ADDED :: 165" : {
-    "node1" : "spine-02",
-    "node1interface" : "GigabitEthernet2/0",
-    "node2" : "dc1-leaf-01",
-    "node2interface" : "GigabitEthernet1/0"
-  },
-  "ADDED :: 166" : {
-    "node1" : "spine-02",
-    "node1interface" : "GigabitEthernet2/0",
-    "node2" : "dc1-spine-02",
-    "node2interface" : "GigabitEthernet2/0"
-  },
-  "ADDED :: 167" : {
-    "node1" : "spine-02",
-    "node1interface" : "GigabitEthernet2/0",
-    "node2" : "leaf-01",
-    "node2interface" : "GigabitEthernet1/0"
-  },
-  "ADDED :: 40" : {
-    "node1" : "core-01",
-    "node1interface" : "GigabitEthernet2/0",
-    "node2" : "spine-01",
-    "node2interface" : "GigabitEthernet0/0"
-  },
-  "ADDED :: 41" : {
-    "node1" : "core-01",
-    "node1interface" : "GigabitEthernet3/0",
-    "node2" : "dc1-core-01",
-    "node2interface" : "GigabitEthernet3/0"
-  },
-  "ADDED :: 42" : {
-    "node1" : "core-01",
-    "node1interface" : "GigabitEthernet3/0",
-    "node2" : "dc1-spine-02",
-    "node2interface" : "GigabitEthernet1/0"
-  },
-  "ADDED :: 43" : {
-    "node1" : "core-01",
-    "node1interface" : "GigabitEthernet3/0",
-    "node2" : "spine-02",
-    "node2interface" : "GigabitEthernet1/0"
-  },
-  "ADDED :: 44" : {
-    "node1" : "core-02",
-    "node1interface" : "GigabitEthernet0/0",
-    "node2" : "border-02",
-    "node2interface" : "GigabitEthernet1/0"
-  },
-  "ADDED :: 45" : {
-    "node1" : "core-02",
-    "node1interface" : "GigabitEthernet0/0",
-    "node2" : "dc1-border-02",
-    "node2interface" : "GigabitEthernet1/0"
-  },
-  "ADDED :: 46" : {
-    "node1" : "core-02",
-    "node1interface" : "GigabitEthernet0/0",
-    "node2" : "dc1-core-02",
-    "node2interface" : "GigabitEthernet0/0"
-  },
-  "ADDED :: 47" : {
-    "node1" : "core-02",
-    "node1interface" : "GigabitEthernet1/0",
-    "node2" : "border-01",
-    "node2interface" : "GigabitEthernet2/0"
-  },
-  "ADDED :: 48" : {
-    "node1" : "core-02",
-    "node1interface" : "GigabitEthernet1/0",
-    "node2" : "dc1-border-01",
-    "node2interface" : "GigabitEthernet2/0"
-  },
-  "ADDED :: 49" : {
-    "node1" : "core-02",
-    "node1interface" : "GigabitEthernet1/0",
-    "node2" : "dc1-core-02",
-    "node2interface" : "GigabitEthernet1/0"
-  },
-  "ADDED :: 50" : {
-    "node1" : "core-02",
-    "node1interface" : "GigabitEthernet2/0",
-    "node2" : "dc1-core-02",
-    "node2interface" : "GigabitEthernet2/0"
-  },
-  "ADDED :: 51" : {
-    "node1" : "core-02",
-    "node1interface" : "GigabitEthernet2/0",
-    "node2" : "dc1-spine-02",
-    "node2interface" : "GigabitEthernet0/0"
-  },
-  "ADDED :: 52" : {
-    "node1" : "core-02",
-    "node1interface" : "GigabitEthernet2/0",
-    "node2" : "spine-02",
-    "node2interface" : "GigabitEthernet0/0"
-  },
-  "ADDED :: 53" : {
-    "node1" : "core-02",
-    "node1interface" : "GigabitEthernet3/0",
-    "node2" : "dc1-core-02",
-    "node2interface" : "GigabitEthernet3/0"
-  },
-  "ADDED :: 54" : {
-    "node1" : "core-02",
-    "node1interface" : "GigabitEthernet3/0",
-    "node2" : "dc1-spine-01",
-    "node2interface" : "GigabitEthernet1/0"
-  },
-  "ADDED :: 55" : {
-    "node1" : "core-02",
-    "node1interface" : "GigabitEthernet3/0",
-    "node2" : "spine-01",
-    "node2interface" : "GigabitEthernet1/0"
-  },
-  "ADDED :: 56" : {
-    "node1" : "dc1-border-01",
-    "node1interface" : "GigabitEthernet0/0",
-    "node2" : "bb1-border-01",
-    "node2interface" : "GigabitEthernet1/0"
-  },
-  "ADDED :: 57" : {
-    "node1" : "dc1-border-01",
-    "node1interface" : "GigabitEthernet0/0",
-    "node2" : "border-01",
-    "node2interface" : "GigabitEthernet0/0"
-  },
-  "ADDED :: 58" : {
-    "node1" : "dc1-border-01",
-    "node1interface" : "GigabitEthernet1/0",
-    "node2" : "border-01",
-    "node2interface" : "GigabitEthernet1/0"
-  },
-  "ADDED :: 59" : {
-    "node1" : "dc1-border-01",
-    "node1interface" : "GigabitEthernet1/0",
-    "node2" : "core-01",
-    "node2interface" : "GigabitEthernet0/0"
-  },
-  "ADDED :: 60" : {
-    "node1" : "dc1-border-01",
-    "node1interface" : "GigabitEthernet1/0",
-    "node2" : "dc1-core-01",
-    "node2interface" : "GigabitEthernet0/0"
-  },
-  "ADDED :: 61" : {
-    "node1" : "dc1-border-01",
-    "node1interface" : "GigabitEthernet2/0",
-    "node2" : "border-01",
-    "node2interface" : "GigabitEthernet2/0"
-  },
-  "ADDED :: 62" : {
-    "node1" : "dc1-border-01",
-    "node1interface" : "GigabitEthernet2/0",
-    "node2" : "core-02",
-    "node2interface" : "GigabitEthernet1/0"
-  },
-  "ADDED :: 63" : {
-    "node1" : "dc1-border-01",
-    "node1interface" : "GigabitEthernet2/0",
-    "node2" : "dc1-core-02",
-    "node2interface" : "GigabitEthernet1/0"
-  },
-  "ADDED :: 64" : {
-    "node1" : "dc1-border-02",
-    "node1interface" : "GigabitEthernet0/0",
-    "node2" : "bb2-border-01",
-    "node2interface" : "GigabitEthernet1/0"
-  },
-  "ADDED :: 65" : {
-    "node1" : "dc1-border-02",
-    "node1interface" : "GigabitEthernet0/0",
-    "node2" : "border-02",
-    "node2interface" : "GigabitEthernet0/0"
-  },
-  "ADDED :: 66" : {
-    "node1" : "dc1-border-02",
-    "node1interface" : "GigabitEthernet1/0",
-    "node2" : "border-02",
-    "node2interface" : "GigabitEthernet1/0"
-  },
-  "ADDED :: 67" : {
-    "node1" : "dc1-border-02",
-    "node1interface" : "GigabitEthernet1/0",
-    "node2" : "core-02",
-    "node2interface" : "GigabitEthernet0/0"
-  },
-  "ADDED :: 68" : {
-    "node1" : "dc1-border-02",
-    "node1interface" : "GigabitEthernet1/0",
-    "node2" : "dc1-core-02",
-    "node2interface" : "GigabitEthernet0/0"
-  },
-  "ADDED :: 69" : {
-    "node1" : "dc1-border-02",
-    "node1interface" : "GigabitEthernet2/0",
-    "node2" : "border-02",
-    "node2interface" : "GigabitEthernet2/0"
-  },
-  "ADDED :: 70" : {
-    "node1" : "dc1-border-02",
-    "node1interface" : "GigabitEthernet2/0",
-    "node2" : "core-01",
-    "node2interface" : "GigabitEthernet1/0"
-  },
-  "ADDED :: 71" : {
-    "node1" : "dc1-border-02",
-    "node1interface" : "GigabitEthernet2/0",
-    "node2" : "dc1-core-01",
-    "node2interface" : "GigabitEthernet1/0"
-  },
-  "ADDED :: 72" : {
-    "node1" : "dc1-core-01",
-    "node1interface" : "GigabitEthernet0/0",
-    "node2" : "border-01",
-    "node2interface" : "GigabitEthernet1/0"
-  },
-  "ADDED :: 73" : {
-    "node1" : "dc1-core-01",
-    "node1interface" : "GigabitEthernet0/0",
-    "node2" : "core-01",
-    "node2interface" : "GigabitEthernet0/0"
-  },
-  "ADDED :: 74" : {
-    "node1" : "dc1-core-01",
-    "node1interface" : "GigabitEthernet0/0",
-    "node2" : "dc1-border-01",
-    "node2interface" : "GigabitEthernet1/0"
-  },
-  "ADDED :: 75" : {
-    "node1" : "dc1-core-01",
-    "node1interface" : "GigabitEthernet1/0",
-    "node2" : "border-02",
-    "node2interface" : "GigabitEthernet2/0"
-  },
-  "ADDED :: 76" : {
-    "node1" : "dc1-core-01",
-    "node1interface" : "GigabitEthernet1/0",
-    "node2" : "core-01",
-    "node2interface" : "GigabitEthernet1/0"
-  },
-  "ADDED :: 77" : {
-    "node1" : "dc1-core-01",
-    "node1interface" : "GigabitEthernet1/0",
-    "node2" : "dc1-border-02",
-    "node2interface" : "GigabitEthernet2/0"
-  },
-  "ADDED :: 78" : {
-    "node1" : "dc1-core-01",
-    "node1interface" : "GigabitEthernet2/0",
-    "node2" : "core-01",
-    "node2interface" : "GigabitEthernet2/0"
-  },
-  "ADDED :: 79" : {
-    "node1" : "dc1-core-01",
-    "node1interface" : "GigabitEthernet2/0",
-    "node2" : "dc1-spine-01",
-    "node2interface" : "GigabitEthernet0/0"
-  },
-  "ADDED :: 80" : {
-    "node1" : "dc1-core-01",
-    "node1interface" : "GigabitEthernet2/0",
-    "node2" : "spine-01",
-    "node2interface" : "GigabitEthernet0/0"
-  },
-  "ADDED :: 81" : {
-    "node1" : "dc1-core-01",
-    "node1interface" : "GigabitEthernet3/0",
-    "node2" : "core-01",
-    "node2interface" : "GigabitEthernet3/0"
-  },
-  "ADDED :: 82" : {
-    "node1" : "dc1-core-01",
-    "node1interface" : "GigabitEthernet3/0",
-    "node2" : "dc1-spine-02",
-    "node2interface" : "GigabitEthernet1/0"
-  },
-  "ADDED :: 83" : {
-    "node1" : "dc1-core-01",
-    "node1interface" : "GigabitEthernet3/0",
-    "node2" : "spine-02",
-    "node2interface" : "GigabitEthernet1/0"
-  },
-  "ADDED :: 84" : {
-    "node1" : "dc1-core-02",
-    "node1interface" : "GigabitEthernet0/0",
-    "node2" : "border-02",
-    "node2interface" : "GigabitEthernet1/0"
-  },
-  "ADDED :: 85" : {
-    "node1" : "dc1-core-02",
-    "node1interface" : "GigabitEthernet0/0",
-    "node2" : "core-02",
-    "node2interface" : "GigabitEthernet0/0"
-  },
-  "ADDED :: 86" : {
-    "node1" : "dc1-core-02",
-    "node1interface" : "GigabitEthernet0/0",
-    "node2" : "dc1-border-02",
-    "node2interface" : "GigabitEthernet1/0"
-  },
-  "ADDED :: 87" : {
-    "node1" : "dc1-core-02",
-    "node1interface" : "GigabitEthernet1/0",
-    "node2" : "border-01",
-    "node2interface" : "GigabitEthernet2/0"
-  },
-  "ADDED :: 88" : {
-    "node1" : "dc1-core-02",
-    "node1interface" : "GigabitEthernet1/0",
-    "node2" : "core-02",
-    "node2interface" : "GigabitEthernet1/0"
-  },
-  "ADDED :: 89" : {
-    "node1" : "dc1-core-02",
-    "node1interface" : "GigabitEthernet1/0",
-    "node2" : "dc1-border-01",
-    "node2interface" : "GigabitEthernet2/0"
-  },
-  "ADDED :: 90" : {
-    "node1" : "dc1-core-02",
-    "node1interface" : "GigabitEthernet2/0",
-    "node2" : "core-02",
-    "node2interface" : "GigabitEthernet2/0"
-  },
-  "ADDED :: 91" : {
-    "node1" : "dc1-core-02",
-    "node1interface" : "GigabitEthernet2/0",
-    "node2" : "dc1-spine-02",
-    "node2interface" : "GigabitEthernet0/0"
-  },
-  "ADDED :: 92" : {
-    "node1" : "dc1-core-02",
-    "node1interface" : "GigabitEthernet2/0",
-    "node2" : "spine-02",
-    "node2interface" : "GigabitEthernet0/0"
-  },
-  "ADDED :: 93" : {
-    "node1" : "dc1-core-02",
-    "node1interface" : "GigabitEthernet3/0",
-    "node2" : "core-02",
-    "node2interface" : "GigabitEthernet3/0"
-  },
-  "ADDED :: 94" : {
-    "node1" : "dc1-core-02",
-    "node1interface" : "GigabitEthernet3/0",
-    "node2" : "dc1-spine-01",
-    "node2interface" : "GigabitEthernet1/0"
-  },
-  "ADDED :: 95" : {
-    "node1" : "dc1-core-02",
-    "node1interface" : "GigabitEthernet3/0",
-    "node2" : "spine-01",
-    "node2interface" : "GigabitEthernet1/0"
-  },
-  "ADDED :: 96" : {
-    "node1" : "dc1-host-01-01",
-    "node1interface" : "eth0",
-    "node2" : "dc1-leaf-01",
-    "node2interface" : "GigabitEthernet2/0"
-  },
-  "ADDED :: 97" : {
-    "node1" : "dc1-host-01-01",
-    "node1interface" : "eth0",
-    "node2" : "host-01-01",
-    "node2interface" : "eth0"
-  },
-  "ADDED :: 98" : {
-    "node1" : "dc1-host-01-01",
-    "node1interface" : "eth0",
-    "node2" : "leaf-01",
-    "node2interface" : "GigabitEthernet2/0"
-  },
-  "ADDED :: 99" : {
-    "node1" : "dc1-host-01-02",
-    "node1interface" : "eth0",
-    "node2" : "dc1-leaf-01",
-    "node2interface" : "GigabitEthernet3/0"
-  },
->>>>>>> c70654c4
   "COMMON :: 1" : {
     "CHANGED :: node2" : {
       "BASE" : "dc1-border-01",
       "DELTA" : "border-01"
     }
   },
-<<<<<<< HEAD
   "COMMON :: 14" : {
     "CHANGED :: node1" : {
       "BASE" : "dc1-border-01",
       "DELTA" : "border-01"
-=======
-  "COMMON :: 10" : {
-    "CHANGED :: node1" : {
-      "BASE" : "bb2-core-01",
-      "DELTA" : "bb2-border-02"
-    },
-    "CHANGED :: node2" : {
-      "BASE" : "bb2-border-02",
-      "DELTA" : "bb1-border-02"
-    },
-    "CHANGED :: node2interface" : {
-      "BASE" : "GigabitEthernet1/0",
-      "DELTA" : "GigabitEthernet0/0"
-    }
-  },
-  "COMMON :: 11" : {
-    "CHANGED :: node1" : {
-      "BASE" : "bb2-core-01",
-      "DELTA" : "bb2-border-02"
-    },
-    "CHANGED :: node2" : {
-      "BASE" : "bb2-border-01",
-      "DELTA" : "bb2-core-01"
-    }
-  },
-  "COMMON :: 12" : {
-    "CHANGED :: node1interface" : {
-      "BASE" : "GigabitEthernet2/0",
-      "DELTA" : "GigabitEthernet0/0"
-    },
-    "CHANGED :: node2" : {
-      "BASE" : "bb2-core-01",
-      "DELTA" : "bb2-border-02"
-    },
-    "CHANGED :: node2interface" : {
-      "BASE" : "GigabitEthernet3/0",
-      "DELTA" : "GigabitEthernet1/0"
-    }
-  },
-  "COMMON :: 13" : {
-    "CHANGED :: node1interface" : {
-      "BASE" : "GigabitEthernet3/0",
-      "DELTA" : "GigabitEthernet1/0"
-    },
-    "CHANGED :: node2" : {
-      "BASE" : "bb2-core-01",
-      "DELTA" : "bb2-border-01"
-    },
-    "CHANGED :: node2interface" : {
-      "BASE" : "GigabitEthernet2/0",
-      "DELTA" : "GigabitEthernet0/0"
-    }
-  },
-  "COMMON :: 14" : {
-    "CHANGED :: node1" : {
-      "BASE" : "dc1-border-01",
-      "DELTA" : "bb2-core-01"
-    },
-    "CHANGED :: node1interface" : {
-      "BASE" : "GigabitEthernet0/0",
-      "DELTA" : "GigabitEthernet2/0"
-    },
-    "CHANGED :: node2" : {
-      "BASE" : "bb1-border-01",
-      "DELTA" : "bb2-core-01"
-    },
-    "CHANGED :: node2interface" : {
-      "BASE" : "GigabitEthernet1/0",
-      "DELTA" : "GigabitEthernet3/0"
->>>>>>> c70654c4
     }
   },
   "COMMON :: 15" : {
     "CHANGED :: node1" : {
       "BASE" : "dc1-border-01",
-<<<<<<< HEAD
       "DELTA" : "border-01"
     },
     "CHANGED :: node2" : {
       "BASE" : "dc1-core-01",
       "DELTA" : "core-01"
-=======
-      "DELTA" : "bb2-core-01"
-    },
-    "CHANGED :: node1interface" : {
-      "BASE" : "GigabitEthernet1/0",
-      "DELTA" : "GigabitEthernet3/0"
-    },
-    "CHANGED :: node2" : {
-      "BASE" : "dc1-core-01",
-      "DELTA" : "bb2-core-01"
-    },
-    "CHANGED :: node2interface" : {
-      "BASE" : "GigabitEthernet0/0",
-      "DELTA" : "GigabitEthernet2/0"
->>>>>>> c70654c4
     }
   },
   "COMMON :: 16" : {
@@ -2363,557 +1489,230 @@
       "BASE" : "dc1-border-01",
       "DELTA" : "border-01"
     },
-<<<<<<< HEAD
     "CHANGED :: node2" : {
       "BASE" : "dc1-core-02",
       "DELTA" : "core-02"
-=======
-    "CHANGED :: node1interface" : {
-      "BASE" : "GigabitEthernet2/0",
-      "DELTA" : "GigabitEthernet0/0"
-    },
-    "CHANGED :: node2" : {
-      "BASE" : "dc1-core-02",
-      "DELTA" : "bb1-border-01"
->>>>>>> c70654c4
     }
   },
   "COMMON :: 17" : {
     "CHANGED :: node1" : {
       "BASE" : "dc1-border-02",
-<<<<<<< HEAD
       "DELTA" : "border-02"
-=======
-      "DELTA" : "border-01"
-    },
-    "CHANGED :: node2" : {
-      "BASE" : "bb2-border-01",
-      "DELTA" : "dc1-border-01"
-    },
-    "CHANGED :: node2interface" : {
-      "BASE" : "GigabitEthernet1/0",
-      "DELTA" : "GigabitEthernet0/0"
->>>>>>> c70654c4
     }
   },
   "COMMON :: 18" : {
     "CHANGED :: node1" : {
       "BASE" : "dc1-border-02",
-<<<<<<< HEAD
       "DELTA" : "border-02"
     },
     "CHANGED :: node2" : {
       "BASE" : "dc1-core-02",
       "DELTA" : "core-02"
-=======
-      "DELTA" : "border-01"
-    },
-    "CHANGED :: node2" : {
-      "BASE" : "dc1-core-02",
-      "DELTA" : "core-01"
->>>>>>> c70654c4
     }
   },
   "COMMON :: 19" : {
     "CHANGED :: node1" : {
       "BASE" : "dc1-border-02",
-<<<<<<< HEAD
       "DELTA" : "border-02"
     },
     "CHANGED :: node2" : {
       "BASE" : "dc1-core-01",
       "DELTA" : "core-01"
-=======
-      "DELTA" : "border-01"
-    },
-    "CHANGED :: node1interface" : {
-      "BASE" : "GigabitEthernet2/0",
-      "DELTA" : "GigabitEthernet1/0"
-    },
-    "CHANGED :: node2" : {
-      "BASE" : "dc1-core-01",
-      "DELTA" : "dc1-border-01"
-    }
-  },
-  "COMMON :: 2" : {
-    "CHANGED :: node1" : {
-      "BASE" : "bb1-border-02",
-      "DELTA" : "bb1-border-01"
-    },
-    "CHANGED :: node1interface" : {
-      "BASE" : "GigabitEthernet0/0",
-      "DELTA" : "GigabitEthernet1/0"
-    },
-    "CHANGED :: node2" : {
-      "BASE" : "bb2-border-02",
-      "DELTA" : "dc1-border-01"
->>>>>>> c70654c4
     }
   },
   "COMMON :: 20" : {
     "CHANGED :: node1" : {
       "BASE" : "dc1-core-01",
-<<<<<<< HEAD
       "DELTA" : "core-01"
     },
     "CHANGED :: node2" : {
       "BASE" : "dc1-border-01",
       "DELTA" : "border-01"
-=======
-      "DELTA" : "border-01"
-    },
-    "CHANGED :: node1interface" : {
-      "BASE" : "GigabitEthernet0/0",
-      "DELTA" : "GigabitEthernet1/0"
-    },
-    "CHANGED :: node2" : {
-      "BASE" : "dc1-border-01",
-      "DELTA" : "dc1-core-01"
-    },
-    "CHANGED :: node2interface" : {
-      "BASE" : "GigabitEthernet1/0",
-      "DELTA" : "GigabitEthernet0/0"
->>>>>>> c70654c4
     }
   },
   "COMMON :: 21" : {
     "CHANGED :: node1" : {
       "BASE" : "dc1-core-01",
-<<<<<<< HEAD
       "DELTA" : "core-01"
     },
     "CHANGED :: node2" : {
       "BASE" : "dc1-border-02",
       "DELTA" : "border-02"
-=======
-      "DELTA" : "border-01"
-    },
-    "CHANGED :: node1interface" : {
-      "BASE" : "GigabitEthernet1/0",
-      "DELTA" : "GigabitEthernet2/0"
-    },
-    "CHANGED :: node2" : {
-      "BASE" : "dc1-border-02",
-      "DELTA" : "core-02"
-    },
-    "CHANGED :: node2interface" : {
-      "BASE" : "GigabitEthernet2/0",
-      "DELTA" : "GigabitEthernet1/0"
->>>>>>> c70654c4
     }
   },
   "COMMON :: 22" : {
     "CHANGED :: node1" : {
       "BASE" : "dc1-core-01",
-<<<<<<< HEAD
       "DELTA" : "core-01"
     },
     "CHANGED :: node2" : {
       "BASE" : "dc1-spine-01",
       "DELTA" : "spine-01"
-=======
-      "DELTA" : "border-01"
-    },
-    "CHANGED :: node2" : {
-      "BASE" : "dc1-spine-01",
-      "DELTA" : "dc1-border-01"
-    },
-    "CHANGED :: node2interface" : {
-      "BASE" : "GigabitEthernet0/0",
-      "DELTA" : "GigabitEthernet2/0"
->>>>>>> c70654c4
     }
   },
   "COMMON :: 23" : {
     "CHANGED :: node1" : {
       "BASE" : "dc1-core-01",
-<<<<<<< HEAD
       "DELTA" : "core-01"
     },
     "CHANGED :: node2" : {
       "BASE" : "dc1-spine-02",
       "DELTA" : "spine-02"
-=======
-      "DELTA" : "border-01"
-    },
-    "CHANGED :: node1interface" : {
-      "BASE" : "GigabitEthernet3/0",
-      "DELTA" : "GigabitEthernet2/0"
-    },
-    "CHANGED :: node2" : {
-      "BASE" : "dc1-spine-02",
-      "DELTA" : "dc1-core-02"
->>>>>>> c70654c4
     }
   },
   "COMMON :: 24" : {
     "CHANGED :: node1" : {
       "BASE" : "dc1-core-02",
-<<<<<<< HEAD
       "DELTA" : "core-02"
     },
     "CHANGED :: node2" : {
       "BASE" : "dc1-border-02",
       "DELTA" : "border-02"
-=======
-      "DELTA" : "border-02"
-    },
-    "CHANGED :: node2" : {
-      "BASE" : "dc1-border-02",
-      "DELTA" : "bb2-border-01"
->>>>>>> c70654c4
     }
   },
   "COMMON :: 25" : {
     "CHANGED :: node1" : {
       "BASE" : "dc1-core-02",
-<<<<<<< HEAD
       "DELTA" : "core-02"
     },
     "CHANGED :: node2" : {
       "BASE" : "dc1-border-01",
       "DELTA" : "border-01"
-=======
-      "DELTA" : "border-02"
-    },
-    "CHANGED :: node1interface" : {
-      "BASE" : "GigabitEthernet1/0",
-      "DELTA" : "GigabitEthernet0/0"
-    },
-    "CHANGED :: node2" : {
-      "BASE" : "dc1-border-01",
-      "DELTA" : "dc1-border-02"
-    },
-    "CHANGED :: node2interface" : {
-      "BASE" : "GigabitEthernet2/0",
-      "DELTA" : "GigabitEthernet0/0"
->>>>>>> c70654c4
     }
   },
   "COMMON :: 26" : {
     "CHANGED :: node1" : {
       "BASE" : "dc1-core-02",
-<<<<<<< HEAD
       "DELTA" : "core-02"
     },
     "CHANGED :: node2" : {
       "BASE" : "dc1-spine-02",
       "DELTA" : "spine-02"
-=======
-      "DELTA" : "border-02"
-    },
-    "CHANGED :: node1interface" : {
-      "BASE" : "GigabitEthernet2/0",
-      "DELTA" : "GigabitEthernet1/0"
-    },
-    "CHANGED :: node2" : {
-      "BASE" : "dc1-spine-02",
-      "DELTA" : "core-02"
->>>>>>> c70654c4
     }
   },
   "COMMON :: 27" : {
     "CHANGED :: node1" : {
       "BASE" : "dc1-core-02",
-<<<<<<< HEAD
       "DELTA" : "core-02"
     },
     "CHANGED :: node2" : {
       "BASE" : "dc1-spine-01",
       "DELTA" : "spine-01"
-=======
-      "DELTA" : "border-02"
-    },
-    "CHANGED :: node1interface" : {
-      "BASE" : "GigabitEthernet3/0",
-      "DELTA" : "GigabitEthernet1/0"
-    },
-    "CHANGED :: node2" : {
-      "BASE" : "dc1-spine-01",
-      "DELTA" : "dc1-border-02"
->>>>>>> c70654c4
     }
   },
   "COMMON :: 28" : {
     "CHANGED :: node1" : {
       "BASE" : "dc1-host-01-01",
-<<<<<<< HEAD
       "DELTA" : "host-01-01"
     },
     "CHANGED :: node2" : {
       "BASE" : "dc1-leaf-01",
       "DELTA" : "leaf-01"
-=======
-      "DELTA" : "border-02"
-    },
-    "CHANGED :: node1interface" : {
-      "BASE" : "eth0",
-      "DELTA" : "GigabitEthernet1/0"
-    },
-    "CHANGED :: node2" : {
-      "BASE" : "dc1-leaf-01",
-      "DELTA" : "dc1-core-02"
-    },
-    "CHANGED :: node2interface" : {
-      "BASE" : "GigabitEthernet2/0",
-      "DELTA" : "GigabitEthernet0/0"
->>>>>>> c70654c4
     }
   },
   "COMMON :: 29" : {
     "CHANGED :: node1" : {
       "BASE" : "dc1-host-01-02",
-<<<<<<< HEAD
       "DELTA" : "host-01-02"
     },
     "CHANGED :: node2" : {
       "BASE" : "dc1-leaf-01",
       "DELTA" : "leaf-01"
-=======
-      "DELTA" : "border-02"
-    },
-    "CHANGED :: node1interface" : {
-      "BASE" : "eth0",
-      "DELTA" : "GigabitEthernet2/0"
-    },
-    "CHANGED :: node2" : {
-      "BASE" : "dc1-leaf-01",
-      "DELTA" : "core-01"
-    },
-    "CHANGED :: node2interface" : {
-      "BASE" : "GigabitEthernet3/0",
-      "DELTA" : "GigabitEthernet1/0"
-    }
-  },
-  "COMMON :: 3" : {
-    "CHANGED :: node1interface" : {
-      "BASE" : "GigabitEthernet1/0",
-      "DELTA" : "GigabitEthernet0/0"
-    },
-    "CHANGED :: node2" : {
-      "BASE" : "bb1-core-01",
-      "DELTA" : "bb2-border-02"
->>>>>>> c70654c4
     }
   },
   "COMMON :: 30" : {
     "CHANGED :: node1" : {
       "BASE" : "dc1-leaf-01",
-<<<<<<< HEAD
       "DELTA" : "leaf-01"
     },
     "CHANGED :: node2" : {
       "BASE" : "dc1-spine-01",
       "DELTA" : "spine-01"
-=======
-      "DELTA" : "border-02"
-    },
-    "CHANGED :: node1interface" : {
-      "BASE" : "GigabitEthernet0/0",
-      "DELTA" : "GigabitEthernet2/0"
-    },
-    "CHANGED :: node2" : {
-      "BASE" : "dc1-spine-01",
-      "DELTA" : "dc1-border-02"
->>>>>>> c70654c4
     }
   },
   "COMMON :: 31" : {
     "CHANGED :: node1" : {
       "BASE" : "dc1-leaf-01",
-<<<<<<< HEAD
       "DELTA" : "leaf-01"
     },
     "CHANGED :: node2" : {
       "BASE" : "dc1-spine-02",
       "DELTA" : "spine-02"
-=======
-      "DELTA" : "border-02"
-    },
-    "CHANGED :: node1interface" : {
-      "BASE" : "GigabitEthernet1/0",
-      "DELTA" : "GigabitEthernet2/0"
-    },
-    "CHANGED :: node2" : {
-      "BASE" : "dc1-spine-02",
-      "DELTA" : "dc1-core-01"
-    },
-    "CHANGED :: node2interface" : {
-      "BASE" : "GigabitEthernet2/0",
-      "DELTA" : "GigabitEthernet1/0"
->>>>>>> c70654c4
     }
   },
   "COMMON :: 32" : {
     "CHANGED :: node1" : {
       "BASE" : "dc1-leaf-01",
-<<<<<<< HEAD
       "DELTA" : "leaf-01"
     },
     "CHANGED :: node2" : {
       "BASE" : "dc1-host-01-01",
       "DELTA" : "host-01-01"
-=======
-      "DELTA" : "core-01"
-    },
-    "CHANGED :: node1interface" : {
-      "BASE" : "GigabitEthernet2/0",
-      "DELTA" : "GigabitEthernet0/0"
-    },
-    "CHANGED :: node2" : {
-      "BASE" : "dc1-host-01-01",
-      "DELTA" : "border-01"
-    },
-    "CHANGED :: node2interface" : {
-      "BASE" : "eth0",
-      "DELTA" : "GigabitEthernet1/0"
->>>>>>> c70654c4
     }
   },
   "COMMON :: 33" : {
     "CHANGED :: node1" : {
       "BASE" : "dc1-leaf-01",
-<<<<<<< HEAD
       "DELTA" : "leaf-01"
     },
     "CHANGED :: node2" : {
       "BASE" : "dc1-host-01-02",
       "DELTA" : "host-01-02"
-=======
-      "DELTA" : "core-01"
-    },
-    "CHANGED :: node1interface" : {
-      "BASE" : "GigabitEthernet3/0",
-      "DELTA" : "GigabitEthernet0/0"
-    },
-    "CHANGED :: node2" : {
-      "BASE" : "dc1-host-01-02",
-      "DELTA" : "dc1-border-01"
-    },
-    "CHANGED :: node2interface" : {
-      "BASE" : "eth0",
-      "DELTA" : "GigabitEthernet1/0"
->>>>>>> c70654c4
     }
   },
   "COMMON :: 34" : {
     "CHANGED :: node1" : {
       "BASE" : "dc1-spine-01",
-<<<<<<< HEAD
       "DELTA" : "spine-01"
     },
     "CHANGED :: node2" : {
       "BASE" : "dc1-core-01",
       "DELTA" : "core-01"
-=======
-      "DELTA" : "core-01"
-    },
-    "CHANGED :: node2interface" : {
-      "BASE" : "GigabitEthernet2/0",
-      "DELTA" : "GigabitEthernet0/0"
->>>>>>> c70654c4
     }
   },
   "COMMON :: 35" : {
     "CHANGED :: node1" : {
       "BASE" : "dc1-spine-01",
-<<<<<<< HEAD
       "DELTA" : "spine-01"
     },
     "CHANGED :: node2" : {
       "BASE" : "dc1-core-02",
       "DELTA" : "core-02"
-=======
-      "DELTA" : "core-01"
-    },
-    "CHANGED :: node2" : {
-      "BASE" : "dc1-core-02",
-      "DELTA" : "border-02"
-    },
-    "CHANGED :: node2interface" : {
-      "BASE" : "GigabitEthernet3/0",
-      "DELTA" : "GigabitEthernet2/0"
->>>>>>> c70654c4
     }
   },
   "COMMON :: 36" : {
     "CHANGED :: node1" : {
       "BASE" : "dc1-spine-01",
-<<<<<<< HEAD
       "DELTA" : "spine-01"
     },
     "CHANGED :: node2" : {
       "BASE" : "dc1-leaf-01",
       "DELTA" : "leaf-01"
-=======
-      "DELTA" : "core-01"
-    },
-    "CHANGED :: node1interface" : {
-      "BASE" : "GigabitEthernet2/0",
-      "DELTA" : "GigabitEthernet1/0"
-    },
-    "CHANGED :: node2" : {
-      "BASE" : "dc1-leaf-01",
-      "DELTA" : "dc1-border-02"
-    },
-    "CHANGED :: node2interface" : {
-      "BASE" : "GigabitEthernet0/0",
-      "DELTA" : "GigabitEthernet2/0"
->>>>>>> c70654c4
     }
   },
   "COMMON :: 37" : {
     "CHANGED :: node1" : {
       "BASE" : "dc1-spine-02",
-<<<<<<< HEAD
       "DELTA" : "spine-02"
     },
     "CHANGED :: node2" : {
       "BASE" : "dc1-core-02",
       "DELTA" : "core-02"
-=======
-      "DELTA" : "core-01"
-    },
-    "CHANGED :: node1interface" : {
-      "BASE" : "GigabitEthernet0/0",
-      "DELTA" : "GigabitEthernet1/0"
-    },
-    "CHANGED :: node2" : {
-      "BASE" : "dc1-core-02",
-      "DELTA" : "dc1-core-01"
-    },
-    "CHANGED :: node2interface" : {
-      "BASE" : "GigabitEthernet2/0",
-      "DELTA" : "GigabitEthernet1/0"
->>>>>>> c70654c4
     }
   },
   "COMMON :: 38" : {
     "CHANGED :: node1" : {
       "BASE" : "dc1-spine-02",
-<<<<<<< HEAD
       "DELTA" : "spine-02"
     },
     "CHANGED :: node2" : {
       "BASE" : "dc1-core-01",
       "DELTA" : "core-01"
-=======
-      "DELTA" : "core-01"
-    },
-    "CHANGED :: node1interface" : {
-      "BASE" : "GigabitEthernet1/0",
-      "DELTA" : "GigabitEthernet2/0"
-    },
-    "CHANGED :: node2interface" : {
-      "BASE" : "GigabitEthernet3/0",
-      "DELTA" : "GigabitEthernet2/0"
->>>>>>> c70654c4
     }
   },
   "COMMON :: 39" : {
     "CHANGED :: node1" : {
       "BASE" : "dc1-spine-02",
-<<<<<<< HEAD
       "DELTA" : "spine-02"
     },
     "CHANGED :: node2" : {
@@ -2926,113 +1725,12 @@
       "BASE" : "dc1-border-02",
       "DELTA" : "border-02"
     }
-=======
-      "DELTA" : "core-01"
-    },
-    "CHANGED :: node2" : {
-      "BASE" : "dc1-leaf-01",
-      "DELTA" : "dc1-spine-01"
-    },
-    "CHANGED :: node2interface" : {
-      "BASE" : "GigabitEthernet1/0",
-      "DELTA" : "GigabitEthernet0/0"
-    }
-  },
-  "COMMON :: 4" : {
-    "CHANGED :: node1" : {
-      "BASE" : "bb1-core-01",
-      "DELTA" : "bb1-border-02"
-    },
-    "CHANGED :: node1interface" : {
-      "BASE" : "GigabitEthernet0/0",
-      "DELTA" : "GigabitEthernet1/0"
-    },
-    "CHANGED :: node2" : {
-      "BASE" : "bb1-border-02",
-      "DELTA" : "bb1-core-01"
-    },
-    "CHANGED :: node2interface" : {
-      "BASE" : "GigabitEthernet1/0",
-      "DELTA" : "GigabitEthernet0/0"
-    }
-  },
-  "COMMON :: 5" : {
-    "CHANGED :: node1interface" : {
-      "BASE" : "GigabitEthernet1/0",
-      "DELTA" : "GigabitEthernet0/0"
-    },
-    "CHANGED :: node2" : {
-      "BASE" : "bb1-border-01",
-      "DELTA" : "bb1-border-02"
-    },
-    "CHANGED :: node2interface" : {
-      "BASE" : "GigabitEthernet0/0",
-      "DELTA" : "GigabitEthernet1/0"
-    }
-  },
-  "COMMON :: 6" : {
-    "CHANGED :: node1" : {
-      "BASE" : "bb2-border-01",
-      "DELTA" : "bb1-core-01"
-    },
-    "CHANGED :: node1interface" : {
-      "BASE" : "GigabitEthernet0/0",
-      "DELTA" : "GigabitEthernet1/0"
-    },
-    "CHANGED :: node2" : {
-      "BASE" : "bb2-core-01",
-      "DELTA" : "bb1-border-01"
-    },
-    "CHANGED :: node2interface" : {
-      "BASE" : "GigabitEthernet1/0",
-      "DELTA" : "GigabitEthernet0/0"
-    }
-  },
-  "COMMON :: 7" : {
-    "CHANGED :: node1interface" : {
-      "BASE" : "GigabitEthernet1/0",
-      "DELTA" : "GigabitEthernet0/0"
-    },
-    "CHANGED :: node2" : {
-      "BASE" : "dc1-border-02",
-      "DELTA" : "bb2-core-01"
-    },
-    "CHANGED :: node2interface" : {
-      "BASE" : "GigabitEthernet0/0",
-      "DELTA" : "GigabitEthernet1/0"
-    }
-  },
-  "COMMON :: 8" : {
-    "CHANGED :: node1" : {
-      "BASE" : "bb2-border-02",
-      "DELTA" : "bb2-border-01"
-    },
-    "CHANGED :: node1interface" : {
-      "BASE" : "GigabitEthernet0/0",
-      "DELTA" : "GigabitEthernet1/0"
-    },
-    "CHANGED :: node2" : {
-      "BASE" : "bb1-border-02",
-      "DELTA" : "border-02"
-    }
-  },
-  "COMMON :: 9" : {
-    "CHANGED :: node1" : {
-      "BASE" : "bb2-border-02",
-      "DELTA" : "bb2-border-01"
-    },
-    "CHANGED :: node2" : {
-      "BASE" : "bb2-core-01",
-      "DELTA" : "dc1-border-02"
-    }
->>>>>>> c70654c4
   }
 }
 # a particularly powerful query: reachability diff between the two environments
 Status: SUCCESS
 Question: reachability differential=true | actions=[ACCEPT] | type=REDUCED_REACHABILITY
 
-<<<<<<< HEAD
 Flow: ingress:bb1-border-01 vrf:default 253.0.0.0->2.128.0.101 TCP sport:0 dport:SSH(22) packetLength:0 state:NEW tcpFlags:00000000
   environment:BASE
     Hop 1: bb1-border-01:GigabitEthernet1/0 -> dc1-border-01:GigabitEthernet0/0 --- [BgpRoute<2.128.0.0/16,nhip:10.12.11.2,nhint:dynamic>_fnhip:10.12.11.2]
@@ -3435,8 +2133,6 @@
     Hop 6: leaf-01:GigabitEthernet2/0 -> (none):null_interface --- [ConnectedRoute<2.128.0.0/24,nhip:AUTO/NONE(-1l),nhint:GigabitEthernet2/0>_fnhip:null]
     DENIED_OUT{RESTRICT_HOST_TRAFFIC_IN}{deny   ip any any}
 
-=======
->>>>>>> c70654c4
 
 # --> any collateral damage is easy to see
 #############
@@ -3444,21 +2140,6 @@
 # this command creates a network view after an interface failure
 Active delta testrig->environment is set
 Status: SUCCESS
-<<<<<<< HEAD
-=======
-Question: {
-  "class" : "org.batfish.question.EnvironmentCreationQuestionPlugin$EnvironmentCreationQuestion",
-  "environmentName" : "env_ccbbe216-22ed-40e6-a75d-5067b6ec6c7a",
-  "interfaceBlacklist" : [
-    {
-      "hostname" : "dc1-border-02",
-      "interface" : "GigabitEthernet0/0"
-    }
-  ]
-}
-New environment created from old environment with supplied parameters
-Active delta testrig->environment is set 
->>>>>>> c70654c4
 # we can see if reachability changes at all after this failure
 Status: SUCCESS
 Question: reachability differential=true | actions=[ACCEPT] | type=REDUCED_REACHABILITY
@@ -3607,18 +2288,10 @@
     Hop 1: dc1-border-01:GigabitEthernet0/0 -> (none):null_interface --- [BgpRoute<3.0.2.0/24,nhip:10.12.11.1,nhint:dynamic>_fnhip:10.12.11.1]
     DENIED_OUT{INSIDE_TO_BB1}{deny   ip any any}
 
-<<<<<<< HEAD
 Flow: ingress:dc1-border-02 vrf:default 2.0.0.0->3.0.2.2 UDP sport:0 dport:0 packetLength:0 state:NEW
   environment:BASE
     Hop 1: dc1-border-02:GigabitEthernet0/0 -> bb2-border-01:GigabitEthernet1/0 --- [BgpRoute<3.0.2.0/24,nhip:10.23.21.3,nhint:dynamic>_fnhip:10.23.21.3]
     Hop 2: bb2-border-01:GigabitEthernet0/0 -> bb2-core-01:GigabitEthernet1/0 --- [OspfIntraAreaRoute<3.0.2.0/24,nhip:3.0.1.2,nhint:dynamic>_fnhip:3.0.1.2]
-=======
-Flow: ingress:dc1-border-02 vrf:default 2.0.0.0->3.0.2.1 UDP sport:0 dport:0 packetLength:0 state:NEW
-  environment:BASE
-    Hop 1: dc1-border-02:GigabitEthernet0/0 -> bb2-border-01:GigabitEthernet1/0 --- [BgpRoute<3.0.2.0/24,nhip:10.23.21.3,nhint:dynamic>_fnhip:10.23.21.3]
-    Hop 2: bb2-border-01:GigabitEthernet0/0 -> bb2-core-01:GigabitEthernet1/0 --- [OspfIntraAreaRoute<3.0.2.0/24,nhip:3.0.1.2,nhint:dynamic>_fnhip:3.0.1.2]
-    Hop 3: bb2-core-01:GigabitEthernet0/0 -> bb2-border-02:GigabitEthernet1/0 --- [ConnectedRoute<3.0.2.0/24,nhip:AUTO/NONE(-1l),nhint:GigabitEthernet0/0>_fnhip:null]
->>>>>>> c70654c4
     ACCEPTED
 
   environment:DELTA
@@ -3632,19 +2305,12 @@
     Hop 3: dc1-border-01:GigabitEthernet0/0 -> (none):null_interface --- [BgpRoute<3.0.2.0/24,nhip:10.12.11.1,nhint:dynamic>_fnhip:10.12.11.1]
     DENIED_OUT{INSIDE_TO_BB1}{deny   ip any any}
 
-<<<<<<< HEAD
 Flow: ingress:dc1-core-01 vrf:default 2.0.0.0->3.0.2.1 UDP sport:0 dport:0 packetLength:0 state:NEW
-=======
-Flow: ingress:dc1-core-01 vrf:default 2.0.0.0->3.0.2.2 UDP sport:0 dport:0 packetLength:0 state:NEW
->>>>>>> c70654c4
   environment:BASE
     Hop 1: dc1-core-01:GigabitEthernet1/0 -> dc1-border-02:GigabitEthernet2/0 --- [BgpRoute<3.0.2.0/24,nhip:10.23.21.3,nhint:dynamic>_fnhip:2.12.21.1]
     Hop 2: dc1-border-02:GigabitEthernet0/0 -> bb2-border-01:GigabitEthernet1/0 --- [BgpRoute<3.0.2.0/24,nhip:10.23.21.3,nhint:dynamic>_fnhip:10.23.21.3]
     Hop 3: bb2-border-01:GigabitEthernet0/0 -> bb2-core-01:GigabitEthernet1/0 --- [OspfIntraAreaRoute<3.0.2.0/24,nhip:3.0.1.2,nhint:dynamic>_fnhip:3.0.1.2]
-<<<<<<< HEAD
     Hop 4: bb2-core-01:GigabitEthernet0/0 -> bb2-border-02:GigabitEthernet1/0 --- [ConnectedRoute<3.0.2.0/24,nhip:AUTO/NONE(-1l),nhint:GigabitEthernet0/0>_fnhip:null]
-=======
->>>>>>> c70654c4
     ACCEPTED
 
   environment:DELTA
@@ -3652,19 +2318,12 @@
     Hop 2: dc1-border-01:GigabitEthernet0/0 -> (none):null_interface --- [BgpRoute<3.0.2.0/24,nhip:10.12.11.1,nhint:dynamic>_fnhip:10.12.11.1]
     DENIED_OUT{INSIDE_TO_BB1}{deny   ip any any}
 
-<<<<<<< HEAD
 Flow: ingress:dc1-core-02 vrf:default 2.0.0.0->3.0.2.1 UDP sport:0 dport:0 packetLength:0 state:NEW
-=======
-Flow: ingress:dc1-core-02 vrf:default 2.0.0.0->3.0.2.2 UDP sport:0 dport:0 packetLength:0 state:NEW
->>>>>>> c70654c4
   environment:BASE
     Hop 1: dc1-core-02:GigabitEthernet0/0 -> dc1-border-02:GigabitEthernet1/0 --- [BgpRoute<3.0.2.0/24,nhip:10.23.21.3,nhint:dynamic>_fnhip:2.12.22.1]
     Hop 2: dc1-border-02:GigabitEthernet0/0 -> bb2-border-01:GigabitEthernet1/0 --- [BgpRoute<3.0.2.0/24,nhip:10.23.21.3,nhint:dynamic>_fnhip:10.23.21.3]
     Hop 3: bb2-border-01:GigabitEthernet0/0 -> bb2-core-01:GigabitEthernet1/0 --- [OspfIntraAreaRoute<3.0.2.0/24,nhip:3.0.1.2,nhint:dynamic>_fnhip:3.0.1.2]
-<<<<<<< HEAD
     Hop 4: bb2-core-01:GigabitEthernet0/0 -> bb2-border-02:GigabitEthernet1/0 --- [ConnectedRoute<3.0.2.0/24,nhip:AUTO/NONE(-1l),nhint:GigabitEthernet0/0>_fnhip:null]
-=======
->>>>>>> c70654c4
     ACCEPTED
 
   environment:DELTA
@@ -3672,7 +2331,6 @@
     Hop 2: dc1-border-01:GigabitEthernet0/0 -> (none):null_interface --- [BgpRoute<3.0.2.0/24,nhip:10.12.11.1,nhint:dynamic>_fnhip:10.12.11.1]
     DENIED_OUT{INSIDE_TO_BB1}{deny   ip any any}
 
-<<<<<<< HEAD
 Flow: ingress:dc1-host-01-01 vrf:default 2.128.0.0->3.0.2.2 UDP sport:0 dport:0 packetLength:0 state:NEW
   environment:BASE
     Hop 1: dc1-host-01-01:eth0 -> dc1-leaf-01:GigabitEthernet2/0 --- [StaticRoute<0.0.0.0/0,nhip:2.128.0.1,nhint:eth0>_fnhip:2.128.0.1]
@@ -3705,45 +2363,10 @@
     Hop 4: dc1-core-01:GigabitEthernet1/0 -> dc1-border-02:GigabitEthernet2/0 --- [BgpRoute<3.0.2.0/24,nhip:10.23.21.3,nhint:dynamic>_fnhip:2.12.21.1]
     Hop 5: dc1-border-02:GigabitEthernet0/0 -> bb2-border-01:GigabitEthernet1/0 --- [BgpRoute<3.0.2.0/24,nhip:10.23.21.3,nhint:dynamic>_fnhip:10.23.21.3]
     Hop 6: bb2-border-01:GigabitEthernet0/0 -> bb2-core-01:GigabitEthernet1/0 --- [OspfIntraAreaRoute<3.0.2.0/24,nhip:3.0.1.2,nhint:dynamic>_fnhip:3.0.1.2]
-=======
-Flow: ingress:dc1-host-01-01 vrf:default 2.128.0.0->3.0.1.2 UDP sport:0 dport:0 packetLength:0 state:NEW
-  environment:BASE
-    Hop 1: dc1-host-01-01:eth0 -> dc1-leaf-01:GigabitEthernet2/0 --- [StaticRoute<0.0.0.0/0,nhip:2.128.0.1,nhint:eth0>_fnhip:2.128.0.1]
-    Hop 2: dc1-leaf-01:GigabitEthernet0/0 -> dc1-spine-01:GigabitEthernet2/0 --- [BgpRoute<3.0.1.0/24,nhip:2.34.101.3,nhint:dynamic>_fnhip:2.34.101.3]
-    Hop 3: dc1-spine-01:GigabitEthernet0/0 -> dc1-core-01:GigabitEthernet2/0 --- [BgpRoute<3.0.1.0/24,nhip:10.23.21.3,nhint:dynamic>_fnhip:2.23.11.2]
-    Hop 4: dc1-core-01:GigabitEthernet1/0 -> dc1-border-02:GigabitEthernet2/0 --- [BgpRoute<3.0.1.0/24,nhip:10.23.21.3,nhint:dynamic>_fnhip:2.12.21.1]
-    Hop 5: dc1-border-02:GigabitEthernet0/0 -> bb2-border-01:GigabitEthernet1/0 --- [BgpRoute<3.0.1.0/24,nhip:10.23.21.3,nhint:dynamic>_fnhip:10.23.21.3]
-    Hop 6: bb2-border-01:GigabitEthernet0/0 -> bb2-core-01:GigabitEthernet1/0 --- [ConnectedRoute<3.0.1.0/24,nhip:AUTO/NONE(-1l),nhint:GigabitEthernet0/0>_fnhip:null]
-    ACCEPTED
-
-    Hop 1: dc1-host-01-01:eth0 -> dc1-leaf-01:GigabitEthernet2/0 --- [StaticRoute<0.0.0.0/0,nhip:2.128.0.1,nhint:eth0>_fnhip:2.128.0.1]
-    Hop 2: dc1-leaf-01:GigabitEthernet0/0 -> dc1-spine-01:GigabitEthernet2/0 --- [BgpRoute<3.0.1.0/24,nhip:2.34.101.3,nhint:dynamic>_fnhip:2.34.101.3]
-    Hop 3: dc1-spine-01:GigabitEthernet1/0 -> dc1-core-02:GigabitEthernet3/0 --- [BgpRoute<3.0.1.0/24,nhip:10.23.21.3,nhint:dynamic>_fnhip:2.23.21.2]
-    Hop 4: dc1-core-02:GigabitEthernet0/0 -> dc1-border-02:GigabitEthernet1/0 --- [BgpRoute<3.0.1.0/24,nhip:10.23.21.3,nhint:dynamic>_fnhip:2.12.22.1]
-    Hop 5: dc1-border-02:GigabitEthernet0/0 -> bb2-border-01:GigabitEthernet1/0 --- [BgpRoute<3.0.1.0/24,nhip:10.23.21.3,nhint:dynamic>_fnhip:10.23.21.3]
-    Hop 6: bb2-border-01:GigabitEthernet0/0 -> bb2-core-01:GigabitEthernet1/0 --- [ConnectedRoute<3.0.1.0/24,nhip:AUTO/NONE(-1l),nhint:GigabitEthernet0/0>_fnhip:null]
-    ACCEPTED
-
-    Hop 1: dc1-host-01-01:eth0 -> dc1-leaf-01:GigabitEthernet2/0 --- [StaticRoute<0.0.0.0/0,nhip:2.128.0.1,nhint:eth0>_fnhip:2.128.0.1]
-    Hop 2: dc1-leaf-01:GigabitEthernet1/0 -> dc1-spine-02:GigabitEthernet2/0 --- [BgpRoute<3.0.1.0/24,nhip:2.34.201.3,nhint:dynamic>_fnhip:2.34.201.3]
-    Hop 3: dc1-spine-02:GigabitEthernet0/0 -> dc1-core-02:GigabitEthernet2/0 --- [BgpRoute<3.0.1.0/24,nhip:10.23.21.3,nhint:dynamic>_fnhip:2.23.22.2]
-    Hop 4: dc1-core-02:GigabitEthernet0/0 -> dc1-border-02:GigabitEthernet1/0 --- [BgpRoute<3.0.1.0/24,nhip:10.23.21.3,nhint:dynamic>_fnhip:2.12.22.1]
-    Hop 5: dc1-border-02:GigabitEthernet0/0 -> bb2-border-01:GigabitEthernet1/0 --- [BgpRoute<3.0.1.0/24,nhip:10.23.21.3,nhint:dynamic>_fnhip:10.23.21.3]
-    Hop 6: bb2-border-01:GigabitEthernet0/0 -> bb2-core-01:GigabitEthernet1/0 --- [ConnectedRoute<3.0.1.0/24,nhip:AUTO/NONE(-1l),nhint:GigabitEthernet0/0>_fnhip:null]
-    ACCEPTED
-
-    Hop 1: dc1-host-01-01:eth0 -> dc1-leaf-01:GigabitEthernet2/0 --- [StaticRoute<0.0.0.0/0,nhip:2.128.0.1,nhint:eth0>_fnhip:2.128.0.1]
-    Hop 2: dc1-leaf-01:GigabitEthernet1/0 -> dc1-spine-02:GigabitEthernet2/0 --- [BgpRoute<3.0.1.0/24,nhip:2.34.201.3,nhint:dynamic>_fnhip:2.34.201.3]
-    Hop 3: dc1-spine-02:GigabitEthernet1/0 -> dc1-core-01:GigabitEthernet3/0 --- [BgpRoute<3.0.1.0/24,nhip:10.23.21.3,nhint:dynamic>_fnhip:2.23.12.2]
-    Hop 4: dc1-core-01:GigabitEthernet1/0 -> dc1-border-02:GigabitEthernet2/0 --- [BgpRoute<3.0.1.0/24,nhip:10.23.21.3,nhint:dynamic>_fnhip:2.12.21.1]
-    Hop 5: dc1-border-02:GigabitEthernet0/0 -> bb2-border-01:GigabitEthernet1/0 --- [BgpRoute<3.0.1.0/24,nhip:10.23.21.3,nhint:dynamic>_fnhip:10.23.21.3]
-    Hop 6: bb2-border-01:GigabitEthernet0/0 -> bb2-core-01:GigabitEthernet1/0 --- [ConnectedRoute<3.0.1.0/24,nhip:AUTO/NONE(-1l),nhint:GigabitEthernet0/0>_fnhip:null]
->>>>>>> c70654c4
     ACCEPTED
 
   environment:DELTA
     Hop 1: dc1-host-01-01:eth0 -> dc1-leaf-01:GigabitEthernet2/0 --- [StaticRoute<0.0.0.0/0,nhip:2.128.0.1,nhint:eth0>_fnhip:2.128.0.1]
-<<<<<<< HEAD
     Hop 2: dc1-leaf-01:GigabitEthernet0/0 -> dc1-spine-01:GigabitEthernet2/0 --- [BgpRoute<3.0.2.0/24,nhip:2.34.101.3,nhint:dynamic>_fnhip:2.34.101.3]
     Hop 3: dc1-spine-01:GigabitEthernet0/0 -> dc1-core-01:GigabitEthernet2/0 --- [BgpRoute<3.0.2.0/24,nhip:10.12.11.1,nhint:dynamic>_fnhip:2.23.11.2]
     Hop 4: dc1-core-01:GigabitEthernet0/0 -> dc1-border-01:GigabitEthernet1/0 --- [BgpRoute<3.0.2.0/24,nhip:10.12.11.1,nhint:dynamic>_fnhip:2.12.11.1]
@@ -3803,68 +2426,10 @@
     Hop 4: dc1-core-01:GigabitEthernet1/0 -> dc1-border-02:GigabitEthernet2/0 --- [BgpRoute<3.0.2.0/24,nhip:10.23.21.3,nhint:dynamic>_fnhip:2.12.21.1]
     Hop 5: dc1-border-02:GigabitEthernet0/0 -> bb2-border-01:GigabitEthernet1/0 --- [BgpRoute<3.0.2.0/24,nhip:10.23.21.3,nhint:dynamic>_fnhip:10.23.21.3]
     Hop 6: bb2-border-01:GigabitEthernet0/0 -> bb2-core-01:GigabitEthernet1/0 --- [OspfIntraAreaRoute<3.0.2.0/24,nhip:3.0.1.2,nhint:dynamic>_fnhip:3.0.1.2]
-=======
-    Hop 2: dc1-leaf-01:GigabitEthernet0/0 -> dc1-spine-01:GigabitEthernet2/0 --- [BgpRoute<3.0.1.0/24,nhip:2.34.101.3,nhint:dynamic>_fnhip:2.34.101.3]
-    Hop 3: dc1-spine-01:GigabitEthernet0/0 -> dc1-core-01:GigabitEthernet2/0 --- [BgpRoute<3.0.1.0/24,nhip:10.12.11.1,nhint:dynamic>_fnhip:2.23.11.2]
-    Hop 4: dc1-core-01:GigabitEthernet0/0 -> dc1-border-01:GigabitEthernet1/0 --- [BgpRoute<3.0.1.0/24,nhip:10.12.11.1,nhint:dynamic>_fnhip:2.12.11.1]
-    Hop 5: dc1-border-01:GigabitEthernet0/0 -> (none):null_interface --- [BgpRoute<3.0.1.0/24,nhip:10.12.11.1,nhint:dynamic>_fnhip:10.12.11.1]
-    DENIED_OUT{INSIDE_TO_BB1}{deny   ip any any}
-
-    Hop 1: dc1-host-01-01:eth0 -> dc1-leaf-01:GigabitEthernet2/0 --- [StaticRoute<0.0.0.0/0,nhip:2.128.0.1,nhint:eth0>_fnhip:2.128.0.1]
-    Hop 2: dc1-leaf-01:GigabitEthernet0/0 -> dc1-spine-01:GigabitEthernet2/0 --- [BgpRoute<3.0.1.0/24,nhip:2.34.101.3,nhint:dynamic>_fnhip:2.34.101.3]
-    Hop 3: dc1-spine-01:GigabitEthernet1/0 -> dc1-core-02:GigabitEthernet3/0 --- [BgpRoute<3.0.1.0/24,nhip:10.12.11.1,nhint:dynamic>_fnhip:2.23.21.2]
-    Hop 4: dc1-core-02:GigabitEthernet1/0 -> dc1-border-01:GigabitEthernet2/0 --- [BgpRoute<3.0.1.0/24,nhip:10.12.11.1,nhint:dynamic>_fnhip:2.12.12.1]
-    Hop 5: dc1-border-01:GigabitEthernet0/0 -> (none):null_interface --- [BgpRoute<3.0.1.0/24,nhip:10.12.11.1,nhint:dynamic>_fnhip:10.12.11.1]
-    DENIED_OUT{INSIDE_TO_BB1}{deny   ip any any}
-
-    Hop 1: dc1-host-01-01:eth0 -> dc1-leaf-01:GigabitEthernet2/0 --- [StaticRoute<0.0.0.0/0,nhip:2.128.0.1,nhint:eth0>_fnhip:2.128.0.1]
-    Hop 2: dc1-leaf-01:GigabitEthernet1/0 -> dc1-spine-02:GigabitEthernet2/0 --- [BgpRoute<3.0.1.0/24,nhip:2.34.201.3,nhint:dynamic>_fnhip:2.34.201.3]
-    Hop 3: dc1-spine-02:GigabitEthernet0/0 -> dc1-core-02:GigabitEthernet2/0 --- [BgpRoute<3.0.1.0/24,nhip:10.12.11.1,nhint:dynamic>_fnhip:2.23.22.2]
-    Hop 4: dc1-core-02:GigabitEthernet1/0 -> dc1-border-01:GigabitEthernet2/0 --- [BgpRoute<3.0.1.0/24,nhip:10.12.11.1,nhint:dynamic>_fnhip:2.12.12.1]
-    Hop 5: dc1-border-01:GigabitEthernet0/0 -> (none):null_interface --- [BgpRoute<3.0.1.0/24,nhip:10.12.11.1,nhint:dynamic>_fnhip:10.12.11.1]
-    DENIED_OUT{INSIDE_TO_BB1}{deny   ip any any}
-
-    Hop 1: dc1-host-01-01:eth0 -> dc1-leaf-01:GigabitEthernet2/0 --- [StaticRoute<0.0.0.0/0,nhip:2.128.0.1,nhint:eth0>_fnhip:2.128.0.1]
-    Hop 2: dc1-leaf-01:GigabitEthernet1/0 -> dc1-spine-02:GigabitEthernet2/0 --- [BgpRoute<3.0.1.0/24,nhip:2.34.201.3,nhint:dynamic>_fnhip:2.34.201.3]
-    Hop 3: dc1-spine-02:GigabitEthernet1/0 -> dc1-core-01:GigabitEthernet3/0 --- [BgpRoute<3.0.1.0/24,nhip:10.12.11.1,nhint:dynamic>_fnhip:2.23.12.2]
-    Hop 4: dc1-core-01:GigabitEthernet0/0 -> dc1-border-01:GigabitEthernet1/0 --- [BgpRoute<3.0.1.0/24,nhip:10.12.11.1,nhint:dynamic>_fnhip:2.12.11.1]
-    Hop 5: dc1-border-01:GigabitEthernet0/0 -> (none):null_interface --- [BgpRoute<3.0.1.0/24,nhip:10.12.11.1,nhint:dynamic>_fnhip:10.12.11.1]
-    DENIED_OUT{INSIDE_TO_BB1}{deny   ip any any}
-
-Flow: ingress:dc1-host-01-02 vrf:default 2.128.0.0->3.0.1.1 ICMP icmpType:255 icmpCode:255 packetLength:0 state:NEW
-  environment:BASE
-    Hop 1: dc1-host-01-02:eth0 -> dc1-leaf-01:GigabitEthernet3/0 --- [StaticRoute<0.0.0.0/0,nhip:2.128.1.1,nhint:eth0>_fnhip:2.128.1.1]
-    Hop 2: dc1-leaf-01:GigabitEthernet0/0 -> dc1-spine-01:GigabitEthernet2/0 --- [BgpRoute<3.0.1.0/24,nhip:2.34.101.3,nhint:dynamic>_fnhip:2.34.101.3]
-    Hop 3: dc1-spine-01:GigabitEthernet0/0 -> dc1-core-01:GigabitEthernet2/0 --- [BgpRoute<3.0.1.0/24,nhip:10.23.21.3,nhint:dynamic>_fnhip:2.23.11.2]
-    Hop 4: dc1-core-01:GigabitEthernet1/0 -> dc1-border-02:GigabitEthernet2/0 --- [BgpRoute<3.0.1.0/24,nhip:10.23.21.3,nhint:dynamic>_fnhip:2.12.21.1]
-    Hop 5: dc1-border-02:GigabitEthernet0/0 -> bb2-border-01:GigabitEthernet1/0 --- [BgpRoute<3.0.1.0/24,nhip:10.23.21.3,nhint:dynamic>_fnhip:10.23.21.3]
-    ACCEPTED
-
-    Hop 1: dc1-host-01-02:eth0 -> dc1-leaf-01:GigabitEthernet3/0 --- [StaticRoute<0.0.0.0/0,nhip:2.128.1.1,nhint:eth0>_fnhip:2.128.1.1]
-    Hop 2: dc1-leaf-01:GigabitEthernet0/0 -> dc1-spine-01:GigabitEthernet2/0 --- [BgpRoute<3.0.1.0/24,nhip:2.34.101.3,nhint:dynamic>_fnhip:2.34.101.3]
-    Hop 3: dc1-spine-01:GigabitEthernet1/0 -> dc1-core-02:GigabitEthernet3/0 --- [BgpRoute<3.0.1.0/24,nhip:10.23.21.3,nhint:dynamic>_fnhip:2.23.21.2]
-    Hop 4: dc1-core-02:GigabitEthernet0/0 -> dc1-border-02:GigabitEthernet1/0 --- [BgpRoute<3.0.1.0/24,nhip:10.23.21.3,nhint:dynamic>_fnhip:2.12.22.1]
-    Hop 5: dc1-border-02:GigabitEthernet0/0 -> bb2-border-01:GigabitEthernet1/0 --- [BgpRoute<3.0.1.0/24,nhip:10.23.21.3,nhint:dynamic>_fnhip:10.23.21.3]
-    ACCEPTED
-
-    Hop 1: dc1-host-01-02:eth0 -> dc1-leaf-01:GigabitEthernet3/0 --- [StaticRoute<0.0.0.0/0,nhip:2.128.1.1,nhint:eth0>_fnhip:2.128.1.1]
-    Hop 2: dc1-leaf-01:GigabitEthernet1/0 -> dc1-spine-02:GigabitEthernet2/0 --- [BgpRoute<3.0.1.0/24,nhip:2.34.201.3,nhint:dynamic>_fnhip:2.34.201.3]
-    Hop 3: dc1-spine-02:GigabitEthernet0/0 -> dc1-core-02:GigabitEthernet2/0 --- [BgpRoute<3.0.1.0/24,nhip:10.23.21.3,nhint:dynamic>_fnhip:2.23.22.2]
-    Hop 4: dc1-core-02:GigabitEthernet0/0 -> dc1-border-02:GigabitEthernet1/0 --- [BgpRoute<3.0.1.0/24,nhip:10.23.21.3,nhint:dynamic>_fnhip:2.12.22.1]
-    Hop 5: dc1-border-02:GigabitEthernet0/0 -> bb2-border-01:GigabitEthernet1/0 --- [BgpRoute<3.0.1.0/24,nhip:10.23.21.3,nhint:dynamic>_fnhip:10.23.21.3]
-    ACCEPTED
-
-    Hop 1: dc1-host-01-02:eth0 -> dc1-leaf-01:GigabitEthernet3/0 --- [StaticRoute<0.0.0.0/0,nhip:2.128.1.1,nhint:eth0>_fnhip:2.128.1.1]
-    Hop 2: dc1-leaf-01:GigabitEthernet1/0 -> dc1-spine-02:GigabitEthernet2/0 --- [BgpRoute<3.0.1.0/24,nhip:2.34.201.3,nhint:dynamic>_fnhip:2.34.201.3]
-    Hop 3: dc1-spine-02:GigabitEthernet1/0 -> dc1-core-01:GigabitEthernet3/0 --- [BgpRoute<3.0.1.0/24,nhip:10.23.21.3,nhint:dynamic>_fnhip:2.23.12.2]
-    Hop 4: dc1-core-01:GigabitEthernet1/0 -> dc1-border-02:GigabitEthernet2/0 --- [BgpRoute<3.0.1.0/24,nhip:10.23.21.3,nhint:dynamic>_fnhip:2.12.21.1]
-    Hop 5: dc1-border-02:GigabitEthernet0/0 -> bb2-border-01:GigabitEthernet1/0 --- [BgpRoute<3.0.1.0/24,nhip:10.23.21.3,nhint:dynamic>_fnhip:10.23.21.3]
->>>>>>> c70654c4
     ACCEPTED
 
   environment:DELTA
     Hop 1: dc1-host-01-02:eth0 -> dc1-leaf-01:GigabitEthernet3/0 --- [StaticRoute<0.0.0.0/0,nhip:2.128.1.1,nhint:eth0>_fnhip:2.128.1.1]
-<<<<<<< HEAD
     Hop 2: dc1-leaf-01:GigabitEthernet0/0 -> dc1-spine-01:GigabitEthernet2/0 --- [BgpRoute<3.0.2.0/24,nhip:2.34.101.3,nhint:dynamic>_fnhip:2.34.101.3]
     Hop 3: dc1-spine-01:GigabitEthernet0/0 -> dc1-core-01:GigabitEthernet2/0 --- [BgpRoute<3.0.2.0/24,nhip:10.12.11.1,nhint:dynamic>_fnhip:2.23.11.2]
     Hop 4: dc1-core-01:GigabitEthernet0/0 -> dc1-border-01:GigabitEthernet1/0 --- [BgpRoute<3.0.2.0/24,nhip:10.12.11.1,nhint:dynamic>_fnhip:2.12.11.1]
@@ -3893,46 +2458,13 @@
     DENIED_OUT{INSIDE_TO_BB1}{deny   ip any any}
 
 Flow: ingress:dc1-leaf-01 vrf:default 2.0.0.0->3.0.2.1 UDP sport:0 dport:65484 packetLength:0 state:NEW
-=======
-    Hop 2: dc1-leaf-01:GigabitEthernet0/0 -> dc1-spine-01:GigabitEthernet2/0 --- [BgpRoute<3.0.1.0/24,nhip:2.34.101.3,nhint:dynamic>_fnhip:2.34.101.3]
-    Hop 3: dc1-spine-01:GigabitEthernet0/0 -> dc1-core-01:GigabitEthernet2/0 --- [BgpRoute<3.0.1.0/24,nhip:10.12.11.1,nhint:dynamic>_fnhip:2.23.11.2]
-    Hop 4: dc1-core-01:GigabitEthernet0/0 -> dc1-border-01:GigabitEthernet1/0 --- [BgpRoute<3.0.1.0/24,nhip:10.12.11.1,nhint:dynamic>_fnhip:2.12.11.1]
-    Hop 5: dc1-border-01:GigabitEthernet0/0 -> (none):null_interface --- [BgpRoute<3.0.1.0/24,nhip:10.12.11.1,nhint:dynamic>_fnhip:10.12.11.1]
-    DENIED_OUT{INSIDE_TO_BB1}{deny   ip any any}
-
-    Hop 1: dc1-host-01-02:eth0 -> dc1-leaf-01:GigabitEthernet3/0 --- [StaticRoute<0.0.0.0/0,nhip:2.128.1.1,nhint:eth0>_fnhip:2.128.1.1]
-    Hop 2: dc1-leaf-01:GigabitEthernet0/0 -> dc1-spine-01:GigabitEthernet2/0 --- [BgpRoute<3.0.1.0/24,nhip:2.34.101.3,nhint:dynamic>_fnhip:2.34.101.3]
-    Hop 3: dc1-spine-01:GigabitEthernet1/0 -> dc1-core-02:GigabitEthernet3/0 --- [BgpRoute<3.0.1.0/24,nhip:10.12.11.1,nhint:dynamic>_fnhip:2.23.21.2]
-    Hop 4: dc1-core-02:GigabitEthernet1/0 -> dc1-border-01:GigabitEthernet2/0 --- [BgpRoute<3.0.1.0/24,nhip:10.12.11.1,nhint:dynamic>_fnhip:2.12.12.1]
-    Hop 5: dc1-border-01:GigabitEthernet0/0 -> (none):null_interface --- [BgpRoute<3.0.1.0/24,nhip:10.12.11.1,nhint:dynamic>_fnhip:10.12.11.1]
-    DENIED_OUT{INSIDE_TO_BB1}{deny   ip any any}
-
-    Hop 1: dc1-host-01-02:eth0 -> dc1-leaf-01:GigabitEthernet3/0 --- [StaticRoute<0.0.0.0/0,nhip:2.128.1.1,nhint:eth0>_fnhip:2.128.1.1]
-    Hop 2: dc1-leaf-01:GigabitEthernet1/0 -> dc1-spine-02:GigabitEthernet2/0 --- [BgpRoute<3.0.1.0/24,nhip:2.34.201.3,nhint:dynamic>_fnhip:2.34.201.3]
-    Hop 3: dc1-spine-02:GigabitEthernet0/0 -> dc1-core-02:GigabitEthernet2/0 --- [BgpRoute<3.0.1.0/24,nhip:10.12.11.1,nhint:dynamic>_fnhip:2.23.22.2]
-    Hop 4: dc1-core-02:GigabitEthernet1/0 -> dc1-border-01:GigabitEthernet2/0 --- [BgpRoute<3.0.1.0/24,nhip:10.12.11.1,nhint:dynamic>_fnhip:2.12.12.1]
-    Hop 5: dc1-border-01:GigabitEthernet0/0 -> (none):null_interface --- [BgpRoute<3.0.1.0/24,nhip:10.12.11.1,nhint:dynamic>_fnhip:10.12.11.1]
-    DENIED_OUT{INSIDE_TO_BB1}{deny   ip any any}
-
-    Hop 1: dc1-host-01-02:eth0 -> dc1-leaf-01:GigabitEthernet3/0 --- [StaticRoute<0.0.0.0/0,nhip:2.128.1.1,nhint:eth0>_fnhip:2.128.1.1]
-    Hop 2: dc1-leaf-01:GigabitEthernet1/0 -> dc1-spine-02:GigabitEthernet2/0 --- [BgpRoute<3.0.1.0/24,nhip:2.34.201.3,nhint:dynamic>_fnhip:2.34.201.3]
-    Hop 3: dc1-spine-02:GigabitEthernet1/0 -> dc1-core-01:GigabitEthernet3/0 --- [BgpRoute<3.0.1.0/24,nhip:10.12.11.1,nhint:dynamic>_fnhip:2.23.12.2]
-    Hop 4: dc1-core-01:GigabitEthernet0/0 -> dc1-border-01:GigabitEthernet1/0 --- [BgpRoute<3.0.1.0/24,nhip:10.12.11.1,nhint:dynamic>_fnhip:2.12.11.1]
-    Hop 5: dc1-border-01:GigabitEthernet0/0 -> (none):null_interface --- [BgpRoute<3.0.1.0/24,nhip:10.12.11.1,nhint:dynamic>_fnhip:10.12.11.1]
-    DENIED_OUT{INSIDE_TO_BB1}{deny   ip any any}
-
-Flow: ingress:dc1-leaf-01 vrf:default 2.0.0.0->3.0.2.2 UDP sport:0 dport:65484 packetLength:0 state:NEW
->>>>>>> c70654c4
   environment:BASE
     Hop 1: dc1-leaf-01:GigabitEthernet0/0 -> dc1-spine-01:GigabitEthernet2/0 --- [BgpRoute<3.0.2.0/24,nhip:2.34.101.3,nhint:dynamic>_fnhip:2.34.101.3]
     Hop 2: dc1-spine-01:GigabitEthernet0/0 -> dc1-core-01:GigabitEthernet2/0 --- [BgpRoute<3.0.2.0/24,nhip:10.23.21.3,nhint:dynamic>_fnhip:2.23.11.2]
     Hop 3: dc1-core-01:GigabitEthernet1/0 -> dc1-border-02:GigabitEthernet2/0 --- [BgpRoute<3.0.2.0/24,nhip:10.23.21.3,nhint:dynamic>_fnhip:2.12.21.1]
     Hop 4: dc1-border-02:GigabitEthernet0/0 -> bb2-border-01:GigabitEthernet1/0 --- [BgpRoute<3.0.2.0/24,nhip:10.23.21.3,nhint:dynamic>_fnhip:10.23.21.3]
     Hop 5: bb2-border-01:GigabitEthernet0/0 -> bb2-core-01:GigabitEthernet1/0 --- [OspfIntraAreaRoute<3.0.2.0/24,nhip:3.0.1.2,nhint:dynamic>_fnhip:3.0.1.2]
-<<<<<<< HEAD
     Hop 6: bb2-core-01:GigabitEthernet0/0 -> bb2-border-02:GigabitEthernet1/0 --- [ConnectedRoute<3.0.2.0/24,nhip:AUTO/NONE(-1l),nhint:GigabitEthernet0/0>_fnhip:null]
-=======
->>>>>>> c70654c4
     ACCEPTED
 
     Hop 1: dc1-leaf-01:GigabitEthernet0/0 -> dc1-spine-01:GigabitEthernet2/0 --- [BgpRoute<3.0.2.0/24,nhip:2.34.101.3,nhint:dynamic>_fnhip:2.34.101.3]
@@ -3940,10 +2472,7 @@
     Hop 3: dc1-core-02:GigabitEthernet0/0 -> dc1-border-02:GigabitEthernet1/0 --- [BgpRoute<3.0.2.0/24,nhip:10.23.21.3,nhint:dynamic>_fnhip:2.12.22.1]
     Hop 4: dc1-border-02:GigabitEthernet0/0 -> bb2-border-01:GigabitEthernet1/0 --- [BgpRoute<3.0.2.0/24,nhip:10.23.21.3,nhint:dynamic>_fnhip:10.23.21.3]
     Hop 5: bb2-border-01:GigabitEthernet0/0 -> bb2-core-01:GigabitEthernet1/0 --- [OspfIntraAreaRoute<3.0.2.0/24,nhip:3.0.1.2,nhint:dynamic>_fnhip:3.0.1.2]
-<<<<<<< HEAD
     Hop 6: bb2-core-01:GigabitEthernet0/0 -> bb2-border-02:GigabitEthernet1/0 --- [ConnectedRoute<3.0.2.0/24,nhip:AUTO/NONE(-1l),nhint:GigabitEthernet0/0>_fnhip:null]
-=======
->>>>>>> c70654c4
     ACCEPTED
 
     Hop 1: dc1-leaf-01:GigabitEthernet1/0 -> dc1-spine-02:GigabitEthernet2/0 --- [BgpRoute<3.0.2.0/24,nhip:2.34.201.3,nhint:dynamic>_fnhip:2.34.201.3]
@@ -3951,10 +2480,7 @@
     Hop 3: dc1-core-02:GigabitEthernet0/0 -> dc1-border-02:GigabitEthernet1/0 --- [BgpRoute<3.0.2.0/24,nhip:10.23.21.3,nhint:dynamic>_fnhip:2.12.22.1]
     Hop 4: dc1-border-02:GigabitEthernet0/0 -> bb2-border-01:GigabitEthernet1/0 --- [BgpRoute<3.0.2.0/24,nhip:10.23.21.3,nhint:dynamic>_fnhip:10.23.21.3]
     Hop 5: bb2-border-01:GigabitEthernet0/0 -> bb2-core-01:GigabitEthernet1/0 --- [OspfIntraAreaRoute<3.0.2.0/24,nhip:3.0.1.2,nhint:dynamic>_fnhip:3.0.1.2]
-<<<<<<< HEAD
     Hop 6: bb2-core-01:GigabitEthernet0/0 -> bb2-border-02:GigabitEthernet1/0 --- [ConnectedRoute<3.0.2.0/24,nhip:AUTO/NONE(-1l),nhint:GigabitEthernet0/0>_fnhip:null]
-=======
->>>>>>> c70654c4
     ACCEPTED
 
     Hop 1: dc1-leaf-01:GigabitEthernet1/0 -> dc1-spine-02:GigabitEthernet2/0 --- [BgpRoute<3.0.2.0/24,nhip:2.34.201.3,nhint:dynamic>_fnhip:2.34.201.3]
@@ -3962,10 +2488,7 @@
     Hop 3: dc1-core-01:GigabitEthernet1/0 -> dc1-border-02:GigabitEthernet2/0 --- [BgpRoute<3.0.2.0/24,nhip:10.23.21.3,nhint:dynamic>_fnhip:2.12.21.1]
     Hop 4: dc1-border-02:GigabitEthernet0/0 -> bb2-border-01:GigabitEthernet1/0 --- [BgpRoute<3.0.2.0/24,nhip:10.23.21.3,nhint:dynamic>_fnhip:10.23.21.3]
     Hop 5: bb2-border-01:GigabitEthernet0/0 -> bb2-core-01:GigabitEthernet1/0 --- [OspfIntraAreaRoute<3.0.2.0/24,nhip:3.0.1.2,nhint:dynamic>_fnhip:3.0.1.2]
-<<<<<<< HEAD
     Hop 6: bb2-core-01:GigabitEthernet0/0 -> bb2-border-02:GigabitEthernet1/0 --- [ConnectedRoute<3.0.2.0/24,nhip:AUTO/NONE(-1l),nhint:GigabitEthernet0/0>_fnhip:null]
-=======
->>>>>>> c70654c4
     ACCEPTED
 
   environment:DELTA
@@ -4055,19 +2578,6 @@
 Question: aclreachability aclNameRegex=".*" nodeRegex="dc1-.*"
 Results for unreachable ACL lines
 
-<<<<<<< HEAD
-=======
-  dc1-leaf-01 :: RESTRICT_HOST_TRAFFIC_IN
-    [index 2] permit icmp any any
-      Earliest covering line: [index 1] deny   ip any any
-      Is different action: true
-
-  dc1-leaf-01 :: RESTRICT_HOST_TRAFFIC_OUT
-    [index 1] deny   ip 1.128.0.0 0.0.255.255 2.128.0.0 0.0.255.255
-      Earliest covering line: [index 0] permit ip any 2.128.0.0 0.0.255.255
-      Is different action: true
-
->>>>>>> c70654c4
 Status: SUCCESS
 Question: {
   "class" : "org.batfish.question.CompareSameNameQuestionPlugin$CompareSameNameQuestion",
@@ -4077,22 +2587,6 @@
   "singletons" : false
 }
 Results for comparing same name structure
-<<<<<<< HEAD
-=======
-  IpAccessList
-    102
-        dc1-leaf-01
-        dc1-spine-01 dc1-spine-02
-    OUTSIDE_TO_INSIDE
-        dc1-border-01
-        dc1-border-02
-    filter::INPUT
-        dc1-host-01-01
-        dc1-host-01-02
-    filter::OUTPUT
-        dc1-host-01-01
-        dc1-host-01-02
->>>>>>> c70654c4
 
 ##############
 # finally, sanity checking can be done in the data plane too (e.g., valley-free routing in the DC, number of hops)
@@ -4118,7 +2612,6 @@
     Hop 2: dc1-spine-01:GigabitEthernet0/0 -> dc1-core-01:GigabitEthernet2/0 --- [OspfIntraAreaRoute<2.1.2.1/32,nhip:2.23.11.2,nhint:dynamic>_fnhip:2.23.11.2]
     DENIED_IN{blocktelnet}{deny   tcp any any eq telnet}
 
-<<<<<<< HEAD
 Flow: ingress:dc1-host-01-01 vrf:default 2.128.0.0->3.0.1.1 TCP sport:0 dport:TELNET(23) packetLength:0 state:NEW tcpFlags:00000000
   environment:BASE
     Hop 1: dc1-host-01-01:eth0 -> dc1-leaf-01:GigabitEthernet2/0 --- [StaticRoute<0.0.0.0/0,nhip:2.128.0.1,nhint:eth0>_fnhip:2.128.0.1]
@@ -4143,34 +2636,6 @@
     Hop 1: dc1-host-01-01:eth0 -> dc1-leaf-01:GigabitEthernet2/0 --- [StaticRoute<0.0.0.0/0,nhip:2.128.0.1,nhint:eth0>_fnhip:2.128.0.1]
     Hop 2: dc1-leaf-01:GigabitEthernet1/0 -> dc1-spine-02:GigabitEthernet2/0 --- [BgpRoute<3.0.1.0/24,nhip:2.34.201.3,nhint:dynamic>_fnhip:2.34.201.3]
     Hop 3: dc1-spine-02:GigabitEthernet1/0 -> dc1-core-01:GigabitEthernet3/0 --- [BgpRoute<3.0.1.0/24,nhip:10.23.21.3,nhint:dynamic>_fnhip:2.23.12.2]
-=======
-Flow: ingress:dc1-host-01-01 vrf:default 2.128.0.0->1.0.2.2 TCP sport:0 dport:TELNET(23) packetLength:0 state:NEW tcpFlags:00000000
-  environment:BASE
-    Hop 1: dc1-host-01-01:eth0 -> dc1-leaf-01:GigabitEthernet2/0 --- [StaticRoute<0.0.0.0/0,nhip:2.128.0.1,nhint:eth0>_fnhip:2.128.0.1]
-    Hop 2: dc1-leaf-01:GigabitEthernet0/0 -> dc1-spine-01:GigabitEthernet2/0 --- [BgpRoute<1.0.2.0/24,nhip:2.34.101.3,nhint:dynamic>_fnhip:2.34.101.3]
-    Hop 3: dc1-spine-01:GigabitEthernet0/0 -> dc1-core-01:GigabitEthernet2/0 --- [BgpRoute<1.0.2.0/24,nhip:10.12.11.1,nhint:dynamic>_fnhip:2.23.11.2]
-    DENIED_IN{blocktelnet}{deny   tcp any any eq telnet}
-
-    Hop 1: dc1-host-01-01:eth0 -> dc1-leaf-01:GigabitEthernet2/0 --- [StaticRoute<0.0.0.0/0,nhip:2.128.0.1,nhint:eth0>_fnhip:2.128.0.1]
-    Hop 2: dc1-leaf-01:GigabitEthernet0/0 -> dc1-spine-01:GigabitEthernet2/0 --- [BgpRoute<1.0.2.0/24,nhip:2.34.101.3,nhint:dynamic>_fnhip:2.34.101.3]
-    Hop 3: dc1-spine-01:GigabitEthernet1/0 -> dc1-core-02:GigabitEthernet3/0 --- [BgpRoute<1.0.2.0/24,nhip:10.12.11.1,nhint:dynamic>_fnhip:2.23.21.2]
-    Hop 4: dc1-core-02:GigabitEthernet1/0 -> dc1-border-01:GigabitEthernet2/0 --- [BgpRoute<1.0.2.0/24,nhip:10.12.11.1,nhint:dynamic>_fnhip:2.12.12.1]
-    Hop 5: dc1-border-01:GigabitEthernet0/0 -> bb1-border-01:GigabitEthernet1/0 --- [BgpRoute<1.0.2.0/24,nhip:10.12.11.1,nhint:dynamic>_fnhip:10.12.11.1]
-    Hop 6: bb1-border-01:GigabitEthernet0/0 -> bb1-core-01:GigabitEthernet1/0 --- [OspfIntraAreaRoute<1.0.2.0/24,nhip:1.0.1.2,nhint:dynamic>_fnhip:1.0.1.2]
-    ACCEPTED
-
-    Hop 1: dc1-host-01-01:eth0 -> dc1-leaf-01:GigabitEthernet2/0 --- [StaticRoute<0.0.0.0/0,nhip:2.128.0.1,nhint:eth0>_fnhip:2.128.0.1]
-    Hop 2: dc1-leaf-01:GigabitEthernet1/0 -> dc1-spine-02:GigabitEthernet2/0 --- [BgpRoute<1.0.2.0/24,nhip:2.34.201.3,nhint:dynamic>_fnhip:2.34.201.3]
-    Hop 3: dc1-spine-02:GigabitEthernet0/0 -> dc1-core-02:GigabitEthernet2/0 --- [BgpRoute<1.0.2.0/24,nhip:10.12.11.1,nhint:dynamic>_fnhip:2.23.22.2]
-    Hop 4: dc1-core-02:GigabitEthernet1/0 -> dc1-border-01:GigabitEthernet2/0 --- [BgpRoute<1.0.2.0/24,nhip:10.12.11.1,nhint:dynamic>_fnhip:2.12.12.1]
-    Hop 5: dc1-border-01:GigabitEthernet0/0 -> bb1-border-01:GigabitEthernet1/0 --- [BgpRoute<1.0.2.0/24,nhip:10.12.11.1,nhint:dynamic>_fnhip:10.12.11.1]
-    Hop 6: bb1-border-01:GigabitEthernet0/0 -> bb1-core-01:GigabitEthernet1/0 --- [OspfIntraAreaRoute<1.0.2.0/24,nhip:1.0.1.2,nhint:dynamic>_fnhip:1.0.1.2]
-    ACCEPTED
-
-    Hop 1: dc1-host-01-01:eth0 -> dc1-leaf-01:GigabitEthernet2/0 --- [StaticRoute<0.0.0.0/0,nhip:2.128.0.1,nhint:eth0>_fnhip:2.128.0.1]
-    Hop 2: dc1-leaf-01:GigabitEthernet1/0 -> dc1-spine-02:GigabitEthernet2/0 --- [BgpRoute<1.0.2.0/24,nhip:2.34.201.3,nhint:dynamic>_fnhip:2.34.201.3]
-    Hop 3: dc1-spine-02:GigabitEthernet1/0 -> dc1-core-01:GigabitEthernet3/0 --- [BgpRoute<1.0.2.0/24,nhip:10.12.11.1,nhint:dynamic>_fnhip:2.23.12.2]
->>>>>>> c70654c4
     DENIED_IN{blocktelnet}{deny   tcp any any eq telnet}
 
 Flow: ingress:dc1-host-01-02 vrf:default 2.128.0.0->3.0.1.1 TCP sport:0 dport:TELNET(23) packetLength:0 state:NEW tcpFlags:00000000
