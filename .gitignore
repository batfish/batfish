--- conflicted
+++ resolved
@@ -10,10 +10,5 @@
 tasks.xml
 # Additionally, per the lower level section, we should also not share
 # the following files that are auto-generated from Maven.
-<<<<<<< HEAD
 .idea/dictionaries/
-.idea/libraries/
-*.iml
-=======
-.idea/libraries/
->>>>>>> c8c85c15
+.idea/libraries/