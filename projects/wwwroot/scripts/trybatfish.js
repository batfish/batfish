﻿/// <reference path="batfish-common.js" />
/// <reference path="workclient.js" />

var spinOpts = {
    lines: 13 // The number of lines to draw
, length: 28 // The length of each line
, width: 14 // The line thickness
, radius: 42 // The radius of the inner circle
, scale: 1 // Scales overall size of the spinner
, corners: 1 // Corner roundness (0..1)
, color: '#000' // #rgb or #rrggbb or array of colors
, opacity: 0.25 // Opacity of the lines
, rotate: 0 // The rotation offset
, direction: 1 // 1: clockwise, -1: counterclockwise
, speed: 1 // Rounds per second
, trail: 60 // Afterglow percentage
, fps: 20 // Frames per second when using setTimeout() as a fallback for CSS
, zIndex: 2e9 // The z-index (defaults to 2000000000)
, className: 'spinner' // The CSS class to assign to the spinner
, top: '50%' // Top position relative to parent
, left: '50%' // Left position relative to parent
, shadow: false // Whether to render a shadow
, hwaccel: false // Whether to use hardware acceleration
, position: 'absolute' // Element positioning
};

//this function populates the config text box with the chosen file
function loadConfigText() {

    //sanity check HTML configuration elements
    if (errorCheck(typeof elementTestrigFile === 'undefined' || bfIsInvalidElement(elementTestrigFile),
           "Testrig file element (elementTestrigFile) is not configured in the HTML header",
            "loadconfigtext") ||
        errorCheck(typeof elementConfigText === 'undefined' || bfIsInvalidElement(elementConfigText),
           "Config text (elementConfigText) is not configured in the HTML header",
            "loadconfigtext") ||
        errorCheck(typeof elementConfigSelect === 'undefined' || bfIsInvalidElement(elementConfigSelect),
            "Config select element (elementConfigSelect) is not configured in te HTML header",
            "loadconfigtext"))
        return;

    var configFile = jQuery(elementTestrigFile).get(0).files[0];

    if (configFile.type && (configFile.type == 'application/x-zip-compressed' || configFile.type == 'application/zip')) {
        var reader = new FileReader();
        reader.onload = function (e) {
            try {
                testrigZip = new JSZip(e.target.result);
                jQuery(elementConfigText).val("Packaged testrig contents:\n" + zipToOverviewText(testrigZip, "    "));
            }
            catch (e) {
                errorCheck(true, "Looks like a bad zip file: " + e.message, "loadconfigtext");

                //empty the textbox and the file chooser
                jQuery(elementConfigText).val("");
                jQuery(elementTestrigFile).val('');
            }

        };
        reader.readAsArrayBuffer(configFile);
    }
    else {
        //empty testrigZip
        testrigZip = "";

        var r = new FileReader();
        r.onload = function (e) {
            var contents = e.target.result;
            jQuery(elementConfigText).val(contents);
        };
        r.readAsText(configFile);
    }

    //if a config had been selected from the drop down menu, remove it
    //so that only one type of input is active
    jQuery(elementConfigSelect).prop('selectedIndex', 0);
}

//this function populates the question text box with the chosen file
function loadQuestionText() {

    //sanity check HTML configuration elements
    if (errorCheck(typeof elementQuestionFile === 'undefined' || bfIsInvalidElement(elementQuestionFile),
           "Questoin file element (elementQuestionFile) is not configured in the HTML header",
            "loadquestiontext") ||
        errorCheck(typeof elementQuestionText === 'undefined' || bfIsInvalidElement(elementQuestionText),
           "Question text element (elementQuestionText) is not configured in the HTML header",
            "loadquestiontext") ||
        errorCheck(typeof elementQuestionSelect === 'undefined' || bfIsInvalidElement(elementQuestionSelect),
            "Question select element (elementQuestionSelect) is not configured in te HTML header",
            "loadquestiontext"))
        return;

    var questionFile = jQuery(elementQuestionFile).get(0).files[0];

    var r = new FileReader();
    r.onload = function (e) {
        var contents = e.target.result;
        jQuery(elementQuestionText).val(contents);
    };
    r.readAsText(questionFile);

    //if a question had been selected from the drop down menu, remove it
    //so that only one type of input is active
    jQuery(elementQuestionSelect).prop('selectedIndex', 0);
}

//loads the content behind selected value of dropdownId into dstTextBox
//   ... jquery's load function didn't work properly for this use. 
//   ... it wouldn't load once we've loaded content through loadConfigText or loadQuestionText 
function loadText(dropDownId, dstTextBox, elementLocalFile) {

    if (errorCheck(typeof dropDownId === 'undefined' || bfIsInvalidElement(dropDownId),
           "Dropdown selector Id is incorrect", "loadtext") ||
        errorCheck(typeof dstTextBox === 'undefined' || bfIsInvalidElement(dstTextBox),
           "Dst text box id is incorrect", "loadtext") ||
        errorCheck(typeof elementLocalFile === 'undefined' || bfIsInvalidElement(elementLocalFile),
           "Local file element is incorrect", "loadtext") ||
        errorCheck(typeof elementConfigSelect === 'undefined' || bfIsInvalidElement(elementConfigSelect),
            "Config select element (elementConfigSelect) is not configured in te HTML header",
            "loadtext"))
        return;

    var srcUrl = jQuery(dropDownId).val();

    //check if the source URL corresponds to a zip file, which can only happen for configs (not questions)
    var match = srcUrl.match(/^.+(\.[^\.]+)$/);

    if (match && match[1] == ".zip") {

        // loading a zip file
        JSZipUtils.getBinaryContent(srcUrl, function (err, data) {
            if (err) {
                errorCheck(true, "Failed to fetch config/question " + srcUrl, "loadtext");
            }
            try {
                testrigZip = new JSZip(data);
                jQuery(dstTextBox).val("Packaged testrig contents:\n" + zipToOverviewText(testrigZip, "    "));
            }
            catch (e) {
                errorCheck(true, "Looks like a bad zip file: " + e.message, "loadconfigtext");

                //empty the textbox and the drop down menu
                jQuery(dstTextBox).val("");
                jQuery(dropDownId).prop('selectedIndex', 0);
            }
        });
    }
    else {
        jQuery.ajax({
            url: srcUrl,
            success: function (data) {
                jQuery(dstTextBox).val(data);
            }
        }).fail(function () {
            errorCheck(true, "Failed to fetch config/question " + srcUrl, "loadtext");

            //empty the textbox and the drop down menu
            jQuery(dstTextBox).val("");
            jQuery(dropDownId).prop('selectedIndex', 0);
        });

        //if we were the testrig, unset the testrigzip
        if (dropDownId == elementConfigSelect) {
            testrigZip = "";
        }
    }

    //if a local file had been chosen, cancel that 
    //so that only one type of input is active
    jQuery(elementLocalFile).val('');
}

// this is a test function whose contents change based on what we want to test
function testMe() {
    //containerName = "js_41aceec6-018e-4434-bd97-e1c9430333a6";

    //var blob = JSON.stringify("{'name': 'tester'}");

<<<<<<< HEAD
    //bfPutObject(containerName, testrigName, "layout", blob, testMeSuccess_cb, testMeFailure_cb, "testme", []);
=======
    bfPutObject(containerName, testrigName, "co/layout", blob, testMeSuccess_cb, testMeFailure_cb, "testme", []);
>>>>>>> 967f1c5b

    //startCalls("testme", "drawtopology::drawanswer");
    AddHighlightMenu();
}

function testMeFailure_cb(message) {
    console.log(message);
}

function testMeSuccess_cb(response, entryPoint, remainingCalls) {
    //console.log("testme success: " + JSON.parse(response));
    bfGetObject(containerName, testrigName, "co/layout", testMeSuccess_cb, testMeFailure_cb, "testme", []);
}


function zipToOverviewText(zip, strPrefix) {
    var overviewText = "";
    // that, or a good ol' for(var entryName in zip.files)
    $.each(zip.files, function (index, zipEntry) {
        overviewText += strPrefix + zipEntry.name + "\n";
    });
    return overviewText;
}<|MERGE_RESOLUTION|>--- conflicted
+++ resolved
@@ -175,16 +175,11 @@
 function testMe() {
     //containerName = "js_41aceec6-018e-4434-bd97-e1c9430333a6";
 
-    //var blob = JSON.stringify("{'name': 'tester'}");
-
-<<<<<<< HEAD
-    //bfPutObject(containerName, testrigName, "layout", blob, testMeSuccess_cb, testMeFailure_cb, "testme", []);
-=======
-    bfPutObject(containerName, testrigName, "co/layout", blob, testMeSuccess_cb, testMeFailure_cb, "testme", []);
->>>>>>> 967f1c5b
+    var blob = 
+    bfPutObject(containerName, testrigName, "layout", blob, testMeSuccess_cb, testMeFailure_cb, "testme", []);
 
     //startCalls("testme", "drawtopology::drawanswer");
-    AddHighlightMenu();
+    //AddHighlightMenu();
 }
 
 function testMeFailure_cb(message) {
@@ -192,8 +187,8 @@
 }
 
 function testMeSuccess_cb(response, entryPoint, remainingCalls) {
-    //console.log("testme success: " + JSON.parse(response));
-    bfGetObject(containerName, testrigName, "co/layout", testMeSuccess_cb, testMeFailure_cb, "testme", []);
+    console.log("testme success: ");
+    //bfGetObject(containerName, testrigName, "co/layout", testMeSuccess_cb, testMeFailure_cb, "testme", []);
 }
 
 
