--- conflicted
+++ resolved
@@ -56,17 +56,6 @@
  *  Highlighting
  */
 
-<<<<<<< HEAD
- function HighlightElement(id, onoff, vtt, color)
- {
- 	var e = cy.getElementById(id);
- 	var property = e.isNode() ? 'background-color' : 'line-color';
- 	e.style(property, (onoff == 'on') ? colors[color] : colors.defaultColor);
- 	e.data('vtt', (onoff == 'on') ? vtt : '');
- }
- 
-function HighlightNodes(nodes, onoff, parentColor) {
-=======
 function HighlightElement(id, onoff, vtt, color) {
 	var e = cy.getElementById(id);
 	var property = e.isNode() ? 'background-color' : 'line-color';
@@ -87,102 +76,20 @@
 }
 
 function HighlightNodes(nodes, onoff, parentColor, parentDescription) {
->>>>>>> 4487a6dc
 	for (var i in nodes) {
 		if (nodes.hasOwnProperty(i)) {
 			var node = nodes[i];
 			console.log(node.name);
-<<<<<<< HEAD
-			HighlightElement(node.name, onoff, node.description, defined(node.color) ? node.color : parentColor);
-		}
-	}
-}
-
-function HighlightLinks(links, onoff, parentColor) {
-=======
 			HighlightElement(node.name, onoff, defined(node.description) ? node.description : parentDescription, defined(node.color) ? node.color : parentColor);
 		}
 	}
 }
 
 function HighlightLinks(links, onoff, parentColor, parentDescription) {
->>>>>>> 4487a6dc
 	for (var i in links) {
 		if (links.hasOwnProperty(i)) {
 			var link = links[i];
 			var linkId = GetLinkIds(link)[2];
-<<<<<<< HEAD
-			console.log(linkId);
-			HighlightElement(linkId, onoff, link.description, defined(link.color) ? link.color : parentColor);
-		}
-	}
-}
-
-
-function HighlightPaths(paths, onoff, parentColor) {
-	for (var i = 0; i < paths.length; i++) {
-		var path = paths[i];
-		HighlightLinks(path.links, onoff, defined(path.color) ? path.color : parentColor);
-	}
-}
- 
- function HighlightView(viewId, onoff)
- {
-	if (viewId != "") {
-		var parentColor = view.color;
-		var thisView = view.views[viewId];
-		if (defined(thisView))
-		{
-			if (defined(thisView.nodes)) 
-				HighlightNodes(view.views[viewId].nodes, onoff, parentColor);
-			if (defined(thisView.links))
-				HighlightLinks(view.views[viewId].links, onoff, parentColor);
-			if (defined(thisView.paths))
-				HighlightPaths(view.views[viewId].paths, onoff, parentColor);
-		}
-	}
- }
- 
-function SetupHighlightsMenu(data)
- {
-    try {
-        view = JSON.parse(data);
-
-        cy.ready(function () {
-            // Add a new select element 
-            $('<select>').attr({ 'name': 'hs', 'id': 'hs', 'data-native-menu': 'false' }).appendTo('[data-role="content"]');
-            $('<option>').html(view.name).appendTo('#hs');
-
-            // Add choices.
-            var viewList = view.views;
-            for (var viewName in viewList)
-            {
-            	if (viewList.hasOwnProperty(viewName)) {
-            		console.log(viewName);
-            		$('<option>').attr({ 'value': viewName}).html(viewName).appendTo('#hs');
-            	}
-            }
-            
-            // Add handler
-            $('select').selectmenu({
-                select: function (event, ui) {
-                    console.log(ui.item.value);
-                    HighlightView(previousView, "off");
-                    HighlightView(ui.item.value, 'on');
-                    previousView = ui.item.value;
-                }
-            });
-        });
-    } catch (e) {
-    	console.log(e);
-        return false;
-    }
-
-    return true;
-}
-
-
-=======
 			HighlightElement(linkId, onoff, defined(link.description) ? link.description : parentDescription, defined(link.color) ? link.color : parentColor);
 			HighlightElement(link.interface1.node, onoff, defined(link.description) ? link.description : parentDescription, defined(link.color) ? link.color : parentColor);
 			HighlightElement(link.interface2.node, onoff, defined(link.description) ? link.description : parentDescription, defined(link.color) ? link.color : parentColor);
@@ -276,7 +183,6 @@
 
 	return true;
 }
->>>>>>> 4487a6dc
 
 /*-----------------------------------------*/
 /*
@@ -414,11 +320,7 @@
 				AddLink(edges[index]);
 			}
 			SetupToolTips();
-<<<<<<< HEAD
-			DoAutoLayout();
-=======
 			DoLayout();
->>>>>>> 4487a6dc
 			cy.center();
 		});
 	} catch (e) {
@@ -463,18 +365,6 @@
 	}
 }
 
-<<<<<<< HEAD
-function DownloadJsonTopology(myURL) {
-	$.ajax ({
-		url: myURL,
-		success: function (data, status) {
-			if (status == 'success')
-			{
-				ParseTopology(data);
-			}
-		},
-		error : function (xhr, status, error) {
-=======
 function DownTopology(myURL) {
 	$.ajax({
 		url : myURL,
@@ -484,30 +374,12 @@
 			}
 		},
 		error : function(xhr, status, error) {
->>>>>>> 4487a6dc
 			console.log(status);
 			console.log(error);
 		}
 	});
 }
 
-<<<<<<< HEAD
-function AddHighlightMenu()
-{
-	$.ajax ({
-		url: 'testdata/highlights.json.txt',
-		success: function (data, status) {
-			if (status == 'success')
-			{
-				SetupHighlightsMenu(data);
-			}
-		},
-		error : function (xhr, status, error) {
-			console.log(status);
-			console.log(error);
-		}
-	});	     
-=======
 function AddHighlightMenu() {
 	$.ajax({
 		url : 'testdata/highlights.json.txt',
@@ -521,5 +393,4 @@
 			console.log(error);
 		}
 	});
->>>>>>> 4487a6dc
 }