--- conflicted
+++ resolved
@@ -131,12 +131,6 @@
       <artifactId>opentracing-util</artifactId>
     </dependency>
 
-<<<<<<< HEAD
-    <dependency>
-      <groupId>org.apache.commons</groupId>
-      <artifactId>commons-lang3</artifactId>
-    </dependency>
-
     <dependency>
       <groupId>org.lastnpe.eea</groupId>
       <artifactId>guava-eea</artifactId>
@@ -147,8 +141,6 @@
       <artifactId>jdk-eea</artifactId>
     </dependency>
 
-=======
->>>>>>> 24b23f70
     <!-- Test scope dependencies. -->
     <dependency>
       <groupId>org.batfish</groupId>
