--- conflicted
+++ resolved
@@ -124,11 +124,8 @@
             new DispositionSpecifier(ImmutableSet.of(FlowDisposition.ACCEPTED)),
             PacketHeaderConstraints.unconstrained(),
             false,
-<<<<<<< HEAD
+            false,
             TracePruner.DEFAULT_MAX_TRACES,
-=======
-            false,
->>>>>>> ef8e3e67
             PathConstraintsInput.unconstrained());
     Batfish batfish = initBatfish();
     TableAnswerElement answer = new DifferentialReachabilityAnswerer(question, batfish).answer();
@@ -166,11 +163,8 @@
             new DispositionSpecifier(ImmutableSet.of(FlowDisposition.ACCEPTED)),
             PacketHeaderConstraints.builder().setDstIp("2.2.2.2").build(),
             false,
-<<<<<<< HEAD
+            false,
             TracePruner.DEFAULT_MAX_TRACES,
-=======
-            false,
->>>>>>> ef8e3e67
             PathConstraintsInput.unconstrained());
 
     Batfish batfish = initBatfish();
@@ -209,11 +203,8 @@
             new DispositionSpecifier(ImmutableSet.of(FlowDisposition.ACCEPTED)),
             PacketHeaderConstraints.builder().setDstIp("5.5.5.5").build(),
             false,
-<<<<<<< HEAD
+            false,
             TracePruner.DEFAULT_MAX_TRACES,
-=======
-            false,
->>>>>>> ef8e3e67
             PathConstraintsInput.unconstrained());
 
     Batfish batfish = initBatfish();
