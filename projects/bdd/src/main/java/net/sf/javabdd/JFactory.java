/*
 * Note: We obtained permission from the author of Javabdd, John Whaley, to use
 * the library with Batfish under the MIT license. The email exchange is included
 * in LICENSE.email file.
 *
 * MIT License
 *
 * Copyright (c) 2013-2017 John Whaley
 *
 * Permission is hereby granted, free of charge, to any person obtaining a copy
 * of this software and associated documentation files (the "Software"), to deal
 * in the Software without restriction, including without limitation the rights
 * to use, copy, modify, merge, publish, distribute, sublicense, and/or sell
 * copies of the Software, and to permit persons to whom the Software is
 * furnished to do so, subject to the following conditions:
 *
 * The above copyright notice and this permission notice shall be included in all
 * copies or substantial portions of the Software.
 *
 * THE SOFTWARE IS PROVIDED "AS IS", WITHOUT WARRANTY OF ANY KIND, EXPRESS OR
 * IMPLIED, INCLUDING BUT NOT LIMITED TO THE WARRANTIES OF MERCHANTABILITY,
 * FITNESS FOR A PARTICULAR PURPOSE AND NONINFRINGEMENT. IN NO EVENT SHALL THE
 * AUTHORS OR COPYRIGHT HOLDERS BE LIABLE FOR ANY CLAIM, DAMAGES OR OTHER
 * LIABILITY, WHETHER IN AN ACTION OF CONTRACT, TORT OR OTHERWISE, ARISING FROM,
 * OUT OF OR IN CONNECTION WITH THE SOFTWARE OR THE USE OR OTHER DEALINGS IN THE
 * SOFTWARE.
 *
 */
package net.sf.javabdd;

import java.io.BufferedReader;
import java.io.BufferedWriter;
import java.io.IOException;
import java.io.PrintStream;
import java.math.BigInteger;
import java.util.Arrays;
import java.util.Collection;
import java.util.Collections;
import java.util.Comparator;
import java.util.Iterator;
import java.util.LinkedList;
import java.util.List;
import java.util.Random;
import java.util.StringTokenizer;
import javax.annotation.Nonnull;

/**
 * This is a 100% Java implementation of the BDD factory. It is based on the C source code for
 * BuDDy. As such, the implementation is very ugly, but it works. Like BuDDy, it uses a reference
 * counting scheme for garbage collection.
 *
 * @author John Whaley
 * @version $Id: JFactory.java,v 1.28 2005/09/27 22:56:18 joewhaley Exp $
 */
public final class JFactory extends BDDFactory {
  /** Whether to maintain (and in some cases print) statistics about the cache use. */
  private static final boolean CACHESTATS = false;

  /**
   * Whether to flush (clear completely) the cache when live BDD nodes are garbage collected. If
   * {@code false}, the cache will be attempted to be cleaned and maintain existing valid cache
   * entries.
   */
  // Warning: we've never tried with this flag false.
  private static final boolean FLUSH_CACHE_ON_GC = true;

  /**
   * If true, all BDDs will be created with a finalizer that attempts to free them if the user has
   * not done so. This flag implies non-trivial runtime overhead but defers BDD garbage collection
   * to Java, rather than manual user control of reference counting.
   */
  private static final boolean USE_FINALIZER = true;

  /**
   * When {@link #USE_FINALIZER} is true, setting this flag to true enables debug print messages
   * whenever BDDs are freed by the finalizer instead of by the calling code.
   */
  private static final boolean DEBUG_FINALIZER = false;

  /**
   * If set, assertions will be made on BDD internal computations. Used in developing the factory.
   */
  private static final boolean VERIFY_ASSERTIONS = false;

  private static final String REVISION = "$Revision: 1.28 $";

  @Override
  public String getVersion() {
    return "JFactory " + REVISION.substring(11, REVISION.length() - 2);
  }

  private JFactory() {
    supportSet = new int[0];
  }

  public static BDDFactory init(int nodenum, int cachesize) {
    BDDFactory f = new JFactory();
    f.initialize(nodenum, cachesize);
    return f;
  }

  /** Private helper function to create BDD objects. */
  private BDDImpl makeBDD(int id) {
    if (USE_FINALIZER) {
      return new BDDImplWithFinalizer(id);
    } else {
      return new BDDImpl(id);
    }
  }

  /** Wrapper for the BDD index number used internally in the representation. */
  private class BDDImpl extends BDD {
    int _index;

    BDDImpl(int index) {
      this._index = index;
      bdd_addref(_index);
    }

    @Override
    public BDDFactory getFactory() {
      return JFactory.this;
    }

    @Override
    public boolean isZero() {
      return _index == BDDZERO;
    }

    @Override
    public boolean isOne() {
      return _index == BDDONE;
    }

    @Override
    public int var() {
      return bdd_var(_index);
    }

    @Override
    public BDD high() {
      return makeBDD(HIGH(_index));
    }

    @Override
    public BDD low() {
      return makeBDD(LOW(_index));
    }

    @Override
    public BDD id() {
      return makeBDD(_index);
    }

    @Override
    public BDD not() {
      return makeBDD(bdd_not(_index));
    }

    @Override
    public BDD ite(BDD thenBDD, BDD elseBDD) {
      int x = _index;
      int y = ((BDDImpl) thenBDD)._index;
      int z = ((BDDImpl) elseBDD)._index;
      return makeBDD(bdd_ite(x, y, z));
    }

    @Override
    public BDD relprod(BDD that, BDD var) {
      int x = _index;
      int y = ((BDDImpl) that)._index;
      int z = ((BDDImpl) var)._index;
      return makeBDD(bdd_relprod(x, y, z));
    }

    @Override
    public BDD compose(BDD g, int var) {
      int x = _index;
      int y = ((BDDImpl) g)._index;
      return makeBDD(bdd_compose(x, y, var));
    }

    @Override
    public BDD veccompose(BDDPairing pair) {
      int x = _index;
      return makeBDD(bdd_veccompose(x, ((bddPair) pair)));
    }

    @Override
    public BDD constrain(BDD that) {
      int x = _index;
      int y = ((BDDImpl) that)._index;
      return makeBDD(bdd_constrain(x, y));
    }

    @Override
    public BDD exist(BDD var) {
      int x = _index;
      int y = ((BDDImpl) var)._index;
      return makeBDD(bdd_exist(x, y));
    }

    @Override
    public BDD forAll(BDD var) {
      int x = _index;
      int y = ((BDDImpl) var)._index;
      return makeBDD(bdd_forall(x, y));
    }

    @Override
    public BDD unique(BDD var) {
      int x = _index;
      int y = ((BDDImpl) var)._index;
      return makeBDD(bdd_unique(x, y));
    }

    @Override
    public BDD restrict(BDD var) {
      int x = _index;
      int y = ((BDDImpl) var)._index;
      return makeBDD(bdd_restrict(x, y));
    }

    @Override
    public BDD restrictWith(BDD that) {
      int x = _index;
      int y = ((BDDImpl) that)._index;
      int a = bdd_restrict(x, y);
      bdd_delref(x);
      if (this != that) {
        that.free();
      }
      bdd_addref(a);
      this._index = a;
      return this;
    }

    @Override
    public BDD simplify(BDD d) {
      int x = _index;
      int y = ((BDDImpl) d)._index;
      return makeBDD(bdd_simplify(x, y));
    }

    @Override
    public BDD support() {
      int x = _index;
      return makeBDD(bdd_support(x));
    }

    @Override
    public BDD apply(BDD that, BDDOp opr) {
      int x = _index;
      int y = ((BDDImpl) that)._index;
      int z = opr.id;
      return makeBDD(bdd_apply(x, y, z));
    }

    @Override
    public BDD applyWith(BDD that, BDDOp opr) {
      int x = _index;
      int y = ((BDDImpl) that)._index;
      int z = opr.id;
      int a = bdd_apply(x, y, z);
      bdd_delref(x);
      if (this != that) {
        that.free();
      }
      bdd_addref(a);
      this._index = a;
      return this;
    }

    @Override
    public BDD applyAll(BDD that, BDDOp opr, BDD var) {
      int x = _index;
      int y = ((BDDImpl) that)._index;
      int z = opr.id;
      int a = ((BDDImpl) var)._index;
      return makeBDD(bdd_appall(x, y, z, a));
    }

    @Override
    public BDD applyEx(BDD that, BDDOp opr, BDD var) {
      int x = _index;
      int y = ((BDDImpl) that)._index;
      int z = opr.id;
      int a = ((BDDImpl) var)._index;
      return makeBDD(bdd_appex(x, y, z, a));
    }

    @Override
    public BDD applyUni(BDD that, BDDOp opr, BDD var) {
      int x = _index;
      int y = ((BDDImpl) that)._index;
      int z = opr.id;
      int a = ((BDDImpl) var)._index;
      return makeBDD(bdd_appuni(x, y, z, a));
    }

    @Override
    public BDD satOne() {
      int x = _index;
      return makeBDD(bdd_satone(x));
    }

    @Override
    public BDD fullSatOne() {
      int x = _index;
      return makeBDD(bdd_fullsatone(x));
    }

    @Override
    public BDD satOne(BDD var, boolean pol) {
      int x = _index;
      int y = ((BDDImpl) var)._index;
      int z = pol ? 1 : 0;
      return makeBDD(bdd_satoneset(x, y, z));
    }

    @Override
    public BDD replace(BDDPairing pair) {
      int x = _index;
      return makeBDD(bdd_replace(x, ((bddPair) pair)));
    }

    @Override
    public BDD replaceWith(BDDPairing pair) {
      int x = _index;
      int y = bdd_replace(x, ((bddPair) pair));
      bdd_delref(x);
      bdd_addref(y);
      _index = y;
      return this;
    }

    @Override
    public int nodeCount() {
      return bdd_nodecount(_index);
    }

    @Override
    public double pathCount() {
      return bdd_pathcount(_index);
    }

    @Override
    public double satCount() {
      return bdd_satcount(_index);
    }

    @Override
    public int[] varProfile() {
      int x = _index;
      return bdd_varprofile(x);
    }

    @Override
    public boolean equals(BDD that) {
      boolean b = this._index == ((BDDImpl) that)._index;
      return b;
    }

    @Override
    public int hashCode() {
      return _index;
    }

    @Override
    public void free() {
      bdd_delref(_index);
      _index = INVALID_BDD;
    }
  }

  private class BDDImplWithFinalizer extends BDDImpl {

    BDDImplWithFinalizer(int id) {
      super(id);
    }

    @Override
    protected void finalize() throws Throwable {
      super.finalize();
      if (USE_FINALIZER) {
        if (DEBUG_FINALIZER && _index >= 0) {
          System.out.println("BDD not freed! " + System.identityHashCode(this));
        }
        this.free();
      }
    }
  }

  private static final int REF_MASK = 0xFFC00000;
  private static final int MARK_MASK = 0x00200000;
  private static final int LEV_MASK = 0x001FFFFF;
  private static final int MAXVAR = LEV_MASK;
  private static final int INVALID_BDD = -1;

  private static final int REF_INC = 0x00400000;

  private static final int offset__refcou_and_level = 0;
  private static final int offset__low = 1;
  private static final int offset__high = 2;
  private static final int offset__hash = 3;
  private static final int offset__next = 4;
  private static final int __node_size = 5;

  private boolean HASREF(int node) {
    boolean r = (bddnodes[node * __node_size + offset__refcou_and_level] & REF_MASK) != 0;
    return r;
  }

  private void SETMAXREF(int node) {
    bddnodes[node * __node_size + offset__refcou_and_level] |= REF_MASK;
  }

  private void CLEARREF(int node) {
    bddnodes[node * __node_size + offset__refcou_and_level] &= ~REF_MASK;
  }

  private void INCREF(int node) {
    if ((bddnodes[node * __node_size + offset__refcou_and_level] & REF_MASK) != REF_MASK) {
      bddnodes[node * __node_size + offset__refcou_and_level] += REF_INC;
    }
  }

  private void DECREF(int node) {
    int rc = bddnodes[node * __node_size + offset__refcou_and_level] & REF_MASK;
    if (rc != REF_MASK && rc != 0) {
      bddnodes[node * __node_size + offset__refcou_and_level] -= REF_INC;
    }
  }

  private int GETREF(int node) {
    return bddnodes[node * __node_size + offset__refcou_and_level] >>> 22;
  }

  private int LEVEL(int node) {
    return bddnodes[node * __node_size + offset__refcou_and_level] & LEV_MASK;
  }

  private int LEVELANDMARK(int node) {
    return bddnodes[node * __node_size + offset__refcou_and_level] & (LEV_MASK | MARK_MASK);
  }

  private void SETLEVEL(int node, int val) {
    if (VERIFY_ASSERTIONS) {
      _assert(val == (val & LEV_MASK));
    }
    bddnodes[node * __node_size + offset__refcou_and_level] &= ~LEV_MASK;
    bddnodes[node * __node_size + offset__refcou_and_level] |= val;
  }

  private void SETLEVELANDMARK(int node, int val) {
    if (VERIFY_ASSERTIONS) {
      _assert(val == (val & (LEV_MASK | MARK_MASK)));
    }
    bddnodes[node * __node_size + offset__refcou_and_level] &= ~(LEV_MASK | MARK_MASK);
    bddnodes[node * __node_size + offset__refcou_and_level] |= val;
  }

  private void SETMARK(int n) {
    bddnodes[n * __node_size + offset__refcou_and_level] |= MARK_MASK;
  }

  private void UNMARK(int n) {
    bddnodes[n * __node_size + offset__refcou_and_level] &= ~MARK_MASK;
  }

  private boolean MARKED(int n) {
    return (bddnodes[n * __node_size + offset__refcou_and_level] & MARK_MASK) != 0;
  }

  private int LOW(int r) {
    return bddnodes[r * __node_size + offset__low];
  }

  private void SETLOW(int r, int v) {
    bddnodes[r * __node_size + offset__low] = v;
  }

  private int HIGH(int r) {
    return bddnodes[r * __node_size + offset__high];
  }

  private void SETHIGH(int r, int v) {
    bddnodes[r * __node_size + offset__high] = v;
  }

  private int HASH(int r) {
    return bddnodes[r * __node_size + offset__hash];
  }

  private void SETHASH(int r, int v) {
    bddnodes[r * __node_size + offset__hash] = v;
  }

  private int NEXT(int r) {
    return bddnodes[r * __node_size + offset__next];
  }

  private void SETNEXT(int r, int v) {
    bddnodes[r * __node_size + offset__next] = v;
  }

  private int VARr(int n) {
    return LEVELANDMARK(n);
  }

  private void SETVARr(int n, int val) {
    SETLEVELANDMARK(n, val);
  }

  private static void _assert(boolean b) {
    if (!b) {
      throw new InternalError();
    }
  }

  private abstract static class BddCacheData {
    int a, b, c;

    abstract BddCacheData copy();
  }

  private static class BddCacheDataI extends BddCacheData {
    int res;

    @Override
    BddCacheData copy() {
      BddCacheDataI that = new BddCacheDataI();
      that.a = this.a;
      that.b = this.b;
      that.c = this.c;
      that.res = this.res;
      return that;
    }
  }

  private static class BddCacheDataD extends BddCacheData {
    double dres;

    @Override
    BddCacheData copy() {
      BddCacheDataD that = new BddCacheDataD();
      that.a = this.a;
      that.b = this.b;
      that.c = this.c;
      that.dres = this.dres;
      return that;
    }
  }

  // a = operator, b = result, c = unused
  private static class MultiOpBddCacheData extends BddCacheData {
    int[] operands;

    @Override
    BddCacheData copy() {
      MultiOpBddCacheData that = new MultiOpBddCacheData();
      that.a = a;
      that.b = b;
      that.c = c;
      that.operands = Arrays.copyOf(operands, operands.length);
      return that;
    }
  }

  private static class BddCache {
    BddCacheData[] table;
    int tablesize;

    BddCache copy() {
      BddCache that = new BddCache();
      if (this.table instanceof BddCacheDataD[]) {
        that.table = new BddCacheDataD[this.table.length];
      } else if (this.table instanceof BddCacheDataI[]) {
        that.table = new BddCacheDataI[this.table.length];
      } else if (this.table instanceof MultiOpBddCacheData[]) {
        that.table = new MultiOpBddCacheData[this.table.length];
      } else {
        throw new IllegalStateException("Unexpected BddCache type");
      }
      that.tablesize = this.tablesize;
      for (int i = 0; i < table.length; ++i) {
        that.table[i] = this.table[i].copy();
      }
      return that;
    }

    /**
     * Returns the number of used entries in this cache.
     *
     * <p>Slow. Should only be used in debugging contexts.
     */
    private int used() {
      // Array lengths in Java must be representable by a signed int.
      return (int) Arrays.stream(table).filter(e -> e.a != -1).count();
    }
  }

  private static class JavaBDDException extends BDDException {
    /** Version ID for serialization. */
    private static final long serialVersionUID = 3257289144995952950L;

    JavaBDDException(int x) {
      super(errorstrings[-x]);
    }
  }

  private static class ReorderException extends RuntimeException {
    /** Version ID for serialization. */
    private static final long serialVersionUID = 3256727264505772345L;
  }

  private static final int BDDONE = 1;
  private static final int BDDZERO = 0;

  private boolean bddrunning; /* Flag - package initialized */
  private int bdderrorcond; /* Some error condition */
  private int bddnodesize; /* Number of allocated nodes */
  private int bddmaxnodesize; /* Maximum allowed number of nodes */
  private int bddmaxnodeincrease; /* Max. # of nodes used to inc. table */
  private int[] bddnodes; /* All of the bdd nodes */
  private int bddfreepos; /* First free node */
  private int bddfreenum; /* Number of free nodes */
  private int bddproduced; /* Number of new nodes ever produced */
  private int bddvarnum; /* Number of defined BDD variables */
  private int[] bddrefstack; /* Internal node reference stack */
  private int bddrefstacktop; /* Internal node reference stack top */
  private int[] bddvar2level; /* Variable -> level table */
  private int[] bddlevel2var; /* Level -> variable table */
  private boolean bddresized; /* Flag indicating a resize of the nodetable */

  private int minfreenodes = 20;

  /*=== PRIVATE KERNEL VARIABLES =========================================*/

  private int[] bddvarset; /* Set of defined BDD variables */
  private int gbcollectnum; /* Number of garbage collections */
  private int cachesize; /* Size of the operator caches */
  private long gbcclock; /* Clock ticks used in GBC */
  private int usednodes_nextreorder; /* When to do reorder next time */

  private static final int BDD_MEMORY = (-1); /* Out of memory */
  private static final int BDD_VAR = (-2); /* Unknown variable */
  private static final int BDD_RANGE = (-3);
  /* Variable value out of range (not in domain) */
  private static final int BDD_DEREF = (-4);
  /* Removing external reference to unknown node */
  private static final int BDD_RUNNING = (-5);
  /* Called bdd_init() twice whithout bdd_done() */
  private static final int BDD_FILE = (-6); /* Some file operation failed */
  private static final int BDD_FORMAT = (-7); /* Incorrect file format */
  private static final int BDD_ORDER = (-8);
  /* Vars. not in order for vector based functions */
  private static final int BDD_BREAK = (-9); /* User called break */
  private static final int BDD_VARNUM = (-10);
  /* Different number of vars. for vector pair */
  private static final int BDD_NODES = (-11);
  /* Tried to set max. number of nodes to be fewer */
  /* than there already has been allocated */
  private static final int BDD_OP = (-12); /* Unknown operator */
  private static final int BDD_VARSET = (-13); /* Illegal variable set */
  private static final int BDD_VARBLK = (-14); /* Bad variable block operation */
  private static final int BDD_DECVNUM = (-15);
  /* Trying to decrease the number of variables */
  private static final int BDD_REPLACE = (-16);
  /* Replacing to already existing variables */
  private static final int BDD_NODENUM = (-17);
  /* Number of nodes reached user defined maximum */
  private static final int BDD_ILLBDD = (-18); /* Illegal bdd argument */
  private static final int BDD_SIZE = (-19); /* Illegal size argument */

  private static final int BVEC_SIZE = (-20); /* Mismatch in bitvector size */
  private static final int BVEC_SHIFT = (-21);
  /* Illegal shift-left/right parameter */
  private static final int BVEC_DIVZERO = (-22); /* Division by zero */

  private static final int BDD_ERRNUM = 24;

  /* Strings for all error mesages */
  private static String[] errorstrings = {
    "",
    "Out of memory",
    "Unknown variable",
    "Value out of range",
    "Unknown BDD root dereferenced",
    "bdd_init() called twice",
    "File operation failed",
    "Incorrect file format",
    "Variables not in ascending order",
    "User called break",
    "Mismatch in size of variable sets",
    "Cannot allocate fewer nodes than already in use",
    "Unknown operator",
    "Illegal variable set",
    "Bad variable block operation",
    "Trying to decrease the number of variables",
    "Trying to replace with variables already in the bdd",
    "Number of nodes reached user defined maximum",
    "Unknown BDD - was not in node table",
    "Bad size argument",
    "Mismatch in bitvector size",
    "Illegal shift-left/right parameter",
    "Division by zero"
  };

  private static final int DEFAULTMAXNODEINC = 10000000;

  /*=== OTHER INTERNAL DEFINITIONS =======================================*/

  private static int PAIR(int a, int b) {
    // return Math.abs((a + b) * (a + b + 1) / 2 + a);
    return ((a + b) * (a + b + 1) / 2 + a);
  }

  private static int TRIPLE(int a, int b, int c) {
    // return Math.abs(PAIR(c, PAIR(a, b)));
    return (PAIR(c, PAIR(a, b)));
  }

  private int NODEHASH(int lvl, int l, int h) {
    return Math.abs(TRIPLE(lvl, l, h) % bddnodesize);
  }

  @Override
  public BDD zero() {
    return makeBDD(BDDZERO);
  }

  @Override
  public BDD one() {
    return makeBDD(BDDONE);
  }

  private int bdd_ithvar(int var) {
    if (var < 0 || var >= bddvarnum) {
      bdd_error(BDD_VAR);
      return BDDZERO;
    }

    return bddvarset[var * 2];
  }

  private int bdd_nithvar(int var) {
    if (var < 0 || var >= bddvarnum) {
      bdd_error(BDD_VAR);
      return BDDZERO;
    }

    return bddvarset[var * 2 + 1];
  }

  private int bdd_varnum() {
    return bddvarnum;
  }

  private static int bdd_error(int v) {
    throw new JavaBDDException(v);
  }

  private static boolean ISZERO(int r) {
    return r == BDDZERO;
  }

  private static boolean ISONE(int r) {
    return r == BDDONE;
  }

  private static boolean ISCONST(int r) {
    // return r == BDDZERO || r == BDDONE;
    return r < 2;
  }

  private void CHECK(int r) {
    if (!bddrunning) {
      bdd_error(BDD_RUNNING);
    } else if (r < 0 || r >= bddnodesize) {
      bdd_error(BDD_ILLBDD);
    } else if (r >= 2 && LOW(r) == INVALID_BDD) {
      bdd_error(BDD_ILLBDD);
    }
  }

  private void CHECKa(int r, int x) {
    CHECK(r);
  }

  private int bdd_var(int root) {
    CHECK(root);
    if (root < 2) {
      bdd_error(BDD_ILLBDD);
    }

    return (bddlevel2var[LEVEL(root)]);
  }

  int bdd_low(int root) {
    CHECK(root);
    if (root < 2) {
      return bdd_error(BDD_ILLBDD);
    }

    return (LOW(root));
  }

  int bdd_high(int root) {
    CHECK(root);
    if (root < 2) {
      return bdd_error(BDD_ILLBDD);
    }

    return (HIGH(root));
  }

  private void checkresize() {
    if (bddresized) {
      bdd_operator_noderesize();
    }
    bddresized = false;
  }

  private static int NOTHASH(int r) {
    return r;
  }

  private static int APPLYHASH(int l, int r, int op) {
    return TRIPLE(l, r, op);
  }

<<<<<<< HEAD
  private static int MULTIOPHASH(int[] operands, int op) {
    int result = op;
    for (int operand : operands) {
      result = PAIR(result, operand);
    }
    return result;
  }

  private static int ITEHASH(int f, int g, int h) {
    return TRIPLE(f, g, h);
  }

=======
>>>>>>> 138a0c9f
  private static int RESTRHASH(int r, int var) {
    return PAIR(r, var);
  }

  private static int CONSTRAINHASH(int f, int c) {
    return PAIR(f, c);
  }

  private static int QUANTHASH(int r) {
    return r;
  }

  private static int REPLACEHASH(int r) {
    return r;
  }

  private static int VECCOMPOSEHASH(int f) {
    return f;
  }

  private static int COMPOSEHASH(int f, int g) {
    return PAIR(f, g);
  }

  private static int SATCOUHASH(int r) {
    return r;
  }

  private static int PATHCOUHASH(int r) {
    return r;
  }

  private static int APPEXHASH(int l, int r, int op) {
    return PAIR(l, r);
  }

  private static final double M_LN2 = 0.69314718055994530942;

  private static double log1p(double a) {
    return Math.log(1.0 + a);
  }

  private boolean INVARSET(int a) {
    return (quantvarset[a] == quantvarsetID); /* unsigned check */
  }

  private boolean INSVARSET(int a) {
    return Math.abs(quantvarset[a]) == quantvarsetID; /* signed check */
  }

  private static final int bddop_and = 0; // NOTE: ite_rec caching exploits bddop_and==0.
  private static final int bddop_xor = 1;
  private static final int bddop_or = 2;
  private static final int bddop_nand = 3;
  private static final int bddop_nor = 4;
  private static final int bddop_imp = 5;
  private static final int bddop_biimp = 6;
  private static final int bddop_diff = 7;
  private static final int bddop_less = 8;
  private static final int bddop_invimp = 9;

  /* Should *not* be used in bdd_apply calls !!! */
  private static final int bddop_not = 10;
  private static final int bddop_simplify = 11;

  public BDD multiOr(BDD... bddOperands) {
    int[] operands = new int[bddOperands.length];
    for (int i = 0; i < operands.length; i++) {
      operands[i] = ((BDDImpl) bddOperands[i])._index;
    }
    return makeBDD(bdd_multiOr(operands));
  }

  public BDD multiOr(Collection<BDD> bddOperands) {
    int[] operands = bddOperands.stream().mapToInt(bdd -> ((BDDImpl) bdd)._index).toArray();
    return makeBDD(bdd_multiOr(operands));
  }

  private int bdd_multiOr(int[] operands) {
    if (multiopcache == null) {
      multiopcache = BddCacheMultiOp_init(cachesize);
    }

    int res;
    while (true) {
      try {
        INITREF();

        if (firstReorder == 0) {
          bdd_disable_reorder();
        }
        res = multiOr_rec(operands);
        if (firstReorder == 0) {
          bdd_enable_reorder();
        }
      } catch (ReorderException x) {
        bdd_checkreorder();

        if (firstReorder-- == 1) {
          continue;
        }
        res = BDDZERO;
        /* avoid warning about res being uninitialized */
      }
      break;
    }

    // validate(res);

    checkresize();
    return res;
  }

  private int bdd_not(int r) {
    int res;
    firstReorder = 1;
    CHECKa(r, BDDZERO);

    if (applycache == null) {
      applycache = BddCacheI_init(cachesize);
    }
    while (true) {
      try {
        INITREF();

        if (firstReorder == 0) {
          bdd_disable_reorder();
        }
        res = not_rec(r);
        if (firstReorder == 0) {
          bdd_enable_reorder();
        }
      } catch (ReorderException x) {
        bdd_checkreorder();
        if (firstReorder-- == 1) {
          continue;
        }
        res = BDDZERO;
        /* avoid warning about res being uninitialized */
      }
      break;
    }

    checkresize();
    return res;
  }

  private int not_rec(int r) {
    BddCacheDataI entry;
    int res;

    if (ISZERO(r)) {
      return BDDONE;
    } else if (ISONE(r)) {
      return BDDZERO;
    }

    entry = BddCache_lookupI(applycache, NOTHASH(r));

    if (entry.a == r && entry.c == bddop_not) {
      if (CACHESTATS) {
        cachestats.opHit++;
      }
      return entry.res;
    }
    if (CACHESTATS) {
      cachestats.opMiss++;
    }

    PUSHREF(not_rec(LOW(r)));
    PUSHREF(not_rec(HIGH(r)));
    res = bdd_makenode(LEVEL(r), READREF(2), READREF(1));
    POPREF(2);

    if (CACHESTATS && entry.a != -1) {
      cachestats.opOverwrite++;
    }
    entry.a = r;
    entry.c = bddop_not;
    entry.res = res;

    return res;
  }

  private int bdd_ite(int f, int g, int h) {
    int res;
    firstReorder = 1;

    CHECKa(f, BDDZERO);
    CHECKa(g, BDDZERO);
    CHECKa(h, BDDZERO);

    if (applycache == null) {
      applycache = BddCacheI_init(cachesize);
    }

    while (true) {
      try {
        INITREF();

        if (firstReorder == 0) {
          bdd_disable_reorder();
        }
        res = ite_rec(f, g, h);
        if (firstReorder == 0) {
          bdd_enable_reorder();
        }
      } catch (ReorderException x) {
        bdd_checkreorder();

        if (firstReorder-- == 1) {
          continue;
        }
        res = BDDZERO;
        /* avoid warning about res being uninitialized */
      }
      break;
    }

    checkresize();
    return res;
  }

  private int ite_rec(int f, int g, int h) {
    BddCacheDataI entry;
    int res;

    if (ISONE(f)) {
      return g;
    } else if (ISZERO(f)) {
      return h;
    } else if (g == h) {
      return g;
    } else if (ISZERO(g)) {
      applyop = bddop_less;
      return apply_rec(f, h);
    } else if (ISONE(g)) {
      return or_rec(f, h);
    } else if (ISZERO(h)) {
      return and_rec(f, g);
    } else if (ISONE(h)) {
      applyop = bddop_imp;
      return apply_rec(f, g);
    }

    // ITE and APPLY share the same cache:
    //    APPLY is (l, r, op) where op in 0..10 (0=and, ..., 10=not) where l, r are BDD ids.
    //    ITE is (f, g, -h) where f, g, h are all BDD ids.
    //
    // The only possible collision is apply(l, r, bddop_and) and ite(l, r, 0==BDDZERO).
    // Fortuitously, these are logically equivalent -- if f then g else false === f and g.
    entry = BddCache_lookupI(applycache, APPLYHASH(f, g, -h));
    if (entry.a == f && entry.b == g && entry.c == -h) { // To explain -h, see caching note above.
      if (CACHESTATS) {
        cachestats.opHit++;
      }
      return entry.res;
    }
    if (CACHESTATS) {
      cachestats.opMiss++;
    }

    if (LEVEL(f) == LEVEL(g)) {
      if (LEVEL(f) == LEVEL(h)) {
        PUSHREF(ite_rec(LOW(f), LOW(g), LOW(h)));
        PUSHREF(ite_rec(HIGH(f), HIGH(g), HIGH(h)));
        res = bdd_makenode(LEVEL(f), READREF(2), READREF(1));
      } else if (LEVEL(f) < LEVEL(h)) {
        PUSHREF(ite_rec(LOW(f), LOW(g), h));
        PUSHREF(ite_rec(HIGH(f), HIGH(g), h));
        res = bdd_makenode(LEVEL(f), READREF(2), READREF(1));
      } else /* f > h */ {
        PUSHREF(ite_rec(f, g, LOW(h)));
        PUSHREF(ite_rec(f, g, HIGH(h)));
        res = bdd_makenode(LEVEL(h), READREF(2), READREF(1));
      }
    } else if (LEVEL(f) < LEVEL(g)) {
      if (LEVEL(f) == LEVEL(h)) {
        PUSHREF(ite_rec(LOW(f), g, LOW(h)));
        PUSHREF(ite_rec(HIGH(f), g, HIGH(h)));
        res = bdd_makenode(LEVEL(f), READREF(2), READREF(1));
      } else if (LEVEL(f) < LEVEL(h)) {
        PUSHREF(ite_rec(LOW(f), g, h));
        PUSHREF(ite_rec(HIGH(f), g, h));
        res = bdd_makenode(LEVEL(f), READREF(2), READREF(1));
      } else /* f > h */ {
        PUSHREF(ite_rec(f, g, LOW(h)));
        PUSHREF(ite_rec(f, g, HIGH(h)));
        res = bdd_makenode(LEVEL(h), READREF(2), READREF(1));
      }
    } else /* f > g */ {
      if (LEVEL(g) == LEVEL(h)) {
        PUSHREF(ite_rec(f, LOW(g), LOW(h)));
        PUSHREF(ite_rec(f, HIGH(g), HIGH(h)));
        res = bdd_makenode(LEVEL(g), READREF(2), READREF(1));
      } else if (LEVEL(g) < LEVEL(h)) {
        PUSHREF(ite_rec(f, LOW(g), h));
        PUSHREF(ite_rec(f, HIGH(g), h));
        res = bdd_makenode(LEVEL(g), READREF(2), READREF(1));
      } else /* g > h */ {
        PUSHREF(ite_rec(f, g, LOW(h)));
        PUSHREF(ite_rec(f, g, HIGH(h)));
        res = bdd_makenode(LEVEL(h), READREF(2), READREF(1));
      }
    }

    POPREF(2);

    if (CACHESTATS && entry.a != -1) {
      cachestats.opOverwrite++;
    }
    entry.a = f;
    entry.b = g;
    entry.c = -h; // To explain -h, see caching note above.
    entry.res = res;

    return res;
  }

  private int bdd_replace(int r, bddPair pair) {
    int res;
    firstReorder = 1;

    CHECKa(r, BDDZERO);

    if (replacecache == null) {
      replacecache = BddCacheI_init(cachesize);
    }

    while (true) {
      try {
        INITREF();
        replacepair = pair.result;
        replacelast = pair.last;
        replaceid = (pair.id << 2) | CACHEID_REPLACE;

        if (firstReorder == 0) {
          bdd_disable_reorder();
        }
        res = replace_rec(r);
        if (firstReorder == 0) {
          bdd_enable_reorder();
        }
      } catch (ReorderException x) {
        bdd_checkreorder();

        if (firstReorder-- == 1) {
          continue;
        }
        res = BDDZERO;
        /* avoid warning about res being uninitialized */
      }
      break;
    }

    checkresize();
    return res;
  }

  private int replace_rec(int r) {
    BddCacheDataI entry;
    int res;

    if (ISCONST(r) || LEVEL(r) > replacelast) {
      return r;
    }

    entry = BddCache_lookupI(replacecache, REPLACEHASH(r));
    if (entry.a == r && entry.c == replaceid) {
      if (CACHESTATS) {
        cachestats.opHit++;
      }
      return entry.res;
    }
    if (CACHESTATS) {
      cachestats.opMiss++;
    }

    PUSHREF(replace_rec(LOW(r)));
    PUSHREF(replace_rec(HIGH(r)));

    res = bdd_correctify(LEVEL(replacepair[LEVEL(r)]), READREF(2), READREF(1));
    POPREF(2);

    if (CACHESTATS && entry.a != -1) {
      cachestats.opOverwrite++;
    }
    entry.a = r;
    entry.c = replaceid;
    entry.res = res;

    return res;
  }

  private int bdd_correctify(int level, int l, int r) {
    int res;

    if (level < LEVEL(l) && level < LEVEL(r)) {
      return bdd_makenode(level, l, r);
    }

    if (level == LEVEL(l) || level == LEVEL(r)) {
      bdd_error(BDD_REPLACE);
      return 0;
    }

    if (LEVEL(l) == LEVEL(r)) {
      PUSHREF(bdd_correctify(level, LOW(l), LOW(r)));
      PUSHREF(bdd_correctify(level, HIGH(l), HIGH(r)));
      res = bdd_makenode(LEVEL(l), READREF(2), READREF(1));
    } else if (LEVEL(l) < LEVEL(r)) {
      PUSHREF(bdd_correctify(level, LOW(l), r));
      PUSHREF(bdd_correctify(level, HIGH(l), r));
      res = bdd_makenode(LEVEL(l), READREF(2), READREF(1));
    } else {
      PUSHREF(bdd_correctify(level, l, LOW(r)));
      PUSHREF(bdd_correctify(level, l, HIGH(r)));
      res = bdd_makenode(LEVEL(r), READREF(2), READREF(1));
    }
    POPREF(2);

    return res; /* FIXME: cache ? */
  }

  private int bdd_apply(int l, int r, int op) {
    int res;
    firstReorder = 1;

    CHECKa(l, BDDZERO);
    CHECKa(r, BDDZERO);

    if (op < 0 || op > bddop_invimp) {
      bdd_error(BDD_OP);
      return BDDZERO;
    }

    if (applycache == null) {
      applycache = BddCacheI_init(cachesize);
    }

    while (true) {
      try {
        INITREF();
        applyop = op;

        if (firstReorder == 0) {
          bdd_disable_reorder();
        }
        switch (op) {
          case bddop_and:
            res = and_rec(l, r);
            break;
          case bddop_or:
            res = or_rec(l, r);
            break;
          default:
            res = apply_rec(l, r);
            break;
        }
        if (firstReorder == 0) {
          bdd_enable_reorder();
        }
      } catch (ReorderException x) {
        bdd_checkreorder();

        if (firstReorder-- == 1) {
          continue;
        }
        res = BDDZERO;
        /* avoid warning about res being uninitialized */
      }
      break;
    }

    // validate(res);

    checkresize();
    return res;
  }

  private int apply_rec(int l, int r) {
    BddCacheDataI entry;
    int res;

    if (VERIFY_ASSERTIONS) {
      _assert(applyop != bddop_and && applyop != bddop_or);
    }

    if (ISCONST(l) && ISCONST(r)) {
      return oprres[applyop][l << 1 | r];
    }

    switch (applyop) {
        // case bddop_and: is handled elsehwere
      case bddop_xor:
        if (l == r) {
          return BDDZERO;
        } else if (ISZERO(l)) {
          return r;
        } else if (ISZERO(r)) {
          return l;
        } else if (ISONE(l)) {
          return not_rec(r);
        } else if (ISONE(r)) {
          return not_rec(l);
        } else if (l > r) {
          // Since XOR is symmetric, maximize caching by ensuring l < r (== handled above).
          int t = l;
          l = r;
          r = t;
        }
        break;
        // case bddop_or: is handled elsehwere
      case bddop_nand:
        if (l == r) {
          return not_rec(l);
        } else if (ISZERO(l) || ISZERO(r)) {
          return BDDONE;
        } else if (ISONE(l)) {
          return not_rec(r);
        } else if (ISONE(r)) {
          return not_rec(l);
        } else if (l > r) {
          // Since NAND is symmetric, maximize caching by ensuring l < r (== handled above).
          int t = l;
          l = r;
          r = t;
        }
        break;
      case bddop_nor:
        if (l == r) {
          return not_rec(l);
        } else if (ISONE(l) || ISONE(r)) {
          return BDDZERO;
        } else if (ISZERO(l)) {
          return not_rec(r);
        } else if (ISZERO(r)) {
          return not_rec(l);
        } else if (l > r) {
          // Since NOR is symmetric, maximize caching by ensuring l < r (== handled above).
          int t = l;
          l = r;
          r = t;
        }
        break;
      case bddop_imp:
        if (ISZERO(l)) {
          return BDDONE;
        } else if (ISONE(l)) {
          return r;
        } else if (ISZERO(r)) {
          return not_rec(l);
        } else if (ISONE(r)) {
          return BDDONE;
        }
        break;
      case bddop_biimp:
        if (l == r) {
          return BDDONE;
        } else if (ISZERO(l)) {
          return not_rec(r);
        } else if (ISZERO(r)) {
          return not_rec(l);
        } else if (ISONE(l)) {
          return r;
        } else if (ISONE(r)) {
          return l;
        } else if (l > r) {
          // Since BIIMP is symmetric, maximize caching by ensuring l < r (== handled above).
          int t = l;
          l = r;
          r = t;
        }
        break;
      case bddop_diff:
        if (l == r) {
          return BDDZERO;
        } else if (ISZERO(l)) {
          return BDDZERO;
        } else if (ISONE(r)) {
          return BDDZERO;
        } else if (ISONE(l)) {
          return not_rec(r);
        } else if (ISZERO(r)) {
          return l;
        }
        break;
      case bddop_less:
        if (l == r) {
          return BDDZERO;
        } else if (ISONE(l)) {
          return BDDZERO;
        } else if (ISZERO(r)) {
          return BDDZERO;
        } else if (ISZERO(l)) {
          return r;
        } else if (ISONE(r)) {
          return not_rec(l);
        } else {
          // Rewrite as equivalent diff to improve caching.
          applyop = bddop_diff;
          int t = l;
          l = r;
          r = t;
        }
        break;
      case bddop_invimp:
        if (l == r) {
          return BDDONE;
        } else if (ISONE(l)) {
          return BDDONE;
        } else if (ISZERO(r)) {
          return BDDONE;
        } else if (ISONE(r)) {
          return l;
        } else if (ISZERO(l)) {
          return not_rec(r);
        } else {
          // Rewrite as equivalent imp to improve caching.
          applyop = bddop_imp;
          int t = l;
          l = r;
          r = t;
        }
        break;
    }

    entry = BddCache_lookupI(applycache, APPLYHASH(l, r, applyop));

    if (entry.a == l && entry.b == r && entry.c == applyop) {
      if (CACHESTATS) {
        cachestats.opHit++;
      }
      return entry.res;
    }
    if (CACHESTATS) {
      cachestats.opMiss++;
    }

    if (LEVEL(l) == LEVEL(r)) {
      PUSHREF(apply_rec(LOW(l), LOW(r)));
      PUSHREF(apply_rec(HIGH(l), HIGH(r)));
      res = bdd_makenode(LEVEL(l), READREF(2), READREF(1));
    } else if (LEVEL(l) < LEVEL(r)) {
      PUSHREF(apply_rec(LOW(l), r));
      PUSHREF(apply_rec(HIGH(l), r));
      res = bdd_makenode(LEVEL(l), READREF(2), READREF(1));
    } else {
      PUSHREF(apply_rec(l, LOW(r)));
      PUSHREF(apply_rec(l, HIGH(r)));
      res = bdd_makenode(LEVEL(r), READREF(2), READREF(1));
    }

    POPREF(2);

    if (CACHESTATS && entry.a != -1) {
      cachestats.opOverwrite++;
    }
    entry.a = l;
    entry.b = r;
    entry.c = applyop;
    entry.res = res;

    return res;
  }

  private int and_rec(int l, int r) {
    BddCacheDataI entry;
    int res;

    if (l == r) {
      return l;
    } else if (ISZERO(l) || ISZERO(r)) {
      return BDDZERO;
    } else if (ISONE(l)) {
      return r;
    } else if (ISONE(r)) {
      return l;
    } else if (l > r) {
      // Since AND is symmetric, maximize caching by ensuring l < r (== handled above).
      int t = l;
      l = r;
      r = t;
    }
    entry = BddCache_lookupI(applycache, APPLYHASH(l, r, bddop_and));

    if (entry.a == l && entry.b == r && entry.c == bddop_and) {
      if (CACHESTATS) {
        cachestats.opHit++;
      }
      return entry.res;
    }
    if (CACHESTATS) {
      cachestats.opMiss++;
    }

    if (LEVEL(l) == LEVEL(r)) {
      PUSHREF(and_rec(LOW(l), LOW(r)));
      PUSHREF(and_rec(HIGH(l), HIGH(r)));
      res = bdd_makenode(LEVEL(l), READREF(2), READREF(1));
    } else if (LEVEL(l) < LEVEL(r)) {
      PUSHREF(and_rec(LOW(l), r));
      PUSHREF(and_rec(HIGH(l), r));
      res = bdd_makenode(LEVEL(l), READREF(2), READREF(1));
    } else {
      PUSHREF(and_rec(l, LOW(r)));
      PUSHREF(and_rec(l, HIGH(r)));
      res = bdd_makenode(LEVEL(r), READREF(2), READREF(1));
    }

    POPREF(2);

    if (CACHESTATS && entry.a != -1) {
      cachestats.opOverwrite++;
    }
    entry.a = l;
    entry.b = r;
    entry.c = bddop_and;
    entry.res = res;

    return res;
  }

  private int multiOr_rec(int[] operands) {
    if (operands.length == 0) {
      return BDDZERO;
    }
    if (operands.length == 1) {
      return operands[0];
    }
    if (operands.length == 2) {
      return or_rec(operands[0], operands[1]);
    }

    MultiOpBddCacheData entry =
        BddCache_lookupMultiOp(multiopcache, MULTIOPHASH(operands, bddop_or));
    if (entry.a == bddop_or && entry.operands.length == operands.length) {
      int i = 0;
      for (; i < operands.length; i++) {
        if (operands[i] != entry.operands[i]) {
          break;
        }
      }
      if (i == operands.length) {
        if (CACHESTATS) {
          cachestats.opHit++;
        }
        return entry.b;
      }
    }
    if (CACHESTATS) {
      cachestats.opMiss++;
    }

    int minLevel = LEVEL(operands[0]);
    int nodesWithMinLevel = 0;
    int nodesWithMinLevelLowNonZero = 0;
    int nodesWithMinLevelHighNonZero = 0;
    boolean nodeWithMinLevelHasLowOne = false;
    boolean nodeWithMinLevelHasHighOne = false;
    for (int n : operands) {
      int level = LEVEL(n);
      if (level < minLevel) {
        minLevel = level;
        nodesWithMinLevel = 0;
        nodesWithMinLevelHighNonZero = 0;
        nodesWithMinLevelLowNonZero = 0;
        nodeWithMinLevelHasHighOne = false;
        nodeWithMinLevelHasLowOne = false;
      } else if (level > minLevel) {
        continue;
      }

      // level == minLevel
      nodesWithMinLevel++;

      int high = HIGH(n);
      nodeWithMinLevelHasHighOne |= ISONE(high);
      nodesWithMinLevelHighNonZero += ISZERO(high) ? 0 : 1;

      int low = LOW(n);
      nodeWithMinLevelHasLowOne |= ISONE(low);
      nodesWithMinLevelLowNonZero += ISZERO(low) ? 0 : 1;
    }

    int nodesWithoutMinLevel = operands.length - nodesWithMinLevel;

    if (!nodeWithMinLevelHasLowOne) {
      // recursive call
      int[] lowOperands = new int[nodesWithMinLevelLowNonZero + nodesWithoutMinLevel];
      int i = 0;
      for (int operand : operands) {
        if (LEVEL(operand) == minLevel) {
          int l = LOW(operand);
          if (!ISZERO(l)) {
            lowOperands[i++] = l;
          }
        } else {
          lowOperands[i++] = operand;
        }
      }
      assert i == lowOperands.length;
      PUSHREF(multiOr_rec(lowOperands));
    }

    if (!nodeWithMinLevelHasHighOne) {
      // recursive call
      int[] highOperands = new int[nodesWithMinLevelHighNonZero + nodesWithoutMinLevel];
      int i = 0;
      for (int operand : operands) {
        if (LEVEL(operand) == minLevel) {
          int h = HIGH(operand);
          if (!ISZERO(h)) {
            highOperands[i++] = h;
          }
        } else {
          highOperands[i++] = operand;
        }
      }
      assert i == highOperands.length;
      PUSHREF(multiOr_rec(highOperands));
    }

    int low =
        nodeWithMinLevelHasLowOne ? BDDONE : nodeWithMinLevelHasHighOne ? READREF(1) : READREF(2);
    int high = nodeWithMinLevelHasHighOne ? BDDONE : READREF(1);

    int res = bdd_makenode(minLevel, low, high);

    if (!nodeWithMinLevelHasHighOne) {
      POPREF(1);
    }
    if (!nodeWithMinLevelHasLowOne) {
      POPREF(1);
    }

    entry.a = bddop_or;
    entry.b = res;
    entry.operands = operands;
    return res;
  }

  private int or_rec(int l, int r) {
    BddCacheDataI entry;
    int res;

    if (l == r) {
      return l;
    } else if (ISONE(l) || ISONE(r)) {
      return BDDONE;
    } else if (ISZERO(l)) {
      return r;
    } else if (ISZERO(r)) {
      return l;
    } else if (l > r) {
      // Since OR is symmetric, maximize caching by ensuring l < r (== handled above).
      int t = l;
      l = r;
      r = t;
    }
    entry = BddCache_lookupI(applycache, APPLYHASH(l, r, bddop_or));

    if (entry.a == l && entry.b == r && entry.c == bddop_or) {
      if (CACHESTATS) {
        cachestats.opHit++;
      }
      return entry.res;
    }
    if (CACHESTATS) {
      cachestats.opMiss++;
    }

    if (LEVEL(l) == LEVEL(r)) {
      PUSHREF(or_rec(LOW(l), LOW(r)));
      PUSHREF(or_rec(HIGH(l), HIGH(r)));
      res = bdd_makenode(LEVEL(l), READREF(2), READREF(1));
    } else if (LEVEL(l) < LEVEL(r)) {
      PUSHREF(or_rec(LOW(l), r));
      PUSHREF(or_rec(HIGH(l), r));
      res = bdd_makenode(LEVEL(l), READREF(2), READREF(1));
    } else {
      PUSHREF(or_rec(l, LOW(r)));
      PUSHREF(or_rec(l, HIGH(r)));
      res = bdd_makenode(LEVEL(r), READREF(2), READREF(1));
    }

    POPREF(2);

    if (CACHESTATS && entry.a != -1) {
      cachestats.opOverwrite++;
    }
    entry.a = l;
    entry.b = r;
    entry.c = bddop_or;
    entry.res = res;

    return res;
  }

  private int relprod_rec(int l, int r) {
    BddCacheDataI entry;
    int res;

    if (l == BDDZERO || r == BDDZERO) {
      return BDDZERO;
    } else if (l == r) {
      return quant_rec(l);
    } else if (l == BDDONE) {
      return quant_rec(r);
    } else if (r == BDDONE) {
      return quant_rec(l);
    }

    int LEVEL_l = LEVEL(l);
    int LEVEL_r = LEVEL(r);
    if (LEVEL_l > quantlast && LEVEL_r > quantlast) {
      applyop = bddop_and;
      res = and_rec(l, r);
      applyop = bddop_or;
    } else {
      entry = BddCache_lookupI(appexcache, APPEXHASH(l, r, bddop_and));
      if (entry.a == l && entry.b == r && entry.c == appexid) {
        if (CACHESTATS) {
          cachestats.opHit++;
        }
        return entry.res;
      }
      if (CACHESTATS) {
        cachestats.opMiss++;
      }

      if (LEVEL_l == LEVEL_r) {
        PUSHREF(relprod_rec(LOW(l), LOW(r)));
        PUSHREF(relprod_rec(HIGH(l), HIGH(r)));
        if (INVARSET(LEVEL_l)) {
          res = or_rec(READREF(2), READREF(1));
        } else {
          res = bdd_makenode(LEVEL_l, READREF(2), READREF(1));
        }
      } else if (LEVEL_l < LEVEL_r) {
        PUSHREF(relprod_rec(LOW(l), r));
        PUSHREF(relprod_rec(HIGH(l), r));
        if (INVARSET(LEVEL_l)) {
          res = or_rec(READREF(2), READREF(1));
        } else {
          res = bdd_makenode(LEVEL_l, READREF(2), READREF(1));
        }
      } else {
        PUSHREF(relprod_rec(l, LOW(r)));
        PUSHREF(relprod_rec(l, HIGH(r)));
        if (INVARSET(LEVEL_r)) {
          res = or_rec(READREF(2), READREF(1));
        } else {
          res = bdd_makenode(LEVEL_r, READREF(2), READREF(1));
        }
      }

      POPREF(2);

      if (CACHESTATS && entry.a != -1) {
        cachestats.opOverwrite++;
      }
      entry.a = l;
      entry.b = r;
      entry.c = appexid;
      entry.res = res;
    }

    return res;
  }

  private int bdd_relprod(int a, int b, int var) {
    return bdd_appex(a, b, bddop_and, var);
  }

  private int bdd_appex(int l, int r, int opr, int var) {
    int res;
    firstReorder = 1;

    CHECKa(l, BDDZERO);
    CHECKa(r, BDDZERO);
    CHECKa(var, BDDZERO);

    if (opr < 0 || opr > bddop_invimp) {
      bdd_error(BDD_OP);
      return BDDZERO;
    }

    if (var < 2) /* Empty set */ {
      return bdd_apply(l, r, opr);
    }

    if (applycache == null) {
      applycache = BddCacheI_init(cachesize);
    }
    if (appexcache == null) {
      appexcache = BddCacheI_init(cachesize);
    }
    if (quantcache == null) {
      quantcache = BddCacheI_init(cachesize);
    }

    while (true) {
      if (varset2vartable(var) < 0) {
        return BDDZERO;
      }
      try {
        INITREF();

        applyop = bddop_or;
        appexop = opr;
        appexid = (var << 5) | (appexop << 1); /* FIXME: range! */
        quantid = (appexid << 3) | CACHEID_APPEX;

        if (firstReorder == 0) {
          bdd_disable_reorder();
        }
        res = opr == bddop_and ? relprod_rec(l, r) : appquant_rec(l, r);
        if (firstReorder == 0) {
          bdd_enable_reorder();
        }
      } catch (ReorderException x) {
        bdd_checkreorder();

        if (firstReorder-- == 1) {
          continue;
        }
        res = BDDZERO;
        /* avoid warning about res being uninitialized */
      }
      break;
    }

    checkresize();
    return res;
  }

  private int varset2vartable(int r) {
    int n;

    if (r < 2) {
      return bdd_error(BDD_VARSET);
    }

    quantvarsetID++;

    if (quantvarsetID == INT_MAX) {
      for (int i = 0; i < bddvarnum; ++i) {
        quantvarset[i] = 0;
      }
      quantvarsetID = 1;
    }

    quantlast = -1;
    for (n = r; n > 1; n = HIGH(n)) {
      quantvarset[LEVEL(n)] = quantvarsetID;
      if (VERIFY_ASSERTIONS) {
        _assert(quantlast < LEVEL(n));
      }
      quantlast = LEVEL(n);
    }

    return 0;
  }

  private static final int INT_MAX = Integer.MAX_VALUE;

  private int varset2svartable(int r) {
    int n;

    if (r < 2) {
      return bdd_error(BDD_VARSET);
    }

    quantvarsetID++;

    if (quantvarsetID == INT_MAX / 2) {
      for (int i = 0; i < bddvarnum; ++i) {
        quantvarset[i] = 0;
      }
      quantvarsetID = 1;
    }

    quantlast = 0;
    for (n = r; !ISCONST(n); ) {
      if (ISZERO(LOW(n))) {
        quantvarset[LEVEL(n)] = quantvarsetID;
        n = HIGH(n);
      } else {
        quantvarset[LEVEL(n)] = -quantvarsetID;
        n = LOW(n);
      }
      if (VERIFY_ASSERTIONS) {
        _assert(quantlast < LEVEL(n));
      }
      quantlast = LEVEL(n);
    }

    return 0;
  }

  private int appquant_rec(int l, int r) {
    BddCacheDataI entry;
    int res;

    if (VERIFY_ASSERTIONS) {
      _assert(appexop != bddop_and);
    }

    switch (appexop) {
      case bddop_or:
        if (l == BDDONE || r == BDDONE) {
          return BDDONE;
        } else if (l == r) {
          return quant_rec(l);
        } else if (l == BDDZERO) {
          return quant_rec(r);
        } else if (r == BDDZERO) {
          return quant_rec(l);
        }
        break;
      case bddop_xor:
        if (l == r) {
          return BDDZERO;
        } else if (l == BDDZERO) {
          return quant_rec(r);
        } else if (r == BDDZERO) {
          return quant_rec(l);
        }
        break;
      case bddop_nand:
        if (l == BDDZERO || r == BDDZERO) {
          return BDDONE;
        }
        break;
      case bddop_nor:
        if (l == BDDONE || r == BDDONE) {
          return BDDZERO;
        }
        break;
    }

    if (ISCONST(l) && ISCONST(r)) {
      res = oprres[appexop][(l << 1) | r];
    } else if (LEVEL(l) > quantlast && LEVEL(r) > quantlast) {
      int oldop = applyop;
      applyop = appexop;
      switch (applyop) {
        case bddop_and:
          res = and_rec(l, r);
          break;
        case bddop_or:
          res = or_rec(l, r);
          break;
        default:
          res = apply_rec(l, r);
          break;
      }
      applyop = oldop;
    } else {
      entry = BddCache_lookupI(appexcache, APPEXHASH(l, r, appexop));
      if (entry.a == l && entry.b == r && entry.c == appexid) {
        if (CACHESTATS) {
          cachestats.opHit++;
        }
        return entry.res;
      }
      if (CACHESTATS) {
        cachestats.opMiss++;
      }

      int lev;
      if (LEVEL(l) == LEVEL(r)) {
        PUSHREF(appquant_rec(LOW(l), LOW(r)));
        PUSHREF(appquant_rec(HIGH(l), HIGH(r)));
        lev = LEVEL(l);
      } else if (LEVEL(l) < LEVEL(r)) {
        PUSHREF(appquant_rec(LOW(l), r));
        PUSHREF(appquant_rec(HIGH(l), r));
        lev = LEVEL(l);
      } else {
        PUSHREF(appquant_rec(l, LOW(r)));
        PUSHREF(appquant_rec(l, HIGH(r)));
        lev = LEVEL(r);
      }
      if (INVARSET(lev)) {
        int r2 = READREF(2), r1 = READREF(1);
        switch (applyop) {
          case bddop_and:
            res = and_rec(r2, r1);
            break;
          case bddop_or:
            res = or_rec(r2, r1);
            break;
          default:
            res = apply_rec(r2, r1);
            break;
        }
      } else {
        res = bdd_makenode(lev, READREF(2), READREF(1));
      }

      POPREF(2);

      if (CACHESTATS && entry.a != -1) {
        cachestats.opOverwrite++;
      }
      entry.a = l;
      entry.b = r;
      entry.c = appexid;
      entry.res = res;
    }

    return res;
  }

  private int appuni_rec(int l, int r, int var) {
    BddCacheDataI entry;
    int res;

    int LEVEL_l, LEVEL_r, LEVEL_var;
    LEVEL_l = LEVEL(l);
    LEVEL_r = LEVEL(r);
    LEVEL_var = LEVEL(var);

    if (LEVEL_l > LEVEL_var && LEVEL_r > LEVEL_var) {
      // Skipped a quantified node, answer is zero.
      return BDDZERO;
    }

    if (ISCONST(l) && ISCONST(r)) {
      res = oprres[appexop][(l << 1) | r];
    } else if (ISCONST(var)) {
      int oldop = applyop;
      applyop = appexop;
      switch (applyop) {
        case bddop_and:
          res = and_rec(l, r);
          break;
        case bddop_or:
          res = or_rec(l, r);
          break;
        default:
          res = apply_rec(l, r);
          break;
      }
      applyop = oldop;
    } else {
      entry = BddCache_lookupI(appexcache, APPEXHASH(l, r, appexop));
      if (entry.a == l && entry.b == r && entry.c == appexid) {
        if (CACHESTATS) {
          cachestats.opHit++;
        }
        return entry.res;
      }
      if (CACHESTATS) {
        cachestats.opMiss++;
      }

      int lev;
      if (LEVEL_l == LEVEL_r) {
        if (LEVEL_l == LEVEL_var) {
          lev = -1;
          var = HIGH(var);
        } else {
          lev = LEVEL_l;
        }
        PUSHREF(appuni_rec(LOW(l), LOW(r), var));
        PUSHREF(appuni_rec(HIGH(l), HIGH(r), var));
        lev = LEVEL_l;
      } else if (LEVEL_l < LEVEL_r) {
        if (LEVEL_l == LEVEL_var) {
          lev = -1;
          var = HIGH(var);
        } else {
          lev = LEVEL_l;
        }
        PUSHREF(appuni_rec(LOW(l), r, var));
        PUSHREF(appuni_rec(HIGH(l), r, var));
      } else {
        if (LEVEL_r == LEVEL_var) {
          lev = -1;
          var = HIGH(var);
        } else {
          lev = LEVEL_r;
        }
        PUSHREF(appuni_rec(l, LOW(r), var));
        PUSHREF(appuni_rec(l, HIGH(r), var));
      }
      if (lev == -1) {
        int r2 = READREF(2), r1 = READREF(1);
        switch (applyop) {
          case bddop_and:
            res = and_rec(r2, r1);
            break;
          case bddop_or:
            res = or_rec(r2, r1);
            break;
          default:
            res = apply_rec(r2, r1);
            break;
        }
      } else {
        res = bdd_makenode(lev, READREF(2), READREF(1));
      }

      POPREF(2);

      if (CACHESTATS && entry.a != -1) {
        cachestats.opOverwrite++;
      }
      entry.a = l;
      entry.b = r;
      entry.c = appexid;
      entry.res = res;
    }

    return res;
  }

  private int unique_rec(int r, int q) {
    BddCacheDataI entry;
    int res;
    int LEVEL_r, LEVEL_q;

    LEVEL_r = LEVEL(r);
    LEVEL_q = LEVEL(q);
    if (LEVEL_r > LEVEL_q) {
      // Skipped a quantified node, answer is zero.
      return BDDZERO;
    }

    if (r < 2 || q < 2) {
      return r;
    }

    entry = BddCache_lookupI(quantcache, QUANTHASH(r));
    if (entry.a == r && entry.c == quantid) {
      if (CACHESTATS) {
        cachestats.opHit++;
      }
      return entry.res;
    }
    if (CACHESTATS) {
      cachestats.opMiss++;
    }

    if (LEVEL_r == LEVEL_q) {
      PUSHREF(unique_rec(LOW(r), HIGH(q)));
      PUSHREF(unique_rec(HIGH(r), HIGH(q)));
      res = apply_rec(READREF(2), READREF(1));
    } else {
      PUSHREF(unique_rec(LOW(r), q));
      PUSHREF(unique_rec(HIGH(r), q));
      res = bdd_makenode(LEVEL(r), READREF(2), READREF(1));
    }

    POPREF(2);

    if (CACHESTATS && entry.a != -1) {
      cachestats.opOverwrite++;
    }
    entry.a = r;
    entry.c = quantid;
    entry.res = res;

    return res;
  }

  private int quant_rec(int r) {
    BddCacheDataI entry;
    int res;

    if (r < 2 || LEVEL(r) > quantlast) {
      return r;
    }

    entry = BddCache_lookupI(quantcache, QUANTHASH(r));
    if (entry.a == r && entry.c == quantid) {
      if (CACHESTATS) {
        cachestats.opHit++;
      }
      return entry.res;
    }
    if (CACHESTATS) {
      cachestats.opMiss++;
    }

    PUSHREF(quant_rec(LOW(r)));
    PUSHREF(quant_rec(HIGH(r)));

    if (INVARSET(LEVEL(r))) {
      int r2 = READREF(2), r1 = READREF(1);
      switch (applyop) {
        case bddop_and:
          res = and_rec(r2, r1);
          break;
        case bddop_or:
          res = or_rec(r2, r1);
          break;
        default:
          res = apply_rec(r2, r1);
          break;
      }
    } else {
      res = bdd_makenode(LEVEL(r), READREF(2), READREF(1));
    }

    POPREF(2);

    if (CACHESTATS && entry.a != -1) {
      cachestats.opOverwrite++;
    }
    entry.a = r;
    entry.c = quantid;
    entry.res = res;

    return res;
  }

  private int bdd_constrain(int f, int c) {
    int res;
    firstReorder = 1;

    CHECKa(f, BDDZERO);
    CHECKa(c, BDDZERO);

    if (misccache == null) {
      misccache = BddCacheI_init(cachesize);
    }

    while (true) {
      try {
        INITREF();
        miscid = CACHEID_CONSTRAIN;

        if (firstReorder == 0) {
          bdd_disable_reorder();
        }
        res = constrain_rec(f, c);
        if (firstReorder == 0) {
          bdd_enable_reorder();
        }
      } catch (ReorderException x) {
        bdd_checkreorder();

        if (firstReorder-- == 1) {
          continue;
        }
        res = BDDZERO;
        /* avoid warning about res being uninitialized */
      }
      break;
    }

    checkresize();
    return res;
  }

  private int constrain_rec(int f, int c) {
    BddCacheDataI entry;
    int res;

    if (ISONE(c)) {
      return f;
    } else if (ISCONST(f)) {
      return f;
    } else if (c == f) {
      return BDDONE;
    } else if (ISZERO(c)) {
      return BDDZERO;
    }

    entry = BddCache_lookupI(misccache, CONSTRAINHASH(f, c));
    if (entry.a == f && entry.b == c && entry.c == miscid) {
      if (CACHESTATS) {
        cachestats.opHit++;
      }
      return entry.res;
    }
    if (CACHESTATS) {
      cachestats.opMiss++;
    }

    if (LEVEL(f) == LEVEL(c)) {
      if (ISZERO(LOW(c))) {
        res = constrain_rec(HIGH(f), HIGH(c));
      } else if (ISZERO(HIGH(c))) {
        res = constrain_rec(LOW(f), LOW(c));
      } else {
        PUSHREF(constrain_rec(LOW(f), LOW(c)));
        PUSHREF(constrain_rec(HIGH(f), HIGH(c)));
        res = bdd_makenode(LEVEL(f), READREF(2), READREF(1));
        POPREF(2);
      }
    } else if (LEVEL(f) < LEVEL(c)) {
      PUSHREF(constrain_rec(LOW(f), c));
      PUSHREF(constrain_rec(HIGH(f), c));
      res = bdd_makenode(LEVEL(f), READREF(2), READREF(1));
      POPREF(2);
    } else {
      if (ISZERO(LOW(c))) {
        res = constrain_rec(f, HIGH(c));
      } else if (ISZERO(HIGH(c))) {
        res = constrain_rec(f, LOW(c));
      } else {
        PUSHREF(constrain_rec(f, LOW(c)));
        PUSHREF(constrain_rec(f, HIGH(c)));
        res = bdd_makenode(LEVEL(c), READREF(2), READREF(1));
        POPREF(2);
      }
    }

    if (CACHESTATS && entry.a != -1) {
      cachestats.opOverwrite++;
    }
    entry.a = f;
    entry.b = c;
    entry.c = miscid;
    entry.res = res;

    return res;
  }

  private int bdd_compose(int f, int g, int var) {
    int res;
    firstReorder = 1;

    CHECKa(f, BDDZERO);
    CHECKa(g, BDDZERO);
    if (var < 0 || var >= bddvarnum) {
      bdd_error(BDD_VAR);
      return BDDZERO;
    }

    if (applycache == null) {
      applycache = BddCacheI_init(cachesize);
    }

    while (true) {
      try {
        INITREF();
        composelevel = bddvar2level[var];
        replaceid = (composelevel << 2) | CACHEID_COMPOSE;

        if (firstReorder == 0) {
          bdd_disable_reorder();
        }
        res = compose_rec(f, g);
        if (firstReorder == 0) {
          bdd_enable_reorder();
        }
      } catch (ReorderException x) {
        bdd_checkreorder();

        if (firstReorder-- == 1) {
          continue;
        }
        res = BDDZERO;
        /* avoid warning about res being uninitialized */
      }
      break;
    }

    checkresize();
    return res;
  }

  private int compose_rec(int f, int g) {
    BddCacheDataI entry;
    int res;

    if (LEVEL(f) > composelevel) {
      return f;
    }

    entry = BddCache_lookupI(replacecache, COMPOSEHASH(f, g));
    if (entry.a == f && entry.b == g && entry.c == replaceid) {
      if (CACHESTATS) {
        cachestats.opHit++;
      }
      return entry.res;
    }
    if (CACHESTATS) {
      cachestats.opMiss++;
    }

    if (LEVEL(f) < composelevel) {
      if (LEVEL(f) == LEVEL(g)) {
        PUSHREF(compose_rec(LOW(f), LOW(g)));
        PUSHREF(compose_rec(HIGH(f), HIGH(g)));
        res = bdd_makenode(LEVEL(f), READREF(2), READREF(1));
      } else if (LEVEL(f) < LEVEL(g)) {
        PUSHREF(compose_rec(LOW(f), g));
        PUSHREF(compose_rec(HIGH(f), g));
        res = bdd_makenode(LEVEL(f), READREF(2), READREF(1));
      } else {
        PUSHREF(compose_rec(f, LOW(g)));
        PUSHREF(compose_rec(f, HIGH(g)));
        res = bdd_makenode(LEVEL(g), READREF(2), READREF(1));
      }
      POPREF(2);
    } else
    /*if (LEVEL(f) == composelevel) changed 2-nov-98 */ {
      res = ite_rec(g, HIGH(f), LOW(f));
    }

    if (CACHESTATS && entry.a != -1) {
      cachestats.opOverwrite++;
    }
    entry.a = f;
    entry.b = g;
    entry.c = replaceid;
    entry.res = res;

    return res;
  }

  private int bdd_veccompose(int f, bddPair pair) {
    int res;
    firstReorder = 1;

    CHECKa(f, BDDZERO);

    if (applycache == null) {
      applycache = BddCacheI_init(cachesize);
    }
    if (replacecache == null) {
      replacecache = BddCacheI_init(cachesize);
    }

    while (true) {
      try {
        INITREF();
        replacepair = pair.result;
        replaceid = (pair.id << 2) | CACHEID_VECCOMPOSE;
        replacelast = pair.last;

        if (firstReorder == 0) {
          bdd_disable_reorder();
        }
        res = veccompose_rec(f);
        if (firstReorder == 0) {
          bdd_enable_reorder();
        }
      } catch (ReorderException x) {
        bdd_checkreorder();

        if (firstReorder-- == 1) {
          continue;
        }
        res = BDDZERO;
        /* avoid warning about res being uninitialized */
      }
      break;
    }

    checkresize();
    return res;
  }

  private int veccompose_rec(int f) {
    BddCacheDataI entry;
    int res;

    if (LEVEL(f) > replacelast) {
      return f;
    }

    entry = BddCache_lookupI(replacecache, VECCOMPOSEHASH(f));
    if (entry.a == f && entry.c == replaceid) {
      if (CACHESTATS) {
        cachestats.opHit++;
      }
      return entry.res;
    }
    if (CACHESTATS) {
      cachestats.opMiss++;
    }

    PUSHREF(veccompose_rec(LOW(f)));
    PUSHREF(veccompose_rec(HIGH(f)));
    res = ite_rec(replacepair[LEVEL(f)], READREF(1), READREF(2));
    POPREF(2);

    if (CACHESTATS && entry.a != -1) {
      cachestats.opOverwrite++;
    }
    entry.a = f;
    entry.c = replaceid;
    entry.res = res;

    return res;
  }

  private int bdd_exist(int r, int var) {
    int res;
    firstReorder = 1;

    CHECKa(r, BDDZERO);
    CHECKa(var, BDDZERO);

    if (var < 2) /* Empty set */ {
      return r;
    }

    if (applycache == null) {
      applycache = BddCacheI_init(cachesize);
    }
    if (quantcache == null) {
      quantcache = BddCacheI_init(cachesize);
    }

    while (true) {
      if (varset2vartable(var) < 0) {
        return BDDZERO;
      }
      try {
        INITREF();

        quantid = (var << 3) | CACHEID_EXIST; /* FIXME: range */
        applyop = bddop_or;

        if (firstReorder == 0) {
          bdd_disable_reorder();
        }
        res = quant_rec(r);
        if (firstReorder == 0) {
          bdd_enable_reorder();
        }
      } catch (ReorderException x) {
        bdd_checkreorder();

        if (firstReorder-- == 1) {
          continue;
        }
        res = BDDZERO;
        /* avoid warning about res being uninitialized */
      }
      break;
    }

    checkresize();
    return res;
  }

  private int bdd_forall(int r, int var) {
    int res;
    firstReorder = 1;

    CHECKa(r, BDDZERO);
    CHECKa(var, BDDZERO);

    if (var < 2) /* Empty set */ {
      return r;
    }

    if (applycache == null) {
      applycache = BddCacheI_init(cachesize);
    }
    if (quantcache == null) {
      quantcache = BddCacheI_init(cachesize);
    }

    while (true) {
      if (varset2vartable(var) < 0) {
        return BDDZERO;
      }
      try {
        INITREF();
        quantid = (var << 3) | CACHEID_FORALL;
        applyop = bddop_and;

        if (firstReorder == 0) {
          bdd_disable_reorder();
        }
        res = quant_rec(r);
        if (firstReorder == 0) {
          bdd_enable_reorder();
        }
      } catch (ReorderException x) {
        bdd_checkreorder();

        if (firstReorder-- == 1) {
          continue;
        }
        res = BDDZERO;
        /* avoid warning about res being uninitialized */
      }
      break;
    }

    checkresize();
    return res;
  }

  private int bdd_unique(int r, int var) {
    int res;
    firstReorder = 1;

    CHECKa(r, BDDZERO);
    CHECKa(var, BDDZERO);

    if (var < 2) /* Empty set */ {
      return r;
    }

    if (applycache == null) {
      applycache = BddCacheI_init(cachesize);
    }
    if (quantcache == null) {
      quantcache = BddCacheI_init(cachesize);
    }

    while (true) {
      try {
        INITREF();
        quantid = (var << 3) | CACHEID_UNIQUE;
        applyop = bddop_xor;

        if (firstReorder == 0) {
          bdd_disable_reorder();
        }
        res = unique_rec(r, var);
        if (firstReorder == 0) {
          bdd_enable_reorder();
        }
      } catch (ReorderException x) {
        bdd_checkreorder();

        if (firstReorder-- == 1) {
          continue;
        }
        res = BDDZERO;
        /* avoid warning about res being uninitialized */
      }
      break;
    }

    checkresize();
    return res;
  }

  private int bdd_restrict(int r, int var) {
    int res;
    firstReorder = 1;

    CHECKa(r, BDDZERO);
    CHECKa(var, BDDZERO);

    if (var < 2) /* Empty set */ {
      return r;
    }

    if (misccache == null) {
      misccache = BddCacheI_init(cachesize);
    }

    while (true) {
      if (varset2svartable(var) < 0) {
        return BDDZERO;
      }
      try {
        INITREF();
        miscid = (var << 3) | CACHEID_RESTRICT;

        if (firstReorder == 0) {
          bdd_disable_reorder();
        }
        res = restrict_rec(r);
        if (firstReorder == 0) {
          bdd_enable_reorder();
        }
      } catch (ReorderException x) {
        bdd_checkreorder();

        if (firstReorder-- == 1) {
          continue;
        }
        res = BDDZERO;
        /* avoid warning about res being uninitialized */
      }
      break;
    }

    checkresize();
    return res;
  }

  private int restrict_rec(int r) {
    BddCacheDataI entry;
    int res;

    if (ISCONST(r) || LEVEL(r) > quantlast) {
      return r;
    }

    entry = BddCache_lookupI(misccache, RESTRHASH(r, miscid));
    if (entry.a == r && entry.c == miscid) {
      if (CACHESTATS) {
        cachestats.opHit++;
      }
      return entry.res;
    }
    if (CACHESTATS) {
      cachestats.opMiss++;
    }

    if (INSVARSET(LEVEL(r))) {
      if (quantvarset[LEVEL(r)] > 0) {
        res = restrict_rec(HIGH(r));
      } else {
        res = restrict_rec(LOW(r));
      }
    } else {
      PUSHREF(restrict_rec(LOW(r)));
      PUSHREF(restrict_rec(HIGH(r)));
      res = bdd_makenode(LEVEL(r), READREF(2), READREF(1));
      POPREF(2);
    }

    if (CACHESTATS && entry.a != -1) {
      cachestats.opOverwrite++;
    }
    entry.a = r;
    entry.c = miscid;
    entry.res = res;

    return res;
  }

  private int bdd_simplify(int f, int d) {
    int res;
    firstReorder = 1;

    CHECKa(f, BDDZERO);
    CHECKa(d, BDDZERO);

    if (applycache == null) {
      applycache = BddCacheI_init(cachesize);
    }

    while (true) {
      try {
        INITREF();
        applyop = bddop_or;

        if (firstReorder == 0) {
          bdd_disable_reorder();
        }
        res = simplify_rec(f, d);
        if (firstReorder == 0) {
          bdd_enable_reorder();
        }
      } catch (ReorderException x) {
        bdd_checkreorder();

        if (firstReorder-- == 1) {
          continue;
        }
        res = BDDZERO;
        /* avoid warning about res being uninitialized */
      }
      break;
    }

    checkresize();
    return res;
  }

  private int simplify_rec(int f, int d) {
    BddCacheDataI entry;
    int res;

    if (ISONE(d) || ISCONST(f)) {
      return f;
    } else if (d == f) {
      return BDDONE;
    } else if (ISZERO(d)) {
      return BDDZERO;
    }

    entry = BddCache_lookupI(applycache, APPLYHASH(f, d, bddop_simplify));

    if (entry.a == f && entry.b == d && entry.c == bddop_simplify) {
      if (CACHESTATS) {
        cachestats.opHit++;
      }
      return entry.res;
    }
    if (CACHESTATS) {
      cachestats.opMiss++;
    }

    if (LEVEL(f) == LEVEL(d)) {
      if (ISZERO(LOW(d))) {
        res = simplify_rec(HIGH(f), HIGH(d));
      } else if (ISZERO(HIGH(d))) {
        res = simplify_rec(LOW(f), LOW(d));
      } else {
        PUSHREF(simplify_rec(LOW(f), LOW(d)));
        PUSHREF(simplify_rec(HIGH(f), HIGH(d)));
        res = bdd_makenode(LEVEL(f), READREF(2), READREF(1));
        POPREF(2);
      }
    } else if (LEVEL(f) < LEVEL(d)) {
      PUSHREF(simplify_rec(LOW(f), d));
      PUSHREF(simplify_rec(HIGH(f), d));
      res = bdd_makenode(LEVEL(f), READREF(2), READREF(1));
      POPREF(2);
    } else /* LEVEL(d) < LEVEL(f) */ {
      PUSHREF(or_rec(LOW(d), HIGH(d))); /* Exist quant */
      res = simplify_rec(f, READREF(1));
      POPREF(1);
    }

    if (CACHESTATS && entry.a != -1) {
      cachestats.opOverwrite++;
    }
    entry.a = f;
    entry.b = d;
    entry.c = bddop_simplify;
    entry.res = res;

    return res;
  }

  private int bdd_support(int r) {
    int n;
    int res = 1;

    CHECKa(r, BDDZERO);

    if (r < 2) {
      return BDDONE;
    }

    /* On-demand allocation of support set */
    if (supportSet.length < bddvarnum) {
      supportSet = new int[bddvarnum];
      supportID = 0;
    }

    /* Update global variables used to speed up bdd_support()
     * - instead of always memsetting support to zero, we use
     *   a change counter.
     * - and instead of reading the whole array afterwards, we just
     *   look from 'min' to 'max' used BDD variables.
     */
    if (supportID == 0x0FFFFFFF) {
      /* We probably don't get here -- but let's just be sure */
      for (int i = 0; i < bddvarnum; ++i) {
        supportSet[i] = 0;
      }
      supportID = 0;
    }
    ++supportID;
    supportMin = LEVEL(r);
    supportMax = supportMin;

    support_rec(r, supportSet);
    bdd_unmark(r);

    bdd_disable_reorder();

    for (n = supportMax; n >= supportMin; --n) {
      if (supportSet[n] == supportID) {
        int tmp;
        bdd_addref(res);
        tmp = bdd_makenode(n, BDDZERO, res);
        bdd_delref(res);
        res = tmp;
      }
    }

    bdd_enable_reorder();

    return res;
  }

  private void support_rec(int r, int[] support) {

    if (r < 2) {
      return;
    }

    if (MARKED(r) || LOW(r) == INVALID_BDD) {
      return;
    }

    support[LEVEL(r)] = supportID;

    if (LEVEL(r) > supportMax) {
      supportMax = LEVEL(r);
    }

    SETMARK(r);

    support_rec(LOW(r), support);
    support_rec(HIGH(r), support);
  }

  private int bdd_appall(int l, int r, int opr, int var) {
    int res;
    firstReorder = 1;

    CHECKa(l, BDDZERO);
    CHECKa(r, BDDZERO);
    CHECKa(var, BDDZERO);

    if (opr < 0 || opr > bddop_invimp) {
      bdd_error(BDD_OP);
      return BDDZERO;
    }

    if (var < 2) /* Empty set */ {
      return bdd_apply(l, r, opr);
    }

    if (applycache == null) {
      applycache = BddCacheI_init(cachesize);
    }
    if (appexcache == null) {
      appexcache = BddCacheI_init(cachesize);
    }
    if (quantcache == null) {
      quantcache = BddCacheI_init(cachesize);
    }

    while (true) {
      if (varset2vartable(var) < 0) {
        return BDDZERO;
      }
      try {
        INITREF();
        applyop = bddop_and;
        appexop = opr;
        appexid = (var << 5) | (appexop << 1) | 1; /* FIXME: range! */
        quantid = (appexid << 3) | CACHEID_APPAL;

        if (firstReorder == 0) {
          bdd_disable_reorder();
        }
        res = appquant_rec(l, r);
        if (firstReorder == 0) {
          bdd_enable_reorder();
        }
      } catch (ReorderException x) {
        bdd_checkreorder();

        if (firstReorder-- == 1) {
          continue;
        }
        res = BDDZERO;
        /* avoid warning about res being uninitialized */
      }
      break;
    }

    checkresize();
    return res;
  }

  private int bdd_appuni(int l, int r, int opr, int var) {
    int res;
    firstReorder = 1;

    CHECKa(l, BDDZERO);
    CHECKa(r, BDDZERO);
    CHECKa(var, BDDZERO);

    if (opr < 0 || opr > bddop_invimp) {
      bdd_error(BDD_OP);
      return BDDZERO;
    }

    if (var < 2) /* Empty set */ {
      return bdd_apply(l, r, opr);
    }

    if (applycache == null) {
      applycache = BddCacheI_init(cachesize);
    }
    if (appexcache == null) {
      appexcache = BddCacheI_init(cachesize);
    }
    if (quantcache == null) {
      quantcache = BddCacheI_init(cachesize);
    }

    while (true) {
      try {
        INITREF();
        applyop = bddop_xor;
        appexop = opr;
        appexid = (var << 5) | (appexop << 1) | 1; /* FIXME: range! */
        quantid = (appexid << 3) | CACHEID_APPUN;

        if (firstReorder == 0) {
          bdd_disable_reorder();
        }
        res = appuni_rec(l, r, var);
        if (firstReorder == 0) {
          bdd_enable_reorder();
        }
      } catch (ReorderException x) {
        bdd_checkreorder();
        if (firstReorder-- == 1) {
          continue;
        }
        res = BDDZERO;
        /* avoid warning about res being uninitialized */
      }
      break;
    }

    checkresize();
    return res;
  }

  private int bdd_satone(int r) {
    int res;

    CHECKa(r, BDDZERO);
    if (r < 2) {
      return r;
    }

    bdd_disable_reorder();

    INITREF();
    res = satone_rec(r);

    bdd_enable_reorder();

    checkresize();
    return res;
  }

  private int satone_rec(int r) {
    if (ISCONST(r)) {
      return r;
    }

    if (ISZERO(LOW(r))) {
      int res = satone_rec(HIGH(r));
      int m = bdd_makenode(LEVEL(r), BDDZERO, res);
      PUSHREF(m);
      return m;
    } else {
      int res = satone_rec(LOW(r));
      int m = bdd_makenode(LEVEL(r), res, BDDZERO);
      PUSHREF(m);
      return m;
    }
  }

  private int bdd_satoneset(int r, int var, int pol) {
    int res;

    CHECKa(r, BDDZERO);
    if (ISZERO(r)) {
      return r;
    }
    if (!ISCONST(pol)) {
      bdd_error(BDD_ILLBDD);
      return BDDZERO;
    }

    bdd_disable_reorder();

    INITREF();
    satPolarity = pol;
    res = satoneset_rec(r, var);

    bdd_enable_reorder();

    checkresize();
    return res;
  }

  private int satoneset_rec(int r, int var) {
    if (ISCONST(r) && ISCONST(var)) {
      return r;
    }

    if (LEVEL(r) < LEVEL(var)) {
      if (ISZERO(LOW(r))) {
        int res = satoneset_rec(HIGH(r), var);
        int m = bdd_makenode(LEVEL(r), BDDZERO, res);
        PUSHREF(m);
        return m;
      } else {
        int res = satoneset_rec(LOW(r), var);
        int m = bdd_makenode(LEVEL(r), res, BDDZERO);
        PUSHREF(m);
        return m;
      }
    } else if (LEVEL(var) < LEVEL(r)) {
      int res = satoneset_rec(r, HIGH(var));
      if (satPolarity == BDDONE) {
        int m = bdd_makenode(LEVEL(var), BDDZERO, res);
        PUSHREF(m);
        return m;
      } else {
        int m = bdd_makenode(LEVEL(var), res, BDDZERO);
        PUSHREF(m);
        return m;
      }
    } else /* LEVEL(r) == LEVEL(var) */ {
      if (ISZERO(LOW(r))) {
        int res = satoneset_rec(HIGH(r), HIGH(var));
        int m = bdd_makenode(LEVEL(r), BDDZERO, res);
        PUSHREF(m);
        return m;
      } else {
        int res = satoneset_rec(LOW(r), HIGH(var));
        int m = bdd_makenode(LEVEL(r), res, BDDZERO);
        PUSHREF(m);
        return m;
      }
    }
  }

  private int bdd_fullsatone(int r) {
    int res;
    int v;

    CHECKa(r, BDDZERO);
    if (r == BDDZERO) {
      return 0;
    }

    bdd_disable_reorder();

    INITREF();
    res = fullsatone_rec(r);

    for (v = LEVEL(r) - 1; v >= 0; v--) {
      res = PUSHREF(bdd_makenode(v, res, BDDZERO));
    }

    bdd_enable_reorder();

    checkresize();
    return res;
  }

  private int fullsatone_rec(int r) {
    if (r < 2) {
      return r;
    }

    if (LOW(r) != BDDZERO) {
      int res = fullsatone_rec(LOW(r));
      int v;

      for (v = LEVEL(LOW(r)) - 1; v > LEVEL(r); v--) {
        res = PUSHREF(bdd_makenode(v, res, BDDZERO));
      }

      return PUSHREF(bdd_makenode(LEVEL(r), res, BDDZERO));
    } else {
      int res = fullsatone_rec(HIGH(r));
      int v;

      for (v = LEVEL(HIGH(r)) - 1; v > LEVEL(r); v--) {
        res = PUSHREF(bdd_makenode(v, res, BDDZERO));
      }

      return PUSHREF(bdd_makenode(LEVEL(r), BDDZERO, res));
    }
  }

  private void bdd_gbc_rehash() {
    int n;

    bddfreepos = 0;
    bddfreenum = 0;

    for (n = bddnodesize - 1; n >= 2; n--) {
      if (LOW(n) != INVALID_BDD) {
        int hash2;

        hash2 = NODEHASH(LEVEL(n), LOW(n), HIGH(n));
        SETNEXT(n, HASH(hash2));
        SETHASH(hash2, n);
      } else {
        SETNEXT(n, bddfreepos);
        bddfreepos = n;
        bddfreenum++;
      }
    }
  }

  private void INITREF() {
    bddrefstacktop = 0;
  }

  private int PUSHREF(int a) {
    bddrefstack[bddrefstacktop++] = a;
    return a;
  }

  private int READREF(int a) {
    return bddrefstack[bddrefstacktop - a];
  }

  private void POPREF(int a) {
    bddrefstacktop -= a;
  }

  private int bdd_nodecount(int r) {
    int[] num = new int[1];

    CHECK(r);

    bdd_markcount(r, num);
    bdd_unmark(r);

    return num[0];
  }

  private int bdd_anodecount(int[] r) {
    int n;
    int[] cou = new int[1];

    for (n = 0; n < r.length; n++) {
      bdd_markcount(r[n], cou);
    }

    for (n = 0; n < r.length; n++) {
      bdd_unmark(r[n]);
    }

    return cou[0];
  }

  private int[] bdd_varprofile(int r) {
    CHECK(r);

    int[] varprofile = new int[bddvarnum];

    varprofile_rec(r, varprofile);
    bdd_unmark(r);
    return varprofile;
  }

  private void varprofile_rec(int r, int[] varprofile) {

    if (r < 2) {
      return;
    }

    if (MARKED(r)) {
      return;
    }

    varprofile[bddlevel2var[LEVEL(r)]]++;
    SETMARK(r);

    varprofile_rec(LOW(r), varprofile);
    varprofile_rec(HIGH(r), varprofile);
  }

  private double bdd_pathcount(int r) {
    CHECK(r);

    miscid = CACHEID_PATHCOU;

    if (countcache == null) {
      countcache = BddCacheD_init(cachesize);
    }

    return bdd_pathcount_rec(r);
  }

  private double bdd_pathcount_rec(int r) {
    BddCacheDataD entry;
    double size;

    if (ISZERO(r)) {
      return 0.0;
    }
    if (ISONE(r)) {
      return 1.0;
    }

    entry = BddCache_lookupD(countcache, PATHCOUHASH(r));
    if (entry.a == r && entry.c == miscid) {
      if (CACHESTATS) {
        cachestats.opHit++;
      }
      return entry.dres;
    }

    if (CACHESTATS) {
      cachestats.opMiss++;
    }
    size = bdd_pathcount_rec(LOW(r)) + bdd_pathcount_rec(HIGH(r));

    if (CACHESTATS && entry.a != -1) {
      cachestats.opOverwrite++;
    }
    entry.a = r;
    entry.c = miscid;
    entry.dres = size;

    return size;
  }

  private double bdd_satcount(int r) {
    double size = 1;

    CHECK(r);

    if (countcache == null) {
      countcache = BddCacheD_init(cachesize);
    }

    miscid = CACHEID_SATCOU;
    size = Math.pow(2.0, (double) LEVEL(r));

    return size * satcount_rec(r);
  }

  private double bdd_satcountset(int r, int varset) {
    double unused = bddvarnum;
    int n;

    if (ISCONST(varset) || ISZERO(r)) /* empty set */ {
      return 0.0;
    }

    for (n = varset; !ISCONST(n); n = HIGH(n)) {
      unused--;
    }

    unused = bdd_satcount(r) / Math.pow(2.0, unused);

    return unused >= 1.0 ? unused : 1.0;
  }

  private double satcount_rec(int root) {
    BddCacheDataD entry;
    double size, s;

    if (root < 2) {
      return root;
    }

    entry = BddCache_lookupD(countcache, SATCOUHASH(root));
    if (entry.a == root && entry.c == miscid) {
      if (CACHESTATS) {
        cachestats.opHit++;
      }
      return entry.dres;
    }

    if (CACHESTATS) {
      cachestats.opMiss++;
    }
    size = 0;
    s = 1;

    s *= Math.pow(2.0, (float) (LEVEL(LOW(root)) - LEVEL(root) - 1));
    size += s * satcount_rec(LOW(root));

    s = 1;
    s *= Math.pow(2.0, (float) (LEVEL(HIGH(root)) - LEVEL(root) - 1));
    size += s * satcount_rec(HIGH(root));

    if (CACHESTATS && entry.a != -1) {
      cachestats.opOverwrite++;
    }
    entry.a = root;
    entry.c = miscid;
    entry.dres = size;

    return size;
  }

  private void bdd_gbc() {
    int r;
    int n;
    long c2, c1 = System.currentTimeMillis();

    // if (gbc_handler != NULL)
    {
      gcstats.nodes = bddnodesize;
      gcstats.freenodes = bddfreenum;
      gcstats.time = 0;
      gcstats.sumtime = gbcclock;
      gcstats.num = gbcollectnum;
      gbc_handler(true, gcstats);
    }

    for (r = 0; r < bddrefstacktop; r++) {
      bdd_mark(bddrefstack[r]);
    }

    for (n = 0; n < bddnodesize; n++) {
      if (HASREF(n)) {
        bdd_mark(n);
      }
      SETHASH(n, 0);
    }

    bddfreepos = 0;
    bddfreenum = 0;

    for (n = bddnodesize - 1; n >= 2; n--) {

      if (MARKED(n) && LOW(n) != INVALID_BDD) {
        int hash2;

        UNMARK(n);
        hash2 = NODEHASH(LEVEL(n), LOW(n), HIGH(n));
        SETNEXT(n, HASH(hash2));
        SETHASH(hash2, n);
      } else {
        SETLOW(n, INVALID_BDD);
        SETNEXT(n, bddfreepos);
        bddfreepos = n;
        bddfreenum++;
      }
    }

    if (bddfreenum > 0) {
      // Don't reset or clean caches if we didn't free any nodes.

      if (FLUSH_CACHE_ON_GC) {
        bdd_operator_reset();
      } else {
        bdd_operator_clean();
      }
    }

    c2 = System.currentTimeMillis();
    gbcclock += c2 - c1;
    gbcollectnum++;

    // if (gbc_handler != NULL)
    {
      gcstats.nodes = bddnodesize;
      gcstats.freenodes = bddfreenum;
      gcstats.time = c2 - c1;
      gcstats.sumtime = gbcclock;
      gcstats.num = gbcollectnum;
      gbc_handler(false, gcstats);
    }

    // validate_all();
  }

  private int bdd_addref(int root) {
    if (root == INVALID_BDD) {
      bdd_error(BDD_BREAK); /* distinctive */
    }
    if (root < 2 || !bddrunning) {
      return root;
    }
    if (root >= bddnodesize) {
      return bdd_error(BDD_ILLBDD);
    }
    if (LOW(root) == INVALID_BDD) {
      return bdd_error(BDD_ILLBDD);
    }

    INCREF(root);
    return root;
  }

  private int bdd_delref(int root) {
    if (root == INVALID_BDD) {
      bdd_error(BDD_BREAK); /* distinctive */
    }
    if (root < 2 || !bddrunning) {
      return root;
    }
    if (root >= bddnodesize) {
      return bdd_error(BDD_ILLBDD);
    }
    if (LOW(root) == INVALID_BDD) {
      return bdd_error(BDD_ILLBDD);
    }

    /* if the following line is present, fails there much earlier */
    if (!HASREF(root)) {
      bdd_error(BDD_BREAK); /* distinctive */
    }

    DECREF(root);
    return root;
  }

  private void bdd_mark(int i) {

    if (i < 2) {
      return;
    }

    if (MARKED(i) || LOW(i) == INVALID_BDD) {
      return;
    }

    SETMARK(i);

    bdd_mark(LOW(i));
    bdd_mark(HIGH(i));
  }

  private void bdd_markcount(int i, int[] cou) {

    if (i < 2) {
      return;
    }

    if (MARKED(i) || LOW(i) == INVALID_BDD) {
      return;
    }

    SETMARK(i);
    cou[0] += 1;

    bdd_markcount(LOW(i), cou);
    bdd_markcount(HIGH(i), cou);
  }

  private void bdd_unmark(int i) {

    if (i < 2) {
      return;
    }

    if (!MARKED(i) || LOW(i) == INVALID_BDD) {
      return;
    }
    UNMARK(i);

    bdd_unmark(LOW(i));
    bdd_unmark(HIGH(i));
  }

  private int bdd_makenode(int level, int low, int high) {
    /* check whether childs are equal */
    if (low == high) {
      if (CACHESTATS) {
        cachestats.uniqueTrivial++;
      }
      return low;
    }

    if (CACHESTATS) {
      cachestats.uniqueAccess++;
    }

    /* Try to find an existing node of this kind */
    int hash2 = NODEHASH(level, low, high);
    int res = HASH(hash2);

    while (res != 0) {
      if (LEVEL(res) == level && LOW(res) == low && HIGH(res) == high) {
        if (CACHESTATS) {
          cachestats.uniqueHit++;
        }
        return res;
      }

      res = NEXT(res);
      if (CACHESTATS) {
        cachestats.uniqueChain++;
      }
    }

    /* No existing node => build one */
    if (CACHESTATS) {
      cachestats.uniqueMiss++;
    }

    /* Any free nodes to use ? */
    if (bddfreepos == 0) {
      if (bdderrorcond != 0) {
        return 0;
      }

      /* Try to allocate more nodes */
      bdd_gbc();

      if ((bddnodesize - bddfreenum) >= usednodes_nextreorder && bdd_reorder_ready()) {
        throw new ReorderException();
      }

      if ((bddfreenum * 100) / bddnodesize <= minfreenodes) {
        bdd_noderesize(true);
        hash2 = NODEHASH(level, low, high);
      }

      /* Panic if that is not possible */
      if (bddfreepos == 0) {
        bdd_error(BDD_NODENUM);
        bdderrorcond = Math.abs(BDD_NODENUM);
        return 0;
      }
    }

    /* Build new node */
    res = bddfreepos;
    bddfreepos = NEXT(bddfreepos);
    bddfreenum--;
    bddproduced++;

    SETLEVELANDMARK(res, level);
    SETLOW(res, low);
    SETHIGH(res, high);

    /* Insert node */
    SETNEXT(res, HASH(hash2));
    SETHASH(hash2, res);

    return res;
  }

  private int bdd_noderesize(boolean doRehash) {
    int oldsize = bddnodesize;
    int newsize = bddnodesize;

    if (bddmaxnodesize > 0) {
      if (newsize >= bddmaxnodesize) {
        return -1;
      }
    }

    if (increasefactor > 0) {
      newsize += (int) (newsize * increasefactor);
    } else {
      newsize = newsize << 1;
    }

    if (bddmaxnodeincrease > 0) {
      if (newsize > oldsize + bddmaxnodeincrease) {
        newsize = oldsize + bddmaxnodeincrease;
      }
    }

    if (bddmaxnodesize > 0) {
      if (newsize > bddmaxnodesize) {
        newsize = bddmaxnodesize;
      }
    }

    return doResize(doRehash, oldsize, newsize);
  }

  @Override
  public int setNodeTableSize(int size) {
    int old = bddnodesize;
    doResize(true, old, size);
    return old;
  }

  private int doResize(boolean doRehash, int oldsize, int newsize) {

    newsize = bdd_prime_lte(newsize);

    if (oldsize > newsize) {
      return 0;
    }

    resize_handler(oldsize, newsize);

    int[] newnodes;
    int n;
    newnodes = new int[newsize * __node_size];
    System.arraycopy(bddnodes, 0, newnodes, 0, bddnodes.length);
    bddnodes = newnodes;
    bddnodesize = newsize;

    if (doRehash) {
      for (n = 0; n < oldsize; n++) {
        SETHASH(n, 0);
      }
    }

    for (n = oldsize; n < bddnodesize; n++) {
      SETLOW(n, INVALID_BDD);
      // SETREFCOU(n, 0);
      // SETHASH(n, 0);
      // SETLEVEL(n, 0);
      SETNEXT(n, n + 1);
    }
    SETNEXT(bddnodesize - 1, bddfreepos);
    bddfreepos = oldsize;
    bddfreenum += bddnodesize - oldsize;

    if (doRehash) {
      bdd_gbc_rehash();
    }

    bddresized = true;

    return 0;
  }

  @Override
  protected void initialize(int initnodesize, int cs) {
    int n;

    if (bddrunning) {
      bdd_error(BDD_RUNNING);
    }

    bddnodesize = bdd_prime_gte(initnodesize);

    bddnodes = new int[bddnodesize * __node_size];

    bddresized = false;

    for (n = 0; n < bddnodesize; n++) {
      SETLOW(n, INVALID_BDD);
      // SETREFCOU(n, 0);
      // SETHASH(n, 0);
      // SETLEVEL(n, 0);
      SETNEXT(n, n + 1);
    }
    SETNEXT(bddnodesize - 1, 0);

    SETMAXREF(0);
    SETMAXREF(1);
    SETLOW(0, 0);
    SETHIGH(0, 0);
    SETLOW(1, 1);
    SETHIGH(1, 1);

    bdd_operator_init(cs);

    bddfreepos = 2;
    bddfreenum = bddnodesize - 2;
    bddrunning = true;
    bddvarnum = 0;
    gbcollectnum = 0;
    gbcclock = 0;
    cachesize = cs;
    usednodes_nextreorder = bddnodesize;
    bddmaxnodeincrease = DEFAULTMAXNODEINC;

    bdderrorcond = 0;

    if (CACHESTATS) {
      // cachestats = new CacheStats();
    }

    // bdd_gbc_hook(bdd_default_gbchandler);
    // bdd_error_hook(bdd_default_errhandler);
    // bdd_resize_hook(NULL);
    bdd_pairs_init();
    bdd_reorder_init();
  }

  /* Hash value modifiers to distinguish between entries in misccache */
  private static final int CACHEID_CONSTRAIN = 0x0;
  private static final int CACHEID_RESTRICT = 0x1;
  private static final int CACHEID_SATCOU = 0x2;
  private static final int CACHEID_SATCOULN = 0x3;
  private static final int CACHEID_PATHCOU = 0x4;

  /* Hash value modifiers for replace/compose */
  private static final int CACHEID_REPLACE = 0x0;
  private static final int CACHEID_COMPOSE = 0x1;
  private static final int CACHEID_VECCOMPOSE = 0x2;

  /* Hash value modifiers for quantification */
  private static final int CACHEID_EXIST = 0x0;
  private static final int CACHEID_FORALL = 0x1;
  private static final int CACHEID_UNIQUE = 0x2;
  private static final int CACHEID_APPEX = 0x3;
  private static final int CACHEID_APPAL = 0x4;
  private static final int CACHEID_APPUN = 0x5;

  /* Number of boolean operators */
  static final int OPERATOR_NUM = 11;

  /* Operator results - entry = left<<1 | right  (left,right in {0,1}) */
  private static int[][] oprres = {
    {0, 0, 0, 1}, /* and                       ( & )         */
    {0, 1, 1, 0}, /* xor                       ( ^ )         */
    {0, 1, 1, 1}, /* or                        ( | )         */
    {1, 1, 1, 0}, /* nand                                    */
    {1, 0, 0, 0}, /* nor                                     */
    {1, 1, 0, 1}, /* implication               ( >> )        */
    {1, 0, 0, 1}, /* bi-implication                          */
    {0, 0, 1, 0}, /* difference /greater than  ( - ) ( > )   */
    {0, 1, 0, 0}, /* less than                 ( < )         */
    {1, 0, 1, 1}, /* inverse implication       ( << )        */
    {1, 1, 0, 0} /* not                       ( ! )         */
  };

  private int applyop; /* Current operator for apply */
  private int appexop; /* Current operator for appex */
  private int appexid; /* Current cache id for appex */
  private int quantid; /* Current cache id for quantifications */
  private int[] quantvarset; /* Current variable set for quant. */
  private int quantvarsetID; /* Current id used in quantvarset */
  private int quantlast; /* Current last variable to be quant. */
  private int replaceid; /* Current cache id for replace */
  private int[] replacepair; /* Current replace pair */
  private int replacelast; /* Current last var. level to replace */
  private int composelevel; /* Current variable used for compose */
  private int miscid; /* Current cache id for other results */
  private int supportID; /* Current ID (true value) for support */
  private int supportMin; /* Min. used level in support calc. */
  private int supportMax; /* Max. used level in support calc. */
  @Nonnull private int[] supportSet; /* The found support set */
  private BddCache applycache; /* Cache for apply and ite results. See note in ite_rec. */
  private BddCache quantcache; /* Cache for exist/forall results */
  private BddCache appexcache; /* Cache for appex/appall results */
  private BddCache replacecache; /* Cache for replace results */
  private BddCache misccache; /* Cache for other results */
  private BddCache multiopcache; /* Cache for varargs operators */
  private BddCache countcache; /* Cache for count results */
  private int cacheratio;
  private int satPolarity;
  private int firstReorder;
  /* Used instead of local variable in order
  to avoid compiler warning about 'first'
  being clobbered by setjmp */

  private void bdd_operator_init(int cachesize) {
    if (false) {
      applycache = BddCacheI_init(cachesize);
      quantcache = BddCacheI_init(cachesize);
      appexcache = BddCacheI_init(cachesize);
      replacecache = BddCacheI_init(cachesize);
      misccache = BddCacheI_init(cachesize);
      countcache = BddCacheD_init(cachesize);
    }

    quantvarsetID = 0;
    quantvarset = null;
    cacheratio = 0;
    supportSet = new int[0];
  }

  private void bdd_operator_done() {
    if (quantvarset != null) {
      quantvarset = null;
    }

    BddCache_done(applycache);
    applycache = null;
    BddCache_done(quantcache);
    quantcache = null;
    BddCache_done(appexcache);
    appexcache = null;
    BddCache_done(replacecache);
    replacecache = null;
    BddCache_done(misccache);
    misccache = null;
    BddCache_done(countcache);
    countcache = null;

    if (supportSet.length > 0) {
      supportSet = new int[0];
    }
  }

  private void bdd_operator_reset() {
    BddCache_reset(applycache);
    BddCache_reset(quantcache);
    BddCache_reset(appexcache);
    BddCache_reset(replacecache);
    BddCache_reset(misccache);
    BddCache_reset(multiopcache);
    BddCache_reset(countcache);
  }

  private void bdd_operator_clean() {
    BddCache_clean_ab(applycache);
    BddCache_clean_a(quantcache);
    BddCache_clean_ab(appexcache);
    BddCache_clean_ab(replacecache);
    BddCache_clean_ab(misccache);
    BddCache_clean_d(countcache);
  }

  private void bdd_operator_varresize() {
    quantvarset = new int[bddvarnum];

    // memset(quantvarset, 0, sizeof(int)*bddvarnum);
    quantvarsetID = 0;

    BddCache_reset(countcache);
  }

  @Override
  public int setCacheSize(int newcachesize) {
    int old = cachesize;
    BddCache_resize(applycache, newcachesize);
    BddCache_resize(quantcache, newcachesize);
    BddCache_resize(appexcache, newcachesize);
    BddCache_resize(replacecache, newcachesize);
    BddCache_resize(misccache, newcachesize);
    BddCache_resize(multiopcache, newcachesize);
    BddCache_resize(countcache, newcachesize);
    return old;
  }

  private void bdd_operator_noderesize() {
    if (cacheratio > 0) {
      int newcachesize = bddnodesize / cacheratio;

      BddCache_resize(applycache, newcachesize);
      BddCache_resize(quantcache, newcachesize);
      BddCache_resize(appexcache, newcachesize);
      BddCache_resize(replacecache, newcachesize);
      BddCache_resize(misccache, newcachesize);
      BddCache_resize(countcache, newcachesize);
    }
  }

  private BddCache BddCacheI_init(int size) {
    int n;

    size = bdd_prime_gte(size);

    BddCache cache = new BddCache();
    cache.table = new BddCacheDataI[size];

    for (n = 0; n < size; n++) {
      cache.table[n] = new BddCacheDataI();
      cache.table[n].a = -1;
    }
    cache.tablesize = size;

    return cache;
  }

  private BddCache BddCacheMultiOp_init(int size) {
    int n;

    size = bdd_prime_gte(size);

    BddCache cache = new BddCache();
    cache.table = new MultiOpBddCacheData[size];

    for (n = 0; n < size; n++) {
      cache.table[n] = new MultiOpBddCacheData();
      cache.table[n].a = -1;
    }
    cache.tablesize = size;

    return cache;
  }

  private BddCache BddCacheD_init(int size) {
    int n;

    size = bdd_prime_gte(size);

    BddCache cache = new BddCache();
    cache.table = new BddCacheDataD[size];

    for (n = 0; n < size; n++) {
      cache.table[n] = new BddCacheDataD();
      cache.table[n].a = -1;
    }
    cache.tablesize = size;

    return cache;
  }

  private static void BddCache_done(BddCache cache) {
    if (cache == null) {
      return;
    }

    cache.table = null;
    cache.tablesize = 0;
  }

  /**
   * Returns the name of the type of {@link BddCache} that {@code cache} represents.
   *
   * <p>Slow. Should only be used in debugging contexts.
   */
  private String getCacheName(BddCache cache) {
    if (cache == applycache) {
      return "apply";
    } else if (cache == appexcache) {
      return "appex";
    } else if (cache == countcache) {
      return "count";
    } else if (cache == misccache) {
      return "misc";
    } else if (cache == quantcache) {
      return "quant";
    } else if (cache == replacecache) {
      return "replace";
    } else {
      return "unknown";
    }
  }

  private int BddCache_resize(BddCache cache, int newsize) {
    if (cache == null) {
      return 0;
    }

    if (CACHESTATS) {
      System.err.printf(
          "Cache %s resize: %d/%d slots used%n",
          getCacheName(cache), cache.used(), cache.table.length);
    }

    int n;

    newsize = bdd_prime_gte(newsize);

    if (cache.table instanceof BddCacheDataD[]) {
      cache.table = new BddCacheDataD[newsize];
    } else if (cache.table instanceof BddCacheDataI[]) {
      cache.table = new BddCacheDataI[newsize];
    } else if (cache.table instanceof MultiOpBddCacheData[]) {
      cache.table = new MultiOpBddCacheData[newsize];
    } else {
      throw new IllegalStateException("unknown cache table type");
    }

    for (n = 0; n < newsize; n++) {
      if (cache.table instanceof BddCacheDataD[]) {
        cache.table[n] = new BddCacheDataD();
      } else if (cache.table instanceof BddCacheDataI[]) {
        cache.table[n] = new BddCacheDataI();
      } else if (cache.table instanceof MultiOpBddCacheData[]) {
        cache.table[n] = new MultiOpBddCacheData();
      } else {
        throw new IllegalStateException("unknown cache table type");
      }
      cache.table[n].a = -1;
    }
    cache.tablesize = newsize;

    return 0;
  }

  private static BddCacheDataI BddCache_lookupI(BddCache cache, int hash) {
    return (BddCacheDataI) cache.table[Math.abs(hash % cache.tablesize)];
  }

  private static BddCacheDataD BddCache_lookupD(BddCache cache, int hash) {
    return (BddCacheDataD) cache.table[Math.abs(hash % cache.tablesize)];
  }

<<<<<<< HEAD
  private static MultiOpBddCacheData BddCache_lookupMultiOp(BddCache cache, int hash) {
    return (MultiOpBddCacheData) cache.table[Math.abs(hash % cache.tablesize)];
  }

  private static void BddCache_reset(BddCache cache) {
=======
  private void BddCache_reset(BddCache cache) {
>>>>>>> 138a0c9f
    if (cache == null) {
      return;
    }
    if (CACHESTATS) {
      System.err.printf(
          "Cache %s reset: %d/%d slots used%n",
          getCacheName(cache), cache.used(), cache.table.length);
    }

    int n;
    for (n = 0; n < cache.tablesize; n++) {
      cache.table[n].a = -1;
    }
  }

  private void BddCache_clean_d(BddCache cache) {
    if (cache == null) {
      return;
    }
    int n;
    for (n = 0; n < cache.tablesize; n++) {
      int a = cache.table[n].a;
      if (a >= 0 && LOW(a) == INVALID_BDD) {
        cache.table[n].a = -1;
      }
    }
  }

  private void BddCache_clean_a(BddCache cache) {
    if (cache == null) {
      return;
    }
    int n;
    for (n = 0; n < cache.tablesize; n++) {
      int a = cache.table[n].a;
      if (a < 0) {
        continue;
      }
      if (LOW(a) == INVALID_BDD || LOW(((BddCacheDataI) cache.table[n]).res) == INVALID_BDD) {
        cache.table[n].a = -1;
      }
    }
  }

  private void BddCache_clean_ab(BddCache cache) {
    if (cache == null) {
      return;
    }
    int n;
    for (n = 0; n < cache.tablesize; n++) {
      int a = cache.table[n].a;
      if (a < 0) {
        continue;
      }
      if (LOW(a) == INVALID_BDD
          || (cache.table[n].b != 0 && LOW(cache.table[n].b) == INVALID_BDD)
          || LOW(((BddCacheDataI) cache.table[n]).res) == INVALID_BDD) {
        cache.table[n].a = -1;
      }
    }
  }

  private void BddCache_clean_abc(BddCache cache) {
    if (cache == null) {
      return;
    }
    int n;
    for (n = 0; n < cache.tablesize; n++) {
      int a = cache.table[n].a;
      if (a < 0) {
        continue;
      }
      if (LOW(a) == -1
          || LOW(cache.table[n].b) == INVALID_BDD
          || LOW(cache.table[n].c) == INVALID_BDD
          || LOW(((BddCacheDataI) cache.table[n]).res) == INVALID_BDD) {
        cache.table[n].a = -1;
      }
    }
  }

  private void bdd_setpair(bddPair pair, int oldvar, int newvar) {
    if (pair == null) {
      return;
    }

    if (oldvar < 0 || oldvar > bddvarnum - 1) {
      bdd_error(BDD_VAR);
    }
    if (newvar < 0 || newvar > bddvarnum - 1) {
      bdd_error(BDD_VAR);
    }

    bdd_delref(pair.result[bddvar2level[oldvar]]);
    pair.result[bddvar2level[oldvar]] = bdd_ithvar(newvar);
    pair.id = update_pairsid();

    if (bddvar2level[oldvar] > pair.last) {
      pair.last = bddvar2level[oldvar];
    }
  }

  private void bdd_setbddpair(bddPair pair, int oldvar, int newvar) {
    int oldlevel;

    if (pair == null) {
      return;
    }

    CHECK(newvar);
    if (oldvar < 0 || oldvar >= bddvarnum) {
      bdd_error(BDD_VAR);
    }
    oldlevel = bddvar2level[oldvar];

    bdd_delref(pair.result[oldlevel]);
    pair.result[oldlevel] = bdd_addref(newvar);
    pair.id = update_pairsid();

    if (oldlevel > pair.last) {
      pair.last = oldlevel;
    }
  }

  private void bdd_resetpair(bddPair p) {
    int n;

    for (n = 0; n < bddvarnum; n++) {
      p.result[n] = bdd_ithvar(bddlevel2var[n]);
    }
    p.last = 0;
  }

  class bddPair extends BDDPairing {
    int[] result;
    int last;
    int id;
    bddPair next;

    @Override
    public void set(int oldvar, int newvar) {
      bdd_setpair(this, oldvar, newvar);
    }

    @Override
    public void set(int oldvar, BDD newvar) {
      bdd_setbddpair(this, oldvar, ((BDDImpl) newvar)._index);
    }

    @Override
    public void reset() {
      bdd_resetpair(this);
    }

    @Override
    public String toString() {
      StringBuilder sb = new StringBuilder();
      sb.append('{');
      boolean any = false;
      for (int i = 0; i < result.length; ++i) {
        if (result[i] != bdd_ithvar(bddlevel2var[i])) {
          if (any) {
            sb.append(", ");
          }
          any = true;
          sb.append(bddlevel2var[i]);
          sb.append('=');
          BDDImpl b = new BDDImpl(result[i]);
          sb.append(b);
          b.free();
        }
      }
      sb.append('}');
      return sb.toString();
    }
  }

  private bddPair pairs; /* List of all replacement pairs in use */
  private int pairsid; /* Pair identifier */

  /**
   * ***********************************************************************
   * ***********************************************************************
   */
  private void bdd_pairs_init() {
    pairsid = 0;
    pairs = null;
  }

  private void bdd_pairs_done() {
    bddPair p = pairs;
    int n;

    while (p != null) {
      bddPair next = p.next;
      for (n = 0; n < bddvarnum; n++) {
        bdd_delref(p.result[n]);
      }
      p.result = null;
      p = next;
    }
  }

  private int update_pairsid() {
    pairsid++;

    if (pairsid == (INT_MAX >> 2)) {
      bddPair p;
      pairsid = 0;
      for (p = pairs; p != null; p = p.next) {
        p.id = pairsid++;
      }
      // bdd_operator_reset();
      BddCache_reset(replacecache);
    }

    return pairsid;
  }

  private void bdd_register_pair(bddPair p) {
    p.next = pairs;
    pairs = p;
  }

  private void bdd_pairs_vardown(int level) {
    bddPair p;

    for (p = pairs; p != null; p = p.next) {
      int tmp;

      tmp = p.result[level];
      p.result[level] = p.result[level + 1];
      p.result[level + 1] = tmp;

      if (p.last == level) {
        p.last++;
      }
    }
  }

  private int bdd_pairs_resize(int oldsize, int newsize) {
    bddPair p;
    int n;

    for (p = pairs; p != null; p = p.next) {
      int[] new_result = new int[newsize];
      System.arraycopy(p.result, 0, new_result, 0, oldsize);
      p.result = new_result;

      for (n = oldsize; n < newsize; n++) {
        p.result[n] = bdd_ithvar(bddlevel2var[n]);
      }
    }

    return 0;
  }

  private void bdd_disable_reorder() {
    reorderdisabled = 1;
  }

  private void bdd_enable_reorder() {
    reorderdisabled = 0;
  }

  private void bdd_checkreorder() {
    bdd_reorder_auto();

    /* Do not reorder before twice as many nodes have been used */
    usednodes_nextreorder = 2 * (bddnodesize - bddfreenum);

    /* And if very little was gained this time (< 20%) then wait until
     * even more nodes (upto twice as many again) have been used */
    if (bdd_reorder_gain() < 20) {
      usednodes_nextreorder += (usednodes_nextreorder * (20 - bdd_reorder_gain())) / 20;
    }
  }

  private boolean bdd_reorder_ready() {
    return (bddreordermethod != BDD_REORDER_NONE)
        && (vartree != null)
        && (bddreordertimes != 0)
        && (reorderdisabled == 0);
  }

  private void bdd_reorder(int method) {
    BddTree top;
    int savemethod = bddreordermethod;
    int savetimes = bddreordertimes;

    bddreordermethod = method;
    bddreordertimes = 1;

    if ((top = bddtree_new(-1)) != null) {
      if (reorder_init() >= 0) {

        usednum_before = bddnodesize - bddfreenum;

        top.firstVar = top.firstLevel = 0;
        top.lastVar = top.lastLevel = bdd_varnum() - 1;
        top.fixed = false;
        top.interleaved = false;
        top.next = null;
        top.nextlevel = vartree;

        reorder_block(top, method);
        vartree = top.nextlevel;

        usednum_after = bddnodesize - bddfreenum;

        reorder_done();
        bddreordermethod = savemethod;
        bddreordertimes = savetimes;
      }
    }
  }

  private static BddTree bddtree_new(int id) {
    BddTree t = new BddTree();

    t.firstVar = t.lastVar = t.firstLevel = t.lastLevel = -1;
    t.fixed = true;
    // t.interleaved = false;
    // t.next = t.prev = t.nextlevel = null;
    // t.seq = null;
    t.id = id;
    return t;
  }

  private BddTree reorder_block(BddTree t, int method) {
    BddTree dis;

    if (t == null) {
      return null;
    }

    if (!t.fixed /*BDD_REORDER_FREE*/ && t.nextlevel != null) {
      switch (method) {
        case BDD_REORDER_WIN2:
          t.nextlevel = reorder_win2(t.nextlevel);
          break;
        case BDD_REORDER_WIN2ITE:
          t.nextlevel = reorder_win2ite(t.nextlevel);
          break;
        case BDD_REORDER_SIFT:
          t.nextlevel = reorder_sift(t.nextlevel);
          break;
        case BDD_REORDER_SIFTITE:
          t.nextlevel = reorder_siftite(t.nextlevel);
          break;
        case BDD_REORDER_WIN3:
          t.nextlevel = reorder_win3(t.nextlevel);
          break;
        case BDD_REORDER_WIN3ITE:
          t.nextlevel = reorder_win3ite(t.nextlevel);
          break;
        case BDD_REORDER_RANDOM:
          t.nextlevel = reorder_random(t.nextlevel);
          break;
      }
    }

    for (dis = t.nextlevel; dis != null; dis = dis.next) {
      reorder_block(dis, method);
    }

    if (t.seq != null) {
      // Arrays.sort(t.seq, 0, t.lastVar-t.firstVar + 1);
      varseq_qsort(t.seq, 0, t.lastVar - t.firstVar + 1);
      t.firstLevel = bddvar2level[t.seq[0]];
      t.lastLevel = bddvar2level[t.seq[t.lastVar - t.firstVar]];
    }

    return t;
  }

  // due to Akihiko Tozawa
  private void varseq_qsort(int[] target, int from, int to) {

    int x, i, j;

    switch (to - from) {
      case 0:
        return;

      case 1:
        return;

      case 2:
        if (bddvar2level[target[from]] <= bddvar2level[target[from + 1]]) {
          return;
        } else {
          x = target[from];
          target[from] = target[from + 1];
          target[from + 1] = x;
        }
        return;
    }

    int r = target[from];
    int s = target[(from + to) / 2];
    int t = target[to - 1];

    if (bddvar2level[r] <= bddvar2level[s]) {
      if (bddvar2level[s] <= bddvar2level[t]) {
      } else if (bddvar2level[r] <= bddvar2level[t]) {
        target[to - 1] = s;
        target[(from + to) / 2] = t;
      } else {
        target[to - 1] = s;
        target[from] = t;
        target[(from + to) / 2] = r;
      }
    } else {
      if (bddvar2level[r] <= bddvar2level[t]) {
        target[(from + to) / 2] = r;
        target[from] = s;
      } else if (bddvar2level[s] <= bddvar2level[t]) {
        target[to - 1] = r;
        target[(from + to) / 2] = t;
        target[from] = s;
      } else {
        target[to - 1] = r;
        target[from] = t;
      }
    }

    int mid = target[(from + to) / 2];

    for (i = from + 1, j = to - 1; i + 1 != j; ) {
      if (target[i] == mid) {
        target[i] = target[i + 1];
        target[i + 1] = mid;
      }

      x = target[i];

      if (x <= mid) {
        i++;
      } else {
        x = target[--j];
        target[j] = target[i];
        target[i] = x;
      }
    }

    varseq_qsort(target, from, i);
    varseq_qsort(target, i + 1, to);
  }

  private BddTree reorder_win2(BddTree t) {
    BddTree dis = t, first = t;

    if (t == null) {
      return null;
    }

    if (verbose > 1) {
      System.out.println("Win2 start: " + reorder_nodenum() + " nodes");
      System.out.flush();
    }

    while (dis.next != null) {
      int best = reorder_nodenum();
      blockdown(dis);

      if (best < reorder_nodenum()) {
        blockdown(dis.prev);
        dis = dis.next;
      } else if (first == dis) {
        first = dis.prev;
      }

      if (verbose > 1) {
        System.out.print(".");
        System.out.flush();
      }
    }

    if (verbose > 1) {
      System.out.println();
      System.out.println("Win2 end: " + reorder_nodenum() + " nodes");
      System.out.flush();
    }

    return first;
  }

  private BddTree reorder_win3(BddTree t) {
    BddTree dis = t, first = t;

    if (t == null) {
      return null;
    }

    if (verbose > 1) {
      System.out.println("Win3 start: " + reorder_nodenum() + " nodes");
      System.out.flush();
    }

    while (dis.next != null) {
      BddTree[] f = new BddTree[1];
      f[0] = first;
      dis = reorder_swapwin3(dis, f);
      first = f[0];

      if (verbose > 1) {
        System.out.print(".");
        System.out.flush();
      }
    }

    if (verbose > 1) {
      System.out.println();
      System.out.println("Win3 end: " + reorder_nodenum() + " nodes");
      System.out.flush();
    }

    return first;
  }

  private BddTree reorder_win3ite(BddTree t) {
    BddTree dis = t, first = t;
    int lastsize;

    if (t == null) {
      return null;
    }

    if (verbose > 1) {
      System.out.println("Win3ite start: " + reorder_nodenum() + " nodes");
    }

    do {
      lastsize = reorder_nodenum();
      dis = first;

      while (dis.next != null && dis.next.next != null) {
        BddTree[] f = new BddTree[1];
        f[0] = first;
        dis = reorder_swapwin3(dis, f);
        first = f[0];

        if (verbose > 1) {
          System.out.print(".");
          System.out.flush();
        }
      }

      if (verbose > 1) {
        System.out.println(" " + reorder_nodenum() + " nodes");
      }
    } while (reorder_nodenum() != lastsize);

    if (verbose > 1) {
      System.out.println("Win3ite end: " + reorder_nodenum() + " nodes");
    }

    return first;
  }

  private BddTree reorder_swapwin3(BddTree dis, BddTree[] first) {
    boolean setfirst = dis.prev == null;
    BddTree next = dis;
    int best = reorder_nodenum();

    if (dis.next.next == null) /* Only two blocks left => win2 swap */ {
      blockdown(dis.prev);

      if (best < reorder_nodenum()) {
        blockdown(dis.prev);
        next = dis.next;
      } else {
        next = dis;
        if (setfirst) {
          first[0] = dis.prev;
        }
      }
    } else /* Real win3 swap */ {
      int pos = 0;
      blockdown(dis); /* B A* C (4) */
      pos++;
      if (best > reorder_nodenum()) {
        pos = 0;
        best = reorder_nodenum();
      }

      blockdown(dis); /* B C A* (3) */
      pos++;
      if (best > reorder_nodenum()) {
        pos = 0;
        best = reorder_nodenum();
      }

      dis = dis.prev.prev;
      blockdown(dis); /* C B* A (2) */
      pos++;
      if (best > reorder_nodenum()) {
        pos = 0;
        best = reorder_nodenum();
      }

      blockdown(dis); /* C A B* (1) */
      pos++;
      if (best > reorder_nodenum()) {
        pos = 0;
        best = reorder_nodenum();
      }

      dis = dis.prev.prev;
      blockdown(dis); /* A C* B (0)*/
      pos++;
      if (best > reorder_nodenum()) {
        pos = 0;
        best = reorder_nodenum();
      }

      if (pos >= 1) /* A C B -> C A* B */ {
        dis = dis.prev;
        blockdown(dis);
        next = dis;
        if (setfirst) {
          first[0] = dis.prev;
        }
      }

      if (pos >= 2) /* C A B -> C B A* */ {
        blockdown(dis);
        next = dis.prev;
        if (setfirst) {
          first[0] = dis.prev.prev;
        }
      }

      if (pos >= 3) /* C B A -> B C* A */ {
        dis = dis.prev.prev;
        blockdown(dis);
        next = dis;
        if (setfirst) {
          first[0] = dis.prev;
        }
      }

      if (pos >= 4) /* B C A -> B A C* */ {
        blockdown(dis);
        next = dis.prev;
        if (setfirst) {
          first[0] = dis.prev.prev;
        }
      }

      if (pos >= 5) /* B A C -> A B* C */ {
        dis = dis.prev.prev;
        blockdown(dis);
        next = dis;
        if (setfirst) {
          first[0] = dis.prev;
        }
      }
    }

    return next;
  }

  private BddTree reorder_sift_seq(BddTree t, BddTree[] seq, int num) {
    BddTree dis;
    int n;

    if (t == null) {
      return null;
    }

    for (n = 0; n < num; n++) {
      long c2, c1 = System.currentTimeMillis();

      if (verbose > 1) {
        System.out.print("Sift ");
        // if (reorder_filehandler)
        //   reorder_filehandler(stdout, seq[n].id);
        // else
        System.out.print(seq[n].id);
        System.out.print(": ");
      }

      reorder_sift_bestpos(seq[n], num / 2);

      if (verbose > 1) {
        System.out.println();
        System.out.print("> " + reorder_nodenum() + " nodes");
      }

      c2 = System.currentTimeMillis();
      if (verbose > 1) {
        System.out.println(" (" + (float) (c2 - c1) / (float) 1000 + " sec)\n");
      }
    }

    /* Find first block */
    for (dis = t; dis.prev != null; dis = dis.prev) /* nil */ {}

    return dis;
  }

  private void reorder_sift_bestpos(BddTree blk, int middlePos) {
    int best = reorder_nodenum();
    int maxAllowed;
    int bestpos = 0;
    boolean dirIsUp = true;
    int n;

    if (bddmaxnodesize > 0) {
      maxAllowed = MIN(best / 5 + best, bddmaxnodesize - bddmaxnodeincrease - 2);
    } else {
      maxAllowed = best / 5 + best;
    }

    /* Determine initial direction */
    if (blk.pos > middlePos) {
      dirIsUp = false;
    }

    /* Move block back and forth */
    for (n = 0; n < 2; n++) {
      int first = 1;

      if (dirIsUp) {
        while (blk.prev != null && (reorder_nodenum() <= maxAllowed || first != 0)) {
          first = 0;
          blockdown(blk.prev);
          bestpos--;

          if (verbose > 1) {
            System.out.print("-");
            System.out.flush();
          }

          if (reorder_nodenum() < best) {
            best = reorder_nodenum();
            bestpos = 0;

            if (bddmaxnodesize > 0) {
              maxAllowed = MIN(best / 5 + best, bddmaxnodesize - bddmaxnodeincrease - 2);
            } else {
              maxAllowed = best / 5 + best;
            }
          }
        }
      } else {
        while (blk.next != null && (reorder_nodenum() <= maxAllowed || first != 0)) {
          first = 0;
          blockdown(blk);
          bestpos++;

          if (verbose > 1) {
            System.out.print("+");
            System.out.flush();
          }

          if (reorder_nodenum() < best) {
            best = reorder_nodenum();
            bestpos = 0;

            if (bddmaxnodesize > 0) {
              maxAllowed = MIN(best / 5 + best, bddmaxnodesize - bddmaxnodeincrease - 2);
            } else {
              maxAllowed = best / 5 + best;
            }
          }
        }
      }

      if (reorder_nodenum() > maxAllowed && verbose > 1) {
        System.out.print("!");
        System.out.flush();
      }

      dirIsUp = !dirIsUp;
    }

    /* Move to best pos */
    while (bestpos < 0) {
      blockdown(blk);
      bestpos++;
    }
    while (bestpos > 0) {
      blockdown(blk.prev);
      bestpos--;
    }
  }

  private BddTree reorder_random(BddTree t) {
    BddTree dis;
    BddTree[] seq;
    int n, num = 0;

    if (t == null) {
      return null;
    }

    for (dis = t; dis != null; dis = dis.next) {
      num++;
    }
    seq = new BddTree[num];
    for (dis = t, num = 0; dis != null; dis = dis.next) {
      seq[num++] = dis;
    }

    for (n = 0; n < 4 * num; n++) {
      int blk = rng.nextInt(num);
      if (seq[blk].next != null) {
        blockdown(seq[blk]);
      }
    }

    /* Find first block */
    for (dis = t; dis.prev != null; dis = dis.prev) /* nil */ {}

    if (verbose != 0) {
      System.out.println("Random order: " + reorder_nodenum() + " nodes");
    }
    return dis;
  }

  static class sizePair {
    int val;
    BddTree block;
  }

  private BddTree reorder_sift(BddTree t) {
    BddTree dis;
    BddTree[] seq;
    sizePair[] p;
    int n, num;

    for (dis = t, num = 0; dis != null; dis = dis.next) {
      dis.pos = num++;
    }

    p = new sizePair[num];
    seq = new BddTree[num];

    for (dis = t, n = 0; dis != null; dis = dis.next, n++) {
      int v;

      /* Accumulate number of nodes for each block */
      p[n] = new sizePair();
      p[n].val = 0;
      for (v = dis.firstVar; v <= dis.lastVar; v++) {
        p[n].val -= levels[v].nodenum;
      }

      p[n].block = dis;
    }

    /* Sort according to the number of nodes at each level */
    Arrays.sort(p, 0, num, Comparator.comparingInt(o -> o.val));

    /* Create sequence */
    for (n = 0; n < num; n++) {
      seq[n] = p[n].block;
    }

    /* Do the sifting on this sequence */
    t = reorder_sift_seq(t, seq, num);

    return t;
  }

  private BddTree reorder_siftite(BddTree t) {
    BddTree first = t;
    int lastsize;
    int c = 1;

    if (t == null) {
      return null;
    }

    do {
      if (verbose > 1) {
        System.out.println("Reorder " + (c++) + "\n");
      }

      lastsize = reorder_nodenum();
      first = reorder_sift(first);
    } while (reorder_nodenum() != lastsize);

    return first;
  }

  public void reverseAllDomains() {
    reorder_init();
    for (int i = 0; i < fdvarnum; ++i) {
      reverseDomain0(domain[i]);
    }
    reorder_done();
  }

  public void reverseDomain(BDDDomain d) {
    reorder_init();
    reverseDomain0(d);
    reorder_done();
  }

  private void reverseDomain0(BDDDomain d) {
    int n = d.varNum();
    BddTree[] trees = new BddTree[n];
    int v = d.ivar[0];
    addVarBlock(v, v, true);
    trees[0] = getBlock(vartree, v, v);
    BddTree parent = getParent(trees[0]);
    for (int i = 1; i < n; ++i) {
      v = d.ivar[i];
      addVarBlock(v, v, true);
      trees[i] = getBlock(vartree, v, v);
      BddTree parent2 = getParent(trees[i]);
      if (parent != parent2) {
        throw new BDDException();
      }
    }
    for (int i = 0; i < n; ++i) {
      for (int j = i + 1; j < n; ++j) {
        blockdown(trees[i]);
      }
    }
    BddTree newchild = trees[n - 1];
    while (newchild.prev != null) {
      newchild = newchild.prev;
    }
    if (parent == null) {
      vartree = newchild;
    } else {
      parent.nextlevel = newchild;
    }
  }

  public void setVarOrder(String ordering) {
    List<List<BDDDomain>> result = new LinkedList<>();
    int nDomains = numberOfDomains();
    StringTokenizer st = new StringTokenizer(ordering, "x_", true);
    boolean[] done = new boolean[nDomains];
    List<BDDDomain> last = null;
    while (true) {
      String s = st.nextToken();
      BDDDomain d;
      for (int j = 0; ; ++j) {
        if (j == nDomains) {
          throw new BDDException("bad domain: " + s);
        }
        d = getDomain(j);
        if (s.equals(d.getName())) {
          break;
        }
      }
      if (done[d.getIndex()]) {
        throw new BDDException("duplicate domain: " + s);
      }
      done[d.getIndex()] = true;
      if (last != null) {
        last.add(d);
      }
      if (st.hasMoreTokens()) {
        s = st.nextToken();
        if (s.equals("x")) {
          if (last == null) {
            last = new LinkedList<>();
            last.add(d);
            result.add(last);
          }
        } else if (s.equals("_")) {
          if (last == null) {
            result.add(Collections.singletonList(d));
          }
          last = null;
        } else {
          throw new BDDException("bad token: " + s);
        }
      } else {
        if (last == null) {
          result.add(Collections.singletonList(d));
        }
        break;
      }
    }

    for (int i = 0; i < done.length; ++i) {
      if (!done[i]) {
        throw new BDDException("missing domain #" + i + ": " + getDomain(i));
      }
    }

    setVarOrder(result);
  }

  /**
   * Set the variable order to be the given list of domains.
   *
   * @param domains domain order
   */
  public void setVarOrder(List<List<BDDDomain>> domains) {
    BddTree[] my_vartree = new BddTree[fdvarnum];
    boolean[] interleaved = new boolean[fdvarnum];
    int k = 0;
    for (List<BDDDomain> c : domains) {
      for (Iterator<BDDDomain> j = c.iterator(); j.hasNext(); ) {
        BDDDomain d = j.next();
        int low = d.ivar[0];
        int high = d.ivar[d.ivar.length - 1];
        bdd_intaddvarblock(low, high, false);
        BddTree b = getBlock(vartree, low, high);
        my_vartree[k] = b;
        interleaved[k] = j.hasNext();
        k++;
      }
    }
    if (k <= 1) {
      return;
    }
    BddTree parent = getParent(my_vartree[0]);
    for (int i = 0; i < k; ++i) {
      if (parent != getParent(my_vartree[i])) {
        throw new BDDException(
            "var block "
                + my_vartree[i].firstVar
                + ".."
                + my_vartree[i].lastVar
                + " is in wrong place in tree");
      }
    }
    reorder_init();
    BddTree prev = null;
    boolean prev_interleaved = false;
    for (int i = 0; i < k; ++i) {
      BddTree t = my_vartree[i];
      while (t.prev != prev) {
        blockdown(t.prev);
      }
      boolean inter = interleaved[i];
      if (prev_interleaved) {
        blockinterleave(t.prev);
        // ++i;
        prev = t.prev;
      } else {
        prev = t;
      }
      prev_interleaved = inter;
    }
    BddTree newchild = my_vartree[0];
    _assert(newchild.prev == null);
    // while (newchild.prev != null) newchild = newchild.prev;
    if (parent == null) {
      vartree = newchild;
    } else {
      parent.nextlevel = newchild;
    }
    reorder_done();
  }

  protected BddTree getParent(BddTree child) {
    for (BddTree p = vartree; p != null; p = p.next) {
      if (p == child) {
        return null;
      }
      BddTree q = getParent(p, child);
      if (q != null) {
        return q;
      }
    }
    throw new BDDException("Cannot find tree node " + child);
  }

  protected static BddTree getParent(BddTree parent, BddTree child) {
    if (parent.nextlevel == null) {
      return null;
    }
    for (BddTree p = parent.nextlevel; p != null; p = p.next) {
      if (p == child) {
        return parent;
      }
      BddTree q = getParent(p, child);
      if (q != null) {
        return q;
      }
    }
    return null;
  }

  private static BddTree getBlock(BddTree t, int low, int high) {
    if (t == null) {
      return null;
    }
    for (BddTree p = t; p != null; p = p.next) {
      if (p.firstVar == low && p.lastVar == high) {
        return p;
      }
      BddTree q = getBlock(p.nextlevel, low, high);
      if (q != null) {
        return q;
      }
    }
    return null;
  }

  private void blockinterleave(BddTree left) {
    BddTree right = left.next;
    // System.out.println("Interleaving "+left.first+".."+left.last+" and
    // "+right.first+".."+right.last);
    int n;
    int leftsize = left.lastVar - left.firstVar;
    int rightsize = right.lastVar - right.firstVar;
    int[] lseq = left.seq;
    int[] rseq = right.seq;
    int minsize = Math.min(leftsize, rightsize);
    for (n = 0; n <= minsize; ++n) {
      while (bddvar2level[lseq[n]] + 1 < bddvar2level[rseq[n]]) {
        reorder_varup(rseq[n]);
      }
    }
    outer:
    for (; n <= rightsize; ++n) {
      while (true) {
        BddTree t = left.prev;
        if (t == null || !t.interleaved) {
          break outer;
        }
        int tsize = t.lastVar - t.firstVar;
        if (n <= tsize) {
          int[] tseq = t.seq;
          while (bddvar2level[tseq[n]] + 1 < bddvar2level[rseq[n]]) {
            reorder_varup(rseq[n]);
          }
          break;
        }
      }
    }
    right.next.prev = left;
    left.next = right.next;
    left.firstVar = Math.min(left.firstVar, right.firstVar);
    left.lastVar = Math.max(left.lastVar, right.lastVar);
    left.seq = new int[left.lastVar - left.firstVar + 1];
    update_seq(left);
  }

  private void blockdown(BddTree left) {
    BddTree right = left.next;
    // System.out.println("Swapping "+left.first+".."+left.last+" and
    // "+right.first+".."+right.last);
    int n;
    int leftsize = left.lastVar - left.firstVar;
    int rightsize = right.lastVar - right.firstVar;
    int leftstart = bddvar2level[left.seq[0]];
    int[] lseq = left.seq;
    int[] rseq = right.seq;

    /* Move left past right */
    while (bddvar2level[lseq[0]] < bddvar2level[rseq[rightsize]]) {
      for (n = 0; n < leftsize; n++) {
        if (bddvar2level[lseq[n]] + 1 != bddvar2level[lseq[n + 1]]
            && bddvar2level[lseq[n]] < bddvar2level[rseq[rightsize]]) {
          reorder_vardown(lseq[n]);
        }
      }

      if (bddvar2level[lseq[leftsize]] < bddvar2level[rseq[rightsize]]) {
        reorder_vardown(lseq[leftsize]);
      }
    }

    /* Move right to where left started */
    while (bddvar2level[rseq[0]] > leftstart) {
      for (n = rightsize; n > 0; n--) {
        if (bddvar2level[rseq[n]] - 1 != bddvar2level[rseq[n - 1]]
            && bddvar2level[rseq[n]] > leftstart) {
          reorder_varup(rseq[n]);
        }
      }

      if (bddvar2level[rseq[0]] > leftstart) {
        reorder_varup(rseq[0]);
      }
    }

    /* Swap left and right data in the order */
    left.next = right.next;
    right.prev = left.prev;
    left.prev = right;
    right.next = left;

    if (right.prev != null) {
      right.prev.next = right;
    }
    if (left.next != null) {
      left.next.prev = left;
    }

    n = left.pos;
    left.pos = right.pos;
    right.pos = n;

    left.interleaved = false;
    right.interleaved = false;

    left.firstLevel = bddvar2level[lseq[0]];
    left.lastLevel = bddvar2level[lseq[leftsize]];
    right.firstLevel = bddvar2level[rseq[0]];
    right.lastLevel = bddvar2level[rseq[rightsize]];
  }

  private BddTree reorder_win2ite(BddTree t) {
    BddTree dis, first = t;
    int lastsize;
    int c = 1;

    if (t == null) {
      return null;
    }

    if (verbose > 1) {
      System.out.println("Win2ite start: " + reorder_nodenum() + " nodes");
    }

    do {
      lastsize = reorder_nodenum();

      dis = t;
      while (dis.next != null) {
        int best = reorder_nodenum();

        blockdown(dis);

        if (best < reorder_nodenum()) {
          blockdown(dis.prev);
          dis = dis.next;
        } else if (first == dis) {
          first = dis.prev;
        }
        if (verbose > 1) {
          System.out.print(".");
          System.out.flush();
        }
      }

      if (verbose > 1) {
        System.out.println(" " + reorder_nodenum() + " nodes");
      }
      c++;
    } while (reorder_nodenum() != lastsize);

    return first;
  }

  private void bdd_reorder_auto() {
    if (!bdd_reorder_ready()) {
      return;
    }

    bdd_reorder(bddreordermethod);
    bddreordertimes--;
  }

  private int bdd_reorder_gain() {
    if (usednum_before == 0) {
      return 0;
    }

    return (100 * (usednum_before - usednum_after)) / usednum_before;
  }

  @Override
  public boolean isInitialized() {
    return this.bddrunning;
  }

  @Override
  public void done() {
    bdd_done();
  }

  private void bdd_done() {
    /*sanitycheck(); FIXME */
    // bdd_fdd_done();
    // bdd_reorder_done();
    bdd_pairs_done();

    bddnodes = null;
    bddrefstack = null;
    bddvarset = null;
    bddvar2level = null;
    bddlevel2var = null;

    bdd_operator_done();

    bddrunning = false;
    bddnodesize = 0;
    bddmaxnodesize = 0;
    bddvarnum = 0;
    bddproduced = 0;

    // err_handler = null;
    // gbc_handler = null;
    // resize_handler = null;
  }

  @Override
  public void setError(int code) {
    bdderrorcond = code;
  }

  @Override
  public void clearError() {
    bdderrorcond = 0;
  }

  @Override
  public int setMaxNodeNum(int size) {
    return bdd_setmaxnodenum(size);
  }

  private int bdd_setmaxnodenum(int size) {
    if (size > bddnodesize || size == 0) {
      int old = bddmaxnodesize;
      bddmaxnodesize = size;
      return old;
    }

    return bdd_error(BDD_NODES);
  }

  @Override
  public double setMinFreeNodes(double x) {
    return bdd_setminfreenodes((int) (x * 100.)) / 100.;
  }

  private int bdd_setminfreenodes(int mf) {
    int old = minfreenodes;

    if (mf < 0 || mf > 100) {
      return bdd_error(BDD_RANGE);
    }

    minfreenodes = mf;
    return old;
  }

  @Override
  public int setMaxIncrease(int x) {
    return bdd_setmaxincrease(x);
  }

  private int bdd_setmaxincrease(int size) {
    int old = bddmaxnodeincrease;

    if (size < 0) {
      return bdd_error(BDD_SIZE);
    }

    bddmaxnodeincrease = size;
    return old;
  }

  private double increasefactor;

  @Override
  public double setIncreaseFactor(double x) {
    if (x < 0) {
      return bdd_error(BDD_RANGE);
    }
    double old = increasefactor;
    increasefactor = x;
    return old;
  }

  @Override
  public int setCacheRatio(int r) {
    return bdd_setcacheratio(r);
  }

  private int bdd_setcacheratio(int r) {
    int old = cacheratio;

    if (r <= 0) {
      return bdd_error(BDD_RANGE);
    }
    if (bddnodesize == 0) {
      return old;
    }

    cacheratio = r;
    bdd_operator_noderesize();
    return old;
  }

  @Override
  public int varNum() {
    return bdd_varnum();
  }

  @Override
  public int setVarNum(int num) {
    return bdd_setvarnum(num);
  }

  @Override
  public int duplicateVar(int var) {
    if (var < 0 || var >= bddvarnum) {
      bdd_error(BDD_VAR);
      return BDDZERO;
    }

    bdd_disable_reorder();

    int newVar = bddvarnum;
    int lev = bddvar2level[var];
    // System.out.println("Adding new variable "+newVar+" at level "+(lev+1));
    // Increase the size of the various data structures.
    bdd_setvarnum(bddvarnum + 1);
    // Actually duplicate the var in all BDDs.
    insert_level(lev);
    dup_level(lev, 0);
    // Fix up bddvar2level
    for (int i = 0; i < bddvarnum; ++i) {
      if (bddvar2level[i] > lev && bddvar2level[i] < bddvarnum) {
        ++bddvar2level[i];
      }
    }
    bddvar2level[newVar] = lev + 1;
    // Fix up bddlevel2var
    for (int i = bddvarnum - 2; i > lev; --i) {
      bddlevel2var[i + 1] = bddlevel2var[i];
    }
    bddlevel2var[lev + 1] = newVar;
    // Fix up bddvarset
    for (int bdv = 0; bdv < bddvarnum; bdv++) {
      bddvarset[bdv * 2] = PUSHREF(bdd_makenode(bddvar2level[bdv], BDDZERO, BDDONE));
      bddvarset[bdv * 2 + 1] = bdd_makenode(bddvar2level[bdv], BDDONE, BDDZERO);
      POPREF(1);

      SETMAXREF(bddvarset[bdv * 2]);
      SETMAXREF(bddvarset[bdv * 2 + 1]);
    }
    // Fix up pairs
    for (bddPair pair = pairs; pair != null; pair = pair.next) {
      bdd_delref(pair.result[bddvarnum - 1]);
      for (int i = bddvarnum - 1; i > lev + 1; --i) {
        pair.result[i] = pair.result[i - 1];
        if (i != LEVEL(pair.result[i]) && i > pair.last) {
          pair.last = i;
        }
      }
      pair.result[lev + 1] = bdd_ithvar(newVar);
      // System.out.println("Pair "+pair);
    }

    bdd_enable_reorder();

    return newVar;
  }

  private int bdd_setvarnum(int num) {
    int bdv;
    int oldbddvarnum = bddvarnum;

    if (num < 1 || num > MAXVAR) {
      bdd_error(BDD_RANGE);
      return BDDZERO;
    }

    if (num < bddvarnum) {
      return bdd_error(BDD_DECVNUM);
    }
    if (num == bddvarnum) {
      return 0;
    }

    bdd_disable_reorder();

    if (bddvarset == null) {
      bddvarset = new int[num * 2];
      bddlevel2var = new int[num + 1];
      bddvar2level = new int[num + 1];
    } else {
      int[] bddvarset2 = new int[num * 2];
      System.arraycopy(bddvarset, 0, bddvarset2, 0, bddvarset.length);
      bddvarset = bddvarset2;
      int[] bddlevel2var2 = new int[num + 1];
      System.arraycopy(bddlevel2var, 0, bddlevel2var2, 0, bddlevel2var.length);
      bddlevel2var = bddlevel2var2;
      int[] bddvar2level2 = new int[num + 1];
      System.arraycopy(bddvar2level, 0, bddvar2level2, 0, bddvar2level.length);
      bddvar2level = bddvar2level2;
    }

    bddrefstack = new int[num * 2 + 1];
    bddrefstacktop = 0;

    for (bdv = bddvarnum; bddvarnum < num; bddvarnum++) {
      bddvarset[bddvarnum * 2] = PUSHREF(bdd_makenode(bddvarnum, BDDZERO, BDDONE));
      bddvarset[bddvarnum * 2 + 1] = bdd_makenode(bddvarnum, BDDONE, BDDZERO);
      POPREF(1);

      if (bdderrorcond != 0) {
        bddvarnum = bdv;
        return -bdderrorcond;
      }

      SETMAXREF(bddvarset[bddvarnum * 2]);
      SETMAXREF(bddvarset[bddvarnum * 2 + 1]);
      bddlevel2var[bddvarnum] = bddvarnum;
      bddvar2level[bddvarnum] = bddvarnum;
    }

    SETLEVELANDMARK(0, num);
    SETLEVELANDMARK(1, num);
    bddvar2level[num] = num;
    bddlevel2var[num] = num;

    bdd_pairs_resize(oldbddvarnum, bddvarnum);
    bdd_operator_varresize();

    bdd_enable_reorder();

    return 0;
  }

  @Override
  public BDD ithVar(int var) {
    return makeBDD(bdd_ithvar(var));
  }

  @Override
  public BDD nithVar(int var) {
    return makeBDD(bdd_nithvar(var));
  }

  @Override
  public void printAll() {
    bdd_fprintall(System.out);
  }

  @Override
  public void printTable(BDD b) {
    int x = ((BDDImpl) b)._index;
    bdd_fprinttable(System.out, x);
  }

  @Override
  public BDD load(BufferedReader in, int[] translate) throws IOException {
    int result = bdd_load(in, translate);
    return makeBDD(result);
  }

  @Override
  public void save(BufferedWriter out, BDD b) throws IOException {
    int x = ((BDDImpl) b)._index;
    bdd_save(out, x);
  }

  @Override
  public int level2Var(int level) {
    return bddlevel2var[level];
  }

  @Override
  public int var2Level(int var) {
    return bddvar2level[var];
  }

  @Override
  public void reorder(ReorderMethod m) {
    int x = m.id;
    bdd_reorder(x);
  }

  @Override
  public void autoReorder(ReorderMethod method) {
    int x = method.id;
    bdd_autoreorder(x);
  }

  @Override
  public void autoReorder(ReorderMethod method, int max) {
    int x = method.id;
    bdd_autoreorder_times(x, max);
  }

  @Override
  public ReorderMethod getReorderMethod() {
    switch (bddreordermethod) {
      case BDD_REORDER_NONE:
        return REORDER_NONE;
      case BDD_REORDER_WIN2:
        return REORDER_WIN2;
      case BDD_REORDER_WIN2ITE:
        return REORDER_WIN2ITE;
      case BDD_REORDER_WIN3:
        return REORDER_WIN3;
      case BDD_REORDER_WIN3ITE:
        return REORDER_WIN3ITE;
      case BDD_REORDER_SIFT:
        return REORDER_SIFT;
      case BDD_REORDER_SIFTITE:
        return REORDER_SIFTITE;
      case BDD_REORDER_RANDOM:
        return REORDER_RANDOM;
      default:
        throw new BDDException();
    }
  }

  @Override
  public int getReorderTimes() {
    return bddreordertimes;
  }

  @Override
  public void disableReorder() {
    bdd_disable_reorder();
  }

  @Override
  public void enableReorder() {
    bdd_enable_reorder();
  }

  @Override
  public int reorderVerbose(int v) {
    return bdd_reorder_verbose(v);
  }

  @Override
  public void setVarOrder(int[] neworder) {
    bdd_setvarorder(neworder);
  }

  static class BddTree {
    int firstVar, lastVar; /* First and last variable in this block */
    int firstLevel, lastLevel; /* First and last level in this block */
    int pos; /* Sifting position */
    int[] seq; /* Sequence of first...last in the current order */
    boolean fixed; /* Are the sub-blocks fixed or may they be reordered */
    boolean interleaved; /* Is this block interleaved with the next one */
    int id; /* A sequential id number given by addblock */
    BddTree next, prev;
    BddTree nextlevel;
  }

  /* Current auto reord. method and number of automatic reorderings left */
  private int bddreordermethod;
  private int bddreordertimes;

  /* Flag for disabling reordering temporarily */
  private int reorderdisabled;

  private BddTree vartree;
  private int blockid;

  private int[] extroots;
  private int extrootsize;

  private levelData[] levels; /* Indexed by variable! */

  static class levelData {
    int start; /* Start of this sub-table (entry in "bddnodes") */
    int size; /* Size of this sub-table */
    int maxsize; /* Max. allowed size of sub-table */
    int nodenum; /* Number of nodes in this level */
  }

  static class imatrix {
    byte[][] rows;
    int size;
  }

  /* Interaction matrix */
  private imatrix iactmtx;

  private int verbose;
  // bddinthandler reorder_handler;
  // bddfilehandler reorder_filehandler;
  // bddsizehandler reorder_nodenum;

  /* Number of live nodes before and after a reordering session */
  private int usednum_before;
  private int usednum_after;

  private void bdd_reorder_init() {
    reorderdisabled = 0;
    vartree = null;

    bdd_clrvarblocks();
    // bdd_reorder_hook(bdd_default_reohandler);
    bdd_reorder_verbose(0);
    bdd_autoreorder_times(BDD_REORDER_NONE, 0);
    // reorder_nodenum = bdd_getnodenum;
    usednum_before = usednum_after = 0;
    blockid = 0;
  }

  private int reorder_nodenum() {
    return bdd_getnodenum();
  }

  private int bdd_getnodenum() {
    return bddnodesize - bddfreenum;
  }

  private int bdd_reorder_verbose(int v) {
    int tmp = verbose;
    verbose = v;
    return tmp;
  }

  private int bdd_autoreorder(int method) {
    int tmp = bddreordermethod;
    bddreordermethod = method;
    bddreordertimes = -1;
    return tmp;
  }

  private int bdd_autoreorder_times(int method, int num) {
    int tmp = bddreordermethod;
    bddreordermethod = method;
    bddreordertimes = num;
    return tmp;
  }

  private static final int BDD_REORDER_NONE = 0;
  private static final int BDD_REORDER_WIN2 = 1;
  private static final int BDD_REORDER_WIN2ITE = 2;
  private static final int BDD_REORDER_SIFT = 3;
  private static final int BDD_REORDER_SIFTITE = 4;
  private static final int BDD_REORDER_WIN3 = 5;
  private static final int BDD_REORDER_WIN3ITE = 6;
  private static final int BDD_REORDER_RANDOM = 7;

  static final int BDD_REORDER_FREE = 0;
  static final int BDD_REORDER_FIXED = 1;

  void bdd_reorder_done() {
    bddtree_del(vartree);
    bdd_operator_reset();
    vartree = null;
  }

  private static void bddtree_del(BddTree t) {
    if (t == null) {
      return;
    }

    bddtree_del(t.nextlevel);
    bddtree_del(t.next);
    t.seq = null;
  }

  private void bdd_clrvarblocks() {
    bddtree_del(vartree);
    vartree = null;
    blockid = 0;
  }

  int NODEHASHr(int var, int l, int h) {
    return (Math.abs(PAIR(l, (h)) % levels[var].size) + levels[var].start);
  }

  private void bdd_setvarorder(int[] neworder) {
    int level;

    /* Do not set order when variable-blocks are used */
    if (vartree != null) {
      bdd_error(BDD_VARBLK);
      return;
    }

    reorder_init();

    for (level = 0; level < bddvarnum; level++) {
      int lowvar = neworder[level];

      while (bddvar2level[lowvar] > level) {
        reorder_varup(lowvar);
      }
    }

    reorder_done();
  }

  private int reorder_varup(int var) {
    if (var < 0 || var >= bddvarnum) {
      return bdd_error(BDD_VAR);
    }
    if (bddvar2level[var] == 0) {
      return 0;
    }
    return reorder_vardown(bddlevel2var[bddvar2level[var] - 1]);
  }

  private int reorder_vardown(int var) {
    int n, level;

    if (var < 0 || var >= bddvarnum) {
      return bdd_error(BDD_VAR);
    }
    if ((level = bddvar2level[var]) >= bddvarnum - 1) {
      return 0;
    }

    resizedInMakenode = false;

    if (imatrixDepends(iactmtx, var, bddlevel2var[level + 1])) {
      int toBeProcessed = reorder_downSimple(var);
      levelData l = levels[var];

      if (l.nodenum < (l.size) / 3 || l.nodenum >= (l.size * 3) / 2 && l.size < l.maxsize) {
        reorder_swapResize(toBeProcessed, var);
        reorder_localGbcResize(toBeProcessed, var);
      } else {
        reorder_swap(toBeProcessed, var);
        reorder_localGbc(var);
      }
    }

    /* Swap the var<->level tables */
    n = bddlevel2var[level];
    bddlevel2var[level] = bddlevel2var[level + 1];
    bddlevel2var[level + 1] = n;

    n = bddvar2level[var];
    bddvar2level[var] = bddvar2level[bddlevel2var[level]];
    bddvar2level[bddlevel2var[level]] = n;

    /* Update all rename pairs */
    bdd_pairs_vardown(level);

    if (resizedInMakenode) {
      reorder_rehashAll();
    }

    return 0;
  }

  private static boolean imatrixDepends(imatrix mtx, int a, int b) {
    return (mtx.rows[a][b / 8] & (1 << (b % 8))) != 0;
  }

  private void reorder_setLevellookup() {
    int n;

    for (n = 0; n < bddvarnum; n++) {
      levels[n].maxsize = bddnodesize / bddvarnum;
      levels[n].start = n * levels[n].maxsize;
      levels[n].size = Math.min(levels[n].maxsize, (levels[n].nodenum * 5) / 4);

      if (levels[n].size >= 4) {
        levels[n].size = bdd_prime_lte(levels[n].size);
      }
    }
  }

  private void reorder_rehashAll() {
    int n;

    reorder_setLevellookup();
    bddfreepos = 0;

    for (n = bddnodesize - 1; n >= 0; n--) {
      SETHASH(n, 0);
    }

    for (n = bddnodesize - 1; n >= 2; n--) {
      if (HASREF(n)) {
        int hash2 = NODEHASH2(VARr(n), LOW(n), HIGH(n));
        SETNEXT(n, HASH(hash2));
        SETHASH(hash2, n);
      } else {
        SETNEXT(n, bddfreepos);
        bddfreepos = n;
      }
    }
  }

  private void reorder_localGbc(int var0) {
    int var1 = bddlevel2var[bddvar2level[var0] + 1];
    int vl1 = levels[var1].start;
    int size1 = levels[var1].size;
    int n;

    for (n = 0; n < size1; n++) {
      int hash = n + vl1;
      int r = HASH(hash);
      SETHASH(hash, 0);

      while (r != 0) {
        int next = NEXT(r);

        if (HASREF(r)) {
          SETNEXT(r, HASH(hash));
          SETHASH(hash, r);
        } else {
          DECREF(LOW(r));
          DECREF(HIGH(r));

          SETLOW(r, INVALID_BDD);
          SETNEXT(r, bddfreepos);
          bddfreepos = r;
          levels[var1].nodenum--;
          bddfreenum++;
        }

        r = next;
      }
    }
  }

  private int reorder_downSimple(int var0) {
    int toBeProcessed = 0;
    int var1 = bddlevel2var[bddvar2level[var0] + 1];
    int vl0 = levels[var0].start;
    int size0 = levels[var0].size;
    int n;

    levels[var0].nodenum = 0;

    for (n = 0; n < size0; n++) {
      int r;

      r = HASH(n + vl0);
      SETHASH(n + vl0, 0);

      while (r != 0) {
        int next = NEXT(r);

        /**
         * * if (LOW(r) == -1) { System.out.println(r+": LOW="+LOW(r)); } if (HIGH(r) == -1) {
         * System.out.println(r+": HIGH="+HIGH(r)); } *
         */
        if (VARr(LOW(r)) != var1 && VARr(HIGH(r)) != var1) {
          /* Node does not depend on next var, let it stay in the chain */
          SETNEXT(r, HASH(n + vl0));
          SETHASH(n + vl0, r);
          levels[var0].nodenum++;
        } else {
          /* Node depends on next var - save it for later procesing */
          SETNEXT(r, toBeProcessed);
          toBeProcessed = r;
          if (CACHESTATS) {
            cachestats.swapCount++;
          }
        }

        r = next;
      }
    }

    return toBeProcessed;
  }

  private void reorder_swapResize(int toBeProcessed, int var0) {
    int var1 = bddlevel2var[bddvar2level[var0] + 1];

    while (toBeProcessed != 0) {
      int next = NEXT(toBeProcessed);
      int f0 = LOW(toBeProcessed);
      int f1 = HIGH(toBeProcessed);
      int f00, f01, f10, f11;

      /* Find the cofactors for the new nodes */
      if (VARr(f0) == var1) {
        f00 = LOW(f0);
        f01 = HIGH(f0);
      } else {
        f00 = f01 = f0;
      }

      if (VARr(f1) == var1) {
        f10 = LOW(f1);
        f11 = HIGH(f1);
      } else {
        f10 = f11 = f1;
      }

      /* Note: makenode does refcou. */
      f0 = reorder_makenode(var0, f00, f10);
      f1 = reorder_makenode(var0, f01, f11);
      // node = bddnodes[toBeProcessed]; /* Might change in makenode */

      /* We know that the refcou of the grandchilds of this node
       * is greater than one (these are f00...f11), so there is
       * no need to do a recursive refcou decrease. It is also
       * possible for the node.low/high nodes to come alive again,
       * so deref. of the childs is delayed until the local GBC. */

      DECREF(LOW(toBeProcessed));
      DECREF(HIGH(toBeProcessed));

      /* Update in-place */
      SETVARr(toBeProcessed, var1);
      SETLOW(toBeProcessed, f0);
      SETHIGH(toBeProcessed, f1);

      levels[var1].nodenum++;

      /* Do not rehash yet since we are going to resize the hash table */

      toBeProcessed = next;
    }
  }

  private static int MIN(int a, int b) {
    return Math.min(a, b);
  }

  private void reorder_localGbcResize(int toBeProcessed, int var0) {
    int var1 = bddlevel2var[bddvar2level[var0] + 1];
    int vl1 = levels[var1].start;
    int size1 = levels[var1].size;
    int n;

    for (n = 0; n < size1; n++) {
      int hash = n + vl1;
      int r = HASH(hash);
      SETHASH(hash, 0);

      while (r != 0) {
        int next = NEXT(r);

        if (HASREF(r)) {
          SETNEXT(r, toBeProcessed);
          toBeProcessed = r;
        } else {
          DECREF(LOW(r));
          DECREF(HIGH(r));

          SETLOW(r, INVALID_BDD);
          SETNEXT(r, bddfreepos);
          bddfreepos = r;
          levels[var1].nodenum--;
          bddfreenum++;
        }

        r = next;
      }
    }

    /* Resize */
    if (levels[var1].nodenum < levels[var1].size) {
      levels[var1].size = MIN(levels[var1].maxsize, levels[var1].size / 2);
    } else {
      levels[var1].size = MIN(levels[var1].maxsize, levels[var1].size * 2);
    }

    if (levels[var1].size >= 4) {
      levels[var1].size = bdd_prime_lte(levels[var1].size);
    }

    /* Rehash the remaining live nodes */
    while (toBeProcessed != 0) {
      int next = NEXT(toBeProcessed);
      int hash = NODEHASH2(VARr(toBeProcessed), LOW(toBeProcessed), HIGH(toBeProcessed));

      SETNEXT(toBeProcessed, HASH(hash));
      SETHASH(hash, toBeProcessed);

      toBeProcessed = next;
    }
  }

  private void reorder_swap(int toBeProcessed, int var0) {
    int var1 = bddlevel2var[bddvar2level[var0] + 1];

    while (toBeProcessed != 0) {
      int next = NEXT(toBeProcessed);
      int f0 = LOW(toBeProcessed);
      int f1 = HIGH(toBeProcessed);
      int f00, f01, f10, f11, hash;

      /* Find the cofactors for the new nodes */
      if (VARr(f0) == var1) {
        f00 = LOW(f0);
        f01 = HIGH(f0);
      } else {
        f00 = f01 = f0;
      }

      if (VARr(f1) == var1) {
        f10 = LOW(f1);
        f11 = HIGH(f1);
      } else {
        f10 = f11 = f1;
      }

      /* Note: makenode does refcou. */
      f0 = reorder_makenode(var0, f00, f10);
      f1 = reorder_makenode(var0, f01, f11);
      // node = bddnodes[toBeProcessed]; /* Might change in makenode */

      /* We know that the refcou of the grandchilds of this node
       * is greater than one (these are f00...f11), so there is
       * no need to do a recursive refcou decrease. It is also
       * possible for the node.low/high nodes to come alive again,
       * so deref. of the childs is delayed until the local GBC. */

      DECREF(LOW(toBeProcessed));
      DECREF(HIGH(toBeProcessed));

      /* Update in-place */
      SETVARr(toBeProcessed, var1);
      SETLOW(toBeProcessed, f0);
      SETHIGH(toBeProcessed, f1);

      levels[var1].nodenum++;

      /* Rehash the node since it got new childs */
      hash = NODEHASH2(VARr(toBeProcessed), LOW(toBeProcessed), HIGH(toBeProcessed));
      SETNEXT(toBeProcessed, HASH(hash));
      SETHASH(hash, toBeProcessed);

      toBeProcessed = next;
    }
  }

  private int NODEHASH2(int var, int l, int h) {
    return (Math.abs(PAIR(l, h) % levels[var].size) + levels[var].start);
  }

  private boolean resizedInMakenode;

  private int reorder_makenode(int var, int low, int high) {
    /* check whether childs are equal */
    if (low == high) {
      /* Note: We know that low,high has a refcou greater than zero, so
      there is no need to add reference *recursively* */
      INCREF(low);
      if (CACHESTATS) {
        cachestats.uniqueTrivial++;
      }
      return low;
    }

    if (CACHESTATS) {
      cachestats.uniqueAccess++;
    }

    /* Try to find an existing node of this kind */
    int hash = NODEHASH2(var, low, high);
    int res = HASH(hash);

    while (res != 0) {
      if (LOW(res) == low && HIGH(res) == high) {
        if (CACHESTATS) {
          cachestats.uniqueHit++;
        }
        INCREF(res);
        return res;
      }
      res = NEXT(res);

      if (CACHESTATS) {
        cachestats.uniqueChain++;
      }
    }

    /* No existing node -> build one */
    if (CACHESTATS) {
      cachestats.uniqueMiss++;
    }

    /* Any free nodes to use ? */
    if (bddfreepos == 0) {
      if (bdderrorcond != 0) {
        return 0;
      }

      /* Try to allocate more nodes - call noderesize without
       * enabling rehashing.
       * Note: if ever rehashing is allowed here, then remember to
       * update local variable "hash" */
      bdd_noderesize(false);
      resizedInMakenode = true;

      /* Panic if that is not possible */
      if (bddfreepos == 0) {
        bdd_error(BDD_NODENUM);
        bdderrorcond = Math.abs(BDD_NODENUM);
        return 0;
      }
    }

    /* Build new node */
    res = bddfreepos;
    bddfreepos = NEXT(bddfreepos);
    levels[var].nodenum++;
    bddproduced++;
    bddfreenum--;

    SETVARr(res, var);
    SETLOW(res, low);
    SETHIGH(res, high);

    /* Insert node in hash chain */
    SETNEXT(res, HASH(hash));
    SETHASH(hash, res);

    /* Make sure it is reference counted */
    CLEARREF(res);
    INCREF(res);
    INCREF(LOW(res));
    INCREF(HIGH(res));

    return res;
  }

  private int reorder_init() {
    int n;

    reorder_handler(true, reorderstats);

    levels = new levelData[bddvarnum];

    for (n = 0; n < bddvarnum; n++) {
      levels[n] = new levelData();
      levels[n].start = -1;
      levels[n].size = 0;
      levels[n].nodenum = 0;
    }

    /* First mark and recursive refcou. all roots and childs. Also do some
     * setup here for both setLevellookup and reorder_gbc */
    if (mark_roots() < 0) {
      return -1;
    }

    /* Initialize the hash tables */
    reorder_setLevellookup();

    /* Garbage collect and rehash to new scheme */
    reorder_gbc();

    return 0;
  }

  private void insert_level(int levToInsert) {
    for (int n = 2; n < bddnodesize; n++) {
      if (LOW(n) == INVALID_BDD) {
        continue;
      }
      int lev = LEVEL(n);
      if (lev <= levToInsert || lev == bddvarnum - 1) {
        // Stays the same.
        continue;
      }
      int lo, hi, newLev;
      lo = LOW(n);
      hi = HIGH(n);
      // Need to increase level by one.
      newLev = lev + 1;

      // Find this node in its hash chain.
      int hash = NODEHASH(lev, lo, hi);
      int r = HASH(hash), r2 = 0;
      while (r != n && r != 0) {
        r2 = r;
        r = NEXT(r);
      }
      if (r == 0) {
        // Cannot find node in the hash chain ?!
        throw new InternalError();
      }
      // Remove from this hash chain.
      int NEXT_r = NEXT(r);
      if (r2 == 0) {
        SETHASH(hash, NEXT_r);
      } else {
        SETNEXT(r2, NEXT_r);
      }
      // Set level of this node.
      SETLEVEL(n, newLev);
      lo = LOW(n);
      hi = HIGH(n);
      // Add to new hash chain.
      hash = NODEHASH(newLev, lo, hi);
      r = HASH(hash);
      SETHASH(hash, n);
      SETNEXT(n, r);
    }
  }

  private void dup_level(int levToInsert, int val) {
    for (int n = 2; n < bddnodesize; n++) {
      if (LOW(n) == INVALID_BDD) {
        continue;
      }
      int lev = LEVEL(n);
      if (lev != levToInsert || lev == bddvarnum - 1) {
        // Stays the same.
        continue;
      }
      int lo, hi, newLev;
      lo = LOW(n);
      hi = HIGH(n);
      // Duplicate this node.
      _assert(LEVEL(lo) > levToInsert + 1);
      _assert(LEVEL(hi) > levToInsert + 1);
      int n_low, n_high;
      bdd_addref(n);
      // 0 = var is zero, 1 = var is one, -1 = var equals other
      n_low = bdd_makenode(levToInsert + 1, val <= 0 ? lo : 0, val <= 0 ? 0 : lo);
      n_high = bdd_makenode(levToInsert + 1, val == 0 ? hi : 0, val == 0 ? 0 : hi);
      bdd_delref(n);
      // System.out.println("Lev = "+lev+" old low = "+lo+" old high = "+hi+" new low = "+n_low+"
      // ("+new bdd(n_low)+") new high = "+n_high+" ("+new bdd(n_high)+")");
      newLev = lev;
      SETLOW(n, n_low);
      SETHIGH(n, n_high);

      // Find this node in its hash chain.
      int hash = NODEHASH(lev, lo, hi);
      int r = HASH(hash), r2 = 0;
      while (r != n && r != 0) {
        r2 = r;
        r = NEXT(r);
      }
      if (r == 0) {
        // Cannot find node in the hash chain ?!
        throw new InternalError();
      }
      // Remove from this hash chain.
      int NEXT_r = NEXT(r);
      if (r2 == 0) {
        SETHASH(hash, NEXT_r);
      } else {
        SETNEXT(r2, NEXT_r);
      }
      // Set level of this node.
      SETLEVEL(n, newLev);
      lo = LOW(n);
      hi = HIGH(n);
      // Add to new hash chain.
      hash = NODEHASH(newLev, lo, hi);
      r = HASH(hash);
      SETHASH(hash, n);
      SETNEXT(n, r);
    }
  }

  private int mark_roots() {
    boolean[] dep = new boolean[bddvarnum];
    int n;

    for (n = 2, extrootsize = 0; n < bddnodesize; n++) {
      /* This is where we go from .level to .var!
       * - Do NOT use the LEVEL macro here. */
      SETLEVELANDMARK(n, bddlevel2var[LEVELANDMARK(n)]);

      if (HASREF(n)) {
        SETMARK(n);
        extrootsize++;
      }
    }

    extroots = new int[extrootsize];

    iactmtx = imatrixNew(bddvarnum);

    for (n = 2, extrootsize = 0; n < bddnodesize; n++) {

      if (MARKED(n)) {
        UNMARK(n);
        extroots[extrootsize++] = n;

        for (int i = 0; i < bddvarnum; ++i) {
          dep[i] = false;
        }
        dep[VARr(n)] = true;
        levels[VARr(n)].nodenum++;

        addref_rec(LOW(n), dep);
        addref_rec(HIGH(n), dep);

        addDependencies(dep);
      }

      /* Make sure the hash field is empty. This saves a loop in the
      initial GBC */
      SETHASH(n, 0);
    }

    SETHASH(0, 0);
    SETHASH(1, 0);

    return 0;
  }

  private static imatrix imatrixNew(int size) {
    imatrix mtx = new imatrix();
    int n;

    mtx.rows = new byte[size][];

    for (n = 0; n < size; n++) {
      mtx.rows[n] = new byte[size / 8 + 1];
    }

    mtx.size = size;

    return mtx;
  }

  private void addref_rec(int r, boolean[] dep) {
    if (r < 2) {
      return;
    }

    if (!HASREF(r) || MARKED(r)) {
      bddfreenum--;

      /* Detect variable dependencies for the interaction matrix */
      dep[VARr(r) & ~MARK_MASK] = true;

      /* Make sure the nodenum field is updated. Used in the initial GBC */
      levels[VARr(r) & ~MARK_MASK].nodenum++;

      addref_rec(LOW(r), dep);
      addref_rec(HIGH(r), dep);
    } else {
      int n;

      /* Update (from previously found) variable dependencies
       * for the interaction matrix */
      for (n = 0; n < bddvarnum; n++) {
        dep[n] |= imatrixDepends(iactmtx, VARr(r) & ~MARK_MASK, n);
      }
    }

    INCREF(r);
  }

  private void addDependencies(boolean[] dep) {
    int n, m;

    for (n = 0; n < bddvarnum; n++) {
      for (m = n; m < bddvarnum; m++) {
        if ((dep[n]) && (dep[m])) {
          imatrixSet(iactmtx, n, m);
          imatrixSet(iactmtx, m, n);
        }
      }
    }
  }

  private static void imatrixSet(imatrix mtx, int a, int b) {
    mtx.rows[a][b / 8] |= 1 << (b % 8);
  }

  private void reorder_gbc() {
    int n;

    bddfreepos = 0;
    bddfreenum = 0;

    /* No need to zero all hash fields - this is done in mark_roots */

    for (n = bddnodesize - 1; n >= 2; n--) {

      if (HASREF(n)) {
        int hash;

        hash = NODEHASH2(VARr(n), LOW(n), HIGH(n));
        SETNEXT(n, HASH(hash));
        SETHASH(hash, n);

      } else {
        SETLOW(n, INVALID_BDD);
        SETNEXT(n, bddfreepos);
        bddfreepos = n;
        bddfreenum++;
      }
    }
  }

  private void reorder_done() {
    int n;

    for (n = 0; n < extrootsize; n++) {
      SETMARK(extroots[n]);
    }
    for (n = 2; n < bddnodesize; n++) {
      if (MARKED(n)) {
        UNMARK(n);
      } else {
        CLEARREF(n);
      }

      /* This is where we go from .var to .level again!
       * - Do NOT use the LEVEL macro here. */
      SETLEVELANDMARK(n, bddvar2level[LEVELANDMARK(n)]);
    }

    imatrixDelete(iactmtx);
    bdd_gbc();

    reorder_handler(false, reorderstats);
  }

  private static void imatrixDelete(imatrix mtx) {
    int n;

    for (n = 0; n < mtx.size; n++) {
      mtx.rows[n] = null;
    }
    mtx.rows = null;
  }

  @Override
  public void addVarBlock(BDD var, boolean fixed) {
    // int x = ((bdd) var)._index;
    int[] set = var.scanSet();
    bdd_addvarblock(set, fixed);
  }

  @Override
  public void addVarBlock(int first, int last, boolean fixed) {
    bdd_intaddvarblock(first, last, fixed);
  }

  @Override
  public void varBlockAll() {
    bdd_varblockall();
  }

  @Override
  public void clearVarBlocks() {
    bdd_clrvarblocks();
  }

  @Override
  public void printOrder() {
    bdd_fprintorder(System.out);
  }

  @Override
  public int nodeCount(Collection<BDD> r) {
    int[] a = new int[r.size()];
    int j = 0;
    for (Object o : r) {
      BDDImpl b = (BDDImpl) o;
      a[j++] = b._index;
    }
    return bdd_anodecount(a);
  }

  @Override
  public int getNodeTableSize() {
    return bdd_getallocnum();
  }

  private int bdd_getallocnum() {
    return bddnodesize;
  }

  @Override
  public int getNodeNum() {
    return bdd_getnodenum();
  }

  @Override
  public int getCacheSize() {
    return cachesize;
  }

  @Override
  public int reorderGain() {
    return bdd_reorder_gain();
  }

  @Override
  public void printStat() {
    bdd_fprintstat(System.out);
  }

  @Override
  public BDDPairing makePair() {
    bddPair p = new bddPair();
    p.result = new int[bddvarnum];
    int n;
    for (n = 0; n < bddvarnum; n++) {
      p.result[n] = bdd_ithvar(bddlevel2var[n]);
    }

    p.id = update_pairsid();
    p.last = -1;

    bdd_register_pair(p);
    return p;
  }

  @Override
  public void swapVar(int v1, int v2) {
    bdd_swapvar(v1, v2);
  }

  private int bdd_swapvar(int v1, int v2) {
    int l1, l2;

    /* Do not swap when variable-blocks are used */
    if (vartree != null) {
      return bdd_error(BDD_VARBLK);
    }

    /* Don't bother swapping x with x */
    if (v1 == v2) {
      return 0;
    }

    /* Make sure the variable exists */
    if (v1 < 0 || v1 >= bddvarnum || v2 < 0 || v2 >= bddvarnum) {
      return bdd_error(BDD_VAR);
    }

    l1 = bddvar2level[v1];
    l2 = bddvar2level[v2];

    /* Make sure v1 is before v2 */
    if (l1 > l2) {
      int tmp = v1;
      v1 = v2;
      v2 = tmp;
      l1 = bddvar2level[v1];
      l2 = bddvar2level[v2];
    }

    reorder_init();

    /* Move v1 to v2's position */
    while (bddvar2level[v1] < l2) {
      reorder_vardown(v1);
    }

    /* Move v2 to v1's position */
    while (bddvar2level[v2] > l1) {
      reorder_varup(v2);
    }

    reorder_done();

    return 0;
  }

  private void bdd_fprintall(PrintStream out) {
    int n;

    for (n = 0; n < bddnodesize; n++) {
      if (LOW(n) != INVALID_BDD) {
        out.print("[" + right(n, 5) + " - " + right(GETREF(n), 2) + "] ");
        // TODO: labelling of vars
        out.print(right(bddlevel2var[LEVEL(n)], 3));

        out.print(": " + right(LOW(n), 3));
        out.println(" " + right(HIGH(n), 3));
      }
    }
  }

  private void bdd_fprinttable(PrintStream out, int r) {
    int n;

    out.println("ROOT: " + r);
    if (r < 2) {
      return;
    }

    bdd_mark(r);

    for (n = 0; n < bddnodesize; n++) {
      if (MARKED(n)) {
        UNMARK(n);

        out.print("[" + right(n, 5) + "] ");
        // TODO: labelling of vars
        out.print(right(bddlevel2var[LEVEL(n)], 3));

        out.print(": " + right(LOW(n), 3));
        out.println(" " + right(HIGH(n), 3));
      }
    }
  }

  private int lh_nodenum;
  private int lh_freepos;
  private int[] loadvar2level;
  private LoadHash[] lh_table;

  private int bdd_load(BufferedReader ifile, int[] translate) throws IOException {
    int n, vnum, tmproot;
    int root;

    lh_nodenum = Integer.parseInt(readNext(ifile));
    vnum = Integer.parseInt(readNext(ifile));

    // Check for constant true / false
    if (lh_nodenum == 0 && vnum == 0) {
      root = Integer.parseInt(readNext(ifile));
      return root;
    }

    // Not actually used.
    loadvar2level = new int[vnum];
    for (n = 0; n < vnum; n++) {
      loadvar2level[n] = Integer.parseInt(readNext(ifile));
    }

    if (vnum > bddvarnum) {
      bdd_setvarnum(vnum);
    }

    lh_table = new LoadHash[lh_nodenum];

    for (n = 0; n < lh_nodenum; n++) {
      lh_table[n] = new LoadHash();
      lh_table[n].first = -1;
      lh_table[n].next = n + 1;
    }
    lh_table[lh_nodenum - 1].next = -1;
    lh_freepos = 0;

    tmproot = bdd_loaddata(ifile, translate);

    for (n = 0; n < lh_nodenum; n++) {
      bdd_delref(lh_table[n].data);
    }

    lh_table = null;
    loadvar2level = null;

    root = tmproot;
    return root;
  }

  static class LoadHash {
    int key;
    int data;
    int first;
    int next;
  }

  private int bdd_loaddata(BufferedReader ifile, int[] translate) throws IOException {
    int key, var, low, high, root = 0, n;

    for (n = 0; n < lh_nodenum; n++) {
      key = Integer.parseInt(readNext(ifile));
      var = Integer.parseInt(readNext(ifile));
      if (translate != null) {
        var = translate[var];
      }
      low = Integer.parseInt(readNext(ifile));
      high = Integer.parseInt(readNext(ifile));

      if (low >= 2) {
        low = loadhash_get(low);
      }
      if (high >= 2) {
        high = loadhash_get(high);
      }

      if (low < 0 || high < 0 || var < 0) {
        return bdd_error(BDD_FORMAT);
      }

      root = bdd_addref(bdd_ite(bdd_ithvar(var), high, low));

      loadhash_add(key, root);
    }

    return root;
  }

  private void loadhash_add(int key, int data) {
    int hash = key % lh_nodenum;
    int pos = lh_freepos;

    lh_freepos = lh_table[pos].next;
    lh_table[pos].next = lh_table[hash].first;
    lh_table[hash].first = pos;

    lh_table[pos].key = key;
    lh_table[pos].data = data;
  }

  private int loadhash_get(int key) {
    int hash = lh_table[key % lh_nodenum].first;

    while (hash != -1 && lh_table[hash].key != key) {
      hash = lh_table[hash].next;
    }

    if (hash == -1) {
      return -1;
    }
    return lh_table[hash].data;
  }

  private void bdd_save(BufferedWriter out, int r) throws IOException {
    int[] n = new int[1];

    if (r < 2) {
      out.write("0 0 " + r + "\n");
      return;
    }

    bdd_markcount(r, n);
    bdd_unmark(r);
    out.write(n[0] + " " + bddvarnum + "\n");

    for (int x = 0; x < bddvarnum; x++) {
      out.write(bddvar2level[x] + " ");
    }
    out.write("\n");

    bdd_save_rec(out, r);
    bdd_unmark(r);

    out.flush();
  }

  private void bdd_save_rec(BufferedWriter out, int root) throws IOException {

    if (root < 2) {
      return;
    }

    if (MARKED(root)) {
      return;
    }
    SETMARK(root);

    bdd_save_rec(out, LOW(root));
    bdd_save_rec(out, HIGH(root));

    out.write(root + " ");
    out.write(bddlevel2var[LEVEL(root)] + " ");
    out.write(LOW(root) + " ");
    out.write(HIGH(root) + "\n");
  }

  private static String right(int x, int w) {
    return right(Integer.toString(x), w);
  }

  private static String right(String s, int w) {
    int n = s.length();
    // if (w < n) return s.substring(n - w);
    StringBuilder b = new StringBuilder(w);
    for (int i = n; i < w; ++i) {
      b.append(' ');
    }
    b.append(s);
    return b.toString();
  }

  private int bdd_addvarblock(int[] v, boolean fixed) {
    BddTree t;
    int first, last;

    if (v.length < 1) {
      return bdd_error(BDD_VARBLK);
    }

    first = last = v[0];

    for (int i : v) {
      if (i < first) {
        first = i;
      }
      if (i > last) {
        last = i;
      }
    }

    if ((t = bddtree_addrange(vartree, first, last, fixed, blockid)) == null) {
      return bdd_error(BDD_VARBLK);
    }

    vartree = t;
    return blockid++;
  }

  private int bdd_intaddvarblock(int first, int last, boolean fixed) {
    BddTree t;

    if (first < 0 || first >= bddvarnum || last < 0 || last >= bddvarnum) {
      return bdd_error(BDD_VAR);
    }

    if ((t = bddtree_addrange(vartree, first, last, fixed, blockid)) == null) {
      return bdd_error(BDD_VARBLK);
    }

    vartree = t;
    return blockid++;
  }

  private BddTree bddtree_addrange_rec(
      BddTree t, BddTree prev, int first, int last, boolean fixed, int id) {
    if (first < 0 || last < 0 || last < first) {
      return null;
    }

    /* Empty tree -> build one */
    if (t == null) {
      t = bddtree_new(id);
      t.firstVar = first;
      t.firstLevel = bddvar2level[first];
      t.fixed = fixed;
      t.seq = new int[last - first + 1];
      t.lastVar = last;
      t.lastLevel = bddvar2level[last];
      update_seq(t);
      t.prev = prev;
      return t;
    }

    /* Check for identity */
    if (first == t.firstVar && last == t.lastVar) {
      return t;
    }

    int firstLev = Math.min(bddvar2level[first], bddvar2level[last]);
    int lastLev = Math.max(bddvar2level[first], bddvar2level[last]);

    /* Inside this section -> insert in next level */
    if (firstLev >= t.firstLevel && lastLev <= t.lastLevel) {
      t.nextlevel = bddtree_addrange_rec(t.nextlevel, null, first, last, fixed, id);
      return t;
    }

    /* Before this section -> insert */
    if (lastLev < t.firstLevel) {
      BddTree tnew = bddtree_new(id);
      tnew.firstVar = first;
      tnew.firstLevel = firstLev;
      tnew.lastVar = last;
      tnew.lastLevel = lastLev;
      tnew.fixed = fixed;
      tnew.seq = new int[last - first + 1];
      update_seq(tnew);
      tnew.next = t;
      tnew.prev = t.prev;
      t.prev = tnew;
      return tnew;
    }

    /* After this this section -> go to next */
    if (firstLev > t.lastLevel) {
      t.next = bddtree_addrange_rec(t.next, t, first, last, fixed, id);
      return t;
    }

    /* Covering this section -> insert above this level */
    if (firstLev <= t.firstLevel) {
      BddTree tnew;
      BddTree dis = t;

      while (true) {
        /* Partial cover ->error */
        if (lastLev >= dis.firstLevel && lastLev < dis.lastLevel) {
          return null;
        }

        if (dis.next == null || last < dis.next.firstLevel) {
          tnew = bddtree_new(id);
          tnew.firstVar = first;
          tnew.firstLevel = firstLev;
          tnew.lastVar = last;
          tnew.lastLevel = lastLev;
          tnew.fixed = fixed;
          tnew.seq = new int[last - first + 1];
          update_seq(tnew);
          tnew.nextlevel = t;
          tnew.next = dis.next;
          tnew.prev = t.prev;
          if (dis.next != null) {
            dis.next.prev = tnew;
          }
          dis.next = null;
          t.prev = null;
          return tnew;
        }

        dis = dis.next;
      }
    }

    return null;
  }

  private void update_seq(BddTree t) {
    int n;
    int low = t.firstVar;
    int high = t.lastVar;

    for (n = t.firstVar; n <= t.lastVar; n++) {
      if (bddvar2level[n] < bddvar2level[low]) {
        low = n;
      }
      if (bddvar2level[n] > bddvar2level[high]) {
        high = n;
      }
    }

    for (n = t.firstVar; n <= t.lastVar; n++) {
      t.seq[bddvar2level[n] - bddvar2level[low]] = n;
    }

    t.firstLevel = bddvar2level[low];
    t.lastLevel = bddvar2level[high];
  }

  private BddTree bddtree_addrange(BddTree t, int first, int last, boolean fixed, int id) {
    return bddtree_addrange_rec(t, null, first, last, fixed, id);
  }

  private void bdd_varblockall() {
    int n;

    for (n = 0; n < bddvarnum; n++) {
      bdd_intaddvarblock(n, n, true);
    }
  }

  private static void print_order_rec(PrintStream o, BddTree t, int level) {
    if (t == null) {
      return;
    }

    if (t.nextlevel != null) {
      for (int i = 0; i < level; ++i) {
        o.print("   ");
      }
      // todo: better reorder id printout
      o.print(right(t.id, 3));
      if (t.interleaved) {
        o.print('x');
      }
      o.println("{\n");

      print_order_rec(o, t.nextlevel, level + 1);

      for (int i = 0; i < level; ++i) {
        o.print("   ");
      }
      // todo: better reorder id printout
      o.print(right(t.id, 3));
      o.println("}\n");

      print_order_rec(o, t.next, level);
    } else {
      for (int i = 0; i < level; ++i) {
        o.print("   ");
      }
      // todo: better reorder id printout
      o.print(right(t.id, 3));
      if (t.interleaved) {
        o.print('x');
      }
      o.println();

      print_order_rec(o, t.next, level);
    }
  }

  private void bdd_fprintorder(PrintStream ofile) {
    print_order_rec(ofile, vartree, 0);
  }

  private void bdd_fprintstat(PrintStream out) {
    CacheStats s = cachestats;
    out.print(s.toString());
  }

  public void validateAll() {
    validate_all();
  }

  public void validateBDD(BDD b) {
    validate(((BDDImpl) b)._index);
  }

  private void validate_all() {
    int n;
    for (n = bddnodesize - 1; n >= 2; n--) {
      if (HASREF(n)) {
        validate(n);
      }
    }
  }

  private void validate(int k) {
    validate(k, -1);
  }

  private void validate(int k, int lastLevel) {
    if (k < 2) {
      return;
    }
    int lev = LEVEL(k);
    // System.out.println("Level("+k+") = "+lev);
    if (lev <= lastLevel) {
      throw new BDDException(lev + " <= " + lastLevel);
    }
    // System.out.println("Low:");
    validate(LOW(k), lev);
    // System.out.println("High:");
    validate(HIGH(k), lev);
  }

  @Override
  protected BDDDomain createDomain(int a, BigInteger b) {
    return new bddDomain(a, b);
  }

  private class bddDomain extends BDDDomain {

    bddDomain(int a, BigInteger b) {
      super(a, b);
    }

    @Override
    public BDDFactory getFactory() {
      return JFactory.this;
    }
  }

  @Override
  protected BDDBitVector createBitVector(int a) {
    return new bvec(a);
  }

  private class bvec extends BDDBitVector {

    /** @param bitnum */
    bvec(int bitnum) {
      super(bitnum);
    }

    @Override
    public BDDFactory getFactory() {
      return JFactory.this;
    }
  }

  //// Prime stuff below.

  private Random rng = new Random();

  private int Random(int i) {
    return rng.nextInt(i) + 1;
  }

  private static boolean isEven(int src) {
    return (src & 0x1) == 0;
  }

  private static boolean hasFactor(int src, int n) {
    return (src != n) && (src % n == 0);
  }

  private static boolean BitIsSet(int src, int b) {
    return (src & (1 << b)) != 0;
  }

  private static final int CHECKTIMES = 20;

  private static int u64_mulmod(int a, int b, int c) {
    return (int) (((long) a * (long) b) % (long) c);
  }

  /**
   * *********************************************************************** Miller Rabin check
   * ***********************************************************************
   */
  private static int numberOfBits(int src) {
    int b;

    if (src == 0) {
      return 0;
    }

    for (b = 31; b > 0; --b) {
      if (BitIsSet(src, b)) {
        return b + 1;
      }
    }

    return 1;
  }

  private static boolean isWitness(int witness, int src) {
    int bitNum = numberOfBits(src - 1) - 1;
    int d = 1;
    int i;

    for (i = bitNum; i >= 0; --i) {
      int x = d;

      d = u64_mulmod(d, d, src);

      if (d == 1 && x != 1 && x != src - 1) {
        return true;
      }

      if (BitIsSet(src - 1, i)) {
        d = u64_mulmod(d, witness, src);
      }
    }

    return d != 1;
  }

  private boolean isMillerRabinPrime(int src) {
    int n;

    for (n = 0; n < CHECKTIMES; ++n) {
      int witness = Random(src - 1);

      if (isWitness(witness, src)) {
        return false;
      }
    }

    return true;
  }

  /**
   * *********************************************************************** Basic prime searching
   * stuff ***********************************************************************
   */
  private static boolean hasEasyFactors(int src) {
    return hasFactor(src, 3)
        || hasFactor(src, 5)
        || hasFactor(src, 7)
        || hasFactor(src, 11)
        || hasFactor(src, 13);
  }

  private boolean isPrime(int src) {
    if (hasEasyFactors(src)) {
      return false;
    }

    return isMillerRabinPrime(src);
  }

  /**
   * *********************************************************************** External interface
   * ***********************************************************************
   */
  private int bdd_prime_gte(int src) {
    if (isEven(src)) {
      ++src;
    }

    while (!isPrime(src)) {
      src += 2;
    }

    return src;
  }

  private int bdd_prime_lte(int src) {
    if (isEven(src)) {
      --src;
    }

    while (!isPrime(src)) {
      src -= 2;
    }

    return src;
  }

  public JFactory cloneFactory() {
    JFactory INSTANCE = new JFactory();
    if (applycache != null) {
      INSTANCE.applycache = this.applycache.copy();
    }
    if (quantcache != null) {
      INSTANCE.quantcache = this.quantcache.copy();
    }
    INSTANCE.appexcache = this.appexcache.copy();
    if (replacecache != null) {
      INSTANCE.replacecache = this.replacecache.copy();
    }
    if (misccache != null) {
      INSTANCE.misccache = this.misccache.copy();
    }
    if (multiopcache != null) {
      INSTANCE.multiopcache = this.multiopcache.copy();
    }
    if (countcache != null) {
      INSTANCE.countcache = this.countcache.copy();
    }
    // TODO: potential difference here (!)
    INSTANCE.rng = new Random();
    INSTANCE.verbose = this.verbose;
    INSTANCE.cachestats.copyFrom(this.cachestats);

    INSTANCE.bddrunning = this.bddrunning;
    INSTANCE.bdderrorcond = this.bdderrorcond;
    INSTANCE.bddnodesize = this.bddnodesize;
    INSTANCE.bddmaxnodesize = this.bddmaxnodesize;
    INSTANCE.bddmaxnodeincrease = this.bddmaxnodeincrease;
    INSTANCE.bddfreepos = this.bddfreepos;
    INSTANCE.bddfreenum = this.bddfreenum;
    INSTANCE.bddproduced = this.bddproduced;
    INSTANCE.bddvarnum = this.bddvarnum;

    INSTANCE.gbcollectnum = this.gbcollectnum;
    INSTANCE.cachesize = this.cachesize;
    INSTANCE.gbcclock = this.gbcclock;
    INSTANCE.usednodes_nextreorder = this.usednodes_nextreorder;

    INSTANCE.bddrefstacktop = this.bddrefstacktop;
    INSTANCE.bddresized = this.bddresized;
    INSTANCE.minfreenodes = this.minfreenodes;
    INSTANCE.bddnodes = new int[this.bddnodes.length];
    System.arraycopy(this.bddnodes, 0, INSTANCE.bddnodes, 0, this.bddnodes.length);
    INSTANCE.bddrefstack = new int[this.bddrefstack.length];
    System.arraycopy(this.bddrefstack, 0, INSTANCE.bddrefstack, 0, this.bddrefstack.length);
    INSTANCE.bddvar2level = new int[this.bddvar2level.length];
    System.arraycopy(this.bddvar2level, 0, INSTANCE.bddvar2level, 0, this.bddvar2level.length);
    INSTANCE.bddlevel2var = new int[this.bddlevel2var.length];
    System.arraycopy(this.bddlevel2var, 0, INSTANCE.bddlevel2var, 0, this.bddlevel2var.length);
    INSTANCE.bddvarset = new int[this.bddvarset.length];
    System.arraycopy(this.bddvarset, 0, INSTANCE.bddvarset, 0, this.bddvarset.length);

    INSTANCE.domain = new BDDDomain[this.domain.length];
    for (int i = 0; i < INSTANCE.domain.length; ++i) {
      INSTANCE.domain[i] = INSTANCE.createDomain(i, this.domain[i].realsize);
    }
    return INSTANCE;
  }

  /**
   * Use this function to translate BDD's from a JavaFactory into its clone. This will only work
   * immediately after cloneFactory() is called, and before any other BDD operations are performed.
   *
   * @param that BDD in old factory
   * @return a BDD in the new factory
   */
  public BDD copyNode(BDD that) {
    BDDImpl b = (BDDImpl) that;
    return makeBDD(b._index);
  }
}<|MERGE_RESOLUTION|>--- conflicted
+++ resolved
@@ -830,7 +830,6 @@
     return TRIPLE(l, r, op);
   }
 
-<<<<<<< HEAD
   private static int MULTIOPHASH(int[] operands, int op) {
     int result = op;
     for (int operand : operands) {
@@ -839,12 +838,6 @@
     return result;
   }
 
-  private static int ITEHASH(int f, int g, int h) {
-    return TRIPLE(f, g, h);
-  }
-
-=======
->>>>>>> 138a0c9f
   private static int RESTRHASH(int r, int var) {
     return PAIR(r, var);
   }
@@ -4098,15 +4091,11 @@
     return (BddCacheDataD) cache.table[Math.abs(hash % cache.tablesize)];
   }
 
-<<<<<<< HEAD
   private static MultiOpBddCacheData BddCache_lookupMultiOp(BddCache cache, int hash) {
     return (MultiOpBddCacheData) cache.table[Math.abs(hash % cache.tablesize)];
   }
 
-  private static void BddCache_reset(BddCache cache) {
-=======
   private void BddCache_reset(BddCache cache) {
->>>>>>> 138a0c9f
     if (cache == null) {
       return;
     }
