--- conflicted
+++ resolved
@@ -17,11 +17,6 @@
    private static final long serialVersionUID = 1L;
 
    private static InterfaceType computeCiscoInterfaceType(String name) {
-<<<<<<< HEAD
-      if (name.startsWith("Port-channel")) {
-         return InterfaceType.AGGREGATED;
-      }
-=======
       if (name.startsWith("Async")) {
          return InterfaceType.PHYSICAL;
       }
@@ -88,17 +83,11 @@
       else if (name.startsWith("tunnel-te")) {
          return InterfaceType.VPN;
       }
->>>>>>> 7794df85
       else if (name.startsWith("Vlan")) {
          return InterfaceType.VLAN;
       }
       else {
-<<<<<<< HEAD
-         return InterfaceType.PHYSICAL;
-=======
-         throw new BatfishException(
-               "Missing mapping to interface type for name: \"" + name + "\"");
->>>>>>> 7794df85
+         return InterfaceType.PHYSICAL;
       }
    }
 
