--- conflicted
+++ resolved
@@ -13,11 +13,8 @@
   bfd interval 250 min_rx 250 multiplier 3
   bfd neighbor src-ip 192.0.2.1 dest-ip 192.0.2.2
   description here is a description with punctuation! and IP address 1.2.3.4/24 etc.
-<<<<<<< HEAD
+  bfd per-link
   ipv6 traffic-filter FOO in
-=======
-  bfd per-link
->>>>>>> 482868c8
   mtu 9216
   udld aggressive
 !
