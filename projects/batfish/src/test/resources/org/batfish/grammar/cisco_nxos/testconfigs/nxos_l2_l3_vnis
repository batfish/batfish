!RANCID-CONTENT-TYPE: cisco-nx
!
hostname nxos_l2_l3_vnis
!
!
vlan 1
  name Name-Of-Vlan-1
  vn-segment 1111
!
<<<<<<< HEAD
!! VLAN interface for vlan 2 is not mapped to any interface so L2 VNI 2222 will go in default VRF
=======
!! VLAN interface for vlan 2 is not mapped to any VRF so L2 VNI 2222 will go in default VRF
>>>>>>> dee7ae11
vlan 2
  name Name-Of-Vlan-2
  vn-segment 2222
!
vlan 3
  name Name-Of-Vlan-3
  vn-segment 3333
!
vrf context tenant1
  vni 3333
  rd auto
  address-family ipv4 unicast
    route-target both auto evpn
interface nve1
  no shutdown
  host-reachability protocol bgp
  source-interface loopback0
  member vni 1111
    suppress-arp
    ingress-replication protocol bgp
  member vni 2222
      suppress-arp
      ingress-replication protocol bgp
  member vni 3333 associate-vrf
!
router bgp 1
  router-id 10.1.1.1
  address-family l2vpn evpn
    retain route-target all
  template peer SPINE
    address-family ipv4 unicast
      allowas-in 1
      send-community
      default-originate
      route-map match_metric out
    address-family l2vpn evpn
      allowas-in 1
      send-community
      send-community extended
      route-map match_metric out
  neighbor 1.1.1.1
      inherit peer SPINE
      remote-as 12121
!
interface Vlan1
  vrf member tenant1
  no shutdown
!
interface Vlan2
  no shutdown
!
interface Vlan3
  vrf member tenant1
  no shutdown
!
interface loopback0
  ip address 1.1.1.1/32
!
evpn
  vni 1111 l2
    rd auto
    route-target import auto
    route-target export auto
  vni 2222 l2
      rd auto
      route-target import auto
      route-target export auto

!<|MERGE_RESOLUTION|>--- conflicted
+++ resolved
@@ -7,11 +7,7 @@
   name Name-Of-Vlan-1
   vn-segment 1111
 !
-<<<<<<< HEAD
-!! VLAN interface for vlan 2 is not mapped to any interface so L2 VNI 2222 will go in default VRF
-=======
 !! VLAN interface for vlan 2 is not mapped to any VRF so L2 VNI 2222 will go in default VRF
->>>>>>> dee7ae11
 vlan 2
   name Name-Of-Vlan-2
   vn-segment 2222
