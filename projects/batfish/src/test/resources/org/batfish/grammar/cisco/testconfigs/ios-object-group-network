--- conflicted
+++ resolved
@@ -11,7 +11,6 @@
 object-group network ogn_host2
  host 2.0.0.2
 !
-<<<<<<< HEAD
 object-group network ogn_indirect
  group-object ogn_prefix
 !
@@ -40,10 +39,8 @@
 !
 ip access-list extended acl_undef
  permit ip object-group ogn_undef any
-=======
 !
 ip access-list extended ACL
   permit ip object-group ogn1 object-group ogn2
   permit ip object-group ogn_undef object-group ogn1
->>>>>>> 2232405b
 !