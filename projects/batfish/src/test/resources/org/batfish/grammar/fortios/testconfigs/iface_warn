--- conflicted
+++ resolved
@@ -15,23 +15,25 @@
     next
     edit "vlan1"
         set vdom "root"
-<<<<<<< HEAD
         set type emac-vlan
         # Ok to change type before initial next
         set type vlan
-=======
->>>>>>> 12d968f2
         set interface port1
         set vlanid 1
         set interface iface_undefined
         set vlanid 4095
     next
-<<<<<<< HEAD
     edit "vlan1"
-        set type emac-vlan
+        set type loopback
     next
-=======
->>>>>>> 12d968f2
+    edit "missing_vlanid"
+        set vdom root
+        set interface port1
+    next
+    edit "missing_iface"
+        set vdom root
+        set vlanid 999
+    next
 end
 config system zone
     edit conflict
