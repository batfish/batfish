--- conflicted
+++ resolved
@@ -4,11 +4,7 @@
     hostname f5_bigip_structured_net_routing_bgp
 }
 
-<<<<<<< HEAD
-net interface 1.0 {                                                                                                                                                                                               
-=======
 net interface 1.0 {
->>>>>>> 163ed279
     bundle enabled
     bundle-speed 40G
 }
@@ -20,11 +16,7 @@
     tag 100
 }
 
-<<<<<<< HEAD
-net self /Common/SOME_SELF {                                                                                                                                                                                      
-=======
 net self /Common/SOME_SELF {
->>>>>>> 163ed279
     address 192.0.2.2/24
     allow-service all
     traffic-group /Common/traffic-group-local-only
