#
#
set system host-name nat-dest
#
set security nat destination pool POOL1 address 10.10.10.10/24
set security nat destination pool POOL2 address 10.10.10.10 to 10.10.10.20
#
<<<<<<< HEAD
set security nat destination rule-set RULE-SET from interface FROM-INTERFACE
set security nat destination rule-set RULE-SET from routing-instance FROM-ROUTING-INSTANCE
set security nat destination rule-set RULE-SET from zone FROM-ZONE
#
set security nat destination rule-set RULE-SET rule RULE1 match source-port 80
set security nat destination rule-set RULE-SET rule RULE1 match destination-port 100 to 200
set security nat destination rule-set RULE-SET rule RULE1 match destination-address-name NAME
set security nat destination rule-set RULE-SET rule RULE1 then destination-nat off
#
set security nat destination rule-set RULE-SET rule RULE2 match source-address 2.2.2.2/24
set security nat destination rule-set RULE-SET rule RULE2 match destination-address-name DA-NAME
set security nat destination rule-set RULE-SET rule RULE2 then destination-nat pool POOL2
#
set security nat destination rule-set RULE-SET rule RULE3 match source-address 3.3.3.3/24
set security nat destination rule-set RULE-SET rule RULE3 then destination-nat pool POOL1
#
set interfaces ge-0/0/0 unit 0 family inet address 1.0.0.1/24
#
set security zones security-zone FROM-ZONE interfaces ge-0/0/0.0
=======
set security nat destination rule-set RULE-SET-RI from routing-instance RI
set security nat destination rule-set RULE-SET-RI rule RULE1 match source-port 5
set security nat destination rule-set RULE-SET-RI rule RULE1 then destination-nat off
#
set security nat destination rule-set RULE-SET-ZONE from zone ZONE
set security nat destination rule-set RULE-SET-ZONE rule RULE1 match source-port 80
set security nat destination rule-set RULE-SET-ZONE rule RULE1 match destination-port 100 to 200
set security nat destination rule-set RULE-SET-ZONE rule RULE1 match destination-address-name NAME
set security nat destination rule-set RULE-SET-ZONE rule RULE1 match source-address-name SA-NAME
set security nat destination rule-set RULE-SET-ZONE rule RULE1 then destination-nat off
#
set security nat destination rule-set RULE-SET-ZONE rule RULE2 match source-address 2.2.2.2/24
set security nat destination rule-set RULE-SET-ZONE rule RULE2 match destination-address-name DA-NAME
set security nat destination rule-set RULE-SET-ZONE rule RULE2 then destination-nat pool POOL2
#
set security nat destination rule-set RULE-SET-ZONE rule RULE3 match source-address 3.3.3.3/24
set security nat destination rule-set RULE-SET-ZONE rule RULE3 match destination-address 1.1.1.1/32
set security nat destination rule-set RULE-SET-ZONE rule RULE3 then destination-nat pool POOL1
#
set security nat destination rule-set RULE-SET-IFACE from interface ge-0/0/0.0
set security nat destination rule-set RULE-SET-IFACE rule RULE3 match source-port 6
set security nat destination rule-set RULE-SET-IFACE rule RULE3 then destination-nat off
#
set interfaces ge-0/0/0 unit 0 family inet address 1.0.0.1/24
#
set security zones security-zone ZONE interfaces ge-0/0/0.0
#
set routing-instances RI instance-type virtual-router
set routing-instances RI interface ge-0/0/0.0
>>>>>>> ad6d60ea
<|MERGE_RESOLUTION|>--- conflicted
+++ resolved
@@ -5,27 +5,6 @@
 set security nat destination pool POOL1 address 10.10.10.10/24
 set security nat destination pool POOL2 address 10.10.10.10 to 10.10.10.20
 #
-<<<<<<< HEAD
-set security nat destination rule-set RULE-SET from interface FROM-INTERFACE
-set security nat destination rule-set RULE-SET from routing-instance FROM-ROUTING-INSTANCE
-set security nat destination rule-set RULE-SET from zone FROM-ZONE
-#
-set security nat destination rule-set RULE-SET rule RULE1 match source-port 80
-set security nat destination rule-set RULE-SET rule RULE1 match destination-port 100 to 200
-set security nat destination rule-set RULE-SET rule RULE1 match destination-address-name NAME
-set security nat destination rule-set RULE-SET rule RULE1 then destination-nat off
-#
-set security nat destination rule-set RULE-SET rule RULE2 match source-address 2.2.2.2/24
-set security nat destination rule-set RULE-SET rule RULE2 match destination-address-name DA-NAME
-set security nat destination rule-set RULE-SET rule RULE2 then destination-nat pool POOL2
-#
-set security nat destination rule-set RULE-SET rule RULE3 match source-address 3.3.3.3/24
-set security nat destination rule-set RULE-SET rule RULE3 then destination-nat pool POOL1
-#
-set interfaces ge-0/0/0 unit 0 family inet address 1.0.0.1/24
-#
-set security zones security-zone FROM-ZONE interfaces ge-0/0/0.0
-=======
 set security nat destination rule-set RULE-SET-RI from routing-instance RI
 set security nat destination rule-set RULE-SET-RI rule RULE1 match source-port 5
 set security nat destination rule-set RULE-SET-RI rule RULE1 then destination-nat off
@@ -54,5 +33,4 @@
 set security zones security-zone ZONE interfaces ge-0/0/0.0
 #
 set routing-instances RI instance-type virtual-router
-set routing-instances RI interface ge-0/0/0.0
->>>>>>> ad6d60ea
+set routing-instances RI interface ge-0/0/0.0