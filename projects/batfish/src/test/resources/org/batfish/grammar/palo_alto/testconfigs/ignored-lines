--- conflicted
+++ resolved
@@ -92,15 +92,12 @@
 set device-group DG1 log-settings profiles P1 description "long description"
 set vsys vsys1 profiles dos-protection
 set vsys vsys1 profile-group NAME
-<<<<<<< HEAD
 # Readonly lines are related to firewalls managed by a panorama node
 set readonly devices localhost.localdomain device-group DG1 id 16
 set readonly devices localhost.localdomain template T1 id 12
 set readonly devices localhost.localdomain template T1 config devices localhost.localdomain vsys vsys1 zone Z1 id 14
-=======
 # Misc "empty" definitions
 set template T1 config mgt-config users
 set template T1 config shared
 set template T1 config devices localhost.localdomain network vlan
-set template T1 config devices localhost.localdomain network virtual-wire
->>>>>>> bbffac1b
+set template T1 config devices localhost.localdomain network virtual-wire