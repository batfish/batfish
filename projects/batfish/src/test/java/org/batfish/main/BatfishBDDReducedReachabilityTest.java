--- conflicted
+++ resolved
@@ -6,7 +6,7 @@
 import static org.batfish.datamodel.FlowDisposition.DENIED_IN;
 import static org.batfish.datamodel.FlowDisposition.DENIED_OUT;
 import static org.batfish.datamodel.FlowDisposition.EXITS_NETWORK;
-import static org.batfish.datamodel.FlowDisposition.NEIGHBOR_UNREACHABLE;
+import static org.batfish.datamodel.FlowDisposition.NEIGHBOR_UNREACHABLE_OR_EXITS_NETWORK;
 import static org.batfish.datamodel.FlowDisposition.NO_ROUTE;
 import static org.batfish.datamodel.FlowDisposition.NULL_ROUTED;
 import static org.batfish.datamodel.Interface.NULL_INTERFACE_NAME;
@@ -174,16 +174,10 @@
     _exception.expect(IllegalArgumentException.class);
     _exception.expectMessage("No sources are compatible with the headerspace constraint");
     batfish.bddReducedReachability(
-<<<<<<< HEAD
-        ImmutableSet.of(NEIGHBOR_UNREACHABLE),
-        batfish.getAllSourcesInferFromLocationIpSpaceAssignment(),
-        matchSrcIp("7.7.7.7"));
-=======
         parameters(
             batfish,
             ImmutableSet.of(NEIGHBOR_UNREACHABLE_OR_EXITS_NETWORK),
             matchSrcIp("7.7.7.7")));
->>>>>>> 5f56b11e
   }
 
   @Test
@@ -191,13 +185,7 @@
     Batfish batfish = initBatfish(new NeighborUnreachableNetworkGenerator());
     DifferentialReachabilityResult differentialReachabilityResult =
         batfish.bddReducedReachability(
-<<<<<<< HEAD
-            ImmutableSet.of(NEIGHBOR_UNREACHABLE),
-            batfish.getAllSourcesInferFromLocationIpSpaceAssignment(),
-            TRUE);
-=======
             parameters(batfish, ImmutableSet.of(NEIGHBOR_UNREACHABLE_OR_EXITS_NETWORK)));
->>>>>>> 5f56b11e
     assertThat(differentialReachabilityResult.getIncreasedReachabilityFlows(), empty());
     Set<Flow> flows = differentialReachabilityResult.getDecreasedReachabilityFlows();
     assertThat(flows, hasSize(2));
