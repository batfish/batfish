package org.batfish.main;

import static org.batfish.datamodel.Configuration.DEFAULT_VRF_NAME;
import static org.batfish.datamodel.ConfigurationFormat.CISCO_IOS;
import static org.batfish.datamodel.FlowDisposition.ACCEPTED;
import static org.batfish.datamodel.FlowDisposition.DENIED_IN;
import static org.batfish.datamodel.FlowDisposition.DENIED_OUT;
import static org.batfish.datamodel.FlowDisposition.EXITS_NETWORK;
import static org.batfish.datamodel.FlowDisposition.NEIGHBOR_UNREACHABLE;
import static org.batfish.datamodel.FlowDisposition.NO_ROUTE;
import static org.batfish.datamodel.FlowDisposition.NULL_ROUTED;
import static org.batfish.datamodel.Interface.NULL_INTERFACE_NAME;
import static org.batfish.datamodel.acl.AclLineMatchExprs.TRUE;
import static org.batfish.datamodel.acl.AclLineMatchExprs.matchSrcIp;
import static org.batfish.datamodel.matchers.FlowMatchers.hasDstIp;
import static org.batfish.datamodel.matchers.FlowMatchers.hasIngressInterface;
import static org.batfish.datamodel.matchers.FlowMatchers.hasIngressNode;
import static org.batfish.datamodel.matchers.FlowMatchers.hasIngressVrf;
import static org.batfish.datamodel.matchers.FlowMatchers.hasSrcIp;
import static org.batfish.main.BatfishTestUtils.getBatfish;
import static org.hamcrest.MatcherAssert.assertThat;
import static org.hamcrest.Matchers.allOf;
import static org.hamcrest.Matchers.containsInAnyOrder;
import static org.hamcrest.Matchers.empty;
import static org.hamcrest.Matchers.hasSize;

import com.google.common.collect.ImmutableList;
import com.google.common.collect.ImmutableSet;
import com.google.common.collect.ImmutableSortedMap;
import com.google.common.collect.ImmutableSortedSet;
import java.io.IOException;
import java.util.List;
import java.util.Set;
import java.util.SortedMap;
import org.batfish.datamodel.Configuration;
import org.batfish.datamodel.Flow;
import org.batfish.datamodel.FlowDisposition;
import org.batfish.datamodel.FlowTrace;
import org.batfish.datamodel.HeaderSpace;
import org.batfish.datamodel.InterfaceAddress;
import org.batfish.datamodel.Ip;
import org.batfish.datamodel.IpAccessList;
import org.batfish.datamodel.IpAccessListLine;
import org.batfish.datamodel.NetworkFactory;
import org.batfish.datamodel.Prefix;
import org.batfish.datamodel.StaticRoute;
import org.batfish.datamodel.Vrf;
import org.batfish.question.reducedreachability.DifferentialReachabilityResult;
import org.junit.Before;
import org.junit.Rule;
import org.junit.Test;
import org.junit.rules.ExpectedException;
import org.junit.rules.TemporaryFolder;

/** Test of {@link Batfish#bddReducedReachability} */
public class BatfishBDDReducedReachabilityTest {
  private static final Ip DST_IP = new Ip("3.3.3.3");
  private static final String NODE1 = "node1";
  private static final String NODE2 = "node2";
  private static final String PHYSICAL = "FastEthernet0/0";
  private static final InterfaceAddress NODE1_PHYSICAL_NETWORK = new InterfaceAddress("2.0.0.0/8");
  private static final Ip NODE1_PHYSICAL_IP = NODE1_PHYSICAL_NETWORK.getIp();
  // the lowest IP addr of the network other than NODE1_PHYSICAL_IP.
  private static final Ip NODE1_PHYSICAL_LINK_IP = new Ip("2.0.0.1");

  private static final InterfaceAddress NODE2_PHYSICAL_NETWORK = new InterfaceAddress("2.0.0.1/8");
  private static final Ip NODE2_PHYSICAL_IP = NODE1_PHYSICAL_NETWORK.getIp();

  private Configuration.Builder _cb;

  @Rule public TemporaryFolder _folder = new TemporaryFolder();
  @Rule public ExpectedException _exception = ExpectedException.none();

  private org.batfish.datamodel.Interface.Builder _ib;

  private NetworkFactory _nf;

  private org.batfish.datamodel.Vrf.Builder _vb;

  interface NetworkGenerator {
    SortedMap<String, Configuration> generateConfigs(boolean delta);
  }

  @Before
  public void setup() {
    _nf = new NetworkFactory();
    _cb = _nf.configurationBuilder().setConfigurationFormat(CISCO_IOS);
    _vb = _nf.vrfBuilder().setName(DEFAULT_VRF_NAME);
    _ib = _nf.interfaceBuilder();
  }

  private Batfish initBatfish(NetworkGenerator generator) throws IOException {
    SortedMap<String, Configuration> baseConfigs = generator.generateConfigs(false);
    SortedMap<String, Configuration> deltaConfigs = generator.generateConfigs(true);
    Batfish batfish = getBatfish(baseConfigs, deltaConfigs, _folder);

    batfish.pushBaseEnvironment();
    batfish.computeDataPlane(true);
    batfish.popEnvironment();

    batfish.pushDeltaEnvironment();
    batfish.computeDataPlane(true);
    batfish.popEnvironment();

    return batfish;
  }

<<<<<<< HEAD
  class ExitNetworkGenerator implements NetworkGenerator {
=======
  private static void checkDispositions(
      Batfish batfish, Set<Flow> flows, FlowDisposition disposition) {

    batfish.pushBaseEnvironment();
    batfish.processFlows(flows, false);
    List<FlowTrace> traces =
        batfish.getDataPlanePlugin().getHistoryFlowTraces(batfish.loadDataPlane());
    assertThat(
        String.format("all traces should have disposition %s in the base environment", disposition),
        traces.stream().allMatch(flowTrace -> flowTrace.getDisposition().equals(disposition)));
    batfish.popEnvironment();

    batfish.pushDeltaEnvironment();
    batfish.processFlows(flows, false);
    traces = batfish.getDataPlanePlugin().getHistoryFlowTraces(batfish.loadDataPlane());
    assertThat(
        String.format("no traces should have disposition %s in the delta environment", disposition),
        traces.stream().noneMatch(flowTrace -> flowTrace.getDisposition().equals(disposition)));
    batfish.popEnvironment();
  }

  class NeighborUnreachableNetworkGenerator implements NetworkGenerator {
>>>>>>> 1ea9c12d
    @Override
    public SortedMap<String, Configuration> generateConfigs(boolean delta) {
      Configuration node1 = _cb.setHostname(NODE1).build();
      Vrf v1 = _vb.setOwner(node1).build();
      _ib.setOwner(node1).setVrf(v1);
      _ib.setName(PHYSICAL).setAddresses(NODE1_PHYSICAL_NETWORK).build();
      if (!delta) {
        v1.setStaticRoutes(
            ImmutableSortedSet.of(
                StaticRoute.builder()
                    .setNetwork(new Prefix(DST_IP, 32))
                    .setNextHopInterface(PHYSICAL)
                    .setAdministrativeCost(1)
                    .build()));
      }
      return ImmutableSortedMap.of(NODE1, node1);
    }
  }

  @Test
  public void testHeaderSpace() throws IOException {
    Batfish batfish = initBatfish(new NeighborUnreachableNetworkGenerator());

    _exception.expect(IllegalArgumentException.class);
    _exception.expectMessage("No sources are compatible with the headerspace constraint");
    batfish.bddReducedReachability(
        ImmutableSet.of(NEIGHBOR_UNREACHABLE_OR_EXITS_NETWORK),
        batfish.getAllSourcesInferFromLocationIpSpaceAssignment(),
        matchSrcIp("7.7.7.7"));
  }

  class NeighborUnreachableNetworkGenerator implements NetworkGenerator {
    @Override
    public SortedMap<String, Configuration> generateConfigs(boolean delta) {
      Configuration node1 = _cb.setHostname(NODE1).build();
      Vrf v1 = _vb.setOwner(node1).build();
      _ib.setOwner(node1).setVrf(v1);
      _ib.setName(PHYSICAL).setAddresses(NODE1_PHYSICAL_NETWORK).build();
      if (!delta) {
        v1.setStaticRoutes(
            ImmutableSortedSet.of(
                StaticRoute.builder()
                    .setNetwork(new Prefix(DST_IP, 32))
                    .setNextHopInterface(PHYSICAL)
                    .setAdministrativeCost(1)
                    .build()));
      }
      return ImmutableSortedMap.of(NODE1, node1);
    }
  }

  @Test
  public void testNeighborUnreachable() throws IOException {
<<<<<<< HEAD
      Batfish batfish = initBatfish(new NeighborUnreachableNetworkGenerator());
      DifferentialReachabilityResult differentialReachabilityResult =
          batfish.bddReducedReachability(ImmutableSet.of(NEIGHBOR_UNREACHABLE));
      assertThat(differentialReachabilityResult.getIncreasedReachabilityFlows(), empty());
      Set<Flow> flows = differentialReachabilityResult.getDecreasedReachabilityFlows();
      assertThat(flows, hasSize(2));
      assertThat(
          flows,
          containsInAnyOrder(
              ImmutableList.of(
                  allOf(hasDstIp(DST_IP), hasSrcIp(NODE1_PHYSICAL_IP)),
                  allOf(hasDstIp(DST_IP), hasSrcIp(NODE1_PHYSICAL_LINK_IP)))));
      checkDispositions(batfish, flows, EXITS_NETWORK);
  }

  // TODO
  /*
  @Test
  public void testDeliveredToSubnet() throws IOException {
    Batfish batfish = initBatfish(new ExitNetworkGenerator());
    Set<Flow> flows = batfish.bddReducedReachability(ImmutableSet.of(DELIVERED_TO_SUBNET));
    assertThat(flows, hasSize(0));
  }

  // TODO
  @Test
  public void testExitsNetwork() throws IOException {
    Batfish batfish = initBatfish(new ExitNetworkGenerator());
    Set<Flow> flows = batfish.bddReducedReachability(ImmutableSet.of(EXITS_NETWORK));

=======
    Batfish batfish = initBatfish(new NeighborUnreachableNetworkGenerator());
    DifferentialReachabilityResult differentialReachabilityResult =
        batfish.bddReducedReachability(
            ImmutableSet.of(NEIGHBOR_UNREACHABLE_OR_EXITS_NETWORK),
            batfish.getAllSourcesInferFromLocationIpSpaceAssignment(),
            TRUE);
    assertThat(differentialReachabilityResult.getIncreasedReachabilityFlows(), empty());
    Set<Flow> flows = differentialReachabilityResult.getDecreasedReachabilityFlows();
>>>>>>> 1ea9c12d
    assertThat(flows, hasSize(2));
    assertThat(
        flows,
        containsInAnyOrder(
            ImmutableList.of(
                allOf(hasDstIp(DST_IP), hasSrcIp(NODE1_PHYSICAL_IP)),
                allOf(hasDstIp(DST_IP), hasSrcIp(NODE1_PHYSICAL_LINK_IP)))));
    checkDispositions(batfish, flows, EXITS_NETWORK);
  }
  */

  class AcceptedNetworkGenerator implements NetworkGenerator {
    @Override
    public SortedMap<String, Configuration> generateConfigs(boolean delta) {
      Configuration node1 = _cb.setHostname(NODE1).build();
      Vrf v1 = _vb.setOwner(node1).build();
      _ib.setOwner(node1).setVrf(v1);
      _ib.setName(PHYSICAL).setAddresses(NODE1_PHYSICAL_NETWORK).build();
      if (!delta) {
        v1.setStaticRoutes(
            ImmutableSortedSet.of(
                StaticRoute.builder()
                    .setNetwork(new Prefix(DST_IP, 32))
                    .setNextHopInterface(PHYSICAL)
                    .setAdministrativeCost(1)
                    .build()));
      }

      Configuration node2 = _cb.setHostname(NODE2).build();
      Vrf v2 = _vb.setOwner(node2).build();
      _ib.setOwner(node2).setVrf(v2);
      _ib.setName(PHYSICAL)
          .setAddresses(NODE2_PHYSICAL_NETWORK, new InterfaceAddress(DST_IP, 32))
          .build();

      return ImmutableSortedMap.of(NODE1, node1, NODE2, node2);
    }
  }

  @Test
  public void testAccepted() throws IOException {
    Batfish batfish = initBatfish(new AcceptedNetworkGenerator());
    DifferentialReachabilityResult differentialReachabilityResult =
<<<<<<< HEAD
        batfish.bddReducedReachability(ImmutableSet.of(FlowDisposition.ACCEPTED));
=======
        batfish.bddReducedReachability(
            ImmutableSet.of(FlowDisposition.ACCEPTED),
            batfish.getAllSourcesInferFromLocationIpSpaceAssignment(),
            TRUE);
>>>>>>> 1ea9c12d
    assertThat(differentialReachabilityResult.getIncreasedReachabilityFlows(), empty());
    Set<Flow> flows = differentialReachabilityResult.getDecreasedReachabilityFlows();
    assertThat(flows, hasSize(2));
    assertThat(
        flows,
        containsInAnyOrder(
            ImmutableList.of(
                allOf(hasDstIp(DST_IP), hasSrcIp(NODE1_PHYSICAL_IP)),
                allOf(hasDstIp(DST_IP), hasSrcIp(NODE1_PHYSICAL_LINK_IP)))));
    checkDispositions(batfish, flows, ACCEPTED);
  }

  class DeniedInNetworkGenerator implements NetworkGenerator {
    @Override
    public SortedMap<String, Configuration> generateConfigs(boolean delta) {
      Configuration node1 = _cb.setHostname(NODE1).build();
      Vrf v1 = _vb.setOwner(node1).build();
      _ib.setOwner(node1).setVrf(v1);
      _ib.setName(PHYSICAL).setAddresses(NODE1_PHYSICAL_NETWORK).build();
      v1.setStaticRoutes(
          ImmutableSortedSet.of(
              StaticRoute.builder()
                  .setNetwork(new Prefix(DST_IP, 32))
                  .setNextHopInterface(PHYSICAL)
                  .setAdministrativeCost(1)
                  .build()));

      Configuration node2 = _cb.setHostname(NODE2).build();
      Vrf v2 = _vb.setOwner(node2).build();
      _ib.setOwner(node2).setVrf(v2);
      if (!delta) {
        IpAccessList acl =
            _nf.aclBuilder()
                .setOwner(node2)
                .setLines(
                    ImmutableList.of(
                        IpAccessListLine.rejectingHeaderSpace(
                            HeaderSpace.builder().setDstIps(DST_IP.toIpSpace()).build()),
                        IpAccessListLine.ACCEPT_ALL))
                .build();
        _ib.setIncomingFilter(acl);
      }
      _ib.setName(PHYSICAL)
          .setAddresses(NODE2_PHYSICAL_NETWORK, new InterfaceAddress(DST_IP, 32))
          .build();
      _ib.setIncomingFilter(null);

      return ImmutableSortedMap.of(NODE1, node1, NODE2, node2);
    }
  }

  @Test
  public void testDeniedIn() throws IOException {
    Batfish batfish = initBatfish(new DeniedInNetworkGenerator());
    DifferentialReachabilityResult differentialReachabilityResult =
<<<<<<< HEAD
        batfish.bddReducedReachability(ImmutableSet.of(DENIED_IN));
=======
        batfish.bddReducedReachability(
            ImmutableSet.of(DENIED_IN),
            batfish.getAllSourcesInferFromLocationIpSpaceAssignment(),
            TRUE);
>>>>>>> 1ea9c12d
    assertThat(differentialReachabilityResult.getIncreasedReachabilityFlows(), empty());
    Set<Flow> flows = differentialReachabilityResult.getDecreasedReachabilityFlows();
    assertThat(flows, hasSize(3));
    assertThat(
        flows,
        containsInAnyOrder(
            ImmutableList.of(
                allOf(
                    hasDstIp(DST_IP),
                    hasIngressNode(NODE1),
                    hasIngressVrf(DEFAULT_VRF_NAME),
                    hasSrcIp(NODE1_PHYSICAL_IP)),
                allOf(
                    hasDstIp(DST_IP),
                    hasIngressNode(NODE1),
                    hasIngressInterface(PHYSICAL),
                    hasSrcIp(NODE1_PHYSICAL_LINK_IP)),
                allOf(
                    hasDstIp(DST_IP),
                    hasIngressNode(NODE2),
                    hasIngressInterface(PHYSICAL),
                    hasSrcIp(NODE2_PHYSICAL_IP)))));
    checkDispositions(batfish, flows, DENIED_IN);
  }

  /*
   * In the base network, an outgoing filter drops traffic that would otherwise have disposition
   * neighbor unreachable.
   */
  class DeniedOutNeighborUnreachableNetworkGenerator implements NetworkGenerator {
    @Override
    public SortedMap<String, Configuration> generateConfigs(boolean delta) {
      Configuration node1 = _cb.setHostname(NODE1).build();
      Vrf v1 = _vb.setOwner(node1).build();
      _ib.setOwner(node1).setVrf(v1);
      if (!delta) {
        IpAccessList acl =
            _nf.aclBuilder()
                .setOwner(node1)
                .setLines(
                    ImmutableList.of(
                        IpAccessListLine.rejectingHeaderSpace(
                            HeaderSpace.builder().setDstIps(DST_IP.toIpSpace()).build()),
                        IpAccessListLine.ACCEPT_ALL))
                .build();
        _ib.setOutgoingFilter(acl);
      }
      _ib.setName(PHYSICAL).setAddresses(NODE1_PHYSICAL_NETWORK).build();
      _ib = _nf.interfaceBuilder();
      v1.setStaticRoutes(
          ImmutableSortedSet.of(
              StaticRoute.builder()
                  .setNetwork(new Prefix(DST_IP, 32))
                  .setNextHopInterface(PHYSICAL)
                  .setAdministrativeCost(1)
                  .build()));
      return ImmutableSortedMap.of(NODE1, node1);
    }
  }

  @Test
  public void testDeniedOutNeighborUnreachable() throws IOException {
    Batfish batfish = initBatfish(new DeniedOutNeighborUnreachableNetworkGenerator());
    DifferentialReachabilityResult differentialReachabilityResult =
<<<<<<< HEAD
        batfish.bddReducedReachability(ImmutableSet.of(DENIED_OUT));
=======
        batfish.bddReducedReachability(
            ImmutableSet.of(DENIED_OUT),
            batfish.getAllSourcesInferFromLocationIpSpaceAssignment(),
            TRUE);
>>>>>>> 1ea9c12d
    assertThat(differentialReachabilityResult.getIncreasedReachabilityFlows(), empty());
    Set<Flow> flows = differentialReachabilityResult.getDecreasedReachabilityFlows();
    assertThat(flows, hasSize(2));
    assertThat(
        flows,
        containsInAnyOrder(
            ImmutableList.of(
                allOf(
                    hasDstIp(DST_IP),
                    hasIngressNode(NODE1),
                    hasIngressVrf(DEFAULT_VRF_NAME),
                    hasSrcIp(NODE1_PHYSICAL_IP)),
                allOf(
                    hasDstIp(DST_IP),
                    hasIngressNode(NODE1),
                    hasIngressInterface(PHYSICAL),
                    hasSrcIp(NODE1_PHYSICAL_LINK_IP)))));
    checkDispositions(batfish, flows, DENIED_OUT);
  }

  /*
   * In the base network, an outgoing filter drops traffic that would otherwise be forwarded to the
   * neighbor.
   */
  class DeniedOutForwardNetworkGenerator implements NetworkGenerator {
    @Override
    public SortedMap<String, Configuration> generateConfigs(boolean delta) {
      Configuration node1 = _cb.setHostname(NODE1).build();
      Vrf v1 = _vb.setOwner(node1).build();
      _ib.setOwner(node1).setVrf(v1);
      if (!delta) {
        IpAccessList acl =
            _nf.aclBuilder()
                .setOwner(node1)
                .setLines(
                    ImmutableList.of(
                        IpAccessListLine.rejectingHeaderSpace(
                            HeaderSpace.builder().setDstIps(DST_IP.toIpSpace()).build()),
                        IpAccessListLine.ACCEPT_ALL))
                .build();
        _ib.setOutgoingFilter(acl);
      }
      _ib.setName(PHYSICAL).setAddresses(NODE1_PHYSICAL_NETWORK).build();
      _ib = _nf.interfaceBuilder();

      v1.setStaticRoutes(
          ImmutableSortedSet.of(
              StaticRoute.builder()
                  .setNetwork(new Prefix(DST_IP, 32))
                  .setNextHopInterface(PHYSICAL)
                  .setAdministrativeCost(1)
                  .build()));

      Configuration node2 = _cb.setHostname(NODE2).build();
      Vrf v2 = _vb.setOwner(node2).build();
      _ib.setOwner(node2).setVrf(v2);
      _ib.setName(PHYSICAL)
          .setAddresses(NODE2_PHYSICAL_NETWORK, new InterfaceAddress(DST_IP, 32))
          .build();

      return ImmutableSortedMap.of(NODE1, node1, NODE2, node2);
    }
  }

  @Test
  public void testDeniedOutForward() throws IOException {
    Batfish batfish = initBatfish(new DeniedOutForwardNetworkGenerator());
    DifferentialReachabilityResult differentialReachabilityResult =
<<<<<<< HEAD
        batfish.bddReducedReachability(ImmutableSet.of(DENIED_OUT));
=======
        batfish.bddReducedReachability(
            ImmutableSet.of(DENIED_OUT),
            batfish.getAllSourcesInferFromLocationIpSpaceAssignment(),
            TRUE);
>>>>>>> 1ea9c12d
    assertThat(differentialReachabilityResult.getIncreasedReachabilityFlows(), empty());
    Set<Flow> flows = differentialReachabilityResult.getDecreasedReachabilityFlows();
    assertThat(flows, hasSize(2));
    assertThat(
        flows,
        containsInAnyOrder(
            ImmutableList.of(
                allOf(
                    hasDstIp(DST_IP),
                    hasIngressNode(NODE1),
                    hasIngressVrf(DEFAULT_VRF_NAME),
                    hasSrcIp(NODE1_PHYSICAL_IP)),
                allOf(
                    hasDstIp(DST_IP),
                    hasIngressNode(NODE1),
                    hasIngressInterface(PHYSICAL),
                    hasSrcIp(NODE1_PHYSICAL_LINK_IP)))));
    checkDispositions(batfish, flows, DENIED_OUT);
  }

  class NoRouteNetworkGenerator implements NetworkGenerator {
    @Override
    public SortedMap<String, Configuration> generateConfigs(boolean delta) {
      Configuration node1 = _cb.setHostname(NODE1).build();
      Vrf v1 = _vb.setOwner(node1).build();
      _ib.setOwner(node1).setVrf(v1);
      _ib.setName(PHYSICAL).setAddresses(NODE1_PHYSICAL_NETWORK).build();
      _ib = _nf.interfaceBuilder();

      if (delta) {
        v1.setStaticRoutes(
            ImmutableSortedSet.of(
                StaticRoute.builder()
                    .setNetwork(new Prefix(DST_IP, 32))
                    .setNextHopInterface(PHYSICAL)
                    .setAdministrativeCost(1)
                    .build()));
      }

      Configuration node2 = _cb.setHostname(NODE2).build();
      Vrf v2 = _vb.setOwner(node2).build();
      _ib.setOwner(node2).setVrf(v2);
      _ib.setName(PHYSICAL)
          .setAddresses(NODE2_PHYSICAL_NETWORK, new InterfaceAddress(DST_IP, 32))
          .build();

      return ImmutableSortedMap.of(NODE1, node1, NODE2, node2);
    }
  }

  @Test
  public void testNoRoute() throws IOException {
    Batfish batfish = initBatfish(new NoRouteNetworkGenerator());
    DifferentialReachabilityResult differentialReachabilityResult =
<<<<<<< HEAD
        batfish.bddReducedReachability(ImmutableSet.of(NO_ROUTE));
=======
        batfish.bddReducedReachability(
            ImmutableSet.of(NO_ROUTE),
            batfish.getAllSourcesInferFromLocationIpSpaceAssignment(),
            TRUE);
>>>>>>> 1ea9c12d
    assertThat(differentialReachabilityResult.getIncreasedReachabilityFlows(), empty());
    Set<Flow> flows = differentialReachabilityResult.getDecreasedReachabilityFlows();
    assertThat(flows, hasSize(2));
    assertThat(
        flows,
        containsInAnyOrder(
            ImmutableList.of(
                allOf(
                    hasDstIp(DST_IP),
                    hasIngressNode(NODE1),
                    hasIngressVrf(DEFAULT_VRF_NAME),
                    hasSrcIp(NODE1_PHYSICAL_IP)),
                allOf(
                    hasDstIp(DST_IP),
                    hasIngressNode(NODE1),
                    hasIngressInterface(PHYSICAL),
                    hasSrcIp(NODE1_PHYSICAL_LINK_IP)))));
    checkDispositions(batfish, flows, NO_ROUTE);
  }

  class NullRoutedNetworkGenerator implements NetworkGenerator {
    @Override
    public SortedMap<String, Configuration> generateConfigs(boolean delta) {
      Configuration node1 = _cb.setHostname(NODE1).build();
      Vrf v1 = _vb.setOwner(node1).build();
      _ib.setOwner(node1).setVrf(v1);
      _ib.setName(PHYSICAL).setAddresses(NODE1_PHYSICAL_NETWORK).build();
      _ib = _nf.interfaceBuilder();

      if (!delta) {
        v1.setStaticRoutes(
            ImmutableSortedSet.of(
                StaticRoute.builder()
                    .setNetwork(new Prefix(DST_IP, 32))
                    .setNextHopInterface(NULL_INTERFACE_NAME)
                    .setAdministrativeCost(1)
                    .build()));
      }

      Configuration node2 = _cb.setHostname(NODE2).build();
      Vrf v2 = _vb.setOwner(node2).build();
      _ib.setOwner(node2).setVrf(v2);
      _ib.setName(PHYSICAL)
          .setAddresses(NODE2_PHYSICAL_NETWORK, new InterfaceAddress(DST_IP, 32))
          .build();

      return ImmutableSortedMap.of(NODE1, node1, NODE2, node2);
    }
  }

  @Test
  public void testNullRouted() throws IOException {
    Batfish batfish = initBatfish(new NullRoutedNetworkGenerator());
    DifferentialReachabilityResult differentialReachabilityResult =
<<<<<<< HEAD
        batfish.bddReducedReachability(ImmutableSet.of(NULL_ROUTED));
=======
        batfish.bddReducedReachability(
            ImmutableSet.of(NULL_ROUTED),
            batfish.getAllSourcesInferFromLocationIpSpaceAssignment(),
            TRUE);
>>>>>>> 1ea9c12d
    assertThat(differentialReachabilityResult.getIncreasedReachabilityFlows(), empty());
    Set<Flow> flows = differentialReachabilityResult.getDecreasedReachabilityFlows();
    assertThat(flows, hasSize(2));
    assertThat(
        flows,
        containsInAnyOrder(
            ImmutableList.of(
                allOf(
                    hasDstIp(DST_IP),
                    hasIngressNode(NODE1),
                    hasIngressVrf(DEFAULT_VRF_NAME),
                    hasSrcIp(NODE1_PHYSICAL_IP)),
                allOf(
                    hasDstIp(DST_IP),
                    hasIngressNode(NODE1),
                    hasIngressInterface(PHYSICAL),
                    hasSrcIp(NODE1_PHYSICAL_LINK_IP)))));
    checkDispositions(batfish, flows, NULL_ROUTED);
  }
}<|MERGE_RESOLUTION|>--- conflicted
+++ resolved
@@ -105,9 +105,6 @@
     return batfish;
   }
 
-<<<<<<< HEAD
-  class ExitNetworkGenerator implements NetworkGenerator {
-=======
   private static void checkDispositions(
       Batfish batfish, Set<Flow> flows, FlowDisposition disposition) {
 
@@ -130,7 +127,6 @@
   }
 
   class NeighborUnreachableNetworkGenerator implements NetworkGenerator {
->>>>>>> 1ea9c12d
     @Override
     public SortedMap<String, Configuration> generateConfigs(boolean delta) {
       Configuration node1 = _cb.setHostname(NODE1).build();
@@ -157,7 +153,7 @@
     _exception.expect(IllegalArgumentException.class);
     _exception.expectMessage("No sources are compatible with the headerspace constraint");
     batfish.bddReducedReachability(
-        ImmutableSet.of(NEIGHBOR_UNREACHABLE_OR_EXITS_NETWORK),
+        ImmutableSet.of(NEIGHBOR_UNREACHABLE),
         batfish.getAllSourcesInferFromLocationIpSpaceAssignment(),
         matchSrcIp("7.7.7.7"));
   }
@@ -184,20 +180,22 @@
 
   @Test
   public void testNeighborUnreachable() throws IOException {
-<<<<<<< HEAD
-      Batfish batfish = initBatfish(new NeighborUnreachableNetworkGenerator());
-      DifferentialReachabilityResult differentialReachabilityResult =
-          batfish.bddReducedReachability(ImmutableSet.of(NEIGHBOR_UNREACHABLE));
-      assertThat(differentialReachabilityResult.getIncreasedReachabilityFlows(), empty());
-      Set<Flow> flows = differentialReachabilityResult.getDecreasedReachabilityFlows();
-      assertThat(flows, hasSize(2));
-      assertThat(
-          flows,
-          containsInAnyOrder(
-              ImmutableList.of(
-                  allOf(hasDstIp(DST_IP), hasSrcIp(NODE1_PHYSICAL_IP)),
-                  allOf(hasDstIp(DST_IP), hasSrcIp(NODE1_PHYSICAL_LINK_IP)))));
-      checkDispositions(batfish, flows, EXITS_NETWORK);
+    Batfish batfish = initBatfish(new NeighborUnreachableNetworkGenerator());
+    DifferentialReachabilityResult differentialReachabilityResult =
+        batfish.bddReducedReachability(
+            ImmutableSet.of(NEIGHBOR_UNREACHABLE_OR_EXITS_NETWORK),
+            batfish.getAllSourcesInferFromLocationIpSpaceAssignment(),
+            TRUE);
+    assertThat(differentialReachabilityResult.getIncreasedReachabilityFlows(), empty());
+    Set<Flow> flows = differentialReachabilityResult.getDecreasedReachabilityFlows();
+    assertThat(flows, hasSize(2));
+    assertThat(
+        flows,
+        containsInAnyOrder(
+            ImmutableList.of(
+                allOf(hasDstIp(DST_IP), hasSrcIp(NODE1_PHYSICAL_IP)),
+                allOf(hasDstIp(DST_IP), hasSrcIp(NODE1_PHYSICAL_LINK_IP)))));
+    checkDispositions(batfish, flows, EXITS_NETWORK);
   }
 
   // TODO
@@ -214,17 +212,6 @@
   public void testExitsNetwork() throws IOException {
     Batfish batfish = initBatfish(new ExitNetworkGenerator());
     Set<Flow> flows = batfish.bddReducedReachability(ImmutableSet.of(EXITS_NETWORK));
-
-=======
-    Batfish batfish = initBatfish(new NeighborUnreachableNetworkGenerator());
-    DifferentialReachabilityResult differentialReachabilityResult =
-        batfish.bddReducedReachability(
-            ImmutableSet.of(NEIGHBOR_UNREACHABLE_OR_EXITS_NETWORK),
-            batfish.getAllSourcesInferFromLocationIpSpaceAssignment(),
-            TRUE);
-    assertThat(differentialReachabilityResult.getIncreasedReachabilityFlows(), empty());
-    Set<Flow> flows = differentialReachabilityResult.getDecreasedReachabilityFlows();
->>>>>>> 1ea9c12d
     assertThat(flows, hasSize(2));
     assertThat(
         flows,
@@ -268,14 +255,10 @@
   public void testAccepted() throws IOException {
     Batfish batfish = initBatfish(new AcceptedNetworkGenerator());
     DifferentialReachabilityResult differentialReachabilityResult =
-<<<<<<< HEAD
-        batfish.bddReducedReachability(ImmutableSet.of(FlowDisposition.ACCEPTED));
-=======
         batfish.bddReducedReachability(
             ImmutableSet.of(FlowDisposition.ACCEPTED),
             batfish.getAllSourcesInferFromLocationIpSpaceAssignment(),
             TRUE);
->>>>>>> 1ea9c12d
     assertThat(differentialReachabilityResult.getIncreasedReachabilityFlows(), empty());
     Set<Flow> flows = differentialReachabilityResult.getDecreasedReachabilityFlows();
     assertThat(flows, hasSize(2));
@@ -331,14 +314,10 @@
   public void testDeniedIn() throws IOException {
     Batfish batfish = initBatfish(new DeniedInNetworkGenerator());
     DifferentialReachabilityResult differentialReachabilityResult =
-<<<<<<< HEAD
-        batfish.bddReducedReachability(ImmutableSet.of(DENIED_IN));
-=======
         batfish.bddReducedReachability(
             ImmutableSet.of(DENIED_IN),
             batfish.getAllSourcesInferFromLocationIpSpaceAssignment(),
             TRUE);
->>>>>>> 1ea9c12d
     assertThat(differentialReachabilityResult.getIncreasedReachabilityFlows(), empty());
     Set<Flow> flows = differentialReachabilityResult.getDecreasedReachabilityFlows();
     assertThat(flows, hasSize(3));
@@ -403,14 +382,10 @@
   public void testDeniedOutNeighborUnreachable() throws IOException {
     Batfish batfish = initBatfish(new DeniedOutNeighborUnreachableNetworkGenerator());
     DifferentialReachabilityResult differentialReachabilityResult =
-<<<<<<< HEAD
-        batfish.bddReducedReachability(ImmutableSet.of(DENIED_OUT));
-=======
         batfish.bddReducedReachability(
             ImmutableSet.of(DENIED_OUT),
             batfish.getAllSourcesInferFromLocationIpSpaceAssignment(),
             TRUE);
->>>>>>> 1ea9c12d
     assertThat(differentialReachabilityResult.getIncreasedReachabilityFlows(), empty());
     Set<Flow> flows = differentialReachabilityResult.getDecreasedReachabilityFlows();
     assertThat(flows, hasSize(2));
@@ -479,14 +454,10 @@
   public void testDeniedOutForward() throws IOException {
     Batfish batfish = initBatfish(new DeniedOutForwardNetworkGenerator());
     DifferentialReachabilityResult differentialReachabilityResult =
-<<<<<<< HEAD
-        batfish.bddReducedReachability(ImmutableSet.of(DENIED_OUT));
-=======
         batfish.bddReducedReachability(
             ImmutableSet.of(DENIED_OUT),
             batfish.getAllSourcesInferFromLocationIpSpaceAssignment(),
             TRUE);
->>>>>>> 1ea9c12d
     assertThat(differentialReachabilityResult.getIncreasedReachabilityFlows(), empty());
     Set<Flow> flows = differentialReachabilityResult.getDecreasedReachabilityFlows();
     assertThat(flows, hasSize(2));
@@ -541,14 +512,10 @@
   public void testNoRoute() throws IOException {
     Batfish batfish = initBatfish(new NoRouteNetworkGenerator());
     DifferentialReachabilityResult differentialReachabilityResult =
-<<<<<<< HEAD
-        batfish.bddReducedReachability(ImmutableSet.of(NO_ROUTE));
-=======
         batfish.bddReducedReachability(
             ImmutableSet.of(NO_ROUTE),
             batfish.getAllSourcesInferFromLocationIpSpaceAssignment(),
             TRUE);
->>>>>>> 1ea9c12d
     assertThat(differentialReachabilityResult.getIncreasedReachabilityFlows(), empty());
     Set<Flow> flows = differentialReachabilityResult.getDecreasedReachabilityFlows();
     assertThat(flows, hasSize(2));
@@ -603,14 +570,10 @@
   public void testNullRouted() throws IOException {
     Batfish batfish = initBatfish(new NullRoutedNetworkGenerator());
     DifferentialReachabilityResult differentialReachabilityResult =
-<<<<<<< HEAD
-        batfish.bddReducedReachability(ImmutableSet.of(NULL_ROUTED));
-=======
         batfish.bddReducedReachability(
             ImmutableSet.of(NULL_ROUTED),
             batfish.getAllSourcesInferFromLocationIpSpaceAssignment(),
             TRUE);
->>>>>>> 1ea9c12d
     assertThat(differentialReachabilityResult.getIncreasedReachabilityFlows(), empty());
     Set<Flow> flows = differentialReachabilityResult.getDecreasedReachabilityFlows();
     assertThat(flows, hasSize(2));
