--- conflicted
+++ resolved
@@ -43,36 +43,18 @@
 
   private BDDPacket _pkt;
 
-<<<<<<< HEAD
-  private BDDInteger _srcInterfaceVar;
-=======
   private BDDSrcManager _srcInterfaceManager;
->>>>>>> f2890cc9
 
   private AclLineMatchExprToBDD _toBDD;
 
   @Before
   public void setup() {
     _pkt = new BDDPacket();
-<<<<<<< HEAD
-    _originatingFromDevice = _pkt.allocateBDDBit("originatingFromDevice");
-    _srcInterfaceVar = _pkt.allocateBDDInteger("srcInterface", 2, false);
-    _toBDD =
-        new AclLineMatchExprToBDD(
-            _pkt.getFactory(),
-            _pkt,
-            ImmutableMap.of(),
-            ImmutableMap.of(),
-            _originatingFromDevice,
-            _srcInterfaceVar,
-            ImmutableList.of(IFACE1, IFACE2));
-=======
     _srcInterfaceManager = new BDDSrcManager(_pkt, ImmutableList.of(IFACE1, IFACE2));
     _originatingFromDevice = _srcInterfaceManager.getOriginatingFromDeviceBDD();
     _toBDD =
         new AclLineMatchExprToBDD(
             _pkt.getFactory(), _pkt, ImmutableMap.of(), ImmutableMap.of(), _srcInterfaceManager);
->>>>>>> f2890cc9
   }
 
   @Test
@@ -232,19 +214,6 @@
 
   @Test
   public void testMatchSrcInterface() {
-<<<<<<< HEAD
-    MatchSrcInterface matchSrcInterface1 = new MatchSrcInterface(ImmutableList.of(IFACE1));
-    assertThat(_toBDD.visit(matchSrcInterface1), equalTo(_srcInterfaceVar.value(1)));
-
-    MatchSrcInterface matchSrcInterface2 = new MatchSrcInterface(ImmutableList.of(IFACE2));
-    assertThat(_toBDD.visit(matchSrcInterface2), equalTo(_srcInterfaceVar.value(2)));
-
-    MatchSrcInterface matchSrcInterface1Or2 =
-        new MatchSrcInterface(ImmutableList.of(IFACE1, IFACE2));
-    assertThat(
-        _toBDD.visit(matchSrcInterface1Or2),
-        equalTo(_srcInterfaceVar.value(1).or(_srcInterfaceVar.value(2))));
-=======
     BDDInteger srcInterfaceVar = _srcInterfaceManager.getSrcInterfaceVar();
 
     MatchSrcInterface matchSrcInterface1 = new MatchSrcInterface(ImmutableList.of(IFACE1));
@@ -262,16 +231,11 @@
     assertThat(
         _srcInterfaceManager.getInterfaceFromAssignment(bdd1Or2.fullSatOne()).get(),
         oneOf(IFACE1, IFACE2));
->>>>>>> f2890cc9
 
     AclLineMatchExpr expr =
         new AndMatchExpr(
             ImmutableList.of(matchSrcInterface1Or2, new NotMatchExpr(matchSrcInterface1)));
-<<<<<<< HEAD
-    assertThat(_toBDD.visit(expr), equalTo(_srcInterfaceVar.value(2)));
-=======
     assertThat(_toBDD.visit(expr), equalTo(srcInterfaceVar.value(2)));
->>>>>>> f2890cc9
   }
 
   @Test
