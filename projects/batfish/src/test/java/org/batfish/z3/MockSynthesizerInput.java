package org.batfish.z3;

import com.google.common.collect.ImmutableMap;
import com.google.common.collect.ImmutableSet;
import com.google.common.collect.ImmutableSortedSet;
import java.util.List;
import java.util.Map;
import java.util.Map.Entry;
import java.util.Set;
import org.batfish.datamodel.Edge;
import org.batfish.datamodel.Ip;
import org.batfish.datamodel.IpSpace;
import org.batfish.datamodel.LineAction;
import org.batfish.z3.expr.BooleanExpr;
import org.batfish.z3.expr.IntExpr;
import org.batfish.z3.state.AclPermit;
import org.batfish.z3.state.StateParameter.Type;

public class MockSynthesizerInput implements SynthesizerInput {

  public static class Builder {

    private Map<String, Map<String, List<LineAction>>> _aclActions;

    private Map<String, Map<String, List<BooleanExpr>>> _aclConditions;

    private Map<String, Map<String, Map<String, Map<String, Map<String, BooleanExpr>>>>>
        _arpTrueEdge;

    private Set<Edge> _enabledEdges;

    private Map<String, Set<String>> _enabledInterfaces;

    private Map<String, Map<String, Set<String>>> _enabledInterfacesByNodeVrf;

    private Set<String> _enabledNodes;

    private Map<String, Set<String>> _enabledVrfs;

    private Map<String, Map<String, String>> _incomingAcls;

    private Map<String, Set<Ip>> _ipsByHostname;

<<<<<<< HEAD
    private Map<String, Map<String, Set<Ip>>> _ipsByNodeVrf;
=======
    private boolean _dataPlane;
>>>>>>> fdd47718

    private Map<String, Map<String, IpSpace>> _namedIpSpaces;

    private Map<String, Map<String, Map<String, BooleanExpr>>> _neighborUnreachable;

    private Map<String, List<String>> _nodeInterfaces;

    private Set<String> _nodesWithSrcInterfaceConstraints;

    private Set<String> _nonTransitNodes;

    private Map<String, Map<String, BooleanExpr>> _nullRoutedIps;

    private Map<String, Map<String, String>> _outgoingAcls;

    private Map<String, Map<String, BooleanExpr>> _routableIps;

    private boolean _simplify;

    private Map<String, Map<String, List<Entry<AclPermit, BooleanExpr>>>> _sourceNats;

    private Map<String, Set<String>> _topologyInterfaces;

    private Set<Type> _vectorizedParameters;

    private Field _srcInterfaceField;

    private Map<String, Map<String, IntExpr>> _srcInterfaceFieldValues;

    private Set<String> _transitNodes;

    private Builder() {
      _aclActions = ImmutableMap.of();
      _aclConditions = ImmutableMap.of();
      _arpTrueEdge = ImmutableMap.of();
      _enabledEdges = ImmutableSet.of();
      _enabledInterfaces = ImmutableMap.of();
      _enabledInterfacesByNodeVrf = ImmutableMap.of();
      _enabledNodes = ImmutableSet.of();
      _enabledVrfs = ImmutableMap.of();
      _incomingAcls = ImmutableMap.of();
      _ipsByHostname = ImmutableMap.of();
      _ipsByNodeVrf = ImmutableMap.of();
      _namedIpSpaces = ImmutableMap.of();
      _neighborUnreachable = ImmutableMap.of();
      _nodeInterfaces = ImmutableMap.of();
      _nodesWithSrcInterfaceConstraints = ImmutableSet.of();
      _nonTransitNodes = ImmutableSortedSet.of();
      _nullRoutedIps = ImmutableMap.of();
      _outgoingAcls = ImmutableMap.of();
      _routableIps = ImmutableMap.of();
      _sourceNats = ImmutableMap.of();
      _srcInterfaceField = null;
      _srcInterfaceFieldValues = ImmutableMap.of();
      _topologyInterfaces = ImmutableMap.of();
      _transitNodes = ImmutableSortedSet.of();
      _vectorizedParameters = ImmutableSet.of();
    }

    public MockSynthesizerInput build() {
      return new MockSynthesizerInput(this);
    }

    public Builder setAclActions(Map<String, Map<String, List<LineAction>>> aclActions) {
      _aclActions = aclActions;
      return this;
    }

    public Builder setAclConditions(Map<String, Map<String, List<BooleanExpr>>> aclConditions) {
      _aclConditions = aclConditions;
      return this;
    }

    public Builder setArpTrueEdge(
        Map<String, Map<String, Map<String, Map<String, Map<String, BooleanExpr>>>>> arpTrueEdge) {
      _arpTrueEdge = arpTrueEdge;
      return this;
    }

    public Builder setEnabledEdges(Set<Edge> enabledEdges) {
      _enabledEdges = enabledEdges;
      return this;
    }

    public Builder setEnabledInterfaces(Map<String, Set<String>> enabledInterfaces) {
      _enabledInterfaces = enabledInterfaces;
      return this;
    }

    public Builder setEnabledInterfacesByNodeVrf(
        Map<String, Map<String, Set<String>>> enabledInterfacesByNodeVrf) {
      _enabledInterfacesByNodeVrf = enabledInterfacesByNodeVrf;
      return this;
    }

    public Builder setEnabledNodes(Set<String> enabledNodes) {
      _enabledNodes = enabledNodes;
      return this;
    }

    public Builder setEnabledVrfs(Map<String, Set<String>> enabledVrfs) {
      _enabledVrfs = enabledVrfs;
      return this;
    }

    public Builder setIncomingAcls(Map<String, Map<String, String>> incomingAcls) {
      _incomingAcls = incomingAcls;
      return this;
    }

    public Builder setIpsByHostname(Map<String, Set<Ip>> ipsByHostname) {
      _ipsByHostname = ipsByHostname;
      return this;
    }

    public Builder setDataPlane(boolean dataPlane) {
      _dataPlane = dataPlane;
      return this;
    }

    public Builder setNamedIpSpaces(Map<String, Map<String, IpSpace>> namedIpSpaces) {
      _namedIpSpaces = namedIpSpaces;
      return this;
    }

    public Builder setNeighborUnreachable(
        Map<String, Map<String, Map<String, BooleanExpr>>> neighborUnreachable) {
      _neighborUnreachable = neighborUnreachable;
      return this;
    }

    public Builder setNodeInterfaces(Map<String, List<String>> nodeInterfaces) {
      _nodeInterfaces = nodeInterfaces;
      return this;
    }

    public Builder setNodesWithSrcInterfaceConstraints(
        Set<String> nodesWithSrcInterfaceConstraints) {
      _nodesWithSrcInterfaceConstraints = nodesWithSrcInterfaceConstraints;
      return this;
    }

    public Builder setNonTransitNodes(Set<String> nonTransitNodes) {
      _nonTransitNodes = nonTransitNodes;
      return this;
    }

    public Builder setNullRoutedIps(Map<String, Map<String, BooleanExpr>> nullRoutedIps) {
      _nullRoutedIps = nullRoutedIps;
      return this;
    }

    public Builder setOutgoingAcls(Map<String, Map<String, String>> outgoingAcls) {
      _outgoingAcls = outgoingAcls;
      return this;
    }

    public Builder setRoutableIps(Map<String, Map<String, BooleanExpr>> routableIps) {
      _routableIps = routableIps;
      return this;
    }

    public Builder setSimplify(boolean simplify) {
      _simplify = simplify;
      return this;
    }

    public Builder setSourceNats(
        Map<String, Map<String, List<Entry<AclPermit, BooleanExpr>>>> sourceNats) {
      _sourceNats = sourceNats;
      return this;
    }

    public Builder setSrcInterfaceField(Field srcInterfaceField) {
      _srcInterfaceField = srcInterfaceField;
      return this;
    }

    public Builder setSrcInterfaceFieldValues(
        Map<String, Map<String, IntExpr>> srcInterfaceFieldValues) {
      _srcInterfaceFieldValues = srcInterfaceFieldValues;
      return this;
    }

    public Builder setTopologyInterfaces(Map<String, Set<String>> topologyInterfaces) {
      _topologyInterfaces = topologyInterfaces;
      return this;
    }

    public Builder setVectorizedParameters(Set<Type> vectorizedParameters) {
      _vectorizedParameters = vectorizedParameters;
      return this;
    }

    public Builder setTransitNodes(Set<String> transitNodes) {
      _transitNodes = transitNodes;
      return this;
    }

    public Builder setIpsByNodeVrf(Map<String, Map<String, Set<Ip>>> ipsByNodeVrf) {
      _ipsByNodeVrf = ipsByNodeVrf;
      return this;
    }
  }

  public static Builder builder() {
    return new Builder();
  }

  private final Map<String, Map<String, List<LineAction>>> _aclActions;

  private final Map<String, Map<String, List<BooleanExpr>>> _aclConditions;

  private final Map<String, Map<String, Map<String, Map<String, Map<String, BooleanExpr>>>>>
      _arpTrueEdge;

  private final Set<Edge> _enabledEdges;

  private final Map<String, Set<String>> _enabledInterfaces;

  private final Map<String, Map<String, Set<String>>> _enabledInterfacesByNodeVrf;

  private final Set<String> _enabledNodes;

  private final Map<String, Set<String>> _enabledVrfs;

  private final Map<String, Map<String, String>> _incomingAcls;

  private final Map<String, Set<Ip>> _ipsByHostname;

<<<<<<< HEAD
  private final Map<String, Map<String, Set<Ip>>> _ipsByNodeVrf;
=======
  private final boolean _dataPlane;
>>>>>>> fdd47718

  private final Map<String, Map<String, IpSpace>> _namedIpSpaces;

  private final Map<String, Map<String, Map<String, BooleanExpr>>> _neighborUnreachable;

  private final Map<String, List<String>> _nodeInterfaces;

  private final Set<String> _nodesWithSrcInterfaceConstraints;

  private final Set<String> _nonTransitNodes;

  private final Map<String, Map<String, BooleanExpr>> _nullRoutedIps;

  private final Map<String, Map<String, String>> _outgoingAcls;

  private final Map<String, Map<String, BooleanExpr>> _routableIps;

  private final boolean _simplify;

  private final Map<String, Map<String, List<Entry<AclPermit, BooleanExpr>>>> _sourceNats;

  private final Field _sourceInterfaceField;

  private final Map<String, Map<String, IntExpr>> _sourceInterfaceFieldValues;

  private final Map<String, Set<String>> _topologyInterfaces;

  private Set<String> _transitNodes;

  private final Set<Type> _vectorizedParameters;

  private MockSynthesizerInput(Builder builder) {
    _aclActions = builder._aclActions;
    _aclConditions = builder._aclConditions;
    _arpTrueEdge = builder._arpTrueEdge;
    _enabledEdges = builder._enabledEdges;
    _enabledInterfaces = builder._enabledInterfaces;
    _enabledInterfacesByNodeVrf = builder._enabledInterfacesByNodeVrf;
    _enabledNodes = builder._enabledNodes;
    _enabledVrfs = builder._enabledVrfs;
    _incomingAcls = builder._incomingAcls;
    _ipsByHostname = builder._ipsByHostname;
<<<<<<< HEAD
    _ipsByNodeVrf = builder._ipsByNodeVrf;
=======
    _dataPlane = builder._dataPlane;
>>>>>>> fdd47718
    _neighborUnreachable = builder._neighborUnreachable;
    _nodeInterfaces = builder._nodeInterfaces;
    _nodesWithSrcInterfaceConstraints = builder._nodesWithSrcInterfaceConstraints;
    _nullRoutedIps = builder._nullRoutedIps;
    _nonTransitNodes = builder._nonTransitNodes;
    _outgoingAcls = builder._outgoingAcls;
    _routableIps = builder._routableIps;
    _simplify = builder._simplify;
    _sourceNats = builder._sourceNats;
    _sourceInterfaceField = builder._srcInterfaceField;
    _sourceInterfaceFieldValues = builder._srcInterfaceFieldValues;
    _topologyInterfaces = builder._topologyInterfaces;
    _transitNodes = builder._transitNodes;
    _vectorizedParameters = builder._vectorizedParameters;
    _namedIpSpaces = builder._namedIpSpaces;
  }

  @Override
  public int getNodeInterfaceId(String node, String iface) {
    return getNodeInterfaces().get(node).indexOf(iface) + 1;
  }

  @Override
  public Map<String, Map<String, List<LineAction>>> getAclActions() {
    return _aclActions;
  }

  @Override
  public Map<String, Map<String, List<BooleanExpr>>> getAclConditions() {
    return _aclConditions;
  }

  @Override
  public Map<String, Map<String, Map<String, Map<String, Map<String, BooleanExpr>>>>>
      getArpTrueEdge() {
    return _arpTrueEdge;
  }

  @Override
  public Set<Edge> getEnabledEdges() {
    return _enabledEdges;
  }

  @Override
  public Map<String, Set<String>> getEnabledInterfaces() {
    return _enabledInterfaces;
  }

  @Override
  public Map<String, Map<String, Set<String>>> getEnabledInterfacesByNodeVrf() {
    return _enabledInterfacesByNodeVrf;
  }

  @Override
  public Set<String> getEnabledNodes() {
    return _enabledNodes;
  }

  @Override
  public Map<String, Set<String>> getEnabledVrfs() {
    return _enabledVrfs;
  }

  @Override
  public Map<String, Map<String, String>> getIncomingAcls() {
    return _incomingAcls;
  }

  @Override
  public Map<String, Set<Ip>> getIpsByHostname() {
    return _ipsByHostname;
  }

  @Override
  public Map<String, Map<String, Set<Ip>>> getIpsByNodeVrf() {
    return _ipsByNodeVrf;
  }

  @Override
  public Map<String, Map<String, IpSpace>> getNamedIpSpaces() {
    return _namedIpSpaces;
  }

  @Override
  public Map<String, Map<String, Map<String, BooleanExpr>>> getNeighborUnreachable() {
    return _neighborUnreachable;
  }

  @Override
  public Map<String, List<String>> getNodeInterfaces() {
    return _nodeInterfaces;
  }

  @Override
  public Map<String, Map<String, BooleanExpr>> getNullRoutedIps() {
    return _nullRoutedIps;
  }

  @Override
  public Map<String, Map<String, String>> getOutgoingAcls() {
    return _outgoingAcls;
  }

  @Override
  public Map<String, Map<String, BooleanExpr>> getRoutableIps() {
    return _routableIps;
  }

  @Override
  public boolean getSimplify() {
    return _simplify;
  }

  @Override
  public Map<String, Map<String, List<Entry<AclPermit, BooleanExpr>>>> getSourceNats() {
    return _sourceNats;
  }

  @Override
  public Set<String> getTransitNodes() {
    return _transitNodes;
  }

  @Override
  public Field getSourceInterfaceField() {
    return _sourceInterfaceField;
  }

  @Override
  public Map<String, Map<String, IntExpr>> getSourceInterfaceFieldValues() {
    return _sourceInterfaceFieldValues;
  }

  @Override
  public Set<String> getNodesWithSrcInterfaceConstraints() {
    return _nodesWithSrcInterfaceConstraints;
  }

  @Override
  public Set<String> getNonTransitNodes() {
    return _nonTransitNodes;
  }

  @Override
  public Map<String, Set<String>> getTraversableInterfaces() {
    return _topologyInterfaces;
  }

  @Override
  public Set<Type> getVectorizedParameters() {
    return _vectorizedParameters;
  }

  @Override
  public boolean isDataPlane() {
    return _dataPlane;
  }
}<|MERGE_RESOLUTION|>--- conflicted
+++ resolved
@@ -27,6 +27,8 @@
     private Map<String, Map<String, Map<String, Map<String, Map<String, BooleanExpr>>>>>
         _arpTrueEdge;
 
+    private boolean _dataPlane;
+
     private Set<Edge> _enabledEdges;
 
     private Map<String, Set<String>> _enabledInterfaces;
@@ -41,11 +43,7 @@
 
     private Map<String, Set<Ip>> _ipsByHostname;
 
-<<<<<<< HEAD
     private Map<String, Map<String, Set<Ip>>> _ipsByNodeVrf;
-=======
-    private boolean _dataPlane;
->>>>>>> fdd47718
 
     private Map<String, Map<String, IpSpace>> _namedIpSpaces;
 
@@ -262,6 +260,8 @@
   private final Map<String, Map<String, Map<String, Map<String, Map<String, BooleanExpr>>>>>
       _arpTrueEdge;
 
+  private final boolean _dataPlane;
+
   private final Set<Edge> _enabledEdges;
 
   private final Map<String, Set<String>> _enabledInterfaces;
@@ -276,11 +276,7 @@
 
   private final Map<String, Set<Ip>> _ipsByHostname;
 
-<<<<<<< HEAD
   private final Map<String, Map<String, Set<Ip>>> _ipsByNodeVrf;
-=======
-  private final boolean _dataPlane;
->>>>>>> fdd47718
 
   private final Map<String, Map<String, IpSpace>> _namedIpSpaces;
 
@@ -316,6 +312,7 @@
     _aclActions = builder._aclActions;
     _aclConditions = builder._aclConditions;
     _arpTrueEdge = builder._arpTrueEdge;
+    _dataPlane = builder._dataPlane;
     _enabledEdges = builder._enabledEdges;
     _enabledInterfaces = builder._enabledInterfaces;
     _enabledInterfacesByNodeVrf = builder._enabledInterfacesByNodeVrf;
@@ -323,11 +320,7 @@
     _enabledVrfs = builder._enabledVrfs;
     _incomingAcls = builder._incomingAcls;
     _ipsByHostname = builder._ipsByHostname;
-<<<<<<< HEAD
     _ipsByNodeVrf = builder._ipsByNodeVrf;
-=======
-    _dataPlane = builder._dataPlane;
->>>>>>> fdd47718
     _neighborUnreachable = builder._neighborUnreachable;
     _nodeInterfaces = builder._nodeInterfaces;
     _nodesWithSrcInterfaceConstraints = builder._nodesWithSrcInterfaceConstraints;
