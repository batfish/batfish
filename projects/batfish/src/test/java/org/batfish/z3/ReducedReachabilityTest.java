--- conflicted
+++ resolved
@@ -149,14 +149,10 @@
   public void testBDDReducedReachability() throws IOException {
     Batfish batfish = initBatfish();
     DifferentialReachabilityResult differentialReachabilityResult =
-<<<<<<< HEAD
-        batfish.bddReducedReachability(ImmutableSet.of(FlowDisposition.ACCEPTED));
-=======
         batfish.bddReducedReachability(
             ImmutableSet.of(FlowDisposition.ACCEPTED),
             batfish.getAllSourcesInferFromLocationIpSpaceAssignment(),
             TRUE);
->>>>>>> 1ea9c12d
     assertThat(differentialReachabilityResult.getIncreasedReachabilityFlows(), empty());
     Set<Flow> flows = differentialReachabilityResult.getDecreasedReachabilityFlows();
     assertThat(flows, hasSize(1));
