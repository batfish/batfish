package org.batfish.z3.state.visitors;

import static org.hamcrest.MatcherAssert.assertThat;
import static org.hamcrest.Matchers.containsInAnyOrder;
import static org.hamcrest.Matchers.equalTo;
import static org.hamcrest.Matchers.hasItem;
import static org.hamcrest.Matchers.not;

import com.google.common.collect.ImmutableList;
import com.google.common.collect.ImmutableMap;
import com.google.common.collect.ImmutableSet;
import com.google.common.collect.Maps;
import com.google.common.collect.Sets;
import java.util.List;
import java.util.Map;
import java.util.Set;
import java.util.stream.Collectors;
import org.batfish.datamodel.Edge;
import org.batfish.datamodel.Ip;
import org.batfish.datamodel.IpWildcard;
import org.batfish.datamodel.IpWildcardSetIpSpace;
import org.batfish.datamodel.LineAction;
import org.batfish.z3.Field;
import org.batfish.z3.MockSynthesizerInput;
import org.batfish.z3.SynthesizerInput;
import org.batfish.z3.expr.AndExpr;
import org.batfish.z3.expr.BasicRuleStatement;
import org.batfish.z3.expr.BooleanExpr;
import org.batfish.z3.expr.EqExpr;
import org.batfish.z3.expr.FalseExpr;
import org.batfish.z3.expr.HeaderSpaceMatchExpr;
import org.batfish.z3.expr.IntExpr;
import org.batfish.z3.expr.LitIntExpr;
import org.batfish.z3.expr.MockBooleanAtom;
import org.batfish.z3.expr.MockIntAtom;
import org.batfish.z3.expr.NotExpr;
import org.batfish.z3.expr.RuleStatement;
import org.batfish.z3.expr.TransformedVarIntExpr;
import org.batfish.z3.expr.TrueExpr;
import org.batfish.z3.expr.VarIntExpr;
import org.batfish.z3.state.Accept;
import org.batfish.z3.state.AclDeny;
import org.batfish.z3.state.AclLineMatch;
import org.batfish.z3.state.AclLineNoMatch;
import org.batfish.z3.state.AclPermit;
import org.batfish.z3.state.Drop;
import org.batfish.z3.state.DropAcl;
import org.batfish.z3.state.DropAclIn;
import org.batfish.z3.state.DropAclOut;
import org.batfish.z3.state.DropNoRoute;
import org.batfish.z3.state.DropNullRoute;
import org.batfish.z3.state.NeighborUnreachable;
import org.batfish.z3.state.NodeAccept;
import org.batfish.z3.state.NodeDrop;
import org.batfish.z3.state.NodeDropAcl;
import org.batfish.z3.state.NodeDropAclIn;
import org.batfish.z3.state.NodeDropAclOut;
import org.batfish.z3.state.NodeDropNoRoute;
import org.batfish.z3.state.NodeDropNullRoute;
import org.batfish.z3.state.NodeInterfaceNeighborUnreachable;
import org.batfish.z3.state.NodeNeighborUnreachable;
import org.batfish.z3.state.OriginateInterface;
import org.batfish.z3.state.OriginateVrf;
import org.batfish.z3.state.PostInInterface;
import org.batfish.z3.state.PostInVrf;
import org.batfish.z3.state.PostOutEdge;
import org.batfish.z3.state.PreInInterface;
import org.batfish.z3.state.PreOutEdge;
import org.batfish.z3.state.PreOutEdgePostNat;
import org.batfish.z3.state.PreOutVrf;
import org.junit.Test;

public class DefaultTransitionGeneratorTest {

  private static final String ACL1 = "acl1";

  private static final String ACL2 = "acl2";

  private static final String ACL3 = "acl3";

  private static final BooleanExpr B1 = b(1);

  private static final BooleanExpr B2 = b(2);

  private static final String INTERFACE1 = "interface1";

  private static final String INTERFACE2 = "interface2";

  private static final String INTERFACE3 = "interface3";

  private static final String INTERFACE4 = "interface4";

  private static final Ip IP1 = new Ip("1.1.1.1");

  private static final Ip IP2 = new Ip("2.2.2.2");

  private static final Ip IP3 = new Ip("3.3.3.3");

  private static final Ip IP4 = new Ip("4.4.4.4");

  private static final String NAT_ACL1 = "natacl1";

  private static final String NAT_ACL2 = "natacl2";

  private static final String NODE1 = "node1";

  private static final String NODE2 = "node2";

  private static final String NODE3 = "node3";

  private static final String NODE4 = "node4";

  private static final String VRF1 = "vrf1";

  private static final String VRF2 = "vrf2";

  private static final Field SRC_INTERFACE_FIELD = new Field("SRC_INTERFACE", 1);

  private static final BooleanExpr NO_SRC_INTERFACE_FIELD =
      new EqExpr(
          new VarIntExpr(SRC_INTERFACE_FIELD),
          new LitIntExpr(
              DefaultTransitionGenerator.NO_SOURCE_INTERFACE, SRC_INTERFACE_FIELD.getSize()));

  private static final BooleanExpr TRANSIT_NODES_NOT_TRANSITED =
      new EqExpr(
          new VarIntExpr(DefaultTransitionGenerator.TRANSITED_TRANSIT_NODES_FIELD),
          DefaultTransitionGenerator.NOT_TRANSITED);

  private static BooleanExpr b(int num) {
    return new MockBooleanAtom(num);
  }

  private static IntExpr i(int num) {
    return new MockIntAtom(num);
  }

  private static Map<String, Map<String, List<LineAction>>> aclActions() {
    List<LineAction> acl1ActionsByLine =
        ImmutableList.of(
            LineAction.ACCEPT, LineAction.REJECT, LineAction.ACCEPT, LineAction.REJECT);
    List<LineAction> acl2ActionsByLine =
        ImmutableList.of(
            LineAction.REJECT, LineAction.ACCEPT, LineAction.REJECT, LineAction.ACCEPT);
    ImmutableMap<String, List<LineAction>> aclActions =
        ImmutableMap.of(ACL1, acl1ActionsByLine, ACL2, acl2ActionsByLine, ACL3, ImmutableList.of());
    Map<String, Map<String, List<LineAction>>> aclActionss =
        ImmutableMap.of(NODE1, aclActions, NODE2, aclActions);
    return aclActionss;
  }

  private static Map<String, Map<String, List<BooleanExpr>>> aclConditions() {
    List<BooleanExpr> acl1Conditions =
        ImmutableList.of(
            TrueExpr.INSTANCE, FalseExpr.INSTANCE, TrueExpr.INSTANCE, FalseExpr.INSTANCE);
    List<BooleanExpr> acl2Conditions =
        ImmutableList.of(
            FalseExpr.INSTANCE, TrueExpr.INSTANCE, FalseExpr.INSTANCE, TrueExpr.INSTANCE);
    ImmutableMap<String, List<BooleanExpr>> aclConditions =
        ImmutableMap.of(ACL1, acl1Conditions, ACL2, acl2Conditions, ACL3, ImmutableList.of());
    Map<String, Map<String, List<BooleanExpr>>> acl =
        ImmutableMap.of(NODE1, aclConditions, NODE2, aclConditions);
    return acl;
  }

  @Test
  public void testPreOutEdgePostNat() {
    SynthesizerInput input =
        MockSynthesizerInput.builder()
            .setEnabledEdges(
                ImmutableSet.of(
                    new Edge(NODE1, INTERFACE1, NODE2, INTERFACE1),
                    new Edge(NODE1, INTERFACE1, NODE2, INTERFACE2),
                    new Edge(NODE1, INTERFACE2, NODE2, INTERFACE1),
                    new Edge(NODE1, INTERFACE2, NODE2, INTERFACE2),
                    new Edge(NODE2, INTERFACE1, NODE1, INTERFACE1),
                    new Edge(NODE2, INTERFACE1, NODE1, INTERFACE2),
                    new Edge(NODE2, INTERFACE2, NODE1, INTERFACE1),
                    new Edge(NODE2, INTERFACE2, NODE1, INTERFACE2)))
            .build();
    Set<RuleStatement> rules =
        ImmutableSet.copyOf(
            DefaultTransitionGenerator.generateTransitions(
                input, ImmutableSet.of(PreOutEdgePostNat.State.INSTANCE)));

    // PreOutEdgePostNatForTopologyEdges
    assertThat(
        rules,
        hasItem(
            new BasicRuleStatement(
                new PreOutEdge(NODE1, INTERFACE1, NODE2, INTERFACE1),
                new PreOutEdgePostNat(NODE1, INTERFACE1, NODE2, INTERFACE1))));
    assertThat(
        rules,
        hasItem(
            new BasicRuleStatement(
                new PreOutEdge(NODE1, INTERFACE1, NODE2, INTERFACE2),
                new PreOutEdgePostNat(NODE1, INTERFACE1, NODE2, INTERFACE2))));
    assertThat(
        rules,
        hasItem(
            new BasicRuleStatement(
                new PreOutEdge(NODE1, INTERFACE2, NODE2, INTERFACE1),
                new PreOutEdgePostNat(NODE1, INTERFACE2, NODE2, INTERFACE1))));
    assertThat(
        rules,
        hasItem(
            new BasicRuleStatement(
                new PreOutEdge(NODE1, INTERFACE2, NODE2, INTERFACE2),
                new PreOutEdgePostNat(NODE1, INTERFACE2, NODE2, INTERFACE2))));
    assertThat(
        rules,
        hasItem(
            new BasicRuleStatement(
                new PreOutEdge(NODE2, INTERFACE1, NODE1, INTERFACE1),
                new PreOutEdgePostNat(NODE2, INTERFACE1, NODE1, INTERFACE1))));
    assertThat(
        rules,
        hasItem(
            new BasicRuleStatement(
                new PreOutEdge(NODE2, INTERFACE1, NODE1, INTERFACE2),
                new PreOutEdgePostNat(NODE2, INTERFACE1, NODE1, INTERFACE2))));
    assertThat(
        rules,
        hasItem(
            new BasicRuleStatement(
                new PreOutEdge(NODE2, INTERFACE2, NODE1, INTERFACE1),
                new PreOutEdgePostNat(NODE2, INTERFACE2, NODE1, INTERFACE1))));
    assertThat(
        rules,
        hasItem(
            new BasicRuleStatement(
                new PreOutEdge(NODE2, INTERFACE2, NODE1, INTERFACE2),
                new PreOutEdgePostNat(NODE2, INTERFACE2, NODE1, INTERFACE2))));
  }

  @Test
  public void testVisitAccept() {
    SynthesizerInput input =
        MockSynthesizerInput.builder().setEnabledNodes(ImmutableSet.of(NODE1, NODE2)).build();
    Set<RuleStatement> rules =
        ImmutableSet.copyOf(
            DefaultTransitionGenerator.generateTransitions(
                input, ImmutableSet.of(Accept.State.INSTANCE)));

    assertThat(rules, hasItem(new BasicRuleStatement(new NodeAccept(NODE1), Accept.INSTANCE)));
    assertThat(rules, hasItem(new BasicRuleStatement(new NodeAccept(NODE2), Accept.INSTANCE)));
  }

  @Test
  public void testVisitAclDeny() {
    SynthesizerInput input = MockSynthesizerInput.builder().setAclActions(aclActions()).build();
    Set<RuleStatement> rules =
        ImmutableSet.copyOf(
            DefaultTransitionGenerator.generateTransitions(
                input, ImmutableSet.of(AclDeny.State.INSTANCE)));

    // MatchDenyLine
    assertThat(
        rules,
        hasItem(
            new BasicRuleStatement(new AclLineMatch(NODE1, ACL1, 1), new AclDeny(NODE1, ACL1))));
    assertThat(
        rules,
        hasItem(
            new BasicRuleStatement(new AclLineMatch(NODE1, ACL1, 3), new AclDeny(NODE1, ACL1))));
    assertThat(
        rules,
        hasItem(
            new BasicRuleStatement(new AclLineMatch(NODE1, ACL2, 0), new AclDeny(NODE1, ACL2))));
    assertThat(
        rules,
        hasItem(
            new BasicRuleStatement(new AclLineMatch(NODE1, ACL2, 2), new AclDeny(NODE1, ACL2))));
    assertThat(
        rules,
        hasItem(
            new BasicRuleStatement(new AclLineMatch(NODE2, ACL1, 1), new AclDeny(NODE2, ACL1))));
    assertThat(
        rules,
        hasItem(
            new BasicRuleStatement(new AclLineMatch(NODE2, ACL1, 3), new AclDeny(NODE2, ACL1))));
    assertThat(
        rules,
        hasItem(
            new BasicRuleStatement(new AclLineMatch(NODE2, ACL2, 0), new AclDeny(NODE2, ACL2))));
    assertThat(
        rules,
        hasItem(
            new BasicRuleStatement(new AclLineMatch(NODE2, ACL2, 2), new AclDeny(NODE2, ACL2))));

    // MatchNoLines
    assertThat(
        rules,
        hasItem(
            new BasicRuleStatement(new AclLineNoMatch(NODE1, ACL1, 3), new AclDeny(NODE1, ACL1))));
    assertThat(
        rules,
        hasItem(
            new BasicRuleStatement(new AclLineNoMatch(NODE1, ACL2, 3), new AclDeny(NODE1, ACL2))));
    assertThat(rules, hasItem(new BasicRuleStatement(new AclDeny(NODE1, ACL3))));
    assertThat(
        rules,
        hasItem(
            new BasicRuleStatement(new AclLineNoMatch(NODE2, ACL1, 3), new AclDeny(NODE2, ACL1))));
    assertThat(
        rules,
        hasItem(
            new BasicRuleStatement(new AclLineNoMatch(NODE2, ACL2, 3), new AclDeny(NODE2, ACL2))));
    assertThat(rules, hasItem(new BasicRuleStatement(new AclDeny(NODE1, ACL3))));
  }

  @Test
  public void testVisitAclLineMatch() {
    SynthesizerInput input =
        MockSynthesizerInput.builder().setAclConditions(aclConditions()).build();
    Set<RuleStatement> rules =
        ImmutableSet.copyOf(
            DefaultTransitionGenerator.generateTransitions(
                input, ImmutableSet.of(AclLineMatch.State.INSTANCE)));

    // MatchCurrentAndDontMatchPrevious

    assertThat(
        rules,
        hasItem(new BasicRuleStatement(TrueExpr.INSTANCE, new AclLineMatch(NODE1, ACL1, 0))));
    assertThat(
        rules,
        hasItem(
            new BasicRuleStatement(
                FalseExpr.INSTANCE,
                ImmutableSet.of(new AclLineNoMatch(NODE1, ACL1, 0)),
                new AclLineMatch(NODE1, ACL1, 1))));
    assertThat(
        rules,
        hasItem(
            new BasicRuleStatement(
                TrueExpr.INSTANCE,
                ImmutableSet.of(new AclLineNoMatch(NODE1, ACL1, 1)),
                new AclLineMatch(NODE1, ACL1, 2))));
    assertThat(
        rules,
        hasItem(
            new BasicRuleStatement(
                FalseExpr.INSTANCE,
                ImmutableSet.of(new AclLineNoMatch(NODE1, ACL1, 2)),
                new AclLineMatch(NODE1, ACL1, 3))));
    assertThat(
        rules,
        hasItem(new BasicRuleStatement(FalseExpr.INSTANCE, new AclLineMatch(NODE1, ACL2, 0))));
    assertThat(
        rules,
        hasItem(
            new BasicRuleStatement(
                TrueExpr.INSTANCE,
                ImmutableSet.of(new AclLineNoMatch(NODE1, ACL2, 0)),
                new AclLineMatch(NODE1, ACL2, 1))));
    assertThat(
        rules,
        hasItem(
            new BasicRuleStatement(
                FalseExpr.INSTANCE,
                ImmutableSet.of(new AclLineNoMatch(NODE1, ACL2, 1)),
                new AclLineMatch(NODE1, ACL2, 2))));
    assertThat(
        rules,
        hasItem(
            new BasicRuleStatement(
                TrueExpr.INSTANCE,
                ImmutableSet.of(new AclLineNoMatch(NODE1, ACL2, 2)),
                new AclLineMatch(NODE1, ACL2, 3))));
    assertThat(
        rules,
        hasItem(new BasicRuleStatement(TrueExpr.INSTANCE, new AclLineMatch(NODE2, ACL1, 0))));
    assertThat(
        rules,
        hasItem(
            new BasicRuleStatement(
                FalseExpr.INSTANCE,
                ImmutableSet.of(new AclLineNoMatch(NODE2, ACL1, 0)),
                new AclLineMatch(NODE2, ACL1, 1))));
    assertThat(
        rules,
        hasItem(
            new BasicRuleStatement(
                TrueExpr.INSTANCE,
                ImmutableSet.of(new AclLineNoMatch(NODE2, ACL1, 1)),
                new AclLineMatch(NODE2, ACL1, 2))));
    assertThat(
        rules,
        hasItem(
            new BasicRuleStatement(
                FalseExpr.INSTANCE,
                ImmutableSet.of(new AclLineNoMatch(NODE2, ACL1, 2)),
                new AclLineMatch(NODE2, ACL1, 3))));
    assertThat(
        rules,
        hasItem(new BasicRuleStatement(FalseExpr.INSTANCE, new AclLineMatch(NODE2, ACL2, 0))));
    assertThat(
        rules,
        hasItem(
            new BasicRuleStatement(
                TrueExpr.INSTANCE,
                ImmutableSet.of(new AclLineNoMatch(NODE2, ACL2, 0)),
                new AclLineMatch(NODE2, ACL2, 1))));
    assertThat(
        rules,
        hasItem(
            new BasicRuleStatement(
                FalseExpr.INSTANCE,
                ImmutableSet.of(new AclLineNoMatch(NODE2, ACL2, 1)),
                new AclLineMatch(NODE2, ACL2, 2))));
    assertThat(
        rules,
        hasItem(
            new BasicRuleStatement(
                TrueExpr.INSTANCE,
                ImmutableSet.of(new AclLineNoMatch(NODE2, ACL2, 2)),
                new AclLineMatch(NODE2, ACL2, 3))));
  }

  @Test
  public void testVisitAclLineNoMatch() {
    SynthesizerInput input =
        MockSynthesizerInput.builder().setAclConditions(aclConditions()).build();
    Set<RuleStatement> rules =
        ImmutableSet.copyOf(
            DefaultTransitionGenerator.generateTransitions(
                input, ImmutableSet.of(AclLineNoMatch.State.INSTANCE)));
    assertThat(
        rules,
        hasItem(
            new BasicRuleStatement(
                new NotExpr(TrueExpr.INSTANCE), new AclLineNoMatch(NODE1, ACL1, 0))));
    assertThat(
        rules,
        hasItem(
            new BasicRuleStatement(
                new NotExpr(FalseExpr.INSTANCE),
                ImmutableSet.of(new AclLineNoMatch(NODE1, ACL1, 0)),
                new AclLineNoMatch(NODE1, ACL1, 1))));
    assertThat(
        rules,
        hasItem(
            new BasicRuleStatement(
                new NotExpr(TrueExpr.INSTANCE),
                ImmutableSet.of(new AclLineNoMatch(NODE1, ACL1, 1)),
                new AclLineNoMatch(NODE1, ACL1, 2))));
    assertThat(
        rules,
        hasItem(
            new BasicRuleStatement(
                new NotExpr(FalseExpr.INSTANCE),
                ImmutableSet.of(new AclLineNoMatch(NODE1, ACL1, 2)),
                new AclLineNoMatch(NODE1, ACL1, 3))));
    assertThat(
        rules,
        hasItem(
            new BasicRuleStatement(
                new NotExpr(FalseExpr.INSTANCE), new AclLineNoMatch(NODE1, ACL2, 0))));
    assertThat(
        rules,
        hasItem(
            new BasicRuleStatement(
                new NotExpr(TrueExpr.INSTANCE),
                ImmutableSet.of(new AclLineNoMatch(NODE1, ACL2, 0)),
                new AclLineNoMatch(NODE1, ACL2, 1))));
    assertThat(
        rules,
        hasItem(
            new BasicRuleStatement(
                new NotExpr(FalseExpr.INSTANCE),
                ImmutableSet.of(new AclLineNoMatch(NODE1, ACL2, 1)),
                new AclLineNoMatch(NODE1, ACL2, 2))));
    assertThat(
        rules,
        hasItem(
            new BasicRuleStatement(
                new NotExpr(TrueExpr.INSTANCE),
                ImmutableSet.of(new AclLineNoMatch(NODE1, ACL2, 2)),
                new AclLineNoMatch(NODE1, ACL2, 3))));
    assertThat(
        rules,
        hasItem(
            new BasicRuleStatement(
                new NotExpr(TrueExpr.INSTANCE), new AclLineNoMatch(NODE2, ACL1, 0))));
    assertThat(
        rules,
        hasItem(
            new BasicRuleStatement(
                new NotExpr(FalseExpr.INSTANCE),
                ImmutableSet.of(new AclLineNoMatch(NODE2, ACL1, 0)),
                new AclLineNoMatch(NODE2, ACL1, 1))));
    assertThat(
        rules,
        hasItem(
            new BasicRuleStatement(
                new NotExpr(TrueExpr.INSTANCE),
                ImmutableSet.of(new AclLineNoMatch(NODE2, ACL1, 1)),
                new AclLineNoMatch(NODE2, ACL1, 2))));
    assertThat(
        rules,
        hasItem(
            new BasicRuleStatement(
                new NotExpr(FalseExpr.INSTANCE),
                ImmutableSet.of(new AclLineNoMatch(NODE2, ACL1, 2)),
                new AclLineNoMatch(NODE2, ACL1, 3))));
    assertThat(
        rules,
        hasItem(
            new BasicRuleStatement(
                new NotExpr(FalseExpr.INSTANCE), new AclLineNoMatch(NODE2, ACL2, 0))));
    assertThat(
        rules,
        hasItem(
            new BasicRuleStatement(
                new NotExpr(TrueExpr.INSTANCE),
                ImmutableSet.of(new AclLineNoMatch(NODE2, ACL2, 0)),
                new AclLineNoMatch(NODE2, ACL2, 1))));
    assertThat(
        rules,
        hasItem(
            new BasicRuleStatement(
                new NotExpr(FalseExpr.INSTANCE),
                ImmutableSet.of(new AclLineNoMatch(NODE2, ACL2, 1)),
                new AclLineNoMatch(NODE2, ACL2, 2))));
    assertThat(
        rules,
        hasItem(
            new BasicRuleStatement(
                new NotExpr(TrueExpr.INSTANCE),
                ImmutableSet.of(new AclLineNoMatch(NODE2, ACL2, 2)),
                new AclLineNoMatch(NODE2, ACL2, 3))));
  }

  @Test
  public void testVisitAclPermit() {
    SynthesizerInput input = MockSynthesizerInput.builder().setAclActions(aclActions()).build();
    Set<RuleStatement> rules =
        ImmutableSet.copyOf(
            DefaultTransitionGenerator.generateTransitions(
                input, ImmutableSet.of(AclPermit.State.INSTANCE)));

    // MatchPermitLine
    assertThat(
        rules,
        hasItem(
            new BasicRuleStatement(new AclLineMatch(NODE1, ACL1, 0), new AclPermit(NODE1, ACL1))));
    assertThat(
        rules,
        hasItem(
            new BasicRuleStatement(new AclLineMatch(NODE1, ACL1, 2), new AclPermit(NODE1, ACL1))));
    assertThat(
        rules,
        hasItem(
            new BasicRuleStatement(new AclLineMatch(NODE1, ACL2, 1), new AclPermit(NODE1, ACL2))));
    assertThat(
        rules,
        hasItem(
            new BasicRuleStatement(new AclLineMatch(NODE1, ACL2, 3), new AclPermit(NODE1, ACL2))));
    assertThat(
        rules,
        hasItem(
            new BasicRuleStatement(new AclLineMatch(NODE2, ACL1, 0), new AclPermit(NODE2, ACL1))));
    assertThat(
        rules,
        hasItem(
            new BasicRuleStatement(new AclLineMatch(NODE2, ACL1, 2), new AclPermit(NODE2, ACL1))));
    assertThat(
        rules,
        hasItem(
            new BasicRuleStatement(new AclLineMatch(NODE2, ACL2, 1), new AclPermit(NODE2, ACL2))));
    assertThat(
        rules,
        hasItem(
            new BasicRuleStatement(new AclLineMatch(NODE2, ACL2, 3), new AclPermit(NODE2, ACL2))));
  }

  @Test
  public void testVisitDrop() {
    SynthesizerInput input =
        MockSynthesizerInput.builder().setEnabledNodes(ImmutableSet.of(NODE1, NODE2)).build();
    Set<RuleStatement> rules =
        ImmutableSet.copyOf(
            DefaultTransitionGenerator.generateTransitions(
                input, ImmutableSet.of(Drop.State.INSTANCE)));

    assertThat(rules, hasItem(new BasicRuleStatement(new NodeDrop(NODE1), Drop.INSTANCE)));
    assertThat(rules, hasItem(new BasicRuleStatement(new NodeDrop(NODE2), Drop.INSTANCE)));
  }

  @Test
  public void testVisitDropAcl() {
    SynthesizerInput input = MockSynthesizerInput.builder().build();
    Set<RuleStatement> rules =
        ImmutableSet.copyOf(
            DefaultTransitionGenerator.generateTransitions(
                input, ImmutableSet.of(DropAcl.State.INSTANCE)));

    Set<RuleStatement> expectedCopyDropAclIn =
        ImmutableSet.of(new BasicRuleStatement(DropAclIn.INSTANCE, DropAcl.INSTANCE));

    Set<RuleStatement> expectedCopyDropAclOut =
        ImmutableSet.of(new BasicRuleStatement(DropAclOut.INSTANCE, DropAcl.INSTANCE));

    assertThat(rules, equalTo(Sets.union(expectedCopyDropAclIn, expectedCopyDropAclOut)));
  }

  @Test
  public void testVisitDropAclIn() {
    SynthesizerInput input =
        MockSynthesizerInput.builder().setEnabledNodes(ImmutableSet.of(NODE1, NODE2)).build();
    Set<RuleStatement> rules =
        ImmutableSet.copyOf(
            DefaultTransitionGenerator.generateTransitions(
                input, ImmutableSet.of(DropAclIn.State.INSTANCE)));

    assertThat(
        rules, hasItem(new BasicRuleStatement(new NodeDropAclIn(NODE1), DropAclIn.INSTANCE)));
    assertThat(
        rules, hasItem(new BasicRuleStatement(new NodeDropAclIn(NODE2), DropAclIn.INSTANCE)));
  }

  @Test
  public void testVisitDropAclOut() {
    SynthesizerInput input =
        MockSynthesizerInput.builder().setEnabledNodes(ImmutableSet.of(NODE1, NODE2)).build();
    Set<RuleStatement> rules =
        ImmutableSet.copyOf(
            DefaultTransitionGenerator.generateTransitions(
                input, ImmutableSet.of(DropAclOut.State.INSTANCE)));

    assertThat(
        rules, hasItem(new BasicRuleStatement(new NodeDropAclOut(NODE1), DropAclOut.INSTANCE)));
    assertThat(
        rules, hasItem(new BasicRuleStatement(new NodeDropAclOut(NODE2), DropAclOut.INSTANCE)));
  }

  @Test
  public void testVisitDropNoRoute() {
    SynthesizerInput input =
        MockSynthesizerInput.builder().setEnabledNodes(ImmutableSet.of(NODE1, NODE2)).build();
    Set<RuleStatement> rules =
        ImmutableSet.copyOf(
            DefaultTransitionGenerator.generateTransitions(
                input, ImmutableSet.of(DropNoRoute.State.INSTANCE)));

    assertThat(
        rules, hasItem(new BasicRuleStatement(new NodeDropNoRoute(NODE1), DropNoRoute.INSTANCE)));
    assertThat(
        rules, hasItem(new BasicRuleStatement(new NodeDropNoRoute(NODE2), DropNoRoute.INSTANCE)));
  }

  @Test
  public void testVisitDropNullRoute() {
    SynthesizerInput input =
        MockSynthesizerInput.builder().setEnabledNodes(ImmutableSet.of(NODE1, NODE2)).build();
    Set<RuleStatement> rules =
        ImmutableSet.copyOf(
            DefaultTransitionGenerator.generateTransitions(
                input, ImmutableSet.of(DropNullRoute.State.INSTANCE)));

    assertThat(
        rules,
        hasItem(new BasicRuleStatement(new NodeDropNullRoute(NODE1), DropNullRoute.INSTANCE)));
    assertThat(
        rules,
        hasItem(new BasicRuleStatement(new NodeDropNullRoute(NODE2), DropNullRoute.INSTANCE)));
  }

  @Test
  public void testVisitNeighborUnreachable() {
    SynthesizerInput input =
        MockSynthesizerInput.builder()
            .setNeighborUnreachable(
                ImmutableMap.of(
                    NODE1,
                    ImmutableMap.of(VRF1, ImmutableMap.of(INTERFACE1, b(1))),
                    NODE2,
                    ImmutableMap.of(VRF1, ImmutableMap.of(INTERFACE1, b(2)))))
            .build();
    Set<RuleStatement> rules =
        ImmutableSet.copyOf(
            DefaultTransitionGenerator.generateTransitions(
                input, ImmutableSet.of(NeighborUnreachable.State.INSTANCE)));

    assertThat(
        rules,
        hasItem(
            new BasicRuleStatement(
                new NodeNeighborUnreachable(NODE1), NeighborUnreachable.INSTANCE)));
    assertThat(
        rules,
        hasItem(
            new BasicRuleStatement(
                new NodeNeighborUnreachable(NODE2), NeighborUnreachable.INSTANCE)));
  }

  @Test
  public void testVisitNodeAccept() {
    SynthesizerInput input =
        MockSynthesizerInput.builder()
            .setEnabledNodes(ImmutableSet.of(NODE1, NODE2))
            .setEnabledVrfs(
                ImmutableMap.of(NODE1, ImmutableSet.of(VRF1), NODE2, ImmutableSet.of(VRF2)))
            .setIpsByNodeVrf(
                ImmutableMap.of(
                    NODE1,
                    ImmutableMap.of(VRF1, ImmutableSet.of(IP1, IP2)),
                    NODE2,
                    ImmutableMap.of(VRF2, ImmutableSet.of(IP3, IP4))))
            .setNamedIpSpaces(ImmutableMap.of(NODE1, ImmutableMap.of(), NODE2, ImmutableMap.of()))
            .build();
    Set<RuleStatement> rules =
        ImmutableSet.copyOf(
            DefaultTransitionGenerator.generateTransitions(
                input, ImmutableSet.of(NodeAccept.State.INSTANCE)));

    // PostInForMe
    assertThat(
        rules,
        hasItem(
            new BasicRuleStatement(
                HeaderSpaceMatchExpr.matchDstIp(
                    IpWildcardSetIpSpace.builder()
                        .including(ImmutableSet.of(new IpWildcard(IP1), new IpWildcard(IP2)))
                        .build(),
                    ImmutableMap.of()),
                new PostInVrf(NODE1, VRF1),
                new NodeAccept(NODE1))));
    assertThat(
        rules,
        hasItem(
            new BasicRuleStatement(
                HeaderSpaceMatchExpr.matchDstIp(
                    IpWildcardSetIpSpace.builder()
                        .including(ImmutableSet.of(new IpWildcard(IP3), new IpWildcard(IP4)))
                        .build(),
                    ImmutableMap.of()),
                new PostInVrf(NODE2, VRF2),
                new NodeAccept(NODE2))));
  }

  @Test
  public void testVisitNodeDrop() {
    SynthesizerInput input =
        MockSynthesizerInput.builder().setEnabledNodes(ImmutableSet.of(NODE1, NODE2)).build();
    Set<RuleStatement> rules =
        ImmutableSet.copyOf(
            DefaultTransitionGenerator.generateTransitions(
                input, ImmutableSet.of(NodeDrop.State.INSTANCE)));

    // CopyNodeDropAcl
    assertThat(rules, hasItem(new BasicRuleStatement(new NodeDropAcl(NODE1), new NodeDrop(NODE1))));
    assertThat(rules, hasItem(new BasicRuleStatement(new NodeDropAcl(NODE2), new NodeDrop(NODE2))));

    // CopyNodeDropNoRoute
    assertThat(
        rules, hasItem(new BasicRuleStatement(new NodeDropNoRoute(NODE1), new NodeDrop(NODE1))));
    assertThat(
        rules, hasItem(new BasicRuleStatement(new NodeDropNoRoute(NODE2), new NodeDrop(NODE2))));

    // CopyNodeDropNullRoute
    assertThat(
        rules, hasItem(new BasicRuleStatement(new NodeDropNullRoute(NODE1), new NodeDrop(NODE1))));
    assertThat(
        rules, hasItem(new BasicRuleStatement(new NodeDropNullRoute(NODE2), new NodeDrop(NODE2))));
  }

  @Test
  public void testVisitNodeDropAcl() {
    SynthesizerInput input =
        MockSynthesizerInput.builder().setEnabledNodes(ImmutableSet.of(NODE1, NODE2)).build();
    Set<RuleStatement> rules =
        ImmutableSet.copyOf(
            DefaultTransitionGenerator.generateTransitions(
                input, ImmutableSet.of(NodeDropAcl.State.INSTANCE)));

    Set<RuleStatement> expectedCopyNodeDropAclIn =
        ImmutableSet.of(
            new BasicRuleStatement(new NodeDropAclIn(NODE1), new NodeDropAcl(NODE1)),
            new BasicRuleStatement(new NodeDropAclIn(NODE2), new NodeDropAcl(NODE2)));

    Set<RuleStatement> expectedCopyNodeDropAclOut =
        ImmutableSet.of(
            new BasicRuleStatement(new NodeDropAclOut(NODE1), new NodeDropAcl(NODE1)),
            new BasicRuleStatement(new NodeDropAclOut(NODE2), new NodeDropAcl(NODE2)));

    assertThat(rules, equalTo(Sets.union(expectedCopyNodeDropAclIn, expectedCopyNodeDropAclOut)));
  }

  @Test
  public void testVisitNodeDropAclIn() {
    SynthesizerInput input =
        MockSynthesizerInput.builder()
            .setIncomingAcls(
                ImmutableMap.of(
                    NODE1,
                    ImmutableMap.of(INTERFACE1, ACL1, INTERFACE2, ACL2),
                    NODE2,
                    ImmutableMap.of(INTERFACE1, ACL1, INTERFACE2, ACL2)))
            .setTopologyInterfaces(
                ImmutableMap.of(
                    NODE1,
                    ImmutableSet.of(INTERFACE1, INTERFACE2),
                    NODE2,
                    ImmutableSet.of(INTERFACE1, INTERFACE2)))
            .build();
    Set<RuleStatement> rules =
        ImmutableSet.copyOf(
            DefaultTransitionGenerator.generateTransitions(
                input, ImmutableSet.of(NodeDropAclIn.State.INSTANCE)));

    // FailIncomingAcl
    assertThat(
        rules,
        hasItem(
            new BasicRuleStatement(
                ImmutableSet.of(new AclDeny(NODE1, ACL1), new PreInInterface(NODE1, INTERFACE1)),
                new NodeDropAclIn(NODE1))));
    assertThat(
        rules,
        hasItem(
            new BasicRuleStatement(
                ImmutableSet.of(new AclDeny(NODE1, ACL2), new PreInInterface(NODE1, INTERFACE2)),
                new NodeDropAclIn(NODE1))));
    assertThat(
        rules,
        hasItem(
            new BasicRuleStatement(
                ImmutableSet.of(new AclDeny(NODE2, ACL1), new PreInInterface(NODE2, INTERFACE1)),
                new NodeDropAclIn(NODE2))));
    assertThat(
        rules,
        hasItem(
            new BasicRuleStatement(
                ImmutableSet.of(new AclDeny(NODE2, ACL2), new PreInInterface(NODE2, INTERFACE2)),
                new NodeDropAclIn(NODE2))));
  }

  @Test
  public void testVisitNodeDropAclOut() {
    SynthesizerInput input =
        MockSynthesizerInput.builder()
            .setEnabledEdges(
                ImmutableSet.of(
                    new Edge(NODE1, INTERFACE1, NODE2, INTERFACE1),
                    new Edge(NODE1, INTERFACE2, NODE2, INTERFACE2),
                    new Edge(NODE2, INTERFACE1, NODE1, INTERFACE1),
                    new Edge(NODE2, INTERFACE2, NODE1, INTERFACE2)))
            .setOutgoingAcls(
                ImmutableMap.of(
                    NODE1,
                    ImmutableMap.of(INTERFACE1, ACL1),
                    NODE2,
                    ImmutableMap.of(INTERFACE1, ACL1, INTERFACE2, ACL2)))
            .setSourceNats(
                ImmutableMap.of(
                    NODE1,
                    ImmutableMap.of(
                        INTERFACE1,
                        ImmutableList.of(
                            Maps.immutableEntry(new AclPermit(NODE1, NAT_ACL1), TrueExpr.INSTANCE),
                            Maps.immutableEntry(
                                new AclPermit(NODE1, NAT_ACL2), FalseExpr.INSTANCE)),
                        INTERFACE2,
                        ImmutableList.of(
                            Maps.immutableEntry(new AclPermit(NODE1, NAT_ACL1), TrueExpr.INSTANCE),
                            Maps.immutableEntry(
                                new AclPermit(NODE1, NAT_ACL2), FalseExpr.INSTANCE))),
                    NODE2,
                    ImmutableMap.of(
                        INTERFACE1,
                        ImmutableList.of(
                            Maps.immutableEntry(new AclPermit(NODE2, NAT_ACL1), TrueExpr.INSTANCE),
                            Maps.immutableEntry(
                                new AclPermit(NODE2, NAT_ACL1), FalseExpr.INSTANCE)),
                        INTERFACE2,
                        ImmutableList.of())))
            .setTopologyInterfaces(
                ImmutableMap.of(
                    NODE1,
                    ImmutableSet.of(INTERFACE1, INTERFACE2),
                    NODE2,
                    ImmutableSet.of(INTERFACE1, INTERFACE2)))
            .build();
    Set<RuleStatement> rules =
        ImmutableSet.copyOf(
            DefaultTransitionGenerator.generateTransitions(
                input, ImmutableSet.of(NodeDropAclOut.State.INSTANCE)));

    // Just test the DropAclOut rules for Node2
    Set<RuleStatement> node2DropAclOutRules =
        rules
            .stream()
            .map(BasicRuleStatement.class::cast)
            .filter(rule -> rule.getPostconditionState().equals(new NodeDropAclOut(NODE2)))
            .collect(Collectors.toSet());

    // FailOutgoingAclNoMatchSrcNat
    assertThat(
        node2DropAclOutRules,
        containsInAnyOrder(
            new BasicRuleStatement(
                TrueExpr.INSTANCE,
                ImmutableSet.of(
                    new AclDeny(NODE2, ACL1),
                    new PreOutEdgePostNat(NODE2, INTERFACE1, NODE1, INTERFACE1)),
                new NodeDropAclOut(NODE2)),
            new BasicRuleStatement(
                TrueExpr.INSTANCE,
                ImmutableSet.of(
                    new AclDeny(NODE2, ACL2),
                    new PreOutEdgePostNat(NODE2, INTERFACE2, NODE1, INTERFACE2)),
                new NodeDropAclOut(NODE2))));
  }

  @Test
  public void testVisitNodeDropNoRoute() {
    SynthesizerInput input =
        MockSynthesizerInput.builder()
            .setRoutableIps(
                ImmutableMap.of(
                    NODE1,
                    ImmutableMap.of(VRF1, B1, VRF2, B2),
                    NODE2,
                    ImmutableMap.of(VRF1, B1, VRF2, B2)))
            .build();
    Set<RuleStatement> rules =
        ImmutableSet.copyOf(
            DefaultTransitionGenerator.generateTransitions(
                input, ImmutableSet.of(NodeDropNoRoute.State.INSTANCE)));

    // DestinationRouting
    assertThat(
        rules,
        hasItem(
            new BasicRuleStatement(
                new NotExpr(B1), new PreOutVrf(NODE1, VRF1), new NodeDropNoRoute(NODE1))));
    assertThat(
        rules,
        hasItem(
            new BasicRuleStatement(
                new NotExpr(B2), new PreOutVrf(NODE1, VRF2), new NodeDropNoRoute(NODE1))));
    assertThat(
        rules,
        hasItem(
            new BasicRuleStatement(
                new NotExpr(B1), new PreOutVrf(NODE2, VRF1), new NodeDropNoRoute(NODE2))));
    assertThat(
        rules,
        hasItem(
            new BasicRuleStatement(
                new NotExpr(B2), new PreOutVrf(NODE2, VRF2), new NodeDropNoRoute(NODE2))));
  }

  @Test
  public void testVisitNodeDropNullRoute() {
    SynthesizerInput input =
        MockSynthesizerInput.builder()
            .setNullRoutedIps(
                ImmutableMap.of(
                    NODE1,
                    ImmutableMap.of(VRF1, B1, VRF2, B2),
                    NODE2,
                    ImmutableMap.of(VRF1, B1, VRF2, B2)))
            .build();
    Set<RuleStatement> rules =
        ImmutableSet.copyOf(
            DefaultTransitionGenerator.generateTransitions(
                input, ImmutableSet.of(NodeDropNullRoute.State.INSTANCE)));

    // DestinationRouting
    assertThat(
        rules,
        hasItem(
            new BasicRuleStatement(B1, new PreOutVrf(NODE1, VRF1), new NodeDropNullRoute(NODE1))));
    assertThat(
        rules,
        hasItem(
            new BasicRuleStatement(B2, new PreOutVrf(NODE1, VRF2), new NodeDropNullRoute(NODE1))));
    assertThat(
        rules,
        hasItem(
            new BasicRuleStatement(B1, new PreOutVrf(NODE2, VRF1), new NodeDropNullRoute(NODE2))));
    assertThat(
        rules,
        hasItem(
            new BasicRuleStatement(B2, new PreOutVrf(NODE2, VRF2), new NodeDropNullRoute(NODE2))));
  }

  @Test
  public void testVisitNodeInterfaceNeighborUnreachable() {
    SynthesizerInput input =
        MockSynthesizerInput.builder()
            .setNeighborUnreachable(
                ImmutableMap.of(
                    NODE1,
                    ImmutableMap.of(
                        VRF1,
                        ImmutableMap.of(INTERFACE1, b(1), INTERFACE2, b(2)),
                        VRF2,
                        ImmutableMap.of(INTERFACE3, b(3))),
                    NODE2,
                    ImmutableMap.of(VRF1, ImmutableMap.of(INTERFACE1, b(4)))))
            .build();
    Set<RuleStatement> rules =
        ImmutableSet.copyOf(
            DefaultTransitionGenerator.generateTransitions(
                input, ImmutableSet.of(NodeInterfaceNeighborUnreachable.State.INSTANCE)));

    assertThat(
        rules,
        hasItem(
            new BasicRuleStatement(
                b(1),
                new PreOutVrf(NODE1, VRF1),
                new NodeInterfaceNeighborUnreachable(NODE1, INTERFACE1))));
    assertThat(
        rules,
        hasItem(
            new BasicRuleStatement(
                b(2),
                new PreOutVrf(NODE1, VRF1),
                new NodeInterfaceNeighborUnreachable(NODE1, INTERFACE2))));
    assertThat(
        rules,
        hasItem(
            new BasicRuleStatement(
                b(3),
                new PreOutVrf(NODE1, VRF2),
                new NodeInterfaceNeighborUnreachable(NODE1, INTERFACE3))));
    assertThat(
        rules,
        hasItem(
            new BasicRuleStatement(
                b(4),
                new PreOutVrf(NODE2, VRF1),
                new NodeInterfaceNeighborUnreachable(NODE2, INTERFACE1))));
  }

  @Test
  public void testVisitNodeNeighborUnreachable() {
    SynthesizerInput input =
        MockSynthesizerInput.builder()
            .setNeighborUnreachable(
                ImmutableMap.of(
                    NODE1,
                    ImmutableMap.of(
                        VRF1,
                        ImmutableMap.of(INTERFACE1, b(1), INTERFACE2, b(2)),
                        VRF2,
                        ImmutableMap.of(INTERFACE3, b(3))),
                    NODE2,
                    ImmutableMap.of(VRF1, ImmutableMap.of(INTERFACE1, b(4)))))
            .build();
    Set<RuleStatement> rules =
        ImmutableSet.copyOf(
            DefaultTransitionGenerator.generateTransitions(
                input, ImmutableSet.of(NodeNeighborUnreachable.State.INSTANCE)));

    assertThat(
        rules,
        hasItem(
            new BasicRuleStatement(
                new NodeInterfaceNeighborUnreachable(NODE1, INTERFACE1),
                new NodeNeighborUnreachable(NODE1))));
    assertThat(
        rules,
        hasItem(
            new BasicRuleStatement(
                new NodeInterfaceNeighborUnreachable(NODE1, INTERFACE2),
                new NodeNeighborUnreachable(NODE1))));
    assertThat(
        rules,
        hasItem(
            new BasicRuleStatement(
                new NodeInterfaceNeighborUnreachable(NODE1, INTERFACE3),
                new NodeNeighborUnreachable(NODE1))));
    assertThat(
        rules,
        hasItem(
            new BasicRuleStatement(
                new NodeInterfaceNeighborUnreachable(NODE2, INTERFACE1),
                new NodeNeighborUnreachable(NODE2))));
  }

  @Test
  public void testVisitPostInInterface() {
    SynthesizerInput input =
        MockSynthesizerInput.builder()
            .setIncomingAcls(
                ImmutableMap.of(
                    NODE1,
                    ImmutableMap.of(INTERFACE1, ACL1, INTERFACE2, ACL2),
                    NODE2,
                    ImmutableMap.of(INTERFACE1, ACL1, INTERFACE2, ACL2)))
            .setTopologyInterfaces(
                ImmutableMap.of(
                    NODE1,
                    ImmutableSet.of(INTERFACE1, INTERFACE2, INTERFACE3),
                    NODE2,
                    ImmutableSet.of(INTERFACE1, INTERFACE2, INTERFACE3)))
            .build();
    Set<RuleStatement> rules =
        ImmutableSet.copyOf(
            DefaultTransitionGenerator.generateTransitions(
                input, ImmutableSet.of(PostInInterface.State.INSTANCE)));

    // PassIncomingAcl
    assertThat(
        rules,
        hasItem(
            new BasicRuleStatement(
                ImmutableSet.of(new AclPermit(NODE1, ACL1), new PreInInterface(NODE1, INTERFACE1)),
                new PostInInterface(NODE1, INTERFACE1))));
    assertThat(
        rules,
        hasItem(
            new BasicRuleStatement(
                ImmutableSet.of(new AclPermit(NODE1, ACL2), new PreInInterface(NODE1, INTERFACE2)),
                new PostInInterface(NODE1, INTERFACE2))));
    assertThat(
        rules,
        hasItem(
            new BasicRuleStatement(
                new PreInInterface(NODE1, INTERFACE3), new PostInInterface(NODE1, INTERFACE3))));
    assertThat(
        rules,
        hasItem(
            new BasicRuleStatement(
                ImmutableSet.of(new AclPermit(NODE2, ACL1), new PreInInterface(NODE2, INTERFACE1)),
                new PostInInterface(NODE2, INTERFACE1))));
    assertThat(
        rules,
        hasItem(
            new BasicRuleStatement(
                ImmutableSet.of(new AclPermit(NODE2, ACL2), new PreInInterface(NODE2, INTERFACE2)),
                new PostInInterface(NODE2, INTERFACE2))));
    assertThat(
        rules,
        hasItem(
            new BasicRuleStatement(
                new PreInInterface(NODE2, INTERFACE3), new PostInInterface(NODE2, INTERFACE3))));
  }

  @Test
  public void testVisitPostInVrf_OriginateVrf() {
    SynthesizerInput input =
        MockSynthesizerInput.builder()
            .setSrcInterfaceField(SRC_INTERFACE_FIELD)
            .setEnabledVrfs(
                ImmutableMap.of(
                    NODE1, ImmutableSet.of(VRF1, VRF2), NODE2, ImmutableSet.of(VRF1, VRF2)))
            .build();
    Set<RuleStatement> rules =
        ImmutableSet.copyOf(
            DefaultTransitionGenerator.generateTransitions(
                input, ImmutableSet.of(PostInVrf.State.INSTANCE)));

    BooleanExpr preconditions =
        new AndExpr(
            ImmutableList.of(
                NO_SRC_INTERFACE_FIELD,
                // transit nodes constraint
                TrueExpr.INSTANCE));

    // CopyOriginateVrf
    assertThat(
        rules,
        hasItem(
            new BasicRuleStatement(
                preconditions, new OriginateVrf(NODE1, VRF1), new PostInVrf(NODE1, VRF1))));
    assertThat(
        rules,
        hasItem(
            new BasicRuleStatement(
                preconditions, new OriginateVrf(NODE1, VRF2), new PostInVrf(NODE1, VRF2))));
    assertThat(
        rules,
        hasItem(
            new BasicRuleStatement(
                preconditions, new OriginateVrf(NODE2, VRF1), new PostInVrf(NODE2, VRF1))));
    assertThat(
        rules,
        hasItem(
            new BasicRuleStatement(
                preconditions, new OriginateVrf(NODE2, VRF2), new PostInVrf(NODE2, VRF2))));
  }

  @Test
  public void testVisitPostInVrf_OriginateVrf_transitNodes() {
    SynthesizerInput input =
        MockSynthesizerInput.builder()
            .setEnabledVrfs(
                ImmutableMap.of(
<<<<<<< HEAD
                    NODE1, ImmutableSet.of(VRF1, VRF2), NODE2, ImmutableSet.of(VRF1, VRF2)))
            .setEnabledEdges(
                ImmutableSet.of(
                    new Edge(NODE1, INTERFACE1, NODE2, INTERFACE1),
                    new Edge(NODE2, INTERFACE1, NODE1, INTERFACE1)))
            .setOutgoingAcls(
                ImmutableMap.of(
                    NODE1, ImmutableMap.of(),
                    NODE2, ImmutableMap.of()))
            .setSrcInterfaceField(SRC_INTERFACE_FIELD)
            .setTransitNodes(ImmutableSet.of(NODE1))
            .setTopologyInterfaces(
=======
                    NODE1,
                    ImmutableMap.of(INTERFACE1, ACL1, INTERFACE2, ACL2),
                    NODE2,
                    ImmutableMap.of(INTERFACE1, ACL1, INTERFACE2, ACL2)))
            .setEnabledInterfaces(
>>>>>>> 20fce073
                ImmutableMap.of(
                    NODE1, ImmutableSet.of(INTERFACE1), NODE2, ImmutableSet.of(INTERFACE1)))
            .build();

    Set<RuleStatement> rules =
        ImmutableSet.copyOf(
            DefaultTransitionGenerator.generateTransitions(
                input, ImmutableSet.of(PostInVrf.State.INSTANCE)));

    BooleanExpr preconditions =
        new AndExpr(ImmutableList.of(NO_SRC_INTERFACE_FIELD, TRANSIT_NODES_NOT_TRANSITED));

    assertThat(
        rules,
        hasItem(
            new BasicRuleStatement(
                preconditions, new OriginateVrf(NODE1, VRF1), new PostInVrf(NODE1, VRF1))));

    assertThat(
        rules,
        hasItem(
            new BasicRuleStatement(
                preconditions, new OriginateVrf(NODE2, VRF1), new PostInVrf(NODE2, VRF1))));
  }

  @Test
  public void testVisitPostInVrf_PostInInterface() {
    SynthesizerInput input =
        MockSynthesizerInput.builder()
            .setEnabledInterfacesByNodeVrf(
                ImmutableMap.of(
                    NODE1,
                    ImmutableMap.of(
                        VRF1,
                        ImmutableSet.of(INTERFACE1, INTERFACE2),
                        VRF2,
                        ImmutableSet.of(INTERFACE3, INTERFACE4)),
                    NODE2,
                    ImmutableMap.of(
                        VRF1,
                        ImmutableSet.of(INTERFACE1, INTERFACE2),
                        VRF2,
                        ImmutableSet.of(INTERFACE3, INTERFACE4))))
            .build();
    Set<RuleStatement> rules =
        ImmutableSet.copyOf(
            DefaultTransitionGenerator.generateTransitions(
                input, ImmutableSet.of(PostInVrf.State.INSTANCE)));

    // PostInInterfaceCorrespondingVrf
    assertThat(
        rules,
        hasItem(
            new BasicRuleStatement(
                new PostInInterface(NODE1, INTERFACE1), new PostInVrf(NODE1, VRF1))));
    assertThat(
        rules,
        hasItem(
            new BasicRuleStatement(
                new PostInInterface(NODE1, INTERFACE2), new PostInVrf(NODE1, VRF1))));
    assertThat(
        rules,
        hasItem(
            new BasicRuleStatement(
                new PostInInterface(NODE1, INTERFACE3), new PostInVrf(NODE1, VRF2))));
    assertThat(
        rules,
        hasItem(
            new BasicRuleStatement(
                new PostInInterface(NODE1, INTERFACE4), new PostInVrf(NODE1, VRF2))));
    assertThat(
        rules,
        hasItem(
            new BasicRuleStatement(
                new PostInInterface(NODE2, INTERFACE1), new PostInVrf(NODE2, VRF1))));
    assertThat(
        rules,
        hasItem(
            new BasicRuleStatement(
                new PostInInterface(NODE2, INTERFACE2), new PostInVrf(NODE2, VRF1))));
    assertThat(
        rules,
        hasItem(
            new BasicRuleStatement(
                new PostInInterface(NODE2, INTERFACE3), new PostInVrf(NODE2, VRF2))));
    assertThat(
        rules,
        hasItem(
            new BasicRuleStatement(
                new PostInInterface(NODE2, INTERFACE4), new PostInVrf(NODE2, VRF2))));
  }

  @Test
  public void testVisitPostOutEdge() {
    SynthesizerInput input =
        MockSynthesizerInput.builder()
            .setEnabledEdges(
                ImmutableSet.of(
                    new Edge(NODE1, INTERFACE1, NODE2, INTERFACE1),
                    new Edge(NODE1, INTERFACE2, NODE2, INTERFACE2),
                    new Edge(NODE1, INTERFACE3, NODE2, INTERFACE3),
                    new Edge(NODE2, INTERFACE1, NODE1, INTERFACE1)))
            .setOutgoingAcls(
                ImmutableMap.of(
                    NODE1,
                    ImmutableMap.of(INTERFACE1, ACL1, INTERFACE2, ACL2),
                    NODE2,
                    ImmutableMap.of(INTERFACE1, ACL1, INTERFACE2, ACL2)))
            .setSourceNats(
                ImmutableMap.of(
                    NODE1,
                    ImmutableMap.of(
                        INTERFACE1,
                        ImmutableList.of(
                            Maps.immutableEntry(new AclPermit(NODE1, NAT_ACL1), TrueExpr.INSTANCE),
                            Maps.immutableEntry(
                                new AclPermit(NODE1, NAT_ACL2), FalseExpr.INSTANCE)),
                        INTERFACE2,
                        ImmutableList.of(),
                        INTERFACE3,
                        ImmutableList.of()),
                    NODE2,
                    ImmutableMap.of(
                        INTERFACE1,
                        ImmutableList.of(
                            Maps.immutableEntry(new AclPermit(NODE2, NAT_ACL1), FalseExpr.INSTANCE),
                            Maps.immutableEntry(new AclPermit(NODE2, NAT_ACL2), TrueExpr.INSTANCE)),
                        INTERFACE2,
                        ImmutableList.of(),
                        INTERFACE3,
                        ImmutableList.of())))
            .setNodesWithSrcInterfaceConstraints(ImmutableSet.of(NODE1))
            .setSrcInterfaceField(SRC_INTERFACE_FIELD)
            .setSrcInterfaceFieldValues(
                ImmutableMap.of(
                    NODE1,
                    ImmutableMap.of(
                        INTERFACE1, i(1),
                        INTERFACE2, i(2),
                        INTERFACE3, i(3))))
            .setTopologyInterfaces(
                ImmutableMap.of(
                    NODE1,
                    ImmutableSet.of(INTERFACE1, INTERFACE2, INTERFACE3),
                    NODE2,
                    ImmutableSet.of(INTERFACE1, INTERFACE2, INTERFACE3)))
            .build();
    Set<RuleStatement> rules =
        ImmutableSet.copyOf(
            DefaultTransitionGenerator.generateTransitions(
                input, ImmutableSet.of(PostOutEdge.State.INSTANCE)));
    // PassOutgoingAcl
    assertThat(
        rules,
        hasItem(
            new BasicRuleStatement(
                new EqExpr(
                    new TransformedVarIntExpr(SRC_INTERFACE_FIELD),
                    new LitIntExpr(0, SRC_INTERFACE_FIELD.getSize())),
                ImmutableSet.of(
                    new AclPermit(NODE1, ACL1),
                    new PreOutEdgePostNat(NODE1, INTERFACE1, NODE2, INTERFACE1)),
                new PostOutEdge(NODE1, INTERFACE1, NODE2, INTERFACE1))));
    assertThat(
        rules,
        hasItem(
            new BasicRuleStatement(
                new EqExpr(
                    new TransformedVarIntExpr(SRC_INTERFACE_FIELD),
                    new LitIntExpr(0, SRC_INTERFACE_FIELD.getSize())),
                ImmutableSet.of(
                    new AclPermit(NODE1, ACL2),
                    new PreOutEdgePostNat(NODE1, INTERFACE2, NODE2, INTERFACE2)),
                new PostOutEdge(NODE1, INTERFACE2, NODE2, INTERFACE2))));
    assertThat(
        rules,
        hasItem(
            new BasicRuleStatement(
                new EqExpr(
                    new TransformedVarIntExpr(SRC_INTERFACE_FIELD),
                    new LitIntExpr(0, SRC_INTERFACE_FIELD.getSize())),
                ImmutableSet.of(new PreOutEdgePostNat(NODE1, INTERFACE3, NODE2, INTERFACE3)),
                new PostOutEdge(NODE1, INTERFACE3, NODE2, INTERFACE3))));
    assertThat(
        rules,
        hasItem(
            new BasicRuleStatement(
                ImmutableSet.of(
                    new AclPermit(NODE2, ACL1),
                    new PreOutEdgePostNat(NODE2, INTERFACE1, NODE1, INTERFACE1)),
                new PostOutEdge(NODE2, INTERFACE1, NODE1, INTERFACE1))));
  }

  @Test
  public void testVisitPostOutEdge_nonTransitNodes() {
    SynthesizerInput input =
        MockSynthesizerInput.builder()
            .setEnabledEdges(
                ImmutableSet.of(
                    new Edge(NODE1, INTERFACE1, NODE2, INTERFACE1),
                    new Edge(NODE2, INTERFACE1, NODE1, INTERFACE1)))
            .setOutgoingAcls(
                ImmutableMap.of(
                    NODE1, ImmutableMap.of(),
                    NODE2, ImmutableMap.of()))
            .setNonTransitNodes(ImmutableSet.of(NODE1))
            .setTopologyInterfaces(
                ImmutableMap.of(
                    NODE1, ImmutableSet.of(INTERFACE1), NODE2, ImmutableSet.of(INTERFACE1)))
            .build();

    Set<RuleStatement> rules =
        ImmutableSet.copyOf(
            DefaultTransitionGenerator.generateTransitions(
                input, ImmutableSet.of(PostOutEdge.State.INSTANCE)));

    // node1 is a non-transit node, so set its flag in the transitedNonTransitNodesField
    assertThat(
        rules,
        not(
            hasItem(
                new BasicRuleStatement(
                    new PreOutEdgePostNat(NODE1, INTERFACE1, NODE2, INTERFACE1),
                    new PostOutEdge(NODE1, INTERFACE1, NODE2, INTERFACE1)))));

    // node2 is not a non-transit node, so don't update transitedNodesField
    assertThat(
        rules,
        hasItem(
            new BasicRuleStatement(
                new PreOutEdgePostNat(NODE2, INTERFACE1, NODE1, INTERFACE1),
                new PostOutEdge(NODE2, INTERFACE1, NODE1, INTERFACE1))));
  }

  @Test
  public void testVisitPostOutEdge_transitNodes() {
    SynthesizerInput input =
        MockSynthesizerInput.builder()
            .setEnabledInterfacesByNodeVrf(
                ImmutableMap.of(
                    NODE1,
                    ImmutableMap.of(VRF1, ImmutableSet.of(INTERFACE1)),
                    NODE2,
                    ImmutableMap.of(VRF1, ImmutableSet.of(INTERFACE1))))
            .setEnabledEdges(
                ImmutableSet.of(
                    new Edge(NODE1, INTERFACE1, NODE2, INTERFACE1),
                    new Edge(NODE2, INTERFACE1, NODE1, INTERFACE1)))
            .setOutgoingAcls(
                ImmutableMap.of(
                    NODE1, ImmutableMap.of(),
                    NODE2, ImmutableMap.of()))
            .setTransitNodes(ImmutableSet.of(NODE1))
            .setTopologyInterfaces(
                ImmutableMap.of(
                    NODE1, ImmutableSet.of(INTERFACE1), NODE2, ImmutableSet.of(INTERFACE1)))
            .build();

    Set<RuleStatement> rules =
        ImmutableSet.copyOf(
            DefaultTransitionGenerator.generateTransitions(
                input, ImmutableSet.of(PostInVrf.State.INSTANCE, PostOutEdge.State.INSTANCE)));

    // node1 is a transit node, so set its flag in the transitedTransitNodesField
    assertThat(
        rules,
        hasItem(
            new BasicRuleStatement(
                new EqExpr(
                    new TransformedVarIntExpr(
                        DefaultTransitionGenerator.TRANSITED_TRANSIT_NODES_FIELD),
                    new LitIntExpr(1, 1)),
                new PreOutEdgePostNat(NODE1, INTERFACE1, NODE2, INTERFACE1),
                new PostOutEdge(NODE1, INTERFACE1, NODE2, INTERFACE1))));

    // node2 is not a transit node, so don't update transitedNodesField
    assertThat(
        rules,
        hasItem(
            new BasicRuleStatement(
                new PreOutEdgePostNat(NODE2, INTERFACE1, NODE1, INTERFACE1),
                new PostOutEdge(NODE2, INTERFACE1, NODE1, INTERFACE1))));
  }

  @Test
  public void testVisitPreInInterface() {
    SynthesizerInput input =
        MockSynthesizerInput.builder()
            // enabledInterface affects which OriginateInterface rules are generated
            .setEnabledInterfaces(
                ImmutableMap.of(
                    NODE1, ImmutableSet.of(INTERFACE1, INTERFACE2, INTERFACE3),
                    NODE2, ImmutableSet.of(INTERFACE1, INTERFACE2, INTERFACE3)))
            .setEnabledEdges(
                ImmutableSet.of(
                    new Edge(NODE1, INTERFACE1, NODE2, INTERFACE1),
                    new Edge(NODE1, INTERFACE1, NODE2, INTERFACE2),
                    new Edge(NODE1, INTERFACE1, NODE2, INTERFACE3),
                    new Edge(NODE1, INTERFACE2, NODE2, INTERFACE1),
                    new Edge(NODE1, INTERFACE2, NODE2, INTERFACE2),
                    new Edge(NODE1, INTERFACE2, NODE2, INTERFACE3),
                    new Edge(NODE1, INTERFACE3, NODE2, INTERFACE1),
                    new Edge(NODE1, INTERFACE3, NODE2, INTERFACE2),
                    new Edge(NODE1, INTERFACE3, NODE2, INTERFACE3),
                    new Edge(NODE2, INTERFACE1, NODE1, INTERFACE1),
                    new Edge(NODE2, INTERFACE1, NODE1, INTERFACE2),
                    new Edge(NODE2, INTERFACE1, NODE1, INTERFACE3),
                    new Edge(NODE2, INTERFACE2, NODE1, INTERFACE1),
                    new Edge(NODE2, INTERFACE2, NODE1, INTERFACE2),
                    new Edge(NODE2, INTERFACE2, NODE1, INTERFACE3),
                    new Edge(NODE2, INTERFACE3, NODE1, INTERFACE1),
                    new Edge(NODE2, INTERFACE3, NODE1, INTERFACE2),
                    new Edge(NODE2, INTERFACE3, NODE1, INTERFACE3)))
            .setNodeInterfaces(
                ImmutableMap.of(
                    NODE1, ImmutableList.of(INTERFACE1, INTERFACE2, INTERFACE3),
                    NODE2, ImmutableList.of(INTERFACE1, INTERFACE2, INTERFACE3)))
            .setNodesWithSrcInterfaceConstraints(ImmutableSet.of(NODE1))
            .setSrcInterfaceField(SRC_INTERFACE_FIELD)
            .setSrcInterfaceFieldValues(
                ImmutableMap.of(
                    NODE1,
                    ImmutableMap.of(
                        INTERFACE1, i(1),
                        INTERFACE2, i(2),
                        INTERFACE3, i(3))))
            .build();
    Set<RuleStatement> rules =
        ImmutableSet.copyOf(
            DefaultTransitionGenerator.generateTransitions(
                input, ImmutableSet.of(PreInInterface.State.INSTANCE)));

    // PreInInterface
    assertThat(
        rules,
        hasItem(
            new BasicRuleStatement(
                new AndExpr(
                    ImmutableList.of(
                        new EqExpr(new VarIntExpr(SRC_INTERFACE_FIELD), i(1)),
                        // transit nodes constraint
                        TrueExpr.INSTANCE)),
                new OriginateInterface(NODE1, INTERFACE1),
                new PreInInterface(NODE1, INTERFACE1))));

    assertThat(
        rules,
        hasItem(
            new BasicRuleStatement(
                new AndExpr(
                    ImmutableList.of(
                        new EqExpr(new VarIntExpr(SRC_INTERFACE_FIELD), i(2)),
                        // transit nodes constraint
                        TrueExpr.INSTANCE)),
                new OriginateInterface(NODE1, INTERFACE2),
                new PreInInterface(NODE1, INTERFACE2))));

    assertThat(
        rules,
        hasItem(
            new BasicRuleStatement(
                new AndExpr(
                    ImmutableList.of(
                        new EqExpr(new VarIntExpr(SRC_INTERFACE_FIELD), i(3)),
                        // transit nodes constraint
                        TrueExpr.INSTANCE)),
                new OriginateInterface(NODE1, INTERFACE3),
                new PreInInterface(NODE1, INTERFACE3))));

    assertThat(
        rules,
        hasItem(
            new BasicRuleStatement(
                new AndExpr(
                    ImmutableList.of(
                        NO_SRC_INTERFACE_FIELD,
                        // transit nodes constraint
                        TrueExpr.INSTANCE)),
                new OriginateInterface(NODE2, INTERFACE1),
                new PreInInterface(NODE2, INTERFACE1))));

    assertThat(
        rules,
        hasItem(
            new BasicRuleStatement(
                new AndExpr(
                    ImmutableList.of(
                        NO_SRC_INTERFACE_FIELD,
                        // transit nodes constraint
                        TrueExpr.INSTANCE)),
                new OriginateInterface(NODE2, INTERFACE2),
                new PreInInterface(NODE2, INTERFACE2))));

    assertThat(
        rules,
        hasItem(
            new BasicRuleStatement(
                new AndExpr(
                    ImmutableList.of(
                        NO_SRC_INTERFACE_FIELD,
                        // transit nodes constraint
                        TrueExpr.INSTANCE)),
                new OriginateInterface(NODE2, INTERFACE2),
                new PreInInterface(NODE2, INTERFACE2))));

    // PostOutNeighbor
    assertThat(
        rules,
        hasItem(
            new BasicRuleStatement(
                new PostOutEdge(NODE1, INTERFACE1, NODE2, INTERFACE1),
                new PreInInterface(NODE2, INTERFACE1))));
    assertThat(
        rules,
        hasItem(
            new BasicRuleStatement(
                new PostOutEdge(NODE1, INTERFACE1, NODE2, INTERFACE2),
                new PreInInterface(NODE2, INTERFACE2))));
    assertThat(
        rules,
        hasItem(
            new BasicRuleStatement(
                new PostOutEdge(NODE1, INTERFACE1, NODE2, INTERFACE3),
                new PreInInterface(NODE2, INTERFACE3))));
    assertThat(
        rules,
        hasItem(
            new BasicRuleStatement(
                new PostOutEdge(NODE1, INTERFACE2, NODE2, INTERFACE1),
                new PreInInterface(NODE2, INTERFACE1))));
    assertThat(
        rules,
        hasItem(
            new BasicRuleStatement(
                new PostOutEdge(NODE1, INTERFACE2, NODE2, INTERFACE2),
                new PreInInterface(NODE2, INTERFACE2))));
    assertThat(
        rules,
        hasItem(
            new BasicRuleStatement(
                new PostOutEdge(NODE1, INTERFACE2, NODE2, INTERFACE3),
                new PreInInterface(NODE2, INTERFACE3))));
    assertThat(
        rules,
        hasItem(
            new BasicRuleStatement(
                new PostOutEdge(NODE1, INTERFACE3, NODE2, INTERFACE1),
                new PreInInterface(NODE2, INTERFACE1))));
    assertThat(
        rules,
        hasItem(
            new BasicRuleStatement(
                new PostOutEdge(NODE1, INTERFACE3, NODE2, INTERFACE2),
                new PreInInterface(NODE2, INTERFACE2))));
    assertThat(
        rules,
        hasItem(
            new BasicRuleStatement(
                new PostOutEdge(NODE1, INTERFACE3, NODE2, INTERFACE3),
                new PreInInterface(NODE2, INTERFACE3))));

    assertThat(
        rules,
        hasItem(
            new BasicRuleStatement(
                new EqExpr(new TransformedVarIntExpr(SRC_INTERFACE_FIELD), i(1)),
                new PostOutEdge(NODE2, INTERFACE1, NODE1, INTERFACE1),
                new PreInInterface(NODE1, INTERFACE1))));
    assertThat(
        rules,
        hasItem(
            new BasicRuleStatement(
                new EqExpr(new TransformedVarIntExpr(SRC_INTERFACE_FIELD), i(2)),
                new PostOutEdge(NODE2, INTERFACE1, NODE1, INTERFACE2),
                new PreInInterface(NODE1, INTERFACE2))));
    assertThat(
        rules,
        hasItem(
            new BasicRuleStatement(
                new EqExpr(new TransformedVarIntExpr(SRC_INTERFACE_FIELD), i(3)),
                new PostOutEdge(NODE2, INTERFACE1, NODE1, INTERFACE3),
                new PreInInterface(NODE1, INTERFACE3))));
    assertThat(
        rules,
        hasItem(
            new BasicRuleStatement(
                new EqExpr(new TransformedVarIntExpr(SRC_INTERFACE_FIELD), i(1)),
                new PostOutEdge(NODE2, INTERFACE2, NODE1, INTERFACE1),
                new PreInInterface(NODE1, INTERFACE1))));
    assertThat(
        rules,
        hasItem(
            new BasicRuleStatement(
                new EqExpr(new TransformedVarIntExpr(SRC_INTERFACE_FIELD), i(2)),
                new PostOutEdge(NODE2, INTERFACE2, NODE1, INTERFACE2),
                new PreInInterface(NODE1, INTERFACE2))));
    assertThat(
        rules,
        hasItem(
            new BasicRuleStatement(
                new EqExpr(new TransformedVarIntExpr(SRC_INTERFACE_FIELD), i(3)),
                new PostOutEdge(NODE2, INTERFACE2, NODE1, INTERFACE3),
                new PreInInterface(NODE1, INTERFACE3))));
    assertThat(
        rules,
        hasItem(
            new BasicRuleStatement(
                new EqExpr(new TransformedVarIntExpr(SRC_INTERFACE_FIELD), i(1)),
                new PostOutEdge(NODE2, INTERFACE3, NODE1, INTERFACE1),
                new PreInInterface(NODE1, INTERFACE1))));
    assertThat(
        rules,
        hasItem(
            new BasicRuleStatement(
                new EqExpr(new TransformedVarIntExpr(SRC_INTERFACE_FIELD), i(2)),
                new PostOutEdge(NODE2, INTERFACE3, NODE1, INTERFACE2),
                new PreInInterface(NODE1, INTERFACE2))));
    assertThat(
        rules,
        hasItem(
            new BasicRuleStatement(
                new EqExpr(new TransformedVarIntExpr(SRC_INTERFACE_FIELD), i(3)),
                new PostOutEdge(NODE2, INTERFACE3, NODE1, INTERFACE3),
                new PreInInterface(NODE1, INTERFACE3))));
  }

  @Test
  public void testVisitPreOutVrf() {
    SynthesizerInput input =
        MockSynthesizerInput.builder()
            .setIpsByNodeVrf(
                ImmutableMap.of(
                    NODE1,
                    ImmutableMap.of(VRF1, ImmutableSet.of(IP1, IP2)),
                    NODE2,
                    ImmutableMap.of(VRF2, ImmutableSet.of(IP3, IP4))))
            .setNamedIpSpaces(ImmutableMap.of(NODE1, ImmutableMap.of(), NODE2, ImmutableMap.of()))
            .build();
    Set<RuleStatement> rules =
        ImmutableSet.copyOf(
            DefaultTransitionGenerator.generateTransitions(
                input, ImmutableSet.of(PreOutVrf.State.INSTANCE)));

    // PostInNotMine
    assertThat(
        rules,
        hasItem(
            new BasicRuleStatement(
                new NotExpr(
                    HeaderSpaceMatchExpr.matchDstIp(
                        IpWildcardSetIpSpace.builder()
                            .including(ImmutableSet.of(new IpWildcard(IP1), new IpWildcard(IP2)))
                            .build(),
                        ImmutableMap.of())),
                new PostInVrf(NODE1, VRF1),
                new PreOutVrf(NODE1, VRF1))));
    assertThat(
        rules,
        hasItem(
            new BasicRuleStatement(
                new NotExpr(
                    HeaderSpaceMatchExpr.matchDstIp(
                        IpWildcardSetIpSpace.builder()
                            .including(ImmutableSet.of(new IpWildcard(IP3), new IpWildcard(IP4)))
                            .build(),
                        ImmutableMap.of())),
                new PostInVrf(NODE2, VRF2),
                new PreOutVrf(NODE2, VRF2))));
  }

  @Test
  public void testVisitPreOutEdge() {
    SynthesizerInput input =
        MockSynthesizerInput.builder()
            .setArpTrueEdge(
                ImmutableMap.of(
                    NODE1,
                    ImmutableMap.of(
                        VRF1,
                        ImmutableMap.of(
                            INTERFACE1,
                            ImmutableMap.of(
                                NODE3,
                                ImmutableMap.of(INTERFACE3, b(1), INTERFACE4, b(2)),
                                NODE4,
                                ImmutableMap.of(INTERFACE3, b(3))),
                            INTERFACE2,
                            ImmutableMap.of(NODE3, ImmutableMap.of(INTERFACE3, b(4)))),
                        VRF2,
                        ImmutableMap.of(
                            INTERFACE3, ImmutableMap.of(NODE3, ImmutableMap.of(INTERFACE3, b(5))))),
                    NODE2,
                    ImmutableMap.of(
                        VRF1,
                        ImmutableMap.of(
                            INTERFACE1,
                            ImmutableMap.of(NODE3, ImmutableMap.of(INTERFACE3, b(6)))))))
            .build();
    Set<RuleStatement> rules =
        ImmutableSet.copyOf(
            DefaultTransitionGenerator.generateTransitions(
                input, ImmutableSet.of(PreOutEdge.State.INSTANCE)));

    // DestinationRouting
    assertThat(
        rules,
        hasItem(
            new BasicRuleStatement(
                b(1),
                new PreOutVrf(NODE1, VRF1),
                new PreOutEdge(NODE1, INTERFACE1, NODE3, INTERFACE3))));
    assertThat(
        rules,
        hasItem(
            new BasicRuleStatement(
                b(2),
                new PreOutVrf(NODE1, VRF1),
                new PreOutEdge(NODE1, INTERFACE1, NODE3, INTERFACE4))));
    assertThat(
        rules,
        hasItem(
            new BasicRuleStatement(
                b(3),
                new PreOutVrf(NODE1, VRF1),
                new PreOutEdge(NODE1, INTERFACE1, NODE4, INTERFACE3))));
    assertThat(
        rules,
        hasItem(
            new BasicRuleStatement(
                b(4),
                new PreOutVrf(NODE1, VRF1),
                new PreOutEdge(NODE1, INTERFACE2, NODE3, INTERFACE3))));
    assertThat(
        rules,
        hasItem(
            new BasicRuleStatement(
                b(5),
                new PreOutVrf(NODE1, VRF2),
                new PreOutEdge(NODE1, INTERFACE3, NODE3, INTERFACE3))));
    assertThat(
        rules,
        hasItem(
            new BasicRuleStatement(
                b(6),
                new PreOutVrf(NODE2, VRF1),
                new PreOutEdge(NODE2, INTERFACE1, NODE3, INTERFACE3))));
  }

  /** Test the transitions generated for PreOutEdgePostNat for an edge with a source nat. */
  @Test
  public void testVisitPreOutEdgePostNat_topologyInterfaceWithNAT() {
    SynthesizerInput input =
        MockSynthesizerInput.builder()
            .setEnabledEdges(ImmutableSet.of(new Edge(NODE1, INTERFACE1, NODE2, INTERFACE2)))
            .setTopologyInterfaces(ImmutableMap.of(NODE1, ImmutableSet.of(INTERFACE1)))
            .setSourceNats(
                ImmutableMap.of(
                    NODE1,
                    ImmutableMap.of(
                        INTERFACE1,
                        ImmutableList.of(Maps.immutableEntry(new AclPermit(NODE1, NAT_ACL1), B1)))))
            .build();
    List<RuleStatement> rules =
        DefaultTransitionGenerator.generateTransitions(
            input, ImmutableSet.of(PreOutEdgePostNat.State.INSTANCE));

    RuleStatement permitRule =
        new BasicRuleStatement(
            B1,
            ImmutableSet.of(
                new PreOutEdge(NODE1, INTERFACE1, NODE2, INTERFACE2),
                new AclPermit(NODE1, NAT_ACL1)),
            new PreOutEdgePostNat(NODE1, INTERFACE1, NODE2, INTERFACE2));

    RuleStatement denyRule =
        new BasicRuleStatement(
            ImmutableSet.of(
                new PreOutEdge(NODE1, INTERFACE1, NODE2, INTERFACE2), new AclDeny(NODE1, NAT_ACL1)),
            new PreOutEdgePostNat(NODE1, INTERFACE1, NODE2, INTERFACE2));

    assertThat(rules, containsInAnyOrder(permitRule, denyRule));
  }
}<|MERGE_RESOLUTION|>--- conflicted
+++ resolved
@@ -1194,7 +1194,6 @@
         MockSynthesizerInput.builder()
             .setEnabledVrfs(
                 ImmutableMap.of(
-<<<<<<< HEAD
                     NODE1, ImmutableSet.of(VRF1, VRF2), NODE2, ImmutableSet.of(VRF1, VRF2)))
             .setEnabledEdges(
                 ImmutableSet.of(
@@ -1206,14 +1205,7 @@
                     NODE2, ImmutableMap.of()))
             .setSrcInterfaceField(SRC_INTERFACE_FIELD)
             .setTransitNodes(ImmutableSet.of(NODE1))
-            .setTopologyInterfaces(
-=======
-                    NODE1,
-                    ImmutableMap.of(INTERFACE1, ACL1, INTERFACE2, ACL2),
-                    NODE2,
-                    ImmutableMap.of(INTERFACE1, ACL1, INTERFACE2, ACL2)))
             .setEnabledInterfaces(
->>>>>>> 20fce073
                 ImmutableMap.of(
                     NODE1, ImmutableSet.of(INTERFACE1), NODE2, ImmutableSet.of(INTERFACE1)))
             .build();
