package org.batfish.vendor.check_point_management.parsing;

import static org.batfish.common.BfConsts.RELPATH_CHECKPOINT_SHOW_GATEWAYS_AND_SERVERS;
import static org.batfish.common.BfConsts.RELPATH_CHECKPOINT_SHOW_NAT_RULEBASE;
<<<<<<< HEAD
import static org.batfish.vendor.check_point_management.parsing.CheckpointManagementParser.RELPATH_CHECKPOINT_SHOW_SERVICES_ICMP;
import static org.batfish.vendor.check_point_management.parsing.CheckpointManagementParser.RELPATH_CHECKPOINT_SHOW_SERVICES_TCP;
import static org.batfish.vendor.check_point_management.parsing.CheckpointManagementParser.RELPATH_CHECKPOINT_SHOW_SERVICES_UDP;
import static org.batfish.vendor.check_point_management.parsing.CheckpointManagementParser.RELPATH_CHECKPOINT_SHOW_SERVICE_GROUPS;
import static org.batfish.vendor.check_point_management.parsing.CheckpointManagementParser.buildObjectsList;
import static org.batfish.vendor.check_point_management.parsing.CheckpointManagementParser.getNatRulebase;
import static org.hamcrest.Matchers.containsInAnyOrder;
=======
import static org.batfish.vendor.check_point_management.parsing.CheckpointManagementParser.readGatewaysAndServers;
import static org.batfish.vendor.check_point_management.parsing.CheckpointManagementParser.readNatRulebase;
>>>>>>> 4b268eef
import static org.hamcrest.Matchers.equalTo;
import static org.junit.Assert.assertNull;
import static org.junit.Assert.assertThat;

import com.google.common.collect.ImmutableList;
import com.google.common.collect.ImmutableMap;
import java.util.Map;
import javax.annotation.Nonnull;
import org.batfish.datamodel.Ip;
import org.batfish.datamodel.answers.ParseVendorConfigurationAnswerElement;
import org.batfish.vendor.check_point_management.AllInstallationTargets;
import org.batfish.vendor.check_point_management.CpmiAnyObject;
import org.batfish.vendor.check_point_management.Domain;
import org.batfish.vendor.check_point_management.GatewayOrServerPolicy;
import org.batfish.vendor.check_point_management.GatewaysAndServers;
import org.batfish.vendor.check_point_management.NatMethod;
import org.batfish.vendor.check_point_management.NatRule;
import org.batfish.vendor.check_point_management.NatRulebase;
import org.batfish.vendor.check_point_management.Original;
import org.batfish.vendor.check_point_management.Package;
<<<<<<< HEAD
import org.batfish.vendor.check_point_management.ServiceGroup;
import org.batfish.vendor.check_point_management.ServiceIcmp;
import org.batfish.vendor.check_point_management.ServiceTcp;
import org.batfish.vendor.check_point_management.ServiceUdp;
=======
import org.batfish.vendor.check_point_management.SimpleGateway;
>>>>>>> 4b268eef
import org.batfish.vendor.check_point_management.Uid;
import org.junit.Test;

/** Test of {@link CheckpointManagementParser}. */
public final class CheckpointManagementParserTest {

  private static final String DOMAIN_NAME = "domain1";
  private static final String PACKAGE_NAME = "package1";
  private static final String SERVER_NAME = "server1";
  private static final Uid UID_ANY = Uid.of("100");
  private static final Uid UID_ORIG = Uid.of("101");
  private static final Uid UID_GW1 = Uid.of("102");
  private static final Uid UID_GW2 = Uid.of("103");

  private static @Nonnull Package testPackage(boolean nat) {
    return new Package(
        new Domain(DOMAIN_NAME, Uid.of("domain1Uid")),
        AllInstallationTargets.instance(),
        PACKAGE_NAME,
        false,
        nat,
        Uid.of("package1Uid"));
  }

  @Test
  public void testReadNatRulebaseNatPolicyFalse() {
    ParseVendorConfigurationAnswerElement pvcae = new ParseVendorConfigurationAnswerElement();
    Package pakij = testPackage(false);
    String natRulebaseInput =
        "[" // show-nat-rulebase
            + "{" // NatRulebase page
            + "\"uid\":\"0\","
            + "\"objects-dictionary\":[],"
            + "\"rulebase\":["
            + "{" // nat-rule
            + "\"type\":\"nat-rule\","
            + "\"auto-generated\":true,"
            + "\"uid\":\"0\","
            + "\"comments\":\"foo\","
            + "\"enabled\":true,"
            + "\"install-on\":[\"100\"],"
            + "\"method\":\"hide\","
            + "\"original-destination\":\"1\","
            + "\"original-service\":\"2\","
            + "\"original-source\":\"3\","
            + "\"rule-number\":1,"
            + "\"translated-destination\":\"4\","
            + "\"translated-service\":\"5\","
            + "\"translated-source\":\"6\""
            + "}" // nat-rule
            + "]," // rulebase
            + "\"from\": 1,"
            + "\"to\": 1"
            + "}" // NatRulebase page
            + "]"; // show-nat-rulebase

    // NAT rulebase should be null despite definition because package nat-policy is false.
    assertNull(
        readNatRulebase(
            pakij,
            DOMAIN_NAME,
            ImmutableMap.of(RELPATH_CHECKPOINT_SHOW_NAT_RULEBASE, natRulebaseInput),
            pvcae,
            SERVER_NAME));
  }

  @Test
  public void testReadNatRulebaseEmpty() {
    ParseVendorConfigurationAnswerElement pvcae = new ParseVendorConfigurationAnswerElement();
    Package pakij = testPackage(true);
    String natRulebaseInput = "[]"; // show-nat-rulebase

    // NAT rulebase should be null since there are no rulebase pages.
    assertNull(
        readNatRulebase(
            pakij,
            DOMAIN_NAME,
            ImmutableMap.of(RELPATH_CHECKPOINT_SHOW_NAT_RULEBASE, natRulebaseInput),
            pvcae,
            SERVER_NAME));
  }

  @Test
  public void testReadNatRulebaseMissingFile() {
    ParseVendorConfigurationAnswerElement pvcae = new ParseVendorConfigurationAnswerElement();
    Package pakij = testPackage(true);

    // NAT rulebase should be null since the file is missing.
    assertNull(readNatRulebase(pakij, DOMAIN_NAME, ImmutableMap.of(), pvcae, SERVER_NAME));
  }

  @Test
  public void testReadNatRulebaseSinglePage() {
    ParseVendorConfigurationAnswerElement pvcae = new ParseVendorConfigurationAnswerElement();
    Package pakij = testPackage(true);
    String natRulebaseInput =
        "[" // show-nat-rulebase
            + "{" // NatRulebase page
            + "\"uid\":\"0\","
            + "\"objects-dictionary\":[],"
            + "\"rulebase\":["
            + "{" // nat-rule
            + "\"type\":\"nat-rule\","
            + "\"auto-generated\":true,"
            + "\"uid\":\"0\","
            + "\"comments\":\"foo\","
            + "\"enabled\":true,"
            + "\"install-on\":[\"100\"],"
            + "\"method\":\"hide\","
            + "\"original-destination\":\"1\","
            + "\"original-service\":\"2\","
            + "\"original-source\":\"3\","
            + "\"rule-number\":1,"
            + "\"translated-destination\":\"4\","
            + "\"translated-service\":\"5\","
            + "\"translated-source\":\"6\""
            + "}" // nat-rule
            + "]," // rulebase
            + "\"from\": 1,"
            + "\"to\": 1"
            + "}" // NatRulebase page
            + "]"; // show-nat-rulebase

    // NAT rulebase should be populated.
    assertThat(
        readNatRulebase(
            pakij,
            DOMAIN_NAME,
            ImmutableMap.of(RELPATH_CHECKPOINT_SHOW_NAT_RULEBASE, natRulebaseInput),
            pvcae,
            SERVER_NAME),
        equalTo(
            new NatRulebase(
                ImmutableMap.of(),
                ImmutableList.of(
                    new NatRule(
                        true,
                        "foo",
                        true,
                        ImmutableList.of(Uid.of("100")),
                        NatMethod.HIDE,
                        Uid.of("1"),
                        Uid.of("2"),
                        Uid.of("3"),
                        1,
                        Uid.of("4"),
                        Uid.of("5"),
                        Uid.of("6"),
                        Uid.of("0"))),
                Uid.of("0"))));
  }

  @Test
  public void testReadNatRulebaseTwoPages() {
    ParseVendorConfigurationAnswerElement pvcae = new ParseVendorConfigurationAnswerElement();
    Package pakij = testPackage(true);
    String natRulebaseInput =
        "[" // show-nat-rulebase
            + "{" // NatRulebase page1
            + "\"uid\":\"0\","
            + "\"objects-dictionary\":["
            + "{" // CpmiAnyObject
            + "\"uid\": \"100\","
            + "\"type\": \"CpmiAnyObject\","
            + "\"name\": \"Any\""
            + "}" // CpmiAnyObject
            + "],"
            + "\"rulebase\":["
            + "{" // nat-rule
            + "\"type\":\"nat-rule\","
            + "\"auto-generated\":true,"
            + "\"uid\":\"0\","
            + "\"comments\":\"foo\","
            + "\"enabled\":true,"
            + "\"install-on\":[\"100\"],"
            + "\"method\":\"hide\","
            + "\"original-destination\":\"1\","
            + "\"original-service\":\"2\","
            + "\"original-source\":\"3\","
            + "\"rule-number\":1,"
            + "\"translated-destination\":\"4\","
            + "\"translated-service\":\"5\","
            + "\"translated-source\":\"6\""
            + "}" // nat-rule
            + "]," // rulebase
            + "\"from\": 1,"
            + "\"to\": 1"
            + "}," // NatRulebase page1
            + "{" // NatRulebase page2
            + "\"uid\":\"0\","
            + "\"objects-dictionary\":["
            + "{" // CpmiAnyObject
            + "\"uid\": \"101\","
            + "\"type\": \"Global\","
            + "\"name\": \"Original\""
            + "}" // CpmiAnyObject
            + "],"
            + "\"rulebase\":["
            + "{" // nat-rule
            + "\"type\":\"nat-rule\","
            + "\"auto-generated\":true,"
            + "\"uid\":\"0\","
            + "\"comments\":\"foo\","
            + "\"enabled\":true,"
            + "\"install-on\":[\"100\"],"
            + "\"method\":\"hide\","
            + "\"original-destination\":\"1\","
            + "\"original-service\":\"2\","
            + "\"original-source\":\"3\","
            + "\"rule-number\":2,"
            + "\"translated-destination\":\"4\","
            + "\"translated-service\":\"5\","
            + "\"translated-source\":\"6\""
            + "}" // nat-rule
            + "]," // rulebase
            + "\"from\": 2,"
            + "\"to\": 2"
            + "}" // NatRulebase page2
            + "]"; // show-nat-rulebase

    // NAT rulebase should be populated with merged rules and objects-dictionary from the two pages
    assertThat(
        readNatRulebase(
            pakij,
            DOMAIN_NAME,
            ImmutableMap.of(RELPATH_CHECKPOINT_SHOW_NAT_RULEBASE, natRulebaseInput),
            pvcae,
            SERVER_NAME),
        equalTo(
            new NatRulebase(
                ImmutableMap.of(
                    UID_ANY, new CpmiAnyObject(UID_ANY),
                    UID_ORIG, new Original(UID_ORIG)),
                ImmutableList.of(
                    new NatRule(
                        true,
                        "foo",
                        true,
                        ImmutableList.of(Uid.of("100")),
                        NatMethod.HIDE,
                        Uid.of("1"),
                        Uid.of("2"),
                        Uid.of("3"),
                        1,
                        Uid.of("4"),
                        Uid.of("5"),
                        Uid.of("6"),
                        Uid.of("0")),
                    new NatRule(
                        true,
                        "foo",
                        true,
                        ImmutableList.of(Uid.of("100")),
                        NatMethod.HIDE,
                        Uid.of("1"),
                        Uid.of("2"),
                        Uid.of("3"),
                        2,
                        Uid.of("4"),
                        Uid.of("5"),
                        Uid.of("6"),
                        Uid.of("0"))),
                Uid.of("0"))));
  }

  @Test
  public void testReadNatRulebaseTwoUids() {
    ParseVendorConfigurationAnswerElement pvcae = new ParseVendorConfigurationAnswerElement();
    Package pakij = testPackage(true);
    String natRulebaseInput =
        "[" // show-nat-rulebase
            + "{" // NatRulebase page1
            + "\"uid\":\"0\","
            + "\"objects-dictionary\":["
            + "{" // CpmiAnyObject
            + "\"uid\": \"100\","
            + "\"type\": \"CpmiAnyObject\","
            + "\"name\": \"Any\""
            + "}" // CpmiAnyObject
            + "],"
            + "\"rulebase\":["
            + "{" // nat-rule
            + "\"type\":\"nat-rule\","
            + "\"auto-generated\":true,"
            + "\"uid\":\"0\","
            + "\"comments\":\"foo\","
            + "\"enabled\":true,"
            + "\"install-on\":[\"100\"],"
            + "\"method\":\"hide\","
            + "\"original-destination\":\"1\","
            + "\"original-service\":\"2\","
            + "\"original-source\":\"3\","
            + "\"rule-number\":1,"
            + "\"translated-destination\":\"4\","
            + "\"translated-service\":\"5\","
            + "\"translated-source\":\"6\""
            + "}" // nat-rule
            + "]," // rulebase
            + "\"from\": 1,"
            + "\"to\": 1"
            + "}," // NatRulebase page1
            + "{" // NatRulebase page2
            + "\"uid\":\"1\","
            + "\"objects-dictionary\":["
            + "{" // CpmiAnyObject
            + "\"uid\": \"101\","
            + "\"type\": \"Global\","
            + "\"name\": \"Original\""
            + "}" // CpmiAnyObject
            + "],"
            + "\"rulebase\":["
            + "{" // nat-rule
            + "\"type\":\"nat-rule\","
            + "\"auto-generated\":true,"
            + "\"uid\":\"0\","
            + "\"comments\":\"foo\","
            + "\"enabled\":true,"
            + "\"install-on\":[\"100\"],"
            + "\"method\":\"hide\","
            + "\"original-destination\":\"1\","
            + "\"original-service\":\"2\","
            + "\"original-source\":\"3\","
            + "\"rule-number\":2,"
            + "\"translated-destination\":\"4\","
            + "\"translated-service\":\"5\","
            + "\"translated-source\":\"6\""
            + "}" // nat-rule
            + "]," // rulebase
            + "\"from\": 2,"
            + "\"to\": 2"
            + "}" // NatRulebase page2
            + "]"; // show-nat-rulebase

    // NAT rulebase should be populated only with first page, since only first UID is kept
    assertThat(
        readNatRulebase(
            pakij,
            DOMAIN_NAME,
            ImmutableMap.of(RELPATH_CHECKPOINT_SHOW_NAT_RULEBASE, natRulebaseInput),
            pvcae,
            SERVER_NAME),
        equalTo(
            new NatRulebase(
                ImmutableMap.of(UID_ANY, new CpmiAnyObject(UID_ANY)),
                ImmutableList.of(
                    new NatRule(
                        true,
                        "foo",
                        true,
                        ImmutableList.of(Uid.of("100")),
                        NatMethod.HIDE,
                        Uid.of("1"),
                        Uid.of("2"),
                        Uid.of("3"),
                        1,
                        Uid.of("4"),
                        Uid.of("5"),
                        Uid.of("6"),
                        Uid.of("0"))),
                Uid.of("0"))));
  }

<<<<<<< HEAD
  /** Convert JSON object text into ObjectPage JSON */
  private String wrapJsonObj(String obj) {
    return String.format("[{\"objects\":[%s]}]", obj);
  }

  @Test
  public void testBuildObjectsList() {
    String groupJson =
        "{\"type\": \"service-group\", \"name\": \"group\", \"uid\": \"1\", \"members\": [\"2\"]}";
    String icmpJson =
        "{\"type\": \"service-icmp\", \"name\": \"icmp\", \"uid\": \"2\", \"icmp-type\": 1,"
            + " \"icmp-code\": 2}";
    String tcpJson =
        "{\"type\": \"service-tcp\", \"name\": \"tcp\", \"uid\": \"3\", \"port\": \"22\"}";
    String udpJson =
        "{\"type\": \"service-udp\", \"name\": \"udp\", \"uid\": \"4\", \"port\": \"222\"}";

    Map<String, String> fileMap =
        ImmutableMap.<String, String>builder()
            .put(RELPATH_CHECKPOINT_SHOW_SERVICE_GROUPS, wrapJsonObj(groupJson))
            .put(RELPATH_CHECKPOINT_SHOW_SERVICES_ICMP, wrapJsonObj(icmpJson))
            .put(RELPATH_CHECKPOINT_SHOW_SERVICES_TCP, wrapJsonObj(tcpJson))
            .put(RELPATH_CHECKPOINT_SHOW_SERVICES_UDP, wrapJsonObj(udpJson))
            .build();
    Map<String, Map<String, Map<String, String>>> domainFileMap =
        ImmutableMap.of("server", ImmutableMap.of("domain", fileMap));

    assertThat(
        buildObjectsList(
            domainFileMap, "domain", "server", new ParseVendorConfigurationAnswerElement()),
        containsInAnyOrder(
            new ServiceGroup("group", ImmutableList.of(Uid.of("2")), Uid.of("1")),
            new ServiceIcmp("icmp", 1, 2, Uid.of("2")),
            new ServiceTcp("tcp", "22", Uid.of("3")),
            new ServiceUdp("udp", "222", Uid.of("4"))));
=======
  @Test
  public void testReadGatewaysAndServersEmpty() {
    ParseVendorConfigurationAnswerElement pvcae = new ParseVendorConfigurationAnswerElement();
    String sgasInput = "[]"; // show-gateways-and-servers

    // GatewaysAndServers should be null since there are no pages.
    assertNull(
        readGatewaysAndServers(
            SERVER_NAME,
            DOMAIN_NAME,
            ImmutableMap.of(
                SERVER_NAME,
                ImmutableMap.of(
                    DOMAIN_NAME,
                    ImmutableMap.of(RELPATH_CHECKPOINT_SHOW_GATEWAYS_AND_SERVERS, sgasInput))),
            pvcae));
  }

  @Test
  public void testReadGatewaysAndServersMissingFile() {
    ParseVendorConfigurationAnswerElement pvcae = new ParseVendorConfigurationAnswerElement();

    // GatewaysAndServers should be null since the file is missing.
    assertNull(
        readGatewaysAndServers(
            SERVER_NAME,
            DOMAIN_NAME,
            ImmutableMap.of(SERVER_NAME, ImmutableMap.of(DOMAIN_NAME, ImmutableMap.of())),
            pvcae));
  }

  @Test
  public void testReadGatewaysAndServersSinglePage() {
    ParseVendorConfigurationAnswerElement pvcae = new ParseVendorConfigurationAnswerElement();
    String sgasInput =
        "[" // show-gateways-and-servers
            + "{" // show-gateways-and-servers page
            + "\"objects\":["
            + "{" // simple-gateway
            + "\"type\":\"simple-gateway\","
            + "\"uid\":\"102\","
            + "\"name\":\"gw1\","
            + "\"interfaces\": [],"
            + "\"ipv4-address\":\"1.1.1.1\","
            + "\"policy\":{"
            + "\"access-policy-installed\": false,"
            + "\"access-policy-name\": null,"
            + "\"threat-policy-installed\": false,"
            + "\"threat-policy-name\": null"
            + "}" // policy
            + "}" // simple-gateawy
            + "]," // objects
            + "\"from\": 1,"
            + "\"to\": 1"
            + "}" // show-gateways-and-servers page
            + "]"; // show-gateways-and-servers

    // GatewaysAndServers should be populated.
    assertThat(
        readGatewaysAndServers(
            SERVER_NAME,
            DOMAIN_NAME,
            ImmutableMap.of(
                SERVER_NAME,
                ImmutableMap.of(
                    DOMAIN_NAME,
                    ImmutableMap.of(RELPATH_CHECKPOINT_SHOW_GATEWAYS_AND_SERVERS, sgasInput))),
            pvcae),
        equalTo(
            new GatewaysAndServers(
                ImmutableMap.of(
                    UID_GW1,
                    new SimpleGateway(
                        Ip.parse("1.1.1.1"),
                        "gw1",
                        ImmutableList.of(),
                        new GatewayOrServerPolicy(null, null),
                        UID_GW1)))));
  }

  @Test
  public void testReadGatewaysAndServersTwoPages() {
    ParseVendorConfigurationAnswerElement pvcae = new ParseVendorConfigurationAnswerElement();
    String sgasInput =
        "[" // show-gateways-and-servers
            + "{" // show-gateways-and-servers page1
            + "\"objects\":["
            + "{" // simple-gateway
            + "\"type\":\"simple-gateway\","
            + "\"uid\":\"102\","
            + "\"name\":\"gw1\","
            + "\"interfaces\": [],"
            + "\"ipv4-address\":\"1.1.1.1\","
            + "\"policy\":{"
            + "\"access-policy-installed\": false,"
            + "\"access-policy-name\": null,"
            + "\"threat-policy-installed\": false,"
            + "\"threat-policy-name\": null"
            + "}" // policy
            + "}" // simple-gateawy
            + "]," // objects
            + "\"from\": 1,"
            + "\"to\": 1"
            + "}," // show-gateways-and-servers page1
            + "{" // show-gateways-and-servers page2
            + "\"objects\":["
            + "{" // simple-gateway
            + "\"type\":\"simple-gateway\","
            + "\"uid\":\"103\","
            + "\"name\":\"gw2\","
            + "\"interfaces\": [],"
            + "\"ipv4-address\":\"2.2.2.2\","
            + "\"policy\":{"
            + "\"access-policy-installed\": false,"
            + "\"access-policy-name\": null,"
            + "\"threat-policy-installed\": false,"
            + "\"threat-policy-name\": null"
            + "}" // policy
            + "}" // simple-gateawy
            + "]," // objects
            + "\"from\": 1,"
            + "\"to\": 1"
            + "}" // show-gateways-and-servers page2
            + "]"; // show-gateways-and-servers

    // GatewaysAndServers should be populated with merged objects from the two pages
    assertThat(
        readGatewaysAndServers(
            SERVER_NAME,
            DOMAIN_NAME,
            ImmutableMap.of(
                SERVER_NAME,
                ImmutableMap.of(
                    DOMAIN_NAME,
                    ImmutableMap.of(RELPATH_CHECKPOINT_SHOW_GATEWAYS_AND_SERVERS, sgasInput))),
            pvcae),
        equalTo(
            new GatewaysAndServers(
                ImmutableMap.of(
                    UID_GW1,
                    new SimpleGateway(
                        Ip.parse("1.1.1.1"),
                        "gw1",
                        ImmutableList.of(),
                        new GatewayOrServerPolicy(null, null),
                        UID_GW1),
                    UID_GW2,
                    new SimpleGateway(
                        Ip.parse("2.2.2.2"),
                        "gw2",
                        ImmutableList.of(),
                        new GatewayOrServerPolicy(null, null),
                        UID_GW2)))));
>>>>>>> 4b268eef
  }
}<|MERGE_RESOLUTION|>--- conflicted
+++ resolved
@@ -2,18 +2,14 @@
 
 import static org.batfish.common.BfConsts.RELPATH_CHECKPOINT_SHOW_GATEWAYS_AND_SERVERS;
 import static org.batfish.common.BfConsts.RELPATH_CHECKPOINT_SHOW_NAT_RULEBASE;
-<<<<<<< HEAD
 import static org.batfish.vendor.check_point_management.parsing.CheckpointManagementParser.RELPATH_CHECKPOINT_SHOW_SERVICES_ICMP;
 import static org.batfish.vendor.check_point_management.parsing.CheckpointManagementParser.RELPATH_CHECKPOINT_SHOW_SERVICES_TCP;
 import static org.batfish.vendor.check_point_management.parsing.CheckpointManagementParser.RELPATH_CHECKPOINT_SHOW_SERVICES_UDP;
 import static org.batfish.vendor.check_point_management.parsing.CheckpointManagementParser.RELPATH_CHECKPOINT_SHOW_SERVICE_GROUPS;
 import static org.batfish.vendor.check_point_management.parsing.CheckpointManagementParser.buildObjectsList;
-import static org.batfish.vendor.check_point_management.parsing.CheckpointManagementParser.getNatRulebase;
-import static org.hamcrest.Matchers.containsInAnyOrder;
-=======
 import static org.batfish.vendor.check_point_management.parsing.CheckpointManagementParser.readGatewaysAndServers;
 import static org.batfish.vendor.check_point_management.parsing.CheckpointManagementParser.readNatRulebase;
->>>>>>> 4b268eef
+import static org.hamcrest.Matchers.containsInAnyOrder;
 import static org.hamcrest.Matchers.equalTo;
 import static org.junit.Assert.assertNull;
 import static org.junit.Assert.assertThat;
@@ -34,14 +30,11 @@
 import org.batfish.vendor.check_point_management.NatRulebase;
 import org.batfish.vendor.check_point_management.Original;
 import org.batfish.vendor.check_point_management.Package;
-<<<<<<< HEAD
 import org.batfish.vendor.check_point_management.ServiceGroup;
 import org.batfish.vendor.check_point_management.ServiceIcmp;
 import org.batfish.vendor.check_point_management.ServiceTcp;
 import org.batfish.vendor.check_point_management.ServiceUdp;
-=======
 import org.batfish.vendor.check_point_management.SimpleGateway;
->>>>>>> 4b268eef
 import org.batfish.vendor.check_point_management.Uid;
 import org.junit.Test;
 
@@ -404,7 +397,6 @@
                 Uid.of("0"))));
   }
 
-<<<<<<< HEAD
   /** Convert JSON object text into ObjectPage JSON */
   private String wrapJsonObj(String obj) {
     return String.format("[{\"objects\":[%s]}]", obj);
@@ -440,7 +432,8 @@
             new ServiceIcmp("icmp", 1, 2, Uid.of("2")),
             new ServiceTcp("tcp", "22", Uid.of("3")),
             new ServiceUdp("udp", "222", Uid.of("4"))));
-=======
+  }
+
   @Test
   public void testReadGatewaysAndServersEmpty() {
     ParseVendorConfigurationAnswerElement pvcae = new ParseVendorConfigurationAnswerElement();
@@ -594,6 +587,5 @@
                         ImmutableList.of(),
                         new GatewayOrServerPolicy(null, null),
                         UID_GW2)))));
->>>>>>> 4b268eef
   }
 }