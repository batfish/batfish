package org.batfish.vendor.check_point_gateway.grammar;

import static com.google.common.collect.Iterables.getOnlyElement;
import static java.nio.charset.StandardCharsets.UTF_8;
import static org.batfish.common.matchers.ParseWarningMatchers.hasComment;
import static org.batfish.common.matchers.ParseWarningMatchers.hasText;
import static org.batfish.common.matchers.WarningsMatchers.hasParseWarning;
import static org.batfish.common.matchers.WarningsMatchers.hasParseWarnings;
import static org.batfish.common.util.Resources.readResource;
import static org.batfish.datamodel.ConfigurationFormat.CHECK_POINT_GATEWAY;
import static org.batfish.datamodel.Interface.DependencyType.AGGREGATE;
import static org.batfish.datamodel.InterfaceType.AGGREGATED;
import static org.batfish.datamodel.InterfaceType.PHYSICAL;
import static org.batfish.datamodel.matchers.ConfigurationMatchers.hasConfigurationFormat;
import static org.batfish.datamodel.matchers.ConfigurationMatchers.hasInterface;
import static org.batfish.datamodel.matchers.DataModelMatchers.hasBandwidth;
import static org.batfish.datamodel.matchers.DataModelMatchers.hasRedFlagWarning;
import static org.batfish.datamodel.matchers.InterfaceMatchers.hasChannelGroup;
import static org.batfish.datamodel.matchers.InterfaceMatchers.hasChannelGroupMembers;
import static org.batfish.datamodel.matchers.InterfaceMatchers.hasDependencies;
import static org.batfish.datamodel.matchers.InterfaceMatchers.hasInterfaceType;
import static org.batfish.datamodel.matchers.InterfaceMatchers.hasMtu;
import static org.batfish.datamodel.matchers.InterfaceMatchers.isActive;
import static org.batfish.datamodel.matchers.MapMatchers.hasKeys;
import static org.batfish.datamodel.matchers.VrfMatchers.hasStaticRoutes;
import static org.batfish.main.BatfishTestUtils.TEST_SNAPSHOT;
import static org.batfish.main.BatfishTestUtils.configureBatfishTestSettings;
import static org.batfish.vendor.check_point_gateway.representation.Interface.DEFAULT_ETH_SPEED;
import static org.batfish.vendor.check_point_gateway.representation.Interface.DEFAULT_INTERFACE_MTU;
import static org.batfish.vendor.check_point_gateway.representation.Interface.DEFAULT_LOOPBACK_MTU;
import static org.hamcrest.Matchers.allOf;
import static org.hamcrest.Matchers.anEmptyMap;
import static org.hamcrest.Matchers.anyOf;
import static org.hamcrest.Matchers.contains;
import static org.hamcrest.Matchers.containsInAnyOrder;
import static org.hamcrest.Matchers.containsString;
import static org.hamcrest.Matchers.emptyIterable;
import static org.hamcrest.Matchers.equalTo;
import static org.hamcrest.Matchers.hasKey;
import static org.hamcrest.Matchers.notNullValue;
import static org.hamcrest.Matchers.nullValue;
import static org.junit.Assert.assertFalse;
import static org.junit.Assert.assertNull;
import static org.junit.Assert.assertThat;
import static org.junit.Assert.assertTrue;

import com.google.common.collect.ImmutableList;
import com.google.common.collect.ImmutableMap;
import com.google.common.collect.ImmutableSet;
import java.io.IOException;
import java.util.Arrays;
import java.util.Map;
import javax.annotation.Nonnull;
import javax.annotation.Nullable;
import javax.annotation.ParametersAreNonnullByDefault;
import org.antlr.v4.runtime.ParserRuleContext;
import org.apache.commons.lang3.SerializationUtils;
import org.batfish.common.BatfishLogger;
import org.batfish.common.Warnings;
import org.batfish.common.plugin.IBatfish;
import org.batfish.config.Settings;
import org.batfish.datamodel.ConcreteInterfaceAddress;
import org.batfish.datamodel.Configuration;
import org.batfish.datamodel.DeviceModel;
import org.batfish.datamodel.Interface.Dependency;
import org.batfish.datamodel.InterfaceType;
import org.batfish.datamodel.Ip;
import org.batfish.datamodel.Prefix;
import org.batfish.datamodel.Vrf;
import org.batfish.datamodel.answers.ConvertConfigurationAnswerElement;
import org.batfish.datamodel.route.nh.NextHopDiscard;
import org.batfish.datamodel.route.nh.NextHopInterface;
import org.batfish.datamodel.route.nh.NextHopIp;
import org.batfish.grammar.silent_syntax.SilentSyntaxCollection;
import org.batfish.main.Batfish;
import org.batfish.main.BatfishTestUtils;
import org.batfish.vendor.ConversionContext;
import org.batfish.vendor.check_point_gateway.representation.BondingGroup;
import org.batfish.vendor.check_point_gateway.representation.BondingGroup.LacpRate;
import org.batfish.vendor.check_point_gateway.representation.BondingGroup.Mode;
import org.batfish.vendor.check_point_gateway.representation.BondingGroup.XmitHashPolicy;
import org.batfish.vendor.check_point_gateway.representation.CheckPointGatewayConfiguration;
import org.batfish.vendor.check_point_gateway.representation.Interface;
import org.batfish.vendor.check_point_gateway.representation.Interface.LinkSpeed;
import org.batfish.vendor.check_point_gateway.representation.Nexthop;
import org.batfish.vendor.check_point_gateway.representation.NexthopAddress;
import org.batfish.vendor.check_point_gateway.representation.NexthopBlackhole;
import org.batfish.vendor.check_point_gateway.representation.NexthopLogical;
import org.batfish.vendor.check_point_gateway.representation.NexthopReject;
import org.batfish.vendor.check_point_gateway.representation.NexthopTarget;
import org.batfish.vendor.check_point_gateway.representation.StaticRoute;
import org.batfish.vendor.check_point_management.AllInstallationTargets;
import org.batfish.vendor.check_point_management.CheckpointManagementConfiguration;
import org.batfish.vendor.check_point_management.Domain;
import org.batfish.vendor.check_point_management.GatewayOrServer;
import org.batfish.vendor.check_point_management.GatewayOrServerPolicy;
import org.batfish.vendor.check_point_management.ManagementDomain;
import org.batfish.vendor.check_point_management.ManagementPackage;
import org.batfish.vendor.check_point_management.ManagementServer;
import org.batfish.vendor.check_point_management.NatRulebase;
import org.batfish.vendor.check_point_management.Network;
import org.batfish.vendor.check_point_management.Package;
import org.batfish.vendor.check_point_management.SimpleGateway;
import org.batfish.vendor.check_point_management.Uid;
import org.junit.Rule;
import org.junit.Test;
import org.junit.rules.TemporaryFolder;

@ParametersAreNonnullByDefault
public class CheckPointGatewayGrammarTest {
  private static final String TESTCONFIGS_PREFIX =
      "org/batfish/vendor/check_point_gateway/grammar/testconfigs/";

  @Rule public TemporaryFolder _folder = new TemporaryFolder();

  private static @Nonnull CheckPointGatewayConfiguration parseVendorConfig(String hostname) {
    String src = readResource(TESTCONFIGS_PREFIX + hostname, UTF_8);
    Settings settings = new Settings();
    configureBatfishTestSettings(settings);
    CheckPointGatewayCombinedParser parser = new CheckPointGatewayCombinedParser(src, settings);
    CheckPointGatewayControlPlaneExtractor extractor =
        new CheckPointGatewayControlPlaneExtractor(
            src, parser, new Warnings(), new SilentSyntaxCollection());
    ParserRuleContext tree =
        Batfish.parse(parser, new BatfishLogger(BatfishLogger.LEVELSTR_FATAL, false), settings);
    extractor.processParseTree(TEST_SNAPSHOT, tree);
    CheckPointGatewayConfiguration vendorConfiguration =
        (CheckPointGatewayConfiguration) extractor.getVendorConfiguration();
    vendorConfiguration.setFilename(TESTCONFIGS_PREFIX + hostname);
    // crash if not serializable
    return SerializationUtils.clone(vendorConfiguration);
  }

  private @Nonnull Batfish getBatfishForConfigurationNames(String... configurationNames)
      throws IOException {
    return getBatfishForConfigurationNames(null, configurationNames);
  }

  private @Nonnull Batfish getBatfishForConfigurationNames(
      @Nullable CheckpointManagementConfiguration mgmt, String... configurationNames)
      throws IOException {
    String[] names =
        Arrays.stream(configurationNames).map(s -> TESTCONFIGS_PREFIX + s).toArray(String[]::new);
    ConversionContext conversionContext = new ConversionContext();
    conversionContext.setCheckpointManagementConfiguration(mgmt);
    return BatfishTestUtils.getBatfishForTextConfigsAndConversionContext(
        _folder, conversionContext, names);
  }

  private @Nonnull Configuration parseConfig(String hostname) {
    return parseConfig(hostname, null);
  }

  private @Nonnull Configuration parseConfig(
      String hostname, @Nullable CheckpointManagementConfiguration mgmt) {
    try {
      Map<String, Configuration> configs = parseTextConfigs(mgmt, hostname);
      String canonicalHostname = hostname.toLowerCase();
      String canonicalChassisHostname = canonicalHostname + "-ch01-01";
      assertThat(configs, anyOf(hasKey(canonicalHostname), hasKey(canonicalChassisHostname)));
      Configuration c =
          configs.getOrDefault(canonicalHostname, configs.get(canonicalChassisHostname));
      assertThat(c, hasConfigurationFormat(CHECK_POINT_GATEWAY));
      return c;
    } catch (IOException e) {
      throw new RuntimeException(e);
    }
  }

  private @Nonnull Map<String, Configuration> parseTextConfigs(
      @Nullable CheckpointManagementConfiguration mgmt, String... configurationNames)
      throws IOException {
    IBatfish iBatfish = getBatfishForConfigurationNames(mgmt, configurationNames);
    return iBatfish.loadConfigurations(iBatfish.getSnapshot());
  }

  @Test
  public void testHostname() {
    String hostname = "hostname";
    CheckPointGatewayConfiguration c = parseVendorConfig(hostname);
    assertThat(c, notNullValue());
    // Confirm hostname extracted as-typed; will be lower-cased in conversion.
    assertThat(c.getHostname(), equalTo("HOSTNAME"));
  }

  @Test
  public void testHostnameChassis() {
    String hostname = "hostname_chassis";
    CheckPointGatewayConfiguration c = parseVendorConfig(hostname);
    assertThat(c, notNullValue());
    // Confirm the `%m` is replaced with a chassis identifier
    assertThat(c.getHostname(), equalTo("hostname_CHASSIS-ch01-01"));
  }

  @Test
  public void testHumanName() {
    Configuration c = parseConfig("hostname");
    assertThat(c, notNullValue());
    assertThat(c.getHostname(), equalTo("hostname"));
    assertThat(c.getHumanName(), equalTo("HOSTNAME"));

    c = parseConfig("hostname_chassis");
    assertThat(c, notNullValue());
    assertThat(c.getHostname(), equalTo("hostname_chassis-ch01-01"));
    assertThat(c.getHumanName(), equalTo("hostname_CHASSIS-ch01-01"));
  }

  @Test
  public void testDeviceModel() {
    String hostname = "hostname";
    Configuration c = parseConfig(hostname);
    assertThat(c, notNullValue());
    assertThat(c.getDeviceModel(), equalTo(DeviceModel.CHECK_POINT_GATEWAY));
  }

  @Test
  public void testHostnameInvalid() throws IOException {
    String filename = "hostname_invalid";
    Batfish batfish = getBatfishForConfigurationNames(filename);
    Warnings warnings =
        getOnlyElement(
            batfish
                .loadParseVendorConfigurationAnswerElement(batfish.getSnapshot())
                .getWarnings()
                .values());
    assertThat(warnings, hasParseWarning(hasComment("Illegal value for device hostname")));
  }

  @Test
  public void testInterfaceExtraction() {
    String hostname = "interface";
    CheckPointGatewayConfiguration c = parseVendorConfig(hostname);
    assertThat(c, notNullValue());
    assertThat(c.getInterfaces(), hasKeys("eth0", "eth1", "eth2", "eth3", "eth4", "eth5", "lo"));

    Interface eth0 = c.getInterfaces().get("eth0");
    Interface eth1 = c.getInterfaces().get("eth1");
    Interface eth2 = c.getInterfaces().get("eth2");
    Interface eth3 = c.getInterfaces().get("eth3");
    Interface eth4 = c.getInterfaces().get("eth4");
    Interface eth5 = c.getInterfaces().get("eth5");
    Interface lo = c.getInterfaces().get("lo");

    assertThat(eth0.getAddress(), equalTo(ConcreteInterfaceAddress.parse("192.168.1.1/24")));
    assertTrue(eth0.getAutoNegotiate());
    assertThat(eth0.getComments(), equalTo("double quoted\" comments#!with_txt_after_quote"));
    assertThat(eth0.getMtu(), equalTo(1234));
    assertTrue(eth0.getState());
    assertThat(eth2.getAddress(), equalTo(ConcreteInterfaceAddress.parse("192.168.100.1/17")));
    assertFalse(eth2.getAutoNegotiate());
    assertThat(eth2.getComments(), equalTo("single quoted comments"));
    assertFalse(eth2.getState());
    assertThat(lo.getComments(), equalTo("unquoted_comments"));
    // All possible link speeds
    assertThat(eth0.getLinkSpeed(), equalTo(LinkSpeed.THOUSAND_M_FULL));
    assertThat(eth2.getLinkSpeed(), equalTo(LinkSpeed.HUNDRED_M_FULL));
    assertThat(eth3.getLinkSpeed(), equalTo(LinkSpeed.HUNDRED_M_HALF));
    assertThat(eth4.getLinkSpeed(), equalTo(LinkSpeed.TEN_M_HALF));
    assertThat(eth5.getLinkSpeed(), equalTo(LinkSpeed.TEN_M_FULL));

    // Unset and defaults
    assertNull(eth1.getAddress());
    assertNull(eth1.getAutoNegotiate());
    assertNull(eth1.getComments());
    assertNull(eth1.getLinkSpeed());
    assertTrue(eth1.getState());
    assertNull(eth2.getMtu());
    assertThat(eth2.getMtuEffective(), equalTo(Interface.DEFAULT_INTERFACE_MTU));
  }

  @Test
  public void testInterfaceConversion() {
    String hostname = "interface_conversion";
    Configuration c = parseConfig(hostname);
    assertThat(c, notNullValue());
    assertThat(c.getAllInterfaces(), hasKeys("eth0", "eth1", "eth2", "eth3", "eth4", "eth5", "lo"));

    org.batfish.datamodel.Interface eth0 = c.getAllInterfaces().get("eth0");
    org.batfish.datamodel.Interface eth1 = c.getAllInterfaces().get("eth1");
    org.batfish.datamodel.Interface eth2 = c.getAllInterfaces().get("eth2");
    org.batfish.datamodel.Interface eth3 = c.getAllInterfaces().get("eth3");
    org.batfish.datamodel.Interface eth4 = c.getAllInterfaces().get("eth4");
    org.batfish.datamodel.Interface eth5 = c.getAllInterfaces().get("eth5");
    org.batfish.datamodel.Interface lo = c.getAllInterfaces().get("lo");

    assertTrue(eth0.getActive());
    assertThat(eth0.getAddress(), equalTo(ConcreteInterfaceAddress.parse("192.168.1.1/24")));
    assertThat(eth0.getMtu(), equalTo(1234));
    assertThat(eth0.getInterfaceType(), equalTo(InterfaceType.PHYSICAL));
    assertThat(eth0.getBandwidth(), equalTo(1000e6));

    assertFalse(eth1.getActive());
    assertNull(eth1.getAddress());
    assertThat(eth1.getInterfaceType(), equalTo(InterfaceType.PHYSICAL));
    assertThat(eth1.getMtu(), equalTo(DEFAULT_INTERFACE_MTU));
    assertThat(eth1.getBandwidth(), equalTo(DEFAULT_ETH_SPEED));

    assertThat(eth2.getBandwidth(), equalTo(100e6));
    assertThat(eth3.getBandwidth(), equalTo(100e6));
    assertThat(eth4.getBandwidth(), equalTo(10e6));
    assertThat(eth5.getBandwidth(), equalTo(10e6));

    assertThat(lo.getAddress(), equalTo(ConcreteInterfaceAddress.parse("10.10.10.10/32")));
    assertThat(lo.getInterfaceType(), equalTo(InterfaceType.LOOPBACK));
    assertThat(lo.getMtu(), equalTo(DEFAULT_LOOPBACK_MTU));
    assertNull(lo.getBandwidth());
  }

  @Test
  public void testInterfaceWarning() throws IOException {
    String hostname = "interface_warn";
    Batfish batfish = getBatfishForConfigurationNames(hostname);
    Warnings warnings =
        getOnlyElement(
            batfish
                .loadParseVendorConfigurationAnswerElement(batfish.getSnapshot())
                .getWarnings()
                .values());
    assertThat(
        warnings,
        hasParseWarnings(
            containsInAnyOrder(
                hasComment("Expected mask-length in range 1-32, but got '0'"),
                hasComment("Expected mask-length in range 1-32, but got '33'"),
                hasComment("Expected mtu in range 68-16000, but got '67'"),
                hasComment("Expected mtu in range 68-16000, but got '16001'"),
                hasComment("Subnet-mask 250.255.255.0 is not valid."),
                allOf(
                    hasComment("Illegal value for interface name"),
                    hasText(containsString("interface invalid+name"))))));
  }

  @Test
  public void testStaticRouteExtraction() {
    String hostname = "static_route";
    CheckPointGatewayConfiguration c = parseVendorConfig(hostname);

    Prefix defPrefix = Prefix.ZERO;
    Prefix addrPrefix = Prefix.parse("10.10.0.0/16");
    Prefix blackholePrefix = Prefix.parse("10.11.0.0/16");
    Prefix rejectPrefix = Prefix.parse("10.12.0.0/16");

    NexthopTarget defTarget = new NexthopLogical("eth0");
    NexthopTarget addrTarget1 = new NexthopAddress(Ip.parse("10.10.10.11"));
    NexthopTarget addrTarget2 = new NexthopAddress(Ip.parse("10.10.10.12"));

    assertThat(c.getStaticRoutes(), hasKeys(defPrefix, addrPrefix, blackholePrefix, rejectPrefix));
    assertThat(
        c.getStaticRoutes().keySet(),
        containsInAnyOrder(defPrefix, blackholePrefix, rejectPrefix, addrPrefix));

    // Logical nexthop
    {
      StaticRoute def = c.getStaticRoutes().get(defPrefix);
      assertThat(def.getDestination(), equalTo(defPrefix));
      assertThat(def.getComment(), equalTo("this is a default route"));
      assertThat(def.getNexthops().keySet(), contains(defTarget));

      Nexthop nexthop = def.getNexthops().get(defTarget);
      assertNull(nexthop.getPriority());
      assertThat(nexthop.getNexthopTarget(), equalTo(defTarget));
    }

    // Blackhole nexthop
    {
      StaticRoute blackhole = c.getStaticRoutes().get(blackholePrefix);
      assertThat(blackhole.getDestination(), equalTo(blackholePrefix));
      assertThat(blackhole.getNexthops().keySet(), contains(NexthopBlackhole.INSTANCE));

      Nexthop nexthop = blackhole.getNexthops().get(NexthopBlackhole.INSTANCE);
      assertNull(nexthop.getPriority());
      assertThat(nexthop.getNexthopTarget(), equalTo(NexthopBlackhole.INSTANCE));
    }

    // Reject nexthop
    {
      StaticRoute reject = c.getStaticRoutes().get(rejectPrefix);
      assertThat(reject.getDestination(), equalTo(rejectPrefix));
      assertThat(reject.getNexthops().keySet(), contains(NexthopReject.INSTANCE));

      Nexthop nexthop = reject.getNexthops().get(NexthopReject.INSTANCE);
      assertNull(nexthop.getPriority());
      assertThat(nexthop.getNexthopTarget(), equalTo(NexthopReject.INSTANCE));
    }

    // Address nexthops
    {
      StaticRoute addr = c.getStaticRoutes().get(addrPrefix);
      assertThat(addr.getDestination(), equalTo(addrPrefix));
      assertThat(addr.getNexthops().keySet(), containsInAnyOrder(addrTarget1, addrTarget2));

      Nexthop nexthop1 = addr.getNexthops().get(addrTarget1);
      assertThat(nexthop1.getPriority(), equalTo(7));
      assertThat(nexthop1.getNexthopTarget(), equalTo(addrTarget1));

      Nexthop nexthop2 = addr.getNexthops().get(addrTarget2);
      assertNull(nexthop2.getPriority());
      assertThat(nexthop2.getNexthopTarget(), equalTo(addrTarget2));
    }
  }

  @Test
  public void testStaticRouteWarning() throws IOException {
    String hostname = "static_route_warn";
    Batfish batfish = getBatfishForConfigurationNames(hostname);
    Warnings warnings =
        getOnlyElement(
            batfish
                .loadParseVendorConfigurationAnswerElement(batfish.getSnapshot())
                .getWarnings()
                .values());
    assertThat(
        warnings,
        hasParseWarnings(
            containsInAnyOrder(
                hasComment("Expected static-route nexthop priority in range 1-8, but got '0'"),
                hasComment("Expected static-route nexthop priority in range 1-8, but got '9'"),
                allOf(
                    hasComment("Cannot set nexthop gateway to non-existent interface"),
                    hasText(containsString("eth0"))),
                hasComment(
                    "Static-route prefix 0.0.0.0/0 is not valid, use the 'default' keyword"
                        + " instead."),
                hasComment("Illegal value for static-route comment"))));
  }

  @Test
  public void testStaticRouteConversion() {
    String hostname = "static_route_convert";
    Configuration c = parseConfig(hostname);
    Vrf vrf = c.getDefaultVrf();

    assertThat(
        vrf,
        hasStaticRoutes(
            equalTo(
                ImmutableSet.of(
                    org.batfish.datamodel.StaticRoute.testBuilder()
                        .setAdministrativeCost(0)
                        .setNetwork(Prefix.ZERO)
                        .setNextHop(NextHopInterface.of("eth0"))
                        .setRecursive(false)
                        .build(),
                    org.batfish.datamodel.StaticRoute.testBuilder()
                        .setAdministrativeCost(0)
                        .setNetwork(Prefix.parse("10.1.0.0/16"))
                        .setNextHop(NextHopDiscard.instance())
                        .setRecursive(false)
                        .build(),
                    org.batfish.datamodel.StaticRoute.testBuilder()
                        .setAdministrativeCost(0)
                        .setNetwork(Prefix.parse("10.2.0.0/16"))
                        .setNextHop(NextHopDiscard.instance())
                        .setRecursive(false)
                        .build(),
                    org.batfish.datamodel.StaticRoute.testBuilder()
                        .setAdministrativeCost(8)
                        .setNetwork(Prefix.parse("10.3.0.0/16"))
                        .setNextHop(NextHopIp.of(Ip.parse("10.0.0.2")))
                        .setRecursive(false)
                        .build(),
                    org.batfish.datamodel.StaticRoute.testBuilder()
                        .setAdministrativeCost(0)
                        .setNetwork(Prefix.parse("10.4.0.0/16"))
                        .setNextHop(NextHopIp.of(Ip.parse("10.0.0.3")))
                        .setRecursive(false)
                        .build(),
                    org.batfish.datamodel.StaticRoute.testBuilder()
                        .setAdministrativeCost(1)
                        .setNetwork(Prefix.parse("10.4.0.0/16"))
                        .setNextHop(NextHopIp.of(Ip.parse("10.0.0.4")))
                        .setRecursive(false)
                        .build(),
                    org.batfish.datamodel.StaticRoute.testBuilder()
                        .setAdministrativeCost(3)
                        .setNetwork(Prefix.parse("10.5.0.0/16"))
                        .setNextHop(NextHopIp.of(Ip.parse("10.0.0.5")))
                        .setRecursive(false)
                        .build()))));
  }

  @Test
  public void testBondInterfaceExtraction() {
    String hostname = "bond_interface";
    CheckPointGatewayConfiguration c = parseVendorConfig(hostname);
    assertThat(c, notNullValue());
    assertThat(
        c.getInterfaces(),
        hasKeys("bond0", "bond1", "bond2", "bond3", "bond4", "bond1024", "eth0", "eth1"));
    assertThat(c.getBondingGroups(), hasKeys(containsInAnyOrder(0, 1, 2, 3, 4, 1024)));

    Interface bond0Iface = c.getInterfaces().get("bond0");
    assertThat(bond0Iface.getState(), equalTo(true));
    assertThat(bond0Iface.getAddress(), equalTo(ConcreteInterfaceAddress.parse("10.10.10.10/24")));
    BondingGroup bond0 = c.getBondingGroups().get(0);
    assertThat(bond0.getInterfaces(), containsInAnyOrder("eth0", "eth1"));
    assertThat(bond0.getMode(), equalTo(Mode.EIGHT_ZERO_TWO_THREE_AD));
    assertThat(bond0.getLacpRate(), equalTo(LacpRate.SLOW));
    assertThat(bond0.getXmitHashPolicy(), equalTo(XmitHashPolicy.LAYER2));

    BondingGroup bond1 = c.getBondingGroups().get(1);
    assertThat(bond1.getMode(), equalTo(Mode.EIGHT_ZERO_TWO_THREE_AD));
    assertThat(bond1.getLacpRate(), equalTo(LacpRate.FAST));
    assertThat(bond1.getXmitHashPolicy(), equalTo(XmitHashPolicy.LAYER3_4));

    BondingGroup bond2 = c.getBondingGroups().get(2);
    assertThat(bond2.getMode(), equalTo(Mode.ROUND_ROBIN));

    BondingGroup bond3 = c.getBondingGroups().get(3);
    assertThat(bond3.getMode(), equalTo(Mode.XOR));

    BondingGroup bond4 = c.getBondingGroups().get(4);
    assertThat(bond4.getMode(), equalTo(Mode.ACTIVE_BACKUP));

    // Defaults
    Interface bond1024Iface = c.getInterfaces().get("bond1024");
    assertThat(bond1024Iface.getState(), equalTo(true));
    BondingGroup bond1024 = c.getBondingGroups().get(1024);
    assertThat(bond1024.getInterfaces(), emptyIterable());
    assertNull(bond1024.getMode());
    assertThat(bond1024.getModeEffective(), equalTo(BondingGroup.DEFAULT_MODE));
    assertNull(bond1024.getLacpRate());
    assertNull(bond1024.getXmitHashPolicy());
  }

  @Test
  public void testBondInterfaceWarning() throws IOException {
    String hostname = "bond_interface_warn";
    Batfish batfish = getBatfishForConfigurationNames(hostname);
    Warnings warnings =
        getOnlyElement(
            batfish
                .loadParseVendorConfigurationAnswerElement(batfish.getSnapshot())
                .getWarnings()
                .values());
    assertThat(
        warnings,
        hasParseWarnings(
            containsInAnyOrder(
                hasComment("Expected bonding group number in range 0-1024, but got '1025'"),
                hasComment("Expected bonding group number in range 0-1024, but got '1026'"),
                allOf(
                    hasComment(
                        "Illegal value for bonding group member interface name (must be eth"
                            + " interface)"),
                    hasText(containsString("interface lo"))),
                hasComment("Cannot configure non-existent bonding group, add it first."),
                allOf(
                    hasComment(
                        "Cannot add an interface with a configured address to a bonding group."),
                    hasText(containsString("interface eth1"))),
                allOf(
                    hasComment(
                        "Interface is a member of a bonding group and cannot be configured"
                            + " directly."),
                    hasText(containsString("state off"))),
                allOf(
                    hasComment(
                        "Interface is a member of a bonding group and cannot be configured"
                            + " directly."),
                    hasText(containsString("mtu"))),
                allOf(
                    hasComment(
                        "Interface is a member of a bonding group and cannot be configured"
                            + " directly."),
                    hasText(containsString("ipv4-address"))),
                allOf(
                    hasComment(
                        "Interface is a member of a bonding group and cannot be configured"
                            + " directly."),
                    hasText(containsString("link-speed"))),
                allOf(
                    hasComment(
                        "Interface is a member of a bonding group and cannot be configured"
                            + " directly."),
                    hasText(containsString("auto-negotiation"))),
                hasComment("Interface can only be added to one bonding group."))));

    // No bonding groups or bond interfaces should be created from invalid add/set lines
    CheckPointGatewayConfiguration c = parseVendorConfig(hostname);
    assertThat(c, notNullValue());
    assertThat(c.getInterfaces(), hasKeys("bond1000", "eth0", "eth1", "lo"));
    assertThat(c.getBondingGroups(), hasKeys(contains(1000)));
  }

  @Test
  public void testBondInterfaceConversion() {
    String hostname = "bond_interface_conversion";
    Configuration c = parseConfig(hostname);

    String bond0Name = "bond0";
    String bond1Name = "bond1";
    String eth0Name = "eth0";
    String eth1Name = "eth1";
    String eth2Name = "eth2";
    assertThat(c.getAllInterfaces(), hasKeys(bond0Name, bond1Name, eth0Name, eth1Name, eth2Name));
    {
      org.batfish.datamodel.Interface bond0 = c.getAllInterfaces().get(bond0Name);
      assertThat(bond0, isActive(true));
      assertThat(bond0, hasInterfaceType(AGGREGATED));
      assertThat(
          bond0,
          hasDependencies(
              containsInAnyOrder(
                  new Dependency(eth0Name, AGGREGATE),
                  new Dependency(eth1Name, AGGREGATE),
                  new Dependency(eth2Name, AGGREGATE))));
      assertThat(bond0, hasChannelGroupMembers(containsInAnyOrder(eth0Name, eth1Name, eth2Name)));
      assertThat(bond0, hasChannelGroup(nullValue()));
      assertThat(bond0, hasMtu(1234));
      assertThat(bond0, hasBandwidth(3E9));
    }
    {
      org.batfish.datamodel.Interface bond1 = c.getAllInterfaces().get(bond1Name);
      assertThat(bond1, isActive(false));
      assertThat(bond1, hasInterfaceType(AGGREGATED));
      assertThat(bond1, hasDependencies(emptyIterable()));
      assertThat(bond1, hasChannelGroupMembers(emptyIterable()));
      assertThat(bond1, hasChannelGroup(nullValue()));
      assertThat(bond1, hasBandwidth(0D));
    }
    {
      org.batfish.datamodel.Interface eth0 = c.getAllInterfaces().get(eth0Name);
      assertThat(eth0, isActive(true));
      assertThat(eth0, hasInterfaceType(PHYSICAL));
      assertThat(eth0, hasChannelGroup("bond0"));
      assertThat(eth0, hasMtu(1234));
      assertThat(eth0, hasBandwidth(1E9));
    }
    {
      org.batfish.datamodel.Interface eth1 = c.getAllInterfaces().get(eth1Name);
      assertThat(eth1, isActive(true));
      assertThat(eth1, hasInterfaceType(PHYSICAL));
      assertThat(eth1, hasChannelGroup("bond0"));
      assertThat(eth1, hasBandwidth(1E9));
    }
    {
      // Only referenced when adding to bonding group
      org.batfish.datamodel.Interface eth2 = c.getAllInterfaces().get(eth2Name);
      assertThat(eth2, isActive(true));
      assertThat(eth2, hasInterfaceType(PHYSICAL));
      assertThat(eth2, hasChannelGroup("bond0"));
      assertThat(eth2, hasBandwidth(1E9));
    }
  }

  @Test
  public void testBondInterfaceConversionWarn() throws IOException {
    String hostname = "bond_interface_conversion_warn";
    Batfish batfish = getBatfishForConfigurationNames(hostname);
    ConvertConfigurationAnswerElement ccae =
        batfish.loadConvertConfigurationAnswerElementOrReparse(batfish.getSnapshot());
    assertThat(
        ccae,
        hasRedFlagWarning(
            hostname,
            containsString(
                "Bonding group mode active-backup is not yet supported in Batfish. Deactivating"
                    + " interface bond1001.")));

    // Unsupported bonding group mode should be deactivated
    Configuration c = parseConfig(hostname);
    assertThat(c, hasInterface("bond1001", isActive(false)));
  }

  @Test
  public void testVlanInterfaceExtraction() {
    String hostname = "vlan_interface";
    CheckPointGatewayConfiguration c = parseVendorConfig(hostname);
    assertThat(
        c.getInterfaces(),
        hasKeys(
            "bond2",
            "bond3",
            "eth0",
            "eth1",
            "eth2",
            "eth10",
            "eth11",
            "eth12",
            "bond2.2",
            "bond3.3",
            "eth10.4092",
            "eth11.4093",
            "eth12.4094"));
    {
      Interface iface = c.getInterfaces().get("bond2.2");
      assertTrue(iface.getState());
      assertThat(iface.getAddress(), equalTo(ConcreteInterfaceAddress.parse("2.2.2.1/24")));
      assertThat(iface.getVlanId(), equalTo(2));
      assertThat(iface.getParentInterface(), equalTo("bond2"));
    }
    {
      Interface iface = c.getInterfaces().get("bond3.3");
      assertFalse(iface.getState());
      assertThat(iface.getVlanId(), equalTo(3));
      assertThat(iface.getParentInterface(), equalTo("bond3"));
    }
    {
      Interface iface = c.getInterfaces().get("eth10.4092");
      assertTrue(iface.getState());
      assertThat(iface.getAddress(), equalTo(ConcreteInterfaceAddress.parse("10.10.10.1/24")));
      assertThat(iface.getVlanId(), equalTo(4092));
      assertThat(iface.getParentInterface(), equalTo("eth10"));
    }
    {
      Interface iface = c.getInterfaces().get("eth11.4093");
      assertTrue(iface.getState());
      assertThat(iface.getAddress(), equalTo(ConcreteInterfaceAddress.parse("11.11.11.1/24")));
      assertThat(iface.getVlanId(), equalTo(4093));
      assertThat(iface.getParentInterface(), equalTo("eth11"));
    }
    {
      Interface iface = c.getInterfaces().get("eth12.4094");
      assertFalse(iface.getState());
      assertThat(iface.getVlanId(), equalTo(4094));
      assertThat(iface.getParentInterface(), equalTo("eth12"));
    }
  }

  @Test
  public void testVlanInterfaceConversion() {
    String hostname = "vlan_interface";
    Configuration c = parseConfig(hostname);
    assertThat(
        c.getAllInterfaces(),
        hasKeys(
            "bond2",
            "bond3",
            "eth0",
            "eth1",
            "eth2",
            "eth10",
            "eth11",
            "eth12",
            "bond2.2",
            "bond3.3",
            "eth10.4092",
            "eth11.4093",
            "eth12.4094"));
    {
      org.batfish.datamodel.Interface iface = c.getAllInterfaces().get("bond2.2");
      assertTrue(iface.getActive());
      assertThat(iface.getAddress(), equalTo(ConcreteInterfaceAddress.parse("2.2.2.1/24")));
      assertThat(iface.getEncapsulationVlan(), equalTo(2));
      assertThat(iface.getInterfaceType(), equalTo(InterfaceType.AGGREGATE_CHILD));
      // Parent bond group contains two physical interfaces
      assertThat(iface.getBandwidth(), equalTo(2 * DEFAULT_ETH_SPEED));
    }
    {
      // bond3.3 is on, but bond3 is off
      org.batfish.datamodel.Interface iface = c.getAllInterfaces().get("bond3.3");
      assertFalse(iface.getActive());
      assertThat(iface.getEncapsulationVlan(), equalTo(3));
      assertThat(iface.getInterfaceType(), equalTo(InterfaceType.AGGREGATE_CHILD));
      // Parent bond group contains one physical interface
      assertThat(iface.getBandwidth(), equalTo(DEFAULT_ETH_SPEED));
    }
    {
      org.batfish.datamodel.Interface iface = c.getAllInterfaces().get("eth10.4092");
      assertTrue(iface.getActive());
      assertThat(iface.getAddress(), equalTo(ConcreteInterfaceAddress.parse("10.10.10.1/24")));
      assertThat(iface.getEncapsulationVlan(), equalTo(4092));
      assertThat(iface.getInterfaceType(), equalTo(InterfaceType.LOGICAL));
      // Parent interface has configured speed 10Mbps
      assertThat(iface.getBandwidth(), equalTo(10e6));
    }
    {
      // eth11.4093 is on, but eth11 is off
      org.batfish.datamodel.Interface iface = c.getAllInterfaces().get("eth11.4093");
      assertFalse(iface.getActive());
      assertThat(iface.getAddress(), equalTo(ConcreteInterfaceAddress.parse("11.11.11.1/24")));
      assertThat(iface.getEncapsulationVlan(), equalTo(4093));
      assertThat(iface.getInterfaceType(), equalTo(InterfaceType.LOGICAL));
      // Parent interface has no configured speed
      assertThat(iface.getBandwidth(), equalTo(DEFAULT_ETH_SPEED));
    }
    {
      org.batfish.datamodel.Interface iface = c.getAllInterfaces().get("eth12.4094");
      assertFalse(iface.getActive());
      assertThat(iface.getEncapsulationVlan(), equalTo(4094));
      assertThat(iface.getInterfaceType(), equalTo(InterfaceType.LOGICAL));
    }
  }

  @Test
  public void testConvertWithCorrectPackage() throws IOException {
    // Create a checkpoint mangement config with the following gateways:
    // - g1 uses access policy p1, which contains a network n1
    // - g2 uses access policy p2, which contains a network n2
    // - g3 uses an access policy, but the nat rulebase is missing
    // - g4 uses no access policy
    // There is a 5th gateway that is not mentioned in the mgmt config
    // The appropriate IP spaces should be generated in the resulting VI configurations.
    ImmutableMap<Uid, GatewayOrServer> gateways =
        ImmutableMap.of(
            Uid.of("1"),
            new SimpleGateway(
                Ip.parse("1.0.0.1"), "g1", new GatewayOrServerPolicy("p1", null), Uid.of("1")),
            Uid.of("13"),
            new SimpleGateway(
                Ip.parse("2.0.0.1"), "g2", new GatewayOrServerPolicy("p2", null), Uid.of("13")),
            Uid.of("14"),
            new SimpleGateway(
                Ip.parse("3.0.0.1"), "g3", new GatewayOrServerPolicy("p3", null), Uid.of("14")),
            Uid.of("15"),
            new SimpleGateway(
                Ip.parse("4.0.0.1"), "g4", new GatewayOrServerPolicy(null, null), Uid.of("15")));
    ImmutableMap<Uid, ManagementPackage> packages =
        ImmutableMap.of(
            Uid.of("2"),
            new ManagementPackage(
                ImmutableList.of(),
                new NatRulebase(
                    ImmutableMap.of(
                        Uid.of("4"), new Network("n1", Ip.ZERO, Ip.ZERO, Uid.of("n1uid"))),
                    ImmutableList.of(),
                    Uid.of("6")),
                new Package(
                    new Domain("d", Uid.of("0")),
                    AllInstallationTargets.instance(),
                    "p1",
                    false,
                    true,
                    Uid.of("2"))),
            Uid.of("7"),
            new ManagementPackage(
                ImmutableList.of(),
                new NatRulebase(
                    ImmutableMap.of(
                        Uid.of("8"), new Network("n2", Ip.MAX, Ip.MAX, Uid.of("n2uid"))),
                    ImmutableList.of(),
                    Uid.of("10")),
                new Package(
                    new Domain("d", Uid.of("0")),
                    AllInstallationTargets.instance(),
                    "p2",
                    false,
                    true,
                    Uid.of("11"))),
            Uid.of("16"),
            new ManagementPackage(
                ImmutableList.of(),
                null,
                new Package(
                    new Domain("d", Uid.of("0")),
                    AllInstallationTargets.instance(),
                    "p3",
                    false,
                    true,
                    Uid.of("16"))));

    CheckpointManagementConfiguration mgmt =
        new CheckpointManagementConfiguration(
            ImmutableMap.of(
                "s",
                new ManagementServer(
                    ImmutableMap.of(
                        "d",
<<<<<<< HEAD
                        new ManagementDomain(
                            new Domain("d", Uid.of("0")),
                            ImmutableMap.of(
                                Uid.of("1"),
                                new SimpleGateway(
                                    Ip.parse("1.0.0.1"),
                                    "g1",
                                    ImmutableList.of(),
                                    new GatewayOrServerPolicy("p1", null),
                                    Uid.of("1")),
                                Uid.of("13"),
                                new SimpleGateway(
                                    Ip.parse("2.0.0.1"),
                                    "g2",
                                    ImmutableList.of(),
                                    new GatewayOrServerPolicy("p2", null),
                                    Uid.of("13")),
                                Uid.of("14"),
                                new SimpleGateway(
                                    Ip.parse("3.0.0.1"),
                                    "g3",
                                    ImmutableList.of(),
                                    new GatewayOrServerPolicy("p3", null),
                                    Uid.of("14")),
                                Uid.of("15"),
                                new SimpleGateway(
                                    Ip.parse("4.0.0.1"),
                                    "g4",
                                    ImmutableList.of(),
                                    new GatewayOrServerPolicy(null, null),
                                    Uid.of("15"))),
                            ImmutableMap.of(
                                Uid.of("2"),
                                new ManagementPackage(
                                    new NatRulebase(
                                        ImmutableMap.of(
                                            Uid.of("4"),
                                            new Network("n1", Ip.ZERO, Ip.ZERO, Uid.of("n1uid"))),
                                        ImmutableList.of(),
                                        Uid.of("6")),
                                    new Package(
                                        new Domain("d", Uid.of("0")),
                                        AllInstallationTargets.instance(),
                                        "p1",
                                        true,
                                        Uid.of("2"))),
                                Uid.of("7"),
                                new ManagementPackage(
                                    new NatRulebase(
                                        ImmutableMap.of(
                                            Uid.of("8"),
                                            new Network("n2", Ip.MAX, Ip.MAX, Uid.of("n2uid"))),
                                        ImmutableList.of(),
                                        Uid.of("10")),
                                    new Package(
                                        new Domain("d", Uid.of("0")),
                                        AllInstallationTargets.instance(),
                                        "p2",
                                        true,
                                        Uid.of("11"))),
                                Uid.of("16"),
                                new ManagementPackage(
                                    null,
                                    new Package(
                                        new Domain("d", Uid.of("0")),
                                        AllInstallationTargets.instance(),
                                        "p3",
                                        true,
                                        Uid.of("16")))))),
=======
                        new ManagementDomain(new Domain("d", Uid.of("0")), gateways, packages)),
>>>>>>> 1c4c4c6a
                    "s")));
    Map<String, Configuration> configs =
        parseTextConfigs(
            mgmt,
            "gw_package_selection_1",
            "gw_package_selection_2",
            "gw_package_selection_3",
            "gw_package_selection_4",
            "gw_package_selection_5");
    Configuration c1 = configs.get("gw_package_selection_1");
    Configuration c2 = configs.get("gw_package_selection_2");
    Configuration c3 = configs.get("gw_package_selection_3");
    Configuration c4 = configs.get("gw_package_selection_4");
    Configuration c5 = configs.get("gw_package_selection_5");
    assertThat(c1.getIpSpaces(), hasKey("n1uid"));
    assertThat(c2.getIpSpaces(), hasKey("n2uid"));
    assertThat(c3.getIpSpaces(), anEmptyMap());
    assertThat(c4.getIpSpaces(), anEmptyMap());
    assertThat(c5.getIpSpaces(), anEmptyMap());
  }
}<|MERGE_RESOLUTION|>--- conflicted
+++ resolved
@@ -796,16 +796,32 @@
         ImmutableMap.of(
             Uid.of("1"),
             new SimpleGateway(
-                Ip.parse("1.0.0.1"), "g1", new GatewayOrServerPolicy("p1", null), Uid.of("1")),
+                Ip.parse("1.0.0.1"),
+                "g1",
+                ImmutableList.of(),
+                new GatewayOrServerPolicy("p1", null),
+                Uid.of("1")),
             Uid.of("13"),
             new SimpleGateway(
-                Ip.parse("2.0.0.1"), "g2", new GatewayOrServerPolicy("p2", null), Uid.of("13")),
+                Ip.parse("2.0.0.1"),
+                "g2",
+                ImmutableList.of(),
+                new GatewayOrServerPolicy("p2", null),
+                Uid.of("13")),
             Uid.of("14"),
             new SimpleGateway(
-                Ip.parse("3.0.0.1"), "g3", new GatewayOrServerPolicy("p3", null), Uid.of("14")),
+                Ip.parse("3.0.0.1"),
+                "g3",
+                ImmutableList.of(),
+                new GatewayOrServerPolicy("p3", null),
+                Uid.of("14")),
             Uid.of("15"),
             new SimpleGateway(
-                Ip.parse("4.0.0.1"), "g4", new GatewayOrServerPolicy(null, null), Uid.of("15")));
+                Ip.parse("4.0.0.1"),
+                "g4",
+                ImmutableList.of(),
+                new GatewayOrServerPolicy(null, null),
+                Uid.of("15")));
     ImmutableMap<Uid, ManagementPackage> packages =
         ImmutableMap.of(
             Uid.of("2"),
@@ -857,79 +873,7 @@
                 new ManagementServer(
                     ImmutableMap.of(
                         "d",
-<<<<<<< HEAD
-                        new ManagementDomain(
-                            new Domain("d", Uid.of("0")),
-                            ImmutableMap.of(
-                                Uid.of("1"),
-                                new SimpleGateway(
-                                    Ip.parse("1.0.0.1"),
-                                    "g1",
-                                    ImmutableList.of(),
-                                    new GatewayOrServerPolicy("p1", null),
-                                    Uid.of("1")),
-                                Uid.of("13"),
-                                new SimpleGateway(
-                                    Ip.parse("2.0.0.1"),
-                                    "g2",
-                                    ImmutableList.of(),
-                                    new GatewayOrServerPolicy("p2", null),
-                                    Uid.of("13")),
-                                Uid.of("14"),
-                                new SimpleGateway(
-                                    Ip.parse("3.0.0.1"),
-                                    "g3",
-                                    ImmutableList.of(),
-                                    new GatewayOrServerPolicy("p3", null),
-                                    Uid.of("14")),
-                                Uid.of("15"),
-                                new SimpleGateway(
-                                    Ip.parse("4.0.0.1"),
-                                    "g4",
-                                    ImmutableList.of(),
-                                    new GatewayOrServerPolicy(null, null),
-                                    Uid.of("15"))),
-                            ImmutableMap.of(
-                                Uid.of("2"),
-                                new ManagementPackage(
-                                    new NatRulebase(
-                                        ImmutableMap.of(
-                                            Uid.of("4"),
-                                            new Network("n1", Ip.ZERO, Ip.ZERO, Uid.of("n1uid"))),
-                                        ImmutableList.of(),
-                                        Uid.of("6")),
-                                    new Package(
-                                        new Domain("d", Uid.of("0")),
-                                        AllInstallationTargets.instance(),
-                                        "p1",
-                                        true,
-                                        Uid.of("2"))),
-                                Uid.of("7"),
-                                new ManagementPackage(
-                                    new NatRulebase(
-                                        ImmutableMap.of(
-                                            Uid.of("8"),
-                                            new Network("n2", Ip.MAX, Ip.MAX, Uid.of("n2uid"))),
-                                        ImmutableList.of(),
-                                        Uid.of("10")),
-                                    new Package(
-                                        new Domain("d", Uid.of("0")),
-                                        AllInstallationTargets.instance(),
-                                        "p2",
-                                        true,
-                                        Uid.of("11"))),
-                                Uid.of("16"),
-                                new ManagementPackage(
-                                    null,
-                                    new Package(
-                                        new Domain("d", Uid.of("0")),
-                                        AllInstallationTargets.instance(),
-                                        "p3",
-                                        true,
-                                        Uid.of("16")))))),
-=======
                         new ManagementDomain(new Domain("d", Uid.of("0")), gateways, packages)),
->>>>>>> 1c4c4c6a
                     "s")));
     Map<String, Configuration> configs =
         parseTextConfigs(
