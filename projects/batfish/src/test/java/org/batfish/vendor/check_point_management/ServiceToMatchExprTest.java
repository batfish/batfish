--- conflicted
+++ resolved
@@ -50,20 +50,15 @@
   @Test
   public void testTcp() {
     assertBddsEqual(
-<<<<<<< HEAD
-        service.accept(_serviceToMatchExpr),
+        _serviceToMatchExpr.visit(new ServiceTcp("tcp", "100-105,300", Uid.of("1"))),
         AclLineMatchExprs.match(
-=======
-        _serviceToMatchExpr.visit(new ServiceTcp("tcp", "100-105,300", Uid.of("1"))),
-        new MatchHeaderSpace(
->>>>>>> a506ee4c
             HeaderSpace.builder()
                 .setIpProtocols(IpProtocol.TCP)
                 .setDstPorts(ImmutableList.of(new SubRange(100, 105), new SubRange(300)))
                 .build()));
     assertBddsEqual(
         _serviceToMatchExpr.visit(new ServiceTcp("tcp", ">5", Uid.of("1"))),
-        new MatchHeaderSpace(
+        AclLineMatchExprs.match(
             HeaderSpace.builder()
                 .setIpProtocols(IpProtocol.TCP)
                 .setDstPorts(ImmutableList.of(new SubRange(6, 65535)))
@@ -73,13 +68,8 @@
   @Test
   public void testUdp() {
     assertBddsEqual(
-<<<<<<< HEAD
-        service.accept(_serviceToMatchExpr),
+        _serviceToMatchExpr.visit(new ServiceUdp("udp", "222", Uid.of("1"))),
         AclLineMatchExprs.match(
-=======
-        _serviceToMatchExpr.visit(new ServiceUdp("udp", "222", Uid.of("1"))),
-        new MatchHeaderSpace(
->>>>>>> a506ee4c
             HeaderSpace.builder()
                 .setIpProtocols(IpProtocol.UDP)
                 .setDstPorts(new SubRange(222))
