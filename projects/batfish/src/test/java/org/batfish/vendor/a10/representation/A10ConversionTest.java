--- conflicted
+++ resolved
@@ -280,7 +280,36 @@
   }
 
   @Test
-<<<<<<< HEAD
+  public void testVrrpAAppliesToInterface() {
+    org.batfish.datamodel.Interface.Builder ifaceBuilder =
+        org.batfish.datamodel.Interface.builder().setName("placeholder");
+    // No concrete address
+    assertFalse(
+        vrrpAAppliesToInterface(
+            ifaceBuilder.setType(InterfaceType.PHYSICAL).setAddress(null).build()));
+    // Loopback interface
+    assertFalse(
+        vrrpAAppliesToInterface(
+            ifaceBuilder
+                .setType(InterfaceType.LOOPBACK)
+                .setAddress(ConcreteInterfaceAddress.parse("10.10.10.10/32"))
+                .build()));
+
+    assertTrue(
+        vrrpAAppliesToInterface(
+            ifaceBuilder
+                .setType(InterfaceType.PHYSICAL)
+                .setAddress(ConcreteInterfaceAddress.parse("10.10.10.10/32"))
+                .build()));
+    assertTrue(
+        vrrpAAppliesToInterface(
+            ifaceBuilder
+                .setType(InterfaceType.AGGREGATED)
+                .setAddress(ConcreteInterfaceAddress.parse("10.10.10.10/24"))
+                .build()));
+  }
+
+  @Test
   public void testToKernelRouteVirtualServer() {
     Ip target = Ip.parse("10.0.0.1");
     {
@@ -321,34 +350,6 @@
                 .setNetwork(Prefix.strict("10.0.0.0/24"))
                 .setRequiredOwnedIp(start)
                 .setTag(KERNEL_ROUTE_TAG_NAT_POOL)
-=======
-  public void testVrrpAAppliesToInterface() {
-    org.batfish.datamodel.Interface.Builder ifaceBuilder =
-        org.batfish.datamodel.Interface.builder().setName("placeholder");
-    // No concrete address
-    assertFalse(
-        vrrpAAppliesToInterface(
-            ifaceBuilder.setType(InterfaceType.PHYSICAL).setAddress(null).build()));
-    // Loopback interface
-    assertFalse(
-        vrrpAAppliesToInterface(
-            ifaceBuilder
-                .setType(InterfaceType.LOOPBACK)
-                .setAddress(ConcreteInterfaceAddress.parse("10.10.10.10/32"))
-                .build()));
-
-    assertTrue(
-        vrrpAAppliesToInterface(
-            ifaceBuilder
-                .setType(InterfaceType.PHYSICAL)
-                .setAddress(ConcreteInterfaceAddress.parse("10.10.10.10/32"))
-                .build()));
-    assertTrue(
-        vrrpAAppliesToInterface(
-            ifaceBuilder
-                .setType(InterfaceType.AGGREGATED)
-                .setAddress(ConcreteInterfaceAddress.parse("10.10.10.10/24"))
->>>>>>> 69c29774
                 .build()));
   }
 }