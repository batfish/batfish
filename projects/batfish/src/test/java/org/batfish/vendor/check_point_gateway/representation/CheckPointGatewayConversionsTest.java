--- conflicted
+++ resolved
@@ -37,11 +37,8 @@
 import org.batfish.vendor.check_point_management.AccessRuleOrSection;
 import org.batfish.vendor.check_point_management.AccessSection;
 import org.batfish.vendor.check_point_management.CpmiAnyObject;
-<<<<<<< HEAD
+import org.batfish.vendor.check_point_management.Host;
 import org.batfish.vendor.check_point_management.NatSettings;
-=======
-import org.batfish.vendor.check_point_management.Host;
->>>>>>> 87e4be36
 import org.batfish.vendor.check_point_management.Network;
 import org.batfish.vendor.check_point_management.PolicyTargets;
 import org.batfish.vendor.check_point_management.RulebaseAction;
@@ -247,8 +244,8 @@
     {
       assertThat(
           toHeaderSpace(
-              new Host(Ip.parse("1.1.1.1"), "source", uid),
-              new Host(Ip.parse("2.2.2.2"), "dest", uid),
+              new Host(Ip.parse("1.1.1.1"), NAT_SETTINGS_TEST_INSTANCE, "source", uid),
+              new Host(Ip.parse("2.2.2.2"), NAT_SETTINGS_TEST_INSTANCE, "dest", uid),
               new ServiceTcp("foo", "1", uid),
               warnings),
           equalTo(
@@ -270,7 +267,7 @@
   @Test
   public void testCheckValidHeaderSpaceInputs() {
     Uid uid = Uid.of("1");
-    TypedManagementObject addressSpace = new Host(Ip.ZERO, "foo", uid);
+    TypedManagementObject addressSpace = new Host(Ip.ZERO, NAT_SETTINGS_TEST_INSTANCE, "foo", uid);
     TypedManagementObject service = new ServiceTcp("foo", "1", uid);
     Warnings warnings = new Warnings();
 
