--- conflicted
+++ resolved
@@ -451,7 +451,6 @@
   }
 
   @Test
-<<<<<<< HEAD
   public void testServicesToMatchExpr() {
     Warnings w = new Warnings(false, true, false);
 
@@ -478,7 +477,9 @@
                 hasText(
                     "Cannot convert net0 (type Network) to a service match expression,"
                         + " ignoring."))));
-=======
+  }
+
+  @Test
   public void testAclNameAccessLayer() {
     Uid uid = Uid.of("1234");
     String name = "Named AccessLayer";
@@ -499,6 +500,5 @@
     assertThat(aclName(unnamed), containsString(uid.getValue()));
     assertThat(aclName(named), containsString(uid.getValue()));
     assertThat(aclName(named), containsString(name));
->>>>>>> 9f7a5a26
   }
 }