--- conflicted
+++ resolved
@@ -694,17 +694,13 @@
         warnings,
         hasRedFlags(
             containsInAnyOrder(
-<<<<<<< HEAD
-                WarningMatchers.hasText("Trunk 2 does not contain any member interfaces"),
+                WarningMatchers.hasText("Trunk2 does not contain any member interfaces"),
                 WarningMatchers.hasText(
                     containsString(
-                        "VLAN settings for members of Trunk 1 are different, ignoring their VLAN"
+                        "VLAN settings for members of Trunk1 are different, ignoring their VLAN"
                             + " settings")),
                 WarningMatchers.hasText(
-                    "Trunk member Ethernet 10 does not exist, cannot add to Trunk 1"))));
-=======
-                WarningMatchers.hasText("Trunk2 does not contain any member interfaces"))));
->>>>>>> 2afb02da
+                    "Trunk member Ethernet10 does not exist, cannot add to Trunk1"))));
   }
 
   @Test
@@ -750,7 +746,7 @@
         hasRedFlags(
             containsInAnyOrder(
                 WarningMatchers.hasText(
-                    "Cannot configure VLAN settings on Trunk 1 as well as its members. Member VLAN"
+                    "Cannot configure VLAN settings on Trunk1 as well as its members. Member VLAN"
                         + " settings will be ignored."))));
   }
 
