package org.batfish.vendor.a10.grammar;

import static com.google.common.collect.Iterables.getOnlyElement;
import static java.nio.charset.StandardCharsets.UTF_8;
import static org.batfish.common.matchers.ParseWarningMatchers.hasComment;
import static org.batfish.common.matchers.ParseWarningMatchers.hasText;
import static org.batfish.common.matchers.WarningsMatchers.hasParseWarnings;
import static org.batfish.common.util.Resources.readResource;
import static org.batfish.datamodel.ConfigurationFormat.A10_ACOS;
import static org.batfish.datamodel.matchers.ConfigurationMatchers.hasConfigurationFormat;
import static org.batfish.datamodel.matchers.ConfigurationMatchers.hasInterface;
import static org.batfish.datamodel.matchers.InterfaceMatchers.hasAllAddresses;
import static org.batfish.datamodel.matchers.InterfaceMatchers.hasDeclaredNames;
import static org.batfish.datamodel.matchers.InterfaceMatchers.hasInterfaceType;
import static org.batfish.datamodel.matchers.InterfaceMatchers.hasMtu;
import static org.batfish.datamodel.matchers.InterfaceMatchers.hasSwitchPortMode;
import static org.batfish.datamodel.matchers.InterfaceMatchers.isActive;
import static org.batfish.main.BatfishTestUtils.TEST_SNAPSHOT;
import static org.batfish.main.BatfishTestUtils.configureBatfishTestSettings;
import static org.batfish.vendor.a10.representation.Interface.DEFAULT_MTU;
import static org.hamcrest.Matchers.allOf;
import static org.hamcrest.Matchers.contains;
import static org.hamcrest.Matchers.containsInAnyOrder;
import static org.hamcrest.Matchers.empty;
import static org.hamcrest.Matchers.emptyIterable;
import static org.hamcrest.Matchers.equalTo;
import static org.hamcrest.Matchers.hasKey;
import static org.hamcrest.Matchers.notNullValue;
import static org.junit.Assert.assertFalse;
import static org.junit.Assert.assertNull;
import static org.junit.Assert.assertThat;
import static org.junit.Assert.assertTrue;

import com.google.common.collect.ImmutableList;
import java.io.IOException;
import java.util.Arrays;
import java.util.Map;
import javax.annotation.Nonnull;
import javax.annotation.ParametersAreNonnullByDefault;
import org.antlr.v4.runtime.ParserRuleContext;
import org.apache.commons.lang3.SerializationUtils;
import org.batfish.common.BatfishLogger;
import org.batfish.common.Warnings;
import org.batfish.common.plugin.IBatfish;
import org.batfish.common.runtime.SnapshotRuntimeData;
import org.batfish.config.Settings;
import org.batfish.datamodel.ConcreteInterfaceAddress;
import org.batfish.datamodel.Configuration;
import org.batfish.datamodel.InterfaceType;
import org.batfish.datamodel.SwitchportMode;
import org.batfish.datamodel.answers.ConvertConfigurationAnswerElement;
import org.batfish.grammar.silent_syntax.SilentSyntaxCollection;
import org.batfish.main.Batfish;
import org.batfish.main.BatfishTestUtils;
import org.batfish.vendor.ConversionContext;
import org.batfish.vendor.a10.representation.A10Configuration;
import org.batfish.vendor.a10.representation.Interface;
import org.batfish.vendor.a10.representation.InterfaceReference;
import org.batfish.vendor.a10.representation.Vlan;
import org.junit.Rule;
import org.junit.Test;
import org.junit.rules.TemporaryFolder;

/**
 * Tests of VS model extraction and VS model-to-VI model conversion for {@link A10Configuration}s.
 */
@ParametersAreNonnullByDefault
public class A10GrammarTest {
  private static final String TESTCONFIGS_PREFIX = "org/batfish/vendor/a10/grammar/testconfigs/";

  @Rule public TemporaryFolder _folder = new TemporaryFolder();

  private static @Nonnull A10Configuration parseVendorConfig(String hostname) {
    String src = readResource(TESTCONFIGS_PREFIX + hostname, UTF_8);
    Settings settings = new Settings();
    configureBatfishTestSettings(settings);
    A10CombinedParser parser = new A10CombinedParser(src, settings);
    Warnings parseWarnings = new Warnings();
    A10ControlPlaneExtractor extractor =
        new A10ControlPlaneExtractor(src, parser, parseWarnings, new SilentSyntaxCollection());
    ParserRuleContext tree =
        Batfish.parse(parser, new BatfishLogger(BatfishLogger.LEVELSTR_FATAL, false), settings);
    extractor.processParseTree(TEST_SNAPSHOT, tree);
    A10Configuration vendorConfiguration = (A10Configuration) extractor.getVendorConfiguration();
    vendorConfiguration.setFilename(TESTCONFIGS_PREFIX + hostname);
    // crash if not serializable
    A10Configuration vc = SerializationUtils.clone(vendorConfiguration);
    vc.setAnswerElement(new ConvertConfigurationAnswerElement());
    vc.setRuntimeData(SnapshotRuntimeData.EMPTY_SNAPSHOT_RUNTIME_DATA);
    vc.setWarnings(parseWarnings);
    return vc;
  }

  private @Nonnull Batfish getBatfishForConfigurationNames(String... configurationNames)
      throws IOException {
    String[] names =
        Arrays.stream(configurationNames).map(s -> TESTCONFIGS_PREFIX + s).toArray(String[]::new);
    ConversionContext conversionContext = new ConversionContext();
    return BatfishTestUtils.getBatfishForTextConfigsAndConversionContext(
        _folder, conversionContext, names);
  }

  private @Nonnull Configuration parseConfig(String hostname) {
    try {
      Map<String, Configuration> configs = parseTextConfigs(hostname);
      String canonicalHostname = hostname.toLowerCase();
      assertThat(configs, hasKey(canonicalHostname));
      Configuration c = configs.get(canonicalHostname);
      assertThat(c, hasConfigurationFormat(A10_ACOS));
      return c;
    } catch (IOException e) {
      throw new RuntimeException(e);
    }
  }

  private @Nonnull Map<String, Configuration> parseTextConfigs(String... configurationNames)
      throws IOException {
    IBatfish iBatfish = getBatfishForConfigurationNames(configurationNames);
    return iBatfish.loadConfigurations(iBatfish.getSnapshot());
  }

  @Test
  public void testHostnameExtraction() {
    String hostname = "hostname";
    A10Configuration c = parseVendorConfig(hostname);
    assertThat(c, notNullValue());
    // Confirm hostname extracted as-typed; will be lower-cased in conversion.
    assertThat(c.getHostname(), equalTo("HOSTNAME"));
  }

  @Test
  public void testHostnameConversion() {
    String hostname = "hostname";
    Configuration c = parseConfig(hostname);
    assertThat(c, notNullValue());
    // Should be lower-cased
    assertThat(c.getHostname(), equalTo("hostname"));
  }

  @Test
  public void testVlanExtraction() {
    String hostname = "vlan";
    A10Configuration c = parseVendorConfig(hostname);

    Map<Integer, Vlan> vlans = c.getVlans();
    assertThat(vlans.keySet(), containsInAnyOrder(2, 3, 4, 5));
    Vlan vlan2 = vlans.get(2);
    Vlan vlan3 = vlans.get(3);
    Vlan vlan4 = vlans.get(4);
    Vlan vlan5 = vlans.get(5);

    assertThat(vlan2.getName(), equalTo("Vlan 2 Name"));
    assertThat(vlan2.getNumber(), equalTo(2));
    assertThat(vlan2.getRouterInterface(), equalTo(2));
    assertThat(
        vlan2.getTagged(),
        containsInAnyOrder(
            new InterfaceReference(Interface.Type.ETHERNET, 1),
            new InterfaceReference(Interface.Type.ETHERNET, 2),
            new InterfaceReference(Interface.Type.ETHERNET, 3)));
    assertThat(vlan2.getUntagged(), emptyIterable());

    assertNull(vlan3.getName());
    assertThat(vlan3.getNumber(), equalTo(3));
    assertNull(vlan3.getRouterInterface());
    assertThat(
        vlan3.getTagged(),
        containsInAnyOrder(
            new InterfaceReference(Interface.Type.ETHERNET, 4),
            new InterfaceReference(Interface.Type.ETHERNET, 5)));

    assertNull(vlan4.getName());
    assertNull(vlan4.getRouterInterface());
    assertThat(vlan4.getTagged(), emptyIterable());
    assertThat(
        vlan4.getUntagged(),
        containsInAnyOrder(
            new InterfaceReference(Interface.Type.ETHERNET, 6),
            new InterfaceReference(Interface.Type.ETHERNET, 7)));

    assertNull(vlan5.getName());
    assertNull(vlan5.getRouterInterface());
    assertThat(vlan5.getTagged(), emptyIterable());
    assertThat(
        vlan5.getUntagged(),
        containsInAnyOrder(
            new InterfaceReference(Interface.Type.ETHERNET, 8),
            new InterfaceReference(Interface.Type.ETHERNET, 9)));
  }

  /** Testing ACOS v2 VLAN syntax */
  @Test
  public void testVlanAcos2Extraction() {
    String hostname = "vlan_acos2";
    A10Configuration c = parseVendorConfig(hostname);

    Map<Integer, Vlan> vlans = c.getVlans();
    assertThat(vlans.keySet(), containsInAnyOrder(2));
    Vlan vlan2 = vlans.get(2);

    assertThat(vlan2.getNumber(), equalTo(2));
    assertThat(
        vlan2.getTagged(),
        containsInAnyOrder(
            new InterfaceReference(Interface.Type.ETHERNET, 1),
            new InterfaceReference(Interface.Type.ETHERNET, 2)));
    assertThat(vlan2.getUntagged(), emptyIterable());
  }

  @Test
  public void testVlanWarn() throws IOException {
    String filename = "vlan_warn";
    Batfish batfish = getBatfishForConfigurationNames(filename);
    Warnings warnings =
        getOnlyElement(
            batfish
                .loadParseVendorConfigurationAnswerElement(batfish.getSnapshot())
                .getWarnings()
                .values());
    assertThat(
        warnings,
        hasParseWarnings(
            containsInAnyOrder(
                hasComment("Expected vlan number in range 2-4094, but got '1'"),
                hasComment("Expected vlan number in range 2-4094, but got '4095'"),
                allOf(
                    hasComment(
<<<<<<< HEAD
                        "Invalid range for VLAN interface reference, 'to' must be greater than"
                            + " 'from'."),
=======
                        "Invalid range for VLAN interface reference, 'from' must not be greater"
                            + " than 'to'."),
>>>>>>> 6271ed7f
                    hasText("ethernet 3 to 2")),
                hasComment("Virtual Ethernet interface number must be the same as VLAN ID."))));
  }

  @Test
  public void testInterfacesExtraction() {
    String hostname = "interfaces";
    A10Configuration c = parseVendorConfig(hostname);

    Map<Integer, Interface> eths = c.getInterfacesEthernet();
    Map<Integer, Interface> loops = c.getInterfacesLoopback();
    assertThat(eths.keySet(), containsInAnyOrder(1, 9));
    assertThat(loops.keySet(), containsInAnyOrder(0, 10));

    Interface eth1 = eths.get(1);
    Interface eth9 = eths.get(9);
    assertTrue(eth1.getEnabled());
    assertThat(eth1.getIpAddress(), equalTo(ConcreteInterfaceAddress.parse("10.0.1.1/24")));
    assertThat(eth1.getMtu(), equalTo(1234));
    assertThat(eth1.getName(), equalTo("this is a comp\"licat'ed name"));
    assertThat(eth1.getNumber(), equalTo(1));
    assertThat(eth1.getType(), equalTo(Interface.Type.ETHERNET));

    assertFalse(eth9.getEnabled());
    assertThat(eth9.getIpAddress(), equalTo(ConcreteInterfaceAddress.parse("10.0.2.1/24")));
    assertNull(eth9.getMtu());
    assertThat(eth9.getName(), equalTo("baz"));
    assertThat(eth9.getNumber(), equalTo(9));
    assertThat(eth9.getType(), equalTo(Interface.Type.ETHERNET));

    Interface loop0 = loops.get(0);
    Interface loop10 = loops.get(10);
    assertNull(loop0.getEnabled());
    assertThat(loop0.getIpAddress(), equalTo(ConcreteInterfaceAddress.parse("192.168.0.1/32")));
    assertThat(loop0.getNumber(), equalTo(0));
    assertThat(loop0.getType(), equalTo(Interface.Type.LOOPBACK));

    assertNull(loop10.getIpAddress());
  }

  @Test
  public void testInterfaceWarn() throws IOException {
    String filename = "interface_warn";
    Batfish batfish = getBatfishForConfigurationNames(filename);
    Warnings warnings =
        getOnlyElement(
            batfish
                .loadParseVendorConfigurationAnswerElement(batfish.getSnapshot())
                .getWarnings()
                .values());
    assertThat(
        warnings,
        hasParseWarnings(
            containsInAnyOrder(
                hasComment(
                    "Expected interface name with length in range 1-63, but got"
                        + " '1234567890123456789012345678901234567890123456789012345678901234'"),
                hasComment("Expected interface loopback number in range 0-10, but got '11'"),
                hasComment("Expected interface ethernet number in range 1-40, but got '0'"))));
  }

  @Test
  public void testInterfaceConversion() {
    String hostname = "interfaces";
    Configuration c = parseConfig(hostname);

    assertThat(
        c,
        hasInterface(
            "Ethernet 1",
            allOf(
                hasInterfaceType(InterfaceType.PHYSICAL),
                hasSwitchPortMode(SwitchportMode.NONE),
                hasAllAddresses(contains(ConcreteInterfaceAddress.parse("10.0.1.1/24"))),
                isActive(),
                hasDeclaredNames(ImmutableList.of("Ethernet 1", "this is a comp\"licat'ed name")),
                hasMtu(1234))));

    assertThat(
        c,
        hasInterface(
            "Ethernet 9",
            allOf(
                hasInterfaceType(InterfaceType.PHYSICAL),
                hasSwitchPortMode(SwitchportMode.NONE),
                hasAllAddresses(contains(ConcreteInterfaceAddress.parse("10.0.2.1/24"))),
                isActive(false),
                hasDeclaredNames(ImmutableList.of("Ethernet 9", "baz")),
                hasMtu(DEFAULT_MTU))));

    assertThat(
        c,
        hasInterface(
            "Loopback 0",
            allOf(
                hasInterfaceType(InterfaceType.LOOPBACK),
                hasSwitchPortMode(SwitchportMode.NONE),
                hasAllAddresses(contains(ConcreteInterfaceAddress.parse("192.168.0.1/32"))),
                hasDeclaredNames(ImmutableList.of("Loopback 0")))));

    assertThat(
        c,
        hasInterface(
            "Loopback 10",
            allOf(
                hasInterfaceType(InterfaceType.LOOPBACK),
                hasSwitchPortMode(SwitchportMode.NONE),
                hasAllAddresses(empty()),
                hasDeclaredNames(ImmutableList.of("Loopback 10")))));
  }
}<|MERGE_RESOLUTION|>--- conflicted
+++ resolved
@@ -225,13 +225,8 @@
                 hasComment("Expected vlan number in range 2-4094, but got '4095'"),
                 allOf(
                     hasComment(
-<<<<<<< HEAD
-                        "Invalid range for VLAN interface reference, 'to' must be greater than"
-                            + " 'from'."),
-=======
                         "Invalid range for VLAN interface reference, 'from' must not be greater"
                             + " than 'to'."),
->>>>>>> 6271ed7f
                     hasText("ethernet 3 to 2")),
                 hasComment("Virtual Ethernet interface number must be the same as VLAN ID."))));
   }
