--- conflicted
+++ resolved
@@ -398,8 +398,6 @@
     actualIn = transition.transitBackward(nonIpPoolBdd.and(portPoolBdd));
     assertThat(actualIn, equalTo(expectedIn));
   }
-<<<<<<< HEAD
-=======
 
   @Test
   public void testReturnFlowTransition() {
@@ -447,5 +445,4 @@
       assertEquals(transition.transitBackward(dstToBdd.toBDD(Ip.parse("5.5.6.6"))), poolBdd);
     }
   }
->>>>>>> 26e9226e
 }