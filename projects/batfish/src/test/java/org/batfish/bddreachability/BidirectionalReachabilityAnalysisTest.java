--- conflicted
+++ resolved
@@ -10,11 +10,7 @@
 import static org.batfish.bddreachability.BidirectionalReachabilityAnalysis.computeReturnPassQueryConstraints;
 import static org.batfish.bddreachability.transition.Transitions.compose;
 import static org.batfish.bddreachability.transition.Transitions.constraint;
-<<<<<<< HEAD
 import static org.batfish.datamodel.AclIpSpace.difference;
-=======
-import static org.batfish.common.bdd.BDDMatchers.isZero;
->>>>>>> bd41de86
 import static org.batfish.datamodel.FlowDisposition.ACCEPTED;
 import static org.batfish.datamodel.FlowDisposition.DELIVERED_TO_SUBNET;
 import static org.batfish.datamodel.FlowDisposition.DENIED_IN;
@@ -28,18 +24,11 @@
 import static org.batfish.datamodel.acl.AclLineMatchExprs.matchDst;
 import static org.batfish.datamodel.transformation.Transformation.always;
 import static org.batfish.datamodel.transformation.TransformationStep.assignSourceIp;
-import static org.batfish.main.BatfishTestUtils.getBatfish;
 import static org.hamcrest.Matchers.allOf;
-import static org.hamcrest.Matchers.anEmptyMap;
 import static org.hamcrest.Matchers.contains;
 import static org.hamcrest.Matchers.containsInAnyOrder;
 import static org.hamcrest.Matchers.equalTo;
 import static org.hamcrest.Matchers.hasEntry;
-<<<<<<< HEAD
-=======
-import static org.hamcrest.Matchers.not;
-import static org.hamcrest.Matchers.nullValue;
->>>>>>> bd41de86
 import static org.junit.Assert.assertEquals;
 import static org.junit.Assert.assertNotNull;
 import static org.junit.Assert.assertThat;
@@ -758,7 +747,79 @@
             fwLocFailBdd.and(dstIpBdd)));
   }
 
-<<<<<<< HEAD
+  @Test
+  public void testForwardPassFinalNodes() throws IOException {
+    Ip ip1 = Ip.parse("10.0.0.1");
+    Ip ip2 = Ip.parse("10.0.0.2");
+
+    NetworkFactory nf = new NetworkFactory();
+    Configuration.Builder cb =
+        nf.configurationBuilder().setConfigurationFormat(ConfigurationFormat.CISCO_IOS);
+
+    Configuration n1 = cb.build();
+    Configuration n2 = cb.build();
+
+    Vrf.Builder vb = nf.vrfBuilder();
+    Vrf v1 = vb.setOwner(n1).build();
+    Vrf v2 = vb.setOwner(n2).build();
+
+    Interface.Builder ib = nf.interfaceBuilder().setActive(true);
+    Interface i1 =
+        ib.setAddresses(ConcreteInterfaceAddress.create(ip1, 24)).setOwner(n1).setVrf(v1).build();
+    ib.setAddresses(ConcreteInterfaceAddress.create(ip2, 24)).setOwner(n2).setVrf(v2).build();
+
+    SortedMap<String, Configuration> configs =
+        ImmutableSortedMap.of(n1.getHostname(), n1, n2.getHostname(), n2);
+    Batfish batfish = getBatfish(configs, temp);
+    batfish.computeDataPlane();
+
+    Location sourceLoc = new InterfaceLocation(n1.getHostname(), i1.getName());
+    IpSpaceAssignment assignment =
+        IpSpaceAssignment.builder().assign(sourceLoc, ip1.toIpSpace()).build();
+
+    // forward final node is n2
+    BidirectionalReachabilityAnalysis analysisEndingAtN2 =
+        new BidirectionalReachabilityAnalysis(
+            PKT,
+            configs,
+            batfish.loadDataPlane().getForwardingAnalysis(),
+            assignment,
+            matchDst(ip2),
+            ImmutableSet.of(),
+            ImmutableSet.of(),
+            ImmutableSet.of(n2.getHostname()),
+            FlowDisposition.SUCCESS_DISPOSITIONS);
+
+    // should get successful result only
+    assertThat(
+        analysisEndingAtN2.getResult().getStartLocationReturnPassSuccessBdds(),
+        hasEntry(
+            equalTo(sourceLoc),
+            equalTo(PKT.getDstIpSpaceToBDD().toBDD(ip2).and(PKT.getSrcIpSpaceToBDD().toBDD(ip1)))));
+    // should get successful result only
+    assertThat(
+        analysisEndingAtN2.getResult().getStartLocationReturnPassFailureBdds(), anEmptyMap());
+
+    // forward final node is n1
+    BidirectionalReachabilityAnalysis analysisEndingAtN1 =
+        new BidirectionalReachabilityAnalysis(
+            PKT,
+            configs,
+            batfish.loadDataPlane().getForwardingAnalysis(),
+            assignment,
+            matchDst(ip2),
+            ImmutableSet.of(),
+            ImmutableSet.of(),
+            ImmutableSet.of(n1.getHostname()),
+            FlowDisposition.SUCCESS_DISPOSITIONS);
+
+    // forward analysis should fail, should get neither success nor failure return pass results
+    assertThat(
+        analysisEndingAtN1.getResult().getStartLocationReturnPassSuccessBdds(), anEmptyMap());
+    assertThat(
+        analysisEndingAtN1.getResult().getStartLocationReturnPassFailureBdds(), anEmptyMap());
+  }
+
   private static @Nonnull SortedMap<String, Configuration> makeFibLookupNetwork(
       boolean withNeighbor,
       boolean blockNonSessionReverse,
@@ -972,78 +1033,5 @@
                 dstIpSpaceOfInterest
                     .accept(TO_DST_IP_BDD)
                     .and(srcIpSpaceOfInterest.accept(TO_SRC_IP_BDD)))));
-=======
-  @Test
-  public void testForwardPassFinalNodes() throws IOException {
-    Ip ip1 = Ip.parse("10.0.0.1");
-    Ip ip2 = Ip.parse("10.0.0.2");
-
-    NetworkFactory nf = new NetworkFactory();
-    Configuration.Builder cb =
-        nf.configurationBuilder().setConfigurationFormat(ConfigurationFormat.CISCO_IOS);
-
-    Configuration n1 = cb.build();
-    Configuration n2 = cb.build();
-
-    Vrf.Builder vb = nf.vrfBuilder();
-    Vrf v1 = vb.setOwner(n1).build();
-    Vrf v2 = vb.setOwner(n2).build();
-
-    Interface.Builder ib = nf.interfaceBuilder().setActive(true);
-    Interface i1 =
-        ib.setAddresses(ConcreteInterfaceAddress.create(ip1, 24)).setOwner(n1).setVrf(v1).build();
-    ib.setAddresses(ConcreteInterfaceAddress.create(ip2, 24)).setOwner(n2).setVrf(v2).build();
-
-    SortedMap<String, Configuration> configs =
-        ImmutableSortedMap.of(n1.getHostname(), n1, n2.getHostname(), n2);
-    Batfish batfish = getBatfish(configs, temp);
-    batfish.computeDataPlane();
-
-    Location sourceLoc = new InterfaceLocation(n1.getHostname(), i1.getName());
-    IpSpaceAssignment assignment =
-        IpSpaceAssignment.builder().assign(sourceLoc, ip1.toIpSpace()).build();
-
-    // forward final node is n2
-    BidirectionalReachabilityAnalysis analysisEndingAtN2 =
-        new BidirectionalReachabilityAnalysis(
-            PKT,
-            configs,
-            batfish.loadDataPlane().getForwardingAnalysis(),
-            assignment,
-            matchDst(ip2),
-            ImmutableSet.of(),
-            ImmutableSet.of(),
-            ImmutableSet.of(n2.getHostname()),
-            FlowDisposition.SUCCESS_DISPOSITIONS);
-
-    // should get successful result only
-    assertThat(
-        analysisEndingAtN2.getResult().getStartLocationReturnPassSuccessBdds(),
-        hasEntry(
-            equalTo(sourceLoc),
-            equalTo(PKT.getDstIpSpaceToBDD().toBDD(ip2).and(PKT.getSrcIpSpaceToBDD().toBDD(ip1)))));
-    // should get successful result only
-    assertThat(
-        analysisEndingAtN2.getResult().getStartLocationReturnPassFailureBdds(), anEmptyMap());
-
-    // forward final node is n1
-    BidirectionalReachabilityAnalysis analysisEndingAtN1 =
-        new BidirectionalReachabilityAnalysis(
-            PKT,
-            configs,
-            batfish.loadDataPlane().getForwardingAnalysis(),
-            assignment,
-            matchDst(ip2),
-            ImmutableSet.of(),
-            ImmutableSet.of(),
-            ImmutableSet.of(n1.getHostname()),
-            FlowDisposition.SUCCESS_DISPOSITIONS);
-
-    // forward analysis should fail, should get neither success nor failure return pass results
-    assertThat(
-        analysisEndingAtN1.getResult().getStartLocationReturnPassSuccessBdds(), anEmptyMap());
-    assertThat(
-        analysisEndingAtN1.getResult().getStartLocationReturnPassFailureBdds(), anEmptyMap());
->>>>>>> bd41de86
   }
 }