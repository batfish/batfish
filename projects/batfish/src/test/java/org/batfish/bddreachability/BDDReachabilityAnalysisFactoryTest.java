--- conflicted
+++ resolved
@@ -12,10 +12,7 @@
 import static org.batfish.z3.expr.NodeInterfaceNeighborUnreachableMatchers.hasHostname;
 import static org.hamcrest.MatcherAssert.assertThat;
 import static org.hamcrest.Matchers.contains;
-<<<<<<< HEAD
-=======
 import static org.hamcrest.Matchers.containsInAnyOrder;
->>>>>>> 7eb5eab0
 import static org.hamcrest.Matchers.equalTo;
 import static org.hamcrest.Matchers.hasEntry;
 import static org.hamcrest.Matchers.hasKey;
@@ -40,16 +37,11 @@
 import org.batfish.datamodel.Flow;
 import org.batfish.datamodel.FlowDisposition;
 import org.batfish.datamodel.HeaderSpace;
-<<<<<<< HEAD
-import org.batfish.datamodel.Ip;
-import org.batfish.datamodel.UniverseIpSpace;
-=======
 import org.batfish.datamodel.InterfaceAddress;
 import org.batfish.datamodel.Ip;
 import org.batfish.datamodel.NetworkFactory;
 import org.batfish.datamodel.UniverseIpSpace;
 import org.batfish.datamodel.Vrf;
->>>>>>> 7eb5eab0
 import org.batfish.datamodel.answers.AnswerElement;
 import org.batfish.datamodel.flow.Trace;
 import org.batfish.datamodel.flow.TraceWrapperAsAnswerElement;
@@ -363,10 +355,6 @@
   }
 
   @Test
-<<<<<<< HEAD
-  public void testGetAllBDDsLoopWithAccepted() throws IOException {
-    SortedMap<String, Configuration> configs = LoopNetwork.testLoopNetwork(true);
-=======
   public void testGetAllBDDsLoopWithNoroute() throws IOException {
     SortedMap<String, Configuration> configs = new TreeMap<>(LoopNetwork.testLoopNetwork(true));
 
@@ -388,22 +376,15 @@
         .build();
     configs.put(loopbackConfig.getHostname(), loopbackConfig);
 
->>>>>>> 7eb5eab0
     Batfish batfish = BatfishTestUtils.getBatfish(configs, temp);
     batfish.computeDataPlane(false);
 
     ReachabilityParameters reachabilityParameters =
         ReachabilityParameters.builder()
             .setSourceLocationSpecifier(AllInterfacesLocationSpecifier.INSTANCE)
-<<<<<<< HEAD
-            .setActions(ImmutableSortedSet.of(FlowDisposition.LOOP, FlowDisposition.ACCEPTED))
-            .setFinalNodesSpecifier(AllNodesNodeSpecifier.INSTANCE)
-            .setHeaderSpace(new HeaderSpace())
-=======
             .setActions(ImmutableSortedSet.of(FlowDisposition.LOOP, FlowDisposition.NO_ROUTE))
             .setFinalNodesSpecifier(AllNodesNodeSpecifier.INSTANCE)
             .setHeaderSpace(HeaderSpace.builder().setDstIps(new Ip("2.0.0.0").toIpSpace()).build())
->>>>>>> 7eb5eab0
             .build();
 
     AnswerElement answer = batfish.bddSingleReachability(reachabilityParameters);
@@ -411,22 +392,13 @@
     assertThat(answer, instanceOf(TraceWrapperAsAnswerElement.class));
     Map<Flow, List<Trace>> flowTraces = ((TraceWrapperAsAnswerElement) answer).getFlowTraces();
     Set<Flow> flows = flowTraces.keySet();
-<<<<<<< HEAD
-    assertThat(flows, hasSize(2));
-=======
     assertThat(flows, hasSize(3));
->>>>>>> 7eb5eab0
 
     Set<Ip> srcIps = flows.stream().map(Flow::getSrcIp).collect(Collectors.toSet());
     Set<Ip> dstIps = flows.stream().map(Flow::getDstIp).collect(Collectors.toSet());
 
-<<<<<<< HEAD
-    assertThat(srcIps, contains(new Ip("1.0.0.0"), new Ip("1.0.0.1")));
-    assertThat(dstIps, contains(new Ip("1.0.0.0")));
-=======
     assertThat(srcIps, contains(new Ip("1.0.0.0"), new Ip("1.0.0.1"), new Ip("1.2.3.4")));
     assertThat(dstIps, contains(new Ip("2.0.0.0")));
->>>>>>> 7eb5eab0
 
     Set<FlowDisposition> flowDispositions =
         flowTraces
@@ -436,11 +408,7 @@
             .map(Trace::getDisposition)
             .collect(ImmutableSet.toImmutableSet());
 
-<<<<<<< HEAD
-    assertThat(flowDispositions, contains(FlowDisposition.ACCEPTED));
-=======
     assertThat(
         flowDispositions, containsInAnyOrder(FlowDisposition.LOOP, FlowDisposition.NO_ROUTE));
->>>>>>> 7eb5eab0
   }
 }