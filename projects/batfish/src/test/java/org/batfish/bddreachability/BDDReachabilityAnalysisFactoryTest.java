package org.batfish.bddreachability;

import static org.batfish.datamodel.FlowDisposition.ACCEPTED;
import static org.batfish.datamodel.FlowDisposition.DELIVERED_TO_SUBNET;
import static org.batfish.datamodel.FlowDisposition.DENIED_IN;
import static org.batfish.datamodel.FlowDisposition.DENIED_OUT;
import static org.batfish.datamodel.FlowDisposition.EXITS_NETWORK;
import static org.batfish.datamodel.FlowDisposition.INSUFFICIENT_INFO;
import static org.batfish.datamodel.FlowDisposition.NEIGHBOR_UNREACHABLE;
import static org.batfish.datamodel.FlowDisposition.NO_ROUTE;
import static org.batfish.datamodel.FlowDisposition.NULL_ROUTED;
import static org.batfish.datamodel.IpAccessListLine.acceptingHeaderSpace;
import static org.batfish.datamodel.acl.AclLineMatchExprs.matchDst;
import static org.batfish.z3.expr.NodeInterfaceNeighborUnreachableMatchers.hasHostname;
import static org.hamcrest.MatcherAssert.assertThat;
import static org.hamcrest.Matchers.contains;
import static org.hamcrest.Matchers.containsInAnyOrder;
import static org.hamcrest.Matchers.equalTo;
import static org.hamcrest.Matchers.hasEntry;
import static org.hamcrest.Matchers.hasKey;
import static org.hamcrest.Matchers.hasSize;
import static org.hamcrest.Matchers.instanceOf;
import static org.hamcrest.Matchers.not;
import static org.hamcrest.Matchers.nullValue;

import com.google.common.collect.ImmutableList;
import com.google.common.collect.ImmutableMap;
import com.google.common.collect.ImmutableSet;
import com.google.common.collect.ImmutableSortedMap;
import com.google.common.collect.ImmutableSortedSet;
import java.io.IOException;
import java.util.Arrays;
import java.util.List;
import java.util.Map;
import java.util.Set;
import java.util.SortedMap;
import java.util.TreeMap;
import java.util.function.Function;
import java.util.stream.Collectors;
import net.sf.javabdd.BDD;
import org.batfish.common.bdd.BDDPacket;
import org.batfish.common.bdd.HeaderSpaceToBDD;
import org.batfish.common.bdd.IpSpaceToBDD;
import org.batfish.datamodel.Configuration;
import org.batfish.datamodel.ConfigurationFormat;
import org.batfish.datamodel.DataPlane;
import org.batfish.datamodel.DestinationNat;
import org.batfish.datamodel.Flow;
import org.batfish.datamodel.FlowDisposition;
import org.batfish.datamodel.HeaderSpace;
import org.batfish.datamodel.Interface;
import org.batfish.datamodel.InterfaceAddress;
import org.batfish.datamodel.Ip;
import org.batfish.datamodel.NetworkFactory;
import org.batfish.datamodel.Prefix;
import org.batfish.datamodel.SourceNat;
import org.batfish.datamodel.StaticRoute;
import org.batfish.datamodel.SubRange;
import org.batfish.datamodel.UniverseIpSpace;
import org.batfish.datamodel.Vrf;
import org.batfish.datamodel.answers.AnswerElement;
import org.batfish.datamodel.flow.Trace;
import org.batfish.datamodel.flow.TraceWrapperAsAnswerElement;
import org.batfish.main.Batfish;
import org.batfish.main.BatfishTestUtils;
import org.batfish.question.ReachabilityParameters;
import org.batfish.question.loop.LoopNetwork;
import org.batfish.specifier.AllInterfacesLocationSpecifier;
import org.batfish.specifier.AllNodesNodeSpecifier;
import org.batfish.specifier.ConstantIpSpaceSpecifier;
import org.batfish.specifier.InterfaceLinkLocation;
import org.batfish.specifier.InterfaceLocation;
import org.batfish.specifier.IpSpaceAssignment;
import org.batfish.specifier.IpSpaceSpecifier;
import org.batfish.specifier.Location;
import org.batfish.specifier.LocationSpecifiers;
import org.batfish.specifier.SpecifierContext;
import org.batfish.z3.expr.StateExpr;
import org.batfish.z3.state.Accept;
import org.batfish.z3.state.DropAclIn;
import org.batfish.z3.state.DropAclOut;
import org.batfish.z3.state.DropNoRoute;
import org.batfish.z3.state.DropNullRoute;
import org.batfish.z3.state.NodeAccept;
import org.batfish.z3.state.NodeDropAclIn;
import org.batfish.z3.state.NodeDropAclOut;
import org.batfish.z3.state.NodeDropNoRoute;
import org.batfish.z3.state.NodeDropNullRoute;
import org.batfish.z3.state.NodeInterfaceDeliveredToSubnet;
import org.batfish.z3.state.NodeInterfaceExitsNetwork;
import org.batfish.z3.state.NodeInterfaceInsufficientInfo;
import org.batfish.z3.state.NodeInterfaceNeighborUnreachable;
import org.batfish.z3.state.NodeInterfaceNeighborUnreachableOrExitsNetwork;
import org.batfish.z3.state.OriginateInterfaceLink;
import org.batfish.z3.state.OriginateVrf;
import org.batfish.z3.state.PostInVrf;
import org.batfish.z3.state.PreInInterface;
import org.batfish.z3.state.PreOutEdge;
import org.batfish.z3.state.PreOutEdgePostNat;
import org.batfish.z3.state.PreOutVrf;
import org.batfish.z3.state.Query;
import org.junit.Rule;
import org.junit.Test;
import org.junit.rules.TemporaryFolder;

public final class BDDReachabilityAnalysisFactoryTest {
  @Rule public TemporaryFolder temp = new TemporaryFolder();

  private static final BDDPacket PKT = new BDDPacket();
  private static final IpSpaceSpecifier CONSTANT_UNIVERSE_IPSPACE_SPECIFIER =
      new ConstantIpSpaceSpecifier(UniverseIpSpace.INSTANCE);
  private static final BDD ONE = PKT.getFactory().one();

  private static final Set<FlowDisposition> ALL_DISPOSITIONS =
      ImmutableSet.of(
          ACCEPTED,
          DENIED_IN,
          DENIED_OUT,
          NO_ROUTE,
          NULL_ROUTED,
          DELIVERED_TO_SUBNET,
          EXITS_NETWORK,
          NEIGHBOR_UNREACHABLE,
          INSUFFICIENT_INFO);

  private static IpSpaceAssignment ipSpaceAssignment(Batfish batfish) {
    SpecifierContext ctxt = batfish.specifierContext();
    Set<Location> locations = LocationSpecifiers.ALL_LOCATIONS.resolve(ctxt);
    return CONSTANT_UNIVERSE_IPSPACE_SPECIFIER.resolve(locations, ctxt);
  }

  @Test
  public void testBDDFactory() throws IOException {
    TestNetworkIndirection net = new TestNetworkIndirection();
    Batfish batfish = BatfishTestUtils.getBatfish(net._configs, temp);
    batfish.computeDataPlane(false);
    DataPlane dataPlane = batfish.loadDataPlane();

    // Confirm factory building does not throw, even with IpSpace and ACL indirection
    new BDDReachabilityAnalysisFactory(PKT, net._configs, dataPlane.getForwardingAnalysis());
  }

  @Test
  public void testFinalNodes() throws IOException {
    SortedMap<String, Configuration> configs = TestNetworkSources.twoNodeNetwork();
    Batfish batfish = BatfishTestUtils.getBatfish(configs, temp);
    batfish.computeDataPlane(false);
    DataPlane dataPlane = batfish.loadDataPlane();

    assertThat(configs.size(), equalTo(2));
    for (String node : configs.keySet()) {
      String otherNode = configs.keySet().stream().filter(n -> !n.equals(node)).findFirst().get();
      Map<StateExpr, Map<StateExpr, Edge>> edges =
          new BDDReachabilityAnalysisFactory(PKT, configs, dataPlane.getForwardingAnalysis())
              .bddReachabilityAnalysis(
                  ipSpaceAssignment(batfish),
                  matchDst(UniverseIpSpace.INSTANCE),
                  ImmutableSet.of(),
                  ImmutableSet.of(),
                  ImmutableSet.of(node),
                  ALL_DISPOSITIONS)
              .getEdges();
      assertThat(edges, hasEntry(equalTo(new NodeAccept(node)), hasKey(Accept.INSTANCE)));
      assertThat(edges, not(hasEntry(equalTo(new NodeAccept(otherNode)), hasKey(Accept.INSTANCE))));

      assertThat(edges, hasEntry(equalTo(new NodeDropAclIn(node)), hasKey(DropAclIn.INSTANCE)));
      assertThat(
          edges, not(hasEntry(equalTo(new NodeDropAclIn(otherNode)), hasKey(DropAclIn.INSTANCE))));

      assertThat(edges, hasEntry(equalTo(new NodeDropAclOut(node)), hasKey(DropAclOut.INSTANCE)));
      assertThat(
          edges,
          not(hasEntry(equalTo(new NodeDropAclOut(otherNode)), hasKey(DropAclOut.INSTANCE))));

      Set<NodeInterfaceNeighborUnreachableOrExitsNetwork> neighborUnreachables =
          edges
              .keySet()
              .stream()
              .filter(NodeInterfaceNeighborUnreachableOrExitsNetwork.class::isInstance)
              .map(NodeInterfaceNeighborUnreachableOrExitsNetwork.class::cast)
              .collect(Collectors.toSet());
      neighborUnreachables.forEach(nu -> assertThat(nu, hasHostname(node)));

      assertThat(edges, hasEntry(equalTo(new NodeDropNoRoute(node)), hasKey(DropNoRoute.INSTANCE)));
      assertThat(
          edges,
          not(hasEntry(equalTo(new NodeDropNoRoute(otherNode)), hasKey(DropNoRoute.INSTANCE))));

      assertThat(
          edges, hasEntry(equalTo(new NodeDropNullRoute(node)), hasKey(DropNullRoute.INSTANCE)));
      assertThat(
          edges,
          not(hasEntry(equalTo(new NodeDropNullRoute(otherNode)), hasKey(DropNullRoute.INSTANCE))));
    }
  }

  @Test
  public void testForbiddenTransitNodes() throws IOException {
    SortedMap<String, Configuration> configs = TestNetworkSources.twoNodeNetwork();
    Batfish batfish = BatfishTestUtils.getBatfish(configs, temp);
    batfish.computeDataPlane(false);
    DataPlane dataPlane = batfish.loadDataPlane();

    assertThat(configs.size(), equalTo(2));
    for (String node : configs.keySet()) {
      String otherNode = configs.keySet().stream().filter(n -> !n.equals(node)).findFirst().get();
      BDDReachabilityAnalysisFactory bddReachabilityAnalysisFactory =
          new BDDReachabilityAnalysisFactory(PKT, configs, dataPlane.getForwardingAnalysis());
      Map<StateExpr, Map<StateExpr, Edge>> edgeMap =
          bddReachabilityAnalysisFactory
              .bddReachabilityAnalysis(
                  ipSpaceAssignment(batfish),
                  matchDst(UniverseIpSpace.INSTANCE),
                  ImmutableSet.of(node),
                  ImmutableSet.of(),
                  ImmutableSet.of(),
                  ALL_DISPOSITIONS)
              .getEdges();

      Set<Edge> edges =
          edgeMap.values().stream().flatMap(m -> m.values().stream()).collect(Collectors.toSet());

      assertThat(
          "Edges at which a forbiddenTransitNode would become transited should be removed.",
          edges
              .stream()
              .noneMatch(
                  edge ->
                      edge.getPreState() instanceof PreOutEdgePostNat
                          && edge.getPostState() instanceof PreInInterface
                          && ((PreOutEdgePostNat) edge.getPreState()).getSrcNode().equals(node)));
      assertThat(
          "Edges at which a non-forbiddenTransitNodes become transited should not be removed.",
          edges
              .stream()
              .anyMatch(
                  edge ->
                      edge.getPreState() instanceof PreOutEdgePostNat
                          && edge.getPostState() instanceof PreInInterface
                          && ((PreOutEdgePostNat) edge.getPreState())
                              .getSrcNode()
                              .equals(otherNode)));
    }
  }

  @Test
  public void testRequiredTransitNodes() throws IOException {
    SortedMap<String, Configuration> configs = TestNetworkSources.twoNodeNetwork();
    Batfish batfish = BatfishTestUtils.getBatfish(configs, temp);
    batfish.computeDataPlane(false);
    DataPlane dataPlane = batfish.loadDataPlane();

    assertThat(configs.size(), equalTo(2));
    for (String node : configs.keySet()) {
      BDDReachabilityAnalysisFactory bddReachabilityAnalysisFactory =
          new BDDReachabilityAnalysisFactory(PKT, configs, dataPlane.getForwardingAnalysis());
      BDD requiredTransitNodesBDD = bddReachabilityAnalysisFactory.getRequiredTransitNodeBDD();
      BDD transited = requiredTransitNodesBDD;
      BDD notTransited = requiredTransitNodesBDD.not();
      Map<StateExpr, Map<StateExpr, Edge>> edgeMap =
          bddReachabilityAnalysisFactory
              .bddReachabilityAnalysis(
                  ipSpaceAssignment(batfish),
                  matchDst(UniverseIpSpace.INSTANCE),
                  ImmutableSet.of(),
                  ImmutableSet.of(node),
                  ImmutableSet.of(),
                  ALL_DISPOSITIONS)
              .getEdges();
      Set<Edge> edges =
          edgeMap.values().stream().flatMap(m -> m.values().stream()).collect(Collectors.toSet());

      // all edges into the query state require transit nodes transited bit to be set.
      edges
          .stream()
          .filter(edge -> edge.getPostState() == Query.INSTANCE)
          .forEach(
              edge -> {
                assertThat(
                    "Edge into query state must require requiredTransitNodes bit to be one",
                    edge.traverseForward(ONE).and(notTransited).isZero());
                assertThat(
                    "Edge into query state must require requiredTransitNodes bit to be one",
                    edge.traverseBackward(ONE).and(notTransited).isZero());
              });

      // all edges from originate states initialize the transit nodes bit to zero
      edges
          .stream()
          .filter(
              edge ->
                  edge.getPreState() instanceof OriginateVrf
                      || edge.getPreState() instanceof OriginateInterfaceLink)
          .forEach(
              edge -> {
                assertThat(
                    "Edge out of originate state must require requiredTransitNodes bit to be zero",
                    edge.traverseForward(ONE).and(transited).isZero());
                assertThat(
                    "Edge out of originate state must require requiredTransitNodes bit to be zero",
                    edge.traverseBackward(ONE).and(transited).isZero());
              });

      edges
          .stream()
          .filter(
              edge ->
                  edge.getPreState() instanceof PreOutEdgePostNat
                      && edge.getPostState() instanceof PreInInterface)
          .forEach(
              edge -> {
                String hostname = ((PreOutEdgePostNat) edge.getPreState()).getSrcNode();
                if (hostname.equals(node)) {
                  assertThat(
                      "Forward Edge from PreOutEdgePostNat to PreInInterface for a "
                          + "requiredTransitNode must set the requiredTransitNodes bit",
                      edge.traverseForward(ONE).and(notTransited).isZero());
                  BDD backwardOne = edge.traverseBackward(ONE);
                  assertThat(
                      "Backward Edge from PreOutEdgePostNat to PreInInterface for a "
                          + " requiredTransitNode must not constrain the bit after exit",
                      backwardOne.exist(requiredTransitNodesBDD).equals(backwardOne));
                } else {
                  assertThat(
                      "Edge from PreOutEdgePostNat to PreInInterface for a "
                          + "non-requiredTransitNode must not touch the requiredTransitNodes bit",
                      edge.traverseForward(transited).and(notTransited).isZero());
                  assertThat(
                      "Edge from PreOutEdgePostNat to PreInInterface for a "
                          + "non-requiredTransitNode must not touch the requiredTransitNodes bit",
                      edge.traverseForward(notTransited).and(transited).isZero());
                  assertThat(
                      "Edge from PreOutEdgePostNat to PreInInterface for a "
                          + "non-requiredTransitNode must not touch the requiredTransitNodes bit",
                      edge.traverseBackward(transited).and(notTransited).isZero());
                  assertThat(
                      "Edge from PreOutEdgePostNat to PreInInterface for a "
                          + "non-requiredTransitNode must not touch the requiredTransitNodes bit",
                      edge.traverseBackward(notTransited).and(transited).isZero());
                }
              });
    }
  }

  @Test
  public void testGetAllBDDsLoop() throws IOException {
    SortedMap<String, Configuration> configs = LoopNetwork.testLoopNetwork(true);
    Batfish batfish = BatfishTestUtils.getBatfish(configs, temp);
    batfish.computeDataPlane(false);

    ReachabilityParameters reachabilityParameters =
        ReachabilityParameters.builder()
            .setSourceLocationSpecifier(AllInterfacesLocationSpecifier.INSTANCE)
            .setActions(ImmutableSortedSet.of(FlowDisposition.LOOP))
            .setFinalNodesSpecifier(AllNodesNodeSpecifier.INSTANCE)
            .setHeaderSpace(new HeaderSpace())
            .build();

    AnswerElement answer = batfish.bddSingleReachability(reachabilityParameters);

    assertThat(answer, instanceOf(TraceWrapperAsAnswerElement.class));
    Map<Flow, List<Trace>> flowTraces = ((TraceWrapperAsAnswerElement) answer).getFlowTraces();
    Set<Flow> flows = flowTraces.keySet();
    assertThat(flows, hasSize(2));

    Set<Ip> srcIps = flows.stream().map(Flow::getSrcIp).collect(Collectors.toSet());
    Set<Ip> dstIps = flows.stream().map(Flow::getDstIp).collect(Collectors.toSet());

    assertThat(srcIps, contains(new Ip("1.0.0.0"), new Ip("1.0.0.1")));
    assertThat(dstIps, contains(new Ip("2.0.0.0")));

    Set<FlowDisposition> flowDispositions =
        flowTraces
            .values()
            .stream()
            .flatMap(List::stream)
            .map(Trace::getDisposition)
            .collect(ImmutableSet.toImmutableSet());
    assertThat(flowDispositions, contains(FlowDisposition.LOOP));
  }

  @Test
  public void testGetAllBDDsLoopWithNoroute() throws IOException {
    SortedMap<String, Configuration> configs = new TreeMap<>(LoopNetwork.testLoopNetwork(true));

    // adding an isolated config which has no route to the looping destination prefix
    NetworkFactory nf = new NetworkFactory();
    Configuration loopbackConfig =
        nf.configurationBuilder()
            .setConfigurationFormat(ConfigurationFormat.CISCO_IOS)
            .setHostname("loopbackConfig")
            .build();
    Vrf vrf = nf.vrfBuilder().setOwner(loopbackConfig).build();

    InterfaceAddress loopbackAddress = new InterfaceAddress("1.2.3.4/32");
    nf.interfaceBuilder()
        .setActive(true)
        .setOwner(loopbackConfig)
        .setVrf(vrf)
        .setAddress(loopbackAddress)
        .build();
    configs.put(loopbackConfig.getHostname(), loopbackConfig);

    Batfish batfish = BatfishTestUtils.getBatfish(configs, temp);
    batfish.computeDataPlane(false);

    ReachabilityParameters reachabilityParameters =
        ReachabilityParameters.builder()
            .setSourceLocationSpecifier(AllInterfacesLocationSpecifier.INSTANCE)
            .setActions(ImmutableSortedSet.of(FlowDisposition.LOOP, FlowDisposition.NO_ROUTE))
            .setFinalNodesSpecifier(AllNodesNodeSpecifier.INSTANCE)
            .setHeaderSpace(HeaderSpace.builder().setDstIps(new Ip("2.0.0.0").toIpSpace()).build())
            .build();

    AnswerElement answer = batfish.bddSingleReachability(reachabilityParameters);

    assertThat(answer, instanceOf(TraceWrapperAsAnswerElement.class));
    Map<Flow, List<Trace>> flowTraces = ((TraceWrapperAsAnswerElement) answer).getFlowTraces();
    Set<Flow> flows = flowTraces.keySet();
    assertThat(flows, hasSize(3));

    Set<Ip> srcIps = flows.stream().map(Flow::getSrcIp).collect(Collectors.toSet());
    Set<Ip> dstIps = flows.stream().map(Flow::getDstIp).collect(Collectors.toSet());

    assertThat(srcIps, contains(new Ip("1.0.0.0"), new Ip("1.0.0.1"), new Ip("1.2.3.4")));
    assertThat(dstIps, contains(new Ip("2.0.0.0")));

    Set<FlowDisposition> flowDispositions =
        flowTraces
            .values()
            .stream()
            .flatMap(List::stream)
            .map(Trace::getDisposition)
            .collect(ImmutableSet.toImmutableSet());

    assertThat(
        flowDispositions, containsInAnyOrder(FlowDisposition.LOOP, FlowDisposition.NO_ROUTE));
  }

  @Test
  public void testInactiveInterface() throws IOException {
    Ip ip = new Ip("1.2.3.4");
    BDD ipBDD = new IpSpaceToBDD(PKT.getDstIp()).toBDD(ip);

    NetworkFactory nf = new NetworkFactory();
    Configuration config =
        nf.configurationBuilder().setConfigurationFormat(ConfigurationFormat.CISCO_IOS).build();
    Vrf vrf = nf.vrfBuilder().setOwner(config).build();
    Interface iface =
        nf.interfaceBuilder()
            .setOwner(config)
            .setVrf(vrf)
            .setAddress(new InterfaceAddress(ip, 32))
            .setActive(true)
            .build();

    // when interface is active and not blacklisted, its Ip belongs to the VRF
    ImmutableSortedMap<String, Configuration> configs =
        ImmutableSortedMap.of(config.getHostname(), config);
    Batfish batfish = BatfishTestUtils.getBatfish(configs, temp);
    batfish.computeDataPlane(false);
    BDDReachabilityAnalysisFactory factory =
        new BDDReachabilityAnalysisFactory(
            PKT, configs, batfish.loadDataPlane().getForwardingAnalysis());
    assertThat(
        factory.getVrfAcceptBDDs(),
        hasEntry(equalTo(config.getHostname()), hasEntry(equalTo(vrf.getName()), equalTo(ipBDD))));

    // when interface is inactive, its Ip does not belong to the VRF
    iface.setActive(false);
    batfish = BatfishTestUtils.getBatfish(configs, temp);
    batfish.computeDataPlane(false);
    factory =
        new BDDReachabilityAnalysisFactory(
            PKT, configs, batfish.loadDataPlane().getForwardingAnalysis());
    assertThat(
        factory.getVrfAcceptBDDs(),
        hasEntry(
            equalTo(config.getHostname()),
            hasEntry(equalTo(vrf.getName()), equalTo(PKT.getFactory().zero()))));

    // when interface is blacklisted, its Ip does not belong to the VRF
    iface.setActive(true);
    iface.setBlacklisted(true);
    batfish = BatfishTestUtils.getBatfish(configs, temp);
    batfish.computeDataPlane(false);
    factory =
        new BDDReachabilityAnalysisFactory(
            PKT, configs, batfish.loadDataPlane().getForwardingAnalysis());
    assertThat(
        factory.getVrfAcceptBDDs(),
        hasEntry(
            equalTo(config.getHostname()),
            hasEntry(equalTo(vrf.getName()), equalTo(PKT.getFactory().zero()))));
  }

  @Test
  public void testNatBackwardEdge() {
    BDD var = Arrays.stream(PKT.getSrcIp().getBitvec()).reduce(PKT.getFactory().one(), BDD::and);

    IpSpaceToBDD dstToBDD = new IpSpaceToBDD(PKT.getDstIp());
    IpSpaceToBDD srcToBDD = new IpSpaceToBDD(PKT.getSrcIp());
    BDD dst123 = dstToBDD.toBDD(Prefix.parse("1.2.3.0/24"));
    BDD dst1234 = dstToBDD.toBDD(Prefix.parse("1.2.3.4/32"));
    BDD src1111 = srcToBDD.toBDD(new Ip("1.1.1.1"));
    BDD src2222 = srcToBDD.toBDD(new Ip("2.2.2.2"));
    Function<BDD, BDD> edge =
        BDDReachabilityAnalysisFactory.natBackwardEdge(
            ImmutableList.of(new BDDNat(dst1234, src1111), new BDDNat(dst123, src2222)), var);

    BDD noMatch = dst123.not().and(dst1234.not());
    assertThat(edge.apply(src1111), equalTo(dst1234.or(noMatch.and(src1111))));
    assertThat(edge.apply(src2222), equalTo(dst123.and(dst1234.not()).or(noMatch.and(src2222))));

    BDD src3333 = srcToBDD.toBDD(new Ip("3.3.3.3"));
    assertThat(edge.apply(src3333), equalTo(noMatch.and(src3333)));
  }

  @Test
  public void testNatBackwardEdge_nullPool() {
    BDD var = Arrays.stream(PKT.getSrcIp().getBitvec()).reduce(PKT.getFactory().one(), BDD::and);

    IpSpaceToBDD dstToBDD = new IpSpaceToBDD(PKT.getDstIp());
    IpSpaceToBDD srcToBDD = new IpSpaceToBDD(PKT.getSrcIp());
    BDD dst123 = dstToBDD.toBDD(Prefix.parse("1.2.3.0/24"));
    BDD dst1234 = dstToBDD.toBDD(Prefix.parse("1.2.3.4/32"));
    BDD dst1235 = dstToBDD.toBDD(Prefix.parse("1.2.3.5/32"));
    BDD src1111 = srcToBDD.toBDD(new Ip("1.1.1.1"));
    BDD src2222 = srcToBDD.toBDD(new Ip("2.2.2.2"));
    Function<BDD, BDD> edge =
        BDDReachabilityAnalysisFactory.natBackwardEdge(
            ImmutableList.of(
                new BDDNat(dst1234, src1111),
                new BDDNat(dst1235, null),
                new BDDNat(dst123, src2222)),
            var);

    // not(dst123) and not(dst1234) and not(dst1235) == not(dst123)
    BDD noMatch = dst123.not();
    // src IP is not rewritten if the dst1235 rule is matched or none matches
    BDD noRewrite = noMatch.or(dst1235);
    assertThat(edge.apply(src1111), equalTo(dst1234.or(src1111.and(noRewrite))));
    assertThat(
        edge.apply(src2222),
        equalTo(dst123.and(dst1234.not()).and(dst1235.not()).or(src2222.and(noRewrite))));

    BDD src3333 = srcToBDD.toBDD(new Ip("3.3.3.3"));
    assertThat(edge.apply(src3333), equalTo(noRewrite.and(src3333)));
  }

  @Test
  public void testDestNat() throws IOException {
    NetworkFactory nf = new NetworkFactory();
    Configuration config =
        nf.configurationBuilder().setConfigurationFormat(ConfigurationFormat.CISCO_IOS).build();
    Vrf vrf = nf.vrfBuilder().setOwner(config).build();
    Ip poolIp = new Ip("5.5.5.5");
    HeaderSpace ingressAclHeaderSpace =
        HeaderSpace.builder().setSrcIps(Prefix.parse("2.0.0.0/8").toIpSpace()).build();
    HeaderSpace natMatchHeaderSpace =
        HeaderSpace.builder().setSrcPorts(ImmutableList.of(new SubRange(100, 100))).build();
    Interface iface =
        nf.interfaceBuilder()
            .setOwner(config)
            .setVrf(vrf)
            .setActive(true)
            .setAddress(new InterfaceAddress("1.0.0.0/8"))
            .setIncomingFilter(
                nf.aclBuilder()
                    .setOwner(config)
                    .setLines(ImmutableList.of(acceptingHeaderSpace(ingressAclHeaderSpace)))
                    .build())
            .setDestinationNats(
                ImmutableList.of(
                    // if 100
                    DestinationNat.builder()
                        .setAcl(
                            nf.aclBuilder()
                                .setOwner(config)
                                .setLines(
                                    ImmutableList.of(acceptingHeaderSpace(natMatchHeaderSpace)))
                                .build())
                        .setPoolIpFirst(poolIp)
                        .setPoolIpLast(poolIp)
                        .build()))
            .build();

    SortedMap<String, Configuration> configurations =
        ImmutableSortedMap.of(config.getHostname(), config);
    Batfish batfish = BatfishTestUtils.getBatfish(configurations, temp);
    batfish.computeDataPlane(false);

    BDDReachabilityAnalysisFactory factory =
        new BDDReachabilityAnalysisFactory(
            PKT, configurations, batfish.loadDataPlane().getForwardingAnalysis());

    BDDReachabilityAnalysis analysis =
        factory.bddReachabilityAnalysis(
            IpSpaceAssignment.builder()
                .assign(
                    new InterfaceLinkLocation(config.getHostname(), iface.getName()),
                    UniverseIpSpace.INSTANCE)
                .build());
    Edge edge =
        analysis
            .getEdges()
            .get(new PreInInterface(config.getHostname(), iface.getName()))
            .get(new PostInVrf(config.getHostname(), vrf.getName()));

    HeaderSpaceToBDD toBDD = new HeaderSpaceToBDD(PKT, ImmutableMap.of());
    BDD ingressAclBdd = toBDD.toBDD(ingressAclHeaderSpace);
    BDD natMatchBdd = toBDD.toBDD(natMatchHeaderSpace);
    BDD origDstIpBdd = toBDD.getDstIpSpaceToBdd().toBDD(new Ip("6.6.6.6"));
    BDD poolIpBdd = toBDD.getDstIpSpaceToBdd().toBDD(poolIp);

    assertThat(
        edge.traverseForward(origDstIpBdd),
        equalTo(ingressAclBdd.and(natMatchBdd.ite(poolIpBdd, origDstIpBdd))));
  }

  /**
   * Test correctly handling of DestinationNat rules with null pools. If the packet matches the
   * rule, then the packet is not natted and no further rules are applied.
   */
  @Test
  public void testDestNatNullPool() throws IOException {
    NetworkFactory nf = new NetworkFactory();
    Configuration config =
        nf.configurationBuilder().setConfigurationFormat(ConfigurationFormat.CISCO_IOS).build();
    Vrf vrf = nf.vrfBuilder().setOwner(config).build();
    Ip poolIp = new Ip("5.5.5.5");
    HeaderSpace ingressAclHeaderSpace =
        HeaderSpace.builder().setSrcIps(Prefix.parse("2.0.0.0/8").toIpSpace()).build();
    HeaderSpace nat1MatchHeaderSpace =
        HeaderSpace.builder().setSrcPorts(ImmutableList.of(new SubRange(105, 105))).build();
    HeaderSpace nat2MatchHeaderSpace =
        HeaderSpace.builder().setSrcPorts(ImmutableList.of(new SubRange(100, 110))).build();
    Interface iface =
        nf.interfaceBuilder()
            .setOwner(config)
            .setVrf(vrf)
            .setActive(true)
            .setAddress(new InterfaceAddress("1.0.0.0/8"))
            .setIncomingFilter(
                nf.aclBuilder()
                    .setOwner(config)
                    .setLines(ImmutableList.of(acceptingHeaderSpace(ingressAclHeaderSpace)))
                    .build())
            .setDestinationNats(
                ImmutableList.of(
                    // if srcPort = 105, don't NAT
                    DestinationNat.builder()
                        .setAcl(
                            nf.aclBuilder()
                                .setOwner(config)
                                .setLines(
                                    ImmutableList.of(acceptingHeaderSpace(nat1MatchHeaderSpace)))
                                .build())
                        .build(),
                    // if srcPort = 100-110, NAT
                    DestinationNat.builder()
                        .setAcl(
                            nf.aclBuilder()
                                .setOwner(config)
                                .setLines(
                                    ImmutableList.of(acceptingHeaderSpace(nat2MatchHeaderSpace)))
                                .build())
                        .setPoolIpFirst(poolIp)
                        .setPoolIpLast(poolIp)
                        .build()))
            .build();

    SortedMap<String, Configuration> configurations =
        ImmutableSortedMap.of(config.getHostname(), config);
    Batfish batfish = BatfishTestUtils.getBatfish(configurations, temp);
    batfish.computeDataPlane(false);

    BDDReachabilityAnalysisFactory factory =
        new BDDReachabilityAnalysisFactory(
            PKT, configurations, batfish.loadDataPlane().getForwardingAnalysis());

    BDDReachabilityAnalysis analysis =
        factory.bddReachabilityAnalysis(
            IpSpaceAssignment.builder()
                .assign(
                    new InterfaceLinkLocation(config.getHostname(), iface.getName()),
                    UniverseIpSpace.INSTANCE)
                .build());
    Edge edge =
        analysis
            .getEdges()
            .get(new PreInInterface(config.getHostname(), iface.getName()))
            .get(new PostInVrf(config.getHostname(), vrf.getName()));

    HeaderSpaceToBDD toBDD = new HeaderSpaceToBDD(PKT, ImmutableMap.of());
    BDD ingressAclBdd = toBDD.toBDD(ingressAclHeaderSpace);
    BDD nat1MatchBdd = toBDD.toBDD(nat1MatchHeaderSpace);
    BDD nat2MatchBdd = toBDD.toBDD(nat2MatchHeaderSpace);
    BDD origDstIpBdd = toBDD.getDstIpSpaceToBdd().toBDD(new Ip("6.6.6.6"));
    BDD poolIpBdd = toBDD.getDstIpSpaceToBdd().toBDD(poolIp);

    assertThat(
        edge.traverseForward(origDstIpBdd),
        equalTo(
            ingressAclBdd.and(nat1MatchBdd.not().and(nat2MatchBdd).ite(poolIpBdd, origDstIpBdd))));
  }

  @Test
  public void testSrcNatNullPool() throws IOException {
    NetworkFactory nf = new NetworkFactory();
    Configuration config =
        nf.configurationBuilder().setConfigurationFormat(ConfigurationFormat.CISCO_IOS).build();
    Vrf vrf = nf.vrfBuilder().setOwner(config).build();
    Ip poolIp = new Ip("5.5.5.5");
    HeaderSpace preNatAclHeaderSpace =
        HeaderSpace.builder().setDstIps(Prefix.parse("2.0.0.0/24").toIpSpace()).build();
    HeaderSpace nat1MatchHeaderSpace =
        HeaderSpace.builder().setSrcPorts(ImmutableList.of(new SubRange(105, 105))).build();
    HeaderSpace nat2MatchHeaderSpace =
        HeaderSpace.builder().setSrcPorts(ImmutableList.of(new SubRange(100, 110))).build();
    Interface iface =
        nf.interfaceBuilder()
            .setOwner(config)
            .setVrf(vrf)
            .setActive(true)
            .setAddress(new InterfaceAddress("1.0.0.1/24"))
            .setPreSourceNatOutgoingFilter(
                nf.aclBuilder()
                    .setOwner(config)
                    .setLines(ImmutableList.of(acceptingHeaderSpace(preNatAclHeaderSpace)))
                    .build())
            .setSourceNats(
                ImmutableList.of(
                    // if srcPort = 105, don't NAT
                    SourceNat.builder()
                        .setAcl(
                            nf.aclBuilder()
                                .setOwner(config)
                                .setLines(
                                    ImmutableList.of(acceptingHeaderSpace(nat1MatchHeaderSpace)))
                                .build())
                        .build(),
                    // if srcPort = 100-110, NAT
                    SourceNat.builder()
                        .setAcl(
                            nf.aclBuilder()
                                .setOwner(config)
                                .setLines(
                                    ImmutableList.of(acceptingHeaderSpace(nat2MatchHeaderSpace)))
                                .build())
                        .setPoolIpFirst(poolIp)
                        .setPoolIpLast(poolIp)
                        .build()))
            .build();

    SortedMap<String, Configuration> configurations =
        ImmutableSortedMap.of(config.getHostname(), config);
    Batfish batfish = BatfishTestUtils.getBatfish(configurations, temp);
    batfish.computeDataPlane(false);

    BDDReachabilityAnalysisFactory factory =
        new BDDReachabilityAnalysisFactory(
            PKT, configurations, batfish.loadDataPlane().getForwardingAnalysis());

    BDDReachabilityAnalysis analysis =
        factory.bddReachabilityAnalysis(
            IpSpaceAssignment.builder()
                .assign(
                    new InterfaceLinkLocation(config.getHostname(), iface.getName()),
                    UniverseIpSpace.INSTANCE)
                .build());
    Edge edge =
        analysis
            .getEdges()
            .get(new PreOutVrf(config.getHostname(), vrf.getName()))
            .get(new NodeInterfaceDeliveredToSubnet(config.getHostname(), iface.getName()));

    HeaderSpaceToBDD toBDD = new HeaderSpaceToBDD(PKT, ImmutableMap.of());
    BDD preNatAclBdd = toBDD.toBDD(preNatAclHeaderSpace);
    BDD nat1MatchBdd = toBDD.toBDD(nat1MatchHeaderSpace);
    BDD nat2MatchBdd = toBDD.toBDD(nat2MatchHeaderSpace);
    BDD origSrcIpBdd = toBDD.getSrcIpSpaceToBdd().toBDD(new Ip("6.6.6.6"));
    BDD poolIpBdd = toBDD.getSrcIpSpaceToBdd().toBDD(poolIp);
    BDD routeBdd = toBDD.getDstIpSpaceToBdd().toBDD(Prefix.parse("1.0.0.0/24"));

    assertThat(
        edge.traverseForward(origSrcIpBdd),
        equalTo(
            routeBdd
                .and(preNatAclBdd)
                .and(nat1MatchBdd.not().and(nat2MatchBdd).ite(poolIpBdd, origSrcIpBdd))));
  }

  @Test
  public void testSourceNatExitsNetwork() throws IOException {
    /*
     * Pre-NAT out ACL permits dest source ports 50 - 150
     * Source NAT will write source IP to 5.5.5.5 if source port is 100
     * Post-NAT out ACL permits dest port 80
     */
    NetworkFactory nf = new NetworkFactory();
    Configuration config =
        nf.configurationBuilder().setConfigurationFormat(ConfigurationFormat.CISCO_IOS).build();
    Vrf vrf = nf.vrfBuilder().setOwner(config).build();
    Ip poolIp = new Ip("5.5.5.5");
    HeaderSpace postNatOutAclHeaderSpace =
        HeaderSpace.builder().setDstPorts(ImmutableList.of(new SubRange(80, 80))).build();
    HeaderSpace natMatchHeaderSpace =
        HeaderSpace.builder().setSrcPorts(ImmutableList.of(new SubRange(100, 100))).build();
    HeaderSpace preNatOutAclHeaderSpace =
        HeaderSpace.builder().setSrcPorts(ImmutableList.of(new SubRange(50, 150))).build();
    Interface iface =
        nf.interfaceBuilder()
            .setOwner(config)
            .setVrf(vrf)
            .setActive(true)
            .setAddress(new InterfaceAddress("1.0.0.0/31"))
            .setPreSourceNatOutgoingFilter(
                nf.aclBuilder()
                    .setOwner(config)
                    .setLines(ImmutableList.of(acceptingHeaderSpace(preNatOutAclHeaderSpace)))
                    .build())
            .setOutgoingFilter(
                nf.aclBuilder()
                    .setOwner(config)
                    .setLines(ImmutableList.of(acceptingHeaderSpace(postNatOutAclHeaderSpace)))
                    .build())
            .setSourceNats(
                ImmutableList.of(
                    SourceNat.builder()
                        .setAcl(
                            nf.aclBuilder()
                                .setOwner(config)
                                .setLines(
                                    ImmutableList.of(acceptingHeaderSpace(natMatchHeaderSpace)))
                                .build())
                        .setPoolIpFirst(poolIp)
                        .setPoolIpLast(poolIp)
                        .build()))
            .build();
    String ifaceName = iface.getName();
    Prefix staticRoutePrefix = Prefix.parse("3.3.3.3/32");
    vrf.setStaticRoutes(
        ImmutableSortedSet.of(
            StaticRoute.builder()
                .setNextHopInterface(ifaceName)
                .setAdministrativeCost(1)
                .setNetwork(staticRoutePrefix)
                .build()));

    String hostname = config.getHostname();

    SortedMap<String, Configuration> configurations = ImmutableSortedMap.of(hostname, config);
    Batfish batfish = BatfishTestUtils.getBatfish(configurations, temp);
    batfish.computeDataPlane(false);

    BDDReachabilityAnalysisFactory factory =
        new BDDReachabilityAnalysisFactory(
            PKT, configurations, batfish.loadDataPlane().getForwardingAnalysis());

    BDDReachabilityAnalysis analysis =
        factory.bddReachabilityAnalysis(
            IpSpaceAssignment.builder()
                .assign(new InterfaceLocation(hostname, ifaceName), UniverseIpSpace.INSTANCE)
                .build());

    HeaderSpaceToBDD toBDD = new HeaderSpaceToBDD(PKT, ImmutableMap.of());
    IpSpaceToBDD dstToBdd = toBDD.getDstIpSpaceToBdd();
    IpSpaceToBDD srcToBdd = toBDD.getSrcIpSpaceToBdd();

    BDD preNatOutAclBdd = toBDD.toBDD(preNatOutAclHeaderSpace);
    BDD postNatOutAclBdd = toBDD.toBDD(postNatOutAclHeaderSpace);
    BDD natMatchBdd = toBDD.toBDD(natMatchHeaderSpace);
    BDD poolIpBdd = srcToBdd.toBDD(poolIp);

    Map<StateExpr, Edge> preOutVrfOutEdges =
        analysis.getEdges().get(new PreOutVrf(hostname, vrf.getName()));

    // DeliveredToSubnet
    Edge edge = preOutVrfOutEdges.get(new NodeInterfaceDeliveredToSubnet(hostname, ifaceName));

    BDD origSrcIpBdd = srcToBdd.toBDD(new Ip("6.6.6.6"));
    BDD subnetIp = dstToBdd.toBDD(new Ip("1.0.0.1"));

    assertThat(
        edge.traverseForward(origSrcIpBdd),
        equalTo(
            subnetIp
                .and(preNatOutAclBdd)
                .and(natMatchBdd.ite(poolIpBdd, origSrcIpBdd).and(postNatOutAclBdd))));

    // ExitsNetwork
    edge = preOutVrfOutEdges.get(new NodeInterfaceExitsNetwork(hostname, ifaceName));
    BDD staticRoutePrefixBDD = dstToBdd.toBDD(staticRoutePrefix);
    assertThat(
        edge.traverseForward(origSrcIpBdd),
        equalTo(
            staticRoutePrefixBDD
                .and(preNatOutAclBdd)
                .and(natMatchBdd.ite(poolIpBdd, origSrcIpBdd).and(postNatOutAclBdd))));

    // NeighborUnreachable
    edge = preOutVrfOutEdges.get(new NodeInterfaceNeighborUnreachable(hostname, ifaceName));

    origSrcIpBdd = srcToBdd.toBDD(new Ip("6.6.6.6"));
    BDD ifaceIp = dstToBdd.toBDD(new Ip("1.0.0.0"));

    assertThat(
        edge.traverseForward(origSrcIpBdd),
        equalTo(
            ifaceIp
                .and(preNatOutAclBdd)
                .and(natMatchBdd.ite(poolIpBdd, origSrcIpBdd).and(postNatOutAclBdd))));

    // DropAclOut
    edge = preOutVrfOutEdges.get(new NodeDropAclOut(hostname));
    BDD deniedAfterNat = natMatchBdd.ite(poolIpBdd, origSrcIpBdd).and(postNatOutAclBdd.not());
    BDD deniedBeforeNat = origSrcIpBdd.and(preNatOutAclBdd.not());
    BDD deniedViaDelivered = subnetIp.and(deniedBeforeNat.or(deniedAfterNat));
    BDD deniedViaExits = staticRoutePrefixBDD.and(deniedBeforeNat.or(deniedAfterNat));
    BDD deniedViaNU = ifaceIp.and(deniedBeforeNat.or(deniedAfterNat));
    assertThat(
        edge.traverseForward(origSrcIpBdd),
        equalTo(deniedViaDelivered.or(deniedViaExits).or(deniedViaNU)));
  }

  @Test
  public void testEdgeWithPreNatAcl() throws IOException {
    /*
     * Pre-NAT out ACL permits dest source ports 50 - 150
     * Source NAT will write source IP to 5.5.5.5 if source port is 100
     * Post-NAT out ACL permits dest port 80
     */
    NetworkFactory nf = new NetworkFactory();
    Configuration.Builder cb =
        nf.configurationBuilder().setConfigurationFormat(ConfigurationFormat.CISCO_IOS);
    Configuration config = cb.build();
    Vrf vrf = nf.vrfBuilder().setOwner(config).build();
    Ip poolIp = new Ip("5.5.5.5");
    HeaderSpace postNatOutAclHeaderSpace =
        HeaderSpace.builder().setDstPorts(ImmutableList.of(new SubRange(80, 80))).build();
    HeaderSpace natMatchHeaderSpace =
        HeaderSpace.builder().setSrcPorts(ImmutableList.of(new SubRange(100, 100))).build();
    HeaderSpace preNatOutAclHeaderSpace =
        HeaderSpace.builder().setSrcPorts(ImmutableList.of(new SubRange(50, 150))).build();
    Interface iface =
        nf.interfaceBuilder()
            .setOwner(config)
            .setVrf(vrf)
            .setActive(true)
            .setAddress(new InterfaceAddress("1.0.0.0/31"))
            .setPreSourceNatOutgoingFilter(
                nf.aclBuilder()
                    .setOwner(config)
                    .setLines(ImmutableList.of(acceptingHeaderSpace(preNatOutAclHeaderSpace)))
                    .build())
            .setOutgoingFilter(
                nf.aclBuilder()
                    .setOwner(config)
                    .setLines(ImmutableList.of(acceptingHeaderSpace(postNatOutAclHeaderSpace)))
                    .build())
            .setSourceNats(
                ImmutableList.of(
                    SourceNat.builder()
                        .setAcl(
                            nf.aclBuilder()
                                .setOwner(config)
                                .setLines(
                                    ImmutableList.of(acceptingHeaderSpace(natMatchHeaderSpace)))
                                .build())
                        .setPoolIpFirst(poolIp)
                        .setPoolIpLast(poolIp)
                        .build()))
            .build();
    String ifaceName = iface.getName();
    Prefix staticRoutePrefix = Prefix.parse("3.3.3.3/32");
    vrf.setStaticRoutes(
        ImmutableSortedSet.of(
            StaticRoute.builder()
                .setNextHopInterface(ifaceName)
                .setAdministrativeCost(1)
                .setNetwork(staticRoutePrefix)
                .build()));

    Configuration peer = cb.build();
    Vrf vrf2 = nf.vrfBuilder().setOwner(peer).build();
    Interface peerIface =
        nf.interfaceBuilder()
            .setOwner(peer)
            .setVrf(vrf2)
            .setAddress(new InterfaceAddress("1.0.0.1/31"))
            .build();

    String hostname = config.getHostname();
    String peername = peer.getHostname();
    String peerIfaceName = peerIface.getName();

    SortedMap<String, Configuration> configurations =
        ImmutableSortedMap.of(hostname, config, peername, peer);
    Batfish batfish = BatfishTestUtils.getBatfish(configurations, temp);
    batfish.computeDataPlane(false);

    BDDReachabilityAnalysisFactory factory =
        new BDDReachabilityAnalysisFactory(
            PKT, configurations, batfish.loadDataPlane().getForwardingAnalysis());

    BDDReachabilityAnalysis analysis =
        factory.bddReachabilityAnalysis(
            IpSpaceAssignment.builder()
                .assign(new InterfaceLocation(hostname, ifaceName), UniverseIpSpace.INSTANCE)
                .build());

    HeaderSpaceToBDD toBDD = new HeaderSpaceToBDD(PKT, ImmutableMap.of());
    IpSpaceToBDD srcToBdd = toBDD.getSrcIpSpaceToBdd();

    BDD preNatOutAclBdd = toBDD.toBDD(preNatOutAclHeaderSpace);
    BDD natMatchBdd = toBDD.toBDD(natMatchHeaderSpace);
    BDD poolIpBdd = srcToBdd.toBDD(poolIp);
    BDD origSrcIpBdd = srcToBdd.toBDD(new Ip("6.6.6.6"));

    Map<StateExpr, Edge> preOutEdgeOutEdges =
        analysis.getEdges().get(new PreOutEdge(hostname, ifaceName, peername, peerIfaceName));

    Edge edge =
        preOutEdgeOutEdges.get(new PreOutEdgePostNat(hostname, ifaceName, peername, peerIfaceName));
    assertThat(
        edge.traverseForward(origSrcIpBdd),
        equalTo(preNatOutAclBdd.and(natMatchBdd.ite(poolIpBdd, origSrcIpBdd))));

    edge = preOutEdgeOutEdges.get(new NodeDropAclOut(hostname));
    assertThat(edge.traverseForward(ONE), equalTo(preNatOutAclBdd.not()));
  }

  @Test
<<<<<<< HEAD
  public void testInsufficientInfoVsExitsNetwork1() throws IOException {
    NetworkFactory nf = new NetworkFactory();
    Configuration.Builder cb =
        nf.configurationBuilder().setConfigurationFormat(ConfigurationFormat.CISCO_IOS);

    Configuration c1 = cb.build();

    Vrf v1 = nf.vrfBuilder().setOwner(c1).build();

    // set up interface
    Interface i1 =
        nf.interfaceBuilder()
            .setAddress(new InterfaceAddress("1.0.0.1/30"))
            .setOwner(c1)
            .setVrf(v1)
            .build();

    // set up static route "8.8.8.0/24" -> 1.0.0.2
    v1.setStaticRoutes(
        ImmutableSortedSet.of(
            StaticRoute.builder()
                .setNextHopIp(new Ip("1.0.0.2"))
                .setNetwork(Prefix.parse("8.8.8.0/24"))
                .setAdministrativeCost(1)
                .build()));

    SortedMap<String, Configuration> configs = ImmutableSortedMap.of(c1.getHostname(), c1);

    Batfish batfish = BatfishTestUtils.getBatfish(configs, temp);
    batfish.computeDataPlane(false);

    BDDReachabilityAnalysisFactory factory =
        new BDDReachabilityAnalysisFactory(
            PKT, configs, batfish.loadDataPlane().getForwardingAnalysis());

    BDDReachabilityAnalysis analysis =
        factory.bddReachabilityAnalysis(
            IpSpaceAssignment.builder()
                .assign(
                    new InterfaceLocation(c1.getHostname(), i1.getName()), UniverseIpSpace.INSTANCE)
                .build());

    Edge edge =
        analysis
            .getEdges()
            .get(new PreOutVrf(c1.getHostname(), v1.getName()))
            .get(new NodeInterfaceExitsNetwork(c1.getHostname(), i1.getName()));

    HeaderSpaceToBDD toBDD = new HeaderSpaceToBDD(PKT, ImmutableMap.of());
    IpSpaceToBDD dstToBdd = toBDD.getDstIpSpaceToBdd();

    BDD resultBDD = dstToBdd.toBDD(Prefix.parse("8.8.8.0/24"));

    assertThat(edge.traverseForward(resultBDD), equalTo(resultBDD));

    Edge edgeII =
        analysis
            .getEdges()
            .get(new PreOutVrf(c1.getHostname(), v1.getName()))
            .get(new NodeInterfaceInsufficientInfo(c1.getHostname(), i1.getName()));

    assertThat(edgeII, nullValue());
  }

  @Test
  public void testInsufficientInfoVsExitsNetwork2() throws IOException {
    NetworkFactory nf = new NetworkFactory();
    Configuration.Builder cb =
        nf.configurationBuilder().setConfigurationFormat(ConfigurationFormat.CISCO_IOS);

    Configuration c1 = cb.build();

    Vrf v1 = nf.vrfBuilder().setOwner(c1).build();

    // set up interface
    Interface i1 =
        nf.interfaceBuilder()
            .setAddress(new InterfaceAddress("1.0.0.1/30"))
            .setOwner(c1)
            .setVrf(v1)
            .build();

    // set up static route "8.8.8.0/24" -> 1.0.0.2
    v1.setStaticRoutes(
        ImmutableSortedSet.of(
            StaticRoute.builder()
                .setNextHopIp(new Ip("2.0.0.2"))
                .setNetwork(Prefix.parse("8.8.8.0/24"))
                .setNextHopInterface(i1.getName())
                .setAdministrativeCost(1)
                .build()));

    // set up another node
    Configuration c2 = cb.build();

    Vrf v2 = nf.vrfBuilder().setOwner(c2).build();
    nf.interfaceBuilder()
        .setAddresses(new InterfaceAddress("2.0.0.2/31"))
        .setOwner(c2)
        .setVrf(v2)
        .build();

    SortedMap<String, Configuration> configs =
        ImmutableSortedMap.of(c1.getHostname(), c1, c2.getHostname(), c2);

    Batfish batfish = BatfishTestUtils.getBatfish(configs, temp);
=======
  public void testFinalHeaderSpaceBdd() throws IOException {
    NetworkFactory nf = new NetworkFactory();
    Configuration.Builder cb =
        nf.configurationBuilder().setConfigurationFormat(ConfigurationFormat.CISCO_IOS);
    Configuration config = cb.build();
    Vrf vrf = nf.vrfBuilder().setOwner(config).build();
    Ip srcNatPoolIp = new Ip("5.5.5.5");
    Ip dstNatPoolIp = new Ip("6.6.6.6");
    nf.interfaceBuilder()
        .setOwner(config)
        .setVrf(vrf)
        .setActive(true)
        .setAddress(new InterfaceAddress("1.0.0.0/31"))
        .setSourceNats(
            ImmutableList.of(
                SourceNat.builder()
                    .setPoolIpFirst(srcNatPoolIp)
                    .setPoolIpLast(srcNatPoolIp)
                    .build()))
        .setDestinationNats(
            ImmutableList.of(
                DestinationNat.builder()
                    .setPoolIpFirst(dstNatPoolIp)
                    .setPoolIpLast(dstNatPoolIp)
                    .build()))
        .build();

    String hostname = config.getHostname();

    SortedMap<String, Configuration> configurations = ImmutableSortedMap.of(hostname, config);
    Batfish batfish = BatfishTestUtils.getBatfish(configurations, temp);
>>>>>>> 6ea25273
    batfish.computeDataPlane(false);

    BDDReachabilityAnalysisFactory factory =
        new BDDReachabilityAnalysisFactory(
<<<<<<< HEAD
            PKT, configs, batfish.loadDataPlane().getForwardingAnalysis());

    BDDReachabilityAnalysis analysis =
        factory.bddReachabilityAnalysis(
            IpSpaceAssignment.builder()
                .assign(
                    new InterfaceLocation(c1.getHostname(), i1.getName()), UniverseIpSpace.INSTANCE)
                .build());

    Edge edge =
        analysis
            .getEdges()
            .get(new PreOutVrf(c1.getHostname(), v1.getName()))
            .get(new NodeInterfaceInsufficientInfo(c1.getHostname(), i1.getName()));

    HeaderSpaceToBDD toBDD = new HeaderSpaceToBDD(PKT, ImmutableMap.of());
    IpSpaceToBDD dstToBdd = toBDD.getDstIpSpaceToBdd();

    BDD resultBDD = dstToBdd.toBDD(Prefix.parse("8.8.8.0/24"));

    assertThat(edge.traverseForward(resultBDD), equalTo(resultBDD));

    Edge edgeEN =
        analysis
            .getEdges()
            .get(new PreOutVrf(c1.getHostname(), v1.getName()))
            .get(new NodeInterfaceExitsNetwork(c1.getHostname(), i1.getName()));

    assertThat(edgeEN.traverseForward(resultBDD), equalTo(PKT.getFactory().zero()));
=======
            PKT, configurations, batfish.loadDataPlane().getForwardingAnalysis());

    BDD one = PKT.getFactory().one();
    assertThat(factory.computeFinalHeaderSpaceBdd(one), equalTo(one));
    BDD dstIp1 = PKT.getDstIp().value(1);
    BDD dstNatPoolIpBdd = PKT.getDstIp().value(dstNatPoolIp.asLong());
    BDD srcIp1 = PKT.getSrcIp().value(1);
    BDD srcNatPoolIpBdd = PKT.getSrcIp().value(srcNatPoolIp.asLong());
    assertThat(factory.computeFinalHeaderSpaceBdd(dstIp1), equalTo(dstIp1.or(dstNatPoolIpBdd)));
    assertThat(factory.computeFinalHeaderSpaceBdd(srcIp1), equalTo(srcIp1.or(srcNatPoolIpBdd)));
    assertThat(
        factory.computeFinalHeaderSpaceBdd(dstIp1.and(srcIp1)),
        equalTo(
            dstIp1
                .and(srcIp1)
                .or(dstIp1.and(srcNatPoolIpBdd))
                .or(dstNatPoolIpBdd.and(srcIp1))
                .or(dstNatPoolIpBdd.and(srcNatPoolIpBdd))));
>>>>>>> 6ea25273
  }
}<|MERGE_RESOLUTION|>--- conflicted
+++ resolved
@@ -1032,7 +1032,6 @@
   }
 
   @Test
-<<<<<<< HEAD
   public void testInsufficientInfoVsExitsNetwork1() throws IOException {
     NetworkFactory nf = new NetworkFactory();
     Configuration.Builder cb =
@@ -1139,7 +1138,43 @@
         ImmutableSortedMap.of(c1.getHostname(), c1, c2.getHostname(), c2);
 
     Batfish batfish = BatfishTestUtils.getBatfish(configs, temp);
-=======
+
+    batfish.computeDataPlane(false);
+
+    BDDReachabilityAnalysisFactory factory =
+        new BDDReachabilityAnalysisFactory(
+            PKT, configs, batfish.loadDataPlane().getForwardingAnalysis());
+
+    BDDReachabilityAnalysis analysis =
+        factory.bddReachabilityAnalysis(
+            IpSpaceAssignment.builder()
+                .assign(
+                    new InterfaceLocation(c1.getHostname(), i1.getName()), UniverseIpSpace.INSTANCE)
+                .build());
+
+    Edge edge =
+        analysis
+            .getEdges()
+            .get(new PreOutVrf(c1.getHostname(), v1.getName()))
+            .get(new NodeInterfaceInsufficientInfo(c1.getHostname(), i1.getName()));
+
+    HeaderSpaceToBDD toBDD = new HeaderSpaceToBDD(PKT, ImmutableMap.of());
+    IpSpaceToBDD dstToBdd = toBDD.getDstIpSpaceToBdd();
+
+    BDD resultBDD = dstToBdd.toBDD(Prefix.parse("8.8.8.0/24"));
+
+    assertThat(edge.traverseForward(resultBDD), equalTo(resultBDD));
+
+    Edge edgeEN =
+        analysis
+            .getEdges()
+            .get(new PreOutVrf(c1.getHostname(), v1.getName()))
+            .get(new NodeInterfaceExitsNetwork(c1.getHostname(), i1.getName()));
+
+    assertThat(edgeEN.traverseForward(resultBDD), equalTo(PKT.getFactory().zero()));
+  }
+
+  @Test
   public void testFinalHeaderSpaceBdd() throws IOException {
     NetworkFactory nf = new NetworkFactory();
     Configuration.Builder cb =
@@ -1171,42 +1206,10 @@
 
     SortedMap<String, Configuration> configurations = ImmutableSortedMap.of(hostname, config);
     Batfish batfish = BatfishTestUtils.getBatfish(configurations, temp);
->>>>>>> 6ea25273
     batfish.computeDataPlane(false);
 
     BDDReachabilityAnalysisFactory factory =
         new BDDReachabilityAnalysisFactory(
-<<<<<<< HEAD
-            PKT, configs, batfish.loadDataPlane().getForwardingAnalysis());
-
-    BDDReachabilityAnalysis analysis =
-        factory.bddReachabilityAnalysis(
-            IpSpaceAssignment.builder()
-                .assign(
-                    new InterfaceLocation(c1.getHostname(), i1.getName()), UniverseIpSpace.INSTANCE)
-                .build());
-
-    Edge edge =
-        analysis
-            .getEdges()
-            .get(new PreOutVrf(c1.getHostname(), v1.getName()))
-            .get(new NodeInterfaceInsufficientInfo(c1.getHostname(), i1.getName()));
-
-    HeaderSpaceToBDD toBDD = new HeaderSpaceToBDD(PKT, ImmutableMap.of());
-    IpSpaceToBDD dstToBdd = toBDD.getDstIpSpaceToBdd();
-
-    BDD resultBDD = dstToBdd.toBDD(Prefix.parse("8.8.8.0/24"));
-
-    assertThat(edge.traverseForward(resultBDD), equalTo(resultBDD));
-
-    Edge edgeEN =
-        analysis
-            .getEdges()
-            .get(new PreOutVrf(c1.getHostname(), v1.getName()))
-            .get(new NodeInterfaceExitsNetwork(c1.getHostname(), i1.getName()));
-
-    assertThat(edgeEN.traverseForward(resultBDD), equalTo(PKT.getFactory().zero()));
-=======
             PKT, configurations, batfish.loadDataPlane().getForwardingAnalysis());
 
     BDD one = PKT.getFactory().one();
@@ -1225,6 +1228,5 @@
                 .or(dstIp1.and(srcNatPoolIpBdd))
                 .or(dstNatPoolIpBdd.and(srcIp1))
                 .or(dstNatPoolIpBdd.and(srcNatPoolIpBdd))));
->>>>>>> 6ea25273
   }
 }