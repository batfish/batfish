--- conflicted
+++ resolved
@@ -63,11 +63,8 @@
 import org.batfish.datamodel.collections.RoutesByVrf;
 import org.batfish.main.Batfish;
 import org.batfish.main.BatfishTestUtils;
-<<<<<<< HEAD
 import org.batfish.main.TestrigText;
-=======
 import org.hamcrest.FeatureMatcher;
->>>>>>> 21d8cfef
 import org.hamcrest.Matcher;
 import org.junit.Rule;
 import org.junit.Test;
@@ -534,18 +531,11 @@
     List<String> configurationNames = ImmutableList.of("r1", "r2", "r3");
 
     Batfish batfish =
-<<<<<<< HEAD
         BatfishTestUtils.getBatfishFromTestrigText(
             TestrigText.builder()
                 .setConfigurationText(TESTRIGS_PREFIX + testrigName, configurationNames)
                 .build(),
             _folder);
-    batfish.getSettings().setBdpDetail(true);
-    batfish.getSettings().setBdpMaxOscillationRecoveryAttempts(1);
-    batfish.getSettings().setBdpRecordAllIterations(true);
-=======
-        BatfishTestUtils.getBatfishFromTestrigResource(
-            TESTRIGS_PREFIX + testrigName, configurationNames, null, null, null, null, _folder);
     Settings settings = batfish.getSettings();
     settings.setBdpDetail(bdpSettings.getBdpDetail());
     settings.setBdpMaxOscillationRecoveryAttempts(
@@ -554,7 +544,6 @@
     settings.setBdpPrintAllIterations(bdpSettings.getBdpPrintAllIterations());
     settings.setBdpPrintOscillatingIterations(bdpSettings.getBdpPrintOscillatingIterations());
     settings.setBdpRecordAllIterations(bdpSettings.getBdpRecordAllIterations());
->>>>>>> 21d8cfef
     BdpDataPlanePlugin dataPlanePlugin = new BdpDataPlanePlugin();
     dataPlanePlugin.initialize(batfish);
 
