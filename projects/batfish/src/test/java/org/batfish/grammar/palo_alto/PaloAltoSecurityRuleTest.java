package org.batfish.grammar.palo_alto;

import static java.nio.charset.StandardCharsets.UTF_8;
import static org.batfish.common.util.Resources.readResource;
import static org.batfish.datamodel.Names.zoneToZoneFilter;
import static org.batfish.datamodel.matchers.TraceTreeMatchers.isTraceTree;
import static org.batfish.main.BatfishTestUtils.TEST_SNAPSHOT;
import static org.batfish.main.BatfishTestUtils.configureBatfishTestSettings;
import static org.batfish.main.BatfishTestUtils.getBatfish;
import static org.batfish.representation.palo_alto.PaloAltoConfiguration.computeObjectName;
import static org.batfish.representation.palo_alto.PaloAltoTraceElementCreators.matchAddressAnyTraceElement;
import static org.batfish.representation.palo_alto.PaloAltoTraceElementCreators.matchAddressGroupTraceElement;
import static org.batfish.representation.palo_alto.PaloAltoTraceElementCreators.matchAddressObjectTraceElement;
import static org.batfish.representation.palo_alto.PaloAltoTraceElementCreators.matchAddressValueTraceElement;
import static org.batfish.representation.palo_alto.PaloAltoTraceElementCreators.matchApplicationAnyTraceElement;
import static org.batfish.representation.palo_alto.PaloAltoTraceElementCreators.matchApplicationGroupTraceElement;
import static org.batfish.representation.palo_alto.PaloAltoTraceElementCreators.matchBuiltInApplicationTraceElement;
import static org.batfish.representation.palo_alto.PaloAltoTraceElementCreators.matchBuiltInServiceTraceElement;
import static org.batfish.representation.palo_alto.PaloAltoTraceElementCreators.matchDestinationAddressTraceElement;
import static org.batfish.representation.palo_alto.PaloAltoTraceElementCreators.matchNegatedAddressTraceElement;
import static org.batfish.representation.palo_alto.PaloAltoTraceElementCreators.matchSecurityRuleTraceElement;
import static org.batfish.representation.palo_alto.PaloAltoTraceElementCreators.matchServiceAnyTraceElement;
import static org.batfish.representation.palo_alto.PaloAltoTraceElementCreators.matchServiceApplicationDefaultTraceElement;
import static org.batfish.representation.palo_alto.PaloAltoTraceElementCreators.matchServiceTraceElement;
import static org.batfish.representation.palo_alto.PaloAltoTraceElementCreators.matchSourceAddressTraceElement;
import static org.hamcrest.Matchers.contains;
import static org.hamcrest.Matchers.equalTo;
import static org.hamcrest.Matchers.hasKey;
import static org.junit.Assert.assertEquals;
import static org.junit.Assert.assertFalse;
import static org.junit.Assert.assertThat;
import static org.junit.Assert.assertTrue;

import com.google.common.collect.ImmutableSet;
import com.google.common.collect.ImmutableSortedMap;
import java.io.IOException;
import java.util.Arrays;
import java.util.List;
import java.util.Map;
import java.util.SortedMap;
import java.util.function.BiFunction;
import javax.annotation.Nonnull;
import org.antlr.v4.runtime.ParserRuleContext;
import org.apache.commons.lang3.SerializationUtils;
import org.batfish.common.BatfishLogger;
import org.batfish.common.NetworkSnapshot;
import org.batfish.common.Warnings;
import org.batfish.common.plugin.IBatfish;
import org.batfish.common.runtime.SnapshotRuntimeData;
import org.batfish.config.Settings;
import org.batfish.datamodel.Configuration;
import org.batfish.datamodel.ConfigurationFormat;
import org.batfish.datamodel.Flow;
import org.batfish.datamodel.Flow.Builder;
import org.batfish.datamodel.FlowDisposition;
import org.batfish.datamodel.Ip;
import org.batfish.datamodel.IpAccessList;
import org.batfish.datamodel.IpProtocol;
import org.batfish.datamodel.acl.AclTracer;
import org.batfish.datamodel.answers.ConvertConfigurationAnswerElement;
import org.batfish.datamodel.flow.Trace;
import org.batfish.datamodel.trace.TraceTree;
import org.batfish.main.Batfish;
import org.batfish.main.BatfishTestUtils;
import org.batfish.representation.palo_alto.PaloAltoConfiguration;
import org.junit.Rule;
import org.junit.Test;
import org.junit.rules.ExpectedException;
import org.junit.rules.TemporaryFolder;

public class PaloAltoSecurityRuleTest {
  private static final String TESTCONFIGS_PREFIX = "org/batfish/grammar/palo_alto/testconfigs/";

  @Rule public TemporaryFolder _folder = new TemporaryFolder();

  @Rule public ExpectedException _thrown = ExpectedException.none();

  private @Nonnull Configuration parseConfig(String hostname) {
    try {
      Map<String, Configuration> configs = parseTextConfigs(hostname);
      assertThat(configs, hasKey(hostname));
      return configs.get(hostname);
    } catch (IOException e) {
      throw new RuntimeException(e);
    }
  }

  private Map<String, Configuration> parseTextConfigs(String... configurationNames)
      throws IOException {
    IBatfish iBatfish = getBatfishForConfigurationNames(configurationNames);
    return iBatfish.loadConfigurations(iBatfish.getSnapshot());
  }

  private PaloAltoConfiguration parsePaloAltoConfig(String hostname) {
    String src = readResource(TESTCONFIGS_PREFIX + hostname, UTF_8);
    Settings settings = new Settings();
    configureBatfishTestSettings(settings);
    PaloAltoCombinedParser parser = new PaloAltoCombinedParser(src, settings, null);
    ParserRuleContext tree =
        Batfish.parse(parser, new BatfishLogger(BatfishLogger.LEVELSTR_FATAL, false), settings);
    PaloAltoControlPlaneExtractor extractor =
        new PaloAltoControlPlaneExtractor(src, parser, new Warnings());
    extractor.processParseTree(TEST_SNAPSHOT, tree);
    PaloAltoConfiguration pac = (PaloAltoConfiguration) extractor.getVendorConfiguration();
    pac.setVendor(ConfigurationFormat.PALO_ALTO);
    ConvertConfigurationAnswerElement answerElement = new ConvertConfigurationAnswerElement();
    pac.setFilename(TESTCONFIGS_PREFIX + hostname);
    // crash if not serializable
    pac = SerializationUtils.clone(pac);
    pac.setRuntimeData(SnapshotRuntimeData.EMPTY_SNAPSHOT_RUNTIME_DATA);
    pac.setAnswerElement(answerElement);
    return pac;
  }

  private static Flow createFlow(
      String sourceAddress,
      String destinationAddress,
      IpProtocol protocol,
      int sourcePort,
      int destinationPort) {
    Flow.Builder fb = Flow.builder();
    fb.setIngressNode("node");
    fb.setSrcIp(Ip.parse(sourceAddress));
    fb.setDstIp(Ip.parse(destinationAddress));
    fb.setIpProtocol(protocol);
    fb.setDstPort(destinationPort);
    fb.setSrcPort(sourcePort);
    return fb.build();
  }

  private Batfish getBatfishForConfigurationNames(String... configurationNames) throws IOException {
    String[] names =
        Arrays.stream(configurationNames).map(s -> TESTCONFIGS_PREFIX + s).toArray(String[]::new);
    return BatfishTestUtils.getBatfishForTextConfigs(_folder, names);
  }

  @Test
  public void testDeviceGroupSharedInheritance() throws IOException {
    String panoramaHostname = "device-group-shared-inheritance";
    String firewallId = "00000001";
    PaloAltoConfiguration c = parsePaloAltoConfig(panoramaHostname);
    List<Configuration> viConfigs = c.toVendorIndependentConfigurations();
    Configuration firewallConfig =
        viConfigs.stream().filter(vi -> vi.getHostname().equals(firewallId)).findFirst().get();

    Batfish batfish =
        getBatfish(ImmutableSortedMap.of(firewallConfig.getHostname(), firewallConfig), _folder);
    NetworkSnapshot snapshot = batfish.getSnapshot();
    batfish.computeDataPlane(snapshot);

    String if1name = "ethernet1/1"; // 192.168.0.1/16
    Builder baseFlow =
        Flow.builder()
            .setIngressNode(firewallConfig.getHostname())
            // Arbitrary ports and protocol
            .setSrcPort(111)
            .setDstPort(222)
            .setIpProtocol(IpProtocol.TCP);
    // This flow matches overridden ADDR2 source address
    Flow flowReject =
        baseFlow
            .setIngressInterface(if1name)
            .setSrcIp(Ip.parse("192.168.1.2"))
            .setDstIp(Ip.parse("10.0.0.2"))
            .build();
    // This flow matches shared ADDR3 source address
    Flow flowPermit =
        baseFlow
            .setIngressInterface(if1name)
            .setSrcIp(Ip.parse("192.168.2.3"))
            .setDstIp(Ip.parse("10.0.0.2"))
            .build();

    SortedMap<Flow, List<Trace>> traces =
        batfish
            .getTracerouteEngine(snapshot)
            .computeTraces(ImmutableSet.of(flowPermit, flowReject), false);

    // Rejected due to hitting shared pre-rulebase rule (deny) before device-group rule (allow)
    assertFalse(traces.get(flowReject).get(0).getDisposition().isSuccessful());
    // Permitted due to hitting device-group post-rulebase rule (allow) before any deny rule
    assertTrue(traces.get(flowPermit).get(0).getDisposition().isSuccessful());
  }

  @Test
  public void testDeviceGroupInheritance() throws IOException {
    String panoramaHostname = "device-group-inheritance";
    String firewallId = "00000002";
    Ip parentAddr1 = Ip.parse("10.10.2.21");
    Ip parentAddr2 = Ip.parse("10.10.2.22");

    PaloAltoConfiguration c = parsePaloAltoConfig(panoramaHostname);
    List<Configuration> viConfigs = c.toVendorIndependentConfigurations();
    Configuration firewallConfig =
        viConfigs.stream().filter(vi -> vi.getHostname().equals(firewallId)).findFirst().get();
    Batfish batfish =
        getBatfish(ImmutableSortedMap.of(firewallConfig.getHostname(), firewallConfig), _folder);
    NetworkSnapshot snapshot = batfish.getSnapshot();
    batfish.computeDataPlane(snapshot);

    String if1name = "ethernet1/1"; // 192.168.0.1/16
    Builder baseFlow =
        Flow.builder()
            .setIngressNode(firewallConfig.getHostname())
            .setIngressInterface(if1name)
            // Arbitrary ports and protocol
            .setSrcPort(111)
            .setDstPort(222)
            .setIpProtocol(IpProtocol.TCP);
    Flow flowParentAddr1 = baseFlow.setDstIp(parentAddr1).build();
    Flow flowParentAddr2 = baseFlow.setDstIp(parentAddr2).build();

    SortedMap<Flow, List<Trace>> traces =
        batfish
            .getTracerouteEngine(snapshot)
            .computeTraces(ImmutableSet.of(flowParentAddr1, flowParentAddr2), false);

    // Firewall 00000002 should have the following security rules in the following order:
    // Pre-rule (parent)        permit addr1
    // Pre-rule (child)         deny addr1
    // Post-rule (child)        permit addr2
    // Post-rule (parent)       deny addr2

    // Child pre-rulebase deny should come after parent pre-rulebase allow
    assertThat(
        traces.get(flowParentAddr1).get(0).getDisposition(),
        equalTo(FlowDisposition.DELIVERED_TO_SUBNET));

    // Child post-rulebase allow should come before parent post-rulebase deny
    assertThat(
        traces.get(flowParentAddr2).get(0).getDisposition(),
        equalTo(FlowDisposition.DELIVERED_TO_SUBNET));
  }

  @Test
  public void testApplicationAny() throws IOException {
    String hostname = "any-application";
    Configuration c = parseConfig(hostname);

    String if1name = "ethernet1/1"; // 1.1.1.1/24
    String if2name = "ethernet1/2"; // 2.2.2.2/24
    Builder baseFlow =
        Flow.builder()
            .setIngressNode(c.getHostname())
            .setSrcPort(111)
            .setDstPort(222)
            .setIpProtocol(IpProtocol.TCP);
    // This flow matches from and to zones in security rule
    Flow flowPermit =
        baseFlow
            .setIngressInterface(if1name)
            .setSrcIp(Ip.parse("1.1.1.3"))
            .setDstIp(Ip.parse("2.2.2.3"))
            .build();
    // This flow does not match from or to zones in security rule
    Flow flowReject =
        baseFlow
            .setIngressInterface(if2name)
            .setSrcIp(Ip.parse("2.2.2.3"))
            .setDstIp(Ip.parse("1.1.1.3"))
            .build();

    Batfish batfish = getBatfish(ImmutableSortedMap.of(c.getHostname(), c), _folder);
    NetworkSnapshot snapshot = batfish.getSnapshot();
    batfish.computeDataPlane(snapshot);

    SortedMap<Flow, List<Trace>> traces =
        batfish
            .getTracerouteEngine(snapshot)
            .computeTraces(ImmutableSet.of(flowPermit, flowReject), false);

    // Confirm flow not matching rule (bad zone) is rejected
    assertFalse(traces.get(flowReject).get(0).getDisposition().isSuccessful());
    // Confirm flow from correct zone is accepted, matching rule w/ application = any and
    // service = application-default
    assertTrue(traces.get(flowPermit).get(0).getDisposition().isSuccessful());
  }

  @Test
  public void testRulebaseTracing() {
    String hostname = "rulebase-tracing";
    String filename = "configs/" + hostname;
    Configuration c = parseConfig(hostname);
    String iface1 = "ethernet1/1";
    String crossZoneFilterName =
        zoneToZoneFilter(computeObjectName("vsys1", "z1"), computeObjectName("vsys1", "z2"));

    Flow rule1aFlow = createFlow("1.1.1.10", "1.1.4.10", IpProtocol.TCP, 0, 1);
    Flow rule1bFlow = createFlow("1.1.1.10", "1.1.4.10", IpProtocol.TCP, 0, 443);
    Flow rule2aFlow = createFlow("1.1.4.10", "1.1.1.10", IpProtocol.TCP, 0, 53);
    Flow rule2bFlow = createFlow("1.1.4.10", "1.1.1.10", IpProtocol.TCP, 0, 179);
    Flow rule3Flow = createFlow("1.1.4.10", "1.1.1.10", IpProtocol.TCP, 0, 1234);
    Flow rule4Flow = createFlow("1.1.1.10", "1.1.4.10", IpProtocol.TCP, 0, 53);

    IpAccessList filter = c.getIpAccessLists().get(crossZoneFilterName);
    BiFunction<String, Flow, List<TraceTree>> trace =
        (inIface, flow) ->
            AclTracer.trace(
                filter,
                flow,
                inIface,
                c.getIpAccessLists(),
                c.getIpSpaces(),
                c.getIpSpaceMetadata());

    {
      List<TraceTree> traces = trace.apply(iface1, rule1aFlow);
      assertThat(
          traces,
          contains(
              isTraceTree(
                  matchSecurityRuleTraceElement("RULE1", "vsys1", filename),
                  isTraceTree(
                      matchSourceAddressTraceElement(),
                      isTraceTree(matchAddressGroupTraceElement("addr_group1", "vsys1", filename))),
                  isTraceTree(
                      matchDestinationAddressTraceElement(),
                      isTraceTree(matchAddressObjectTraceElement("addr2", "vsys1", filename))),
                  isTraceTree(matchServiceTraceElement()))));
    }
    {
      List<TraceTree> traces = trace.apply(iface1, rule1bFlow);
      assertThat(
          traces,
          contains(
              isTraceTree(
                  matchSecurityRuleTraceElement("RULE1", "vsys1", filename),
                  isTraceTree(
                      matchSourceAddressTraceElement(),
                      isTraceTree(matchAddressGroupTraceElement("addr_group1", "vsys1", filename))),
                  isTraceTree(
                      matchDestinationAddressTraceElement(),
                      isTraceTree(matchAddressObjectTraceElement("addr2", "vsys1", filename))),
                  isTraceTree(matchBuiltInServiceTraceElement()))));
    }
    {
      List<TraceTree> traces = trace.apply(iface1, rule2aFlow);
      assertThat(
          traces,
          contains(
              isTraceTree(
                  matchSecurityRuleTraceElement("RULE2", "vsys1", filename),
                  isTraceTree(
                      matchSourceAddressTraceElement(),
                      isTraceTree(matchAddressValueTraceElement("1.1.4.10/32"))),
                  isTraceTree(
                      matchDestinationAddressTraceElement(),
                      isTraceTree(matchAddressValueTraceElement("1.1.1.10"))),
                  isTraceTree(
                      matchServiceApplicationDefaultTraceElement(),
                      isTraceTree(
                          matchApplicationGroupTraceElement("app_group1", "vsys1", filename))))));
    }
    {
      List<TraceTree> traces = trace.apply(iface1, rule2bFlow);
      assertThat(
          traces,
          contains(
              isTraceTree(
                  matchSecurityRuleTraceElement("RULE2", "vsys1", filename),
                  isTraceTree(
                      matchSourceAddressTraceElement(),
                      isTraceTree(matchAddressValueTraceElement("1.1.4.10/32"))),
                  isTraceTree(
                      matchDestinationAddressTraceElement(),
                      isTraceTree(matchAddressValueTraceElement("1.1.1.10"))),
                  isTraceTree(
                      matchServiceApplicationDefaultTraceElement(),
                      isTraceTree(matchBuiltInApplicationTraceElement("bgp"))))));
    }
    {
      List<TraceTree> traces = trace.apply(iface1, rule3Flow);
      assertThat(
          traces,
          contains(
              isTraceTree(
                  matchSecurityRuleTraceElement("RULE3", "vsys1", filename),
                  isTraceTree(
                      matchSourceAddressTraceElement(),
                      isTraceTree(matchAddressValueTraceElement("1.1.4.10/32"))),
                  isTraceTree(
                      matchDestinationAddressTraceElement(),
                      isTraceTree(matchAddressValueTraceElement("1.1.1.10"))),
                  isTraceTree(
                      matchServiceApplicationDefaultTraceElement(),
                      isTraceTree(matchApplicationAnyTraceElement())))));
    }
    {
      List<TraceTree> traces = trace.apply(iface1, rule4Flow);
      assertThat(
          traces,
          contains(
              isTraceTree(
                  matchSecurityRuleTraceElement("RULE4", "vsys1", filename),
                  isTraceTree(
                      matchSourceAddressTraceElement(), isTraceTree(matchAddressAnyTraceElement())),
                  isTraceTree(
                      matchDestinationAddressTraceElement(),
                      isTraceTree(
                          matchNegatedAddressTraceElement(),
                          isTraceTree(matchAddressValueTraceElement("10.11.12.13"))),
                      isTraceTree(
                          matchNegatedAddressTraceElement(),
                          isTraceTree(matchAddressValueTraceElement("10.11.11.0/24")))),
                  isTraceTree(matchServiceAnyTraceElement()))));
    }
  }

  @Test
  public void testSecurityRules() throws IOException {
    String hostname = "security-rules";
    Configuration c = parseConfig(hostname);

    int customAppPort = 1234;
    String if1name = "ethernet1/1"; // 10.0.1.1/24
<<<<<<< HEAD
    String if2name = "ethernet1/2"; // 10.0.2.1/24
    String if3name = "ethernet1/3"; // 10.0.3.1/24
    String if4name = "ethernet1/4"; // 10.0.4.1/24
=======
>>>>>>> ae405bff
    Builder baseFlow =
        Flow.builder()
            .setIngressNode(c.getHostname())
            // Arbitrary source port
            .setSrcPort(12345)
            .setIpProtocol(IpProtocol.TCP)
            .setIngressInterface(if1name)
            .setSrcIp(Ip.parse("10.0.1.2"));

<<<<<<< HEAD
    Flow flowPermit =
=======
    Flow flowPermitZ2 =
>>>>>>> ae405bff
        baseFlow
            .setDstPort(customAppPort)
            // Destined for z2, which allows this traffic
            .setDstIp(Ip.parse("10.0.2.2"))
            .build();
<<<<<<< HEAD
    Flow flowReject =
        baseFlow
            // Some dest port other than our custom app port
=======
    Flow flowPermitZ4 =
        flowPermitZ2.toBuilder()
            // Destined for z4, which allows this traffic
            .setDstIp(Ip.parse("10.0.2.2"))
            .build();
    Flow flowReject =
        baseFlow
>>>>>>> ae405bff
            .setDstPort(customAppPort)
            // Destined for z3, which has a deny rule for this traffic
            .setDstIp(Ip.parse("10.0.3.2"))
            .build();

    Batfish batfish = getBatfish(ImmutableSortedMap.of(c.getHostname(), c), _folder);
    NetworkSnapshot snapshot = batfish.getSnapshot();
    batfish.computeDataPlane(snapshot);

    SortedMap<Flow, List<Trace>> traces =
        batfish
            .getTracerouteEngine(snapshot)
<<<<<<< HEAD
            .computeTraces(ImmutableSet.of(flowPermit, flowReject), false);

    // Confirm flow matching deny rule (matching rejected to-zone) is not successful
    assertEquals(traces.get(flowReject).get(0).getDisposition(), FlowDisposition.DENIED_OUT);
    // Confirm flow matching allow rule (permitted to-zone) is successful
    assertEquals(
        traces.get(flowPermit).get(0).getDisposition(), FlowDisposition.DELIVERED_TO_SUBNET);
  }

  @Test
  public void testApplicationOverrideConditions() throws IOException {
    String hostname = "application-override-conditions";
    Configuration c = parseConfig(hostname);

    int customApp1Port = 7653;
    String if1name = "ethernet1/1"; // 10.0.1.1/24
    String if3name = "ethernet1/3"; // 10.0.3.1/24

    Batfish batfish = getBatfish(ImmutableSortedMap.of(c.getHostname(), c), _folder);
    NetworkSnapshot snapshot = batfish.getSnapshot();
    batfish.computeDataPlane(snapshot);

    Flow flowPermit =
        Flow.builder()
            .setIngressNode(c.getHostname())
            // Arbitrary source port
            .setSrcPort(12345)
            .setIpProtocol(IpProtocol.TCP)
            .setIngressInterface(if1name)
            .setSrcIp(Ip.parse("10.0.1.2"))
            .setDstIp(Ip.parse("10.0.2.2"))
            .setDstPort(customApp1Port)
            .build();
    Flow flowRejectPort =
        flowPermit.toBuilder()
            // Some dest port other than our custom app port
            .setDstPort(customApp1Port - 1)
            .build();
    Flow flowRejectFromZone = flowPermit.toBuilder().setIngressInterface(if3name).build();
    // Dest IP corresponding to a different zone (but still permitted by dest filter)
    Flow flowRejectToZone = flowPermit.toBuilder().setDstIp(Ip.parse("10.0.1.3")).build();
    Flow flowRejectSrc = flowPermit.toBuilder().setSrcIp(Ip.parse("10.0.1.3")).build();
    Flow flowRejectDst = flowPermit.toBuilder().setSrcIp(Ip.parse("10.0.2.3")).build();
    Flow flowRejectProtocol = flowPermit.toBuilder().setIpProtocol(IpProtocol.UDP).build();

    SortedMap<Flow, List<Trace>> traces =
        batfish
            .getTracerouteEngine(snapshot)
            .computeTraces(
                ImmutableSet.of(
                    flowPermit,
                    flowRejectPort,
                    flowRejectFromZone,
                    flowRejectToZone,
                    flowRejectSrc,
                    flowRejectDst,
                    flowRejectProtocol),
                false);

    // Confirm flows not matching the rule are denied out
    assertEquals(traces.get(flowRejectPort).get(0).getDisposition(), FlowDisposition.DENIED_OUT);
    assertEquals(
        traces.get(flowRejectFromZone).get(0).getDisposition(), FlowDisposition.DENIED_OUT);
    assertEquals(traces.get(flowRejectToZone).get(0).getDisposition(), FlowDisposition.DENIED_OUT);
    assertEquals(traces.get(flowRejectSrc).get(0).getDisposition(), FlowDisposition.DENIED_OUT);
    assertEquals(traces.get(flowRejectDst).get(0).getDisposition(), FlowDisposition.DENIED_OUT);
    assertEquals(
        traces.get(flowRejectProtocol).get(0).getDisposition(), FlowDisposition.DENIED_OUT);

    // Confirm flow matching rule is successful
    assertTrue(traces.get(flowPermit).get(0).getDisposition().isSuccessful());
  }

  @Test
  public void testApplicationOverrideShadowing() throws IOException {
    String hostname = "application-override-shadowing";
    Configuration c = parseConfig(hostname);

    int customApp1Port = 7653;
    int customApp4Port = 6542;
    int sshPort = 22;
    String if1name = "ethernet1/1"; // 10.0.1.1/24

    Batfish batfish = getBatfish(ImmutableSortedMap.of(c.getHostname(), c), _folder);
    NetworkSnapshot snapshot = batfish.getSnapshot();
    batfish.computeDataPlane(snapshot);

    // Matches OVERRIDE_APP_RULE1 (app CUSTOM_APP1)
    Flow flowCustomApp1 =
        Flow.builder()
            .setIngressNode(c.getHostname())
            // Arbitrary source port
            .setSrcPort(12345)
            .setDstPort(customApp1Port)
            .setIpProtocol(IpProtocol.TCP)
            .setIngressInterface(if1name)
            .setSrcIp(Ip.parse("10.0.1.2"))
            .setDstIp(Ip.parse("10.0.2.2"))
            .build();
    // Matches OVERRIDE_APP_RULE2 (app CUSTOM_APP2)
    Flow flowCustomApp2 = flowCustomApp1.toBuilder().setDstPort(sshPort).build();
    // Similar to CUSTOM_APP1, but matches OVERRIDE_APP_RULE3 (app CUSTOM_APP3) due to source addr
    Flow flowCustomApp3 = flowCustomApp1.toBuilder().setSrcIp(Ip.parse("1.0.1.2")).build();
    // Similar to CUSTOM_APP2, but matches app SSH due to source addr
    Flow flowSSH = flowCustomApp2.toBuilder().setSrcIp(Ip.parse("1.0.1.2")).build();

    // Match one source address for CUSTOM_APP4
    Flow flowCustomApp4a =
        flowCustomApp1.toBuilder()
            .setDstPort(customApp4Port)
            .setSrcIp(Ip.parse("10.0.1.2"))
            .build();
    // Match another source address for CUSTOM_APP4
    Flow flowCustomApp4b =
        flowCustomApp1.toBuilder()
            .setDstPort(customApp4Port)
            .setSrcIp(Ip.parse("10.0.1.3"))
            .build();

    SortedMap<Flow, List<Trace>> traces =
        batfish
            .getTracerouteEngine(snapshot)
            .computeTraces(
                ImmutableSet.of(
                    flowCustomApp1,
                    flowCustomApp2,
                    flowCustomApp3,
                    flowSSH,
                    flowCustomApp4a,
                    flowCustomApp4b),
                false);

    // Test application-override rule shadowing another application-override rule
    // Flow is flagged as CUSTOM_APP1
    assertEquals(traces.get(flowCustomApp1).get(0).getDisposition(), FlowDisposition.DENIED_OUT);
    // Similar to CUSTOM_APP1 but w/ different source addr, so flagged as CUSTOM_APP3
    assertTrue(traces.get(flowCustomApp3).get(0).getDisposition().isSuccessful());

    // Test application-override rule shadowing a built-in application
    // Flow is flagged as CUSTOM_APP2
    assertEquals(traces.get(flowCustomApp2).get(0).getDisposition(), FlowDisposition.DENIED_OUT);
    // Similar to CUSTOM_APP2, but w/ different source addr, so flagged as SSH (not a custom app)
    assertTrue(traces.get(flowSSH).get(0).getDisposition().isSuccessful());

    // Confirm application definition can come from multiple application-override rules
    // Flow matching OVERRIDE_APP_RULE4 (CUSTOM_APP4) is allowed
    assertTrue(traces.get(flowCustomApp4a).get(0).getDisposition().isSuccessful());
    // Flow matching OVERRIDE_APP_RULE5 (CUSTOM_APP4) is allowed
    assertTrue(traces.get(flowCustomApp4b).get(0).getDisposition().isSuccessful());
  }

  @Test
  public void testApplicationOverrideNatInteraction() throws IOException {
    String hostname = "application-override-nat-interaction";
    Configuration c = parseConfig(hostname);

    int customAppDnatPort = 7653;
    int customAppSnatPort = 6542;
    String if1name = "ethernet1/1"; // 10.0.1.1/24

    Batfish batfish = getBatfish(ImmutableSortedMap.of(c.getHostname(), c), _folder);
    NetworkSnapshot snapshot = batfish.getSnapshot();
    batfish.computeDataPlane(snapshot);

    Flow flowCustomAppDnat =
        Flow.builder()
            .setIngressNode(c.getHostname())
            // Arbitrary source port
            .setSrcPort(12345)
            .setDstPort(customAppDnatPort)
            .setIpProtocol(IpProtocol.TCP)
            .setIngressInterface(if1name)
            .setSrcIp(Ip.parse("10.0.1.2"))
            .setDstIp(Ip.parse("10.0.3.100"))
            .build();

    Flow flowCustomAppSnat =
        Flow.builder()
            .setIngressNode(c.getHostname())
            // Arbitrary source port
            .setSrcPort(12345)
            .setDstPort(customAppSnatPort)
            .setIpProtocol(IpProtocol.TCP)
            .setIngressInterface(if1name)
            .setSrcIp(Ip.parse("10.0.1.2"))
            .setDstIp(Ip.parse("10.0.2.2"))
            .build();

    SortedMap<Flow, List<Trace>> traces =
        batfish
            .getTracerouteEngine(snapshot)
            .computeTraces(ImmutableSet.of(flowCustomAppDnat, flowCustomAppSnat), false);

    // Confirm CUSTOM_APP_DNAT is recognized, matching pre-DNAT addr and post-NAT zone
    assertTrue(traces.get(flowCustomAppDnat).get(0).getDisposition().isSuccessful());

    // Confirm CUSTOM_APP_SNAT flow is recognized, matching pre-SNAT addr & post-NAT zone
    assertTrue(traces.get(flowCustomAppSnat).get(0).getDisposition().isSuccessful());
  }

  @Test
  public void testApplicationOverrideServiceInteraction() throws IOException {
    String hostname = "application-override-service-interaction";
    Configuration c = parseConfig(hostname);

    int customApp7652Port = 7652;
    int customApp7653Port = 7653;
    String if1name = "ethernet1/1"; // 10.0.1.1/24
    String if3name = "ethernet1/3"; // 10.0.3.1/24
    String if4name = "ethernet1/4"; // 10.0.4.1/24

    Batfish batfish = getBatfish(ImmutableSortedMap.of(c.getHostname(), c), _folder);
    NetworkSnapshot snapshot = batfish.getSnapshot();
    batfish.computeDataPlane(snapshot);

    // z1 -> z2 flow matching application and service
    Flow flowZ1toZ2 =
        Flow.builder()
            .setIngressNode(c.getHostname())
            // Arbitrary source port
            .setSrcPort(12345)
            .setDstPort(customApp7653Port)
            .setIpProtocol(IpProtocol.TCP)
            .setIngressInterface(if1name)
            .setSrcIp(Ip.parse("10.0.1.2"))
            .setDstIp(Ip.parse("10.0.2.2"))
            .build();

    // z3 -> z2 flow matching application, *not* service
    Flow flowZ3toZ2MatchApp =
        flowZ1toZ2.toBuilder()
            .setIngressInterface(if3name)
            .setSrcIp(Ip.parse("10.0.3.2"))
            .setDstPort(customApp7652Port)
            .build();
    // z3 -> z2 flow matching service, *not* application
    Flow flowZ3toZ2MatchService =
        flowZ3toZ2MatchApp.toBuilder().setDstPort(customApp7653Port).build();

    // z4 -> z2 flow matching service, *not* built-in application default port
    Flow flowZ4toZ2MatchService =
        flowZ3toZ2MatchService.toBuilder()
            .setIngressInterface(if4name)
            .setSrcIp(Ip.parse("10.0.4.2"))
            .setDstPort(customApp7653Port)
            .build();

    SortedMap<Flow, List<Trace>> traces =
        batfish
            .getTracerouteEngine(snapshot)
            .computeTraces(
                ImmutableSet.of(
                    flowZ1toZ2, flowZ3toZ2MatchApp, flowZ3toZ2MatchService, flowZ4toZ2MatchService),
                false);

    // Flow matching service and application-override rule should be permitted
    assertTrue(traces.get(flowZ1toZ2).get(0).getDisposition().isSuccessful());

    // Flow matching service should be permitted
    // Even if it doesn't match built-in application default port
    assertTrue(traces.get(flowZ4toZ2MatchService).get(0).getDisposition().isSuccessful());

    // Flow matching service or overridden application (but not both) should not be permitted
    assertEquals(
        traces.get(flowZ3toZ2MatchApp).get(0).getDisposition(), FlowDisposition.DENIED_OUT);
    assertEquals(
        traces.get(flowZ3toZ2MatchService).get(0).getDisposition(), FlowDisposition.DENIED_OUT);
=======
            .computeTraces(ImmutableSet.of(flowPermitZ2, flowPermitZ4, flowReject), false);

    // Confirm flow matching deny rule (matching rejected to-zone) is not successful
    assertEquals(traces.get(flowReject).get(0).getDisposition(), FlowDisposition.DENIED_OUT);
    // Confirm flows matching allow rule (permitted to-zone) are successful
    assertEquals(
        traces.get(flowPermitZ2).get(0).getDisposition(), FlowDisposition.DELIVERED_TO_SUBNET);
    assertEquals(
        traces.get(flowPermitZ4).get(0).getDisposition(), FlowDisposition.DELIVERED_TO_SUBNET);
>>>>>>> ae405bff
  }
}<|MERGE_RESOLUTION|>--- conflicted
+++ resolved
@@ -413,12 +413,6 @@
 
     int customAppPort = 1234;
     String if1name = "ethernet1/1"; // 10.0.1.1/24
-<<<<<<< HEAD
-    String if2name = "ethernet1/2"; // 10.0.2.1/24
-    String if3name = "ethernet1/3"; // 10.0.3.1/24
-    String if4name = "ethernet1/4"; // 10.0.4.1/24
-=======
->>>>>>> ae405bff
     Builder baseFlow =
         Flow.builder()
             .setIngressNode(c.getHostname())
@@ -428,21 +422,12 @@
             .setIngressInterface(if1name)
             .setSrcIp(Ip.parse("10.0.1.2"));
 
-<<<<<<< HEAD
-    Flow flowPermit =
-=======
     Flow flowPermitZ2 =
->>>>>>> ae405bff
         baseFlow
             .setDstPort(customAppPort)
             // Destined for z2, which allows this traffic
             .setDstIp(Ip.parse("10.0.2.2"))
             .build();
-<<<<<<< HEAD
-    Flow flowReject =
-        baseFlow
-            // Some dest port other than our custom app port
-=======
     Flow flowPermitZ4 =
         flowPermitZ2.toBuilder()
             // Destined for z4, which allows this traffic
@@ -450,7 +435,6 @@
             .build();
     Flow flowReject =
         baseFlow
->>>>>>> ae405bff
             .setDstPort(customAppPort)
             // Destined for z3, which has a deny rule for this traffic
             .setDstIp(Ip.parse("10.0.3.2"))
@@ -463,14 +447,15 @@
     SortedMap<Flow, List<Trace>> traces =
         batfish
             .getTracerouteEngine(snapshot)
-<<<<<<< HEAD
-            .computeTraces(ImmutableSet.of(flowPermit, flowReject), false);
+            .computeTraces(ImmutableSet.of(flowPermitZ2, flowPermitZ4, flowReject), false);
 
     // Confirm flow matching deny rule (matching rejected to-zone) is not successful
     assertEquals(traces.get(flowReject).get(0).getDisposition(), FlowDisposition.DENIED_OUT);
-    // Confirm flow matching allow rule (permitted to-zone) is successful
+    // Confirm flows matching allow rule (permitted to-zone) are successful
     assertEquals(
-        traces.get(flowPermit).get(0).getDisposition(), FlowDisposition.DELIVERED_TO_SUBNET);
+        traces.get(flowPermitZ2).get(0).getDisposition(), FlowDisposition.DELIVERED_TO_SUBNET);
+    assertEquals(
+        traces.get(flowPermitZ4).get(0).getDisposition(), FlowDisposition.DELIVERED_TO_SUBNET);
   }
 
   @Test
@@ -731,16 +716,5 @@
         traces.get(flowZ3toZ2MatchApp).get(0).getDisposition(), FlowDisposition.DENIED_OUT);
     assertEquals(
         traces.get(flowZ3toZ2MatchService).get(0).getDisposition(), FlowDisposition.DENIED_OUT);
-=======
-            .computeTraces(ImmutableSet.of(flowPermitZ2, flowPermitZ4, flowReject), false);
-
-    // Confirm flow matching deny rule (matching rejected to-zone) is not successful
-    assertEquals(traces.get(flowReject).get(0).getDisposition(), FlowDisposition.DENIED_OUT);
-    // Confirm flows matching allow rule (permitted to-zone) are successful
-    assertEquals(
-        traces.get(flowPermitZ2).get(0).getDisposition(), FlowDisposition.DELIVERED_TO_SUBNET);
-    assertEquals(
-        traces.get(flowPermitZ4).get(0).getDisposition(), FlowDisposition.DELIVERED_TO_SUBNET);
->>>>>>> ae405bff
   }
 }