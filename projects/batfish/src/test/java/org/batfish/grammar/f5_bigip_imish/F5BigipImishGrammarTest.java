--- conflicted
+++ resolved
@@ -246,8 +246,6 @@
   }
 
   @Test
-<<<<<<< HEAD
-=======
   public void testBgpDeterministicMedExtraction() {
     F5BigipConfiguration vc = parseVendorConfig("f5_bigip_imish_bgp_deterministic_med");
 
@@ -257,7 +255,6 @@
   }
 
   @Test
->>>>>>> d1a45f0a
   public void testBgpKernelRouteRedistribution() throws IOException {
     Batfish batfish =
         BatfishTestUtils.getBatfishFromTestrigText(
