--- conflicted
+++ resolved
@@ -1043,7 +1043,12 @@
   }
 
   @Test
-<<<<<<< HEAD
+  public void testBgpNeighborNull() {
+    F5BigipConfiguration vc = parseVendorConfig("f5_bigip_imish_bgp_neighbor_null");
+    assertNotNull(vc);
+  }
+
+  @Test
   public void testBgpNeighborUpdateSourceExtraction() {
     F5BigipConfiguration vc = parseVendorConfig("f5_bigip_imish_bgp_neighbor_update_source");
     assertNotNull(vc.getBgpProcesses().get("65001"));
@@ -1072,11 +1077,6 @@
         c.getDefaultVrf().getBgpProcess().getActiveNeighbors().get(Prefix.parse("10.0.2.10/32"));
     assertNotNull(peer2);
     assertThat(peer2.getLocalIp(), equalTo(Ip.parse("10.0.2.1")));
-=======
-  public void testBgpNeighborNull() {
-    F5BigipConfiguration vc = parseVendorConfig("f5_bigip_imish_bgp_neighbor_null");
-    assertNotNull(vc);
->>>>>>> c6f8d2fb
   }
 
   private @Nonnull IpAccessListToBdd toBDD() {
