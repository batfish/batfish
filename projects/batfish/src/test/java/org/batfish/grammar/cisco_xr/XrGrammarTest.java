package org.batfish.grammar.cisco_xr;

import static com.google.common.collect.Iterables.getOnlyElement;
import static java.nio.charset.StandardCharsets.UTF_8;
import static org.batfish.common.matchers.ParseWarningMatchers.hasComment;
import static org.batfish.common.matchers.ParseWarningMatchers.hasText;
import static org.batfish.common.matchers.WarningsMatchers.hasParseWarnings;
import static org.batfish.common.util.Resources.readResource;
import static org.batfish.datamodel.AsPath.ofSingletonAsSets;
import static org.batfish.datamodel.Configuration.DEFAULT_VRF_NAME;
import static org.batfish.datamodel.matchers.AbstractRouteDecoratorMatchers.hasNextHopIp;
import static org.batfish.datamodel.matchers.AbstractRouteDecoratorMatchers.hasPrefix;
import static org.batfish.datamodel.matchers.ConfigurationMatchers.hasConfigurationFormat;
import static org.batfish.datamodel.matchers.DataModelMatchers.hasBandwidth;
import static org.batfish.datamodel.matchers.DataModelMatchers.hasDefinedStructure;
import static org.batfish.datamodel.matchers.DataModelMatchers.hasNumReferrers;
import static org.batfish.datamodel.matchers.DataModelMatchers.hasParseWarning;
import static org.batfish.datamodel.matchers.DataModelMatchers.hasRedFlagWarning;
import static org.batfish.datamodel.matchers.DataModelMatchers.hasReferencedStructure;
import static org.batfish.datamodel.matchers.DataModelMatchers.hasRoute6FilterList;
import static org.batfish.datamodel.matchers.DataModelMatchers.hasRouteFilterList;
import static org.batfish.datamodel.matchers.DataModelMatchers.hasUndefinedReference;
import static org.batfish.datamodel.matchers.DataModelMatchers.permits;
import static org.batfish.datamodel.matchers.InterfaceMatchers.hasEncapsulationVlan;
import static org.batfish.datamodel.matchers.InterfaceMatchers.isActive;
import static org.batfish.datamodel.matchers.MapMatchers.hasKeys;
import static org.batfish.datamodel.ospf.OspfNetworkType.BROADCAST;
import static org.batfish.datamodel.ospf.OspfNetworkType.POINT_TO_POINT;
import static org.batfish.datamodel.routing_policy.Common.SUMMARY_ONLY_SUPPRESSION_POLICY_NAME;
import static org.batfish.datamodel.routing_policy.RoutingPolicy.isGenerated;
import static org.batfish.datamodel.routing_policy.expr.IntComparator.EQ;
import static org.batfish.datamodel.routing_policy.expr.IntComparator.GE;
import static org.batfish.datamodel.routing_policy.expr.IntComparator.LE;
import static org.batfish.main.BatfishTestUtils.TEST_SNAPSHOT;
import static org.batfish.main.BatfishTestUtils.configureBatfishTestSettings;
import static org.batfish.representation.cisco_xr.CiscoXrConfiguration.RESOLUTION_POLICY_NAME;
import static org.batfish.representation.cisco_xr.CiscoXrConfiguration.computeAbfIpv4PolicyName;
import static org.batfish.representation.cisco_xr.CiscoXrConfiguration.computeCommunitySetMatchAnyName;
import static org.batfish.representation.cisco_xr.CiscoXrConfiguration.computeCommunitySetMatchEveryName;
import static org.batfish.representation.cisco_xr.CiscoXrConfiguration.computeExtcommunitySetRtName;
import static org.batfish.representation.cisco_xr.CiscoXrStructureType.CLASS_MAP;
import static org.batfish.representation.cisco_xr.CiscoXrStructureType.DYNAMIC_TEMPLATE;
import static org.batfish.representation.cisco_xr.CiscoXrStructureType.ETHERNET_SERVICES_ACCESS_LIST;
import static org.batfish.representation.cisco_xr.CiscoXrStructureType.FLOW_EXPORTER_MAP;
import static org.batfish.representation.cisco_xr.CiscoXrStructureType.FLOW_MONITOR_MAP;
import static org.batfish.representation.cisco_xr.CiscoXrStructureType.INTERFACE;
import static org.batfish.representation.cisco_xr.CiscoXrStructureType.IPV4_ACCESS_LIST;
import static org.batfish.representation.cisco_xr.CiscoXrStructureType.IPV6_ACCESS_LIST;
import static org.batfish.representation.cisco_xr.CiscoXrStructureType.POLICY_MAP;
import static org.batfish.representation.cisco_xr.CiscoXrStructureType.PREFIX_SET;
import static org.batfish.representation.cisco_xr.CiscoXrStructureType.RD_SET;
import static org.batfish.representation.cisco_xr.CiscoXrStructureType.ROUTE_POLICY;
import static org.batfish.representation.cisco_xr.CiscoXrStructureType.SAMPLER_MAP;
import static org.batfish.representation.cisco_xr.CiscoXrStructureUsage.BRIDGE_DOMAIN_INTERFACE;
import static org.batfish.representation.cisco_xr.CiscoXrStructureUsage.BRIDGE_DOMAIN_ROUTED_INTERFACE;
import static org.batfish.representation.cisco_xr.CiscoXrStructureUsage.FLOW_MONITOR_MAP_EXPORTER;
import static org.batfish.representation.cisco_xr.CiscoXrStructureUsage.INTERFACE_FLOW_IPV4_MONITOR_EGRESS;
import static org.batfish.representation.cisco_xr.CiscoXrStructureUsage.INTERFACE_FLOW_IPV4_MONITOR_INGRESS;
import static org.batfish.representation.cisco_xr.CiscoXrStructureUsage.INTERFACE_FLOW_IPV4_SAMPLER_EGRESS;
import static org.batfish.representation.cisco_xr.CiscoXrStructureUsage.INTERFACE_FLOW_IPV4_SAMPLER_INGRESS;
import static org.batfish.representation.cisco_xr.CiscoXrStructureUsage.INTERFACE_FLOW_IPV6_MONITOR_EGRESS;
import static org.batfish.representation.cisco_xr.CiscoXrStructureUsage.INTERFACE_FLOW_IPV6_MONITOR_INGRESS;
import static org.batfish.representation.cisco_xr.CiscoXrStructureUsage.INTERFACE_FLOW_IPV6_SAMPLER_EGRESS;
import static org.batfish.representation.cisco_xr.CiscoXrStructureUsage.INTERFACE_FLOW_IPV6_SAMPLER_INGRESS;
import static org.batfish.representation.cisco_xr.CiscoXrStructureUsage.INTERFACE_IPV4_ACCESS_GROUP_COMMON;
import static org.batfish.representation.cisco_xr.CiscoXrStructureUsage.INTERFACE_IPV4_ACCESS_GROUP_EGRESS;
import static org.batfish.representation.cisco_xr.CiscoXrStructureUsage.INTERFACE_IPV4_ACCESS_GROUP_INGRESS;
import static org.batfish.representation.cisco_xr.CiscoXrStructureUsage.INTERFACE_IPV6_ACCESS_GROUP_COMMON;
import static org.batfish.representation.cisco_xr.CiscoXrStructureUsage.INTERFACE_IPV6_ACCESS_GROUP_EGRESS;
import static org.batfish.representation.cisco_xr.CiscoXrStructureUsage.INTERFACE_IPV6_ACCESS_GROUP_INGRESS;
import static org.batfish.representation.cisco_xr.CiscoXrStructureUsage.MPLS_LDP_AF_IPV4_DISCOVERY_TARGETED_HELLO_ACCEPT_FROM;
import static org.batfish.representation.cisco_xr.CiscoXrStructureUsage.MPLS_LDP_AF_IPV4_REDISTRIBUTE_BGP_ADVERTISE_TO;
import static org.batfish.representation.cisco_xr.CiscoXrStructureUsage.MPLS_LDP_AF_IPV6_DISCOVERY_TARGETED_HELLO_ACCEPT_FROM;
import static org.batfish.representation.cisco_xr.CiscoXrStructureUsage.MPLS_LDP_AF_IPV6_REDISTRIBUTE_BGP_ADVERTISE_TO;
import static org.batfish.representation.cisco_xr.CiscoXrStructureUsage.MULTICAST_ROUTING_CORE_TREE_PROTOCOL_RSVP_TE_GROUP_LIST;
import static org.batfish.representation.cisco_xr.CiscoXrStructureUsage.NTP_ACCESS_GROUP_PEER;
import static org.batfish.representation.cisco_xr.CiscoXrStructureUsage.NTP_ACCESS_GROUP_QUERY_ONLY;
import static org.batfish.representation.cisco_xr.CiscoXrStructureUsage.NTP_ACCESS_GROUP_SERVE;
import static org.batfish.representation.cisco_xr.CiscoXrStructureUsage.NTP_ACCESS_GROUP_SERVE_ONLY;
import static org.batfish.representation.cisco_xr.CiscoXrStructureUsage.ROUTER_IGMP_ACCESS_GROUP;
import static org.batfish.representation.cisco_xr.CiscoXrStructureUsage.ROUTER_IGMP_EXPLICIT_TRACKING;
import static org.batfish.representation.cisco_xr.CiscoXrStructureUsage.ROUTER_IGMP_MAXIMUM_GROUPS_PER_INTERFACE;
import static org.batfish.representation.cisco_xr.CiscoXrStructureUsage.ROUTER_IGMP_SSM_MAP_STATIC;
import static org.batfish.representation.cisco_xr.CiscoXrStructureUsage.ROUTER_MLD_ACCESS_GROUP;
import static org.batfish.representation.cisco_xr.CiscoXrStructureUsage.ROUTER_MLD_EXPLICIT_TRACKING;
import static org.batfish.representation.cisco_xr.CiscoXrStructureUsage.ROUTER_MLD_MAXIMUM_GROUPS_PER_INTERFACE;
import static org.batfish.representation.cisco_xr.CiscoXrStructureUsage.ROUTER_MLD_SSM_MAP_STATIC;
import static org.batfish.representation.cisco_xr.CiscoXrStructureUsage.ROUTER_MSDP_CACHE_SA_STATE_LIST;
import static org.batfish.representation.cisco_xr.CiscoXrStructureUsage.ROUTER_MSDP_CACHE_SA_STATE_RP_LIST;
import static org.batfish.representation.cisco_xr.CiscoXrStructureUsage.ROUTER_MSDP_SA_FILTER_IN_LIST;
import static org.batfish.representation.cisco_xr.CiscoXrStructureUsage.ROUTER_MSDP_SA_FILTER_IN_RP_LIST;
import static org.batfish.representation.cisco_xr.CiscoXrStructureUsage.ROUTER_MSDP_SA_FILTER_OUT_LIST;
import static org.batfish.representation.cisco_xr.CiscoXrStructureUsage.ROUTER_MSDP_SA_FILTER_OUT_RP_LIST;
import static org.batfish.representation.cisco_xr.CiscoXrStructureUsage.ROUTER_PIM_ACCEPT_REGISTER;
import static org.batfish.representation.cisco_xr.CiscoXrStructureUsage.ROUTER_PIM_ALLOW_RP_GROUP_LIST;
import static org.batfish.representation.cisco_xr.CiscoXrStructureUsage.ROUTER_PIM_ALLOW_RP_RP_LIST;
import static org.batfish.representation.cisco_xr.CiscoXrStructureUsage.ROUTER_PIM_AUTO_RP_CANDIDATE_RP_GROUP_LIST;
import static org.batfish.representation.cisco_xr.CiscoXrStructureUsage.ROUTER_PIM_BSR_CANDIDATE_RP;
import static org.batfish.representation.cisco_xr.CiscoXrStructureUsage.ROUTER_PIM_MDT_NEIGHBOR_FILTER;
import static org.batfish.representation.cisco_xr.CiscoXrStructureUsage.ROUTER_PIM_MOFRR_FLOW;
import static org.batfish.representation.cisco_xr.CiscoXrStructureUsage.ROUTER_PIM_MOFRR_RIB;
import static org.batfish.representation.cisco_xr.CiscoXrStructureUsage.ROUTER_PIM_NEIGHBOR_FILTER;
import static org.batfish.representation.cisco_xr.CiscoXrStructureUsage.ROUTER_PIM_RPF_TOPOLOGY;
import static org.batfish.representation.cisco_xr.CiscoXrStructureUsage.ROUTER_PIM_RP_ADDRESS;
import static org.batfish.representation.cisco_xr.CiscoXrStructureUsage.ROUTER_PIM_RP_STATIC_DENY;
import static org.batfish.representation.cisco_xr.CiscoXrStructureUsage.ROUTER_PIM_SG_EXPIRY_TIMER;
import static org.batfish.representation.cisco_xr.CiscoXrStructureUsage.ROUTER_PIM_SPT_THRESHOLD;
import static org.batfish.representation.cisco_xr.CiscoXrStructureUsage.ROUTER_PIM_SSM_THRESHOLD_RANGE;
import static org.batfish.representation.cisco_xr.CiscoXrStructureUsage.ROUTE_POLICY_RD_IN;
import static org.batfish.representation.cisco_xr.CiscoXrStructureUsage.SNMP_SERVER_COMMUNITY_ACL4;
import static org.batfish.representation.cisco_xr.CiscoXrStructureUsage.SNMP_SERVER_COMMUNITY_ACL6;
import static org.batfish.representation.cisco_xr.CiscoXrStructureUsage.VRF_EXPORT_ROUTE_POLICY;
import static org.batfish.representation.cisco_xr.CiscoXrStructureUsage.VRF_EXPORT_TO_DEFAULT_VRF_ROUTE_POLICY;
import static org.batfish.representation.cisco_xr.CiscoXrStructureUsage.VRF_IMPORT_FROM_DEFAULT_VRF_ROUTE_POLICY;
import static org.batfish.representation.cisco_xr.CiscoXrStructureUsage.VRF_IMPORT_ROUTE_POLICY;
import static org.hamcrest.Matchers.aMapWithSize;
import static org.hamcrest.Matchers.allOf;
import static org.hamcrest.Matchers.contains;
import static org.hamcrest.Matchers.containsInAnyOrder;
import static org.hamcrest.Matchers.containsString;
import static org.hamcrest.Matchers.empty;
import static org.hamcrest.Matchers.equalTo;
import static org.hamcrest.Matchers.everyItem;
import static org.hamcrest.Matchers.hasEntry;
import static org.hamcrest.Matchers.hasItem;
import static org.hamcrest.Matchers.hasKey;
import static org.hamcrest.Matchers.hasSize;
import static org.hamcrest.Matchers.instanceOf;
import static org.hamcrest.Matchers.iterableWithSize;
import static org.hamcrest.Matchers.not;
import static org.hamcrest.Matchers.notNullValue;
import static org.hamcrest.Matchers.nullValue;
import static org.junit.Assert.assertFalse;
import static org.junit.Assert.assertNotNull;
import static org.junit.Assert.assertNull;
import static org.junit.Assert.assertThat;
import static org.junit.Assert.assertTrue;

import com.google.common.collect.ImmutableList;
import com.google.common.collect.ImmutableMap;
import com.google.common.collect.ImmutableSet;
import com.google.common.collect.Iterables;
import com.google.common.collect.Range;
import java.io.IOException;
import java.util.Arrays;
import java.util.Iterator;
import java.util.Map;
import java.util.Set;
import javax.annotation.Nonnull;
import org.antlr.v4.runtime.ParserRuleContext;
import org.apache.commons.lang3.SerializationUtils;
import org.batfish.common.BatfishLogger;
import org.batfish.common.Warnings;
import org.batfish.common.WellKnownCommunity;
import org.batfish.config.Settings;
import org.batfish.datamodel.AbstractRoute;
import org.batfish.datamodel.AbstractRouteBuilder;
import org.batfish.datamodel.AsPath;
import org.batfish.datamodel.BgpActivePeerConfig;
import org.batfish.datamodel.Bgpv4Route;
import org.batfish.datamodel.Bgpv4Route.Builder;
import org.batfish.datamodel.ConcreteInterfaceAddress;
import org.batfish.datamodel.Configuration;
import org.batfish.datamodel.ConfigurationFormat;
import org.batfish.datamodel.ConnectedRoute;
import org.batfish.datamodel.DataPlane;
import org.batfish.datamodel.DscpType;
import org.batfish.datamodel.Flow;
import org.batfish.datamodel.Interface;
import org.batfish.datamodel.Ip;
import org.batfish.datamodel.Ip6;
import org.batfish.datamodel.Ip6AccessList;
import org.batfish.datamodel.IpAccessList;
import org.batfish.datamodel.IpProtocol;
import org.batfish.datamodel.OriginType;
import org.batfish.datamodel.OspfExternalRoute;
import org.batfish.datamodel.OspfExternalType1Route;
import org.batfish.datamodel.Prefix;
import org.batfish.datamodel.Prefix6;
import org.batfish.datamodel.RoutingProtocol;
import org.batfish.datamodel.StaticRoute;
import org.batfish.datamodel.SubRange;
import org.batfish.datamodel.answers.ConvertConfigurationAnswerElement;
import org.batfish.datamodel.answers.ParseVendorConfigurationAnswerElement;
import org.batfish.datamodel.bgp.BgpAggregate;
import org.batfish.datamodel.bgp.community.ExtendedCommunity;
import org.batfish.datamodel.bgp.community.StandardCommunity;
import org.batfish.datamodel.ospf.OspfMetricType;
import org.batfish.datamodel.packet_policy.Drop;
import org.batfish.datamodel.packet_policy.FibLookup;
import org.batfish.datamodel.packet_policy.FibLookupOverrideLookupIp;
import org.batfish.datamodel.packet_policy.FlowEvaluator;
import org.batfish.datamodel.packet_policy.IngressInterfaceVrf;
import org.batfish.datamodel.packet_policy.LiteralVrfName;
import org.batfish.datamodel.packet_policy.PacketPolicy;
import org.batfish.datamodel.route.nh.NextHopDiscard;
import org.batfish.datamodel.route.nh.NextHopInterface;
import org.batfish.datamodel.routing_policy.Environment.Direction;
import org.batfish.datamodel.routing_policy.RoutingPolicy;
import org.batfish.datamodel.routing_policy.communities.CommunityContext;
import org.batfish.datamodel.routing_policy.communities.CommunityMatchExpr;
import org.batfish.datamodel.routing_policy.communities.CommunitySet;
import org.batfish.datamodel.routing_policy.communities.CommunitySetExpr;
import org.batfish.datamodel.routing_policy.communities.CommunitySetExprEvaluator;
import org.batfish.datamodel.routing_policy.communities.CommunitySetMatchExpr;
import org.batfish.grammar.silent_syntax.SilentSyntaxCollection;
import org.batfish.main.Batfish;
import org.batfish.main.BatfishTestUtils;
import org.batfish.main.TestrigText;
import org.batfish.representation.cisco_xr.AddressFamilyType;
import org.batfish.representation.cisco_xr.AsPathSetElem;
import org.batfish.representation.cisco_xr.AsPathSetExpr;
import org.batfish.representation.cisco_xr.AsPathSetReference;
import org.batfish.representation.cisco_xr.AsPathSetVariable;
import org.batfish.representation.cisco_xr.BgpAggregateIpv4Network;
import org.batfish.representation.cisco_xr.BridgeDomain;
import org.batfish.representation.cisco_xr.CiscoXrConfiguration;
import org.batfish.representation.cisco_xr.DfaRegexAsPathSetElem;
import org.batfish.representation.cisco_xr.DistributeList;
import org.batfish.representation.cisco_xr.DistributeList.DistributeListFilterType;
import org.batfish.representation.cisco_xr.ExtcommunitySetRt;
import org.batfish.representation.cisco_xr.ExtcommunitySetRtElemAsColon;
import org.batfish.representation.cisco_xr.ExtcommunitySetRtElemAsDotColon;
import org.batfish.representation.cisco_xr.InlineAsPathSet;
import org.batfish.representation.cisco_xr.IosRegexAsPathSetElem;
import org.batfish.representation.cisco_xr.Ipv4AccessList;
import org.batfish.representation.cisco_xr.Ipv4AccessListLine;
import org.batfish.representation.cisco_xr.Ipv6AccessList;
import org.batfish.representation.cisco_xr.Ipv6AccessListLine;
import org.batfish.representation.cisco_xr.LengthAsPathSetElem;
import org.batfish.representation.cisco_xr.LiteralUint16;
import org.batfish.representation.cisco_xr.LiteralUint16Range;
import org.batfish.representation.cisco_xr.LiteralUint32;
import org.batfish.representation.cisco_xr.NeighborIsAsPathSetElem;
import org.batfish.representation.cisco_xr.OriginatesFromAsPathSetElem;
import org.batfish.representation.cisco_xr.OspfNetworkType;
import org.batfish.representation.cisco_xr.OspfProcess;
import org.batfish.representation.cisco_xr.PassesThroughAsPathSetElem;
import org.batfish.representation.cisco_xr.PeerAs;
import org.batfish.representation.cisco_xr.PrivateAs;
import org.batfish.representation.cisco_xr.RdSet;
import org.batfish.representation.cisco_xr.RdSetAsDot;
import org.batfish.representation.cisco_xr.RdSetAsPlain16;
import org.batfish.representation.cisco_xr.RdSetAsPlain32;
import org.batfish.representation.cisco_xr.RdSetDfaRegex;
import org.batfish.representation.cisco_xr.RdSetIosRegex;
import org.batfish.representation.cisco_xr.RdSetIpAddress;
import org.batfish.representation.cisco_xr.RdSetIpPrefix;
import org.batfish.representation.cisco_xr.RoutePolicy;
import org.batfish.representation.cisco_xr.RoutePolicyBoolean;
import org.batfish.representation.cisco_xr.RoutePolicyBooleanAsPathIn;
import org.batfish.representation.cisco_xr.RoutePolicyBooleanAsPathIsLocal;
import org.batfish.representation.cisco_xr.RoutePolicyBooleanAsPathLength;
import org.batfish.representation.cisco_xr.RoutePolicyBooleanAsPathNeighborIs;
import org.batfish.representation.cisco_xr.RoutePolicyBooleanAsPathOriginatesFrom;
import org.batfish.representation.cisco_xr.RoutePolicyBooleanAsPathPassesThrough;
import org.batfish.representation.cisco_xr.RoutePolicyBooleanAsPathUniqueLength;
import org.batfish.representation.cisco_xr.RoutePolicyBooleanValidationStateIs;
import org.batfish.representation.cisco_xr.RoutePolicyDispositionStatement;
import org.batfish.representation.cisco_xr.RoutePolicyDispositionType;
import org.batfish.representation.cisco_xr.RoutePolicyElseIfBlock;
import org.batfish.representation.cisco_xr.RoutePolicyIfStatement;
import org.batfish.representation.cisco_xr.RoutePolicyStatement;
import org.batfish.representation.cisco_xr.SimpleExtendedAccessListServiceSpecifier;
import org.batfish.representation.cisco_xr.TagRewritePolicy;
import org.batfish.representation.cisco_xr.TagRewritePop;
import org.batfish.representation.cisco_xr.UnimplementedBoolean;
import org.batfish.representation.cisco_xr.UniqueLengthAsPathSetElem;
import org.batfish.representation.cisco_xr.Vrf;
import org.batfish.representation.cisco_xr.WildcardUint16RangeExpr;
import org.batfish.representation.cisco_xr.WildcardUint32RangeExpr;
import org.batfish.representation.cisco_xr.XrCommunitySet;
import org.batfish.representation.cisco_xr.XrCommunitySetDfaRegex;
import org.batfish.representation.cisco_xr.XrCommunitySetHighLowRangeExprs;
import org.batfish.representation.cisco_xr.XrCommunitySetIosRegex;
import org.batfish.representation.cisco_xr.XrInlineCommunitySet;
import org.batfish.representation.cisco_xr.XrRoutePolicyBooleanCommunityMatchesAny;
import org.batfish.representation.cisco_xr.XrRoutePolicyBooleanCommunityMatchesEvery;
import org.batfish.representation.cisco_xr.XrRoutePolicyDeleteCommunityStatement;
import org.batfish.representation.cisco_xr.XrRoutePolicySetCommunity;
import org.batfish.representation.cisco_xr.XrWildcardCommunitySetElem;
import org.junit.Rule;
import org.junit.Test;
import org.junit.rules.ExpectedException;
import org.junit.rules.TemporaryFolder;

/** Tests for {@link CiscoXrParser} and {@link CiscoXrControlPlaneExtractor}. */
public final class XrGrammarTest {

  static final String TESTCONFIGS_PREFIX = "org/batfish/grammar/cisco_xr/testconfigs/";
  static final String SNAPSHOTS_PREFIX = "org/batfish/grammar/cisco_xr/snapshots/";

  @Rule public TemporaryFolder _folder = new TemporaryFolder();

  @Rule public ExpectedException _thrown = ExpectedException.none();

  private Batfish getBatfishForConfigurationNames(String... configurationNames) {
    String[] names =
        Arrays.stream(configurationNames).map(s -> TESTCONFIGS_PREFIX + s).toArray(String[]::new);
    try {
      return BatfishTestUtils.getBatfishForTextConfigs(_folder, names);
    } catch (IOException e) {
      throw new RuntimeException(e);
    }
  }

  private Map<String, Configuration> parseTextConfigs(String... configurationNames)
      throws IOException {
    String[] names =
        Arrays.stream(configurationNames).map(s -> TESTCONFIGS_PREFIX + s).toArray(String[]::new);
    return BatfishTestUtils.parseTextConfigs(_folder, names);
  }

  private @Nonnull Configuration parseConfig(String hostname) {
    try {
      Map<String, Configuration> configs = parseTextConfigs(hostname);
      assertThat(configs, hasKey(hostname.toLowerCase()));
      Configuration c = configs.get(hostname.toLowerCase());
      assertThat(c, hasConfigurationFormat(ConfigurationFormat.CISCO_IOS_XR));
      // Ensure that we used the CiscoXr parser.
      assertThat(c.getVendorFamily().getCiscoXr(), notNullValue());
      return c;
    } catch (IOException e) {
      throw new RuntimeException(e);
    }
  }

  private @Nonnull CiscoXrConfiguration parseVendorConfig(String hostname) {
    String src = readResource(TESTCONFIGS_PREFIX + hostname, UTF_8);
    Settings settings = new Settings();
    configureBatfishTestSettings(settings);
    CiscoXrCombinedParser ciscoXrParser = new CiscoXrCombinedParser(src, settings);
    CiscoXrControlPlaneExtractor extractor =
        new CiscoXrControlPlaneExtractor(
            src,
            ciscoXrParser,
            ConfigurationFormat.CISCO_IOS_XR,
            new Warnings(),
            new SilentSyntaxCollection());
    ParserRuleContext tree =
        Batfish.parse(
            ciscoXrParser, new BatfishLogger(BatfishLogger.LEVELSTR_FATAL, false), settings);
    extractor.processParseTree(TEST_SNAPSHOT, tree);
    CiscoXrConfiguration vendorConfiguration =
        (CiscoXrConfiguration) extractor.getVendorConfiguration();
    vendorConfiguration.setFilename(TESTCONFIGS_PREFIX + hostname);
    // crash if not serializable
    return SerializationUtils.clone(vendorConfiguration);
  }

  private static void assertRoutingPolicyDeniesRoute(
      RoutingPolicy routingPolicy, AbstractRoute route) {
    assertFalse(
        routingPolicy.process(
            route, Bgpv4Route.testBuilder().setNetwork(route.getNetwork()), Direction.OUT));
  }

  private static void assertRoutingPolicyPermitsRoute(
      RoutingPolicy routingPolicy, AbstractRoute route) {
    assertRoutingPolicyPermitsRoute(
        routingPolicy, route, Bgpv4Route.testBuilder().setNetwork(route.getNetwork()));
  }

  private static void assertRoutingPolicyPermitsRoute(
      RoutingPolicy routingPolicy, AbstractRoute route, AbstractRouteBuilder<?, ?> builder) {
    assertTrue(routingPolicy.process(route, builder, Direction.OUT));
  }

  private static @Nonnull Bgpv4Route processRouteIn(RoutingPolicy routingPolicy, Bgpv4Route route) {
    Builder builder = route.toBuilder();
    assertTrue(routingPolicy.process(route, builder, Direction.IN));
    return builder.build();
  }

  @Test
  public void testAclExtraction() {
    CiscoXrConfiguration c = parseVendorConfig("acl");
    assertThat(c.getIpv4Acls(), hasKeys("acl"));
    Ipv4AccessList acl = c.getIpv4Acls().get("acl");
    // TODO: get the remark line in there too.
    assertThat(acl.getLines(), hasSize(7));

    assertThat(c.getIpv6Acls(), hasKeys("aclv6"));
    Ipv6AccessList aclv6 = c.getIpv6Acls().get("aclv6");
    // TODO: get the remark line in there too.
    assertThat(aclv6.getLines(), hasSize(4));
  }

  @Test
  public void testAclConversion() {
    Configuration c = parseConfig("acl");
    assertThat(c.getIpAccessLists(), hasKeys("acl"));
    IpAccessList acl = c.getIpAccessLists().get("acl");
    // TODO: get the remark line in there too.
    assertThat(acl.getLines(), hasSize(7));

    assertThat(c.getIp6AccessLists(), hasKeys("aclv6"));
    Ip6AccessList aclv6 = c.getIp6AccessLists().get("aclv6");
    // TODO: get the remark line in there too.
    assertThat(aclv6.getLines(), hasSize(4));
  }

  @Test
  public void testBanner() {
    Configuration c = parseConfig("banner");
    assertThat(
        c.getVendorFamily().getCiscoXr().getBanners(),
        equalTo(
            ImmutableMap.of(
                "exec",
                "First line.\nSecond line, with no ignored text.",
                "login",
                "First line.\nSecond line.")));
  }

  @Test
  public void testBundleEtherSubInterfaces() {
    Configuration c = parseConfig("bundle-ether-subif");
    assertThat(
        c.getAllInterfaces(),
        hasKeys(
            "Bundle-Ether500",
            "Bundle-Ether500.2",
            "TenGigE0/1",
            "Bundle-Ether600",
            "Bundle-Ether600.3",
            "TenGigE0/2"));
    assertThat(c.getAllInterfaces().get("Bundle-Ether500"), allOf(isActive(), hasBandwidth(10e9)));
    assertThat(
        c.getAllInterfaces().get("Bundle-Ether500.2"),
        allOf(isActive(), hasBandwidth(10e9), hasEncapsulationVlan(2)));
    assertThat(
        c.getAllInterfaces().get("Bundle-Ether600"), allOf(isActive(false), hasBandwidth(10e9)));
    assertThat(
        c.getAllInterfaces().get("Bundle-Ether600.3"),
        allOf(isActive(false), hasBandwidth(10e9), hasEncapsulationVlan(3)));
  }

  /**
   * Regression test for a parser crash related to peer stack indexing issues.
   *
   * <p>The test config is a minimized version of user configuration submitted through Batfish
   * diagnostics.
   */
  @Test
  public void testBgpNeighborCrash() {
    // Don't crash.
    parseConfig("bgp-neighbor-crash");
  }

  /**
   * Regression test for a parser crash related to multiple routers with different ASNs
   * (fat-fingered).
   */
  @Test
  public void testMultipleRouterCrash() {
    // Don't crash.
    parseConfig("bgp-multiple-routers");
  }

  @Test
  public void testRoutePolicyCommunityInlineExtraction() {
    String hostname = "rp-community-inline";
    CiscoXrConfiguration vc = parseVendorConfig(hostname);
    assertThat(
        vc.getRoutePolicies(),
        hasKeys(
            "set-well-known",
            "set-literal",
            "set-peeras",
            "matches-any",
            "matches-every",
            "delete-well-known",
            "delete-literal",
            "delete-halves",
            "delete-all",
            "delete-regex"));
    {
      RoutePolicy rp = vc.getRoutePolicies().get("set-well-known");
      assertThat(
          rp.getStatements(),
          contains(
              new XrRoutePolicySetCommunity(
                  new XrInlineCommunitySet(
                      new XrCommunitySet(
                          ImmutableList.of(
                              XrCommunitySetHighLowRangeExprs.of(WellKnownCommunity.ACCEPT_OWN)))),
                  false),
              new RoutePolicyDispositionStatement(RoutePolicyDispositionType.PASS)));
    }
    {
      RoutePolicy rp = vc.getRoutePolicies().get("set-literal");
      assertThat(
          rp.getStatements(),
          contains(
              new XrRoutePolicySetCommunity(
                  new XrInlineCommunitySet(
                      new XrCommunitySet(
                          ImmutableList.of(
                              new XrCommunitySetHighLowRangeExprs(
                                  new LiteralUint16(1), new LiteralUint16(1))))),
                  false),
              new RoutePolicyDispositionStatement(RoutePolicyDispositionType.PASS)));
    }
    {
      RoutePolicy rp = vc.getRoutePolicies().get("set-peeras");
      assertThat(
          rp.getStatements(),
          contains(
              new XrRoutePolicySetCommunity(
                  new XrInlineCommunitySet(
                      new XrCommunitySet(
                          ImmutableList.of(
                              new XrCommunitySetHighLowRangeExprs(
                                  PeerAs.instance(), new LiteralUint16(1))))),
                  false),
              new RoutePolicyDispositionStatement(RoutePolicyDispositionType.PASS)));
    }
    {
      RoutePolicy rp = vc.getRoutePolicies().get("matches-any");
      assertThat(
          rp.getStatements(),
          contains(
              new RoutePolicyIfStatement(
                  new XrRoutePolicyBooleanCommunityMatchesAny(
                      new XrInlineCommunitySet(
                          new XrCommunitySet(
                              ImmutableList.of(
                                  new XrCommunitySetHighLowRangeExprs(
                                      new LiteralUint16(1), new LiteralUint16(1)),
                                  new XrCommunitySetHighLowRangeExprs(
                                      new LiteralUint16(2), new LiteralUint16(2)))))),
                  ImmutableList.of(
                      new RoutePolicyDispositionStatement(RoutePolicyDispositionType.PASS)),
                  ImmutableList.of(),
                  null)));
    }
    {
      RoutePolicy rp = vc.getRoutePolicies().get("matches-every");
      assertThat(
          rp.getStatements(),
          contains(
              new RoutePolicyIfStatement(
                  new XrRoutePolicyBooleanCommunityMatchesEvery(
                      new XrInlineCommunitySet(
                          new XrCommunitySet(
                              ImmutableList.of(
                                  new XrCommunitySetHighLowRangeExprs(
                                      new LiteralUint16(1), new LiteralUint16(1)),
                                  new XrCommunitySetHighLowRangeExprs(
                                      new LiteralUint16(2), new LiteralUint16(2)))))),
                  ImmutableList.of(
                      new RoutePolicyDispositionStatement(RoutePolicyDispositionType.PASS)),
                  ImmutableList.of(),
                  null)));
    }
    {
      RoutePolicy rp = vc.getRoutePolicies().get("delete-well-known");
      assertThat(
          rp.getStatements(),
          contains(
              new XrRoutePolicyDeleteCommunityStatement(
                  false,
                  new XrInlineCommunitySet(
                      new XrCommunitySet(
                          ImmutableList.of(
                              XrCommunitySetHighLowRangeExprs.of(WellKnownCommunity.ACCEPT_OWN))))),
              new RoutePolicyDispositionStatement(RoutePolicyDispositionType.PASS)));
    }
    {
      RoutePolicy rp = vc.getRoutePolicies().get("delete-literal");
      assertThat(
          rp.getStatements(),
          contains(
              new XrRoutePolicyDeleteCommunityStatement(
                  false,
                  new XrInlineCommunitySet(
                      new XrCommunitySet(
                          ImmutableList.of(
                              new XrCommunitySetHighLowRangeExprs(
                                  new LiteralUint16(1), new LiteralUint16(1)))))),
              new RoutePolicyDispositionStatement(RoutePolicyDispositionType.PASS)));
    }
    {
      RoutePolicy rp = vc.getRoutePolicies().get("delete-halves");
      assertThat(
          rp.getStatements(),
          contains(
              new XrRoutePolicyDeleteCommunityStatement(
                  false,
                  new XrInlineCommunitySet(
                      new XrCommunitySet(
                          ImmutableList.of(
                              new XrCommunitySetHighLowRangeExprs(
                                  new LiteralUint16(1), new LiteralUint16Range(new SubRange(2, 3))),
                              new XrCommunitySetHighLowRangeExprs(
                                  new LiteralUint16Range(new SubRange(4, 5)), new LiteralUint16(6)),
                              new XrCommunitySetHighLowRangeExprs(
                                  WildcardUint16RangeExpr.instance(), new LiteralUint16(7)),
                              new XrCommunitySetHighLowRangeExprs(
                                  new LiteralUint16(8), WildcardUint16RangeExpr.instance()),
                              new XrCommunitySetHighLowRangeExprs(
                                  PeerAs.instance(), new LiteralUint16(9)),
                              new XrCommunitySetHighLowRangeExprs(
                                  PrivateAs.instance(), new LiteralUint16(10)))))),
              new RoutePolicyDispositionStatement(RoutePolicyDispositionType.PASS)));
    }
    {
      RoutePolicy rp = vc.getRoutePolicies().get("delete-all");
      assertThat(
          rp.getStatements(),
          contains(
              new XrRoutePolicyDeleteCommunityStatement(
                  false,
                  new XrInlineCommunitySet(
                      new XrCommunitySet(ImmutableList.of(XrWildcardCommunitySetElem.instance())))),
              new RoutePolicyDispositionStatement(RoutePolicyDispositionType.PASS)));
    }
    {
      RoutePolicy rp = vc.getRoutePolicies().get("delete-regex");
      assertThat(
          rp.getStatements(),
          contains(
              new XrRoutePolicyDeleteCommunityStatement(
                  false,
                  new XrInlineCommunitySet(
                      new XrCommunitySet(
                          ImmutableList.of(
                              new XrCommunitySetIosRegex("_1234:.*"),
                              new XrCommunitySetDfaRegex("_5678:.*"))))),
              new RoutePolicyDispositionStatement(RoutePolicyDispositionType.PASS)));
    }
  }

  @Test
  public void testCommunitySetExtraction() {
    String hostname = "community-set";
    CiscoXrConfiguration vc = parseVendorConfig(hostname);

    assertThat(vc.getCommunitySets(), hasKeys("mixed", "universe", "universe2", "wellknown"));
    {
      XrCommunitySet set = vc.getCommunitySets().get("mixed");
      assertThat(
          set.getElements(),
          contains(
              new XrCommunitySetDfaRegex("_5678:.*"),
              new XrCommunitySetIosRegex("_1234:.*"),
              new XrCommunitySetHighLowRangeExprs(new LiteralUint16(1), new LiteralUint16(2)),
              new XrCommunitySetHighLowRangeExprs(
                  WildcardUint16RangeExpr.instance(), new LiteralUint16(3)),
              new XrCommunitySetHighLowRangeExprs(
                  new LiteralUint16(4), WildcardUint16RangeExpr.instance()),
              new XrCommunitySetHighLowRangeExprs(
                  new LiteralUint16(6), new LiteralUint16Range(new SubRange(100, 103)))));
    }
    {
      XrCommunitySet set = vc.getCommunitySets().get("universe");
      assertThat(
          set.getElements(),
          contains(
              new XrCommunitySetHighLowRangeExprs(
                  WildcardUint16RangeExpr.instance(), WildcardUint16RangeExpr.instance())));
    }
    {
      XrCommunitySet set = vc.getCommunitySets().get("universe2");
      assertThat(set.getElements(), contains(XrWildcardCommunitySetElem.instance()));
    }
    {
      XrCommunitySet set = vc.getCommunitySets().get("wellknown");
      assertThat(
          set.getElements(),
          contains(
              XrCommunitySetHighLowRangeExprs.of(WellKnownCommunity.ACCEPT_OWN),
              XrCommunitySetHighLowRangeExprs.of(WellKnownCommunity.GRACEFUL_SHUTDOWN),
              XrCommunitySetHighLowRangeExprs.of(WellKnownCommunity.INTERNET),
              XrCommunitySetHighLowRangeExprs.of(WellKnownCommunity.NO_EXPORT_SUBCONFED),
              XrCommunitySetHighLowRangeExprs.of(WellKnownCommunity.NO_ADVERTISE),
              XrCommunitySetHighLowRangeExprs.of(WellKnownCommunity.NO_EXPORT)));
    }
  }

  @Test
  public void testRoutePolicyImplicitActionsConversion() {
    Configuration c = parseConfig("route-policy-implicit-actions");

    Prefix prefixNoMatch = Prefix.parse("10.11.0.0/16");
    Prefix prefixLocalPref = Prefix.parse("10.10.0.0/16");
    Prefix prefixLocalPrefThenDrop = Prefix.parse("10.10.10.0/24");
    Prefix prefixAsPath = Prefix.parse("192.168.2.0/24");
    Prefix prefixOspfMetricType = Prefix.parse("192.168.1.0/24");
    Builder bgpLocalPref = Bgpv4Route.testBuilder().setNetwork(prefixLocalPref);
    Builder bgpLocalPrefThenDrop = Bgpv4Route.testBuilder().setNetwork(prefixLocalPrefThenDrop);
    Builder bgpNoMatch = Bgpv4Route.testBuilder().setNetwork(prefixNoMatch);
    Builder bgpAsPath = Bgpv4Route.testBuilder().setNetwork(prefixAsPath);
    OspfExternalRoute.Builder ospfMetricType =
        OspfExternalType1Route.testBuilder().setNetwork(prefixOspfMetricType);

    assertThat(c.getRoutingPolicies(), hasKeys("implicit-actions", RESOLUTION_POLICY_NAME));
    RoutingPolicy rp = c.getRoutingPolicies().get("implicit-actions");

    // If routes are updated, default-deny doesn't apply
    // Confirm default is accept when local-pref is updated
    assertRoutingPolicyPermitsRoute(rp, bgpLocalPref.build(), bgpLocalPref);
    assertThat(bgpLocalPref.build().getLocalPreference(), equalTo(100L));
    // Confirm default is pass when as-path is updated
    assertRoutingPolicyPermitsRoute(rp, bgpAsPath.build(), bgpAsPath);
    assertThat(bgpAsPath.build().getAsPath(), equalTo(ofSingletonAsSets(65432L)));
    // Confirm default is pass when OSPF metric type is updated
    assertRoutingPolicyPermitsRoute(rp, ospfMetricType.build(), ospfMetricType);
    assertThat(ospfMetricType.build().getOspfMetricType(), equalTo(OspfMetricType.E2));

    // Even if default is pass, explicit drop should still take effect
    assertRoutingPolicyDeniesRoute(rp, bgpLocalPrefThenDrop.build());

    // No match / no route update should use default-deny
    assertRoutingPolicyDeniesRoute(rp, bgpNoMatch.build());
  }

  @Test
  public void testCommunitySetConversion() {
    Configuration c = parseConfig("community-set");
    CommunityContext ctx = CommunityContext.builder().build();

    // TODO: test wellknown

    // Test CommunityMatchExprs
    assertThat(c.getCommunityMatchExprs(), hasKeys("universe", "universe2", "mixed", "wellknown"));
    {
      CommunityMatchExpr expr = c.getCommunityMatchExprs().get("universe");
      assertTrue(expr.accept(ctx.getCommunityMatchExprEvaluator(), StandardCommunity.of(1L)));
    }
    {
      CommunityMatchExpr expr = c.getCommunityMatchExprs().get("universe2");
      assertTrue(expr.accept(ctx.getCommunityMatchExprEvaluator(), StandardCommunity.of(1L)));
    }
    {
      CommunityMatchExpr expr = c.getCommunityMatchExprs().get("mixed");
      assertTrue(expr.accept(ctx.getCommunityMatchExprEvaluator(), StandardCommunity.of(1234, 1)));
      assertTrue(expr.accept(ctx.getCommunityMatchExprEvaluator(), StandardCommunity.of(1, 2)));
      assertTrue(expr.accept(ctx.getCommunityMatchExprEvaluator(), StandardCommunity.of(2, 3)));
      assertTrue(expr.accept(ctx.getCommunityMatchExprEvaluator(), StandardCommunity.of(4, 5)));
      assertFalse(expr.accept(ctx.getCommunityMatchExprEvaluator(), StandardCommunity.of(6, 99)));
      assertTrue(expr.accept(ctx.getCommunityMatchExprEvaluator(), StandardCommunity.of(6, 100)));
      assertTrue(expr.accept(ctx.getCommunityMatchExprEvaluator(), StandardCommunity.of(6, 101)));
      assertTrue(expr.accept(ctx.getCommunityMatchExprEvaluator(), StandardCommunity.of(6, 102)));
      assertTrue(expr.accept(ctx.getCommunityMatchExprEvaluator(), StandardCommunity.of(6, 103)));
      assertFalse(expr.accept(ctx.getCommunityMatchExprEvaluator(), StandardCommunity.of(6, 104)));
    }

    // Test CommunitySetExprs
    assertThat(c.getCommunitySetExprs(), hasKeys("universe", "universe2", "mixed", "wellknown"));
    {
      CommunitySetExpr expr = c.getCommunitySetExprs().get("universe");
      assertThat(
          expr.accept(CommunitySetExprEvaluator.instance(), ctx), equalTo(CommunitySet.empty()));
    }
    {
      CommunitySetExpr expr = c.getCommunitySetExprs().get("universe2");
      assertThat(
          expr.accept(CommunitySetExprEvaluator.instance(), ctx), equalTo(CommunitySet.empty()));
    }
    {
      CommunitySetExpr expr = c.getCommunitySetExprs().get("mixed");
      assertThat(
          expr.accept(CommunitySetExprEvaluator.instance(), ctx),
          equalTo(CommunitySet.of(StandardCommunity.of(1, 2))));
    }

    // Test CommunitySetMatchExprs
    assertThat(
        c.getCommunitySetMatchExprs(),
        hasKeys(
            computeCommunitySetMatchAnyName("universe"),
            computeCommunitySetMatchEveryName("universe"),
            computeCommunitySetMatchAnyName("universe2"),
            computeCommunitySetMatchEveryName("universe2"),
            computeCommunitySetMatchAnyName("mixed"),
            computeCommunitySetMatchEveryName("mixed"),
            computeCommunitySetMatchAnyName("wellknown"),
            computeCommunitySetMatchEveryName("wellknown")));
    {
      CommunitySetMatchExpr expr =
          c.getCommunitySetMatchExprs().get(computeCommunitySetMatchAnyName("universe"));
      assertTrue(
          expr.accept(
              ctx.getCommunitySetMatchExprEvaluator(),
              CommunitySet.of(StandardCommunity.of(5, 5), StandardCommunity.of(7, 7))));
    }
    {
      CommunitySetMatchExpr expr =
          c.getCommunitySetMatchExprs().get(computeCommunitySetMatchEveryName("universe"));
      assertTrue(
          expr.accept(
              ctx.getCommunitySetMatchExprEvaluator(),
              CommunitySet.of(StandardCommunity.of(5, 5), StandardCommunity.of(7, 7))));
    }
    {
      CommunitySetMatchExpr expr =
          c.getCommunitySetMatchExprs().get(computeCommunitySetMatchAnyName("universe2"));
      assertTrue(
          expr.accept(
              ctx.getCommunitySetMatchExprEvaluator(),
              CommunitySet.of(StandardCommunity.of(5, 5), StandardCommunity.of(7, 7))));
    }
    {
      CommunitySetMatchExpr expr =
          c.getCommunitySetMatchExprs().get(computeCommunitySetMatchEveryName("universe2"));
      assertTrue(
          expr.accept(
              ctx.getCommunitySetMatchExprEvaluator(),
              CommunitySet.of(StandardCommunity.of(5, 5), StandardCommunity.of(7, 7))));
    }
    {
      CommunitySetMatchExpr expr =
          c.getCommunitySetMatchExprs().get(computeCommunitySetMatchAnyName("mixed"));
      assertTrue(
          expr.accept(
              ctx.getCommunitySetMatchExprEvaluator(),
              CommunitySet.of(StandardCommunity.of(1234, 1))));
      assertTrue(
          expr.accept(
              ctx.getCommunitySetMatchExprEvaluator(),
              CommunitySet.of(StandardCommunity.of(1, 2))));
      assertTrue(
          expr.accept(
              ctx.getCommunitySetMatchExprEvaluator(),
              CommunitySet.of(StandardCommunity.of(2, 3))));
      assertTrue(
          expr.accept(
              ctx.getCommunitySetMatchExprEvaluator(),
              CommunitySet.of(StandardCommunity.of(4, 5))));
      assertTrue(
          expr.accept(
              ctx.getCommunitySetMatchExprEvaluator(),
              CommunitySet.of(StandardCommunity.of(6, 100))));
    }
    {
      CommunitySetMatchExpr expr =
          c.getCommunitySetMatchExprs().get(computeCommunitySetMatchEveryName("mixed"));
      assertFalse(
          expr.accept(
              ctx.getCommunitySetMatchExprEvaluator(),
              CommunitySet.of(StandardCommunity.of(1234, 1))));
      assertFalse(
          expr.accept(
              ctx.getCommunitySetMatchExprEvaluator(),
              CommunitySet.of(StandardCommunity.of(1, 2))));
      assertFalse(
          expr.accept(
              ctx.getCommunitySetMatchExprEvaluator(),
              CommunitySet.of(StandardCommunity.of(2, 3))));
      assertFalse(
          expr.accept(
              ctx.getCommunitySetMatchExprEvaluator(),
              CommunitySet.of(StandardCommunity.of(4, 5))));
      assertFalse(
          expr.accept(
              ctx.getCommunitySetMatchExprEvaluator(),
              CommunitySet.of(StandardCommunity.of(6, 100))));
      assertTrue(
          expr.accept(
              ctx.getCommunitySetMatchExprEvaluator(),
              CommunitySet.of(
                  StandardCommunity.of(5678, 1),
                  StandardCommunity.of(1234, 1),
                  StandardCommunity.of(1, 2),
                  StandardCommunity.of(2, 3),
                  StandardCommunity.of(4, 5),
                  StandardCommunity.of(6, 100))));
    }

    // Test route-policy match and set
    assertThat(
        c.getRoutingPolicies(),
        hasKeys(
            "any",
            "every",
            "setmixed",
            "setmixedadditive",
            "deleteall",
            "deletein",
            "deleteininline",
            "deletenotin",
            RESOLUTION_POLICY_NAME));
    Ip origNextHopIp = Ip.parse("192.0.2.254");
    Bgpv4Route base =
        Bgpv4Route.testBuilder()
            .setAsPath(ofSingletonAsSets(2L))
            .setOriginatorIp(Ip.ZERO)
            .setOriginType(OriginType.INCOMPLETE)
            .setProtocol(RoutingProtocol.BGP)
            .setNextHopIp(origNextHopIp)
            .setNetwork(Prefix.ZERO)
            .setTag(0L)
            .build();
    {
      RoutingPolicy rp = c.getRoutingPolicies().get("any");
      assertRoutingPolicyDeniesRoute(rp, base);
      Bgpv4Route routeOneMatchingCommunity =
          base.toBuilder().setCommunities(ImmutableSet.of(StandardCommunity.of(3, 3))).build();
      assertRoutingPolicyPermitsRoute(rp, routeOneMatchingCommunity);
      Bgpv4Route routeNoMatchingCommunity =
          base.toBuilder().setCommunities(ImmutableSet.of(StandardCommunity.of(9, 9))).build();
      assertRoutingPolicyDeniesRoute(rp, routeNoMatchingCommunity);
    }
    {
      RoutingPolicy rp = c.getRoutingPolicies().get("every");
      assertRoutingPolicyDeniesRoute(rp, base);
      Bgpv4Route routeOneMatchingCommunity =
          base.toBuilder().setCommunities(ImmutableSet.of(StandardCommunity.of(3, 3))).build();
      assertRoutingPolicyDeniesRoute(rp, routeOneMatchingCommunity);
      Bgpv4Route routeAllMatchingCommunities =
          base.toBuilder()
              .setCommunities(
                  ImmutableSet.of(
                      StandardCommunity.of(5678, 1),
                      StandardCommunity.of(1234, 1),
                      StandardCommunity.of(1, 2),
                      StandardCommunity.of(2, 3),
                      StandardCommunity.of(4, 5),
                      StandardCommunity.of(6, 100)))
              .build();
      assertRoutingPolicyPermitsRoute(rp, routeAllMatchingCommunities);
    }
    {
      RoutingPolicy rp = c.getRoutingPolicies().get("setmixed");
      Bgpv4Route inRoute =
          base.toBuilder()
              .setCommunities(
                  ImmutableSet.of(StandardCommunity.of(9, 9), ExtendedCommunity.target(1L, 1L)))
              .build();
      Bgpv4Route route = processRouteIn(rp, inRoute);
      assertThat(
          route.getCommunities().getCommunities(),
          containsInAnyOrder(StandardCommunity.of(1, 2), ExtendedCommunity.target(1L, 1L)));
    }
    {
      RoutingPolicy rp = c.getRoutingPolicies().get("setmixedadditive");
      Bgpv4Route inRoute =
          base.toBuilder().setCommunities(ImmutableSet.of(StandardCommunity.of(9, 9))).build();
      Bgpv4Route route = processRouteIn(rp, inRoute);
      assertThat(
          route.getCommunities().getCommunities(),
          containsInAnyOrder(StandardCommunity.of(1, 2), StandardCommunity.of(9, 9)));
    }
    {
      RoutingPolicy rp = c.getRoutingPolicies().get("deleteall");
      Bgpv4Route inRoute =
          base.toBuilder()
              .setCommunities(
                  ImmutableSet.of(StandardCommunity.of(1, 1), StandardCommunity.INTERNET))
              .build();
      Bgpv4Route route = processRouteIn(rp, inRoute);
      assertThat(
          route.getCommunities().getCommunities(), containsInAnyOrder(StandardCommunity.INTERNET));
    }
    {
      RoutingPolicy rp = c.getRoutingPolicies().get("deletein");
      Bgpv4Route inRoute =
          base.toBuilder()
              .setCommunities(
                  ImmutableSet.of(StandardCommunity.of(1, 1), StandardCommunity.INTERNET))
              .build();
      Bgpv4Route route = processRouteIn(rp, inRoute);
      assertThat(route.getCommunities().getCommunities(), empty());
    }
    {
      RoutingPolicy rp = c.getRoutingPolicies().get("deleteininline");
      Bgpv4Route inRoute =
          base.toBuilder()
              .setCommunities(
                  ImmutableSet.of(StandardCommunity.of(1, 1), StandardCommunity.INTERNET))
              .build();
      Bgpv4Route route = processRouteIn(rp, inRoute);
      assertThat(route.getCommunities().getCommunities(), empty());
    }
    {
      RoutingPolicy rp = c.getRoutingPolicies().get("deletenotin");
      Bgpv4Route inRoute =
          base.toBuilder()
              .setCommunities(
                  ImmutableSet.of(StandardCommunity.of(1, 1), StandardCommunity.INTERNET))
              .build();
      Bgpv4Route route = processRouteIn(rp, inRoute);
      assertThat(
          route.getCommunities().getCommunities(),
          containsInAnyOrder(StandardCommunity.of(1, 1), StandardCommunity.INTERNET));
    }
  }

  @Test
  public void testExtcommunitySetRtConversion() {
    Configuration c = parseConfig("ios-xr-extcommunity-set-rt");
    CommunityContext ctx = CommunityContext.builder().build();

    // Test CommunityMatchExprs
    assertThat(c.getCommunityMatchExprs(), hasKeys(computeExtcommunitySetRtName("rt1")));
    {
      CommunityMatchExpr expr = c.getCommunityMatchExprs().get(computeExtcommunitySetRtName("rt1"));
      assertTrue(
          expr.accept(ctx.getCommunityMatchExprEvaluator(), ExtendedCommunity.target(1234L, 56L)));
      assertTrue(
          expr.accept(ctx.getCommunityMatchExprEvaluator(), ExtendedCommunity.target(1234L, 57L)));
      assertFalse(
          expr.accept(ctx.getCommunityMatchExprEvaluator(), ExtendedCommunity.target(1234L, 0L)));
      assertFalse(
          expr.accept(ctx.getCommunityMatchExprEvaluator(), StandardCommunity.of(1234, 56)));
    }

    // Test CommunitySetExprs
    assertThat(c.getCommunitySetExprs(), hasKeys(computeExtcommunitySetRtName("rt1")));
    {
      CommunitySetExpr expr = c.getCommunitySetExprs().get(computeExtcommunitySetRtName("rt1"));
      assertThat(
          expr.accept(CommunitySetExprEvaluator.instance(), ctx),
          equalTo(
              CommunitySet.of(
                  ExtendedCommunity.target(1234L, 56L),
                  ExtendedCommunity.target(1234L, 57L),
                  ExtendedCommunity.target((12L << 16) | 34L, 56L))));
    }

    // Test CommunitySetMatchExprs
    assertThat(
        c.getCommunitySetMatchExprs(),
        hasKeys(
            computeCommunitySetMatchAnyName(computeExtcommunitySetRtName("rt1")),
            computeCommunitySetMatchEveryName(computeExtcommunitySetRtName("rt1"))));
    {
      CommunitySetMatchExpr expr =
          c.getCommunitySetMatchExprs()
              .get(computeCommunitySetMatchAnyName(computeExtcommunitySetRtName("rt1")));
      assertTrue(
          expr.accept(
              ctx.getCommunitySetMatchExprEvaluator(),
              CommunitySet.of(ExtendedCommunity.target(1234L, 56L))));
      assertTrue(
          expr.accept(
              ctx.getCommunitySetMatchExprEvaluator(),
              CommunitySet.of(ExtendedCommunity.target(1234L, 57L))));
      assertTrue(
          expr.accept(
              ctx.getCommunitySetMatchExprEvaluator(),
              CommunitySet.of(
                  ExtendedCommunity.target(1234L, 56L), ExtendedCommunity.target(1234L, 57L))));
      assertTrue(
          expr.accept(
              ctx.getCommunitySetMatchExprEvaluator(),
              CommunitySet.of(
                  ExtendedCommunity.target(1234L, 56L),
                  ExtendedCommunity.target(1234L, 57L),
                  ExtendedCommunity.target(1234L, 58L))));
      assertFalse(
          expr.accept(
              ctx.getCommunitySetMatchExprEvaluator(),
              CommunitySet.of(ExtendedCommunity.target(1L, 1L))));
      assertFalse(expr.accept(ctx.getCommunitySetMatchExprEvaluator(), CommunitySet.of()));
    }
    {
      CommunitySetMatchExpr expr =
          c.getCommunitySetMatchExprs()
              .get(computeCommunitySetMatchEveryName(computeExtcommunitySetRtName("rt1")));
      assertFalse(
          expr.accept(
              ctx.getCommunitySetMatchExprEvaluator(),
              CommunitySet.of(ExtendedCommunity.target(1234L, 56L))));
      assertFalse(
          expr.accept(
              ctx.getCommunitySetMatchExprEvaluator(),
              CommunitySet.of(ExtendedCommunity.target(1234L, 57L))));
      assertTrue(
          expr.accept(
              ctx.getCommunitySetMatchExprEvaluator(),
              CommunitySet.of(
                  ExtendedCommunity.target(1234L, 56L),
                  ExtendedCommunity.target(1234L, 57L),
                  ExtendedCommunity.target((12L << 16) | 34L, 56L))));
      assertTrue(
          expr.accept(
              ctx.getCommunitySetMatchExprEvaluator(),
              CommunitySet.of(
                  ExtendedCommunity.target(1234L, 56L),
                  ExtendedCommunity.target(1234L, 57L),
                  ExtendedCommunity.target((12L << 16) | 34L, 56L),
                  ExtendedCommunity.target(1234L, 58L))));
      assertFalse(
          expr.accept(
              ctx.getCommunitySetMatchExprEvaluator(),
              CommunitySet.of(ExtendedCommunity.target(1L, 1L))));
      assertFalse(expr.accept(ctx.getCommunitySetMatchExprEvaluator(), CommunitySet.of()));
    }

    // Test route-policy match and set
    assertThat(
        c.getRoutingPolicies(),
        hasKeys("set-rt1", "set-inline", "set-inline-additive", RESOLUTION_POLICY_NAME));
    Ip origNextHopIp = Ip.parse("192.0.2.254");
    Bgpv4Route base =
        Bgpv4Route.testBuilder()
            .setAsPath(ofSingletonAsSets(2L))
            .setOriginatorIp(Ip.ZERO)
            .setOriginType(OriginType.INCOMPLETE)
            .setProtocol(RoutingProtocol.BGP)
            .setNextHopIp(origNextHopIp)
            .setNetwork(Prefix.ZERO)
            .setTag(0L)
            .build();
    {
      RoutingPolicy rp = c.getRoutingPolicies().get("set-rt1");
      Bgpv4Route inRoute =
          base.toBuilder()
              .setCommunities(
                  ImmutableSet.of(StandardCommunity.of(9, 9), ExtendedCommunity.target(1L, 2L)))
              .build();
      Bgpv4Route route = processRouteIn(rp, inRoute);
      assertThat(
          route.getCommunities().getCommunities(),
          containsInAnyOrder(
              StandardCommunity.of(9, 9),
              ExtendedCommunity.target(1234L, 56L),
              ExtendedCommunity.target(1234L, 57L),
              ExtendedCommunity.target((12L << 16) | 34L, 56L)));
    }
    {
      RoutingPolicy rp = c.getRoutingPolicies().get("set-inline");
      Bgpv4Route inRoute = base.toBuilder().build();
      Bgpv4Route route = processRouteIn(rp, inRoute);
      assertThat(
          route.getCommunities().getCommunities(),
          containsInAnyOrder(
              ExtendedCommunity.target(1L, 1L), ExtendedCommunity.target((1L << 16) | 2, 3L)));
    }
    {
      RoutingPolicy rp = c.getRoutingPolicies().get("set-inline-additive");
      Bgpv4Route inRoute =
          base.toBuilder()
              .setCommunities(ImmutableSet.of(ExtendedCommunity.target(2L, 2L)))
              .build();
      Bgpv4Route route = processRouteIn(rp, inRoute);
      assertThat(
          route.getCommunities().getCommunities(),
          containsInAnyOrder(ExtendedCommunity.target(1L, 1L), ExtendedCommunity.target(2L, 2L)));
    }
  }

  @Test
  public void testExtcommunitySetRtExtraction() {
    CiscoXrConfiguration c = parseVendorConfig("ios-xr-extcommunity-set-rt");

    assertThat(c.getExtcommunitySetRts(), hasKeys("rt1"));
    {
      ExtcommunitySetRt set = c.getExtcommunitySetRts().get("rt1");
      assertThat(
          set.getElements(),
          contains(
              new ExtcommunitySetRtElemAsColon(new LiteralUint32(1234L), new LiteralUint16(56)),
              new ExtcommunitySetRtElemAsColon(new LiteralUint32(1234L), new LiteralUint16(57)),
              new ExtcommunitySetRtElemAsDotColon(
                  new LiteralUint16(12), new LiteralUint16(34), new LiteralUint16(56))));
    }
  }

  @Test
  public void testOspfInterfaceCost() {
    Configuration c = parseConfig("ospf-interface-cost");
    String ifaceEth1Name = "GigabitEthernet0/0/0/1";
    String ifaceEth2Name = "GigabitEthernet0/0/0/2";
    String ifaceLoop1Name = "Loopback1";
    String ifaceLoop2Name = "Loopback2";
    String ifaceLoop3Name = "Loopback3";
    Map<String, Interface> ifaces = c.getAllInterfaces();
    assertThat(
        ifaces.keySet(),
        contains(ifaceEth1Name, ifaceEth2Name, ifaceLoop1Name, ifaceLoop2Name, ifaceLoop3Name));
    Interface ifaceEth1 = ifaces.get(ifaceEth1Name);
    Interface ifaceEth2 = ifaces.get(ifaceEth2Name);
    Interface ifaceLoop1 = ifaces.get(ifaceLoop1Name);
    Interface ifaceLoop2 = ifaces.get(ifaceLoop2Name);
    Interface ifaceLoop3 = ifaces.get(ifaceLoop3Name);

    // Confirm explicitly configured costs are applied
    assertThat(ifaceEth1.getOspfCost(), equalTo(1));
    assertThat(ifaceLoop3.getOspfCost(), equalTo(12));

    // Confirm other costs are calculated correctly
    assertThat(ifaceEth2.getOspfCost(), equalTo(400));
    assertThat(ifaceLoop1.getOspfCost(), equalTo(1));
    assertThat(ifaceLoop2.getOspfCost(), equalTo(1));
  }

  @Test
  public void testOspfInterface() {
    Configuration c = parseConfig("ospf-interface");
    String ifaceName = "Bundle-Ether201";
    Map<String, Interface> ifaces = c.getAllInterfaces();
    assertThat(ifaces.keySet(), contains(ifaceName));

    // Confirm the interface has the correct OSPF process and area
    assertThat(ifaces.get(ifaceName).getOspfProcess(), equalTo("2"));
    assertThat(ifaces.get(ifaceName).getOspfAreaName(), equalTo(0L));
  }

  @Test
  public void testOspfCost() {
    Configuration manual = parseConfig("ospf-cost");
    assertThat(
        manual.getDefaultVrf().getOspfProcesses().get("1").getReferenceBandwidth(), equalTo(10e6d));

    Configuration defaults = parseConfig("ospf-cost-defaults");
    assertThat(
        defaults.getDefaultVrf().getOspfProcesses().get("1").getReferenceBandwidth(),
        equalTo(OspfProcess.DEFAULT_OSPF_REFERENCE_BANDWIDTH));
  }

  @Test
  public void testOspfDistributeListExtraction() {
    CiscoXrConfiguration c = parseVendorConfig("ospf-distribute-list");
    assertThat(c.getDefaultVrf().getOspfProcesses(), hasKeys("1", "2"));
    OspfProcess p1 = c.getDefaultVrf().getOspfProcesses().get("1");
    assertThat(
        p1.getInboundGlobalDistributeList(),
        equalTo(new DistributeList("RP", DistributeListFilterType.ROUTE_POLICY)));
    assertThat(
        p1.getOutboundGlobalDistributeList(),
        equalTo(new DistributeList("ACL2", DistributeListFilterType.ACCESS_LIST)));
    OspfProcess p2 = c.getDefaultVrf().getOspfProcesses().get("2");
    assertThat(
        p2.getInboundGlobalDistributeList(),
        equalTo(new DistributeList("ACL3", DistributeListFilterType.ACCESS_LIST)));
    assertThat(p2.getOutboundGlobalDistributeList(), nullValue());
  }

  @Test
  public void testOspfRedistributionRoutePolicy() {
    String hostname = "ospf-redist-policy";
    Configuration c = parseConfig(hostname);

    Prefix permittedPrefix = Prefix.parse("1.2.3.4/32");
    Prefix permittedPrefix2 = Prefix.parse("1.2.3.5/32");
    Prefix rejectedPrefix = Prefix.parse("2.0.0.0/8");
    Prefix unmatchedPrefix = Prefix.parse("3.0.0.0/8");

    StaticRoute permittedRoute = StaticRoute.testBuilder().setNetwork(permittedPrefix).build();
    StaticRoute permittedRoute2 = StaticRoute.testBuilder().setNetwork(permittedPrefix2).build();
    StaticRoute rejectedRoute = StaticRoute.testBuilder().setNetwork(rejectedPrefix).build();
    StaticRoute unmatchedRoute = StaticRoute.testBuilder().setNetwork(unmatchedPrefix).build();

    org.batfish.datamodel.ospf.OspfProcess ospfProc = c.getDefaultVrf().getOspfProcesses().get("1");
    RoutingPolicy ospfExportPolicy = c.getRoutingPolicies().get(ospfProc.getExportPolicy());

    // Export policy should permit static routes according to the specified redistribution policy
    assertTrue(
        ospfExportPolicy.process(
            permittedRoute,
            OspfExternalRoute.builder().setNextHop(NextHopDiscard.instance()),
            Direction.OUT));
    assertTrue(
        ospfExportPolicy.process(
            permittedRoute2,
            OspfExternalRoute.builder().setNextHop(NextHopDiscard.instance()),
            Direction.OUT));
    assertFalse(
        ospfExportPolicy.process(
            rejectedRoute,
            OspfExternalRoute.builder().setNextHop(NextHopDiscard.instance()),
            Direction.OUT));
    assertFalse(
        ospfExportPolicy.process(
            unmatchedRoute,
            OspfExternalRoute.builder().setNextHop(NextHopDiscard.instance()),
            Direction.OUT));

    // Export policy does not permit routes of OSPF or other protocols, even if the static
    // redistribution policy would permit them
    assertFalse(
        ospfExportPolicy.process(
            ConnectedRoute.builder()
                .setNetwork(permittedPrefix)
                .setNextHop(NextHopInterface.of("iface"))
                .build(),
            OspfExternalRoute.builder().setNextHop(NextHopDiscard.instance()),
            Direction.OUT));
    assertFalse(
        ospfExportPolicy.process(
            OspfExternalType1Route.testBuilder().setNetwork(permittedPrefix).build(),
            OspfExternalRoute.builder().setNextHop(NextHopDiscard.instance()),
            Direction.OUT));
  }

  @Test
  public void testPrefixSet() {
    String hostname = "prefix-set";
    Batfish batfish = getBatfishForConfigurationNames(hostname);
    Configuration c = batfish.loadConfigurations(batfish.getSnapshot()).get(hostname);

    Prefix permittedPrefix = Prefix.parse("1.2.3.4/30");
    Prefix6 permittedPrefix6 = Prefix6.parse("2001::ffff:0/124");
    Prefix rejectedPrefix = Prefix.parse("1.2.4.4/30");
    Prefix6 rejectedPrefix6 = Prefix6.parse("2001::fffe:0/124");

    /*
     * Confirm the generated route filter lists permit correct prefixes and do not permit others
     */
    assertThat(c, hasRouteFilterList("pre_ipv4", permits(permittedPrefix)));
    assertThat(c, hasRouteFilterList("pre_ipv4", not(permits(rejectedPrefix))));
    assertThat(c, hasRoute6FilterList("pre_ipv6", permits(permittedPrefix6)));
    assertThat(c, hasRoute6FilterList("pre_ipv6", not(permits(rejectedPrefix6))));
    assertThat(c, hasRouteFilterList("pre_combo", permits(permittedPrefix)));
    assertThat(c, hasRouteFilterList("pre_combo", not(permits(rejectedPrefix))));
    assertThat(c, hasRoute6FilterList("pre_combo", permits(permittedPrefix6)));
    assertThat(c, hasRoute6FilterList("pre_combo", not(permits(rejectedPrefix6))));

    ConvertConfigurationAnswerElement ccae =
        batfish.loadConvertConfigurationAnswerElementOrReparse(batfish.getSnapshot());
    String filename = "configs/" + hostname;
    /*
     * pre_combo should be the only prefix set without a referrer
     */
    assertThat(ccae, hasNumReferrers(filename, PREFIX_SET, "pre_ipv4", 1));
    assertThat(ccae, hasNumReferrers(filename, PREFIX_SET, "pre_ipv6", 1));
    assertThat(ccae, hasNumReferrers(filename, PREFIX_SET, "pre_combo", 0));

    /*
     * pre_undef should be the only undefined reference
     */
    assertThat(ccae, not(hasUndefinedReference(filename, PREFIX_SET, "pre_ipv4")));
    assertThat(ccae, not(hasUndefinedReference(filename, PREFIX_SET, "pre_ipv6")));
    assertThat(ccae, hasUndefinedReference(filename, PREFIX_SET, "pre_undef"));
  }

  @Test
  public void testRoutePolicyDone() {
    String hostname = "route-policy-done";
    Configuration c = parseConfig(hostname);

    Prefix permittedPrefix = Prefix.parse("1.2.3.4/32");
    Prefix permittedPrefix2 = Prefix.parse("1.2.3.5/32");
    Prefix rejectedPrefix = Prefix.parse("2.0.0.0/8");

    StaticRoute permittedRoute =
        StaticRoute.testBuilder().setAdministrativeCost(1).setNetwork(permittedPrefix).build();
    StaticRoute permittedRoute2 =
        StaticRoute.testBuilder().setAdministrativeCost(1).setNetwork(permittedPrefix2).build();
    StaticRoute rejectedRoute =
        StaticRoute.testBuilder().setAdministrativeCost(1).setNetwork(rejectedPrefix).build();

    // The route-policy accepts and rejects the same prefixes.
    RoutingPolicy rp = c.getRoutingPolicies().get("rp_ip");
    assertThat(rp, notNullValue());
    assertTrue(rp.process(permittedRoute, Bgpv4Route.testBuilder(), Direction.OUT));
    assertTrue(rp.process(permittedRoute2, Bgpv4Route.testBuilder(), Direction.OUT));
    assertFalse(rp.process(rejectedRoute, Bgpv4Route.testBuilder(), Direction.OUT));

    // The BGP peer export policy also accepts and rejects the same prefixes.
    BgpActivePeerConfig bgpCfg =
        c.getDefaultVrf().getBgpProcess().getActiveNeighbors().get(Prefix.parse("10.1.1.1/32"));
    assertThat(bgpCfg, notNullValue());
    RoutingPolicy bgpRpOut =
        c.getRoutingPolicies().get(bgpCfg.getIpv4UnicastAddressFamily().getExportPolicy());
    assertThat(bgpRpOut, notNullValue());

    assertTrue(bgpRpOut.process(permittedRoute, Bgpv4Route.testBuilder(), Direction.OUT));
    assertTrue(bgpRpOut.process(permittedRoute2, Bgpv4Route.testBuilder(), Direction.OUT));
    assertFalse(bgpRpOut.process(rejectedRoute, Bgpv4Route.testBuilder(), Direction.OUT));
  }

  @Test
  public void testRoutePolicyValidationStateExtraction() {
    CiscoXrConfiguration c = parseVendorConfig("rp-validation-state");
    assertThat(c.getRoutePolicies(), hasKeys("validation-state-testing"));
    RoutePolicy p = c.getRoutePolicies().get("validation-state-testing");
    assertThat(p.getStatements(), contains(instanceOf(RoutePolicyIfStatement.class)));
    RoutePolicyIfStatement ifs = (RoutePolicyIfStatement) p.getStatements().get(0);
    assertThat(ifs.getGuard(), equalTo(new RoutePolicyBooleanValidationStateIs(false)));
    assertThat(ifs.getElseBlock(), nullValue());
    assertThat(ifs.getStatements(), hasSize(1));
    assertThat(
        ifs.getStatements(),
        contains(new RoutePolicyDispositionStatement(RoutePolicyDispositionType.DROP)));
    assertThat(ifs.getElseIfBlocks(), hasSize(1));
    RoutePolicyElseIfBlock elses = Iterables.getOnlyElement(ifs.getElseIfBlocks());
    assertThat(elses.getGuard(), equalTo(new RoutePolicyBooleanValidationStateIs(true)));
    assertThat(
        elses.getStatements(),
        contains(new RoutePolicyDispositionStatement(RoutePolicyDispositionType.PASS)));
  }

  @Test
  public void testPolicyMap() {
    String hostname = "policy-map";
    Batfish batfish = getBatfishForConfigurationNames(hostname);

    ConvertConfigurationAnswerElement ccae =
        batfish.loadConvertConfigurationAnswerElementOrReparse(batfish.getSnapshot());
    String filename = "configs/" + hostname;

    assertThat(ccae, hasNumReferrers(filename, POLICY_MAP, "POLICY-MAP", 1));
    assertThat(ccae, hasNumReferrers(filename, CLASS_MAP, "PPP", 3));

    assertThat(ccae, hasNumReferrers(filename, POLICY_MAP, "PM", 0));
    assertThat(ccae, hasUndefinedReference(filename, DYNAMIC_TEMPLATE, "TEMPLATE1"));

    ParseVendorConfigurationAnswerElement pvcae =
        batfish.loadParseVendorConfigurationAnswerElement(batfish.getSnapshot());

    assertThat(pvcae, hasParseWarning(filename, containsString("Policy map of type accounting")));
    assertThat(pvcae, hasParseWarning(filename, containsString("Policy map of type qos")));
    assertThat(pvcae, hasParseWarning(filename, containsString("Policy map of type pbr")));
    assertThat(pvcae, hasParseWarning(filename, containsString("Policy map of type redirect")));
    assertThat(pvcae, hasParseWarning(filename, containsString("Policy map of type traffic")));
    assertThat(
        pvcae, hasParseWarning(filename, containsString("Policy map of type performance-traffic")));
  }

  @Test
  public void testVrfRouteTargetExtraction() {
    String hostname = "xr-vrf-route-target";
    CiscoXrConfiguration vc = parseVendorConfig(hostname);
    assertThat(
        vc.getVrfs(),
        hasKeys(
            DEFAULT_VRF_NAME, "none", "single-oneline", "single-block", "multiple", "multiple-af"));
    {
      Vrf v = vc.getVrfs().get("none");
      assertThat(v.getIpv4UnicastAddressFamily().getRouteTargetExport(), empty());
      assertThat(v.getIpv4UnicastAddressFamily().getRouteTargetImport(), empty());
    }
    {
      Vrf v = vc.getVrfs().get("single-oneline");
      assertThat(
          v.getIpv4UnicastAddressFamily().getRouteTargetExport(),
          contains(ExtendedCommunity.target(1L, 1L)));
      assertThat(
          v.getIpv4UnicastAddressFamily().getRouteTargetImport(),
          contains(ExtendedCommunity.target(2L, 2L)));
    }
    {
      Vrf v = vc.getVrfs().get("single-block");
      assertThat(
          v.getIpv4UnicastAddressFamily().getRouteTargetExport(),
          contains(ExtendedCommunity.target(3L, 3L)));
      assertThat(
          v.getIpv4UnicastAddressFamily().getRouteTargetImport(),
          contains(ExtendedCommunity.target(4L, 4L)));
    }
    {
      Vrf v = vc.getVrfs().get("multiple");
      assertThat(
          v.getIpv4UnicastAddressFamily().getRouteTargetExport(),
          contains(ExtendedCommunity.target(5L, 5L), ExtendedCommunity.target(6L, 6L)));
      assertThat(
          v.getIpv4UnicastAddressFamily().getRouteTargetImport(),
          contains(
              ExtendedCommunity.target(7L, 7L),
              ExtendedCommunity.target(8L, 9L),
              ExtendedCommunity.target(((10L << 16) + 11L), 12L)));
    }
    {
      Vrf v = vc.getVrfs().get("multiple-af");
      assertThat(
          v.getAddressFamilies().get(AddressFamilyType.IPV4_UNICAST).getRouteTargetExport(),
          contains(ExtendedCommunity.target(1L, 13L)));
      assertThat(
          v.getAddressFamilies().get(AddressFamilyType.IPV4_MULTICAST).getRouteTargetExport(),
          contains(ExtendedCommunity.target(1L, 14L)));
      assertThat(
          v.getAddressFamilies().get(AddressFamilyType.IPV4_FLOWSPEC).getRouteTargetExport(),
          contains(ExtendedCommunity.target(1L, 15L)));
      assertThat(
          v.getAddressFamilies().get(AddressFamilyType.IPV6_UNICAST).getRouteTargetExport(),
          contains(ExtendedCommunity.target(1L, 16L)));
      assertThat(
          v.getAddressFamilies().get(AddressFamilyType.IPV6_MULTICAST).getRouteTargetExport(),
          contains(ExtendedCommunity.target(1L, 17L)));
      assertThat(
          v.getAddressFamilies().get(AddressFamilyType.IPV6_FLOWSPEC).getRouteTargetExport(),
          contains(ExtendedCommunity.target(1L, 18L)));
    }
  }

  @Test
  public void testVrfRoutePolicyExtraction() {
    String hostname = "xr-vrf-route-policy";
    CiscoXrConfiguration vc = parseVendorConfig(hostname);
    assertThat(vc.getVrfs(), hasKeys(DEFAULT_VRF_NAME, "v0", "v1", "v2"));
    {
      Vrf v = vc.getVrfs().get("v0");
      assertThat(v.getIpv4UnicastAddressFamily().getExportPolicy(), nullValue());
      assertThat(v.getIpv4UnicastAddressFamily().getExportToDefaultVrfPolicy(), nullValue());
      assertThat(v.getIpv4UnicastAddressFamily().getImportPolicy(), nullValue());
      assertThat(v.getIpv4UnicastAddressFamily().getImportFromDefaultVrfPolicy(), nullValue());
    }
    {
      Vrf v = vc.getVrfs().get("v1");
      assertThat(v.getIpv4UnicastAddressFamily().getExportPolicy(), equalTo("p1"));
      assertThat(v.getIpv4UnicastAddressFamily().getExportToDefaultVrfPolicy(), equalTo("p2"));
      assertThat(v.getIpv4UnicastAddressFamily().getImportPolicy(), equalTo("p3"));
      assertThat(v.getIpv4UnicastAddressFamily().getImportFromDefaultVrfPolicy(), equalTo("p4"));
    }
    {
      Vrf v = vc.getVrfs().get("v2");
      assertThat(v.getIpv4UnicastAddressFamily(), nullValue());
    }
  }

  @Test
  public void testVrfRoutePolicyReferences() {
    String hostname = "xr-vrf-route-policy";
    String filename = String.format("configs/%s", hostname);
    Batfish batfish = getBatfishForConfigurationNames(hostname);
    ConvertConfigurationAnswerElement ccae =
        batfish.loadConvertConfigurationAnswerElementOrReparse(batfish.getSnapshot());
    assertThat(ccae, hasReferencedStructure(filename, ROUTE_POLICY, "p1", VRF_EXPORT_ROUTE_POLICY));
    assertThat(
        ccae,
        hasReferencedStructure(
            filename, ROUTE_POLICY, "p2", VRF_EXPORT_TO_DEFAULT_VRF_ROUTE_POLICY));
    assertThat(ccae, hasReferencedStructure(filename, ROUTE_POLICY, "p3", VRF_IMPORT_ROUTE_POLICY));
    assertThat(
        ccae,
        hasReferencedStructure(
            filename, ROUTE_POLICY, "p4", VRF_IMPORT_FROM_DEFAULT_VRF_ROUTE_POLICY));
  }

  @Test
  public void testAccessListReferences() {
    String hostname = "xr-access-list-refs";
    String filename = String.format("configs/%s", hostname);
    Batfish batfish = getBatfishForConfigurationNames(hostname);
    ConvertConfigurationAnswerElement ccae =
        batfish.loadConvertConfigurationAnswerElementOrReparse(batfish.getSnapshot());

    // ipv4
    assertThat(
        ccae,
        hasReferencedStructure(
            filename, IPV4_ACCESS_LIST, "ipv4acl1", INTERFACE_IPV4_ACCESS_GROUP_COMMON));
    assertThat(
        ccae,
        hasReferencedStructure(
            filename, IPV4_ACCESS_LIST, "ipv4acl2", INTERFACE_IPV4_ACCESS_GROUP_INGRESS));
    assertThat(
        ccae,
        hasReferencedStructure(
            filename, IPV4_ACCESS_LIST, "ipv4acl3", INTERFACE_IPV4_ACCESS_GROUP_EGRESS));
    assertThat(
        ccae,
        hasReferencedStructure(filename, IPV4_ACCESS_LIST, "ipv4acl4", NTP_ACCESS_GROUP_PEER));
    assertThat(
        ccae,
        hasReferencedStructure(
            filename, IPV4_ACCESS_LIST, "ipv4acl5", NTP_ACCESS_GROUP_QUERY_ONLY));
    assertThat(
        ccae,
        hasReferencedStructure(filename, IPV4_ACCESS_LIST, "ipv4acl6", NTP_ACCESS_GROUP_SERVE));
    assertThat(
        ccae,
        hasReferencedStructure(
            filename, IPV4_ACCESS_LIST, "ipv4acl7", NTP_ACCESS_GROUP_SERVE_ONLY));
    assertThat(
        ccae,
        hasReferencedStructure(
            filename,
            IPV4_ACCESS_LIST,
            "ipv4acl8",
            MPLS_LDP_AF_IPV4_DISCOVERY_TARGETED_HELLO_ACCEPT_FROM));
    assertThat(
        ccae,
        hasReferencedStructure(
            filename,
            IPV4_ACCESS_LIST,
            "ipv4acl9",
            MPLS_LDP_AF_IPV4_REDISTRIBUTE_BGP_ADVERTISE_TO));

    // ipv6
    assertThat(
        ccae,
        hasReferencedStructure(
            filename, IPV6_ACCESS_LIST, "ipv6acl1", INTERFACE_IPV6_ACCESS_GROUP_COMMON));
    assertThat(
        ccae,
        hasReferencedStructure(
            filename, IPV6_ACCESS_LIST, "ipv6acl2", INTERFACE_IPV6_ACCESS_GROUP_INGRESS));
    assertThat(
        ccae,
        hasReferencedStructure(
            filename, IPV6_ACCESS_LIST, "ipv6acl3", INTERFACE_IPV6_ACCESS_GROUP_EGRESS));
    assertThat(
        ccae,
        hasReferencedStructure(filename, IPV6_ACCESS_LIST, "ipv6acl4", NTP_ACCESS_GROUP_PEER));
    assertThat(
        ccae,
        hasReferencedStructure(
            filename, IPV6_ACCESS_LIST, "ipv6acl5", NTP_ACCESS_GROUP_QUERY_ONLY));
    assertThat(
        ccae,
        hasReferencedStructure(filename, IPV6_ACCESS_LIST, "ipv6acl6", NTP_ACCESS_GROUP_SERVE));
    assertThat(
        ccae,
        hasReferencedStructure(
            filename, IPV6_ACCESS_LIST, "ipv6acl7", NTP_ACCESS_GROUP_SERVE_ONLY));
    assertThat(
        ccae,
        hasReferencedStructure(
            filename,
            IPV6_ACCESS_LIST,
            "ipv6acl8",
            MPLS_LDP_AF_IPV6_DISCOVERY_TARGETED_HELLO_ACCEPT_FROM));
    assertThat(
        ccae,
        hasReferencedStructure(
            filename,
            IPV6_ACCESS_LIST,
            "ipv6acl9",
            MPLS_LDP_AF_IPV6_REDISTRIBUTE_BGP_ADVERTISE_TO));
  }

  @Test
  public void testBfdParsing() {
    String hostname = "xr-bfd";
    // Do not crash
    assertNotNull(parseVendorConfig(hostname));
  }

  @Test
  public void testIpv6AccessListParsing() {
    String hostname = "xr-ipv6-access-list";
    // Do not crash
    assertNotNull(parseVendorConfig(hostname));
  }

  @Test
  public void testInterfaceAddressExtraction() {
    String hostname = "xr-interface-address";
    CiscoXrConfiguration vc = parseVendorConfig(hostname);

    String i1Name = "GigabitEthernet0/0/0/0";

    assertThat(vc.getInterfaces(), hasKeys(i1Name));

    {
      org.batfish.representation.cisco_xr.Interface iface = vc.getInterfaces().get(i1Name);
      ConcreteInterfaceAddress primary = ConcreteInterfaceAddress.parse("10.0.0.1/31");
      ConcreteInterfaceAddress secondary1 = ConcreteInterfaceAddress.parse("10.0.0.3/31");
      ConcreteInterfaceAddress secondary2 = ConcreteInterfaceAddress.parse("10.0.0.5/31");

      assertThat(iface.getAllAddresses(), containsInAnyOrder(primary, secondary1, secondary2));
      assertThat(iface.getAddress(), equalTo(primary));
      assertThat(iface.getSecondaryAddresses(), containsInAnyOrder(secondary1, secondary2));
    }
  }

  @Test
  public void testRdSetExtraction() {
    String hostname = "rd-set";
    CiscoXrConfiguration vc = parseVendorConfig(hostname);

    assertThat(vc.getRdSets(), hasKeys("mixed", "universe"));
    {
      RdSet set = vc.getRdSets().get("mixed");
      assertThat(
          set.getElements(),
          contains(
              new RdSetDfaRegex("_5678:.*"),
              new RdSetIosRegex("_1234:.*"),
              new RdSetAsDot(new LiteralUint16(1), new LiteralUint16(2), new LiteralUint16(3)),
              new RdSetAsPlain16(new LiteralUint16(4), new LiteralUint32(5)),
              new RdSetAsPlain32(new LiteralUint32(600000L), new LiteralUint16(6)),
              new RdSetAsPlain32(WildcardUint32RangeExpr.instance(), new LiteralUint16(7)),
              new RdSetAsPlain32(new LiteralUint32(800000L), WildcardUint16RangeExpr.instance()),
              new RdSetAsDot(
                  new LiteralUint16(9), WildcardUint16RangeExpr.instance(), new LiteralUint16(10)),
              /* TODO: should this be something like WildcardPint16RangeExpr, since you cannot enter 0
              as first component when using asdot? */
              new RdSetAsDot(
                  WildcardUint16RangeExpr.instance(), new LiteralUint16(0), new LiteralUint16(11)),
              new RdSetIpPrefix(Prefix.strict("1.1.1.0/24"), new LiteralUint16(3)),
              new RdSetIpAddress(Ip.parse("4.4.4.4"), new LiteralUint16(5))));
    }
    {
      RdSet set = vc.getRdSets().get("universe");
      assertThat(
          set.getElements(),
          contains(
              new RdSetAsPlain32(
                  WildcardUint32RangeExpr.instance(), WildcardUint16RangeExpr.instance())));
    }
  }

  @Test
  public void testBgpParsing() {
    String hostname = "xr-bgp";
    // Do not crash
    assertNotNull(parseVendorConfig(hostname));
  }

  @Test
  public void testRdSetReferences() {
    String hostname = "xr-rd-set-refs";
    String filename = String.format("configs/%s", hostname);
    Batfish batfish = getBatfishForConfigurationNames(hostname);
    ConvertConfigurationAnswerElement ccae =
        batfish.loadConvertConfigurationAnswerElementOrReparse(batfish.getSnapshot());

    // ipv4
    assertThat(ccae, hasReferencedStructure(filename, RD_SET, "rdset1", ROUTE_POLICY_RD_IN));
  }

  @Test
  public void testMiscIgnoredParsing() {
    String hostname = "xr-misc-ignored";
    // Do not crash
    assertNotNull(parseVendorConfig(hostname));
  }

  @Test
  public void testHostNameDomain() {
    Configuration c = parseConfig("xr-hostname.domain");
    assertThat(c.getHumanName(), equalTo("xr-hostname.domain"));
  }

  @Test
  public void testHumanName() {
    Configuration c = parseConfig("xr-humanname");
    assertThat(c.getHumanName(), equalTo("XR-humanname"));
  }

  @Test
  public void testIgmpReferences() {
    String hostname = "xr-igmp-references";
    String filename = String.format("configs/%s", hostname);
    Batfish batfish = getBatfishForConfigurationNames(hostname);
    ConvertConfigurationAnswerElement ccae =
        batfish.loadConvertConfigurationAnswerElementOrReparse(batfish.getSnapshot());

    assertThat(
        ccae,
        hasReferencedStructure(filename, IPV4_ACCESS_LIST, "ipv4acl1", ROUTER_IGMP_ACCESS_GROUP));
    assertThat(
        ccae,
        hasReferencedStructure(
            filename, IPV4_ACCESS_LIST, "ipv4acl2", ROUTER_IGMP_EXPLICIT_TRACKING));
    assertThat(
        ccae,
        hasReferencedStructure(
            filename, IPV4_ACCESS_LIST, "ipv4acl3", ROUTER_IGMP_MAXIMUM_GROUPS_PER_INTERFACE));
    assertThat(
        ccae,
        hasReferencedStructure(filename, IPV4_ACCESS_LIST, "ipv4acl4", ROUTER_IGMP_SSM_MAP_STATIC));
    assertThat(
        ccae,
        hasReferencedStructure(filename, IPV4_ACCESS_LIST, "ipv4acl5", ROUTER_IGMP_ACCESS_GROUP));
    assertThat(
        ccae,
        hasReferencedStructure(
            filename, IPV4_ACCESS_LIST, "ipv4acl6", ROUTER_IGMP_EXPLICIT_TRACKING));
    assertThat(
        ccae,
        hasReferencedStructure(
            filename, IPV4_ACCESS_LIST, "ipv4acl7", ROUTER_IGMP_MAXIMUM_GROUPS_PER_INTERFACE));
  }

  @Test
  public void testMldReferences() {
    String hostname = "xr-mld-references";
    String filename = String.format("configs/%s", hostname);
    Batfish batfish = getBatfishForConfigurationNames(hostname);
    ConvertConfigurationAnswerElement ccae =
        batfish.loadConvertConfigurationAnswerElementOrReparse(batfish.getSnapshot());

    assertThat(
        ccae,
        hasReferencedStructure(filename, IPV6_ACCESS_LIST, "ipv6acl1", ROUTER_MLD_ACCESS_GROUP));
    assertThat(
        ccae,
        hasReferencedStructure(
            filename, IPV6_ACCESS_LIST, "ipv6acl2", ROUTER_MLD_EXPLICIT_TRACKING));
    assertThat(
        ccae,
        hasReferencedStructure(
            filename, IPV6_ACCESS_LIST, "ipv6acl3", ROUTER_MLD_MAXIMUM_GROUPS_PER_INTERFACE));
    assertThat(
        ccae,
        hasReferencedStructure(filename, IPV6_ACCESS_LIST, "ipv6acl4", ROUTER_MLD_SSM_MAP_STATIC));
    assertThat(
        ccae,
        hasReferencedStructure(filename, IPV6_ACCESS_LIST, "ipv6acl5", ROUTER_MLD_ACCESS_GROUP));
    assertThat(
        ccae,
        hasReferencedStructure(
            filename, IPV6_ACCESS_LIST, "ipv6acl6", ROUTER_MLD_EXPLICIT_TRACKING));
    assertThat(
        ccae,
        hasReferencedStructure(
            filename, IPV6_ACCESS_LIST, "ipv6acl7", ROUTER_MLD_MAXIMUM_GROUPS_PER_INTERFACE));
  }

  @Test
  public void testPimReferences() {
    String hostname = "xr-pim-references";
    String filename = String.format("configs/%s", hostname);
    Batfish batfish = getBatfishForConfigurationNames(hostname);
    ConvertConfigurationAnswerElement ccae =
        batfish.loadConvertConfigurationAnswerElementOrReparse(batfish.getSnapshot());

    // route-policy
    assertThat(
        ccae, hasReferencedStructure(filename, ROUTE_POLICY, "rp1", ROUTER_PIM_RPF_TOPOLOGY));

    // ipv4 acls
    assertThat(
        ccae,
        hasReferencedStructure(filename, IPV4_ACCESS_LIST, "ipv4acl1", ROUTER_PIM_ACCEPT_REGISTER));
    assertThat(
        ccae,
        hasReferencedStructure(
            filename, IPV4_ACCESS_LIST, "ipv4acl2", ROUTER_PIM_ALLOW_RP_GROUP_LIST));
    assertThat(
        ccae,
        hasReferencedStructure(
            filename, IPV4_ACCESS_LIST, "ipv4acl3", ROUTER_PIM_ALLOW_RP_RP_LIST));
    assertThat(
        ccae,
        hasReferencedStructure(
            filename, IPV4_ACCESS_LIST, "ipv4acl4", ROUTER_PIM_BSR_CANDIDATE_RP));
    assertThat(
        ccae,
        hasReferencedStructure(
            filename, IPV4_ACCESS_LIST, "ipv4acl5", ROUTER_PIM_MDT_NEIGHBOR_FILTER));
    assertThat(
        ccae,
        hasReferencedStructure(filename, IPV4_ACCESS_LIST, "ipv4acl6", ROUTER_PIM_MOFRR_FLOW));
    assertThat(
        ccae, hasReferencedStructure(filename, IPV4_ACCESS_LIST, "ipv4acl7", ROUTER_PIM_MOFRR_RIB));
    assertThat(
        ccae,
        hasReferencedStructure(filename, IPV4_ACCESS_LIST, "ipv4acl8", ROUTER_PIM_NEIGHBOR_FILTER));
    assertThat(
        ccae,
        hasReferencedStructure(filename, IPV4_ACCESS_LIST, "ipv4acl9", ROUTER_PIM_RP_ADDRESS));
    assertThat(
        ccae,
        hasReferencedStructure(filename, IPV4_ACCESS_LIST, "ipv4acl10", ROUTER_PIM_RP_STATIC_DENY));
    assertThat(
        ccae,
        hasReferencedStructure(
            filename, IPV4_ACCESS_LIST, "ipv4acl11", ROUTER_PIM_SG_EXPIRY_TIMER));
    assertThat(
        ccae,
        hasReferencedStructure(filename, IPV4_ACCESS_LIST, "ipv4acl12", ROUTER_PIM_SPT_THRESHOLD));
    assertThat(
        ccae,
        hasReferencedStructure(
            filename, IPV4_ACCESS_LIST, "ipv4acl13", ROUTER_PIM_SSM_THRESHOLD_RANGE));
    assertThat(
        ccae,
        hasReferencedStructure(
            filename, IPV4_ACCESS_LIST, "ipv4acl14", ROUTER_PIM_AUTO_RP_CANDIDATE_RP_GROUP_LIST));

    // ipv6 acls
    assertThat(
        ccae,
        hasReferencedStructure(filename, IPV6_ACCESS_LIST, "ipv6acl1", ROUTER_PIM_ACCEPT_REGISTER));
    assertThat(
        ccae,
        hasReferencedStructure(
            filename, IPV6_ACCESS_LIST, "ipv6acl2", ROUTER_PIM_ALLOW_RP_GROUP_LIST));
    assertThat(
        ccae,
        hasReferencedStructure(
            filename, IPV6_ACCESS_LIST, "ipv6acl3", ROUTER_PIM_ALLOW_RP_RP_LIST));
    assertThat(
        ccae,
        hasReferencedStructure(
            filename, IPV6_ACCESS_LIST, "ipv6acl4", ROUTER_PIM_BSR_CANDIDATE_RP));
    assertThat(
        ccae,
        hasReferencedStructure(
            filename, IPV6_ACCESS_LIST, "ipv6acl5", ROUTER_PIM_MDT_NEIGHBOR_FILTER));
    assertThat(
        ccae,
        hasReferencedStructure(filename, IPV6_ACCESS_LIST, "ipv6acl6", ROUTER_PIM_MOFRR_FLOW));
    assertThat(
        ccae, hasReferencedStructure(filename, IPV6_ACCESS_LIST, "ipv6acl7", ROUTER_PIM_MOFRR_RIB));
    assertThat(
        ccae,
        hasReferencedStructure(filename, IPV6_ACCESS_LIST, "ipv6acl8", ROUTER_PIM_NEIGHBOR_FILTER));
    assertThat(
        ccae,
        hasReferencedStructure(filename, IPV6_ACCESS_LIST, "ipv6acl9", ROUTER_PIM_RP_ADDRESS));
    assertThat(
        ccae,
        hasReferencedStructure(filename, IPV6_ACCESS_LIST, "ipv6acl10", ROUTER_PIM_RP_STATIC_DENY));
    assertThat(
        ccae,
        hasReferencedStructure(
            filename, IPV6_ACCESS_LIST, "ipv6acl11", ROUTER_PIM_SG_EXPIRY_TIMER));
    assertThat(
        ccae,
        hasReferencedStructure(filename, IPV6_ACCESS_LIST, "ipv6acl12", ROUTER_PIM_SPT_THRESHOLD));
    assertThat(
        ccae,
        hasReferencedStructure(
            filename, IPV6_ACCESS_LIST, "ipv6acl13", ROUTER_PIM_SSM_THRESHOLD_RANGE));
  }

  @Test
  public void testMsdpReferences() {
    String hostname = "xr-msdp-references";
    String filename = String.format("configs/%s", hostname);
    Batfish batfish = getBatfishForConfigurationNames(hostname);
    ConvertConfigurationAnswerElement ccae =
        batfish.loadConvertConfigurationAnswerElementOrReparse(batfish.getSnapshot());

    assertThat(
        ccae,
        hasReferencedStructure(
            filename, IPV4_ACCESS_LIST, "ipv4acl1", ROUTER_MSDP_CACHE_SA_STATE_LIST));
    assertThat(
        ccae,
        hasReferencedStructure(
            filename, IPV4_ACCESS_LIST, "ipv4acl2", ROUTER_MSDP_CACHE_SA_STATE_RP_LIST));
    assertThat(
        ccae,
        hasReferencedStructure(
            filename, IPV4_ACCESS_LIST, "ipv4acl3", ROUTER_MSDP_SA_FILTER_IN_LIST));
    assertThat(
        ccae,
        hasReferencedStructure(
            filename, IPV4_ACCESS_LIST, "ipv4acl4", ROUTER_MSDP_SA_FILTER_IN_RP_LIST));
    assertThat(
        ccae,
        hasReferencedStructure(
            filename, IPV4_ACCESS_LIST, "ipv4acl5", ROUTER_MSDP_SA_FILTER_OUT_LIST));
    assertThat(
        ccae,
        hasReferencedStructure(
            filename, IPV4_ACCESS_LIST, "ipv4acl6", ROUTER_MSDP_SA_FILTER_OUT_RP_LIST));
    assertThat(
        ccae,
        hasReferencedStructure(
            filename, IPV4_ACCESS_LIST, "ipv4acl7", ROUTER_MSDP_SA_FILTER_IN_LIST));
    assertThat(
        ccae,
        hasReferencedStructure(
            filename, IPV4_ACCESS_LIST, "ipv4acl8", ROUTER_MSDP_SA_FILTER_IN_RP_LIST));
    assertThat(
        ccae,
        hasReferencedStructure(
            filename, IPV4_ACCESS_LIST, "ipv4acl9", ROUTER_MSDP_SA_FILTER_OUT_LIST));
    assertThat(
        ccae,
        hasReferencedStructure(
            filename, IPV4_ACCESS_LIST, "ipv4acl10", ROUTER_MSDP_SA_FILTER_OUT_RP_LIST));
  }

  @Test
  public void testMulticastRoutingReferences() {
    String hostname = "xr-multicast-routing-references";
    String filename = String.format("configs/%s", hostname);
    Batfish batfish = getBatfishForConfigurationNames(hostname);
    ConvertConfigurationAnswerElement ccae =
        batfish.loadConvertConfigurationAnswerElementOrReparse(batfish.getSnapshot());

    // ipv4
    assertThat(
        ccae,
        hasReferencedStructure(
            filename,
            IPV4_ACCESS_LIST,
            "ipv4acl1",
            MULTICAST_ROUTING_CORE_TREE_PROTOCOL_RSVP_TE_GROUP_LIST));

    // ipv6
    assertThat(
        ccae,
        hasReferencedStructure(
            filename,
            IPV6_ACCESS_LIST,
            "ipv6acl1",
            MULTICAST_ROUTING_CORE_TREE_PROTOCOL_RSVP_TE_GROUP_LIST));
  }

  @Test
  public void testFlowReferences() {
    String hostname = "xr-flow";
    String filename = String.format("configs/%s", hostname);
    Batfish batfish = getBatfishForConfigurationNames(hostname);
    ConvertConfigurationAnswerElement ccae =
        batfish.loadConvertConfigurationAnswerElementOrReparse(batfish.getSnapshot());

    assertThat(
        ccae,
        hasReferencedStructure(filename, FLOW_EXPORTER_MAP, "fem1", FLOW_MONITOR_MAP_EXPORTER));
    assertThat(
        ccae,
        hasReferencedStructure(filename, FLOW_EXPORTER_MAP, "fem2", FLOW_MONITOR_MAP_EXPORTER));
    assertThat(
        ccae,
        hasReferencedStructure(
            filename, FLOW_MONITOR_MAP, "fmm1", INTERFACE_FLOW_IPV4_MONITOR_EGRESS));
    assertThat(
        ccae,
        hasReferencedStructure(
            filename, FLOW_MONITOR_MAP, "fmm2", INTERFACE_FLOW_IPV4_MONITOR_INGRESS));
    assertThat(
        ccae,
        hasReferencedStructure(
            filename, FLOW_MONITOR_MAP, "fmm3", INTERFACE_FLOW_IPV6_MONITOR_EGRESS));
    assertThat(
        ccae,
        hasReferencedStructure(
            filename, FLOW_MONITOR_MAP, "fmm4", INTERFACE_FLOW_IPV6_MONITOR_INGRESS));
    assertThat(
        ccae,
        hasReferencedStructure(filename, SAMPLER_MAP, "sm1", INTERFACE_FLOW_IPV4_SAMPLER_EGRESS));
    assertThat(
        ccae,
        hasReferencedStructure(filename, SAMPLER_MAP, "sm2", INTERFACE_FLOW_IPV4_SAMPLER_INGRESS));
    assertThat(
        ccae,
        hasReferencedStructure(filename, SAMPLER_MAP, "sm3", INTERFACE_FLOW_IPV6_SAMPLER_EGRESS));
    assertThat(
        ccae,
        hasReferencedStructure(filename, SAMPLER_MAP, "sm4", INTERFACE_FLOW_IPV6_SAMPLER_INGRESS));
  }

  @Test
  public void testMplsParsing() {
    String hostname = "xr-mpls";
    // Do not crash
    assertNotNull(parseVendorConfig(hostname));
  }

  @Test
  public void testSnmpServerParsing() {
    String hostname = "xr-snmp-server";
    String filename = String.format("configs/%s", hostname);
    Batfish batfish = getBatfishForConfigurationNames(hostname);
    ConvertConfigurationAnswerElement ccae =
        batfish.loadConvertConfigurationAnswerElementOrReparse(batfish.getSnapshot());

    // ipv4
    assertThat(
        ccae,
        hasReferencedStructure(filename, IPV4_ACCESS_LIST, "ipv4acl1", SNMP_SERVER_COMMUNITY_ACL4));

    // ipv6
    assertThat(
        ccae,
        hasReferencedStructure(filename, IPV6_ACCESS_LIST, "ipv6acl1", SNMP_SERVER_COMMUNITY_ACL6));
  }

  @Test
  public void testOspfParsing() {
    String hostname = "xr-ospf";
    // Do not crash
    assertNotNull(parseVendorConfig(hostname));
  }

  @Test
  public void testTftpParsing() {
    String hostname = "xr-tftp";
    // Do not crash
    assertNotNull(parseVendorConfig(hostname));
  }

  @Test
  public void testEthernetServicesDefinitions() {
    String hostname = "xr-ethernet-services";
    String filename = String.format("configs/%s", hostname);
    Batfish batfish = getBatfishForConfigurationNames(hostname);
    ConvertConfigurationAnswerElement ccae =
        batfish.loadConvertConfigurationAnswerElementOrReparse(batfish.getSnapshot());

    assertThat(ccae, hasDefinedStructure(filename, ETHERNET_SERVICES_ACCESS_LIST, "esacl1"));
  }

  @Test
  public void testLogging() {
    String hostname = "xr-logging";
    // Do not crash
    assertNotNull(parseVendorConfig(hostname));
  }

  @Test
  public void testDscpExtraction() {
    String hostname = "xr-dscp";
    CiscoXrConfiguration vc = parseVendorConfig(hostname);
    String aclName = "ipv4dscpacl";

    assertThat(vc.getIpv4Acls(), hasKeys(aclName));

    Ipv4AccessList acl = vc.getIpv4Acls().get(aclName);
    Iterator<Ipv4AccessListLine> i = acl.getLines().iterator();
    acl.getLines()
        .forEach(
            line ->
                assertThat(
                    line.getServiceSpecifier(),
                    instanceOf(SimpleExtendedAccessListServiceSpecifier.class)));
    Ipv4AccessListLine line;
    {
      line = i.next();
      assertThat(
          ((SimpleExtendedAccessListServiceSpecifier) line.getServiceSpecifier()).getDscps(),
          contains(DscpType.AF11.number()));
    }
    {
      line = i.next();
      assertThat(
          ((SimpleExtendedAccessListServiceSpecifier) line.getServiceSpecifier()).getDscps(),
          contains(DscpType.AF12.number()));
    }
    {
      line = i.next();
      assertThat(
          ((SimpleExtendedAccessListServiceSpecifier) line.getServiceSpecifier()).getDscps(),
          contains(DscpType.AF13.number()));
    }
    {
      line = i.next();
      assertThat(
          ((SimpleExtendedAccessListServiceSpecifier) line.getServiceSpecifier()).getDscps(),
          contains(DscpType.AF21.number()));
    }
    {
      line = i.next();
      assertThat(
          ((SimpleExtendedAccessListServiceSpecifier) line.getServiceSpecifier()).getDscps(),
          contains(DscpType.AF22.number()));
    }
    {
      line = i.next();
      assertThat(
          ((SimpleExtendedAccessListServiceSpecifier) line.getServiceSpecifier()).getDscps(),
          contains(DscpType.AF23.number()));
    }
    {
      line = i.next();
      assertThat(
          ((SimpleExtendedAccessListServiceSpecifier) line.getServiceSpecifier()).getDscps(),
          contains(DscpType.AF31.number()));
    }
    {
      line = i.next();
      assertThat(
          ((SimpleExtendedAccessListServiceSpecifier) line.getServiceSpecifier()).getDscps(),
          contains(DscpType.AF32.number()));
    }
    {
      line = i.next();
      assertThat(
          ((SimpleExtendedAccessListServiceSpecifier) line.getServiceSpecifier()).getDscps(),
          contains(DscpType.AF33.number()));
    }
    {
      line = i.next();
      assertThat(
          ((SimpleExtendedAccessListServiceSpecifier) line.getServiceSpecifier()).getDscps(),
          contains(DscpType.AF41.number()));
    }
    {
      line = i.next();
      assertThat(
          ((SimpleExtendedAccessListServiceSpecifier) line.getServiceSpecifier()).getDscps(),
          contains(DscpType.AF42.number()));
    }
    {
      line = i.next();
      assertThat(
          ((SimpleExtendedAccessListServiceSpecifier) line.getServiceSpecifier()).getDscps(),
          contains(DscpType.AF43.number()));
    }
    {
      line = i.next();
      assertThat(
          ((SimpleExtendedAccessListServiceSpecifier) line.getServiceSpecifier()).getDscps(),
          contains(DscpType.CS1.number()));
    }
    {
      line = i.next();
      assertThat(
          ((SimpleExtendedAccessListServiceSpecifier) line.getServiceSpecifier()).getDscps(),
          contains(DscpType.CS2.number()));
    }
    {
      line = i.next();
      assertThat(
          ((SimpleExtendedAccessListServiceSpecifier) line.getServiceSpecifier()).getDscps(),
          contains(DscpType.CS3.number()));
    }
    {
      line = i.next();
      assertThat(
          ((SimpleExtendedAccessListServiceSpecifier) line.getServiceSpecifier()).getDscps(),
          contains(DscpType.CS4.number()));
    }
    {
      line = i.next();
      assertThat(
          ((SimpleExtendedAccessListServiceSpecifier) line.getServiceSpecifier()).getDscps(),
          contains(DscpType.CS5.number()));
    }
    {
      line = i.next();
      assertThat(
          ((SimpleExtendedAccessListServiceSpecifier) line.getServiceSpecifier()).getDscps(),
          contains(DscpType.CS6.number()));
    }
    {
      line = i.next();
      assertThat(
          ((SimpleExtendedAccessListServiceSpecifier) line.getServiceSpecifier()).getDscps(),
          contains(DscpType.CS7.number()));
    }
    {
      line = i.next();
      assertThat(
          ((SimpleExtendedAccessListServiceSpecifier) line.getServiceSpecifier()).getDscps(),
          contains(DscpType.DEFAULT.number()));
    }
    {
      line = i.next();
      assertThat(
          ((SimpleExtendedAccessListServiceSpecifier) line.getServiceSpecifier()).getDscps(),
          contains(DscpType.EF.number()));
    }
    {
      line = i.next();
      assertThat(
          ((SimpleExtendedAccessListServiceSpecifier) line.getServiceSpecifier()).getDscps(),
          contains(1));
    }
    assertFalse(i.hasNext());
  }

  @Test
  public void testBgpRedistributionRoutePolicy() {
    /*
     * Config has static routes 1.2.3.4/32, 1.2.3.5/32, and 2.0.0.0/8. Static routes are
     * redistributed into BGP with a route-map that permits the first two (using keywords "done" and
     * "pass", respectively) and denies everything else.
     *
     * Should see BGP copies of the first two static routes in the BGP RIB as local routes.
     */
    String hostname = "bgp-redist-policy";
    Batfish batfish = getBatfishForConfigurationNames(hostname);
    batfish.computeDataPlane(batfish.getSnapshot());
    DataPlane dp = batfish.loadDataPlane(batfish.getSnapshot());
    Set<Bgpv4Route> bgpRibRoutes = dp.getBgpRoutes().get(hostname, Configuration.DEFAULT_VRF_NAME);
    Ip routerId = Ip.parse("1.1.1.1");
    Prefix permittedPrefix1 = Prefix.parse("1.2.3.4/32");
    Prefix permittedPrefix2 = Prefix.parse("1.2.3.5/32");
    Bgpv4Route expectedRoute1 =
        Bgpv4Route.builder()
            .setNetwork(permittedPrefix1)
            .setNonRouting(true)
            .setAdmin(20)
            .setLocalPreference(100)
            .setNextHop(NextHopDiscard.instance())
            .setOriginatorIp(routerId)
            .setOriginType(OriginType.INCOMPLETE)
            .setProtocol(RoutingProtocol.BGP)
            .setReceivedFromIp(Ip.ZERO) // indicates local origination
            .setSrcProtocol(RoutingProtocol.STATIC)
            .build();
    Bgpv4Route expectedRoute2 = expectedRoute1.toBuilder().setNetwork(permittedPrefix2).build();
    assertThat(bgpRibRoutes, containsInAnyOrder(expectedRoute1, expectedRoute2));

    // Sanity check: Make sure main RIB has all 3 static routes and no BGP routes
    Set<AbstractRoute> mainRibRoutes =
        dp.getRibs().get(hostname).get(Configuration.DEFAULT_VRF_NAME).getRoutes();
    assertThat(mainRibRoutes, hasSize(3));
    assertThat(mainRibRoutes, everyItem(instanceOf(StaticRoute.class)));
  }

  @Test
  public void testAggregateAddressExtraction() {
    String hostname = "xr-aggregate-address";
    CiscoXrConfiguration vc = parseVendorConfig(hostname);
    Map<Prefix, BgpAggregateIpv4Network> aggs =
        vc.getDefaultVrf().getBgpProcess().getAggregateNetworks();
    assertThat(aggs, aMapWithSize(7));
    assertThat(
        aggs,
        hasEntry(
            equalTo(Prefix.parse("1.1.0.0/16")),
            equalTo(new BgpAggregateIpv4Network(false, Prefix.parse("1.1.0.0/16"), null, false))));
    assertThat(
        aggs,
        hasEntry(
            equalTo(Prefix.parse("1.2.0.0/16")),
            equalTo(
                new BgpAggregateIpv4Network(false, Prefix.parse("1.2.0.0/16"), "gen1", false))));
    assertThat(
        aggs,
        hasEntry(
            equalTo(Prefix.parse("2.1.0.0/16")),
            equalTo(new BgpAggregateIpv4Network(false, Prefix.parse("2.1.0.0/16"), null, true))));
    assertThat(
        aggs,
        hasEntry(
            equalTo(Prefix.parse("2.2.0.0/16")),
            equalTo(new BgpAggregateIpv4Network(false, Prefix.parse("2.2.0.0/16"), "gen2", true))));
    assertThat(
        aggs,
        hasEntry(
            equalTo(Prefix.parse("3.1.0.0/16")),
            equalTo(new BgpAggregateIpv4Network(true, Prefix.parse("3.1.0.0/16"), null, false))));
    assertThat(
        aggs,
        hasEntry(
            equalTo(Prefix.parse("3.2.0.0/16")),
            equalTo(new BgpAggregateIpv4Network(true, Prefix.parse("3.2.0.0/16"), "gen3", false))));
    assertThat(
        aggs,
        hasEntry(
            equalTo(Prefix.parse("4.0.0.0/16")),
            equalTo(
                new BgpAggregateIpv4Network(
                    false, Prefix.parse("4.0.0.0/16"), "undefined", false))));
  }

  @Test
  public void testAggregateAddressConversion() {
    String hostname = "xr-aggregate-address";
    Configuration c = parseConfig(hostname);

    Map<Prefix, BgpAggregate> aggs = c.getDefaultVrf().getBgpProcess().getAggregates();
    assertThat(aggs, aMapWithSize(7));
    assertThat(
        aggs,
        hasEntry(
            equalTo(Prefix.parse("1.1.0.0/16")),
            equalTo(BgpAggregate.of(Prefix.parse("1.1.0.0/16"), null, null, null))));
    assertThat(
        aggs,
        hasEntry(
            equalTo(Prefix.parse("1.2.0.0/16")),
            equalTo(BgpAggregate.of(Prefix.parse("1.2.0.0/16"), null, "gen1", null))));
    assertThat(
        aggs,
        hasEntry(
            equalTo(Prefix.parse("2.1.0.0/16")),
            equalTo(
                BgpAggregate.of(
                    Prefix.parse("2.1.0.0/16"),
                    SUMMARY_ONLY_SUPPRESSION_POLICY_NAME,
                    null,
                    null))));
    assertThat(
        aggs,
        hasEntry(
            equalTo(Prefix.parse("2.2.0.0/16")),
            equalTo(
                BgpAggregate.of(
                    Prefix.parse("2.2.0.0/16"),
                    SUMMARY_ONLY_SUPPRESSION_POLICY_NAME,
                    "gen2",
                    null))));
    assertThat(
        aggs,
        hasEntry(
            equalTo(Prefix.parse("3.1.0.0/16")),
            equalTo(
                BgpAggregate.of(
                    Prefix.parse("3.1.0.0/16"),
                    null,
                    // TODO: should be generated policy when inheritance is implemented
                    null,
                    null))));
    assertThat(
        aggs,
        hasEntry(
            equalTo(Prefix.parse("3.2.0.0/16")),
            equalTo(
                BgpAggregate.of(
                    Prefix.parse("3.2.0.0/16"),
                    null,
                    // TODO: should be generated policy when inheritance is implemented
                    "gen3",
                    null))));
    assertThat(
        aggs,
        hasEntry(
            equalTo(Prefix.parse("4.0.0.0/16")),
            equalTo(
                BgpAggregate.of(
                    Prefix.parse("4.0.0.0/16"),
                    null,
                    // undefined -> null for best effort on invalid config
                    null,
                    null))));
  }

  @Test
  public void testBgpAggregateWithLocalSuppressedRoutes() {
    /*
     * Config has static routes:
     * - 1.1.1.0/24
     * - 2.2.2.0/24
     * - 3.0.0.0/8
     * - 4.4.4.0/24
     * - 5.5.0.0/16
     *
     * BGP is configured to unconditionally redistribute static routes,
     * and has aggregates:
     * 1.1.0.0/16 (not summary-only)
     * 2.2.0.0/16 (summary-only)
     * 3.0.0.0/16 (summary-only)
     * 4.4.0.0/16 (summary-only)
     * 4.4.4.0/31 (summary-only)
     * 5.5.0.0/16 (summary-only)
     *
     * In the BGP RIB, we should see:
     * - all local routes
     * - the 3 aggregate routes with more specific local routes:
     *   - 1.1.0/0/16
     *   - 2.2.0.0/16
     *   - 4.4.0.0/16
     *
     * In the main RIB, we should see the static routes and the 3 aggregates activated in the BGP RIB.
     */
    String hostname = "bgp-aggregate";
    Batfish batfish = getBatfishForConfigurationNames(hostname);
    batfish.computeDataPlane(batfish.getSnapshot());
    DataPlane dp = batfish.loadDataPlane(batfish.getSnapshot());
    // TODO: change to local bgp cost once supported
    int aggAdmin =
        batfish
            .loadConfigurations(batfish.getSnapshot())
            .get(hostname)
            .getDefaultVrf()
            .getBgpProcess()
            .getAdminCost(RoutingProtocol.IBGP);
    Set<Bgpv4Route> bgpRibRoutes = dp.getBgpRoutes().get(hostname, Configuration.DEFAULT_VRF_NAME);
    Ip routerId = Ip.parse("1.1.1.1");
    Prefix staticPrefix1 = Prefix.parse("1.1.1.0/24");
    Prefix staticPrefix2 = Prefix.parse("2.2.2.0/24");
    Prefix staticPrefix3 = Prefix.parse("3.0.0.0/8");
    Prefix staticPrefix4 = Prefix.parse("4.4.4.0/24");
    Prefix staticPrefix5 = Prefix.parse("5.5.0.0/16");
    Prefix aggPrefix1 = Prefix.parse("1.1.0.0/16");
    Prefix aggPrefix2 = Prefix.parse("2.2.0.0/16");
    Prefix aggPrefix4General = Prefix.parse("4.4.0.0/16");
    Bgpv4Route localRoute1 =
        Bgpv4Route.builder()
            .setNetwork(staticPrefix1)
            .setNonRouting(true)
            .setAdmin(20)
            .setLocalPreference(100)
            .setNextHop(NextHopDiscard.instance())
            .setOriginatorIp(routerId)
            .setOriginType(OriginType.INCOMPLETE)
            .setProtocol(RoutingProtocol.BGP)
            .setReceivedFromIp(Ip.ZERO) // indicates local origination
            .setSrcProtocol(RoutingProtocol.STATIC)
            .build();
    Bgpv4Route localRoute2 = localRoute1.toBuilder().setNetwork(staticPrefix2).build();
    Bgpv4Route localRoute3 = localRoute1.toBuilder().setNetwork(staticPrefix3).build();
    Bgpv4Route localRoute4 = localRoute1.toBuilder().setNetwork(staticPrefix4).build();
    Bgpv4Route localRoute5 = localRoute1.toBuilder().setNetwork(staticPrefix5).build();
    Bgpv4Route aggRoute1 =
        Bgpv4Route.builder()
            .setNetwork(aggPrefix1)
            .setAdmin(aggAdmin)
            .setLocalPreference(100)
            .setNextHop(NextHopDiscard.instance())
            .setOriginatorIp(routerId)
            .setOriginType(OriginType.IGP)
            .setProtocol(RoutingProtocol.AGGREGATE)
            .setReceivedFromIp(Ip.ZERO) // indicates local origination
            .setSrcProtocol(RoutingProtocol.AGGREGATE)
            .build();
    Bgpv4Route aggRoute2 = aggRoute1.toBuilder().setNetwork(aggPrefix2).build();
    Bgpv4Route aggRoute4General = aggRoute1.toBuilder().setNetwork(aggPrefix4General).build();
    assertThat(
        bgpRibRoutes,
        containsInAnyOrder(
            localRoute1,
            localRoute2,
            localRoute3,
            localRoute4,
            localRoute5,
            aggRoute1,
            aggRoute2,
            aggRoute4General));

    Set<AbstractRoute> mainRibRoutes =
        dp.getRibs().get(hostname).get(Configuration.DEFAULT_VRF_NAME).getRoutes();
    assertThat(mainRibRoutes, hasItem(hasPrefix(aggPrefix1)));
    assertThat(mainRibRoutes, hasItem(hasPrefix(aggPrefix2)));
    assertThat(mainRibRoutes, hasItem(hasPrefix(aggPrefix4General)));
  }

  @Test
  public void testBgpAggregateWithLearnedSuppressedRoutes() throws IOException {
    /*
     * Snapshot contains c1, c2, and c3. c1 redistributes static routes 1.1.1.0/16 and 2.2.2.0/16
     * into BGP and advertises them to c2. c2 has aggregates 1.1.0.0/16 (not summary-only) and
     * 2.2.0.0/16 (summary-only). c2 advertises both aggregates and 1.1.1.0/16 to c3 (not
     * 2.2.2.0/16, which is suppressed by the summary-only aggregate).
     *
     * c1 should also receive c2's aggregate routes. Worth checking in addition to c3's routes
     * because the c1-c2 peering is IBGP, whereas the c2-c3 peering is EBGP.
     */
    String snapshotName = "bgp-agg-learned-contributors";
    String c1 = "c1";
    String c2 = "c2";
    String c3 = "c3";
    Batfish batfish =
        BatfishTestUtils.getBatfishFromTestrigText(
            TestrigText.builder()
                .setConfigurationFiles(
                    SNAPSHOTS_PREFIX + snapshotName, ImmutableList.of(c1, c2, c3))
                .build(),
            _folder);
    batfish.computeDataPlane(batfish.getSnapshot());
    DataPlane dp = batfish.loadDataPlane(batfish.getSnapshot());
    // TODO: change to local bgp cost once supported
    int aggAdmin =
        batfish
            .loadConfigurations(batfish.getSnapshot())
            .get(c1)
            .getDefaultVrf()
            .getBgpProcess()
            .getAdminCost(RoutingProtocol.IBGP);

    Prefix learnedPrefix1 = Prefix.parse("1.1.1.0/24");
    Prefix learnedPrefix2 = Prefix.parse("2.2.2.0/24");
    Prefix aggPrefix1 = Prefix.parse("1.1.0.0/16");
    Prefix aggPrefix2 = Prefix.parse("2.2.0.0/16");
    {
      // Check c2 routes.
      Set<Bgpv4Route> bgpRibRoutes = dp.getBgpRoutes().get(c2, Configuration.DEFAULT_VRF_NAME);
      Bgpv4Route aggRoute1 =
          Bgpv4Route.builder()
              .setNetwork(aggPrefix1)
              .setAdmin(aggAdmin)
              .setLocalPreference(100)
              .setNextHop(NextHopDiscard.instance())
              .setOriginatorIp(Ip.parse("2.2.2.2"))
              .setOriginType(OriginType.IGP)
              .setProtocol(RoutingProtocol.AGGREGATE)
              .setReceivedFromIp(Ip.ZERO) // indicates local origination
              .setSrcProtocol(RoutingProtocol.AGGREGATE)
              .build();
      Bgpv4Route aggRoute2 = aggRoute1.toBuilder().setNetwork(aggPrefix2).build();
      assertThat(
          bgpRibRoutes,
          containsInAnyOrder(
              hasPrefix(learnedPrefix1),
              // TODO Once we mark routes as suppressed, assert this one is suppressed
              hasPrefix(learnedPrefix2),
              equalTo(aggRoute1),
              equalTo(aggRoute2)));
      Set<AbstractRoute> mainRibRoutes =
          dp.getRibs().get(c2).get(Configuration.DEFAULT_VRF_NAME).getRoutes();
      assertThat(mainRibRoutes, hasItem(hasPrefix(learnedPrefix1)));
      // Suppressed routes still go in the main RIB and are used for forwarding
      assertThat(mainRibRoutes, hasItem(hasPrefix(learnedPrefix2)));
      assertThat(mainRibRoutes, hasItem(hasPrefix(aggPrefix1)));
      assertThat(mainRibRoutes, hasItem(hasPrefix(aggPrefix2)));
    }
    {
      // Check c1 routes. (Has both learned routes because it originates them itself.)
      Set<Bgpv4Route> bgpRibRoutes = dp.getBgpRoutes().get(c1, Configuration.DEFAULT_VRF_NAME);
      assertThat(
          bgpRibRoutes,
          containsInAnyOrder(
              hasPrefix(learnedPrefix1),
              hasPrefix(learnedPrefix2),
              hasPrefix(aggPrefix1),
              hasPrefix(aggPrefix2)));
    }
    {
      // Check c3 routes.
      Set<Bgpv4Route> bgpRibRoutes = dp.getBgpRoutes().get(c3, Configuration.DEFAULT_VRF_NAME);
      assertThat(
          bgpRibRoutes,
          containsInAnyOrder(
              hasPrefix(learnedPrefix1), hasPrefix(aggPrefix1), hasPrefix(aggPrefix2)));
    }
  }

  @Test
  public void testBgpDefaultImportExport() {
    // BGP peers with no import/export filters defined deny all routes in XR
    String hostname = "bgp-default-import-export";
    Configuration c = parseConfig(hostname);
    Map<Prefix, BgpActivePeerConfig> peers = c.getDefaultVrf().getBgpProcess().getActiveNeighbors();
    Bgpv4Route route = Bgpv4Route.testBuilder().setNetwork(Prefix.parse("1.1.1.0/24")).build();

    // EBGP peers with unconfigured or undefined import/export policies should deny all routes
    for (Prefix ebgpPeerPrefix :
        ImmutableList.of(Prefix.parse("10.1.0.2/32"), Prefix.parse("10.1.0.3/32"))) {
      BgpActivePeerConfig ebgpPeer = peers.get(ebgpPeerPrefix);
      RoutingPolicy importPolicy =
          c.getRoutingPolicies().get(ebgpPeer.getIpv4UnicastAddressFamily().getImportPolicy());
      RoutingPolicy exportPolicy =
          c.getRoutingPolicies().get(ebgpPeer.getIpv4UnicastAddressFamily().getExportPolicy());
      assertFalse(importPolicy.process(route, Bgpv4Route.testBuilder(), Direction.IN));
      assertFalse(exportPolicy.process(route, Bgpv4Route.testBuilder(), Direction.OUT));
    }

    // IBGP peers with unconfigured or undefined import/export policies should permit all BGP routes
    for (Prefix ibgpPeerPrefix :
        ImmutableList.of(Prefix.parse("10.1.0.4/32"), Prefix.parse("10.1.0.5/32"))) {
      BgpActivePeerConfig ibgpPeer = peers.get(ibgpPeerPrefix);
      RoutingPolicy exportPolicy =
          c.getRoutingPolicies().get(ibgpPeer.getIpv4UnicastAddressFamily().getExportPolicy());
      // Currently, there is no import policy in this case because import is completely unrestricted
      assertNull(ibgpPeer.getIpv4UnicastAddressFamily().getImportPolicy());
      assertTrue(exportPolicy.process(route, Bgpv4Route.testBuilder(), Direction.OUT));
    }
  }

  @Test
  public void testConflictPolicyHighestIpParsing() {
    String hostname = "xr-conflict-policy-highest-ip";
    // Do not crash
    assertNotNull(parseVendorConfig(hostname));
  }

  @Test
  public void testConflictPolicyLongestPrefixParsing() {
    String hostname = "xr-conflict-policy-longest-prefix";
    // Do not crash
    assertNotNull(parseVendorConfig(hostname));
  }

  @Test
  public void testConflictPolicyStaticParsing() {
    String hostname = "xr-conflict-policy-static";
    // Do not crash
    assertNotNull(parseVendorConfig(hostname));
  }

  @Test
  public void testAsPathSetExtraction() {
    String hostname = "xr-as-path-set";
    CiscoXrConfiguration vc = parseVendorConfig(hostname);

    assertThat(vc.getAsPathSets(), hasKeys("mixed"));
    assertThat(
        vc.getAsPathSets().get("mixed").getElements(),
        equalTo(
            ImmutableList.of(
                new DfaRegexAsPathSetElem("^1_"),
                new IosRegexAsPathSetElem("^2_"),
                new LengthAsPathSetElem(EQ, 1, false),
                new LengthAsPathSetElem(EQ, 2, true),
                new LengthAsPathSetElem(GE, 3, false),
                new LengthAsPathSetElem(GE, 4, true),
                new LengthAsPathSetElem(EQ, 5, false),
                new LengthAsPathSetElem(EQ, 6, true),
                new LengthAsPathSetElem(LE, 7, false),
                new LengthAsPathSetElem(LE, 8, true),
                new NeighborIsAsPathSetElem(false, Range.singleton(65537L), Range.closed(2L, 3L)),
                new NeighborIsAsPathSetElem(true, Range.singleton(4L), Range.closed(5L, 6L)),
                new OriginatesFromAsPathSetElem(false, Range.singleton(1L), Range.closed(2L, 3L)),
                new OriginatesFromAsPathSetElem(true, Range.singleton(4L), Range.closed(5L, 6L)),
                new PassesThroughAsPathSetElem(false, Range.singleton(1L), Range.closed(2L, 3L)),
                new PassesThroughAsPathSetElem(true, Range.singleton(4L), Range.closed(5L, 6L)),
                new UniqueLengthAsPathSetElem(EQ, 1, false),
                new UniqueLengthAsPathSetElem(EQ, 2, true),
                new UniqueLengthAsPathSetElem(GE, 3, false),
                new UniqueLengthAsPathSetElem(GE, 4, true),
                new UniqueLengthAsPathSetElem(EQ, 5, false),
                new UniqueLengthAsPathSetElem(EQ, 6, true),
                new UniqueLengthAsPathSetElem(LE, 7, false),
                new UniqueLengthAsPathSetElem(LE, 8, true))));
  }

  @Test
  public void testAsPathSetConversion() {
    String hostname = "xr-as-path-set";
    // Do not crash
    assertNotNull(parseConfig(hostname));
  }

  @Test
  public void testAsPathBooleanExtraction() {
    String hostname = "xr-as-path-boolean";
    CiscoXrConfiguration vc = parseVendorConfig(hostname);

    assertThat(
        vc.getRoutePolicies(),
        hasKeys(
            "rp1",
            "rp-neighbor-is",
            "rp-originates-from",
            "rp-passes-through",
            "rp-length",
            "rp-unique-length",
            "rp-is-local"));

    RoutePolicy rp = vc.getRoutePolicies().get("rp1");
    Iterator<RoutePolicyStatement> i = rp.getStatements().iterator();
    {
      RoutePolicyBoolean guard = asPathBooleanExtractionTestHelper(i.next());
      assertThat(guard, instanceOf(RoutePolicyBooleanAsPathIn.class));
      AsPathSetExpr expr = ((RoutePolicyBooleanAsPathIn) guard).getAsPathSetExpr();
      assertThat(expr, instanceOf(InlineAsPathSet.class));
      assertThat(
          ((InlineAsPathSet) expr).getAsPathSet().getElements(),
          equalTo(
              ImmutableList.of(
                  new DfaRegexAsPathSetElem("^1_"),
                  new IosRegexAsPathSetElem("^2_"),
                  new LengthAsPathSetElem(EQ, 1, false),
                  new LengthAsPathSetElem(GE, 2, true),
                  new NeighborIsAsPathSetElem(true, Range.singleton(65537L), Range.closed(2L, 3L)),
                  new OriginatesFromAsPathSetElem(false, Range.singleton(4L), Range.closed(5L, 6L)),
                  new PassesThroughAsPathSetElem(false, Range.singleton(7L), Range.closed(8L, 9L)),
                  new UniqueLengthAsPathSetElem(EQ, 1, false),
                  new UniqueLengthAsPathSetElem(EQ, 2, true))));
    }
    {
      RoutePolicyBoolean guard = asPathBooleanExtractionTestHelper(i.next());
      assertThat(guard, instanceOf(RoutePolicyBooleanAsPathIn.class));
      AsPathSetExpr expr = ((RoutePolicyBooleanAsPathIn) guard).getAsPathSetExpr();
      assertThat(expr, instanceOf(InlineAsPathSet.class));
      Iterator<AsPathSetElem> ei = ((InlineAsPathSet) expr).getAsPathSet().getElements().iterator();
      // TODO: record expressions using parameters
      assertFalse(ei.hasNext());
    }
    {
      RoutePolicyBoolean guard = asPathBooleanExtractionTestHelper(i.next());
      assertThat(guard, instanceOf(RoutePolicyBooleanAsPathIn.class));
      AsPathSetExpr expr = ((RoutePolicyBooleanAsPathIn) guard).getAsPathSetExpr();
      assertThat(expr, equalTo(new AsPathSetReference("set1")));
    }
    {
      RoutePolicyBoolean guard = asPathBooleanExtractionTestHelper(i.next());
      assertThat(guard, instanceOf(RoutePolicyBooleanAsPathIn.class));
      AsPathSetExpr expr = ((RoutePolicyBooleanAsPathIn) guard).getAsPathSetExpr();
      assertThat(expr, equalTo(new AsPathSetVariable("$setname")));
    }
    {
      RoutePolicyBoolean guard = asPathBooleanExtractionTestHelper(i.next());
      assertThat(guard, equalTo(RoutePolicyBooleanAsPathIsLocal.instance()));
    }
    {
      RoutePolicyBoolean guard = asPathBooleanExtractionTestHelper(i.next());
      assertThat(guard, equalTo(new RoutePolicyBooleanAsPathLength(EQ, 1, false)));
    }
    {
      RoutePolicyBoolean guard = asPathBooleanExtractionTestHelper(i.next());
      // TODO: record length with var
      assertThat(guard, equalTo(UnimplementedBoolean.instance()));
    }
    {
      RoutePolicyBoolean guard = asPathBooleanExtractionTestHelper(i.next());
      assertThat(
          guard,
          equalTo(
              new RoutePolicyBooleanAsPathNeighborIs(
                  false, Range.singleton(1L), Range.closed(2L, 3L))));
    }
    {
      RoutePolicyBoolean guard = asPathBooleanExtractionTestHelper(i.next());
      // TODO: record boolean neighbor-is with var
      assertThat(guard, equalTo(UnimplementedBoolean.instance()));
    }
    {
      RoutePolicyBoolean guard = asPathBooleanExtractionTestHelper(i.next());
      assertThat(
          guard,
          equalTo(
              new RoutePolicyBooleanAsPathOriginatesFrom(
                  true, Range.singleton(1L), Range.closed(2L, 3L))));
    }
    {
      RoutePolicyBoolean guard = asPathBooleanExtractionTestHelper(i.next());
      // TODO: record boolean originates-from with var
      assertThat(guard, equalTo(UnimplementedBoolean.instance()));
    }
    {
      RoutePolicyBoolean guard = asPathBooleanExtractionTestHelper(i.next());
      assertThat(
          guard,
          equalTo(
              new RoutePolicyBooleanAsPathPassesThrough(
                  true, Range.singleton(1L), Range.closed(2L, 3L))));
    }
    {
      RoutePolicyBoolean guard = asPathBooleanExtractionTestHelper(i.next());
      // TODO: record boolean passes-through with var
      assertThat(guard, equalTo(UnimplementedBoolean.instance()));
    }
    {
      RoutePolicyBoolean guard = asPathBooleanExtractionTestHelper(i.next());
      assertThat(guard, equalTo(new RoutePolicyBooleanAsPathUniqueLength(EQ, 1, true)));
    }
    {
      RoutePolicyBoolean guard = asPathBooleanExtractionTestHelper(i.next());
      // TODO: record unique-length with var
      assertThat(guard, equalTo(UnimplementedBoolean.instance()));
    }
    assertFalse(i.hasNext());
  }

  private static RoutePolicyBoolean asPathBooleanExtractionTestHelper(
      RoutePolicyStatement statement) {
    assertThat(statement, instanceOf(RoutePolicyIfStatement.class));
    RoutePolicyIfStatement ifStatement = (RoutePolicyIfStatement) statement;
    RoutePolicyBoolean guard = ifStatement.getGuard();
    assertNotNull(guard);
    return guard;
  }

  @Test
  public void testAsPathBooleanConversion() {
    String hostname = "xr-as-path-boolean";
    Configuration c = parseConfig(hostname);

    Builder rb = Bgpv4Route.testBuilder().setNetwork(Prefix.ZERO);
    assertThat(
        c.getRoutingPolicies().keySet().stream()
            .filter(rpName -> !isGenerated(rpName))
            .collect(ImmutableList.toImmutableList()),
        containsInAnyOrder(
            "rp1",
            "rp-neighbor-is",
            "rp-originates-from",
            "rp-passes-through",
            "rp-length",
            "rp-unique-length",
            "rp-is-local"));
    {
      RoutingPolicy rp = c.getRoutingPolicies().get("rp-neighbor-is");
      // as-path neighbor-is
      assertRoutingPolicyPermitsRoute(rp, rb.setAsPath(ofSingletonAsSets(1L, 2L, 4L)).build());
      assertRoutingPolicyPermitsRoute(rp, rb.setAsPath(ofSingletonAsSets(1L, 3L, 3L, 4L)).build());
      assertRoutingPolicyDeniesRoute(rp, rb.setAsPath(ofSingletonAsSets(5L, 1L, 2L, 4L)).build());
      assertRoutingPolicyPermitsRoute(rp, rb.setAsPath(ofSingletonAsSets(1L, 2L, 4L, 5L)).build());
      // as-path neighbor-is exact
      assertRoutingPolicyPermitsRoute(rp, rb.setAsPath(ofSingletonAsSets(6L, 7L, 8L)).build());
      assertRoutingPolicyDeniesRoute(rp, rb.setAsPath(ofSingletonAsSets(6L, 7L, 7L, 8L)).build());
      assertRoutingPolicyDeniesRoute(rp, rb.setAsPath(ofSingletonAsSets(5L, 6L, 7L, 8L)).build());
      assertRoutingPolicyPermitsRoute(rp, rb.setAsPath(ofSingletonAsSets(6L, 7L, 8L, 5L)).build());
      // as-path in (neighbor-is)
      assertRoutingPolicyPermitsRoute(rp, rb.setAsPath(ofSingletonAsSets(11L, 22L, 44L)).build());
      assertRoutingPolicyPermitsRoute(
          rp, rb.setAsPath(ofSingletonAsSets(11L, 33L, 33L, 44L)).build());
      assertRoutingPolicyDeniesRoute(
          rp, rb.setAsPath(ofSingletonAsSets(5L, 11L, 22L, 44L)).build());
      assertRoutingPolicyPermitsRoute(
          rp, rb.setAsPath(ofSingletonAsSets(11L, 22L, 44L, 5L)).build());
      // as-path in (neighbor-is exact)
      assertRoutingPolicyPermitsRoute(rp, rb.setAsPath(ofSingletonAsSets(66L, 77L, 88L)).build());
      assertRoutingPolicyDeniesRoute(
          rp, rb.setAsPath(ofSingletonAsSets(66L, 77L, 77L, 88L)).build());
      assertRoutingPolicyDeniesRoute(
          rp, rb.setAsPath(ofSingletonAsSets(5L, 66L, 77L, 88L)).build());
      assertRoutingPolicyPermitsRoute(
          rp, rb.setAsPath(ofSingletonAsSets(66L, 77L, 88L, 5L)).build());
      // as-path in <as-path-set-name>
      //   neighbor-is
      assertRoutingPolicyPermitsRoute(
          rp, rb.setAsPath(ofSingletonAsSets(111L, 222L, 444L)).build());
      assertRoutingPolicyPermitsRoute(
          rp, rb.setAsPath(ofSingletonAsSets(111L, 333L, 333L, 444L)).build());
      assertRoutingPolicyDeniesRoute(
          rp, rb.setAsPath(ofSingletonAsSets(5L, 111L, 222L, 444L)).build());
      assertRoutingPolicyPermitsRoute(
          rp, rb.setAsPath(ofSingletonAsSets(111L, 222L, 444L, 5L)).build());
      //   neighbor-is exact
      assertRoutingPolicyPermitsRoute(
          rp, rb.setAsPath(ofSingletonAsSets(666L, 777L, 888L)).build());
      assertRoutingPolicyDeniesRoute(
          rp, rb.setAsPath(ofSingletonAsSets(666L, 777L, 777L, 888L)).build());
      assertRoutingPolicyDeniesRoute(
          rp, rb.setAsPath(ofSingletonAsSets(5L, 666L, 777L, 888L)).build());
      assertRoutingPolicyPermitsRoute(
          rp, rb.setAsPath(ofSingletonAsSets(666L, 777L, 888L, 5L)).build());
    }
    {
      RoutingPolicy rp = c.getRoutingPolicies().get("rp-originates-from");
      // as-path originates-from
      assertRoutingPolicyPermitsRoute(rp, rb.setAsPath(ofSingletonAsSets(1L, 2L, 4L)).build());
      assertRoutingPolicyPermitsRoute(rp, rb.setAsPath(ofSingletonAsSets(1L, 3L, 3L, 4L)).build());
      assertRoutingPolicyPermitsRoute(rp, rb.setAsPath(ofSingletonAsSets(5L, 1L, 2L, 4L)).build());
      assertRoutingPolicyDeniesRoute(rp, rb.setAsPath(ofSingletonAsSets(1L, 2L, 4L, 5L)).build());
      // as-path originates-from exact
      assertRoutingPolicyPermitsRoute(rp, rb.setAsPath(ofSingletonAsSets(6L, 7L, 8L)).build());
      assertRoutingPolicyDeniesRoute(rp, rb.setAsPath(ofSingletonAsSets(6L, 7L, 7L, 8L)).build());
      assertRoutingPolicyPermitsRoute(rp, rb.setAsPath(ofSingletonAsSets(5L, 6L, 7L, 8L)).build());
      assertRoutingPolicyDeniesRoute(rp, rb.setAsPath(ofSingletonAsSets(6L, 7L, 8L, 5L)).build());
      // as-path in (originates-from)
      assertRoutingPolicyPermitsRoute(rp, rb.setAsPath(ofSingletonAsSets(11L, 22L, 44L)).build());
      assertRoutingPolicyPermitsRoute(
          rp, rb.setAsPath(ofSingletonAsSets(11L, 33L, 33L, 44L)).build());
      assertRoutingPolicyPermitsRoute(
          rp, rb.setAsPath(ofSingletonAsSets(5L, 11L, 22L, 44L)).build());
      assertRoutingPolicyDeniesRoute(
          rp, rb.setAsPath(ofSingletonAsSets(11L, 22L, 44L, 5L)).build());
      // as-path in (originates-from exact)
      assertRoutingPolicyPermitsRoute(rp, rb.setAsPath(ofSingletonAsSets(66L, 77L, 88L)).build());
      assertRoutingPolicyDeniesRoute(
          rp, rb.setAsPath(ofSingletonAsSets(66L, 77L, 77L, 88L)).build());
      assertRoutingPolicyPermitsRoute(
          rp, rb.setAsPath(ofSingletonAsSets(5L, 66L, 77L, 88L)).build());
      assertRoutingPolicyDeniesRoute(
          rp, rb.setAsPath(ofSingletonAsSets(66L, 77L, 88L, 5L)).build());
      // as-path in <as-path-set-name>
      //   originates-from
      assertRoutingPolicyPermitsRoute(
          rp, rb.setAsPath(ofSingletonAsSets(111L, 222L, 444L)).build());
      assertRoutingPolicyPermitsRoute(
          rp, rb.setAsPath(ofSingletonAsSets(111L, 333L, 333L, 444L)).build());
      assertRoutingPolicyPermitsRoute(
          rp, rb.setAsPath(ofSingletonAsSets(5L, 111L, 222L, 444L)).build());
      assertRoutingPolicyDeniesRoute(
          rp, rb.setAsPath(ofSingletonAsSets(111L, 222L, 444L, 5L)).build());
      //   originates-from exact
      assertRoutingPolicyPermitsRoute(
          rp, rb.setAsPath(ofSingletonAsSets(666L, 777L, 888L)).build());
      assertRoutingPolicyDeniesRoute(
          rp, rb.setAsPath(ofSingletonAsSets(666L, 777L, 777L, 888L)).build());
      assertRoutingPolicyPermitsRoute(
          rp, rb.setAsPath(ofSingletonAsSets(5L, 666L, 777L, 888L)).build());
      assertRoutingPolicyDeniesRoute(
          rp, rb.setAsPath(ofSingletonAsSets(666L, 777L, 888L, 5L)).build());
    }
    {
      RoutingPolicy rp = c.getRoutingPolicies().get("rp-passes-through");
      // as-path passes-through
      assertRoutingPolicyPermitsRoute(rp, rb.setAsPath(ofSingletonAsSets(1L, 2L, 4L)).build());
      assertRoutingPolicyPermitsRoute(rp, rb.setAsPath(ofSingletonAsSets(1L, 3L, 3L, 4L)).build());
      assertRoutingPolicyPermitsRoute(rp, rb.setAsPath(ofSingletonAsSets(5L, 1L, 2L, 4L)).build());
      assertRoutingPolicyPermitsRoute(rp, rb.setAsPath(ofSingletonAsSets(1L, 2L, 4L, 5L)).build());
      assertRoutingPolicyDeniesRoute(rp, rb.setAsPath(ofSingletonAsSets(1L, 2L, 5L, 4L)).build());
      // as-path passes-through exact
      assertRoutingPolicyPermitsRoute(rp, rb.setAsPath(ofSingletonAsSets(6L, 7L, 8L)).build());
      assertRoutingPolicyDeniesRoute(rp, rb.setAsPath(ofSingletonAsSets(6L, 7L, 7L, 8L)).build());
      assertRoutingPolicyPermitsRoute(rp, rb.setAsPath(ofSingletonAsSets(5L, 6L, 7L, 8L)).build());
      assertRoutingPolicyPermitsRoute(rp, rb.setAsPath(ofSingletonAsSets(6L, 7L, 8L, 5L)).build());
      // as-path in (passes-through)
      assertRoutingPolicyPermitsRoute(rp, rb.setAsPath(ofSingletonAsSets(11L, 22L, 44L)).build());
      assertRoutingPolicyPermitsRoute(
          rp, rb.setAsPath(ofSingletonAsSets(11L, 33L, 33L, 44L)).build());
      assertRoutingPolicyPermitsRoute(
          rp, rb.setAsPath(ofSingletonAsSets(5L, 11L, 22L, 44L)).build());
      assertRoutingPolicyPermitsRoute(
          rp, rb.setAsPath(ofSingletonAsSets(11L, 22L, 44L, 5L)).build());
      assertRoutingPolicyDeniesRoute(
          rp, rb.setAsPath(ofSingletonAsSets(11L, 22L, 5L, 44L)).build());
      // as-path in (passes-through exact)
      assertRoutingPolicyPermitsRoute(rp, rb.setAsPath(ofSingletonAsSets(66L, 77L, 88L)).build());
      assertRoutingPolicyDeniesRoute(
          rp, rb.setAsPath(ofSingletonAsSets(66L, 77L, 77L, 88L)).build());
      assertRoutingPolicyPermitsRoute(
          rp, rb.setAsPath(ofSingletonAsSets(5L, 66L, 77L, 88L)).build());
      assertRoutingPolicyPermitsRoute(
          rp, rb.setAsPath(ofSingletonAsSets(66L, 77L, 88L, 5L)).build());
      // as-path in <as-path-set-name>
      //   passes-through
      assertRoutingPolicyPermitsRoute(
          rp, rb.setAsPath(ofSingletonAsSets(111L, 222L, 444L)).build());
      assertRoutingPolicyPermitsRoute(
          rp, rb.setAsPath(ofSingletonAsSets(111L, 333L, 333L, 444L)).build());
      assertRoutingPolicyPermitsRoute(
          rp, rb.setAsPath(ofSingletonAsSets(5L, 111L, 222L, 444L)).build());
      assertRoutingPolicyPermitsRoute(
          rp, rb.setAsPath(ofSingletonAsSets(111L, 222L, 444L, 5L)).build());
      assertRoutingPolicyDeniesRoute(
          rp, rb.setAsPath(ofSingletonAsSets(111L, 222L, 5L, 444L)).build());
      //   passes-through exact
      assertRoutingPolicyPermitsRoute(
          rp, rb.setAsPath(ofSingletonAsSets(666L, 777L, 888L)).build());
      assertRoutingPolicyDeniesRoute(
          rp, rb.setAsPath(ofSingletonAsSets(666L, 777L, 777L, 888L)).build());
      assertRoutingPolicyPermitsRoute(
          rp, rb.setAsPath(ofSingletonAsSets(5L, 666L, 777L, 888L)).build());
      assertRoutingPolicyPermitsRoute(
          rp, rb.setAsPath(ofSingletonAsSets(666L, 777L, 888L, 5L)).build());
    }
    {
      RoutingPolicy rp = c.getRoutingPolicies().get("rp-length");
      // length 2
      assertRoutingPolicyDeniesRoute(rp, rb.setAsPath(ofSingletonAsSets(1L)).build());
      assertRoutingPolicyPermitsRoute(rp, rb.setAsPath(ofSingletonAsSets(1L, 1L)).build());
      assertRoutingPolicyPermitsRoute(rp, rb.setAsPath(ofSingletonAsSets(1L, 2L)).build());
      assertRoutingPolicyDeniesRoute(rp, rb.setAsPath(ofSingletonAsSets(1L, 2L, 2L)).build());
      assertRoutingPolicyDeniesRoute(rp, rb.setAsPath(ofSingletonAsSets(1L, 2L, 3L)).build());
      // in (length 5)
      assertRoutingPolicyDeniesRoute(rp, rb.setAsPath(ofSingletonAsSets(1L, 2L, 3L, 4L)).build());
      assertRoutingPolicyPermitsRoute(
          rp, rb.setAsPath(ofSingletonAsSets(1L, 2L, 3L, 4L, 4L)).build());
      assertRoutingPolicyPermitsRoute(
          rp, rb.setAsPath(ofSingletonAsSets(1L, 2L, 3L, 4L, 5L)).build());
      assertRoutingPolicyDeniesRoute(
          rp, rb.setAsPath(ofSingletonAsSets(1L, 2L, 3L, 4L, 5L, 5L)).build());
      assertRoutingPolicyDeniesRoute(
          rp, rb.setAsPath(ofSingletonAsSets(1L, 2L, 3L, 4L, 5L, 6L)).build());
      // as-path in <as-path-set-name): length 8
      assertRoutingPolicyDeniesRoute(
          rp, rb.setAsPath(ofSingletonAsSets(1L, 2L, 3L, 4L, 5L, 6L, 7L)).build());
      assertRoutingPolicyPermitsRoute(
          rp, rb.setAsPath(ofSingletonAsSets(1L, 2L, 3L, 4L, 5L, 6L, 7L, 7L)).build());
      assertRoutingPolicyPermitsRoute(
          rp, rb.setAsPath(ofSingletonAsSets(1L, 2L, 3L, 4L, 5L, 6L, 7L, 8L)).build());
      assertRoutingPolicyDeniesRoute(
          rp, rb.setAsPath(ofSingletonAsSets(1L, 2L, 3L, 4L, 5L, 6L, 7L, 8L, 8L)).build());
      assertRoutingPolicyDeniesRoute(
          rp, rb.setAsPath(ofSingletonAsSets(1L, 2L, 3L, 4L, 5L, 6L, 7L, 8L, 9L)).build());
    }
    {
      RoutingPolicy rp = c.getRoutingPolicies().get("rp-unique-length");
      // unique-length 2
      assertRoutingPolicyDeniesRoute(rp, rb.setAsPath(ofSingletonAsSets(1L)).build());
      assertRoutingPolicyDeniesRoute(rp, rb.setAsPath(ofSingletonAsSets(1L, 1L)).build());
      assertRoutingPolicyPermitsRoute(rp, rb.setAsPath(ofSingletonAsSets(1L, 2L)).build());
      assertRoutingPolicyPermitsRoute(rp, rb.setAsPath(ofSingletonAsSets(1L, 2L, 2L)).build());
      assertRoutingPolicyDeniesRoute(rp, rb.setAsPath(ofSingletonAsSets(1L, 2L, 3L)).build());
      // in (unique-length 5)
      assertRoutingPolicyDeniesRoute(rp, rb.setAsPath(ofSingletonAsSets(1L, 2L, 3L, 4L)).build());
      assertRoutingPolicyDeniesRoute(
          rp, rb.setAsPath(ofSingletonAsSets(1L, 2L, 3L, 4L, 4L)).build());
      assertRoutingPolicyPermitsRoute(
          rp, rb.setAsPath(ofSingletonAsSets(1L, 2L, 3L, 4L, 5L)).build());
      assertRoutingPolicyPermitsRoute(
          rp, rb.setAsPath(ofSingletonAsSets(1L, 2L, 3L, 4L, 5L, 5L)).build());
      assertRoutingPolicyDeniesRoute(
          rp, rb.setAsPath(ofSingletonAsSets(1L, 2L, 3L, 4L, 5L, 6L)).build());
      // as-path in <as-path-set-name): unique-length 8
      assertRoutingPolicyDeniesRoute(
          rp, rb.setAsPath(ofSingletonAsSets(1L, 2L, 3L, 4L, 5L, 6L, 7L)).build());
      assertRoutingPolicyDeniesRoute(
          rp, rb.setAsPath(ofSingletonAsSets(1L, 2L, 3L, 4L, 5L, 6L, 7L, 7L)).build());
      assertRoutingPolicyPermitsRoute(
          rp, rb.setAsPath(ofSingletonAsSets(1L, 2L, 3L, 4L, 5L, 6L, 7L, 8L)).build());
      assertRoutingPolicyPermitsRoute(
          rp, rb.setAsPath(ofSingletonAsSets(1L, 2L, 3L, 4L, 5L, 6L, 7L, 8L, 8L)).build());
      assertRoutingPolicyDeniesRoute(
          rp, rb.setAsPath(ofSingletonAsSets(1L, 2L, 3L, 4L, 5L, 6L, 7L, 8L, 9L)).build());
    }
    {
      RoutingPolicy rp = c.getRoutingPolicies().get("rp-is-local");
      assertRoutingPolicyPermitsRoute(rp, rb.setAsPath(AsPath.empty()).build());
      assertRoutingPolicyDeniesRoute(rp, rb.setAsPath(ofSingletonAsSets(1L)).build());
    }
  }

  @Test
  public void testResolutionPolicyFiltering() throws IOException {
    String hostname = "resolution_policy";
    Configuration c = parseConfig(hostname);
    assertThat(c.getRoutingPolicies(), hasKey(RESOLUTION_POLICY_NAME));
    assertThat(c.getDefaultVrf().getResolutionPolicy(), equalTo(RESOLUTION_POLICY_NAME));
    RoutingPolicy r = c.getRoutingPolicies().get(RESOLUTION_POLICY_NAME);

    // Policy should accept non-default routes
    assertTrue(
        r.processReadOnly(
            StaticRoute.testBuilder()
                .setNetwork(Prefix.create(Ip.parse("10.10.10.10"), 24))
                .build()));

    // Policy should not accept default routes
    assertFalse(r.processReadOnly(StaticRoute.testBuilder().setNetwork(Prefix.ZERO).build()));
  }

  @Test
  public void testResolutionPolicyRibRoutes() throws IOException {
    String hostname = "resolution_policy";
    Batfish batfish = getBatfishForConfigurationNames(hostname);
    batfish.loadConfigurations(batfish.getSnapshot());
    batfish.computeDataPlane(batfish.getSnapshot());
    DataPlane dp = batfish.loadDataPlane(batfish.getSnapshot());
    Set<AbstractRoute> routes = dp.getRibs().get(hostname).get("default").getRoutes();

    // Rib should have the static route whose NHI is determined from a non-default route
    assertThat(
        routes,
        hasItem(
            allOf(hasPrefix(Prefix.parse("10.101.1.1/32")), hasNextHopIp(Ip.parse("10.0.1.100")))));

    // Rib should NOT have the static route whose NHI is determined from the default route
    // and the default route should exist
    assertThat(routes, hasItem(hasPrefix(Prefix.ZERO)));
    assertThat(routes, not(hasItem(hasPrefix(Prefix.parse("10.103.3.1/32")))));
  }

  @Test
  public void testOspfNetworkType() {
    String hostname = "ospf-network-type";
    CiscoXrConfiguration c = parseVendorConfig(hostname);

    assertThat(
        c.getInterfaces().keySet(),
        containsInAnyOrder(
            "GigabitEthernet0/0/0/1",
            "GigabitEthernet0/0/0/2",
            "GigabitEthernet0/0/0/3",
            "GigabitEthernet0/0/0/4",
            "GigabitEthernet0/0/0/5"));

    // Configured in OSPF router
    assertThat(
        c.getInterfaces().get("GigabitEthernet0/0/0/1").getOspfNetworkType(),
        equalTo(org.batfish.representation.cisco_xr.OspfNetworkType.POINT_TO_POINT));
    assertThat(
        c.getInterfaces().get("GigabitEthernet0/0/0/2").getOspfNetworkType(),
        equalTo(org.batfish.representation.cisco_xr.OspfNetworkType.BROADCAST));
    assertThat(
        c.getInterfaces().get("GigabitEthernet0/0/0/3").getOspfNetworkType(),
        equalTo(org.batfish.representation.cisco_xr.OspfNetworkType.NON_BROADCAST));
    assertThat(
        c.getInterfaces().get("GigabitEthernet0/0/0/4").getOspfNetworkType(),
        equalTo(org.batfish.representation.cisco_xr.OspfNetworkType.POINT_TO_MULTIPOINT));
    assertThat(
        c.getInterfaces().get("GigabitEthernet0/0/0/5").getOspfNetworkType(),
        equalTo(OspfNetworkType.POINT_TO_MULTIPOINT_NON_BROADCAST));
  }

  @Test
  public void testOspfNetworkTypeOverrideExtraction() {
    String hostname = "ospf-network-type-override";
    CiscoXrConfiguration vc = parseVendorConfig(hostname);

    assertThat(
        vc.getInterfaces().keySet(),
        containsInAnyOrder("GigabitEthernet0/0/0/1", "GigabitEthernet0/0/0/2"));

    // Network types configured at OSPF interface level
    assertThat(
        vc.getInterfaces().get("GigabitEthernet0/0/0/1").getOspfNetworkType(),
        equalTo(org.batfish.representation.cisco_xr.OspfNetworkType.BROADCAST));
    assertNull(vc.getInterfaces().get("GigabitEthernet0/0/0/2").getOspfNetworkType());

    // Network type configured at OSPF router level
    assertThat(
        vc.getDefaultVrf().getOspfProcesses().get("65100").getDefaultNetworkType(),
        equalTo(OspfNetworkType.POINT_TO_POINT));
  }

  @Test
  public void testOspfNetworkTypeOverrideConversion() {
    String hostname = "ospf-network-type-override";
    Configuration c = parseConfig(hostname);

    assertThat(
        c.getAllInterfaces().keySet(),
        containsInAnyOrder("GigabitEthernet0/0/0/1", "GigabitEthernet0/0/0/2"));

    // Network type configured at OSPF interface level overrides OSPF router level type
    assertThat(
        c.getAllInterfaces().get("GigabitEthernet0/0/0/1").getOspfNetworkType(),
        equalTo(BROADCAST));

    // Network type inherited from OSPF router level
    assertThat(
        c.getAllInterfaces().get("GigabitEthernet0/0/0/2").getOspfNetworkType(),
        equalTo(POINT_TO_POINT));
  }

  /** Test extraction of ACL based forwarding constructs in IP access-lists */
  @Test
  public void testAbfExtraction() {
    String hostname = "abf_extraction";
    CiscoXrConfiguration vc = parseVendorConfig(hostname);

    assertThat(vc.getIpv4Acls().keySet(), contains("aclv4"));
    assertThat(vc.getIpv6Acls().keySet(), contains("aclv6"));

    // Ipv4
    {
      Ipv4AccessList acl = vc.getIpv4Acls().get("aclv4");
      assertThat(acl.getLines(), iterableWithSize(2));
      Ipv4AccessListLine nhIpLine = acl.getLines().get(0);
      Ipv4AccessListLine nhVrfLine = acl.getLines().get(1);

      assertThat(nhIpLine.getNexthop1().getIp(), equalTo(Ip.parse("10.0.13.1")));
      assertNull(nhIpLine.getNexthop1().getVrf());
      assertThat(nhIpLine.getNexthop2().getIp(), equalTo(Ip.parse("10.0.13.2")));
      assertThat(nhIpLine.getNexthop2().getVrf(), equalTo("vrf2"));
      assertThat(nhIpLine.getNexthop3().getIp(), equalTo(Ip.parse("10.0.13.3")));
      assertNull(nhIpLine.getNexthop3().getVrf());

      assertThat(nhVrfLine.getNexthop1().getIp(), equalTo(Ip.parse("10.0.14.1")));
      assertThat(nhVrfLine.getNexthop1().getVrf(), equalTo("vrf1"));
      assertNull(nhVrfLine.getNexthop2());
      assertNull(nhVrfLine.getNexthop3());
    }

    // Ipv6
    {
      Ipv6AccessList acl = vc.getIpv6Acls().get("aclv6");
      assertThat(acl.getLines(), iterableWithSize(2));
      Ipv6AccessListLine nhIpLine = acl.getLines().get(0);
      Ipv6AccessListLine nhVrfLine = acl.getLines().get(1);

      assertThat(nhIpLine.getNexthop1().getIp(), equalTo(Ip6.parse("3001::")));
      assertNull(nhIpLine.getNexthop1().getVrf());
      assertThat(nhIpLine.getNexthop2().getIp(), equalTo(Ip6.parse("3002::")));
      assertThat(nhIpLine.getNexthop2().getVrf(), equalTo("vrf2"));
      assertThat(nhIpLine.getNexthop3().getIp(), equalTo(Ip6.parse("3003::")));
      assertNull(nhIpLine.getNexthop3().getVrf());

      assertThat(nhVrfLine.getNexthop1().getIp(), equalTo(Ip6.parse("4001::")));
      assertThat(nhVrfLine.getNexthop1().getVrf(), equalTo("vrf1"));
      assertNull(nhVrfLine.getNexthop2());
      assertNull(nhVrfLine.getNexthop3());
    }
  }

  @Test
  public void testAbfExtractionWarning() {
    String hostname = "abf_extraction";
    Batfish batfish = getBatfishForConfigurationNames(hostname);

    Warnings warnings =
        getOnlyElement(
            batfish
                .loadParseVendorConfigurationAnswerElement(batfish.getSnapshot())
                .getWarnings()
                .values());
    assertThat(
        warnings,
        hasParseWarnings(
            containsInAnyOrder(
                allOf(
                    hasComment(
                        "ACL based forwarding can only be configured on an ACL line with a permit"
                            + " action"),
                    hasText("100 deny tcp any host 10.0.10.1 nexthop1 ipv4 10.10.10.10")),
                allOf(
                    hasComment(
                        "ACL based forwarding can only be configured on an ACL line with a permit"
                            + " action"),
                    hasText("100 deny tcp any host 1111:: nexthop1 ipv6 1112::")))));
  }

  /** Test conversion of ACL based forwarding constructs in IP access-lists */
  @Test
  public void testAbfConversion() {
    String hostname = "abf_conversion";
    Configuration c = parseConfig(hostname);
    String abfPolicyName = computeAbfIpv4PolicyName("aclv4");
    String gigE0 = "GigabitEthernet0/0/0/0";
    FibLookup regularFibLookup = new FibLookup(IngressInterfaceVrf.instance());

    assertThat(c.getPacketPolicies().keySet(), contains(abfPolicyName));

    PacketPolicy policy = c.getPacketPolicies().get(abfPolicyName);
    Flow permittedNoAbf =
        Flow.builder()
            .setIpProtocol(IpProtocol.TCP)
            .setIngressNode(hostname)
            .setIngressInterface(gigE0)
            // Arbitrary source
            .setSrcIp(Ip.parse("8.8.8.8"))
            .setSrcPort(22222)
            .setDstIp(Ip.parse("10.0.5.1"))
            .setDstPort(22)
            .build();
    Flow permittedAbfNoVrf = permittedNoAbf.toBuilder().setDstIp(Ip.parse("10.0.3.1")).build();
    Flow permittedAbfWithVrf = permittedNoAbf.toBuilder().setDstIp(Ip.parse("10.0.4.1")).build();
    Flow denied = permittedNoAbf.toBuilder().setSrcIp(Ip.parse("10.0.0.1")).build();

    // Permitted by non-ABF line
    assertThat(
        FlowEvaluator.evaluate(
                permittedNoAbf,
                gigE0,
                DEFAULT_VRF_NAME,
                policy,
                c.getIpAccessLists(),
                ImmutableMap.of(),
                ImmutableMap.of())
            .getAction(),
        equalTo(regularFibLookup));

    // Permitted by ABF line (nexthop specified but not vrf)
    assertThat(
        FlowEvaluator.evaluate(
                permittedAbfNoVrf,
                gigE0,
                DEFAULT_VRF_NAME,
                policy,
                c.getIpAccessLists(),
                ImmutableMap.of(),
                ImmutableMap.of())
            .getAction(),
        equalTo(
            FibLookupOverrideLookupIp.builder()
                .setIps(
                    ImmutableList.of(
                        Ip.parse("10.0.13.1"), Ip.parse("10.0.13.2"), Ip.parse("10.0.13.3")))
                .setVrfExpr(IngressInterfaceVrf.instance())
                .setDefaultAction(regularFibLookup)
                .setRequireConnected(false)
                .build()));

    // Permitted by ABF line (nexthop AND vrf specified)
    assertThat(
        FlowEvaluator.evaluate(
                permittedAbfWithVrf,
                gigE0,
                DEFAULT_VRF_NAME,
                policy,
                c.getIpAccessLists(),
                ImmutableMap.of(),
                ImmutableMap.of())
            .getAction(),
        equalTo(
            FibLookupOverrideLookupIp.builder()
                .setIps(ImmutableList.of(Ip.parse("10.0.14.1")))
                .setVrfExpr(new LiteralVrfName("vrf1"))
                .setDefaultAction(regularFibLookup)
                .setRequireConnected(false)
                .build()));

    // Denied by explicit deny line
    assertThat(
        FlowEvaluator.evaluate(
                denied,
                gigE0,
                DEFAULT_VRF_NAME,
                policy,
                c.getIpAccessLists(),
                ImmutableMap.of(),
                ImmutableMap.of())
            .getAction(),
        equalTo(Drop.instance()));
    // Similar to denied flow, but not matching source IP or dest port
    assertThat(
        FlowEvaluator.evaluate(
                denied.toBuilder().setSrcIp(Ip.parse("10.0.0.2")).build(),
                gigE0,
                DEFAULT_VRF_NAME,
                policy,
                c.getIpAccessLists(),
                ImmutableMap.of(),
                ImmutableMap.of())
            .getAction(),
        equalTo(regularFibLookup));
    assertThat(
        FlowEvaluator.evaluate(
                denied.toBuilder().setDstPort(23).build(),
                gigE0,
                DEFAULT_VRF_NAME,
                policy,
                c.getIpAccessLists(),
                ImmutableMap.of(),
                ImmutableMap.of())
            .getAction(),
        equalTo(regularFibLookup));

    assertThat(c.getAllInterfaces().get(gigE0).getPacketPolicyName(), equalTo(abfPolicyName));
  }

  @Test
  public void testAbfConversionWarning() {
    String hostname = "abf_conversion_warning";
    Batfish batfish = getBatfishForConfigurationNames(hostname);

    ConvertConfigurationAnswerElement ccae =
        batfish.loadConvertConfigurationAnswerElementOrReparse(batfish.getSnapshot());
    assertThat(
        ccae,
        hasRedFlagWarning(
            hostname,
            containsString(
                "Access-list lines with different nexthop VRFs are not yet supported. Line '60"
                    + " permit tcp any host 10.0.1.1 nexthop1 vrf vrf1 ipv4 10.0.11.1 nexthop2 vrf"
                    + " vrfOther ipv4 10.0.11.2' in ACL aclv4 will be ignored.")));
    assertThat(
        ccae,
        hasRedFlagWarning(
            hostname,
            containsString(
                "Access-list lines with different nexthop VRFs are not yet supported. Line '70"
                    + " permit tcp any host 10.0.1.1 nexthop1 vrf vrf1 ipv4 10.0.11.1 nexthop2 vrf"
                    + " vrf1 ipv4 10.0.11.2 nexthop3 vrf vrfOther ipv4 10.0.11.3' in ACL aclv4 will"
                    + " be ignored.")));
    assertThat(
        ccae,
        hasRedFlagWarning(
            hostname,
            containsString(
                "Access-list lines with different nexthop VRFs are not yet supported. Line '80"
                    + " permit tcp any host 10.0.1.1 nexthop1 vrf vrf1 ipv4 10.0.11.1 nexthop2 ipv4"
                    + " 10.0.11.2' in ACL aclv4 will be ignored.")));
    assertThat(
        ccae,
        hasRedFlagWarning(
            hostname,
            containsString(
                "Access-list lines with different nexthop VRFs are not yet supported. Line '90"
                    + " permit tcp any host 10.0.1.1 nexthop1 ipv4 10.0.11.1 nexthop2 vrf vrfOther"
                    + " ipv4 10.0.11.2' in ACL aclv4 will be ignored.")));
    assertThat(
        ccae,
        hasRedFlagWarning(
            hostname,
            containsString(
                "ACL based forwarding rule aclv4 cannot be applied to an egress interface.")));

    // No other warnings, i.e. other lines are converted successfully
    assertThat(ccae.getWarnings().get(hostname).getRedFlagWarnings(), iterableWithSize(5));
  }

  @Test
<<<<<<< HEAD
  public void testL2vpnExtraction() {
    String hostname = "l2vpn";
    CiscoXrConfiguration vc = parseVendorConfig(hostname);

    assertThat(vc.getInterfaces(), hasKeys("BVI1", "GigabitEthernet0/0/0/1.1"));

    assertThat(vc.getBridgeGroups(), hasKeys("BG1"));
    Map<String, BridgeDomain> bridgeDomains = vc.getBridgeGroups().get("BG1").getBridgeDomains();
    assertThat(bridgeDomains, hasKeys("BD1", "BD2", "BD3"));

    BridgeDomain bd1 = bridgeDomains.get("BD1");
    assertThat(bd1.getName(), equalTo("BD1"));
    assertThat(
        bd1.getInterfaces(),
        containsInAnyOrder("GigabitEthernet0/0/0/1.1", "GigabitEthernet0/0/0/2.1"));
    assertThat(bd1.getRoutedInterface(), equalTo("BVI1"));

    BridgeDomain bd2 = bridgeDomains.get("BD2");
    assertThat(bd2.getName(), equalTo("BD2"));
    assertThat(bd2.getInterfaces(), empty());
    assertThat(bd2.getRoutedInterface(), equalTo("BVI2"));

    BridgeDomain bd3 = bridgeDomains.get("BD3");
    assertThat(bd3.getName(), equalTo("BD3"));
    assertThat(bd3.getInterfaces(), empty());
    assertNull(bd3.getRoutedInterface());
  }

  @Test
  public void testL2vpnReferences() {
    String hostname = "l2vpn";
    String filename = String.format("configs/%s", hostname);
    Batfish batfish = getBatfishForConfigurationNames(hostname);
    ConvertConfigurationAnswerElement ccae =
        batfish.loadConvertConfigurationAnswerElementOrReparse(batfish.getSnapshot());

    assertThat(
        ccae,
        hasReferencedStructure(
            filename, INTERFACE, "GigabitEthernet0/0/0/1.1", BRIDGE_DOMAIN_INTERFACE));
    assertThat(
        ccae,
        hasReferencedStructure(
            filename, INTERFACE, "GigabitEthernet0/0/0/2.1", BRIDGE_DOMAIN_INTERFACE));
    assertThat(
        ccae, hasReferencedStructure(filename, INTERFACE, "BVI1", BRIDGE_DOMAIN_ROUTED_INTERFACE));
    assertThat(
        ccae, hasReferencedStructure(filename, INTERFACE, "BVI2", BRIDGE_DOMAIN_ROUTED_INTERFACE));

    assertThat(
        ccae,
        hasUndefinedReference(
            filename, INTERFACE, "GigabitEthernet0/0/0/2.1", BRIDGE_DOMAIN_INTERFACE));
    assertThat(
        ccae, hasUndefinedReference(filename, INTERFACE, "BVI2", BRIDGE_DOMAIN_ROUTED_INTERFACE));
=======
  public void testInterfaceL2transportExtraction() {
    String hostname = "interface_l2transport";
    CiscoXrConfiguration vc = parseVendorConfig(hostname);

    assertNotNull(vc);

    assertThat(
        vc.getInterfaces(),
        hasKeys("GigabitEthernet0/0/0/1", "GigabitEthernet0/0/0/1.1", "GigabitEthernet0/0/0/1.2"));

    org.batfish.representation.cisco_xr.Interface ge1 =
        vc.getInterfaces().get("GigabitEthernet0/0/0/1");
    org.batfish.representation.cisco_xr.Interface ge11 =
        vc.getInterfaces().get("GigabitEthernet0/0/0/1.1");
    TagRewritePolicy ge11Policy = ge11.getRewriteIngressTag();
    org.batfish.representation.cisco_xr.Interface ge12 =
        vc.getInterfaces().get("GigabitEthernet0/0/0/1.2");
    TagRewritePolicy ge12Policy = ge12.getRewriteIngressTag();

    assertFalse(ge1.getL2transport());
    assertThat(ge1.getEncapsulationVlan(), nullValue());

    assertTrue(ge11.getL2transport());
    assertThat(ge11Policy, instanceOf(TagRewritePop.class));
    assertThat(((TagRewritePop) ge11Policy).getPopCount(), equalTo(1));
    assertFalse(((TagRewritePop) ge11Policy).getSymmetric());
    assertThat(ge11.getEncapsulationVlan(), equalTo(1));

    assertTrue(ge12.getL2transport());
    assertThat(ge12Policy, instanceOf(TagRewritePop.class));
    assertThat(((TagRewritePop) ge12Policy).getPopCount(), equalTo(2));
    assertTrue(((TagRewritePop) ge12Policy).getSymmetric());
    assertThat(ge12.getEncapsulationVlan(), equalTo(2));
  }

  @Test
  public void testInterfaceL2transportWarning() {
    String hostname = "interface_l2transport_warning";
    Batfish batfish = getBatfishForConfigurationNames(hostname);

    Warnings warnings =
        getOnlyElement(
            batfish
                .loadParseVendorConfigurationAnswerElement(batfish.getSnapshot())
                .getWarnings()
                .values());
    assertThat(
        warnings,
        hasParseWarnings(
            containsInAnyOrder(
                hasComment("Expected rewrite ingress tag pop range in range 1-2, but got '0'"),
                hasComment("Expected rewrite ingress tag pop range in range 1-2, but got '3'"),
                allOf(
                    hasComment(
                        "Rewrite policy can only be configured on l2transport interfaces. Ignoring"
                            + " this line."),
                    hasText("rewrite ingress tag pop 1 symmetric")))));
>>>>>>> 0caad92d
  }
}<|MERGE_RESOLUTION|>--- conflicted
+++ resolved
@@ -3406,7 +3406,6 @@
   }
 
   @Test
-<<<<<<< HEAD
   public void testL2vpnExtraction() {
     String hostname = "l2vpn";
     CiscoXrConfiguration vc = parseVendorConfig(hostname);
@@ -3462,7 +3461,9 @@
             filename, INTERFACE, "GigabitEthernet0/0/0/2.1", BRIDGE_DOMAIN_INTERFACE));
     assertThat(
         ccae, hasUndefinedReference(filename, INTERFACE, "BVI2", BRIDGE_DOMAIN_ROUTED_INTERFACE));
-=======
+  }
+
+  @Test
   public void testInterfaceL2transportExtraction() {
     String hostname = "interface_l2transport";
     CiscoXrConfiguration vc = parseVendorConfig(hostname);
@@ -3520,6 +3521,5 @@
                         "Rewrite policy can only be configured on l2transport interfaces. Ignoring"
                             + " this line."),
                     hasText("rewrite ingress tag pop 1 symmetric")))));
->>>>>>> 0caad92d
   }
 }