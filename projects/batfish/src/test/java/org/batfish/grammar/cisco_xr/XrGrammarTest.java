--- conflicted
+++ resolved
@@ -1271,7 +1271,13 @@
   }
 
   @Test
-<<<<<<< HEAD
+  public void testIpv6AccessListParsing() {
+    String hostname = "xr-ipv6-access-list";
+    // Do not crash
+    assertNotNull(parseVendorConfig(hostname));
+  }
+
+  @Test
   public void testInterfaceAddressExtraction() {
     String hostname = "xr-interface-address";
     CiscoXrConfiguration vc = parseVendorConfig(hostname);
@@ -1290,11 +1296,5 @@
       assertThat(iface.getAddress(), equalTo(primary));
       assertThat(iface.getSecondaryAddresses(), containsInAnyOrder(secondary1, secondary2));
     }
-=======
-  public void testIpv6AccessListParsing() {
-    String hostname = "xr-ipv6-access-list";
-    // Do not crash
-    assertNotNull(parseVendorConfig(hostname));
->>>>>>> bd5a1ab6
   }
 }