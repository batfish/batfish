--- conflicted
+++ resolved
@@ -3022,7 +3022,6 @@
                             + " action"),
                     hasText("100 deny tcp any host 1111:: nexthop1 ipv6 1112::")))));
   }
-<<<<<<< HEAD
 
   /** Test conversion of ACL based forwarding constructs in IP access-lists */
   @Test
@@ -3185,6 +3184,4 @@
     // No other warnings, i.e. other lines are converted successfully
     assertThat(ccae.getWarnings().get(hostname).getRedFlagWarnings(), iterableWithSize(4));
   }
-=======
->>>>>>> 918d0205
 }