--- conflicted
+++ resolved
@@ -1724,7 +1724,6 @@
   }
 
   @Test
-<<<<<<< HEAD
   public void testSnmpServerParsing() {
     String hostname = "xr-snmp-server";
     String filename = String.format("configs/%s", hostname);
@@ -1741,11 +1740,12 @@
     assertThat(
         ccae,
         hasReferencedStructure(filename, IPV6_ACCESS_LIST, "ipv6acl1", SNMP_SERVER_COMMUNITY_ACL6));
-=======
+  }
+
+  @Test
   public void testOspfParsing() {
     String hostname = "xr-ospf";
     // Do not crash
     assertNotNull(parseVendorConfig(hostname));
->>>>>>> af946d93
   }
 }