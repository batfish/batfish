package org.batfish.grammar.flatjuniper;

import static org.batfish.datamodel.matchers.AbstractRouteMatchers.hasPrefix;
import static org.batfish.datamodel.matchers.AndMatchExprMatchers.hasConjuncts;
import static org.batfish.datamodel.matchers.AndMatchExprMatchers.isAndMatchExprThat;
import static org.batfish.datamodel.matchers.BgpNeighborMatchers.hasEnforceFirstAs;
import static org.batfish.datamodel.matchers.BgpNeighborMatchers.hasLocalAs;
import static org.batfish.datamodel.matchers.BgpProcessMatchers.hasNeighbor;
import static org.batfish.datamodel.matchers.BgpProcessMatchers.hasNeighbors;
import static org.batfish.datamodel.matchers.ConfigurationMatchers.hasDefaultVrf;
import static org.batfish.datamodel.matchers.ConfigurationMatchers.hasInterface;
import static org.batfish.datamodel.matchers.ConfigurationMatchers.hasIpAccessList;
import static org.batfish.datamodel.matchers.ConfigurationMatchers.hasVrf;
import static org.batfish.datamodel.matchers.ConfigurationMatchers.hasVrfs;
import static org.batfish.datamodel.matchers.DataModelMatchers.hasNumReferrers;
import static org.batfish.datamodel.matchers.DataModelMatchers.isDynamic;
import static org.batfish.datamodel.matchers.InterfaceMatchers.hasAccessVlan;
import static org.batfish.datamodel.matchers.InterfaceMatchers.hasAdditionalArpIps;
import static org.batfish.datamodel.matchers.InterfaceMatchers.hasMtu;
import static org.batfish.datamodel.matchers.InterfaceMatchers.hasOspfCost;
import static org.batfish.datamodel.matchers.InterfaceMatchers.hasZoneName;
import static org.batfish.datamodel.matchers.InterfaceMatchers.isOspfPassive;
import static org.batfish.datamodel.matchers.IpAccessListLineMatchers.hasAction;
import static org.batfish.datamodel.matchers.IpAccessListLineMatchers.hasMatchCondition;
import static org.batfish.datamodel.matchers.IpAccessListMatchers.accepts;
import static org.batfish.datamodel.matchers.IpAccessListMatchers.hasLines;
import static org.batfish.datamodel.matchers.IpAccessListMatchers.rejects;
import static org.batfish.datamodel.matchers.IpSpaceMatchers.containsIp;
import static org.batfish.datamodel.matchers.OrMatchExprMatchers.hasDisjuncts;
import static org.batfish.datamodel.matchers.OrMatchExprMatchers.isOrMatchExprThat;
import static org.batfish.datamodel.matchers.OspfAreaSummaryMatchers.hasMetric;
import static org.batfish.datamodel.matchers.OspfAreaSummaryMatchers.isAdvertised;
import static org.batfish.datamodel.matchers.OspfProcessMatchers.hasArea;
import static org.batfish.datamodel.matchers.VrfMatchers.hasBgpProcess;
import static org.batfish.datamodel.matchers.VrfMatchers.hasOspfProcess;
import static org.batfish.datamodel.matchers.VrfMatchers.hasStaticRoutes;
import static org.batfish.representation.juniper.JuniperConfiguration.ACL_NAME_EXISTING_CONNECTION;
import static org.batfish.representation.juniper.JuniperConfiguration.ACL_NAME_GLOBAL_POLICY;
import static org.batfish.representation.juniper.JuniperConfiguration.ACL_NAME_SECURITY_POLICY;
import static org.hamcrest.Matchers.containsInAnyOrder;
import static org.hamcrest.Matchers.equalTo;
import static org.hamcrest.Matchers.hasItem;
import static org.hamcrest.Matchers.hasKey;
import static org.hamcrest.Matchers.hasSize;
import static org.hamcrest.Matchers.hasValue;
import static org.hamcrest.Matchers.iterableWithSize;
import static org.hamcrest.Matchers.not;
import static org.hamcrest.Matchers.nullValue;
import static org.junit.Assert.assertThat;

import com.google.common.collect.ImmutableList;
import com.google.common.collect.Iterables;
import java.io.IOException;
import java.util.Arrays;
import java.util.Collections;
import java.util.List;
import java.util.Map;
import java.util.SortedMap;
import java.util.SortedSet;
import org.antlr.v4.runtime.tree.ParseTreeWalker;
import org.batfish.common.util.CommonUtil;
import org.batfish.config.Settings;
import org.batfish.datamodel.AclIpSpace;
import org.batfish.datamodel.BgpNeighbor;
import org.batfish.datamodel.BgpProcess;
import org.batfish.datamodel.Configuration;
import org.batfish.datamodel.Flow;
import org.batfish.datamodel.HeaderSpace;
import org.batfish.datamodel.Ip;
import org.batfish.datamodel.IpAccessList;
import org.batfish.datamodel.IpAccessListLine;
import org.batfish.datamodel.IpProtocol;
import org.batfish.datamodel.IpSpace;
import org.batfish.datamodel.IpWildcard;
import org.batfish.datamodel.LineAction;
import org.batfish.datamodel.MultipathEquivalentAsPathMatchMode;
import org.batfish.datamodel.OspfAreaSummary;
import org.batfish.datamodel.Prefix;
import org.batfish.datamodel.State;
import org.batfish.datamodel.SubRange;
import org.batfish.datamodel.acl.MatchHeaderSpace;
import org.batfish.datamodel.acl.MatchSrcInterface;
import org.batfish.datamodel.acl.PermittedByAcl;
import org.batfish.datamodel.acl.TrueExpr;
import org.batfish.datamodel.answers.ConvertConfigurationAnswerElement;
import org.batfish.datamodel.matchers.OspfAreaMatchers;
import org.batfish.grammar.flatjuniper.FlatJuniperParser.Flat_juniper_configurationContext;
import org.batfish.main.Batfish;
import org.batfish.main.BatfishTestUtils;
import org.batfish.main.TestrigText;
import org.batfish.representation.juniper.JuniperStructureType;
import org.batfish.representation.juniper.JuniperStructureUsage;
import org.hamcrest.FeatureMatcher;
import org.hamcrest.Matcher;
import org.junit.Rule;
import org.junit.Test;
import org.junit.rules.ExpectedException;
import org.junit.rules.TemporaryFolder;

/**
 * Tests for {@link FlatJuniperParser}flat Junpier parser and {@link
 * FlatJuniperControlPlaneExtractor}.
 */
public class FlatJuniperGrammarTest {

  private static class HasClusterId extends FeatureMatcher<BgpNeighbor, Long> {
    public HasClusterId(Matcher<? super Long> subMatcher) {
      super(subMatcher, "clusterId", "clusterId");
    }

    @Override
    protected Long featureValueOf(BgpNeighbor actual) {
      return actual.getClusterId();
    }
  }

  private static final String TESTCONFIGS_PREFIX = "org/batfish/grammar/juniper/testconfigs/";

  private static String TESTRIGS_PREFIX = "org/batfish/grammar/juniper/testrigs/";

  private static HasClusterId hasClusterId(long expectedClusterId) {
    return new HasClusterId(equalTo(expectedClusterId));
  }

  @Rule public TemporaryFolder _folder = new TemporaryFolder();

  @Rule public ExpectedException _thrown = ExpectedException.none();

  private static Flow createFlow(String sourceAddress, String destinationAddress) {
    return createFlow(sourceAddress, destinationAddress, State.NEW);
  }

  private static Flow createFlow(String sourceAddress, String destinationAddress, State state) {
    Flow.Builder fb = new Flow.Builder();
    fb.setIngressNode("node");
    fb.setSrcIp(new Ip(sourceAddress));
    fb.setDstIp(new Ip(destinationAddress));
    fb.setState(state);
    fb.setTag("test");
    return fb.build();
  }

  private Batfish getBatfishForConfigurationNames(String... configurationNames) throws IOException {
    String[] names =
        Arrays.stream(configurationNames).map(s -> TESTCONFIGS_PREFIX + s).toArray(String[]::new);
    return BatfishTestUtils.getBatfishForTextConfigs(_folder, names);
  }

  private Configuration parseConfig(String hostname) throws IOException {
    return parseTextConfigs(hostname).get(hostname);
  }

  private Map<String, Configuration> parseTextConfigs(String... configurationNames)
      throws IOException {
    return getBatfishForConfigurationNames(configurationNames).loadConfigurations();
  }

  @Test
  public void testApplications() throws IOException {
    String hostname = "applications";

    Batfish batfish = getBatfishForConfigurationNames(hostname);
    ConvertConfigurationAnswerElement ccae =
        batfish.loadConvertConfigurationAnswerElementOrReparse();

    /* a1 should be used, while a2 should be unused */
    assertThat(ccae, hasNumReferrers(hostname, JuniperStructureType.APPLICATION, "a2", 0));
    assertThat(ccae, hasNumReferrers(hostname, JuniperStructureType.APPLICATION, "a1", 1));
    assertThat(ccae, hasNumReferrers(hostname, JuniperStructureType.APPLICATION, "a3", 1));
  }

  @Test
  public void testApplicationSet() throws IOException {
    String hostname = "application-set";
    Batfish batfish = getBatfishForConfigurationNames(hostname);
    ConvertConfigurationAnswerElement ccae =
        batfish.loadConvertConfigurationAnswerElementOrReparse();
    SortedMap<String, SortedMap<String, SortedMap<String, SortedMap<String, SortedSet<Integer>>>>>
        undefinedReferences = ccae.getUndefinedReferences();
    Configuration c = parseConfig(hostname);
    String aclName = "~FROM_ZONE~z1~TO_ZONE~z2";

    /* Check that appset2 contains definition of appset1 concatenated with definition of a3 */
    assertThat(
        c,
        hasIpAccessList(
            aclName,
            hasLines(
                equalTo(
                    ImmutableList.of(
                        IpAccessListLine.acceptingHeaderSpace(
                            HeaderSpace.builder()
                                .setIpProtocols(ImmutableList.of(IpProtocol.TCP))
                                .setSrcPorts(ImmutableList.of(new SubRange(1, 1)))
                                .build()),
                        IpAccessListLine.acceptingHeaderSpace(
                            HeaderSpace.builder()
                                .setDstPorts(ImmutableList.of(new SubRange(2, 2)))
                                .setIpProtocols(ImmutableList.of(IpProtocol.UDP))
                                .build()),
                        IpAccessListLine.acceptingHeaderSpace(
                            HeaderSpace.builder()
                                .setDstPorts(ImmutableList.of(new SubRange(3, 3)))
                                .setIpProtocols(ImmutableList.of(IpProtocol.UDP))
                                .build()))))));

    /* Check that appset1 and appset2 are referenced, but appset3 is not */
    assertThat(ccae, hasNumReferrers(hostname, JuniperStructureType.APPLICATION_SET, "appset1", 1));
    assertThat(ccae, hasNumReferrers(hostname, JuniperStructureType.APPLICATION_SET, "appset2", 1));
    assertThat(ccae, hasNumReferrers(hostname, JuniperStructureType.APPLICATION_SET, "appset3", 0));

    /*
     * Check that there is an undefined reference to appset4, but not to appset1-3
     * (via reference in security policy).
     */
    assertThat(undefinedReferences, hasKey(hostname));
    SortedMap<String, SortedMap<String, SortedMap<String, SortedSet<Integer>>>>
        undefinedReferencesByType = undefinedReferences.get(hostname);
    assertThat(
        undefinedReferencesByType,
        hasKey(JuniperStructureType.APPLICATION_OR_APPLICATION_SET.getDescription()));
    SortedMap<String, SortedMap<String, SortedSet<Integer>>> urApplicationOrApplicationSetByName =
        undefinedReferencesByType.get(
            JuniperStructureType.APPLICATION_OR_APPLICATION_SET.getDescription());
    assertThat(urApplicationOrApplicationSetByName, not(hasKey("appset1")));
    assertThat(urApplicationOrApplicationSetByName, not(hasKey("appset2")));
    assertThat(urApplicationOrApplicationSetByName, not(hasKey("appset3")));
    assertThat(urApplicationOrApplicationSetByName, hasKey("appset4"));
    SortedMap<String, SortedSet<Integer>> urApplicationOrApplicationSetByUsage =
        urApplicationOrApplicationSetByName.get("appset4");
    assertThat(
        urApplicationOrApplicationSetByUsage,
        hasKey(JuniperStructureUsage.SECURITY_POLICY_MATCH_APPLICATION.getDescription()));

    /*
     * Check that there is an undefined reference to application-set appset4, but not to appset1-3
     * (via reference in application-set definition).
     */
    assertThat(
        undefinedReferencesByType, hasKey(JuniperStructureType.APPLICATION_SET.getDescription()));
    SortedMap<String, SortedMap<String, SortedSet<Integer>>> urApplicationSetByName =
        undefinedReferencesByType.get(JuniperStructureType.APPLICATION_SET.getDescription());
    assertThat(urApplicationSetByName, not(hasKey("appset1")));
    assertThat(urApplicationSetByName, not(hasKey("appset2")));
    assertThat(urApplicationSetByName, not(hasKey("appset3")));
    assertThat(urApplicationSetByName, hasKey("appset4"));
    SortedMap<String, SortedSet<Integer>> urApplicationSetByUsage =
        urApplicationSetByName.get("appset4");
    assertThat(
        urApplicationSetByUsage,
        hasKey(JuniperStructureUsage.APPLICATION_SET_MEMBER_APPLICATION_SET.getDescription()));

    /*
     * Check that there is an undefined reference to application a4 but not a1-3
     * (via reference in application-set definition).
     */
    assertThat(
        undefinedReferencesByType, hasKey(JuniperStructureType.APPLICATION.getDescription()));
    SortedMap<String, SortedMap<String, SortedSet<Integer>>> urApplicationByName =
        undefinedReferencesByType.get(JuniperStructureType.APPLICATION.getDescription());
    assertThat(urApplicationByName, not(hasKey("a1")));
    assertThat(urApplicationByName, not(hasKey("a2")));
    assertThat(urApplicationByName, not(hasKey("a3")));
    assertThat(urApplicationByName, hasKey("a4"));
    SortedMap<String, SortedSet<Integer>> urApplicationByUsage = urApplicationByName.get("a4");
    assertThat(
        urApplicationByUsage,
        hasKey(JuniperStructureUsage.APPLICATION_SET_MEMBER_APPLICATION.getDescription()));
  }

  @Test
  public void testApplicationWithTerms() throws IOException {
    String hostname = "application-with-terms";
    Configuration c = parseConfig(hostname);
    String aclName = "~FROM_ZONE~z1~TO_ZONE~z2";

    /*
     * An IpAccessList should be generated for the cross-zone policy from z1 to z2. Its definition
     * should inline the matched application, with the action applied to each generated line
     * from the application. One line should be generated per application term.
     */
    assertThat(
        c,
        hasIpAccessList(
            aclName,
            hasLines(
                equalTo(
                    ImmutableList.of(
                        IpAccessListLine.acceptingHeaderSpace(
                            HeaderSpace.builder()
                                .setDstPorts(ImmutableList.of(new SubRange(1, 1)))
                                .setIpProtocols(ImmutableList.of(IpProtocol.TCP))
                                .setSrcPorts(ImmutableList.of(new SubRange(2, 2)))
                                .build()),
                        IpAccessListLine.acceptingHeaderSpace(
                            HeaderSpace.builder()
                                .setDstPorts(ImmutableList.of(new SubRange(3, 3)))
                                .setIpProtocols(ImmutableList.of(IpProtocol.UDP))
                                .setSrcPorts(ImmutableList.of(new SubRange(4, 4)))
                                .build()))))));
  }

  /** Tests support for dynamic bgp parsing using "bgp allow" command */
  @Test
  public void testBgpAllow() throws IOException {
    Configuration c = parseConfig("bgp-allow");
    assertThat(
        c, hasDefaultVrf(hasBgpProcess(hasNeighbor(Prefix.parse("10.1.1.0/24"), isDynamic()))));
  }

  @Test
  public void testAutonomousSystem() throws IOException {
    String testrigName = "autonomous-system";
    String c1Name = "as1";
    String c2Name = "as2";
    String c3Name = "as3";
    Prefix neighborPrefix = Prefix.parse("1.0.0.1/32");

    List<String> configurationNames = ImmutableList.of(c1Name, c2Name, c3Name);
    Batfish batfish =
        BatfishTestUtils.getBatfishFromTestrigText(
            TestrigText.builder()
                .setConfigurationText(TESTRIGS_PREFIX + testrigName, configurationNames)
                .build(),
            _folder);
    Map<String, Configuration> configurations = batfish.loadConfigurations();
    Configuration c1 = configurations.get(c1Name);
    Configuration c2 = configurations.get(c2Name);
    Configuration c3 = configurations.get(c3Name);

    assertThat(c1, hasDefaultVrf(hasBgpProcess(hasNeighbor(neighborPrefix, hasLocalAs(1)))));
    assertThat(c2, hasDefaultVrf(hasBgpProcess(hasNeighbor(neighborPrefix, hasLocalAs(1)))));
    assertThat(c3, hasDefaultVrf(hasBgpProcess(hasNeighbor(neighborPrefix, hasLocalAs(1)))));
  }

  @Test
  public void testBgpClusterId() throws IOException {
    String testrigName = "rr";
    String configName = "rr";
    Ip neighbor1Ip = new Ip("2.2.2.2");
    Ip neighbor2Ip = new Ip("4.4.4.4");

    List<String> configurationNames = ImmutableList.of(configName);
    Batfish batfish =
        BatfishTestUtils.getBatfishFromTestrigText(
            TestrigText.builder()
                .setConfigurationText(TESTRIGS_PREFIX + testrigName, configurationNames)
                .build(),
            _folder);
    Map<String, Configuration> configurations = batfish.loadConfigurations();

    Configuration rr = configurations.get(configName);
    BgpProcess proc = rr.getDefaultVrf().getBgpProcess();
    BgpNeighbor neighbor1 =
        proc.getNeighbors().get(new Prefix(neighbor1Ip, Prefix.MAX_PREFIX_LENGTH));
    BgpNeighbor neighbor2 =
        proc.getNeighbors().get(new Prefix(neighbor2Ip, Prefix.MAX_PREFIX_LENGTH));

    assertThat(neighbor1, hasClusterId(new Ip("3.3.3.3").asLong()));
    assertThat(neighbor2, hasClusterId(new Ip("1.1.1.1").asLong()));
  }

  @Test
  public void testBgpMultipathMultipleAs() throws IOException {
    String testrigName = "multipath-multiple-as";
    List<String> configurationNames =
        ImmutableList.of("multiple_as_disabled", "multiple_as_enabled", "multiple_as_mixed");

    Batfish batfish =
        BatfishTestUtils.getBatfishFromTestrigText(
            TestrigText.builder()
                .setConfigurationText(TESTRIGS_PREFIX + testrigName, configurationNames)
                .build(),
            _folder);
    Map<String, Configuration> configurations = batfish.loadConfigurations();
    MultipathEquivalentAsPathMatchMode multipleAsDisabled =
        configurations
            .get("multiple_as_disabled")
            .getDefaultVrf()
            .getBgpProcess()
            .getMultipathEquivalentAsPathMatchMode();
    MultipathEquivalentAsPathMatchMode multipleAsEnabled =
        configurations
            .get("multiple_as_enabled")
            .getDefaultVrf()
            .getBgpProcess()
            .getMultipathEquivalentAsPathMatchMode();
    MultipathEquivalentAsPathMatchMode multipleAsMixed =
        configurations
            .get("multiple_as_mixed")
            .getDefaultVrf()
            .getBgpProcess()
            .getMultipathEquivalentAsPathMatchMode();

    assertThat(multipleAsDisabled, equalTo(MultipathEquivalentAsPathMatchMode.FIRST_AS));
    assertThat(multipleAsEnabled, equalTo(MultipathEquivalentAsPathMatchMode.PATH_LENGTH));
    assertThat(multipleAsMixed, equalTo(MultipathEquivalentAsPathMatchMode.FIRST_AS));
  }

  @Test
  public void testEnforceFistAs() throws IOException {
    String hostname = "bgp-enforce-first-as";
    Configuration c = parseConfig(hostname);
    assertThat(c, hasDefaultVrf(hasBgpProcess(hasNeighbors(hasValue(hasEnforceFirstAs())))));
  }

  @Test
  public void testEthernetSwitchingFilterReference() throws IOException {
    String hostname = "ethernet-switching-filter";
    Batfish batfish = getBatfishForConfigurationNames(hostname);
    ConvertConfigurationAnswerElement ccae =
        batfish.loadConvertConfigurationAnswerElementOrReparse();

    /* esfilter should be referred, while esfilter2 should be unreferred */
    assertThat(
        ccae, hasNumReferrers(hostname, JuniperStructureType.FIREWALL_FILTER, "esfilter", 1));
    assertThat(
        ccae, hasNumReferrers(hostname, JuniperStructureType.FIREWALL_FILTER, "esfilter2", 0));
  }

  @Test
  public void testFirewallGlobalAddressBook() throws IOException {
    Configuration c = parseConfig("firewall-global-address-book");
    String interfaceNameTrust = "ge-0/0/0.0";
    String interfaceNameUntrust = "ge-0/0/1.0";
    String specificSpaceName = "global~ADDR1";
    String wildcardSpaceName = "global~ADDR2";
    String indirectSpaceName = "global~ADDRSET";

    // Address on untrust interface's subnet
    String untrustIpAddr = "1.2.4.5";
    // Specific address allowed by the address-set
    String specificAddr = "2.2.2.2";
    // Address allowed by the wildcard-address in the address-set
    String wildcardAddr = "1.3.3.4";
    // Address not allowed by either entry in the address-set
    String notWildcardAddr = "1.2.3.5";

    Flow flowFromSpecificAddr = createFlow(specificAddr, untrustIpAddr);
    Flow flowFromWildcardAddr = createFlow(wildcardAddr, untrustIpAddr);
    Flow flowFromNotWildcardAddr = createFlow(notWildcardAddr, untrustIpAddr);
    IpAccessList untrustCombinedAcl =
        c.getInterfaces().get(interfaceNameUntrust).getOutgoingFilter();

    // Should have three global IpSpaces in the config
    assertThat(
        c.getIpSpaces().keySet(),
        containsInAnyOrder(specificSpaceName, wildcardSpaceName, indirectSpaceName));

    IpSpace specificSpace = c.getIpSpaces().get(specificSpaceName);
    IpSpace wildcardSpace = c.getIpSpaces().get(wildcardSpaceName);
    IpSpace indirectSpace = c.getIpSpaces().get(indirectSpaceName);

    // Specific space should contain the specific addr and not others
    assertThat(specificSpace, containsIp(new Ip(specificAddr)));
    assertThat(specificSpace, not(containsIp(new Ip(wildcardAddr))));

    // Wildcard space should contain the wildcard addr and not others
    assertThat(wildcardSpace, containsIp(new Ip(wildcardAddr)));
    assertThat(wildcardSpace, not(containsIp(new Ip(notWildcardAddr))));

    // Indirect space should contain both specific and wildcard addr, but not others
    assertThat(indirectSpace, containsIp(new Ip(specificAddr), c.getIpSpaces()));
    assertThat(indirectSpace, containsIp(new Ip(wildcardAddr), c.getIpSpaces()));
    assertThat(indirectSpace, not(containsIp(new Ip(notWildcardAddr), c.getIpSpaces())));

    // Specifically allowed source addr should be accepted
    assertThat(
        untrustCombinedAcl,
        accepts(flowFromSpecificAddr, interfaceNameTrust, c.getIpAccessLists(), c.getIpSpaces()));
    // Source addr covered by the wildcard entry should be accepted
    assertThat(
        untrustCombinedAcl,
        accepts(flowFromWildcardAddr, interfaceNameTrust, c.getIpAccessLists(), c.getIpSpaces()));
    // Source addr covered by neither addr-set entry should be rejected
    assertThat(
        untrustCombinedAcl,
        rejects(
            flowFromNotWildcardAddr, interfaceNameTrust, c.getIpAccessLists(), c.getIpSpaces()));
  }

  @Test
  public void testFirewallGlobalPolicy() throws IOException {
    Configuration c = parseConfig("firewall-global-policy");
    String interfaceNameTrust = "ge-0/0/0.0";
    String interfaceNameUntrust = "ge-0/0/1.0";
    String trustedIpAddr = "1.2.3.5";
    String untrustedIpAddr = "1.2.4.5";

    Flow trustToUntrustFlow = createFlow(trustedIpAddr, untrustedIpAddr);
    Flow untrustToTrustFlow = createFlow(untrustedIpAddr, trustedIpAddr);

    IpAccessList aclTrustOut = c.getInterfaces().get(interfaceNameTrust).getOutgoingFilter();
    IpAccessList aclUntrustOut = c.getInterfaces().get(interfaceNameUntrust).getOutgoingFilter();

    /*
     * Should have six ACLs:
     *  Explicitly defined in the config file:
     *    One from the global security policy
     *  Generated by logic in toVendorIndependent
     *    Two combined outgoing filters for the two interfaces (combines security policies with
     *        egress ACLs)
     *    One permitting existing connections (default firewall behavior)
     *    Two defining security policies for each interface (combines explicit security policy with
     *        implicit security policies like allow existing connection)
     */
    assertThat(
        c.getIpAccessLists().keySet(),
        containsInAnyOrder(
            ACL_NAME_GLOBAL_POLICY,
            aclTrustOut.getName(),
            aclUntrustOut.getName(),
            ACL_NAME_EXISTING_CONNECTION,
            ACL_NAME_SECURITY_POLICY + interfaceNameTrust,
            ACL_NAME_SECURITY_POLICY + interfaceNameUntrust));

    IpAccessListLine aclGlobalPolicyLine =
        Iterables.getOnlyElement(c.getIpAccessLists().get(ACL_NAME_GLOBAL_POLICY).getLines());

    /* Global policy should permit the specific src address defined in the config */
    assertThat(
        aclGlobalPolicyLine,
        hasMatchCondition(equalTo(new MatchHeaderSpace(HeaderSpace.builder().build()))));
    assertThat(aclGlobalPolicyLine, hasAction(equalTo(LineAction.ACCEPT)));

    List<IpAccessListLine> aclTrustSPLines =
        c.getIpAccessLists().get(ACL_NAME_SECURITY_POLICY + interfaceNameTrust).getLines();
    List<IpAccessListLine> aclUntrustSPLines =
        c.getIpAccessLists().get(ACL_NAME_SECURITY_POLICY + interfaceNameUntrust).getLines();

    /* Security policy ACLs should have two lines, one for specific policies and one for default */
    assertThat(aclTrustSPLines, iterableWithSize(3));
    assertThat(aclUntrustSPLines, iterableWithSize(3));

    /* First line should be specific security policy (existing connection in this case) */
    assertThat(
        aclTrustSPLines.get(0),
        hasMatchCondition(
            isOrMatchExprThat(
                hasDisjuncts(
                    containsInAnyOrder(new PermittedByAcl(ACL_NAME_EXISTING_CONNECTION))))));
    assertThat(
        aclUntrustSPLines.get(0),
        hasMatchCondition(
            isOrMatchExprThat(
                hasDisjuncts(
                    containsInAnyOrder(new PermittedByAcl(ACL_NAME_EXISTING_CONNECTION))))));

    /* Second line should be global policy */
    assertThat(
        aclTrustSPLines.get(1),
        hasMatchCondition(equalTo(new PermittedByAcl(ACL_NAME_GLOBAL_POLICY))));
    assertThat(
        aclUntrustSPLines.get(1),
        hasMatchCondition(equalTo(new PermittedByAcl(ACL_NAME_GLOBAL_POLICY))));

    /* Third line should be default policy (reject all traffic) */
    assertThat(aclTrustSPLines.get(2), hasMatchCondition(equalTo(TrueExpr.INSTANCE)));
    assertThat(aclTrustSPLines.get(2), hasAction(equalTo(LineAction.REJECT)));
    assertThat(aclUntrustSPLines.get(2), hasMatchCondition(equalTo(TrueExpr.INSTANCE)));
    assertThat(aclUntrustSPLines.get(2), hasAction(equalTo(LineAction.REJECT)));

    /* Flows in either direction should be permitted by the global policy */
    assertThat(
        aclUntrustOut,
        accepts(trustToUntrustFlow, interfaceNameTrust, c.getIpAccessLists(), c.getIpSpaces()));
    assertThat(
        aclTrustOut,
        accepts(untrustToTrustFlow, interfaceNameUntrust, c.getIpAccessLists(), c.getIpSpaces()));
  }

  @Test
  public void testFirewallGlobalPolicyGlobalAddressBook() throws IOException {
    /*
     * Test address book behavior when used in a global policy
     * i.e. a policy that does not have fromZone or toZone
     */
    Configuration c = parseConfig("firewall-global-policy-global-address-book");
    String interfaceNameTrust = "ge-0/0/0.0";
    String interfaceNameUntrust = "ge-0/0/1.0";
    String trustedIpAddr = "1.2.3.5";
    String untrustedIpAddr = "1.2.4.5";
    String trustedSpaceName = "global~ADDR1";

    Flow trustToUntrustFlow = createFlow(trustedIpAddr, untrustedIpAddr);
    Flow untrustToTrustFlow = createFlow(untrustedIpAddr, trustedIpAddr);

    IpAccessList aclTrustOut = c.getInterfaces().get(interfaceNameTrust).getOutgoingFilter();
    IpAccessList aclUntrustOut = c.getInterfaces().get(interfaceNameUntrust).getOutgoingFilter();

    /* Make sure the global-address-book address is the only config ipSpace */
    assertThat(c.getIpSpaces().keySet(), containsInAnyOrder(trustedSpaceName));

    IpSpace ipSpace = Iterables.getOnlyElement(c.getIpSpaces().values());

    // It should contain the specific address
    assertThat(ipSpace, containsIp(new Ip(trustedIpAddr)));

    // It should not contain the address that is not allowed
    assertThat(ipSpace, not(containsIp(new Ip(untrustedIpAddr))));

    /* Flow from ADDR1 to untrust should be permitted */
    assertThat(
        aclUntrustOut,
        accepts(trustToUntrustFlow, interfaceNameTrust, c.getIpAccessLists(), c.getIpSpaces()));
    /* Flow from not ADDR1 to trust should be rejected */
    assertThat(
        aclTrustOut,
        rejects(untrustToTrustFlow, interfaceNameUntrust, c.getIpAccessLists(), c.getIpSpaces()));
  }

  @Test
  public void testFirewallNoPolicies() throws IOException {
    Configuration c = parseConfig("firewall-no-policies");
    String interfaceNameTrust = "ge-0/0/0.0";
    String interfaceNameUntrust = "ge-0/0/1.0";
    String trustedIpAddr = "1.2.3.5";
    String untrustedIpAddr = "1.2.4.5";

    Flow trustToUntrustFlow = createFlow(trustedIpAddr, untrustedIpAddr);
    Flow untrustToTrustFlow = createFlow(untrustedIpAddr, trustedIpAddr);

    IpAccessList aclTrustOut = c.getInterfaces().get(interfaceNameTrust).getOutgoingFilter();
    IpAccessList aclUntrustOut = c.getInterfaces().get(interfaceNameUntrust).getOutgoingFilter();

    /*
     * Should have five ACLs generated by logic in toVendorIndependent:
     *    Two combined outgoing filters for the two interfaces (combines security policies with
     *        egress ACLs)
     *    One permitting existing connections (default firewall behavior)
     *    Two defining security policies for each interface (combines explicit security policy with
     *        implicit security policies like allow existing connection)
     */
    assertThat(
        c.getIpAccessLists().keySet(),
        containsInAnyOrder(
            aclTrustOut.getName(),
            aclUntrustOut.getName(),
            ACL_NAME_EXISTING_CONNECTION,
            ACL_NAME_SECURITY_POLICY + interfaceNameTrust,
            ACL_NAME_SECURITY_POLICY + interfaceNameUntrust));

    List<IpAccessListLine> aclTrustSPLines =
        c.getIpAccessLists().get(ACL_NAME_SECURITY_POLICY + interfaceNameTrust).getLines();
    List<IpAccessListLine> aclUntrustSPLines =
        c.getIpAccessLists().get(ACL_NAME_SECURITY_POLICY + interfaceNameUntrust).getLines();

    /*
     * The interface security policies should have two lines each: one for the actual
     * security policy (allow established connections here), and one for the default action
     */
    assertThat(aclTrustSPLines, iterableWithSize(2));
    assertThat(aclUntrustSPLines, iterableWithSize(2));

    IpAccessListLine aclTrustOutLine = Iterables.getOnlyElement(aclTrustOut.getLines());
    IpAccessListLine aclUntrustOutLine = Iterables.getOnlyElement(aclUntrustOut.getLines());

    /* Each interface's outgoing ACL line should reference its security policy */
    assertThat(
        aclTrustOutLine,
        hasMatchCondition(
            isAndMatchExprThat(
                hasConjuncts(
                    containsInAnyOrder(
                        new PermittedByAcl(ACL_NAME_SECURITY_POLICY + interfaceNameTrust))))));
    assertThat(
        aclUntrustOutLine,
        hasMatchCondition(
            isAndMatchExprThat(
                hasConjuncts(
                    containsInAnyOrder(
                        new PermittedByAcl(ACL_NAME_SECURITY_POLICY + interfaceNameUntrust))))));

    /*
     * Since no policies are defined in either direction, should default to allowing only
     * established connections
     */
    assertThat(
        aclTrustSPLines.get(0),
        hasMatchCondition(
            isOrMatchExprThat(
                hasDisjuncts(
                    containsInAnyOrder(new PermittedByAcl(ACL_NAME_EXISTING_CONNECTION))))));
    assertThat(
        aclUntrustSPLines.get(0),
        hasMatchCondition(
            isOrMatchExprThat(
                hasDisjuncts(
                    containsInAnyOrder(new PermittedByAcl(ACL_NAME_EXISTING_CONNECTION))))));

    /* Default line should be reject all traffic */
    assertThat(aclTrustSPLines.get(1), hasMatchCondition(equalTo(TrueExpr.INSTANCE)));
    assertThat(aclTrustSPLines.get(1), hasAction(equalTo(LineAction.REJECT)));
    assertThat(aclUntrustSPLines.get(1), hasMatchCondition(equalTo(TrueExpr.INSTANCE)));
    assertThat(aclUntrustSPLines.get(1), hasAction(equalTo(LineAction.REJECT)));

    /* Simple flow in either direction should be blocked */
    assertThat(
        aclUntrustOut,
        rejects(trustToUntrustFlow, interfaceNameTrust, c.getIpAccessLists(), c.getIpSpaces()));
    assertThat(
        aclTrustOut,
        rejects(untrustToTrustFlow, interfaceNameUntrust, c.getIpAccessLists(), c.getIpSpaces()));
  }

  @Test
  public void testFirewallPolicies() throws IOException {
    Configuration c = parseConfig("firewall-policies");
    String interfaceNameTrust = "ge-0/0/0.0";
    String interfaceNameUntrust = "ge-0/0/1.0";
    String securityPolicyName = "~FROM_ZONE~trust~TO_ZONE~untrust";
    String trustedIpAddr = "1.2.3.5";
    String untrustedIpAddr = "1.2.4.5";

    Flow trustToUntrustFlow = createFlow(trustedIpAddr, untrustedIpAddr);
    Flow untrustToTrustFlow = createFlow(untrustedIpAddr, trustedIpAddr);
    Flow trustToUntrustReturnFlow = createFlow(trustedIpAddr, untrustedIpAddr, State.ESTABLISHED);
    Flow untrustToTrustReturnFlow = createFlow(untrustedIpAddr, trustedIpAddr, State.ESTABLISHED);

    IpAccessList aclTrustOut = c.getInterfaces().get(interfaceNameTrust).getOutgoingFilter();
    IpAccessList aclUntrustOut = c.getInterfaces().get(interfaceNameUntrust).getOutgoingFilter();

    /*
     * Should have six ACLs:
     *  Explicitly defined in the config file:
     *    One from the security policy from trust to untrust
     *  Generated by logic in toVendorIndependent
     *    Two combined outgoing filters for the two interfaces (combines security policies with
     *        egress ACLs)
     *    One permitting existing connections (default firewall behavior)
     *    Two defining security policies for each interface (combines explicit security policy with
     *        implicit security policies like allow existing connection)
     */
    assertThat(
        c.getIpAccessLists().keySet(),
        containsInAnyOrder(
            securityPolicyName,
            aclTrustOut.getName(),
            aclUntrustOut.getName(),
            ACL_NAME_EXISTING_CONNECTION,
            ACL_NAME_SECURITY_POLICY + interfaceNameTrust,
            ACL_NAME_SECURITY_POLICY + interfaceNameUntrust));

    List<IpAccessListLine> aclTrustSPLines =
        c.getIpAccessLists().get(ACL_NAME_SECURITY_POLICY + interfaceNameTrust).getLines();
    List<IpAccessListLine> aclUntrustSPLines =
        c.getIpAccessLists().get(ACL_NAME_SECURITY_POLICY + interfaceNameUntrust).getLines();

    /* Security policy ACLs should have two lines, one for specific policies and one for default */
    assertThat(aclTrustSPLines, iterableWithSize(2));
    assertThat(aclUntrustSPLines, iterableWithSize(2));

    /* Extract the lines for content testing */
    IpAccessListLine aclTrustSecurityPolicyLine = aclTrustSPLines.get(0);
    IpAccessListLine aclUntrustSecurityPolicyLine = aclUntrustSPLines.get(0);
    IpAccessListLine aclSecurityPolicyLine =
        Iterables.getOnlyElement(c.getIpAccessLists().get(securityPolicyName).getLines());

    /* Security policy for traffic to trust zone should just allow existing connections */
    assertThat(
        aclTrustSecurityPolicyLine,
        hasMatchCondition(
            isOrMatchExprThat(
                hasDisjuncts(
                    containsInAnyOrder(new PermittedByAcl(ACL_NAME_EXISTING_CONNECTION))))));

    /*
     * Security policy for traffic to untrust zone should allow existing connections OR matching
     * the security policy
     */
    assertThat(
        aclUntrustSecurityPolicyLine,
        hasMatchCondition(
            isOrMatchExprThat(
                hasDisjuncts(
                    containsInAnyOrder(
                        new PermittedByAcl(ACL_NAME_EXISTING_CONNECTION),
                        new PermittedByAcl(securityPolicyName))))));

    /* Confirm the security policy acl contains logical AND of srcInterface and headerSpace match */
    assertThat(
        aclSecurityPolicyLine,
        hasMatchCondition(
            isAndMatchExprThat(
                hasConjuncts(
                    containsInAnyOrder(
                        new MatchSrcInterface(ImmutableList.of(interfaceNameTrust)),
                        new MatchHeaderSpace(HeaderSpace.builder().build()))))));

    /* Simple flow from trust to untrust should be permitted */
    assertThat(
        aclUntrustOut,
        accepts(trustToUntrustFlow, interfaceNameTrust, c.getIpAccessLists(), c.getIpSpaces()));

    /* Simple flow from untrust to trust should be blocked */
    assertThat(
        aclTrustOut,
        rejects(untrustToTrustFlow, interfaceNameUntrust, c.getIpAccessLists(), c.getIpSpaces()));

    /* Return flow in either direction should be permitted */
    assertThat(
        aclUntrustOut,
        accepts(
            trustToUntrustReturnFlow, interfaceNameTrust, c.getIpAccessLists(), c.getIpSpaces()));
    assertThat(
        aclTrustOut,
        accepts(
            untrustToTrustReturnFlow, interfaceNameUntrust, c.getIpAccessLists(), c.getIpSpaces()));
  }

  @Test
  public void testFirewallZoneAddressBook() throws IOException {
    Configuration c = parseConfig("firewall-zone-address-book");
    String interfaceNameTrust = "ge-0/0/0.0";
    String interfaceNameUntrust = "ge-0/0/1.0";
    // Address on untrust interface's subnet
    String untrustIpAddr = "1.2.4.5";
    // Specific address allowed by the address-book
    String specificAddr = "2.2.2.2";
    // Address not allowed by the address-book
    String notAllowedAddr = "3.3.3.3";

    Flow flowFromSpecificAddr = createFlow(specificAddr, untrustIpAddr);
    Flow flowFromNotAllowedAddr = createFlow(notAllowedAddr, untrustIpAddr);

    IpAccessList aclUntrustOut = c.getInterfaces().get(interfaceNameUntrust).getOutgoingFilter();

    // Should have a an IpSpace in the config corresponding to the trust zone's ADDR1 address
    assertThat(c.getIpSpaces(), hasKey(equalTo("trust~ADDR1")));

    // It should be the only IpSpace
    assertThat(c.getIpSpaces().keySet(), iterableWithSize(1));
    IpSpace ipSpace = Iterables.getOnlyElement(c.getIpSpaces().values());

    // It should contain the specific address
    assertThat(ipSpace, containsIp(new Ip(specificAddr)));

    // It should not contain the address that is not allowed
    assertThat(ipSpace, not(containsIp(new Ip(notAllowedAddr))));

    // Specifically allowed source address should be accepted
    assertThat(
        aclUntrustOut,
        accepts(flowFromSpecificAddr, interfaceNameTrust, c.getIpAccessLists(), c.getIpSpaces()));
    // Source address not covered by the address-book should be rejected
    assertThat(
        aclUntrustOut,
        rejects(flowFromNotAllowedAddr, interfaceNameTrust, c.getIpAccessLists(), c.getIpSpaces()));
  }

  @Test
  public void testFirewallZones() throws IOException {
    Configuration c = parseConfig("firewall-no-policies");
    String interfaceNameTrust = "ge-0/0/0.0";
    String interfaceNameUntrust = "ge-0/0/1.0";
    String zoneTrust = "trust";
    String zoneUntrust = "untrust";
    String trustedIpAddr = "1.2.3.5";
    String untrustedIpAddr = "1.2.4.5";

    Flow trustToUntrustFlow = createFlow(trustedIpAddr, untrustedIpAddr);
    Flow untrustToTrustFlow = createFlow(untrustedIpAddr, trustedIpAddr);

    IpAccessList aclTrustOut = c.getInterfaces().get(interfaceNameTrust).getOutgoingFilter();
    IpAccessList aclUntrustOut = c.getInterfaces().get(interfaceNameUntrust).getOutgoingFilter();

    // Should have two zones
    assertThat(c.getZones().keySet(), containsInAnyOrder(zoneTrust, zoneUntrust));

    // Should have two interfaces
    assertThat(
        c.getInterfaces().keySet(), containsInAnyOrder(interfaceNameTrust, interfaceNameUntrust));

    // Confirm the interfaces are associated with their zones
    assertThat(c.getInterfaces().get(interfaceNameTrust), hasZoneName(equalTo(zoneTrust)));
    assertThat(c.getInterfaces().get(interfaceNameUntrust), hasZoneName(equalTo(zoneUntrust)));

    /* Simple flows should be blocked */
    assertThat(
        aclUntrustOut,
        rejects(trustToUntrustFlow, interfaceNameTrust, c.getIpAccessLists(), c.getIpSpaces()));
    assertThat(
        aclTrustOut,
        rejects(untrustToTrustFlow, interfaceNameUntrust, c.getIpAccessLists(), c.getIpSpaces()));
  }

  @Test
  public void testOspfMetric() throws IOException {
    Configuration config =
        BatfishTestUtils.parseTextConfigs(
                _folder, "org/batfish/grammar/juniper/testconfigs/ospfmetric")
            .get("ospfmetric");
    OspfAreaSummary summary =
        config
            .getDefaultVrf()
            .getOspfProcess()
            .getAreas()
            .get(1L)
            .getSummaries()
            .get(Prefix.parse("10.0.0.0/16"));
    assertThat(summary, not(isAdvertised()));
    assertThat(summary, hasMetric(123L));

    // Defaults
    summary =
        config
            .getDefaultVrf()
            .getOspfProcess()
            .getAreas()
            .get(2L)
            .getSummaries()
            .get(Prefix.parse("10.0.0.0/16"));
    assertThat(summary, isAdvertised());
    assertThat(summary, hasMetric(nullValue()));

    // Interface override
    assertThat(config, hasInterface("fe-1/0/1.0", hasOspfCost(equalTo(17))));
  }

  @Test
  public void testOspfPsk() throws IOException {
    /* allow both encrypted and unencrypted key */
    parseConfig("ospf-psk");
  }

  @Test
  public void testTacplusPsk() throws IOException {
    /* allow both encrypted and unencrypted key */
    parseConfig("tacplus-psk");
  }

  @Test
  public void testInterfaceArp() throws IOException {
    Configuration c = parseConfig("interface-arp");

    /* The additional ARP IP set for irb.0 should appear in the data model */
    assertThat(c, hasInterface("irb.0", hasAdditionalArpIps(hasItem(new Ip("1.0.0.2")))));
  }

  @Test
  public void testInterfaceMtu() throws IOException {
    Configuration c = parseConfig("interfaceMtu");

    /* Properly configured interfaces should be present in respective areas. */
    assertThat(c.getInterfaces().keySet(), equalTo(Collections.singleton("xe-0/0/0:0.0")));
    assertThat(c, hasInterface("xe-0/0/0:0.0", hasMtu(9000)));
  }

  @Test
<<<<<<< HEAD
  public void testInterfaceVlan() throws IOException {
    Configuration c = parseConfig("interface-vlan");

    // VLAN by default should bein access mode with correct VLAN ID
    assertThat(c, hasInterface("ge-0/0/0.0", hasAccessVlan(101)));
=======
  public void testSourceAddress() throws IOException {
    Configuration c = parseConfig("firewall-source-address");

    assertThat(c.getIpAccessLists().keySet(), hasSize(1));

    IpAccessList fwSourceAddressAcl = Iterables.getOnlyElement(c.getIpAccessLists().values());
    assertThat(fwSourceAddressAcl.getLines(), hasSize(1));

    // should have the same acl as defined in the config
    assertThat(
        c,
        hasIpAccessList(
            "FILTER",
            hasLines(
                equalTo(
                    ImmutableList.of(
                        IpAccessListLine.builder()
                            .setAction(LineAction.ACCEPT)
                            .setMatchCondition(
                                new MatchHeaderSpace(
                                    HeaderSpace.builder()
                                        .setSrcIps(
                                            AclIpSpace.union(
                                                new IpWildcard(
                                                        new Ip("1.0.3.0"), new Ip("0.255.0.255"))
                                                    .toIpSpace(),
                                                new IpWildcard("2.3.4.5/24").toIpSpace()))
                                        .build()))
                            .setName("TERM")
                            .build())))));
  }

  @Test
  public void testDestinationAddress() throws IOException {
    Configuration c = parseConfig("firewall-destination-address");

    assertThat(c.getIpAccessLists().keySet(), hasSize(1));

    IpAccessList fwDestinationAddressAcl = Iterables.getOnlyElement(c.getIpAccessLists().values());
    assertThat(fwDestinationAddressAcl.getLines(), hasSize(1));

    // should have the same acl as defined in the config
    assertThat(
        c,
        hasIpAccessList(
            "FILTER",
            hasLines(
                equalTo(
                    ImmutableList.of(
                        IpAccessListLine.builder()
                            .setAction(LineAction.ACCEPT)
                            .setMatchCondition(
                                new MatchHeaderSpace(
                                    HeaderSpace.builder()
                                        .setDstIps(
                                            AclIpSpace.union(
                                                new IpWildcard(
                                                        new Ip("1.0.3.0"), new Ip("0.255.0.255"))
                                                    .toIpSpace(),
                                                new IpWildcard("2.3.4.5/24").toIpSpace()))
                                        .build()))
                            .setName("TERM")
                            .build())))));
  }

  @Test
  public void testSourceAddressBehavior() throws IOException {
    Configuration c = parseConfig("firewall-source-address");

    assertThat(c.getIpAccessLists().keySet(), hasSize(1));

    Flow whiteListedSrc = createFlow("1.8.3.9", "2.5.6.7");
    Flow blackListedSrc = createFlow("5.8.4.9", "2.5.6.7");

    IpAccessList incomingFilter = c.getInterfaces().get("fw-s-add.0").getIncomingFilter();

    // Whitelisted source address should be allowed
    assertThat(incomingFilter, accepts(whiteListedSrc, "fw-s-add.0", c));

    // Blacklisted source address should be denied
    assertThat(incomingFilter, rejects(blackListedSrc, "fw-s-add.0", c));
  }

  @Test
  public void testDestinationAddressBehavior() throws IOException {
    Configuration c = parseConfig("firewall-destination-address");

    assertThat(c.getIpAccessLists().keySet(), hasSize(1));

    Flow whiteListedDst = createFlow("2.5.6.7", "1.8.3.9");
    Flow blackListedDst = createFlow("2.5.6.7", "5.8.4.9");

    IpAccessList incomingFilter = c.getInterfaces().get("fw-s-add.0").getIncomingFilter();

    // Whitelisted source address should be allowed
    assertThat(incomingFilter, accepts(whiteListedDst, "fw-s-add.0", c));

    // Blacklisted source address should be denied
    assertThat(incomingFilter, rejects(blackListedDst, "fw-s-add.0", c));
>>>>>>> f4b80677
  }

  @Test
  public void testOspfInterfaceAreaAssignment() throws IOException {
    Configuration c = parseConfig("ospfInterfaceAreaAssignment");

    /* Properly configured interfaces should be present in respective areas. */
    assertThat(c, hasInterface("xe-0/0/0.0", isOspfPassive(equalTo(false))));
    assertThat(
        c,
        hasDefaultVrf(
            hasOspfProcess(hasArea(0L, OspfAreaMatchers.hasInterfaces(hasItem("xe-0/0/0.0"))))));

    assertThat(c, hasInterface("xe-0/0/0.1", isOspfPassive()));
    assertThat(
        c,
        hasDefaultVrf(
            hasOspfProcess(hasArea(0L, OspfAreaMatchers.hasInterfaces(hasItem("xe-0/0/0.1"))))));
    assertThat(
        c,
        hasDefaultVrf(
            hasOspfProcess(hasArea(1L, OspfAreaMatchers.hasInterfaces(hasItem("xe-0/0/0.1"))))));

    /* The following interfaces should be absent since they have no IP addresses assigned. */
    assertThat(
        c,
        hasDefaultVrf(
            hasOspfProcess(
                hasArea(0L, OspfAreaMatchers.hasInterfaces(not(hasItem("xe-0/0/0.2")))))));

    assertThat(
        c,
        hasDefaultVrf(
            hasOspfProcess(
                hasArea(0L, OspfAreaMatchers.hasInterfaces(not(hasItem("xe-0/0/0.3")))))));
    assertThat(
        c,
        hasDefaultVrf(
            hasOspfProcess(
                hasArea(1L, OspfAreaMatchers.hasInterfaces(not(hasItem("xe-0/0/0.3")))))));
  }

  @Test
  public void testParsingRecovery() {
    String recoveryText =
        CommonUtil.readResource("org/batfish/grammar/juniper/testconfigs/recovery");
    Settings settings = new Settings();
    FlatJuniperCombinedParser cp = new FlatJuniperCombinedParser(recoveryText, settings);
    Flat_juniper_configurationContext ctx = cp.parse();
    FlatJuniperRecoveryExtractor extractor = new FlatJuniperRecoveryExtractor();
    ParseTreeWalker walker = new ParseTreeWalker();
    walker.walk(extractor, ctx);

    assertThat(extractor.getNumSets(), equalTo(8));
    assertThat(extractor.getNumErrorNodes(), equalTo(8));
  }

  @Test
  public void testRoutingInstanceType() throws IOException {
    Configuration c = parseConfig("routing-instance-type");

    /* All types for now should result in a VRF */
    /* TODO: perhaps some types e.g. forwarding should not result in a VRF */
    assertThat(c, hasVrfs(hasKey("ri-forwarding")));
    assertThat(c, hasVrfs(hasKey("ri-l2vpn")));
    assertThat(c, hasVrfs(hasKey("ri-virtual-router")));
    assertThat(c, hasVrfs(hasKey("ri-virtual-switch")));
    assertThat(c, hasVrfs(hasKey("ri-vrf")));
  }

  @Test
  public void testStaticRoutes() throws IOException {
    Configuration c = parseConfig("static-routes");

    assertThat(c, hasDefaultVrf(hasStaticRoutes(hasItem(hasPrefix(Prefix.parse("1.0.0.0/8"))))));
    assertThat(c, hasVrf("ri2", hasStaticRoutes(hasItem(hasPrefix(Prefix.parse("2.0.0.0/8"))))));
  }

  @Test
  public void testStormControl() throws IOException {
    /* allow storm-control configuration in an interface */
    parseConfig("storm-control");
  }
}<|MERGE_RESOLUTION|>--- conflicted
+++ resolved
@@ -947,13 +947,13 @@
   }
 
   @Test
-<<<<<<< HEAD
   public void testInterfaceVlan() throws IOException {
     Configuration c = parseConfig("interface-vlan");
 
     // VLAN by default should bein access mode with correct VLAN ID
     assertThat(c, hasInterface("ge-0/0/0.0", hasAccessVlan(101)));
-=======
+  }
+
   public void testSourceAddress() throws IOException {
     Configuration c = parseConfig("firewall-source-address");
 
@@ -1053,7 +1053,6 @@
 
     // Blacklisted source address should be denied
     assertThat(incomingFilter, rejects(blackListedDst, "fw-s-add.0", c));
->>>>>>> f4b80677
   }
 
   @Test
