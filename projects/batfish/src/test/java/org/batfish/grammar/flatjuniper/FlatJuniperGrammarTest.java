package org.batfish.grammar.flatjuniper;

import static org.batfish.datamodel.AuthenticationMethod.GROUP_RADIUS;
import static org.batfish.datamodel.AuthenticationMethod.GROUP_TACACS;
import static org.batfish.datamodel.AuthenticationMethod.PASSWORD;
import static org.batfish.datamodel.Names.zoneToZoneFilter;
import static org.batfish.datamodel.acl.AclLineMatchExprs.match;
import static org.batfish.datamodel.acl.AclLineMatchExprs.matchDst;
import static org.batfish.datamodel.acl.AclLineMatchExprs.matchSrcInterface;
import static org.batfish.datamodel.matchers.AaaAuthenticationLoginListMatchers.hasMethods;
import static org.batfish.datamodel.matchers.AbstractRouteMatchers.hasPrefix;
import static org.batfish.datamodel.matchers.AbstractRouteMatchers.isNonForwarding;
import static org.batfish.datamodel.matchers.BgpNeighborMatchers.hasAllowLocalAsIn;
import static org.batfish.datamodel.matchers.BgpNeighborMatchers.hasClusterId;
import static org.batfish.datamodel.matchers.BgpNeighborMatchers.hasEnforceFirstAs;
import static org.batfish.datamodel.matchers.BgpNeighborMatchers.hasLocalAs;
import static org.batfish.datamodel.matchers.BgpNeighborMatchers.hasRemoteAs;
import static org.batfish.datamodel.matchers.BgpProcessMatchers.hasActiveNeighbor;
import static org.batfish.datamodel.matchers.BgpProcessMatchers.hasMultipathEbgp;
import static org.batfish.datamodel.matchers.BgpProcessMatchers.hasMultipathIbgp;
import static org.batfish.datamodel.matchers.BgpProcessMatchers.hasNeighbors;
import static org.batfish.datamodel.matchers.BgpProcessMatchers.hasPassiveNeighbor;
import static org.batfish.datamodel.matchers.ConfigurationMatchers.hasDefaultVrf;
import static org.batfish.datamodel.matchers.ConfigurationMatchers.hasHostname;
import static org.batfish.datamodel.matchers.ConfigurationMatchers.hasIkePhase1Policy;
import static org.batfish.datamodel.matchers.ConfigurationMatchers.hasIkePhase1Proposal;
import static org.batfish.datamodel.matchers.ConfigurationMatchers.hasInterface;
import static org.batfish.datamodel.matchers.ConfigurationMatchers.hasInterfaces;
import static org.batfish.datamodel.matchers.ConfigurationMatchers.hasIpAccessList;
import static org.batfish.datamodel.matchers.ConfigurationMatchers.hasIpsecPeerConfig;
import static org.batfish.datamodel.matchers.ConfigurationMatchers.hasIpsecPhase2Policy;
import static org.batfish.datamodel.matchers.ConfigurationMatchers.hasIpsecPhase2Proposal;
import static org.batfish.datamodel.matchers.ConfigurationMatchers.hasVrf;
import static org.batfish.datamodel.matchers.ConfigurationMatchers.hasVrfs;
import static org.batfish.datamodel.matchers.DataModelMatchers.hasBandwidth;
import static org.batfish.datamodel.matchers.DataModelMatchers.hasDefinedStructureWithDefinitionLines;
import static org.batfish.datamodel.matchers.DataModelMatchers.hasIsisProcess;
import static org.batfish.datamodel.matchers.DataModelMatchers.hasNumReferrers;
import static org.batfish.datamodel.matchers.DataModelMatchers.hasReferenceBandwidth;
import static org.batfish.datamodel.matchers.DataModelMatchers.hasRouteFilterList;
import static org.batfish.datamodel.matchers.DataModelMatchers.hasRouteFilterLists;
import static org.batfish.datamodel.matchers.DataModelMatchers.hasUndefinedReference;
import static org.batfish.datamodel.matchers.DataModelMatchers.hasUndefinedReferenceWithReferenceLines;
import static org.batfish.datamodel.matchers.GeneratedRouteMatchers.isDiscard;
import static org.batfish.datamodel.matchers.IkePhase1PolicyMatchers.hasIkePhase1Key;
import static org.batfish.datamodel.matchers.IkePhase1PolicyMatchers.hasIkePhase1Proposals;
import static org.batfish.datamodel.matchers.InterfaceMatchers.hasAccessVlan;
import static org.batfish.datamodel.matchers.InterfaceMatchers.hasAdditionalArpIps;
import static org.batfish.datamodel.matchers.InterfaceMatchers.hasAllAddresses;
import static org.batfish.datamodel.matchers.InterfaceMatchers.hasAllowedVlans;
import static org.batfish.datamodel.matchers.InterfaceMatchers.hasDescription;
import static org.batfish.datamodel.matchers.InterfaceMatchers.hasIsis;
import static org.batfish.datamodel.matchers.InterfaceMatchers.hasMtu;
import static org.batfish.datamodel.matchers.InterfaceMatchers.hasOspfAreaName;
import static org.batfish.datamodel.matchers.InterfaceMatchers.hasOspfCost;
import static org.batfish.datamodel.matchers.InterfaceMatchers.hasOspfPointToPoint;
import static org.batfish.datamodel.matchers.InterfaceMatchers.hasSwitchPortMode;
import static org.batfish.datamodel.matchers.InterfaceMatchers.hasZoneName;
import static org.batfish.datamodel.matchers.InterfaceMatchers.isOspfPassive;
import static org.batfish.datamodel.matchers.IpAccessListMatchers.accepts;
import static org.batfish.datamodel.matchers.IpAccessListMatchers.rejects;
import static org.batfish.datamodel.matchers.IpSpaceMatchers.containsIp;
import static org.batfish.datamodel.matchers.IpsecPeerConfigMatchers.hasDestinationAddress;
import static org.batfish.datamodel.matchers.IpsecPeerConfigMatchers.isIpsecStaticPeerConfigThat;
import static org.batfish.datamodel.matchers.IsisInterfaceLevelSettingsMatchers.hasHelloAuthenticationType;
import static org.batfish.datamodel.matchers.IsisInterfaceLevelSettingsMatchers.hasHoldTime;
import static org.batfish.datamodel.matchers.IsisInterfaceLevelSettingsMatchers.hasMode;
import static org.batfish.datamodel.matchers.IsisInterfaceSettingsMatchers.hasBfdLivenessDetectionMinimumInterval;
import static org.batfish.datamodel.matchers.IsisInterfaceSettingsMatchers.hasBfdLivenessDetectionMultiplier;
import static org.batfish.datamodel.matchers.IsisInterfaceSettingsMatchers.hasIsoAddress;
import static org.batfish.datamodel.matchers.IsisInterfaceSettingsMatchers.hasLevel1;
import static org.batfish.datamodel.matchers.IsisInterfaceSettingsMatchers.hasLevel2;
import static org.batfish.datamodel.matchers.IsisLevelSettingsMatchers.hasWideMetricsOnly;
import static org.batfish.datamodel.matchers.IsisProcessMatchers.hasNetAddress;
import static org.batfish.datamodel.matchers.IsisProcessMatchers.hasOverload;
import static org.batfish.datamodel.matchers.LineMatchers.hasAuthenticationLoginList;
import static org.batfish.datamodel.matchers.LiteralIntMatcher.hasVal;
import static org.batfish.datamodel.matchers.LiteralIntMatcher.isLiteralIntThat;
import static org.batfish.datamodel.matchers.NssaSettingsMatchers.hasDefaultOriginateType;
import static org.batfish.datamodel.matchers.NssaSettingsMatchers.hasSuppressType3;
import static org.batfish.datamodel.matchers.OspfAreaMatchers.hasInjectDefaultRoute;
import static org.batfish.datamodel.matchers.OspfAreaMatchers.hasMetricOfDefaultRoute;
import static org.batfish.datamodel.matchers.OspfAreaMatchers.hasNssa;
import static org.batfish.datamodel.matchers.OspfAreaMatchers.hasStub;
import static org.batfish.datamodel.matchers.OspfAreaMatchers.hasStubType;
import static org.batfish.datamodel.matchers.OspfAreaMatchers.hasSummary;
import static org.batfish.datamodel.matchers.OspfAreaSummaryMatchers.hasMetric;
import static org.batfish.datamodel.matchers.OspfAreaSummaryMatchers.isAdvertised;
import static org.batfish.datamodel.matchers.OspfProcessMatchers.hasArea;
import static org.batfish.datamodel.matchers.OspfProcessMatchers.hasRouterId;
import static org.batfish.datamodel.matchers.RouteFilterListMatchers.permits;
import static org.batfish.datamodel.matchers.SetAdministrativeCostMatchers.hasAdmin;
import static org.batfish.datamodel.matchers.SetAdministrativeCostMatchers.isSetAdministrativeCostThat;
import static org.batfish.datamodel.matchers.VrfMatchers.hasBgpProcess;
import static org.batfish.datamodel.matchers.VrfMatchers.hasGeneratedRoutes;
import static org.batfish.datamodel.matchers.VrfMatchers.hasOspfProcess;
import static org.batfish.datamodel.matchers.VrfMatchers.hasStaticRoutes;
import static org.batfish.datamodel.transformation.Noop.NOOP_DEST_NAT;
import static org.batfish.datamodel.transformation.Transformation.when;
import static org.batfish.datamodel.transformation.TransformationStep.assignDestinationIp;
import static org.batfish.datamodel.transformation.TransformationStep.assignSourceIp;
import static org.batfish.datamodel.vendor_family.juniper.JuniperFamily.AUXILIARY_LINE_NAME;
import static org.batfish.datamodel.vendor_family.juniper.JuniperFamily.CONSOLE_LINE_NAME;
import static org.batfish.representation.juniper.JuniperConfiguration.ACL_NAME_EXISTING_CONNECTION;
import static org.batfish.representation.juniper.JuniperConfiguration.ACL_NAME_GLOBAL_POLICY;
import static org.batfish.representation.juniper.JuniperConfiguration.ACL_NAME_SECURITY_POLICY;
import static org.batfish.representation.juniper.JuniperConfiguration.computeOspfExportPolicyName;
import static org.batfish.representation.juniper.JuniperConfiguration.computePeerExportPolicyName;
import static org.batfish.representation.juniper.JuniperStructureType.APPLICATION;
import static org.batfish.representation.juniper.JuniperStructureType.APPLICATION_OR_APPLICATION_SET;
import static org.batfish.representation.juniper.JuniperStructureType.APPLICATION_SET;
import static org.batfish.representation.juniper.JuniperStructureType.AUTHENTICATION_KEY_CHAIN;
import static org.batfish.representation.juniper.JuniperStructureType.FIREWALL_FILTER;
import static org.batfish.representation.juniper.JuniperStructureType.INTERFACE;
import static org.batfish.representation.juniper.JuniperStructureType.PREFIX_LIST;
import static org.batfish.representation.juniper.JuniperStructureType.VLAN;
import static org.batfish.representation.juniper.JuniperStructureUsage.APPLICATION_SET_MEMBER_APPLICATION;
import static org.batfish.representation.juniper.JuniperStructureUsage.APPLICATION_SET_MEMBER_APPLICATION_SET;
import static org.batfish.representation.juniper.JuniperStructureUsage.INTERFACE_VLAN;
import static org.batfish.representation.juniper.JuniperStructureUsage.OSPF_AREA_INTERFACE;
import static org.batfish.representation.juniper.JuniperStructureUsage.SECURITY_POLICY_MATCH_APPLICATION;
import static org.hamcrest.CoreMatchers.instanceOf;
import static org.hamcrest.Matchers.allOf;
import static org.hamcrest.Matchers.anything;
import static org.hamcrest.Matchers.contains;
import static org.hamcrest.Matchers.containsInAnyOrder;
import static org.hamcrest.Matchers.emptyIterable;
import static org.hamcrest.Matchers.equalTo;
import static org.hamcrest.Matchers.hasItem;
import static org.hamcrest.Matchers.hasItems;
import static org.hamcrest.Matchers.hasKey;
import static org.hamcrest.Matchers.hasSize;
import static org.hamcrest.Matchers.hasValue;
import static org.hamcrest.Matchers.iterableWithSize;
import static org.hamcrest.Matchers.not;
import static org.hamcrest.Matchers.notNullValue;
import static org.hamcrest.Matchers.nullValue;
import static org.junit.Assert.assertThat;

import com.google.common.collect.ImmutableList;
import com.google.common.collect.ImmutableSet;
import com.google.common.collect.ImmutableSortedSet;
import com.google.common.collect.Iterables;
import java.io.IOException;
import java.util.Arrays;
import java.util.Collections;
import java.util.List;
import java.util.Map;
import java.util.NavigableMap;
import java.util.Set;
import java.util.SortedMap;
import java.util.SortedSet;
import java.util.stream.Collectors;
import org.antlr.v4.runtime.ParserRuleContext;
import org.antlr.v4.runtime.tree.ParseTreeWalker;
import org.batfish.common.BatfishLogger;
import org.batfish.common.Warnings;
import org.batfish.common.WellKnownCommunity;
import org.batfish.common.util.CommonUtil;
import org.batfish.config.Settings;
import org.batfish.datamodel.AclIpSpace;
import org.batfish.datamodel.BgpPeerConfig;
import org.batfish.datamodel.BgpProcess;
import org.batfish.datamodel.BgpRoute;
import org.batfish.datamodel.Configuration;
import org.batfish.datamodel.ConfigurationFormat;
import org.batfish.datamodel.ConnectedRoute;
import org.batfish.datamodel.DiffieHellmanGroup;
import org.batfish.datamodel.EncryptionAlgorithm;
import org.batfish.datamodel.Flow;
import org.batfish.datamodel.FlowState;
import org.batfish.datamodel.GeneratedRoute;
import org.batfish.datamodel.HeaderSpace;
import org.batfish.datamodel.IkeAuthenticationMethod;
import org.batfish.datamodel.IkeHashingAlgorithm;
import org.batfish.datamodel.IntegerSpace;
import org.batfish.datamodel.Interface;
import org.batfish.datamodel.InterfaceAddress;
import org.batfish.datamodel.Ip;
import org.batfish.datamodel.IpAccessList;
import org.batfish.datamodel.IpAccessListLine;
import org.batfish.datamodel.IpProtocol;
import org.batfish.datamodel.IpSpace;
import org.batfish.datamodel.IpSpaceReference;
import org.batfish.datamodel.IpWildcard;
import org.batfish.datamodel.IpsecAuthenticationAlgorithm;
import org.batfish.datamodel.IpsecEncapsulationMode;
import org.batfish.datamodel.IpsecProtocol;
import org.batfish.datamodel.IsoAddress;
import org.batfish.datamodel.Line;
import org.batfish.datamodel.LineAction;
import org.batfish.datamodel.LocalRoute;
import org.batfish.datamodel.MultipathEquivalentAsPathMatchMode;
import org.batfish.datamodel.OspfExternalType2Route;
import org.batfish.datamodel.Prefix;
import org.batfish.datamodel.RouteFilterLine;
import org.batfish.datamodel.RouteFilterList;
import org.batfish.datamodel.StaticRoute;
import org.batfish.datamodel.SubRange;
import org.batfish.datamodel.SwitchportMode;
<<<<<<< HEAD
import org.batfish.datamodel.acl.AclLineMatchExprs;
import org.batfish.datamodel.acl.AndMatchExpr;
=======
>>>>>>> 8f319e33
import org.batfish.datamodel.acl.MatchHeaderSpace;
import org.batfish.datamodel.acl.OrMatchExpr;
import org.batfish.datamodel.acl.PermittedByAcl;
import org.batfish.datamodel.answers.ConvertConfigurationAnswerElement;
import org.batfish.datamodel.answers.InitInfoAnswerElement;
import org.batfish.datamodel.answers.ParseVendorConfigurationAnswerElement;
import org.batfish.datamodel.isis.IsisHelloAuthenticationType;
import org.batfish.datamodel.isis.IsisInterfaceMode;
import org.batfish.datamodel.matchers.IkePhase1KeyMatchers;
import org.batfish.datamodel.matchers.IkePhase1ProposalMatchers;
import org.batfish.datamodel.matchers.IpAccessListMatchers;
import org.batfish.datamodel.matchers.IpsecPeerConfigMatchers;
import org.batfish.datamodel.matchers.IpsecPhase2PolicyMatchers;
import org.batfish.datamodel.matchers.IpsecPhase2ProposalMatchers;
import org.batfish.datamodel.matchers.IsisInterfaceLevelSettingsMatchers;
import org.batfish.datamodel.matchers.IsisInterfaceSettingsMatchers;
import org.batfish.datamodel.matchers.IsisProcessMatchers;
import org.batfish.datamodel.matchers.OspfAreaMatchers;
import org.batfish.datamodel.matchers.RouteFilterListMatchers;
import org.batfish.datamodel.matchers.StubSettingsMatchers;
import org.batfish.datamodel.ospf.OspfArea;
import org.batfish.datamodel.ospf.OspfAreaSummary;
import org.batfish.datamodel.ospf.OspfDefaultOriginateType;
import org.batfish.datamodel.ospf.StubType;
import org.batfish.datamodel.routing_policy.Environment;
import org.batfish.datamodel.routing_policy.Environment.Direction;
import org.batfish.datamodel.routing_policy.Result;
import org.batfish.datamodel.routing_policy.RoutingPolicy;
import org.batfish.datamodel.routing_policy.statement.If;
import org.batfish.datamodel.routing_policy.statement.SetAdministrativeCost;
import org.batfish.datamodel.transformation.AssignIpAddressFromPool;
import org.batfish.datamodel.transformation.Transformation;
import org.batfish.grammar.VendorConfigurationFormatDetector;
import org.batfish.grammar.flatjuniper.FlatJuniperParser.Flat_juniper_configurationContext;
import org.batfish.grammar.flattener.Flattener;
import org.batfish.grammar.flattener.FlattenerLineMap;
import org.batfish.main.Batfish;
import org.batfish.main.BatfishTestUtils;
import org.batfish.main.TestrigText;
import org.batfish.representation.juniper.ICMPLarge;
import org.batfish.representation.juniper.InterfaceRange;
import org.batfish.representation.juniper.InterfaceRangeMember;
import org.batfish.representation.juniper.InterfaceRangeMemberRange;
import org.batfish.representation.juniper.IpUnknownProtocol;
import org.batfish.representation.juniper.JuniperConfiguration;
import org.batfish.representation.juniper.Nat;
import org.batfish.representation.juniper.Nat.Type;
import org.batfish.representation.juniper.NatPacketLocation;
import org.batfish.representation.juniper.NatPool;
import org.batfish.representation.juniper.NatRule;
import org.batfish.representation.juniper.NatRuleMatchDstAddr;
import org.batfish.representation.juniper.NatRuleMatchDstAddrName;
import org.batfish.representation.juniper.NatRuleMatchDstPort;
import org.batfish.representation.juniper.NatRuleMatchSrcAddr;
import org.batfish.representation.juniper.NatRuleMatchSrcAddrName;
import org.batfish.representation.juniper.NatRuleMatchSrcPort;
import org.batfish.representation.juniper.NatRuleSet;
import org.batfish.representation.juniper.NatRuleThenOff;
import org.batfish.representation.juniper.NatRuleThenPool;
import org.batfish.representation.juniper.Screen;
import org.batfish.representation.juniper.ScreenActionAlarm;
import org.batfish.representation.juniper.ScreenOption;
import org.batfish.representation.juniper.TCPFinNoAck;
import org.batfish.representation.juniper.TCPNoFlag;
import org.batfish.representation.juniper.TCPSynFin;
import org.batfish.representation.juniper.TCPWinnuke;
import org.batfish.representation.juniper.Zone;
import org.hamcrest.MatcherAssert;
import org.hamcrest.Matchers;
import org.junit.Rule;
import org.junit.Test;
import org.junit.rules.ExpectedException;
import org.junit.rules.TemporaryFolder;

/** Tests for {@link FlatJuniperParser} and {@link FlatJuniperControlPlaneExtractor}. */
public final class FlatJuniperGrammarTest {

  private static final String TESTCONFIGS_PREFIX = "org/batfish/grammar/juniper/testconfigs/";

  private static final String TESTRIGS_PREFIX = "org/batfish/grammar/juniper/testrigs/";

  @Rule public TemporaryFolder _folder = new TemporaryFolder();

  @Rule public ExpectedException _thrown = ExpectedException.none();

  private static Flow createFlow(String sourceAddress, String destinationAddress) {
    return createFlow(sourceAddress, destinationAddress, FlowState.NEW);
  }

  private static Flow createFlow(String sourceAddress, String destinationAddress, FlowState state) {
    Flow.Builder fb = new Flow.Builder();
    fb.setIngressNode("node");
    fb.setSrcIp(Ip.parse(sourceAddress));
    fb.setDstIp(Ip.parse(destinationAddress));
    fb.setState(state);
    fb.setTag("test");
    return fb.build();
  }

  private static Flow createFlow(IpProtocol protocol, int port) {
    Flow.Builder fb = new Flow.Builder();
    fb.setIngressNode("node");
    fb.setIpProtocol(protocol);
    fb.setDstPort(port);
    fb.setSrcPort(port);
    fb.setTag("test");
    return fb.build();
  }

  private Batfish getBatfishForConfigurationNames(String... configurationNames) throws IOException {
    String[] names =
        Arrays.stream(configurationNames).map(s -> TESTCONFIGS_PREFIX + s).toArray(String[]::new);
    return BatfishTestUtils.getBatfishForTextConfigs(_folder, names);
  }

  private Configuration parseConfig(String hostname) throws IOException {
    return parseTextConfigs(hostname).get(hostname.toLowerCase());
  }

  private JuniperConfiguration parseJuniperConfig(String hostname) {
    String src = CommonUtil.readResource(TESTCONFIGS_PREFIX + hostname);
    Settings settings = new Settings();
    FlatJuniperCombinedParser flatJuniperParser =
        new FlatJuniperCombinedParser(src, settings, null);
    FlatJuniperControlPlaneExtractor extractor =
        new FlatJuniperControlPlaneExtractor(src, flatJuniperParser, new Warnings());
    ParserRuleContext tree =
        Batfish.parse(
            flatJuniperParser, new BatfishLogger(BatfishLogger.LEVELSTR_FATAL, false), settings);
    extractor.processParseTree(tree);
    return (JuniperConfiguration) extractor.getVendorConfiguration();
  }

  private Map<String, Configuration> parseTextConfigs(String... configurationNames)
      throws IOException {
    return getBatfishForConfigurationNames(configurationNames).loadConfigurations();
  }

  @Test
  public void testApplications() throws IOException {
    String hostname = "applications";
    String filename = "configs/" + hostname;

    Batfish batfish = getBatfishForConfigurationNames(hostname);
    ConvertConfigurationAnswerElement ccae =
        batfish.loadConvertConfigurationAnswerElementOrReparse();

    /* Confirm application usage is tracked properly */
    assertThat(ccae, hasNumReferrers(filename, APPLICATION, "a2", 0));
    assertThat(ccae, hasNumReferrers(filename, APPLICATION, "a1", 1));
    assertThat(ccae, hasNumReferrers(filename, APPLICATION, "a3", 1));

    /* Confirm undefined reference is identified */
    assertThat(ccae, hasUndefinedReference(filename, APPLICATION_OR_APPLICATION_SET, "a_undef"));
  }

  @Test
  public void testApplicationSet() throws IOException {
    String hostname = "application-set";
    String filename = "configs/" + hostname;
    Batfish batfish = getBatfishForConfigurationNames(hostname);
    ConvertConfigurationAnswerElement ccae =
        batfish.loadConvertConfigurationAnswerElementOrReparse();
    Configuration c = parseConfig(hostname);

    /* Check that appset2 contains definition of appset1 concatenated with definition of a3 */
    assertThat(
        c,
        hasIpAccessList(
            ACL_NAME_GLOBAL_POLICY,
            IpAccessListMatchers.hasLines(
                equalTo(
                    ImmutableList.of(
                        IpAccessListLine.acceptingHeaderSpace(
                            HeaderSpace.builder()
                                .setIpProtocols(ImmutableList.of(IpProtocol.TCP))
                                .setSrcPorts(ImmutableList.of(new SubRange(1, 1)))
                                .build()),
                        IpAccessListLine.acceptingHeaderSpace(
                            HeaderSpace.builder()
                                .setDstPorts(ImmutableList.of(new SubRange(2, 2)))
                                .setIpProtocols(ImmutableList.of(IpProtocol.UDP))
                                .build()),
                        IpAccessListLine.acceptingHeaderSpace(
                            HeaderSpace.builder()
                                .setDstPorts(ImmutableList.of(new SubRange(3, 3)))
                                .setIpProtocols(ImmutableList.of(IpProtocol.UDP))
                                .build()))))));

    /* Check that appset1 and appset2 are referenced, but appset3 is not */
    assertThat(ccae, hasNumReferrers(filename, APPLICATION_SET, "appset1", 1));
    assertThat(ccae, hasNumReferrers(filename, APPLICATION_SET, "appset2", 1));
    assertThat(ccae, hasNumReferrers(filename, APPLICATION_SET, "appset3", 0));

    /*
     * Check that there is an undefined reference to appset4, but not to appset1-3
     * (via reference in security policy).
     */
    assertThat(
        ccae,
        hasUndefinedReference(
            filename,
            APPLICATION_OR_APPLICATION_SET,
            "appset4",
            SECURITY_POLICY_MATCH_APPLICATION));
    assertThat(
        ccae, not(hasUndefinedReference(hostname, APPLICATION_OR_APPLICATION_SET, "appset1")));
    assertThat(
        ccae, not(hasUndefinedReference(hostname, APPLICATION_OR_APPLICATION_SET, "appset2")));
    assertThat(
        ccae, not(hasUndefinedReference(hostname, APPLICATION_OR_APPLICATION_SET, "appset3")));

    /*
     * Check that there is an undefined reference to application-set appset4, but not to appset1-3
     * (via reference in application-set definition).
     */
    assertThat(
        ccae,
        hasUndefinedReference(
            filename, APPLICATION_SET, "appset4", APPLICATION_SET_MEMBER_APPLICATION_SET));
    assertThat(ccae, not(hasUndefinedReference(filename, APPLICATION_SET, "appset1")));
    assertThat(ccae, not(hasUndefinedReference(filename, APPLICATION_SET, "appset2")));
    assertThat(ccae, not(hasUndefinedReference(filename, APPLICATION_SET, "appset3")));

    /*
     * Check that there is an undefined reference to application a4 but not a1-3
     * (via reference in application-set definition).
     */
    assertThat(
        ccae,
        hasUndefinedReference(
            filename, APPLICATION_OR_APPLICATION_SET, "a4", APPLICATION_SET_MEMBER_APPLICATION));
    assertThat(ccae, not(hasUndefinedReference(filename, APPLICATION_OR_APPLICATION_SET, "a1")));
    assertThat(ccae, not(hasUndefinedReference(filename, APPLICATION_OR_APPLICATION_SET, "a2")));
    assertThat(ccae, not(hasUndefinedReference(filename, APPLICATION_OR_APPLICATION_SET, "a3")));
  }

  @Test
  public void testApplicationSetNested() throws IOException {
    String hostname = "application-set-nested";
    Configuration c = parseConfig(hostname);

    String aclNameNonNested = zoneToZoneFilter("z1", "z2");
    String aclNameNested = zoneToZoneFilter("z1", "z3");
    String aclNameMultiNested = zoneToZoneFilter("z1", "z4");
    String z1Interface = "ge-0/0/0.0";
    IpAccessList aclNonNested = c.getIpAccessLists().get(aclNameNonNested);
    IpAccessList aclNested = c.getIpAccessLists().get(aclNameNested);
    IpAccessList aclMultiNested = c.getIpAccessLists().get(aclNameMultiNested);
    /* Allowed application permits TCP from port 1 only */
    Flow permittedFlow = createFlow(IpProtocol.TCP, 1);
    Flow rejectedFlow = createFlow(IpProtocol.TCP, 2);

    /*
     * Confirm non-nested application-set acl accepts the allowed protocol-port combo and reject
     * others
     */
    assertThat(
        aclNonNested, accepts(permittedFlow, z1Interface, c.getIpAccessLists(), c.getIpSpaces()));
    assertThat(
        aclNonNested, rejects(rejectedFlow, z1Interface, c.getIpAccessLists(), c.getIpSpaces()));

    /*
     * Confirm nested application-set acl accepts the allowed protocol-port combo and reject others
     */
    assertThat(
        aclNested, accepts(permittedFlow, z1Interface, c.getIpAccessLists(), c.getIpSpaces()));
    assertThat(
        aclNested, rejects(rejectedFlow, z1Interface, c.getIpAccessLists(), c.getIpSpaces()));

    /*
     * Confirm multi-nested application-set acl accepts the allowed protocol-port combo and reject
     * others
     */
    assertThat(
        aclMultiNested, accepts(permittedFlow, z1Interface, c.getIpAccessLists(), c.getIpSpaces()));
    assertThat(
        aclMultiNested, rejects(rejectedFlow, z1Interface, c.getIpAccessLists(), c.getIpSpaces()));
  }

  @Test
  public void testApplicationWithTerms() throws IOException {
    String hostname = "application-with-terms";
    Configuration c = parseConfig(hostname);

    /*
     * An IpAccessList should be generated for the cross-zone policy from z1 to z2. Its definition
     * should inline the matched application, with the action applied to each generated line
     * from the application. One line should be generated per application term.
     */
    assertThat(
        c,
        hasIpAccessList(
            ACL_NAME_GLOBAL_POLICY,
            IpAccessListMatchers.hasLines(
                equalTo(
                    ImmutableList.of(
                        IpAccessListLine.acceptingHeaderSpace(
                            HeaderSpace.builder()
                                .setDstPorts(ImmutableList.of(new SubRange(1, 1)))
                                .setIpProtocols(ImmutableList.of(IpProtocol.TCP))
                                .setSrcPorts(ImmutableList.of(new SubRange(2, 2)))
                                .build()),
                        IpAccessListLine.acceptingHeaderSpace(
                            HeaderSpace.builder()
                                .setDstPorts(ImmutableList.of(new SubRange(3, 3)))
                                .setIpProtocols(ImmutableList.of(IpProtocol.UDP))
                                .setSrcPorts(ImmutableList.of(new SubRange(4, 4)))
                                .build()))))));
  }

  @Test
  public void testApplyPathWarning() throws IOException {
    String hostname = "apply-path-warning";
    Batfish batfish = getBatfishForConfigurationNames(hostname);

    ParseVendorConfigurationAnswerElement pvcae =
        batfish.loadParseVendorConfigurationAnswerElement();

    Warnings warnings = pvcae.getWarnings().values().iterator().next();

    assertThat(warnings.getParseWarnings().get(0).getText(), equalTo("1::/64"));
    assertThat(warnings.getParseWarnings().get(0).getLine(), equalTo(6));
    assertThat(warnings.getParseWarnings().get(1).getText(), equalTo("2::1/128"));
    assertThat(warnings.getParseWarnings().get(1).getLine(), equalTo(6));
  }

  @Test
  public void testAuthenticationKeyChain() throws IOException {
    String hostname = "authentication-key-chain";
    String filename = "configs/" + hostname;

    Batfish batfish = getBatfishForConfigurationNames(hostname);
    ConvertConfigurationAnswerElement ccae =
        batfish.loadConvertConfigurationAnswerElementOrReparse();

    /* Confirm filter usage is tracked properly */
    assertThat(ccae, hasNumReferrers(filename, AUTHENTICATION_KEY_CHAIN, "KC", 1));
    assertThat(ccae, hasNumReferrers(filename, AUTHENTICATION_KEY_CHAIN, "KC_UNUSED", 0));

    /* Confirm undefined reference is identified */
    assertThat(ccae, hasUndefinedReference(filename, AUTHENTICATION_KEY_CHAIN, "KC_UNDEF"));
  }

  @Test
  public void testAuthenticationOrder() throws IOException {
    String hostname = "authentication-order";

    Configuration configuration = parseConfig(hostname);
    SortedMap<String, Line> lines = configuration.getVendorFamily().getJuniper().getLines();

    assertThat(lines.get(AUXILIARY_LINE_NAME), nullValue());

    assertThat(
        lines.get(CONSOLE_LINE_NAME),
        hasAuthenticationLoginList(hasMethods(equalTo(Collections.singletonList(GROUP_TACACS)))));

    assertThat(
        lines.get("telnet"),
        hasAuthenticationLoginList(hasMethods(equalTo(Arrays.asList(GROUP_TACACS, PASSWORD)))));

    assertThat(
        lines.get("ssh"),
        hasAuthenticationLoginList(hasMethods(equalTo(Arrays.asList(GROUP_RADIUS, GROUP_TACACS)))));

    assertThat(
        lines.get("ftp"),
        hasAuthenticationLoginList(hasMethods(equalTo(Collections.singletonList(GROUP_RADIUS)))));
  }

  @Test
  public void testAutonomousSystem() throws IOException {
    String testrigName = "autonomous-system";
    String c1Name = "as1";
    String c2Name = "as2";
    String c3Name = "as3";
    Prefix neighborPrefix = Prefix.parse("1.0.0.1/32");

    List<String> configurationNames = ImmutableList.of(c1Name, c2Name, c3Name);
    Batfish batfish =
        BatfishTestUtils.getBatfishFromTestrigText(
            TestrigText.builder()
                .setConfigurationText(TESTRIGS_PREFIX + testrigName, configurationNames)
                .build(),
            _folder);
    Map<String, Configuration> configurations = batfish.loadConfigurations();
    Configuration c1 = configurations.get(c1Name);
    Configuration c2 = configurations.get(c2Name);
    Configuration c3 = configurations.get(c3Name);

    assertThat(c1, hasDefaultVrf(hasBgpProcess(hasActiveNeighbor(neighborPrefix, hasLocalAs(1L)))));
    assertThat(c2, hasDefaultVrf(hasBgpProcess(hasActiveNeighbor(neighborPrefix, hasLocalAs(1L)))));
    assertThat(c3, hasDefaultVrf(hasBgpProcess(hasActiveNeighbor(neighborPrefix, hasLocalAs(1L)))));
  }

  @Test
  public void testAutonomousSystemLoops() throws IOException {
    Configuration c = parseConfig("autonomous-system-loops");
    assertThat(
        c,
        hasDefaultVrf(
            hasBgpProcess(
                hasActiveNeighbor(
                    Prefix.parse("2.2.2.2/32"), allOf(hasAllowLocalAsIn(true), hasLocalAs(1L))))));
    assertThat(
        c,
        hasVrf(
            "FOO",
            hasBgpProcess(
                hasActiveNeighbor(
                    Prefix.parse("3.3.3.3/32"), allOf(hasAllowLocalAsIn(true), hasLocalAs(1L))))));
  }

  @Test
  public void testAutonomousSystemLoopsNonDefaultRoutingInstance() throws IOException {
    Configuration c = parseConfig("autonomous-system-loops-routing-instance");
    assertThat(
        c,
        hasVrf(
            "FOO",
            hasBgpProcess(
                hasActiveNeighbor(
                    Prefix.parse("2.2.2.2/32"), allOf(hasAllowLocalAsIn(true), hasLocalAs(1L))))));
  }

  /** Tests support for dynamic bgp parsing using "bgp allow" command */
  @Test
  public void testBgpAllow() throws IOException {
    Configuration c = parseConfig("bgp-allow");
    assertThat(
        c,
        hasDefaultVrf(hasBgpProcess(hasPassiveNeighbor(Prefix.parse("10.1.1.0/24"), anything()))));
  }

  @Test
  public void testBgpClusterId() throws IOException {
    String testrigName = "rr";
    String configName = "rr";
    Ip neighbor1Ip = Ip.parse("2.2.2.2");
    Ip neighbor2Ip = Ip.parse("4.4.4.4");

    List<String> configurationNames = ImmutableList.of(configName);
    Batfish batfish =
        BatfishTestUtils.getBatfishFromTestrigText(
            TestrigText.builder()
                .setConfigurationText(TESTRIGS_PREFIX + testrigName, configurationNames)
                .build(),
            _folder);
    Map<String, Configuration> configurations = batfish.loadConfigurations();

    Configuration rr = configurations.get(configName);
    BgpProcess proc = rr.getDefaultVrf().getBgpProcess();
    BgpPeerConfig neighbor1 =
        proc.getActiveNeighbors().get(Prefix.create(neighbor1Ip, Prefix.MAX_PREFIX_LENGTH));
    BgpPeerConfig neighbor2 =
        proc.getActiveNeighbors().get(Prefix.create(neighbor2Ip, Prefix.MAX_PREFIX_LENGTH));

    assertThat(neighbor1, hasClusterId(Ip.parse("3.3.3.3").asLong()));
    assertThat(neighbor2, hasClusterId(Ip.parse("1.1.1.1").asLong()));
  }

  @Test
  public void testBgpMultipath() throws IOException {
    assertThat(
        parseConfig("bgp-multipath").getDefaultVrf(),
        hasBgpProcess(allOf(hasMultipathEbgp(true), hasMultipathIbgp(true))));

    assertThat(
        parseConfig("bgp-multipath-internal").getDefaultVrf(),
        hasBgpProcess(allOf(hasMultipathEbgp(false), hasMultipathIbgp(true))));

    assertThat(
        parseConfig("bgp-multipath-external").getDefaultVrf(),
        hasBgpProcess(allOf(hasMultipathEbgp(true), hasMultipathIbgp(false))));
  }

  @Test
  public void testBgpMultipathMultipleAs() throws IOException {
    String testrigName = "multipath-multiple-as";
    List<String> configurationNames =
        ImmutableList.of("multiple_as_disabled", "multiple_as_enabled", "multiple_as_mixed");

    Batfish batfish =
        BatfishTestUtils.getBatfishFromTestrigText(
            TestrigText.builder()
                .setConfigurationText(TESTRIGS_PREFIX + testrigName, configurationNames)
                .build(),
            _folder);
    Map<String, Configuration> configurations = batfish.loadConfigurations();
    MultipathEquivalentAsPathMatchMode multipleAsDisabled =
        configurations
            .get("multiple_as_disabled")
            .getDefaultVrf()
            .getBgpProcess()
            .getMultipathEquivalentAsPathMatchMode();
    MultipathEquivalentAsPathMatchMode multipleAsEnabled =
        configurations
            .get("multiple_as_enabled")
            .getDefaultVrf()
            .getBgpProcess()
            .getMultipathEquivalentAsPathMatchMode();
    MultipathEquivalentAsPathMatchMode multipleAsMixed =
        configurations
            .get("multiple_as_mixed")
            .getDefaultVrf()
            .getBgpProcess()
            .getMultipathEquivalentAsPathMatchMode();

    assertThat(multipleAsDisabled, equalTo(MultipathEquivalentAsPathMatchMode.FIRST_AS));
    assertThat(multipleAsEnabled, equalTo(MultipathEquivalentAsPathMatchMode.PATH_LENGTH));
    assertThat(multipleAsMixed, equalTo(MultipathEquivalentAsPathMatchMode.FIRST_AS));
  }

  /** Make sure bgp type internal properly sets remote as when non explicitly specified */
  @Test
  public void testBgpTypeInternalPeerAs() throws IOException {
    String hostname = "bgp-type-internal";
    Configuration c = parseConfig(hostname);
    assertThat(
        c,
        hasDefaultVrf(
            hasBgpProcess(hasActiveNeighbor(Prefix.parse("1.1.1.1/32"), hasRemoteAs(1L)))));
  }

  @Test
  public void testSetCommunity() throws IOException {
    Configuration c = parseConfig("community");

    ConnectedRoute cr = new ConnectedRoute(Prefix.strict("1.0.0.0/24"), "blah");

    // p1
    RoutingPolicy p1 = c.getRoutingPolicies().get("p1");
    BgpRoute.Builder b1 =
        BgpRoute.builder().setNetwork(cr.getNetwork()).setCommunities(ImmutableSet.of(5L));
    p1.process(cr, b1, Ip.ZERO, Configuration.DEFAULT_VRF_NAME, Direction.OUT);
    BgpRoute br1 = b1.build();

    assertThat(
        br1.getCommunities(),
        equalTo(
            ImmutableSet.of(
                WellKnownCommunity.NO_ADVERTISE,
                WellKnownCommunity.NO_EXPORT,
                WellKnownCommunity.NO_EXPORT_SUBCONFED)));

    // p2
    RoutingPolicy p2 = c.getRoutingPolicies().get("p2");
    BgpRoute.Builder b2 =
        BgpRoute.builder().setNetwork(cr.getNetwork()).setCommunities(ImmutableSet.of(5L));
    p2.process(cr, b2, Ip.ZERO, Configuration.DEFAULT_VRF_NAME, Direction.OUT);
    BgpRoute br2 = b2.build();

    assertThat(br2.getCommunities(), equalTo(ImmutableSet.of(2L, 3L)));

    // p3
    RoutingPolicy p3 = c.getRoutingPolicies().get("p3");
    BgpRoute.Builder b3 =
        BgpRoute.builder().setNetwork(cr.getNetwork()).setCommunities(ImmutableSet.of(5L));
    p3.process(cr, b3, Ip.ZERO, Configuration.DEFAULT_VRF_NAME, Direction.OUT);
    BgpRoute br3 = b3.build();

    assertThat(br3.getCommunities(), equalTo(ImmutableSet.of(5L)));
  }

  @Test
  public void testAddCommunity() throws IOException {
    Configuration c = parseConfig("community");

    ConnectedRoute cr = new ConnectedRoute(Prefix.strict("1.0.0.0/24"), "blah");

    // p4
    RoutingPolicy p4 = c.getRoutingPolicies().get("p4");
    BgpRoute.Builder b4 =
        BgpRoute.builder().setNetwork(cr.getNetwork()).setCommunities(ImmutableSet.of(5L));
    p4.process(cr, b4, Ip.ZERO, Configuration.DEFAULT_VRF_NAME, Direction.OUT);
    BgpRoute br4 = b4.build();

    assertThat(
        br4.getCommunities(),
        equalTo(
            ImmutableSet.of(
                WellKnownCommunity.NO_ADVERTISE,
                WellKnownCommunity.NO_EXPORT,
                WellKnownCommunity.NO_EXPORT_SUBCONFED,
                5L)));

    // p5
    RoutingPolicy p5 = c.getRoutingPolicies().get("p5");
    BgpRoute.Builder b5 =
        BgpRoute.builder().setNetwork(cr.getNetwork()).setCommunities(ImmutableSet.of(5L));
    p5.process(cr, b5, Ip.ZERO, Configuration.DEFAULT_VRF_NAME, Direction.OUT);
    BgpRoute br5 = b5.build();

    assertThat(br5.getCommunities(), equalTo(ImmutableSet.of(2L, 3L, 5L)));

    // p6
    RoutingPolicy p6 = c.getRoutingPolicies().get("p6");
    BgpRoute.Builder b6 =
        BgpRoute.builder().setNetwork(cr.getNetwork()).setCommunities(ImmutableSet.of(5L));
    p6.process(cr, b6, Ip.ZERO, Configuration.DEFAULT_VRF_NAME, Direction.OUT);
    BgpRoute br6 = b6.build();

    assertThat(br6.getCommunities(), equalTo(ImmutableSet.of(5L)));
  }

  @Test
  public void testDefaultApplications() throws IOException {
    String hostname = "default-applications";
    Batfish batfish = getBatfishForConfigurationNames(hostname);
    ConvertConfigurationAnswerElement ccae =
        batfish.loadConvertConfigurationAnswerElementOrReparse();
    SortedMap<String, SortedMap<String, SortedMap<String, SortedMap<String, SortedSet<Integer>>>>>
        undefinedReferences = ccae.getUndefinedReferences();
    Configuration c = parseConfig(hostname);

    String aclApplicationsName = zoneToZoneFilter("z1", "z2");
    String aclApplicationSetName = zoneToZoneFilter("z1", "z3");
    String aclApplicationSetAnyName = zoneToZoneFilter("z1", "z4");
    String aclApplicationAnyName = zoneToZoneFilter("z1", "z5");
    String z1Interface = "ge-0/0/0.0";
    IpAccessList aclApplication = c.getIpAccessLists().get(aclApplicationsName);
    IpAccessList aclApplicationSet = c.getIpAccessLists().get(aclApplicationSetName);
    IpAccessList aclApplicationSetAny = c.getIpAccessLists().get(aclApplicationSetAnyName);
    IpAccessList aclApplicationAny = c.getIpAccessLists().get(aclApplicationAnyName);
    /* Allowed applications permits TCP to port 80 and 443 */
    Flow permittedHttpFlow = createFlow(IpProtocol.TCP, 80);
    Flow permittedHttpsFlow = createFlow(IpProtocol.TCP, 443);
    Flow rejectedFlow = createFlow(IpProtocol.TCP, 100);

    /*
     * Confirm there are no undefined references
     */
    assertThat(undefinedReferences.keySet(), emptyIterable());

    /*
     * Confirm acl with explicit application constraints accepts http and https flows and rejects
     * others
     */
    assertThat(
        aclApplication,
        accepts(permittedHttpFlow, z1Interface, c.getIpAccessLists(), c.getIpSpaces()));
    assertThat(
        aclApplication,
        accepts(permittedHttpsFlow, z1Interface, c.getIpAccessLists(), c.getIpSpaces()));
    assertThat(
        aclApplication, rejects(rejectedFlow, z1Interface, c.getIpAccessLists(), c.getIpSpaces()));

    /*
     * Confirm acl with indirect constraints (application-set) accepts http and https flows and
     * rejects others
     */
    assertThat(
        aclApplicationSet,
        accepts(permittedHttpFlow, z1Interface, c.getIpAccessLists(), c.getIpSpaces()));
    assertThat(
        aclApplicationSet,
        accepts(permittedHttpsFlow, z1Interface, c.getIpAccessLists(), c.getIpSpaces()));
    assertThat(
        aclApplicationSet,
        rejects(rejectedFlow, z1Interface, c.getIpAccessLists(), c.getIpSpaces()));

    /*
     * Confirm policy referencing permissive application-set accepts all three flows
     */
    assertThat(
        aclApplicationSetAny,
        accepts(permittedHttpFlow, z1Interface, c.getIpAccessLists(), c.getIpSpaces()));
    assertThat(
        aclApplicationSetAny,
        accepts(permittedHttpsFlow, z1Interface, c.getIpAccessLists(), c.getIpSpaces()));
    assertThat(
        aclApplicationSetAny,
        accepts(rejectedFlow, z1Interface, c.getIpAccessLists(), c.getIpSpaces()));

    /*
     * Confirm policy directly permitting any application accepts all three flows
     */
    assertThat(
        aclApplicationAny,
        accepts(permittedHttpFlow, z1Interface, c.getIpAccessLists(), c.getIpSpaces()));
    assertThat(
        aclApplicationAny,
        accepts(permittedHttpsFlow, z1Interface, c.getIpAccessLists(), c.getIpSpaces()));
    assertThat(
        aclApplicationAny,
        accepts(rejectedFlow, z1Interface, c.getIpAccessLists(), c.getIpSpaces()));
  }

  @Test
  public void testEnforceFirstAs() throws IOException {
    String hostname = "bgp-enforce-first-as";
    Configuration c = parseConfig(hostname);
    assertThat(c, hasDefaultVrf(hasBgpProcess(hasNeighbors(hasValue(hasEnforceFirstAs())))));
  }

  @Test
  public void testEthernetSwitchingFilterReference() throws IOException {
    String hostname = "ethernet-switching-filter";
    String filename = "configs/" + hostname;
    Batfish batfish = getBatfishForConfigurationNames(hostname);
    ConvertConfigurationAnswerElement ccae =
        batfish.loadConvertConfigurationAnswerElementOrReparse();

    /* esfilter should be referred, while esfilter2 should be unreferred */
    assertThat(ccae, hasNumReferrers(filename, FIREWALL_FILTER, "esfilter", 1));
    assertThat(ccae, hasNumReferrers(filename, FIREWALL_FILTER, "esfilter2", 0));
  }

  @Test
  public void testFirewallFilters() throws IOException {
    String hostname = "firewall-filters";
    String filename = "configs/" + hostname;

    Batfish batfish = getBatfishForConfigurationNames(hostname);
    ConvertConfigurationAnswerElement ccae =
        batfish.loadConvertConfigurationAnswerElementOrReparse();

    /* Confirm filter usage is tracked properly */
    assertThat(ccae, hasNumReferrers(filename, FIREWALL_FILTER, "FILTER1", 1));
    assertThat(ccae, hasNumReferrers(filename, FIREWALL_FILTER, "FILTER2", 2));
    assertThat(ccae, hasNumReferrers(filename, FIREWALL_FILTER, "FILTER_UNUSED", 0));

    /* Confirm undefined reference is identified */
    assertThat(ccae, hasUndefinedReference(filename, FIREWALL_FILTER, "FILTER_UNDEF"));
  }

  @Test
  public void testFirewallCombinedPolicies() throws IOException {
    Configuration c = parseConfig("firewall-combined-policies");
    String interfaceNameTrust = "ge-0/0/0.0";
    String interfaceNameUntrust = "ge-0/0/1.0";
    String addrPermitted = "1.2.3.1";
    String addrDeniedByZonePolicy = "1.2.3.3";
    String addrDeniedByGlobalPolicy = "1.2.3.7";
    String addrDeniedByFilter = "2.2.2.2";
    String addrDefaultPolicy = "1.2.3.15";
    String untrustIpAddr = "1.2.4.5";

    Flow flowPermitted = createFlow(addrPermitted, untrustIpAddr);
    Flow flowDeniedByZonePolicy = createFlow(addrDeniedByZonePolicy, untrustIpAddr);
    Flow flowDeniedByGlobalPolicy = createFlow(addrDeniedByGlobalPolicy, untrustIpAddr);
    Flow flowDeniedByFilter = createFlow(addrDeniedByFilter, untrustIpAddr);
    Flow flowDefaultPolicy = createFlow(addrDefaultPolicy, untrustIpAddr);

    IpAccessList aclUntrustOut = c.getAllInterfaces().get(interfaceNameUntrust).getOutgoingFilter();
    IpAccessList aclUntrustSecurity =
        c.getAllInterfaces().get(interfaceNameUntrust).getPreTransformationOutgoingFilter();

    /* Confirm flow from address explicitly allowed by zone policy is accepted */
    assertThat(
        aclUntrustSecurity,
        accepts(flowPermitted, interfaceNameTrust, c.getIpAccessLists(), c.getIpSpaces()));
    /* Confirm flow from trust interface not matching any policy deny is accepted (accepted by default permit-all) */
    assertThat(
        aclUntrustSecurity,
        accepts(flowDefaultPolicy, interfaceNameTrust, c.getIpAccessLists(), c.getIpSpaces()));
    /* Confirm flow matching zone policy deny is rejected */
    assertThat(
        aclUntrustSecurity,
        rejects(flowDeniedByZonePolicy, interfaceNameTrust, c.getIpAccessLists(), c.getIpSpaces()));
    /* Confirm flow blocked by the outgoing filter is rejected */
    assertThat(
        aclUntrustOut,
        rejects(flowDeniedByFilter, interfaceNameTrust, c.getIpAccessLists(), c.getIpSpaces()));
    /* Confirm flow matching global policy deny is rejected */
    assertThat(
        aclUntrustSecurity,
        rejects(
            flowDeniedByGlobalPolicy, interfaceNameTrust, c.getIpAccessLists(), c.getIpSpaces()));

    /* Confirm traffic originating from the device is not blocked by policies */
    assertThat(
        aclUntrustSecurity,
        accepts(flowDeniedByZonePolicy, null, c.getIpAccessLists(), c.getIpSpaces()));
    assertThat(
        aclUntrustSecurity,
        accepts(flowDeniedByGlobalPolicy, null, c.getIpAccessLists(), c.getIpSpaces()));
    /* Confirm traffic originating from the device is still blocked by an outgoing filter */
    assertThat(
        aclUntrustOut, rejects(flowDeniedByFilter, null, c.getIpAccessLists(), c.getIpSpaces()));
  }

  @Test
  public void testFirewallGlobalAddressBook() throws IOException {
    Configuration c = parseConfig("firewall-global-address-book");
    String interfaceNameTrust = "ge-0/0/0.0";
    String interfaceNameUntrust = "ge-0/0/1.0";
    String specificSpaceName = "global~ADDR1";
    String wildcardSpaceName = "global~ADDR2";
    String indirectSpaceName = "global~ADDRSET";

    // Address on untrust interface's subnet
    String untrustIpAddr = "1.2.4.5";
    // Specific address allowed by the address-set
    String specificAddr = "2.2.2.2";
    // Address allowed by the wildcard-address in the address-set
    String wildcardAddr = "1.3.3.4";
    // Address not allowed by either entry in the address-set
    String notWildcardAddr = "1.2.3.5";

    Flow flowFromSpecificAddr = createFlow(specificAddr, untrustIpAddr);
    Flow flowFromWildcardAddr = createFlow(wildcardAddr, untrustIpAddr);
    Flow flowFromNotWildcardAddr = createFlow(notWildcardAddr, untrustIpAddr);
    IpAccessList untrustAcl =
        c.getAllInterfaces().get(interfaceNameUntrust).getPreTransformationOutgoingFilter();

    // Should have three global IpSpaces in the config
    assertThat(
        c.getIpSpaces().keySet(),
        containsInAnyOrder(specificSpaceName, wildcardSpaceName, indirectSpaceName));
    // And associated metadata
    assertThat(
        c.getIpSpaceMetadata().keySet(),
        containsInAnyOrder(specificSpaceName, wildcardSpaceName, indirectSpaceName));

    IpSpace specificSpace = c.getIpSpaces().get(specificSpaceName);
    IpSpace wildcardSpace = c.getIpSpaces().get(wildcardSpaceName);
    IpSpace indirectSpace = c.getIpSpaces().get(indirectSpaceName);

    // Specific space should contain the specific addr and not others
    assertThat(specificSpace, containsIp(Ip.parse(specificAddr)));
    assertThat(specificSpace, not(containsIp(Ip.parse(wildcardAddr))));

    // Wildcard space should contain the wildcard addr and not others
    assertThat(wildcardSpace, containsIp(Ip.parse(wildcardAddr)));
    assertThat(wildcardSpace, not(containsIp(Ip.parse(notWildcardAddr))));

    // Indirect space should contain both specific and wildcard addr, but not others
    assertThat(indirectSpace, containsIp(Ip.parse(specificAddr), c.getIpSpaces()));
    assertThat(indirectSpace, containsIp(Ip.parse(wildcardAddr), c.getIpSpaces()));
    assertThat(indirectSpace, not(containsIp(Ip.parse(notWildcardAddr), c.getIpSpaces())));

    // Specifically allowed source addr should be accepted
    assertThat(
        untrustAcl,
        accepts(flowFromSpecificAddr, interfaceNameTrust, c.getIpAccessLists(), c.getIpSpaces()));
    // Source addr covered by the wildcard entry should be accepted
    assertThat(
        untrustAcl,
        accepts(flowFromWildcardAddr, interfaceNameTrust, c.getIpAccessLists(), c.getIpSpaces()));
    // Source addr covered by neither addr-set entry should be rejected
    assertThat(
        untrustAcl,
        rejects(
            flowFromNotWildcardAddr, interfaceNameTrust, c.getIpAccessLists(), c.getIpSpaces()));
  }

  @Test
  public void testFirewallGlobalPolicy() throws IOException {
    Configuration c = parseConfig("firewall-global-policy");
    String interfaceNameTrust = "ge-0/0/0.0";
    String interfaceNameUntrust = "ge-0/0/1.0";
    String trustedIpAddr = "1.2.3.5";
    String untrustedIpAddr = "1.2.4.5";

    Flow trustToUntrustFlow = createFlow(trustedIpAddr, untrustedIpAddr);
    Flow untrustToTrustFlow = createFlow(untrustedIpAddr, trustedIpAddr);

    IpAccessList aclTrustOut =
        c.getAllInterfaces().get(interfaceNameTrust).getPreTransformationOutgoingFilter();
    IpAccessList aclUntrustOut =
        c.getAllInterfaces().get(interfaceNameUntrust).getPreTransformationOutgoingFilter();

    /*
     * Should have four ACLs:
     *  Explicitly defined in the config file:
     *    One from the global security policy
     *  Generated by logic in toVendorIndependent
     *    One permitting existing connections (default firewall behavior)
     *    Two defining security policies for each interface (combines explicit security policy with
     *        implicit security policies like allow existing connection)
     */
    assertThat(
        c.getIpAccessLists().keySet(),
        containsInAnyOrder(
            ACL_NAME_GLOBAL_POLICY,
            ACL_NAME_EXISTING_CONNECTION,
            ACL_NAME_SECURITY_POLICY + interfaceNameTrust,
            ACL_NAME_SECURITY_POLICY + interfaceNameUntrust));

    /* Flows in either direction should be permitted by the global policy */
    assertThat(
        aclUntrustOut,
        accepts(trustToUntrustFlow, interfaceNameTrust, c.getIpAccessLists(), c.getIpSpaces()));
    assertThat(
        aclTrustOut,
        accepts(untrustToTrustFlow, interfaceNameUntrust, c.getIpAccessLists(), c.getIpSpaces()));
  }

  @Test
  public void testFirewallGlobalPolicyGlobalAddressBook() throws IOException {
    /*
     * Test address book behavior when used in a global policy
     * i.e. a policy that does not have fromZone or toZone
     */
    Configuration c = parseConfig("firewall-global-policy-global-address-book");
    String interfaceNameTrust = "ge-0/0/0.0";
    String interfaceNameUntrust = "ge-0/0/1.0";
    String trustedIpAddr = "1.2.3.5";
    String untrustedIpAddr = "1.2.4.5";
    String trustedSpaceName = "global~ADDR1";

    Flow trustToUntrustFlow = createFlow(trustedIpAddr, untrustedIpAddr);
    Flow untrustToTrustFlow = createFlow(untrustedIpAddr, trustedIpAddr);

    IpAccessList aclTrustOut =
        c.getAllInterfaces().get(interfaceNameTrust).getPreTransformationOutgoingFilter();
    IpAccessList aclUntrustOut =
        c.getAllInterfaces().get(interfaceNameUntrust).getPreTransformationOutgoingFilter();

    /* Make sure the global-address-book address is the only config ipSpace */
    assertThat(c.getIpSpaces().keySet(), containsInAnyOrder(trustedSpaceName));

    IpSpace ipSpace = Iterables.getOnlyElement(c.getIpSpaces().values());

    // It should contain the specific address
    assertThat(ipSpace, containsIp(Ip.parse(trustedIpAddr)));

    // It should not contain the address that is not allowed
    assertThat(ipSpace, not(containsIp(Ip.parse(untrustedIpAddr))));

    /* Flow from ADDR1 to untrust should be permitted */
    assertThat(
        aclUntrustOut,
        accepts(trustToUntrustFlow, interfaceNameTrust, c.getIpAccessLists(), c.getIpSpaces()));
    /* Flow from not ADDR1 to trust should be rejected */
    assertThat(
        aclTrustOut,
        rejects(untrustToTrustFlow, interfaceNameUntrust, c.getIpAccessLists(), c.getIpSpaces()));
  }

  @Test
  public void testFirewallNoPolicies() throws IOException {
    Configuration c = parseConfig("firewall-no-policies");
    String interfaceNameTrust = "ge-0/0/0.0";
    String interfaceNameUntrust = "ge-0/0/1.0";
    String trustedIpAddr = "1.2.3.5";
    String untrustedIpAddr = "1.2.4.5";

    Flow trustToUntrustFlow = createFlow(trustedIpAddr, untrustedIpAddr);
    Flow untrustToTrustFlow = createFlow(untrustedIpAddr, trustedIpAddr);

    IpAccessList aclTrustOut =
        c.getAllInterfaces().get(interfaceNameTrust).getPreTransformationOutgoingFilter();
    IpAccessList aclUntrustOut =
        c.getAllInterfaces().get(interfaceNameUntrust).getPreTransformationOutgoingFilter();

    /*
     * Should have three ACLs generated by logic in toVendorIndependent:
     *    One permitting existing connections (default firewall behavior)
     *    Two defining security policies for each interface (combines explicit security policy with
     *        implicit security policies like allow existing connection)
     */
    assertThat(
        c.getIpAccessLists().keySet(),
        containsInAnyOrder(
            ACL_NAME_EXISTING_CONNECTION,
            ACL_NAME_SECURITY_POLICY + interfaceNameTrust,
            ACL_NAME_SECURITY_POLICY + interfaceNameUntrust));

    /* Simple flow in either direction should be blocked */
    assertThat(
        aclUntrustOut,
        rejects(trustToUntrustFlow, interfaceNameTrust, c.getIpAccessLists(), c.getIpSpaces()));
    assertThat(
        aclTrustOut,
        rejects(untrustToTrustFlow, interfaceNameUntrust, c.getIpAccessLists(), c.getIpSpaces()));
  }

  @Test
  public void testFirewallPolicies() throws IOException {
    Configuration c = parseConfig("firewall-policies");
    String interfaceNameTrust = "ge-0/0/0.0";
    String interfaceNameUntrust = "ge-0/0/1.0";
    String securityPolicyName = zoneToZoneFilter("trust", "untrust");
    String trustedIpAddr = "1.2.3.5";
    String untrustedIpAddr = "1.2.4.5";

    Flow trustToUntrustFlow = createFlow(trustedIpAddr, untrustedIpAddr);
    Flow untrustToTrustFlow = createFlow(untrustedIpAddr, trustedIpAddr);
    Flow trustToUntrustReturnFlow =
        createFlow(trustedIpAddr, untrustedIpAddr, FlowState.ESTABLISHED);
    Flow untrustToTrustReturnFlow =
        createFlow(untrustedIpAddr, trustedIpAddr, FlowState.ESTABLISHED);

    IpAccessList aclTrustOut =
        c.getAllInterfaces().get(interfaceNameTrust).getPreTransformationOutgoingFilter();
    IpAccessList aclUntrustOut =
        c.getAllInterfaces().get(interfaceNameUntrust).getPreTransformationOutgoingFilter();

    /*
     * Should have four ACLs:
     *  Explicitly defined in the config file:
     *    One from the security policy from trust to untrust
     *  Generated by logic in toVendorIndependent
     *    One permitting existing connections (default firewall behavior)
     *    Two defining security policies for each interface (combines explicit security policy with
     *        implicit security policies like allow existing connection)
     */
    assertThat(
        c.getIpAccessLists().keySet(),
        containsInAnyOrder(
            securityPolicyName,
            aclTrustOut.getName(),
            aclUntrustOut.getName(),
            ACL_NAME_EXISTING_CONNECTION));

    /* Simple flow from trust to untrust should be permitted */
    assertThat(
        aclUntrustOut,
        accepts(trustToUntrustFlow, interfaceNameTrust, c.getIpAccessLists(), c.getIpSpaces()));

    /* Simple flow from untrust to trust should be blocked */
    assertThat(
        aclTrustOut,
        rejects(untrustToTrustFlow, interfaceNameUntrust, c.getIpAccessLists(), c.getIpSpaces()));

    /* Return flow in either direction should be permitted */
    assertThat(
        aclUntrustOut,
        accepts(
            trustToUntrustReturnFlow, interfaceNameTrust, c.getIpAccessLists(), c.getIpSpaces()));
    assertThat(
        aclTrustOut,
        accepts(
            untrustToTrustReturnFlow, interfaceNameUntrust, c.getIpAccessLists(), c.getIpSpaces()));
  }

  @Test
  public void testFirewallZoneAddressBookInline() throws IOException {
    Configuration c = parseConfig("firewall-zone-address-book-inline");
    String interfaceNameTrust = "ge-0/0/0.0";
    String interfaceNameUntrust = "ge-0/0/1.0";
    // Address on untrust interface's subnet
    String untrustIpAddr = "1.2.4.5";
    // Specific address allowed by the address-book
    String specificAddr = "2.2.2.2";
    // Address not allowed by the address-book
    String notAllowedAddr = "3.3.3.3";

    Flow flowFromSpecificAddr = createFlow(specificAddr, untrustIpAddr);
    Flow flowFromNotAllowedAddr = createFlow(notAllowedAddr, untrustIpAddr);

    IpAccessList aclUntrustOut =
        c.getAllInterfaces().get(interfaceNameUntrust).getPreTransformationOutgoingFilter();

    // Should have a an IpSpace in the config corresponding to the trust zone's ADDR1 address
    final String ipSpaceName = "trust~ADDR1";
    assertThat(c.getIpSpaces(), hasKey(equalTo(ipSpaceName)));

    // It should be the only IpSpace
    assertThat(c.getIpSpaces().keySet(), iterableWithSize(1));
    IpSpace ipSpace = Iterables.getOnlyElement(c.getIpSpaces().values());

    // It should contain the specific address
    assertThat(ipSpace, containsIp(Ip.parse(specificAddr)));

    // It should not contain the address that is not allowed
    assertThat(ipSpace, not(containsIp(Ip.parse(notAllowedAddr))));

    // There should be metadata for this ipspace
    assertThat(c.getIpSpaceMetadata(), hasKey(ipSpaceName));

    // Specifically allowed source address should be accepted
    assertThat(
        aclUntrustOut,
        accepts(flowFromSpecificAddr, interfaceNameTrust, c.getIpAccessLists(), c.getIpSpaces()));
    // Source address not covered by the address-book should be rejected
    assertThat(
        aclUntrustOut,
        rejects(flowFromNotAllowedAddr, interfaceNameTrust, c.getIpAccessLists(), c.getIpSpaces()));
  }

  /**
   * Similar test to {@link #testFirewallZoneAddressBookInline()} except with attached instead of
   * inlined address book
   */
  @Test
  public void testFirewallZoneAddressBookAttach() throws IOException {
    Configuration c = parseConfig("firewall-zone-address-book-attach");
    String interfaceNameTrust = "ge-0/0/0.0";
    String interfaceNameUntrust = "ge-0/0/1.0";
    // Address on untrust interface's subnet
    String untrustIpAddr = "1.2.4.5";
    // Specific address allowed by the address-book
    String specificAddr = "2.2.2.2";
    // Address not allowed by the address-book
    String notAllowedAddr = "3.3.3.3";

    Flow flowFromSpecificAddr = createFlow(specificAddr, untrustIpAddr);
    Flow flowFromNotAllowedAddr = createFlow(notAllowedAddr, untrustIpAddr);

    IpAccessList aclUntrustOut =
        c.getAllInterfaces().get(interfaceNameUntrust).getPreTransformationOutgoingFilter();

    // Should have a an IpSpace in the config corresponding to the trust zone's ADDR1 address
    final String ipSpaceName = "trust-book~ADDR1";
    assertThat(c.getIpSpaces(), hasKey(equalTo(ipSpaceName)));

    // It should be the only IpSpace
    assertThat(c.getIpSpaces().keySet(), iterableWithSize(1));
    IpSpace ipSpace = Iterables.getOnlyElement(c.getIpSpaces().values());

    // It should contain the specific address
    assertThat(ipSpace, containsIp(Ip.parse(specificAddr)));

    // It should not contain the address that is not allowed
    assertThat(ipSpace, not(containsIp(Ip.parse(notAllowedAddr))));

    // There should be metadata for this ipspace
    assertThat(c.getIpSpaceMetadata(), hasKey(ipSpaceName));

    // Specifically allowed source address should be accepted
    assertThat(
        aclUntrustOut,
        accepts(flowFromSpecificAddr, interfaceNameTrust, c.getIpAccessLists(), c.getIpSpaces()));
    // Source address not covered by the address-book should be rejected
    assertThat(
        aclUntrustOut,
        rejects(flowFromNotAllowedAddr, interfaceNameTrust, c.getIpAccessLists(), c.getIpSpaces()));
  }

  /**
   * Similar test to {@link #testFirewallZoneAddressBookInline()} except with attached instead of
   * inlined address book
   */
  @Test
  public void testFirewallZoneAddressBookGlobal() throws IOException {
    Configuration c = parseConfig("firewall-zone-address-book-global");
    String interfaceNameTrust = "ge-0/0/0.0";
    String interfaceNameUntrust = "ge-0/0/1.0";
    // Address on untrust interface's subnet
    String untrustIpAddr = "1.2.4.5";
    // Specific address allowed by the address-book
    String specificAddr = "2.2.2.2";
    // Address not allowed by the address-book
    String notAllowedAddr = "3.3.3.3";

    Flow flowFromSpecificAddr = createFlow(specificAddr, untrustIpAddr);
    Flow flowFromNotAllowedAddr = createFlow(notAllowedAddr, untrustIpAddr);

    IpAccessList aclUntrustOut =
        c.getAllInterfaces().get(interfaceNameUntrust).getPreTransformationOutgoingFilter();

    // Should have a an IpSpace in the config corresponding to the trust zone's ADDR1 address
    final String ipSpaceName = "global~ADDR1";
    assertThat(c.getIpSpaces(), hasKey(equalTo(ipSpaceName)));

    // It should be the only IpSpace
    assertThat(c.getIpSpaces().keySet(), iterableWithSize(1));
    IpSpace ipSpace = Iterables.getOnlyElement(c.getIpSpaces().values());

    // It should contain the specific address
    assertThat(ipSpace, containsIp(Ip.parse(specificAddr)));

    // It should not contain the address that is not allowed
    assertThat(ipSpace, not(containsIp(Ip.parse(notAllowedAddr))));

    // There should be metadata for this ipspace
    assertThat(c.getIpSpaceMetadata(), hasKey(ipSpaceName));

    // Specifically allowed source address should be accepted
    assertThat(
        aclUntrustOut,
        accepts(flowFromSpecificAddr, interfaceNameTrust, c.getIpAccessLists(), c.getIpSpaces()));
    // Source address not covered by the address-book should be rejected
    assertThat(
        aclUntrustOut,
        rejects(flowFromNotAllowedAddr, interfaceNameTrust, c.getIpAccessLists(), c.getIpSpaces()));
  }

  /**
   * When both global and zone-specific (attached or inline) address books are present, global loses
   */
  @Test
  public void testFirewallZoneAddressBookGlobalLoses() throws IOException {
    Configuration c = parseConfig("firewall-zone-address-book-global-loses");
    String interfaceNameTrust = "ge-0/0/0.0";
    String interfaceNameUntrust = "ge-0/0/1.0";
    // Address on untrust interface's subnet
    String untrustIpAddr = "1.2.4.5";
    // Specific address allowed by the address-book
    String specificAddr = "2.2.2.2";
    // Address not allowed by the address-book
    String notAllowedAddr = "3.3.3.3";

    Flow flowFromSpecificAddr = createFlow(specificAddr, untrustIpAddr);
    Flow flowFromNotAllowedAddr = createFlow(notAllowedAddr, untrustIpAddr);

    IpAccessList aclUntrustOut =
        c.getAllInterfaces().get(interfaceNameUntrust).getPreTransformationOutgoingFilter();

    // Specifically allowed source address should be accepted
    assertThat(
        aclUntrustOut,
        accepts(flowFromSpecificAddr, interfaceNameTrust, c.getIpAccessLists(), c.getIpSpaces()));
    // Source address not covered by the zone address-book should be rejected
    assertThat(
        aclUntrustOut,
        rejects(flowFromNotAllowedAddr, interfaceNameTrust, c.getIpAccessLists(), c.getIpSpaces()));
  }

  @Test
  public void testFirewallZones() throws IOException {
    Configuration c = parseConfig("firewall-no-policies");
    String interfaceNameTrust = "ge-0/0/0.0";
    String interfaceNameUntrust = "ge-0/0/1.0";
    String zoneTrust = "trust";
    String zoneUntrust = "untrust";
    String trustedIpAddr = "1.2.3.5";
    String untrustedIpAddr = "1.2.4.5";

    Flow trustToUntrustFlow = createFlow(trustedIpAddr, untrustedIpAddr);
    Flow untrustToTrustFlow = createFlow(untrustedIpAddr, trustedIpAddr);

    IpAccessList aclTrustOut =
        c.getAllInterfaces().get(interfaceNameTrust).getPreTransformationOutgoingFilter();
    IpAccessList aclUntrustOut =
        c.getAllInterfaces().get(interfaceNameUntrust).getPreTransformationOutgoingFilter();

    // Should have two zones
    assertThat(c.getZones().keySet(), containsInAnyOrder(zoneTrust, zoneUntrust));

    // Should have two logical interfaces
    assertThat(c.getAllInterfaces().keySet(), hasItems(interfaceNameTrust, interfaceNameUntrust));

    // Confirm the interfaces are associated with their zones
    assertThat(c.getAllInterfaces().get(interfaceNameTrust), hasZoneName(equalTo(zoneTrust)));
    assertThat(c.getAllInterfaces().get(interfaceNameUntrust), hasZoneName(equalTo(zoneUntrust)));

    /* Simple flows should be blocked */
    assertThat(
        aclUntrustOut,
        rejects(trustToUntrustFlow, interfaceNameTrust, c.getIpAccessLists(), c.getIpSpaces()));
    assertThat(
        aclTrustOut,
        rejects(untrustToTrustFlow, interfaceNameUntrust, c.getIpAccessLists(), c.getIpSpaces()));
  }

  @Test
  public void testAggregateDefaults() throws IOException {
    Configuration config = parseConfig("aggregate-defaults");

    Set<GeneratedRoute> aggregateRoutes = config.getDefaultVrf().getGeneratedRoutes();
    GeneratedRoute ar1 =
        aggregateRoutes
            .stream()
            .filter(ar -> ar.getNetwork().equals(Prefix.parse("1.0.0.0/8")))
            .findAny()
            .get();
    GeneratedRoute ar2 =
        aggregateRoutes
            .stream()
            .filter(ar -> ar.getNetwork().equals(Prefix.parse("2.0.0.0/8")))
            .findAny()
            .get();
    GeneratedRoute ar3 =
        aggregateRoutes
            .stream()
            .filter(ar -> ar.getNetwork().equals(Prefix.parse("3.0.0.0/8")))
            .findAny()
            .get();

    // passive default
    // policies should be generated only for the active ones
    assertThat(ar1.getGenerationPolicy(), nullValue());
    assertThat(
        ar2.getGenerationPolicy(),
        equalTo(
            JuniperConfiguration.computeAggregatedRouteGenerationPolicyName(
                Prefix.parse("2.0.0.0/8"))));
    assertThat(ar3.getGenerationPolicy(), nullValue());

    Set<GeneratedRoute> aggregateRoutesRi1 = config.getVrfs().get("ri1").getGeneratedRoutes();
    GeneratedRoute ar1Ri1 =
        aggregateRoutesRi1
            .stream()
            .filter(ar -> ar.getNetwork().equals(Prefix.parse("1.0.0.0/8")))
            .findAny()
            .get();
    GeneratedRoute ar2Ri1 =
        aggregateRoutesRi1
            .stream()
            .filter(ar -> ar.getNetwork().equals(Prefix.parse("2.0.0.0/8")))
            .findAny()
            .get();
    GeneratedRoute ar3Ri1 =
        aggregateRoutesRi1
            .stream()
            .filter(ar -> ar.getNetwork().equals(Prefix.parse("3.0.0.0/8")))
            .findAny()
            .get();

    // active default
    // policies should be generated only for the active ones
    assertThat(
        ar1Ri1.getGenerationPolicy(),
        equalTo(
            JuniperConfiguration.computeAggregatedRouteGenerationPolicyName(
                Prefix.parse("1.0.0.0/8"))));
    assertThat(
        ar2Ri1.getGenerationPolicy(),
        equalTo(
            JuniperConfiguration.computeAggregatedRouteGenerationPolicyName(
                Prefix.parse("2.0.0.0/8"))));
    assertThat(ar3Ri1.getGenerationPolicy(), nullValue());
  }

  @Test
  public void testAggregateRoutesGenerationPolicies() throws IOException {
    Configuration config = parseConfig("aggregate-routes");

    Set<GeneratedRoute> aggregateRoutes = config.getDefaultVrf().getGeneratedRoutes();
    GeneratedRoute ar1 =
        aggregateRoutes
            .stream()
            .filter(ar -> ar.getNetwork().equals(Prefix.parse("1.0.0.0/8")))
            .findAny()
            .get();
    GeneratedRoute ar2 =
        aggregateRoutes
            .stream()
            .filter(ar -> ar.getNetwork().equals(Prefix.parse("2.0.0.0/8")))
            .findAny()
            .get();
    GeneratedRoute ar3 =
        aggregateRoutes
            .stream()
            .filter(ar -> ar.getNetwork().equals(Prefix.parse("3.0.0.0/8")))
            .findAny()
            .get();
    GeneratedRoute ar4 =
        aggregateRoutes
            .stream()
            .filter(ar -> ar.getNetwork().equals(Prefix.parse("4.0.0.0/8")))
            .findAny()
            .get();
    GeneratedRoute ar5 =
        aggregateRoutes
            .stream()
            .filter(ar -> ar.getNetwork().equals(Prefix.parse("5.0.0.0/8")))
            .findAny()
            .get();
    GeneratedRoute ar6 =
        aggregateRoutes
            .stream()
            .filter(ar -> ar.getNetwork().equals(Prefix.parse("6.0.0.0/8")))
            .findAny()
            .get();

    // policies should be generated only for the active ones
    assertThat(
        ar1.getGenerationPolicy(),
        equalTo(
            JuniperConfiguration.computeAggregatedRouteGenerationPolicyName(
                Prefix.parse("1.0.0.0/8"))));
    assertThat(
        ar2.getGenerationPolicy(),
        equalTo(
            JuniperConfiguration.computeAggregatedRouteGenerationPolicyName(
                Prefix.parse("2.0.0.0/8"))));
    assertThat(ar3.getGenerationPolicy(), nullValue());

    // the second one should only accept 2.0.0.0/32 as a contributor
    RoutingPolicy rp2 = config.getRoutingPolicies().get(ar2.getGenerationPolicy());
    ConnectedRoute cr31 = new ConnectedRoute(Prefix.parse("2.0.0.0/31"), "blah");
    ConnectedRoute cr32 = new ConnectedRoute(Prefix.parse("2.0.0.0/32"), "blah");
    assertThat(
        rp2.process(cr31, BgpRoute.builder(), null, Configuration.DEFAULT_VRF_NAME, Direction.OUT),
        equalTo(false));
    assertThat(
        rp2.process(cr32, BgpRoute.builder(), null, Configuration.DEFAULT_VRF_NAME, Direction.OUT),
        equalTo(true));

    // all should be discard routes
    assertThat(ar1.getDiscard(), equalTo(true));
    assertThat(ar2.getDiscard(), equalTo(true));
    assertThat(ar3.getDiscard(), equalTo(true));

    // policy semantics

    // falls through without changing default, so accept
    RoutingPolicy rp4 = config.getRoutingPolicies().get(ar4.getGenerationPolicy());
    ConnectedRoute cr4 = new ConnectedRoute(Prefix.parse("4.0.0.0/32"), "blah");
    assertThat(
        rp4.process(cr4, BgpRoute.builder(), null, Configuration.DEFAULT_VRF_NAME, Direction.OUT),
        equalTo(true));

    // rejects first, so reject
    RoutingPolicy rp5 = config.getRoutingPolicies().get(ar5.getGenerationPolicy());
    ConnectedRoute cr5 = new ConnectedRoute(Prefix.parse("5.0.0.0/32"), "blah");
    assertThat(
        rp5.process(cr5, BgpRoute.builder(), null, Configuration.DEFAULT_VRF_NAME, Direction.OUT),
        equalTo(false));

    // accepts first, so accept
    RoutingPolicy rp6 = config.getRoutingPolicies().get(ar6.getGenerationPolicy());
    ConnectedRoute cr6 = new ConnectedRoute(Prefix.parse("6.0.0.0/32"), "blah");
    assertThat(
        rp6.process(cr6, BgpRoute.builder(), null, Configuration.DEFAULT_VRF_NAME, Direction.OUT),
        equalTo(true));
  }

  @Test
  public void testGeneratedDefaults() throws IOException {
    Configuration config = parseConfig("generated-defaults");

    Set<GeneratedRoute> generatedRoutes = config.getDefaultVrf().getGeneratedRoutes();
    GeneratedRoute gr1 =
        generatedRoutes
            .stream()
            .filter(gr -> gr.getNetwork().equals(Prefix.parse("1.0.0.0/8")))
            .findAny()
            .get();
    GeneratedRoute gr2 =
        generatedRoutes
            .stream()
            .filter(gr -> gr.getNetwork().equals(Prefix.parse("2.0.0.0/8")))
            .findAny()
            .get();
    GeneratedRoute gr3 =
        generatedRoutes
            .stream()
            .filter(gr -> gr.getNetwork().equals(Prefix.parse("3.0.0.0/8")))
            .findAny()
            .get();

    // passive default
    // policies should be generated only for the active ones
    assertThat(gr1.getGenerationPolicy(), nullValue());
    assertThat(
        gr2.getGenerationPolicy(),
        equalTo(
            JuniperConfiguration.computeGeneratedRouteGenerationPolicyName(
                Prefix.parse("2.0.0.0/8"))));
    assertThat(gr3.getGenerationPolicy(), nullValue());

    Set<GeneratedRoute> generatedRi1 = config.getVrfs().get("ri1").getGeneratedRoutes();
    GeneratedRoute gr1Ri1 =
        generatedRi1
            .stream()
            .filter(gr -> gr.getNetwork().equals(Prefix.parse("1.0.0.0/8")))
            .findAny()
            .get();
    GeneratedRoute gr2Ri1 =
        generatedRi1
            .stream()
            .filter(gr -> gr.getNetwork().equals(Prefix.parse("2.0.0.0/8")))
            .findAny()
            .get();
    GeneratedRoute gr3Ri1 =
        generatedRi1
            .stream()
            .filter(gr -> gr.getNetwork().equals(Prefix.parse("3.0.0.0/8")))
            .findAny()
            .get();

    // active default
    // policies should be generated only for the active ones
    assertThat(
        gr1Ri1.getGenerationPolicy(),
        equalTo(
            JuniperConfiguration.computeGeneratedRouteGenerationPolicyName(
                Prefix.parse("1.0.0.0/8"))));
    assertThat(
        gr2Ri1.getGenerationPolicy(),
        equalTo(
            JuniperConfiguration.computeGeneratedRouteGenerationPolicyName(
                Prefix.parse("2.0.0.0/8"))));
    assertThat(gr3Ri1.getGenerationPolicy(), nullValue());
  }

  @Test
  public void testGeneratedRoutesGenerationPolicies() throws IOException {
    Configuration config = parseConfig("generated-routes");

    Set<GeneratedRoute> generatedRoutes = config.getDefaultVrf().getGeneratedRoutes();
    GeneratedRoute gr1 =
        generatedRoutes
            .stream()
            .filter(gr -> gr.getNetwork().equals(Prefix.parse("1.0.0.0/8")))
            .findAny()
            .get();
    GeneratedRoute gr2 =
        generatedRoutes
            .stream()
            .filter(gr -> gr.getNetwork().equals(Prefix.parse("2.0.0.0/8")))
            .findAny()
            .get();
    GeneratedRoute gr3 =
        generatedRoutes
            .stream()
            .filter(gr -> gr.getNetwork().equals(Prefix.parse("3.0.0.0/8")))
            .findAny()
            .get();

    // policies should be generated only for the active ones
    assertThat(
        gr1.getGenerationPolicy(),
        equalTo(
            JuniperConfiguration.computeGeneratedRouteGenerationPolicyName(
                Prefix.parse("1.0.0.0/8"))));
    assertThat(
        gr2.getGenerationPolicy(),
        equalTo(
            JuniperConfiguration.computeGeneratedRouteGenerationPolicyName(
                Prefix.parse("2.0.0.0/8"))));
    assertThat(gr3.getGenerationPolicy(), nullValue());

    // the second one should only accept 2.0.0.0/32 as a contributor
    RoutingPolicy rp2 = config.getRoutingPolicies().get(gr2.getGenerationPolicy());
    ConnectedRoute cr31 = new ConnectedRoute(Prefix.parse("2.0.0.0/31"), "blah");
    ConnectedRoute cr32 = new ConnectedRoute(Prefix.parse("2.0.0.0/32"), "blah");
    assertThat(
        rp2.process(cr31, BgpRoute.builder(), null, Configuration.DEFAULT_VRF_NAME, Direction.OUT),
        equalTo(false));
    assertThat(
        rp2.process(cr32, BgpRoute.builder(), null, Configuration.DEFAULT_VRF_NAME, Direction.OUT),
        equalTo(true));

    // none should be discard routes
    assertThat(gr1.getDiscard(), equalTo(false));
    assertThat(gr2.getDiscard(), equalTo(false));
    assertThat(gr3.getDiscard(), equalTo(false));
  }

  @Test
  public void testGeneratedRouteCommunities() throws IOException {
    Configuration config =
        BatfishTestUtils.parseTextConfigs(
                _folder, "org/batfish/grammar/juniper/testconfigs/generated-route-communities")
            .get("generated-route-communities");
    assertThat(
        config
            .getDefaultVrf()
            .getGeneratedRoutes()
            .stream()
            .map(GeneratedRoute::getCommunities)
            .collect(ImmutableSet.toImmutableSet()),
        equalTo(ImmutableSet.of(ImmutableSortedSet.of(65537L))));
  }

  @Test
  public void testNestedConfig() throws IOException {
    String hostname = "nested-config";

    /* Confirm a simple extraction (hostname) works for nested config format */
    assertThat(parseTextConfigs(hostname).keySet(), contains(hostname));
  }

  @Test
  public void testNestedConfigLineComments() throws IOException {
    String hostname = "nested-config-line-comments";

    // Confirm extraction works for nested configs even in the presence of line comments
    assertThat(parseTextConfigs(hostname).keySet(), contains(hostname));
  }

  @Test
  public void testNestedConfigStructureDef() throws IOException {
    String hostname = "nested-config-structure-def";
    String filename = "configs/" + hostname;
    Batfish batfish = getBatfishForConfigurationNames(hostname);
    ConvertConfigurationAnswerElement ccae =
        batfish.loadConvertConfigurationAnswerElementOrReparse();

    /* Confirm defined structures in nested config show up with original definition line numbers */
    assertThat(
        ccae,
        hasDefinedStructureWithDefinitionLines(
            filename, FIREWALL_FILTER, "FILTER1", contains(6, 7, 8, 9, 11, 12)));
    assertThat(
        ccae,
        hasDefinedStructureWithDefinitionLines(
            filename, FIREWALL_FILTER, "FILTER2", contains(16, 17, 18, 19)));
  }

  @Test
  public void testNestedConfigLineMap() {
    String hostname = "nested-config";
    Flattener flattener =
        Batfish.flatten(
            CommonUtil.readResource(TESTCONFIGS_PREFIX + hostname),
            new BatfishLogger(BatfishLogger.LEVELSTR_OUTPUT, false),
            new Settings(),
            ConfigurationFormat.JUNIPER,
            VendorConfigurationFormatDetector.BATFISH_FLATTENED_JUNIPER_HEADER);
    FlattenerLineMap lineMap = flattener.getOriginalLineMap();
    /*
     * Flattened config should be two lines: header line and set-host-name line
     * This test is only checking content of the set-host-name line
     */
    String flatText = flattener.getFlattenedConfigurationText().split("\n", -1)[1];

    /* Confirm original line numbers are preserved */
    assertThat(lineMap.getOriginalLine(2, flatText.indexOf("system")), equalTo(2));
    assertThat(lineMap.getOriginalLine(2, flatText.indexOf("host-name")), equalTo(3));
    assertThat(lineMap.getOriginalLine(2, flatText.indexOf("nested-config")), equalTo(3));
  }

  @Test
  public void testOspfAreaDefaultMetric() throws IOException {
    Configuration config =
        BatfishTestUtils.parseTextConfigs(
                _folder, "org/batfish/grammar/juniper/testconfigs/ospf-area-default-metric")
            .get("ospf-area-default-metric");
    OspfArea area1 = config.getDefaultVrf().getOspfProcess().getAreas().get(1L);
    assertThat(area1, hasInjectDefaultRoute());
    assertThat(area1, hasMetricOfDefaultRoute(equalTo(10)));

    OspfArea area2 = config.getDefaultVrf().getOspfProcess().getAreas().get(2L);
    assertThat(area2, not(hasInjectDefaultRoute()));
  }

  @Test
  public void testOspfMetric() throws IOException {
    Configuration config =
        BatfishTestUtils.parseTextConfigs(
                _folder, "org/batfish/grammar/juniper/testconfigs/ospfmetric")
            .get("ospfmetric");
    OspfAreaSummary summary =
        config
            .getDefaultVrf()
            .getOspfProcess()
            .getAreas()
            .get(1L)
            .getSummaries()
            .get(Prefix.parse("10.0.0.0/16"));
    assertThat(summary, not(isAdvertised()));
    assertThat(summary, hasMetric(123L));

    // Defaults
    summary =
        config
            .getDefaultVrf()
            .getOspfProcess()
            .getAreas()
            .get(2L)
            .getSummaries()
            .get(Prefix.parse("10.0.0.0/16"));
    assertThat(summary, isAdvertised());
    assertThat(summary, hasMetric(nullValue()));

    // Interface override
    assertThat(config, hasInterface("fe-1/0/1.0", hasOspfCost(equalTo(17))));
  }

  @Test
  public void testOspfPsk() throws IOException {
    /* allow both encrypted and unencrypted key */
    parseConfig("ospf-psk");
  }

  @Test
  public void testOspfReferenceBandwidth() throws IOException {
    String hostname = "ospf-reference-bandwidth";
    Configuration c = parseConfig(hostname);
    assertThat(c, hasDefaultVrf(hasOspfProcess(hasReferenceBandwidth(equalTo(1E9D)))));
    assertThat(c, hasVrf("vrf1", hasOspfProcess(hasReferenceBandwidth(equalTo(2E9D)))));
    assertThat(c, hasVrf("vrf2", hasOspfProcess(hasReferenceBandwidth(equalTo(3E9D)))));
    assertThat(c, hasVrf("vrf3", hasOspfProcess(hasReferenceBandwidth(equalTo(4E9D)))));
    assertThat(c, hasVrf("vrf4", hasOspfProcess(hasReferenceBandwidth(equalTo(5E9D)))));
  }

  @Test
  public void testPsPreferenceBehavior() throws IOException {
    Configuration c = parseConfig("policy-statement-preference");

    RoutingPolicy policyPreference = c.getRoutingPolicies().get("preference");

    StaticRoute staticRoute =
        StaticRoute.builder()
            .setNetwork(Prefix.parse("10.0.1.0/24"))
            .setNextHopInterface("nextint")
            .setNextHopIp(Ip.parse("10.0.0.1"))
            .setAdministrativeCost(1)
            .build();

    Environment.Builder eb = Environment.builder(c).setDirection(Direction.IN);
    eb.setVrf("vrf1");
    policyPreference.call(
        eb.setOriginalRoute(staticRoute).setOutputRoute(OspfExternalType2Route.builder()).build());

    // Checking admin cost set on the output route
    assertThat(eb.build().getOutputRoute().getAdmin(), equalTo(123));
  }

  @Test
  public void testPsPreferenceStructure() throws IOException {
    Configuration c = parseConfig("policy-statement-preference");

    Environment.Builder eb = Environment.builder(c).setDirection(Direction.IN);
    eb.setVrf("vrf1");

    RoutingPolicy policyPreference = c.getRoutingPolicies().get("preference");

    assertThat(policyPreference.getStatements(), hasSize(2));

    // Extracting the If statement
    MatcherAssert.assertThat(policyPreference.getStatements().get(0), instanceOf(If.class));

    If i = (If) policyPreference.getStatements().get(0);

    MatcherAssert.assertThat(i.getTrueStatements(), hasSize(1));
    MatcherAssert.assertThat(
        Iterables.getOnlyElement(i.getTrueStatements()), instanceOf(SetAdministrativeCost.class));

    assertThat(
        Iterables.getOnlyElement(i.getTrueStatements()),
        isSetAdministrativeCostThat(hasAdmin(isLiteralIntThat(hasVal(123)))));
  }

  @Test
  public void testTacplusPsk() throws IOException {
    /* allow both encrypted and unencrypted key */
    parseConfig("tacplus-psk");
  }

  @Test
  public void testIkePolicy() throws IOException {
    Configuration c = parseConfig("ike-policy");

    assertThat(
        c,
        hasIkePhase1Policy(
            "policy1",
            allOf(
                hasIkePhase1Key(
                    IkePhase1KeyMatchers.hasKeyHash(
                        CommonUtil.sha256Digest("psk1" + CommonUtil.salt()))),
                hasIkePhase1Proposals(equalTo(ImmutableList.of("proposal1"))))));
  }

  @Test
  public void testIkeProposal() throws IOException {
    Configuration c = parseConfig("ike-proposal");

    // test for IKE phase1 proposals
    assertThat(
        c,
        hasIkePhase1Proposal(
            "proposal1",
            allOf(
                IkePhase1ProposalMatchers.hasEncryptionAlgorithm(EncryptionAlgorithm.THREEDES_CBC),
                IkePhase1ProposalMatchers.hasAuthenticationMethod(
                    IkeAuthenticationMethod.PRE_SHARED_KEYS),
                IkePhase1ProposalMatchers.hasHashingAlgorithm(IkeHashingAlgorithm.MD5),
                IkePhase1ProposalMatchers.hasDiffieHellmanGroup(DiffieHellmanGroup.GROUP14),
                IkePhase1ProposalMatchers.hasLifeTimeSeconds(50000))));
  }

  @Test
  public void testInterfaceArp() throws IOException {
    Configuration c = parseConfig("interface-arp");

    /* The additional ARP IP set for irb.0 should appear in the data model */
    assertThat(c, hasInterface("irb.0", hasAdditionalArpIps(hasItem(Ip.parse("1.0.0.2")))));
  }

  @Test
  public void testInterfaceBandwidth() throws IOException {
    Configuration c = parseConfig("interface-bandwidth");

    // Configuration has ge-0/0/0 with four units configured bandwidths 5000000000, 5000000k, 5000m,
    // 5g. Physical interface should have default bandwidth (1E9), unit interfaces should have 5E9.
    double unitBandwidth = 5E9;
    double physicalBandwidth =
        org.batfish.representation.juniper.Interface.getDefaultBandwidthByName("ge-0/0/0");

    assertThat(c, hasInterface("ge-0/0/0", hasBandwidth(physicalBandwidth)));
    assertThat(c, hasInterface("ge-0/0/0.0", hasBandwidth(unitBandwidth)));
    assertThat(c, hasInterface("ge-0/0/0.1", hasBandwidth(unitBandwidth)));
    assertThat(c, hasInterface("ge-0/0/0.2", hasBandwidth(unitBandwidth)));
    assertThat(c, hasInterface("ge-0/0/0.3", hasBandwidth(unitBandwidth)));

    // Configuration has ge-1/0/0 with one unit with configured bandwidth 10c (1c = 384 bps).
    // Physical interface should have default bandwidth (1E9), unit 3840.
    assertThat(c, hasInterface("ge-1/0/0", hasBandwidth(physicalBandwidth)));
    assertThat(c, hasInterface("ge-1/0/0.0", hasBandwidth(3840)));
  }

  @Test
  public void testInterfaceMtu() throws IOException {
    Configuration c = parseConfig("interfaceMtu");

    /* Properly configured interfaces should be present in respective areas. */
    assertThat(c.getAllInterfaces().keySet(), hasItem("xe-0/0/0:0.0"));
    assertThat(c, hasInterface("xe-0/0/0:0.0", hasMtu(9000)));
  }

  @Test
  public void testInterfaceOspfPointToPoint() throws IOException {
    String hostname = "ospf-interface-point-to-point";
    Configuration c = parseConfig(hostname);
    assertThat(c, hasInterface("ge-0/0/0.0", hasOspfPointToPoint(equalTo(true))));
  }

  @Test
  public void testInterfaceRange() throws IOException {
    String hostname = "interface-range";
    JuniperConfiguration juniperConfig = parseJuniperConfig(hostname);

    // range definitions are inserted properly into the vendor model
    InterfaceRange ae1 =
        juniperConfig.getMasterLogicalSystem().getInterfaceRanges().get("ae1-members");
    assertThat(ae1.getMtu(), equalTo(8000));
    assertThat(ae1.getDescription(), equalTo("dodo"));
    assertThat(
        ae1.getMembers(), equalTo(ImmutableList.of(new InterfaceRangeMember("xe-0/0/[0,1]"))));
    assertThat(
        ae1.getMemberRanges(),
        equalTo(ImmutableList.of(new InterfaceRangeMemberRange("xe-0/0/0", "xe-0/0/1"))));

    InterfaceRange ae2 =
        juniperConfig.getMasterLogicalSystem().getInterfaceRanges().get("ae2-members");
    assertThat(ae2.getDescription(), equalTo("dodo"));
    assertThat(ae2.getMembers(), equalTo(ImmutableList.of(new InterfaceRangeMember("xe-8/1/2"))));
    assertThat(ae2.get8023adInterface(), equalTo("ae1"));
    assertThat(ae2.getRedundantParentInterface(), equalTo("reth0"));

    // all interfaces should show up; no need to test their specific settings here
    Configuration c = parseConfig("interface-range");
    assertThat(
        c.getAllInterfaces().keySet(),
        equalTo(ImmutableSet.of("xe-0/0/0", "xe-0/0/1", "xe-8/1/2")));
  }

  @Test
  public void testInterfaceVlan() throws IOException {
    Configuration c = parseConfig("interface-vlan");

    // Expecting an Interface in ACCESS mode with VLAN 101
    assertThat(c, hasInterface("ge-0/0/0.0", hasSwitchPortMode(SwitchportMode.ACCESS)));
    assertThat(c, hasInterface("ge-0/0/0.0", hasAccessVlan(101)));

    // Expecting an Interface in TRUNK mode with VLANs 1-5
    assertThat(c, hasInterface("ge-0/3/0.0", hasSwitchPortMode(SwitchportMode.TRUNK)));
    assertThat(
        c, hasInterface("ge-0/3/0.0", hasAllowedVlans(IntegerSpace.of(new SubRange("1-5")))));
  }

  @Test
  public void testInterfaceVlanReferences() throws IOException {
    String hostname = "interface-vlan";
    String filename = "configs/" + hostname;
    Batfish batfish = getBatfishForConfigurationNames(hostname);
    ConvertConfigurationAnswerElement ccae =
        batfish.loadConvertConfigurationAnswerElementOrReparse();

    /*
     * We expect an undefined reference for VLAN_TEST_UNDEFINED
     */
    assertThat(ccae, hasUndefinedReference(filename, VLAN, "VLAN_TEST_UNDEFINED", INTERFACE_VLAN));

    /*
     * Named VLANs
     */
    assertThat(
        ccae.getDefinedStructures()
            .get(filename)
            .getOrDefault(VLAN.getDescription(), Collections.emptySortedMap()),
        allOf(hasKey("VLAN_TEST"), hasKey("VLAN_TEST_UNUSED")));
  }

  @Test
  public void testIpProtocol() throws IOException {
    String hostname = "firewall-filter-ip-protocol";
    Configuration c = parseConfig(hostname);

    Flow tcpFlow = createFlow(IpProtocol.TCP, 0);
    Flow icmpFlow = createFlow(IpProtocol.ICMP, 0);

    // Tcp flow should be accepted by the filter and others should be rejected
    assertThat(c, hasIpAccessList("FILTER", accepts(tcpFlow, null, c)));
    assertThat(c, hasIpAccessList("FILTER", rejects(icmpFlow, null, c)));
  }

  @Test
  public void testSourceAddress() throws IOException {
    Configuration c = parseConfig("firewall-source-address");
    String filterNameV4 = "FILTER";
    String filterNameV6 = "FILTERv6";

    assertThat(c.getIpAccessLists().keySet(), containsInAnyOrder(filterNameV4, filterNameV6));

    IpAccessList fwSourceAddressAcl = c.getIpAccessLists().get(filterNameV4);
    assertThat(fwSourceAddressAcl.getLines(), hasSize(1));

    // should have the same acl as defined in the config
    assertThat(
        c,
        hasIpAccessList(
            filterNameV4,
            IpAccessListMatchers.hasLines(
                equalTo(
                    ImmutableList.of(
                        IpAccessListLine.builder()
                            .setAction(LineAction.PERMIT)
                            .setMatchCondition(
                                new MatchHeaderSpace(
                                    HeaderSpace.builder()
                                        .setSrcIps(
                                            AclIpSpace.union(
                                                new IpWildcard(
                                                        Ip.parse("1.0.3.0"),
                                                        Ip.parse("0.255.0.255"))
                                                    .toIpSpace(),
                                                new IpWildcard("2.3.4.5/24").toIpSpace()))
                                        .build()))
                            .setName("TERM")
                            .build())))));
  }

  @Test
  public void testIpsecPolicy() throws IOException {
    Configuration c = parseConfig("ipsec-policy");

    // tests for conversion to IPSec phase 2 policies
    assertThat(
        c,
        hasIpsecPhase2Policy(
            "policy1",
            allOf(
                IpsecPhase2PolicyMatchers.hasIpsecProposals(
                    equalTo(ImmutableList.of("TRANSFORM-SET1", "TRANSFORM-SET2"))),
                IpsecPhase2PolicyMatchers.hasPfsKeyGroup(equalTo(DiffieHellmanGroup.GROUP14)))));

    assertThat(
        c,
        hasIpsecPhase2Policy(
            "policy2",
            allOf(
                IpsecPhase2PolicyMatchers.hasIpsecProposals(equalTo(ImmutableList.of())),
                IpsecPhase2PolicyMatchers.hasPfsKeyGroup(equalTo(DiffieHellmanGroup.GROUP15)))));

    assertThat(
        c,
        hasIpsecPhase2Policy(
            "policy3",
            allOf(
                IpsecPhase2PolicyMatchers.hasIpsecProposals(equalTo(ImmutableList.of())),
                IpsecPhase2PolicyMatchers.hasPfsKeyGroup(equalTo(DiffieHellmanGroup.GROUP16)))));

    assertThat(
        c,
        hasIpsecPhase2Policy(
            "policy4",
            allOf(
                IpsecPhase2PolicyMatchers.hasIpsecProposals(equalTo(ImmutableList.of())),
                IpsecPhase2PolicyMatchers.hasPfsKeyGroup(equalTo(DiffieHellmanGroup.GROUP19)))));

    assertThat(
        c,
        hasIpsecPhase2Policy(
            "policy5",
            allOf(
                IpsecPhase2PolicyMatchers.hasIpsecProposals(equalTo(ImmutableList.of())),
                IpsecPhase2PolicyMatchers.hasPfsKeyGroup(equalTo(DiffieHellmanGroup.GROUP20)))));
    assertThat(
        c,
        hasIpsecPhase2Policy(
            "policy6",
            allOf(
                IpsecPhase2PolicyMatchers.hasIpsecProposals(equalTo(ImmutableList.of())),
                IpsecPhase2PolicyMatchers.hasPfsKeyGroup(equalTo(DiffieHellmanGroup.GROUP5)))));
  }

  @Test
  public void testIpsecProposalSet() throws IOException {
    Configuration c = parseConfig("ipsec-proposal-set");

    assertThat(
        c,
        hasIpsecPhase2Proposal(
            "NOPFS_ESP_3DES_MD5",
            allOf(
                IpsecPhase2ProposalMatchers.hasAuthenticationAlgorithm(
                    IpsecAuthenticationAlgorithm.HMAC_MD5_96),
                IpsecPhase2ProposalMatchers.hasEncryptionAlgorithm(
                    EncryptionAlgorithm.THREEDES_CBC),
                IpsecPhase2ProposalMatchers.hasProtocols(ImmutableSortedSet.of(IpsecProtocol.ESP)),
                IpsecPhase2ProposalMatchers.hasIpsecEncapsulationMode(
                    IpsecEncapsulationMode.TUNNEL))));

    assertThat(
        c,
        hasIpsecPhase2Proposal(
            "NOPFS_ESP_3DES_SHA",
            allOf(
                IpsecPhase2ProposalMatchers.hasAuthenticationAlgorithm(
                    IpsecAuthenticationAlgorithm.HMAC_SHA1_96),
                IpsecPhase2ProposalMatchers.hasEncryptionAlgorithm(
                    EncryptionAlgorithm.THREEDES_CBC),
                IpsecPhase2ProposalMatchers.hasProtocols(ImmutableSortedSet.of(IpsecProtocol.ESP)),
                IpsecPhase2ProposalMatchers.hasIpsecEncapsulationMode(
                    IpsecEncapsulationMode.TUNNEL))));

    assertThat(
        c,
        hasIpsecPhase2Proposal(
            "NOPFS_ESP_DES_MD5",
            allOf(
                IpsecPhase2ProposalMatchers.hasAuthenticationAlgorithm(
                    IpsecAuthenticationAlgorithm.HMAC_MD5_96),
                IpsecPhase2ProposalMatchers.hasEncryptionAlgorithm(EncryptionAlgorithm.DES_CBC),
                IpsecPhase2ProposalMatchers.hasProtocols(ImmutableSortedSet.of(IpsecProtocol.ESP)),
                IpsecPhase2ProposalMatchers.hasIpsecEncapsulationMode(
                    IpsecEncapsulationMode.TUNNEL))));

    assertThat(
        c,
        hasIpsecPhase2Proposal(
            "NOPFS_ESP_DES_SHA",
            allOf(
                IpsecPhase2ProposalMatchers.hasAuthenticationAlgorithm(
                    IpsecAuthenticationAlgorithm.HMAC_SHA1_96),
                IpsecPhase2ProposalMatchers.hasEncryptionAlgorithm(EncryptionAlgorithm.DES_CBC),
                IpsecPhase2ProposalMatchers.hasProtocols(ImmutableSortedSet.of(IpsecProtocol.ESP)),
                IpsecPhase2ProposalMatchers.hasIpsecEncapsulationMode(
                    IpsecEncapsulationMode.TUNNEL))));

    assertThat(
        c,
        hasIpsecPhase2Proposal(
            "G2_ESP_3DES_SHA",
            allOf(
                IpsecPhase2ProposalMatchers.hasAuthenticationAlgorithm(
                    IpsecAuthenticationAlgorithm.HMAC_SHA1_96),
                IpsecPhase2ProposalMatchers.hasEncryptionAlgorithm(
                    EncryptionAlgorithm.THREEDES_CBC),
                IpsecPhase2ProposalMatchers.hasProtocols(ImmutableSortedSet.of(IpsecProtocol.ESP)),
                IpsecPhase2ProposalMatchers.hasIpsecEncapsulationMode(
                    IpsecEncapsulationMode.TUNNEL))));

    assertThat(
        c,
        hasIpsecPhase2Proposal(
            "G2_ESP_AES128_SHA",
            allOf(
                IpsecPhase2ProposalMatchers.hasAuthenticationAlgorithm(
                    IpsecAuthenticationAlgorithm.HMAC_SHA1_96),
                IpsecPhase2ProposalMatchers.hasEncryptionAlgorithm(EncryptionAlgorithm.AES_128_CBC),
                IpsecPhase2ProposalMatchers.hasProtocols(ImmutableSortedSet.of(IpsecProtocol.ESP)),
                IpsecPhase2ProposalMatchers.hasIpsecEncapsulationMode(
                    IpsecEncapsulationMode.TUNNEL))));

    assertThat(
        c,
        hasIpsecPhase2Policy(
            "policy1",
            allOf(
                IpsecPhase2PolicyMatchers.hasIpsecProposals(
                    equalTo(ImmutableList.of("G2_ESP_3DES_SHA", "G2_ESP_AES128_SHA"))),
                IpsecPhase2PolicyMatchers.hasPfsKeyGroup(equalTo(DiffieHellmanGroup.GROUP2)))));

    assertThat(
        c,
        hasIpsecPhase2Policy(
            "policy2",
            allOf(
                IpsecPhase2PolicyMatchers.hasIpsecProposals(
                    equalTo(
                        ImmutableList.of(
                            "NOPFS_ESP_3DES_SHA",
                            "NOPFS_ESP_3DES_MD5",
                            "NOPFS_ESP_DES_SHA",
                            "NOPFS_ESP_DES_MD5"))),
                IpsecPhase2PolicyMatchers.hasPfsKeyGroup(nullValue()))));
  }

  @Test
  public void testIpsecProposalToIpsecPhase2Proposal() throws IOException {
    Configuration c = parseConfig("ipsec-proposal");
    assertThat(
        c,
        hasIpsecPhase2Proposal(
            "prop1",
            allOf(
                IpsecPhase2ProposalMatchers.hasAuthenticationAlgorithm(
                    IpsecAuthenticationAlgorithm.HMAC_MD5_96),
                IpsecPhase2ProposalMatchers.hasEncryptionAlgorithm(EncryptionAlgorithm.AES_128_CBC),
                IpsecPhase2ProposalMatchers.hasProtocols(
                    ImmutableSortedSet.of(IpsecProtocol.ESP, IpsecProtocol.AH)),
                IpsecPhase2ProposalMatchers.hasIpsecEncapsulationMode(
                    IpsecEncapsulationMode.TUNNEL))));
    assertThat(
        c,
        hasIpsecPhase2Proposal(
            "prop2",
            allOf(
                IpsecPhase2ProposalMatchers.hasAuthenticationAlgorithm(
                    IpsecAuthenticationAlgorithm.HMAC_SHA1_96),
                IpsecPhase2ProposalMatchers.hasEncryptionAlgorithm(EncryptionAlgorithm.AES_192_CBC),
                IpsecPhase2ProposalMatchers.hasProtocols(ImmutableSortedSet.of(IpsecProtocol.AH)),
                IpsecPhase2ProposalMatchers.hasIpsecEncapsulationMode(
                    IpsecEncapsulationMode.TUNNEL))));
    assertThat(
        c,
        hasIpsecPhase2Proposal(
            "prop3",
            allOf(
                IpsecPhase2ProposalMatchers.hasAuthenticationAlgorithm(
                    IpsecAuthenticationAlgorithm.HMAC_MD5_96),
                IpsecPhase2ProposalMatchers.hasEncryptionAlgorithm(
                    EncryptionAlgorithm.THREEDES_CBC),
                IpsecPhase2ProposalMatchers.hasProtocols(ImmutableSortedSet.of(IpsecProtocol.ESP)),
                IpsecPhase2ProposalMatchers.hasIpsecEncapsulationMode(
                    IpsecEncapsulationMode.TUNNEL))));
    assertThat(
        c,
        hasIpsecPhase2Proposal(
            "prop4",
            allOf(
                IpsecPhase2ProposalMatchers.hasAuthenticationAlgorithm(
                    IpsecAuthenticationAlgorithm.HMAC_MD5_96),
                IpsecPhase2ProposalMatchers.hasEncryptionAlgorithm(EncryptionAlgorithm.AES_128_GCM),
                IpsecPhase2ProposalMatchers.hasProtocols(ImmutableSortedSet.of(IpsecProtocol.ESP)),
                IpsecPhase2ProposalMatchers.hasIpsecEncapsulationMode(
                    IpsecEncapsulationMode.TUNNEL))));
    assertThat(
        c,
        hasIpsecPhase2Proposal(
            "prop5",
            allOf(
                IpsecPhase2ProposalMatchers.hasAuthenticationAlgorithm(
                    IpsecAuthenticationAlgorithm.HMAC_MD5_96),
                IpsecPhase2ProposalMatchers.hasEncryptionAlgorithm(EncryptionAlgorithm.AES_192_GCM),
                IpsecPhase2ProposalMatchers.hasProtocols(ImmutableSortedSet.of(IpsecProtocol.ESP)),
                IpsecPhase2ProposalMatchers.hasIpsecEncapsulationMode(
                    IpsecEncapsulationMode.TUNNEL))));
    assertThat(
        c,
        hasIpsecPhase2Proposal(
            "prop6",
            allOf(
                IpsecPhase2ProposalMatchers.hasAuthenticationAlgorithm(
                    IpsecAuthenticationAlgorithm.HMAC_MD5_96),
                IpsecPhase2ProposalMatchers.hasEncryptionAlgorithm(EncryptionAlgorithm.AES_256_GCM),
                IpsecPhase2ProposalMatchers.hasProtocols(ImmutableSortedSet.of(IpsecProtocol.ESP)),
                IpsecPhase2ProposalMatchers.hasIpsecEncapsulationMode(
                    IpsecEncapsulationMode.TUNNEL))));
  }

  @Test
  public void testToIpsecPeerConfig() throws IOException {
    Configuration c = parseConfig("ipsec-vpn");

    assertThat(
        c,
        hasIpsecPeerConfig(
            "ike-vpn-chicago",
            isIpsecStaticPeerConfigThat(
                allOf(
                    hasDestinationAddress(Ip.parse("198.51.100.102")),
                    IpsecPeerConfigMatchers.hasIkePhase1Policy("ike-phase1-policy"),
                    IpsecPeerConfigMatchers.hasIpsecPolicy("ipsec-phase2-policy"),
                    IpsecPeerConfigMatchers.hasPhysicalInterface("ge-0/0/3.0"),
                    IpsecPeerConfigMatchers.hasLocalAddress(Ip.parse("198.51.100.2")),
                    IpsecPeerConfigMatchers.hasTunnelInterface(equalTo("st0.0"))))));
  }

  @Test
  public void testDestinationAddress() throws IOException {
    Configuration c = parseConfig("firewall-destination-address");
    String filterNameV4 = "FILTER";
    String filterNameV6 = "FILTERv6";

    assertThat(c.getIpAccessLists().keySet(), containsInAnyOrder(filterNameV4, filterNameV6));

    IpAccessList fwDestinationAddressAcl = c.getIpAccessLists().get(filterNameV4);
    assertThat(fwDestinationAddressAcl.getLines(), hasSize(1));

    // should have the same acl as defined in the config
    assertThat(
        c,
        hasIpAccessList(
            filterNameV4,
            IpAccessListMatchers.hasLines(
                equalTo(
                    ImmutableList.of(
                        IpAccessListLine.builder()
                            .setAction(LineAction.PERMIT)
                            .setMatchCondition(
                                new MatchHeaderSpace(
                                    HeaderSpace.builder()
                                        .setDstIps(
                                            AclIpSpace.union(
                                                new IpWildcard(
                                                        Ip.parse("1.0.3.0"),
                                                        Ip.parse("0.255.0.255"))
                                                    .toIpSpace(),
                                                new IpWildcard("2.3.4.5/24").toIpSpace()))
                                        .build()))
                            .setName("TERM")
                            .build())))));
  }

  @Test
  public void testSourceAddressBehavior() throws IOException {
    Configuration c = parseConfig("firewall-source-address");

    assertThat(c.getIpAccessLists().keySet(), hasSize(2));

    Flow whiteListedSrc = createFlow("1.8.3.9", "2.5.6.7");
    Flow blackListedSrc = createFlow("5.8.4.9", "2.5.6.7");

    IpAccessList incomingFilter = c.getAllInterfaces().get("xe-0/0/0.0").getIncomingFilter();

    // Whitelisted source address should be allowed
    assertThat(incomingFilter, accepts(whiteListedSrc, "xe-0/0/0.0", c));

    // Blacklisted source address should be denied
    assertThat(incomingFilter, rejects(blackListedSrc, "xe-0/0/0.0", c));
  }

  @Test
  public void testDestinationAddressBehavior() throws IOException {
    Configuration c = parseConfig("firewall-destination-address");

    assertThat(c.getIpAccessLists().keySet(), hasSize(2));

    Flow whiteListedDst = createFlow("2.5.6.7", "1.8.3.9");
    Flow blackListedDst = createFlow("2.5.6.7", "5.8.4.9");

    IpAccessList incomingFilter = c.getAllInterfaces().get("xe-0/0/0.0").getIncomingFilter();

    // Whitelisted source address should be allowed
    assertThat(incomingFilter, accepts(whiteListedDst, "xe-0/0/0.0", c));

    // Blacklisted source address should be denied
    assertThat(incomingFilter, rejects(blackListedDst, "xe-0/0/0.0", c));
  }

  @Test
  public void testJuniperApplyGroupsNode() throws IOException {
    String filename = "juniper-apply-groups-node";

    Batfish batfish = getBatfishForConfigurationNames(filename);
    Configuration c = batfish.loadConfigurations().entrySet().iterator().next().getValue();

    /* hostname should not be overwritten from node0 nor node1 group */
    assertThat(c, hasHostname(filename));
    /* other lines from node0 and node1 groups should be applied */
    assertThat(
        c, hasInterface("lo0.1", hasAllAddresses(contains(new InterfaceAddress("1.1.1.1/32")))));
    assertThat(
        c, hasInterface("lo0.2", hasAllAddresses(contains(new InterfaceAddress("2.2.2.2/32")))));
  }

  @Test
  public void testJuniperApplyGroupsNodeNoHostname() throws IOException {
    String filename = "juniper-apply-groups-node-no-hostname";

    Batfish batfish = getBatfishForConfigurationNames(filename);
    Configuration c = batfish.loadConfigurations().entrySet().iterator().next().getValue();

    /* hostname should be generated, and not gotten from node0 nor node1 group */
    assertThat(c, hasHostname(not(equalTo("juniper-apply-groups-node0"))));
    assertThat(c, hasHostname(not(equalTo("juniper-apply-groups-node1"))));
    /* other lines from node0 and node1 groups should be applied */
    assertThat(
        c, hasInterface("lo0.1", hasAllAddresses(contains(new InterfaceAddress("1.1.1.1/32")))));
    assertThat(
        c, hasInterface("lo0.2", hasAllAddresses(contains(new InterfaceAddress("2.2.2.2/32")))));
  }

  @Test
  public void testJuniperIsis() throws IOException {
    String hostname = "juniper-isis";
    String loopback = "lo0.0";
    String physical = "ge-0/0/0.0";

    Configuration c = parseConfig(hostname);

    double expectedReferenceBandwidth = 100E9;
    assertThat(c, hasDefaultVrf(hasIsisProcess(IsisProcessMatchers.hasLevel1(nullValue()))));
    assertThat(
        c, hasDefaultVrf(hasIsisProcess(IsisProcessMatchers.hasLevel2(hasWideMetricsOnly()))));
    assertThat(c, hasDefaultVrf(hasIsisProcess(hasOverload(false))));
    assertThat(
        c,
        hasDefaultVrf(
            hasIsisProcess(IsisProcessMatchers.hasReferenceBandwidth(expectedReferenceBandwidth))));

    assertThat(
        c,
        hasInterface(
            loopback, hasIsis(hasIsoAddress(new IsoAddress("12.1234.1234.1234.1234.00")))));
    assertThat(c, hasInterface(loopback, hasIsis(hasLevel1(nullValue()))));
    assertThat(c, hasInterface(loopback, hasIsis(hasLevel2(hasMode(IsisInterfaceMode.PASSIVE)))));

    // Loopback did not set an IS-IS metric, so its cost should be based on the reference bandwidth.
    // First confirm the expected cost isn't coincidentally equal to the Juniper default cost of 10.
    // No need to worry about getBandwidth() returning null for Juniper interfaces.
    long expectedCost =
        Math.max(
            (long) (expectedReferenceBandwidth / c.getAllInterfaces().get(loopback).getBandwidth()),
            1L);
    assertThat(expectedCost, not(equalTo(10L)));
    assertThat(
        c,
        hasInterface(
            loopback,
            hasIsis(hasLevel2(IsisInterfaceLevelSettingsMatchers.hasCost(expectedCost)))));

    assertThat(
        c,
        hasInterface(
            physical, hasIsis(hasIsoAddress(new IsoAddress("12.1234.1234.1234.1234.01")))));
    assertThat(c, hasInterface(physical, hasIsis(hasBfdLivenessDetectionMinimumInterval(250))));
    assertThat(c, hasInterface(physical, hasIsis(hasBfdLivenessDetectionMultiplier(3))));
    assertThat(c, hasInterface(physical, hasIsis(IsisInterfaceSettingsMatchers.hasPointToPoint())));
    assertThat(c, hasInterface(physical, hasIsis(hasLevel1(nullValue()))));
    assertThat(
        c,
        hasInterface(physical, hasIsis(hasLevel2(IsisInterfaceLevelSettingsMatchers.hasCost(5L)))));
    assertThat(c, hasInterface(physical, hasIsis(hasLevel2(hasMode(IsisInterfaceMode.ACTIVE)))));
    assertThat(
        c,
        hasInterface(
            physical,
            hasIsis(hasLevel2(hasHelloAuthenticationType(IsisHelloAuthenticationType.MD5)))));
    assertThat(
        c,
        hasInterface(
            physical, hasIsis(hasLevel2(IsisInterfaceLevelSettingsMatchers.hasHelloInterval(1)))));
    assertThat(c, hasInterface(physical, hasIsis(hasLevel2(hasHoldTime(3)))));

    // Assert non-ISIS interface has no ISIS, but has IP address
    assertThat(c, hasInterface("ge-1/0/0.0", hasIsis(nullValue())));
    assertThat(
        c,
        hasInterface(
            "ge-1/0/0.0",
            hasAllAddresses(contains(new InterfaceAddress(Ip.parse("10.1.1.1"), 24)))));
  }

  @Test
  public void testJuniperIsisNoIsoAddress() throws IOException {
    Configuration c = parseConfig("juniper-isis-no-iso");

    assertThat(c, hasDefaultVrf(hasIsisProcess(nullValue())));
  }

  @Test
  public void testJuniperIsisNonLoopbackIsoAddress() throws IOException {
    Configuration c = parseConfig("juniper-isis-iso-non-loopback");

    assertThat(
        c,
        hasDefaultVrf(
            hasIsisProcess(hasNetAddress(equalTo(new IsoAddress("12.1234.1234.1234.1234.01"))))));
  }

  @Test
  public void testJuniperIsisNoReferenceBandwidth() throws IOException {
    Configuration c = parseConfig("juniper-isis-no-reference-bandwidth");

    // With no set metric or reference bandwidth, Juniper IS-IS cost should default to 10
    assertThat(
        c, hasDefaultVrf(hasIsisProcess(IsisProcessMatchers.hasReferenceBandwidth((Double) null))));
    assertThat(
        c,
        hasInterface("lo0.0", hasIsis(hasLevel2(IsisInterfaceLevelSettingsMatchers.hasCost(10L)))));
  }

  @Test
  public void testJuniperIsisOverload() throws IOException {
    Configuration c = parseConfig("juniper-isis-overload");
    assertThat(c, hasDefaultVrf(hasIsisProcess(IsisProcessMatchers.hasOverload(true))));
  }

  @Test
  public void testJuniperIsisOverloadWithTimeout() throws IOException {
    Configuration c = parseConfig("juniper-isis-overload-with-timeout");
    assertThat(c, hasDefaultVrf(hasIsisProcess(IsisProcessMatchers.hasOverload(false))));
  }

  @Test
  public void testJuniperIsisPassiveLevel() throws IOException {
    Configuration c = parseConfig("juniper-isis-passive-level");
    assertThat(
        c,
        hasInterface(
            "ge-1/2/0.0",
            hasIsis(
                allOf(
                    hasLevel1(hasMode(IsisInterfaceMode.PASSIVE)),
                    hasLevel2(hasMode(IsisInterfaceMode.ACTIVE))))));
  }

  @Test
  public void testJuniperOspfStubSettings() throws IOException {
    Configuration c = parseConfig("juniper-ospf-stub-settings");

    // Check correct stub types are assigned
    assertThat(c, hasDefaultVrf(hasOspfProcess(hasArea(0L, hasStubType(StubType.NONE)))));
    assertThat(c, hasDefaultVrf(hasOspfProcess(hasArea(1L, hasStubType(StubType.NSSA)))));
    assertThat(c, hasDefaultVrf(hasOspfProcess(hasArea(2L, hasStubType(StubType.NSSA)))));
    assertThat(c, hasDefaultVrf(hasOspfProcess(hasArea(3L, hasStubType(StubType.STUB)))));
    assertThat(c, hasDefaultVrf(hasOspfProcess(hasArea(4L, hasStubType(StubType.STUB)))));
    assertThat(c, hasDefaultVrf(hasOspfProcess(hasArea(5L, hasStubType(StubType.NONE)))));
    assertThat(c, hasDefaultVrf(hasOspfProcess(hasArea(6L, hasStubType(StubType.STUB)))));

    // Check for stub subtype settings
    assertThat(
        c,
        hasDefaultVrf(
            hasOspfProcess(
                hasArea(
                    1L, hasNssa(hasDefaultOriginateType(OspfDefaultOriginateType.INTER_AREA))))));
    assertThat(c, hasDefaultVrf(hasOspfProcess(hasArea(1L, hasNssa(hasSuppressType3(false))))));
    assertThat(
        c,
        hasDefaultVrf(
            hasOspfProcess(
                hasArea(2L, hasNssa(hasDefaultOriginateType(OspfDefaultOriginateType.NONE))))));
    assertThat(c, hasDefaultVrf(hasOspfProcess(hasArea(2L, hasNssa(hasSuppressType3())))));
    assertThat(
        c,
        hasDefaultVrf(
            hasOspfProcess(hasArea(3L, hasStub(StubSettingsMatchers.hasSuppressType3(false))))));
    assertThat(
        c,
        hasDefaultVrf(
            hasOspfProcess(hasArea(4L, hasStub(StubSettingsMatchers.hasSuppressType3())))));
    assertThat(
        c,
        hasDefaultVrf(
            hasOspfProcess(hasArea(6L, hasStub(StubSettingsMatchers.hasSuppressType3())))));
  }

  @Test
  public void testJuniperPolicyStatementPrefixListDisjunction() throws IOException {
    // Configuration has policy statement with term that checks two prefix lists.
    Configuration c = parseConfig("juniper-from-prefix-list");

    // Accept if network matches either prefix list
    for (Prefix p : ImmutableList.of(Prefix.parse("1.1.1.0/24"), Prefix.parse("2.2.2.0/24"))) {
      Result result =
          c.getRoutingPolicies()
              .get("POLICY-NAME")
              .call(
                  Environment.builder(c)
                      .setVrf(Configuration.DEFAULT_VRF_NAME)
                      .setOriginalRoute(new ConnectedRoute(p, "nextHop"))
                      .build());
      assertThat(result.getBooleanValue(), equalTo(true));
    }

    // Reject if network does not match protocol
    Result result =
        c.getRoutingPolicies()
            .get("POLICY-NAME")
            .call(
                Environment.builder(c)
                    .setVrf(Configuration.DEFAULT_VRF_NAME)
                    .setOriginalRoute(
                        StaticRoute.builder()
                            .setAdministrativeCost(0)
                            .setNetwork(Prefix.parse("1.1.1.0/24"))
                            .build())
                    .build());
    assertThat(result.getBooleanValue(), equalTo(false));

    // Reject if network is missing from both prefix lists
    result =
        c.getRoutingPolicies()
            .get("POLICY-NAME")
            .call(
                Environment.builder(c)
                    .setVrf(Configuration.DEFAULT_VRF_NAME)
                    .setOriginalRoute(new ConnectedRoute(Prefix.parse("3.3.3.0/24"), "nextHop"))
                    .build());
    assertThat(result.getBooleanValue(), equalTo(false));
  }

  @Test
  public void testJuniperWildcards() throws IOException {
    String hostname = "juniper-wildcards";
    String loopback = "lo0.0";
    String prefix1 = "1.1.1.1/32";
    String prefix2 = "3.3.3.3/32";
    String prefixList1 = "p1";
    String prefixList2 = "p2";
    Prefix neighborPrefix = Prefix.parse("2.2.2.2/32");

    Configuration c = parseConfig(hostname);

    /* apply-groups using group containing interface wildcard should function as expected. */
    assertThat(c, hasInterface(loopback, hasAllAddresses(contains(new InterfaceAddress(prefix1)))));

    /* The wildcard copied out of groups should disappear and not be treated as an actual interface */
    assertThat(c, hasInterfaces(not(hasKey("*.*"))));

    /* The wildcard-looking interface description should not be pruned since its parse-tree node was not created via preprocessor. */
    assertThat(c, hasInterface(loopback, hasDescription("<SCRUBBED>")));

    /* apply-path should work with wildcard. Its line should not be pruned since its parse-tree node was not created via preprocessor. */
    assertThat(c, hasRouteFilterList(prefixList1, permits(Prefix.parse(prefix1))));

    /* prefix-list p2 should get content from g2, but no prefix-list named "<*>" should be created */
    assertThat(c, hasRouteFilterList(prefixList2, permits(Prefix.parse(prefix2))));
    assertThat(c, hasRouteFilterLists(not(hasKey("<*>"))));

    /* The wildcard-looking BGP group name should not be pruned since its parse-tree node was not created via preprocessor. */
    assertThat(c, hasDefaultVrf(hasBgpProcess(hasNeighbors(hasKey(neighborPrefix)))));
  }

  @Test
  public void testJuniperWildcardsReference() throws IOException {
    String hostname = "juniper-wildcards";
    String filename = "configs/" + hostname;
    Batfish batfish = getBatfishForConfigurationNames(hostname);
    ConvertConfigurationAnswerElement ccae =
        batfish.loadConvertConfigurationAnswerElementOrReparse();

    // Confirm definitions are tracked properly for structures defined by apply-groups/apply-path
    assertThat(
        ccae,
        hasDefinedStructureWithDefinitionLines(
            filename, INTERFACE, "lo0", containsInAnyOrder(4, 8)));
    assertThat(
        ccae,
        hasDefinedStructureWithDefinitionLines(
            filename, PREFIX_LIST, "p1", containsInAnyOrder(4, 9)));
    assertThat(
        ccae,
        hasDefinedStructureWithDefinitionLines(filename, PREFIX_LIST, "p2", containsInAnyOrder(5)));

    // Confirm undefined references are also tracked properly for apply-groups related references
    assertThat(
        ccae,
        hasUndefinedReferenceWithReferenceLines(
            filename, INTERFACE, "et-0/0/0.0", OSPF_AREA_INTERFACE, containsInAnyOrder(6, 14)));
  }

  @Test
  public void testLogicalSystems() throws IOException {
    String snapshotName = "logical-systems";
    String configName = "master1";

    List<String> configurationNames = ImmutableList.of(configName);
    Batfish batfish =
        BatfishTestUtils.getBatfishFromTestrigText(
            TestrigText.builder()
                .setConfigurationText(TESTRIGS_PREFIX + snapshotName, configurationNames)
                .build(),
            _folder);
    Map<String, Configuration> configurations = batfish.loadConfigurations();

    // There should be 3 configs: the master, and one for each logical system
    // ls1's name should be derived from master hostname and logical-system name
    // ls2's name was manually configured
    assertThat(
        configurations.keySet(),
        containsInAnyOrder(
            configName,
            JuniperConfiguration.computeLogicalSystemDefaultHostname(configName, "ls1"),
            "ls2.example.com"));
  }

  @Test
  public void testLogicalSystemsInterfaces() throws IOException {
    String snapshotName = "logical-systems";
    String configName = "master1";
    String lsConfigName =
        JuniperConfiguration.computeLogicalSystemDefaultHostname(configName, "ls1");

    List<String> configurationNames = ImmutableList.of(configName);
    Batfish batfish =
        BatfishTestUtils.getBatfishFromTestrigText(
            TestrigText.builder()
                .setConfigurationText(TESTRIGS_PREFIX + snapshotName, configurationNames)
                .build(),
            _folder);
    Map<String, Configuration> configurations = batfish.loadConfigurations();
    Configuration masterConfig = configurations.get(configName);
    Configuration lsConfig = configurations.get(lsConfigName);

    // ensure interfaces have been divided appropriately
    assertThat(
        masterConfig.getAllInterfaces().keySet(),
        containsInAnyOrder("xe-0/0/0", "xe-0/0/0.0", "xe-0/0/1", "xe-0/0/1.1"));
    assertThat(
        lsConfig.getAllInterfaces().keySet(),
        containsInAnyOrder("xe-0/0/1", "xe-0/0/1.0", "xe-0/0/2", "xe-0/0/2.0"));

    // shared physical interface should have same settings on both configs
    assertThat(masterConfig.getAllInterfaces().get("xe-0/0/1.1"), hasMtu(2345));
    assertThat(lsConfig.getAllInterfaces().get("xe-0/0/1.0"), hasMtu(2345));
  }

  @Test
  public void testLogicalSystemsFirewallFilters() throws IOException {
    String snapshotName = "logical-systems";
    String configName = "master1";
    String lsConfigName =
        JuniperConfiguration.computeLogicalSystemDefaultHostname(configName, "ls1");

    List<String> configurationNames = ImmutableList.of(configName);
    Batfish batfish =
        BatfishTestUtils.getBatfishFromTestrigText(
            TestrigText.builder()
                .setConfigurationText(TESTRIGS_PREFIX + snapshotName, configurationNames)
                .build(),
            _folder);
    Map<String, Configuration> configurations = batfish.loadConfigurations();
    Configuration masterConfig = configurations.get(configName);
    Configuration lsConfig = configurations.get(lsConfigName);

    // ff1 is defined only on master, but should be accessible to both
    assertThat(masterConfig.getIpAccessLists(), hasKey("ff1"));
    assertThat(lsConfig.getIpAccessLists(), hasKey("ff1"));
    assertThat(
        masterConfig.getIpAccessLists().get("ff1"),
        equalTo(lsConfig.getIpAccessLists().get("ff1")));

    // ff2 is defined only on both, but should have different definitions on each
    assertThat(masterConfig.getIpAccessLists(), hasKey("ff2"));
    assertThat(lsConfig.getIpAccessLists(), hasKey("ff2"));
    assertThat(
        masterConfig.getIpAccessLists().get("ff2"),
        not(equalTo(lsConfig.getIpAccessLists().get("ff2"))));

    // ff3 is defined only on logical system, so should be out of scope for master
    assertThat(masterConfig.getIpAccessLists(), not(hasKey("ff3")));
    assertThat(lsConfig.getIpAccessLists(), hasKey("ff3"));
  }

  @Test
  public void testLogicalSystemsPolicyStatements() throws IOException {
    String snapshotName = "logical-systems";
    String configName = "master1";
    String lsConfigName =
        JuniperConfiguration.computeLogicalSystemDefaultHostname(configName, "ls1");

    List<String> configurationNames = ImmutableList.of(configName);
    Batfish batfish =
        BatfishTestUtils.getBatfishFromTestrigText(
            TestrigText.builder()
                .setConfigurationText(TESTRIGS_PREFIX + snapshotName, configurationNames)
                .build(),
            _folder);
    Map<String, Configuration> configurations = batfish.loadConfigurations();
    Configuration masterConfig = configurations.get(configName);
    Configuration lsConfig = configurations.get(lsConfigName);

    // ps1 is defined only on master, but should be accessible to both
    assertThat(masterConfig.getRoutingPolicies(), hasKey("ps1"));
    assertThat(lsConfig.getRoutingPolicies(), hasKey("ps1"));
    assertThat(
        masterConfig.getRoutingPolicies().get("ps1"),
        equalTo(lsConfig.getRoutingPolicies().get("ps1")));

    // ps2 is defined only on both, but should have dipserent definitions on each
    assertThat(masterConfig.getRoutingPolicies(), hasKey("ps2"));
    assertThat(lsConfig.getRoutingPolicies(), hasKey("ps2"));
    assertThat(
        masterConfig.getRoutingPolicies().get("ps2"),
        not(equalTo(lsConfig.getRoutingPolicies().get("ps2"))));

    // ps3 is defined only on logical system, so should be out of scope for master
    assertThat(masterConfig.getRoutingPolicies(), not(hasKey("ps3")));
    assertThat(lsConfig.getRoutingPolicies(), hasKey("ps3"));
  }

  @Test
  public void testLocalRouteExportBgp() throws IOException {
    Configuration c = parseConfig("local-route-export-bgp");
    Environment.Builder eb = Environment.builder(c).setDirection(Direction.OUT);

    String peer1Vrf = "peer1Vrf";
    RoutingPolicy peer1RejectAllLocal =
        c.getRoutingPolicies().get(computePeerExportPolicyName(Prefix.parse("1.0.0.1/32")));

    String peer2Vrf = "peer2Vrf";
    RoutingPolicy peer2RejectPtpLocal =
        c.getRoutingPolicies().get(computePeerExportPolicyName(Prefix.parse("2.0.0.1/32")));

    String peer3Vrf = "peer3Vrf";
    RoutingPolicy peer3RejectLanLocal =
        c.getRoutingPolicies().get(computePeerExportPolicyName(Prefix.parse("3.0.0.1/32")));

    String peer4Vrf = "peer3Vrf";
    RoutingPolicy peer4AllowAllLocal =
        c.getRoutingPolicies().get(computePeerExportPolicyName(Prefix.parse("4.0.0.1/32")));

    LocalRoute localRoutePtp = new LocalRoute(new InterfaceAddress("10.0.0.0/31"), "ge-0/0/0.0");
    LocalRoute localRouteLan = new LocalRoute(new InterfaceAddress("10.0.1.0/30"), "ge-0/0/1.0");

    // Peer policies should reject local routes not exported by their VRFs
    eb.setVrf(peer1Vrf);
    assertThat(
        peer1RejectAllLocal
            .call(eb.setOriginalRoute(localRoutePtp).setOutputRoute(new BgpRoute.Builder()).build())
            .getBooleanValue(),
        equalTo(false));
    assertThat(
        peer1RejectAllLocal
            .call(eb.setOriginalRoute(localRouteLan).setOutputRoute(new BgpRoute.Builder()).build())
            .getBooleanValue(),
        equalTo(false));

    eb.setVrf(peer2Vrf);
    assertThat(
        peer2RejectPtpLocal
            .call(eb.setOriginalRoute(localRoutePtp).setOutputRoute(new BgpRoute.Builder()).build())
            .getBooleanValue(),
        equalTo(false));
    assertThat(
        peer2RejectPtpLocal
            .call(eb.setOriginalRoute(localRouteLan).setOutputRoute(new BgpRoute.Builder()).build())
            .getBooleanValue(),
        equalTo(true));

    eb.setVrf(peer3Vrf);
    assertThat(
        peer3RejectLanLocal
            .call(eb.setOriginalRoute(localRoutePtp).setOutputRoute(new BgpRoute.Builder()).build())
            .getBooleanValue(),
        equalTo(true));
    assertThat(
        peer3RejectLanLocal
            .call(eb.setOriginalRoute(localRouteLan).setOutputRoute(new BgpRoute.Builder()).build())
            .getBooleanValue(),
        equalTo(false));

    eb.setVrf(peer4Vrf);
    assertThat(
        peer4AllowAllLocal
            .call(eb.setOriginalRoute(localRoutePtp).setOutputRoute(new BgpRoute.Builder()).build())
            .getBooleanValue(),
        equalTo(true));
    assertThat(
        peer4AllowAllLocal
            .call(eb.setOriginalRoute(localRouteLan).setOutputRoute(new BgpRoute.Builder()).build())
            .getBooleanValue(),
        equalTo(true));
  }

  @Test
  public void testLocalRouteExportOspf() throws IOException {
    Configuration c = parseConfig("local-route-export-ospf");
    Environment.Builder eb = Environment.builder(c).setDirection(Direction.OUT);

    String vrf1 = "vrf1";
    RoutingPolicy vrf1RejectAllLocal =
        c.getRoutingPolicies().get(computeOspfExportPolicyName(vrf1));

    String vrf2 = "vrf2";
    RoutingPolicy vrf2RejectPtpLocal =
        c.getRoutingPolicies().get(computeOspfExportPolicyName(vrf2));

    String vrf3 = "vrf3";
    RoutingPolicy vrf3RejectLanLocal =
        c.getRoutingPolicies().get(computeOspfExportPolicyName(vrf3));

    String vrf4 = "vrf4";
    RoutingPolicy vrf4AllowAllLocal = c.getRoutingPolicies().get(computeOspfExportPolicyName(vrf4));

    LocalRoute localRoutePtp = new LocalRoute(new InterfaceAddress("10.0.0.0/31"), "ge-0/0/0.0");
    LocalRoute localRouteLan = new LocalRoute(new InterfaceAddress("10.0.1.0/30"), "ge-0/0/1.0");

    // Peer policies should reject local routes not exported by their VRFs
    eb.setVrf(vrf1);
    assertThat(
        vrf1RejectAllLocal
            .call(
                eb.setOriginalRoute(localRoutePtp)
                    .setOutputRoute(OspfExternalType2Route.builder())
                    .build())
            .getBooleanValue(),
        equalTo(false));
    assertThat(
        vrf1RejectAllLocal
            .call(
                eb.setOriginalRoute(localRouteLan)
                    .setOutputRoute(OspfExternalType2Route.builder())
                    .build())
            .getBooleanValue(),
        equalTo(false));

    eb.setVrf(vrf2);
    assertThat(
        vrf2RejectPtpLocal
            .call(
                eb.setOriginalRoute(localRoutePtp)
                    .setOutputRoute(OspfExternalType2Route.builder())
                    .build())
            .getBooleanValue(),
        equalTo(false));
    assertThat(
        vrf2RejectPtpLocal
            .call(
                eb.setOriginalRoute(localRouteLan)
                    .setOutputRoute(OspfExternalType2Route.builder())
                    .build())
            .getBooleanValue(),
        equalTo(true));

    eb.setVrf(vrf3);
    assertThat(
        vrf3RejectLanLocal
            .call(
                eb.setOriginalRoute(localRoutePtp)
                    .setOutputRoute(OspfExternalType2Route.builder())
                    .build())
            .getBooleanValue(),
        equalTo(true));
    assertThat(
        vrf3RejectLanLocal
            .call(
                eb.setOriginalRoute(localRouteLan)
                    .setOutputRoute(OspfExternalType2Route.builder())
                    .build())
            .getBooleanValue(),
        equalTo(false));

    eb.setVrf(vrf4);
    assertThat(
        vrf4AllowAllLocal
            .call(
                eb.setOriginalRoute(localRoutePtp)
                    .setOutputRoute(OspfExternalType2Route.builder())
                    .build())
            .getBooleanValue(),
        equalTo(true));
    assertThat(
        vrf4AllowAllLocal
            .call(
                eb.setOriginalRoute(localRouteLan)
                    .setOutputRoute(OspfExternalType2Route.builder())
                    .build())
            .getBooleanValue(),
        equalTo(true));
  }

  @Test
  public void testNatDest() throws IOException {
    Configuration config = parseConfig("nat-dest");

    NavigableMap<String, Interface> interfaces = config.getAllInterfaces();
    assertThat(interfaces.keySet(), containsInAnyOrder("ge-0/0/0", "ge-0/0/0.0"));

    assertThat(interfaces.get("ge-0/0/0").getIncomingTransformation(), nullValue());

    Interface iface = interfaces.get("ge-0/0/0.0");

    Ip pool1Start = Prefix.parse("10.10.10.10/24").getFirstHostIp();
    Ip pool1End = Prefix.parse("10.10.10.10/24").getLastHostIp();

    Ip pool2Start = Ip.parse("10.10.10.10");
    Ip pool2End = Ip.parse("10.10.10.20");

    Transformation ruleSetRIRule1Transformation =
        when(match(HeaderSpace.builder().setSrcPorts(ImmutableList.of(new SubRange(5, 5))).build()))
            .apply(NOOP_DEST_NAT)
            .build();

    Transformation ruleSetZoneRule3Transformation =
        when(match(
                HeaderSpace.builder()
                    .setSrcIps(Prefix.parse("3.3.3.3/24").toIpSpace())
                    .setDstIps(Prefix.parse("1.1.1.1/32").toIpSpace())
                    .build()))
            .apply(assignDestinationIp(pool1Start, pool1End))
            .setOrElse(ruleSetRIRule1Transformation)
            .build();

    Transformation ruleSetZoneRule2Transformation =
        when(match(
                HeaderSpace.builder()
                    .setDstIps(new IpSpaceReference("global~DA-NAME"))
                    .setSrcIps(Prefix.parse("2.2.2.2/24").toIpSpace())
                    .build()))
            .apply(assignDestinationIp(pool2Start, pool2End))
            .setOrElse(ruleSetZoneRule3Transformation)
            .build();

    Transformation ruleSetZoneRule1Transformation =
        when(match(
                HeaderSpace.builder()
                    .setDstIps(new IpSpaceReference("global~NAME"))
                    .setDstPorts(ImmutableList.of(new SubRange(100, 200)))
                    .setSrcPorts(ImmutableList.of(new SubRange(80, 80)))
                    .setSrcIps(new IpSpaceReference("global~SA-NAME"))
                    .build()))
            .apply(NOOP_DEST_NAT)
            .setOrElse(ruleSetZoneRule2Transformation)
            .build();

    Transformation ruleSetIfaceRule3Transformation =
        when(match(HeaderSpace.builder().setSrcPorts(ImmutableList.of(new SubRange(6, 6))).build()))
            .apply(NOOP_DEST_NAT)
            .setOrElse(ruleSetZoneRule1Transformation)
            .build();

    assertThat(iface.getIncomingTransformation(), equalTo(ruleSetIfaceRule3Transformation));
  }

  @Test
  public void testNatDestJuniperConfig() {
    JuniperConfiguration config = parseJuniperConfig("nat-dest");

    Nat nat = config.getMasterLogicalSystem().getNatDestination();
    assertThat(nat.getType(), equalTo(Type.DESTINATION));

    // test pools
    Map<String, NatPool> pools = nat.getPools();
    assertThat(pools.keySet(), equalTo(ImmutableSet.of("POOL1", "POOL2")));

    NatPool pool1 = pools.get("POOL1");
    assertThat(pool1.getFromAddress(), equalTo(Ip.parse("10.10.10.1")));
    assertThat(pool1.getToAddress(), equalTo(Ip.parse("10.10.10.254")));

    NatPool pool2 = pools.get("POOL2");
    assertThat(pool2.getFromAddress(), equalTo(Ip.parse("10.10.10.10")));
    assertThat(pool2.getToAddress(), equalTo(Ip.parse("10.10.10.20")));

    // test rule sets
    Map<String, NatRuleSet> ruleSets = nat.getRuleSets();
    assertThat(
        ruleSets.keySet(), containsInAnyOrder("RULE-SET-RI", "RULE-SET-ZONE", "RULE-SET-IFACE"));

    // test fromLocations
    NatPacketLocation fromLocation = ruleSets.get("RULE-SET-IFACE").getFromLocation();
    assertThat(fromLocation.getInterface(), equalTo("ge-0/0/0.0"));
    assertThat(fromLocation.getRoutingInstance(), nullValue());
    assertThat(fromLocation.getZone(), nullValue());

    fromLocation = ruleSets.get("RULE-SET-RI").getFromLocation();
    assertThat(fromLocation.getInterface(), nullValue());
    assertThat(fromLocation.getRoutingInstance(), equalTo("RI"));
    assertThat(fromLocation.getZone(), nullValue());

    fromLocation = ruleSets.get("RULE-SET-ZONE").getFromLocation();
    assertThat(fromLocation.getInterface(), nullValue());
    assertThat(fromLocation.getRoutingInstance(), nullValue());
    assertThat(fromLocation.getZone(), equalTo("ZONE"));

    // test RULE-SET-ZONE rules
    List<NatRule> rules = ruleSets.get("RULE-SET-ZONE").getRules();
    assertThat(rules, hasSize(3));

    // test rule1
    NatRule rule1 = rules.get(0);
    assertThat(rule1.getName(), equalTo("RULE1"));
    assertThat(
        rule1.getMatches(),
        contains(
            new NatRuleMatchSrcPort(80, 80),
            new NatRuleMatchDstPort(100, 200),
            new NatRuleMatchDstAddrName("NAME"),
            new NatRuleMatchSrcAddrName("SA-NAME")));
    assertThat(rule1.getThen(), equalTo(NatRuleThenOff.INSTANCE));

    // test rule2
    NatRule rule2 = rules.get(1);
    assertThat(rule2.getName(), equalTo("RULE2"));
    assertThat(
        rule2.getMatches(),
        contains(
            new NatRuleMatchSrcAddr(Prefix.parse("2.2.2.2/24")),
            new NatRuleMatchDstAddrName("DA-NAME")));
    assertThat(rule2.getThen(), equalTo(new NatRuleThenPool("POOL2")));

    // test rule3
    NatRule rule3 = rules.get(2);
    assertThat(rule3.getName(), equalTo("RULE3"));
    assertThat(
        rule3.getMatches(),
        contains(
            new NatRuleMatchSrcAddr(Prefix.parse("3.3.3.3/24")),
            new NatRuleMatchDstAddr(Prefix.parse("1.1.1.1/32"))));
    assertThat(rule3.getThen(), equalTo(new NatRuleThenPool("POOL1")));
  }

  @Test
  public void testNatSource() throws IOException {
    Configuration config = parseConfig("nat-source2");
    Map<String, Interface> interfaceMap = config.getAllInterfaces();

    assertThat(
        interfaceMap.keySet(),
        containsInAnyOrder("ge-0/0/0.0", "ge-0/0/1.0", "ge-0/0/0", "ge-0/0/1"));

    Interface iface0 = interfaceMap.get("ge-0/0/0.0");
    Interface iface1 = interfaceMap.get("ge-0/0/1.0");

    assertThat(iface0.getOutgoingTransformation(), nullValue());

    // rule set 1 has a routing instance from location, so it goes last
    AssignIpAddressFromPool transformationStep =
        assignSourceIp(Ip.parse("10.10.10.1"), Ip.parse("10.10.10.254"));

    Transformation ruleSet1Transformation =
        when(matchSrcInterface("ge-0/0/0.0"))
            .setAndThen(
                when(matchDst(Prefix.parse("1.1.1.1/24"))).apply(transformationStep).build())
            .build();

    // rule set 3 has a zone from location, so it goes second
    Transformation ruleSet3Transformation =
        when(matchSrcInterface("ge-0/0/0.0", "ge-0/0/1.0"))
            .setAndThen(
                when(matchDst(Prefix.parse("3.3.3.3/24")))
                    .apply(transformationStep)
                    .setOrElse(ruleSet1Transformation)
                    .build())
            .setOrElse(ruleSet1Transformation)
            .build();

    // rule set 2 has an interface from location, so it goes first
    Transformation ruleSet2Transformation =
        when(matchSrcInterface("ge-0/0/0.0"))
            .setAndThen(
                when(matchDst(Prefix.parse("2.2.2.2/24")))
                    .apply(transformationStep)
                    .setOrElse(
                        // routing instance rule set
                        ruleSet3Transformation)
                    .build())
            .setOrElse(ruleSet3Transformation)
            .build();

    assertThat(iface1.getOutgoingTransformation(), equalTo(ruleSet2Transformation));
  }

  @Test
  public void testNatSourceJuniperConfig() {
    JuniperConfiguration config = parseJuniperConfig("nat-source");

    Nat nat = config.getMasterLogicalSystem().getNatSource();
    assertThat(nat.getType(), equalTo(Type.SOURCE));

    // test pools
    Map<String, NatPool> pools = nat.getPools();
    assertThat(pools.keySet(), containsInAnyOrder("POOL1", "POOL2"));

    NatPool pool1 = pools.get("POOL1");
    Ip ip1 = Ip.parse("10.10.10.1");
    Ip ip2 = Ip.parse("10.10.10.254");
    assertThat(pool1.getFromAddress(), equalTo(ip1));
    assertThat(pool1.getToAddress(), equalTo(ip2));

    NatPool pool2 = pools.get("POOL2");
    assertThat(pool2.getFromAddress(), equalTo(Ip.parse("10.10.10.10")));
    assertThat(pool2.getToAddress(), equalTo(Ip.parse("10.10.10.20")));

    // test rule sets
    Map<String, NatRuleSet> ruleSets = nat.getRuleSets();
    assertThat(ruleSets.keySet(), contains("RULE-SET"));

    NatRuleSet ruleSet = ruleSets.get("RULE-SET");

    /*
     * test from location lines -- it doesn't make sense to have more than one of these, but the
     * extraction supports it.
     */
    assertThat(ruleSet.getFromLocation().getInterface(), nullValue());
    assertThat(ruleSet.getFromLocation().getRoutingInstance(), nullValue());
    assertThat(ruleSet.getFromLocation().getZone(), equalTo("FROM-ZONE"));

    // test to location lines
    assertThat(ruleSet.getToLocation().getInterface(), nullValue());
    assertThat(ruleSet.getToLocation().getRoutingInstance(), nullValue());
    assertThat(ruleSet.getToLocation().getZone(), equalTo("TO-ZONE"));

    // test rules
    List<NatRule> rules = ruleSet.getRules();
    assertThat(rules, hasSize(2));

    // test rule1
    NatRule rule1 = rules.get(0);
    assertThat(rule1.getName(), equalTo("RULE1"));
    assertThat(
        rule1.getMatches(),
        equalTo(
            ImmutableList.of(
                new NatRuleMatchDstAddr(Prefix.parse("1.1.1.1/24")),
                new NatRuleMatchDstAddrName("NAME"))));
    assertThat(rule1.getThen(), equalTo(NatRuleThenOff.INSTANCE));

    // test rule2
    NatRule rule2 = rules.get(1);
    assertThat(rule2.getName(), equalTo("RULE2"));
    assertThat(
        rule2.getMatches(),
        equalTo(
            ImmutableList.of(
                new NatRuleMatchSrcAddr(Prefix.parse("2.2.2.2/24")),
                new NatRuleMatchSrcAddrName("SA-NAME"))));
    assertThat(rule2.getThen(), equalTo(new NatRuleThenPool("POOL")));
  }

  @Test
  public void testNatSourceJuniperConfig2() {
    JuniperConfiguration config = parseJuniperConfig("nat-source2");

    Nat nat = config.getMasterLogicalSystem().getNatSource();
    assertThat(nat.getType(), equalTo(Type.SOURCE));

    Map<String, NatPool> pools = nat.getPools();
    assertThat(pools.keySet(), contains("POOL1"));

    NatPool pool1 = pools.get("POOL1");
    Ip ip1 = Ip.parse("10.10.10.1");
    Ip ip2 = Ip.parse("10.10.10.254");
    assertThat(pool1.getFromAddress(), equalTo(ip1));
    assertThat(pool1.getToAddress(), equalTo(ip2));

    // test rule sets
    Map<String, NatRuleSet> ruleSets = nat.getRuleSets();
    assertThat(ruleSets.keySet(), contains("RULE-SET1", "RULE-SET2", "RULE-SET3"));

    NatRuleSet ruleSet = ruleSets.get("RULE-SET1");
    assertThat(ruleSet.getFromLocation().getRoutingInstance(), equalTo("RI"));
    assertThat(ruleSet.getToLocation().getInterface(), equalTo("ge-0/0/1.0"));

    NatRuleSet ruleSet2 = ruleSets.get("RULE-SET2");
    assertThat(ruleSet2.getFromLocation().getInterface(), equalTo("ge-0/0/0.0"));
    assertThat(ruleSet2.getToLocation().getInterface(), equalTo("ge-0/0/1.0"));

    // test rules
    List<NatRule> rules = ruleSet.getRules();
    assertThat(rules, hasSize(1));

    NatRule rule1 = rules.get(0);
    assertThat(rule1.getName(), equalTo("RULE1"));
    assertThat(
        rule1.getMatches(),
        equalTo(ImmutableList.of(new NatRuleMatchDstAddr(Prefix.parse("1.1.1.1/24")))));
    assertThat(rule1.getThen(), equalTo(new NatRuleThenPool("POOL1")));

    rules = ruleSet2.getRules();
    assertThat(rules, hasSize(1));

    NatRule rule2 = rules.get(0);
    assertThat(rule2.getName(), equalTo("RULE1"));
    assertThat(
        rule2.getMatches(),
        equalTo(ImmutableList.of(new NatRuleMatchDstAddr(Prefix.parse("2.2.2.2/24")))));
    assertThat(rule2.getThen(), equalTo(new NatRuleThenPool("POOL1")));
  }

  @Test
  public void testOspfInterfaceAreaAssignment() throws IOException {
    Configuration c = parseConfig("ospfInterfaceAreaAssignment");

    /* Properly configured interfaces should be present in respective areas. */
    assertThat(c, hasInterface("xe-0/0/0.0", hasOspfAreaName(0L)));
    assertThat(c, hasInterface("xe-0/0/0.0", isOspfPassive(equalTo(false))));
    assertThat(
        c,
        hasDefaultVrf(
            hasOspfProcess(hasArea(0L, OspfAreaMatchers.hasInterfaces(hasItem("xe-0/0/0.0"))))));

    assertThat(c, hasInterface("xe-0/0/0.1", hasOspfAreaName(1L)));
    assertThat(c, hasInterface("xe-0/0/0.1", isOspfPassive()));
    assertThat(
        c,
        hasDefaultVrf(
            hasOspfProcess(hasArea(1L, OspfAreaMatchers.hasInterfaces(hasItem("xe-0/0/0.1"))))));

    /* The following interfaces should be absent since they have no IP addresses assigned. */
    assertThat(c, hasInterface("xe-0/0/0.2", hasOspfAreaName(nullValue())));
    assertThat(
        c,
        hasDefaultVrf(
            hasOspfProcess(
                hasArea(0L, OspfAreaMatchers.hasInterfaces(not(hasItem("xe-0/0/0.2")))))));

    assertThat(
        c,
        hasDefaultVrf(
            hasOspfProcess(
                hasArea(0L, OspfAreaMatchers.hasInterfaces(not(hasItem("xe-0/0/0.3")))))));
    assertThat(
        c,
        hasDefaultVrf(
            hasOspfProcess(
                hasArea(1L, OspfAreaMatchers.hasInterfaces(not(hasItem("xe-0/0/0.3")))))));
  }

  @Test
  public void testOspfRouterId() throws IOException {
    Configuration c = parseConfig("ospf-router-id");

    assertThat(c, hasVrf("default", hasOspfProcess(hasRouterId(equalTo(Ip.parse("1.0.0.0"))))));
  }

  @Test
  public void testOspfSummaries() throws IOException {
    Configuration c = parseConfig(("ospf-abr-with-summaries"));

    assertThat(
        c,
        hasDefaultVrf(
            hasGeneratedRoutes(
                hasItem(allOf(hasPrefix(Prefix.parse("10.0.1.0/24")), isDiscard())))));
    assertThat(
        c,
        hasDefaultVrf(
            hasOspfProcess(
                hasArea(
                    1L,
                    allOf(
                        hasStubType(equalTo(StubType.STUB)),
                        hasSummary(Prefix.parse("10.0.1.0/24"), isAdvertised()))))));
    String summaryFilterName =
        c.getDefaultVrf().getOspfProcess().getAreas().get(1L).getSummaryFilter();
    assertThat(summaryFilterName, not(nullValue()));
    assertThat(c.getRouteFilterLists().get(summaryFilterName), not(nullValue()));
    Prefix blockPrefix = Prefix.parse("10.0.1.0/24");
    assertThat(
        c.getRouteFilterLists().get(summaryFilterName).getLines(),
        equalTo(
            ImmutableList.of(
                new RouteFilterLine(
                    LineAction.DENY,
                    blockPrefix,
                    new SubRange(blockPrefix.getPrefixLength() + 1, Prefix.MAX_PREFIX_LENGTH)),
                new RouteFilterLine(
                    LineAction.PERMIT, Prefix.ZERO, new SubRange(0, Prefix.MAX_PREFIX_LENGTH)))));
  }

  @Test
  public void testParsingRecovery() {
    String recoveryText =
        CommonUtil.readResource("org/batfish/grammar/juniper/testconfigs/recovery");
    Settings settings = new Settings();
    FlatJuniperCombinedParser cp = new FlatJuniperCombinedParser(recoveryText, settings);
    Flat_juniper_configurationContext ctx = cp.parse();
    FlatJuniperRecoveryExtractor extractor = new FlatJuniperRecoveryExtractor();
    ParseTreeWalker walker = new ParseTreeWalker();
    walker.walk(extractor, ctx);

    assertThat(extractor.getNumSets(), equalTo(9));
    assertThat(extractor.getNumErrorNodes(), equalTo(7));
  }

  @Test
  public void testPredefinedJunosApplications() throws IOException {
    Batfish batfish = getBatfishForConfigurationNames("pre-defined-junos-applications");
    InitInfoAnswerElement answer = batfish.initInfo(false, true);
    assertThat(
        answer.prettyPrint(),
        not(Matchers.containsString("unimplemented pre-defined junos application")));
  }

  @Test
  public void testPredefinedJunosApplicationSets() throws IOException {
    Batfish batfish = getBatfishForConfigurationNames("pre-defined-junos-application-sets");
    InitInfoAnswerElement answer = batfish.initInfo(false, true);
    assertThat(
        answer.prettyPrint(),
        not(Matchers.containsString("unimplemented pre-defined junos application-set")));
  }

  @Test
  public void testPrefixList() throws IOException {
    String hostname = "prefix-lists";
    String filename = "configs/" + hostname;
    Configuration c = parseConfig(hostname);
    Batfish batfish = getBatfishForConfigurationNames(hostname);
    ConvertConfigurationAnswerElement ccae =
        batfish.loadConvertConfigurationAnswerElementOrReparse();

    Flow flowAccepted1 = createFlow("1.2.3.4", "0.0.0.0");
    Flow flowAccepted2 = createFlow("1.2.3.5", "0.0.0.0");
    Flow flowDenied = createFlow("9.8.7.6", "0.0.0.0");

    IpAccessList filterPrefixList = c.getIpAccessLists().get("FILTER_PL");

    // Confirm referrers are tracked properly
    assertThat(ccae, hasNumReferrers(filename, PREFIX_LIST, "PL", 5));
    assertThat(ccae, hasNumReferrers(filename, PREFIX_LIST, "PL_UNUSED", 0));

    // Confirm undefined reference is detected
    assertThat(ccae, hasUndefinedReference(filename, PREFIX_LIST, "PL_UNDEF"));

    // Only flow from accepted source-prefixes should be accepted
    assertThat(filterPrefixList, rejects(flowDenied, null, c));
    assertThat(filterPrefixList, accepts(flowAccepted1, null, c));
    assertThat(filterPrefixList, accepts(flowAccepted2, null, c));
  }

  @Test
  public void testPrefixListEmpty() throws IOException {
    Configuration c = parseConfig("prefix-list-empty");
    Flow testFlow1 = createFlow("9.8.7.6", "0.0.0.0");
    Flow testFlow2 = createFlow("1.2.3.4", "1.2.3.4");
    Flow testFlow3 = createFlow("0.0.0.0", "9.8.7.6");

    IpAccessList incomingFilterSource = c.getIpAccessLists().get("TEST_FILTER_SOURCE");
    IpAccessList incomingFilterSourceExcept = c.getIpAccessLists().get("TEST_FILTER_SOURCE_EXCEPT");

    IpAccessList incomingFilterDestination = c.getIpAccessLists().get("TEST_FILTER_DESTINATION");
    IpAccessList incomingFilterDestinationExcept =
        c.getIpAccessLists().get("TEST_FILTER_DESTINATION_EXCEPT");

    IpAccessList incomingFilter = c.getIpAccessLists().get("TEST_FILTER");

    // No source IP should match the empty prefix list
    assertThat(incomingFilterSource, rejects(testFlow1, null, c));
    assertThat(incomingFilterSource, rejects(testFlow2, null, c));
    assertThat(incomingFilterSource, rejects(testFlow3, null, c));

    // Every source IP should match the empty prefix list
    assertThat(incomingFilterSourceExcept, accepts(testFlow1, null, c));
    assertThat(incomingFilterSourceExcept, accepts(testFlow2, null, c));
    assertThat(incomingFilterSourceExcept, accepts(testFlow3, null, c));

    // No destination IP should match the empty prefix list
    assertThat(incomingFilterDestination, rejects(testFlow1, null, c));
    assertThat(incomingFilterDestination, rejects(testFlow2, null, c));
    assertThat(incomingFilterDestination, rejects(testFlow3, null, c));

    // Every destination IP should match the empty prefix list
    assertThat(incomingFilterDestinationExcept, accepts(testFlow1, null, c));
    assertThat(incomingFilterDestinationExcept, accepts(testFlow2, null, c));
    assertThat(incomingFilterDestinationExcept, accepts(testFlow3, null, c));

    // No dest or source IP should match the empty prefix list
    assertThat(incomingFilter, rejects(testFlow1, null, c));
    assertThat(incomingFilter, rejects(testFlow2, null, c));
    assertThat(incomingFilter, rejects(testFlow3, null, c));
  }

  @Test
  public void testRouteFilters() throws IOException {
    Configuration c = parseConfig("route-filter");
    RouteFilterList rfl = c.getRouteFilterLists().get("route-filter-test:t1");
    assertThat(
        rfl,
        RouteFilterListMatchers.hasLines(
            containsInAnyOrder(
                new RouteFilterLine(
                    LineAction.PERMIT, Prefix.parse("1.2.0.0/16"), new SubRange(16, 16)),
                new RouteFilterLine(
                    LineAction.PERMIT, Prefix.parse("1.2.0.0/16"), new SubRange(17, 32)),
                new RouteFilterLine(
                    LineAction.PERMIT, Prefix.parse("1.7.0.0/16"), new SubRange(16, 16)),
                new RouteFilterLine(
                    LineAction.PERMIT, Prefix.parse("1.7.0.0/17"), new SubRange(17, 17)),
                new RouteFilterLine(
                    LineAction.PERMIT,
                    new IpWildcard("1.0.0.0:0.255.0.255"),
                    new SubRange(16, 16)))));
  }

  @Test
  public void testRoutingInstanceType() throws IOException {
    Configuration c = parseConfig("routing-instance-type");

    /* All types for now should result in a VRF */
    /* TODO: perhaps some types e.g. forwarding should not result in a VRF */
    assertThat(c, hasVrfs(hasKey("ri-forwarding")));
    assertThat(c, hasVrfs(hasKey("ri-l2vpn")));
    assertThat(c, hasVrfs(hasKey("ri-virtual-router")));
    assertThat(c, hasVrfs(hasKey("ri-virtual-switch")));
    assertThat(c, hasVrfs(hasKey("ri-vrf")));
  }

  @Test
  public void testRoutingPolicy() throws IOException {
    Configuration c = parseConfig("routing-policy");
    Environment.Builder eb = Environment.builder(c).setDirection(Direction.IN);

    RoutingPolicy policyExact = c.getRoutingPolicies().get("route-filter-exact");
    RoutingPolicy policyLonger = c.getRoutingPolicies().get("route-filter-longer");
    RoutingPolicy policyPrange = c.getRoutingPolicies().get("route-filter-prange");
    RoutingPolicy policyThrough = c.getRoutingPolicies().get("route-filter-through");
    RoutingPolicy policyAddressmask = c.getRoutingPolicies().get("route-filter-addressmask");

    ConnectedRoute connectedRouteExact =
        new ConnectedRoute(Prefix.parse("1.2.3.4/16"), "nhinttest");
    ConnectedRoute connectedRouteLonger =
        new ConnectedRoute(Prefix.parse("1.2.3.4/19"), "nhinttest");
    ConnectedRoute connectedRouteInRange =
        new ConnectedRoute(Prefix.parse("1.2.3.4/17"), "nhinttest");
    ConnectedRoute connectedRouteInvalidPrefix =
        new ConnectedRoute(Prefix.parse("2.3.3.4/17"), "nhinttest");
    ConnectedRoute connectedRouteInvalidLength =
        new ConnectedRoute(Prefix.parse("2.3.3.4/29"), "nhinttest");

    ConnectedRoute connectedRouteMaskInvalidPrefix =
        new ConnectedRoute(Prefix.parse("9.2.9.4/16"), "nhinttest");
    ConnectedRoute connectedRouteMaskValid =
        new ConnectedRoute(Prefix.parse("1.9.3.9/16"), "nhinttest");
    ConnectedRoute connectedRouteMaskInvalidLength =
        new ConnectedRoute(Prefix.parse("1.9.3.9/17"), "nhinttest");

    eb.setVrf("vrf1");

    assertThat(
        policyExact.call(eb.setOriginalRoute(connectedRouteExact).build()).getBooleanValue(),
        equalTo(true));
    assertThat(
        policyExact.call(eb.setOriginalRoute(connectedRouteLonger).build()).getBooleanValue(),
        equalTo(false));
    assertThat(
        policyExact
            .call(eb.setOriginalRoute(connectedRouteInvalidPrefix).build())
            .getBooleanValue(),
        equalTo(false));

    assertThat(
        policyLonger.call(eb.setOriginalRoute(connectedRouteLonger).build()).getBooleanValue(),
        equalTo(true));
    assertThat(
        policyLonger
            .call(eb.setOriginalRoute(connectedRouteInvalidLength).build())
            .getBooleanValue(),
        equalTo(false));
    assertThat(
        policyLonger
            .call(eb.setOriginalRoute(connectedRouteInvalidPrefix).build())
            .getBooleanValue(),
        equalTo(false));

    assertThat(
        policyPrange.call(eb.setOriginalRoute(connectedRouteInRange).build()).getBooleanValue(),
        equalTo(true));
    assertThat(
        policyPrange.call(eb.setOriginalRoute(connectedRouteLonger).build()).getBooleanValue(),
        equalTo(false));
    assertThat(
        policyPrange
            .call(eb.setOriginalRoute(connectedRouteInvalidPrefix).build())
            .getBooleanValue(),
        equalTo(false));

    assertThat(
        policyThrough.call(eb.setOriginalRoute(connectedRouteInRange).build()).getBooleanValue(),
        equalTo(true));
    assertThat(
        policyThrough.call(eb.setOriginalRoute(connectedRouteLonger).build()).getBooleanValue(),
        equalTo(false));
    assertThat(
        policyThrough
            .call(eb.setOriginalRoute(connectedRouteInvalidPrefix).build())
            .getBooleanValue(),
        equalTo(false));

    assertThat(
        policyAddressmask
            .call(eb.setOriginalRoute(connectedRouteMaskValid).build())
            .getBooleanValue(),
        equalTo(true));
    assertThat(
        policyAddressmask
            .call(eb.setOriginalRoute(connectedRouteMaskInvalidPrefix).build())
            .getBooleanValue(),
        equalTo(false));
    assertThat(
        policyAddressmask
            .call(eb.setOriginalRoute(connectedRouteMaskInvalidLength).build())
            .getBooleanValue(),
        equalTo(false));
  }

  @Test
  public void testStaticRoutePreference() throws IOException {
    Configuration c = parseConfig("static-route-preference");
    assertThat(
        c,
        hasVrf(
            "default",
            hasStaticRoutes(
                equalTo(
                    ImmutableSet.of(
                        StaticRoute.builder()
                            .setNetwork(Prefix.parse("1.2.3.4/24"))
                            .setNextHopIp(Ip.parse("10.0.0.1"))
                            .setAdministrativeCost(250)
                            .build(),
                        StaticRoute.builder()
                            .setNetwork(Prefix.parse("2.3.4.5/24"))
                            .setNextHopIp(Ip.parse("10.0.0.2"))
                            .setAdministrativeCost(5)
                            .build())))));
  }

  @Test
  public void testStaticRoutes() throws IOException {
    Configuration c = parseConfig("static-routes");

    assertThat(c, hasDefaultVrf(hasStaticRoutes(hasItem(hasPrefix(Prefix.parse("1.0.0.0/8"))))));
    assertThat(c, hasVrf("ri2", hasStaticRoutes(hasItem(hasPrefix(Prefix.parse("2.0.0.0/8"))))));
    assertThat(
        c,
        hasDefaultVrf(
            hasStaticRoutes(
                hasItem(allOf(hasPrefix(Prefix.parse("3.0.0.0/8")), isNonForwarding(true))))));
  }

  @Test
  public void testStormControl() throws IOException {
    /* allow storm-control configuration in an interface */
    parseConfig("storm-control");
  }

  @Test
  public void testSecurityAddressBookGlobalAddress() throws IOException {
    Configuration config = parseConfig("security-address-book-global-address");
    Map<String, IpSpace> ipSpaces = config.getIpSpaces();
    assertThat(ipSpaces.keySet(), contains("global~NAME"));
  }

  @Test
  public void testSecurityPolicy() {
    JuniperConfiguration juniperConfiguration = parseJuniperConfig("security-policy");
    Map<String, Zone> zones = juniperConfiguration.getMasterLogicalSystem().getZones();

    assertThat(zones.keySet(), containsInAnyOrder("trust", "untrust"));

    Zone trust = zones.get("trust");
    assertThat(trust.getFromZonePolicies().keySet(), hasSize(0));
    assertThat(trust.getToZonePolicies().keySet(), hasSize(1));

    Zone untrust = zones.get("untrust");
    assertThat(untrust.getFromZonePolicies().keySet(), hasSize(1));
    assertThat(untrust.getToZonePolicies().keySet(), hasSize(0));
  }

  @Test
  public void testPreSourceNatOutgoingFilter() throws IOException {
    Configuration config = parseConfig("security-policy");
    String ifaceIn = "ge-0/0/0.0";
    String ifaceOut = "ge-0/0/1.0";

    IpAccessList securityPolicy1 =
        config.getAllInterfaces().get(ifaceOut).getPreTransformationOutgoingFilter();

    // Any arbitrary flow from trust to untrust should be permitted
    Flow flow1 = createFlow(IpProtocol.UDP, 90);
    Flow flow2 = createFlow(IpProtocol.TCP, 9000);

    assertThat(
        securityPolicy1, accepts(flow1, ifaceIn, config.getIpAccessLists(), config.getIpSpaces()));

    assertThat(
        securityPolicy1, accepts(flow2, ifaceIn, config.getIpAccessLists(), config.getIpSpaces()));

    // Packet to ifaceIn should be denied by default
    IpAccessList securityPolicy2 =
        config.getAllInterfaces().get(ifaceIn).getPreTransformationOutgoingFilter();

    assertThat(
        securityPolicy2, rejects(flow1, ifaceOut, config.getIpAccessLists(), config.getIpSpaces()));

    assertThat(
        securityPolicy2, rejects(flow2, ifaceOut, config.getIpAccessLists(), config.getIpSpaces()));
  }

  @Test
  public void testPsFromInterface() throws IOException {
    Configuration config = parseConfig("juniper-routing-policy");

    // Matches iface prefix, connected route
    for (Prefix p : ImmutableList.of(Prefix.parse("1.1.1.1/24"), Prefix.parse("2.2.2.2/24"))) {
      Result result =
          config
              .getRoutingPolicies()
              .get("POLICY-NAME")
              .call(
                  Environment.builder(config)
                      .setVrf(Configuration.DEFAULT_VRF_NAME)
                      .setOriginalRoute(new ConnectedRoute(p, "iface"))
                      .build());
      assertThat(result.getBooleanValue(), equalTo(true));
    }

    // Does not match wrong prefix
    Result result =
        config
            .getRoutingPolicies()
            .get("POLICY-NAME")
            .call(
                Environment.builder(config)
                    .setVrf(Configuration.DEFAULT_VRF_NAME)
                    .setOriginalRoute(new ConnectedRoute(Prefix.parse("3.3.3.3/24"), "iface"))
                    .build());
    assertThat(result.getBooleanValue(), equalTo(false));

    // Does not match static route, even with correct prefix
    result =
        config
            .getRoutingPolicies()
            .get("POLICY-NAME")
            .call(
                Environment.builder(config)
                    .setVrf(Configuration.DEFAULT_VRF_NAME)
                    .setOriginalRoute(
                        StaticRoute.builder()
                            .setNextHopInterface("iface")
                            .setNetwork(Prefix.parse("1.1.1.1/24"))
                            .setAdministrativeCost(1)
                            .build())
                    .build());
    assertThat(result.getBooleanValue(), equalTo(false));
  }

  @Test
<<<<<<< HEAD
  public void testScreenOptions() {
    JuniperConfiguration juniperConfiguration = parseJuniperConfig("screen-options");
    Screen ids = juniperConfiguration.getMasterLogicalSystem().getScreens().get("IDS_OPTION_NAME");

    assertThat(ids, not(nullValue()));

    assertThat(ids.getAction(), equalTo(ScreenActionAlarm.INSTANCE));
    assertThat(
        ids.getScreenOptions(),
        equalTo(
            ImmutableList.of(
                ICMPLarge.INSTANCE,
                IpUnknownProtocol.INSTANCE,
                TCPFinNoAck.INSTANCE,
                TCPSynFin.INSTANCE,
                TCPNoFlag.INSTANCE,
                TCPWinnuke.INSTANCE)));
  }

  @Test
  public void testScreenOptionsToVIModel() throws IOException {
    Configuration config = parseConfig("screen-options");

    IpAccessList inAcl = config.getIpAccessLists().get("FILTER1");
    IpAccessList screenAcl = config.getIpAccessLists().get("~SCREEN~IDS_OPTION_NAME");
    IpAccessList ifaceScreenAcl = config.getIpAccessLists().get("~SCREEN~ge-0/0/0.0");
    IpAccessList combinedInAcl =
        config.getIpAccessLists().get("~COMBINED_INCOMING_FILTER~ge-0/0/0.0");

    assertThat(inAcl, notNullValue());
    assertThat(screenAcl, notNullValue());
    assertThat(ifaceScreenAcl, notNullValue());
    assertThat(combinedInAcl, notNullValue());

    List<ScreenOption> supportedOptions =
        ImmutableList.of(
            ICMPLarge.INSTANCE,
            IpUnknownProtocol.INSTANCE,
            TCPFinNoAck.INSTANCE,
            TCPSynFin.INSTANCE,
            TCPNoFlag.INSTANCE,
            TCPWinnuke.INSTANCE);

    assertThat(
        inAcl,
        equalTo(
            IpAccessList.builder()
                .setName("FILTER1")
                .setLines(
                    ImmutableList.of(
                        new IpAccessListLine(
                            LineAction.PERMIT,
                            AclLineMatchExprs.match(
                                HeaderSpace.builder()
                                    .setSrcIps(new IpWildcard(Ip.parse("1.2.3.6")).toIpSpace())
                                    .build()),
                            "TERM")))
                .build()));

    assertThat(
        screenAcl,
        equalTo(
            IpAccessList.builder()
                .setName("~SCREEN~IDS_OPTION_NAME")
                .setLines(
                    ImmutableList.of(
                        IpAccessListLine.rejecting(
                            new OrMatchExpr(
                                supportedOptions
                                    .stream()
                                    .map(ScreenOption::toAclLineMatchExpr)
                                    .collect(Collectors.toList()))),
                        IpAccessListLine.ACCEPT_ALL))
                .build()));

    assertThat(
        ifaceScreenAcl,
        equalTo(
            IpAccessList.builder()
                .setName("~SCREEN~ge-0/0/0.0")
                .setLines(
                    ImmutableList.of(
                        IpAccessListLine.accepting(
                            new AndMatchExpr(
                                ImmutableList.of(
                                    new PermittedByAcl("~SCREEN~IDS_OPTION_NAME", false))))))
                .build()));

    assertThat(
        combinedInAcl,
        equalTo(
            IpAccessList.builder()
                .setName("~COMBINED_INCOMING_FILTER~ge-0/0/0.0")
                .setLines(
                    ImmutableList.of(
                        IpAccessListLine.accepting(
                            new AndMatchExpr(
                                ImmutableList.of(
                                    new PermittedByAcl("~SCREEN~ge-0/0/0.0", false),
                                    new PermittedByAcl("FILTER1", false))))))
                .build()));

    assertThat(
        config.getAllInterfaces().get("ge-0/0/0.0").getIncomingFilter(), equalTo(combinedInAcl));
=======
  public void testSourceNatPool() {
    JuniperConfiguration juniperConfiguration = parseJuniperConfig("juniper-sourcenat-pool");
    Map<String, NatPool> pools =
        juniperConfiguration.getMasterLogicalSystem().getNatSource().getPools();

    Ip ip0 = Ip.parse("1.0.0.0");
    Ip ip1 = Ip.parse("1.0.0.1");
    Ip ip2 = Ip.parse("1.0.0.2");
    Ip ip3 = Ip.parse("1.0.0.3");

    assertThat(pools.keySet(), hasSize(5));

    assertThat(pools.get("POOL1").getFromAddress(), equalTo(ip1));
    assertThat(pools.get("POOL1").getToAddress(), equalTo(ip3));

    assertThat(pools.get("POOL2").getFromAddress(), equalTo(ip1));
    assertThat(pools.get("POOL2").getToAddress(), equalTo(ip3));

    assertThat(pools.get("POOL3").getFromAddress(), equalTo(ip0));
    assertThat(pools.get("POOL3").getToAddress(), equalTo(ip0));

    assertThat(pools.get("POOL4").getFromAddress(), equalTo(ip0));
    assertThat(pools.get("POOL4").getToAddress(), equalTo(ip1));

    assertThat(pools.get("POOL5").getFromAddress(), equalTo(ip1));
    assertThat(pools.get("POOL5").getToAddress(), equalTo(ip2));
>>>>>>> 8f319e33
  }
}<|MERGE_RESOLUTION|>--- conflicted
+++ resolved
@@ -198,11 +198,8 @@
 import org.batfish.datamodel.StaticRoute;
 import org.batfish.datamodel.SubRange;
 import org.batfish.datamodel.SwitchportMode;
-<<<<<<< HEAD
 import org.batfish.datamodel.acl.AclLineMatchExprs;
 import org.batfish.datamodel.acl.AndMatchExpr;
-=======
->>>>>>> 8f319e33
 import org.batfish.datamodel.acl.MatchHeaderSpace;
 import org.batfish.datamodel.acl.OrMatchExpr;
 import org.batfish.datamodel.acl.PermittedByAcl;
@@ -3809,7 +3806,35 @@
   }
 
   @Test
-<<<<<<< HEAD
+  public void testSourceNatPool() {
+    JuniperConfiguration juniperConfiguration = parseJuniperConfig("juniper-sourcenat-pool");
+    Map<String, NatPool> pools =
+        juniperConfiguration.getMasterLogicalSystem().getNatSource().getPools();
+
+    Ip ip0 = Ip.parse("1.0.0.0");
+    Ip ip1 = Ip.parse("1.0.0.1");
+    Ip ip2 = Ip.parse("1.0.0.2");
+    Ip ip3 = Ip.parse("1.0.0.3");
+
+    assertThat(pools.keySet(), hasSize(5));
+
+    assertThat(pools.get("POOL1").getFromAddress(), equalTo(ip1));
+    assertThat(pools.get("POOL1").getToAddress(), equalTo(ip3));
+
+    assertThat(pools.get("POOL2").getFromAddress(), equalTo(ip1));
+    assertThat(pools.get("POOL2").getToAddress(), equalTo(ip3));
+
+    assertThat(pools.get("POOL3").getFromAddress(), equalTo(ip0));
+    assertThat(pools.get("POOL3").getToAddress(), equalTo(ip0));
+
+    assertThat(pools.get("POOL4").getFromAddress(), equalTo(ip0));
+    assertThat(pools.get("POOL4").getToAddress(), equalTo(ip1));
+
+    assertThat(pools.get("POOL5").getFromAddress(), equalTo(ip1));
+    assertThat(pools.get("POOL5").getToAddress(), equalTo(ip2));
+  }
+
+  @Test
   public void testScreenOptions() {
     JuniperConfiguration juniperConfiguration = parseJuniperConfig("screen-options");
     Screen ids = juniperConfiguration.getMasterLogicalSystem().getScreens().get("IDS_OPTION_NAME");
@@ -3914,33 +3939,5 @@
 
     assertThat(
         config.getAllInterfaces().get("ge-0/0/0.0").getIncomingFilter(), equalTo(combinedInAcl));
-=======
-  public void testSourceNatPool() {
-    JuniperConfiguration juniperConfiguration = parseJuniperConfig("juniper-sourcenat-pool");
-    Map<String, NatPool> pools =
-        juniperConfiguration.getMasterLogicalSystem().getNatSource().getPools();
-
-    Ip ip0 = Ip.parse("1.0.0.0");
-    Ip ip1 = Ip.parse("1.0.0.1");
-    Ip ip2 = Ip.parse("1.0.0.2");
-    Ip ip3 = Ip.parse("1.0.0.3");
-
-    assertThat(pools.keySet(), hasSize(5));
-
-    assertThat(pools.get("POOL1").getFromAddress(), equalTo(ip1));
-    assertThat(pools.get("POOL1").getToAddress(), equalTo(ip3));
-
-    assertThat(pools.get("POOL2").getFromAddress(), equalTo(ip1));
-    assertThat(pools.get("POOL2").getToAddress(), equalTo(ip3));
-
-    assertThat(pools.get("POOL3").getFromAddress(), equalTo(ip0));
-    assertThat(pools.get("POOL3").getToAddress(), equalTo(ip0));
-
-    assertThat(pools.get("POOL4").getFromAddress(), equalTo(ip0));
-    assertThat(pools.get("POOL4").getToAddress(), equalTo(ip1));
-
-    assertThat(pools.get("POOL5").getFromAddress(), equalTo(ip1));
-    assertThat(pools.get("POOL5").getToAddress(), equalTo(ip2));
->>>>>>> 8f319e33
   }
 }