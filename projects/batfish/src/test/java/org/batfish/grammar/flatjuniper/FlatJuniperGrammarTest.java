package org.batfish.grammar.flatjuniper;

import static org.batfish.datamodel.matchers.AbstractRouteMatchers.hasPrefix;
import static org.batfish.datamodel.matchers.AndMatchExprMatchers.hasConjuncts;
import static org.batfish.datamodel.matchers.AndMatchExprMatchers.isAndMatchExprThat;
import static org.batfish.datamodel.matchers.BgpNeighborMatchers.hasEnforceFirstAs;
import static org.batfish.datamodel.matchers.BgpNeighborMatchers.hasLocalAs;
import static org.batfish.datamodel.matchers.BgpProcessMatchers.hasNeighbor;
import static org.batfish.datamodel.matchers.BgpProcessMatchers.hasNeighbors;
import static org.batfish.datamodel.matchers.ConfigurationMatchers.hasDefaultVrf;
import static org.batfish.datamodel.matchers.ConfigurationMatchers.hasInterface;
import static org.batfish.datamodel.matchers.ConfigurationMatchers.hasIpAccessList;
import static org.batfish.datamodel.matchers.ConfigurationMatchers.hasVrf;
import static org.batfish.datamodel.matchers.ConfigurationMatchers.hasVrfs;
import static org.batfish.datamodel.matchers.DataModelMatchers.hasNumReferrers;
import static org.batfish.datamodel.matchers.DataModelMatchers.isDynamic;
import static org.batfish.datamodel.matchers.InterfaceMatchers.hasAdditionalArpIps;
import static org.batfish.datamodel.matchers.InterfaceMatchers.hasMtu;
import static org.batfish.datamodel.matchers.InterfaceMatchers.hasOspfCost;
import static org.batfish.datamodel.matchers.InterfaceMatchers.hasZoneName;
import static org.batfish.datamodel.matchers.InterfaceMatchers.isOspfPassive;
import static org.batfish.datamodel.matchers.IpAccessListLineMatchers.hasAction;
import static org.batfish.datamodel.matchers.IpAccessListLineMatchers.hasMatchCondition;
import static org.batfish.datamodel.matchers.IpAccessListMatchers.accepts;
import static org.batfish.datamodel.matchers.IpAccessListMatchers.hasLines;
import static org.batfish.datamodel.matchers.IpAccessListMatchers.rejects;
import static org.batfish.datamodel.matchers.IpSpaceMatchers.containsIp;
import static org.batfish.datamodel.matchers.OrMatchExprMatchers.hasDisjuncts;
import static org.batfish.datamodel.matchers.OrMatchExprMatchers.isOrMatchExprThat;
import static org.batfish.datamodel.matchers.OspfAreaSummaryMatchers.hasMetric;
import static org.batfish.datamodel.matchers.OspfAreaSummaryMatchers.isAdvertised;
import static org.batfish.datamodel.matchers.OspfProcessMatchers.hasArea;
import static org.batfish.datamodel.matchers.VrfMatchers.hasBgpProcess;
import static org.batfish.datamodel.matchers.VrfMatchers.hasOspfProcess;
import static org.batfish.datamodel.matchers.VrfMatchers.hasStaticRoutes;
import static org.batfish.representation.juniper.JuniperConfiguration.ACL_NAME_EXISTING_CONNECTION;
import static org.batfish.representation.juniper.JuniperConfiguration.ACL_NAME_GLOBAL_POLICY;
import static org.batfish.representation.juniper.JuniperConfiguration.ACL_NAME_SECURITY_POLICY;
import static org.hamcrest.Matchers.containsInAnyOrder;
import static org.hamcrest.Matchers.emptyIterable;
import static org.hamcrest.Matchers.equalTo;
import static org.hamcrest.Matchers.hasItem;
import static org.hamcrest.Matchers.hasKey;
import static org.hamcrest.Matchers.hasSize;
import static org.hamcrest.Matchers.hasValue;
import static org.hamcrest.Matchers.iterableWithSize;
import static org.hamcrest.Matchers.not;
import static org.hamcrest.Matchers.nullValue;
import static org.junit.Assert.assertThat;

import com.google.common.collect.ImmutableList;
import com.google.common.collect.Iterables;
import java.io.IOException;
import java.util.Arrays;
import java.util.Collections;
import java.util.List;
import java.util.Map;
import java.util.SortedMap;
import java.util.SortedSet;
import org.antlr.v4.runtime.tree.ParseTreeWalker;
import org.batfish.common.util.CommonUtil;
import org.batfish.config.Settings;
import org.batfish.datamodel.AclIpSpace;
import org.batfish.datamodel.BgpNeighbor;
import org.batfish.datamodel.BgpProcess;
import org.batfish.datamodel.Configuration;
import org.batfish.datamodel.Flow;
import org.batfish.datamodel.HeaderSpace;
import org.batfish.datamodel.Ip;
import org.batfish.datamodel.IpAccessList;
import org.batfish.datamodel.IpAccessListLine;
import org.batfish.datamodel.IpProtocol;
import org.batfish.datamodel.IpSpace;
import org.batfish.datamodel.IpWildcard;
import org.batfish.datamodel.LineAction;
import org.batfish.datamodel.MultipathEquivalentAsPathMatchMode;
import org.batfish.datamodel.OspfAreaSummary;
import org.batfish.datamodel.Prefix;
import org.batfish.datamodel.State;
import org.batfish.datamodel.SubRange;
import org.batfish.datamodel.acl.MatchHeaderSpace;
import org.batfish.datamodel.acl.MatchSrcInterface;
import org.batfish.datamodel.acl.PermittedByAcl;
import org.batfish.datamodel.acl.TrueExpr;
import org.batfish.datamodel.answers.ConvertConfigurationAnswerElement;
import org.batfish.datamodel.answers.InitInfoAnswerElement;
import org.batfish.datamodel.matchers.OspfAreaMatchers;
import org.batfish.grammar.flatjuniper.FlatJuniperParser.Flat_juniper_configurationContext;
import org.batfish.main.Batfish;
import org.batfish.main.BatfishTestUtils;
import org.batfish.main.TestrigText;
import org.batfish.representation.juniper.JuniperStructureType;
import org.batfish.representation.juniper.JuniperStructureUsage;
import org.hamcrest.FeatureMatcher;
import org.hamcrest.Matcher;
import org.junit.Rule;
import org.junit.Test;
import org.junit.rules.ExpectedException;
import org.junit.rules.TemporaryFolder;

/**
 * Tests for {@link FlatJuniperParser}flat Junpier parser and {@link
 * FlatJuniperControlPlaneExtractor}.
 */
public class FlatJuniperGrammarTest {

  private static class HasClusterId extends FeatureMatcher<BgpNeighbor, Long> {
    public HasClusterId(Matcher<? super Long> subMatcher) {
      super(subMatcher, "clusterId", "clusterId");
    }

    @Override
    protected Long featureValueOf(BgpNeighbor actual) {
      return actual.getClusterId();
    }
  }

  private static final String TESTCONFIGS_PREFIX = "org/batfish/grammar/juniper/testconfigs/";

  private static String TESTRIGS_PREFIX = "org/batfish/grammar/juniper/testrigs/";

  private static HasClusterId hasClusterId(long expectedClusterId) {
    return new HasClusterId(equalTo(expectedClusterId));
  }

  @Rule public TemporaryFolder _folder = new TemporaryFolder();

  @Rule public ExpectedException _thrown = ExpectedException.none();

  private static Flow createFlow(String sourceAddress, String destinationAddress) {
    return createFlow(sourceAddress, destinationAddress, State.NEW);
  }

  private static Flow createFlow(String sourceAddress, String destinationAddress, State state) {
    Flow.Builder fb = new Flow.Builder();
    fb.setIngressNode("node");
    fb.setSrcIp(new Ip(sourceAddress));
    fb.setDstIp(new Ip(destinationAddress));
    fb.setState(state);
    fb.setTag("test");
    return fb.build();
  }

<<<<<<< HEAD
  private static Flow createTcpFlow(int dstPort) {
    Flow.Builder fb = new Flow.Builder();
    fb.setIngressNode("node");
    fb.setIpProtocol(IpProtocol.TCP);
    fb.setDstPort(dstPort);
=======
  private static Flow createTcpFlow(int srcPort) {
    Flow.Builder fb = new Flow.Builder();
    fb.setIngressNode("node");
    fb.setIpProtocol(IpProtocol.TCP);
    fb.setSrcPort(srcPort);
>>>>>>> 0505ffab
    fb.setTag("test");
    return fb.build();
  }

  private Batfish getBatfishForConfigurationNames(String... configurationNames) throws IOException {
    String[] names =
        Arrays.stream(configurationNames).map(s -> TESTCONFIGS_PREFIX + s).toArray(String[]::new);
    return BatfishTestUtils.getBatfishForTextConfigs(_folder, names);
  }

  private Configuration parseConfig(String hostname) throws IOException {
    return parseTextConfigs(hostname).get(hostname);
  }

  private Map<String, Configuration> parseTextConfigs(String... configurationNames)
      throws IOException {
    return getBatfishForConfigurationNames(configurationNames).loadConfigurations();
  }

  @Test
  public void testApplications() throws IOException {
    String hostname = "applications";

    Batfish batfish = getBatfishForConfigurationNames(hostname);
    ConvertConfigurationAnswerElement ccae =
        batfish.loadConvertConfigurationAnswerElementOrReparse();

    /* a1 should be used, while a2 should be unused */
    assertThat(ccae, hasNumReferrers(hostname, JuniperStructureType.APPLICATION, "a2", 0));
    assertThat(ccae, hasNumReferrers(hostname, JuniperStructureType.APPLICATION, "a1", 1));
    assertThat(ccae, hasNumReferrers(hostname, JuniperStructureType.APPLICATION, "a3", 1));
  }

  @Test
  public void testApplicationSet() throws IOException {
    String hostname = "application-set";
    Batfish batfish = getBatfishForConfigurationNames(hostname);
    ConvertConfigurationAnswerElement ccae =
        batfish.loadConvertConfigurationAnswerElementOrReparse();
    SortedMap<String, SortedMap<String, SortedMap<String, SortedMap<String, SortedSet<Integer>>>>>
        undefinedReferences = ccae.getUndefinedReferences();
    Configuration c = parseConfig(hostname);
    String aclName = "~FROM_ZONE~z1~TO_ZONE~z2";

    /* Check that appset2 contains definition of appset1 concatenated with definition of a3 */
    assertThat(
        c,
        hasIpAccessList(
            aclName,
            hasLines(
                equalTo(
                    ImmutableList.of(
                        IpAccessListLine.acceptingHeaderSpace(
                            HeaderSpace.builder()
                                .setIpProtocols(ImmutableList.of(IpProtocol.TCP))
                                .setSrcPorts(ImmutableList.of(new SubRange(1, 1)))
                                .build()),
                        IpAccessListLine.acceptingHeaderSpace(
                            HeaderSpace.builder()
                                .setDstPorts(ImmutableList.of(new SubRange(2, 2)))
                                .setIpProtocols(ImmutableList.of(IpProtocol.UDP))
                                .build()),
                        IpAccessListLine.acceptingHeaderSpace(
                            HeaderSpace.builder()
                                .setDstPorts(ImmutableList.of(new SubRange(3, 3)))
                                .setIpProtocols(ImmutableList.of(IpProtocol.UDP))
                                .build()))))));

    /* Check that appset1 and appset2 are referenced, but appset3 is not */
    assertThat(ccae, hasNumReferrers(hostname, JuniperStructureType.APPLICATION_SET, "appset1", 1));
    assertThat(ccae, hasNumReferrers(hostname, JuniperStructureType.APPLICATION_SET, "appset2", 1));
    assertThat(ccae, hasNumReferrers(hostname, JuniperStructureType.APPLICATION_SET, "appset3", 0));

    /*
     * Check that there is an undefined reference to appset4, but not to appset1-3
     * (via reference in security policy).
     */
    assertThat(undefinedReferences, hasKey(hostname));
    SortedMap<String, SortedMap<String, SortedMap<String, SortedSet<Integer>>>>
        undefinedReferencesByType = undefinedReferences.get(hostname);
    assertThat(
        undefinedReferencesByType,
        hasKey(JuniperStructureType.APPLICATION_OR_APPLICATION_SET.getDescription()));
    SortedMap<String, SortedMap<String, SortedSet<Integer>>> urApplicationOrApplicationSetByName =
        undefinedReferencesByType.get(
            JuniperStructureType.APPLICATION_OR_APPLICATION_SET.getDescription());
    assertThat(urApplicationOrApplicationSetByName, not(hasKey("appset1")));
    assertThat(urApplicationOrApplicationSetByName, not(hasKey("appset2")));
    assertThat(urApplicationOrApplicationSetByName, not(hasKey("appset3")));
    assertThat(urApplicationOrApplicationSetByName, hasKey("appset4"));
    SortedMap<String, SortedSet<Integer>> urApplicationOrApplicationSetByUsage =
        urApplicationOrApplicationSetByName.get("appset4");
    assertThat(
        urApplicationOrApplicationSetByUsage,
        hasKey(JuniperStructureUsage.SECURITY_POLICY_MATCH_APPLICATION.getDescription()));

    /*
     * Check that there is an undefined reference to application-set appset4, but not to appset1-3
     * (via reference in application-set definition).
     */
    assertThat(
        undefinedReferencesByType, hasKey(JuniperStructureType.APPLICATION_SET.getDescription()));
    SortedMap<String, SortedMap<String, SortedSet<Integer>>> urApplicationSetByName =
        undefinedReferencesByType.get(JuniperStructureType.APPLICATION_SET.getDescription());
    assertThat(urApplicationSetByName, not(hasKey("appset1")));
    assertThat(urApplicationSetByName, not(hasKey("appset2")));
    assertThat(urApplicationSetByName, not(hasKey("appset3")));
    assertThat(urApplicationSetByName, hasKey("appset4"));
    SortedMap<String, SortedSet<Integer>> urApplicationSetByUsage =
        urApplicationSetByName.get("appset4");
    assertThat(
        urApplicationSetByUsage,
        hasKey(JuniperStructureUsage.APPLICATION_SET_MEMBER_APPLICATION_SET.getDescription()));

    /*
     * Check that there is an undefined reference to application a4 but not a1-3
     * (via reference in application-set definition).
     */
    assertThat(
        undefinedReferencesByType,
        hasKey(JuniperStructureType.APPLICATION_OR_APPLICATION_SET.getDescription()));
    SortedMap<String, SortedMap<String, SortedSet<Integer>>> urApplicationByName =
        undefinedReferencesByType.get(
            JuniperStructureType.APPLICATION_OR_APPLICATION_SET.getDescription());
    assertThat(urApplicationByName, not(hasKey("a1")));
    assertThat(urApplicationByName, not(hasKey("a2")));
    assertThat(urApplicationByName, not(hasKey("a3")));
    assertThat(urApplicationByName, hasKey("a4"));
    SortedMap<String, SortedSet<Integer>> urApplicationByUsage = urApplicationByName.get("a4");
    assertThat(
        urApplicationByUsage,
        hasKey(JuniperStructureUsage.APPLICATION_SET_MEMBER_APPLICATION.getDescription()));
  }

  @Test
  public void testApplicationSetNested() throws IOException {
    String hostname = "application-set-nested";
    Configuration c = parseConfig(hostname);

    String aclNameNonNested = "~FROM_ZONE~z1~TO_ZONE~z2";
    String aclNameNested = "~FROM_ZONE~z2~TO_ZONE~z3";
    String aclNameMultiNested = "~FROM_ZONE~z3~TO_ZONE~z4";
    IpAccessList aclNonNested = c.getIpAccessLists().get(aclNameNonNested);
    IpAccessList aclNested = c.getIpAccessLists().get(aclNameNested);
    IpAccessList aclMultiNested = c.getIpAccessLists().get(aclNameMultiNested);
    /* Allowed application permits TCP from port 1 only */
    Flow permittedFlow = createTcpFlow(1);
    Flow rejectedFlow = createTcpFlow(2);

    /*
     * Confirm non-nested application-set acl accepts the allowed protocol-port combo and reject
     * others
     */
    assertThat(aclNonNested, accepts(permittedFlow, null, c.getIpAccessLists(), c.getIpSpaces()));
    assertThat(aclNonNested, rejects(rejectedFlow, null, c.getIpAccessLists(), c.getIpSpaces()));

    /*
     * Confirm nested application-set acl accepts the allowed protocol-port combo and reject others
     */
    assertThat(aclNested, accepts(permittedFlow, null, c.getIpAccessLists(), c.getIpSpaces()));
    assertThat(aclNested, rejects(rejectedFlow, null, c.getIpAccessLists(), c.getIpSpaces()));

    /*
     * Confirm multi-nested application-set acl accepts the allowed protocol-port combo and reject
     * others
     */
    assertThat(aclMultiNested, accepts(permittedFlow, null, c.getIpAccessLists(), c.getIpSpaces()));
    assertThat(aclMultiNested, rejects(rejectedFlow, null, c.getIpAccessLists(), c.getIpSpaces()));
  }

  @Test
  public void testApplicationWithTerms() throws IOException {
    String hostname = "application-with-terms";
    Configuration c = parseConfig(hostname);
    String aclName = "~FROM_ZONE~z1~TO_ZONE~z2";

    /*
     * An IpAccessList should be generated for the cross-zone policy from z1 to z2. Its definition
     * should inline the matched application, with the action applied to each generated line
     * from the application. One line should be generated per application term.
     */
    assertThat(
        c,
        hasIpAccessList(
            aclName,
            hasLines(
                equalTo(
                    ImmutableList.of(
                        IpAccessListLine.acceptingHeaderSpace(
                            HeaderSpace.builder()
                                .setDstPorts(ImmutableList.of(new SubRange(1, 1)))
                                .setIpProtocols(ImmutableList.of(IpProtocol.TCP))
                                .setSrcPorts(ImmutableList.of(new SubRange(2, 2)))
                                .build()),
                        IpAccessListLine.acceptingHeaderSpace(
                            HeaderSpace.builder()
                                .setDstPorts(ImmutableList.of(new SubRange(3, 3)))
                                .setIpProtocols(ImmutableList.of(IpProtocol.UDP))
                                .setSrcPorts(ImmutableList.of(new SubRange(4, 4)))
                                .build()))))));
  }

  /** Tests support for dynamic bgp parsing using "bgp allow" command */
  @Test
  public void testBgpAllow() throws IOException {
    Configuration c = parseConfig("bgp-allow");
    assertThat(
        c, hasDefaultVrf(hasBgpProcess(hasNeighbor(Prefix.parse("10.1.1.0/24"), isDynamic()))));
  }

  @Test
  public void testAutonomousSystem() throws IOException {
    String testrigName = "autonomous-system";
    String c1Name = "as1";
    String c2Name = "as2";
    String c3Name = "as3";
    Prefix neighborPrefix = Prefix.parse("1.0.0.1/32");

    List<String> configurationNames = ImmutableList.of(c1Name, c2Name, c3Name);
    Batfish batfish =
        BatfishTestUtils.getBatfishFromTestrigText(
            TestrigText.builder()
                .setConfigurationText(TESTRIGS_PREFIX + testrigName, configurationNames)
                .build(),
            _folder);
    Map<String, Configuration> configurations = batfish.loadConfigurations();
    Configuration c1 = configurations.get(c1Name);
    Configuration c2 = configurations.get(c2Name);
    Configuration c3 = configurations.get(c3Name);

    assertThat(c1, hasDefaultVrf(hasBgpProcess(hasNeighbor(neighborPrefix, hasLocalAs(1)))));
    assertThat(c2, hasDefaultVrf(hasBgpProcess(hasNeighbor(neighborPrefix, hasLocalAs(1)))));
    assertThat(c3, hasDefaultVrf(hasBgpProcess(hasNeighbor(neighborPrefix, hasLocalAs(1)))));
  }

  @Test
  public void testBgpClusterId() throws IOException {
    String testrigName = "rr";
    String configName = "rr";
    Ip neighbor1Ip = new Ip("2.2.2.2");
    Ip neighbor2Ip = new Ip("4.4.4.4");

    List<String> configurationNames = ImmutableList.of(configName);
    Batfish batfish =
        BatfishTestUtils.getBatfishFromTestrigText(
            TestrigText.builder()
                .setConfigurationText(TESTRIGS_PREFIX + testrigName, configurationNames)
                .build(),
            _folder);
    Map<String, Configuration> configurations = batfish.loadConfigurations();

    Configuration rr = configurations.get(configName);
    BgpProcess proc = rr.getDefaultVrf().getBgpProcess();
    BgpNeighbor neighbor1 =
        proc.getNeighbors().get(new Prefix(neighbor1Ip, Prefix.MAX_PREFIX_LENGTH));
    BgpNeighbor neighbor2 =
        proc.getNeighbors().get(new Prefix(neighbor2Ip, Prefix.MAX_PREFIX_LENGTH));

    assertThat(neighbor1, hasClusterId(new Ip("3.3.3.3").asLong()));
    assertThat(neighbor2, hasClusterId(new Ip("1.1.1.1").asLong()));
  }

  @Test
  public void testBgpMultipathMultipleAs() throws IOException {
    String testrigName = "multipath-multiple-as";
    List<String> configurationNames =
        ImmutableList.of("multiple_as_disabled", "multiple_as_enabled", "multiple_as_mixed");

    Batfish batfish =
        BatfishTestUtils.getBatfishFromTestrigText(
            TestrigText.builder()
                .setConfigurationText(TESTRIGS_PREFIX + testrigName, configurationNames)
                .build(),
            _folder);
    Map<String, Configuration> configurations = batfish.loadConfigurations();
    MultipathEquivalentAsPathMatchMode multipleAsDisabled =
        configurations
            .get("multiple_as_disabled")
            .getDefaultVrf()
            .getBgpProcess()
            .getMultipathEquivalentAsPathMatchMode();
    MultipathEquivalentAsPathMatchMode multipleAsEnabled =
        configurations
            .get("multiple_as_enabled")
            .getDefaultVrf()
            .getBgpProcess()
            .getMultipathEquivalentAsPathMatchMode();
    MultipathEquivalentAsPathMatchMode multipleAsMixed =
        configurations
            .get("multiple_as_mixed")
            .getDefaultVrf()
            .getBgpProcess()
            .getMultipathEquivalentAsPathMatchMode();

    assertThat(multipleAsDisabled, equalTo(MultipathEquivalentAsPathMatchMode.FIRST_AS));
    assertThat(multipleAsEnabled, equalTo(MultipathEquivalentAsPathMatchMode.PATH_LENGTH));
    assertThat(multipleAsMixed, equalTo(MultipathEquivalentAsPathMatchMode.FIRST_AS));
  }

  @Test
  public void testDefaultApplications() throws IOException {
    String hostname = "default-applications";
    Batfish batfish = getBatfishForConfigurationNames(hostname);
    InitInfoAnswerElement answer = batfish.initInfo(false, true);

    ConvertConfigurationAnswerElement ccae =
        batfish.loadConvertConfigurationAnswerElementOrReparse();
    SortedMap<String, SortedMap<String, SortedMap<String, SortedMap<String, SortedSet<Integer>>>>>
        undefinedReferences = ccae.getUndefinedReferences();

    Configuration c = parseConfig(hostname);

    String aclApplicationsName = "~FROM_ZONE~z1~TO_ZONE~z2";
    String aclApplicationSetName = "~FROM_ZONE~z2~TO_ZONE~z3";
    String aclApplicationAnyName = "~FROM_ZONE~z3~TO_ZONE~z4";
    IpAccessList aclApplication = c.getIpAccessLists().get(aclApplicationsName);
    IpAccessList aclApplicationSet = c.getIpAccessLists().get(aclApplicationSetName);
    IpAccessList aclApplicationAny = c.getIpAccessLists().get(aclApplicationAnyName);
    /* Allowed applications permits TCP to port 80 and 443 */
    Flow permittedHttpFlow = createTcpFlow(80);
    Flow permittedHttpsFlow = createTcpFlow(443);
    Flow rejectedFlow = createTcpFlow(100);

    /*
     * Confirm there are no undefined references
     */
    assertThat(undefinedReferences.keySet(), emptyIterable());

    /*
     * Confirm acl with explicit application constraints accepts http and https flows and rejects
     * others
     */
    assertThat(
        aclApplication, accepts(permittedHttpFlow, null, c.getIpAccessLists(), c.getIpSpaces()));
    assertThat(
        aclApplication, accepts(permittedHttpsFlow, null, c.getIpAccessLists(), c.getIpSpaces()));
    assertThat(aclApplication, rejects(rejectedFlow, null, c.getIpAccessLists(), c.getIpSpaces()));

    /*
     * Confirm acl with indirect constraints (application-set) accepts http and https flows and
     * rejects others
     */
    assertThat(
        aclApplicationSet, accepts(permittedHttpFlow, null, c.getIpAccessLists(), c.getIpSpaces()));
    assertThat(
        aclApplicationSet,
        accepts(permittedHttpsFlow, null, c.getIpAccessLists(), c.getIpSpaces()));
    assertThat(
        aclApplicationSet, rejects(rejectedFlow, null, c.getIpAccessLists(), c.getIpSpaces()));

    /*
     * Confirm permissive acl accepts all three flows
     */
    assertThat(
        aclApplicationAny, accepts(permittedHttpFlow, null, c.getIpAccessLists(), c.getIpSpaces()));
    assertThat(
        aclApplicationAny,
        accepts(permittedHttpsFlow, null, c.getIpAccessLists(), c.getIpSpaces()));
    assertThat(
        aclApplicationAny, accepts(rejectedFlow, null, c.getIpAccessLists(), c.getIpSpaces()));
  }

  @Test
  public void testEnforceFistAs() throws IOException {
    String hostname = "bgp-enforce-first-as";
    Configuration c = parseConfig(hostname);
    assertThat(c, hasDefaultVrf(hasBgpProcess(hasNeighbors(hasValue(hasEnforceFirstAs())))));
  }

  @Test
  public void testEthernetSwitchingFilterReference() throws IOException {
    String hostname = "ethernet-switching-filter";
    Batfish batfish = getBatfishForConfigurationNames(hostname);
    ConvertConfigurationAnswerElement ccae =
        batfish.loadConvertConfigurationAnswerElementOrReparse();

    /* esfilter should be referred, while esfilter2 should be unreferred */
    assertThat(
        ccae, hasNumReferrers(hostname, JuniperStructureType.FIREWALL_FILTER, "esfilter", 1));
    assertThat(
        ccae, hasNumReferrers(hostname, JuniperStructureType.FIREWALL_FILTER, "esfilter2", 0));
  }

  @Test
  public void testFirewallGlobalAddressBook() throws IOException {
    Configuration c = parseConfig("firewall-global-address-book");
    String interfaceNameTrust = "ge-0/0/0.0";
    String interfaceNameUntrust = "ge-0/0/1.0";
    String specificSpaceName = "global~ADDR1";
    String wildcardSpaceName = "global~ADDR2";
    String indirectSpaceName = "global~ADDRSET";

    // Address on untrust interface's subnet
    String untrustIpAddr = "1.2.4.5";
    // Specific address allowed by the address-set
    String specificAddr = "2.2.2.2";
    // Address allowed by the wildcard-address in the address-set
    String wildcardAddr = "1.3.3.4";
    // Address not allowed by either entry in the address-set
    String notWildcardAddr = "1.2.3.5";

    Flow flowFromSpecificAddr = createFlow(specificAddr, untrustIpAddr);
    Flow flowFromWildcardAddr = createFlow(wildcardAddr, untrustIpAddr);
    Flow flowFromNotWildcardAddr = createFlow(notWildcardAddr, untrustIpAddr);
    IpAccessList untrustCombinedAcl =
        c.getInterfaces().get(interfaceNameUntrust).getOutgoingFilter();

    // Should have three global IpSpaces in the config
    assertThat(
        c.getIpSpaces().keySet(),
        containsInAnyOrder(specificSpaceName, wildcardSpaceName, indirectSpaceName));

    IpSpace specificSpace = c.getIpSpaces().get(specificSpaceName);
    IpSpace wildcardSpace = c.getIpSpaces().get(wildcardSpaceName);
    IpSpace indirectSpace = c.getIpSpaces().get(indirectSpaceName);

    // Specific space should contain the specific addr and not others
    assertThat(specificSpace, containsIp(new Ip(specificAddr)));
    assertThat(specificSpace, not(containsIp(new Ip(wildcardAddr))));

    // Wildcard space should contain the wildcard addr and not others
    assertThat(wildcardSpace, containsIp(new Ip(wildcardAddr)));
    assertThat(wildcardSpace, not(containsIp(new Ip(notWildcardAddr))));

    // Indirect space should contain both specific and wildcard addr, but not others
    assertThat(indirectSpace, containsIp(new Ip(specificAddr), c.getIpSpaces()));
    assertThat(indirectSpace, containsIp(new Ip(wildcardAddr), c.getIpSpaces()));
    assertThat(indirectSpace, not(containsIp(new Ip(notWildcardAddr), c.getIpSpaces())));

    // Specifically allowed source addr should be accepted
    assertThat(
        untrustCombinedAcl,
        accepts(flowFromSpecificAddr, interfaceNameTrust, c.getIpAccessLists(), c.getIpSpaces()));
    // Source addr covered by the wildcard entry should be accepted
    assertThat(
        untrustCombinedAcl,
        accepts(flowFromWildcardAddr, interfaceNameTrust, c.getIpAccessLists(), c.getIpSpaces()));
    // Source addr covered by neither addr-set entry should be rejected
    assertThat(
        untrustCombinedAcl,
        rejects(
            flowFromNotWildcardAddr, interfaceNameTrust, c.getIpAccessLists(), c.getIpSpaces()));
  }

  @Test
  public void testFirewallGlobalPolicy() throws IOException {
    Configuration c = parseConfig("firewall-global-policy");
    String interfaceNameTrust = "ge-0/0/0.0";
    String interfaceNameUntrust = "ge-0/0/1.0";
    String trustedIpAddr = "1.2.3.5";
    String untrustedIpAddr = "1.2.4.5";

    Flow trustToUntrustFlow = createFlow(trustedIpAddr, untrustedIpAddr);
    Flow untrustToTrustFlow = createFlow(untrustedIpAddr, trustedIpAddr);

    IpAccessList aclTrustOut = c.getInterfaces().get(interfaceNameTrust).getOutgoingFilter();
    IpAccessList aclUntrustOut = c.getInterfaces().get(interfaceNameUntrust).getOutgoingFilter();

    /*
     * Should have six ACLs:
     *  Explicitly defined in the config file:
     *    One from the global security policy
     *  Generated by logic in toVendorIndependent
     *    Two combined outgoing filters for the two interfaces (combines security policies with
     *        egress ACLs)
     *    One permitting existing connections (default firewall behavior)
     *    Two defining security policies for each interface (combines explicit security policy with
     *        implicit security policies like allow existing connection)
     */
    assertThat(
        c.getIpAccessLists().keySet(),
        containsInAnyOrder(
            ACL_NAME_GLOBAL_POLICY,
            aclTrustOut.getName(),
            aclUntrustOut.getName(),
            ACL_NAME_EXISTING_CONNECTION,
            ACL_NAME_SECURITY_POLICY + interfaceNameTrust,
            ACL_NAME_SECURITY_POLICY + interfaceNameUntrust));

    IpAccessListLine aclGlobalPolicyLine =
        Iterables.getOnlyElement(c.getIpAccessLists().get(ACL_NAME_GLOBAL_POLICY).getLines());

    /* Global policy should permit the specific src address defined in the config */
    assertThat(
        aclGlobalPolicyLine,
        hasMatchCondition(equalTo(new MatchHeaderSpace(HeaderSpace.builder().build()))));
    assertThat(aclGlobalPolicyLine, hasAction(equalTo(LineAction.ACCEPT)));

    List<IpAccessListLine> aclTrustSPLines =
        c.getIpAccessLists().get(ACL_NAME_SECURITY_POLICY + interfaceNameTrust).getLines();
    List<IpAccessListLine> aclUntrustSPLines =
        c.getIpAccessLists().get(ACL_NAME_SECURITY_POLICY + interfaceNameUntrust).getLines();

    /* Security policy ACLs should have two lines, one for specific policies and one for default */
    assertThat(aclTrustSPLines, iterableWithSize(3));
    assertThat(aclUntrustSPLines, iterableWithSize(3));

    /* First line should be specific security policy (existing connection in this case) */
    assertThat(
        aclTrustSPLines.get(0),
        hasMatchCondition(
            isOrMatchExprThat(
                hasDisjuncts(
                    containsInAnyOrder(new PermittedByAcl(ACL_NAME_EXISTING_CONNECTION))))));
    assertThat(
        aclUntrustSPLines.get(0),
        hasMatchCondition(
            isOrMatchExprThat(
                hasDisjuncts(
                    containsInAnyOrder(new PermittedByAcl(ACL_NAME_EXISTING_CONNECTION))))));

    /* Second line should be global policy */
    assertThat(
        aclTrustSPLines.get(1),
        hasMatchCondition(equalTo(new PermittedByAcl(ACL_NAME_GLOBAL_POLICY))));
    assertThat(
        aclUntrustSPLines.get(1),
        hasMatchCondition(equalTo(new PermittedByAcl(ACL_NAME_GLOBAL_POLICY))));

    /* Third line should be default policy (reject all traffic) */
    assertThat(aclTrustSPLines.get(2), hasMatchCondition(equalTo(TrueExpr.INSTANCE)));
    assertThat(aclTrustSPLines.get(2), hasAction(equalTo(LineAction.REJECT)));
    assertThat(aclUntrustSPLines.get(2), hasMatchCondition(equalTo(TrueExpr.INSTANCE)));
    assertThat(aclUntrustSPLines.get(2), hasAction(equalTo(LineAction.REJECT)));

    /* Flows in either direction should be permitted by the global policy */
    assertThat(
        aclUntrustOut,
        accepts(trustToUntrustFlow, interfaceNameTrust, c.getIpAccessLists(), c.getIpSpaces()));
    assertThat(
        aclTrustOut,
        accepts(untrustToTrustFlow, interfaceNameUntrust, c.getIpAccessLists(), c.getIpSpaces()));
  }

  @Test
  public void testFirewallGlobalPolicyGlobalAddressBook() throws IOException {
    /*
     * Test address book behavior when used in a global policy
     * i.e. a policy that does not have fromZone or toZone
     */
    Configuration c = parseConfig("firewall-global-policy-global-address-book");
    String interfaceNameTrust = "ge-0/0/0.0";
    String interfaceNameUntrust = "ge-0/0/1.0";
    String trustedIpAddr = "1.2.3.5";
    String untrustedIpAddr = "1.2.4.5";
    String trustedSpaceName = "global~ADDR1";

    Flow trustToUntrustFlow = createFlow(trustedIpAddr, untrustedIpAddr);
    Flow untrustToTrustFlow = createFlow(untrustedIpAddr, trustedIpAddr);

    IpAccessList aclTrustOut = c.getInterfaces().get(interfaceNameTrust).getOutgoingFilter();
    IpAccessList aclUntrustOut = c.getInterfaces().get(interfaceNameUntrust).getOutgoingFilter();

    /* Make sure the global-address-book address is the only config ipSpace */
    assertThat(c.getIpSpaces().keySet(), containsInAnyOrder(trustedSpaceName));

    IpSpace ipSpace = Iterables.getOnlyElement(c.getIpSpaces().values());

    // It should contain the specific address
    assertThat(ipSpace, containsIp(new Ip(trustedIpAddr)));

    // It should not contain the address that is not allowed
    assertThat(ipSpace, not(containsIp(new Ip(untrustedIpAddr))));

    /* Flow from ADDR1 to untrust should be permitted */
    assertThat(
        aclUntrustOut,
        accepts(trustToUntrustFlow, interfaceNameTrust, c.getIpAccessLists(), c.getIpSpaces()));
    /* Flow from not ADDR1 to trust should be rejected */
    assertThat(
        aclTrustOut,
        rejects(untrustToTrustFlow, interfaceNameUntrust, c.getIpAccessLists(), c.getIpSpaces()));
  }

  @Test
  public void testFirewallNoPolicies() throws IOException {
    Configuration c = parseConfig("firewall-no-policies");
    String interfaceNameTrust = "ge-0/0/0.0";
    String interfaceNameUntrust = "ge-0/0/1.0";
    String trustedIpAddr = "1.2.3.5";
    String untrustedIpAddr = "1.2.4.5";

    Flow trustToUntrustFlow = createFlow(trustedIpAddr, untrustedIpAddr);
    Flow untrustToTrustFlow = createFlow(untrustedIpAddr, trustedIpAddr);

    IpAccessList aclTrustOut = c.getInterfaces().get(interfaceNameTrust).getOutgoingFilter();
    IpAccessList aclUntrustOut = c.getInterfaces().get(interfaceNameUntrust).getOutgoingFilter();

    /*
     * Should have five ACLs generated by logic in toVendorIndependent:
     *    Two combined outgoing filters for the two interfaces (combines security policies with
     *        egress ACLs)
     *    One permitting existing connections (default firewall behavior)
     *    Two defining security policies for each interface (combines explicit security policy with
     *        implicit security policies like allow existing connection)
     */
    assertThat(
        c.getIpAccessLists().keySet(),
        containsInAnyOrder(
            aclTrustOut.getName(),
            aclUntrustOut.getName(),
            ACL_NAME_EXISTING_CONNECTION,
            ACL_NAME_SECURITY_POLICY + interfaceNameTrust,
            ACL_NAME_SECURITY_POLICY + interfaceNameUntrust));

    List<IpAccessListLine> aclTrustSPLines =
        c.getIpAccessLists().get(ACL_NAME_SECURITY_POLICY + interfaceNameTrust).getLines();
    List<IpAccessListLine> aclUntrustSPLines =
        c.getIpAccessLists().get(ACL_NAME_SECURITY_POLICY + interfaceNameUntrust).getLines();

    /*
     * The interface security policies should have two lines each: one for the actual
     * security policy (allow established connections here), and one for the default action
     */
    assertThat(aclTrustSPLines, iterableWithSize(2));
    assertThat(aclUntrustSPLines, iterableWithSize(2));

    IpAccessListLine aclTrustOutLine = Iterables.getOnlyElement(aclTrustOut.getLines());
    IpAccessListLine aclUntrustOutLine = Iterables.getOnlyElement(aclUntrustOut.getLines());

    /* Each interface's outgoing ACL line should reference its security policy */
    assertThat(
        aclTrustOutLine,
        hasMatchCondition(
            isAndMatchExprThat(
                hasConjuncts(
                    containsInAnyOrder(
                        new PermittedByAcl(ACL_NAME_SECURITY_POLICY + interfaceNameTrust))))));
    assertThat(
        aclUntrustOutLine,
        hasMatchCondition(
            isAndMatchExprThat(
                hasConjuncts(
                    containsInAnyOrder(
                        new PermittedByAcl(ACL_NAME_SECURITY_POLICY + interfaceNameUntrust))))));

    /*
     * Since no policies are defined in either direction, should default to allowing only
     * established connections
     */
    assertThat(
        aclTrustSPLines.get(0),
        hasMatchCondition(
            isOrMatchExprThat(
                hasDisjuncts(
                    containsInAnyOrder(new PermittedByAcl(ACL_NAME_EXISTING_CONNECTION))))));
    assertThat(
        aclUntrustSPLines.get(0),
        hasMatchCondition(
            isOrMatchExprThat(
                hasDisjuncts(
                    containsInAnyOrder(new PermittedByAcl(ACL_NAME_EXISTING_CONNECTION))))));

    /* Default line should be reject all traffic */
    assertThat(aclTrustSPLines.get(1), hasMatchCondition(equalTo(TrueExpr.INSTANCE)));
    assertThat(aclTrustSPLines.get(1), hasAction(equalTo(LineAction.REJECT)));
    assertThat(aclUntrustSPLines.get(1), hasMatchCondition(equalTo(TrueExpr.INSTANCE)));
    assertThat(aclUntrustSPLines.get(1), hasAction(equalTo(LineAction.REJECT)));

    /* Simple flow in either direction should be blocked */
    assertThat(
        aclUntrustOut,
        rejects(trustToUntrustFlow, interfaceNameTrust, c.getIpAccessLists(), c.getIpSpaces()));
    assertThat(
        aclTrustOut,
        rejects(untrustToTrustFlow, interfaceNameUntrust, c.getIpAccessLists(), c.getIpSpaces()));
  }

  @Test
  public void testFirewallPolicies() throws IOException {
    Configuration c = parseConfig("firewall-policies");
    String interfaceNameTrust = "ge-0/0/0.0";
    String interfaceNameUntrust = "ge-0/0/1.0";
    String securityPolicyName = "~FROM_ZONE~trust~TO_ZONE~untrust";
    String trustedIpAddr = "1.2.3.5";
    String untrustedIpAddr = "1.2.4.5";

    Flow trustToUntrustFlow = createFlow(trustedIpAddr, untrustedIpAddr);
    Flow untrustToTrustFlow = createFlow(untrustedIpAddr, trustedIpAddr);
    Flow trustToUntrustReturnFlow = createFlow(trustedIpAddr, untrustedIpAddr, State.ESTABLISHED);
    Flow untrustToTrustReturnFlow = createFlow(untrustedIpAddr, trustedIpAddr, State.ESTABLISHED);

    IpAccessList aclTrustOut = c.getInterfaces().get(interfaceNameTrust).getOutgoingFilter();
    IpAccessList aclUntrustOut = c.getInterfaces().get(interfaceNameUntrust).getOutgoingFilter();

    /*
     * Should have six ACLs:
     *  Explicitly defined in the config file:
     *    One from the security policy from trust to untrust
     *  Generated by logic in toVendorIndependent
     *    Two combined outgoing filters for the two interfaces (combines security policies with
     *        egress ACLs)
     *    One permitting existing connections (default firewall behavior)
     *    Two defining security policies for each interface (combines explicit security policy with
     *        implicit security policies like allow existing connection)
     */
    assertThat(
        c.getIpAccessLists().keySet(),
        containsInAnyOrder(
            securityPolicyName,
            aclTrustOut.getName(),
            aclUntrustOut.getName(),
            ACL_NAME_EXISTING_CONNECTION,
            ACL_NAME_SECURITY_POLICY + interfaceNameTrust,
            ACL_NAME_SECURITY_POLICY + interfaceNameUntrust));

    List<IpAccessListLine> aclTrustSPLines =
        c.getIpAccessLists().get(ACL_NAME_SECURITY_POLICY + interfaceNameTrust).getLines();
    List<IpAccessListLine> aclUntrustSPLines =
        c.getIpAccessLists().get(ACL_NAME_SECURITY_POLICY + interfaceNameUntrust).getLines();

    /* Security policy ACLs should have two lines, one for specific policies and one for default */
    assertThat(aclTrustSPLines, iterableWithSize(2));
    assertThat(aclUntrustSPLines, iterableWithSize(2));

    /* Extract the lines for content testing */
    IpAccessListLine aclTrustSecurityPolicyLine = aclTrustSPLines.get(0);
    IpAccessListLine aclUntrustSecurityPolicyLine = aclUntrustSPLines.get(0);
    IpAccessListLine aclSecurityPolicyLine =
        Iterables.getOnlyElement(c.getIpAccessLists().get(securityPolicyName).getLines());

    /* Security policy for traffic to trust zone should just allow existing connections */
    assertThat(
        aclTrustSecurityPolicyLine,
        hasMatchCondition(
            isOrMatchExprThat(
                hasDisjuncts(
                    containsInAnyOrder(new PermittedByAcl(ACL_NAME_EXISTING_CONNECTION))))));

    /*
     * Security policy for traffic to untrust zone should allow existing connections OR matching
     * the security policy
     */
    assertThat(
        aclUntrustSecurityPolicyLine,
        hasMatchCondition(
            isOrMatchExprThat(
                hasDisjuncts(
                    containsInAnyOrder(
                        new PermittedByAcl(ACL_NAME_EXISTING_CONNECTION),
                        new PermittedByAcl(securityPolicyName))))));

    /* Confirm the security policy acl contains logical AND of srcInterface and headerSpace match */
    assertThat(
        aclSecurityPolicyLine,
        hasMatchCondition(
            isAndMatchExprThat(
                hasConjuncts(
                    containsInAnyOrder(
                        new MatchSrcInterface(ImmutableList.of(interfaceNameTrust)),
                        new MatchHeaderSpace(HeaderSpace.builder().build()))))));

    /* Simple flow from trust to untrust should be permitted */
    assertThat(
        aclUntrustOut,
        accepts(trustToUntrustFlow, interfaceNameTrust, c.getIpAccessLists(), c.getIpSpaces()));

    /* Simple flow from untrust to trust should be blocked */
    assertThat(
        aclTrustOut,
        rejects(untrustToTrustFlow, interfaceNameUntrust, c.getIpAccessLists(), c.getIpSpaces()));

    /* Return flow in either direction should be permitted */
    assertThat(
        aclUntrustOut,
        accepts(
            trustToUntrustReturnFlow, interfaceNameTrust, c.getIpAccessLists(), c.getIpSpaces()));
    assertThat(
        aclTrustOut,
        accepts(
            untrustToTrustReturnFlow, interfaceNameUntrust, c.getIpAccessLists(), c.getIpSpaces()));
  }

  @Test
  public void testFirewallZoneAddressBook() throws IOException {
    Configuration c = parseConfig("firewall-zone-address-book");
    String interfaceNameTrust = "ge-0/0/0.0";
    String interfaceNameUntrust = "ge-0/0/1.0";
    // Address on untrust interface's subnet
    String untrustIpAddr = "1.2.4.5";
    // Specific address allowed by the address-book
    String specificAddr = "2.2.2.2";
    // Address not allowed by the address-book
    String notAllowedAddr = "3.3.3.3";

    Flow flowFromSpecificAddr = createFlow(specificAddr, untrustIpAddr);
    Flow flowFromNotAllowedAddr = createFlow(notAllowedAddr, untrustIpAddr);

    IpAccessList aclUntrustOut = c.getInterfaces().get(interfaceNameUntrust).getOutgoingFilter();

    // Should have a an IpSpace in the config corresponding to the trust zone's ADDR1 address
    assertThat(c.getIpSpaces(), hasKey(equalTo("trust~ADDR1")));

    // It should be the only IpSpace
    assertThat(c.getIpSpaces().keySet(), iterableWithSize(1));
    IpSpace ipSpace = Iterables.getOnlyElement(c.getIpSpaces().values());

    // It should contain the specific address
    assertThat(ipSpace, containsIp(new Ip(specificAddr)));

    // It should not contain the address that is not allowed
    assertThat(ipSpace, not(containsIp(new Ip(notAllowedAddr))));

    // Specifically allowed source address should be accepted
    assertThat(
        aclUntrustOut,
        accepts(flowFromSpecificAddr, interfaceNameTrust, c.getIpAccessLists(), c.getIpSpaces()));
    // Source address not covered by the address-book should be rejected
    assertThat(
        aclUntrustOut,
        rejects(flowFromNotAllowedAddr, interfaceNameTrust, c.getIpAccessLists(), c.getIpSpaces()));
  }

  @Test
  public void testFirewallZones() throws IOException {
    Configuration c = parseConfig("firewall-no-policies");
    String interfaceNameTrust = "ge-0/0/0.0";
    String interfaceNameUntrust = "ge-0/0/1.0";
    String zoneTrust = "trust";
    String zoneUntrust = "untrust";
    String trustedIpAddr = "1.2.3.5";
    String untrustedIpAddr = "1.2.4.5";

    Flow trustToUntrustFlow = createFlow(trustedIpAddr, untrustedIpAddr);
    Flow untrustToTrustFlow = createFlow(untrustedIpAddr, trustedIpAddr);

    IpAccessList aclTrustOut = c.getInterfaces().get(interfaceNameTrust).getOutgoingFilter();
    IpAccessList aclUntrustOut = c.getInterfaces().get(interfaceNameUntrust).getOutgoingFilter();

    // Should have two zones
    assertThat(c.getZones().keySet(), containsInAnyOrder(zoneTrust, zoneUntrust));

    // Should have two interfaces
    assertThat(
        c.getInterfaces().keySet(), containsInAnyOrder(interfaceNameTrust, interfaceNameUntrust));

    // Confirm the interfaces are associated with their zones
    assertThat(c.getInterfaces().get(interfaceNameTrust), hasZoneName(equalTo(zoneTrust)));
    assertThat(c.getInterfaces().get(interfaceNameUntrust), hasZoneName(equalTo(zoneUntrust)));

    /* Simple flows should be blocked */
    assertThat(
        aclUntrustOut,
        rejects(trustToUntrustFlow, interfaceNameTrust, c.getIpAccessLists(), c.getIpSpaces()));
    assertThat(
        aclTrustOut,
        rejects(untrustToTrustFlow, interfaceNameUntrust, c.getIpAccessLists(), c.getIpSpaces()));
  }

  @Test
  public void testOspfMetric() throws IOException {
    Configuration config =
        BatfishTestUtils.parseTextConfigs(
                _folder, "org/batfish/grammar/juniper/testconfigs/ospfmetric")
            .get("ospfmetric");
    OspfAreaSummary summary =
        config
            .getDefaultVrf()
            .getOspfProcess()
            .getAreas()
            .get(1L)
            .getSummaries()
            .get(Prefix.parse("10.0.0.0/16"));
    assertThat(summary, not(isAdvertised()));
    assertThat(summary, hasMetric(123L));

    // Defaults
    summary =
        config
            .getDefaultVrf()
            .getOspfProcess()
            .getAreas()
            .get(2L)
            .getSummaries()
            .get(Prefix.parse("10.0.0.0/16"));
    assertThat(summary, isAdvertised());
    assertThat(summary, hasMetric(nullValue()));

    // Interface override
    assertThat(config, hasInterface("fe-1/0/1.0", hasOspfCost(equalTo(17))));
  }

  @Test
  public void testOspfPsk() throws IOException {
    /* allow both encrypted and unencrypted key */
    parseConfig("ospf-psk");
  }

  @Test
  public void testTacplusPsk() throws IOException {
    /* allow both encrypted and unencrypted key */
    parseConfig("tacplus-psk");
  }

  @Test
  public void testInterfaceArp() throws IOException {
    Configuration c = parseConfig("interface-arp");

    /* The additional ARP IP set for irb.0 should appear in the data model */
    assertThat(c, hasInterface("irb.0", hasAdditionalArpIps(hasItem(new Ip("1.0.0.2")))));
  }

  @Test
  public void testInterfaceMtu() throws IOException {
    Configuration c = parseConfig("interfaceMtu");

    /* Properly configured interfaces should be present in respective areas. */
    assertThat(c.getInterfaces().keySet(), equalTo(Collections.singleton("xe-0/0/0:0.0")));
    assertThat(c, hasInterface("xe-0/0/0:0.0", hasMtu(9000)));
  }

  @Test
  public void testSourceAddress() throws IOException {
    Configuration c = parseConfig("firewall-source-address");

    assertThat(c.getIpAccessLists().keySet(), hasSize(1));

    IpAccessList fwSourceAddressAcl = Iterables.getOnlyElement(c.getIpAccessLists().values());
    assertThat(fwSourceAddressAcl.getLines(), hasSize(1));

    // should have the same acl as defined in the config
    assertThat(
        c,
        hasIpAccessList(
            "FILTER",
            hasLines(
                equalTo(
                    ImmutableList.of(
                        IpAccessListLine.builder()
                            .setAction(LineAction.ACCEPT)
                            .setMatchCondition(
                                new MatchHeaderSpace(
                                    HeaderSpace.builder()
                                        .setSrcIps(
                                            AclIpSpace.union(
                                                new IpWildcard(
                                                        new Ip("1.0.3.0"), new Ip("0.255.0.255"))
                                                    .toIpSpace(),
                                                new IpWildcard("2.3.4.5/24").toIpSpace()))
                                        .build()))
                            .setName("TERM")
                            .build())))));
  }

  @Test
  public void testDestinationAddress() throws IOException {
    Configuration c = parseConfig("firewall-destination-address");

    assertThat(c.getIpAccessLists().keySet(), hasSize(1));

    IpAccessList fwDestinationAddressAcl = Iterables.getOnlyElement(c.getIpAccessLists().values());
    assertThat(fwDestinationAddressAcl.getLines(), hasSize(1));

    // should have the same acl as defined in the config
    assertThat(
        c,
        hasIpAccessList(
            "FILTER",
            hasLines(
                equalTo(
                    ImmutableList.of(
                        IpAccessListLine.builder()
                            .setAction(LineAction.ACCEPT)
                            .setMatchCondition(
                                new MatchHeaderSpace(
                                    HeaderSpace.builder()
                                        .setDstIps(
                                            AclIpSpace.union(
                                                new IpWildcard(
                                                        new Ip("1.0.3.0"), new Ip("0.255.0.255"))
                                                    .toIpSpace(),
                                                new IpWildcard("2.3.4.5/24").toIpSpace()))
                                        .build()))
                            .setName("TERM")
                            .build())))));
  }

  @Test
  public void testSourceAddressBehavior() throws IOException {
    Configuration c = parseConfig("firewall-source-address");

    assertThat(c.getIpAccessLists().keySet(), hasSize(1));

    Flow whiteListedSrc = createFlow("1.8.3.9", "2.5.6.7");
    Flow blackListedSrc = createFlow("5.8.4.9", "2.5.6.7");

    IpAccessList incomingFilter = c.getInterfaces().get("fw-s-add.0").getIncomingFilter();

    // Whitelisted source address should be allowed
    assertThat(incomingFilter, accepts(whiteListedSrc, "fw-s-add.0", c));

    // Blacklisted source address should be denied
    assertThat(incomingFilter, rejects(blackListedSrc, "fw-s-add.0", c));
  }

  @Test
  public void testDestinationAddressBehavior() throws IOException {
    Configuration c = parseConfig("firewall-destination-address");

    assertThat(c.getIpAccessLists().keySet(), hasSize(1));

    Flow whiteListedDst = createFlow("2.5.6.7", "1.8.3.9");
    Flow blackListedDst = createFlow("2.5.6.7", "5.8.4.9");

    IpAccessList incomingFilter = c.getInterfaces().get("fw-s-add.0").getIncomingFilter();

    // Whitelisted source address should be allowed
    assertThat(incomingFilter, accepts(whiteListedDst, "fw-s-add.0", c));

    // Blacklisted source address should be denied
    assertThat(incomingFilter, rejects(blackListedDst, "fw-s-add.0", c));
  }

  @Test
  public void testOspfInterfaceAreaAssignment() throws IOException {
    Configuration c = parseConfig("ospfInterfaceAreaAssignment");

    /* Properly configured interfaces should be present in respective areas. */
    assertThat(c, hasInterface("xe-0/0/0.0", isOspfPassive(equalTo(false))));
    assertThat(
        c,
        hasDefaultVrf(
            hasOspfProcess(hasArea(0L, OspfAreaMatchers.hasInterfaces(hasItem("xe-0/0/0.0"))))));

    assertThat(c, hasInterface("xe-0/0/0.1", isOspfPassive()));
    assertThat(
        c,
        hasDefaultVrf(
            hasOspfProcess(hasArea(0L, OspfAreaMatchers.hasInterfaces(hasItem("xe-0/0/0.1"))))));
    assertThat(
        c,
        hasDefaultVrf(
            hasOspfProcess(hasArea(1L, OspfAreaMatchers.hasInterfaces(hasItem("xe-0/0/0.1"))))));

    /* The following interfaces should be absent since they have no IP addresses assigned. */
    assertThat(
        c,
        hasDefaultVrf(
            hasOspfProcess(
                hasArea(0L, OspfAreaMatchers.hasInterfaces(not(hasItem("xe-0/0/0.2")))))));

    assertThat(
        c,
        hasDefaultVrf(
            hasOspfProcess(
                hasArea(0L, OspfAreaMatchers.hasInterfaces(not(hasItem("xe-0/0/0.3")))))));
    assertThat(
        c,
        hasDefaultVrf(
            hasOspfProcess(
                hasArea(1L, OspfAreaMatchers.hasInterfaces(not(hasItem("xe-0/0/0.3")))))));
  }

  @Test
  public void testParsingRecovery() {
    String recoveryText =
        CommonUtil.readResource("org/batfish/grammar/juniper/testconfigs/recovery");
    Settings settings = new Settings();
    FlatJuniperCombinedParser cp = new FlatJuniperCombinedParser(recoveryText, settings);
    Flat_juniper_configurationContext ctx = cp.parse();
    FlatJuniperRecoveryExtractor extractor = new FlatJuniperRecoveryExtractor();
    ParseTreeWalker walker = new ParseTreeWalker();
    walker.walk(extractor, ctx);

    assertThat(extractor.getNumSets(), equalTo(8));
    assertThat(extractor.getNumErrorNodes(), equalTo(8));
  }

  @Test
  public void testRoutingInstanceType() throws IOException {
    Configuration c = parseConfig("routing-instance-type");

    /* All types for now should result in a VRF */
    /* TODO: perhaps some types e.g. forwarding should not result in a VRF */
    assertThat(c, hasVrfs(hasKey("ri-forwarding")));
    assertThat(c, hasVrfs(hasKey("ri-l2vpn")));
    assertThat(c, hasVrfs(hasKey("ri-virtual-router")));
    assertThat(c, hasVrfs(hasKey("ri-virtual-switch")));
    assertThat(c, hasVrfs(hasKey("ri-vrf")));
  }

  @Test
  public void testStaticRoutes() throws IOException {
    Configuration c = parseConfig("static-routes");

    assertThat(c, hasDefaultVrf(hasStaticRoutes(hasItem(hasPrefix(Prefix.parse("1.0.0.0/8"))))));
    assertThat(c, hasVrf("ri2", hasStaticRoutes(hasItem(hasPrefix(Prefix.parse("2.0.0.0/8"))))));
  }

  @Test
  public void testStormControl() throws IOException {
    /* allow storm-control configuration in an interface */
    parseConfig("storm-control");
  }
}<|MERGE_RESOLUTION|>--- conflicted
+++ resolved
@@ -141,19 +141,12 @@
     return fb.build();
   }
 
-<<<<<<< HEAD
-  private static Flow createTcpFlow(int dstPort) {
+  private static Flow createTcpFlow(int port) {
     Flow.Builder fb = new Flow.Builder();
     fb.setIngressNode("node");
     fb.setIpProtocol(IpProtocol.TCP);
-    fb.setDstPort(dstPort);
-=======
-  private static Flow createTcpFlow(int srcPort) {
-    Flow.Builder fb = new Flow.Builder();
-    fb.setIngressNode("node");
-    fb.setIpProtocol(IpProtocol.TCP);
-    fb.setSrcPort(srcPort);
->>>>>>> 0505ffab
+    fb.setDstPort(port);
+    fb.setSrcPort(port);
     fb.setTag("test");
     return fb.build();
   }
