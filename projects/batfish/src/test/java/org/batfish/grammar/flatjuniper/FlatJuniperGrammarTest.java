package org.batfish.grammar.flatjuniper;

import static org.batfish.datamodel.AuthenticationMethod.GROUP_RADIUS;
import static org.batfish.datamodel.AuthenticationMethod.GROUP_TACACS;
import static org.batfish.datamodel.AuthenticationMethod.PASSWORD;
import static org.batfish.datamodel.Configuration.DEFAULT_VRF_NAME;
import static org.batfish.datamodel.Flow.builder;
import static org.batfish.datamodel.Ip.ZERO;
import static org.batfish.datamodel.IpProtocol.OSPF;
import static org.batfish.datamodel.Names.zoneToZoneFilter;
import static org.batfish.datamodel.Route.UNSET_ROUTE_NEXT_HOP_IP;
import static org.batfish.datamodel.acl.AclLineMatchExprs.match;
import static org.batfish.datamodel.acl.AclLineMatchExprs.matchDst;
import static org.batfish.datamodel.acl.AclLineMatchExprs.matchSrcInterface;
import static org.batfish.datamodel.acl.AclLineMatchExprs.or;
import static org.batfish.datamodel.flow.TransformationStep.TransformationType.DEST_NAT;
import static org.batfish.datamodel.flow.TransformationStep.TransformationType.SOURCE_NAT;
import static org.batfish.datamodel.flow.TransformationStep.TransformationType.STATIC_NAT;
import static org.batfish.datamodel.matchers.AaaAuthenticationLoginListMatchers.hasMethods;
import static org.batfish.datamodel.matchers.AbstractRouteDecoratorMatchers.hasAdministrativeCost;
import static org.batfish.datamodel.matchers.AbstractRouteDecoratorMatchers.hasPrefix;
import static org.batfish.datamodel.matchers.AbstractRouteDecoratorMatchers.hasProtocol;
import static org.batfish.datamodel.matchers.AddressFamilyCapabilitiesMatchers.hasAllowLocalAsIn;
import static org.batfish.datamodel.matchers.AddressFamilyMatchers.hasAddressFamilyCapabilites;
import static org.batfish.datamodel.matchers.AnnotatedRouteMatchers.hasSourceVrf;
import static org.batfish.datamodel.matchers.BgpNeighborMatchers.hasClusterId;
import static org.batfish.datamodel.matchers.BgpNeighborMatchers.hasEnforceFirstAs;
import static org.batfish.datamodel.matchers.BgpNeighborMatchers.hasIpv4UnicastAddressFamily;
import static org.batfish.datamodel.matchers.BgpNeighborMatchers.hasLocalAs;
import static org.batfish.datamodel.matchers.BgpNeighborMatchers.hasRemoteAs;
import static org.batfish.datamodel.matchers.BgpProcessMatchers.hasActiveNeighbor;
import static org.batfish.datamodel.matchers.BgpProcessMatchers.hasMultipathEbgp;
import static org.batfish.datamodel.matchers.BgpProcessMatchers.hasMultipathIbgp;
import static org.batfish.datamodel.matchers.BgpProcessMatchers.hasNeighbors;
import static org.batfish.datamodel.matchers.BgpProcessMatchers.hasPassiveNeighbor;
import static org.batfish.datamodel.matchers.BgpRouteMatchers.hasCommunities;
import static org.batfish.datamodel.matchers.ConfigurationMatchers.hasDefaultVrf;
import static org.batfish.datamodel.matchers.ConfigurationMatchers.hasHostname;
import static org.batfish.datamodel.matchers.ConfigurationMatchers.hasIkePhase1Policy;
import static org.batfish.datamodel.matchers.ConfigurationMatchers.hasIkePhase1Proposal;
import static org.batfish.datamodel.matchers.ConfigurationMatchers.hasInterface;
import static org.batfish.datamodel.matchers.ConfigurationMatchers.hasInterfaces;
import static org.batfish.datamodel.matchers.ConfigurationMatchers.hasIpAccessList;
import static org.batfish.datamodel.matchers.ConfigurationMatchers.hasIpsecPeerConfig;
import static org.batfish.datamodel.matchers.ConfigurationMatchers.hasIpsecPhase2Policy;
import static org.batfish.datamodel.matchers.ConfigurationMatchers.hasIpsecPhase2Proposal;
import static org.batfish.datamodel.matchers.ConfigurationMatchers.hasVrf;
import static org.batfish.datamodel.matchers.ConfigurationMatchers.hasVrfs;
import static org.batfish.datamodel.matchers.DataModelMatchers.hasBandwidth;
import static org.batfish.datamodel.matchers.DataModelMatchers.hasDefinedStructureWithDefinitionLines;
import static org.batfish.datamodel.matchers.DataModelMatchers.hasIsisProcess;
import static org.batfish.datamodel.matchers.DataModelMatchers.hasNumReferrers;
import static org.batfish.datamodel.matchers.DataModelMatchers.hasReferenceBandwidth;
import static org.batfish.datamodel.matchers.DataModelMatchers.hasRouteFilterList;
import static org.batfish.datamodel.matchers.DataModelMatchers.hasRouteFilterLists;
import static org.batfish.datamodel.matchers.DataModelMatchers.hasUndefinedReference;
import static org.batfish.datamodel.matchers.DataModelMatchers.hasUndefinedReferenceWithReferenceLines;
import static org.batfish.datamodel.matchers.GeneratedRouteMatchers.isDiscard;
import static org.batfish.datamodel.matchers.IkePhase1PolicyMatchers.hasIkePhase1Key;
import static org.batfish.datamodel.matchers.IkePhase1PolicyMatchers.hasIkePhase1Proposals;
import static org.batfish.datamodel.matchers.InterfaceMatchers.hasAccessVlan;
import static org.batfish.datamodel.matchers.InterfaceMatchers.hasAdditionalArpIps;
import static org.batfish.datamodel.matchers.InterfaceMatchers.hasAllAddresses;
import static org.batfish.datamodel.matchers.InterfaceMatchers.hasAllowedVlans;
import static org.batfish.datamodel.matchers.InterfaceMatchers.hasDescription;
import static org.batfish.datamodel.matchers.InterfaceMatchers.hasIsis;
import static org.batfish.datamodel.matchers.InterfaceMatchers.hasMtu;
import static org.batfish.datamodel.matchers.InterfaceMatchers.hasNativeVlan;
import static org.batfish.datamodel.matchers.InterfaceMatchers.hasOspfAreaName;
import static org.batfish.datamodel.matchers.InterfaceMatchers.hasOspfCost;
import static org.batfish.datamodel.matchers.InterfaceMatchers.hasOspfEnabled;
import static org.batfish.datamodel.matchers.InterfaceMatchers.hasOspfNetworkType;
import static org.batfish.datamodel.matchers.InterfaceMatchers.hasSwitchPortMode;
import static org.batfish.datamodel.matchers.InterfaceMatchers.hasZoneName;
import static org.batfish.datamodel.matchers.InterfaceMatchers.isOspfPassive;
import static org.batfish.datamodel.matchers.IpAccessListMatchers.accepts;
import static org.batfish.datamodel.matchers.IpAccessListMatchers.rejects;
import static org.batfish.datamodel.matchers.IpSpaceMatchers.containsIp;
import static org.batfish.datamodel.matchers.IpsecPeerConfigMatchers.hasDestinationAddress;
import static org.batfish.datamodel.matchers.IpsecPeerConfigMatchers.isIpsecStaticPeerConfigThat;
import static org.batfish.datamodel.matchers.IsisInterfaceLevelSettingsMatchers.hasCost;
import static org.batfish.datamodel.matchers.IsisInterfaceLevelSettingsMatchers.hasHelloAuthenticationType;
import static org.batfish.datamodel.matchers.IsisInterfaceLevelSettingsMatchers.hasHoldTime;
import static org.batfish.datamodel.matchers.IsisInterfaceLevelSettingsMatchers.hasMode;
import static org.batfish.datamodel.matchers.IsisInterfaceSettingsMatchers.hasBfdLivenessDetectionMinimumInterval;
import static org.batfish.datamodel.matchers.IsisInterfaceSettingsMatchers.hasBfdLivenessDetectionMultiplier;
import static org.batfish.datamodel.matchers.IsisInterfaceSettingsMatchers.hasIsoAddress;
import static org.batfish.datamodel.matchers.IsisInterfaceSettingsMatchers.hasLevel1;
import static org.batfish.datamodel.matchers.IsisInterfaceSettingsMatchers.hasLevel2;
import static org.batfish.datamodel.matchers.IsisLevelSettingsMatchers.hasWideMetricsOnly;
import static org.batfish.datamodel.matchers.IsisProcessMatchers.hasNetAddress;
import static org.batfish.datamodel.matchers.IsisProcessMatchers.hasOverload;
import static org.batfish.datamodel.matchers.LineMatchers.hasAuthenticationLoginList;
import static org.batfish.datamodel.matchers.LiteralIntMatcher.hasVal;
import static org.batfish.datamodel.matchers.LiteralIntMatcher.isLiteralIntThat;
import static org.batfish.datamodel.matchers.MapMatchers.hasKeys;
import static org.batfish.datamodel.matchers.NssaSettingsMatchers.hasDefaultOriginateType;
import static org.batfish.datamodel.matchers.NssaSettingsMatchers.hasSuppressType3;
import static org.batfish.datamodel.matchers.OspfAreaMatchers.hasInjectDefaultRoute;
import static org.batfish.datamodel.matchers.OspfAreaMatchers.hasMetricOfDefaultRoute;
import static org.batfish.datamodel.matchers.OspfAreaMatchers.hasNssa;
import static org.batfish.datamodel.matchers.OspfAreaMatchers.hasStub;
import static org.batfish.datamodel.matchers.OspfAreaMatchers.hasStubType;
import static org.batfish.datamodel.matchers.OspfAreaMatchers.hasSummary;
import static org.batfish.datamodel.matchers.OspfAreaSummaryMatchers.hasMetric;
import static org.batfish.datamodel.matchers.OspfAreaSummaryMatchers.isAdvertised;
import static org.batfish.datamodel.matchers.OspfProcessMatchers.hasArea;
import static org.batfish.datamodel.matchers.OspfProcessMatchers.hasRouterId;
import static org.batfish.datamodel.matchers.RouteFilterListMatchers.permits;
import static org.batfish.datamodel.matchers.SetAdministrativeCostMatchers.hasAdmin;
import static org.batfish.datamodel.matchers.SetAdministrativeCostMatchers.isSetAdministrativeCostThat;
import static org.batfish.datamodel.matchers.VrfMatchers.hasBgpProcess;
import static org.batfish.datamodel.matchers.VrfMatchers.hasGeneratedRoutes;
import static org.batfish.datamodel.matchers.VrfMatchers.hasOspfProcess;
import static org.batfish.datamodel.matchers.VrfMatchers.hasStaticRoutes;
import static org.batfish.datamodel.transformation.IpField.DESTINATION;
import static org.batfish.datamodel.transformation.IpField.SOURCE;
import static org.batfish.datamodel.transformation.Noop.NOOP_DEST_NAT;
import static org.batfish.datamodel.transformation.Transformation.when;
import static org.batfish.datamodel.transformation.TransformationStep.assignDestinationIp;
import static org.batfish.datamodel.transformation.TransformationStep.assignSourceIp;
import static org.batfish.datamodel.transformation.TransformationStep.assignSourcePort;
import static org.batfish.datamodel.vendor_family.juniper.JuniperFamily.AUXILIARY_LINE_NAME;
import static org.batfish.datamodel.vendor_family.juniper.JuniperFamily.CONSOLE_LINE_NAME;
import static org.batfish.main.BatfishTestUtils.TEST_SNAPSHOT;
import static org.batfish.representation.juniper.JuniperConfiguration.ACL_NAME_GLOBAL_POLICY;
import static org.batfish.representation.juniper.JuniperConfiguration.ACL_NAME_SECURITY_POLICY;
import static org.batfish.representation.juniper.JuniperConfiguration.DEFAULT_ISIS_COST;
import static org.batfish.representation.juniper.JuniperConfiguration.computeOspfExportPolicyName;
import static org.batfish.representation.juniper.JuniperConfiguration.computePeerExportPolicyName;
import static org.batfish.representation.juniper.JuniperConfiguration.matchingFirewallFilterTerm;
import static org.batfish.representation.juniper.JuniperConfiguration.matchingSecurityPolicyTerm;
import static org.batfish.representation.juniper.JuniperStructureType.APPLICATION;
import static org.batfish.representation.juniper.JuniperStructureType.APPLICATION_OR_APPLICATION_SET;
import static org.batfish.representation.juniper.JuniperStructureType.APPLICATION_SET;
import static org.batfish.representation.juniper.JuniperStructureType.AUTHENTICATION_KEY_CHAIN;
import static org.batfish.representation.juniper.JuniperStructureType.FIREWALL_FILTER;
import static org.batfish.representation.juniper.JuniperStructureType.INTERFACE;
import static org.batfish.representation.juniper.JuniperStructureType.PREFIX_LIST;
import static org.batfish.representation.juniper.JuniperStructureType.VLAN;
import static org.batfish.representation.juniper.JuniperStructureUsage.APPLICATION_SET_MEMBER_APPLICATION;
import static org.batfish.representation.juniper.JuniperStructureUsage.APPLICATION_SET_MEMBER_APPLICATION_SET;
import static org.batfish.representation.juniper.JuniperStructureUsage.INTERFACE_VLAN;
import static org.batfish.representation.juniper.JuniperStructureUsage.OSPF_AREA_INTERFACE;
import static org.batfish.representation.juniper.JuniperStructureUsage.SECURITY_POLICY_MATCH_APPLICATION;
import static org.hamcrest.Matchers.allOf;
import static org.hamcrest.Matchers.anEmptyMap;
import static org.hamcrest.Matchers.anything;
import static org.hamcrest.Matchers.contains;
import static org.hamcrest.Matchers.containsInAnyOrder;
import static org.hamcrest.Matchers.empty;
import static org.hamcrest.Matchers.emptyIterable;
import static org.hamcrest.Matchers.equalTo;
import static org.hamcrest.Matchers.hasEntry;
import static org.hamcrest.Matchers.hasItem;
import static org.hamcrest.Matchers.hasItems;
import static org.hamcrest.Matchers.hasKey;
import static org.hamcrest.Matchers.hasSize;
import static org.hamcrest.Matchers.hasValue;
import static org.hamcrest.Matchers.instanceOf;
import static org.hamcrest.Matchers.iterableWithSize;
import static org.hamcrest.Matchers.not;
import static org.hamcrest.Matchers.notNullValue;
import static org.hamcrest.Matchers.nullValue;
import static org.junit.Assert.assertFalse;
import static org.junit.Assert.assertNotNull;
import static org.junit.Assert.assertNull;
import static org.junit.Assert.assertThat;
import static org.junit.Assert.assertTrue;

import com.google.common.collect.ImmutableList;
import com.google.common.collect.ImmutableMap;
import com.google.common.collect.ImmutableSet;
import com.google.common.collect.ImmutableSortedMap;
import com.google.common.collect.ImmutableSortedSet;
import com.google.common.collect.Iterables;
import java.io.IOException;
import java.util.Arrays;
import java.util.Collections;
import java.util.List;
import java.util.Map;
import java.util.Map.Entry;
import java.util.Set;
import java.util.SortedMap;
import java.util.SortedSet;
import java.util.stream.Collectors;
import org.antlr.v4.runtime.ParserRuleContext;
import org.antlr.v4.runtime.tree.ParseTreeWalker;
import org.apache.commons.lang3.SerializationUtils;
import org.batfish.common.BatfishLogger;
import org.batfish.common.Warnings;
import org.batfish.common.WellKnownCommunity;
import org.batfish.common.plugin.IBatfish;
import org.batfish.common.topology.Layer1Edge;
import org.batfish.common.topology.Layer1Topology;
import org.batfish.common.topology.Layer2Topology;
import org.batfish.common.util.CommonUtil;
import org.batfish.config.Settings;
import org.batfish.datamodel.AbstractRoute;
import org.batfish.datamodel.AnnotatedRoute;
import org.batfish.datamodel.BgpPeerConfig;
import org.batfish.datamodel.BgpProcess;
import org.batfish.datamodel.Bgpv4Route;
import org.batfish.datamodel.Bgpv4Route.Builder;
import org.batfish.datamodel.ConcreteInterfaceAddress;
import org.batfish.datamodel.Configuration;
import org.batfish.datamodel.ConfigurationFormat;
import org.batfish.datamodel.ConnectedRoute;
import org.batfish.datamodel.DataPlane;
import org.batfish.datamodel.DiffieHellmanGroup;
import org.batfish.datamodel.Edge;
import org.batfish.datamodel.EncryptionAlgorithm;
import org.batfish.datamodel.ExprAclLine;
import org.batfish.datamodel.FirewallSessionInterfaceInfo;
import org.batfish.datamodel.Flow;
import org.batfish.datamodel.GeneratedRoute;
import org.batfish.datamodel.GeneratedRoute6;
import org.batfish.datamodel.HeaderSpace;
import org.batfish.datamodel.IkeAuthenticationMethod;
import org.batfish.datamodel.IkeHashingAlgorithm;
import org.batfish.datamodel.IntegerSpace;
import org.batfish.datamodel.Interface;
import org.batfish.datamodel.Interface.DependencyType;
import org.batfish.datamodel.InterfaceType;
import org.batfish.datamodel.Ip;
import org.batfish.datamodel.IpAccessList;
import org.batfish.datamodel.IpProtocol;
import org.batfish.datamodel.IpSpace;
import org.batfish.datamodel.IpSpaceReference;
import org.batfish.datamodel.IpWildcard;
import org.batfish.datamodel.IpsecAuthenticationAlgorithm;
import org.batfish.datamodel.IpsecEncapsulationMode;
import org.batfish.datamodel.IpsecProtocol;
import org.batfish.datamodel.IsisRoute;
import org.batfish.datamodel.IsoAddress;
import org.batfish.datamodel.Line;
import org.batfish.datamodel.LineAction;
import org.batfish.datamodel.LocalRoute;
import org.batfish.datamodel.MultipathEquivalentAsPathMatchMode;
import org.batfish.datamodel.OriginType;
import org.batfish.datamodel.OspfExternalType1Route;
import org.batfish.datamodel.OspfExternalType2Route;
import org.batfish.datamodel.OspfInterAreaRoute;
import org.batfish.datamodel.OspfIntraAreaRoute;
import org.batfish.datamodel.OspfRoute;
import org.batfish.datamodel.Prefix;
import org.batfish.datamodel.Prefix6;
import org.batfish.datamodel.RouteFilterLine;
import org.batfish.datamodel.RouteFilterList;
import org.batfish.datamodel.RoutingProtocol;
import org.batfish.datamodel.StaticRoute;
import org.batfish.datamodel.SubRange;
import org.batfish.datamodel.SwitchportMode;
import org.batfish.datamodel.Topology;
import org.batfish.datamodel.TraceElement;
import org.batfish.datamodel.Vrf;
import org.batfish.datamodel.acl.AclLineMatchExpr;
import org.batfish.datamodel.acl.AclLineMatchExprs;
import org.batfish.datamodel.acl.AndMatchExpr;
import org.batfish.datamodel.acl.MatchHeaderSpace;
import org.batfish.datamodel.acl.OrMatchExpr;
import org.batfish.datamodel.acl.PermittedByAcl;
import org.batfish.datamodel.answers.ConvertConfigurationAnswerElement;
import org.batfish.datamodel.answers.InitInfoAnswerElement;
import org.batfish.datamodel.bgp.BgpConfederation;
import org.batfish.datamodel.bgp.community.StandardCommunity;
import org.batfish.datamodel.isis.IsisHelloAuthenticationType;
import org.batfish.datamodel.isis.IsisInterfaceMode;
import org.batfish.datamodel.isis.IsisInterfaceSettings;
import org.batfish.datamodel.isis.IsisLevel;
import org.batfish.datamodel.isis.IsisProcess;
import org.batfish.datamodel.matchers.AbstractRouteDecoratorMatchers;
import org.batfish.datamodel.matchers.IkePhase1KeyMatchers;
import org.batfish.datamodel.matchers.IkePhase1ProposalMatchers;
import org.batfish.datamodel.matchers.IpAccessListMatchers;
import org.batfish.datamodel.matchers.IpsecPeerConfigMatchers;
import org.batfish.datamodel.matchers.IpsecPhase2PolicyMatchers;
import org.batfish.datamodel.matchers.IpsecPhase2ProposalMatchers;
import org.batfish.datamodel.matchers.IsisInterfaceLevelSettingsMatchers;
import org.batfish.datamodel.matchers.IsisInterfaceSettingsMatchers;
import org.batfish.datamodel.matchers.IsisProcessMatchers;
import org.batfish.datamodel.matchers.OspfAreaMatchers;
import org.batfish.datamodel.matchers.RouteFilterListMatchers;
import org.batfish.datamodel.matchers.StubSettingsMatchers;
import org.batfish.datamodel.ospf.OspfArea;
import org.batfish.datamodel.ospf.OspfAreaSummary;
import org.batfish.datamodel.ospf.OspfDefaultOriginateType;
import org.batfish.datamodel.ospf.OspfNetworkType;
import org.batfish.datamodel.ospf.OspfProcess;
import org.batfish.datamodel.ospf.StubType;
import org.batfish.datamodel.routing_policy.Environment;
import org.batfish.datamodel.routing_policy.Environment.Direction;
import org.batfish.datamodel.routing_policy.Result;
import org.batfish.datamodel.routing_policy.RoutingPolicy;
import org.batfish.datamodel.routing_policy.statement.If;
import org.batfish.datamodel.routing_policy.statement.SetAdministrativeCost;
import org.batfish.datamodel.transformation.AssignIpAddressFromPool;
import org.batfish.datamodel.transformation.AssignPortFromPool;
import org.batfish.datamodel.transformation.IpField;
import org.batfish.datamodel.transformation.Noop;
import org.batfish.datamodel.transformation.ShiftIpAddressIntoSubnet;
import org.batfish.datamodel.transformation.Transformation;
import org.batfish.grammar.BatfishParseTreeWalker;
import org.batfish.grammar.VendorConfigurationFormatDetector;
import org.batfish.grammar.flatjuniper.FlatJuniperParser.Flat_juniper_configurationContext;
import org.batfish.grammar.flattener.Flattener;
import org.batfish.grammar.flattener.FlattenerLineMap;
import org.batfish.main.Batfish;
import org.batfish.main.BatfishTestUtils;
import org.batfish.main.TestrigText;
import org.batfish.representation.juniper.ApplicationSetMember;
import org.batfish.representation.juniper.FwFrom;
import org.batfish.representation.juniper.FwFromApplicationSetMember;
import org.batfish.representation.juniper.IcmpLarge;
import org.batfish.representation.juniper.InterfaceOspfNeighbor;
import org.batfish.representation.juniper.InterfaceRange;
import org.batfish.representation.juniper.InterfaceRangeMember;
import org.batfish.representation.juniper.InterfaceRangeMemberRange;
import org.batfish.representation.juniper.IpUnknownProtocol;
import org.batfish.representation.juniper.JuniperConfiguration;
import org.batfish.representation.juniper.Nat;
import org.batfish.representation.juniper.Nat.Type;
import org.batfish.representation.juniper.NatPacketLocation;
import org.batfish.representation.juniper.NatPool;
import org.batfish.representation.juniper.NatRule;
import org.batfish.representation.juniper.NatRuleMatchDstAddr;
import org.batfish.representation.juniper.NatRuleMatchDstAddrName;
import org.batfish.representation.juniper.NatRuleMatchDstPort;
import org.batfish.representation.juniper.NatRuleMatchSrcAddr;
import org.batfish.representation.juniper.NatRuleMatchSrcAddrName;
import org.batfish.representation.juniper.NatRuleMatchSrcPort;
import org.batfish.representation.juniper.NatRuleSet;
import org.batfish.representation.juniper.NatRuleThenInterface;
import org.batfish.representation.juniper.NatRuleThenOff;
import org.batfish.representation.juniper.NatRuleThenPool;
import org.batfish.representation.juniper.NatRuleThenPrefix;
import org.batfish.representation.juniper.NatRuleThenPrefixName;
import org.batfish.representation.juniper.NoPortTranslation;
import org.batfish.representation.juniper.PatPool;
import org.batfish.representation.juniper.RoutingInstance;
import org.batfish.representation.juniper.Screen;
import org.batfish.representation.juniper.ScreenAction;
import org.batfish.representation.juniper.ScreenOption;
import org.batfish.representation.juniper.TcpFinNoAck;
import org.batfish.representation.juniper.TcpNoFlag;
import org.batfish.representation.juniper.TcpSynFin;
import org.batfish.representation.juniper.Zone;
import org.hamcrest.Matchers;
import org.junit.Rule;
import org.junit.Test;
import org.junit.rules.ExpectedException;
import org.junit.rules.TemporaryFolder;

/** Tests for {@link FlatJuniperParser} and {@link FlatJuniperControlPlaneExtractor}. */
public final class FlatJuniperGrammarTest {

  private static final String TESTCONFIGS_PREFIX = "org/batfish/grammar/juniper/testconfigs/";

  private static final String TESTRIGS_PREFIX = "org/batfish/grammar/juniper/testrigs/";

  @Rule public TemporaryFolder _folder = new TemporaryFolder();

  @Rule public ExpectedException _thrown = ExpectedException.none();

  private static Flow createFlow(String sourceAddress, String destinationAddress) {
    Flow.Builder fb = Flow.builder();
    fb.setIngressNode("node");
    fb.setSrcIp(Ip.parse(sourceAddress));
    fb.setDstIp(Ip.parse(destinationAddress));
    return fb.build();
  }

  private static Flow createFlow(IpProtocol protocol, int port) {
    Flow.Builder fb =
        builder().setIngressNode("node").setIpProtocol(protocol).setDstPort(port).setSrcPort(port);
    return fb.build();
  }

  private boolean routingPolicyPermitsRoute(RoutingPolicy routingPolicy, AbstractRoute route) {
    return routingPolicy.process(
        route,
        route instanceof Bgpv4Route
            ? route.toBuilder()
            : Bgpv4Route.builder().setNetwork(route.getNetwork()),
        Direction.OUT);
  }

  private Batfish getBatfishForConfigurationNames(String... configurationNames) throws IOException {
    String[] names =
        Arrays.stream(configurationNames).map(s -> TESTCONFIGS_PREFIX + s).toArray(String[]::new);
    return BatfishTestUtils.getBatfishForTextConfigs(_folder, names);
  }

  private Configuration parseConfig(String hostname) {
    try {
      Map<String, Configuration> configs = parseTextConfigs(hostname);
      assertThat(configs, hasKey(hostname.toLowerCase()));
      return configs.get(hostname.toLowerCase());
    } catch (IOException e) {
      throw new AssertionError("Failed to parse " + hostname, e);
    }
  }

  private JuniperConfiguration parseJuniperConfig(String hostname) {
    String src = CommonUtil.readResource(TESTCONFIGS_PREFIX + hostname);
    Settings settings = new Settings();
    BatfishTestUtils.configureBatfishTestSettings(settings);
    FlatJuniperCombinedParser flatJuniperParser =
        new FlatJuniperCombinedParser(src, settings, null);
    FlatJuniperControlPlaneExtractor extractor =
        new FlatJuniperControlPlaneExtractor(src, flatJuniperParser, new Warnings());
    ParserRuleContext tree =
        Batfish.parse(
            flatJuniperParser, new BatfishLogger(BatfishLogger.LEVELSTR_FATAL, false), settings);
    extractor.processParseTree(TEST_SNAPSHOT, tree);
    return SerializationUtils.clone((JuniperConfiguration) extractor.getVendorConfiguration());
  }

  private Map<String, Configuration> parseTextConfigs(String... configurationNames)
      throws IOException {
    IBatfish iBatfish = getBatfishForConfigurationNames(configurationNames);
    return iBatfish.loadConfigurations(iBatfish.getSnapshot());
  }

  @Test
  public void testApplications() throws IOException {
    String hostname = "applications";
    String filename = "configs/" + hostname;

    Batfish batfish = getBatfishForConfigurationNames(hostname);
    ConvertConfigurationAnswerElement ccae =
        batfish.loadConvertConfigurationAnswerElementOrReparse(batfish.getSnapshot());

    /* Confirm application usage is tracked properly */
    assertThat(ccae, hasNumReferrers(filename, APPLICATION, "a2", 0));
    assertThat(ccae, hasNumReferrers(filename, APPLICATION, "a1", 1));
    assertThat(ccae, hasNumReferrers(filename, APPLICATION, "a3", 1));

    /* Confirm undefined reference is identified */
    assertThat(ccae, hasUndefinedReference(filename, APPLICATION_OR_APPLICATION_SET, "a_undef"));
  }

  @Test
  public void testApplicationSet() throws IOException {
    String hostname = "application-set";
    String filename = "configs/" + hostname;
    Batfish batfish = getBatfishForConfigurationNames(hostname);
    ConvertConfigurationAnswerElement ccae =
        batfish.loadConvertConfigurationAnswerElementOrReparse(batfish.getSnapshot());
    Configuration c = parseConfig(hostname);

    /* Check that appset2 contains definition of appset1 concatenated with definition of a3 */
    assertThat(
        c,
        hasIpAccessList(
            ACL_NAME_GLOBAL_POLICY,
            IpAccessListMatchers.hasLines(
                equalTo(
                    ImmutableList.of(
                        new ExprAclLine(
                            LineAction.PERMIT,
                            new MatchHeaderSpace(
                                HeaderSpace.builder()
                                    .setIpProtocols(ImmutableList.of(IpProtocol.TCP))
                                    .setSrcPorts(ImmutableList.of(SubRange.singleton(1)))
                                    .build()),
                            "p1",
                            matchingSecurityPolicyTerm(
                                "configs/" + c.getHostname(), ACL_NAME_GLOBAL_POLICY, "p1")),
                        new ExprAclLine(
                            LineAction.PERMIT,
                            new MatchHeaderSpace(
                                HeaderSpace.builder()
                                    .setIpProtocols(ImmutableList.of(IpProtocol.UDP))
                                    .setDstPorts(ImmutableList.of(SubRange.singleton(2)))
                                    .build()),
                            "p1",
                            matchingSecurityPolicyTerm(
                                "configs/" + c.getHostname(), ACL_NAME_GLOBAL_POLICY, "p1")),
                        new ExprAclLine(
                            LineAction.PERMIT,
                            new MatchHeaderSpace(
                                HeaderSpace.builder()
                                    .setIpProtocols(ImmutableList.of(IpProtocol.UDP))
                                    .setDstPorts(ImmutableList.of(SubRange.singleton(3)))
                                    .build()),
                            "p1",
                            matchingSecurityPolicyTerm(
                                "configs/" + c.getHostname(), ACL_NAME_GLOBAL_POLICY, "p1")))))));

    /* Check that appset1 and appset2 are referenced, but appset3 is not */
    assertThat(ccae, hasNumReferrers(filename, APPLICATION_SET, "appset1", 1));
    assertThat(ccae, hasNumReferrers(filename, APPLICATION_SET, "appset2", 1));
    assertThat(ccae, hasNumReferrers(filename, APPLICATION_SET, "appset3", 0));

    /*
     * Check that there is an undefined reference to appset4, but not to appset1-3
     * (via reference in security policy).
     */
    assertThat(
        ccae,
        hasUndefinedReference(
            filename,
            APPLICATION_OR_APPLICATION_SET,
            "appset4",
            SECURITY_POLICY_MATCH_APPLICATION));
    assertThat(
        ccae, not(hasUndefinedReference(hostname, APPLICATION_OR_APPLICATION_SET, "appset1")));
    assertThat(
        ccae, not(hasUndefinedReference(hostname, APPLICATION_OR_APPLICATION_SET, "appset2")));
    assertThat(
        ccae, not(hasUndefinedReference(hostname, APPLICATION_OR_APPLICATION_SET, "appset3")));

    /*
     * Check that there is an undefined reference to application-set appset4, but not to appset1-3
     * (via reference in application-set definition).
     */
    assertThat(
        ccae,
        hasUndefinedReference(
            filename, APPLICATION_SET, "appset4", APPLICATION_SET_MEMBER_APPLICATION_SET));
    assertThat(ccae, not(hasUndefinedReference(filename, APPLICATION_SET, "appset1")));
    assertThat(ccae, not(hasUndefinedReference(filename, APPLICATION_SET, "appset2")));
    assertThat(ccae, not(hasUndefinedReference(filename, APPLICATION_SET, "appset3")));

    /*
     * Check that there is an undefined reference to application a4 but not a1-3
     * (via reference in application-set definition).
     */
    assertThat(
        ccae,
        hasUndefinedReference(
            filename, APPLICATION_OR_APPLICATION_SET, "a4", APPLICATION_SET_MEMBER_APPLICATION));
    assertThat(ccae, not(hasUndefinedReference(filename, APPLICATION_OR_APPLICATION_SET, "a1")));
    assertThat(ccae, not(hasUndefinedReference(filename, APPLICATION_OR_APPLICATION_SET, "a2")));
    assertThat(ccae, not(hasUndefinedReference(filename, APPLICATION_OR_APPLICATION_SET, "a3")));
  }

  @Test
  public void testApplicationSetNested() {
    String hostname = "application-set-nested";
    Configuration c = parseConfig(hostname);

    String aclNameNonNested = zoneToZoneFilter("z1", "z2");
    String aclNameNested = zoneToZoneFilter("z1", "z3");
    String aclNameMultiNested = zoneToZoneFilter("z1", "z4");
    String z1Interface = "ge-0/0/0.0";
    IpAccessList aclNonNested = c.getIpAccessLists().get(aclNameNonNested);
    IpAccessList aclNested = c.getIpAccessLists().get(aclNameNested);
    IpAccessList aclMultiNested = c.getIpAccessLists().get(aclNameMultiNested);
    /* Allowed application permits TCP from port 1 only */
    Flow permittedFlow = createFlow(IpProtocol.TCP, 1);
    Flow rejectedFlow = createFlow(IpProtocol.TCP, 2);

    /*
     * Confirm non-nested application-set acl accepts the allowed protocol-port combo and reject
     * others
     */
    assertThat(
        aclNonNested, accepts(permittedFlow, z1Interface, c.getIpAccessLists(), c.getIpSpaces()));
    assertThat(
        aclNonNested, rejects(rejectedFlow, z1Interface, c.getIpAccessLists(), c.getIpSpaces()));

    /*
     * Confirm nested application-set acl accepts the allowed protocol-port combo and reject others
     */
    assertThat(
        aclNested, accepts(permittedFlow, z1Interface, c.getIpAccessLists(), c.getIpSpaces()));
    assertThat(
        aclNested, rejects(rejectedFlow, z1Interface, c.getIpAccessLists(), c.getIpSpaces()));

    /*
     * Confirm multi-nested application-set acl accepts the allowed protocol-port combo and reject
     * others
     */
    assertThat(
        aclMultiNested, accepts(permittedFlow, z1Interface, c.getIpAccessLists(), c.getIpSpaces()));
    assertThat(
        aclMultiNested, rejects(rejectedFlow, z1Interface, c.getIpAccessLists(), c.getIpSpaces()));
  }

  @Test
  public void testApplicationWithTerms() {
    String hostname = "application-with-terms";
    Configuration c = parseConfig(hostname);

    // An IpAccessList should be generated for the cross-zone policy from z1 to z2. Each policy
    // should correspond to one line.
    assertThat(
        c,
        hasIpAccessList(
            ACL_NAME_GLOBAL_POLICY,
            IpAccessListMatchers.hasLines(
                equalTo(
                    ImmutableList.of(
<<<<<<< HEAD
                        ExprAclLine.builder()
                            .setAction(LineAction.PERMIT)
                            .setName("p1")
                            .setMatchCondition(
                                new OrMatchExpr(
                                    ImmutableList.of(
                                        new AndMatchExpr(
                                            ImmutableList.of(
                                                new MatchHeaderSpace(
                                                    HeaderSpace.builder()
                                                        .setIpProtocols(
                                                            ImmutableList.of(IpProtocol.TCP))
                                                        .build(),
                                                    TraceElement.of("Match protocol tcp")))))))
                            .setTraceElement(
                                ApplicationSetMember.getTraceElement(
                                    "configs/" + c.getHostname(), APPLICATION, "p1"))
                            .build())))));
=======
                        new ExprAclLine(
                            LineAction.PERMIT,
                            new MatchHeaderSpace(
                                HeaderSpace.builder()
                                    .setDstPorts(ImmutableList.of(SubRange.singleton(1)))
                                    .setIpProtocols(ImmutableList.of(IpProtocol.TCP))
                                    .setSrcPorts(ImmutableList.of(SubRange.singleton(2)))
                                    .build()),
                            "p1",
                            matchingSecurityPolicyTerm(
                                "configs/" + c.getHostname(), ACL_NAME_GLOBAL_POLICY, "p1")),
                        new ExprAclLine(
                            LineAction.PERMIT,
                            new MatchHeaderSpace(
                                HeaderSpace.builder()
                                    .setDstPorts(ImmutableList.of(SubRange.singleton(3)))
                                    .setIpProtocols(ImmutableList.of(IpProtocol.UDP))
                                    .setSrcPorts(ImmutableList.of(SubRange.singleton(4)))
                                    .build()),
                            "p1",
                            matchingSecurityPolicyTerm(
                                "configs/" + c.getHostname(), ACL_NAME_GLOBAL_POLICY, "p1")))))));
>>>>>>> 3144fb45
  }

  @Test
  public void testAuthenticationKeyChain() throws IOException {
    String hostname = "authentication-key-chain";
    String filename = "configs/" + hostname;

    Batfish batfish = getBatfishForConfigurationNames(hostname);
    ConvertConfigurationAnswerElement ccae =
        batfish.loadConvertConfigurationAnswerElementOrReparse(batfish.getSnapshot());

    /* Confirm filter usage is tracked properly */
    assertThat(ccae, hasNumReferrers(filename, AUTHENTICATION_KEY_CHAIN, "KC", 1));
    assertThat(ccae, hasNumReferrers(filename, AUTHENTICATION_KEY_CHAIN, "KC_UNUSED", 0));

    /* Confirm undefined reference is identified */
    assertThat(ccae, hasUndefinedReference(filename, AUTHENTICATION_KEY_CHAIN, "KC_UNDEF"));
  }

  @Test
  public void testAuthenticationOrder() {
    String hostname = "authentication-order";

    Configuration configuration = parseConfig(hostname);
    SortedMap<String, Line> lines = configuration.getVendorFamily().getJuniper().getLines();

    assertThat(lines.get(AUXILIARY_LINE_NAME), nullValue());

    assertThat(
        lines.get(CONSOLE_LINE_NAME),
        hasAuthenticationLoginList(hasMethods(equalTo(Collections.singletonList(GROUP_TACACS)))));

    assertThat(
        lines.get("telnet"),
        hasAuthenticationLoginList(hasMethods(equalTo(Arrays.asList(GROUP_TACACS, PASSWORD)))));

    assertThat(
        lines.get("ssh"),
        hasAuthenticationLoginList(hasMethods(equalTo(Arrays.asList(GROUP_RADIUS, GROUP_TACACS)))));

    assertThat(
        lines.get("ftp"),
        hasAuthenticationLoginList(hasMethods(equalTo(Collections.singletonList(GROUP_RADIUS)))));
  }

  @Test
  public void testAutonomousSystem() throws IOException {
    String testrigName = "autonomous-system";
    String c1Name = "as1";
    String c2Name = "as2";
    String c3Name = "as3";
    Prefix neighborPrefix = Prefix.parse("1.0.0.1/32");

    List<String> configurationNames = ImmutableList.of(c1Name, c2Name, c3Name);
    Batfish batfish =
        BatfishTestUtils.getBatfishFromTestrigText(
            TestrigText.builder()
                .setConfigurationText(TESTRIGS_PREFIX + testrigName, configurationNames)
                .build(),
            _folder);
    Map<String, Configuration> configurations = batfish.loadConfigurations(batfish.getSnapshot());
    Configuration c1 = configurations.get(c1Name);
    Configuration c2 = configurations.get(c2Name);
    Configuration c3 = configurations.get(c3Name);

    assertThat(c1, hasDefaultVrf(hasBgpProcess(hasActiveNeighbor(neighborPrefix, hasLocalAs(1L)))));
    assertThat(c2, hasDefaultVrf(hasBgpProcess(hasActiveNeighbor(neighborPrefix, hasLocalAs(1L)))));
    assertThat(c3, hasDefaultVrf(hasBgpProcess(hasActiveNeighbor(neighborPrefix, hasLocalAs(1L)))));
  }

  @Test
  public void testStaticRouteCommunities() throws IOException {
    /*
    Setup: r1 has a BGP import policy that rejects routes with community 100:1001.
    r2 exports:
    - static route 10.20.20.0/24 with community 100:1001
    - static route 10.20.20.0/23 with community 100:1002
    - static route 10.20.22.0/24, no communities
    r1 should reject first route, but install the others in its RIB.
     */
    String testrigName = "static-route-communities";
    String c1Name = "r1";
    String c2Name = "r2";
    StandardCommunity acceptedCommunity = StandardCommunity.parse("100:1002");

    List<String> configurationNames = ImmutableList.of(c1Name, c2Name);
    Batfish batfish =
        BatfishTestUtils.getBatfishFromTestrigText(
            TestrigText.builder()
                .setConfigurationText(TESTRIGS_PREFIX + testrigName, configurationNames)
                .build(),
            _folder);
    batfish.computeDataPlane(batfish.getSnapshot());
    DataPlane dp = batfish.loadDataPlane(batfish.getSnapshot());
    Set<AbstractRoute> r1Routes = dp.getRibs().get(c1Name).get(DEFAULT_VRF_NAME).getRoutes();

    assertThat(r1Routes, not(hasItem(hasPrefix(Prefix.parse("10.20.20.0/24")))));
    assertThat(
        r1Routes,
        hasItem(
            allOf(
                hasPrefix(Prefix.parse("10.20.20.0/23")),
                hasCommunities(contains(acceptedCommunity)))));
    assertThat(
        r1Routes,
        hasItem(allOf(hasPrefix(Prefix.parse("10.20.22.0/24")), hasCommunities(empty()))));
  }

  @Test
  public void testAutonomousSystemLoops() {
    Configuration c = parseConfig("autonomous-system-loops");
    assertThat(
        c,
        hasDefaultVrf(
            hasBgpProcess(
                hasActiveNeighbor(
                    Prefix.parse("2.2.2.2/32"),
                    allOf(
                        hasIpv4UnicastAddressFamily(
                            hasAddressFamilyCapabilites(hasAllowLocalAsIn(true))),
                        hasLocalAs(1L))))));
    assertThat(
        c,
        hasVrf(
            "FOO",
            hasBgpProcess(
                hasActiveNeighbor(
                    Prefix.parse("3.3.3.3/32"),
                    allOf(
                        hasIpv4UnicastAddressFamily(
                            hasAddressFamilyCapabilites(hasAllowLocalAsIn(true))),
                        hasLocalAs(1L))))));
  }

  @Test
  public void testAutonomousSystemLoopsNonDefaultRoutingInstance() {
    Configuration c = parseConfig("autonomous-system-loops-routing-instance");
    assertThat(
        c,
        hasVrf(
            "FOO",
            hasBgpProcess(
                hasActiveNeighbor(
                    Prefix.parse("2.2.2.2/32"),
                    allOf(
                        hasIpv4UnicastAddressFamily(
                            hasAddressFamilyCapabilites(hasAllowLocalAsIn(true))),
                        hasLocalAs(1L))))));
  }

  /** Tests support for dynamic bgp parsing using "bgp allow" command */
  @Test
  public void testBgpAllow() {
    Configuration c = parseConfig("bgp-allow");
    assertThat(
        c,
        hasDefaultVrf(hasBgpProcess(hasPassiveNeighbor(Prefix.parse("10.1.1.0/24"), anything()))));
  }

  @Test
  public void testParentChildTopology() throws IOException {
    String resourcePrefix = "org/batfish/grammar/juniper/testrigs/topology";
    Batfish batfish =
        BatfishTestUtils.getBatfishFromTestrigText(
            TestrigText.builder()
                .setLayer1TopologyText(resourcePrefix)
                .setConfigurationText(resourcePrefix, "r1", "r2")
                .build(),
            _folder);

    Layer1Topology layer1LogicalTopology =
        batfish.getTopologyProvider().getLayer1LogicalTopology(batfish.getSnapshot()).get();
    Layer2Topology layer2Topology =
        batfish.getTopologyProvider().getInitialLayer2Topology(batfish.getSnapshot()).get();
    Topology layer3Topology =
        batfish.getTopologyProvider().getInitialLayer3Topology(batfish.getSnapshot());

    // check layer-1 logical adjacencies
    assertThat(
        layer1LogicalTopology.getGraph().edges(),
        hasItem(new Layer1Edge("r1", "ae0", "r2", "ae0")));

    // check layer-2 adjacencies
    assertThat(
        layer2Topology.inSameBroadcastDomain("r1", "ge-0/0/0.0", "r2", "ge-0/0/0.0"),
        equalTo(true));
    assertThat(
        layer2Topology.inSameBroadcastDomain("r1", "ge-0/0/1.0", "r2", "ge-0/0/1.0"),
        equalTo(true));
    assertThat(layer2Topology.inSameBroadcastDomain("r1", "ae0.0", "r2", "ae0.0"), equalTo(true));

    // check layer-3 adjacencies
    assertThat(
        layer3Topology.getEdges(), not(hasItem(Edge.of("r1", "ge-0/0/0.0", "r2", "ge-0/0/0.0"))));
    assertThat(layer3Topology.getEdges(), hasItem(Edge.of("r1", "ge-0/0/1.0", "r2", "ge-0/0/1.0")));
    assertThat(layer3Topology.getEdges(), hasItem(Edge.of("r1", "ae0.0", "r2", "ae0.0")));
  }

  @Test
  public void testBgpClusterId() throws IOException {
    String testrigName = "rr";
    String configName = "rr";
    Ip neighbor1Ip = Ip.parse("2.2.2.2");
    Ip neighbor2Ip = Ip.parse("4.4.4.4");

    List<String> configurationNames = ImmutableList.of(configName);
    Batfish batfish =
        BatfishTestUtils.getBatfishFromTestrigText(
            TestrigText.builder()
                .setConfigurationText(TESTRIGS_PREFIX + testrigName, configurationNames)
                .build(),
            _folder);
    Map<String, Configuration> configurations = batfish.loadConfigurations(batfish.getSnapshot());

    Configuration rr = configurations.get(configName);
    BgpProcess proc = rr.getDefaultVrf().getBgpProcess();
    BgpPeerConfig neighbor1 = proc.getActiveNeighbors().get(neighbor1Ip.toPrefix());
    BgpPeerConfig neighbor2 = proc.getActiveNeighbors().get(neighbor2Ip.toPrefix());

    assertThat(neighbor1, hasClusterId(Ip.parse("3.3.3.3").asLong()));
    assertThat(neighbor2, hasClusterId(Ip.parse("1.1.1.1").asLong()));
  }

  @Test
  public void testBgpConfederation() {
    JuniperConfiguration c = parseJuniperConfig("bgp-confederation");
    RoutingInstance ri = c.getMasterLogicalSystem().getDefaultRoutingInstance();
    assertThat(ri.getConfederation(), equalTo(7L));
    assertThat(ri.getConfederationMembers(), contains(65001L, 65002L, 65003L));
  }

  @Test
  public void testBgpConfederationConversion() {
    Configuration c = parseConfig("bgp-confederation");
    BgpProcess bgpProcess = c.getDefaultVrf().getBgpProcess();
    assertThat(
        bgpProcess.getConfederation(),
        equalTo(new BgpConfederation(7L, ImmutableSet.of(65001L, 65002L, 65003L))));
    assertThat(
        bgpProcess.getActiveNeighbors().get(Prefix.parse("1.1.1.1/32")).getConfederationAsn(),
        equalTo(7L));
  }

  @Test
  public void testBgpMultipath() {
    assertThat(
        parseConfig("bgp-multipath").getDefaultVrf(),
        hasBgpProcess(allOf(hasMultipathEbgp(true), hasMultipathIbgp(true))));

    assertThat(
        parseConfig("bgp-multipath-internal").getDefaultVrf(),
        hasBgpProcess(allOf(hasMultipathEbgp(false), hasMultipathIbgp(true))));

    assertThat(
        parseConfig("bgp-multipath-external").getDefaultVrf(),
        hasBgpProcess(allOf(hasMultipathEbgp(true), hasMultipathIbgp(false))));
  }

  @Test
  public void testBgpMultipathMultipleAs() throws IOException {
    String testrigName = "multipath-multiple-as";
    List<String> configurationNames =
        ImmutableList.of(
            "multiple_as_disabled",
            "multiple_as_enabled",
            "multiple_as_mixed",
            "multiple_as_mixed_conflict");

    Batfish batfish =
        BatfishTestUtils.getBatfishFromTestrigText(
            TestrigText.builder()
                .setConfigurationText(TESTRIGS_PREFIX + testrigName, configurationNames)
                .build(),
            _folder);
    Map<String, Configuration> configurations = batfish.loadConfigurations(batfish.getSnapshot());
    MultipathEquivalentAsPathMatchMode multipleAsDisabled =
        configurations
            .get("multiple_as_disabled")
            .getDefaultVrf()
            .getBgpProcess()
            .getMultipathEquivalentAsPathMatchMode();
    MultipathEquivalentAsPathMatchMode multipleAsEnabled =
        configurations
            .get("multiple_as_enabled")
            .getDefaultVrf()
            .getBgpProcess()
            .getMultipathEquivalentAsPathMatchMode();
    MultipathEquivalentAsPathMatchMode multipleAsMixed =
        configurations
            .get("multiple_as_mixed")
            .getDefaultVrf()
            .getBgpProcess()
            .getMultipathEquivalentAsPathMatchMode();
    MultipathEquivalentAsPathMatchMode mixedConflict =
        configurations
            .get("multiple_as_mixed_conflict")
            .getDefaultVrf()
            .getBgpProcess()
            .getMultipathEquivalentAsPathMatchMode();

    assertThat(multipleAsDisabled, equalTo(MultipathEquivalentAsPathMatchMode.FIRST_AS));
    assertThat(multipleAsEnabled, equalTo(MultipathEquivalentAsPathMatchMode.PATH_LENGTH));
    assertThat(multipleAsMixed, equalTo(MultipathEquivalentAsPathMatchMode.PATH_LENGTH));
    assertThat(mixedConflict, equalTo(MultipathEquivalentAsPathMatchMode.FIRST_AS));
  }

  /** Make sure bgp type internal properly sets remote as when non explicitly specified */
  @Test
  public void testBgpTypeInternalPeerAs() {
    String hostname = "bgp-type-internal";
    Configuration c = parseConfig(hostname);
    assertThat(
        c,
        hasDefaultVrf(
            hasBgpProcess(hasActiveNeighbor(Prefix.parse("1.1.1.1/32"), hasRemoteAs(1L)))));
  }

  @Test
  public void testSetCommunity() {
    Configuration c = parseConfig("community");

    ConnectedRoute cr = new ConnectedRoute(Prefix.strict("1.0.0.0/24"), "blah");

    // p1
    RoutingPolicy p1 = c.getRoutingPolicies().get("p1");
    Bgpv4Route.Builder b1 =
        Bgpv4Route.builder()
            .setNetwork(cr.getNetwork())
            .setCommunities(ImmutableSet.of(StandardCommunity.of(5L)))
            .setOriginatorIp(Ip.parse("2.2.2.2"))
            .setOriginType(OriginType.INCOMPLETE)
            .setProtocol(RoutingProtocol.BGP);
    p1.process(cr, b1, Direction.OUT);
    Bgpv4Route br1 = b1.build();

    assertThat(
        br1.getCommunities(),
        equalTo(
            ImmutableSet.of(
                StandardCommunity.of(WellKnownCommunity.NO_ADVERTISE),
                StandardCommunity.of(WellKnownCommunity.NO_EXPORT),
                StandardCommunity.of(WellKnownCommunity.NO_EXPORT_SUBCONFED))));

    // p2
    RoutingPolicy p2 = c.getRoutingPolicies().get("p2");
    Bgpv4Route.Builder b2 =
        Bgpv4Route.builder()
            .setNetwork(cr.getNetwork())
            .setCommunities(ImmutableSet.of(StandardCommunity.of(5L)))
            .setOriginatorIp(Ip.parse("2.2.2.2"))
            .setOriginType(OriginType.INCOMPLETE)
            .setProtocol(RoutingProtocol.BGP);
    p2.process(cr, b2, Direction.OUT);
    Bgpv4Route br2 = b2.build();

    assertThat(
        br2.getCommunities(),
        equalTo(ImmutableSet.of(StandardCommunity.of(2L), StandardCommunity.of(3L))));

    // p3
    RoutingPolicy p3 = c.getRoutingPolicies().get("p3");
    Bgpv4Route.Builder b3 =
        Bgpv4Route.builder()
            .setNetwork(cr.getNetwork())
            .setCommunities(ImmutableSet.of(StandardCommunity.of(5L)))
            .setOriginatorIp(Ip.parse("2.2.2.2"))
            .setOriginType(OriginType.INCOMPLETE)
            .setProtocol(RoutingProtocol.BGP);
    p3.process(cr, b3, Direction.OUT);
    Bgpv4Route br3 = b3.build();

    assertThat(br3.getCommunities(), equalTo(ImmutableSet.of(StandardCommunity.of(5L))));
  }

  @Test
  public void testAddCommunity() {
    Configuration c = parseConfig("community");

    ConnectedRoute cr = new ConnectedRoute(Prefix.strict("1.0.0.0/24"), "blah");

    // p4
    RoutingPolicy p4 = c.getRoutingPolicies().get("p4");
    Bgpv4Route.Builder b4 =
        Bgpv4Route.builder()
            .setNetwork(cr.getNetwork())
            .setCommunities(ImmutableSet.of(StandardCommunity.of(5L)))
            .setOriginatorIp(Ip.parse("2.2.2.2"))
            .setOriginType(OriginType.INCOMPLETE)
            .setProtocol(RoutingProtocol.BGP);
    p4.process(cr, b4, Direction.OUT);
    Bgpv4Route br4 = b4.build();

    assertThat(
        br4.getCommunities(),
        equalTo(
            ImmutableSet.of(
                StandardCommunity.of(WellKnownCommunity.NO_ADVERTISE),
                StandardCommunity.of(WellKnownCommunity.NO_EXPORT),
                StandardCommunity.of(WellKnownCommunity.NO_EXPORT_SUBCONFED),
                StandardCommunity.of(5L))));

    // p5
    RoutingPolicy p5 = c.getRoutingPolicies().get("p5");
    Bgpv4Route.Builder b5 =
        Bgpv4Route.builder()
            .setNetwork(cr.getNetwork())
            .setCommunities(ImmutableSet.of(StandardCommunity.of(5L)))
            .setOriginatorIp(Ip.parse("2.2.2.2"))
            .setOriginType(OriginType.INCOMPLETE)
            .setProtocol(RoutingProtocol.BGP);
    p5.process(cr, b5, Direction.OUT);
    Bgpv4Route br5 = b5.build();

    assertThat(
        br5.getCommunities(),
        equalTo(
            ImmutableSet.of(
                StandardCommunity.of(2L), StandardCommunity.of(3L), StandardCommunity.of(5L))));

    // p6
    RoutingPolicy p6 = c.getRoutingPolicies().get("p6");
    Bgpv4Route.Builder b6 =
        Bgpv4Route.builder()
            .setNetwork(cr.getNetwork())
            .setCommunities(ImmutableSet.of(StandardCommunity.of(5L)))
            .setOriginatorIp(Ip.parse("2.2.2.2"))
            .setOriginType(OriginType.INCOMPLETE)
            .setProtocol(RoutingProtocol.BGP);
    p6.process(cr, b6, Direction.OUT);
    Bgpv4Route br6 = b6.build();

    assertThat(br6.getCommunities(), equalTo(ImmutableSet.of(StandardCommunity.of(5L))));
  }

  @Test
  public void testDeleteCommunity() {
    Configuration c = parseConfig("community");

    Bgpv4Route base =
        Bgpv4Route.builder()
            .setNetwork(Prefix.ZERO)
            .setOriginatorIp(Ip.ZERO)
            .setOriginType(OriginType.INCOMPLETE)
            .setProtocol(RoutingProtocol.BGP)
            .build();

    {
      // p7 - delete well-known
      RoutingPolicy rp = c.getRoutingPolicies().get("p7");
      Bgpv4Route.Builder builder =
          base.toBuilder()
              .setCommunities(
                  ImmutableSet.of(
                      StandardCommunity.of(5L),
                      StandardCommunity.of(WellKnownCommunity.NO_ADVERTISE)));
      rp.process(builder.build(), builder, Direction.OUT);
      Bgpv4Route outputRoute = builder.build();

      assertThat(outputRoute.getCommunities(), equalTo(ImmutableSet.of(StandardCommunity.of(5L))));
    }
    {
      // p8 - delete mixed
      RoutingPolicy rp = c.getRoutingPolicies().get("p8");
      Bgpv4Route.Builder builder =
          base.toBuilder()
              .setCommunities(
                  ImmutableSet.of(
                      StandardCommunity.of(0, 1),
                      StandardCommunity.of(0, 11),
                      StandardCommunity.of(0, 2),
                      StandardCommunity.of(1, 1),
                      StandardCommunity.of(0, 3)));
      rp.process(builder.build(), builder, Direction.OUT);
      Bgpv4Route outputRoute = builder.build();

      assertThat(
          outputRoute.getCommunities(), equalTo(ImmutableSet.of(StandardCommunity.of(0, 11))));
    }
    {
      // p9 - delete regex
      RoutingPolicy rp = c.getRoutingPolicies().get("p9");
      Bgpv4Route.Builder builder =
          base.toBuilder()
              .setCommunities(
                  ImmutableSet.of(StandardCommunity.of(0, 1), StandardCommunity.of(0, 2)));
      rp.process(builder.build(), builder, Direction.OUT);
      Bgpv4Route outputRoute = builder.build();

      assertThat(
          outputRoute.getCommunities(), equalTo(ImmutableSet.of(StandardCommunity.of(0, 2))));
    }
    {
      // p10 - delete inverted
      RoutingPolicy rp = c.getRoutingPolicies().get("p10");
      Bgpv4Route.Builder builder =
          base.toBuilder()
              .setCommunities(
                  ImmutableSet.of(StandardCommunity.of(0, 1), StandardCommunity.of(0, 12345)));
      rp.process(builder.build(), builder, Direction.OUT);
      Bgpv4Route outputRoute = builder.build();

      assertThat(
          outputRoute.getCommunities(), equalTo(ImmutableSet.of(StandardCommunity.of(0, 12345))));
    }
  }

  @Test
  public void testPsFromCommunity() {
    Configuration c = parseConfig("community");

    Bgpv4Route base =
        Bgpv4Route.builder()
            .setNetwork(Prefix.ZERO)
            .setOriginatorIp(Ip.ZERO)
            .setOriginType(OriginType.INCOMPLETE)
            .setProtocol(RoutingProtocol.BGP)
            .build();

    {
      assertThat(c.getRoutingPolicies(), hasKey("match"));
      RoutingPolicy rp = c.getRoutingPolicies().get("match");
      // deny route with communities only matching one element of named community
      assertFalse(
          routingPolicyPermitsRoute(
              rp,
              base.toBuilder()
                  .setCommunities(ImmutableSet.of(StandardCommunity.of(0, 1)))
                  .build()));
      // permit route with communities matching all elements of named community
      assertTrue(
          routingPolicyPermitsRoute(
              rp,
              base.toBuilder()
                  .setCommunities(
                      ImmutableSet.of(
                          StandardCommunity.of(0, 1),
                          StandardCommunity.of(0, 2),
                          StandardCommunity.of(1, 1),
                          StandardCommunity.of(0, 3)))
                  .build()));
    }
    {
      assertThat(c.getRoutingPolicies(), hasKey("invert"));
      RoutingPolicy rp = c.getRoutingPolicies().get("invert");
      StandardCommunity bad = StandardCommunity.of(0, 12345);
      StandardCommunity other = StandardCommunity.of(0, 1);

      // permit base route with no communities
      assertTrue(routingPolicyPermitsRoute(rp, base));
      // deny route with the mentioned community
      assertFalse(
          routingPolicyPermitsRoute(
              rp, base.toBuilder().setCommunities(ImmutableSet.of(bad)).build()));
      // deny route that includes the mentioned community
      assertFalse(
          routingPolicyPermitsRoute(
              rp, base.toBuilder().setCommunities(ImmutableSet.of(bad, other)).build()));
      // permit route with some other community
      assertTrue(
          routingPolicyPermitsRoute(
              rp, base.toBuilder().setCommunities(ImmutableSet.of(other)).build()));
    }
  }

  @Test
  public void testBgpDisable() throws IOException {
    // Config has "set protocols bgp disable"; no VI BGP process should be created
    String hostname = "bgp_disable";
    IBatfish iBatfish = getBatfishForConfigurationNames(hostname);
    Configuration c = iBatfish.loadConfigurations(iBatfish.getSnapshot()).get(hostname);
    assertThat(c.getVrfs().get(DEFAULT_VRF_NAME).getBgpProcess(), nullValue());
  }

  @Test
  public void testDefaultApplications() throws IOException {
    String hostname = "default-applications";
    Batfish batfish = getBatfishForConfigurationNames(hostname);
    ConvertConfigurationAnswerElement ccae =
        batfish.loadConvertConfigurationAnswerElementOrReparse(batfish.getSnapshot());
    SortedMap<String, SortedMap<String, SortedMap<String, SortedMap<String, SortedSet<Integer>>>>>
        undefinedReferences = ccae.getUndefinedReferences();
    Configuration c = parseConfig(hostname);

    String aclApplicationsName = zoneToZoneFilter("z1", "z2");
    String aclApplicationSetName = zoneToZoneFilter("z1", "z3");
    String aclApplicationSetAnyName = zoneToZoneFilter("z1", "z4");
    String aclApplicationAnyName = zoneToZoneFilter("z1", "z5");
    String z1Interface = "ge-0/0/0.0";
    IpAccessList aclApplication = c.getIpAccessLists().get(aclApplicationsName);
    IpAccessList aclApplicationSet = c.getIpAccessLists().get(aclApplicationSetName);
    IpAccessList aclApplicationSetAny = c.getIpAccessLists().get(aclApplicationSetAnyName);
    IpAccessList aclApplicationAny = c.getIpAccessLists().get(aclApplicationAnyName);
    /* Allowed applications permits TCP to port 80 and 443 */
    Flow permittedHttpFlow = createFlow(IpProtocol.TCP, 80);
    Flow permittedHttpsFlow = createFlow(IpProtocol.TCP, 443);
    Flow rejectedFlow = createFlow(IpProtocol.TCP, 100);

    /*
     * Confirm there are no undefined references
     */
    assertThat(undefinedReferences.keySet(), emptyIterable());

    /*
     * Confirm acl with explicit application constraints accepts http and https flows and rejects
     * others
     */
    assertThat(
        aclApplication,
        accepts(permittedHttpFlow, z1Interface, c.getIpAccessLists(), c.getIpSpaces()));
    assertThat(
        aclApplication,
        accepts(permittedHttpsFlow, z1Interface, c.getIpAccessLists(), c.getIpSpaces()));
    assertThat(
        aclApplication, rejects(rejectedFlow, z1Interface, c.getIpAccessLists(), c.getIpSpaces()));

    /*
     * Confirm acl with indirect constraints (application-set) accepts http and https flows and
     * rejects others
     */
    assertThat(
        aclApplicationSet,
        accepts(permittedHttpFlow, z1Interface, c.getIpAccessLists(), c.getIpSpaces()));
    assertThat(
        aclApplicationSet,
        accepts(permittedHttpsFlow, z1Interface, c.getIpAccessLists(), c.getIpSpaces()));
    assertThat(
        aclApplicationSet,
        rejects(rejectedFlow, z1Interface, c.getIpAccessLists(), c.getIpSpaces()));

    /*
     * Confirm policy referencing permissive application-set accepts all three flows
     */
    assertThat(
        aclApplicationSetAny,
        accepts(permittedHttpFlow, z1Interface, c.getIpAccessLists(), c.getIpSpaces()));
    assertThat(
        aclApplicationSetAny,
        accepts(permittedHttpsFlow, z1Interface, c.getIpAccessLists(), c.getIpSpaces()));
    assertThat(
        aclApplicationSetAny,
        accepts(rejectedFlow, z1Interface, c.getIpAccessLists(), c.getIpSpaces()));

    /*
     * Confirm policy directly permitting any application accepts all three flows
     */
    assertThat(
        aclApplicationAny,
        accepts(permittedHttpFlow, z1Interface, c.getIpAccessLists(), c.getIpSpaces()));
    assertThat(
        aclApplicationAny,
        accepts(permittedHttpsFlow, z1Interface, c.getIpAccessLists(), c.getIpSpaces()));
    assertThat(
        aclApplicationAny,
        accepts(rejectedFlow, z1Interface, c.getIpAccessLists(), c.getIpSpaces()));
  }

  @Test
  public void testEnforceFirstAs() {
    String hostname = "bgp-enforce-first-as";
    Configuration c = parseConfig(hostname);
    assertThat(c, hasDefaultVrf(hasBgpProcess(hasNeighbors(hasValue(hasEnforceFirstAs())))));
  }

  @Test
  public void testEthernetSwitchingFilterReference() throws IOException {
    String hostname = "ethernet-switching-filter";
    String filename = "configs/" + hostname;
    Batfish batfish = getBatfishForConfigurationNames(hostname);
    ConvertConfigurationAnswerElement ccae =
        batfish.loadConvertConfigurationAnswerElementOrReparse(batfish.getSnapshot());

    /* esfilter should be referred, while esfilter2 should be unreferred */
    assertThat(ccae, hasNumReferrers(filename, FIREWALL_FILTER, "esfilter", 1));
    assertThat(ccae, hasNumReferrers(filename, FIREWALL_FILTER, "esfilter2", 0));
  }

  @Test
  public void testFirewallFilterReferences() throws IOException {
    String hostname = "firewall-filters";
    String filename = "configs/" + hostname;

    Batfish batfish = getBatfishForConfigurationNames(hostname);
    ConvertConfigurationAnswerElement ccae =
        batfish.loadConvertConfigurationAnswerElementOrReparse(batfish.getSnapshot());

    /* Confirm filter usage is tracked properly */
    assertThat(ccae, hasNumReferrers(filename, FIREWALL_FILTER, "FILTER1", 3));
    assertThat(ccae, hasNumReferrers(filename, FIREWALL_FILTER, "FILTER2", 4));
    assertThat(ccae, hasNumReferrers(filename, FIREWALL_FILTER, "FILTER_UNUSED", 0));

    /* Confirm undefined reference is identified */
    assertThat(ccae, hasUndefinedReference(filename, FIREWALL_FILTER, "FILTER_UNDEF"));
  }

  @Test
  public void testFirewallFilterExtraction() {
    JuniperConfiguration c = parseJuniperConfig("firewall-filters");
    Map<String, org.batfish.representation.juniper.Interface> ifaces =
        c.getMasterLogicalSystem().getInterfaces();

    {
      String parentName = "xe-0/0/0";
      String unitName = parentName + ".0";
      assertThat(ifaces, hasKey(parentName));
      org.batfish.representation.juniper.Interface parent = ifaces.get(parentName);
      assertThat(parent.getUnits(), hasKey(unitName));
      org.batfish.representation.juniper.Interface iface = parent.getUnits().get(unitName);
      assertThat(iface.getIncomingFilter(), equalTo("FILTER1"));
      assertThat(iface.getIncomingFilterList(), nullValue());
      assertThat(iface.getOutgoingFilter(), nullValue());
      assertThat(iface.getOutgoingFilterList(), nullValue());
    }
    {
      String parentName = "xe-0/0/1";
      String unitName = parentName + ".0";
      assertThat(ifaces, hasKey(parentName));
      org.batfish.representation.juniper.Interface parent = ifaces.get(parentName);
      assertThat(parent.getUnits(), hasKey(unitName));
      org.batfish.representation.juniper.Interface iface = parent.getUnits().get(unitName);
      assertThat(iface.getIncomingFilter(), equalTo("FILTER2"));
      assertThat(iface.getIncomingFilterList(), nullValue());
      assertThat(iface.getOutgoingFilter(), equalTo("FILTER2"));
      assertThat(iface.getOutgoingFilterList(), nullValue());
    }
    {
      String parentName = "xe-0/0/2";
      String unitName = parentName + ".0";
      assertThat(ifaces, hasKey(parentName));
      org.batfish.representation.juniper.Interface parent = ifaces.get(parentName);
      assertThat(parent.getUnits(), hasKey(unitName));
      org.batfish.representation.juniper.Interface iface = parent.getUnits().get(unitName);
      assertThat(iface.getIncomingFilter(), nullValue());
      assertThat(iface.getIncomingFilterList(), nullValue());
      assertThat(iface.getOutgoingFilter(), equalTo("FILTER_UNDEF"));
      assertThat(iface.getOutgoingFilterList(), nullValue());
    }
    {
      String parentName = "xe-0/0/3";
      String unitName = parentName + ".0";
      assertThat(ifaces, hasKey(parentName));
      org.batfish.representation.juniper.Interface parent = ifaces.get(parentName);
      assertThat(parent.getUnits(), hasKey(unitName));
      org.batfish.representation.juniper.Interface iface = parent.getUnits().get(unitName);
      assertThat(iface.getIncomingFilter(), nullValue());
      assertThat(iface.getIncomingFilterList(), contains("FILTER1", "FILTER2"));
      assertThat(iface.getOutgoingFilter(), nullValue());
      assertThat(iface.getOutgoingFilterList(), contains("FILTER2", "FILTER1"));
    }
  }

  @Test
  public void testFirewallFilterConversion() {
    Configuration c = parseConfig("firewall-filters");
    Flow.Builder fb = builder().setIpProtocol(OSPF).setIngressNode(c.getHostname()).setDstIp(ZERO);
    Flow src1235 = fb.setSrcIp(Ip.parse("1.2.3.5")).build();
    Flow src1236 = fb.setSrcIp(Ip.parse("1.2.3.6")).build();
    Flow src8888 = fb.setSrcIp(Ip.parse("8.8.8.8")).build();

    assertThat(
        c,
        hasIpAccessList(
            "xe-0/0/3.0-i",
            allOf(
                rejects(src1235, null, c), accepts(src1236, null, c), rejects(src8888, null, c))));
    assertThat(
        c,
        hasIpAccessList(
            "xe-0/0/3.0-o",
            allOf(
                rejects(src1235, null, c), rejects(src1236, null, c), rejects(src8888, null, c))));
  }

  @Test
  public void testFirewallCombinedPolicies() {
    Configuration c = parseConfig("firewall-combined-policies");
    String interfaceNameTrust = "ge-0/0/0.0";
    String interfaceNameUntrust = "ge-0/0/1.0";
    String addrPermitted = "1.2.3.1";
    String addrDeniedByZonePolicy = "1.2.3.3";
    String addrDeniedByGlobalPolicy = "1.2.3.7";
    String addrDeniedByFilter = "2.2.2.2";
    String addrDefaultPolicy = "1.2.3.15";
    String untrustIpAddr = "1.2.4.5";

    Flow flowPermitted = createFlow(addrPermitted, untrustIpAddr);
    Flow flowDeniedByZonePolicy = createFlow(addrDeniedByZonePolicy, untrustIpAddr);
    Flow flowDeniedByGlobalPolicy = createFlow(addrDeniedByGlobalPolicy, untrustIpAddr);
    Flow flowDeniedByFilter = createFlow(addrDeniedByFilter, untrustIpAddr);
    Flow flowDefaultPolicy = createFlow(addrDefaultPolicy, untrustIpAddr);

    IpAccessList aclUntrustOut = c.getAllInterfaces().get(interfaceNameUntrust).getOutgoingFilter();
    IpAccessList aclUntrustSecurity =
        c.getAllInterfaces().get(interfaceNameUntrust).getPreTransformationOutgoingFilter();

    /* Confirm flow from address explicitly allowed by zone policy is accepted */
    assertThat(
        aclUntrustSecurity,
        accepts(flowPermitted, interfaceNameTrust, c.getIpAccessLists(), c.getIpSpaces()));
    /* Confirm flow from trust interface not matching any policy deny is accepted (accepted by default permit-all) */
    assertThat(
        aclUntrustSecurity,
        accepts(flowDefaultPolicy, interfaceNameTrust, c.getIpAccessLists(), c.getIpSpaces()));
    /* Confirm flow matching zone policy deny is rejected */
    assertThat(
        aclUntrustSecurity,
        rejects(flowDeniedByZonePolicy, interfaceNameTrust, c.getIpAccessLists(), c.getIpSpaces()));
    /* Confirm flow blocked by the outgoing filter is rejected */
    assertThat(
        aclUntrustOut,
        rejects(flowDeniedByFilter, interfaceNameTrust, c.getIpAccessLists(), c.getIpSpaces()));
    /* Confirm flow matching global policy deny is rejected */
    assertThat(
        aclUntrustSecurity,
        rejects(
            flowDeniedByGlobalPolicy, interfaceNameTrust, c.getIpAccessLists(), c.getIpSpaces()));

    /* Confirm traffic originating from the device is not blocked by policies */
    assertThat(
        aclUntrustSecurity,
        accepts(flowDeniedByZonePolicy, null, c.getIpAccessLists(), c.getIpSpaces()));
    assertThat(
        aclUntrustSecurity,
        accepts(flowDeniedByGlobalPolicy, null, c.getIpAccessLists(), c.getIpSpaces()));
    /* Confirm traffic originating from the device is still blocked by an outgoing filter */
    assertThat(
        aclUntrustOut, rejects(flowDeniedByFilter, null, c.getIpAccessLists(), c.getIpSpaces()));
  }

  @Test
  public void testFirewallGlobalAddressBook() {
    Configuration c = parseConfig("firewall-global-address-book");
    String interfaceNameTrust = "ge-0/0/0.0";
    String interfaceNameUntrust = "ge-0/0/1.0";
    String specificSpaceName = "global~ADDR1";
    String wildcardSpaceName = "global~ADDR2";
    String rangeSpaceName = "global~ADDR3";
    String indirectSpaceName = "global~ADDRSET";

    // Address on untrust interface's subnet
    String untrustIpAddr = "1.2.4.5";
    // Specific address allowed by the address-set
    String specificAddr = "2.2.2.2";
    // Address allowed by the wildcard-address in the address-set
    String wildcardAddr = "1.3.3.4";
    // Address not allowed by either entry in the address-set
    String notWildcardAddr = "1.2.3.5";

    Flow flowFromSpecificAddr = createFlow(specificAddr, untrustIpAddr);
    Flow flowFromWildcardAddr = createFlow(wildcardAddr, untrustIpAddr);
    Flow flowFromNotWildcardAddr = createFlow(notWildcardAddr, untrustIpAddr);
    IpAccessList untrustAcl =
        c.getAllInterfaces().get(interfaceNameUntrust).getPreTransformationOutgoingFilter();

    // Should have three global IpSpaces in the config
    assertThat(
        c.getIpSpaces().keySet(),
        containsInAnyOrder(
            specificSpaceName, wildcardSpaceName, indirectSpaceName, rangeSpaceName));
    // And associated metadata
    assertThat(
        c.getIpSpaceMetadata().keySet(),
        containsInAnyOrder(
            specificSpaceName, wildcardSpaceName, indirectSpaceName, rangeSpaceName));

    IpSpace specificSpace = c.getIpSpaces().get(specificSpaceName);
    IpSpace wildcardSpace = c.getIpSpaces().get(wildcardSpaceName);
    IpSpace indirectSpace = c.getIpSpaces().get(indirectSpaceName);

    // Specific space should contain the specific addr and not others
    assertThat(specificSpace, containsIp(Ip.parse(specificAddr)));
    assertThat(specificSpace, not(containsIp(Ip.parse(wildcardAddr))));

    // Wildcard space should contain the wildcard addr and not others
    assertThat(wildcardSpace, containsIp(Ip.parse(wildcardAddr)));
    assertThat(wildcardSpace, not(containsIp(Ip.parse(notWildcardAddr))));

    // Indirect space should contain both specific and wildcard addr, but not others
    assertThat(indirectSpace, containsIp(Ip.parse(specificAddr), c.getIpSpaces()));
    assertThat(indirectSpace, containsIp(Ip.parse(wildcardAddr), c.getIpSpaces()));
    assertThat(indirectSpace, not(containsIp(Ip.parse(notWildcardAddr), c.getIpSpaces())));

    // Specifically allowed source addr should be accepted
    assertThat(
        untrustAcl,
        accepts(flowFromSpecificAddr, interfaceNameTrust, c.getIpAccessLists(), c.getIpSpaces()));
    // Source addr covered by the wildcard entry should be accepted
    assertThat(
        untrustAcl,
        accepts(flowFromWildcardAddr, interfaceNameTrust, c.getIpAccessLists(), c.getIpSpaces()));
    // Source addr covered by neither addr-set entry should be rejected
    assertThat(
        untrustAcl,
        rejects(
            flowFromNotWildcardAddr, interfaceNameTrust, c.getIpAccessLists(), c.getIpSpaces()));

    // Range
    IpSpace rangeSpace = c.getIpSpaces().get(rangeSpaceName);
    Ip before = Ip.parse("5.5.5.4");
    Ip min = Ip.parse("5.5.5.5");
    Ip inside = Ip.parse("5.5.5.6");
    Ip max = Ip.parse("5.5.5.7");
    Ip after = Ip.parse("5.5.5.8");
    assertThat(
        rangeSpace,
        allOf(
            not(containsIp(before)),
            containsIp(min),
            containsIp(inside),
            containsIp(max),
            not(containsIp(after))));
  }

  @Test
  public void testFirewallGlobalPolicy() {
    Configuration c = parseConfig("firewall-global-policy");
    String interfaceNameTrust = "ge-0/0/0.0";
    String interfaceNameUntrust = "ge-0/0/1.0";
    String trustedIpAddr = "1.2.3.5";
    String untrustedIpAddr = "1.2.4.5";

    Flow trustToUntrustFlow = createFlow(trustedIpAddr, untrustedIpAddr);
    Flow untrustToTrustFlow = createFlow(untrustedIpAddr, trustedIpAddr);

    IpAccessList aclTrustOut =
        c.getAllInterfaces().get(interfaceNameTrust).getPreTransformationOutgoingFilter();
    IpAccessList aclUntrustOut =
        c.getAllInterfaces().get(interfaceNameUntrust).getPreTransformationOutgoingFilter();

    /*
     * Should have four ACLs:
     *  Explicitly defined in the config file:
     *    One from the global security policy
     *  Generated by logic in toVendorIndependent
     *    One permitting existing connections (default firewall behavior)
     *    Two defining security policies for each interface (combines explicit security policy with
     *        implicit security policies like allow existing connection)
     */
    assertThat(
        c.getIpAccessLists().keySet(),
        containsInAnyOrder(
            ACL_NAME_GLOBAL_POLICY,
            ACL_NAME_SECURITY_POLICY + interfaceNameTrust,
            ACL_NAME_SECURITY_POLICY + interfaceNameUntrust));

    /* Flows in either direction should be permitted by the global policy */
    assertThat(
        aclUntrustOut,
        accepts(trustToUntrustFlow, interfaceNameTrust, c.getIpAccessLists(), c.getIpSpaces()));
    assertThat(
        aclTrustOut,
        accepts(untrustToTrustFlow, interfaceNameUntrust, c.getIpAccessLists(), c.getIpSpaces()));
  }

  @Test
  public void testFirewallGlobalPolicyGlobalAddressBook() {
    /*
     * Test address book behavior when used in a global policy
     * i.e. a policy that does not have fromZone or toZone
     */
    Configuration c = parseConfig("firewall-global-policy-global-address-book");
    String interfaceNameTrust = "ge-0/0/0.0";
    String interfaceNameUntrust = "ge-0/0/1.0";
    String trustedIpAddr = "1.2.3.5";
    String untrustedIpAddr = "1.2.4.5";
    String trustedSpaceName = "global~ADDR1";

    Flow trustToUntrustFlow = createFlow(trustedIpAddr, untrustedIpAddr);
    Flow untrustToTrustFlow = createFlow(untrustedIpAddr, trustedIpAddr);

    IpAccessList aclTrustOut =
        c.getAllInterfaces().get(interfaceNameTrust).getPreTransformationOutgoingFilter();
    IpAccessList aclUntrustOut =
        c.getAllInterfaces().get(interfaceNameUntrust).getPreTransformationOutgoingFilter();

    /* Make sure the global-address-book address is the only config ipSpace */
    assertThat(c.getIpSpaces().keySet(), containsInAnyOrder(trustedSpaceName));

    IpSpace ipSpace = Iterables.getOnlyElement(c.getIpSpaces().values());

    // It should contain the specific address
    assertThat(ipSpace, containsIp(Ip.parse(trustedIpAddr)));

    // It should not contain the address that is not allowed
    assertThat(ipSpace, not(containsIp(Ip.parse(untrustedIpAddr))));

    /* Flow from ADDR1 to untrust should be permitted */
    assertThat(
        aclUntrustOut,
        accepts(trustToUntrustFlow, interfaceNameTrust, c.getIpAccessLists(), c.getIpSpaces()));
    /* Flow from not ADDR1 to trust should be rejected */
    assertThat(
        aclTrustOut,
        rejects(untrustToTrustFlow, interfaceNameUntrust, c.getIpAccessLists(), c.getIpSpaces()));
  }

  @Test
  public void testFirewallNoPolicies() {
    Configuration c = parseConfig("firewall-no-policies");
    String interfaceNameTrust = "ge-0/0/0.0";
    String interfaceNameUntrust = "ge-0/0/1.0";
    String trustedIpAddr = "1.2.3.5";
    String untrustedIpAddr = "1.2.4.5";

    Flow trustToUntrustFlow = createFlow(trustedIpAddr, untrustedIpAddr);
    Flow untrustToTrustFlow = createFlow(untrustedIpAddr, trustedIpAddr);

    IpAccessList aclTrustOut =
        c.getAllInterfaces().get(interfaceNameTrust).getPreTransformationOutgoingFilter();
    IpAccessList aclUntrustOut =
        c.getAllInterfaces().get(interfaceNameUntrust).getPreTransformationOutgoingFilter();

    /*
     * Should have three ACLs generated by logic in toVendorIndependent:
     *    One permitting existing connections (default firewall behavior)
     *    Two defining security policies for each interface (combines explicit security policy with
     *        implicit security policies like allow existing connection)
     */
    assertThat(
        c.getIpAccessLists().keySet(),
        containsInAnyOrder(
            ACL_NAME_SECURITY_POLICY + interfaceNameTrust,
            ACL_NAME_SECURITY_POLICY + interfaceNameUntrust));

    /* Simple flow in either direction should be blocked */
    assertThat(
        aclUntrustOut,
        rejects(trustToUntrustFlow, interfaceNameTrust, c.getIpAccessLists(), c.getIpSpaces()));
    assertThat(
        aclTrustOut,
        rejects(untrustToTrustFlow, interfaceNameUntrust, c.getIpAccessLists(), c.getIpSpaces()));
  }

  @Test
  public void testFirewallPolicies() {
    Configuration c = parseConfig("firewall-policies");
    String interfaceNameTrust = "ge-0/0/0.0";
    String interfaceNameUntrust = "ge-0/0/1.0";
    String securityPolicyName = zoneToZoneFilter("trust", "untrust");
    String trustedIpAddr = "1.2.3.5";
    String untrustedIpAddr = "1.2.4.5";

    Flow trustToUntrustFlow = createFlow(trustedIpAddr, untrustedIpAddr);
    Flow untrustToTrustFlow = createFlow(untrustedIpAddr, trustedIpAddr);

    IpAccessList aclTrustOut =
        c.getAllInterfaces().get(interfaceNameTrust).getPreTransformationOutgoingFilter();
    IpAccessList aclUntrustOut =
        c.getAllInterfaces().get(interfaceNameUntrust).getPreTransformationOutgoingFilter();

    /*
     * Should have four ACLs:
     *  Explicitly defined in the config file:
     *    One from the security policy from trust to untrust
     *  Generated by logic in toVendorIndependent
     *    One permitting existing connections (default firewall behavior)
     *    Two defining security policies for each interface (combines explicit security policy with
     *        implicit security policies like allow existing connection)
     */
    assertThat(
        c.getIpAccessLists().keySet(),
        containsInAnyOrder(securityPolicyName, aclTrustOut.getName(), aclUntrustOut.getName()));

    /* Simple flow from trust to untrust should be permitted */
    assertThat(
        aclUntrustOut,
        accepts(trustToUntrustFlow, interfaceNameTrust, c.getIpAccessLists(), c.getIpSpaces()));

    /* Simple flow from untrust to trust should be blocked */
    assertThat(
        aclTrustOut,
        rejects(untrustToTrustFlow, interfaceNameUntrust, c.getIpAccessLists(), c.getIpSpaces()));
  }

  @Test
  public void testFirewallZoneAddressBookInline() {
    Configuration c = parseConfig("firewall-zone-address-book-inline");
    String interfaceNameTrust = "ge-0/0/0.0";
    String interfaceNameUntrust = "ge-0/0/1.0";
    // Address on untrust interface's subnet
    String untrustIpAddr = "1.2.4.5";
    // Specific address allowed by the address-book
    String specificAddr = "2.2.2.2";
    // Address not allowed by the address-book
    String notAllowedAddr = "3.3.3.3";

    Flow flowFromSpecificAddr = createFlow(specificAddr, untrustIpAddr);
    Flow flowFromNotAllowedAddr = createFlow(notAllowedAddr, untrustIpAddr);

    IpAccessList aclUntrustOut =
        c.getAllInterfaces().get(interfaceNameUntrust).getPreTransformationOutgoingFilter();

    // Should have a an IpSpace in the config corresponding to the trust zone's ADDR1 address
    String ipSpaceName = "trust~ADDR1";
    assertThat(c.getIpSpaces(), hasKey(equalTo(ipSpaceName)));

    // It should be the only IpSpace
    assertThat(c.getIpSpaces().keySet(), iterableWithSize(1));
    IpSpace ipSpace = Iterables.getOnlyElement(c.getIpSpaces().values());

    // It should contain the specific address
    assertThat(ipSpace, containsIp(Ip.parse(specificAddr)));

    // It should not contain the address that is not allowed
    assertThat(ipSpace, not(containsIp(Ip.parse(notAllowedAddr))));

    // There should be metadata for this ipspace
    assertThat(c.getIpSpaceMetadata(), hasKey(ipSpaceName));

    // Specifically allowed source address should be accepted
    assertThat(
        aclUntrustOut,
        accepts(flowFromSpecificAddr, interfaceNameTrust, c.getIpAccessLists(), c.getIpSpaces()));
    // Source address not covered by the address-book should be rejected
    assertThat(
        aclUntrustOut,
        rejects(flowFromNotAllowedAddr, interfaceNameTrust, c.getIpAccessLists(), c.getIpSpaces()));
  }

  /**
   * Similar test to {@link #testFirewallZoneAddressBookInline()} except with attached instead of
   * inlined address book
   */
  @Test
  public void testFirewallZoneAddressBookAttach() {
    Configuration c = parseConfig("firewall-zone-address-book-attach");
    String interfaceNameTrust = "ge-0/0/0.0";
    String interfaceNameUntrust = "ge-0/0/1.0";
    // Address on untrust interface's subnet
    String untrustIpAddr = "1.2.4.5";
    // Specific address allowed by the address-book
    String specificAddr = "2.2.2.2";
    // Address not allowed by the address-book
    String notAllowedAddr = "3.3.3.3";

    Flow flowFromSpecificAddr = createFlow(specificAddr, untrustIpAddr);
    Flow flowFromNotAllowedAddr = createFlow(notAllowedAddr, untrustIpAddr);

    IpAccessList aclUntrustOut =
        c.getAllInterfaces().get(interfaceNameUntrust).getPreTransformationOutgoingFilter();

    // Should have a an IpSpace in the config corresponding to the trust zone's ADDR1 address
    String ipSpaceName = "trust-book~ADDR1";
    assertThat(c.getIpSpaces(), hasKey(equalTo(ipSpaceName)));

    // It should be the only IpSpace
    assertThat(c.getIpSpaces().keySet(), iterableWithSize(1));
    IpSpace ipSpace = Iterables.getOnlyElement(c.getIpSpaces().values());

    // It should contain the specific address
    assertThat(ipSpace, containsIp(Ip.parse(specificAddr)));

    // It should not contain the address that is not allowed
    assertThat(ipSpace, not(containsIp(Ip.parse(notAllowedAddr))));

    // There should be metadata for this ipspace
    assertThat(c.getIpSpaceMetadata(), hasKey(ipSpaceName));

    // Specifically allowed source address should be accepted
    assertThat(
        aclUntrustOut,
        accepts(flowFromSpecificAddr, interfaceNameTrust, c.getIpAccessLists(), c.getIpSpaces()));
    // Source address not covered by the address-book should be rejected
    assertThat(
        aclUntrustOut,
        rejects(flowFromNotAllowedAddr, interfaceNameTrust, c.getIpAccessLists(), c.getIpSpaces()));
  }

  /**
   * Similar test to {@link #testFirewallZoneAddressBookInline()} except with attached instead of
   * inlined address book
   */
  @Test
  public void testFirewallZoneAddressBookGlobal() {
    Configuration c = parseConfig("firewall-zone-address-book-global");
    String interfaceNameTrust = "ge-0/0/0.0";
    String interfaceNameUntrust = "ge-0/0/1.0";
    // Address on untrust interface's subnet
    String untrustIpAddr = "1.2.4.5";
    // Specific address allowed by the address-book
    String specificAddr = "2.2.2.2";
    // Address not allowed by the address-book
    String notAllowedAddr = "3.3.3.3";

    Flow flowFromSpecificAddr = createFlow(specificAddr, untrustIpAddr);
    Flow flowFromNotAllowedAddr = createFlow(notAllowedAddr, untrustIpAddr);

    IpAccessList aclUntrustOut =
        c.getAllInterfaces().get(interfaceNameUntrust).getPreTransformationOutgoingFilter();

    // Should have a an IpSpace in the config corresponding to the trust zone's ADDR1 address
    String ipSpaceName = "global~ADDR1";
    assertThat(c.getIpSpaces(), hasKey(equalTo(ipSpaceName)));

    // It should be the only IpSpace
    assertThat(c.getIpSpaces().keySet(), iterableWithSize(1));
    IpSpace ipSpace = Iterables.getOnlyElement(c.getIpSpaces().values());

    // It should contain the specific address
    assertThat(ipSpace, containsIp(Ip.parse(specificAddr)));

    // It should not contain the address that is not allowed
    assertThat(ipSpace, not(containsIp(Ip.parse(notAllowedAddr))));

    // There should be metadata for this ipspace
    assertThat(c.getIpSpaceMetadata(), hasKey(ipSpaceName));

    // Specifically allowed source address should be accepted
    assertThat(
        aclUntrustOut,
        accepts(flowFromSpecificAddr, interfaceNameTrust, c.getIpAccessLists(), c.getIpSpaces()));
    // Source address not covered by the address-book should be rejected
    assertThat(
        aclUntrustOut,
        rejects(flowFromNotAllowedAddr, interfaceNameTrust, c.getIpAccessLists(), c.getIpSpaces()));
  }

  /**
   * When both global and zone-specific (attached or inline) address books are present, global loses
   */
  @Test
  public void testFirewallZoneAddressBookGlobalLoses() {
    Configuration c = parseConfig("firewall-zone-address-book-global-loses");
    String interfaceNameTrust = "ge-0/0/0.0";
    String interfaceNameUntrust = "ge-0/0/1.0";
    // Address on untrust interface's subnet
    String untrustIpAddr = "1.2.4.5";
    // Specific address allowed by the address-book
    String specificAddr = "2.2.2.2";
    // Address not allowed by the address-book
    String notAllowedAddr = "3.3.3.3";

    Flow flowFromSpecificAddr = createFlow(specificAddr, untrustIpAddr);
    Flow flowFromNotAllowedAddr = createFlow(notAllowedAddr, untrustIpAddr);

    IpAccessList aclUntrustOut =
        c.getAllInterfaces().get(interfaceNameUntrust).getPreTransformationOutgoingFilter();

    // Specifically allowed source address should be accepted
    assertThat(
        aclUntrustOut,
        accepts(flowFromSpecificAddr, interfaceNameTrust, c.getIpAccessLists(), c.getIpSpaces()));
    // Source address not covered by the zone address-book should be rejected
    assertThat(
        aclUntrustOut,
        rejects(flowFromNotAllowedAddr, interfaceNameTrust, c.getIpAccessLists(), c.getIpSpaces()));
  }

  @Test
  public void testFirewallZoneAddressUndefined() {
    Configuration c = parseConfig("firewall-zone-address-undefined");

    String interfaceNameTrust = "ge-0/0/0.0";
    String interfaceNameUntrust = "ge-0/0/1.0";
    String addrAccepted = "2.2.2.2";
    String addrRejected = "2.2.2.3";

    Flow flowAccepted = createFlow(addrAccepted, addrAccepted);
    Flow flowRejected = createFlow(addrAccepted, addrRejected);

    IpAccessList aclUntrust =
        c.getAllInterfaces().get(interfaceNameUntrust).getPreTransformationOutgoingFilter();
    IpAccessList aclTrust =
        c.getAllInterfaces().get(interfaceNameTrust).getPreTransformationOutgoingFilter();

    // Make sure flow matching address-book entry is accepted despite the rule having one undefined
    // destination address
    assertThat(
        aclUntrust,
        accepts(flowAccepted, interfaceNameTrust, c.getIpAccessLists(), c.getIpSpaces()));
    // Make sure flow not matching address-book entry is rejected
    assertThat(
        aclUntrust,
        rejects(flowRejected, interfaceNameTrust, c.getIpAccessLists(), c.getIpSpaces()));

    // Make sure both flows are rejected by rule with no defined destination address
    assertThat(
        aclTrust,
        rejects(flowAccepted, interfaceNameUntrust, c.getIpAccessLists(), c.getIpSpaces()));
    assertThat(
        aclTrust,
        rejects(flowRejected, interfaceNameUntrust, c.getIpAccessLists(), c.getIpSpaces()));
  }

  @Test
  public void testFirewallZoneAddressBookAttachAndGlobal() {
    Configuration c = parseConfig("firewall-zone-address-book-attach-and-global");

    String interfaceNameTrust = "ge-0/0/0.0";
    String interfaceNameUntrust = "ge-0/0/1.0";
    // Destination address allowed by the address-book
    String destAddr = "2.2.2.2";
    // Source address allowed by the address-book
    String sourceAddr = "3.3.3.3";

    Flow flowAllowed = createFlow(sourceAddr, destAddr);
    Flow flowRejected1 = createFlow(destAddr, destAddr);
    Flow flowRejected2 = createFlow(sourceAddr, sourceAddr);

    IpAccessList acl =
        c.getAllInterfaces().get(interfaceNameUntrust).getPreTransformationOutgoingFilter();

    // Confirm both global and attached address-book entries are processed properly
    // Make sure the flow with source address matching global book and destination address matching
    // attached book is accepted
    assertThat(
        acl, accepts(flowAllowed, interfaceNameTrust, c.getIpAccessLists(), c.getIpSpaces()));
    // Make sure flow with different addresses is denied
    assertThat(
        acl, rejects(flowRejected1, interfaceNameTrust, c.getIpAccessLists(), c.getIpSpaces()));
    assertThat(
        acl, rejects(flowRejected2, interfaceNameTrust, c.getIpAccessLists(), c.getIpSpaces()));
  }

  @Test
  public void testFirewallZones() {
    Configuration c = parseConfig("firewall-no-policies");
    String interfaceNameTrust = "ge-0/0/0.0";
    String interfaceNameUntrust = "ge-0/0/1.0";
    String zoneTrust = "trust";
    String zoneUntrust = "untrust";
    String trustedIpAddr = "1.2.3.5";
    String untrustedIpAddr = "1.2.4.5";

    Flow trustToUntrustFlow = createFlow(trustedIpAddr, untrustedIpAddr);
    Flow untrustToTrustFlow = createFlow(untrustedIpAddr, trustedIpAddr);

    IpAccessList aclTrustOut =
        c.getAllInterfaces().get(interfaceNameTrust).getPreTransformationOutgoingFilter();
    IpAccessList aclUntrustOut =
        c.getAllInterfaces().get(interfaceNameUntrust).getPreTransformationOutgoingFilter();

    // Should have two zones
    assertThat(c.getZones().keySet(), containsInAnyOrder(zoneTrust, zoneUntrust));

    // Should have two logical interfaces
    assertThat(c.getAllInterfaces().keySet(), hasItems(interfaceNameTrust, interfaceNameUntrust));

    // Confirm the interfaces are associated with their zones
    assertThat(c.getAllInterfaces().get(interfaceNameTrust), hasZoneName(equalTo(zoneTrust)));
    assertThat(c.getAllInterfaces().get(interfaceNameUntrust), hasZoneName(equalTo(zoneUntrust)));

    /* Simple flows should be blocked */
    assertThat(
        aclUntrustOut,
        rejects(trustToUntrustFlow, interfaceNameTrust, c.getIpAccessLists(), c.getIpSpaces()));
    assertThat(
        aclTrustOut,
        rejects(untrustToTrustFlow, interfaceNameUntrust, c.getIpAccessLists(), c.getIpSpaces()));
  }

  @Test
  public void testAggregateDefaults() {
    Configuration config = parseConfig("aggregate-defaults");

    Set<GeneratedRoute> aggregateRoutes = config.getDefaultVrf().getGeneratedRoutes();
    GeneratedRoute ar1 =
        aggregateRoutes.stream()
            .filter(ar -> ar.getNetwork().equals(Prefix.parse("1.0.0.0/8")))
            .findAny()
            .get();
    GeneratedRoute ar2 =
        aggregateRoutes.stream()
            .filter(ar -> ar.getNetwork().equals(Prefix.parse("2.0.0.0/8")))
            .findAny()
            .get();
    GeneratedRoute ar3 =
        aggregateRoutes.stream()
            .filter(ar -> ar.getNetwork().equals(Prefix.parse("3.0.0.0/8")))
            .findAny()
            .get();

    // passive default
    // policies should be generated only for the active ones
    assertThat(ar1.getGenerationPolicy(), nullValue());
    assertThat(
        ar2.getGenerationPolicy(),
        equalTo(
            JuniperConfiguration.computeAggregatedRouteGenerationPolicyName(
                Prefix.parse("2.0.0.0/8"))));
    assertThat(ar3.getGenerationPolicy(), nullValue());

    Set<GeneratedRoute> aggregateRoutesRi1 = config.getVrfs().get("ri1").getGeneratedRoutes();
    GeneratedRoute ar1Ri1 =
        aggregateRoutesRi1.stream()
            .filter(ar -> ar.getNetwork().equals(Prefix.parse("1.0.0.0/8")))
            .findAny()
            .get();
    GeneratedRoute ar2Ri1 =
        aggregateRoutesRi1.stream()
            .filter(ar -> ar.getNetwork().equals(Prefix.parse("2.0.0.0/8")))
            .findAny()
            .get();
    GeneratedRoute ar3Ri1 =
        aggregateRoutesRi1.stream()
            .filter(ar -> ar.getNetwork().equals(Prefix.parse("3.0.0.0/8")))
            .findAny()
            .get();

    // active default
    // policies should be generated only for the active ones
    assertThat(
        ar1Ri1.getGenerationPolicy(),
        equalTo(
            JuniperConfiguration.computeAggregatedRouteGenerationPolicyName(
                Prefix.parse("1.0.0.0/8"))));
    assertThat(
        ar2Ri1.getGenerationPolicy(),
        equalTo(
            JuniperConfiguration.computeAggregatedRouteGenerationPolicyName(
                Prefix.parse("2.0.0.0/8"))));
    assertThat(ar3Ri1.getGenerationPolicy(), nullValue());
  }

  @Test
  public void testAggregateRoutesGenerationPolicies() {
    Configuration config = parseConfig("aggregate-routes");

    Set<GeneratedRoute> aggregateRoutes = config.getDefaultVrf().getGeneratedRoutes();
    GeneratedRoute ar1 =
        aggregateRoutes.stream()
            .filter(ar -> ar.getNetwork().equals(Prefix.parse("1.0.0.0/8")))
            .findAny()
            .get();
    GeneratedRoute ar2 =
        aggregateRoutes.stream()
            .filter(ar -> ar.getNetwork().equals(Prefix.parse("2.0.0.0/8")))
            .findAny()
            .get();
    GeneratedRoute ar3 =
        aggregateRoutes.stream()
            .filter(ar -> ar.getNetwork().equals(Prefix.parse("3.0.0.0/8")))
            .findAny()
            .get();
    GeneratedRoute ar4 =
        aggregateRoutes.stream()
            .filter(ar -> ar.getNetwork().equals(Prefix.parse("4.0.0.0/8")))
            .findAny()
            .get();
    GeneratedRoute ar5 =
        aggregateRoutes.stream()
            .filter(ar -> ar.getNetwork().equals(Prefix.parse("5.0.0.0/8")))
            .findAny()
            .get();
    GeneratedRoute ar6 =
        aggregateRoutes.stream()
            .filter(ar -> ar.getNetwork().equals(Prefix.parse("6.0.0.0/8")))
            .findAny()
            .get();

    // policies should be generated only for the active ones
    assertThat(
        ar1.getGenerationPolicy(),
        equalTo(
            JuniperConfiguration.computeAggregatedRouteGenerationPolicyName(
                Prefix.parse("1.0.0.0/8"))));
    assertThat(
        ar2.getGenerationPolicy(),
        equalTo(
            JuniperConfiguration.computeAggregatedRouteGenerationPolicyName(
                Prefix.parse("2.0.0.0/8"))));
    assertThat(ar3.getGenerationPolicy(), nullValue());

    // the second one should only accept 2.0.0.0/32 as a contributor
    RoutingPolicy rp2 = config.getRoutingPolicies().get(ar2.getGenerationPolicy());
    ConnectedRoute cr31 = new ConnectedRoute(Prefix.parse("2.0.0.0/31"), "blah");
    ConnectedRoute cr32 = new ConnectedRoute(Prefix.parse("2.0.0.0/32"), "blah");
    assertThat(rp2.process(cr31, Bgpv4Route.builder(), Direction.OUT), equalTo(false));
    assertThat(rp2.process(cr32, Bgpv4Route.builder(), Direction.OUT), equalTo(true));

    // all should be discard routes
    assertThat(ar1.getDiscard(), equalTo(true));
    assertThat(ar2.getDiscard(), equalTo(true));
    assertThat(ar3.getDiscard(), equalTo(true));

    // policy semantics

    // falls through without changing default, so accept
    RoutingPolicy rp4 = config.getRoutingPolicies().get(ar4.getGenerationPolicy());
    ConnectedRoute cr4 = new ConnectedRoute(Prefix.parse("4.0.0.0/32"), "blah");
    assertThat(rp4.process(cr4, Bgpv4Route.builder(), Direction.OUT), equalTo(true));

    // rejects first, so reject
    RoutingPolicy rp5 = config.getRoutingPolicies().get(ar5.getGenerationPolicy());
    ConnectedRoute cr5 = new ConnectedRoute(Prefix.parse("5.0.0.0/32"), "blah");
    assertThat(rp5.process(cr5, Bgpv4Route.builder(), Direction.OUT), equalTo(false));

    // accepts first, so accept
    RoutingPolicy rp6 = config.getRoutingPolicies().get(ar6.getGenerationPolicy());
    ConnectedRoute cr6 = new ConnectedRoute(Prefix.parse("6.0.0.0/32"), "blah");
    assertThat(rp6.process(cr6, Bgpv4Route.builder(), Direction.OUT), equalTo(true));
  }

  @Test
  public void testGeneratedDefaults() {
    Configuration config = parseConfig("generated-defaults");

    Set<GeneratedRoute> generatedRoutes = config.getDefaultVrf().getGeneratedRoutes();
    GeneratedRoute gr1 =
        generatedRoutes.stream()
            .filter(gr -> gr.getNetwork().equals(Prefix.parse("1.0.0.0/8")))
            .findAny()
            .get();
    GeneratedRoute gr2 =
        generatedRoutes.stream()
            .filter(gr -> gr.getNetwork().equals(Prefix.parse("2.0.0.0/8")))
            .findAny()
            .get();
    GeneratedRoute gr3 =
        generatedRoutes.stream()
            .filter(gr -> gr.getNetwork().equals(Prefix.parse("3.0.0.0/8")))
            .findAny()
            .get();

    // passive default
    // policies should be generated only for the active ones
    assertThat(gr1.getGenerationPolicy(), nullValue());
    assertThat(
        gr2.getGenerationPolicy(),
        equalTo(
            JuniperConfiguration.computeGeneratedRouteGenerationPolicyName(
                Prefix.parse("2.0.0.0/8"))));
    assertThat(gr3.getGenerationPolicy(), nullValue());

    Set<GeneratedRoute> generatedRi1 = config.getVrfs().get("ri1").getGeneratedRoutes();
    GeneratedRoute gr1Ri1 =
        generatedRi1.stream()
            .filter(gr -> gr.getNetwork().equals(Prefix.parse("1.0.0.0/8")))
            .findAny()
            .get();
    GeneratedRoute gr2Ri1 =
        generatedRi1.stream()
            .filter(gr -> gr.getNetwork().equals(Prefix.parse("2.0.0.0/8")))
            .findAny()
            .get();
    GeneratedRoute gr3Ri1 =
        generatedRi1.stream()
            .filter(gr -> gr.getNetwork().equals(Prefix.parse("3.0.0.0/8")))
            .findAny()
            .get();

    // active default
    // policies should be generated only for the active ones
    assertThat(
        gr1Ri1.getGenerationPolicy(),
        equalTo(
            JuniperConfiguration.computeGeneratedRouteGenerationPolicyName(
                Prefix.parse("1.0.0.0/8"))));
    assertThat(
        gr2Ri1.getGenerationPolicy(),
        equalTo(
            JuniperConfiguration.computeGeneratedRouteGenerationPolicyName(
                Prefix.parse("2.0.0.0/8"))));
    assertThat(gr3Ri1.getGenerationPolicy(), nullValue());
  }

  @Test
  public void testGeneratedRoutesGenerationPolicies() {
    Configuration config = parseConfig("generated-routes");

    Set<GeneratedRoute> generatedRoutes = config.getDefaultVrf().getGeneratedRoutes();
    GeneratedRoute gr1 =
        generatedRoutes.stream()
            .filter(gr -> gr.getNetwork().equals(Prefix.parse("1.0.0.0/8")))
            .findAny()
            .get();
    GeneratedRoute gr2 =
        generatedRoutes.stream()
            .filter(gr -> gr.getNetwork().equals(Prefix.parse("2.0.0.0/8")))
            .findAny()
            .get();
    GeneratedRoute gr3 =
        generatedRoutes.stream()
            .filter(gr -> gr.getNetwork().equals(Prefix.parse("3.0.0.0/8")))
            .findAny()
            .get();

    // policies should be generated only for the active ones
    assertThat(
        gr1.getGenerationPolicy(),
        equalTo(
            JuniperConfiguration.computeGeneratedRouteGenerationPolicyName(
                Prefix.parse("1.0.0.0/8"))));
    assertThat(
        gr2.getGenerationPolicy(),
        equalTo(
            JuniperConfiguration.computeGeneratedRouteGenerationPolicyName(
                Prefix.parse("2.0.0.0/8"))));
    assertThat(gr3.getGenerationPolicy(), nullValue());

    // the second one should only accept 2.0.0.0/32 as a contributor
    RoutingPolicy rp2 = config.getRoutingPolicies().get(gr2.getGenerationPolicy());
    ConnectedRoute cr31 = new ConnectedRoute(Prefix.parse("2.0.0.0/31"), "blah");
    ConnectedRoute cr32 = new ConnectedRoute(Prefix.parse("2.0.0.0/32"), "blah");
    assertThat(rp2.process(cr31, Bgpv4Route.builder(), Direction.OUT), equalTo(false));
    assertThat(rp2.process(cr32, Bgpv4Route.builder(), Direction.OUT), equalTo(true));

    // none should be discard routes
    assertThat(gr1.getDiscard(), equalTo(false));
    assertThat(gr2.getDiscard(), equalTo(false));
    assertThat(gr3.getDiscard(), equalTo(false));
  }

  @Test
  public void testGeneratedRouteCommunities() throws IOException {
    Configuration config =
        BatfishTestUtils.parseTextConfigs(
                _folder, "org/batfish/grammar/juniper/testconfigs/generated-route-communities")
            .get("generated-route-communities");
    assertThat(
        config.getDefaultVrf().getGeneratedRoutes().stream()
            .map(GeneratedRoute::getCommunities)
            .collect(ImmutableSet.toImmutableSet()),
        equalTo(ImmutableSet.of(ImmutableSortedSet.of(StandardCommunity.of(65537L)))));
  }

  @Test
  public void testNestedConfig() throws IOException {
    String hostname = "nested-config";

    /* Confirm a simple extraction (hostname) works for nested config format */
    assertThat(parseTextConfigs(hostname).keySet(), contains(hostname));
  }

  @Test
  public void testNestedConfigLineComments() throws IOException {
    String hostname = "nested-config-line-comments";

    // Confirm extraction works for nested configs even in the presence of line comments
    assertThat(parseTextConfigs(hostname).keySet(), contains(hostname));
  }

  @Test
  public void testNestedConfigStructureDef() throws IOException {
    String hostname = "nested-config-structure-def";
    String filename = "configs/" + hostname;
    Batfish batfish = getBatfishForConfigurationNames(hostname);
    ConvertConfigurationAnswerElement ccae =
        batfish.loadConvertConfigurationAnswerElementOrReparse(batfish.getSnapshot());

    /* Confirm defined structures in nested config show up with original definition line numbers */
    assertThat(
        ccae,
        hasDefinedStructureWithDefinitionLines(
            filename, FIREWALL_FILTER, "FILTER1", contains(6, 7, 8, 9, 11, 12)));
    assertThat(
        ccae,
        hasDefinedStructureWithDefinitionLines(
            filename, FIREWALL_FILTER, "FILTER2", contains(16, 17, 18, 19)));
  }

  @Test
  public void testNestedConfigLineMap() {
    String hostname = "nested-config";
    Flattener flattener =
        Batfish.flatten(
            CommonUtil.readResource(TESTCONFIGS_PREFIX + hostname),
            new BatfishLogger(BatfishLogger.LEVELSTR_OUTPUT, false),
            new Settings(),
            new Warnings(),
            ConfigurationFormat.JUNIPER,
            VendorConfigurationFormatDetector.BATFISH_FLATTENED_JUNIPER_HEADER);
    FlattenerLineMap lineMap = flattener.getOriginalLineMap();
    /*
     * Flattened config should be two lines: header line and set-host-name line
     * This test is only checking content of the set-host-name line
     */
    String flatText = flattener.getFlattenedConfigurationText().split("\n", -1)[1];

    /* Confirm original line numbers are preserved */
    assertThat(lineMap.getOriginalLine(2, flatText.indexOf("system")), equalTo(2));
    assertThat(lineMap.getOriginalLine(2, flatText.indexOf("host-name")), equalTo(3));
    assertThat(lineMap.getOriginalLine(2, flatText.indexOf("nested-config")), equalTo(3));
  }

  @Test
  public void testOspfAreaDefaultMetric() throws IOException {
    Configuration config =
        BatfishTestUtils.parseTextConfigs(
                _folder, "org/batfish/grammar/juniper/testconfigs/ospf-area-default-metric")
            .get("ospf-area-default-metric");
    OspfArea area1 =
        config.getDefaultVrf().getOspfProcesses().get(DEFAULT_VRF_NAME).getAreas().get(1L);
    assertThat(area1, hasInjectDefaultRoute());
    assertThat(area1, hasMetricOfDefaultRoute(equalTo(10)));

    OspfArea area2 =
        config.getDefaultVrf().getOspfProcesses().get(DEFAULT_VRF_NAME).getAreas().get(2L);
    assertThat(area2, not(hasInjectDefaultRoute()));
  }

  /** Test that we allow integers as area Ids */
  @Test
  public void testOspfAreaInt() throws IOException {
    Configuration config =
        BatfishTestUtils.parseTextConfigs(
                _folder, "org/batfish/grammar/juniper/testconfigs/ospf-area-int")
            .get("ospf-area-int");
    assertTrue(
        config.getDefaultVrf().getOspfProcesses().get(DEFAULT_VRF_NAME).getAreas().containsKey(0L));
    assertTrue(
        config.getDefaultVrf().getOspfProcesses().get(DEFAULT_VRF_NAME).getAreas().containsKey(1L));
  }

  @Test
  public void testOspfInterfaceDisable() {
    // Config has interfaces ge-0/0/1.0 and ge-0/0/2.0 configured in OSPF.
    // Interface ge-0/0/2.0 has disable set in OSPF config.
    Configuration config = parseConfig("ospf-interface-disable");
    assertThat(
        config.getVrfs().get(DEFAULT_VRF_NAME).getOspfProcesses(),
        hasEntry(equalTo(DEFAULT_VRF_NAME), notNullValue()));
    assertThat(config.getActiveInterfaces().get("ge-0/0/1.0"), hasOspfEnabled());
    assertThat(config.getActiveInterfaces().get("ge-0/0/2.0"), not(hasOspfEnabled()));
  }

  @Test
  public void testOspfDisable() {
    /*
    - Default VRF has OSPF process disabled, with interface ge-0/0/0.0
    - VRF INSTANCE_1 has OSPF process disabled, with interface ge-0/0/1.0
    - VRF INSTANCE_2 has OSPF process disabled, then enabled, with interface ge-0/0/2.0
    - VRF INSTANCE_3 has OSPF process enabled, then disabled, with interface ge-0/0/3.0
     */
    Configuration config = parseConfig("ospf-disable");

    // Default VRF: OSPF process should not be created
    assertThat(config.getVrfs().get(DEFAULT_VRF_NAME).getOspfProcesses(), anEmptyMap());
    assertThat(config.getActiveInterfaces().get("ge-0/0/0.0"), not(hasOspfEnabled()));

    // INSTANCE_1: OSPF process should not be created
    assertThat(config.getVrfs().get("INSTANCE_1").getOspfProcesses(), anEmptyMap());
    assertThat(config.getActiveInterfaces().get("ge-0/0/1.0"), not(hasOspfEnabled()));

    // INSTANCE_2: OSPF process should be created and its interface enabled
    assertThat(
        config.getVrfs().get("INSTANCE_2").getOspfProcesses(),
        hasEntry(equalTo("INSTANCE_2"), notNullValue()));
    assertThat(config.getActiveInterfaces().get("ge-0/0/2.0"), hasOspfEnabled());

    // INSTANCE_3: OSPF process should not be created
    assertThat(config.getVrfs().get("INSTANCE_3").getOspfProcesses(), anEmptyMap());
    assertThat(config.getActiveInterfaces().get("ge-0/0/3.0"), not(hasOspfEnabled()));
  }

  @Test
  public void testOspfMetric() throws IOException {
    Configuration config =
        BatfishTestUtils.parseTextConfigs(
                _folder, "org/batfish/grammar/juniper/testconfigs/ospfmetric")
            .get("ospfmetric");
    OspfAreaSummary summary =
        config
            .getDefaultVrf()
            .getOspfProcesses()
            .get(DEFAULT_VRF_NAME)
            .getAreas()
            .get(1L)
            .getSummaries()
            .get(Prefix.parse("10.0.0.0/16"));
    assertThat(summary, not(isAdvertised()));
    assertThat(summary, hasMetric(123L));

    // Defaults
    summary =
        config
            .getDefaultVrf()
            .getOspfProcesses()
            .get(DEFAULT_VRF_NAME)
            .getAreas()
            .get(2L)
            .getSummaries()
            .get(Prefix.parse("10.0.0.0/16"));
    assertThat(summary, isAdvertised());
    assertThat(summary, hasMetric(nullValue()));

    // Interface override
    assertThat(config, hasInterface("fe-1/0/1.0", hasOspfCost(equalTo(17))));
  }

  @Test
  public void testOspfPsk() {
    /* allow both encrypted and unencrypted key */
    parseConfig("ospf-psk");
  }

  @Test
  public void testOspfReferenceBandwidth() {
    String hostname = "ospf-reference-bandwidth";
    Configuration c = parseConfig(hostname);
    assertThat(c, hasDefaultVrf(hasOspfProcess(DEFAULT_VRF_NAME, hasReferenceBandwidth(1E9D))));
    assertThat(c, hasVrf("vrf1", hasOspfProcess("vrf1", hasReferenceBandwidth(2E9D))));
    assertThat(c, hasVrf("vrf2", hasOspfProcess("vrf2", hasReferenceBandwidth(3E9D))));
    assertThat(c, hasVrf("vrf3", hasOspfProcess("vrf3", hasReferenceBandwidth(4E9D))));
    assertThat(c, hasVrf("vrf4", hasOspfProcess("vrf4", hasReferenceBandwidth(5E9D))));
  }

  @Test
  public void testPsPreferenceBehavior() {
    Configuration c = parseConfig("policy-statement-preference");

    RoutingPolicy policyPreference = c.getRoutingPolicies().get("preference");

    StaticRoute staticRoute =
        StaticRoute.builder()
            .setNetwork(Prefix.parse("10.0.1.0/24"))
            .setNextHopInterface("nextint")
            .setNextHopIp(Ip.parse("10.0.0.1"))
            .setAdministrativeCost(1)
            .build();

    Environment.Builder eb = Environment.builder(c).setDirection(Direction.IN);
    policyPreference.call(
        eb.setOriginalRoute(staticRoute).setOutputRoute(OspfExternalType2Route.builder()).build());

    // Checking admin cost set on the output route
    assertThat(eb.build().getOutputRoute().getAdmin(), equalTo(123));
  }

  @Test
  public void testPsPreferenceStructure() {
    Configuration c = parseConfig("policy-statement-preference");

    RoutingPolicy policyPreference = c.getRoutingPolicies().get("preference");

    assertThat(policyPreference.getStatements(), hasSize(2));

    // Extracting the If statement
    assertThat(policyPreference.getStatements().get(0), instanceOf(If.class));

    If i = (If) policyPreference.getStatements().get(0);

    assertThat(i.getTrueStatements(), hasSize(1));
    assertThat(
        Iterables.getOnlyElement(i.getTrueStatements()), instanceOf(SetAdministrativeCost.class));

    assertThat(
        Iterables.getOnlyElement(i.getTrueStatements()),
        isSetAdministrativeCostThat(hasAdmin(isLiteralIntThat(hasVal(123)))));
  }

  @Test
  public void testTacplusPsk() {
    /* allow both encrypted and unencrypted key */
    parseConfig("tacplus-psk");
  }

  @Test
  public void testIkePolicy() {
    Configuration c = parseConfig("ike-policy");

    assertThat(
        c,
        hasIkePhase1Policy(
            "policy1",
            allOf(
                hasIkePhase1Key(
                    IkePhase1KeyMatchers.hasKeyHash(
                        CommonUtil.sha256Digest("psk1" + CommonUtil.salt()))),
                hasIkePhase1Proposals(equalTo(ImmutableList.of("proposal1"))))));

    assertThat(
        c,
        hasIkePhase1Policy(
            "policy2",
            allOf(
                hasIkePhase1Key(
                    IkePhase1KeyMatchers.hasKeyHash(
                        CommonUtil.sha256Digest("psk1" + CommonUtil.salt()))),
                hasIkePhase1Proposals(equalTo(ImmutableList.of("proposal1"))))));
  }

  @Test
  public void testIkeProposal() {
    Configuration c = parseConfig("ike-proposal");

    // test for IKE phase1 proposals
    assertThat(
        c,
        hasIkePhase1Proposal(
            "proposal1",
            allOf(
                IkePhase1ProposalMatchers.hasEncryptionAlgorithm(EncryptionAlgorithm.THREEDES_CBC),
                IkePhase1ProposalMatchers.hasAuthenticationMethod(
                    IkeAuthenticationMethod.PRE_SHARED_KEYS),
                IkePhase1ProposalMatchers.hasHashingAlgorithm(IkeHashingAlgorithm.MD5),
                IkePhase1ProposalMatchers.hasDiffieHellmanGroup(DiffieHellmanGroup.GROUP14),
                IkePhase1ProposalMatchers.hasLifeTimeSeconds(50000))));
  }

  @Test
  public void testInterfaceArp() {
    Configuration c = parseConfig("interface-arp");

    /* The additional ARP IP set for irb.0 should appear in the data model */
    assertThat(c, hasInterface("irb.0", hasAdditionalArpIps(containsIp(Ip.parse("1.0.0.2")))));
  }

  @Test
  public void testInterfaceBandwidth() {
    Configuration c = parseConfig("interface-bandwidth");

    // Configuration has ge-0/0/0 with four units configured bandwidths 5000000000, 5000000k, 5000m,
    // 5g. Physical interface should have default bandwidth (1E9), unit interfaces should have 5E9.
    double unitBandwidth = 5E9;
    double physicalBandwidth =
        org.batfish.representation.juniper.Interface.getDefaultBandwidthByName("ge-0/0/0");

    assertThat(c, hasInterface("ge-0/0/0", hasBandwidth(physicalBandwidth)));
    assertThat(c, hasInterface("ge-0/0/0.0", hasBandwidth(unitBandwidth)));
    assertThat(c, hasInterface("ge-0/0/0.1", hasBandwidth(unitBandwidth)));
    assertThat(c, hasInterface("ge-0/0/0.2", hasBandwidth(unitBandwidth)));
    assertThat(c, hasInterface("ge-0/0/0.3", hasBandwidth(unitBandwidth)));

    // Configuration has ge-1/0/0 with one unit with configured bandwidth 10c (1c = 384 bps).
    // Physical interface should have default bandwidth (1E9), unit 3840.
    assertThat(c, hasInterface("ge-1/0/0", hasBandwidth(physicalBandwidth)));
    assertThat(c, hasInterface("ge-1/0/0.0", hasBandwidth(3840)));
  }

  @Test
  public void testInterfaceMtu() {
    Configuration c = parseConfig("interfaceMtu");

    /* Properly configured interfaces should be present in respective areas. */
    assertThat(c.getAllInterfaces().keySet(), hasItem("xe-0/0/0:0.0"));
    assertThat(c, hasInterface("xe-0/0/0:0.0", hasMtu(9000)));
  }

  @Test
  public void testInterfaceNativeVlan() {
    String hostname = "interface-native-vlan";
    Configuration c = parseConfig(hostname);

    assertThat(c, hasInterface("ge-0/1/0.0", hasNativeVlan(3)));
    assertThat(c, hasInterface("ge-0/2/0.0", hasNativeVlan(nullValue())));
    assertThat(c, hasInterface("ge-0/3/0.0", hasNativeVlan(nullValue())));
  }

  @Test
  public void testInterfaceOspfNetworkType() {
    String hostname = "ospf-interface-network-type";
    Configuration c = parseConfig(hostname);
    // Interface is assumed broadcast by default
    assertThat(
        c, hasInterface("ge-0/0/1.0", hasOspfNetworkType(equalTo(OspfNetworkType.BROADCAST))));
    // Confirm explicitly specified point-to-point interface shows up as such in the VI model
    assertThat(
        c, hasInterface("ge-0/0/0.0", hasOspfNetworkType(equalTo(OspfNetworkType.POINT_TO_POINT))));
    assertThat(
        c,
        hasInterface(
            "ge-0/0/2.0", hasOspfNetworkType(equalTo(OspfNetworkType.NON_BROADCAST_MULTI_ACCESS))));
    assertThat(
        c,
        hasInterface(
            "ge-0/0/3.0", hasOspfNetworkType(equalTo(OspfNetworkType.POINT_TO_MULTIPOINT))));
  }

  @Test
  public void testJuniperOspfIntervals() {
    JuniperConfiguration config = parseJuniperConfig("ospf-intervals");
    Map<String, org.batfish.representation.juniper.Interface> ifaces =
        config.getMasterLogicalSystem().getInterfaces();

    String iface0 = "ge-0/0/0";
    String iface1 = "ge-0/0/1";
    String iface2 = "ge-0/0/2";
    String iface3 = "ge-0/0/3";
    assertThat(ifaces, hasKeys(iface0, iface1, iface2, iface3));

    // Confirm explicitly set hello and dead intervals show up in the VS model
    // Also confirm intervals that are not set show up as nulls in the VS model
    assertThat(ifaces.get(iface0).getOspfDeadInterval(), nullValue());
    assertThat(ifaces.get(iface0).getOspfHelloInterval(), equalTo(11));

    assertThat(ifaces.get(iface1).getOspfDeadInterval(), equalTo(22));
    assertThat(ifaces.get(iface1).getOspfHelloInterval(), equalTo(2));

    assertThat(ifaces.get(iface2).getOspfDeadInterval(), equalTo(44));
    assertThat(ifaces.get(iface2).getOspfHelloInterval(), nullValue());

    assertThat(ifaces.get(iface3).getOspfDeadInterval(), nullValue());
    assertThat(ifaces.get(iface3).getOspfHelloInterval(), nullValue());
  }

  @Test
  public void testInterfaceRange() {
    String hostname = "interface-range";
    JuniperConfiguration juniperConfig = parseJuniperConfig(hostname);

    // range definitions are inserted properly into the vendor model
    InterfaceRange ae1 =
        juniperConfig.getMasterLogicalSystem().getInterfaceRanges().get("ae1-members");
    assertThat(ae1.getMtu(), equalTo(8000));
    assertThat(ae1.getDescription(), equalTo("dodo"));
    assertThat(
        ae1.getMembers(), equalTo(ImmutableList.of(new InterfaceRangeMember("xe-0/0/[0,1]"))));
    assertThat(
        ae1.getMemberRanges(),
        equalTo(ImmutableList.of(new InterfaceRangeMemberRange("xe-0/0/0", "xe-0/0/1"))));

    InterfaceRange ae2 =
        juniperConfig.getMasterLogicalSystem().getInterfaceRanges().get("ae2-members");
    assertThat(ae2.getDescription(), equalTo("dodo"));
    assertThat(ae2.getMembers(), equalTo(ImmutableList.of(new InterfaceRangeMember("xe-8/1/2"))));
    assertThat(ae2.get8023adInterface(), equalTo("ae1"));
    assertThat(ae2.getRedundantParentInterface(), equalTo("reth0"));

    // all interfaces should show up; no need to test their specific settings here
    Configuration c = parseConfig("interface-range");
    assertThat(
        c.getAllInterfaces().keySet(),
        equalTo(ImmutableSet.of("xe-0/0/0", "xe-0/0/1", "xe-8/1/2")));
  }

  @Test
  public void testInterfaceVlan() {
    Configuration c = parseConfig("interface-vlan");

    // Expecting an Interface in ACCESS mode with VLAN 101
    assertThat(c, hasInterface("ge-0/0/0.0", hasSwitchPortMode(SwitchportMode.ACCESS)));
    assertThat(c, hasInterface("ge-0/0/0.0", hasAccessVlan(101)));

    // Expecting an Interface in ACCESS mode with VLAN 103
    assertThat(c, hasInterface("ge-0/2/0.0", hasSwitchPortMode(SwitchportMode.ACCESS)));
    assertThat(c, hasInterface("ge-0/2/0.0", hasAccessVlan(103)));

    // Expecting an Interface in TRUNK mode with VLANs 1-5
    assertThat(c, hasInterface("ge-0/3/0.0", hasSwitchPortMode(SwitchportMode.TRUNK)));
    assertThat(
        c, hasInterface("ge-0/3/0.0", hasAllowedVlans(IntegerSpace.of(new SubRange("1-5")))));
    // Expecting an Interface in TRUNK mode with VLANs 6
    assertThat(c, hasInterface("ge-0/3/0.1", hasSwitchPortMode(SwitchportMode.TRUNK)));
    assertThat(c, hasInterface("ge-0/3/0.1", hasAllowedVlans(IntegerSpace.of(6))));
  }

  @Test
  public void testInterfaceVlanReferences() throws IOException {
    String hostname = "interface-vlan";
    String filename = "configs/" + hostname;
    Batfish batfish = getBatfishForConfigurationNames(hostname);
    ConvertConfigurationAnswerElement ccae =
        batfish.loadConvertConfigurationAnswerElementOrReparse(batfish.getSnapshot());

    /*
     * We expect an undefined reference for VLAN_TEST_UNDEFINED
     */
    assertThat(ccae, hasUndefinedReference(filename, VLAN, "VLAN_TEST_UNDEFINED", INTERFACE_VLAN));

    /*
     * Named VLANs
     */
    assertThat(
        ccae.getDefinedStructures()
            .get(filename)
            .getOrDefault(VLAN.getDescription(), Collections.emptySortedMap()),
        allOf(hasKey("VLAN_TEST"), hasKey("VLAN_TEST_UNUSED")));
  }

  @Test
  public void testIrbInterfaces() {
    String hostname = "irb-interfaces";
    Configuration c = parseConfig(hostname);

    // No parent 'irb' interface should be created
    assertThat(c.getAllInterfaces(), not(hasKey("irb")));

    // irb.0 should be created
    assertThat(c.getAllInterfaces(), hasKey("irb.0"));

    Interface irb0 = c.getAllInterfaces().get("irb.0");

    // irb.0 should not have bind dependency to "irb", since it is not a real parent interface
    assertThat(
        irb0.getDependencies(),
        not(hasItem(equalTo(new Interface.Dependency("irb", DependencyType.BIND)))));

    // verify interface type
    assertThat(irb0.getInterfaceType(), equalTo(InterfaceType.VLAN));

    // verify vlan assignment
    assertThat(irb0.getVlan(), equalTo(5));
  }

  @Test
  public void testIpProtocol() {
    String hostname = "firewall-filter-ip-protocol";
    Configuration c = parseConfig(hostname);

    Flow tcpFlow = createFlow(IpProtocol.TCP, 0);
    Flow icmpFlow =
        builder()
            .setIngressNode("node")
            .setIpProtocol(IpProtocol.ICMP)
            .setIcmpType(0)
            .setIcmpCode(0)
            .build();

    // Tcp flow should be accepted by the filter and others should be rejected
    assertThat(c, hasIpAccessList("FILTER", accepts(tcpFlow, null, c)));
    assertThat(c, hasIpAccessList("FILTER", rejects(icmpFlow, null, c)));
  }

  @Test
  public void testSourceAddress() {
    Configuration c = parseConfig("firewall-source-address");
    String filterNameV4 = "FILTER";
    String filterNameV6 = "FILTERv6";

    assertThat(c.getIpAccessLists().keySet(), containsInAnyOrder(filterNameV4, filterNameV6));

    IpAccessList fwSourceAddressAcl = c.getIpAccessLists().get(filterNameV4);
    assertThat(fwSourceAddressAcl.getLines(), hasSize(1));

    // should have the same acl as defined in the config
    assertThat(
        c,
        hasIpAccessList(
            filterNameV4,
            IpAccessListMatchers.hasLines(
                equalTo(
                    ImmutableList.of(
                        ExprAclLine.builder()
                            .setAction(LineAction.PERMIT)
                            .setMatchCondition(
                                new AndMatchExpr(
                                    ImmutableList.of(
                                        or(
                                            new MatchHeaderSpace(
                                                HeaderSpace.builder()
                                                    .setSrcIps(
                                                        IpWildcard.ipWithWildcardMask(
                                                                Ip.parse("1.0.3.0"),
                                                                Ip.parse("0.255.0.255"))
                                                            .toIpSpace())
                                                    .build(),
                                                TraceElement.of(
                                                    "Matched source-address 1.0.3.0:0.255.0.255")),
                                            new MatchHeaderSpace(
                                                HeaderSpace.builder()
                                                    .setSrcIps(
                                                        IpWildcard.parse("2.3.4.5/24").toIpSpace())
                                                    .build(),
                                                TraceElement.of(
                                                    "Matched source-address 2.3.4.0/24"))))))
                            .setName("TERM")
                            .setTraceElement(
                                matchingFirewallFilterTerm(
                                    "configs/" + c.getHostname(), filterNameV4, "TERM"))
                            .build())))));
  }

  @Test
  public void testIpsecPolicy() {
    Configuration c = parseConfig("ipsec-policy");

    // tests for conversion to IPSec phase 2 policies
    assertThat(
        c,
        hasIpsecPhase2Policy(
            "policy1",
            allOf(
                IpsecPhase2PolicyMatchers.hasIpsecProposals(
                    equalTo(ImmutableList.of("TRANSFORM-SET1", "TRANSFORM-SET2"))),
                IpsecPhase2PolicyMatchers.hasPfsKeyGroup(equalTo(DiffieHellmanGroup.GROUP14)))));

    assertThat(
        c,
        hasIpsecPhase2Policy(
            "policy2",
            allOf(
                IpsecPhase2PolicyMatchers.hasIpsecProposals(equalTo(ImmutableList.of())),
                IpsecPhase2PolicyMatchers.hasPfsKeyGroup(equalTo(DiffieHellmanGroup.GROUP15)))));

    assertThat(
        c,
        hasIpsecPhase2Policy(
            "policy3",
            allOf(
                IpsecPhase2PolicyMatchers.hasIpsecProposals(equalTo(ImmutableList.of())),
                IpsecPhase2PolicyMatchers.hasPfsKeyGroup(equalTo(DiffieHellmanGroup.GROUP16)))));

    assertThat(
        c,
        hasIpsecPhase2Policy(
            "policy4",
            allOf(
                IpsecPhase2PolicyMatchers.hasIpsecProposals(equalTo(ImmutableList.of())),
                IpsecPhase2PolicyMatchers.hasPfsKeyGroup(equalTo(DiffieHellmanGroup.GROUP19)))));

    assertThat(
        c,
        hasIpsecPhase2Policy(
            "policy5",
            allOf(
                IpsecPhase2PolicyMatchers.hasIpsecProposals(equalTo(ImmutableList.of())),
                IpsecPhase2PolicyMatchers.hasPfsKeyGroup(equalTo(DiffieHellmanGroup.GROUP20)))));
    assertThat(
        c,
        hasIpsecPhase2Policy(
            "policy6",
            allOf(
                IpsecPhase2PolicyMatchers.hasIpsecProposals(equalTo(ImmutableList.of())),
                IpsecPhase2PolicyMatchers.hasPfsKeyGroup(equalTo(DiffieHellmanGroup.GROUP5)))));

    assertThat(
        c,
        hasIpsecPhase2Policy(
            "policy7",
            allOf(
                IpsecPhase2PolicyMatchers.hasIpsecProposals(
                    equalTo(ImmutableList.of("TRANSFORM-SET1"))),
                IpsecPhase2PolicyMatchers.hasPfsKeyGroup(equalTo(DiffieHellmanGroup.GROUP14)))));
  }

  @Test
  public void testIpsecProposalSet() {
    Configuration c = parseConfig("ipsec-proposal-set");

    assertThat(
        c,
        hasIpsecPhase2Proposal(
            "NOPFS_ESP_3DES_MD5",
            allOf(
                IpsecPhase2ProposalMatchers.hasAuthenticationAlgorithm(
                    IpsecAuthenticationAlgorithm.HMAC_MD5_96),
                IpsecPhase2ProposalMatchers.hasEncryptionAlgorithm(
                    EncryptionAlgorithm.THREEDES_CBC),
                IpsecPhase2ProposalMatchers.hasProtocols(ImmutableSortedSet.of(IpsecProtocol.ESP)),
                IpsecPhase2ProposalMatchers.hasIpsecEncapsulationMode(
                    IpsecEncapsulationMode.TUNNEL))));

    assertThat(
        c,
        hasIpsecPhase2Proposal(
            "NOPFS_ESP_3DES_SHA",
            allOf(
                IpsecPhase2ProposalMatchers.hasAuthenticationAlgorithm(
                    IpsecAuthenticationAlgorithm.HMAC_SHA1_96),
                IpsecPhase2ProposalMatchers.hasEncryptionAlgorithm(
                    EncryptionAlgorithm.THREEDES_CBC),
                IpsecPhase2ProposalMatchers.hasProtocols(ImmutableSortedSet.of(IpsecProtocol.ESP)),
                IpsecPhase2ProposalMatchers.hasIpsecEncapsulationMode(
                    IpsecEncapsulationMode.TUNNEL))));

    assertThat(
        c,
        hasIpsecPhase2Proposal(
            "NOPFS_ESP_DES_MD5",
            allOf(
                IpsecPhase2ProposalMatchers.hasAuthenticationAlgorithm(
                    IpsecAuthenticationAlgorithm.HMAC_MD5_96),
                IpsecPhase2ProposalMatchers.hasEncryptionAlgorithm(EncryptionAlgorithm.DES_CBC),
                IpsecPhase2ProposalMatchers.hasProtocols(ImmutableSortedSet.of(IpsecProtocol.ESP)),
                IpsecPhase2ProposalMatchers.hasIpsecEncapsulationMode(
                    IpsecEncapsulationMode.TUNNEL))));

    assertThat(
        c,
        hasIpsecPhase2Proposal(
            "NOPFS_ESP_DES_SHA",
            allOf(
                IpsecPhase2ProposalMatchers.hasAuthenticationAlgorithm(
                    IpsecAuthenticationAlgorithm.HMAC_SHA1_96),
                IpsecPhase2ProposalMatchers.hasEncryptionAlgorithm(EncryptionAlgorithm.DES_CBC),
                IpsecPhase2ProposalMatchers.hasProtocols(ImmutableSortedSet.of(IpsecProtocol.ESP)),
                IpsecPhase2ProposalMatchers.hasIpsecEncapsulationMode(
                    IpsecEncapsulationMode.TUNNEL))));

    assertThat(
        c,
        hasIpsecPhase2Proposal(
            "G2_ESP_3DES_SHA",
            allOf(
                IpsecPhase2ProposalMatchers.hasAuthenticationAlgorithm(
                    IpsecAuthenticationAlgorithm.HMAC_SHA1_96),
                IpsecPhase2ProposalMatchers.hasEncryptionAlgorithm(
                    EncryptionAlgorithm.THREEDES_CBC),
                IpsecPhase2ProposalMatchers.hasProtocols(ImmutableSortedSet.of(IpsecProtocol.ESP)),
                IpsecPhase2ProposalMatchers.hasIpsecEncapsulationMode(
                    IpsecEncapsulationMode.TUNNEL))));

    assertThat(
        c,
        hasIpsecPhase2Proposal(
            "G2_ESP_AES128_SHA",
            allOf(
                IpsecPhase2ProposalMatchers.hasAuthenticationAlgorithm(
                    IpsecAuthenticationAlgorithm.HMAC_SHA1_96),
                IpsecPhase2ProposalMatchers.hasEncryptionAlgorithm(EncryptionAlgorithm.AES_128_CBC),
                IpsecPhase2ProposalMatchers.hasProtocols(ImmutableSortedSet.of(IpsecProtocol.ESP)),
                IpsecPhase2ProposalMatchers.hasIpsecEncapsulationMode(
                    IpsecEncapsulationMode.TUNNEL))));

    assertThat(
        c,
        hasIpsecPhase2Policy(
            "policy1",
            allOf(
                IpsecPhase2PolicyMatchers.hasIpsecProposals(
                    equalTo(ImmutableList.of("G2_ESP_3DES_SHA", "G2_ESP_AES128_SHA"))),
                IpsecPhase2PolicyMatchers.hasPfsKeyGroup(equalTo(DiffieHellmanGroup.GROUP2)))));

    assertThat(
        c,
        hasIpsecPhase2Policy(
            "policy2",
            allOf(
                IpsecPhase2PolicyMatchers.hasIpsecProposals(
                    equalTo(
                        ImmutableList.of(
                            "NOPFS_ESP_3DES_SHA",
                            "NOPFS_ESP_3DES_MD5",
                            "NOPFS_ESP_DES_SHA",
                            "NOPFS_ESP_DES_MD5"))),
                IpsecPhase2PolicyMatchers.hasPfsKeyGroup(nullValue()))));
  }

  @Test
  public void testIpsecProposalToIpsecPhase2Proposal() {
    Configuration c = parseConfig("ipsec-proposal");
    assertThat(
        c,
        hasIpsecPhase2Proposal(
            "prop1",
            allOf(
                IpsecPhase2ProposalMatchers.hasAuthenticationAlgorithm(
                    IpsecAuthenticationAlgorithm.HMAC_MD5_96),
                IpsecPhase2ProposalMatchers.hasEncryptionAlgorithm(EncryptionAlgorithm.AES_128_CBC),
                IpsecPhase2ProposalMatchers.hasProtocols(
                    ImmutableSortedSet.of(IpsecProtocol.ESP, IpsecProtocol.AH)),
                IpsecPhase2ProposalMatchers.hasIpsecEncapsulationMode(
                    IpsecEncapsulationMode.TUNNEL))));
    assertThat(
        c,
        hasIpsecPhase2Proposal(
            "prop2",
            allOf(
                IpsecPhase2ProposalMatchers.hasAuthenticationAlgorithm(
                    IpsecAuthenticationAlgorithm.HMAC_SHA1_96),
                IpsecPhase2ProposalMatchers.hasEncryptionAlgorithm(EncryptionAlgorithm.AES_192_CBC),
                IpsecPhase2ProposalMatchers.hasProtocols(ImmutableSortedSet.of(IpsecProtocol.AH)),
                IpsecPhase2ProposalMatchers.hasIpsecEncapsulationMode(
                    IpsecEncapsulationMode.TUNNEL))));
    assertThat(
        c,
        hasIpsecPhase2Proposal(
            "prop3",
            allOf(
                IpsecPhase2ProposalMatchers.hasAuthenticationAlgorithm(
                    IpsecAuthenticationAlgorithm.HMAC_MD5_96),
                IpsecPhase2ProposalMatchers.hasEncryptionAlgorithm(
                    EncryptionAlgorithm.THREEDES_CBC),
                IpsecPhase2ProposalMatchers.hasProtocols(ImmutableSortedSet.of(IpsecProtocol.ESP)),
                IpsecPhase2ProposalMatchers.hasIpsecEncapsulationMode(
                    IpsecEncapsulationMode.TUNNEL))));
    assertThat(
        c,
        hasIpsecPhase2Proposal(
            "prop4",
            allOf(
                IpsecPhase2ProposalMatchers.hasAuthenticationAlgorithm(
                    IpsecAuthenticationAlgorithm.HMAC_MD5_96),
                IpsecPhase2ProposalMatchers.hasEncryptionAlgorithm(EncryptionAlgorithm.AES_128_GCM),
                IpsecPhase2ProposalMatchers.hasProtocols(ImmutableSortedSet.of(IpsecProtocol.ESP)),
                IpsecPhase2ProposalMatchers.hasIpsecEncapsulationMode(
                    IpsecEncapsulationMode.TUNNEL))));
    assertThat(
        c,
        hasIpsecPhase2Proposal(
            "prop5",
            allOf(
                IpsecPhase2ProposalMatchers.hasAuthenticationAlgorithm(
                    IpsecAuthenticationAlgorithm.HMAC_MD5_96),
                IpsecPhase2ProposalMatchers.hasEncryptionAlgorithm(EncryptionAlgorithm.AES_192_GCM),
                IpsecPhase2ProposalMatchers.hasProtocols(ImmutableSortedSet.of(IpsecProtocol.ESP)),
                IpsecPhase2ProposalMatchers.hasIpsecEncapsulationMode(
                    IpsecEncapsulationMode.TUNNEL))));
    assertThat(
        c,
        hasIpsecPhase2Proposal(
            "prop6",
            allOf(
                IpsecPhase2ProposalMatchers.hasAuthenticationAlgorithm(
                    IpsecAuthenticationAlgorithm.HMAC_MD5_96),
                IpsecPhase2ProposalMatchers.hasEncryptionAlgorithm(EncryptionAlgorithm.AES_256_GCM),
                IpsecPhase2ProposalMatchers.hasProtocols(ImmutableSortedSet.of(IpsecProtocol.ESP)),
                IpsecPhase2ProposalMatchers.hasIpsecEncapsulationMode(
                    IpsecEncapsulationMode.TUNNEL))));
  }

  @Test
  public void testToIpsecPeerConfig() {
    Configuration c = parseConfig("ipsec-vpn");

    assertThat(
        c,
        hasIpsecPeerConfig(
            "ike-vpn-chicago",
            isIpsecStaticPeerConfigThat(
                allOf(
                    hasDestinationAddress(Ip.parse("198.51.100.102")),
                    IpsecPeerConfigMatchers.hasIkePhase1Policy("ike-phase1-policy"),
                    IpsecPeerConfigMatchers.hasIpsecPolicy("ipsec-phase2-policy"),
                    IpsecPeerConfigMatchers.hasSourceInterface("ge-0/0/3.0"),
                    IpsecPeerConfigMatchers.hasLocalAddress(Ip.parse("198.51.100.2")),
                    IpsecPeerConfigMatchers.hasTunnelInterface(equalTo("st0.0"))))));
  }

  @Test
  public void testDestinationAddress() {
    Configuration c = parseConfig("firewall-destination-address");
    String filterNameV4 = "FILTER";
    String filterNameV6 = "FILTERv6";

    assertThat(c.getIpAccessLists().keySet(), containsInAnyOrder(filterNameV4, filterNameV6));

    IpAccessList fwDestinationAddressAcl = c.getIpAccessLists().get(filterNameV4);
    assertThat(fwDestinationAddressAcl.getLines(), hasSize(1));

    // should have the same acl as defined in the config
    assertThat(
        c,
        hasIpAccessList(
            filterNameV4,
            IpAccessListMatchers.hasLines(
                equalTo(
                    ImmutableList.of(
                        ExprAclLine.builder()
                            .setAction(LineAction.PERMIT)
                            .setMatchCondition(
                                new AndMatchExpr(
                                    ImmutableList.of(
                                        or(
                                            new MatchHeaderSpace(
                                                HeaderSpace.builder()
                                                    .setDstIps(
                                                        IpWildcard.ipWithWildcardMask(
                                                                Ip.parse("1.0.3.0"),
                                                                Ip.parse("0.255.0.255"))
                                                            .toIpSpace())
                                                    .build(),
                                                TraceElement.of(
                                                    "Matched destination-address 1.0.3.0:0.255.0.255")),
                                            new MatchHeaderSpace(
                                                HeaderSpace.builder()
                                                    .setDstIps(
                                                        IpWildcard.parse("2.3.4.5/24").toIpSpace())
                                                    .build(),
                                                TraceElement.of(
                                                    "Matched destination-address 2.3.4.0/24"))))))
                            .setName("TERM")
                            .setTraceElement(
                                matchingFirewallFilterTerm(
                                    "configs/" + c.getHostname(), filterNameV4, "TERM"))
                            .build())))));
  }

  @Test
  public void testSourceAddressBehavior() {
    Configuration c = parseConfig("firewall-source-address");

    assertThat(c.getIpAccessLists().keySet(), hasSize(2));

    Flow whiteListedSrc = createFlow("1.8.3.9", "2.5.6.7");
    Flow blackListedSrc = createFlow("5.8.4.9", "2.5.6.7");

    IpAccessList incomingFilter = c.getAllInterfaces().get("xe-0/0/0.0").getIncomingFilter();

    // Whitelisted source address should be allowed
    assertThat(incomingFilter, accepts(whiteListedSrc, "xe-0/0/0.0", c));

    // Blacklisted source address should be denied
    assertThat(incomingFilter, rejects(blackListedSrc, "xe-0/0/0.0", c));
  }

  @Test
  public void testDestinationAddressBehavior() {
    Configuration c = parseConfig("firewall-destination-address");

    assertThat(c.getIpAccessLists().keySet(), hasSize(2));

    Flow whiteListedDst = createFlow("2.5.6.7", "1.8.3.9");
    Flow blackListedDst = createFlow("2.5.6.7", "5.8.4.9");

    IpAccessList incomingFilter = c.getAllInterfaces().get("xe-0/0/0.0").getIncomingFilter();

    // Whitelisted source address should be allowed
    assertThat(incomingFilter, accepts(whiteListedDst, "xe-0/0/0.0", c));

    // Blacklisted source address should be denied
    assertThat(incomingFilter, rejects(blackListedDst, "xe-0/0/0.0", c));
  }

  @Test
  public void testJuniperApplyGroupsNode() throws IOException {
    String filename = "juniper-apply-groups-node";

    Batfish batfish = getBatfishForConfigurationNames(filename);
    Configuration c =
        batfish.loadConfigurations(batfish.getSnapshot()).entrySet().iterator().next().getValue();

    /* hostname should not be overwritten from node0 nor node1 group */
    assertThat(c, hasHostname(filename));
    /* other lines from node0 and node1 groups should be applied */
    assertThat(
        c,
        hasInterface(
            "lo0.1", hasAllAddresses(contains(ConcreteInterfaceAddress.parse("1.1.1.1/32")))));
    assertThat(
        c,
        hasInterface(
            "lo0.2", hasAllAddresses(contains(ConcreteInterfaceAddress.parse("2.2.2.2/32")))));
  }

  @Test
  public void testJuniperApplyGroupsNodeNoHostname() throws IOException {
    String filename = "juniper-apply-groups-node-no-hostname";

    Batfish batfish = getBatfishForConfigurationNames(filename);
    Configuration c =
        batfish.loadConfigurations(batfish.getSnapshot()).entrySet().iterator().next().getValue();

    /* hostname should be generated, and not gotten from node0 nor node1 group */
    assertThat(c, hasHostname(not(equalTo("juniper-apply-groups-node0"))));
    assertThat(c, hasHostname(not(equalTo("juniper-apply-groups-node1"))));
    /* other lines from node0 and node1 groups should be applied */
    assertThat(
        c,
        hasInterface(
            "lo0.1", hasAllAddresses(contains(ConcreteInterfaceAddress.parse("1.1.1.1/32")))));
    assertThat(
        c,
        hasInterface(
            "lo0.2", hasAllAddresses(contains(ConcreteInterfaceAddress.parse("2.2.2.2/32")))));
  }

  @Test
  public void testJuniperIsis() {
    String hostname = "juniper-isis";
    Configuration c = parseConfig(hostname);

    double expectedReferenceBandwidth = 100E9;
    assertThat(c, hasDefaultVrf(hasIsisProcess(IsisProcessMatchers.hasLevel1(nullValue()))));
    assertThat(
        c, hasDefaultVrf(hasIsisProcess(IsisProcessMatchers.hasLevel2(hasWideMetricsOnly()))));
    assertThat(c, hasDefaultVrf(hasIsisProcess(hasOverload(false))));
    assertThat(
        c,
        hasDefaultVrf(
            hasIsisProcess(IsisProcessMatchers.hasReferenceBandwidth(expectedReferenceBandwidth))));

    {
      Interface loopback = c.getActiveInterfaces().get("lo0.0");
      assertThat(loopback, hasIsis(hasIsoAddress(new IsoAddress("12.1234.1234.1234.1234.00"))));
      assertThat(loopback, hasIsis(hasLevel1(nullValue())));
      // Loopbacks are always passive for IS-IS regardless of configuration
      assertThat(loopback, hasIsis(hasLevel2(hasMode(IsisInterfaceMode.PASSIVE))));

      // Loopback did not set an IS-IS metric, so its cost should be based on the reference
      // bandwidth.
      // First confirm the expected cost isn't coincidentally equal to the Juniper default cost of
      // 10.
      // No need to worry about getBandwidth() returning null for Juniper interfaces.
      long expectedCost =
          Math.max((long) (expectedReferenceBandwidth / loopback.getBandwidth()), 1L);
      assertThat(expectedCost, not(equalTo(10L)));
      assertThat(loopback, hasIsis(hasLevel2(hasCost(expectedCost))));
    }

    {
      Interface physical = c.getActiveInterfaces().get("ge-0/0/0.0");
      assertThat(physical, hasIsis(hasIsoAddress(new IsoAddress("12.1234.1234.1234.1234.01"))));
      assertThat(physical, hasIsis(hasBfdLivenessDetectionMinimumInterval(250)));
      assertThat(physical, hasIsis(hasBfdLivenessDetectionMultiplier(3)));
      assertThat(physical, hasIsis(IsisInterfaceSettingsMatchers.hasPointToPoint()));
      assertThat(physical, hasIsis(hasLevel1(nullValue())));
      assertThat(physical, hasIsis(hasLevel2(hasCost(5L))));
      // Explicitly configured passive
      assertThat(physical, hasIsis(hasLevel2(hasMode(IsisInterfaceMode.ACTIVE))));
      assertThat(
          physical,
          hasIsis(hasLevel2(hasHelloAuthenticationType(IsisHelloAuthenticationType.MD5))));
      assertThat(
          physical, hasIsis(hasLevel2(IsisInterfaceLevelSettingsMatchers.hasHelloInterval(1))));
      assertThat(physical, hasIsis(hasLevel2(hasHoldTime(3))));
    }

    {
      // Assert non-ISIS interface has no ISIS, but has IP address
      Interface nonIsis = c.getActiveInterfaces().get("ge-1/0/0.0");
      assertThat(nonIsis, hasIsis(nullValue()));
      assertThat(
          nonIsis,
          hasAllAddresses(contains(ConcreteInterfaceAddress.create(Ip.parse("10.1.1.1"), 24))));
    }
  }

  @Test
  public void testIsisRedistribution() throws IOException {
    /*
    Setup: r1 and r2 share an IS-IS edge.

    r1 has a static route 1.2.3.4/30, but no IS-IS export policy. r2 should not have that route.

    r2 has static routes 2.2.2.0/30 and 5.6.7.8/30. Its IS-IS export policy exports static routes
    with destinations in 5.0.0.0/8. r1 should have an IS-IS route for 5.6.7.8/30 but not 2.2.2.0/30.
     */
    String testrigName = "isis-redist";
    String r1 = "r1";
    String r2 = "r2";
    List<String> configurationNames = ImmutableList.of(r1, r2);
    Batfish batfish =
        BatfishTestUtils.getBatfishFromTestrigText(
            TestrigText.builder()
                .setConfigurationText(TESTRIGS_PREFIX + testrigName, configurationNames)
                .build(),
            _folder);
    batfish.computeDataPlane(batfish.getSnapshot());
    DataPlane dp = batfish.loadDataPlane(batfish.getSnapshot());
    Set<AbstractRoute> r1Routes = dp.getRibs().get(r1).get(DEFAULT_VRF_NAME).getRoutes();
    Set<AbstractRoute> r2Routes = dp.getRibs().get(r2).get(DEFAULT_VRF_NAME).getRoutes();

    // 1.2.3.4/30 does not get exported to r2 because r1 has no IS-IS export policy.
    assertThat(r1Routes, hasItem(hasPrefix(Prefix.parse("1.2.3.4/30"))));
    assertThat(r2Routes, not(hasItem(hasPrefix(Prefix.parse("1.2.3.4/30")))));

    // 2.2.2.0/30 does not get exported to r1 because it doesn't match r2's IS-IS export policy.
    assertThat(r1Routes, not(hasItem(hasPrefix(Prefix.parse("2.2.2.0/30")))));
    assertThat(r2Routes, hasItem(hasPrefix(Prefix.parse("2.2.2.0/30"))));

    // 5.6.7.8/30 does get exported to r1. Should be an external L1 route with default IS-IS metric.
    RoutingProtocol protocol = RoutingProtocol.ISIS_EL1;
    int adminCost = protocol.getDefaultAdministrativeCost(ConfigurationFormat.JUNIPER);
    assertThat(
        r1Routes,
        hasItem(
            allOf(
                hasPrefix(Prefix.parse("5.6.7.8/30")),
                hasProtocol(protocol),
                hasAdministrativeCost(adminCost),
                AbstractRouteDecoratorMatchers.hasMetric(
                    Integer.toUnsignedLong(DEFAULT_ISIS_COST)))));
  }

  @Test
  public void testIsisMinimal() {
    // This config has an IS-IS loopback and IS-IS interface.
    // Should contain an IS-IS process even though no level is explicitly configured.
    Configuration c = parseConfig("isis-minimal");
    assertThat(c, hasDefaultVrf(hasIsisProcess(notNullValue())));
  }

  @Test
  public void testIsisL1Disabled() {
    // This config has a loopback with an ISO address and "set protocols isis interface lo0.0" and
    // an interface ge-0/0/1.0 with both levels enabled.
    // Then in [protocols isis level 1] it sets "disable" and "wide-metrics-only".
    // Setting wide-metrics-only should not re-enable level 1.
    // None of the level 1 configuration should affect level 2 (which is enabled by default).
    Configuration c = parseConfig("isis-disabled-l1");
    IsisProcess proc = c.getVrfs().get(DEFAULT_VRF_NAME).getIsisProcess();
    assertThat(proc.getLevel1(), nullValue());
    assertThat(proc.getLevel2(), notNullValue());
  }

  @Test
  public void testIsisInterfaceAndLevelDisable() {
    Configuration c = parseConfig("isis-interface-and-level-disable");
    IsisProcess proc = c.getVrfs().get(DEFAULT_VRF_NAME).getIsisProcess();
    assertThat(proc.getLevel1(), notNullValue());
    assertThat(proc.getLevel2(), notNullValue());

    // Interfaces ge-0/0/0.0, ge-0/0/1.0, and ge-0/0/2.0 all have ISO addresses
    // ge-0/0/0.0 is disabled for IS-IS: set protocols isis interface ge-0/0/0.0 disable
    // ge-0/0/1.0 has level 1 disabled: set protocols isis interface ge-0/0/1.0 level 1 disable
    // ge-0/0/2.0 doesn't have anything disabled
    IsisInterfaceSettings iface0Settings = c.getActiveInterfaces().get("ge-0/0/0.0").getIsis();
    IsisInterfaceSettings iface1Settings = c.getActiveInterfaces().get("ge-0/0/1.0").getIsis();
    IsisInterfaceSettings iface2Settings = c.getActiveInterfaces().get("ge-0/0/2.0").getIsis();
    assertNull(iface0Settings);
    assertThat(iface1Settings.getLevel1(), nullValue());
    assertThat(iface1Settings.getLevel2(), notNullValue());
    assertThat(iface2Settings.getLevel1(), notNullValue());
    assertThat(iface2Settings.getLevel2(), notNullValue());
  }

  @Test
  public void testJuniperIsisNoIsoAddress() {
    Configuration c = parseConfig("juniper-isis-no-iso");

    assertThat(c, hasDefaultVrf(hasIsisProcess(nullValue())));
  }

  @Test
  public void testJuniperIsisNonLoopbackIsoAddress() {
    Configuration c = parseConfig("juniper-isis-iso-non-loopback");

    assertThat(
        c,
        hasDefaultVrf(
            hasIsisProcess(hasNetAddress(equalTo(new IsoAddress("12.1234.1234.1234.1234.01"))))));
  }

  @Test
  public void testJuniperIsisNoReferenceBandwidth() {
    Configuration c = parseConfig("juniper-isis-no-reference-bandwidth");

    // With no set metric or reference bandwidth, Juniper IS-IS cost should default to 10
    assertThat(
        c, hasDefaultVrf(hasIsisProcess(IsisProcessMatchers.hasReferenceBandwidth((Double) null))));
    assertThat(c, hasInterface("lo0.0", hasIsis(hasLevel2(hasCost(10L)))));
  }

  @Test
  public void testJuniperIsisOverload() {
    Configuration c = parseConfig("juniper-isis-overload");
    assertThat(c, hasDefaultVrf(hasIsisProcess(IsisProcessMatchers.hasOverload(true))));
  }

  @Test
  public void testJuniperIsisOverloadWithTimeout() {
    Configuration c = parseConfig("juniper-isis-overload-with-timeout");
    assertThat(c, hasDefaultVrf(hasIsisProcess(IsisProcessMatchers.hasOverload(false))));
  }

  @Test
  public void testJuniperIsisPassive() {
    Configuration c = parseConfig("juniper-isis-passive");
    Interface passiveL1 = c.getActiveInterfaces().get("ge-1/2/0.0");
    Interface passiveIface = c.getActiveInterfaces().get("ge-1/2/0.1");
    // set protocols isis interface ge-1/2/0.0 level 1 passive
    assertThat(
        passiveL1,
        hasIsis(
            allOf(
                hasLevel1(hasMode(IsisInterfaceMode.PASSIVE)),
                hasLevel2(hasMode(IsisInterfaceMode.ACTIVE)))));
    // set protocols isis interface ge-1/2/0.1 passive
    assertThat(
        passiveIface,
        hasIsis(
            allOf(
                hasLevel1(hasMode(IsisInterfaceMode.PASSIVE)),
                hasLevel2(hasMode(IsisInterfaceMode.PASSIVE)))));
  }

  @Test
  public void testJuniperOspfStubSettings() {
    Configuration c = parseConfig("juniper-ospf-stub-settings");

    // Get OSPF process
    assertThat(c, hasDefaultVrf(hasOspfProcess(DEFAULT_VRF_NAME, notNullValue())));
    OspfProcess proc = c.getVrfs().get(DEFAULT_VRF_NAME).getOspfProcesses().get(DEFAULT_VRF_NAME);

    // Check correct stub types are assigned
    assertThat(proc, hasArea(0L, hasStubType(StubType.NONE)));
    assertThat(proc, hasArea(1L, hasStubType(StubType.NSSA)));
    assertThat(proc, hasArea(2L, hasStubType(StubType.NSSA)));
    assertThat(proc, hasArea(3L, hasStubType(StubType.STUB)));
    assertThat(proc, hasArea(4L, hasStubType(StubType.STUB)));
    assertThat(proc, hasArea(5L, hasStubType(StubType.NONE)));
    assertThat(proc, hasArea(6L, hasStubType(StubType.STUB)));

    // Check for stub subtype settings
    assertThat(
        proc, hasArea(1L, hasNssa(hasDefaultOriginateType(OspfDefaultOriginateType.INTER_AREA))));
    assertThat(proc, hasArea(1L, hasNssa(hasSuppressType3(false))));
    assertThat(proc, hasArea(2L, hasNssa(hasDefaultOriginateType(OspfDefaultOriginateType.NONE))));
    assertThat(proc, hasArea(2L, hasNssa(hasSuppressType3())));
    assertThat(proc, hasArea(3L, hasStub(StubSettingsMatchers.hasSuppressType3(false))));
    assertThat(proc, hasArea(4L, hasStub(StubSettingsMatchers.hasSuppressType3())));
    assertThat(proc, hasArea(6L, hasStub(StubSettingsMatchers.hasSuppressType3())));
  }

  @Test
  public void testJuniperPolicyStatementPrefixListDisjunction() {
    // Configuration has policy statement with term that checks two prefix lists.
    Configuration c = parseConfig("juniper-from-prefix-list");

    // Accept if network matches either prefix list
    for (Prefix p : ImmutableList.of(Prefix.parse("1.1.1.0/24"), Prefix.parse("2.2.2.0/24"))) {
      Result result =
          c.getRoutingPolicies()
              .get("POLICY-NAME")
              .call(
                  Environment.builder(c)
                      .setOriginalRoute(new ConnectedRoute(p, "nextHop"))
                      .build());
      assertThat(result.getBooleanValue(), equalTo(true));
    }

    // Reject if network does not match protocol
    Result result =
        c.getRoutingPolicies()
            .get("POLICY-NAME")
            .call(
                Environment.builder(c)
                    .setOriginalRoute(
                        StaticRoute.builder()
                            .setAdministrativeCost(0)
                            .setNetwork(Prefix.parse("1.1.1.0/24"))
                            .build())
                    .build());
    assertThat(result.getBooleanValue(), equalTo(false));

    // Reject if network is missing from both prefix lists
    result =
        c.getRoutingPolicies()
            .get("POLICY-NAME")
            .call(
                Environment.builder(c)
                    .setOriginalRoute(new ConnectedRoute(Prefix.parse("3.3.3.0/24"), "nextHop"))
                    .build());
    assertThat(result.getBooleanValue(), equalTo(false));
  }

  @Test
  public void testJuniperPolicyStatementTermFromEvaluation() {
    // Configuration has policy statements
    Configuration c = parseConfig("juniper-policy-statement-term");
    Prefix testPrefix = Prefix.parse("1.1.1.1/28");
    Result result;

    /*
    COMMUNITY_POLICY should accept routes with either set community, but no others
    BGP1 matches 1, BGP2 matches 2
      set policy-options policy-statement COMMUNITY_POLICY term T1 from community BGP1
      set policy-options policy-statement COMMUNITY_POLICY term T1 from community BGP2
    */
    RoutingPolicy communityPolicy = c.getRoutingPolicies().get("COMMUNITY_POLICY");
    Bgpv4Route.Builder brb =
        Bgpv4Route.builder()
            .setAdmin(100)
            .setNetwork(testPrefix)
            .setOriginatorIp(Ip.parse("2.2.2.2"))
            .setOriginType(OriginType.INCOMPLETE)
            .setProtocol(RoutingProtocol.BGP);
    result =
        communityPolicy.call(
            envWithRoute(c, brb.setCommunities(ImmutableSet.of(StandardCommunity.of(1L))).build()));
    assertThat(result.getBooleanValue(), equalTo(true));
    result =
        communityPolicy.call(
            envWithRoute(c, brb.setCommunities(ImmutableSet.of(StandardCommunity.of(2L))).build()));
    assertThat(result.getBooleanValue(), equalTo(true));
    result =
        communityPolicy.call(
            envWithRoute(c, brb.setCommunities(ImmutableSet.of(StandardCommunity.of(3L))).build()));
    assertThat(result.getBooleanValue(), equalTo(false));

    /*
    FAMILY_POLICY should accept only inet6 (each set overwrites previous)
      set policy-options policy-statement FAMILY_POLICY term T1 from family inet
      set policy-options policy-statement FAMILY_POLICY term T1 from family inet6
    */
    RoutingPolicy familyPolicy = c.getRoutingPolicies().get("FAMILY_POLICY");
    result = familyPolicy.call(envWithRoute(c, new ConnectedRoute(testPrefix, "nextHop")));
    assertThat(result.getBooleanValue(), equalTo(false));
    result =
        familyPolicy.call(
            Environment.builder(c).setOriginalRoute6(new GeneratedRoute6(Prefix6.ZERO)).build());
    assertThat(result.getBooleanValue(), equalTo(true));

    /*
    INTERFACE_POLICY should accept routes from either set interface, but not from other networks
      set interfaces ge-0/0/1 unit 0 family inet address 10.0.0.1/30
      set interfaces ge-0/0/2 unit 0 family inet address 10.0.0.5/30
      set policy-options policy-statement INTERFACE_POLICY term T1 from interface ge-0/0/1.0
      set policy-options policy-statement INTERFACE_POLICY term T1 from interface ge-0/0/2.0
    */
    RoutingPolicy interfacePolicy = c.getRoutingPolicies().get("INTERFACE_POLICY");
    result =
        interfacePolicy.call(
            envWithRoute(c, new ConnectedRoute(Prefix.parse("10.0.0.1/30"), "nextHop")));
    assertThat(result.getBooleanValue(), equalTo(true));
    result =
        interfacePolicy.call(
            envWithRoute(c, new ConnectedRoute(Prefix.parse("10.0.0.5/30"), "nextHop")));
    assertThat(result.getBooleanValue(), equalTo(true));
    result =
        interfacePolicy.call(
            envWithRoute(c, new ConnectedRoute(Prefix.parse("10.0.0.9/30"), "nextHop")));
    assertThat(result.getBooleanValue(), equalTo(false));

    /*
    Metric policy should accept route with metric 100, but not other metrics.
    Last "from metric" statement overrides previous statements
      set policy-options policy-statement METRIC_POLICY term T1 from metric 50
      set policy-options policy-statement METRIC_POLICY term T1 from metric 100
     */
    RoutingPolicy metricPolicy = c.getRoutingPolicies().get("METRIC_POLICY");
    Builder bgpRouteBuilder =
        Bgpv4Route.builder()
            .setOriginatorIp(Ip.ZERO)
            .setNetwork(Prefix.ZERO)
            .setProtocol(RoutingProtocol.BGP)
            .setOriginType(OriginType.INCOMPLETE);
    result = metricPolicy.call(envWithRoute(c, bgpRouteBuilder.setMetric(100).build()));
    assertTrue(result.getBooleanValue());

    result = metricPolicy.call(envWithRoute(c, bgpRouteBuilder.setMetric(50).build()));
    assertFalse(result.getBooleanValue());

    result = metricPolicy.call(envWithRoute(c, bgpRouteBuilder.setMetric(51).build()));
    assertFalse(result.getBooleanValue());

    /*
    NETWORK_POLICY should accept routes with networks matching any prefix list or route filter line.
    Prefix lists are all defined as PLX = [ X.X.X.0/24 ].
      set policy-options policy-statement NETWORK_POLICY term T1 from prefix-list PL1
      set policy-options policy-statement NETWORK_POLICY term T1 from prefix-list PL2
      set policy-options policy-statement NETWORK_POLICY term T1 from prefix-list-filter PL3 longer
      set policy-options policy-statement NETWORK_POLICY term T1 from prefix-list-filter PL4 longer
      set policy-options policy-statement NETWORK_POLICY term T1 from prefix-list-filter PL5 orlonger
      set policy-options policy-statement NETWORK_POLICY term T1 from prefix-list-filter PL6 orlonger
      set policy-options policy-statement NETWORK_POLICY term T1 from route-filter 7.7.7.0/24 exact
      set policy-options policy-statement NETWORK_POLICY term T1 from route-filter 8.8.8.0/24 exact
    */
    RoutingPolicy networkPolicy = c.getRoutingPolicies().get("NETWORK_POLICY");
    StaticRoute.Builder srb = StaticRoute.builder().setAdministrativeCost(100);
    // prefix-list statements should match exact length
    result =
        networkPolicy.call(envWithRoute(c, srb.setNetwork(Prefix.parse("1.1.1.0/24")).build()));
    assertThat(result.getBooleanValue(), equalTo(true));
    result =
        networkPolicy.call(envWithRoute(c, srb.setNetwork(Prefix.parse("2.2.2.0/24")).build()));
    assertThat(result.getBooleanValue(), equalTo(true));
    result =
        networkPolicy.call(envWithRoute(c, srb.setNetwork(Prefix.parse("1.1.1.0/25")).build()));
    assertThat(result.getBooleanValue(), equalTo(false));
    // prefix-list-filter longer statements should match any longer length, but not exact length
    result =
        networkPolicy.call(envWithRoute(c, srb.setNetwork(Prefix.parse("3.3.3.0/25")).build()));
    assertThat(result.getBooleanValue(), equalTo(true));
    result =
        networkPolicy.call(envWithRoute(c, srb.setNetwork(Prefix.parse("4.4.4.0/26")).build()));
    assertThat(result.getBooleanValue(), equalTo(true));
    result =
        networkPolicy.call(envWithRoute(c, srb.setNetwork(Prefix.parse("3.3.3.0/24")).build()));
    assertThat(result.getBooleanValue(), equalTo(false));
    // prefix-list-filter orlonger statements should match /24 or longer
    result =
        networkPolicy.call(envWithRoute(c, srb.setNetwork(Prefix.parse("5.5.5.0/24")).build()));
    assertThat(result.getBooleanValue(), equalTo(true));
    result =
        networkPolicy.call(envWithRoute(c, srb.setNetwork(Prefix.parse("5.5.5.0/25")).build()));
    assertThat(result.getBooleanValue(), equalTo(true));
    result =
        networkPolicy.call(envWithRoute(c, srb.setNetwork(Prefix.parse("6.6.6.0/26")).build()));
    assertThat(result.getBooleanValue(), equalTo(true));
    // route-filter statements should match exact length
    result =
        networkPolicy.call(envWithRoute(c, srb.setNetwork(Prefix.parse("7.7.7.0/24")).build()));
    assertThat(result.getBooleanValue(), equalTo(true));
    result =
        networkPolicy.call(envWithRoute(c, srb.setNetwork(Prefix.parse("8.8.8.0/24")).build()));
    assertThat(result.getBooleanValue(), equalTo(true));
    result =
        networkPolicy.call(envWithRoute(c, srb.setNetwork(Prefix.parse("7.7.7.0/25")).build()));
    assertThat(result.getBooleanValue(), equalTo(false));
    // shorter prefix should not match for any
    result =
        networkPolicy.call(envWithRoute(c, srb.setNetwork(Prefix.parse("1.1.1.0/23")).build()));
    assertThat(result.getBooleanValue(), equalTo(false));
    result =
        networkPolicy.call(envWithRoute(c, srb.setNetwork(Prefix.parse("3.3.3.0/23")).build()));
    assertThat(result.getBooleanValue(), equalTo(false));
    result =
        networkPolicy.call(envWithRoute(c, srb.setNetwork(Prefix.parse("5.5.5.0/23")).build()));
    assertThat(result.getBooleanValue(), equalTo(false));
    result =
        networkPolicy.call(envWithRoute(c, srb.setNetwork(Prefix.parse("7.7.7.0/23")).build()));
    assertThat(result.getBooleanValue(), equalTo(false));
    // random prefix should not match
    result =
        networkPolicy.call(envWithRoute(c, srb.setNetwork(Prefix.parse("9.9.9.0/24")).build()));
    assertThat(result.getBooleanValue(), equalTo(false));

    /*
    PROTOCOL_POLICY should accept routes with either set protocol, but no others
      set policy-options policy-statement PROTOCOL_POLICY term TERM1 from protocol direct
      set policy-options policy-statement PROTOCOL_POLICY term TERM1 from protocol static
    */
    RoutingPolicy protocolPolicy = c.getRoutingPolicies().get("PROTOCOL_POLICY");
    result = protocolPolicy.call(envWithRoute(c, new ConnectedRoute(testPrefix, "nextHop")));
    assertThat(result.getBooleanValue(), equalTo(true));
    result = protocolPolicy.call(envWithRoute(c, srb.build()));
    assertThat(result.getBooleanValue(), equalTo(true));
    result =
        protocolPolicy.call(
            envWithRoute(
                c,
                new LocalRoute(
                    ConcreteInterfaceAddress.create(Ip.parse("1.1.1.1"), 28), "nextHop")));
    assertThat(result.getBooleanValue(), equalTo(false));

    /*
    TAG_POLICY should accept routes with either set tag, but not from other tags
      set policy-options policy-statement TAG_POLICY term T1 from tag 1
      set policy-options policy-statement TAG_POLICY term T1 from tag 2
    */
    RoutingPolicy tagPolicy = c.getRoutingPolicies().get("TAG_POLICY");
    srb = StaticRoute.builder().setAdministrativeCost(100).setNetwork(testPrefix);
    result = tagPolicy.call(Environment.builder(c).setOutputRoute(srb.setTag(1L)).build());
    assertThat(result.getBooleanValue(), equalTo(true));
    result = tagPolicy.call(Environment.builder(c).setOutputRoute(srb.setTag(2L)).build());
    assertThat(result.getBooleanValue(), equalTo(true));
    result = tagPolicy.call(Environment.builder(c).setOutputRoute(srb.setTag(3L)).build());
    assertThat(result.getBooleanValue(), equalTo(false));
  }

  private static Environment envWithRoute(Configuration c, AbstractRoute route) {
    return Environment.builder(c).setOriginalRoute(route).build();
  }

  @Test
  public void testJuniperWildcards() {
    String hostname = "juniper-wildcards";
    String loopback = "lo0.0";
    String prefix1 = "1.1.1.1/32";
    String prefix2 = "3.3.3.3/32";
    String prefix3 = "88.1.2.3/32";
    String prefixList1 = "p1";
    String prefixList2 = "p2";
    String prefixList3 = "p3";
    Prefix neighborPrefix = Prefix.parse("2.2.2.2/32");

    Configuration c = parseConfig(hostname);

    /* apply-groups using group containing interface wildcard should function as expected. */
    assertThat(
        c,
        hasInterface(loopback, hasAllAddresses(contains(ConcreteInterfaceAddress.parse(prefix1)))));

    /* The wildcard copied out of groups should disappear and not be treated as an actual interface */
    assertThat(c, hasInterfaces(not(hasKey("*.*"))));

    /* The wildcard-looking interface description should not be pruned since its parse-tree node was not created via preprocessor. */
    assertThat(c, hasInterface(loopback, hasDescription("<SCRUBBED>")));

    /* apply-path should work with wildcard. Its line should not be pruned since its parse-tree node was not created via preprocessor. */
    assertThat(c, hasRouteFilterList(prefixList1, permits(Prefix.parse(prefix1))));

    /* prefix-list p2 should get content from g2, but no prefix-list named "<*>" should be created */
    assertThat(c, hasRouteFilterList(prefixList2, permits(Prefix.parse(prefix2))));
    assertThat(c, hasRouteFilterLists(not(hasKey("<*>"))));

    /* prefix-list p3 should get only address from ge-0/0/0.0*/
    assertThat(c, hasRouteFilterList(prefixList3, permits(Prefix.parse(prefix3))));
    assertThat(
        c, hasRouteFilterList(prefixList3, RouteFilterListMatchers.rejects(Prefix.parse(prefix1))));
    assertThat(
        c, hasRouteFilterList(prefixList3, RouteFilterListMatchers.rejects(Prefix.parse(prefix2))));

    /* The wildcard-looking BGP group name should not be pruned since its parse-tree node was not created via preprocessor. */
    assertThat(c, hasDefaultVrf(hasBgpProcess(hasNeighbors(hasKey(neighborPrefix)))));
  }

  @Test
  public void testJuniperWildcardsReference() throws IOException {
    String hostname = "juniper-wildcards";
    String filename = "configs/" + hostname;
    Batfish batfish = getBatfishForConfigurationNames(hostname);
    ConvertConfigurationAnswerElement ccae =
        batfish.loadConvertConfigurationAnswerElementOrReparse(batfish.getSnapshot());

    // Confirm definitions are tracked properly for structures defined by apply-groups/apply-path
    assertThat(
        ccae,
        hasDefinedStructureWithDefinitionLines(
            filename, INTERFACE, "lo0", containsInAnyOrder(4, 8)));
    assertThat(
        ccae,
        hasDefinedStructureWithDefinitionLines(
            filename, PREFIX_LIST, "p1", containsInAnyOrder(4, 9, 10)));
    assertThat(
        ccae,
        hasDefinedStructureWithDefinitionLines(filename, PREFIX_LIST, "p2", containsInAnyOrder(5)));

    // Confirm undefined references are also tracked properly for apply-groups related references
    assertThat(
        ccae,
        hasUndefinedReferenceWithReferenceLines(
            filename, INTERFACE, "et-0/0/0.0", OSPF_AREA_INTERFACE, containsInAnyOrder(6, 17)));
  }

  @Test
  public void testLogicalSystems() throws IOException {
    String snapshotName = "logical-systems";
    String configName = "master1";

    List<String> configurationNames = ImmutableList.of(configName);
    Batfish batfish =
        BatfishTestUtils.getBatfishFromTestrigText(
            TestrigText.builder()
                .setConfigurationText(TESTRIGS_PREFIX + snapshotName, configurationNames)
                .build(),
            _folder);
    Map<String, Configuration> configurations = batfish.loadConfigurations(batfish.getSnapshot());

    // There should be 3 configs: the master, and one for each logical system
    // ls1's name should be derived from master hostname and logical-system name
    // ls2's name was manually configured
    assertThat(
        configurations.keySet(),
        containsInAnyOrder(
            configName,
            JuniperConfiguration.computeLogicalSystemDefaultHostname(configName, "ls1"),
            "ls2.example.com"));
  }

  @Test
  public void testLogicalSystemsInterfaces() throws IOException {
    String snapshotName = "logical-systems";
    String configName = "master1";
    String lsConfigName =
        JuniperConfiguration.computeLogicalSystemDefaultHostname(configName, "ls1");

    List<String> configurationNames = ImmutableList.of(configName);
    Batfish batfish =
        BatfishTestUtils.getBatfishFromTestrigText(
            TestrigText.builder()
                .setConfigurationText(TESTRIGS_PREFIX + snapshotName, configurationNames)
                .build(),
            _folder);
    Map<String, Configuration> configurations = batfish.loadConfigurations(batfish.getSnapshot());
    Configuration masterConfig = configurations.get(configName);
    Configuration lsConfig = configurations.get(lsConfigName);

    // ensure interfaces have been divided appropriately
    assertThat(
        masterConfig.getAllInterfaces().keySet(),
        containsInAnyOrder("xe-0/0/0", "xe-0/0/0.0", "xe-0/0/1", "xe-0/0/1.1"));
    assertThat(
        lsConfig.getAllInterfaces().keySet(),
        containsInAnyOrder("xe-0/0/1", "xe-0/0/1.0", "xe-0/0/2", "xe-0/0/2.0"));

    // shared physical interface should have same settings on both configs
    assertThat(masterConfig.getAllInterfaces().get("xe-0/0/1.1"), hasMtu(2345));
    assertThat(lsConfig.getAllInterfaces().get("xe-0/0/1.0"), hasMtu(2345));
  }

  @Test
  public void testLogicalSystemsFirewallFilters() throws IOException {
    String snapshotName = "logical-systems";
    String configName = "master1";
    String lsConfigName =
        JuniperConfiguration.computeLogicalSystemDefaultHostname(configName, "ls1");

    List<String> configurationNames = ImmutableList.of(configName);
    Batfish batfish =
        BatfishTestUtils.getBatfishFromTestrigText(
            TestrigText.builder()
                .setConfigurationText(TESTRIGS_PREFIX + snapshotName, configurationNames)
                .build(),
            _folder);
    Map<String, Configuration> configurations = batfish.loadConfigurations(batfish.getSnapshot());
    Configuration masterConfig = configurations.get(configName);
    Configuration lsConfig = configurations.get(lsConfigName);

    // ff1 is defined only on master, but should be accessible to both
    assertThat(masterConfig.getIpAccessLists(), hasKey("ff1"));
    assertThat(lsConfig.getIpAccessLists(), hasKey("ff1"));
    assertThat(
        masterConfig.getIpAccessLists().get("ff1"),
        equalTo(lsConfig.getIpAccessLists().get("ff1")));

    // ff2 is defined only on both, but should have different definitions on each
    assertThat(masterConfig.getIpAccessLists(), hasKey("ff2"));
    assertThat(lsConfig.getIpAccessLists(), hasKey("ff2"));
    assertThat(
        masterConfig.getIpAccessLists().get("ff2"),
        not(equalTo(lsConfig.getIpAccessLists().get("ff2"))));

    // ff3 is defined only on logical system, so should be out of scope for master
    assertThat(masterConfig.getIpAccessLists(), not(hasKey("ff3")));
    assertThat(lsConfig.getIpAccessLists(), hasKey("ff3"));
  }

  @Test
  public void testLogicalSystemsPolicyStatements() throws IOException {
    String snapshotName = "logical-systems";
    String configName = "master1";
    String lsConfigName =
        JuniperConfiguration.computeLogicalSystemDefaultHostname(configName, "ls1");

    List<String> configurationNames = ImmutableList.of(configName);
    Batfish batfish =
        BatfishTestUtils.getBatfishFromTestrigText(
            TestrigText.builder()
                .setConfigurationText(TESTRIGS_PREFIX + snapshotName, configurationNames)
                .build(),
            _folder);
    Map<String, Configuration> configurations = batfish.loadConfigurations(batfish.getSnapshot());
    Configuration masterConfig = configurations.get(configName);
    Configuration lsConfig = configurations.get(lsConfigName);

    // ps1 is defined only on master, but should be accessible to both
    assertThat(masterConfig.getRoutingPolicies(), hasKey("ps1"));
    assertThat(lsConfig.getRoutingPolicies(), hasKey("ps1"));
    assertThat(
        masterConfig.getRoutingPolicies().get("ps1"),
        equalTo(lsConfig.getRoutingPolicies().get("ps1")));

    // ps2 is defined only on both, but should have dipserent definitions on each
    assertThat(masterConfig.getRoutingPolicies(), hasKey("ps2"));
    assertThat(lsConfig.getRoutingPolicies(), hasKey("ps2"));
    assertThat(
        masterConfig.getRoutingPolicies().get("ps2"),
        not(equalTo(lsConfig.getRoutingPolicies().get("ps2"))));

    // ps3 is defined only on logical system, so should be out of scope for master
    assertThat(masterConfig.getRoutingPolicies(), not(hasKey("ps3")));
    assertThat(lsConfig.getRoutingPolicies(), hasKey("ps3"));
  }

  @Test
  public void testLocalRouteExportBgp() {
    Configuration c = parseConfig("local-route-export-bgp");

    RoutingPolicy peer1RejectAllLocal =
        c.getRoutingPolicies().get(computePeerExportPolicyName(Prefix.parse("1.0.0.1/32")));
    RoutingPolicy peer2RejectPtpLocal =
        c.getRoutingPolicies().get(computePeerExportPolicyName(Prefix.parse("2.0.0.1/32")));
    RoutingPolicy peer3RejectLanLocal =
        c.getRoutingPolicies().get(computePeerExportPolicyName(Prefix.parse("3.0.0.1/32")));
    RoutingPolicy peer4AllowAllLocal =
        c.getRoutingPolicies().get(computePeerExportPolicyName(Prefix.parse("4.0.0.1/32")));

    LocalRoute localRoutePtp =
        new LocalRoute(ConcreteInterfaceAddress.parse("10.0.0.0/31"), "ge-0/0/0.0");
    LocalRoute localRouteLan =
        new LocalRoute(ConcreteInterfaceAddress.parse("10.0.1.0/30"), "ge-0/0/1.0");

    // Peer policies should reject local routes not exported by their VRFs
    Environment.Builder eb = Environment.builder(c).setDirection(Direction.OUT);
    assertThat(
        peer1RejectAllLocal
            .call(
                eb.setOriginalRoute(localRoutePtp).setOutputRoute(new Bgpv4Route.Builder()).build())
            .getBooleanValue(),
        equalTo(false));
    assertThat(
        peer1RejectAllLocal
            .call(
                eb.setOriginalRoute(localRouteLan).setOutputRoute(new Bgpv4Route.Builder()).build())
            .getBooleanValue(),
        equalTo(false));

    eb = Environment.builder(c).setDirection(Direction.OUT);
    assertThat(
        peer2RejectPtpLocal
            .call(
                eb.setOriginalRoute(localRoutePtp).setOutputRoute(new Bgpv4Route.Builder()).build())
            .getBooleanValue(),
        equalTo(false));
    assertThat(
        peer2RejectPtpLocal
            .call(
                eb.setOriginalRoute(localRouteLan).setOutputRoute(new Bgpv4Route.Builder()).build())
            .getBooleanValue(),
        equalTo(true));

    eb = Environment.builder(c).setDirection(Direction.OUT);
    assertThat(
        peer3RejectLanLocal
            .call(
                eb.setOriginalRoute(localRoutePtp).setOutputRoute(new Bgpv4Route.Builder()).build())
            .getBooleanValue(),
        equalTo(true));
    assertThat(
        peer3RejectLanLocal
            .call(
                eb.setOriginalRoute(localRouteLan).setOutputRoute(new Bgpv4Route.Builder()).build())
            .getBooleanValue(),
        equalTo(false));

    eb = Environment.builder(c).setDirection(Direction.OUT);
    assertThat(
        peer4AllowAllLocal
            .call(
                eb.setOriginalRoute(localRoutePtp).setOutputRoute(new Bgpv4Route.Builder()).build())
            .getBooleanValue(),
        equalTo(true));
    assertThat(
        peer4AllowAllLocal
            .call(
                eb.setOriginalRoute(localRouteLan).setOutputRoute(new Bgpv4Route.Builder()).build())
            .getBooleanValue(),
        equalTo(true));
  }

  @Test
  public void testLocalRouteExportOspf() {
    Configuration c = parseConfig("local-route-export-ospf");

    String vrf1 = "vrf1";
    RoutingPolicy vrf1RejectAllLocal =
        c.getRoutingPolicies().get(computeOspfExportPolicyName(vrf1));

    String vrf2 = "vrf2";
    RoutingPolicy vrf2RejectPtpLocal =
        c.getRoutingPolicies().get(computeOspfExportPolicyName(vrf2));

    String vrf3 = "vrf3";
    RoutingPolicy vrf3RejectLanLocal =
        c.getRoutingPolicies().get(computeOspfExportPolicyName(vrf3));

    String vrf4 = "vrf4";
    RoutingPolicy vrf4AllowAllLocal = c.getRoutingPolicies().get(computeOspfExportPolicyName(vrf4));

    LocalRoute localRoutePtp =
        new LocalRoute(ConcreteInterfaceAddress.parse("10.0.0.0/31"), "ge-0/0/0.0");
    LocalRoute localRouteLan =
        new LocalRoute(ConcreteInterfaceAddress.parse("10.0.1.0/30"), "ge-0/0/1.0");

    // Peer policies should reject local routes not exported by their VRFs
    Environment.Builder eb = Environment.builder(c).setDirection(Direction.OUT);
    assertThat(
        vrf1RejectAllLocal
            .call(
                eb.setOriginalRoute(localRoutePtp)
                    .setOutputRoute(OspfExternalType2Route.builder())
                    .build())
            .getBooleanValue(),
        equalTo(false));
    assertThat(
        vrf1RejectAllLocal
            .call(
                eb.setOriginalRoute(localRouteLan)
                    .setOutputRoute(OspfExternalType2Route.builder())
                    .build())
            .getBooleanValue(),
        equalTo(false));

    eb = Environment.builder(c).setDirection(Direction.OUT);
    assertThat(
        vrf2RejectPtpLocal
            .call(
                eb.setOriginalRoute(localRoutePtp)
                    .setOutputRoute(OspfExternalType2Route.builder())
                    .build())
            .getBooleanValue(),
        equalTo(false));
    assertThat(
        vrf2RejectPtpLocal
            .call(
                eb.setOriginalRoute(localRouteLan)
                    .setOutputRoute(OspfExternalType2Route.builder())
                    .build())
            .getBooleanValue(),
        equalTo(true));

    eb = Environment.builder(c).setDirection(Direction.OUT);
    assertThat(
        vrf3RejectLanLocal
            .call(
                eb.setOriginalRoute(localRoutePtp)
                    .setOutputRoute(OspfExternalType2Route.builder())
                    .build())
            .getBooleanValue(),
        equalTo(true));
    assertThat(
        vrf3RejectLanLocal
            .call(
                eb.setOriginalRoute(localRouteLan)
                    .setOutputRoute(OspfExternalType2Route.builder())
                    .build())
            .getBooleanValue(),
        equalTo(false));

    eb = Environment.builder(c).setDirection(Direction.OUT);
    assertThat(
        vrf4AllowAllLocal
            .call(
                eb.setOriginalRoute(localRoutePtp)
                    .setOutputRoute(OspfExternalType2Route.builder())
                    .build())
            .getBooleanValue(),
        equalTo(true));
    assertThat(
        vrf4AllowAllLocal
            .call(
                eb.setOriginalRoute(localRouteLan)
                    .setOutputRoute(OspfExternalType2Route.builder())
                    .build())
            .getBooleanValue(),
        equalTo(true));
  }

  @Test
  public void testNatDest() {
    Configuration config = parseConfig("nat-dest");

    Map<String, Interface> interfaces = config.getAllInterfaces();
    assertThat(interfaces.keySet(), containsInAnyOrder("ge-0/0/0", "ge-0/0/0.0"));

    assertThat(interfaces.get("ge-0/0/0").getIncomingTransformation(), nullValue());

    Interface iface = interfaces.get("ge-0/0/0.0");

    Ip pool1Start = Prefix.parse("10.10.10.10/24").getFirstHostIp();
    Ip pool1End = Prefix.parse("10.10.10.10/24").getLastHostIp();

    Ip pool2Start = Ip.parse("10.10.10.10");
    Ip pool2End = Ip.parse("10.10.10.20");

    Transformation ruleSetRIRule1Transformation =
        when(match(
                HeaderSpace.builder().setSrcPorts(ImmutableList.of(SubRange.singleton(5))).build()))
            .apply(NOOP_DEST_NAT)
            .build();

    Transformation ruleSetZoneRule3Transformation =
        when(match(
                HeaderSpace.builder()
                    .setSrcIps(Prefix.parse("3.3.3.3/24").toIpSpace())
                    .setDstIps(Prefix.parse("1.1.1.1/32").toIpSpace())
                    .build()))
            .apply(assignDestinationIp(pool1Start, pool1End))
            .setOrElse(ruleSetRIRule1Transformation)
            .build();

    Transformation ruleSetZoneRule2Transformation =
        when(match(
                HeaderSpace.builder()
                    .setDstIps(new IpSpaceReference("global~DA-NAME"))
                    .setSrcIps(Prefix.parse("2.2.2.2/24").toIpSpace())
                    .build()))
            .apply(assignDestinationIp(pool2Start, pool2End))
            .setOrElse(ruleSetZoneRule3Transformation)
            .build();

    Transformation ruleSetZoneRule1Transformation =
        when(match(
                HeaderSpace.builder()
                    .setDstIps(new IpSpaceReference("global~NAME"))
                    .setDstPorts(ImmutableList.of(new SubRange(100, 200)))
                    .setSrcPorts(ImmutableList.of(SubRange.singleton(80)))
                    .setSrcIps(new IpSpaceReference("global~SA-NAME"))
                    .build()))
            .apply(NOOP_DEST_NAT)
            .setOrElse(ruleSetZoneRule2Transformation)
            .build();

    Transformation ruleSetIfaceRule3Transformation =
        when(match(
                HeaderSpace.builder().setSrcPorts(ImmutableList.of(SubRange.singleton(6))).build()))
            .apply(NOOP_DEST_NAT)
            .setOrElse(ruleSetZoneRule1Transformation)
            .build();

    assertThat(iface.getIncomingTransformation(), equalTo(ruleSetIfaceRule3Transformation));
  }

  @Test
  public void testNatDestJuniperConfig() {
    JuniperConfiguration config = parseJuniperConfig("nat-dest");

    Nat nat = config.getMasterLogicalSystem().getNatDestination();
    assertThat(nat.getType(), equalTo(Type.DESTINATION));

    // test pools
    Map<String, NatPool> pools = nat.getPools();
    assertThat(pools.keySet(), equalTo(ImmutableSet.of("POOL1", "POOL2")));

    NatPool pool1 = pools.get("POOL1");
    assertThat(pool1.getFromAddress(), equalTo(Ip.parse("10.10.10.1")));
    assertThat(pool1.getToAddress(), equalTo(Ip.parse("10.10.10.254")));

    NatPool pool2 = pools.get("POOL2");
    assertThat(pool2.getFromAddress(), equalTo(Ip.parse("10.10.10.10")));
    assertThat(pool2.getToAddress(), equalTo(Ip.parse("10.10.10.20")));

    // test rule sets
    Map<String, NatRuleSet> ruleSets = nat.getRuleSets();
    assertThat(
        ruleSets.keySet(), containsInAnyOrder("RULE-SET-RI", "RULE-SET-ZONE", "RULE-SET-IFACE"));

    // test fromLocations
    NatPacketLocation fromLocation = ruleSets.get("RULE-SET-IFACE").getFromLocation();
    assertThat(fromLocation.getInterface(), equalTo("ge-0/0/0.0"));
    assertThat(fromLocation.getRoutingInstance(), nullValue());
    assertThat(fromLocation.getZone(), nullValue());

    fromLocation = ruleSets.get("RULE-SET-RI").getFromLocation();
    assertThat(fromLocation.getInterface(), nullValue());
    assertThat(fromLocation.getRoutingInstance(), equalTo("RI"));
    assertThat(fromLocation.getZone(), nullValue());

    fromLocation = ruleSets.get("RULE-SET-ZONE").getFromLocation();
    assertThat(fromLocation.getInterface(), nullValue());
    assertThat(fromLocation.getRoutingInstance(), nullValue());
    assertThat(fromLocation.getZone(), equalTo("ZONE"));

    // test RULE-SET-ZONE rules
    List<NatRule> rules = ruleSets.get("RULE-SET-ZONE").getRules();
    assertThat(rules, hasSize(3));

    // test rule1
    NatRule rule1 = rules.get(0);
    assertThat(rule1.getName(), equalTo("RULE1"));
    assertThat(
        rule1.getMatches(),
        contains(
            new NatRuleMatchSrcPort(80, 80),
            new NatRuleMatchDstPort(100, 200),
            new NatRuleMatchDstAddrName("NAME"),
            new NatRuleMatchSrcAddrName("SA-NAME")));
    assertThat(rule1.getThen(), equalTo(NatRuleThenOff.INSTANCE));

    // test rule2
    NatRule rule2 = rules.get(1);
    assertThat(rule2.getName(), equalTo("RULE2"));
    assertThat(
        rule2.getMatches(),
        contains(
            new NatRuleMatchSrcAddr(Prefix.parse("2.2.2.2/24")),
            new NatRuleMatchDstAddrName("DA-NAME")));
    assertThat(rule2.getThen(), equalTo(new NatRuleThenPool("POOL2")));

    // test rule3
    NatRule rule3 = rules.get(2);
    assertThat(rule3.getName(), equalTo("RULE3"));
    assertThat(
        rule3.getMatches(),
        contains(
            new NatRuleMatchSrcAddr(Prefix.parse("3.3.3.3/24")),
            new NatRuleMatchDstAddr(Prefix.parse("1.1.1.1/32"))));
    assertThat(rule3.getThen(), equalTo(new NatRuleThenPool("POOL1")));
  }

  @Test
  public void testNatSource() {
    Configuration config = parseConfig("nat-source2");
    Map<String, Interface> interfaceMap = config.getAllInterfaces();

    assertThat(
        interfaceMap.keySet(),
        containsInAnyOrder("ge-0/0/0.0", "ge-0/0/1.0", "ge-0/0/0", "ge-0/0/1"));

    Interface iface0 = interfaceMap.get("ge-0/0/0.0");
    Interface iface1 = interfaceMap.get("ge-0/0/1.0");

    assertThat(iface0.getOutgoingTransformation(), nullValue());

    // rule set 1 has a routing instance from location, so it goes last
    AssignIpAddressFromPool transformationStep =
        assignSourceIp(Ip.parse("10.10.10.1"), Ip.parse("10.10.10.254"));

    AssignPortFromPool portTransformationStep =
        assignSourcePort(Nat.DEFAULT_FROM_PORT, Nat.DEFAULT_TO_PORT);

    Transformation ruleSet1Transformation =
        when(matchSrcInterface("ge-0/0/0.0"))
            .setAndThen(
                when(matchDst(Prefix.parse("1.1.1.1/24")))
                    .apply(transformationStep, portTransformationStep)
                    .build())
            .build();

    // rule set 3 has a zone from location, so it goes second
    Transformation ruleSet3Transformation =
        when(matchSrcInterface("ge-0/0/0.0", "ge-0/0/1.0"))
            .setAndThen(
                when(matchDst(Prefix.parse("3.3.3.3/24")))
                    .apply(transformationStep, portTransformationStep)
                    .setOrElse(ruleSet1Transformation)
                    .build())
            .setOrElse(ruleSet1Transformation)
            .build();

    // rule set 2 has an interface from location, so it goes first
    Transformation ruleSet2Transformation =
        when(matchSrcInterface("ge-0/0/0.0"))
            .setAndThen(
                when(matchDst(Prefix.parse("2.2.2.2/24")))
                    .apply(transformationStep, portTransformationStep)
                    .setOrElse(
                        // routing instance rule set
                        ruleSet3Transformation)
                    .build())
            .setOrElse(ruleSet3Transformation)
            .build();

    assertThat(iface1.getOutgoingTransformation(), equalTo(ruleSet2Transformation));
  }

  @Test
  public void testNatSourceJuniperConfig() {
    JuniperConfiguration config = parseJuniperConfig("nat-source");

    Nat nat = config.getMasterLogicalSystem().getNatSource();
    assertThat(nat.getType(), equalTo(Type.SOURCE));

    // test pools
    Map<String, NatPool> pools = nat.getPools();
    assertThat(pools.keySet(), containsInAnyOrder("POOL1", "POOL2"));

    NatPool pool1 = pools.get("POOL1");
    Ip ip1 = Ip.parse("10.10.10.1");
    Ip ip2 = Ip.parse("10.10.10.254");
    assertThat(pool1.getFromAddress(), equalTo(ip1));
    assertThat(pool1.getToAddress(), equalTo(ip2));

    NatPool pool2 = pools.get("POOL2");
    assertThat(pool2.getFromAddress(), equalTo(Ip.parse("10.10.10.10")));
    assertThat(pool2.getToAddress(), equalTo(Ip.parse("10.10.10.20")));

    // test rule sets
    Map<String, NatRuleSet> ruleSets = nat.getRuleSets();
    assertThat(ruleSets.keySet(), contains("RULE-SET"));

    NatRuleSet ruleSet = ruleSets.get("RULE-SET");

    /*
     * test from location lines -- it doesn't make sense to have more than one of these, but the
     * extraction supports it.
     */
    assertThat(ruleSet.getFromLocation().getInterface(), nullValue());
    assertThat(ruleSet.getFromLocation().getRoutingInstance(), nullValue());
    assertThat(ruleSet.getFromLocation().getZone(), equalTo("FROM-ZONE"));

    // test to location lines
    assertThat(ruleSet.getToLocation().getInterface(), nullValue());
    assertThat(ruleSet.getToLocation().getRoutingInstance(), nullValue());
    assertThat(ruleSet.getToLocation().getZone(), equalTo("TO-ZONE"));

    // test rules
    List<NatRule> rules = ruleSet.getRules();
    assertThat(rules, hasSize(3));

    // test rule1
    NatRule rule1 = rules.get(0);
    assertThat(rule1.getName(), equalTo("RULE1"));
    assertThat(
        rule1.getMatches(),
        equalTo(
            ImmutableList.of(
                new NatRuleMatchDstAddr(Prefix.parse("1.1.1.1/24")),
                new NatRuleMatchDstAddrName("NAME"))));
    assertThat(rule1.getThen(), equalTo(NatRuleThenOff.INSTANCE));

    // test rule2
    NatRule rule2 = rules.get(1);
    assertThat(rule2.getName(), equalTo("RULE2"));
    assertThat(
        rule2.getMatches(),
        equalTo(
            ImmutableList.of(
                new NatRuleMatchSrcAddr(Prefix.parse("2.2.2.2/24")),
                new NatRuleMatchSrcAddrName("SA-NAME"))));
    assertThat(rule2.getThen(), equalTo(new NatRuleThenPool("POOL")));

    // test rule3
    NatRule rule3 = rules.get(2);
    assertThat(rule3.getName(), equalTo("RULE3"));
    assertThat(
        rule3.getMatches(),
        equalTo(ImmutableList.of(new NatRuleMatchSrcAddr(Prefix.parse("3.3.3.0/24")))));
    assertThat(rule3.getThen(), equalTo(NatRuleThenInterface.INSTANCE));
  }

  @Test
  public void testNatSourceJuniperConfig2() {
    JuniperConfiguration config = parseJuniperConfig("nat-source2");

    Nat nat = config.getMasterLogicalSystem().getNatSource();
    assertThat(nat.getType(), equalTo(Type.SOURCE));

    Map<String, NatPool> pools = nat.getPools();
    assertThat(pools.keySet(), contains("POOL1"));

    NatPool pool1 = pools.get("POOL1");
    Ip ip1 = Ip.parse("10.10.10.1");
    Ip ip2 = Ip.parse("10.10.10.254");
    assertThat(pool1.getFromAddress(), equalTo(ip1));
    assertThat(pool1.getToAddress(), equalTo(ip2));

    // test rule sets
    Map<String, NatRuleSet> ruleSets = nat.getRuleSets();
    assertThat(ruleSets.keySet(), contains("RULE-SET1", "RULE-SET2", "RULE-SET3"));

    NatRuleSet ruleSet = ruleSets.get("RULE-SET1");
    assertThat(ruleSet.getFromLocation().getRoutingInstance(), equalTo("RI"));
    assertThat(ruleSet.getToLocation().getInterface(), equalTo("ge-0/0/1.0"));

    NatRuleSet ruleSet2 = ruleSets.get("RULE-SET2");
    assertThat(ruleSet2.getFromLocation().getInterface(), equalTo("ge-0/0/0.0"));
    assertThat(ruleSet2.getToLocation().getInterface(), equalTo("ge-0/0/1.0"));

    // test rules
    List<NatRule> rules = ruleSet.getRules();
    assertThat(rules, hasSize(1));

    NatRule rule1 = rules.get(0);
    assertThat(rule1.getName(), equalTo("RULE1"));
    assertThat(
        rule1.getMatches(),
        equalTo(ImmutableList.of(new NatRuleMatchDstAddr(Prefix.parse("1.1.1.1/24")))));
    assertThat(rule1.getThen(), equalTo(new NatRuleThenPool("POOL1")));

    rules = ruleSet2.getRules();
    assertThat(rules, hasSize(1));

    NatRule rule2 = rules.get(0);
    assertThat(rule2.getName(), equalTo("RULE1"));
    assertThat(
        rule2.getMatches(),
        equalTo(ImmutableList.of(new NatRuleMatchDstAddr(Prefix.parse("2.2.2.2/24")))));
    assertThat(rule2.getThen(), equalTo(new NatRuleThenPool("POOL1")));
  }

  @Test
  public void testOspfInterfaceAreaAssignment() {
    Configuration c = parseConfig("ospfInterfaceAreaAssignment");

    /* Properly configured interfaces should be present in respective areas. */
    assertThat(c, hasInterface("xe-0/0/0.0", hasOspfAreaName(0L)));
    assertThat(c, hasInterface("xe-0/0/0.0", isOspfPassive(equalTo(false))));
    assertThat(c.getAllInterfaces(), not(hasKey("ge-0/0/0.1")));
    assertThat(
        c,
        hasDefaultVrf(
            hasOspfProcess(
                DEFAULT_VRF_NAME,
                hasArea(0L, OspfAreaMatchers.hasInterfaces(hasItem("xe-0/0/0.0"))))));

    assertThat(c, hasInterface("xe-0/0/0.1", hasOspfAreaName(1L)));
    assertThat(c, hasInterface("xe-0/0/0.1", isOspfPassive()));
    assertThat(
        c,
        hasDefaultVrf(
            hasOspfProcess(
                DEFAULT_VRF_NAME,
                hasArea(1L, OspfAreaMatchers.hasInterfaces(hasItem("xe-0/0/0.1"))))));

    /* The following interfaces should be absent since they have no IP addresses assigned. */
    assertThat(c, hasInterface("xe-0/0/0.2", hasOspfAreaName(nullValue())));
    assertThat(c, hasDefaultVrf(hasOspfProcess(DEFAULT_VRF_NAME, notNullValue())));
    OspfProcess proc = c.getVrfs().get(DEFAULT_VRF_NAME).getOspfProcesses().get(DEFAULT_VRF_NAME);
    assertThat(proc, hasArea(0L, OspfAreaMatchers.hasInterfaces(not(hasItem("xe-0/0/0.2")))));
    assertThat(proc, hasArea(0L, OspfAreaMatchers.hasInterfaces(not(hasItem("xe-0/0/0.3")))));
    assertThat(proc, hasArea(1L, OspfAreaMatchers.hasInterfaces(not(hasItem("xe-0/0/0.3")))));
  }

  @Test
  public void testOspfRouterId() {
    Configuration c = parseConfig("ospf-router-id");

    assertThat(
        c,
        hasDefaultVrf(hasOspfProcess(DEFAULT_VRF_NAME, hasRouterId(equalTo(Ip.parse("1.0.0.0"))))));
  }

  @Test
  public void testOspfSummaries() {
    Configuration c = parseConfig(("ospf-abr-with-summaries"));

    assertThat(
        c,
        hasDefaultVrf(
            hasGeneratedRoutes(
                hasItem(allOf(hasPrefix(Prefix.parse("10.0.1.0/24")), isDiscard())))));
    assertThat(
        c,
        hasDefaultVrf(
            hasOspfProcess(
                DEFAULT_VRF_NAME,
                hasArea(
                    1L,
                    allOf(
                        hasStubType(equalTo(StubType.STUB)),
                        hasSummary(Prefix.parse("10.0.1.0/24"), isAdvertised()))))));
    String summaryFilterName =
        c.getDefaultVrf()
            .getOspfProcesses()
            .get(DEFAULT_VRF_NAME)
            .getAreas()
            .get(1L)
            .getSummaryFilter();
    assertThat(summaryFilterName, not(nullValue()));
    assertThat(c.getRouteFilterLists().get(summaryFilterName), not(nullValue()));
    Prefix blockPrefix = Prefix.parse("10.0.1.0/24");
    assertThat(
        c.getRouteFilterLists().get(summaryFilterName).getLines(),
        equalTo(
            ImmutableList.of(
                new RouteFilterLine(
                    LineAction.DENY,
                    blockPrefix,
                    new SubRange(blockPrefix.getPrefixLength() + 1, Prefix.MAX_PREFIX_LENGTH)),
                new RouteFilterLine(
                    LineAction.PERMIT, Prefix.ZERO, new SubRange(0, Prefix.MAX_PREFIX_LENGTH)))));
  }

  @Test
  public void testParsingRecovery() {
    String recoveryText =
        CommonUtil.readResource("org/batfish/grammar/juniper/testconfigs/recovery");
    Settings settings = new Settings();
    FlatJuniperCombinedParser cp = new FlatJuniperCombinedParser(recoveryText, settings);
    Flat_juniper_configurationContext ctx = cp.parse();
    FlatJuniperRecoveryExtractor extractor = new FlatJuniperRecoveryExtractor();
    ParseTreeWalker walker = new BatfishParseTreeWalker(cp);
    walker.walk(extractor, ctx);

    assertThat(extractor.getNumSets(), equalTo(9));
    assertThat(extractor.getNumErrorNodes(), equalTo(7));
  }

  @Test
  public void testPredefinedJunosApplications() throws IOException {
    Batfish batfish = getBatfishForConfigurationNames("pre-defined-junos-applications");
    InitInfoAnswerElement answer = batfish.initInfo(batfish.getSnapshot(), false, true);
    assertThat(
        answer.toString(),
        not(Matchers.containsString("unimplemented pre-defined junos application")));
  }

  @Test
  public void testPredefinedJunosApplicationSets() throws IOException {
    Batfish batfish = getBatfishForConfigurationNames("pre-defined-junos-application-sets");
    InitInfoAnswerElement answer = batfish.initInfo(batfish.getSnapshot(), false, true);
    assertThat(
        answer.toString(),
        not(Matchers.containsString("unimplemented pre-defined junos application-set")));
  }

  @Test
  public void testPrefixList() throws IOException {
    String hostname = "prefix-lists";
    String filename = "configs/" + hostname;
    Configuration c = parseConfig(hostname);
    Batfish batfish = getBatfishForConfigurationNames(hostname);
    ConvertConfigurationAnswerElement ccae =
        batfish.loadConvertConfigurationAnswerElementOrReparse(batfish.getSnapshot());

    Flow flowAccepted1 = createFlow("1.2.3.4", "0.0.0.0");
    Flow flowAccepted2 = createFlow("1.2.3.5", "0.0.0.0");
    Flow flowDenied = createFlow("9.8.7.6", "0.0.0.0");

    IpAccessList filterPrefixList = c.getIpAccessLists().get("FILTER_PL");

    // Confirm referrers are tracked properly
    assertThat(ccae, hasNumReferrers(filename, PREFIX_LIST, "PL", 5));
    assertThat(ccae, hasNumReferrers(filename, PREFIX_LIST, "PL_UNUSED", 0));

    // Confirm undefined reference is detected
    assertThat(ccae, hasUndefinedReference(filename, PREFIX_LIST, "PL_UNDEF"));

    // Only flow from accepted source-prefixes should be accepted
    assertThat(filterPrefixList, rejects(flowDenied, null, c));
    assertThat(filterPrefixList, accepts(flowAccepted1, null, c));
    assertThat(filterPrefixList, accepts(flowAccepted2, null, c));
  }

  @Test
  public void testPrefixListEmpty() {
    Configuration c = parseConfig("prefix-list-empty");
    Flow testFlow1 = createFlow("9.8.7.6", "0.0.0.0");
    Flow testFlow2 = createFlow("1.2.3.4", "1.2.3.4");
    Flow testFlow3 = createFlow("0.0.0.0", "9.8.7.6");

    IpAccessList incomingFilterSource = c.getIpAccessLists().get("TEST_FILTER_SOURCE");
    IpAccessList incomingFilterSourceExcept = c.getIpAccessLists().get("TEST_FILTER_SOURCE_EXCEPT");

    IpAccessList incomingFilterDestination = c.getIpAccessLists().get("TEST_FILTER_DESTINATION");
    IpAccessList incomingFilterDestinationExcept =
        c.getIpAccessLists().get("TEST_FILTER_DESTINATION_EXCEPT");

    IpAccessList incomingFilter = c.getIpAccessLists().get("TEST_FILTER");

    // No source IP should match the empty prefix list
    assertThat(incomingFilterSource, rejects(testFlow1, null, c));
    assertThat(incomingFilterSource, rejects(testFlow2, null, c));
    assertThat(incomingFilterSource, rejects(testFlow3, null, c));

    // Every source IP should match the empty prefix list
    assertThat(incomingFilterSourceExcept, accepts(testFlow1, null, c));
    assertThat(incomingFilterSourceExcept, accepts(testFlow2, null, c));
    assertThat(incomingFilterSourceExcept, accepts(testFlow3, null, c));

    // No destination IP should match the empty prefix list
    assertThat(incomingFilterDestination, rejects(testFlow1, null, c));
    assertThat(incomingFilterDestination, rejects(testFlow2, null, c));
    assertThat(incomingFilterDestination, rejects(testFlow3, null, c));

    // Every destination IP should match the empty prefix list
    assertThat(incomingFilterDestinationExcept, accepts(testFlow1, null, c));
    assertThat(incomingFilterDestinationExcept, accepts(testFlow2, null, c));
    assertThat(incomingFilterDestinationExcept, accepts(testFlow3, null, c));

    // No dest or source IP should match the empty prefix list
    assertThat(incomingFilter, rejects(testFlow1, null, c));
    assertThat(incomingFilter, rejects(testFlow2, null, c));
    assertThat(incomingFilter, rejects(testFlow3, null, c));
  }

  @Test
  public void testRouteFilters() {
    Configuration c = parseConfig("route-filter");
    RouteFilterList rfl = c.getRouteFilterLists().get("route-filter-test:t1");
    assertThat(
        rfl,
        RouteFilterListMatchers.hasLines(
            containsInAnyOrder(
                new RouteFilterLine(
                    LineAction.PERMIT, Prefix.parse("1.2.0.0/16"), SubRange.singleton(16)),
                new RouteFilterLine(
                    LineAction.PERMIT, Prefix.parse("1.2.0.0/16"), new SubRange(17, 32)),
                new RouteFilterLine(
                    LineAction.PERMIT, Prefix.parse("1.7.0.0/16"), SubRange.singleton(16)),
                new RouteFilterLine(
                    LineAction.PERMIT, Prefix.parse("1.7.0.0/17"), SubRange.singleton(17)),
                new RouteFilterLine(
                    LineAction.PERMIT,
                    IpWildcard.parse("1.0.0.0:0.255.0.255"),
                    SubRange.singleton(16)))));
  }

  @Test
  public void testRoutingInstanceType() {
    Configuration c = parseConfig("routing-instance-type");

    /* All types for now should result in a VRF */
    /* TODO: perhaps some types e.g. forwarding should not result in a VRF */
    assertThat(c, hasVrfs(hasKey("ri-forwarding")));
    assertThat(c, hasVrfs(hasKey("ri-l2vpn")));
    assertThat(c, hasVrfs(hasKey("ri-virtual-router")));
    assertThat(c, hasVrfs(hasKey("ri-virtual-switch")));
    assertThat(c, hasVrfs(hasKey("ri-vrf")));
  }

  @Test
  public void testRoutingPolicy() {
    Configuration c = parseConfig("routing-policy");

    RoutingPolicy policyExact = c.getRoutingPolicies().get("route-filter-exact");
    RoutingPolicy policyLonger = c.getRoutingPolicies().get("route-filter-longer");
    RoutingPolicy policyPrange = c.getRoutingPolicies().get("route-filter-prange");
    RoutingPolicy policyThrough = c.getRoutingPolicies().get("route-filter-through");
    RoutingPolicy policyAddressmask = c.getRoutingPolicies().get("route-filter-addressmask");

    ConnectedRoute connectedRouteExact =
        new ConnectedRoute(Prefix.parse("1.2.3.4/16"), "nhinttest");
    ConnectedRoute connectedRouteLonger =
        new ConnectedRoute(Prefix.parse("1.2.3.4/19"), "nhinttest");
    ConnectedRoute connectedRouteInRange =
        new ConnectedRoute(Prefix.parse("1.2.3.4/17"), "nhinttest");
    ConnectedRoute connectedRouteInvalidPrefix =
        new ConnectedRoute(Prefix.parse("2.3.3.4/17"), "nhinttest");
    ConnectedRoute connectedRouteInvalidLength =
        new ConnectedRoute(Prefix.parse("2.3.3.4/29"), "nhinttest");

    ConnectedRoute connectedRouteMaskInvalidPrefix =
        new ConnectedRoute(Prefix.parse("9.2.9.4/16"), "nhinttest");
    ConnectedRoute connectedRouteMaskValid =
        new ConnectedRoute(Prefix.parse("1.9.3.9/16"), "nhinttest");
    ConnectedRoute connectedRouteMaskInvalidLength =
        new ConnectedRoute(Prefix.parse("1.9.3.9/17"), "nhinttest");

    Environment.Builder eb = Environment.builder(c).setDirection(Direction.IN);

    assertThat(
        policyExact.call(eb.setOriginalRoute(connectedRouteExact).build()).getBooleanValue(),
        equalTo(true));
    assertThat(
        policyExact.call(eb.setOriginalRoute(connectedRouteLonger).build()).getBooleanValue(),
        equalTo(false));
    assertThat(
        policyExact
            .call(eb.setOriginalRoute(connectedRouteInvalidPrefix).build())
            .getBooleanValue(),
        equalTo(false));

    assertThat(
        policyLonger.call(eb.setOriginalRoute(connectedRouteLonger).build()).getBooleanValue(),
        equalTo(true));
    assertThat(
        policyLonger
            .call(eb.setOriginalRoute(connectedRouteInvalidLength).build())
            .getBooleanValue(),
        equalTo(false));
    assertThat(
        policyLonger
            .call(eb.setOriginalRoute(connectedRouteInvalidPrefix).build())
            .getBooleanValue(),
        equalTo(false));

    assertThat(
        policyPrange.call(eb.setOriginalRoute(connectedRouteInRange).build()).getBooleanValue(),
        equalTo(true));
    assertThat(
        policyPrange.call(eb.setOriginalRoute(connectedRouteLonger).build()).getBooleanValue(),
        equalTo(false));
    assertThat(
        policyPrange
            .call(eb.setOriginalRoute(connectedRouteInvalidPrefix).build())
            .getBooleanValue(),
        equalTo(false));

    assertThat(
        policyThrough.call(eb.setOriginalRoute(connectedRouteInRange).build()).getBooleanValue(),
        equalTo(true));
    assertThat(
        policyThrough.call(eb.setOriginalRoute(connectedRouteLonger).build()).getBooleanValue(),
        equalTo(false));
    assertThat(
        policyThrough
            .call(eb.setOriginalRoute(connectedRouteInvalidPrefix).build())
            .getBooleanValue(),
        equalTo(false));

    assertThat(
        policyAddressmask
            .call(eb.setOriginalRoute(connectedRouteMaskValid).build())
            .getBooleanValue(),
        equalTo(true));
    assertThat(
        policyAddressmask
            .call(eb.setOriginalRoute(connectedRouteMaskInvalidPrefix).build())
            .getBooleanValue(),
        equalTo(false));
    assertThat(
        policyAddressmask
            .call(eb.setOriginalRoute(connectedRouteMaskInvalidLength).build())
            .getBooleanValue(),
        equalTo(false));
  }

  @Test
  public void testMatchFromProtocols() {
    Configuration c = parseConfig("from-protocols");
    RoutingPolicy fromIsis = c.getRoutingPolicies().get("from-isis");
    RoutingPolicy fromOspf = c.getRoutingPolicies().get("from-ospf");

    // Build IS-IS and OSPF routes of every protocol
    IsisRoute.Builder isisBuilder =
        IsisRoute.builder()
            .setArea("area")
            .setNetwork(Prefix.ZERO)
            .setNextHopIp(UNSET_ROUTE_NEXT_HOP_IP)
            .setSystemId("systemId");
    IsisRoute isisL1 =
        isisBuilder.setLevel(IsisLevel.LEVEL_1).setProtocol(RoutingProtocol.ISIS_L1).build();
    IsisRoute isisL2 =
        isisBuilder.setLevel(IsisLevel.LEVEL_2).setProtocol(RoutingProtocol.ISIS_L2).build();
    IsisRoute isisEl1 =
        isisBuilder.setLevel(IsisLevel.LEVEL_1).setProtocol(RoutingProtocol.ISIS_EL1).build();
    IsisRoute isisEl2 =
        isisBuilder.setLevel(IsisLevel.LEVEL_2).setProtocol(RoutingProtocol.ISIS_EL2).build();
    OspfRoute ospfIntra = OspfIntraAreaRoute.builder().setNetwork(Prefix.ZERO).setArea(1).build();
    OspfRoute ospfInter = OspfInterAreaRoute.builder().setNetwork(Prefix.ZERO).setArea(1).build();
    OspfRoute ospfE1 =
        OspfExternalType1Route.builder()
            .setNetwork(Prefix.ZERO)
            .setLsaMetric(1)
            .setArea(1)
            .setCostToAdvertiser(1)
            .setAdvertiser("")
            .build();
    OspfRoute ospfE2 =
        OspfExternalType2Route.builder()
            .setNetwork(Prefix.ZERO)
            .setLsaMetric(1)
            .setArea(1)
            .setCostToAdvertiser(1)
            .setAdvertiser("")
            .build();

    // Make sure all the OSPF protocols are as expected
    assertThat(ospfIntra.getProtocol(), equalTo(RoutingProtocol.OSPF));
    assertThat(ospfInter.getProtocol(), equalTo(RoutingProtocol.OSPF_IA));
    assertThat(ospfE1.getProtocol(), equalTo(RoutingProtocol.OSPF_E1));
    assertThat(ospfE2.getProtocol(), equalTo(RoutingProtocol.OSPF_E2));

    // "from protocol isis" should match any type of IS-IS route
    assertTrue(fromIsis.process(isisL1, IsisRoute.builder(), Direction.IN));
    assertTrue(fromIsis.process(isisL2, IsisRoute.builder(), Direction.IN));
    assertTrue(fromIsis.process(isisEl1, IsisRoute.builder(), Direction.IN));
    assertTrue(fromIsis.process(isisEl2, IsisRoute.builder(), Direction.IN));

    // "from protocol ospf" should match any type of OSPF route
    assertTrue(fromOspf.process(ospfIntra, ospfIntra.toBuilder(), Direction.IN));
    assertTrue(fromOspf.process(ospfInter, ospfInter.toBuilder(), Direction.IN));
    assertTrue(fromOspf.process(ospfE1, ospfE1.toBuilder(), Direction.IN));
    assertTrue(fromOspf.process(ospfE2, ospfE2.toBuilder(), Direction.IN));

    // Neither policy should match routes of other protocols
    assertFalse(fromIsis.process(ospfIntra, IsisRoute.builder(), Direction.IN));
    assertFalse(fromOspf.process(isisL1, ospfIntra.toBuilder(), Direction.IN));
  }

  @Test
  public void testStaticRoutePreference() {
    Configuration c = parseConfig("static-route-preference");
    assertThat(
        c,
        hasVrf(
            "default",
            hasStaticRoutes(
                equalTo(
                    ImmutableSet.of(
                        StaticRoute.builder()
                            .setNetwork(Prefix.parse("1.2.3.4/24"))
                            .setNextHopIp(Ip.parse("10.0.0.1"))
                            .setAdministrativeCost(250)
                            .build(),
                        StaticRoute.builder()
                            .setNetwork(Prefix.parse("2.3.4.5/24"))
                            .setNextHopIp(Ip.parse("10.0.0.2"))
                            .setAdministrativeCost(5)
                            .build())))));
  }

  @Test
  public void testStaticRoutes() {
    Configuration c = parseConfig("static-routes");
    assertThat(
        c,
        allOf(
            hasDefaultVrf(
                hasStaticRoutes(
                    containsInAnyOrder(
                        StaticRoute.builder()
                            .setNetwork(Prefix.parse("1.0.0.0/8"))
                            .setNextHopIp(Ip.parse("10.0.0.1"))
                            .setAdministrativeCost(5)
                            .build(),
                        StaticRoute.builder()
                            .setNetwork(Prefix.parse("3.0.0.0/8"))
                            .setNonForwarding(true)
                            .setAdministrativeCost(5)
                            .build(),
                        StaticRoute.builder()
                            .setNetwork(Prefix.parse("4.0.0.0/8"))
                            .setNextHopInterface("ge-0/0/0.0")
                            .setAdministrativeCost(5)
                            .build()))),
            hasVrf(
                "ri2",
                hasStaticRoutes(
                    contains(
                        StaticRoute.builder()
                            .setNetwork(Prefix.parse("2.0.0.0/8"))
                            .setNextHopIp(Ip.parse("10.0.0.2"))
                            .setAdministrativeCost(5)
                            .build())))));

    assertThat(
        c,
        hasVrf(
            "ri3",
            hasStaticRoutes(
                containsInAnyOrder(
                    // normal next-hop
                    StaticRoute.builder()
                        .setNetwork(Prefix.parse("5.5.5.0/24"))
                        .setNextHopIp(Ip.parse("2.3.4.5"))
                        .setAdministrativeCost(150)
                        .build(),
                    // inherits admin from the static route preference
                    StaticRoute.builder()
                        .setNetwork(Prefix.parse("5.5.5.0/24"))
                        .setNextHopInterface("ge-0/0/0.0")
                        .setAdministrativeCost(150)
                        .build(),
                    // qualified next-hop overrides admin and tag
                    StaticRoute.builder()
                        .setNetwork(Prefix.parse("5.5.5.0/24"))
                        .setNextHopIp(Ip.parse("1.2.3.4"))
                        .setAdministrativeCost(180)
                        .setTag(12L)
                        .build()))));
  }

  @Test
  public void testStormControl() {
    /* allow storm-control configuration in an interface */
    parseConfig("storm-control");
  }

  @Test
  public void testSecurityAddressBookGlobalAddress() {
    Configuration config = parseConfig("security-address-book-global-address");
    Map<String, IpSpace> ipSpaces = config.getIpSpaces();
    assertThat(ipSpaces.keySet(), contains("global~NAME"));
  }

  @Test
  public void testSecurityPolicy() {
    JuniperConfiguration juniperConfiguration = parseJuniperConfig("security-policy");
    Map<String, Zone> zones = juniperConfiguration.getMasterLogicalSystem().getZones();

    assertThat(zones.keySet(), containsInAnyOrder("trust", "untrust"));

    Zone trust = zones.get("trust");
    assertThat(trust.getFromZonePolicies().keySet(), hasSize(0));
    assertThat(trust.getToZonePolicies().keySet(), hasSize(1));

    Zone untrust = zones.get("untrust");
    assertThat(untrust.getFromZonePolicies().keySet(), hasSize(1));
    assertThat(untrust.getToZonePolicies().keySet(), hasSize(0));
  }

  @Test
  public void testPreSourceNatOutgoingFilter() {
    Configuration config = parseConfig("security-policy");
    String ifaceIn = "ge-0/0/0.0";
    String ifaceOut = "ge-0/0/1.0";

    IpAccessList securityPolicy1 =
        config.getAllInterfaces().get(ifaceOut).getPreTransformationOutgoingFilter();

    // Any arbitrary flow from trust to untrust should be permitted
    Flow flow1 = createFlow(IpProtocol.UDP, 90);
    Flow flow2 = createFlow(IpProtocol.TCP, 9000);

    assertThat(
        securityPolicy1, accepts(flow1, ifaceIn, config.getIpAccessLists(), config.getIpSpaces()));

    assertThat(
        securityPolicy1, accepts(flow2, ifaceIn, config.getIpAccessLists(), config.getIpSpaces()));

    // Packet to ifaceIn should be denied by default
    IpAccessList securityPolicy2 =
        config.getAllInterfaces().get(ifaceIn).getPreTransformationOutgoingFilter();

    assertThat(
        securityPolicy2, rejects(flow1, ifaceOut, config.getIpAccessLists(), config.getIpSpaces()));

    assertThat(
        securityPolicy2, rejects(flow2, ifaceOut, config.getIpAccessLists(), config.getIpSpaces()));
  }

  @Test
  public void testPsFromInterface() {
    Configuration config = parseConfig("juniper-routing-policy");

    // Matches iface prefix, connected route
    for (Prefix p : ImmutableList.of(Prefix.parse("1.1.1.1/24"), Prefix.parse("2.2.2.2/24"))) {
      Result result =
          config
              .getRoutingPolicies()
              .get("POLICY-NAME")
              .call(
                  Environment.builder(config)
                      .setOriginalRoute(new ConnectedRoute(p, "iface"))
                      .build());
      assertThat(result.getBooleanValue(), equalTo(true));
    }

    // Does not match wrong prefix
    Result result =
        config
            .getRoutingPolicies()
            .get("POLICY-NAME")
            .call(
                Environment.builder(config)
                    .setOriginalRoute(new ConnectedRoute(Prefix.parse("3.3.3.3/24"), "iface"))
                    .build());
    assertThat(result.getBooleanValue(), equalTo(false));

    // Does not match static route, even with correct prefix
    result =
        config
            .getRoutingPolicies()
            .get("POLICY-NAME")
            .call(
                Environment.builder(config)
                    .setOriginalRoute(
                        StaticRoute.builder()
                            .setNextHopInterface("iface")
                            .setNetwork(Prefix.parse("1.1.1.1/24"))
                            .setAdministrativeCost(1)
                            .build())
                    .build());
    assertThat(result.getBooleanValue(), equalTo(false));
  }

  @Test
  public void testSourceNatPool() {
    JuniperConfiguration juniperConfiguration = parseJuniperConfig("juniper-sourcenat-pool");
    Map<String, NatPool> pools =
        juniperConfiguration.getMasterLogicalSystem().getNatSource().getPools();

    Ip ip0 = Ip.parse("1.0.0.0");
    Ip ip1 = Ip.parse("1.0.0.1");
    Ip ip2 = Ip.parse("1.0.0.2");
    Ip ip3 = Ip.parse("1.0.0.3");

    assertThat(pools.keySet(), hasSize(5));

    assertThat(pools.get("POOL1").getFromAddress(), equalTo(ip1));
    assertThat(pools.get("POOL1").getToAddress(), equalTo(ip3));

    assertThat(pools.get("POOL2").getFromAddress(), equalTo(ip1));
    assertThat(pools.get("POOL2").getToAddress(), equalTo(ip3));

    assertThat(pools.get("POOL3").getFromAddress(), equalTo(ip0));
    assertThat(pools.get("POOL3").getToAddress(), equalTo(ip0));

    assertThat(pools.get("POOL4").getFromAddress(), equalTo(ip0));
    assertThat(pools.get("POOL4").getToAddress(), equalTo(ip1));

    assertThat(pools.get("POOL5").getFromAddress(), equalTo(ip1));
    assertThat(pools.get("POOL5").getToAddress(), equalTo(ip2));
  }

  @Test
  public void testScreenOptions() {
    JuniperConfiguration juniperConfiguration = parseJuniperConfig("screen-options");

    assertThat(
        juniperConfiguration.getMasterLogicalSystem().getScreens().get("ALARM_OPTION").getAction(),
        equalTo(ScreenAction.ALARM_WITHOUT_DROP));

    Screen ids = juniperConfiguration.getMasterLogicalSystem().getScreens().get("IDS_OPTION_NAME");

    assertThat(ids, not(nullValue()));

    assertThat(ids.getAction(), equalTo(ScreenAction.DROP));
    assertThat(
        ids.getScreenOptions(),
        equalTo(
            ImmutableList.of(
                IcmpLarge.INSTANCE,
                IpUnknownProtocol.INSTANCE,
                TcpFinNoAck.INSTANCE,
                TcpSynFin.INSTANCE,
                TcpNoFlag.INSTANCE)));
  }

  @Test
  public void testScreenOptionsToVIModel() {
    Configuration config = parseConfig("screen-options");

    IpAccessList inAcl = config.getIpAccessLists().get("FILTER1");
    IpAccessList screenAcl = config.getIpAccessLists().get("~SCREEN~IDS_OPTION_NAME");
    IpAccessList ifaceScreenAcl = config.getIpAccessLists().get("~SCREEN_INTERFACE~ge-0/0/0.0");
    IpAccessList zoneScreenAcl = config.getIpAccessLists().get("~SCREEN_ZONE~untrust");
    IpAccessList combinedInAcl =
        config.getIpAccessLists().get("~COMBINED_INCOMING_FILTER~ge-0/0/0.0");

    assertThat(inAcl, notNullValue());
    assertThat(screenAcl, notNullValue());
    assertThat(zoneScreenAcl, notNullValue());
    assertThat(ifaceScreenAcl, notNullValue());
    assertThat(combinedInAcl, notNullValue());

    List<ScreenOption> supportedOptions =
        ImmutableList.of(
            IcmpLarge.INSTANCE,
            IpUnknownProtocol.INSTANCE,
            TcpFinNoAck.INSTANCE,
            TcpSynFin.INSTANCE,
            TcpNoFlag.INSTANCE);

    assertThat(
        inAcl,
        equalTo(
            IpAccessList.builder()
                .setName("FILTER1")
                .setLines(
                    ImmutableList.of(
                        new ExprAclLine(
                            LineAction.PERMIT,
                            new AndMatchExpr(
                                ImmutableList.of(
                                    new MatchHeaderSpace(
                                        HeaderSpace.builder()
                                            .setSrcIps(IpWildcard.parse("1.2.3.6").toIpSpace())
                                            .build(),
                                        TraceElement.of("Matched source-address 1.2.3.6")))),
                            "TERM",
                            matchingFirewallFilterTerm(
                                "configs/" + config.getHostname(), "FILTER1", "TERM"))))
                .build()));

    assertThat(
        screenAcl,
        equalTo(
            IpAccessList.builder()
                .setName("~SCREEN~IDS_OPTION_NAME")
                .setLines(
                    ImmutableList.of(
                        ExprAclLine.rejecting(
                            new OrMatchExpr(
                                supportedOptions.stream()
                                    .map(ScreenOption::getAclLineMatchExpr)
                                    .collect(Collectors.toList()))),
                        ExprAclLine.ACCEPT_ALL))
                .build()));

    assertThat(
        zoneScreenAcl,
        equalTo(
            IpAccessList.builder()
                .setName("~SCREEN_ZONE~untrust")
                .setLines(
                    ImmutableList.of(
                        ExprAclLine.accepting(
                            new AndMatchExpr(
                                ImmutableList.of(new PermittedByAcl("~SCREEN~IDS_OPTION_NAME"))))))
                .build()));

    assertThat(
        ifaceScreenAcl,
        equalTo(
            IpAccessList.builder()
                .setName("~SCREEN_INTERFACE~ge-0/0/0.0")
                .setLines(
                    ImmutableList.of(
                        ExprAclLine.accepting(new PermittedByAcl("~SCREEN_ZONE~untrust"))))
                .build()));

    assertThat(
        combinedInAcl,
        equalTo(
            IpAccessList.builder()
                .setName("~COMBINED_INCOMING_FILTER~ge-0/0/0.0")
                .setLines(
                    ImmutableList.of(
                        ExprAclLine.accepting(
                            new AndMatchExpr(
                                ImmutableList.of(
                                    new PermittedByAcl("~SCREEN_INTERFACE~ge-0/0/0.0"),
                                    new PermittedByAcl("FILTER1"))))))
                .build()));

    assertThat(
        config.getAllInterfaces().get("ge-0/0/0.0").getIncomingFilter(), equalTo(combinedInAcl));
  }

  @Test
  public void testInstanceImport() throws IOException {
    String hostname = "instance-import";
    Configuration c = parseConfig(hostname);

    /*
     * instance-import for default VRF imports two policies, PS1 followed by PS2.
     * PS1 accepts VRF3, then VRF1. PS2 accepts VRF1 and an undefined MYSTERY_VRF, and rejects VRF2.
     * Resulting list of VRFs whose routes to import should have the referenced VRFs in the order
     * they were referenced, ignoring second reference to VRF1, not including undefined MYSTERY_VRF.
     */
    Vrf defaultVrf = c.getVrfs().get(DEFAULT_VRF_NAME);
    assertThat(defaultVrf.getCrossVrfImportVrfs(), contains("VRF3", "VRF1", "VRF2"));

    /*
    Test instance import policy behavior.
     - Routes from VRF1 and VRF3 should be accepted, but not routes from VRF2.
     - Routes from arbitrary other VRFs should be rejected by default policy.
    The only thing in the arguments to process that should get checked is source VRF.
    */
    RoutingPolicy instanceImportPolicy =
        c.getRoutingPolicies().get(defaultVrf.getCrossVrfImportPolicy());
    StaticRoute sr = StaticRoute.builder().setNetwork(Prefix.ZERO).setAdmin(5).build();
    assertThat(
        instanceImportPolicy.process(new AnnotatedRoute<>(sr, "VRF1"), null, null), equalTo(true));
    assertThat(
        instanceImportPolicy.process(new AnnotatedRoute<>(sr, "VRF2"), null, null), equalTo(false));
    assertThat(
        instanceImportPolicy.process(new AnnotatedRoute<>(sr, "VRF3"), null, null), equalTo(true));
    assertThat(
        instanceImportPolicy.process(new AnnotatedRoute<>(sr, "ANOTHER_VRF"), null, null),
        equalTo(false));

    /*
    Check resulting state of routes in snapshot.
     - VRF1 has static 1.1.1.1/30, which should be in default VRF since VRF1 routes are accepted
     - VRF2 has static 2.2.2.2/30, which should not be in default VRF since VRF2 routes are rejected
     - VRF3 doesn't have any routes, so should have no impact on default VRF
    */
    Batfish batfish = BatfishTestUtils.getBatfish(ImmutableSortedMap.of(hostname, c), _folder);
    batfish.computeDataPlane(batfish.getSnapshot());
    DataPlane dp = batfish.loadDataPlane(batfish.getSnapshot());
    ImmutableMap<String, Set<AnnotatedRoute<AbstractRoute>>> routes =
        dp.getRibs().get(hostname).entrySet().stream()
            .collect(
                ImmutableMap.toImmutableMap(Entry::getKey, e -> e.getValue().getTypedRoutes()));

    assertThat(
        routes.get(DEFAULT_VRF_NAME),
        contains(allOf(hasPrefix(Prefix.parse("1.1.1.1/30")), hasSourceVrf("VRF1"))));

    // Ensure that VRF2 does in fact have 2.2.2.2/30, as expected
    assertThat(routes.get("VRF2"), hasItem(hasPrefix(Prefix.parse("2.2.2.2/30"))));
  }

  @Test
  public void testInterfaceRibGroup() throws IOException {
    String hostname = "juniper-interface-ribgroup";
    Configuration c = parseConfig(hostname);
    Batfish batfish = BatfishTestUtils.getBatfish(ImmutableSortedMap.of(hostname, c), _folder);
    batfish.computeDataPlane(batfish.getSnapshot());
    DataPlane dp = batfish.loadDataPlane(batfish.getSnapshot());

    ImmutableMap<String, Set<AnnotatedRoute<AbstractRoute>>> routes =
        dp.getRibs().get(hostname).entrySet().stream()
            .collect(
                ImmutableMap.toImmutableMap(Entry::getKey, e -> e.getValue().getTypedRoutes()));
    String vrf2Name = "VRF2";

    Set<AnnotatedRoute<AbstractRoute>> defaultExpectedRoutes =
        ImmutableSet.of(
            new AnnotatedRoute<>(
                new ConnectedRoute(Prefix.parse("1.1.1.1/32"), "lo0.0"), DEFAULT_VRF_NAME),
            new AnnotatedRoute<>(
                new ConnectedRoute(Prefix.parse("2.2.2.2/31"), "ge-0/0/0.0"), DEFAULT_VRF_NAME),
            new AnnotatedRoute<>(
                new LocalRoute(ConcreteInterfaceAddress.parse("2.2.2.2/31"), "ge-0/0/0.0"),
                DEFAULT_VRF_NAME));
    Set<AnnotatedRoute<AbstractRoute>> vrf2ExpectedRoutes =
        ImmutableSet.of(
            // From default VRF
            new AnnotatedRoute<>(
                new ConnectedRoute(Prefix.parse("1.1.1.1/32"), "lo0.0"), DEFAULT_VRF_NAME),
            new AnnotatedRoute<>(
                new ConnectedRoute(Prefix.parse("2.2.2.2/31"), "ge-0/0/0.0"), DEFAULT_VRF_NAME),
            new AnnotatedRoute<>(
                new LocalRoute(ConcreteInterfaceAddress.parse("2.2.2.2/31"), "ge-0/0/0.0"),
                DEFAULT_VRF_NAME),
            // Present normally
            new AnnotatedRoute<>(
                new ConnectedRoute(Prefix.parse("2.2.2.8/31"), "ge-0/0/3.0"), vrf2Name),
            new AnnotatedRoute<>(
                new LocalRoute(ConcreteInterfaceAddress.parse("2.2.2.8/31"), "ge-0/0/3.0"),
                vrf2Name));
    assertThat(routes.get(DEFAULT_VRF_NAME), equalTo(defaultExpectedRoutes));
    assertThat(routes.get(vrf2Name), equalTo(vrf2ExpectedRoutes));
  }

  @Test
  public void testInterfaceRibGroupWithPolicies() throws IOException {
    String hostname = "juniper-interface-ribgroup-with-policy";
    Configuration c = parseConfig(hostname);
    Batfish batfish = BatfishTestUtils.getBatfish(ImmutableSortedMap.of(hostname, c), _folder);
    batfish.computeDataPlane(batfish.getSnapshot());
    DataPlane dp = batfish.loadDataPlane(batfish.getSnapshot());

    ImmutableMap<String, Set<AnnotatedRoute<AbstractRoute>>> routes =
        dp.getRibs().get(hostname).entrySet().stream()
            .collect(
                ImmutableMap.toImmutableMap(Entry::getKey, e -> e.getValue().getTypedRoutes()));
    String vrf2Name = "VRF2";

    Set<AnnotatedRoute<AbstractRoute>> vrf2ExpectedRoutes =
        ImmutableSet.of(
            // allowed Default policy
            new AnnotatedRoute<>(
                new ConnectedRoute(Prefix.parse("1.1.1.1/32"), "lo0.0"), DEFAULT_VRF_NAME),
            new AnnotatedRoute<>(
                new LocalRoute(ConcreteInterfaceAddress.parse("2.2.2.2/31"), "ge-0/0/0.0"),
                DEFAULT_VRF_NAME),
            new AnnotatedRoute<>(
                new LocalRoute(ConcreteInterfaceAddress.parse("2.2.2.4/31"), "ge-0/0/1.0"),
                DEFAULT_VRF_NAME),
            new AnnotatedRoute<>(
                new LocalRoute(ConcreteInterfaceAddress.parse("2.2.2.6/31"), "ge-0/0/2.0"),
                DEFAULT_VRF_NAME),
            // allowed by RIB_IN
            new AnnotatedRoute<>(
                new ConnectedRoute(Prefix.parse("2.2.2.2/31"), "ge-0/0/0.0"), DEFAULT_VRF_NAME),
            new AnnotatedRoute<>(
                new ConnectedRoute(Prefix.parse("2.2.2.4/31"), "ge-0/0/1.0"), DEFAULT_VRF_NAME),
            // Present normally
            new AnnotatedRoute<>(
                new ConnectedRoute(Prefix.parse("2.2.2.8/31"), "ge-0/0/3.0"), vrf2Name),
            new AnnotatedRoute<>(
                new LocalRoute(ConcreteInterfaceAddress.parse("2.2.2.8/31"), "ge-0/0/3.0"),
                vrf2Name));
    Set<AnnotatedRoute<AbstractRoute>> defaultExpectedRoutes =
        ImmutableSet.of(
            new AnnotatedRoute<>(
                new ConnectedRoute(Prefix.parse("1.1.1.1/32"), "lo0.0"), DEFAULT_VRF_NAME),
            new AnnotatedRoute<>(
                new ConnectedRoute(Prefix.parse("2.2.2.2/31"), "ge-0/0/0.0"), DEFAULT_VRF_NAME),
            new AnnotatedRoute<>(
                new LocalRoute(ConcreteInterfaceAddress.parse("2.2.2.2/31"), "ge-0/0/0.0"),
                DEFAULT_VRF_NAME),
            new AnnotatedRoute<>(
                new ConnectedRoute(Prefix.parse("2.2.2.4/31"), "ge-0/0/1.0"), DEFAULT_VRF_NAME),
            new AnnotatedRoute<>(
                new LocalRoute(ConcreteInterfaceAddress.parse("2.2.2.4/31"), "ge-0/0/1.0"),
                DEFAULT_VRF_NAME),
            new AnnotatedRoute<>(
                new ConnectedRoute(Prefix.parse("2.2.2.6/31"), "ge-0/0/2.0"), DEFAULT_VRF_NAME),
            new AnnotatedRoute<>(
                new LocalRoute(ConcreteInterfaceAddress.parse("2.2.2.6/31"), "ge-0/0/2.0"),
                DEFAULT_VRF_NAME));
    assertThat(routes.get(DEFAULT_VRF_NAME), equalTo(defaultExpectedRoutes));
    assertThat(routes.get(vrf2Name), equalTo(vrf2ExpectedRoutes));
  }

  @Test
  public void testInterfaceRibGroupWithTransformation() throws IOException {
    String hostname = "juniper-interface-ribgroup-with-transformation";
    Configuration c = parseConfig(hostname);
    Batfish batfish = BatfishTestUtils.getBatfish(ImmutableSortedMap.of(hostname, c), _folder);
    batfish.computeDataPlane(batfish.getSnapshot());
    DataPlane dp = batfish.loadDataPlane(batfish.getSnapshot());

    ImmutableMap<String, Set<AnnotatedRoute<AbstractRoute>>> routes =
        dp.getRibs().get(hostname).entrySet().stream()
            .collect(
                ImmutableMap.toImmutableMap(Entry::getKey, e -> e.getValue().getTypedRoutes()));
    String vrf2Name = "VRF2";

    Set<AnnotatedRoute<AbstractRoute>> defaultExpectedRoutes =
        ImmutableSet.of(
            new AnnotatedRoute<>(
                new ConnectedRoute(Prefix.parse("1.1.1.1/32"), "lo0.0"), DEFAULT_VRF_NAME),
            new AnnotatedRoute<>(
                new ConnectedRoute(Prefix.parse("2.2.2.2/31"), "ge-0/0/0.0", 0), DEFAULT_VRF_NAME),
            new AnnotatedRoute<>(
                new LocalRoute(ConcreteInterfaceAddress.parse("2.2.2.2/31"), "ge-0/0/0.0"),
                DEFAULT_VRF_NAME));
    Set<AnnotatedRoute<AbstractRoute>> vrf2ExpectedRoutes =
        ImmutableSet.of(
            new AnnotatedRoute<>(
                new ConnectedRoute(Prefix.parse("1.1.1.1/32"), "lo0.0"), DEFAULT_VRF_NAME),
            new AnnotatedRoute<>(
                new LocalRoute(ConcreteInterfaceAddress.parse("2.2.2.2/31"), "ge-0/0/0.0"),
                DEFAULT_VRF_NAME),
            new AnnotatedRoute<>(
                new ConnectedRoute(Prefix.parse("2.2.2.2/31"), "ge-0/0/0.0", 123),
                DEFAULT_VRF_NAME));
    assertThat(routes.get(DEFAULT_VRF_NAME), equalTo(defaultExpectedRoutes));
    assertThat(routes.get(vrf2Name), equalTo(vrf2ExpectedRoutes));
  }

  @Test
  public void testBgpRibGroup() throws IOException {
    String hostname = "juniper-bgp-rib-group";
    Configuration c = parseConfig(hostname);
    BatfishTestUtils.getBatfish(ImmutableSortedMap.of(hostname, c), _folder);

    assertThat(
        c.getDefaultVrf()
            .getBgpProcess()
            .getActiveNeighbors()
            .get(Prefix.parse("1.1.1.3/32"))
            .getAppliedRibGroup()
            .getName(),
        equalTo("RIB_GROUP_1"));
    assertThat(
        c.getDefaultVrf()
            .getBgpProcess()
            .getActiveNeighbors()
            .get(Prefix.parse("1.1.1.5/32"))
            .getAppliedRibGroup()
            .getName(),
        equalTo("RIB_GROUP_2"));
  }

  /** Throws the creation of {@link FirewallSessionInterfaceInfo} objects for juniper devices. */
  @Test
  public void testFirewallSession() {
    Configuration c = parseConfig("firewall-session-info");

    String i0Name = "ge-0/0/0.0";
    String i1Name = "ge-0/0/0.1";
    String i2Name = "ge-0/0/0.2";
    String i3Name = "ge-0/0/0.3";

    assertThat(
        c.getAllInterfaces().get(i0Name).getFirewallSessionInterfaceInfo(),
        equalTo(
            new FirewallSessionInterfaceInfo(
                false, ImmutableList.of(i0Name, i1Name), "FILTER1", "FILTER2")));

    assertThat(
        c.getAllInterfaces().get(i1Name).getFirewallSessionInterfaceInfo(),
        equalTo(
            new FirewallSessionInterfaceInfo(false, ImmutableList.of(i0Name, i1Name), null, null)));

    assertThat(
        c.getAllInterfaces().get(i2Name).getFirewallSessionInterfaceInfo(),
        equalTo(new FirewallSessionInterfaceInfo(false, ImmutableList.of(i2Name), null, null)));

    // ge-0/0/0.3 is not part of any zoone, so no firewall session interface info.
    assertThat(c.getAllInterfaces().get(i3Name).getFirewallSessionInterfaceInfo(), nullValue());
  }

  @Test
  public void testPortAddressTranslation() {
    JuniperConfiguration juniperConfiguration = parseJuniperConfig("juniper-nat-pat");
    Nat sourceNat = juniperConfiguration.getMasterLogicalSystem().getNatSource();
    NatPool pool0 = sourceNat.getPools().get("POOL0");
    NatPool pool1 = sourceNat.getPools().get("POOL1");
    NatPool pool2 = sourceNat.getPools().get("POOL2");
    NatPool pool3 = sourceNat.getPools().get("POOL3");

    // pool0 should not have pat specified
    assertNotNull(pool0);
    assertNull(pool0.getPortAddressTranslation());

    // pool1 should has a pat pool with range [2000,3000] with no port translation configured
    assertNotNull(pool1);
    assertNotNull(pool1.getPortAddressTranslation());
    assertThat(pool1.getPortAddressTranslation(), equalTo(new PatPool(2000, 3000)));

    // pool2 should specify no translation
    assertNotNull(pool2);
    assertNotNull(pool2.getPortAddressTranslation());
    assertThat(pool2.getPortAddressTranslation(), equalTo(NoPortTranslation.INSTANCE));

    // pool3 should have a pat pool ranging [10000,20000]
    assertNotNull(pool3);
    assertNotNull(pool3.getPortAddressTranslation());
    assertThat(pool3.getPortAddressTranslation(), equalTo(new PatPool(10000, 20000)));

    Nat destNat = juniperConfiguration.getMasterLogicalSystem().getNatDestination();
    NatPool pool4 = destNat.getPools().get("POOL4");
    NatPool pool5 = destNat.getPools().get("POOL5");

    // pool4 should have a pat pool ranging [6000,6000]
    assertNotNull(pool4);
    assertThat(pool4.getPortAddressTranslation(), equalTo(new PatPool(6000, 6000)));

    // pool5 should not have pat specified
    assertNotNull(pool5);
    assertNull(pool5.getPortAddressTranslation());
  }

  @Test
  public void testVrfSpecificPoolPortAddressTranslation() {
    JuniperConfiguration juniperConfiguration = parseJuniperConfig("juniper-nat-vrf");
    Nat sourceNat = juniperConfiguration.getMasterLogicalSystem().getNatSource();
    NatPool pool0 = sourceNat.getPools().get("POOL0");
    NatPool pool1 = sourceNat.getPools().get("POOL1");
    assertThat(pool0.getOwner(), equalTo("R1"));
    assertNull(pool1.getOwner());
  }

  @Test
  public void testStaticNat() {
    JuniperConfiguration juniperConfiguration = parseJuniperConfig("juniper-nat-static");
    Nat nat = juniperConfiguration.getMasterLogicalSystem().getNatStatic();
    assertThat(nat.getRuleSets().keySet(), contains("RULESET1"));

    NatRuleSet ruleset = nat.getRuleSets().get("RULESET1");
    assertThat(ruleset.getRules(), hasSize(2));

    NatRule rule1 = ruleset.getRules().get(0);
    assertThat(rule1.getName(), equalTo("RULE1"));
    assertThat(rule1.getMatches(), contains(new NatRuleMatchDstAddrName("DESTNAME")));
    assertThat(
        rule1.getThen(), equalTo(new NatRuleThenPrefixName("PREFIXNAME", IpField.DESTINATION)));

    NatRule rule2 = ruleset.getRules().get(1);
    assertThat(rule2.getName(), equalTo("RULE2"));
    assertThat(rule2.getMatches(), contains(new NatRuleMatchDstAddr(Prefix.parse("2.0.0.0/24"))));
    assertThat(
        rule2.getThen(),
        equalTo(new NatRuleThenPrefix(Prefix.parse("10.10.10.0/24"), IpField.DESTINATION)));
  }

  @Test
  public void testStaticNatViModel() {
    Configuration config = parseConfig("juniper-nat-static");

    // incoming transformation
    Transformation destNatTransformation =
        when(match(HeaderSpace.builder().setSrcIps(Prefix.parse("3.3.3.3/24").toIpSpace()).build()))
            .apply(new Noop(DEST_NAT))
            .build();

    Transformation rule2IncomingTransformation =
        when(match(HeaderSpace.builder().setDstIps(Prefix.parse("2.0.0.0/24").toIpSpace()).build()))
            .apply(
                new ShiftIpAddressIntoSubnet(
                    STATIC_NAT, DESTINATION, Prefix.parse("10.10.10.0/24")))
            .setOrElse(destNatTransformation)
            .build();

    Transformation expectedIncomingTransformation =
        when(match(
                HeaderSpace.builder().setDstIps(new IpSpaceReference("global~DESTNAME")).build()))
            .apply(
                new ShiftIpAddressIntoSubnet(
                    STATIC_NAT, DESTINATION, Prefix.parse("10.10.10.0/24")))
            .setOrElse(rule2IncomingTransformation)
            .build();

    Transformation incomingTransformation =
        config.getAllInterfaces().get("ge-0/0/0.0").getIncomingTransformation();

    assertThat(incomingTransformation, equalTo(expectedIncomingTransformation));

    // outgoing transformation
    AclLineMatchExpr matchFromLocation = AclLineMatchExprs.matchSrcInterface("ge-0/0/1.0");
    Transformation srcNatTransformation =
        when(matchFromLocation)
            .setAndThen(
                when(match(
                        HeaderSpace.builder()
                            .setSrcIps(Prefix.parse("3.3.3.3/24").toIpSpace())
                            .build()))
                    .apply(new Noop(SOURCE_NAT))
                    .build())
            .build();

    Transformation rule2OutgoingTransformation =
        when(match(
                HeaderSpace.builder().setSrcIps(Prefix.parse("10.10.10.0/24").toIpSpace()).build()))
            .apply(new ShiftIpAddressIntoSubnet(STATIC_NAT, SOURCE, Prefix.parse("2.0.0.0/24")))
            .setOrElse(srcNatTransformation)
            .build();

    Transformation expectedOutgoingTransformation =
        when(match(
                HeaderSpace.builder().setSrcIps(new IpSpaceReference("global~PREFIXNAME")).build()))
            .apply(new ShiftIpAddressIntoSubnet(STATIC_NAT, SOURCE, Prefix.parse("1.0.0.0/24")))
            .setOrElse(rule2OutgoingTransformation)
            .build();

    Transformation outgoingTransformation =
        config.getAllInterfaces().get("ge-0/0/0.0").getOutgoingTransformation();

    assertThat(outgoingTransformation, equalTo(expectedOutgoingTransformation));
  }

  @Test
  public void testOspfAreaInterfaceNeighborExtraction() {
    JuniperConfiguration juniperConfiguration = parseJuniperConfig("ospf-area-interface-neighbor");
    assertNotNull(juniperConfiguration);
    assertNotNull(juniperConfiguration.getMasterLogicalSystem().getInterfaces().get("ge-0/0/0"));
    assertNotNull(
        juniperConfiguration
            .getMasterLogicalSystem()
            .getInterfaces()
            .get("ge-0/0/0")
            .getUnits()
            .get("ge-0/0/0.0"));
    assertThat(
        juniperConfiguration
            .getMasterLogicalSystem()
            .getInterfaces()
            .get("ge-0/0/0")
            .getUnits()
            .get("ge-0/0/0.0")
            .getOspfNeighbors(),
        contains(new InterfaceOspfNeighbor(Ip.parse("1.0.0.1"))));

    assertNotNull(
        juniperConfiguration
            .getMasterLogicalSystem()
            .getInterfaces()
            .get("ge-0/0/1")
            .getUnits()
            .get("ge-0/0/1.0"));
    InterfaceOspfNeighbor neighbor = new InterfaceOspfNeighbor(Ip.parse("2.0.0.1"));
    neighbor.setDesignated(true);
    assertThat(
        juniperConfiguration
            .getMasterLogicalSystem()
            .getInterfaces()
            .get("ge-0/0/1")
            .getUnits()
            .get("ge-0/0/1.0")
            .getOspfNeighbors(),
        contains(neighbor));
  }

  @Test
  public void testOspfAreaInterfaceNeighborConversion() {
    Configuration config = parseConfig("ospf-area-interface-neighbor");

    assertNotNull(config.getAllInterfaces().get("ge-0/0/0.0").getOspfSettings().getNbmaNeighbors());
    assertThat(
        config.getAllInterfaces().get("ge-0/0/0.0").getOspfSettings().getNbmaNeighbors(),
        contains(Ip.parse("1.0.0.1")));

    assertThat(
        config.getAllInterfaces().get("ge-0/0/1.0").getOspfSettings().getNbmaNeighbors(), empty());
  }
}<|MERGE_RESOLUTION|>--- conflicted
+++ resolved
@@ -264,6 +264,7 @@
 import org.batfish.datamodel.answers.InitInfoAnswerElement;
 import org.batfish.datamodel.bgp.BgpConfederation;
 import org.batfish.datamodel.bgp.community.StandardCommunity;
+import org.batfish.datamodel.flow.Trace;
 import org.batfish.datamodel.isis.IsisHelloAuthenticationType;
 import org.batfish.datamodel.isis.IsisInterfaceMode;
 import org.batfish.datamodel.isis.IsisInterfaceSettings;
@@ -308,9 +309,8 @@
 import org.batfish.main.Batfish;
 import org.batfish.main.BatfishTestUtils;
 import org.batfish.main.TestrigText;
+import org.batfish.representation.juniper.ApplicationSet;
 import org.batfish.representation.juniper.ApplicationSetMember;
-import org.batfish.representation.juniper.FwFrom;
-import org.batfish.representation.juniper.FwFromApplicationSetMember;
 import org.batfish.representation.juniper.IcmpLarge;
 import org.batfish.representation.juniper.InterfaceOspfNeighbor;
 import org.batfish.representation.juniper.InterfaceRange;
@@ -459,31 +459,49 @@
                     ImmutableList.of(
                         new ExprAclLine(
                             LineAction.PERMIT,
-                            new MatchHeaderSpace(
-                                HeaderSpace.builder()
-                                    .setIpProtocols(ImmutableList.of(IpProtocol.TCP))
-                                    .setSrcPorts(ImmutableList.of(SubRange.singleton(1)))
-                                    .build()),
-                            "p1",
-                            matchingSecurityPolicyTerm(
-                                "configs/" + c.getHostname(), ACL_NAME_GLOBAL_POLICY, "p1")),
-                        new ExprAclLine(
-                            LineAction.PERMIT,
-                            new MatchHeaderSpace(
-                                HeaderSpace.builder()
-                                    .setIpProtocols(ImmutableList.of(IpProtocol.UDP))
-                                    .setDstPorts(ImmutableList.of(SubRange.singleton(2)))
-                                    .build()),
-                            "p1",
-                            matchingSecurityPolicyTerm(
-                                "configs/" + c.getHostname(), ACL_NAME_GLOBAL_POLICY, "p1")),
-                        new ExprAclLine(
-                            LineAction.PERMIT,
-                            new MatchHeaderSpace(
-                                HeaderSpace.builder()
-                                    .setIpProtocols(ImmutableList.of(IpProtocol.UDP))
-                                    .setDstPorts(ImmutableList.of(SubRange.singleton(3)))
-                                    .build()),
+                            new OrMatchExpr(
+                                ImmutableList.of(
+                                    // appset1
+                                    new OrMatchExpr(
+                                        ImmutableList.of(
+                                            // a1
+                                            new MatchHeaderSpace(
+                                                HeaderSpace.builder()
+                                                    .setIpProtocols(
+                                                        ImmutableList.of(IpProtocol.TCP))
+                                                    .setSrcPorts(
+                                                        ImmutableList.of(SubRange.singleton(1)))
+                                                    .build(),
+                                                ApplicationSetMember.getTraceElement(
+                                                    "configs/" + c.getHostname(),
+                                                    APPLICATION,
+                                                    "a1")),
+                                            // a2
+                                            new MatchHeaderSpace(
+                                                HeaderSpace.builder()
+                                                    .setIpProtocols(
+                                                        ImmutableList.of(IpProtocol.UDP))
+                                                    .setDstPorts(
+                                                        ImmutableList.of(SubRange.singleton(2)))
+                                                    .build(),
+                                                ApplicationSetMember.getTraceElement(
+                                                    "configs/" + c.getHostname(),
+                                                    APPLICATION,
+                                                    "a2"))),
+                                        ApplicationSetMember.getTraceElement(
+                                            "configs/" + c.getHostname(),
+                                            APPLICATION_SET,
+                                            "appset1")),
+                                    // a3
+                                    new MatchHeaderSpace(
+                                        HeaderSpace.builder()
+                                            .setIpProtocols(ImmutableList.of(IpProtocol.UDP))
+                                            .setDstPorts(ImmutableList.of(SubRange.singleton(3)))
+                                            .build(),
+                                        ApplicationSetMember.getTraceElement(
+                                            "configs/" + c.getHostname(), APPLICATION, "a3"))),
+                                ApplicationSetMember.getTraceElement(
+                                    "configs/" + c.getHostname(), APPLICATION_SET, "appset2")),
                             "p1",
                             matchingSecurityPolicyTerm(
                                 "configs/" + c.getHostname(), ACL_NAME_GLOBAL_POLICY, "p1")))))));
@@ -593,49 +611,31 @@
             IpAccessListMatchers.hasLines(
                 equalTo(
                     ImmutableList.of(
-<<<<<<< HEAD
-                        ExprAclLine.builder()
-                            .setAction(LineAction.PERMIT)
-                            .setName("p1")
-                            .setMatchCondition(
-                                new OrMatchExpr(
-                                    ImmutableList.of(
-                                        new AndMatchExpr(
-                                            ImmutableList.of(
-                                                new MatchHeaderSpace(
-                                                    HeaderSpace.builder()
-                                                        .setIpProtocols(
-                                                            ImmutableList.of(IpProtocol.TCP))
-                                                        .build(),
-                                                    TraceElement.of("Match protocol tcp")))))))
-                            .setTraceElement(
-                                ApplicationSetMember.getTraceElement(
-                                    "configs/" + c.getHostname(), APPLICATION, "p1"))
-                            .build())))));
-=======
                         new ExprAclLine(
                             LineAction.PERMIT,
-                            new MatchHeaderSpace(
-                                HeaderSpace.builder()
-                                    .setDstPorts(ImmutableList.of(SubRange.singleton(1)))
-                                    .setIpProtocols(ImmutableList.of(IpProtocol.TCP))
-                                    .setSrcPorts(ImmutableList.of(SubRange.singleton(2)))
-                                    .build()),
-                            "p1",
-                            matchingSecurityPolicyTerm(
-                                "configs/" + c.getHostname(), ACL_NAME_GLOBAL_POLICY, "p1")),
-                        new ExprAclLine(
-                            LineAction.PERMIT,
-                            new MatchHeaderSpace(
-                                HeaderSpace.builder()
-                                    .setDstPorts(ImmutableList.of(SubRange.singleton(3)))
-                                    .setIpProtocols(ImmutableList.of(IpProtocol.UDP))
-                                    .setSrcPorts(ImmutableList.of(SubRange.singleton(4)))
-                                    .build()),
+                            new OrMatchExpr(
+                                ImmutableList.of(
+                                    // term 1
+                                    new MatchHeaderSpace(
+                                        HeaderSpace.builder()
+                                            .setDstPorts(ImmutableList.of(SubRange.singleton(1)))
+                                            .setIpProtocols(ImmutableList.of(IpProtocol.TCP))
+                                            .setSrcPorts(ImmutableList.of(SubRange.singleton(2)))
+                                            .build(),
+                                        TraceElement.of("Matched term t1")),
+                                    // term 2
+                                    new MatchHeaderSpace(
+                                        HeaderSpace.builder()
+                                            .setDstPorts(ImmutableList.of(SubRange.singleton(3)))
+                                            .setIpProtocols(ImmutableList.of(IpProtocol.UDP))
+                                            .setSrcPorts(ImmutableList.of(SubRange.singleton(4)))
+                                            .build(),
+                                        TraceElement.of("Matched term t2"))),
+                                ApplicationSetMember.getTraceElement(
+                                    "configs/" + c.getHostname(), APPLICATION, "a1")),
                             "p1",
                             matchingSecurityPolicyTerm(
                                 "configs/" + c.getHostname(), ACL_NAME_GLOBAL_POLICY, "p1")))))));
->>>>>>> 3144fb45
   }
 
   @Test
