package org.batfish.grammar.flatjuniper;

import static org.batfish.datamodel.AuthenticationMethod.GROUP_RADIUS;
import static org.batfish.datamodel.AuthenticationMethod.GROUP_TACACS;
import static org.batfish.datamodel.AuthenticationMethod.PASSWORD;
import static org.batfish.datamodel.matchers.AaaAuthenticationLoginListMatchers.hasMethods;
import static org.batfish.datamodel.matchers.AbstractRouteMatchers.hasPrefix;
import static org.batfish.datamodel.matchers.AbstractRouteMatchers.isNonForwarding;
import static org.batfish.datamodel.matchers.BgpNeighborMatchers.hasAllowLocalAsIn;
import static org.batfish.datamodel.matchers.BgpNeighborMatchers.hasClusterId;
import static org.batfish.datamodel.matchers.BgpNeighborMatchers.hasEnforceFirstAs;
import static org.batfish.datamodel.matchers.BgpNeighborMatchers.hasLocalAs;
import static org.batfish.datamodel.matchers.BgpNeighborMatchers.hasRemoteAs;
import static org.batfish.datamodel.matchers.BgpProcessMatchers.hasActiveNeighbor;
import static org.batfish.datamodel.matchers.BgpProcessMatchers.hasMultipathEbgp;
import static org.batfish.datamodel.matchers.BgpProcessMatchers.hasMultipathIbgp;
import static org.batfish.datamodel.matchers.BgpProcessMatchers.hasNeighbors;
import static org.batfish.datamodel.matchers.BgpProcessMatchers.hasPassiveNeighbor;
import static org.batfish.datamodel.matchers.ConfigurationMatchers.hasDefaultVrf;
import static org.batfish.datamodel.matchers.ConfigurationMatchers.hasHostname;
import static org.batfish.datamodel.matchers.ConfigurationMatchers.hasIkePhase1Policy;
import static org.batfish.datamodel.matchers.ConfigurationMatchers.hasIkePhase1Proposal;
import static org.batfish.datamodel.matchers.ConfigurationMatchers.hasIkeProposal;
import static org.batfish.datamodel.matchers.ConfigurationMatchers.hasInterface;
import static org.batfish.datamodel.matchers.ConfigurationMatchers.hasInterfaces;
import static org.batfish.datamodel.matchers.ConfigurationMatchers.hasIpAccessList;
import static org.batfish.datamodel.matchers.ConfigurationMatchers.hasIpsecPeerConfig;
import static org.batfish.datamodel.matchers.ConfigurationMatchers.hasIpsecPhase2Policy;
import static org.batfish.datamodel.matchers.ConfigurationMatchers.hasIpsecPhase2Proposal;
import static org.batfish.datamodel.matchers.ConfigurationMatchers.hasIpsecPolicy;
import static org.batfish.datamodel.matchers.ConfigurationMatchers.hasIpsecProposal;
import static org.batfish.datamodel.matchers.ConfigurationMatchers.hasVrf;
import static org.batfish.datamodel.matchers.ConfigurationMatchers.hasVrfs;
import static org.batfish.datamodel.matchers.DataModelMatchers.hasDefinedStructureWithDefinitionLines;
import static org.batfish.datamodel.matchers.DataModelMatchers.hasIsisProcess;
import static org.batfish.datamodel.matchers.DataModelMatchers.hasNumReferrers;
import static org.batfish.datamodel.matchers.DataModelMatchers.hasReferenceBandwidth;
import static org.batfish.datamodel.matchers.DataModelMatchers.hasRouteFilterList;
import static org.batfish.datamodel.matchers.DataModelMatchers.hasRouteFilterLists;
import static org.batfish.datamodel.matchers.DataModelMatchers.hasUndefinedReference;
import static org.batfish.datamodel.matchers.DataModelMatchers.hasUndefinedReferenceWithReferenceLines;
import static org.batfish.datamodel.matchers.GeneratedRouteMatchers.isDiscard;
import static org.batfish.datamodel.matchers.IkePhase1PolicyMatchers.hasIkePhase1Key;
import static org.batfish.datamodel.matchers.IkePhase1PolicyMatchers.hasIkePhase1Proposals;
import static org.batfish.datamodel.matchers.IkeProposalMatchers.hasAuthenticationAlgorithm;
import static org.batfish.datamodel.matchers.IkeProposalMatchers.hasAuthenticationMethod;
import static org.batfish.datamodel.matchers.IkeProposalMatchers.hasDiffieHellmanGroup;
import static org.batfish.datamodel.matchers.IkeProposalMatchers.hasEncryptionAlgorithm;
import static org.batfish.datamodel.matchers.IkeProposalMatchers.hasLifeTimeSeconds;
import static org.batfish.datamodel.matchers.InterfaceMatchers.hasAccessVlan;
import static org.batfish.datamodel.matchers.InterfaceMatchers.hasAdditionalArpIps;
import static org.batfish.datamodel.matchers.InterfaceMatchers.hasAllAddresses;
import static org.batfish.datamodel.matchers.InterfaceMatchers.hasAllowedVlans;
import static org.batfish.datamodel.matchers.InterfaceMatchers.hasDescription;
import static org.batfish.datamodel.matchers.InterfaceMatchers.hasIsis;
import static org.batfish.datamodel.matchers.InterfaceMatchers.hasMtu;
import static org.batfish.datamodel.matchers.InterfaceMatchers.hasOspfAreaName;
import static org.batfish.datamodel.matchers.InterfaceMatchers.hasOspfCost;
import static org.batfish.datamodel.matchers.InterfaceMatchers.hasOspfPointToPoint;
import static org.batfish.datamodel.matchers.InterfaceMatchers.hasSwitchPortMode;
import static org.batfish.datamodel.matchers.InterfaceMatchers.hasZoneName;
import static org.batfish.datamodel.matchers.InterfaceMatchers.isOspfPassive;
import static org.batfish.datamodel.matchers.IpAccessListMatchers.accepts;
import static org.batfish.datamodel.matchers.IpAccessListMatchers.rejects;
import static org.batfish.datamodel.matchers.IpSpaceMatchers.containsIp;
import static org.batfish.datamodel.matchers.IpsecPeerConfigMatchers.hasDestinationAddress;
import static org.batfish.datamodel.matchers.IpsecPeerConfigMatchers.isIpsecStaticPeerConfigThat;
import static org.batfish.datamodel.matchers.IpsecPolicyMatchers.hasPfsKeyGroup;
import static org.batfish.datamodel.matchers.IpsecProposalMatchers.hasProtocols;
import static org.batfish.datamodel.matchers.IsisInterfaceLevelSettingsMatchers.hasHelloAuthenticationType;
import static org.batfish.datamodel.matchers.IsisInterfaceLevelSettingsMatchers.hasHoldTime;
import static org.batfish.datamodel.matchers.IsisInterfaceLevelSettingsMatchers.hasMode;
import static org.batfish.datamodel.matchers.IsisInterfaceSettingsMatchers.hasBfdLivenessDetectionMinimumInterval;
import static org.batfish.datamodel.matchers.IsisInterfaceSettingsMatchers.hasBfdLivenessDetectionMultiplier;
import static org.batfish.datamodel.matchers.IsisInterfaceSettingsMatchers.hasIsoAddress;
import static org.batfish.datamodel.matchers.IsisInterfaceSettingsMatchers.hasLevel1;
import static org.batfish.datamodel.matchers.IsisInterfaceSettingsMatchers.hasLevel2;
import static org.batfish.datamodel.matchers.IsisLevelSettingsMatchers.hasWideMetricsOnly;
import static org.batfish.datamodel.matchers.IsisProcessMatchers.hasNetAddress;
import static org.batfish.datamodel.matchers.IsisProcessMatchers.hasOverloadTimeout;
import static org.batfish.datamodel.matchers.LineMatchers.hasAuthenticationLoginList;
import static org.batfish.datamodel.matchers.LiteralIntMatcher.hasVal;
import static org.batfish.datamodel.matchers.LiteralIntMatcher.isLiteralIntThat;
import static org.batfish.datamodel.matchers.NssaSettingsMatchers.hasDefaultOriginateType;
import static org.batfish.datamodel.matchers.NssaSettingsMatchers.hasSuppressType3;
import static org.batfish.datamodel.matchers.OspfAreaMatchers.hasInjectDefaultRoute;
import static org.batfish.datamodel.matchers.OspfAreaMatchers.hasMetricOfDefaultRoute;
import static org.batfish.datamodel.matchers.OspfAreaMatchers.hasNssa;
import static org.batfish.datamodel.matchers.OspfAreaMatchers.hasStub;
import static org.batfish.datamodel.matchers.OspfAreaMatchers.hasStubType;
import static org.batfish.datamodel.matchers.OspfAreaMatchers.hasSummary;
import static org.batfish.datamodel.matchers.OspfAreaSummaryMatchers.hasMetric;
import static org.batfish.datamodel.matchers.OspfAreaSummaryMatchers.isAdvertised;
import static org.batfish.datamodel.matchers.OspfProcessMatchers.hasArea;
import static org.batfish.datamodel.matchers.OspfProcessMatchers.hasRouterId;
import static org.batfish.datamodel.matchers.RouteFilterListMatchers.permits;
import static org.batfish.datamodel.matchers.SetAdministrativeCostMatchers.hasAdmin;
import static org.batfish.datamodel.matchers.SetAdministrativeCostMatchers.isSetAdministrativeCostThat;
import static org.batfish.datamodel.matchers.VrfMatchers.hasBgpProcess;
import static org.batfish.datamodel.matchers.VrfMatchers.hasGeneratedRoutes;
import static org.batfish.datamodel.matchers.VrfMatchers.hasOspfProcess;
import static org.batfish.datamodel.matchers.VrfMatchers.hasStaticRoutes;
import static org.batfish.datamodel.vendor_family.juniper.JuniperFamily.AUXILIARY_LINE_NAME;
import static org.batfish.datamodel.vendor_family.juniper.JuniperFamily.CONSOLE_LINE_NAME;
import static org.batfish.representation.juniper.JuniperConfiguration.ACL_NAME_EXISTING_CONNECTION;
import static org.batfish.representation.juniper.JuniperConfiguration.ACL_NAME_GLOBAL_POLICY;
import static org.batfish.representation.juniper.JuniperConfiguration.ACL_NAME_SECURITY_POLICY;
import static org.batfish.representation.juniper.JuniperConfiguration.computeOspfExportPolicyName;
import static org.batfish.representation.juniper.JuniperConfiguration.computePeerExportPolicyName;
import static org.batfish.representation.juniper.JuniperStructureType.APPLICATION;
import static org.batfish.representation.juniper.JuniperStructureType.APPLICATION_OR_APPLICATION_SET;
import static org.batfish.representation.juniper.JuniperStructureType.APPLICATION_SET;
import static org.batfish.representation.juniper.JuniperStructureType.AUTHENTICATION_KEY_CHAIN;
import static org.batfish.representation.juniper.JuniperStructureType.FIREWALL_FILTER;
import static org.batfish.representation.juniper.JuniperStructureType.INTERFACE;
import static org.batfish.representation.juniper.JuniperStructureType.PREFIX_LIST;
import static org.batfish.representation.juniper.JuniperStructureType.VLAN;
import static org.batfish.representation.juniper.JuniperStructureUsage.APPLICATION_SET_MEMBER_APPLICATION;
import static org.batfish.representation.juniper.JuniperStructureUsage.APPLICATION_SET_MEMBER_APPLICATION_SET;
import static org.batfish.representation.juniper.JuniperStructureUsage.INTERFACE_VLAN;
import static org.batfish.representation.juniper.JuniperStructureUsage.OSPF_AREA_INTERFACE;
import static org.batfish.representation.juniper.JuniperStructureUsage.SECURITY_POLICY_MATCH_APPLICATION;
import static org.hamcrest.CoreMatchers.instanceOf;
import static org.hamcrest.Matchers.allOf;
import static org.hamcrest.Matchers.anything;
import static org.hamcrest.Matchers.contains;
import static org.hamcrest.Matchers.containsInAnyOrder;
import static org.hamcrest.Matchers.emptyIterable;
import static org.hamcrest.Matchers.equalTo;
import static org.hamcrest.Matchers.hasItem;
import static org.hamcrest.Matchers.hasItems;
import static org.hamcrest.Matchers.hasKey;
import static org.hamcrest.Matchers.hasSize;
import static org.hamcrest.Matchers.hasValue;
import static org.hamcrest.Matchers.iterableWithSize;
import static org.hamcrest.Matchers.not;
import static org.hamcrest.Matchers.nullValue;
import static org.junit.Assert.assertThat;

import com.google.common.collect.ImmutableList;
import com.google.common.collect.ImmutableSet;
import com.google.common.collect.ImmutableSortedSet;
import com.google.common.collect.Iterables;
import java.io.IOException;
import java.util.Arrays;
import java.util.Collections;
import java.util.List;
import java.util.Map;
import java.util.Set;
import java.util.SortedMap;
import java.util.SortedSet;
<<<<<<< HEAD
import java.util.stream.Collectors;
=======
import org.antlr.v4.runtime.ParserRuleContext;
>>>>>>> 565d127a
import org.antlr.v4.runtime.tree.ParseTreeWalker;
import org.batfish.common.BatfishLogger;
import org.batfish.common.Warnings;
import org.batfish.common.util.CommonUtil;
import org.batfish.config.Settings;
import org.batfish.datamodel.AclIpSpace;
import org.batfish.datamodel.BgpPeerConfig;
import org.batfish.datamodel.BgpProcess;
import org.batfish.datamodel.BgpRoute;
import org.batfish.datamodel.Configuration;
import org.batfish.datamodel.ConfigurationFormat;
import org.batfish.datamodel.ConnectedRoute;
import org.batfish.datamodel.DiffieHellmanGroup;
import org.batfish.datamodel.EncryptionAlgorithm;
import org.batfish.datamodel.Flow;
import org.batfish.datamodel.FlowState;
import org.batfish.datamodel.GeneratedRoute;
import org.batfish.datamodel.HeaderSpace;
import org.batfish.datamodel.IkeAuthenticationMethod;
import org.batfish.datamodel.IkeHashingAlgorithm;
import org.batfish.datamodel.IntegerSpace;
import org.batfish.datamodel.InterfaceAddress;
import org.batfish.datamodel.Ip;
import org.batfish.datamodel.IpAccessList;
import org.batfish.datamodel.IpAccessListLine;
import org.batfish.datamodel.IpProtocol;
import org.batfish.datamodel.IpSpace;
import org.batfish.datamodel.IpWildcard;
import org.batfish.datamodel.IpsecAuthenticationAlgorithm;
import org.batfish.datamodel.IpsecEncapsulationMode;
import org.batfish.datamodel.IpsecProtocol;
import org.batfish.datamodel.IsoAddress;
import org.batfish.datamodel.Line;
import org.batfish.datamodel.LineAction;
import org.batfish.datamodel.LocalRoute;
import org.batfish.datamodel.MultipathEquivalentAsPathMatchMode;
import org.batfish.datamodel.OspfExternalType2Route;
import org.batfish.datamodel.Prefix;
import org.batfish.datamodel.RouteFilterLine;
import org.batfish.datamodel.RouteFilterList;
import org.batfish.datamodel.StaticRoute;
import org.batfish.datamodel.SubRange;
import org.batfish.datamodel.SwitchportMode;
import org.batfish.datamodel.acl.MatchHeaderSpace;
import org.batfish.datamodel.answers.ConvertConfigurationAnswerElement;
import org.batfish.datamodel.answers.InitInfoAnswerElement;
import org.batfish.datamodel.isis.IsisHelloAuthenticationType;
import org.batfish.datamodel.isis.IsisInterfaceMode;
import org.batfish.datamodel.matchers.IkePhase1KeyMatchers;
import org.batfish.datamodel.matchers.IkePhase1ProposalMatchers;
import org.batfish.datamodel.matchers.IpAccessListMatchers;
import org.batfish.datamodel.matchers.IpsecPeerConfigMatchers;
import org.batfish.datamodel.matchers.IpsecPhase2PolicyMatchers;
import org.batfish.datamodel.matchers.IpsecPhase2ProposalMatchers;
import org.batfish.datamodel.matchers.IpsecPolicyMatchers;
import org.batfish.datamodel.matchers.IpsecProposalMatchers;
import org.batfish.datamodel.matchers.IsisInterfaceLevelSettingsMatchers;
import org.batfish.datamodel.matchers.IsisInterfaceSettingsMatchers;
import org.batfish.datamodel.matchers.IsisProcessMatchers;
import org.batfish.datamodel.matchers.OspfAreaMatchers;
import org.batfish.datamodel.matchers.RouteFilterListMatchers;
import org.batfish.datamodel.matchers.StubSettingsMatchers;
import org.batfish.datamodel.ospf.OspfArea;
import org.batfish.datamodel.ospf.OspfAreaSummary;
import org.batfish.datamodel.ospf.OspfDefaultOriginateType;
import org.batfish.datamodel.ospf.StubType;
import org.batfish.datamodel.routing_policy.Environment;
import org.batfish.datamodel.routing_policy.Environment.Direction;
import org.batfish.datamodel.routing_policy.RoutingPolicy;
import org.batfish.datamodel.routing_policy.statement.If;
import org.batfish.datamodel.routing_policy.statement.SetAdministrativeCost;
import org.batfish.grammar.VendorConfigurationFormatDetector;
import org.batfish.grammar.flatjuniper.FlatJuniperParser.Flat_juniper_configurationContext;
import org.batfish.grammar.flattener.Flattener;
import org.batfish.grammar.flattener.FlattenerLineMap;
import org.batfish.main.Batfish;
import org.batfish.main.BatfishTestUtils;
import org.batfish.main.TestrigText;
import org.batfish.representation.juniper.JuniperConfiguration;
import org.batfish.representation.juniper.Nat;
import org.batfish.representation.juniper.Nat.Type;
import org.batfish.representation.juniper.NatPool;
import org.batfish.representation.juniper.NatRule;
import org.batfish.representation.juniper.NatRuleMatchDstAddr;
import org.batfish.representation.juniper.NatRuleMatchDstAddrName;
import org.batfish.representation.juniper.NatRuleMatchSrcAddr;
import org.batfish.representation.juniper.NatRuleMatchSrcAddrName;
import org.batfish.representation.juniper.NatRuleSet;
import org.batfish.representation.juniper.NatRuleThenOff;
import org.batfish.representation.juniper.NatRuleThenPool;
import org.hamcrest.MatcherAssert;
import org.hamcrest.Matchers;
import org.junit.Rule;
import org.junit.Test;
import org.junit.rules.ExpectedException;
import org.junit.rules.TemporaryFolder;

/** Tests for {@link FlatJuniperParser} and {@link FlatJuniperControlPlaneExtractor}. */
public class FlatJuniperGrammarTest {

  private static final String TESTCONFIGS_PREFIX = "org/batfish/grammar/juniper/testconfigs/";

  private static final String TESTRIGS_PREFIX = "org/batfish/grammar/juniper/testrigs/";

  @Rule public TemporaryFolder _folder = new TemporaryFolder();

  @Rule public ExpectedException _thrown = ExpectedException.none();

  private static Flow createFlow(String sourceAddress, String destinationAddress) {
    return createFlow(sourceAddress, destinationAddress, FlowState.NEW);
  }

  private static Flow createFlow(String sourceAddress, String destinationAddress, FlowState state) {
    Flow.Builder fb = new Flow.Builder();
    fb.setIngressNode("node");
    fb.setSrcIp(new Ip(sourceAddress));
    fb.setDstIp(new Ip(destinationAddress));
    fb.setState(state);
    fb.setTag("test");
    return fb.build();
  }

  private static Flow createFlow(IpProtocol protocol, int port) {
    Flow.Builder fb = new Flow.Builder();
    fb.setIngressNode("node");
    fb.setIpProtocol(protocol);
    fb.setDstPort(port);
    fb.setSrcPort(port);
    fb.setTag("test");
    return fb.build();
  }

  private Batfish getBatfishForConfigurationNames(String... configurationNames) throws IOException {
    String[] names =
        Arrays.stream(configurationNames).map(s -> TESTCONFIGS_PREFIX + s).toArray(String[]::new);
    return BatfishTestUtils.getBatfishForTextConfigs(_folder, names);
  }

  private Configuration parseConfig(String hostname) throws IOException {
    return parseTextConfigs(hostname).get(hostname.toLowerCase());
  }

  private JuniperConfiguration parseJuniperConfig(String hostname) {
    String src = CommonUtil.readResource(TESTCONFIGS_PREFIX + hostname);
    Settings settings = new Settings();
    FlatJuniperCombinedParser flatJuniperParser =
        new FlatJuniperCombinedParser(src, settings, null);
    FlatJuniperControlPlaneExtractor extractor =
        new FlatJuniperControlPlaneExtractor(src, flatJuniperParser, new Warnings());
    ParserRuleContext tree =
        Batfish.parse(
            flatJuniperParser, new BatfishLogger(BatfishLogger.LEVELSTR_FATAL, false), settings);
    extractor.processParseTree(tree);
    return (JuniperConfiguration) extractor.getVendorConfiguration();
  }

  private Map<String, Configuration> parseTextConfigs(String... configurationNames)
      throws IOException {
    return getBatfishForConfigurationNames(configurationNames).loadConfigurations();
  }

  @Test
  public void testApplications() throws IOException {
    String hostname = "applications";
    String filename = "configs/" + hostname;

    Batfish batfish = getBatfishForConfigurationNames(hostname);
    ConvertConfigurationAnswerElement ccae =
        batfish.loadConvertConfigurationAnswerElementOrReparse();

    /* Confirm application usage is tracked properly */
    assertThat(ccae, hasNumReferrers(filename, APPLICATION, "a2", 0));
    assertThat(ccae, hasNumReferrers(filename, APPLICATION, "a1", 1));
    assertThat(ccae, hasNumReferrers(filename, APPLICATION, "a3", 1));

    /* Confirm undefined reference is identified */
    assertThat(ccae, hasUndefinedReference(filename, APPLICATION_OR_APPLICATION_SET, "a_undef"));
  }

  @Test
  public void testApplicationSet() throws IOException {
    String hostname = "application-set";
    String filename = "configs/" + hostname;
    Batfish batfish = getBatfishForConfigurationNames(hostname);
    ConvertConfigurationAnswerElement ccae =
        batfish.loadConvertConfigurationAnswerElementOrReparse();
    Configuration c = parseConfig(hostname);

    /* Check that appset2 contains definition of appset1 concatenated with definition of a3 */
    assertThat(
        c,
        hasIpAccessList(
            ACL_NAME_GLOBAL_POLICY,
            IpAccessListMatchers.hasLines(
                equalTo(
                    ImmutableList.of(
                        IpAccessListLine.acceptingHeaderSpace(
                            HeaderSpace.builder()
                                .setIpProtocols(ImmutableList.of(IpProtocol.TCP))
                                .setSrcPorts(ImmutableList.of(new SubRange(1, 1)))
                                .build()),
                        IpAccessListLine.acceptingHeaderSpace(
                            HeaderSpace.builder()
                                .setDstPorts(ImmutableList.of(new SubRange(2, 2)))
                                .setIpProtocols(ImmutableList.of(IpProtocol.UDP))
                                .build()),
                        IpAccessListLine.acceptingHeaderSpace(
                            HeaderSpace.builder()
                                .setDstPorts(ImmutableList.of(new SubRange(3, 3)))
                                .setIpProtocols(ImmutableList.of(IpProtocol.UDP))
                                .build()))))));

    /* Check that appset1 and appset2 are referenced, but appset3 is not */
    assertThat(ccae, hasNumReferrers(filename, APPLICATION_SET, "appset1", 1));
    assertThat(ccae, hasNumReferrers(filename, APPLICATION_SET, "appset2", 1));
    assertThat(ccae, hasNumReferrers(filename, APPLICATION_SET, "appset3", 0));

    /*
     * Check that there is an undefined reference to appset4, but not to appset1-3
     * (via reference in security policy).
     */
    assertThat(
        ccae,
        hasUndefinedReference(
            filename,
            APPLICATION_OR_APPLICATION_SET,
            "appset4",
            SECURITY_POLICY_MATCH_APPLICATION));
    assertThat(
        ccae, not(hasUndefinedReference(hostname, APPLICATION_OR_APPLICATION_SET, "appset1")));
    assertThat(
        ccae, not(hasUndefinedReference(hostname, APPLICATION_OR_APPLICATION_SET, "appset2")));
    assertThat(
        ccae, not(hasUndefinedReference(hostname, APPLICATION_OR_APPLICATION_SET, "appset3")));

    /*
     * Check that there is an undefined reference to application-set appset4, but not to appset1-3
     * (via reference in application-set definition).
     */
    assertThat(
        ccae,
        hasUndefinedReference(
            filename, APPLICATION_SET, "appset4", APPLICATION_SET_MEMBER_APPLICATION_SET));
    assertThat(ccae, not(hasUndefinedReference(filename, APPLICATION_SET, "appset1")));
    assertThat(ccae, not(hasUndefinedReference(filename, APPLICATION_SET, "appset2")));
    assertThat(ccae, not(hasUndefinedReference(filename, APPLICATION_SET, "appset3")));

    /*
     * Check that there is an undefined reference to application a4 but not a1-3
     * (via reference in application-set definition).
     */
    assertThat(
        ccae,
        hasUndefinedReference(
            filename, APPLICATION_OR_APPLICATION_SET, "a4", APPLICATION_SET_MEMBER_APPLICATION));
    assertThat(ccae, not(hasUndefinedReference(filename, APPLICATION_OR_APPLICATION_SET, "a1")));
    assertThat(ccae, not(hasUndefinedReference(filename, APPLICATION_OR_APPLICATION_SET, "a2")));
    assertThat(ccae, not(hasUndefinedReference(filename, APPLICATION_OR_APPLICATION_SET, "a3")));
  }

  @Test
  public void testApplicationSetNested() throws IOException {
    String hostname = "application-set-nested";
    Configuration c = parseConfig(hostname);

    String aclNameNonNested = "~FROM_ZONE~z1~TO_ZONE~z2";
    String aclNameNested = "~FROM_ZONE~z1~TO_ZONE~z3";
    String aclNameMultiNested = "~FROM_ZONE~z1~TO_ZONE~z4";
    String z1Interface = "ge-0/0/0.0";
    IpAccessList aclNonNested = c.getIpAccessLists().get(aclNameNonNested);
    IpAccessList aclNested = c.getIpAccessLists().get(aclNameNested);
    IpAccessList aclMultiNested = c.getIpAccessLists().get(aclNameMultiNested);
    /* Allowed application permits TCP from port 1 only */
    Flow permittedFlow = createFlow(IpProtocol.TCP, 1);
    Flow rejectedFlow = createFlow(IpProtocol.TCP, 2);

    /*
     * Confirm non-nested application-set acl accepts the allowed protocol-port combo and reject
     * others
     */
    assertThat(
        aclNonNested, accepts(permittedFlow, z1Interface, c.getIpAccessLists(), c.getIpSpaces()));
    assertThat(
        aclNonNested, rejects(rejectedFlow, z1Interface, c.getIpAccessLists(), c.getIpSpaces()));

    /*
     * Confirm nested application-set acl accepts the allowed protocol-port combo and reject others
     */
    assertThat(
        aclNested, accepts(permittedFlow, z1Interface, c.getIpAccessLists(), c.getIpSpaces()));
    assertThat(
        aclNested, rejects(rejectedFlow, z1Interface, c.getIpAccessLists(), c.getIpSpaces()));

    /*
     * Confirm multi-nested application-set acl accepts the allowed protocol-port combo and reject
     * others
     */
    assertThat(
        aclMultiNested, accepts(permittedFlow, z1Interface, c.getIpAccessLists(), c.getIpSpaces()));
    assertThat(
        aclMultiNested, rejects(rejectedFlow, z1Interface, c.getIpAccessLists(), c.getIpSpaces()));
  }

  @Test
  public void testApplicationWithTerms() throws IOException {
    String hostname = "application-with-terms";
    Configuration c = parseConfig(hostname);

    /*
     * An IpAccessList should be generated for the cross-zone policy from z1 to z2. Its definition
     * should inline the matched application, with the action applied to each generated line
     * from the application. One line should be generated per application term.
     */
    assertThat(
        c,
        hasIpAccessList(
            ACL_NAME_GLOBAL_POLICY,
            IpAccessListMatchers.hasLines(
                equalTo(
                    ImmutableList.of(
                        IpAccessListLine.acceptingHeaderSpace(
                            HeaderSpace.builder()
                                .setDstPorts(ImmutableList.of(new SubRange(1, 1)))
                                .setIpProtocols(ImmutableList.of(IpProtocol.TCP))
                                .setSrcPorts(ImmutableList.of(new SubRange(2, 2)))
                                .build()),
                        IpAccessListLine.acceptingHeaderSpace(
                            HeaderSpace.builder()
                                .setDstPorts(ImmutableList.of(new SubRange(3, 3)))
                                .setIpProtocols(ImmutableList.of(IpProtocol.UDP))
                                .setSrcPorts(ImmutableList.of(new SubRange(4, 4)))
                                .build()))))));
  }

  @Test
  public void testAuthenticationKeyChain() throws IOException {
    String hostname = "authentication-key-chain";
    String filename = "configs/" + hostname;

    Batfish batfish = getBatfishForConfigurationNames(hostname);
    ConvertConfigurationAnswerElement ccae =
        batfish.loadConvertConfigurationAnswerElementOrReparse();

    /* Confirm filter usage is tracked properly */
    assertThat(ccae, hasNumReferrers(filename, AUTHENTICATION_KEY_CHAIN, "KC", 1));
    assertThat(ccae, hasNumReferrers(filename, AUTHENTICATION_KEY_CHAIN, "KC_UNUSED", 0));

    /* Confirm undefined reference is identified */
    assertThat(ccae, hasUndefinedReference(filename, AUTHENTICATION_KEY_CHAIN, "KC_UNDEF"));
  }

  @Test
  public void testAuthenticationOrder() throws IOException {
    String hostname = "authentication-order";

    Configuration configuration = parseConfig(hostname);
    SortedMap<String, Line> lines = configuration.getVendorFamily().getJuniper().getLines();

    assertThat(lines.get(AUXILIARY_LINE_NAME), nullValue());

    assertThat(
        lines.get(CONSOLE_LINE_NAME),
        hasAuthenticationLoginList(hasMethods(equalTo(Collections.singletonList(GROUP_TACACS)))));

    assertThat(
        lines.get("telnet"),
        hasAuthenticationLoginList(hasMethods(equalTo(Arrays.asList(GROUP_TACACS, PASSWORD)))));

    assertThat(
        lines.get("ssh"),
        hasAuthenticationLoginList(hasMethods(equalTo(Arrays.asList(GROUP_RADIUS, GROUP_TACACS)))));

    assertThat(
        lines.get("ftp"),
        hasAuthenticationLoginList(hasMethods(equalTo(Collections.singletonList(GROUP_RADIUS)))));
  }

  @Test
  public void testAutonomousSystem() throws IOException {
    String testrigName = "autonomous-system";
    String c1Name = "as1";
    String c2Name = "as2";
    String c3Name = "as3";
    Prefix neighborPrefix = Prefix.parse("1.0.0.1/32");

    List<String> configurationNames = ImmutableList.of(c1Name, c2Name, c3Name);
    Batfish batfish =
        BatfishTestUtils.getBatfishFromTestrigText(
            TestrigText.builder()
                .setConfigurationText(TESTRIGS_PREFIX + testrigName, configurationNames)
                .build(),
            _folder);
    Map<String, Configuration> configurations = batfish.loadConfigurations();
    Configuration c1 = configurations.get(c1Name);
    Configuration c2 = configurations.get(c2Name);
    Configuration c3 = configurations.get(c3Name);

    assertThat(c1, hasDefaultVrf(hasBgpProcess(hasActiveNeighbor(neighborPrefix, hasLocalAs(1L)))));
    assertThat(c2, hasDefaultVrf(hasBgpProcess(hasActiveNeighbor(neighborPrefix, hasLocalAs(1L)))));
    assertThat(c3, hasDefaultVrf(hasBgpProcess(hasActiveNeighbor(neighborPrefix, hasLocalAs(1L)))));
  }

  @Test
  public void testAutonomousSystemLoops() throws IOException {
    Configuration c = parseConfig("autonomous-system-loops");
    assertThat(
        c,
        hasDefaultVrf(
            hasBgpProcess(
                hasActiveNeighbor(
                    Prefix.parse("2.2.2.2/32"), allOf(hasAllowLocalAsIn(true), hasLocalAs(1L))))));
    assertThat(
        c,
        hasVrf(
            "FOO",
            hasBgpProcess(
                hasActiveNeighbor(
                    Prefix.parse("3.3.3.3/32"), allOf(hasAllowLocalAsIn(true), hasLocalAs(1L))))));
  }

  @Test
  public void testAutonomousSystemLoopsNonDefaultRoutingInstance() throws IOException {
    Configuration c = parseConfig("autonomous-system-loops-routing-instance");
    assertThat(
        c,
        hasVrf(
            "FOO",
            hasBgpProcess(
                hasActiveNeighbor(
                    Prefix.parse("2.2.2.2/32"), allOf(hasAllowLocalAsIn(true), hasLocalAs(1L))))));
  }

  /** Tests support for dynamic bgp parsing using "bgp allow" command */
  @Test
  public void testBgpAllow() throws IOException {
    Configuration c = parseConfig("bgp-allow");
    assertThat(
        c,
        hasDefaultVrf(hasBgpProcess(hasPassiveNeighbor(Prefix.parse("10.1.1.0/24"), anything()))));
  }

  @Test
  public void testBgpClusterId() throws IOException {
    String testrigName = "rr";
    String configName = "rr";
    Ip neighbor1Ip = new Ip("2.2.2.2");
    Ip neighbor2Ip = new Ip("4.4.4.4");

    List<String> configurationNames = ImmutableList.of(configName);
    Batfish batfish =
        BatfishTestUtils.getBatfishFromTestrigText(
            TestrigText.builder()
                .setConfigurationText(TESTRIGS_PREFIX + testrigName, configurationNames)
                .build(),
            _folder);
    Map<String, Configuration> configurations = batfish.loadConfigurations();

    Configuration rr = configurations.get(configName);
    BgpProcess proc = rr.getDefaultVrf().getBgpProcess();
    BgpPeerConfig neighbor1 =
        proc.getActiveNeighbors().get(new Prefix(neighbor1Ip, Prefix.MAX_PREFIX_LENGTH));
    BgpPeerConfig neighbor2 =
        proc.getActiveNeighbors().get(new Prefix(neighbor2Ip, Prefix.MAX_PREFIX_LENGTH));

    assertThat(neighbor1, hasClusterId(new Ip("3.3.3.3").asLong()));
    assertThat(neighbor2, hasClusterId(new Ip("1.1.1.1").asLong()));
  }

  @Test
  public void testBgpMultipath() throws IOException {
    assertThat(
        parseConfig("bgp-multipath").getDefaultVrf(),
        hasBgpProcess(allOf(hasMultipathEbgp(true), hasMultipathIbgp(true))));

    assertThat(
        parseConfig("bgp-multipath-internal").getDefaultVrf(),
        hasBgpProcess(allOf(hasMultipathEbgp(false), hasMultipathIbgp(true))));

    assertThat(
        parseConfig("bgp-multipath-external").getDefaultVrf(),
        hasBgpProcess(allOf(hasMultipathEbgp(true), hasMultipathIbgp(false))));
  }

  @Test
  public void testBgpMultipathMultipleAs() throws IOException {
    String testrigName = "multipath-multiple-as";
    List<String> configurationNames =
        ImmutableList.of("multiple_as_disabled", "multiple_as_enabled", "multiple_as_mixed");

    Batfish batfish =
        BatfishTestUtils.getBatfishFromTestrigText(
            TestrigText.builder()
                .setConfigurationText(TESTRIGS_PREFIX + testrigName, configurationNames)
                .build(),
            _folder);
    Map<String, Configuration> configurations = batfish.loadConfigurations();
    MultipathEquivalentAsPathMatchMode multipleAsDisabled =
        configurations
            .get("multiple_as_disabled")
            .getDefaultVrf()
            .getBgpProcess()
            .getMultipathEquivalentAsPathMatchMode();
    MultipathEquivalentAsPathMatchMode multipleAsEnabled =
        configurations
            .get("multiple_as_enabled")
            .getDefaultVrf()
            .getBgpProcess()
            .getMultipathEquivalentAsPathMatchMode();
    MultipathEquivalentAsPathMatchMode multipleAsMixed =
        configurations
            .get("multiple_as_mixed")
            .getDefaultVrf()
            .getBgpProcess()
            .getMultipathEquivalentAsPathMatchMode();

    assertThat(multipleAsDisabled, equalTo(MultipathEquivalentAsPathMatchMode.FIRST_AS));
    assertThat(multipleAsEnabled, equalTo(MultipathEquivalentAsPathMatchMode.PATH_LENGTH));
    assertThat(multipleAsMixed, equalTo(MultipathEquivalentAsPathMatchMode.FIRST_AS));
  }

  /** Make sure bgp type internal properly sets remote as when non explicitly specified */
  @Test
  public void testBgpTypeInternalPeerAs() throws IOException {
    String hostname = "bgp-type-internal";
    Configuration c = parseConfig(hostname);
    assertThat(
        c,
        hasDefaultVrf(
            hasBgpProcess(hasActiveNeighbor(Prefix.parse("1.1.1.1/32"), hasRemoteAs(1L)))));
  }

  @Test
  public void testDefaultApplications() throws IOException {
    String hostname = "default-applications";
    Batfish batfish = getBatfishForConfigurationNames(hostname);
    ConvertConfigurationAnswerElement ccae =
        batfish.loadConvertConfigurationAnswerElementOrReparse();
    SortedMap<String, SortedMap<String, SortedMap<String, SortedMap<String, SortedSet<Integer>>>>>
        undefinedReferences = ccae.getUndefinedReferences();
    Configuration c = parseConfig(hostname);

    String aclApplicationsName = "~FROM_ZONE~z1~TO_ZONE~z2";
    String aclApplicationSetName = "~FROM_ZONE~z1~TO_ZONE~z3";
    String aclApplicationSetAnyName = "~FROM_ZONE~z1~TO_ZONE~z4";
    String aclApplicationAnyName = "~FROM_ZONE~z1~TO_ZONE~z5";
    String z1Interface = "ge-0/0/0.0";
    IpAccessList aclApplication = c.getIpAccessLists().get(aclApplicationsName);
    IpAccessList aclApplicationSet = c.getIpAccessLists().get(aclApplicationSetName);
    IpAccessList aclApplicationSetAny = c.getIpAccessLists().get(aclApplicationSetAnyName);
    IpAccessList aclApplicationAny = c.getIpAccessLists().get(aclApplicationAnyName);
    /* Allowed applications permits TCP to port 80 and 443 */
    Flow permittedHttpFlow = createFlow(IpProtocol.TCP, 80);
    Flow permittedHttpsFlow = createFlow(IpProtocol.TCP, 443);
    Flow rejectedFlow = createFlow(IpProtocol.TCP, 100);

    /*
     * Confirm there are no undefined references
     */
    assertThat(undefinedReferences.keySet(), emptyIterable());

    /*
     * Confirm acl with explicit application constraints accepts http and https flows and rejects
     * others
     */
    assertThat(
        aclApplication,
        accepts(permittedHttpFlow, z1Interface, c.getIpAccessLists(), c.getIpSpaces()));
    assertThat(
        aclApplication,
        accepts(permittedHttpsFlow, z1Interface, c.getIpAccessLists(), c.getIpSpaces()));
    assertThat(
        aclApplication, rejects(rejectedFlow, z1Interface, c.getIpAccessLists(), c.getIpSpaces()));

    /*
     * Confirm acl with indirect constraints (application-set) accepts http and https flows and
     * rejects others
     */
    assertThat(
        aclApplicationSet,
        accepts(permittedHttpFlow, z1Interface, c.getIpAccessLists(), c.getIpSpaces()));
    assertThat(
        aclApplicationSet,
        accepts(permittedHttpsFlow, z1Interface, c.getIpAccessLists(), c.getIpSpaces()));
    assertThat(
        aclApplicationSet,
        rejects(rejectedFlow, z1Interface, c.getIpAccessLists(), c.getIpSpaces()));

    /*
     * Confirm policy referencing permissive application-set accepts all three flows
     */
    assertThat(
        aclApplicationSetAny,
        accepts(permittedHttpFlow, z1Interface, c.getIpAccessLists(), c.getIpSpaces()));
    assertThat(
        aclApplicationSetAny,
        accepts(permittedHttpsFlow, z1Interface, c.getIpAccessLists(), c.getIpSpaces()));
    assertThat(
        aclApplicationSetAny,
        accepts(rejectedFlow, z1Interface, c.getIpAccessLists(), c.getIpSpaces()));

    /*
     * Confirm policy directly permitting any application accepts all three flows
     */
    assertThat(
        aclApplicationAny,
        accepts(permittedHttpFlow, z1Interface, c.getIpAccessLists(), c.getIpSpaces()));
    assertThat(
        aclApplicationAny,
        accepts(permittedHttpsFlow, z1Interface, c.getIpAccessLists(), c.getIpSpaces()));
    assertThat(
        aclApplicationAny,
        accepts(rejectedFlow, z1Interface, c.getIpAccessLists(), c.getIpSpaces()));
  }

  @Test
  public void testEnforceFirstAs() throws IOException {
    String hostname = "bgp-enforce-first-as";
    Configuration c = parseConfig(hostname);
    assertThat(c, hasDefaultVrf(hasBgpProcess(hasNeighbors(hasValue(hasEnforceFirstAs())))));
  }

  @Test
  public void testEthernetSwitchingFilterReference() throws IOException {
    String hostname = "ethernet-switching-filter";
    String filename = "configs/" + hostname;
    Batfish batfish = getBatfishForConfigurationNames(hostname);
    ConvertConfigurationAnswerElement ccae =
        batfish.loadConvertConfigurationAnswerElementOrReparse();

    /* esfilter should be referred, while esfilter2 should be unreferred */
    assertThat(ccae, hasNumReferrers(filename, FIREWALL_FILTER, "esfilter", 1));
    assertThat(ccae, hasNumReferrers(filename, FIREWALL_FILTER, "esfilter2", 0));
  }

  @Test
  public void testFirewallFilters() throws IOException {
    String hostname = "firewall-filters";
    String filename = "configs/" + hostname;

    Batfish batfish = getBatfishForConfigurationNames(hostname);
    ConvertConfigurationAnswerElement ccae =
        batfish.loadConvertConfigurationAnswerElementOrReparse();

    /* Confirm filter usage is tracked properly */
    assertThat(ccae, hasNumReferrers(filename, FIREWALL_FILTER, "FILTER1", 1));
    assertThat(ccae, hasNumReferrers(filename, FIREWALL_FILTER, "FILTER2", 2));
    assertThat(ccae, hasNumReferrers(filename, FIREWALL_FILTER, "FILTER_UNUSED", 0));

    /* Confirm undefined reference is identified */
    assertThat(ccae, hasUndefinedReference(filename, FIREWALL_FILTER, "FILTER_UNDEF"));
  }

  @Test
  public void testFirewallCombinedPolicies() throws IOException {
    Configuration c = parseConfig("firewall-combined-policies");
    String interfaceNameTrust = "ge-0/0/0.0";
    String interfaceNameUntrust = "ge-0/0/1.0";
    String addrPermitted = "1.2.3.1";
    String addrDeniedByZonePolicy = "1.2.3.3";
    String addrDeniedByGlobalPolicy = "1.2.3.7";
    String addrDeniedByFilter = "2.2.2.2";
    String addrDefaultPolicy = "1.2.3.15";
    String untrustIpAddr = "1.2.4.5";

    Flow flowPermitted = createFlow(addrPermitted, untrustIpAddr);
    Flow flowDeniedByZonePolicy = createFlow(addrDeniedByZonePolicy, untrustIpAddr);
    Flow flowDeniedByGlobalPolicy = createFlow(addrDeniedByGlobalPolicy, untrustIpAddr);
    Flow flowDeniedByFilter = createFlow(addrDeniedByFilter, untrustIpAddr);
    Flow flowDefaultPolicy = createFlow(addrDefaultPolicy, untrustIpAddr);

    IpAccessList aclUntrustOut = c.getAllInterfaces().get(interfaceNameUntrust).getOutgoingFilter();

    /* Confirm flow from address explicitly allowed by zone policy is accepted */
    assertThat(
        aclUntrustOut,
        accepts(flowPermitted, interfaceNameTrust, c.getIpAccessLists(), c.getIpSpaces()));
    /* Confirm flow from trust interface not matching any policy deny is accepted (accepted by default permit-all) */
    assertThat(
        aclUntrustOut,
        accepts(flowDefaultPolicy, interfaceNameTrust, c.getIpAccessLists(), c.getIpSpaces()));
    /* Confirm flow matching zone policy deny is rejected */
    assertThat(
        aclUntrustOut,
        rejects(flowDeniedByZonePolicy, interfaceNameTrust, c.getIpAccessLists(), c.getIpSpaces()));
    /* Confirm flow blocked by the outgoing filter is rejected */
    assertThat(
        aclUntrustOut,
        rejects(flowDeniedByFilter, interfaceNameTrust, c.getIpAccessLists(), c.getIpSpaces()));
    /* Confirm flow matching global policy deny is rejected */
    assertThat(
        aclUntrustOut,
        rejects(
            flowDeniedByGlobalPolicy, interfaceNameTrust, c.getIpAccessLists(), c.getIpSpaces()));

    /* Confirm traffic originating from the device is not blocked by policies */
    assertThat(
        aclUntrustOut,
        accepts(flowDeniedByZonePolicy, null, c.getIpAccessLists(), c.getIpSpaces()));
    assertThat(
        aclUntrustOut,
        accepts(flowDeniedByGlobalPolicy, null, c.getIpAccessLists(), c.getIpSpaces()));
    /* Confirm traffic originating from the device is still blocked by an outgoing filter */
    assertThat(
        aclUntrustOut, rejects(flowDeniedByFilter, null, c.getIpAccessLists(), c.getIpSpaces()));
  }

  @Test
  public void testFirewallGlobalAddressBook() throws IOException {
    Configuration c = parseConfig("firewall-global-address-book");
    String interfaceNameTrust = "ge-0/0/0.0";
    String interfaceNameUntrust = "ge-0/0/1.0";
    String specificSpaceName = "global~ADDR1";
    String wildcardSpaceName = "global~ADDR2";
    String indirectSpaceName = "global~ADDRSET";

    // Address on untrust interface's subnet
    String untrustIpAddr = "1.2.4.5";
    // Specific address allowed by the address-set
    String specificAddr = "2.2.2.2";
    // Address allowed by the wildcard-address in the address-set
    String wildcardAddr = "1.3.3.4";
    // Address not allowed by either entry in the address-set
    String notWildcardAddr = "1.2.3.5";

    Flow flowFromSpecificAddr = createFlow(specificAddr, untrustIpAddr);
    Flow flowFromWildcardAddr = createFlow(wildcardAddr, untrustIpAddr);
    Flow flowFromNotWildcardAddr = createFlow(notWildcardAddr, untrustIpAddr);
    IpAccessList untrustCombinedAcl =
        c.getAllInterfaces().get(interfaceNameUntrust).getOutgoingFilter();

    // Should have three global IpSpaces in the config
    assertThat(
        c.getIpSpaces().keySet(),
        containsInAnyOrder(specificSpaceName, wildcardSpaceName, indirectSpaceName));
    // And associated metadata
    assertThat(
        c.getIpSpaceMetadata().keySet(),
        containsInAnyOrder(specificSpaceName, wildcardSpaceName, indirectSpaceName));

    IpSpace specificSpace = c.getIpSpaces().get(specificSpaceName);
    IpSpace wildcardSpace = c.getIpSpaces().get(wildcardSpaceName);
    IpSpace indirectSpace = c.getIpSpaces().get(indirectSpaceName);

    // Specific space should contain the specific addr and not others
    assertThat(specificSpace, containsIp(new Ip(specificAddr)));
    assertThat(specificSpace, not(containsIp(new Ip(wildcardAddr))));

    // Wildcard space should contain the wildcard addr and not others
    assertThat(wildcardSpace, containsIp(new Ip(wildcardAddr)));
    assertThat(wildcardSpace, not(containsIp(new Ip(notWildcardAddr))));

    // Indirect space should contain both specific and wildcard addr, but not others
    assertThat(indirectSpace, containsIp(new Ip(specificAddr), c.getIpSpaces()));
    assertThat(indirectSpace, containsIp(new Ip(wildcardAddr), c.getIpSpaces()));
    assertThat(indirectSpace, not(containsIp(new Ip(notWildcardAddr), c.getIpSpaces())));

    // Specifically allowed source addr should be accepted
    assertThat(
        untrustCombinedAcl,
        accepts(flowFromSpecificAddr, interfaceNameTrust, c.getIpAccessLists(), c.getIpSpaces()));
    // Source addr covered by the wildcard entry should be accepted
    assertThat(
        untrustCombinedAcl,
        accepts(flowFromWildcardAddr, interfaceNameTrust, c.getIpAccessLists(), c.getIpSpaces()));
    // Source addr covered by neither addr-set entry should be rejected
    assertThat(
        untrustCombinedAcl,
        rejects(
            flowFromNotWildcardAddr, interfaceNameTrust, c.getIpAccessLists(), c.getIpSpaces()));
  }

  @Test
  public void testFirewallGlobalPolicy() throws IOException {
    Configuration c = parseConfig("firewall-global-policy");
    String interfaceNameTrust = "ge-0/0/0.0";
    String interfaceNameUntrust = "ge-0/0/1.0";
    String trustedIpAddr = "1.2.3.5";
    String untrustedIpAddr = "1.2.4.5";

    Flow trustToUntrustFlow = createFlow(trustedIpAddr, untrustedIpAddr);
    Flow untrustToTrustFlow = createFlow(untrustedIpAddr, trustedIpAddr);

    IpAccessList aclTrustOut = c.getAllInterfaces().get(interfaceNameTrust).getOutgoingFilter();
    IpAccessList aclUntrustOut = c.getAllInterfaces().get(interfaceNameUntrust).getOutgoingFilter();

    /*
     * Should have six ACLs:
     *  Explicitly defined in the config file:
     *    One from the global security policy
     *  Generated by logic in toVendorIndependent
     *    Two combined outgoing filters for the two interfaces (combines security policies with
     *        egress ACLs)
     *    One permitting existing connections (default firewall behavior)
     *    Two defining security policies for each interface (combines explicit security policy with
     *        implicit security policies like allow existing connection)
     */
    assertThat(
        c.getIpAccessLists().keySet(),
        containsInAnyOrder(
            ACL_NAME_GLOBAL_POLICY,
            aclTrustOut.getName(),
            aclUntrustOut.getName(),
            ACL_NAME_EXISTING_CONNECTION,
            ACL_NAME_SECURITY_POLICY + interfaceNameTrust,
            ACL_NAME_SECURITY_POLICY + interfaceNameUntrust));

    /* Flows in either direction should be permitted by the global policy */
    assertThat(
        aclUntrustOut,
        accepts(trustToUntrustFlow, interfaceNameTrust, c.getIpAccessLists(), c.getIpSpaces()));
    assertThat(
        aclTrustOut,
        accepts(untrustToTrustFlow, interfaceNameUntrust, c.getIpAccessLists(), c.getIpSpaces()));
  }

  @Test
  public void testFirewallGlobalPolicyGlobalAddressBook() throws IOException {
    /*
     * Test address book behavior when used in a global policy
     * i.e. a policy that does not have fromZone or toZone
     */
    Configuration c = parseConfig("firewall-global-policy-global-address-book");
    String interfaceNameTrust = "ge-0/0/0.0";
    String interfaceNameUntrust = "ge-0/0/1.0";
    String trustedIpAddr = "1.2.3.5";
    String untrustedIpAddr = "1.2.4.5";
    String trustedSpaceName = "global~ADDR1";

    Flow trustToUntrustFlow = createFlow(trustedIpAddr, untrustedIpAddr);
    Flow untrustToTrustFlow = createFlow(untrustedIpAddr, trustedIpAddr);

    IpAccessList aclTrustOut = c.getAllInterfaces().get(interfaceNameTrust).getOutgoingFilter();
    IpAccessList aclUntrustOut = c.getAllInterfaces().get(interfaceNameUntrust).getOutgoingFilter();

    /* Make sure the global-address-book address is the only config ipSpace */
    assertThat(c.getIpSpaces().keySet(), containsInAnyOrder(trustedSpaceName));

    IpSpace ipSpace = Iterables.getOnlyElement(c.getIpSpaces().values());

    // It should contain the specific address
    assertThat(ipSpace, containsIp(new Ip(trustedIpAddr)));

    // It should not contain the address that is not allowed
    assertThat(ipSpace, not(containsIp(new Ip(untrustedIpAddr))));

    /* Flow from ADDR1 to untrust should be permitted */
    assertThat(
        aclUntrustOut,
        accepts(trustToUntrustFlow, interfaceNameTrust, c.getIpAccessLists(), c.getIpSpaces()));
    /* Flow from not ADDR1 to trust should be rejected */
    assertThat(
        aclTrustOut,
        rejects(untrustToTrustFlow, interfaceNameUntrust, c.getIpAccessLists(), c.getIpSpaces()));
  }

  @Test
  public void testFirewallNoPolicies() throws IOException {
    Configuration c = parseConfig("firewall-no-policies");
    String interfaceNameTrust = "ge-0/0/0.0";
    String interfaceNameUntrust = "ge-0/0/1.0";
    String trustedIpAddr = "1.2.3.5";
    String untrustedIpAddr = "1.2.4.5";

    Flow trustToUntrustFlow = createFlow(trustedIpAddr, untrustedIpAddr);
    Flow untrustToTrustFlow = createFlow(untrustedIpAddr, trustedIpAddr);

    IpAccessList aclTrustOut = c.getAllInterfaces().get(interfaceNameTrust).getOutgoingFilter();
    IpAccessList aclUntrustOut = c.getAllInterfaces().get(interfaceNameUntrust).getOutgoingFilter();

    /*
     * Should have five ACLs generated by logic in toVendorIndependent:
     *    Two combined outgoing filters for the two interfaces (combines security policies with
     *        egress ACLs)
     *    One permitting existing connections (default firewall behavior)
     *    Two defining security policies for each interface (combines explicit security policy with
     *        implicit security policies like allow existing connection)
     */
    assertThat(
        c.getIpAccessLists().keySet(),
        containsInAnyOrder(
            aclTrustOut.getName(),
            aclUntrustOut.getName(),
            ACL_NAME_EXISTING_CONNECTION,
            ACL_NAME_SECURITY_POLICY + interfaceNameTrust,
            ACL_NAME_SECURITY_POLICY + interfaceNameUntrust));

    /* Simple flow in either direction should be blocked */
    assertThat(
        aclUntrustOut,
        rejects(trustToUntrustFlow, interfaceNameTrust, c.getIpAccessLists(), c.getIpSpaces()));
    assertThat(
        aclTrustOut,
        rejects(untrustToTrustFlow, interfaceNameUntrust, c.getIpAccessLists(), c.getIpSpaces()));
  }

  @Test
  public void testFirewallPolicies() throws IOException {
    Configuration c = parseConfig("firewall-policies");
    String interfaceNameTrust = "ge-0/0/0.0";
    String interfaceNameUntrust = "ge-0/0/1.0";
    String securityPolicyName = "~FROM_ZONE~trust~TO_ZONE~untrust";
    String trustedIpAddr = "1.2.3.5";
    String untrustedIpAddr = "1.2.4.5";

    Flow trustToUntrustFlow = createFlow(trustedIpAddr, untrustedIpAddr);
    Flow untrustToTrustFlow = createFlow(untrustedIpAddr, trustedIpAddr);
    Flow trustToUntrustReturnFlow =
        createFlow(trustedIpAddr, untrustedIpAddr, FlowState.ESTABLISHED);
    Flow untrustToTrustReturnFlow =
        createFlow(untrustedIpAddr, trustedIpAddr, FlowState.ESTABLISHED);

    IpAccessList aclTrustOut = c.getAllInterfaces().get(interfaceNameTrust).getOutgoingFilter();
    IpAccessList aclUntrustOut = c.getAllInterfaces().get(interfaceNameUntrust).getOutgoingFilter();

    /*
     * Should have six ACLs:
     *  Explicitly defined in the config file:
     *    One from the security policy from trust to untrust
     *  Generated by logic in toVendorIndependent
     *    Two combined outgoing filters for the two interfaces (combines security policies with
     *        egress ACLs)
     *    One permitting existing connections (default firewall behavior)
     *    Two defining security policies for each interface (combines explicit security policy with
     *        implicit security policies like allow existing connection)
     */
    assertThat(
        c.getIpAccessLists().keySet(),
        containsInAnyOrder(
            securityPolicyName,
            aclTrustOut.getName(),
            aclUntrustOut.getName(),
            ACL_NAME_EXISTING_CONNECTION,
            ACL_NAME_SECURITY_POLICY + interfaceNameTrust,
            ACL_NAME_SECURITY_POLICY + interfaceNameUntrust));

    /* Simple flow from trust to untrust should be permitted */
    assertThat(
        aclUntrustOut,
        accepts(trustToUntrustFlow, interfaceNameTrust, c.getIpAccessLists(), c.getIpSpaces()));

    /* Simple flow from untrust to trust should be blocked */
    assertThat(
        aclTrustOut,
        rejects(untrustToTrustFlow, interfaceNameUntrust, c.getIpAccessLists(), c.getIpSpaces()));

    /* Return flow in either direction should be permitted */
    assertThat(
        aclUntrustOut,
        accepts(
            trustToUntrustReturnFlow, interfaceNameTrust, c.getIpAccessLists(), c.getIpSpaces()));
    assertThat(
        aclTrustOut,
        accepts(
            untrustToTrustReturnFlow, interfaceNameUntrust, c.getIpAccessLists(), c.getIpSpaces()));
  }

  @Test
  public void testFirewallZoneAddressBook() throws IOException {
    Configuration c = parseConfig("firewall-zone-address-book");
    String interfaceNameTrust = "ge-0/0/0.0";
    String interfaceNameUntrust = "ge-0/0/1.0";
    // Address on untrust interface's subnet
    String untrustIpAddr = "1.2.4.5";
    // Specific address allowed by the address-book
    String specificAddr = "2.2.2.2";
    // Address not allowed by the address-book
    String notAllowedAddr = "3.3.3.3";

    Flow flowFromSpecificAddr = createFlow(specificAddr, untrustIpAddr);
    Flow flowFromNotAllowedAddr = createFlow(notAllowedAddr, untrustIpAddr);

    IpAccessList aclUntrustOut = c.getAllInterfaces().get(interfaceNameUntrust).getOutgoingFilter();

    // Should have a an IpSpace in the config corresponding to the trust zone's ADDR1 address
    final String ipSpaceName = "trust~ADDR1";
    assertThat(c.getIpSpaces(), hasKey(equalTo(ipSpaceName)));

    // It should be the only IpSpace
    assertThat(c.getIpSpaces().keySet(), iterableWithSize(1));
    IpSpace ipSpace = Iterables.getOnlyElement(c.getIpSpaces().values());

    // It should contain the specific address
    assertThat(ipSpace, containsIp(new Ip(specificAddr)));

    // It should not contain the address that is not allowed
    assertThat(ipSpace, not(containsIp(new Ip(notAllowedAddr))));

    // There should me metadata for this ipspace
    assertThat(c.getIpSpaceMetadata(), hasKey(ipSpaceName));

    // Specifically allowed source address should be accepted
    assertThat(
        aclUntrustOut,
        accepts(flowFromSpecificAddr, interfaceNameTrust, c.getIpAccessLists(), c.getIpSpaces()));
    // Source address not covered by the address-book should be rejected
    assertThat(
        aclUntrustOut,
        rejects(flowFromNotAllowedAddr, interfaceNameTrust, c.getIpAccessLists(), c.getIpSpaces()));
  }

  @Test
  public void testFirewallZones() throws IOException {
    Configuration c = parseConfig("firewall-no-policies");
    String interfaceNameTrust = "ge-0/0/0.0";
    String interfaceNameUntrust = "ge-0/0/1.0";
    String zoneTrust = "trust";
    String zoneUntrust = "untrust";
    String trustedIpAddr = "1.2.3.5";
    String untrustedIpAddr = "1.2.4.5";

    Flow trustToUntrustFlow = createFlow(trustedIpAddr, untrustedIpAddr);
    Flow untrustToTrustFlow = createFlow(untrustedIpAddr, trustedIpAddr);

    IpAccessList aclTrustOut = c.getAllInterfaces().get(interfaceNameTrust).getOutgoingFilter();
    IpAccessList aclUntrustOut = c.getAllInterfaces().get(interfaceNameUntrust).getOutgoingFilter();

    // Should have two zones
    assertThat(c.getZones().keySet(), containsInAnyOrder(zoneTrust, zoneUntrust));

    // Should have two logical interfaces
    assertThat(c.getAllInterfaces().keySet(), hasItems(interfaceNameTrust, interfaceNameUntrust));

    // Confirm the interfaces are associated with their zones
    assertThat(c.getAllInterfaces().get(interfaceNameTrust), hasZoneName(equalTo(zoneTrust)));
    assertThat(c.getAllInterfaces().get(interfaceNameUntrust), hasZoneName(equalTo(zoneUntrust)));

    /* Simple flows should be blocked */
    assertThat(
        aclUntrustOut,
        rejects(trustToUntrustFlow, interfaceNameTrust, c.getIpAccessLists(), c.getIpSpaces()));
    assertThat(
        aclTrustOut,
        rejects(untrustToTrustFlow, interfaceNameUntrust, c.getIpAccessLists(), c.getIpSpaces()));
  }

  @Test
  public void testAggregateDefaults() throws IOException {
    Configuration config = parseConfig("aggregate-defaults");

    Set<GeneratedRoute> aggregateRoutes = config.getDefaultVrf().getGeneratedRoutes();
    GeneratedRoute ar1 =
        aggregateRoutes
            .stream()
            .filter(ar -> ar.getNetwork().equals(Prefix.parse("1.0.0.0/8")))
            .findAny()
            .get();
    GeneratedRoute ar2 =
        aggregateRoutes
            .stream()
            .filter(ar -> ar.getNetwork().equals(Prefix.parse("2.0.0.0/8")))
            .findAny()
            .get();
    GeneratedRoute ar3 =
        aggregateRoutes
            .stream()
            .filter(ar -> ar.getNetwork().equals(Prefix.parse("3.0.0.0/8")))
            .findAny()
            .get();

    // passive default
    // policies should be generated only for the active ones
    assertThat(ar1.getGenerationPolicy(), nullValue());
    assertThat(
        ar2.getGenerationPolicy(),
        equalTo(
            JuniperConfiguration.computeAggregatedRouteGenerationPolicyName(
                Prefix.parse("2.0.0.0/8"))));
    assertThat(ar3.getGenerationPolicy(), nullValue());

    Set<GeneratedRoute> aggregateRoutesRi1 = config.getVrfs().get("ri1").getGeneratedRoutes();
    GeneratedRoute ar1Ri1 =
        aggregateRoutesRi1
            .stream()
            .filter(ar -> ar.getNetwork().equals(Prefix.parse("1.0.0.0/8")))
            .findAny()
            .get();
    GeneratedRoute ar2Ri1 =
        aggregateRoutesRi1
            .stream()
            .filter(ar -> ar.getNetwork().equals(Prefix.parse("2.0.0.0/8")))
            .findAny()
            .get();
    GeneratedRoute ar3Ri1 =
        aggregateRoutesRi1
            .stream()
            .filter(ar -> ar.getNetwork().equals(Prefix.parse("3.0.0.0/8")))
            .findAny()
            .get();

    // active default
    // policies should be generated only for the active ones
    assertThat(
        ar1Ri1.getGenerationPolicy(),
        equalTo(
            JuniperConfiguration.computeAggregatedRouteGenerationPolicyName(
                Prefix.parse("1.0.0.0/8"))));
    assertThat(
        ar2Ri1.getGenerationPolicy(),
        equalTo(
            JuniperConfiguration.computeAggregatedRouteGenerationPolicyName(
                Prefix.parse("2.0.0.0/8"))));
    assertThat(ar3Ri1.getGenerationPolicy(), nullValue());
  }

  @Test
  public void testAggregateRoutesGenerationPolicies() throws IOException {
    Configuration config = parseConfig("aggregate-routes");

    Set<GeneratedRoute> aggregateRoutes = config.getDefaultVrf().getGeneratedRoutes();
    GeneratedRoute ar1 =
        aggregateRoutes
            .stream()
            .filter(ar -> ar.getNetwork().equals(Prefix.parse("1.0.0.0/8")))
            .findAny()
            .get();
    GeneratedRoute ar2 =
        aggregateRoutes
            .stream()
            .filter(ar -> ar.getNetwork().equals(Prefix.parse("2.0.0.0/8")))
            .findAny()
            .get();
    GeneratedRoute ar3 =
        aggregateRoutes
            .stream()
            .filter(ar -> ar.getNetwork().equals(Prefix.parse("3.0.0.0/8")))
            .findAny()
            .get();

    // policies should be generated only for the active ones
    assertThat(
        ar1.getGenerationPolicy(),
        equalTo(
            JuniperConfiguration.computeAggregatedRouteGenerationPolicyName(
                Prefix.parse("1.0.0.0/8"))));
    assertThat(
        ar2.getGenerationPolicy(),
        equalTo(
            JuniperConfiguration.computeAggregatedRouteGenerationPolicyName(
                Prefix.parse("2.0.0.0/8"))));
    assertThat(ar3.getGenerationPolicy(), nullValue());

    // the second one should only accept 2.0.0.0/32 as a contributor
    RoutingPolicy rp2 = config.getRoutingPolicies().get(ar2.getGenerationPolicy());
    ConnectedRoute cr31 = new ConnectedRoute(Prefix.parse("2.0.0.0/31"), "blah");
    ConnectedRoute cr32 = new ConnectedRoute(Prefix.parse("2.0.0.0/32"), "blah");
    assertThat(
        rp2.process(cr31, BgpRoute.builder(), null, Configuration.DEFAULT_VRF_NAME, Direction.OUT),
        equalTo(false));
    assertThat(
        rp2.process(cr32, BgpRoute.builder(), null, Configuration.DEFAULT_VRF_NAME, Direction.OUT),
        equalTo(true));

    // all should be discard routes
    assertThat(ar1.getDiscard(), equalTo(true));
    assertThat(ar2.getDiscard(), equalTo(true));
    assertThat(ar3.getDiscard(), equalTo(true));
  }

  @Test
  public void testGeneratedDefaults() throws IOException {
    Configuration config = parseConfig("generated-defaults");

    Set<GeneratedRoute> generatedRoutes = config.getDefaultVrf().getGeneratedRoutes();
    GeneratedRoute gr1 =
        generatedRoutes
            .stream()
            .filter(gr -> gr.getNetwork().equals(Prefix.parse("1.0.0.0/8")))
            .findAny()
            .get();
    GeneratedRoute gr2 =
        generatedRoutes
            .stream()
            .filter(gr -> gr.getNetwork().equals(Prefix.parse("2.0.0.0/8")))
            .findAny()
            .get();
    GeneratedRoute gr3 =
        generatedRoutes
            .stream()
            .filter(gr -> gr.getNetwork().equals(Prefix.parse("3.0.0.0/8")))
            .findAny()
            .get();

    // passive default
    // policies should be generated only for the active ones
    assertThat(gr1.getGenerationPolicy(), nullValue());
    assertThat(
        gr2.getGenerationPolicy(),
        equalTo(
            JuniperConfiguration.computeGeneratedRouteGenerationPolicyName(
                Prefix.parse("2.0.0.0/8"))));
    assertThat(gr3.getGenerationPolicy(), nullValue());

    Set<GeneratedRoute> generatedRi1 = config.getVrfs().get("ri1").getGeneratedRoutes();
    GeneratedRoute gr1Ri1 =
        generatedRi1
            .stream()
            .filter(gr -> gr.getNetwork().equals(Prefix.parse("1.0.0.0/8")))
            .findAny()
            .get();
    GeneratedRoute gr2Ri1 =
        generatedRi1
            .stream()
            .filter(gr -> gr.getNetwork().equals(Prefix.parse("2.0.0.0/8")))
            .findAny()
            .get();
    GeneratedRoute gr3Ri1 =
        generatedRi1
            .stream()
            .filter(gr -> gr.getNetwork().equals(Prefix.parse("3.0.0.0/8")))
            .findAny()
            .get();

    // active default
    // policies should be generated only for the active ones
    assertThat(
        gr1Ri1.getGenerationPolicy(),
        equalTo(
            JuniperConfiguration.computeGeneratedRouteGenerationPolicyName(
                Prefix.parse("1.0.0.0/8"))));
    assertThat(
        gr2Ri1.getGenerationPolicy(),
        equalTo(
            JuniperConfiguration.computeGeneratedRouteGenerationPolicyName(
                Prefix.parse("2.0.0.0/8"))));
    assertThat(gr3Ri1.getGenerationPolicy(), nullValue());
  }

  @Test
  public void testGeneratedRoutesGenerationPolicies() throws IOException {
    Configuration config = parseConfig("generated-routes");

    Set<GeneratedRoute> generatedRoutes = config.getDefaultVrf().getGeneratedRoutes();
    GeneratedRoute gr1 =
        generatedRoutes
            .stream()
            .filter(gr -> gr.getNetwork().equals(Prefix.parse("1.0.0.0/8")))
            .findAny()
            .get();
    GeneratedRoute gr2 =
        generatedRoutes
            .stream()
            .filter(gr -> gr.getNetwork().equals(Prefix.parse("2.0.0.0/8")))
            .findAny()
            .get();
    GeneratedRoute gr3 =
        generatedRoutes
            .stream()
            .filter(gr -> gr.getNetwork().equals(Prefix.parse("3.0.0.0/8")))
            .findAny()
            .get();

    // policies should be generated only for the active ones
    assertThat(
        gr1.getGenerationPolicy(),
        equalTo(
            JuniperConfiguration.computeGeneratedRouteGenerationPolicyName(
                Prefix.parse("1.0.0.0/8"))));
    assertThat(
        gr2.getGenerationPolicy(),
        equalTo(
            JuniperConfiguration.computeGeneratedRouteGenerationPolicyName(
                Prefix.parse("2.0.0.0/8"))));
    assertThat(gr3.getGenerationPolicy(), nullValue());

    // the second one should only accept 2.0.0.0/32 as a contributor
    RoutingPolicy rp2 = config.getRoutingPolicies().get(gr2.getGenerationPolicy());
    ConnectedRoute cr31 = new ConnectedRoute(Prefix.parse("2.0.0.0/31"), "blah");
    ConnectedRoute cr32 = new ConnectedRoute(Prefix.parse("2.0.0.0/32"), "blah");
    assertThat(
        rp2.process(cr31, BgpRoute.builder(), null, Configuration.DEFAULT_VRF_NAME, Direction.OUT),
        equalTo(false));
    assertThat(
        rp2.process(cr32, BgpRoute.builder(), null, Configuration.DEFAULT_VRF_NAME, Direction.OUT),
        equalTo(true));

    // none should be discard routes
    assertThat(gr1.getDiscard(), equalTo(false));
    assertThat(gr2.getDiscard(), equalTo(false));
    assertThat(gr3.getDiscard(), equalTo(false));
  }

  @Test
  public void testGeneratedRouteCommunities() throws IOException {
    Configuration config =
        BatfishTestUtils.parseTextConfigs(
                _folder, "org/batfish/grammar/juniper/testconfigs/generated-route-communities")
            .get("generated-route-communities");
    assertThat(
        config
            .getDefaultVrf()
            .getGeneratedRoutes()
            .stream()
            .map(GeneratedRoute::getCommunities)
            .collect(Collectors.toSet()),
        equalTo(ImmutableSet.of(ImmutableSortedSet.of(65537L))));
  }

  @Test
  public void testNestedConfig() throws IOException {
    String hostname = "nested-config";

    /* Confirm a simple extraction (hostname) works for nested config format */
    assertThat(parseTextConfigs(hostname).keySet(), contains(hostname));
  }

  @Test
  public void testNestedConfigLineComments() throws IOException {
    String hostname = "nested-config-line-comments";

    // Confirm extraction works for nested configs even in the presence of line comments
    assertThat(parseTextConfigs(hostname).keySet(), contains(hostname));
  }

  @Test
  public void testNestedConfigStructureDef() throws IOException {
    String hostname = "nested-config-structure-def";
    String filename = "configs/" + hostname;
    Batfish batfish = getBatfishForConfigurationNames(hostname);
    ConvertConfigurationAnswerElement ccae =
        batfish.loadConvertConfigurationAnswerElementOrReparse();

    /* Confirm defined structures in nested config show up with original definition line numbers */
    assertThat(
        ccae,
        hasDefinedStructureWithDefinitionLines(
            filename, FIREWALL_FILTER, "FILTER1", contains(6, 7, 8, 9, 11, 12)));
    assertThat(
        ccae,
        hasDefinedStructureWithDefinitionLines(
            filename, FIREWALL_FILTER, "FILTER2", contains(16, 17, 18, 19)));
  }

  @Test
  public void testNestedConfigLineMap() {
    String hostname = "nested-config";
    Flattener flattener =
        Batfish.flatten(
            CommonUtil.readResource(TESTCONFIGS_PREFIX + hostname),
            new BatfishLogger(BatfishLogger.LEVELSTR_OUTPUT, false),
            new Settings(),
            ConfigurationFormat.JUNIPER,
            VendorConfigurationFormatDetector.BATFISH_FLATTENED_JUNIPER_HEADER);
    FlattenerLineMap lineMap = flattener.getOriginalLineMap();
    /*
     * Flattened config should be two lines: header line and set-host-name line
     * This test is only checking content of the set-host-name line
     */
    String flatText = flattener.getFlattenedConfigurationText().split("\n", -1)[1];

    /* Confirm original line numbers are preserved */
    assertThat(lineMap.getOriginalLine(2, flatText.indexOf("system")), equalTo(2));
    assertThat(lineMap.getOriginalLine(2, flatText.indexOf("host-name")), equalTo(3));
    assertThat(lineMap.getOriginalLine(2, flatText.indexOf("nested-config")), equalTo(3));
  }

  @Test
  public void testOspfAreaDefaultMetric() throws IOException {
    Configuration config =
        BatfishTestUtils.parseTextConfigs(
                _folder, "org/batfish/grammar/juniper/testconfigs/ospf-area-default-metric")
            .get("ospf-area-default-metric");
    OspfArea area1 = config.getDefaultVrf().getOspfProcess().getAreas().get(1L);
    assertThat(area1, hasInjectDefaultRoute());
    assertThat(area1, hasMetricOfDefaultRoute(equalTo(10)));

    OspfArea area2 = config.getDefaultVrf().getOspfProcess().getAreas().get(2L);
    assertThat(area2, not(hasInjectDefaultRoute()));
  }

  @Test
  public void testOspfMetric() throws IOException {
    Configuration config =
        BatfishTestUtils.parseTextConfigs(
                _folder, "org/batfish/grammar/juniper/testconfigs/ospfmetric")
            .get("ospfmetric");
    OspfAreaSummary summary =
        config
            .getDefaultVrf()
            .getOspfProcess()
            .getAreas()
            .get(1L)
            .getSummaries()
            .get(Prefix.parse("10.0.0.0/16"));
    assertThat(summary, not(isAdvertised()));
    assertThat(summary, hasMetric(123L));

    // Defaults
    summary =
        config
            .getDefaultVrf()
            .getOspfProcess()
            .getAreas()
            .get(2L)
            .getSummaries()
            .get(Prefix.parse("10.0.0.0/16"));
    assertThat(summary, isAdvertised());
    assertThat(summary, hasMetric(nullValue()));

    // Interface override
    assertThat(config, hasInterface("fe-1/0/1.0", hasOspfCost(equalTo(17))));
  }

  @Test
  public void testOspfPsk() throws IOException {
    /* allow both encrypted and unencrypted key */
    parseConfig("ospf-psk");
  }

  @Test
  public void testOspfReferenceBandwidth() throws IOException {
    String hostname = "ospf-reference-bandwidth";
    Configuration c = parseConfig(hostname);
    assertThat(c, hasDefaultVrf(hasOspfProcess(hasReferenceBandwidth(equalTo(1E9D)))));
    assertThat(c, hasVrf("vrf1", hasOspfProcess(hasReferenceBandwidth(equalTo(2E9D)))));
    assertThat(c, hasVrf("vrf2", hasOspfProcess(hasReferenceBandwidth(equalTo(3E9D)))));
    assertThat(c, hasVrf("vrf3", hasOspfProcess(hasReferenceBandwidth(equalTo(4E9D)))));
    assertThat(c, hasVrf("vrf4", hasOspfProcess(hasReferenceBandwidth(equalTo(5E9D)))));
  }

  @Test
  public void testPsPreferenceBehavior() throws IOException {
    Configuration c = parseConfig("policy-statement-preference");

    RoutingPolicy policyPreference = c.getRoutingPolicies().get("preference");

    StaticRoute staticRoute =
        StaticRoute.builder()
            .setNetwork(Prefix.parse("10.0.1.0/24"))
            .setNextHopInterface("nextint")
            .setNextHopIp(new Ip("10.0.0.1"))
            .setAdministrativeCost(1)
            .build();

    Environment.Builder eb = Environment.builder(c).setDirection(Direction.IN);
    eb.setVrf("vrf1");
    policyPreference.call(
        eb.setOriginalRoute(staticRoute)
            .setOutputRoute(new OspfExternalType2Route.Builder())
            .build());

    // Checking admin cost set on the output route
    assertThat(eb.build().getOutputRoute().getAdmin(), equalTo(123));
  }

  @Test
  public void testPsPreferenceStructure() throws IOException {
    Configuration c = parseConfig("policy-statement-preference");

    Environment.Builder eb = Environment.builder(c).setDirection(Direction.IN);
    eb.setVrf("vrf1");

    RoutingPolicy policyPreference = c.getRoutingPolicies().get("preference");

    assertThat(policyPreference.getStatements(), hasSize(2));

    // Extracting the If statement
    MatcherAssert.assertThat(policyPreference.getStatements().get(0), instanceOf(If.class));

    If i = (If) policyPreference.getStatements().get(0);

    MatcherAssert.assertThat(i.getTrueStatements(), hasSize(1));
    MatcherAssert.assertThat(
        Iterables.getOnlyElement(i.getTrueStatements()), instanceOf(SetAdministrativeCost.class));

    assertThat(
        Iterables.getOnlyElement(i.getTrueStatements()),
        isSetAdministrativeCostThat(hasAdmin(isLiteralIntThat(hasVal(123)))));
  }

  @Test
  public void testTacplusPsk() throws IOException {
    /* allow both encrypted and unencrypted key */
    parseConfig("tacplus-psk");
  }

  @Test
  public void testIkePolicy() throws IOException {
    Configuration c = parseConfig("ike-policy");

    assertThat(
        c,
        hasIkePhase1Policy(
            "policy1",
            allOf(
                hasIkePhase1Key(
                    IkePhase1KeyMatchers.hasKeyHash(
                        CommonUtil.sha256Digest("psk1" + CommonUtil.salt()))),
                hasIkePhase1Proposals(equalTo(ImmutableList.of("proposal1"))))));
  }

  @Test
  public void testIkeProposal() throws IOException {
    Configuration c = parseConfig("ike-proposal");

    assertThat(
        c,
        hasIkeProposal(
            "proposal1",
            allOf(
                hasEncryptionAlgorithm(EncryptionAlgorithm.THREEDES_CBC),
                hasAuthenticationMethod(IkeAuthenticationMethod.PRE_SHARED_KEYS),
                hasAuthenticationAlgorithm(IkeHashingAlgorithm.MD5),
                hasDiffieHellmanGroup(DiffieHellmanGroup.GROUP14),
                hasLifeTimeSeconds(50000))));

    // test for IKE phase1 proposals
    assertThat(
        c,
        hasIkePhase1Proposal(
            "proposal1",
            allOf(
                IkePhase1ProposalMatchers.hasEncryptionAlgorithm(EncryptionAlgorithm.THREEDES_CBC),
                IkePhase1ProposalMatchers.hasAuthenticationMethod(
                    IkeAuthenticationMethod.PRE_SHARED_KEYS),
                IkePhase1ProposalMatchers.hasHashingAlgorithm(IkeHashingAlgorithm.MD5),
                IkePhase1ProposalMatchers.hasDiffieHellmanGroup(DiffieHellmanGroup.GROUP14),
                IkePhase1ProposalMatchers.hasLifeTimeSeconds(50000))));
  }

  @Test
  public void testIkeProposalSet() throws IOException {
    Configuration c = parseConfig("ike-proposal");

    /* TODO: Replace with IKE phase 1 proposal tests */
    // ike proposals added as part of the `basic` proposal set
    assertThat(
        c,
        hasIkeProposal(
            "PSK_DES_DH1_SHA1",
            allOf(
                hasEncryptionAlgorithm(EncryptionAlgorithm.DES_CBC),
                hasAuthenticationMethod(IkeAuthenticationMethod.PRE_SHARED_KEYS),
                hasAuthenticationAlgorithm(IkeHashingAlgorithm.SHA1),
                hasDiffieHellmanGroup(DiffieHellmanGroup.GROUP1),
                hasLifeTimeSeconds(28800))));
    assertThat(
        c,
        hasIkeProposal(
            "PSK_DES_DH1_MD5",
            allOf(
                hasEncryptionAlgorithm(EncryptionAlgorithm.DES_CBC),
                hasAuthenticationMethod(IkeAuthenticationMethod.PRE_SHARED_KEYS),
                hasAuthenticationAlgorithm(IkeHashingAlgorithm.MD5),
                hasDiffieHellmanGroup(DiffieHellmanGroup.GROUP1),
                hasLifeTimeSeconds(28800))));

    // ike proposals added as part of `standard` proposal set
    assertThat(
        c,
        hasIkeProposal(
            "PSK_3DES_DH2_SHA1",
            allOf(
                hasEncryptionAlgorithm(EncryptionAlgorithm.THREEDES_CBC),
                hasAuthenticationMethod(IkeAuthenticationMethod.PRE_SHARED_KEYS),
                hasAuthenticationAlgorithm(IkeHashingAlgorithm.SHA1),
                hasDiffieHellmanGroup(DiffieHellmanGroup.GROUP2),
                hasLifeTimeSeconds(28800))));
    assertThat(
        c,
        hasIkeProposal(
            "PSK_AES128_DH2_SHA1",
            allOf(
                hasEncryptionAlgorithm(EncryptionAlgorithm.AES_128_CBC),
                hasAuthenticationMethod(IkeAuthenticationMethod.PRE_SHARED_KEYS),
                hasAuthenticationAlgorithm(IkeHashingAlgorithm.SHA1),
                hasDiffieHellmanGroup(DiffieHellmanGroup.GROUP2),
                hasLifeTimeSeconds(28800))));
  }

  @Test
  public void testInterfaceArp() throws IOException {
    Configuration c = parseConfig("interface-arp");

    /* The additional ARP IP set for irb.0 should appear in the data model */
    assertThat(c, hasInterface("irb.0", hasAdditionalArpIps(hasItem(new Ip("1.0.0.2")))));
  }

  @Test
  public void testInterfaceMtu() throws IOException {
    Configuration c = parseConfig("interfaceMtu");

    /* Properly configured interfaces should be present in respective areas. */
    assertThat(c.getAllInterfaces().keySet(), hasItem("xe-0/0/0:0.0"));
    assertThat(c, hasInterface("xe-0/0/0:0.0", hasMtu(9000)));
  }

  @Test
  public void testInteraceOspfPointToPoint() throws IOException {
    String hostname = "ospf-interface-point-to-point";
    Configuration c = parseConfig(hostname);
    assertThat(c, hasInterface("ge-0/0/0.0", hasOspfPointToPoint(equalTo(true))));
  }

  @Test
  public void testInterfaceVlan() throws IOException {
    Configuration c = parseConfig("interface-vlan");

    // Expecting an Interface in ACCESS mode with VLAN 101
    assertThat(c, hasInterface("ge-0/0/0.0", hasSwitchPortMode(SwitchportMode.ACCESS)));
    assertThat(c, hasInterface("ge-0/0/0.0", hasAccessVlan(101)));

    // Expecting an Interface in TRUNK mode with VLANs 1-5
    assertThat(c, hasInterface("ge-0/3/0.0", hasSwitchPortMode(SwitchportMode.TRUNK)));
    assertThat(
        c, hasInterface("ge-0/3/0.0", hasAllowedVlans(IntegerSpace.of(new SubRange("1-5")))));
  }

  @Test
  public void testInterfaceVlanReferences() throws IOException {
    String hostname = "interface-vlan";
    String filename = "configs/" + hostname;
    Batfish batfish = getBatfishForConfigurationNames(hostname);
    ConvertConfigurationAnswerElement ccae =
        batfish.loadConvertConfigurationAnswerElementOrReparse();

    /*
     * We expect an undefined reference for VLAN_TEST_UNDEFINED
     */
    assertThat(ccae, hasUndefinedReference(filename, VLAN, "VLAN_TEST_UNDEFINED", INTERFACE_VLAN));

    /*
     * Named VLANs
     */
    assertThat(
        ccae.getDefinedStructures()
            .get(filename)
            .getOrDefault(VLAN.getDescription(), Collections.emptySortedMap()),
        allOf(hasKey("VLAN_TEST"), hasKey("VLAN_TEST_UNUSED")));
  }

  @Test
  public void testIpProtocol() throws IOException {
    String hostname = "firewall-filter-ip-protocol";
    Configuration c = parseConfig(hostname);

    Flow tcpFlow = createFlow(IpProtocol.TCP, 0);
    Flow icmpFlow = createFlow(IpProtocol.ICMP, 0);

    // Tcp flow should be accepted by the filter and others should be rejected
    assertThat(c, hasIpAccessList("FILTER", accepts(tcpFlow, null, c)));
    assertThat(c, hasIpAccessList("FILTER", rejects(icmpFlow, null, c)));
  }

  @Test
  public void testSourceAddress() throws IOException {
    Configuration c = parseConfig("firewall-source-address");
    String filterNameV4 = "FILTER";
    String filterNameV6 = "FILTERv6";

    assertThat(c.getIpAccessLists().keySet(), containsInAnyOrder(filterNameV4, filterNameV6));

    IpAccessList fwSourceAddressAcl = c.getIpAccessLists().get(filterNameV4);
    assertThat(fwSourceAddressAcl.getLines(), hasSize(1));

    // should have the same acl as defined in the config
    assertThat(
        c,
        hasIpAccessList(
            filterNameV4,
            IpAccessListMatchers.hasLines(
                equalTo(
                    ImmutableList.of(
                        IpAccessListLine.builder()
                            .setAction(LineAction.PERMIT)
                            .setMatchCondition(
                                new MatchHeaderSpace(
                                    HeaderSpace.builder()
                                        .setSrcIps(
                                            AclIpSpace.union(
                                                new IpWildcard(
                                                        new Ip("1.0.3.0"), new Ip("0.255.0.255"))
                                                    .toIpSpace(),
                                                new IpWildcard("2.3.4.5/24").toIpSpace()))
                                        .build()))
                            .setName("TERM")
                            .build())))));
  }

  @Test
  public void testIpsecPolicy() throws IOException {
    Configuration c = parseConfig("ipsec-policy");

    assertThat(
        c,
        hasIpsecPolicy(
            "policy1",
            allOf(
                IpsecPolicyMatchers.hasIpsecProposals(
                    contains(
                        ImmutableList.of(
                            allOf(
                                IpsecProposalMatchers.hasEncryptionAlgorithm(
                                    EncryptionAlgorithm.THREEDES_CBC),
                                IpsecProposalMatchers.hasAuthenticationAlgorithm(
                                    IpsecAuthenticationAlgorithm.HMAC_MD5_96)),
                            allOf(
                                IpsecProposalMatchers.hasEncryptionAlgorithm(
                                    EncryptionAlgorithm.DES_CBC),
                                IpsecProposalMatchers.hasAuthenticationAlgorithm(
                                    IpsecAuthenticationAlgorithm.HMAC_SHA1_96))))),
                hasPfsKeyGroup(DiffieHellmanGroup.GROUP14))));

    // testing the Diffie Hellman groups
    assertThat(c, hasIpsecPolicy("policy2", hasPfsKeyGroup(DiffieHellmanGroup.GROUP15)));
    assertThat(c, hasIpsecPolicy("policy3", hasPfsKeyGroup(DiffieHellmanGroup.GROUP16)));
    assertThat(c, hasIpsecPolicy("policy4", hasPfsKeyGroup(DiffieHellmanGroup.GROUP19)));
    assertThat(c, hasIpsecPolicy("policy5", hasPfsKeyGroup(DiffieHellmanGroup.GROUP20)));
    assertThat(c, hasIpsecPolicy("policy6", hasPfsKeyGroup(DiffieHellmanGroup.GROUP5)));

    // tests for conversion to IPSec phase 2 policies
    assertThat(
        c,
        hasIpsecPhase2Policy(
            "policy1",
            allOf(
                IpsecPhase2PolicyMatchers.hasIpsecProposals(
                    equalTo(ImmutableList.of("TRANSFORM-SET1", "TRANSFORM-SET2"))),
                IpsecPhase2PolicyMatchers.hasPfsKeyGroup(equalTo(DiffieHellmanGroup.GROUP14)))));

    assertThat(
        c,
        hasIpsecPhase2Policy(
            "policy2",
            allOf(
                IpsecPhase2PolicyMatchers.hasIpsecProposals(equalTo(ImmutableList.of())),
                IpsecPhase2PolicyMatchers.hasPfsKeyGroup(equalTo(DiffieHellmanGroup.GROUP15)))));

    assertThat(
        c,
        hasIpsecPhase2Policy(
            "policy3",
            allOf(
                IpsecPhase2PolicyMatchers.hasIpsecProposals(equalTo(ImmutableList.of())),
                IpsecPhase2PolicyMatchers.hasPfsKeyGroup(equalTo(DiffieHellmanGroup.GROUP16)))));

    assertThat(
        c,
        hasIpsecPhase2Policy(
            "policy4",
            allOf(
                IpsecPhase2PolicyMatchers.hasIpsecProposals(equalTo(ImmutableList.of())),
                IpsecPhase2PolicyMatchers.hasPfsKeyGroup(equalTo(DiffieHellmanGroup.GROUP19)))));

    assertThat(
        c,
        hasIpsecPhase2Policy(
            "policy5",
            allOf(
                IpsecPhase2PolicyMatchers.hasIpsecProposals(equalTo(ImmutableList.of())),
                IpsecPhase2PolicyMatchers.hasPfsKeyGroup(equalTo(DiffieHellmanGroup.GROUP20)))));
    assertThat(
        c,
        hasIpsecPhase2Policy(
            "policy6",
            allOf(
                IpsecPhase2PolicyMatchers.hasIpsecProposals(equalTo(ImmutableList.of())),
                IpsecPhase2PolicyMatchers.hasPfsKeyGroup(equalTo(DiffieHellmanGroup.GROUP5)))));
  }

  @Test
  public void testIpsecProposal() throws IOException {
    Configuration c = parseConfig("ipsec-proposal");
    assertThat(
        c,
        hasIpsecProposal(
            "prop1",
            allOf(
                IpsecProposalMatchers.hasAuthenticationAlgorithm(
                    IpsecAuthenticationAlgorithm.HMAC_MD5_96),
                IpsecProposalMatchers.hasEncryptionAlgorithm(EncryptionAlgorithm.AES_128_CBC),
                hasProtocols(ImmutableSortedSet.of(IpsecProtocol.ESP, IpsecProtocol.AH)))));
    assertThat(
        c,
        hasIpsecProposal(
            "prop2",
            allOf(
                IpsecProposalMatchers.hasAuthenticationAlgorithm(
                    IpsecAuthenticationAlgorithm.HMAC_SHA1_96),
                IpsecProposalMatchers.hasEncryptionAlgorithm(EncryptionAlgorithm.AES_192_CBC),
                hasProtocols(ImmutableSortedSet.of(IpsecProtocol.AH)))));
    assertThat(
        c,
        hasIpsecProposal(
            "prop3",
            allOf(
                IpsecProposalMatchers.hasAuthenticationAlgorithm(
                    IpsecAuthenticationAlgorithm.HMAC_MD5_96),
                IpsecProposalMatchers.hasEncryptionAlgorithm(EncryptionAlgorithm.THREEDES_CBC),
                hasProtocols(ImmutableSortedSet.of(IpsecProtocol.ESP)))));
    assertThat(
        c,
        hasIpsecProposal(
            "prop4",
            allOf(
                IpsecProposalMatchers.hasAuthenticationAlgorithm(
                    IpsecAuthenticationAlgorithm.HMAC_MD5_96),
                IpsecProposalMatchers.hasEncryptionAlgorithm(EncryptionAlgorithm.AES_128_GCM),
                hasProtocols(ImmutableSortedSet.of(IpsecProtocol.ESP)))));
    assertThat(
        c,
        hasIpsecProposal(
            "prop5",
            allOf(
                IpsecProposalMatchers.hasAuthenticationAlgorithm(
                    IpsecAuthenticationAlgorithm.HMAC_MD5_96),
                IpsecProposalMatchers.hasEncryptionAlgorithm(EncryptionAlgorithm.AES_192_GCM),
                hasProtocols(ImmutableSortedSet.of(IpsecProtocol.ESP)))));
    assertThat(
        c,
        hasIpsecProposal(
            "prop6",
            allOf(
                IpsecProposalMatchers.hasAuthenticationAlgorithm(
                    IpsecAuthenticationAlgorithm.HMAC_MD5_96),
                IpsecProposalMatchers.hasEncryptionAlgorithm(EncryptionAlgorithm.AES_256_GCM),
                hasProtocols(ImmutableSortedSet.of(IpsecProtocol.ESP)))));
  }

  @Test
  public void testIpsecProposalSet() throws IOException {
    Configuration c = parseConfig("ipsec-proposal-set");

    assertThat(
        c,
        hasIpsecPhase2Proposal(
            "NOPFS_ESP_3DES_MD5",
            allOf(
                IpsecPhase2ProposalMatchers.hasAuthenticationAlgorithm(
                    IpsecAuthenticationAlgorithm.HMAC_MD5_96),
                IpsecPhase2ProposalMatchers.hasEncryptionAlgorithm(
                    EncryptionAlgorithm.THREEDES_CBC),
                IpsecPhase2ProposalMatchers.hasProtocols(ImmutableSortedSet.of(IpsecProtocol.ESP)),
                IpsecPhase2ProposalMatchers.hasIpsecEncapsulationMode(
                    IpsecEncapsulationMode.TUNNEL))));

    assertThat(
        c,
        hasIpsecPhase2Proposal(
            "NOPFS_ESP_3DES_SHA",
            allOf(
                IpsecPhase2ProposalMatchers.hasAuthenticationAlgorithm(
                    IpsecAuthenticationAlgorithm.HMAC_SHA1_96),
                IpsecPhase2ProposalMatchers.hasEncryptionAlgorithm(
                    EncryptionAlgorithm.THREEDES_CBC),
                IpsecPhase2ProposalMatchers.hasProtocols(ImmutableSortedSet.of(IpsecProtocol.ESP)),
                IpsecPhase2ProposalMatchers.hasIpsecEncapsulationMode(
                    IpsecEncapsulationMode.TUNNEL))));

    assertThat(
        c,
        hasIpsecPhase2Proposal(
            "NOPFS_ESP_DES_MD5",
            allOf(
                IpsecPhase2ProposalMatchers.hasAuthenticationAlgorithm(
                    IpsecAuthenticationAlgorithm.HMAC_MD5_96),
                IpsecPhase2ProposalMatchers.hasEncryptionAlgorithm(EncryptionAlgorithm.DES_CBC),
                IpsecPhase2ProposalMatchers.hasProtocols(ImmutableSortedSet.of(IpsecProtocol.ESP)),
                IpsecPhase2ProposalMatchers.hasIpsecEncapsulationMode(
                    IpsecEncapsulationMode.TUNNEL))));

    assertThat(
        c,
        hasIpsecPhase2Proposal(
            "NOPFS_ESP_DES_SHA",
            allOf(
                IpsecPhase2ProposalMatchers.hasAuthenticationAlgorithm(
                    IpsecAuthenticationAlgorithm.HMAC_SHA1_96),
                IpsecPhase2ProposalMatchers.hasEncryptionAlgorithm(EncryptionAlgorithm.DES_CBC),
                IpsecPhase2ProposalMatchers.hasProtocols(ImmutableSortedSet.of(IpsecProtocol.ESP)),
                IpsecPhase2ProposalMatchers.hasIpsecEncapsulationMode(
                    IpsecEncapsulationMode.TUNNEL))));

    assertThat(
        c,
        hasIpsecPhase2Proposal(
            "G2_ESP_3DES_SHA",
            allOf(
                IpsecPhase2ProposalMatchers.hasAuthenticationAlgorithm(
                    IpsecAuthenticationAlgorithm.HMAC_SHA1_96),
                IpsecPhase2ProposalMatchers.hasEncryptionAlgorithm(
                    EncryptionAlgorithm.THREEDES_CBC),
                IpsecPhase2ProposalMatchers.hasProtocols(ImmutableSortedSet.of(IpsecProtocol.ESP)),
                IpsecPhase2ProposalMatchers.hasIpsecEncapsulationMode(
                    IpsecEncapsulationMode.TUNNEL))));

    assertThat(
        c,
        hasIpsecPhase2Proposal(
            "G2_ESP_AES128_SHA",
            allOf(
                IpsecPhase2ProposalMatchers.hasAuthenticationAlgorithm(
                    IpsecAuthenticationAlgorithm.HMAC_SHA1_96),
                IpsecPhase2ProposalMatchers.hasEncryptionAlgorithm(EncryptionAlgorithm.AES_128_CBC),
                IpsecPhase2ProposalMatchers.hasProtocols(ImmutableSortedSet.of(IpsecProtocol.ESP)),
                IpsecPhase2ProposalMatchers.hasIpsecEncapsulationMode(
                    IpsecEncapsulationMode.TUNNEL))));

    assertThat(
        c,
        hasIpsecPhase2Policy(
            "policy1",
            allOf(
                IpsecPhase2PolicyMatchers.hasIpsecProposals(
                    equalTo(ImmutableList.of("G2_ESP_3DES_SHA", "G2_ESP_AES128_SHA"))),
                IpsecPhase2PolicyMatchers.hasPfsKeyGroup(equalTo(DiffieHellmanGroup.GROUP2)))));

    assertThat(
        c,
        hasIpsecPhase2Policy(
            "policy2",
            allOf(
                IpsecPhase2PolicyMatchers.hasIpsecProposals(
                    equalTo(
                        ImmutableList.of(
                            "NOPFS_ESP_3DES_SHA",
                            "NOPFS_ESP_3DES_MD5",
                            "NOPFS_ESP_DES_SHA",
                            "NOPFS_ESP_DES_MD5"))),
                IpsecPhase2PolicyMatchers.hasPfsKeyGroup(nullValue()))));
  }

  @Test
  public void testIpsecProposalToIpsecPhase2Proposal() throws IOException {
    Configuration c = parseConfig("ipsec-proposal");
    assertThat(
        c,
        hasIpsecPhase2Proposal(
            "prop1",
            allOf(
                IpsecPhase2ProposalMatchers.hasAuthenticationAlgorithm(
                    IpsecAuthenticationAlgorithm.HMAC_MD5_96),
                IpsecPhase2ProposalMatchers.hasEncryptionAlgorithm(EncryptionAlgorithm.AES_128_CBC),
                IpsecPhase2ProposalMatchers.hasProtocols(
                    ImmutableSortedSet.of(IpsecProtocol.ESP, IpsecProtocol.AH)),
                IpsecPhase2ProposalMatchers.hasIpsecEncapsulationMode(
                    IpsecEncapsulationMode.TUNNEL))));
    assertThat(
        c,
        hasIpsecPhase2Proposal(
            "prop2",
            allOf(
                IpsecPhase2ProposalMatchers.hasAuthenticationAlgorithm(
                    IpsecAuthenticationAlgorithm.HMAC_SHA1_96),
                IpsecPhase2ProposalMatchers.hasEncryptionAlgorithm(EncryptionAlgorithm.AES_192_CBC),
                IpsecPhase2ProposalMatchers.hasProtocols(ImmutableSortedSet.of(IpsecProtocol.AH)),
                IpsecPhase2ProposalMatchers.hasIpsecEncapsulationMode(
                    IpsecEncapsulationMode.TUNNEL))));
    assertThat(
        c,
        hasIpsecPhase2Proposal(
            "prop3",
            allOf(
                IpsecPhase2ProposalMatchers.hasAuthenticationAlgorithm(
                    IpsecAuthenticationAlgorithm.HMAC_MD5_96),
                IpsecPhase2ProposalMatchers.hasEncryptionAlgorithm(
                    EncryptionAlgorithm.THREEDES_CBC),
                IpsecPhase2ProposalMatchers.hasProtocols(ImmutableSortedSet.of(IpsecProtocol.ESP)),
                IpsecPhase2ProposalMatchers.hasIpsecEncapsulationMode(
                    IpsecEncapsulationMode.TUNNEL))));
    assertThat(
        c,
        hasIpsecPhase2Proposal(
            "prop4",
            allOf(
                IpsecPhase2ProposalMatchers.hasAuthenticationAlgorithm(
                    IpsecAuthenticationAlgorithm.HMAC_MD5_96),
                IpsecPhase2ProposalMatchers.hasEncryptionAlgorithm(EncryptionAlgorithm.AES_128_GCM),
                IpsecPhase2ProposalMatchers.hasProtocols(ImmutableSortedSet.of(IpsecProtocol.ESP)),
                IpsecPhase2ProposalMatchers.hasIpsecEncapsulationMode(
                    IpsecEncapsulationMode.TUNNEL))));
    assertThat(
        c,
        hasIpsecPhase2Proposal(
            "prop5",
            allOf(
                IpsecPhase2ProposalMatchers.hasAuthenticationAlgorithm(
                    IpsecAuthenticationAlgorithm.HMAC_MD5_96),
                IpsecPhase2ProposalMatchers.hasEncryptionAlgorithm(EncryptionAlgorithm.AES_192_GCM),
                IpsecPhase2ProposalMatchers.hasProtocols(ImmutableSortedSet.of(IpsecProtocol.ESP)),
                IpsecPhase2ProposalMatchers.hasIpsecEncapsulationMode(
                    IpsecEncapsulationMode.TUNNEL))));
    assertThat(
        c,
        hasIpsecPhase2Proposal(
            "prop6",
            allOf(
                IpsecPhase2ProposalMatchers.hasAuthenticationAlgorithm(
                    IpsecAuthenticationAlgorithm.HMAC_MD5_96),
                IpsecPhase2ProposalMatchers.hasEncryptionAlgorithm(EncryptionAlgorithm.AES_256_GCM),
                IpsecPhase2ProposalMatchers.hasProtocols(ImmutableSortedSet.of(IpsecProtocol.ESP)),
                IpsecPhase2ProposalMatchers.hasIpsecEncapsulationMode(
                    IpsecEncapsulationMode.TUNNEL))));
  }

  @Test
  public void testToIpsecPeerConfig() throws IOException {
    Configuration c = parseConfig("ipsec-vpn");

    assertThat(
        c,
        hasIpsecPeerConfig(
            "ike-vpn-chicago",
            isIpsecStaticPeerConfigThat(
                allOf(
                    hasDestinationAddress(new Ip("198.51.100.102")),
                    IpsecPeerConfigMatchers.hasIkePhase1Policy("ike-phase1-policy"),
                    IpsecPeerConfigMatchers.hasIpsecPolicy("ipsec-phase2-policy"),
                    IpsecPeerConfigMatchers.hasPhysicalInterface("ge-0/0/3.0"),
                    IpsecPeerConfigMatchers.hasLocalAddress(new Ip("198.51.100.2")),
                    IpsecPeerConfigMatchers.hasTunnelInterface(equalTo("st0.0"))))));
  }

  @Test
  public void testDestinationAddress() throws IOException {
    Configuration c = parseConfig("firewall-destination-address");
    String filterNameV4 = "FILTER";
    String filterNameV6 = "FILTERv6";

    assertThat(c.getIpAccessLists().keySet(), containsInAnyOrder(filterNameV4, filterNameV6));

    IpAccessList fwDestinationAddressAcl = c.getIpAccessLists().get(filterNameV4);
    assertThat(fwDestinationAddressAcl.getLines(), hasSize(1));

    // should have the same acl as defined in the config
    assertThat(
        c,
        hasIpAccessList(
            filterNameV4,
            IpAccessListMatchers.hasLines(
                equalTo(
                    ImmutableList.of(
                        IpAccessListLine.builder()
                            .setAction(LineAction.PERMIT)
                            .setMatchCondition(
                                new MatchHeaderSpace(
                                    HeaderSpace.builder()
                                        .setDstIps(
                                            AclIpSpace.union(
                                                new IpWildcard(
                                                        new Ip("1.0.3.0"), new Ip("0.255.0.255"))
                                                    .toIpSpace(),
                                                new IpWildcard("2.3.4.5/24").toIpSpace()))
                                        .build()))
                            .setName("TERM")
                            .build())))));
  }

  @Test
  public void testSourceAddressBehavior() throws IOException {
    Configuration c = parseConfig("firewall-source-address");

    assertThat(c.getIpAccessLists().keySet(), hasSize(2));

    Flow whiteListedSrc = createFlow("1.8.3.9", "2.5.6.7");
    Flow blackListedSrc = createFlow("5.8.4.9", "2.5.6.7");

    IpAccessList incomingFilter = c.getAllInterfaces().get("fw-s-add.0").getIncomingFilter();

    // Whitelisted source address should be allowed
    assertThat(incomingFilter, accepts(whiteListedSrc, "fw-s-add.0", c));

    // Blacklisted source address should be denied
    assertThat(incomingFilter, rejects(blackListedSrc, "fw-s-add.0", c));
  }

  @Test
  public void testDestinationAddressBehavior() throws IOException {
    Configuration c = parseConfig("firewall-destination-address");

    assertThat(c.getIpAccessLists().keySet(), hasSize(2));

    Flow whiteListedDst = createFlow("2.5.6.7", "1.8.3.9");
    Flow blackListedDst = createFlow("2.5.6.7", "5.8.4.9");

    IpAccessList incomingFilter = c.getAllInterfaces().get("fw-s-add.0").getIncomingFilter();

    // Whitelisted source address should be allowed
    assertThat(incomingFilter, accepts(whiteListedDst, "fw-s-add.0", c));

    // Blacklisted source address should be denied
    assertThat(incomingFilter, rejects(blackListedDst, "fw-s-add.0", c));
  }

  @Test
  public void testJuniperApplyGroupsNode() throws IOException {
    String filename = "juniper-apply-groups-node";

    Batfish batfish = getBatfishForConfigurationNames(filename);
    Configuration c = batfish.loadConfigurations().entrySet().iterator().next().getValue();

    /* hostname should not be overwritten from node0 nor node1 group */
    assertThat(c, hasHostname(filename));
    /* other lines from node0 and node1 groups should be applied */
    assertThat(
        c, hasInterface("lo0.1", hasAllAddresses(contains(new InterfaceAddress("1.1.1.1/32")))));
    assertThat(
        c, hasInterface("lo0.2", hasAllAddresses(contains(new InterfaceAddress("2.2.2.2/32")))));
  }

  @Test
  public void testJuniperApplyGroupsNodeNoHostname() throws IOException {
    String filename = "juniper-apply-groups-node-no-hostname";

    Batfish batfish = getBatfishForConfigurationNames(filename);
    Configuration c = batfish.loadConfigurations().entrySet().iterator().next().getValue();

    /* hostname should be generated, and not gotten from node0 nor node1 group */
    assertThat(c, hasHostname(not(equalTo("juniper-apply-groups-node0"))));
    assertThat(c, hasHostname(not(equalTo("juniper-apply-groups-node1"))));
    /* other lines from node0 and node1 groups should be applied */
    assertThat(
        c, hasInterface("lo0.1", hasAllAddresses(contains(new InterfaceAddress("1.1.1.1/32")))));
    assertThat(
        c, hasInterface("lo0.2", hasAllAddresses(contains(new InterfaceAddress("2.2.2.2/32")))));
  }

  @Test
  public void testJuniperIsis() throws IOException {
    String hostname = "juniper-isis";
    String loopback = "lo0.0";
    String physical = "ge-0/0/0.0";

    Configuration c = parseConfig(hostname);

    assertThat(c, hasDefaultVrf(hasIsisProcess(IsisProcessMatchers.hasLevel1(nullValue()))));
    assertThat(
        c, hasDefaultVrf(hasIsisProcess(IsisProcessMatchers.hasLevel2(hasWideMetricsOnly()))));
    assertThat(c, hasDefaultVrf(hasIsisProcess(hasOverloadTimeout(360))));
    assertThat(c, hasDefaultVrf(hasIsisProcess(IsisProcessMatchers.hasReferenceBandwidth(100E9D))));

    assertThat(
        c,
        hasInterface(
            loopback, hasIsis(hasIsoAddress(new IsoAddress("12.1234.1234.1234.1234.00")))));
    assertThat(c, hasInterface(loopback, hasIsis(hasLevel1(nullValue()))));
    assertThat(c, hasInterface(loopback, hasIsis(hasLevel2(hasMode(IsisInterfaceMode.PASSIVE)))));

    assertThat(
        c,
        hasInterface(
            physical, hasIsis(hasIsoAddress(new IsoAddress("12.1234.1234.1234.1234.01")))));
    assertThat(c, hasInterface(physical, hasIsis(hasBfdLivenessDetectionMinimumInterval(250))));
    assertThat(c, hasInterface(physical, hasIsis(hasBfdLivenessDetectionMultiplier(3))));
    assertThat(c, hasInterface(physical, hasIsis(IsisInterfaceSettingsMatchers.hasPointToPoint())));
    assertThat(c, hasInterface(physical, hasIsis(hasLevel1(nullValue()))));
    assertThat(
        c,
        hasInterface(physical, hasIsis(hasLevel2(IsisInterfaceLevelSettingsMatchers.hasCost(5L)))));
    assertThat(c, hasInterface(physical, hasIsis(hasLevel2(hasMode(IsisInterfaceMode.ACTIVE)))));
    assertThat(
        c,
        hasInterface(
            physical,
            hasIsis(hasLevel2(hasHelloAuthenticationType(IsisHelloAuthenticationType.MD5)))));
    assertThat(
        c,
        hasInterface(
            physical, hasIsis(hasLevel2(IsisInterfaceLevelSettingsMatchers.hasHelloInterval(1)))));
    assertThat(c, hasInterface(physical, hasIsis(hasLevel2(hasHoldTime(3)))));

    // Assert non-ISIS interface has no ISIS, but has IP address
    assertThat(c, hasInterface("ge-1/0/0.0", hasIsis(nullValue())));
    assertThat(
        c,
        hasInterface(
            "ge-1/0/0.0", hasAllAddresses(contains(new InterfaceAddress(new Ip("10.1.1.1"), 24)))));
  }

  @Test
  public void testJuniperIsisNoIsoAddress() throws IOException {
    Configuration c = parseConfig("juniper-isis-no-iso");

    assertThat(c, hasDefaultVrf(hasIsisProcess(nullValue())));
  }

  @Test
  public void testJuniperIsisNonLoopbackIsoAddress() throws IOException {
    Configuration c = parseConfig("juniper-isis-iso-non-loopback");

    assertThat(
        c,
        hasDefaultVrf(
            hasIsisProcess(hasNetAddress(equalTo(new IsoAddress("12.1234.1234.1234.1234.01"))))));
  }

  @Test
  public void testJuniperOspfStubSettings() throws IOException {
    Configuration c = parseConfig("juniper-ospf-stub-settings");

    // Check correct stub types are assigned
    assertThat(c, hasDefaultVrf(hasOspfProcess(hasArea(0L, hasStubType(StubType.NONE)))));
    assertThat(c, hasDefaultVrf(hasOspfProcess(hasArea(1L, hasStubType(StubType.NSSA)))));
    assertThat(c, hasDefaultVrf(hasOspfProcess(hasArea(2L, hasStubType(StubType.NSSA)))));
    assertThat(c, hasDefaultVrf(hasOspfProcess(hasArea(3L, hasStubType(StubType.STUB)))));
    assertThat(c, hasDefaultVrf(hasOspfProcess(hasArea(4L, hasStubType(StubType.STUB)))));
    assertThat(c, hasDefaultVrf(hasOspfProcess(hasArea(5L, hasStubType(StubType.NONE)))));
    assertThat(c, hasDefaultVrf(hasOspfProcess(hasArea(6L, hasStubType(StubType.STUB)))));

    // Check for stub subtype settings
    assertThat(
        c,
        hasDefaultVrf(
            hasOspfProcess(
                hasArea(
                    1L, hasNssa(hasDefaultOriginateType(OspfDefaultOriginateType.INTER_AREA))))));
    assertThat(c, hasDefaultVrf(hasOspfProcess(hasArea(1L, hasNssa(hasSuppressType3(false))))));
    assertThat(
        c,
        hasDefaultVrf(
            hasOspfProcess(
                hasArea(2L, hasNssa(hasDefaultOriginateType(OspfDefaultOriginateType.NONE))))));
    assertThat(c, hasDefaultVrf(hasOspfProcess(hasArea(2L, hasNssa(hasSuppressType3())))));
    assertThat(
        c,
        hasDefaultVrf(
            hasOspfProcess(hasArea(3L, hasStub(StubSettingsMatchers.hasSuppressType3(false))))));
    assertThat(
        c,
        hasDefaultVrf(
            hasOspfProcess(hasArea(4L, hasStub(StubSettingsMatchers.hasSuppressType3())))));
    assertThat(
        c,
        hasDefaultVrf(
            hasOspfProcess(hasArea(6L, hasStub(StubSettingsMatchers.hasSuppressType3())))));
  }

  @Test
  public void testJuniperWildcards() throws IOException {
    String hostname = "juniper-wildcards";
    String loopback = "lo0.0";
    String prefix1 = "1.1.1.1/32";
    String prefix2 = "3.3.3.3/32";
    String prefixList1 = "p1";
    String prefixList2 = "p2";
    Prefix neighborPrefix = Prefix.parse("2.2.2.2/32");

    Configuration c = parseConfig(hostname);

    /* apply-groups using group containing interface wildcard should function as expected. */
    assertThat(c, hasInterface(loopback, hasAllAddresses(contains(new InterfaceAddress(prefix1)))));

    /* The wildcard copied out of groups should disappear and not be treated as an actual interface */
    assertThat(c, hasInterfaces(not(hasKey("*.*"))));

    /* The wildcard-looking interface description should not be pruned since its parse-tree node was not created via preprocessor. */
    assertThat(c, hasInterface(loopback, hasDescription("<SCRUBBED>")));

    /* apply-path should work with wildcard. Its line should not be pruned since its parse-tree node was not created via preprocessor. */
    assertThat(c, hasRouteFilterList(prefixList1, permits(Prefix.parse(prefix1))));

    /* prefix-list p2 should get content from g2, but no prefix-list named "<*>" should be created */
    assertThat(c, hasRouteFilterList(prefixList2, permits(Prefix.parse(prefix2))));
    assertThat(c, hasRouteFilterLists(not(hasKey("<*>"))));

    /* The wildcard-looking BGP group name should not be pruned since its parse-tree node was not created via preprocessor. */
    assertThat(c, hasDefaultVrf(hasBgpProcess(hasNeighbors(hasKey(neighborPrefix)))));
  }

  @Test
  public void testJuniperWildcardsReference() throws IOException {
    String hostname = "juniper-wildcards";
    String filename = "configs/" + hostname;
    Batfish batfish = getBatfishForConfigurationNames(hostname);
    ConvertConfigurationAnswerElement ccae =
        batfish.loadConvertConfigurationAnswerElementOrReparse();

    // Confirm definitions are tracked properly for structures defined by apply-groups/apply-path
    assertThat(
        ccae,
        hasDefinedStructureWithDefinitionLines(
            filename, INTERFACE, "lo0", containsInAnyOrder(4, 8)));
    assertThat(
        ccae,
        hasDefinedStructureWithDefinitionLines(
            filename, PREFIX_LIST, "p1", containsInAnyOrder(4, 9)));
    assertThat(
        ccae,
        hasDefinedStructureWithDefinitionLines(filename, PREFIX_LIST, "p2", containsInAnyOrder(5)));

    // Confirm undefined references are also tracked properly for apply-groups related references
    assertThat(
        ccae,
        hasUndefinedReferenceWithReferenceLines(
            filename,
            INTERFACE,
            "iface_undefined",
            OSPF_AREA_INTERFACE,
            containsInAnyOrder(6, 14)));
  }

  @Test
  public void testLogicalSystems() throws IOException {
    String snapshotName = "logical-systems";
    String configName = "master1";

    List<String> configurationNames = ImmutableList.of(configName);
    Batfish batfish =
        BatfishTestUtils.getBatfishFromTestrigText(
            TestrigText.builder()
                .setConfigurationText(TESTRIGS_PREFIX + snapshotName, configurationNames)
                .build(),
            _folder);
    Map<String, Configuration> configurations = batfish.loadConfigurations();

    // There should be 3 configs: the master, and one for each logical system
    // ls1's name should be derived from master hostname and logical-system name
    // ls2's name was manually configured
    assertThat(
        configurations.keySet(),
        containsInAnyOrder(
            configName,
            JuniperConfiguration.computeLogicalSystemDefaultHostname(configName, "ls1"),
            "ls2.example.com"));
  }

  @Test
  public void testLogicalSystemsInterfaces() throws IOException {
    String snapshotName = "logical-systems";
    String configName = "master1";
    String lsConfigName =
        JuniperConfiguration.computeLogicalSystemDefaultHostname(configName, "ls1");

    List<String> configurationNames = ImmutableList.of(configName);
    Batfish batfish =
        BatfishTestUtils.getBatfishFromTestrigText(
            TestrigText.builder()
                .setConfigurationText(TESTRIGS_PREFIX + snapshotName, configurationNames)
                .build(),
            _folder);
    Map<String, Configuration> configurations = batfish.loadConfigurations();
    Configuration masterConfig = configurations.get(configName);
    Configuration lsConfig = configurations.get(lsConfigName);

    // ensure interfaces have been divided appropriately
    assertThat(
        masterConfig.getAllInterfaces().keySet(),
        containsInAnyOrder("xe-0/0/0", "xe-0/0/0.0", "xe-0/0/1", "xe-0/0/1.1"));
    assertThat(
        lsConfig.getAllInterfaces().keySet(),
        containsInAnyOrder("xe-0/0/1", "xe-0/0/1.0", "xe-0/0/2", "xe-0/0/2.0"));

    // shared physical interface should have same settings on both configs
    assertThat(masterConfig.getAllInterfaces().get("xe-0/0/1.1"), hasMtu(2345));
    assertThat(lsConfig.getAllInterfaces().get("xe-0/0/1.0"), hasMtu(2345));
  }

  @Test
  public void testLogicalSystemsFirewallFilters() throws IOException {
    String snapshotName = "logical-systems";
    String configName = "master1";
    String lsConfigName =
        JuniperConfiguration.computeLogicalSystemDefaultHostname(configName, "ls1");

    List<String> configurationNames = ImmutableList.of(configName);
    Batfish batfish =
        BatfishTestUtils.getBatfishFromTestrigText(
            TestrigText.builder()
                .setConfigurationText(TESTRIGS_PREFIX + snapshotName, configurationNames)
                .build(),
            _folder);
    Map<String, Configuration> configurations = batfish.loadConfigurations();
    Configuration masterConfig = configurations.get(configName);
    Configuration lsConfig = configurations.get(lsConfigName);

    // ff1 is defined only on master, but should be accessible to both
    assertThat(masterConfig.getIpAccessLists(), hasKey("ff1"));
    assertThat(lsConfig.getIpAccessLists(), hasKey("ff1"));
    assertThat(
        masterConfig.getIpAccessLists().get("ff1"),
        equalTo(lsConfig.getIpAccessLists().get("ff1")));

    // ff2 is defined only on both, but should have different definitions on each
    assertThat(masterConfig.getIpAccessLists(), hasKey("ff2"));
    assertThat(lsConfig.getIpAccessLists(), hasKey("ff2"));
    assertThat(
        masterConfig.getIpAccessLists().get("ff2"),
        not(equalTo(lsConfig.getIpAccessLists().get("ff2"))));

    // ff3 is defined only on logical system, so should be out of scope for master
    assertThat(masterConfig.getIpAccessLists(), not(hasKey("ff3")));
    assertThat(lsConfig.getIpAccessLists(), hasKey("ff3"));
  }

  @Test
  public void testLogicalSystemsPolicyStatements() throws IOException {
    String snapshotName = "logical-systems";
    String configName = "master1";
    String lsConfigName =
        JuniperConfiguration.computeLogicalSystemDefaultHostname(configName, "ls1");

    List<String> configurationNames = ImmutableList.of(configName);
    Batfish batfish =
        BatfishTestUtils.getBatfishFromTestrigText(
            TestrigText.builder()
                .setConfigurationText(TESTRIGS_PREFIX + snapshotName, configurationNames)
                .build(),
            _folder);
    Map<String, Configuration> configurations = batfish.loadConfigurations();
    Configuration masterConfig = configurations.get(configName);
    Configuration lsConfig = configurations.get(lsConfigName);

    // ps1 is defined only on master, but should be accessible to both
    assertThat(masterConfig.getRoutingPolicies(), hasKey("ps1"));
    assertThat(lsConfig.getRoutingPolicies(), hasKey("ps1"));
    assertThat(
        masterConfig.getRoutingPolicies().get("ps1"),
        equalTo(lsConfig.getRoutingPolicies().get("ps1")));

    // ps2 is defined only on both, but should have dipserent definitions on each
    assertThat(masterConfig.getRoutingPolicies(), hasKey("ps2"));
    assertThat(lsConfig.getRoutingPolicies(), hasKey("ps2"));
    assertThat(
        masterConfig.getRoutingPolicies().get("ps2"),
        not(equalTo(lsConfig.getRoutingPolicies().get("ps2"))));

    // ps3 is defined only on logical system, so should be out of scope for master
    assertThat(masterConfig.getRoutingPolicies(), not(hasKey("ps3")));
    assertThat(lsConfig.getRoutingPolicies(), hasKey("ps3"));
  }

  @Test
  public void testLocalRouteExportBgp() throws IOException {
    Configuration c = parseConfig("local-route-export-bgp");
    Environment.Builder eb = Environment.builder(c).setDirection(Direction.OUT);

    String peer1Vrf = "peer1Vrf";
    RoutingPolicy peer1RejectAllLocal =
        c.getRoutingPolicies().get(computePeerExportPolicyName(Prefix.parse("1.0.0.1/32")));

    String peer2Vrf = "peer2Vrf";
    RoutingPolicy peer2RejectPtpLocal =
        c.getRoutingPolicies().get(computePeerExportPolicyName(Prefix.parse("2.0.0.1/32")));

    String peer3Vrf = "peer3Vrf";
    RoutingPolicy peer3RejectLanLocal =
        c.getRoutingPolicies().get(computePeerExportPolicyName(Prefix.parse("3.0.0.1/32")));

    String peer4Vrf = "peer3Vrf";
    RoutingPolicy peer4AllowAllLocal =
        c.getRoutingPolicies().get(computePeerExportPolicyName(Prefix.parse("4.0.0.1/32")));

    LocalRoute localRoutePtp = new LocalRoute(new InterfaceAddress("10.0.0.0/31"), "ge-0/0/0.0");
    LocalRoute localRouteLan = new LocalRoute(new InterfaceAddress("10.0.1.0/30"), "ge-0/0/1.0");

    // Peer policies should reject local routes not exported by their VRFs
    eb.setVrf(peer1Vrf);
    assertThat(
        peer1RejectAllLocal
            .call(eb.setOriginalRoute(localRoutePtp).setOutputRoute(new BgpRoute.Builder()).build())
            .getBooleanValue(),
        equalTo(false));
    assertThat(
        peer1RejectAllLocal
            .call(eb.setOriginalRoute(localRouteLan).setOutputRoute(new BgpRoute.Builder()).build())
            .getBooleanValue(),
        equalTo(false));

    eb.setVrf(peer2Vrf);
    assertThat(
        peer2RejectPtpLocal
            .call(eb.setOriginalRoute(localRoutePtp).setOutputRoute(new BgpRoute.Builder()).build())
            .getBooleanValue(),
        equalTo(false));
    assertThat(
        peer2RejectPtpLocal
            .call(eb.setOriginalRoute(localRouteLan).setOutputRoute(new BgpRoute.Builder()).build())
            .getBooleanValue(),
        equalTo(true));

    eb.setVrf(peer3Vrf);
    assertThat(
        peer3RejectLanLocal
            .call(eb.setOriginalRoute(localRoutePtp).setOutputRoute(new BgpRoute.Builder()).build())
            .getBooleanValue(),
        equalTo(true));
    assertThat(
        peer3RejectLanLocal
            .call(eb.setOriginalRoute(localRouteLan).setOutputRoute(new BgpRoute.Builder()).build())
            .getBooleanValue(),
        equalTo(false));

    eb.setVrf(peer4Vrf);
    assertThat(
        peer4AllowAllLocal
            .call(eb.setOriginalRoute(localRoutePtp).setOutputRoute(new BgpRoute.Builder()).build())
            .getBooleanValue(),
        equalTo(true));
    assertThat(
        peer4AllowAllLocal
            .call(eb.setOriginalRoute(localRouteLan).setOutputRoute(new BgpRoute.Builder()).build())
            .getBooleanValue(),
        equalTo(true));
  }

  @Test
  public void testLocalRouteExportOspf() throws IOException {
    Configuration c = parseConfig("local-route-export-ospf");
    Environment.Builder eb = Environment.builder(c).setDirection(Direction.OUT);

    String vrf1 = "vrf1";
    RoutingPolicy vrf1RejectAllLocal =
        c.getRoutingPolicies().get(computeOspfExportPolicyName(vrf1));

    String vrf2 = "vrf2";
    RoutingPolicy vrf2RejectPtpLocal =
        c.getRoutingPolicies().get(computeOspfExportPolicyName(vrf2));

    String vrf3 = "vrf3";
    RoutingPolicy vrf3RejectLanLocal =
        c.getRoutingPolicies().get(computeOspfExportPolicyName(vrf3));

    String vrf4 = "vrf4";
    RoutingPolicy vrf4AllowAllLocal = c.getRoutingPolicies().get(computeOspfExportPolicyName(vrf4));

    LocalRoute localRoutePtp = new LocalRoute(new InterfaceAddress("10.0.0.0/31"), "ge-0/0/0.0");
    LocalRoute localRouteLan = new LocalRoute(new InterfaceAddress("10.0.1.0/30"), "ge-0/0/1.0");

    // Peer policies should reject local routes not exported by their VRFs
    eb.setVrf(vrf1);
    assertThat(
        vrf1RejectAllLocal
            .call(
                eb.setOriginalRoute(localRoutePtp)
                    .setOutputRoute(new OspfExternalType2Route.Builder())
                    .build())
            .getBooleanValue(),
        equalTo(false));
    assertThat(
        vrf1RejectAllLocal
            .call(
                eb.setOriginalRoute(localRouteLan)
                    .setOutputRoute(new OspfExternalType2Route.Builder())
                    .build())
            .getBooleanValue(),
        equalTo(false));

    eb.setVrf(vrf2);
    assertThat(
        vrf2RejectPtpLocal
            .call(
                eb.setOriginalRoute(localRoutePtp)
                    .setOutputRoute(new OspfExternalType2Route.Builder())
                    .build())
            .getBooleanValue(),
        equalTo(false));
    assertThat(
        vrf2RejectPtpLocal
            .call(
                eb.setOriginalRoute(localRouteLan)
                    .setOutputRoute(new OspfExternalType2Route.Builder())
                    .build())
            .getBooleanValue(),
        equalTo(true));

    eb.setVrf(vrf3);
    assertThat(
        vrf3RejectLanLocal
            .call(
                eb.setOriginalRoute(localRoutePtp)
                    .setOutputRoute(new OspfExternalType2Route.Builder())
                    .build())
            .getBooleanValue(),
        equalTo(true));
    assertThat(
        vrf3RejectLanLocal
            .call(
                eb.setOriginalRoute(localRouteLan)
                    .setOutputRoute(new OspfExternalType2Route.Builder())
                    .build())
            .getBooleanValue(),
        equalTo(false));

    eb.setVrf(vrf4);
    assertThat(
        vrf4AllowAllLocal
            .call(
                eb.setOriginalRoute(localRoutePtp)
                    .setOutputRoute(new OspfExternalType2Route.Builder())
                    .build())
            .getBooleanValue(),
        equalTo(true));
    assertThat(
        vrf4AllowAllLocal
            .call(
                eb.setOriginalRoute(localRouteLan)
                    .setOutputRoute(new OspfExternalType2Route.Builder())
                    .build())
            .getBooleanValue(),
        equalTo(true));
  }

  @Test
  public void testNatDestJuniperConfig() {
    JuniperConfiguration config = parseJuniperConfig("nat-dest");

    Nat nat = config.getMasterLogicalSystem().getNatDestination();
    assertThat(nat.getType(), equalTo(Type.DESTINATION));

    // test pools
    Map<String, NatPool> pools = nat.getPools();
    assertThat(pools.keySet(), equalTo(ImmutableSet.of("POOL1", "POOL2")));

    NatPool pool1 = pools.get("POOL1");
    Prefix pool1Prefix = Prefix.parse("10.10.10.10/24");
    assertThat(pool1.getFromAddress(), equalTo(pool1Prefix.getStartIp()));
    assertThat(pool1.getToAddress(), equalTo(pool1Prefix.getEndIp()));

    NatPool pool2 = pools.get("POOL2");
    assertThat(pool2.getFromAddress(), equalTo(new Ip("10.10.10.10")));
    assertThat(pool2.getToAddress(), equalTo(new Ip("10.10.10.20")));

    // test rule sets
    Map<String, NatRuleSet> ruleSets = nat.getRuleSets();
    assertThat(ruleSets.keySet(), contains("RULE-SET"));

    NatRuleSet ruleSet = ruleSets.get("RULE-SET");

    /*
     * test from location lines -- it doesn't make sense to have more than one of these, but the
     * extraction supports it.
     */
    assertThat(ruleSet.getFromLocation().getInterface(), equalTo("FROM-INTERFACE"));
    assertThat(ruleSet.getFromLocation().getRoutingInstance(), equalTo("FROM-ROUTING-INSTANCE"));
    assertThat(ruleSet.getFromLocation().getZone(), equalTo("FROM-ZONE"));

    // test rules
    Map<String, NatRule> rules = ruleSet.getRules();
    assertThat(rules.keySet(), containsInAnyOrder("RULE1", "RULE2"));

    // test rule1
    NatRule rule1 = rules.get("RULE1");
    assertThat(
        rule1.getMatches(),
        equalTo(
            ImmutableList.of(
                new NatRuleMatchDstAddr(Prefix.parse("1.1.1.1/24")),
                new NatRuleMatchDstAddrName("NAME"))));
    assertThat(rule1.getThen(), equalTo(NatRuleThenOff.INSTANCE));

    // test rule2
    NatRule rule2 = rules.get("RULE2");
    assertThat(
        rule2.getMatches(),
        equalTo(
            ImmutableList.of(
                new NatRuleMatchDstAddr(Prefix.parse("2.2.2.2/24")),
                new NatRuleMatchDstAddrName("DA-NAME"))));
    assertThat(rule2.getThen(), equalTo(new NatRuleThenPool("POOL")));
  }

  @Test
  public void testNatSource() throws IOException {
    parseConfig("nat-source");
    // TODO: finish this test after conversion of source nat to vi model
  }

  @Test
  public void testNatSourceJuniperConfig() {
    JuniperConfiguration config = parseJuniperConfig("nat-source");

    Nat nat = config.getMasterLogicalSystem().getNatSource();
    assertThat(nat.getType(), equalTo(Type.SOURCE));

    // test pools
    Map<String, NatPool> pools = nat.getPools();
    assertThat(pools.keySet(), containsInAnyOrder("POOL1", "POOL2"));

    NatPool pool1 = pools.get("POOL1");
    Prefix pool1Prefix = Prefix.parse("10.10.10.10/24");
    assertThat(pool1.getFromAddress(), equalTo(pool1Prefix.getStartIp()));
    assertThat(pool1.getToAddress(), equalTo(pool1Prefix.getEndIp()));

    NatPool pool2 = pools.get("POOL2");
    assertThat(pool2.getFromAddress(), equalTo(new Ip("10.10.10.10")));
    assertThat(pool2.getToAddress(), equalTo(new Ip("10.10.10.20")));

    // test rule sets
    Map<String, NatRuleSet> ruleSets = nat.getRuleSets();
    assertThat(ruleSets.keySet(), contains("RULE-SET"));

    NatRuleSet ruleSet = ruleSets.get("RULE-SET");

    /*
     * test from location lines -- it doesn't make sense to have more than one of these, but the
     * extraction supports it.
     */
    assertThat(ruleSet.getFromLocation().getInterface(), equalTo("FROM-INTERFACE"));
    assertThat(ruleSet.getFromLocation().getRoutingInstance(), equalTo("FROM-ROUTING-INSTANCE"));
    assertThat(ruleSet.getFromLocation().getZone(), equalTo("FROM-ZONE"));

    // test to location lines
    assertThat(ruleSet.getToLocation().getInterface(), equalTo("TO-INTERFACE"));
    assertThat(ruleSet.getToLocation().getRoutingInstance(), equalTo("TO-ROUTING-INSTANCE"));
    assertThat(ruleSet.getToLocation().getZone(), equalTo("TO-ZONE"));

    // test rules
    Map<String, NatRule> rules = ruleSet.getRules();
    assertThat(rules.keySet(), containsInAnyOrder("RULE1", "RULE2"));

    // test rule1
    NatRule rule1 = rules.get("RULE1");
    assertThat(
        rule1.getMatches(),
        equalTo(
            ImmutableList.of(
                new NatRuleMatchDstAddr(Prefix.parse("1.1.1.1/24")),
                new NatRuleMatchDstAddrName("NAME"))));
    assertThat(rule1.getThen(), equalTo(NatRuleThenOff.INSTANCE));

    // test rule2
    NatRule rule2 = rules.get("RULE2");
    assertThat(
        rule2.getMatches(),
        equalTo(
            ImmutableList.of(
                new NatRuleMatchSrcAddr(Prefix.parse("2.2.2.2/24")),
                new NatRuleMatchSrcAddrName("SA-NAME"))));
    assertThat(rule2.getThen(), equalTo(new NatRuleThenPool("POOL")));
  }

  @Test
  public void testOspfInterfaceAreaAssignment() throws IOException {
    Configuration c = parseConfig("ospfInterfaceAreaAssignment");

    /* Properly configured interfaces should be present in respective areas. */
    assertThat(c, hasInterface("xe-0/0/0.0", hasOspfAreaName(0L)));
    assertThat(c, hasInterface("xe-0/0/0.0", isOspfPassive(equalTo(false))));
    assertThat(
        c,
        hasDefaultVrf(
            hasOspfProcess(hasArea(0L, OspfAreaMatchers.hasInterfaces(hasItem("xe-0/0/0.0"))))));

    assertThat(c, hasInterface("xe-0/0/0.1", hasOspfAreaName(1L)));
    assertThat(c, hasInterface("xe-0/0/0.1", isOspfPassive()));
    assertThat(
        c,
        hasDefaultVrf(
            hasOspfProcess(hasArea(1L, OspfAreaMatchers.hasInterfaces(hasItem("xe-0/0/0.1"))))));

    /* The following interfaces should be absent since they have no IP addresses assigned. */
    assertThat(c, hasInterface("xe-0/0/0.2", hasOspfAreaName(nullValue())));
    assertThat(
        c,
        hasDefaultVrf(
            hasOspfProcess(
                hasArea(0L, OspfAreaMatchers.hasInterfaces(not(hasItem("xe-0/0/0.2")))))));

    assertThat(
        c,
        hasDefaultVrf(
            hasOspfProcess(
                hasArea(0L, OspfAreaMatchers.hasInterfaces(not(hasItem("xe-0/0/0.3")))))));
    assertThat(
        c,
        hasDefaultVrf(
            hasOspfProcess(
                hasArea(1L, OspfAreaMatchers.hasInterfaces(not(hasItem("xe-0/0/0.3")))))));
  }

  @Test
  public void testOspfRouterId() throws IOException {
    Configuration c = parseConfig("ospf-router-id");

    assertThat(c, hasVrf("default", hasOspfProcess(hasRouterId(equalTo(new Ip("1.0.0.0"))))));
  }

  @Test
  public void testOspfSummaries() throws IOException {
    Configuration c = parseConfig(("ospf-abr-with-summaries"));

    assertThat(
        c,
        hasDefaultVrf(
            hasGeneratedRoutes(
                hasItem(allOf(hasPrefix(Prefix.parse("10.0.1.0/24")), isDiscard())))));
    assertThat(
        c,
        hasDefaultVrf(
            hasOspfProcess(
                hasArea(
                    1L,
                    allOf(
                        hasStubType(equalTo(StubType.STUB)),
                        hasSummary(Prefix.parse("10.0.1.0/24"), isAdvertised()))))));
    String summaryFilterName =
        c.getDefaultVrf().getOspfProcess().getAreas().get(1L).getSummaryFilter();
    assertThat(summaryFilterName, not(nullValue()));
    assertThat(c.getRouteFilterLists().get(summaryFilterName), not(nullValue()));
    Prefix blockPrefix = Prefix.parse("10.0.1.0/24");
    assertThat(
        c.getRouteFilterLists().get(summaryFilterName).getLines(),
        equalTo(
            ImmutableList.of(
                new RouteFilterLine(
                    LineAction.DENY,
                    blockPrefix,
                    new SubRange(blockPrefix.getPrefixLength() + 1, Prefix.MAX_PREFIX_LENGTH)),
                new RouteFilterLine(
                    LineAction.PERMIT, Prefix.ZERO, new SubRange(0, Prefix.MAX_PREFIX_LENGTH)))));
  }

  @Test
  public void testParsingRecovery() {
    String recoveryText =
        CommonUtil.readResource("org/batfish/grammar/juniper/testconfigs/recovery");
    Settings settings = new Settings();
    FlatJuniperCombinedParser cp = new FlatJuniperCombinedParser(recoveryText, settings);
    Flat_juniper_configurationContext ctx = cp.parse();
    FlatJuniperRecoveryExtractor extractor = new FlatJuniperRecoveryExtractor();
    ParseTreeWalker walker = new ParseTreeWalker();
    walker.walk(extractor, ctx);

    assertThat(extractor.getNumSets(), equalTo(9));
    assertThat(extractor.getNumErrorNodes(), equalTo(7));
  }

  @Test
  public void testPredefinedJunosApplications() throws IOException {
    Batfish batfish = getBatfishForConfigurationNames("pre-defined-junos-applications");
    InitInfoAnswerElement answer = batfish.initInfo(false, true);
    assertThat(
        answer.prettyPrint(),
        not(Matchers.containsString("unimplemented pre-defined junos application")));
  }

  @Test
  public void testPredefinedJunosApplicationSets() throws IOException {
    Batfish batfish = getBatfishForConfigurationNames("pre-defined-junos-application-sets");
    InitInfoAnswerElement answer = batfish.initInfo(false, true);
    assertThat(
        answer.prettyPrint(),
        not(Matchers.containsString("unimplemented pre-defined junos application-set")));
  }

  @Test
  public void testPrefixList() throws IOException {
    String hostname = "prefix-lists";
    String filename = "configs/" + hostname;
    Configuration c = parseConfig(hostname);
    Batfish batfish = getBatfishForConfigurationNames(hostname);
    ConvertConfigurationAnswerElement ccae =
        batfish.loadConvertConfigurationAnswerElementOrReparse();

    Flow flowAccepted1 = createFlow("1.2.3.4", "0.0.0.0");
    Flow flowAccepted2 = createFlow("1.2.3.5", "0.0.0.0");
    Flow flowDenied = createFlow("9.8.7.6", "0.0.0.0");

    IpAccessList filterPrefixList = c.getIpAccessLists().get("FILTER_PL");

    // Confirm referrers are tracked properly
    assertThat(ccae, hasNumReferrers(filename, PREFIX_LIST, "PL", 5));
    assertThat(ccae, hasNumReferrers(filename, PREFIX_LIST, "PL_UNUSED", 0));

    // Confirm undefined reference is detected
    assertThat(ccae, hasUndefinedReference(filename, PREFIX_LIST, "PL_UNDEF"));

    // Only flow from accepted source-prefixes should be accepted
    assertThat(filterPrefixList, rejects(flowDenied, null, c));
    assertThat(filterPrefixList, accepts(flowAccepted1, null, c));
    assertThat(filterPrefixList, accepts(flowAccepted2, null, c));
  }

  @Test
  public void testPrefixListEmpty() throws IOException {
    Configuration c = parseConfig("prefix-list-empty");
    Flow testFlow1 = createFlow("9.8.7.6", "0.0.0.0");
    Flow testFlow2 = createFlow("1.2.3.4", "1.2.3.4");
    Flow testFlow3 = createFlow("0.0.0.0", "9.8.7.6");

    IpAccessList incomingFilterSource = c.getIpAccessLists().get("TEST_FILTER_SOURCE");
    IpAccessList incomingFilterSourceExcept = c.getIpAccessLists().get("TEST_FILTER_SOURCE_EXCEPT");

    IpAccessList incomingFilterDestination = c.getIpAccessLists().get("TEST_FILTER_DESTINATION");
    IpAccessList incomingFilterDestinationExcept =
        c.getIpAccessLists().get("TEST_FILTER_DESTINATION_EXCEPT");

    IpAccessList incomingFilter = c.getIpAccessLists().get("TEST_FILTER");

    // No source IP should match the empty prefix list
    assertThat(incomingFilterSource, rejects(testFlow1, null, c));
    assertThat(incomingFilterSource, rejects(testFlow2, null, c));
    assertThat(incomingFilterSource, rejects(testFlow3, null, c));

    // Every source IP should match the empty prefix list
    assertThat(incomingFilterSourceExcept, accepts(testFlow1, null, c));
    assertThat(incomingFilterSourceExcept, accepts(testFlow2, null, c));
    assertThat(incomingFilterSourceExcept, accepts(testFlow3, null, c));

    // No destination IP should match the empty prefix list
    assertThat(incomingFilterDestination, rejects(testFlow1, null, c));
    assertThat(incomingFilterDestination, rejects(testFlow2, null, c));
    assertThat(incomingFilterDestination, rejects(testFlow3, null, c));

    // Every destination IP should match the empty prefix list
    assertThat(incomingFilterDestinationExcept, accepts(testFlow1, null, c));
    assertThat(incomingFilterDestinationExcept, accepts(testFlow2, null, c));
    assertThat(incomingFilterDestinationExcept, accepts(testFlow3, null, c));

    // No dest or source IP should match the empty prefix list
    assertThat(incomingFilter, rejects(testFlow1, null, c));
    assertThat(incomingFilter, rejects(testFlow2, null, c));
    assertThat(incomingFilter, rejects(testFlow3, null, c));
  }

  @Test
  public void testRouteFilters() throws IOException {
    Configuration c = parseConfig("route-filter");
    RouteFilterList rfl = c.getRouteFilterLists().get("route-filter-test:t1");
    assertThat(
        rfl,
        RouteFilterListMatchers.hasLines(
            containsInAnyOrder(
                new RouteFilterLine(
                    LineAction.PERMIT, Prefix.parse("1.2.0.0/16"), new SubRange(16, 16)),
                new RouteFilterLine(
                    LineAction.PERMIT, Prefix.parse("1.2.0.0/16"), new SubRange(17, 32)),
                new RouteFilterLine(
                    LineAction.PERMIT, Prefix.parse("1.7.0.0/16"), new SubRange(16, 16)),
                new RouteFilterLine(
                    LineAction.PERMIT, Prefix.parse("1.7.0.0/17"), new SubRange(17, 17)),
                new RouteFilterLine(
                    LineAction.PERMIT,
                    new IpWildcard("1.0.0.0:0.255.0.255"),
                    new SubRange(16, 16)))));
  }

  @Test
  public void testRoutingInstanceType() throws IOException {
    Configuration c = parseConfig("routing-instance-type");

    /* All types for now should result in a VRF */
    /* TODO: perhaps some types e.g. forwarding should not result in a VRF */
    assertThat(c, hasVrfs(hasKey("ri-forwarding")));
    assertThat(c, hasVrfs(hasKey("ri-l2vpn")));
    assertThat(c, hasVrfs(hasKey("ri-virtual-router")));
    assertThat(c, hasVrfs(hasKey("ri-virtual-switch")));
    assertThat(c, hasVrfs(hasKey("ri-vrf")));
  }

  @Test
  public void testRoutingPolicy() throws IOException {
    Configuration c = parseConfig("routing-policy");
    Environment.Builder eb = Environment.builder(c).setDirection(Direction.IN);

    RoutingPolicy policyExact = c.getRoutingPolicies().get("route-filter-exact");
    RoutingPolicy policyLonger = c.getRoutingPolicies().get("route-filter-longer");
    RoutingPolicy policyPrange = c.getRoutingPolicies().get("route-filter-prange");
    RoutingPolicy policyThrough = c.getRoutingPolicies().get("route-filter-through");
    RoutingPolicy policyAddressmask = c.getRoutingPolicies().get("route-filter-addressmask");

    ConnectedRoute connectedRouteExact =
        new ConnectedRoute(Prefix.parse("1.2.3.4/16"), "nhinttest");
    ConnectedRoute connectedRouteLonger =
        new ConnectedRoute(Prefix.parse("1.2.3.4/19"), "nhinttest");
    ConnectedRoute connectedRouteInRange =
        new ConnectedRoute(Prefix.parse("1.2.3.4/17"), "nhinttest");
    ConnectedRoute connectedRouteInvalidPrefix =
        new ConnectedRoute(Prefix.parse("2.3.3.4/17"), "nhinttest");
    ConnectedRoute connectedRouteInvalidLength =
        new ConnectedRoute(Prefix.parse("2.3.3.4/29"), "nhinttest");

    ConnectedRoute connectedRouteMaskInvalidPrefix =
        new ConnectedRoute(Prefix.parse("9.2.9.4/16"), "nhinttest");
    ConnectedRoute connectedRouteMaskValid =
        new ConnectedRoute(Prefix.parse("1.9.3.9/16"), "nhinttest");
    ConnectedRoute connectedRouteMaskInvalidLength =
        new ConnectedRoute(Prefix.parse("1.9.3.9/17"), "nhinttest");

    eb.setVrf("vrf1");

    assertThat(
        policyExact.call(eb.setOriginalRoute(connectedRouteExact).build()).getBooleanValue(),
        equalTo(true));
    assertThat(
        policyExact.call(eb.setOriginalRoute(connectedRouteLonger).build()).getBooleanValue(),
        equalTo(false));
    assertThat(
        policyExact
            .call(eb.setOriginalRoute(connectedRouteInvalidPrefix).build())
            .getBooleanValue(),
        equalTo(false));

    assertThat(
        policyLonger.call(eb.setOriginalRoute(connectedRouteLonger).build()).getBooleanValue(),
        equalTo(true));
    assertThat(
        policyLonger
            .call(eb.setOriginalRoute(connectedRouteInvalidLength).build())
            .getBooleanValue(),
        equalTo(false));
    assertThat(
        policyLonger
            .call(eb.setOriginalRoute(connectedRouteInvalidPrefix).build())
            .getBooleanValue(),
        equalTo(false));

    assertThat(
        policyPrange.call(eb.setOriginalRoute(connectedRouteInRange).build()).getBooleanValue(),
        equalTo(true));
    assertThat(
        policyPrange.call(eb.setOriginalRoute(connectedRouteLonger).build()).getBooleanValue(),
        equalTo(false));
    assertThat(
        policyPrange
            .call(eb.setOriginalRoute(connectedRouteInvalidPrefix).build())
            .getBooleanValue(),
        equalTo(false));

    assertThat(
        policyThrough.call(eb.setOriginalRoute(connectedRouteInRange).build()).getBooleanValue(),
        equalTo(true));
    assertThat(
        policyThrough.call(eb.setOriginalRoute(connectedRouteLonger).build()).getBooleanValue(),
        equalTo(false));
    assertThat(
        policyThrough
            .call(eb.setOriginalRoute(connectedRouteInvalidPrefix).build())
            .getBooleanValue(),
        equalTo(false));

    assertThat(
        policyAddressmask
            .call(eb.setOriginalRoute(connectedRouteMaskValid).build())
            .getBooleanValue(),
        equalTo(true));
    assertThat(
        policyAddressmask
            .call(eb.setOriginalRoute(connectedRouteMaskInvalidPrefix).build())
            .getBooleanValue(),
        equalTo(false));
    assertThat(
        policyAddressmask
            .call(eb.setOriginalRoute(connectedRouteMaskInvalidLength).build())
            .getBooleanValue(),
        equalTo(false));
  }

  @Test
  public void testStaticRoutePreference() throws IOException {
    Configuration c = parseConfig("static-route-preference");
    assertThat(
        c,
        hasVrf(
            "default",
            hasStaticRoutes(
                equalTo(
                    ImmutableSet.of(
                        StaticRoute.builder()
                            .setNetwork(Prefix.parse("1.2.3.4/24"))
                            .setNextHopIp(new Ip("10.0.0.1"))
                            .setAdministrativeCost(250)
                            .build(),
                        StaticRoute.builder()
                            .setNetwork(Prefix.parse("2.3.4.5/24"))
                            .setNextHopIp(new Ip("10.0.0.2"))
                            .setAdministrativeCost(5)
                            .build())))));
  }

  @Test
  public void testStaticRoutes() throws IOException {
    Configuration c = parseConfig("static-routes");

    assertThat(c, hasDefaultVrf(hasStaticRoutes(hasItem(hasPrefix(Prefix.parse("1.0.0.0/8"))))));
    assertThat(c, hasVrf("ri2", hasStaticRoutes(hasItem(hasPrefix(Prefix.parse("2.0.0.0/8"))))));
    assertThat(
        c,
        hasDefaultVrf(
            hasStaticRoutes(
                hasItem(allOf(hasPrefix(Prefix.parse("3.0.0.0/8")), isNonForwarding(true))))));
  }

  @Test
  public void testStormControl() throws IOException {
    /* allow storm-control configuration in an interface */
    parseConfig("storm-control");
  }
}<|MERGE_RESOLUTION|>--- conflicted
+++ resolved
@@ -149,11 +149,7 @@
 import java.util.Set;
 import java.util.SortedMap;
 import java.util.SortedSet;
-<<<<<<< HEAD
-import java.util.stream.Collectors;
-=======
 import org.antlr.v4.runtime.ParserRuleContext;
->>>>>>> 565d127a
 import org.antlr.v4.runtime.tree.ParseTreeWalker;
 import org.batfish.common.BatfishLogger;
 import org.batfish.common.Warnings;
@@ -1447,7 +1443,7 @@
             .getGeneratedRoutes()
             .stream()
             .map(GeneratedRoute::getCommunities)
-            .collect(Collectors.toSet()),
+            .collect(ImmutableSet.toImmutableSet()),
         equalTo(ImmutableSet.of(ImmutableSortedSet.of(65537L))));
   }
 
