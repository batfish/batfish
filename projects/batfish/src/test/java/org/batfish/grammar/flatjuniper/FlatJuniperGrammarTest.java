package org.batfish.grammar.flatjuniper;

import static org.batfish.datamodel.matchers.AbstractRouteMatchers.hasPrefix;
import static org.batfish.datamodel.matchers.BgpNeighborMatchers.hasClusterId;
import static org.batfish.datamodel.matchers.BgpNeighborMatchers.hasEnforceFirstAs;
import static org.batfish.datamodel.matchers.BgpNeighborMatchers.hasLocalAs;
import static org.batfish.datamodel.matchers.BgpProcessMatchers.hasNeighbor;
import static org.batfish.datamodel.matchers.BgpProcessMatchers.hasNeighbors;
import static org.batfish.datamodel.matchers.ConfigurationMatchers.hasDefaultVrf;
import static org.batfish.datamodel.matchers.ConfigurationMatchers.hasHostname;
<<<<<<< HEAD
import static org.batfish.datamodel.matchers.ConfigurationMatchers.hasIkePhase1Policy;
import static org.batfish.datamodel.matchers.ConfigurationMatchers.hasIkePhase1Proposal;
=======
>>>>>>> bf740cab
import static org.batfish.datamodel.matchers.ConfigurationMatchers.hasIkeProposal;
import static org.batfish.datamodel.matchers.ConfigurationMatchers.hasInterface;
import static org.batfish.datamodel.matchers.ConfigurationMatchers.hasInterfaces;
import static org.batfish.datamodel.matchers.ConfigurationMatchers.hasIpAccessList;
import static org.batfish.datamodel.matchers.ConfigurationMatchers.hasIpsecPolicy;
import static org.batfish.datamodel.matchers.ConfigurationMatchers.hasIpsecProposal;
import static org.batfish.datamodel.matchers.ConfigurationMatchers.hasVrf;
import static org.batfish.datamodel.matchers.ConfigurationMatchers.hasVrfs;
import static org.batfish.datamodel.matchers.DataModelMatchers.hasDefinedStructureWithDefinitionLines;
import static org.batfish.datamodel.matchers.DataModelMatchers.hasIsisProcess;
import static org.batfish.datamodel.matchers.DataModelMatchers.hasNumReferrers;
import static org.batfish.datamodel.matchers.DataModelMatchers.hasReferenceBandwidth;
import static org.batfish.datamodel.matchers.DataModelMatchers.hasRouteFilterList;
import static org.batfish.datamodel.matchers.DataModelMatchers.hasRouteFilterLists;
import static org.batfish.datamodel.matchers.DataModelMatchers.hasUndefinedReference;
import static org.batfish.datamodel.matchers.DataModelMatchers.isDynamic;
<<<<<<< HEAD
import static org.batfish.datamodel.matchers.IkePhase1PolicyMatchers.hasIkePhase1Proposals;
import static org.batfish.datamodel.matchers.IkePhase1PolicyMatchers.hasPresharedKey;
=======
>>>>>>> bf740cab
import static org.batfish.datamodel.matchers.IkeProposalMatchers.hasAuthenticationAlgorithm;
import static org.batfish.datamodel.matchers.IkeProposalMatchers.hasAuthenticationMethod;
import static org.batfish.datamodel.matchers.IkeProposalMatchers.hasDiffieHellmanGroup;
import static org.batfish.datamodel.matchers.IkeProposalMatchers.hasEncryptionAlgorithm;
import static org.batfish.datamodel.matchers.IkeProposalMatchers.hasLifeTimeSeconds;
import static org.batfish.datamodel.matchers.InterfaceMatchers.hasAccessVlan;
import static org.batfish.datamodel.matchers.InterfaceMatchers.hasAdditionalArpIps;
import static org.batfish.datamodel.matchers.InterfaceMatchers.hasAllAddresses;
import static org.batfish.datamodel.matchers.InterfaceMatchers.hasAllowedVlans;
import static org.batfish.datamodel.matchers.InterfaceMatchers.hasDescription;
import static org.batfish.datamodel.matchers.InterfaceMatchers.hasIsis;
import static org.batfish.datamodel.matchers.InterfaceMatchers.hasMtu;
import static org.batfish.datamodel.matchers.InterfaceMatchers.hasOspfAreaName;
import static org.batfish.datamodel.matchers.InterfaceMatchers.hasOspfCost;
import static org.batfish.datamodel.matchers.InterfaceMatchers.hasSwitchPortMode;
import static org.batfish.datamodel.matchers.InterfaceMatchers.hasZoneName;
import static org.batfish.datamodel.matchers.InterfaceMatchers.isOspfPassive;
import static org.batfish.datamodel.matchers.IpAccessListMatchers.accepts;
import static org.batfish.datamodel.matchers.IpAccessListMatchers.rejects;
import static org.batfish.datamodel.matchers.IpSpaceMatchers.containsIp;
import static org.batfish.datamodel.matchers.IpsecPolicyMatchers.hasPfsKeyGroup;
import static org.batfish.datamodel.matchers.IpsecProposalMatchers.hasProtocols;
import static org.batfish.datamodel.matchers.IsisInterfaceLevelSettingsMatchers.hasHelloAuthenticationType;
import static org.batfish.datamodel.matchers.IsisInterfaceLevelSettingsMatchers.hasHoldTime;
import static org.batfish.datamodel.matchers.IsisInterfaceLevelSettingsMatchers.hasMode;
import static org.batfish.datamodel.matchers.IsisInterfaceSettingsMatchers.hasBfdLivenessDetectionMinimumInterval;
import static org.batfish.datamodel.matchers.IsisInterfaceSettingsMatchers.hasBfdLivenessDetectionMultiplier;
import static org.batfish.datamodel.matchers.IsisInterfaceSettingsMatchers.hasIsoAddress;
import static org.batfish.datamodel.matchers.IsisInterfaceSettingsMatchers.hasLevel1;
import static org.batfish.datamodel.matchers.IsisInterfaceSettingsMatchers.hasLevel2;
import static org.batfish.datamodel.matchers.IsisLevelSettingsMatchers.hasWideMetricsOnly;
import static org.batfish.datamodel.matchers.IsisProcessMatchers.hasOverloadTimeout;
import static org.batfish.datamodel.matchers.LiteralIntMatcher.hasVal;
import static org.batfish.datamodel.matchers.LiteralIntMatcher.isLiteralIntThat;
import static org.batfish.datamodel.matchers.NssaSettingsMatchers.hasDefaultOriginateType;
import static org.batfish.datamodel.matchers.NssaSettingsMatchers.hasSuppressType3;
import static org.batfish.datamodel.matchers.OspfAreaMatchers.hasNssa;
import static org.batfish.datamodel.matchers.OspfAreaMatchers.hasStub;
import static org.batfish.datamodel.matchers.OspfAreaMatchers.hasStubType;
import static org.batfish.datamodel.matchers.OspfAreaSummaryMatchers.hasMetric;
import static org.batfish.datamodel.matchers.OspfAreaSummaryMatchers.isAdvertised;
import static org.batfish.datamodel.matchers.OspfProcessMatchers.hasArea;
import static org.batfish.datamodel.matchers.OspfProcessMatchers.hasRouterId;
import static org.batfish.datamodel.matchers.RouteFilterListMatchers.permits;
import static org.batfish.datamodel.matchers.SetAdministrativeCostMatchers.hasAdmin;
import static org.batfish.datamodel.matchers.SetAdministrativeCostMatchers.isSetAdministrativeCostThat;
import static org.batfish.datamodel.matchers.VrfMatchers.hasBgpProcess;
import static org.batfish.datamodel.matchers.VrfMatchers.hasOspfProcess;
import static org.batfish.datamodel.matchers.VrfMatchers.hasStaticRoutes;
import static org.batfish.representation.juniper.JuniperConfiguration.ACL_NAME_EXISTING_CONNECTION;
import static org.batfish.representation.juniper.JuniperConfiguration.ACL_NAME_GLOBAL_POLICY;
import static org.batfish.representation.juniper.JuniperConfiguration.ACL_NAME_SECURITY_POLICY;
import static org.batfish.representation.juniper.JuniperConfiguration.computeOspfExportPolicyName;
import static org.batfish.representation.juniper.JuniperConfiguration.computePeerExportPolicyName;
import static org.hamcrest.CoreMatchers.instanceOf;
import static org.hamcrest.Matchers.allOf;
import static org.hamcrest.Matchers.contains;
import static org.hamcrest.Matchers.containsInAnyOrder;
import static org.hamcrest.Matchers.emptyIterable;
import static org.hamcrest.Matchers.equalTo;
import static org.hamcrest.Matchers.hasItem;
import static org.hamcrest.Matchers.hasKey;
import static org.hamcrest.Matchers.hasSize;
import static org.hamcrest.Matchers.hasValue;
import static org.hamcrest.Matchers.iterableWithSize;
import static org.hamcrest.Matchers.not;
import static org.hamcrest.Matchers.nullValue;
import static org.junit.Assert.assertThat;

import com.google.common.collect.ImmutableList;
import com.google.common.collect.ImmutableSet;
import com.google.common.collect.ImmutableSortedSet;
import com.google.common.collect.Iterables;
import java.io.IOException;
import java.util.Arrays;
import java.util.Collections;
import java.util.List;
import java.util.Map;
import java.util.SortedMap;
import java.util.SortedSet;
import org.antlr.v4.runtime.tree.ParseTreeWalker;
import org.batfish.common.BatfishLogger;
import org.batfish.common.util.CommonUtil;
import org.batfish.config.Settings;
import org.batfish.datamodel.AclIpSpace;
import org.batfish.datamodel.BgpPeerConfig;
import org.batfish.datamodel.BgpProcess;
import org.batfish.datamodel.BgpRoute;
import org.batfish.datamodel.Configuration;
import org.batfish.datamodel.ConfigurationFormat;
import org.batfish.datamodel.ConnectedRoute;
import org.batfish.datamodel.DiffieHellmanGroup;
import org.batfish.datamodel.EncryptionAlgorithm;
import org.batfish.datamodel.Flow;
import org.batfish.datamodel.HeaderSpace;
import org.batfish.datamodel.IkeAuthenticationMethod;
import org.batfish.datamodel.IkeHashingAlgorithm;
import org.batfish.datamodel.InterfaceAddress;
import org.batfish.datamodel.Ip;
import org.batfish.datamodel.IpAccessList;
import org.batfish.datamodel.IpAccessListLine;
import org.batfish.datamodel.IpProtocol;
import org.batfish.datamodel.IpSpace;
import org.batfish.datamodel.IpWildcard;
import org.batfish.datamodel.IpsecAuthenticationAlgorithm;
import org.batfish.datamodel.IpsecProtocol;
import org.batfish.datamodel.IsisHelloAuthenticationType;
import org.batfish.datamodel.IsisInterfaceMode;
import org.batfish.datamodel.IsoAddress;
import org.batfish.datamodel.LineAction;
import org.batfish.datamodel.LocalRoute;
import org.batfish.datamodel.MultipathEquivalentAsPathMatchMode;
import org.batfish.datamodel.OspfExternalType2Route;
import org.batfish.datamodel.Prefix;
import org.batfish.datamodel.RouteFilterLine;
import org.batfish.datamodel.RouteFilterList;
import org.batfish.datamodel.State;
import org.batfish.datamodel.StaticRoute;
import org.batfish.datamodel.SubRange;
import org.batfish.datamodel.SwitchportMode;
import org.batfish.datamodel.acl.MatchHeaderSpace;
import org.batfish.datamodel.answers.ConvertConfigurationAnswerElement;
import org.batfish.datamodel.answers.InitInfoAnswerElement;
import org.batfish.datamodel.matchers.IkePhase1ProposalMatchers;
import org.batfish.datamodel.matchers.IpAccessListMatchers;
import org.batfish.datamodel.matchers.IpsecPolicyMatchers;
import org.batfish.datamodel.matchers.IpsecProposalMatchers;
import org.batfish.datamodel.matchers.IsisInterfaceLevelSettingsMatchers;
import org.batfish.datamodel.matchers.IsisInterfaceSettingsMatchers;
import org.batfish.datamodel.matchers.IsisProcessMatchers;
import org.batfish.datamodel.matchers.OspfAreaMatchers;
import org.batfish.datamodel.matchers.RouteFilterListMatchers;
import org.batfish.datamodel.matchers.StubSettingsMatchers;
import org.batfish.datamodel.ospf.OspfAreaSummary;
import org.batfish.datamodel.ospf.OspfDefaultOriginateType;
import org.batfish.datamodel.ospf.StubType;
import org.batfish.datamodel.routing_policy.Environment;
import org.batfish.datamodel.routing_policy.Environment.Direction;
import org.batfish.datamodel.routing_policy.RoutingPolicy;
import org.batfish.datamodel.routing_policy.statement.If;
import org.batfish.datamodel.routing_policy.statement.SetAdministrativeCost;
import org.batfish.grammar.VendorConfigurationFormatDetector;
import org.batfish.grammar.flatjuniper.FlatJuniperParser.Flat_juniper_configurationContext;
import org.batfish.grammar.flattener.Flattener;
import org.batfish.grammar.flattener.FlattenerLineMap;
import org.batfish.main.Batfish;
import org.batfish.main.BatfishTestUtils;
import org.batfish.main.TestrigText;
import org.batfish.representation.juniper.JuniperStructureType;
import org.batfish.representation.juniper.JuniperStructureUsage;
import org.hamcrest.MatcherAssert;
import org.hamcrest.Matchers;
import org.junit.Rule;
import org.junit.Test;
import org.junit.rules.ExpectedException;
import org.junit.rules.TemporaryFolder;

/**
 * Tests for {@link FlatJuniperParser}flat Junpier parser and {@link
 * FlatJuniperControlPlaneExtractor}.
 */
public class FlatJuniperGrammarTest {

  private static final String TESTCONFIGS_PREFIX = "org/batfish/grammar/juniper/testconfigs/";

  private static String TESTRIGS_PREFIX = "org/batfish/grammar/juniper/testrigs/";

  @Rule public TemporaryFolder _folder = new TemporaryFolder();

  @Rule public ExpectedException _thrown = ExpectedException.none();

  private static Flow createFlow(String sourceAddress, String destinationAddress) {
    return createFlow(sourceAddress, destinationAddress, State.NEW);
  }

  private static Flow createFlow(String sourceAddress, String destinationAddress, State state) {
    Flow.Builder fb = new Flow.Builder();
    fb.setIngressNode("node");
    fb.setSrcIp(new Ip(sourceAddress));
    fb.setDstIp(new Ip(destinationAddress));
    fb.setState(state);
    fb.setTag("test");
    return fb.build();
  }

  private static Flow createFlow(IpProtocol protocol, int port) {
    Flow.Builder fb = new Flow.Builder();
    fb.setIngressNode("node");
    fb.setIpProtocol(protocol);
    fb.setDstPort(port);
    fb.setSrcPort(port);
    fb.setTag("test");
    return fb.build();
  }

  private Batfish getBatfishForConfigurationNames(String... configurationNames) throws IOException {
    String[] names =
        Arrays.stream(configurationNames).map(s -> TESTCONFIGS_PREFIX + s).toArray(String[]::new);
    return BatfishTestUtils.getBatfishForTextConfigs(_folder, names);
  }

  private Configuration parseConfig(String hostname) throws IOException {
    return parseTextConfigs(hostname).get(hostname);
  }

  private Map<String, Configuration> parseTextConfigs(String... configurationNames)
      throws IOException {
    return getBatfishForConfigurationNames(configurationNames).loadConfigurations();
  }

  @Test
  public void testApplications() throws IOException {
    String hostname = "applications";

    Batfish batfish = getBatfishForConfigurationNames(hostname);
    ConvertConfigurationAnswerElement ccae =
        batfish.loadConvertConfigurationAnswerElementOrReparse();

    /* Confirm application usage is tracked properly */
    assertThat(ccae, hasNumReferrers(hostname, JuniperStructureType.APPLICATION, "a2", 0));
    assertThat(ccae, hasNumReferrers(hostname, JuniperStructureType.APPLICATION, "a1", 1));
    assertThat(ccae, hasNumReferrers(hostname, JuniperStructureType.APPLICATION, "a3", 1));

    /* Confirm undefined reference is identified */
    assertThat(
        ccae,
        hasUndefinedReference(
            hostname, JuniperStructureType.APPLICATION_OR_APPLICATION_SET, "a_undef"));
  }

  @Test
  public void testApplicationSet() throws IOException {
    String hostname = "application-set";
    Batfish batfish = getBatfishForConfigurationNames(hostname);
    ConvertConfigurationAnswerElement ccae =
        batfish.loadConvertConfigurationAnswerElementOrReparse();
    Configuration c = parseConfig(hostname);

    /* Check that appset2 contains definition of appset1 concatenated with definition of a3 */
    assertThat(
        c,
        hasIpAccessList(
            ACL_NAME_GLOBAL_POLICY,
            IpAccessListMatchers.hasLines(
                equalTo(
                    ImmutableList.of(
                        IpAccessListLine.acceptingHeaderSpace(
                            HeaderSpace.builder()
                                .setIpProtocols(ImmutableList.of(IpProtocol.TCP))
                                .setSrcPorts(ImmutableList.of(new SubRange(1, 1)))
                                .build()),
                        IpAccessListLine.acceptingHeaderSpace(
                            HeaderSpace.builder()
                                .setDstPorts(ImmutableList.of(new SubRange(2, 2)))
                                .setIpProtocols(ImmutableList.of(IpProtocol.UDP))
                                .build()),
                        IpAccessListLine.acceptingHeaderSpace(
                            HeaderSpace.builder()
                                .setDstPorts(ImmutableList.of(new SubRange(3, 3)))
                                .setIpProtocols(ImmutableList.of(IpProtocol.UDP))
                                .build()))))));

    /* Check that appset1 and appset2 are referenced, but appset3 is not */
    assertThat(ccae, hasNumReferrers(hostname, JuniperStructureType.APPLICATION_SET, "appset1", 1));
    assertThat(ccae, hasNumReferrers(hostname, JuniperStructureType.APPLICATION_SET, "appset2", 1));
    assertThat(ccae, hasNumReferrers(hostname, JuniperStructureType.APPLICATION_SET, "appset3", 0));

    /*
     * Check that there is an undefined reference to appset4, but not to appset1-3
     * (via reference in security policy).
     */
    assertThat(
        ccae,
        hasUndefinedReference(
            hostname,
            JuniperStructureType.APPLICATION_OR_APPLICATION_SET,
            "appset4",
            JuniperStructureUsage.SECURITY_POLICY_MATCH_APPLICATION));
    assertThat(
        ccae,
        not(
            hasUndefinedReference(
                hostname, JuniperStructureType.APPLICATION_OR_APPLICATION_SET, "appset1")));
    assertThat(
        ccae,
        not(
            hasUndefinedReference(
                hostname, JuniperStructureType.APPLICATION_OR_APPLICATION_SET, "appset2")));
    assertThat(
        ccae,
        not(
            hasUndefinedReference(
                hostname, JuniperStructureType.APPLICATION_OR_APPLICATION_SET, "appset3")));

    /*
     * Check that there is an undefined reference to application-set appset4, but not to appset1-3
     * (via reference in application-set definition).
     */
    assertThat(
        ccae,
        hasUndefinedReference(
            hostname,
            JuniperStructureType.APPLICATION_SET,
            "appset4",
            JuniperStructureUsage.APPLICATION_SET_MEMBER_APPLICATION_SET));
    assertThat(
        ccae,
        not(hasUndefinedReference(hostname, JuniperStructureType.APPLICATION_SET, "appset1")));
    assertThat(
        ccae,
        not(hasUndefinedReference(hostname, JuniperStructureType.APPLICATION_SET, "appset2")));
    assertThat(
        ccae,
        not(hasUndefinedReference(hostname, JuniperStructureType.APPLICATION_SET, "appset3")));

    /*
     * Check that there is an undefined reference to application a4 but not a1-3
     * (via reference in application-set definition).
     */
    assertThat(
        ccae,
        hasUndefinedReference(
            hostname,
            JuniperStructureType.APPLICATION_OR_APPLICATION_SET,
            "a4",
            JuniperStructureUsage.APPLICATION_SET_MEMBER_APPLICATION));
    assertThat(
        ccae,
        not(
            hasUndefinedReference(
                hostname, JuniperStructureType.APPLICATION_OR_APPLICATION_SET, "a1")));
    assertThat(
        ccae,
        not(
            hasUndefinedReference(
                hostname, JuniperStructureType.APPLICATION_OR_APPLICATION_SET, "a2")));
    assertThat(
        ccae,
        not(
            hasUndefinedReference(
                hostname, JuniperStructureType.APPLICATION_OR_APPLICATION_SET, "a3")));
  }

  @Test
  public void testApplicationSetNested() throws IOException {
    String hostname = "application-set-nested";
    Configuration c = parseConfig(hostname);

    String aclNameNonNested = "~FROM_ZONE~z1~TO_ZONE~z2";
    String aclNameNested = "~FROM_ZONE~z1~TO_ZONE~z3";
    String aclNameMultiNested = "~FROM_ZONE~z1~TO_ZONE~z4";
    String z1Interface = "ge-0/0/0.0";
    IpAccessList aclNonNested = c.getIpAccessLists().get(aclNameNonNested);
    IpAccessList aclNested = c.getIpAccessLists().get(aclNameNested);
    IpAccessList aclMultiNested = c.getIpAccessLists().get(aclNameMultiNested);
    /* Allowed application permits TCP from port 1 only */
    Flow permittedFlow = createFlow(IpProtocol.TCP, 1);
    Flow rejectedFlow = createFlow(IpProtocol.TCP, 2);

    /*
     * Confirm non-nested application-set acl accepts the allowed protocol-port combo and reject
     * others
     */
    assertThat(
        aclNonNested, accepts(permittedFlow, z1Interface, c.getIpAccessLists(), c.getIpSpaces()));
    assertThat(
        aclNonNested, rejects(rejectedFlow, z1Interface, c.getIpAccessLists(), c.getIpSpaces()));

    /*
     * Confirm nested application-set acl accepts the allowed protocol-port combo and reject others
     */
    assertThat(
        aclNested, accepts(permittedFlow, z1Interface, c.getIpAccessLists(), c.getIpSpaces()));
    assertThat(
        aclNested, rejects(rejectedFlow, z1Interface, c.getIpAccessLists(), c.getIpSpaces()));

    /*
     * Confirm multi-nested application-set acl accepts the allowed protocol-port combo and reject
     * others
     */
    assertThat(
        aclMultiNested, accepts(permittedFlow, z1Interface, c.getIpAccessLists(), c.getIpSpaces()));
    assertThat(
        aclMultiNested, rejects(rejectedFlow, z1Interface, c.getIpAccessLists(), c.getIpSpaces()));
  }

  @Test
  public void testApplicationWithTerms() throws IOException {
    String hostname = "application-with-terms";
    Configuration c = parseConfig(hostname);

    /*
     * An IpAccessList should be generated for the cross-zone policy from z1 to z2. Its definition
     * should inline the matched application, with the action applied to each generated line
     * from the application. One line should be generated per application term.
     */
    assertThat(
        c,
        hasIpAccessList(
            ACL_NAME_GLOBAL_POLICY,
            IpAccessListMatchers.hasLines(
                equalTo(
                    ImmutableList.of(
                        IpAccessListLine.acceptingHeaderSpace(
                            HeaderSpace.builder()
                                .setDstPorts(ImmutableList.of(new SubRange(1, 1)))
                                .setIpProtocols(ImmutableList.of(IpProtocol.TCP))
                                .setSrcPorts(ImmutableList.of(new SubRange(2, 2)))
                                .build()),
                        IpAccessListLine.acceptingHeaderSpace(
                            HeaderSpace.builder()
                                .setDstPorts(ImmutableList.of(new SubRange(3, 3)))
                                .setIpProtocols(ImmutableList.of(IpProtocol.UDP))
                                .setSrcPorts(ImmutableList.of(new SubRange(4, 4)))
                                .build()))))));
  }

  @Test
  public void testAuthenticationKeyChain() throws IOException {
    String hostname = "authentication-key-chain";

    Batfish batfish = getBatfishForConfigurationNames(hostname);
    ConvertConfigurationAnswerElement ccae =
        batfish.loadConvertConfigurationAnswerElementOrReparse();

    /* Confirm filter usage is tracked properly */
    assertThat(
        ccae, hasNumReferrers(hostname, JuniperStructureType.AUTHENTICATION_KEY_CHAIN, "KC", 1));
    assertThat(
        ccae,
        hasNumReferrers(hostname, JuniperStructureType.AUTHENTICATION_KEY_CHAIN, "KC_UNUSED", 0));

    /* Confirm undefined reference is identified */
    assertThat(
        ccae,
        hasUndefinedReference(hostname, JuniperStructureType.AUTHENTICATION_KEY_CHAIN, "KC_UNDEF"));
  }

  @Test
  public void testPredefinedJunosApplications() throws IOException {
    Batfish batfish = getBatfishForConfigurationNames("pre-defined-junos-applications");
    InitInfoAnswerElement answer = batfish.initInfo(false, true);
    assertThat(
        answer.prettyPrint(),
        not(Matchers.containsString("unimplemented pre-defined junos application")));
  }

  @Test
  public void testPredefinedJunosApplicationSets() throws IOException {
    Batfish batfish = getBatfishForConfigurationNames("pre-defined-junos-application-sets");
    InitInfoAnswerElement answer = batfish.initInfo(false, true);
    assertThat(
        answer.prettyPrint(),
        not(Matchers.containsString("unimplemented pre-defined junos application-set")));
  }

  /** Tests support for dynamic bgp parsing using "bgp allow" command */
  @Test
  public void testBgpAllow() throws IOException {
    Configuration c = parseConfig("bgp-allow");
    assertThat(
        c, hasDefaultVrf(hasBgpProcess(hasNeighbor(Prefix.parse("10.1.1.0/24"), isDynamic()))));
  }

  @Test
  public void testAutonomousSystem() throws IOException {
    String testrigName = "autonomous-system";
    String c1Name = "as1";
    String c2Name = "as2";
    String c3Name = "as3";
    Prefix neighborPrefix = Prefix.parse("1.0.0.1/32");

    List<String> configurationNames = ImmutableList.of(c1Name, c2Name, c3Name);
    Batfish batfish =
        BatfishTestUtils.getBatfishFromTestrigText(
            TestrigText.builder()
                .setConfigurationText(TESTRIGS_PREFIX + testrigName, configurationNames)
                .build(),
            _folder);
    Map<String, Configuration> configurations = batfish.loadConfigurations();
    Configuration c1 = configurations.get(c1Name);
    Configuration c2 = configurations.get(c2Name);
    Configuration c3 = configurations.get(c3Name);

    assertThat(c1, hasDefaultVrf(hasBgpProcess(hasNeighbor(neighborPrefix, hasLocalAs(1L)))));
    assertThat(c2, hasDefaultVrf(hasBgpProcess(hasNeighbor(neighborPrefix, hasLocalAs(1L)))));
    assertThat(c3, hasDefaultVrf(hasBgpProcess(hasNeighbor(neighborPrefix, hasLocalAs(1L)))));
  }

  @Test
  public void testBgpClusterId() throws IOException {
    String testrigName = "rr";
    String configName = "rr";
    Ip neighbor1Ip = new Ip("2.2.2.2");
    Ip neighbor2Ip = new Ip("4.4.4.4");

    List<String> configurationNames = ImmutableList.of(configName);
    Batfish batfish =
        BatfishTestUtils.getBatfishFromTestrigText(
            TestrigText.builder()
                .setConfigurationText(TESTRIGS_PREFIX + testrigName, configurationNames)
                .build(),
            _folder);
    Map<String, Configuration> configurations = batfish.loadConfigurations();

    Configuration rr = configurations.get(configName);
    BgpProcess proc = rr.getDefaultVrf().getBgpProcess();
    BgpPeerConfig neighbor1 =
        proc.getNeighbors().get(new Prefix(neighbor1Ip, Prefix.MAX_PREFIX_LENGTH));
    BgpPeerConfig neighbor2 =
        proc.getNeighbors().get(new Prefix(neighbor2Ip, Prefix.MAX_PREFIX_LENGTH));

    assertThat(neighbor1, hasClusterId(new Ip("3.3.3.3").asLong()));
    assertThat(neighbor2, hasClusterId(new Ip("1.1.1.1").asLong()));
  }

  @Test
  public void testBgpMultipathMultipleAs() throws IOException {
    String testrigName = "multipath-multiple-as";
    List<String> configurationNames =
        ImmutableList.of("multiple_as_disabled", "multiple_as_enabled", "multiple_as_mixed");

    Batfish batfish =
        BatfishTestUtils.getBatfishFromTestrigText(
            TestrigText.builder()
                .setConfigurationText(TESTRIGS_PREFIX + testrigName, configurationNames)
                .build(),
            _folder);
    Map<String, Configuration> configurations = batfish.loadConfigurations();
    MultipathEquivalentAsPathMatchMode multipleAsDisabled =
        configurations
            .get("multiple_as_disabled")
            .getDefaultVrf()
            .getBgpProcess()
            .getMultipathEquivalentAsPathMatchMode();
    MultipathEquivalentAsPathMatchMode multipleAsEnabled =
        configurations
            .get("multiple_as_enabled")
            .getDefaultVrf()
            .getBgpProcess()
            .getMultipathEquivalentAsPathMatchMode();
    MultipathEquivalentAsPathMatchMode multipleAsMixed =
        configurations
            .get("multiple_as_mixed")
            .getDefaultVrf()
            .getBgpProcess()
            .getMultipathEquivalentAsPathMatchMode();

    assertThat(multipleAsDisabled, equalTo(MultipathEquivalentAsPathMatchMode.FIRST_AS));
    assertThat(multipleAsEnabled, equalTo(MultipathEquivalentAsPathMatchMode.PATH_LENGTH));
    assertThat(multipleAsMixed, equalTo(MultipathEquivalentAsPathMatchMode.FIRST_AS));
  }

  @Test
  public void testDefaultApplications() throws IOException {
    String hostname = "default-applications";
    Batfish batfish = getBatfishForConfigurationNames(hostname);
    ConvertConfigurationAnswerElement ccae =
        batfish.loadConvertConfigurationAnswerElementOrReparse();
    SortedMap<String, SortedMap<String, SortedMap<String, SortedMap<String, SortedSet<Integer>>>>>
        undefinedReferences = ccae.getUndefinedReferences();
    Configuration c = parseConfig(hostname);

    String aclApplicationsName = "~FROM_ZONE~z1~TO_ZONE~z2";
    String aclApplicationSetName = "~FROM_ZONE~z1~TO_ZONE~z3";
    String aclApplicationSetAnyName = "~FROM_ZONE~z1~TO_ZONE~z4";
    String aclApplicationAnyName = "~FROM_ZONE~z1~TO_ZONE~z5";
    String z1Interface = "ge-0/0/0.0";
    IpAccessList aclApplication = c.getIpAccessLists().get(aclApplicationsName);
    IpAccessList aclApplicationSet = c.getIpAccessLists().get(aclApplicationSetName);
    IpAccessList aclApplicationSetAny = c.getIpAccessLists().get(aclApplicationSetAnyName);
    IpAccessList aclApplicationAny = c.getIpAccessLists().get(aclApplicationAnyName);
    /* Allowed applications permits TCP to port 80 and 443 */
    Flow permittedHttpFlow = createFlow(IpProtocol.TCP, 80);
    Flow permittedHttpsFlow = createFlow(IpProtocol.TCP, 443);
    Flow rejectedFlow = createFlow(IpProtocol.TCP, 100);

    /*
     * Confirm there are no undefined references
     */
    assertThat(undefinedReferences.keySet(), emptyIterable());

    /*
     * Confirm acl with explicit application constraints accepts http and https flows and rejects
     * others
     */
    assertThat(
        aclApplication,
        accepts(permittedHttpFlow, z1Interface, c.getIpAccessLists(), c.getIpSpaces()));
    assertThat(
        aclApplication,
        accepts(permittedHttpsFlow, z1Interface, c.getIpAccessLists(), c.getIpSpaces()));
    assertThat(
        aclApplication, rejects(rejectedFlow, z1Interface, c.getIpAccessLists(), c.getIpSpaces()));

    /*
     * Confirm acl with indirect constraints (application-set) accepts http and https flows and
     * rejects others
     */
    assertThat(
        aclApplicationSet,
        accepts(permittedHttpFlow, z1Interface, c.getIpAccessLists(), c.getIpSpaces()));
    assertThat(
        aclApplicationSet,
        accepts(permittedHttpsFlow, z1Interface, c.getIpAccessLists(), c.getIpSpaces()));
    assertThat(
        aclApplicationSet,
        rejects(rejectedFlow, z1Interface, c.getIpAccessLists(), c.getIpSpaces()));

    /*
     * Confirm policy referencing permissive application-set accepts all three flows
     */
    assertThat(
        aclApplicationSetAny,
        accepts(permittedHttpFlow, z1Interface, c.getIpAccessLists(), c.getIpSpaces()));
    assertThat(
        aclApplicationSetAny,
        accepts(permittedHttpsFlow, z1Interface, c.getIpAccessLists(), c.getIpSpaces()));
    assertThat(
        aclApplicationSetAny,
        accepts(rejectedFlow, z1Interface, c.getIpAccessLists(), c.getIpSpaces()));

    /*
     * Confirm policy directly permitting any application accepts all three flows
     */
    assertThat(
        aclApplicationAny,
        accepts(permittedHttpFlow, z1Interface, c.getIpAccessLists(), c.getIpSpaces()));
    assertThat(
        aclApplicationAny,
        accepts(permittedHttpsFlow, z1Interface, c.getIpAccessLists(), c.getIpSpaces()));
    assertThat(
        aclApplicationAny,
        accepts(rejectedFlow, z1Interface, c.getIpAccessLists(), c.getIpSpaces()));
  }

  @Test
  public void testEnforceFirstAs() throws IOException {
    String hostname = "bgp-enforce-first-as";
    Configuration c = parseConfig(hostname);
    assertThat(c, hasDefaultVrf(hasBgpProcess(hasNeighbors(hasValue(hasEnforceFirstAs())))));
  }

  @Test
  public void testEthernetSwitchingFilterReference() throws IOException {
    String hostname = "ethernet-switching-filter";
    Batfish batfish = getBatfishForConfigurationNames(hostname);
    ConvertConfigurationAnswerElement ccae =
        batfish.loadConvertConfigurationAnswerElementOrReparse();

    /* esfilter should be referred, while esfilter2 should be unreferred */
    assertThat(
        ccae, hasNumReferrers(hostname, JuniperStructureType.FIREWALL_FILTER, "esfilter", 1));
    assertThat(
        ccae, hasNumReferrers(hostname, JuniperStructureType.FIREWALL_FILTER, "esfilter2", 0));
  }

  @Test
  public void testFirewallFilters() throws IOException {
    String hostname = "firewall-filters";

    Batfish batfish = getBatfishForConfigurationNames(hostname);
    ConvertConfigurationAnswerElement ccae =
        batfish.loadConvertConfigurationAnswerElementOrReparse();

    /* Confirm filter usage is tracked properly */
    assertThat(ccae, hasNumReferrers(hostname, JuniperStructureType.FIREWALL_FILTER, "FILTER1", 1));
    assertThat(ccae, hasNumReferrers(hostname, JuniperStructureType.FIREWALL_FILTER, "FILTER2", 2));
    assertThat(
        ccae, hasNumReferrers(hostname, JuniperStructureType.FIREWALL_FILTER, "FILTER_UNUSED", 0));

    /* Confirm undefined reference is identified */
    assertThat(
        ccae,
        hasUndefinedReference(hostname, JuniperStructureType.FIREWALL_FILTER, "FILTER_UNDEF"));
  }

  @Test
  public void testFirewallCombinedPolicies() throws IOException {
    Configuration c = parseConfig("firewall-combined-policies");
    String interfaceNameTrust = "ge-0/0/0.0";
    String interfaceNameUntrust = "ge-0/0/1.0";
    String addrPermitted = "1.2.3.1";
    String addrDeniedByZonePolicy = "1.2.3.3";
    String addrDeniedByGlobalPolicy = "1.2.3.7";
    String addrDeniedByFilter = "2.2.2.2";
    String addrDefaultPolicy = "1.2.3.15";
    String untrustIpAddr = "1.2.4.5";

    Flow flowPermitted = createFlow(addrPermitted, untrustIpAddr);
    Flow flowDeniedByZonePolicy = createFlow(addrDeniedByZonePolicy, untrustIpAddr);
    Flow flowDeniedByGlobalPolicy = createFlow(addrDeniedByGlobalPolicy, untrustIpAddr);
    Flow flowDeniedByFilter = createFlow(addrDeniedByFilter, untrustIpAddr);
    Flow flowDefaultPolicy = createFlow(addrDefaultPolicy, untrustIpAddr);

    IpAccessList aclUntrustOut = c.getInterfaces().get(interfaceNameUntrust).getOutgoingFilter();

    /* Confirm flow from address explicitly allowed by zone policy is accepted */
    assertThat(
        aclUntrustOut,
        accepts(flowPermitted, interfaceNameTrust, c.getIpAccessLists(), c.getIpSpaces()));
    /* Confirm flow from trust interface not matching any policy deny is accepted (accepted by default permit-all) */
    assertThat(
        aclUntrustOut,
        accepts(flowDefaultPolicy, interfaceNameTrust, c.getIpAccessLists(), c.getIpSpaces()));
    /* Confirm flow matching zone policy deny is rejected */
    assertThat(
        aclUntrustOut,
        rejects(flowDeniedByZonePolicy, interfaceNameTrust, c.getIpAccessLists(), c.getIpSpaces()));
    /* Confirm flow blocked by the outgoing filter is rejected */
    assertThat(
        aclUntrustOut,
        rejects(flowDeniedByFilter, interfaceNameTrust, c.getIpAccessLists(), c.getIpSpaces()));
    /* Confirm flow matching global policy deny is rejected */
    assertThat(
        aclUntrustOut,
        rejects(
            flowDeniedByGlobalPolicy, interfaceNameTrust, c.getIpAccessLists(), c.getIpSpaces()));

    /* Confirm traffic originating from the device is not blocked by policies */
    assertThat(
        aclUntrustOut,
        accepts(flowDeniedByZonePolicy, null, c.getIpAccessLists(), c.getIpSpaces()));
    assertThat(
        aclUntrustOut,
        accepts(flowDeniedByGlobalPolicy, null, c.getIpAccessLists(), c.getIpSpaces()));
    /* Confirm traffic originating from the device is still blocked by an outgoing filter */
    assertThat(
        aclUntrustOut, rejects(flowDeniedByFilter, null, c.getIpAccessLists(), c.getIpSpaces()));
  }

  @Test
  public void testFirewallGlobalAddressBook() throws IOException {
    Configuration c = parseConfig("firewall-global-address-book");
    String interfaceNameTrust = "ge-0/0/0.0";
    String interfaceNameUntrust = "ge-0/0/1.0";
    String specificSpaceName = "global~ADDR1";
    String wildcardSpaceName = "global~ADDR2";
    String indirectSpaceName = "global~ADDRSET";

    // Address on untrust interface's subnet
    String untrustIpAddr = "1.2.4.5";
    // Specific address allowed by the address-set
    String specificAddr = "2.2.2.2";
    // Address allowed by the wildcard-address in the address-set
    String wildcardAddr = "1.3.3.4";
    // Address not allowed by either entry in the address-set
    String notWildcardAddr = "1.2.3.5";

    Flow flowFromSpecificAddr = createFlow(specificAddr, untrustIpAddr);
    Flow flowFromWildcardAddr = createFlow(wildcardAddr, untrustIpAddr);
    Flow flowFromNotWildcardAddr = createFlow(notWildcardAddr, untrustIpAddr);
    IpAccessList untrustCombinedAcl =
        c.getInterfaces().get(interfaceNameUntrust).getOutgoingFilter();

    // Should have three global IpSpaces in the config
    assertThat(
        c.getIpSpaces().keySet(),
        containsInAnyOrder(specificSpaceName, wildcardSpaceName, indirectSpaceName));

    IpSpace specificSpace = c.getIpSpaces().get(specificSpaceName);
    IpSpace wildcardSpace = c.getIpSpaces().get(wildcardSpaceName);
    IpSpace indirectSpace = c.getIpSpaces().get(indirectSpaceName);

    // Specific space should contain the specific addr and not others
    assertThat(specificSpace, containsIp(new Ip(specificAddr)));
    assertThat(specificSpace, not(containsIp(new Ip(wildcardAddr))));

    // Wildcard space should contain the wildcard addr and not others
    assertThat(wildcardSpace, containsIp(new Ip(wildcardAddr)));
    assertThat(wildcardSpace, not(containsIp(new Ip(notWildcardAddr))));

    // Indirect space should contain both specific and wildcard addr, but not others
    assertThat(indirectSpace, containsIp(new Ip(specificAddr), c.getIpSpaces()));
    assertThat(indirectSpace, containsIp(new Ip(wildcardAddr), c.getIpSpaces()));
    assertThat(indirectSpace, not(containsIp(new Ip(notWildcardAddr), c.getIpSpaces())));

    // Specifically allowed source addr should be accepted
    assertThat(
        untrustCombinedAcl,
        accepts(flowFromSpecificAddr, interfaceNameTrust, c.getIpAccessLists(), c.getIpSpaces()));
    // Source addr covered by the wildcard entry should be accepted
    assertThat(
        untrustCombinedAcl,
        accepts(flowFromWildcardAddr, interfaceNameTrust, c.getIpAccessLists(), c.getIpSpaces()));
    // Source addr covered by neither addr-set entry should be rejected
    assertThat(
        untrustCombinedAcl,
        rejects(
            flowFromNotWildcardAddr, interfaceNameTrust, c.getIpAccessLists(), c.getIpSpaces()));
  }

  @Test
  public void testFirewallGlobalPolicy() throws IOException {
    Configuration c = parseConfig("firewall-global-policy");
    String interfaceNameTrust = "ge-0/0/0.0";
    String interfaceNameUntrust = "ge-0/0/1.0";
    String trustedIpAddr = "1.2.3.5";
    String untrustedIpAddr = "1.2.4.5";

    Flow trustToUntrustFlow = createFlow(trustedIpAddr, untrustedIpAddr);
    Flow untrustToTrustFlow = createFlow(untrustedIpAddr, trustedIpAddr);

    IpAccessList aclTrustOut = c.getInterfaces().get(interfaceNameTrust).getOutgoingFilter();
    IpAccessList aclUntrustOut = c.getInterfaces().get(interfaceNameUntrust).getOutgoingFilter();

    /*
     * Should have six ACLs:
     *  Explicitly defined in the config file:
     *    One from the global security policy
     *  Generated by logic in toVendorIndependent
     *    Two combined outgoing filters for the two interfaces (combines security policies with
     *        egress ACLs)
     *    One permitting existing connections (default firewall behavior)
     *    Two defining security policies for each interface (combines explicit security policy with
     *        implicit security policies like allow existing connection)
     */
    assertThat(
        c.getIpAccessLists().keySet(),
        containsInAnyOrder(
            ACL_NAME_GLOBAL_POLICY,
            aclTrustOut.getName(),
            aclUntrustOut.getName(),
            ACL_NAME_EXISTING_CONNECTION,
            ACL_NAME_SECURITY_POLICY + interfaceNameTrust,
            ACL_NAME_SECURITY_POLICY + interfaceNameUntrust));

    /* Flows in either direction should be permitted by the global policy */
    assertThat(
        aclUntrustOut,
        accepts(trustToUntrustFlow, interfaceNameTrust, c.getIpAccessLists(), c.getIpSpaces()));
    assertThat(
        aclTrustOut,
        accepts(untrustToTrustFlow, interfaceNameUntrust, c.getIpAccessLists(), c.getIpSpaces()));
  }

  @Test
  public void testFirewallGlobalPolicyGlobalAddressBook() throws IOException {
    /*
     * Test address book behavior when used in a global policy
     * i.e. a policy that does not have fromZone or toZone
     */
    Configuration c = parseConfig("firewall-global-policy-global-address-book");
    String interfaceNameTrust = "ge-0/0/0.0";
    String interfaceNameUntrust = "ge-0/0/1.0";
    String trustedIpAddr = "1.2.3.5";
    String untrustedIpAddr = "1.2.4.5";
    String trustedSpaceName = "global~ADDR1";

    Flow trustToUntrustFlow = createFlow(trustedIpAddr, untrustedIpAddr);
    Flow untrustToTrustFlow = createFlow(untrustedIpAddr, trustedIpAddr);

    IpAccessList aclTrustOut = c.getInterfaces().get(interfaceNameTrust).getOutgoingFilter();
    IpAccessList aclUntrustOut = c.getInterfaces().get(interfaceNameUntrust).getOutgoingFilter();

    /* Make sure the global-address-book address is the only config ipSpace */
    assertThat(c.getIpSpaces().keySet(), containsInAnyOrder(trustedSpaceName));

    IpSpace ipSpace = Iterables.getOnlyElement(c.getIpSpaces().values());

    // It should contain the specific address
    assertThat(ipSpace, containsIp(new Ip(trustedIpAddr)));

    // It should not contain the address that is not allowed
    assertThat(ipSpace, not(containsIp(new Ip(untrustedIpAddr))));

    /* Flow from ADDR1 to untrust should be permitted */
    assertThat(
        aclUntrustOut,
        accepts(trustToUntrustFlow, interfaceNameTrust, c.getIpAccessLists(), c.getIpSpaces()));
    /* Flow from not ADDR1 to trust should be rejected */
    assertThat(
        aclTrustOut,
        rejects(untrustToTrustFlow, interfaceNameUntrust, c.getIpAccessLists(), c.getIpSpaces()));
  }

  @Test
  public void testFirewallNoPolicies() throws IOException {
    Configuration c = parseConfig("firewall-no-policies");
    String interfaceNameTrust = "ge-0/0/0.0";
    String interfaceNameUntrust = "ge-0/0/1.0";
    String trustedIpAddr = "1.2.3.5";
    String untrustedIpAddr = "1.2.4.5";

    Flow trustToUntrustFlow = createFlow(trustedIpAddr, untrustedIpAddr);
    Flow untrustToTrustFlow = createFlow(untrustedIpAddr, trustedIpAddr);

    IpAccessList aclTrustOut = c.getInterfaces().get(interfaceNameTrust).getOutgoingFilter();
    IpAccessList aclUntrustOut = c.getInterfaces().get(interfaceNameUntrust).getOutgoingFilter();

    /*
     * Should have five ACLs generated by logic in toVendorIndependent:
     *    Two combined outgoing filters for the two interfaces (combines security policies with
     *        egress ACLs)
     *    One permitting existing connections (default firewall behavior)
     *    Two defining security policies for each interface (combines explicit security policy with
     *        implicit security policies like allow existing connection)
     */
    assertThat(
        c.getIpAccessLists().keySet(),
        containsInAnyOrder(
            aclTrustOut.getName(),
            aclUntrustOut.getName(),
            ACL_NAME_EXISTING_CONNECTION,
            ACL_NAME_SECURITY_POLICY + interfaceNameTrust,
            ACL_NAME_SECURITY_POLICY + interfaceNameUntrust));

    /* Simple flow in either direction should be blocked */
    assertThat(
        aclUntrustOut,
        rejects(trustToUntrustFlow, interfaceNameTrust, c.getIpAccessLists(), c.getIpSpaces()));
    assertThat(
        aclTrustOut,
        rejects(untrustToTrustFlow, interfaceNameUntrust, c.getIpAccessLists(), c.getIpSpaces()));
  }

  @Test
  public void testFirewallPolicies() throws IOException {
    Configuration c = parseConfig("firewall-policies");
    String interfaceNameTrust = "ge-0/0/0.0";
    String interfaceNameUntrust = "ge-0/0/1.0";
    String securityPolicyName = "~FROM_ZONE~trust~TO_ZONE~untrust";
    String trustedIpAddr = "1.2.3.5";
    String untrustedIpAddr = "1.2.4.5";

    Flow trustToUntrustFlow = createFlow(trustedIpAddr, untrustedIpAddr);
    Flow untrustToTrustFlow = createFlow(untrustedIpAddr, trustedIpAddr);
    Flow trustToUntrustReturnFlow = createFlow(trustedIpAddr, untrustedIpAddr, State.ESTABLISHED);
    Flow untrustToTrustReturnFlow = createFlow(untrustedIpAddr, trustedIpAddr, State.ESTABLISHED);

    IpAccessList aclTrustOut = c.getInterfaces().get(interfaceNameTrust).getOutgoingFilter();
    IpAccessList aclUntrustOut = c.getInterfaces().get(interfaceNameUntrust).getOutgoingFilter();

    /*
     * Should have six ACLs:
     *  Explicitly defined in the config file:
     *    One from the security policy from trust to untrust
     *  Generated by logic in toVendorIndependent
     *    Two combined outgoing filters for the two interfaces (combines security policies with
     *        egress ACLs)
     *    One permitting existing connections (default firewall behavior)
     *    Two defining security policies for each interface (combines explicit security policy with
     *        implicit security policies like allow existing connection)
     */
    assertThat(
        c.getIpAccessLists().keySet(),
        containsInAnyOrder(
            securityPolicyName,
            aclTrustOut.getName(),
            aclUntrustOut.getName(),
            ACL_NAME_EXISTING_CONNECTION,
            ACL_NAME_SECURITY_POLICY + interfaceNameTrust,
            ACL_NAME_SECURITY_POLICY + interfaceNameUntrust));

    /* Simple flow from trust to untrust should be permitted */
    assertThat(
        aclUntrustOut,
        accepts(trustToUntrustFlow, interfaceNameTrust, c.getIpAccessLists(), c.getIpSpaces()));

    /* Simple flow from untrust to trust should be blocked */
    assertThat(
        aclTrustOut,
        rejects(untrustToTrustFlow, interfaceNameUntrust, c.getIpAccessLists(), c.getIpSpaces()));

    /* Return flow in either direction should be permitted */
    assertThat(
        aclUntrustOut,
        accepts(
            trustToUntrustReturnFlow, interfaceNameTrust, c.getIpAccessLists(), c.getIpSpaces()));
    assertThat(
        aclTrustOut,
        accepts(
            untrustToTrustReturnFlow, interfaceNameUntrust, c.getIpAccessLists(), c.getIpSpaces()));
  }

  @Test
  public void testFirewallZoneAddressBook() throws IOException {
    Configuration c = parseConfig("firewall-zone-address-book");
    String interfaceNameTrust = "ge-0/0/0.0";
    String interfaceNameUntrust = "ge-0/0/1.0";
    // Address on untrust interface's subnet
    String untrustIpAddr = "1.2.4.5";
    // Specific address allowed by the address-book
    String specificAddr = "2.2.2.2";
    // Address not allowed by the address-book
    String notAllowedAddr = "3.3.3.3";

    Flow flowFromSpecificAddr = createFlow(specificAddr, untrustIpAddr);
    Flow flowFromNotAllowedAddr = createFlow(notAllowedAddr, untrustIpAddr);

    IpAccessList aclUntrustOut = c.getInterfaces().get(interfaceNameUntrust).getOutgoingFilter();

    // Should have a an IpSpace in the config corresponding to the trust zone's ADDR1 address
    assertThat(c.getIpSpaces(), hasKey(equalTo("trust~ADDR1")));

    // It should be the only IpSpace
    assertThat(c.getIpSpaces().keySet(), iterableWithSize(1));
    IpSpace ipSpace = Iterables.getOnlyElement(c.getIpSpaces().values());

    // It should contain the specific address
    assertThat(ipSpace, containsIp(new Ip(specificAddr)));

    // It should not contain the address that is not allowed
    assertThat(ipSpace, not(containsIp(new Ip(notAllowedAddr))));

    // Specifically allowed source address should be accepted
    assertThat(
        aclUntrustOut,
        accepts(flowFromSpecificAddr, interfaceNameTrust, c.getIpAccessLists(), c.getIpSpaces()));
    // Source address not covered by the address-book should be rejected
    assertThat(
        aclUntrustOut,
        rejects(flowFromNotAllowedAddr, interfaceNameTrust, c.getIpAccessLists(), c.getIpSpaces()));
  }

  @Test
  public void testFirewallZones() throws IOException {
    Configuration c = parseConfig("firewall-no-policies");
    String interfaceNameTrust = "ge-0/0/0.0";
    String interfaceNameUntrust = "ge-0/0/1.0";
    String zoneTrust = "trust";
    String zoneUntrust = "untrust";
    String trustedIpAddr = "1.2.3.5";
    String untrustedIpAddr = "1.2.4.5";

    Flow trustToUntrustFlow = createFlow(trustedIpAddr, untrustedIpAddr);
    Flow untrustToTrustFlow = createFlow(untrustedIpAddr, trustedIpAddr);

    IpAccessList aclTrustOut = c.getInterfaces().get(interfaceNameTrust).getOutgoingFilter();
    IpAccessList aclUntrustOut = c.getInterfaces().get(interfaceNameUntrust).getOutgoingFilter();

    // Should have two zones
    assertThat(c.getZones().keySet(), containsInAnyOrder(zoneTrust, zoneUntrust));

    // Should have two interfaces
    assertThat(
        c.getInterfaces().keySet(), containsInAnyOrder(interfaceNameTrust, interfaceNameUntrust));

    // Confirm the interfaces are associated with their zones
    assertThat(c.getInterfaces().get(interfaceNameTrust), hasZoneName(equalTo(zoneTrust)));
    assertThat(c.getInterfaces().get(interfaceNameUntrust), hasZoneName(equalTo(zoneUntrust)));

    /* Simple flows should be blocked */
    assertThat(
        aclUntrustOut,
        rejects(trustToUntrustFlow, interfaceNameTrust, c.getIpAccessLists(), c.getIpSpaces()));
    assertThat(
        aclTrustOut,
        rejects(untrustToTrustFlow, interfaceNameUntrust, c.getIpAccessLists(), c.getIpSpaces()));
  }

  @Test
  public void testNestedConfig() throws IOException {
    String hostname = "nested-config";

    /* Confirm a simple extraction (hostname) works for nested config format */
    assertThat(parseTextConfigs(hostname).keySet(), contains(hostname));
  }

  @Test
  public void testNestedConfigStructureDef() throws IOException {
    String hostname = "nested-config-structure-def";
    Batfish batfish = getBatfishForConfigurationNames(hostname);
    ConvertConfigurationAnswerElement ccae =
        batfish.loadConvertConfigurationAnswerElementOrReparse();

    /* Confirm defined structures in nested config show up with original definition line numbers */
    assertThat(
        ccae,
        hasDefinedStructureWithDefinitionLines(
            hostname,
            JuniperStructureType.FIREWALL_FILTER,
            "FILTER1",
            contains(6, 7, 8, 9, 11, 12)));
    assertThat(
        ccae,
        hasDefinedStructureWithDefinitionLines(
            hostname, JuniperStructureType.FIREWALL_FILTER, "FILTER2", contains(16, 17, 18, 19)));
  }

  @Test
  public void testNestedConfigLineMap() {
    String hostname = "nested-config";
    Flattener flattener =
        Batfish.flatten(
            CommonUtil.readResource(TESTCONFIGS_PREFIX + hostname),
            new BatfishLogger(BatfishLogger.LEVELSTR_OUTPUT, false),
            new Settings(),
            ConfigurationFormat.JUNIPER,
            VendorConfigurationFormatDetector.BATFISH_FLATTENED_JUNIPER_HEADER);
    FlattenerLineMap lineMap = flattener.getOriginalLineMap();
    /*
     * Flattened config should be two lines: header line and set-host-name line
     * This test is only checking content of the set-host-name line
     */
    String flatText = flattener.getFlattenedConfigurationText().split("\n", -1)[1];

    /* Confirm original line numbers are preserved */
    assertThat(lineMap.getOriginalLine(2, flatText.indexOf("system")), equalTo(2));
    assertThat(lineMap.getOriginalLine(2, flatText.indexOf("host-name")), equalTo(3));
    assertThat(lineMap.getOriginalLine(2, flatText.indexOf("nested-config")), equalTo(3));
  }

  @Test
  public void testOspfMetric() throws IOException {
    Configuration config =
        BatfishTestUtils.parseTextConfigs(
                _folder, "org/batfish/grammar/juniper/testconfigs/ospfmetric")
            .get("ospfmetric");
    OspfAreaSummary summary =
        config
            .getDefaultVrf()
            .getOspfProcess()
            .getAreas()
            .get(1L)
            .getSummaries()
            .get(Prefix.parse("10.0.0.0/16"));
    assertThat(summary, not(isAdvertised()));
    assertThat(summary, hasMetric(123L));

    // Defaults
    summary =
        config
            .getDefaultVrf()
            .getOspfProcess()
            .getAreas()
            .get(2L)
            .getSummaries()
            .get(Prefix.parse("10.0.0.0/16"));
    assertThat(summary, isAdvertised());
    assertThat(summary, hasMetric(nullValue()));

    // Interface override
    assertThat(config, hasInterface("fe-1/0/1.0", hasOspfCost(equalTo(17))));
  }

  @Test
  public void testOspfPsk() throws IOException {
    /* allow both encrypted and unencrypted key */
    parseConfig("ospf-psk");
  }

  @Test
  public void testOspfReferenceBandwidth() throws IOException {
    String hostname = "ospf-reference-bandwidth";
    Configuration c = parseConfig(hostname);
    assertThat(c, hasDefaultVrf(hasOspfProcess(hasReferenceBandwidth(equalTo(1E9D)))));
    assertThat(c, hasVrf("vrf1", hasOspfProcess(hasReferenceBandwidth(equalTo(2E9D)))));
    assertThat(c, hasVrf("vrf2", hasOspfProcess(hasReferenceBandwidth(equalTo(3E9D)))));
    assertThat(c, hasVrf("vrf3", hasOspfProcess(hasReferenceBandwidth(equalTo(4E9D)))));
    assertThat(c, hasVrf("vrf4", hasOspfProcess(hasReferenceBandwidth(equalTo(5E9D)))));
  }

  @Test
  public void testPsPreferenceBehavior() throws IOException {
    Configuration c = parseConfig("policy-statement-preference");

    RoutingPolicy policyPreference = c.getRoutingPolicies().get("preference");

    StaticRoute staticRoute =
        StaticRoute.builder()
            .setNetwork(Prefix.parse("10.0.1.0/24"))
            .setNextHopInterface("nextint")
            .setNextHopIp(new Ip("10.0.0.1"))
            .build();

    Environment.Builder eb = Environment.builder(c).setDirection(Direction.IN);
    eb.setVrf("vrf1");
    policyPreference.call(
        eb.setOriginalRoute(staticRoute)
            .setOutputRoute(new OspfExternalType2Route.Builder())
            .build());

    // Checking admin cost set on the output route
    assertThat(eb.build().getOutputRoute().getAdmin(), equalTo(123));
  }

  @Test
  public void testPsPreferenceStructure() throws IOException {
    Configuration c = parseConfig("policy-statement-preference");

    Environment.Builder eb = Environment.builder(c).setDirection(Direction.IN);
    eb.setVrf("vrf1");

    RoutingPolicy policyPreference = c.getRoutingPolicies().get("preference");

    assertThat(policyPreference.getStatements(), hasSize(2));

    // Extracting the If statement
    MatcherAssert.assertThat(policyPreference.getStatements().get(0), instanceOf(If.class));

    If i = (If) policyPreference.getStatements().get(0);

    MatcherAssert.assertThat(i.getTrueStatements(), hasSize(1));
    MatcherAssert.assertThat(
        Iterables.getOnlyElement(i.getTrueStatements()), instanceOf(SetAdministrativeCost.class));

    assertThat(
        Iterables.getOnlyElement(i.getTrueStatements()),
        isSetAdministrativeCostThat(hasAdmin(isLiteralIntThat(hasVal(123)))));
  }

  @Test
  public void testTacplusPsk() throws IOException {
    /* allow both encrypted and unencrypted key */
    parseConfig("tacplus-psk");
  }

  @Test
<<<<<<< HEAD
  public void testIkePolicy() throws IOException {
    Configuration c = parseConfig("ike-policy");

    assertThat(
        c,
        hasIkePhase1Policy(
            "policy1",
            allOf(
                hasPresharedKey(CommonUtil.sha256Digest("psk1" + CommonUtil.salt())),
                hasIkePhase1Proposals(
                    contains(ImmutableList.of(IkePhase1ProposalMatchers.hasName("proposal1")))))));
  }

  @Test
=======
>>>>>>> bf740cab
  public void testIkeProposal() throws IOException {
    Configuration c = parseConfig("ike-proposal");

    assertThat(
        c,
        hasIkeProposal(
            "proposal1",
            allOf(
                hasEncryptionAlgorithm(EncryptionAlgorithm.THREEDES_CBC),
                hasAuthenticationMethod(IkeAuthenticationMethod.PRE_SHARED_KEYS),
                hasAuthenticationAlgorithm(IkeHashingAlgorithm.MD5),
                hasDiffieHellmanGroup(DiffieHellmanGroup.GROUP14),
                hasLifeTimeSeconds(50000))));
<<<<<<< HEAD

    // test for IKE phase1 proposals
    assertThat(
        c,
        hasIkePhase1Proposal(
            "proposal1",
            allOf(
                IkePhase1ProposalMatchers.hasEncryptionAlgorithm(EncryptionAlgorithm.THREEDES_CBC),
                IkePhase1ProposalMatchers.hasAuthenticationMethod(
                    IkeAuthenticationMethod.PRE_SHARED_KEYS),
                IkePhase1ProposalMatchers.hasHashingAlgorithm(IkeHashingAlgorithm.MD5),
                IkePhase1ProposalMatchers.hasDiffieHellmanGroup(DiffieHellmanGroup.GROUP14),
                IkePhase1ProposalMatchers.hasLifeTimeSeconds(50000))));
=======
>>>>>>> bf740cab
  }

  @Test
  public void testIkeProposalSet() throws IOException {
    Configuration c = parseConfig("ike-proposal");

<<<<<<< HEAD
    /** TODO: Replace with IKE phase 1 proposal tests */
=======
>>>>>>> bf740cab
    // ike proposals added as part of the `basic` proposal set
    assertThat(
        c,
        hasIkeProposal(
            "PSK_DES_DH1_SHA1",
            allOf(
                hasEncryptionAlgorithm(EncryptionAlgorithm.DES_CBC),
                hasAuthenticationMethod(IkeAuthenticationMethod.PRE_SHARED_KEYS),
                hasAuthenticationAlgorithm(IkeHashingAlgorithm.SHA1),
                hasDiffieHellmanGroup(DiffieHellmanGroup.GROUP1),
                hasLifeTimeSeconds(28800))));
    assertThat(
        c,
        hasIkeProposal(
            "PSK_DES_DH1_MD5",
            allOf(
                hasEncryptionAlgorithm(EncryptionAlgorithm.DES_CBC),
                hasAuthenticationMethod(IkeAuthenticationMethod.PRE_SHARED_KEYS),
                hasAuthenticationAlgorithm(IkeHashingAlgorithm.MD5),
                hasDiffieHellmanGroup(DiffieHellmanGroup.GROUP1),
                hasLifeTimeSeconds(28800))));

    // ike proposals added as part of `standard` proposal set
    assertThat(
        c,
        hasIkeProposal(
            "PSK_3DES_DH2_SHA1",
            allOf(
                hasEncryptionAlgorithm(EncryptionAlgorithm.THREEDES_CBC),
                hasAuthenticationMethod(IkeAuthenticationMethod.PRE_SHARED_KEYS),
                hasAuthenticationAlgorithm(IkeHashingAlgorithm.SHA1),
                hasDiffieHellmanGroup(DiffieHellmanGroup.GROUP2),
                hasLifeTimeSeconds(28800))));
    assertThat(
        c,
        hasIkeProposal(
            "PSK_AES128_DH2_SHA1",
            allOf(
                hasEncryptionAlgorithm(EncryptionAlgorithm.AES_128_CBC),
                hasAuthenticationMethod(IkeAuthenticationMethod.PRE_SHARED_KEYS),
                hasAuthenticationAlgorithm(IkeHashingAlgorithm.SHA1),
                hasDiffieHellmanGroup(DiffieHellmanGroup.GROUP2),
                hasLifeTimeSeconds(28800))));
  }

  @Test
  public void testInterfaceArp() throws IOException {
    Configuration c = parseConfig("interface-arp");

    /* The additional ARP IP set for irb.0 should appear in the data model */
    assertThat(c, hasInterface("irb.0", hasAdditionalArpIps(hasItem(new Ip("1.0.0.2")))));
  }

  @Test
  public void testInterfaceMtu() throws IOException {
    Configuration c = parseConfig("interfaceMtu");

    /* Properly configured interfaces should be present in respective areas. */
    assertThat(c.getInterfaces().keySet(), equalTo(Collections.singleton("xe-0/0/0:0.0")));
    assertThat(c, hasInterface("xe-0/0/0:0.0", hasMtu(9000)));
  }

  @Test
  public void testInterfaceVlan() throws IOException {
    Configuration c = parseConfig("interface-vlan");

    // Expecting an Interface in ACCESS mode with VLAN 101
    assertThat(c, hasInterface("ge-0/0/0.0", hasSwitchPortMode(SwitchportMode.ACCESS)));
    assertThat(c, hasInterface("ge-0/0/0.0", hasAccessVlan(101)));

    // Expecting an Interface in TRUNK mode with VLANs 1-5
    assertThat(c, hasInterface("ge-0/3/0.0", hasSwitchPortMode(SwitchportMode.TRUNK)));
    assertThat(
        c, hasInterface("ge-0/3/0.0", hasAllowedVlans(ImmutableList.of(new SubRange("1-5")))));
  }

  @Test
  public void testInterfaceVlanReferences() throws IOException {
    String hostname = "interface-vlan";
    Batfish batfish = getBatfishForConfigurationNames(hostname);
    ConvertConfigurationAnswerElement ccae =
        batfish.loadConvertConfigurationAnswerElementOrReparse();

    /*
     * We expect an undefined reference for VLAN_TEST_UNDEFINED
     */
    assertThat(
        ccae,
        hasUndefinedReference(
            hostname,
            JuniperStructureType.VLAN,
            "VLAN_TEST_UNDEFINED",
            JuniperStructureUsage.INTERFACE_VLAN));

    /*
     * Named VLANs
     */
    assertThat(
        ccae.getDefinedStructures()
            .get(hostname)
            .getOrDefault(JuniperStructureType.VLAN.getDescription(), Collections.emptySortedMap()),
        allOf(hasKey("VLAN_TEST"), hasKey("VLAN_TEST_UNUSED")));
  }

  @Test
  public void testIpProtocol() throws IOException {
    String hostname = "firewall-filter-ip-protocol";
    Configuration c = parseConfig(hostname);

    Flow tcpFlow = createFlow(IpProtocol.TCP, 0);
    Flow icmpFlow = createFlow(IpProtocol.ICMP, 0);

    // Tcp flow should be accepted by the filter and others should be rejected
    assertThat(c, hasIpAccessList("FILTER", accepts(tcpFlow, null, c)));
    assertThat(c, hasIpAccessList("FILTER", rejects(icmpFlow, null, c)));
  }

  @Test
  public void testSourceAddress() throws IOException {
    Configuration c = parseConfig("firewall-source-address");
    String filterNameV4 = "FILTER";
    String filterNameV6 = "FILTERv6";

    assertThat(c.getIpAccessLists().keySet(), containsInAnyOrder(filterNameV4, filterNameV6));

    IpAccessList fwSourceAddressAcl = c.getIpAccessLists().get(filterNameV4);
    assertThat(fwSourceAddressAcl.getLines(), hasSize(1));

    // should have the same acl as defined in the config
    assertThat(
        c,
        hasIpAccessList(
            filterNameV4,
            IpAccessListMatchers.hasLines(
                equalTo(
                    ImmutableList.of(
                        IpAccessListLine.builder()
                            .setAction(LineAction.ACCEPT)
                            .setMatchCondition(
                                new MatchHeaderSpace(
                                    HeaderSpace.builder()
                                        .setSrcIps(
                                            AclIpSpace.union(
                                                new IpWildcard(
                                                        new Ip("1.0.3.0"), new Ip("0.255.0.255"))
                                                    .toIpSpace(),
                                                new IpWildcard("2.3.4.5/24").toIpSpace()))
                                        .build()))
                            .setName("TERM")
                            .build())))));
  }

  @Test
  public void testIpsecPolicy() throws IOException {
    Configuration c = parseConfig("ipsec-policy");

    assertThat(
        c,
        hasIpsecPolicy(
            "policy1",
            allOf(
                IpsecPolicyMatchers.hasIpsecProposals(
                    contains(
                        ImmutableList.of(
                            allOf(
                                IpsecProposalMatchers.hasEncryptionAlgorithm(
                                    EncryptionAlgorithm.THREEDES_CBC),
                                IpsecProposalMatchers.hasAuthenticationAlgorithm(
                                    IpsecAuthenticationAlgorithm.HMAC_MD5_96)),
                            allOf(
                                IpsecProposalMatchers.hasEncryptionAlgorithm(
                                    EncryptionAlgorithm.DES_CBC),
                                IpsecProposalMatchers.hasAuthenticationAlgorithm(
                                    IpsecAuthenticationAlgorithm.HMAC_SHA1_96))))),
                hasPfsKeyGroup(DiffieHellmanGroup.GROUP14))));

    // testing the Diffie Hellman groups
    assertThat(c, hasIpsecPolicy("policy2", hasPfsKeyGroup(DiffieHellmanGroup.GROUP15)));
    assertThat(c, hasIpsecPolicy("policy3", hasPfsKeyGroup(DiffieHellmanGroup.GROUP16)));
    assertThat(c, hasIpsecPolicy("policy4", hasPfsKeyGroup(DiffieHellmanGroup.GROUP19)));
    assertThat(c, hasIpsecPolicy("policy5", hasPfsKeyGroup(DiffieHellmanGroup.GROUP20)));
    assertThat(c, hasIpsecPolicy("policy6", hasPfsKeyGroup(DiffieHellmanGroup.GROUP5)));
  }

  @Test
  public void testIpsecProposal() throws IOException {
    Configuration c = parseConfig("ipsec-proposal");
    assertThat(
        c,
        hasIpsecProposal(
            "prop1",
            allOf(
                IpsecProposalMatchers.hasAuthenticationAlgorithm(
                    IpsecAuthenticationAlgorithm.HMAC_MD5_96),
                IpsecProposalMatchers.hasEncryptionAlgorithm(EncryptionAlgorithm.AES_128_CBC),
                hasProtocols(ImmutableSortedSet.of(IpsecProtocol.ESP, IpsecProtocol.AH)))));
    assertThat(
        c,
        hasIpsecProposal(
            "prop2",
            allOf(
                IpsecProposalMatchers.hasAuthenticationAlgorithm(
                    IpsecAuthenticationAlgorithm.HMAC_SHA1_96),
                IpsecProposalMatchers.hasEncryptionAlgorithm(EncryptionAlgorithm.AES_192_CBC),
                hasProtocols(ImmutableSortedSet.of(IpsecProtocol.AH)))));
    assertThat(
        c,
        hasIpsecProposal(
            "prop3",
            allOf(
                IpsecProposalMatchers.hasAuthenticationAlgorithm(
                    IpsecAuthenticationAlgorithm.HMAC_MD5_96),
                IpsecProposalMatchers.hasEncryptionAlgorithm(EncryptionAlgorithm.THREEDES_CBC),
                hasProtocols(ImmutableSortedSet.of(IpsecProtocol.ESP)))));
    assertThat(
        c,
        hasIpsecProposal(
            "prop4",
            allOf(
                IpsecProposalMatchers.hasAuthenticationAlgorithm(
                    IpsecAuthenticationAlgorithm.HMAC_MD5_96),
                IpsecProposalMatchers.hasEncryptionAlgorithm(EncryptionAlgorithm.AES_128_GCM),
                hasProtocols(ImmutableSortedSet.of(IpsecProtocol.ESP)))));
    assertThat(
        c,
        hasIpsecProposal(
            "prop5",
            allOf(
                IpsecProposalMatchers.hasAuthenticationAlgorithm(
                    IpsecAuthenticationAlgorithm.HMAC_MD5_96),
                IpsecProposalMatchers.hasEncryptionAlgorithm(EncryptionAlgorithm.AES_192_GCM),
                hasProtocols(ImmutableSortedSet.of(IpsecProtocol.ESP)))));
    assertThat(
        c,
        hasIpsecProposal(
            "prop6",
            allOf(
                IpsecProposalMatchers.hasAuthenticationAlgorithm(
                    IpsecAuthenticationAlgorithm.HMAC_MD5_96),
                IpsecProposalMatchers.hasEncryptionAlgorithm(EncryptionAlgorithm.AES_256_GCM),
                hasProtocols(ImmutableSortedSet.of(IpsecProtocol.ESP)))));
  }

  @Test
  public void testDestinationAddress() throws IOException {
    Configuration c = parseConfig("firewall-destination-address");
    String filterNameV4 = "FILTER";
    String filterNameV6 = "FILTERv6";

    assertThat(c.getIpAccessLists().keySet(), containsInAnyOrder(filterNameV4, filterNameV6));

    IpAccessList fwDestinationAddressAcl = c.getIpAccessLists().get(filterNameV4);
    assertThat(fwDestinationAddressAcl.getLines(), hasSize(1));

    // should have the same acl as defined in the config
    assertThat(
        c,
        hasIpAccessList(
            filterNameV4,
            IpAccessListMatchers.hasLines(
                equalTo(
                    ImmutableList.of(
                        IpAccessListLine.builder()
                            .setAction(LineAction.ACCEPT)
                            .setMatchCondition(
                                new MatchHeaderSpace(
                                    HeaderSpace.builder()
                                        .setDstIps(
                                            AclIpSpace.union(
                                                new IpWildcard(
                                                        new Ip("1.0.3.0"), new Ip("0.255.0.255"))
                                                    .toIpSpace(),
                                                new IpWildcard("2.3.4.5/24").toIpSpace()))
                                        .build()))
                            .setName("TERM")
                            .build())))));
  }

  @Test
  public void testSourceAddressBehavior() throws IOException {
    Configuration c = parseConfig("firewall-source-address");

    assertThat(c.getIpAccessLists().keySet(), hasSize(2));

    Flow whiteListedSrc = createFlow("1.8.3.9", "2.5.6.7");
    Flow blackListedSrc = createFlow("5.8.4.9", "2.5.6.7");

    IpAccessList incomingFilter = c.getInterfaces().get("fw-s-add.0").getIncomingFilter();

    // Whitelisted source address should be allowed
    assertThat(incomingFilter, accepts(whiteListedSrc, "fw-s-add.0", c));

    // Blacklisted source address should be denied
    assertThat(incomingFilter, rejects(blackListedSrc, "fw-s-add.0", c));
  }

  @Test
  public void testDestinationAddressBehavior() throws IOException {
    Configuration c = parseConfig("firewall-destination-address");

    assertThat(c.getIpAccessLists().keySet(), hasSize(2));

    Flow whiteListedDst = createFlow("2.5.6.7", "1.8.3.9");
    Flow blackListedDst = createFlow("2.5.6.7", "5.8.4.9");

    IpAccessList incomingFilter = c.getInterfaces().get("fw-s-add.0").getIncomingFilter();

    // Whitelisted source address should be allowed
    assertThat(incomingFilter, accepts(whiteListedDst, "fw-s-add.0", c));

    // Blacklisted source address should be denied
    assertThat(incomingFilter, rejects(blackListedDst, "fw-s-add.0", c));
  }

  @Test
  public void testJuniperApplyGroupsNode() throws IOException {
    String filename = "juniper-apply-groups-node";

    Batfish batfish = getBatfishForConfigurationNames(filename);
    Configuration c = batfish.loadConfigurations().entrySet().iterator().next().getValue();

    /* hostname should not be overwritten from node0 nor node1 group */
    assertThat(c, hasHostname(filename));
    /* other lines from node0 and node1 groups should be applied */
    assertThat(
        c, hasInterface("lo0.1", hasAllAddresses(contains(new InterfaceAddress("1.1.1.1/32")))));
    assertThat(
        c, hasInterface("lo0.2", hasAllAddresses(contains(new InterfaceAddress("2.2.2.2/32")))));
  }

  @Test
  public void testJuniperApplyGroupsNodeNoHostname() throws IOException {
    String filename = "juniper-apply-groups-node-no-hostname";

    Batfish batfish = getBatfishForConfigurationNames(filename);
    Configuration c = batfish.loadConfigurations().entrySet().iterator().next().getValue();

    /* hostname should be generated, and not gotten from node0 nor node1 group */
    assertThat(c, hasHostname(not(equalTo("juniper-apply-groups-node0"))));
    assertThat(c, hasHostname(not(equalTo("juniper-apply-groups-node1"))));
    /* other lines from node0 and node1 groups should be applied */
    assertThat(
        c, hasInterface("lo0.1", hasAllAddresses(contains(new InterfaceAddress("1.1.1.1/32")))));
    assertThat(
        c, hasInterface("lo0.2", hasAllAddresses(contains(new InterfaceAddress("2.2.2.2/32")))));
  }

  @Test
  public void testJuniperIsis() throws IOException {
    String hostname = "juniper-isis";
    String loopback = "lo0.0";
    String physical = "ge-0/0/0.0";

    Configuration c = parseConfig(hostname);

    assertThat(c, hasDefaultVrf(hasIsisProcess(IsisProcessMatchers.hasLevel1(nullValue()))));
    assertThat(
        c, hasDefaultVrf(hasIsisProcess(IsisProcessMatchers.hasLevel2(hasWideMetricsOnly()))));
    assertThat(c, hasDefaultVrf(hasIsisProcess(hasOverloadTimeout(360))));
    assertThat(c, hasDefaultVrf(hasIsisProcess(IsisProcessMatchers.hasReferenceBandwidth(100E9D))));

    assertThat(
        c,
        hasInterface(
            loopback, hasIsis(hasIsoAddress(new IsoAddress("12.1234.1234.1234.1234.00")))));
    assertThat(c, hasInterface(loopback, hasIsis(hasLevel1(nullValue()))));
    assertThat(c, hasInterface(loopback, hasIsis(hasLevel2(hasMode(IsisInterfaceMode.PASSIVE)))));

    assertThat(
        c,
        hasInterface(
            physical, hasIsis(hasIsoAddress(new IsoAddress("12.1234.1234.1234.1234.01")))));
    assertThat(c, hasInterface(physical, hasIsis(hasBfdLivenessDetectionMinimumInterval(250))));
    assertThat(c, hasInterface(physical, hasIsis(hasBfdLivenessDetectionMultiplier(3))));
    assertThat(c, hasInterface(physical, hasIsis(IsisInterfaceSettingsMatchers.hasPointToPoint())));
    assertThat(c, hasInterface(physical, hasIsis(hasLevel1(nullValue()))));
    assertThat(
        c,
        hasInterface(physical, hasIsis(hasLevel2(IsisInterfaceLevelSettingsMatchers.hasCost(5L)))));
    assertThat(c, hasInterface(physical, hasIsis(hasLevel2(hasMode(IsisInterfaceMode.ACTIVE)))));
    assertThat(
        c,
        hasInterface(
            physical,
            hasIsis(hasLevel2(hasHelloAuthenticationType(IsisHelloAuthenticationType.MD5)))));
    assertThat(
        c,
        hasInterface(
            physical, hasIsis(hasLevel2(IsisInterfaceLevelSettingsMatchers.hasHelloInterval(1)))));
    assertThat(c, hasInterface(physical, hasIsis(hasLevel2(hasHoldTime(3)))));
  }

  @Test
  public void testJuniperOspfStubSettings() throws IOException {
    Configuration c = parseConfig("juniper-ospf-stub-settings");

    // Check correct stub types are assigned
    assertThat(c, hasDefaultVrf(hasOspfProcess(hasArea(0L, hasStubType(StubType.NONE)))));
    assertThat(c, hasDefaultVrf(hasOspfProcess(hasArea(1L, hasStubType(StubType.NSSA)))));
    assertThat(c, hasDefaultVrf(hasOspfProcess(hasArea(2L, hasStubType(StubType.NSSA)))));
    assertThat(c, hasDefaultVrf(hasOspfProcess(hasArea(3L, hasStubType(StubType.STUB)))));
    assertThat(c, hasDefaultVrf(hasOspfProcess(hasArea(4L, hasStubType(StubType.STUB)))));
    assertThat(c, hasDefaultVrf(hasOspfProcess(hasArea(5L, hasStubType(StubType.NONE)))));

    // Check for stub subtype settings
    assertThat(
        c,
        hasDefaultVrf(
            hasOspfProcess(
                hasArea(
                    1L, hasNssa(hasDefaultOriginateType(OspfDefaultOriginateType.INTER_AREA))))));
    assertThat(c, hasDefaultVrf(hasOspfProcess(hasArea(1L, hasNssa(hasSuppressType3(false))))));
    assertThat(
        c,
        hasDefaultVrf(
            hasOspfProcess(
                hasArea(2L, hasNssa(hasDefaultOriginateType(OspfDefaultOriginateType.NONE))))));
    assertThat(c, hasDefaultVrf(hasOspfProcess(hasArea(2L, hasNssa(hasSuppressType3())))));
    assertThat(
        c,
        hasDefaultVrf(
            hasOspfProcess(hasArea(3L, hasStub(StubSettingsMatchers.hasSuppressType3(false))))));
    assertThat(
        c,
        hasDefaultVrf(
            hasOspfProcess(hasArea(4L, hasStub(StubSettingsMatchers.hasSuppressType3())))));
  }

  @Test
  public void testJuniperWildcards() throws IOException {
    String hostname = "juniper-wildcards";
    String loopback = "lo0.0";
    String prefix1 = "1.1.1.1/32";
    String prefix2 = "3.3.3.3/32";
    String prefixList1 = "p1";
    String prefixList2 = "p2";
    Prefix neighborPrefix = Prefix.parse("2.2.2.2/32");

    Configuration c = parseConfig(hostname);

    /* apply-groups using group containing interface wildcard should function as expected. */
    assertThat(c, hasInterface(loopback, hasAllAddresses(contains(new InterfaceAddress(prefix1)))));

    /* The wildcard copied out of groups should disappear and not be treated as an actual interface */
    assertThat(c, hasInterfaces(not(hasKey("*.*"))));

    /* The wildcard-looking interface description should not be pruned since its parse-tree node was not created via preprocessor. */
    assertThat(c, hasInterface(loopback, hasDescription("<SCRUBBED>")));

    /* apply-path should work with wildcard. Its line should not be pruned since its parse-tree node was not created via preprocessor. */
    assertThat(c, hasRouteFilterList(prefixList1, permits(Prefix.parse(prefix1))));

    /* prefix-list p2 should get content from g2, but no prefix-list named "<*>" should be created */
    assertThat(c, hasRouteFilterList(prefixList2, permits(Prefix.parse(prefix2))));
    assertThat(c, hasRouteFilterLists(not(hasKey("<*>"))));

    /* The wildcard-looking BGP group name should not be pruned since its parse-tree node was not created via preprocessor. */
    assertThat(c, hasDefaultVrf(hasBgpProcess(hasNeighbors(hasKey(neighborPrefix)))));
  }

  @Test
  public void testLocalRouteExportBgp() throws IOException {
    Configuration c = parseConfig("local-route-export-bgp");
    Environment.Builder eb = Environment.builder(c).setDirection(Direction.OUT);

    String peer1Vrf = "peer1Vrf";
    RoutingPolicy peer1RejectAllLocal =
        c.getRoutingPolicies().get(computePeerExportPolicyName(Prefix.parse("1.0.0.1/32")));

    String peer2Vrf = "peer2Vrf";
    RoutingPolicy peer2RejectPtpLocal =
        c.getRoutingPolicies().get(computePeerExportPolicyName(Prefix.parse("2.0.0.1/32")));

    String peer3Vrf = "peer3Vrf";
    RoutingPolicy peer3RejectLanLocal =
        c.getRoutingPolicies().get(computePeerExportPolicyName(Prefix.parse("3.0.0.1/32")));

    String peer4Vrf = "peer3Vrf";
    RoutingPolicy peer4AllowAllLocal =
        c.getRoutingPolicies().get(computePeerExportPolicyName(Prefix.parse("4.0.0.1/32")));

    LocalRoute localRoutePtp = new LocalRoute(new InterfaceAddress("10.0.0.0/31"), "ge-0/0/0.0");
    LocalRoute localRouteLan = new LocalRoute(new InterfaceAddress("10.0.1.0/30"), "ge-0/0/1.0");

    // Peer policies should reject local routes not exported by their VRFs
    eb.setVrf(peer1Vrf);
    assertThat(
        peer1RejectAllLocal
            .call(eb.setOriginalRoute(localRoutePtp).setOutputRoute(new BgpRoute.Builder()).build())
            .getBooleanValue(),
        equalTo(false));
    assertThat(
        peer1RejectAllLocal
            .call(eb.setOriginalRoute(localRouteLan).setOutputRoute(new BgpRoute.Builder()).build())
            .getBooleanValue(),
        equalTo(false));

    eb.setVrf(peer2Vrf);
    assertThat(
        peer2RejectPtpLocal
            .call(eb.setOriginalRoute(localRoutePtp).setOutputRoute(new BgpRoute.Builder()).build())
            .getBooleanValue(),
        equalTo(false));
    assertThat(
        peer2RejectPtpLocal
            .call(eb.setOriginalRoute(localRouteLan).setOutputRoute(new BgpRoute.Builder()).build())
            .getBooleanValue(),
        equalTo(true));

    eb.setVrf(peer3Vrf);
    assertThat(
        peer3RejectLanLocal
            .call(eb.setOriginalRoute(localRoutePtp).setOutputRoute(new BgpRoute.Builder()).build())
            .getBooleanValue(),
        equalTo(true));
    assertThat(
        peer3RejectLanLocal
            .call(eb.setOriginalRoute(localRouteLan).setOutputRoute(new BgpRoute.Builder()).build())
            .getBooleanValue(),
        equalTo(false));

    eb.setVrf(peer4Vrf);
    assertThat(
        peer4AllowAllLocal
            .call(eb.setOriginalRoute(localRoutePtp).setOutputRoute(new BgpRoute.Builder()).build())
            .getBooleanValue(),
        equalTo(true));
    assertThat(
        peer4AllowAllLocal
            .call(eb.setOriginalRoute(localRouteLan).setOutputRoute(new BgpRoute.Builder()).build())
            .getBooleanValue(),
        equalTo(true));
  }

  @Test
  public void testLocalRouteExportOspf() throws IOException {
    Configuration c = parseConfig("local-route-export-ospf");
    Environment.Builder eb = Environment.builder(c).setDirection(Direction.OUT);

    String vrf1 = "vrf1";
    RoutingPolicy vrf1RejectAllLocal =
        c.getRoutingPolicies().get(computeOspfExportPolicyName(vrf1));

    String vrf2 = "vrf2";
    RoutingPolicy vrf2RejectPtpLocal =
        c.getRoutingPolicies().get(computeOspfExportPolicyName(vrf2));

    String vrf3 = "vrf3";
    RoutingPolicy vrf3RejectLanLocal =
        c.getRoutingPolicies().get(computeOspfExportPolicyName(vrf3));

    String vrf4 = "vrf4";
    RoutingPolicy vrf4AllowAllLocal = c.getRoutingPolicies().get(computeOspfExportPolicyName(vrf4));

    LocalRoute localRoutePtp = new LocalRoute(new InterfaceAddress("10.0.0.0/31"), "ge-0/0/0.0");
    LocalRoute localRouteLan = new LocalRoute(new InterfaceAddress("10.0.1.0/30"), "ge-0/0/1.0");

    // Peer policies should reject local routes not exported by their VRFs
    eb.setVrf(vrf1);
    assertThat(
        vrf1RejectAllLocal
            .call(
                eb.setOriginalRoute(localRoutePtp)
                    .setOutputRoute(new OspfExternalType2Route.Builder())
                    .build())
            .getBooleanValue(),
        equalTo(false));
    assertThat(
        vrf1RejectAllLocal
            .call(
                eb.setOriginalRoute(localRouteLan)
                    .setOutputRoute(new OspfExternalType2Route.Builder())
                    .build())
            .getBooleanValue(),
        equalTo(false));

    eb.setVrf(vrf2);
    assertThat(
        vrf2RejectPtpLocal
            .call(
                eb.setOriginalRoute(localRoutePtp)
                    .setOutputRoute(new OspfExternalType2Route.Builder())
                    .build())
            .getBooleanValue(),
        equalTo(false));
    assertThat(
        vrf2RejectPtpLocal
            .call(
                eb.setOriginalRoute(localRouteLan)
                    .setOutputRoute(new OspfExternalType2Route.Builder())
                    .build())
            .getBooleanValue(),
        equalTo(true));

    eb.setVrf(vrf3);
    assertThat(
        vrf3RejectLanLocal
            .call(
                eb.setOriginalRoute(localRoutePtp)
                    .setOutputRoute(new OspfExternalType2Route.Builder())
                    .build())
            .getBooleanValue(),
        equalTo(true));
    assertThat(
        vrf3RejectLanLocal
            .call(
                eb.setOriginalRoute(localRouteLan)
                    .setOutputRoute(new OspfExternalType2Route.Builder())
                    .build())
            .getBooleanValue(),
        equalTo(false));

    eb.setVrf(vrf4);
    assertThat(
        vrf4AllowAllLocal
            .call(
                eb.setOriginalRoute(localRoutePtp)
                    .setOutputRoute(new OspfExternalType2Route.Builder())
                    .build())
            .getBooleanValue(),
        equalTo(true));
    assertThat(
        vrf4AllowAllLocal
            .call(
                eb.setOriginalRoute(localRouteLan)
                    .setOutputRoute(new OspfExternalType2Route.Builder())
                    .build())
            .getBooleanValue(),
        equalTo(true));
  }

  @Test
  public void testOspfInterfaceAreaAssignment() throws IOException {
    Configuration c = parseConfig("ospfInterfaceAreaAssignment");

    /* Properly configured interfaces should be present in respective areas. */
    assertThat(c, hasInterface("xe-0/0/0.0", hasOspfAreaName(0L)));
    assertThat(c, hasInterface("xe-0/0/0.0", isOspfPassive(equalTo(false))));
    assertThat(
        c,
        hasDefaultVrf(
            hasOspfProcess(hasArea(0L, OspfAreaMatchers.hasInterfaces(hasItem("xe-0/0/0.0"))))));

    assertThat(c, hasInterface("xe-0/0/0.1", hasOspfAreaName(1L)));
    assertThat(c, hasInterface("xe-0/0/0.1", isOspfPassive()));
    assertThat(
        c,
        hasDefaultVrf(
            hasOspfProcess(hasArea(1L, OspfAreaMatchers.hasInterfaces(hasItem("xe-0/0/0.1"))))));

    /* The following interfaces should be absent since they have no IP addresses assigned. */
    assertThat(c, hasInterface("xe-0/0/0.2", hasOspfAreaName(nullValue())));
    assertThat(
        c,
        hasDefaultVrf(
            hasOspfProcess(
                hasArea(0L, OspfAreaMatchers.hasInterfaces(not(hasItem("xe-0/0/0.2")))))));

    assertThat(
        c,
        hasDefaultVrf(
            hasOspfProcess(
                hasArea(0L, OspfAreaMatchers.hasInterfaces(not(hasItem("xe-0/0/0.3")))))));
    assertThat(
        c,
        hasDefaultVrf(
            hasOspfProcess(
                hasArea(1L, OspfAreaMatchers.hasInterfaces(not(hasItem("xe-0/0/0.3")))))));
  }

  @Test
  public void testOspfRouterId() throws IOException {
    Configuration c = parseConfig("ospf-router-id");

    assertThat(c, hasVrf("default", hasOspfProcess(hasRouterId(equalTo(new Ip("1.0.0.0"))))));
  }

  @Test
  public void testParsingRecovery() {
    String recoveryText =
        CommonUtil.readResource("org/batfish/grammar/juniper/testconfigs/recovery");
    Settings settings = new Settings();
    FlatJuniperCombinedParser cp = new FlatJuniperCombinedParser(recoveryText, settings);
    Flat_juniper_configurationContext ctx = cp.parse();
    FlatJuniperRecoveryExtractor extractor = new FlatJuniperRecoveryExtractor();
    ParseTreeWalker walker = new ParseTreeWalker();
    walker.walk(extractor, ctx);

    assertThat(extractor.getNumSets(), equalTo(8));
    assertThat(extractor.getNumErrorNodes(), equalTo(8));
  }

  @Test
  public void testPrefixList() throws IOException {
    String hostname = "prefix-lists";
    Configuration c = parseConfig(hostname);
    Batfish batfish = getBatfishForConfigurationNames(hostname);
    ConvertConfigurationAnswerElement ccae =
        batfish.loadConvertConfigurationAnswerElementOrReparse();

    Flow flowAccepted1 = createFlow("1.2.3.4", "0.0.0.0");
    Flow flowAccepted2 = createFlow("1.2.3.5", "0.0.0.0");
    Flow flowDenied = createFlow("9.8.7.6", "0.0.0.0");

    IpAccessList filterPrefixList = c.getIpAccessLists().get("FILTER_PL");

    // Confirm referrers are tracked properly
    assertThat(ccae, hasNumReferrers(hostname, JuniperStructureType.PREFIX_LIST, "PL", 5));
    assertThat(ccae, hasNumReferrers(hostname, JuniperStructureType.PREFIX_LIST, "PL_UNUSED", 0));

    // Confirm undefined reference is detected
    assertThat(ccae, hasUndefinedReference(hostname, JuniperStructureType.PREFIX_LIST, "PL_UNDEF"));

    // Only flow from accepted source-prefixes should be accepted
    assertThat(filterPrefixList, rejects(flowDenied, null, c));
    assertThat(filterPrefixList, accepts(flowAccepted1, null, c));
    assertThat(filterPrefixList, accepts(flowAccepted2, null, c));
  }

  @Test
  public void testPrefixListEmpty() throws IOException {
    Configuration c = parseConfig("prefix-list-empty");
    Flow testFlow1 = createFlow("9.8.7.6", "0.0.0.0");
    Flow testFlow2 = createFlow("1.2.3.4", "1.2.3.4");
    Flow testFlow3 = createFlow("0.0.0.0", "9.8.7.6");

    IpAccessList incomingFilterSource = c.getIpAccessLists().get("TEST_FILTER_SOURCE");
    IpAccessList incomingFilterSourceExcept = c.getIpAccessLists().get("TEST_FILTER_SOURCE_EXCEPT");

    IpAccessList incomingFilterDestination = c.getIpAccessLists().get("TEST_FILTER_DESTINATION");
    IpAccessList incomingFilterDestinationExcept =
        c.getIpAccessLists().get("TEST_FILTER_DESTINATION_EXCEPT");

    IpAccessList incomingFilter = c.getIpAccessLists().get("TEST_FILTER");

    // No source IP should match the empty prefix list
    assertThat(incomingFilterSource, rejects(testFlow1, null, c));
    assertThat(incomingFilterSource, rejects(testFlow2, null, c));
    assertThat(incomingFilterSource, rejects(testFlow3, null, c));

    // Every source IP should match the empty prefix list
    assertThat(incomingFilterSourceExcept, accepts(testFlow1, null, c));
    assertThat(incomingFilterSourceExcept, accepts(testFlow2, null, c));
    assertThat(incomingFilterSourceExcept, accepts(testFlow3, null, c));

    // No destination IP should match the empty prefix list
    assertThat(incomingFilterDestination, rejects(testFlow1, null, c));
    assertThat(incomingFilterDestination, rejects(testFlow2, null, c));
    assertThat(incomingFilterDestination, rejects(testFlow3, null, c));

    // Every destination IP should match the empty prefix list
    assertThat(incomingFilterDestinationExcept, accepts(testFlow1, null, c));
    assertThat(incomingFilterDestinationExcept, accepts(testFlow2, null, c));
    assertThat(incomingFilterDestinationExcept, accepts(testFlow3, null, c));

    // No dest or source IP should match the empty prefix list
    assertThat(incomingFilter, rejects(testFlow1, null, c));
    assertThat(incomingFilter, rejects(testFlow2, null, c));
    assertThat(incomingFilter, rejects(testFlow3, null, c));
  }

  @Test
  public void testRouteFilters() throws IOException {
    Configuration c = parseConfig("route-filter");
    RouteFilterList rfl = c.getRouteFilterLists().get("route-filter-test:t1");
    assertThat(
        rfl,
        RouteFilterListMatchers.hasLines(
            containsInAnyOrder(
                new RouteFilterLine(
                    LineAction.ACCEPT, Prefix.parse("1.2.0.0/16"), new SubRange(16, 16)),
                new RouteFilterLine(
                    LineAction.ACCEPT, Prefix.parse("1.2.0.0/16"), new SubRange(17, 32)),
                new RouteFilterLine(
                    LineAction.ACCEPT, Prefix.parse("1.7.0.0/16"), new SubRange(16, 16)),
                new RouteFilterLine(
                    LineAction.ACCEPT, Prefix.parse("1.7.0.0/17"), new SubRange(17, 17)),
                new RouteFilterLine(
                    LineAction.ACCEPT,
                    new IpWildcard("1.0.0.0:0.255.0.255"),
                    new SubRange(16, 16)))));
  }

  @Test
  public void testRoutingInstanceType() throws IOException {
    Configuration c = parseConfig("routing-instance-type");

    /* All types for now should result in a VRF */
    /* TODO: perhaps some types e.g. forwarding should not result in a VRF */
    assertThat(c, hasVrfs(hasKey("ri-forwarding")));
    assertThat(c, hasVrfs(hasKey("ri-l2vpn")));
    assertThat(c, hasVrfs(hasKey("ri-virtual-router")));
    assertThat(c, hasVrfs(hasKey("ri-virtual-switch")));
    assertThat(c, hasVrfs(hasKey("ri-vrf")));
  }

  @Test
  public void testRoutingPolicy() throws IOException {
    Configuration c = parseConfig("routing-policy");
    Environment.Builder eb = Environment.builder(c).setDirection(Direction.IN);

    RoutingPolicy policyExact = c.getRoutingPolicies().get("route-filter-exact");
    RoutingPolicy policyLonger = c.getRoutingPolicies().get("route-filter-longer");
    RoutingPolicy policyPrange = c.getRoutingPolicies().get("route-filter-prange");
    RoutingPolicy policyThrough = c.getRoutingPolicies().get("route-filter-through");
    RoutingPolicy policyAddressmask = c.getRoutingPolicies().get("route-filter-addressmask");

    ConnectedRoute connectedRouteExact =
        new ConnectedRoute(Prefix.parse("1.2.3.4/16"), "nhinttest");
    ConnectedRoute connectedRouteLonger =
        new ConnectedRoute(Prefix.parse("1.2.3.4/19"), "nhinttest");
    ConnectedRoute connectedRouteInRange =
        new ConnectedRoute(Prefix.parse("1.2.3.4/17"), "nhinttest");
    ConnectedRoute connectedRouteInvalidPrefix =
        new ConnectedRoute(Prefix.parse("2.3.3.4/17"), "nhinttest");
    ConnectedRoute connectedRouteInvalidLength =
        new ConnectedRoute(Prefix.parse("2.3.3.4/29"), "nhinttest");

    ConnectedRoute connectedRouteMaskInvalidPrefix =
        new ConnectedRoute(Prefix.parse("9.2.9.4/16"), "nhinttest");
    ConnectedRoute connectedRouteMaskValid =
        new ConnectedRoute(Prefix.parse("1.9.3.9/16"), "nhinttest");
    ConnectedRoute connectedRouteMaskInvalidLength =
        new ConnectedRoute(Prefix.parse("1.9.3.9/17"), "nhinttest");

    eb.setVrf("vrf1");

    assertThat(
        policyExact.call(eb.setOriginalRoute(connectedRouteExact).build()).getBooleanValue(),
        equalTo(true));
    assertThat(
        policyExact.call(eb.setOriginalRoute(connectedRouteLonger).build()).getBooleanValue(),
        equalTo(false));
    assertThat(
        policyExact
            .call(eb.setOriginalRoute(connectedRouteInvalidPrefix).build())
            .getBooleanValue(),
        equalTo(false));

    assertThat(
        policyLonger.call(eb.setOriginalRoute(connectedRouteLonger).build()).getBooleanValue(),
        equalTo(true));
    assertThat(
        policyLonger
            .call(eb.setOriginalRoute(connectedRouteInvalidLength).build())
            .getBooleanValue(),
        equalTo(false));
    assertThat(
        policyLonger
            .call(eb.setOriginalRoute(connectedRouteInvalidPrefix).build())
            .getBooleanValue(),
        equalTo(false));

    assertThat(
        policyPrange.call(eb.setOriginalRoute(connectedRouteInRange).build()).getBooleanValue(),
        equalTo(true));
    assertThat(
        policyPrange.call(eb.setOriginalRoute(connectedRouteLonger).build()).getBooleanValue(),
        equalTo(false));
    assertThat(
        policyPrange
            .call(eb.setOriginalRoute(connectedRouteInvalidPrefix).build())
            .getBooleanValue(),
        equalTo(false));

    assertThat(
        policyThrough.call(eb.setOriginalRoute(connectedRouteInRange).build()).getBooleanValue(),
        equalTo(true));
    assertThat(
        policyThrough.call(eb.setOriginalRoute(connectedRouteLonger).build()).getBooleanValue(),
        equalTo(false));
    assertThat(
        policyThrough
            .call(eb.setOriginalRoute(connectedRouteInvalidPrefix).build())
            .getBooleanValue(),
        equalTo(false));

    assertThat(
        policyAddressmask
            .call(eb.setOriginalRoute(connectedRouteMaskValid).build())
            .getBooleanValue(),
        equalTo(true));
    assertThat(
        policyAddressmask
            .call(eb.setOriginalRoute(connectedRouteMaskInvalidPrefix).build())
            .getBooleanValue(),
        equalTo(false));
    assertThat(
        policyAddressmask
            .call(eb.setOriginalRoute(connectedRouteMaskInvalidLength).build())
            .getBooleanValue(),
        equalTo(false));
  }

  @Test
  public void testStaticRoutePreference() throws IOException {
    Configuration c = parseConfig("static-route-preference");
    assertThat(
        c,
        hasVrf(
            "default",
            hasStaticRoutes(
                equalTo(
                    ImmutableSet.of(
                        StaticRoute.builder()
                            .setNetwork(Prefix.parse("1.2.3.4/24"))
                            .setNextHopIp(new Ip("10.0.0.1"))
                            .setAdministrativeCost(250)
                            .build(),
                        StaticRoute.builder()
                            .setNetwork(Prefix.parse("2.3.4.5/24"))
                            .setNextHopIp(new Ip("10.0.0.2"))
                            .setAdministrativeCost(5)
                            .build())))));
  }

  @Test
  public void testStaticRoutes() throws IOException {
    Configuration c = parseConfig("static-routes");

    assertThat(c, hasDefaultVrf(hasStaticRoutes(hasItem(hasPrefix(Prefix.parse("1.0.0.0/8"))))));
    assertThat(c, hasVrf("ri2", hasStaticRoutes(hasItem(hasPrefix(Prefix.parse("2.0.0.0/8"))))));
  }

  @Test
  public void testStormControl() throws IOException {
    /* allow storm-control configuration in an interface */
    parseConfig("storm-control");
  }
}<|MERGE_RESOLUTION|>--- conflicted
+++ resolved
@@ -8,11 +8,8 @@
 import static org.batfish.datamodel.matchers.BgpProcessMatchers.hasNeighbors;
 import static org.batfish.datamodel.matchers.ConfigurationMatchers.hasDefaultVrf;
 import static org.batfish.datamodel.matchers.ConfigurationMatchers.hasHostname;
-<<<<<<< HEAD
 import static org.batfish.datamodel.matchers.ConfigurationMatchers.hasIkePhase1Policy;
 import static org.batfish.datamodel.matchers.ConfigurationMatchers.hasIkePhase1Proposal;
-=======
->>>>>>> bf740cab
 import static org.batfish.datamodel.matchers.ConfigurationMatchers.hasIkeProposal;
 import static org.batfish.datamodel.matchers.ConfigurationMatchers.hasInterface;
 import static org.batfish.datamodel.matchers.ConfigurationMatchers.hasInterfaces;
@@ -29,11 +26,8 @@
 import static org.batfish.datamodel.matchers.DataModelMatchers.hasRouteFilterLists;
 import static org.batfish.datamodel.matchers.DataModelMatchers.hasUndefinedReference;
 import static org.batfish.datamodel.matchers.DataModelMatchers.isDynamic;
-<<<<<<< HEAD
 import static org.batfish.datamodel.matchers.IkePhase1PolicyMatchers.hasIkePhase1Proposals;
 import static org.batfish.datamodel.matchers.IkePhase1PolicyMatchers.hasPresharedKey;
-=======
->>>>>>> bf740cab
 import static org.batfish.datamodel.matchers.IkeProposalMatchers.hasAuthenticationAlgorithm;
 import static org.batfish.datamodel.matchers.IkeProposalMatchers.hasAuthenticationMethod;
 import static org.batfish.datamodel.matchers.IkeProposalMatchers.hasDiffieHellmanGroup;
@@ -1243,7 +1237,6 @@
   }
 
   @Test
-<<<<<<< HEAD
   public void testIkePolicy() throws IOException {
     Configuration c = parseConfig("ike-policy");
 
@@ -1258,8 +1251,6 @@
   }
 
   @Test
-=======
->>>>>>> bf740cab
   public void testIkeProposal() throws IOException {
     Configuration c = parseConfig("ike-proposal");
 
@@ -1273,7 +1264,6 @@
                 hasAuthenticationAlgorithm(IkeHashingAlgorithm.MD5),
                 hasDiffieHellmanGroup(DiffieHellmanGroup.GROUP14),
                 hasLifeTimeSeconds(50000))));
-<<<<<<< HEAD
 
     // test for IKE phase1 proposals
     assertThat(
@@ -1287,18 +1277,13 @@
                 IkePhase1ProposalMatchers.hasHashingAlgorithm(IkeHashingAlgorithm.MD5),
                 IkePhase1ProposalMatchers.hasDiffieHellmanGroup(DiffieHellmanGroup.GROUP14),
                 IkePhase1ProposalMatchers.hasLifeTimeSeconds(50000))));
-=======
->>>>>>> bf740cab
   }
 
   @Test
   public void testIkeProposalSet() throws IOException {
     Configuration c = parseConfig("ike-proposal");
 
-<<<<<<< HEAD
     /** TODO: Replace with IKE phase 1 proposal tests */
-=======
->>>>>>> bf740cab
     // ike proposals added as part of the `basic` proposal set
     assertThat(
         c,
