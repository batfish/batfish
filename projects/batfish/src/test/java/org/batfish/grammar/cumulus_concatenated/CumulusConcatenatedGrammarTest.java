package org.batfish.grammar.cumulus_concatenated;

import static org.batfish.datamodel.matchers.ConfigurationMatchers.hasHostname;
import static org.batfish.main.BatfishTestUtils.configureBatfishTestSettings;
import static org.batfish.representation.cumulus.CumulusConversions.computeBgpGenerationPolicyName;
import static org.batfish.representation.cumulus.CumulusConversions.computeMatchSuppressedSummaryOnlyPolicyName;
import static org.hamcrest.MatcherAssert.assertThat;
import static org.hamcrest.Matchers.contains;
import static org.hamcrest.Matchers.containsInAnyOrder;
import static org.hamcrest.Matchers.emptyString;
import static org.hamcrest.Matchers.equalTo;
import static org.hamcrest.Matchers.hasEntry;
import static org.hamcrest.Matchers.hasKey;
import static org.junit.Assert.assertEquals;

import com.google.common.collect.ImmutableList;
import com.google.common.collect.ImmutableSet;
import com.google.common.graph.ValueGraph;
import java.io.IOException;
import java.util.Arrays;
import java.util.List;
import java.util.Map;
import java.util.Set;
import java.util.SortedMap;
import javax.annotation.Nonnull;
import org.antlr.v4.runtime.ParserRuleContext;
import org.apache.commons.lang3.SerializationUtils;
import org.batfish.common.BatfishLogger;
import org.batfish.common.Warnings;
import org.batfish.common.util.CommonUtil;
import org.batfish.config.Settings;
import org.batfish.datamodel.BgpActivePeerConfig;
import org.batfish.datamodel.BgpPeerConfigId;
import org.batfish.datamodel.BgpProcess;
import org.batfish.datamodel.BgpSessionProperties;
import org.batfish.datamodel.ConcreteInterfaceAddress;
import org.batfish.datamodel.Configuration;
import org.batfish.datamodel.GeneratedRoute;
import org.batfish.datamodel.Interface;
import org.batfish.datamodel.Ip;
import org.batfish.datamodel.Prefix;
import org.batfish.datamodel.StaticRoute;
import org.batfish.datamodel.Vrf;
import org.batfish.datamodel.bgp.BgpConfederation;
import org.batfish.datamodel.bgp.BgpTopologyUtils;
import org.batfish.grammar.GrammarSettings;
import org.batfish.main.Batfish;
import org.batfish.main.BatfishTestUtils;
import org.batfish.main.TestrigText;
import org.batfish.representation.cumulus.CumulusNcluConfiguration;
import org.junit.Rule;
import org.junit.Test;
import org.junit.rules.ExpectedException;
import org.junit.rules.TemporaryFolder;

public class CumulusConcatenatedGrammarTest {
  private static final String INTERFACES_DELIMITER = "# This file describes the network interfaces";
  private static final String PORTS_DELIMITER = "# ports.conf --";
  private static final String FRR_DELIMITER = "frr version 4.0+cl3u8";

  private static final String TESTCONFIGS_PREFIX =
      "org/batfish/grammar/cumulus_concatenated/testconfigs/";

  private static final String TESTRIGS_PREFIX =
      "org/batfish/grammar/cumulus_concatenated/testrigs/";

  @Rule public TemporaryFolder _folder = new TemporaryFolder();

  @Rule public ExpectedException _thrown = ExpectedException.none();

  private static CumulusNcluConfiguration parseFromTextWithSettings(String src, Settings settings) {
    CumulusConcatenatedCombinedParser parser = new CumulusConcatenatedCombinedParser(src, settings);
    ParserRuleContext tree =
        Batfish.parse(parser, new BatfishLogger(BatfishLogger.LEVELSTR_FATAL, false), settings);
    CumulusConcatenatedControlPlaneExtractor extractor =
        new CumulusConcatenatedControlPlaneExtractor(
            src, new Warnings(), "", settings, null, false);
    extractor.processParseTree(tree);
    return SerializationUtils.clone((CumulusNcluConfiguration) extractor.getVendorConfiguration());
  }

  private static CumulusNcluConfiguration parse(String src) {
    Settings settings = new Settings();
    settings.setDisableUnrecognized(true);
    settings.setThrowOnLexerError(true);
    settings.setThrowOnParserError(true);

    return parseFromTextWithSettings(src, settings);
  }

  private static CumulusNcluConfiguration parseLines(String... lines) {
    return parse(String.join("\n", lines) + "\n");
  }

  private static CumulusNcluConfiguration parseVendorConfig(String filename) {
    Settings settings = new Settings();
    configureBatfishTestSettings(settings);
    return parseVendorConfig(filename, settings);
  }

  private static CumulusNcluConfiguration parseVendorConfig(
      String filename, GrammarSettings settings) {
    String src = CommonUtil.readResource(TESTCONFIGS_PREFIX + filename);
    CumulusConcatenatedCombinedParser parser = new CumulusConcatenatedCombinedParser(src, settings);
    CumulusConcatenatedControlPlaneExtractor extractor =
        new CumulusConcatenatedControlPlaneExtractor(
            src, new Warnings(), filename, parser.getSettings(), null, false);
    ParserRuleContext tree =
        Batfish.parse(parser, new BatfishLogger(BatfishLogger.LEVELSTR_FATAL, false), settings);
    extractor.processParseTree(tree);
    CumulusNcluConfiguration config = (CumulusNcluConfiguration) extractor.getVendorConfiguration();
    config.setFilename(TESTCONFIGS_PREFIX + filename);
    return config;
  }

  private Batfish getBatfishForConfigurationNames(String... configurationNames) throws IOException {
    String[] names =
        Arrays.stream(configurationNames).map(s -> TESTCONFIGS_PREFIX + s).toArray(String[]::new);
    return BatfishTestUtils.getBatfishForTextConfigs(_folder, names);
  }

  private SortedMap<String, Configuration> parseTextConfigs(String... configurationNames)
      throws IOException {
    return getBatfishForConfigurationNames(configurationNames).loadConfigurations();
  }

  private @Nonnull Configuration parseConfig(String hostname) throws IOException {
    Map<String, Configuration> configs = parseTextConfigs(hostname);
    String canonicalHostname = hostname.toLowerCase();
    assertThat(configs, hasEntry(equalTo(canonicalHostname), hasHostname(canonicalHostname)));
    return configs.get(canonicalHostname);
  }

  @Test
  public void testConcatenation() {
    CumulusNcluConfiguration cfg = parseVendorConfig("concatenation");
    assertThat(cfg.getHostname(), equalTo("hostname"));
  }

  @Test
  public void testConcatenationWithLeadingGarbage() {
    CumulusNcluConfiguration cfg = parseVendorConfig("concatenation_with_leading_garbage");
    assertThat(cfg.getHostname(), equalTo("hostname"));
  }

  @Test
  public void testConcatenationWithMissingHostname() {
    CumulusNcluConfiguration cfg = parseVendorConfig("concatenation_with_missing_hostname");
    assertThat(cfg.getHostname(), emptyString());
  }

  @Test
  public void testPortsUnrecognized() {
    Settings settings = new Settings();
    configureBatfishTestSettings(settings);
    settings.setDisableUnrecognized(false);
    settings.setThrowOnLexerError(false);
    settings.setThrowOnParserError(false);
    CumulusNcluConfiguration cfg = parseVendorConfig("ports_unrecognized", settings);
    assertThat(cfg.getHostname(), equalTo("hostname"));
  }

  @Test
  public void testBgpAggregateAddress_e2e() {
    CumulusNcluConfiguration vsConfig = parseVendorConfig("bgp_aggregate_address");
    Configuration viConfig = vsConfig.toVendorIndependentConfigurations().get(0);
    Vrf vrf = viConfig.getDefaultVrf();

    Prefix prefix1 = Prefix.parse("1.1.1.0/24");
    Prefix prefix2 = Prefix.parse("2.2.0.0/16");

    // Test that the expected routes maps were generated. We test their semantics elsewhere.
    assertThat(
        viConfig.getRoutingPolicies(),
        hasKey(
            computeBgpGenerationPolicyName(
                true, Configuration.DEFAULT_VRF_NAME, prefix1.toString())));
    assertThat(
        viConfig.getRoutingPolicies(),
        hasKey(
            computeBgpGenerationPolicyName(
                true, Configuration.DEFAULT_VRF_NAME, prefix2.toString())));

    // Test that expected generated routes exist
    assertThat(
        vrf.getGeneratedRoutes().stream()
            .map(GeneratedRoute::getNetwork)
            .collect(ImmutableList.toImmutableList()),
        containsInAnyOrder(prefix1, prefix2));

    // suppression route map exists. Semantics tested elsewhere
    assertThat(
        viConfig.getRouteFilterLists(),
        hasKey(computeMatchSuppressedSummaryOnlyPolicyName(vrf.getName())));
  }

  @Test
  public void testVrf() {
    CumulusNcluConfiguration c =
        parseLines(
            "hostname",
            INTERFACES_DELIMITER,
            // declare vrf1
            "iface vrf1",
            "  vrf-table auto",
            PORTS_DELIMITER,
            FRR_DELIMITER,
            // add definition
            "vrf vrf1",
            "  vni 1000",
            "exit-vrf");
    assertThat(c.getVrfs().get("vrf1").getVni(), equalTo(1000));
  }

  @Test
  public void testBgpConfederationConversion() throws IOException {
    Configuration c = parseConfig("bgp_confederation");
    BgpProcess bgpProcess = c.getDefaultVrf().getBgpProcess();
    assertThat(
        bgpProcess.getConfederation(), equalTo(new BgpConfederation(12, ImmutableSet.of(65000L))));
    BgpActivePeerConfig neighbor = bgpProcess.getActiveNeighbors().get(Prefix.parse("1.1.1.1/32"));
    assertThat(neighbor.getConfederationAsn(), equalTo(12L));
    assertThat(neighbor.getLocalAs(), equalTo(65000L));
  }

  @Test
  public void testInterfaces() throws IOException {
    Configuration c = parseConfig("interface_test");

    assertThat(c.getAllInterfaces().keySet(), contains("lo", "swp1", "swp2"));

    Interface lo = c.getAllInterfaces().get("lo");
    assertEquals(lo.getAddress(), ConcreteInterfaceAddress.parse("1.1.1.1/32"));

    Interface swp1 = c.getAllInterfaces().get("swp1");
    assertEquals(swp1.getAddress(), ConcreteInterfaceAddress.parse("2.2.2.2/24"));

    Interface swp2 = c.getAllInterfaces().get("swp2");
    assertEquals(swp2.getAddress(), ConcreteInterfaceAddress.parse("3.3.3.3/24"));
    assertEquals(swp2.getSpeed(), Double.valueOf(10000 * 10e6));
  }

  @Test
<<<<<<< HEAD
  public void testBgpSessionUpdateSource() throws IOException {
    String testrigName = "bgp_update_source";
    List<String> configurationNames = ImmutableList.of("n1", "n2");

    Batfish batfish =
        BatfishTestUtils.getBatfishFromTestrigText(
            TestrigText.builder()
                .setConfigurationText(TESTRIGS_PREFIX + testrigName, configurationNames)
                .build(),
            _folder);

    Map<String, Configuration> configurations = batfish.loadConfigurations();
    Map<Ip, Map<String, Set<String>>> ipOwners =
        batfish.getTopologyProvider().getIpOwners(batfish.getNetworkSnapshot()).getIpVrfOwners();
    ValueGraph<BgpPeerConfigId, BgpSessionProperties> bgpTopology =
        BgpTopologyUtils.initBgpTopology(configurations, ipOwners, false, null).getGraph();

    String vrf = "default";
    // Edge one direction
    assertThat(
        bgpTopology
            .adjacentNodes(new BgpPeerConfigId("n1", vrf, Prefix.parse("10.0.0.2/32"), false))
            .iterator()
            .next(),
        equalTo(new BgpPeerConfigId("n2", vrf, Prefix.parse("10.0.0.1/32"), false)));

    // Edge the other direction
    assertThat(
        bgpTopology
            .adjacentNodes(new BgpPeerConfigId("n2", vrf, Prefix.parse("10.0.0.1/32"), false))
            .iterator()
            .next(),
        equalTo(new BgpPeerConfigId("n1", vrf, Prefix.parse("10.0.0.2/32"), false)));
=======
  public void testStaticRoute() {
    CumulusNcluConfiguration vsConfig = parseVendorConfig("static_route");
    Configuration viConfig = vsConfig.toVendorIndependentConfigurations().get(0);
    assertThat(
        viConfig.getDefaultVrf().getStaticRoutes(),
        equalTo(
            ImmutableSet.of(
                StaticRoute.builder()
                    .setNetwork(Prefix.parse("1.1.1.1/24"))
                    .setNextHopIp(Ip.parse("10.0.0.1"))
                    .setAdministrativeCost(1)
                    .build())));
    assertThat(
        viConfig.getVrfs().get("VRF").getStaticRoutes(),
        equalTo(
            ImmutableSet.of(
                StaticRoute.builder()
                    .setNetwork(Prefix.parse("2.2.2.2/24"))
                    .setNextHopIp(Ip.parse("10.0.0.2"))
                    .setAdministrativeCost(1)
                    .build())));
>>>>>>> a7ed1b78
  }
}<|MERGE_RESOLUTION|>--- conflicted
+++ resolved
@@ -20,7 +20,6 @@
 import java.util.Arrays;
 import java.util.List;
 import java.util.Map;
-import java.util.Set;
 import java.util.SortedMap;
 import javax.annotation.Nonnull;
 import org.antlr.v4.runtime.ParserRuleContext;
@@ -42,7 +41,6 @@
 import org.batfish.datamodel.StaticRoute;
 import org.batfish.datamodel.Vrf;
 import org.batfish.datamodel.bgp.BgpConfederation;
-import org.batfish.datamodel.bgp.BgpTopologyUtils;
 import org.batfish.grammar.GrammarSettings;
 import org.batfish.main.Batfish;
 import org.batfish.main.BatfishTestUtils;
@@ -241,41 +239,6 @@
   }
 
   @Test
-<<<<<<< HEAD
-  public void testBgpSessionUpdateSource() throws IOException {
-    String testrigName = "bgp_update_source";
-    List<String> configurationNames = ImmutableList.of("n1", "n2");
-
-    Batfish batfish =
-        BatfishTestUtils.getBatfishFromTestrigText(
-            TestrigText.builder()
-                .setConfigurationText(TESTRIGS_PREFIX + testrigName, configurationNames)
-                .build(),
-            _folder);
-
-    Map<String, Configuration> configurations = batfish.loadConfigurations();
-    Map<Ip, Map<String, Set<String>>> ipOwners =
-        batfish.getTopologyProvider().getIpOwners(batfish.getNetworkSnapshot()).getIpVrfOwners();
-    ValueGraph<BgpPeerConfigId, BgpSessionProperties> bgpTopology =
-        BgpTopologyUtils.initBgpTopology(configurations, ipOwners, false, null).getGraph();
-
-    String vrf = "default";
-    // Edge one direction
-    assertThat(
-        bgpTopology
-            .adjacentNodes(new BgpPeerConfigId("n1", vrf, Prefix.parse("10.0.0.2/32"), false))
-            .iterator()
-            .next(),
-        equalTo(new BgpPeerConfigId("n2", vrf, Prefix.parse("10.0.0.1/32"), false)));
-
-    // Edge the other direction
-    assertThat(
-        bgpTopology
-            .adjacentNodes(new BgpPeerConfigId("n2", vrf, Prefix.parse("10.0.0.1/32"), false))
-            .iterator()
-            .next(),
-        equalTo(new BgpPeerConfigId("n1", vrf, Prefix.parse("10.0.0.2/32"), false)));
-=======
   public void testStaticRoute() {
     CumulusNcluConfiguration vsConfig = parseVendorConfig("static_route");
     Configuration viConfig = vsConfig.toVendorIndependentConfigurations().get(0);
@@ -297,6 +260,40 @@
                     .setNextHopIp(Ip.parse("10.0.0.2"))
                     .setAdministrativeCost(1)
                     .build())));
->>>>>>> a7ed1b78
+  }
+
+  @Test
+  public void testBgpSessionUpdateSource() throws IOException {
+    String testrigName = "bgp_update_source";
+    List<String> configurationNames = ImmutableList.of("n1", "n2");
+
+    Batfish batfish =
+        BatfishTestUtils.getBatfishFromTestrigText(
+            TestrigText.builder()
+                .setConfigurationText(TESTRIGS_PREFIX + testrigName, configurationNames)
+                .build(),
+            _folder);
+
+    batfish.computeDataPlane();
+
+    ValueGraph<BgpPeerConfigId, BgpSessionProperties> bgpTopology =
+        batfish.getTopologyProvider().getBgpTopology(batfish.getNetworkSnapshot()).getGraph();
+
+    String vrf = "default";
+    // Edge one direction
+    assertThat(
+        bgpTopology
+            .adjacentNodes(new BgpPeerConfigId("n1", vrf, Prefix.parse("10.0.0.2/32"), false))
+            .iterator()
+            .next(),
+        equalTo(new BgpPeerConfigId("n2", vrf, Prefix.parse("10.0.0.1/32"), false)));
+
+    // Edge the other direction
+    assertThat(
+        bgpTopology
+            .adjacentNodes(new BgpPeerConfigId("n2", vrf, Prefix.parse("10.0.0.1/32"), false))
+            .iterator()
+            .next(),
+        equalTo(new BgpPeerConfigId("n1", vrf, Prefix.parse("10.0.0.2/32"), false)));
   }
 }