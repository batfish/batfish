package org.batfish.grammar.cumulus_concatenated;

import static org.batfish.datamodel.matchers.ConfigurationMatchers.hasHostname;
import static org.batfish.main.BatfishTestUtils.TEST_SNAPSHOT;
import static org.batfish.main.BatfishTestUtils.configureBatfishTestSettings;
import static org.batfish.representation.cumulus.CumulusConversions.computeBgpGenerationPolicyName;
import static org.batfish.representation.cumulus.CumulusConversions.computeMatchSuppressedSummaryOnlyPolicyName;
import static org.hamcrest.MatcherAssert.assertThat;
import static org.hamcrest.Matchers.contains;
import static org.hamcrest.Matchers.containsInAnyOrder;
import static org.hamcrest.Matchers.empty;
import static org.hamcrest.Matchers.emptyString;
import static org.hamcrest.Matchers.equalTo;
import static org.hamcrest.Matchers.hasEntry;
import static org.hamcrest.Matchers.hasKey;
import static org.junit.Assert.assertEquals;
import static org.junit.Assert.assertTrue;

import com.google.common.collect.ImmutableList;
import com.google.common.collect.ImmutableSet;
import com.google.common.graph.ValueGraph;
import java.io.IOException;
import java.util.Arrays;
import java.util.List;
import java.util.Map;
import java.util.SortedMap;
import javax.annotation.Nonnull;
import org.antlr.v4.runtime.ParserRuleContext;
import org.apache.commons.lang3.SerializationUtils;
import org.batfish.common.BatfishLogger;
import org.batfish.common.NetworkSnapshot;
import org.batfish.common.Warnings;
import org.batfish.common.plugin.IBatfish;
import org.batfish.common.util.CommonUtil;
import org.batfish.config.Settings;
import org.batfish.datamodel.AsPath;
import org.batfish.datamodel.BgpActivePeerConfig;
import org.batfish.datamodel.BgpPeerConfigId;
import org.batfish.datamodel.BgpProcess;
import org.batfish.datamodel.BgpSessionProperties;
import org.batfish.datamodel.Bgpv4Route;
import org.batfish.datamodel.ConcreteInterfaceAddress;
import org.batfish.datamodel.Configuration;
import org.batfish.datamodel.GeneratedRoute;
import org.batfish.datamodel.Interface;
import org.batfish.datamodel.Ip;
import org.batfish.datamodel.OriginType;
import org.batfish.datamodel.Prefix;
import org.batfish.datamodel.RoutingProtocol;
import org.batfish.datamodel.StaticRoute;
import org.batfish.datamodel.Vrf;
import org.batfish.datamodel.bgp.BgpConfederation;
import org.batfish.datamodel.bgp.community.StandardCommunity;
import org.batfish.datamodel.routing_policy.Environment.Direction;
import org.batfish.datamodel.routing_policy.RoutingPolicy;
import org.batfish.grammar.GrammarSettings;
import org.batfish.main.Batfish;
import org.batfish.main.BatfishTestUtils;
import org.batfish.main.TestrigText;
import org.batfish.representation.cumulus.CumulusConcatenatedConfiguration;
import org.junit.Rule;
import org.junit.Test;
import org.junit.rules.ExpectedException;
import org.junit.rules.TemporaryFolder;

public class CumulusConcatenatedGrammarTest {
  private static final String INTERFACES_DELIMITER = "# This file describes the network interfaces";
  private static final String PORTS_DELIMITER = "# ports.conf --";
  private static final String FRR_DELIMITER = "frr version 4.0+cl3u8";

  private static final String TESTCONFIGS_PREFIX =
      "org/batfish/grammar/cumulus_concatenated/testconfigs/";

  private static final String TESTRIGS_PREFIX =
      "org/batfish/grammar/cumulus_concatenated/testrigs/";

  @Rule public TemporaryFolder _folder = new TemporaryFolder();

  @Rule public ExpectedException _thrown = ExpectedException.none();

  private static CumulusConcatenatedConfiguration parseFromTextWithSettings(
      String src, Settings settings) {
    CumulusConcatenatedCombinedParser parser = new CumulusConcatenatedCombinedParser(src, settings);
    ParserRuleContext tree =
        Batfish.parse(parser, new BatfishLogger(BatfishLogger.LEVELSTR_FATAL, false), settings);
    CumulusConcatenatedControlPlaneExtractor extractor =
        new CumulusConcatenatedControlPlaneExtractor(
            src, new Warnings(), "", settings, null, false);
    extractor.processParseTree(TEST_SNAPSHOT, tree);
    return SerializationUtils.clone(
        (CumulusConcatenatedConfiguration) extractor.getVendorConfiguration());
  }

  private static CumulusConcatenatedConfiguration parse(String src) {
    Settings settings = new Settings();
    settings.setDisableUnrecognized(true);
    settings.setThrowOnLexerError(true);
    settings.setThrowOnParserError(true);

    return parseFromTextWithSettings(src, settings);
  }

  private static CumulusConcatenatedConfiguration parseLines(String... lines) {
    return parse(String.join("\n", lines) + "\n");
  }

  private static CumulusConcatenatedConfiguration parseVendorConfig(String filename) {
    Settings settings = new Settings();
    configureBatfishTestSettings(settings);
    return parseVendorConfig(filename, settings);
  }

  private static CumulusConcatenatedConfiguration parseVendorConfig(
      String filename, GrammarSettings settings) {
    String src = CommonUtil.readResource(TESTCONFIGS_PREFIX + filename);
    CumulusConcatenatedCombinedParser parser = new CumulusConcatenatedCombinedParser(src, settings);
    CumulusConcatenatedControlPlaneExtractor extractor =
        new CumulusConcatenatedControlPlaneExtractor(
            src, new Warnings(), filename, parser.getSettings(), null, false);
    ParserRuleContext tree =
        Batfish.parse(parser, new BatfishLogger(BatfishLogger.LEVELSTR_FATAL, false), settings);
    extractor.processParseTree(TEST_SNAPSHOT, tree);
    CumulusConcatenatedConfiguration config =
        (CumulusConcatenatedConfiguration) extractor.getVendorConfiguration();
    config.setFilename(TESTCONFIGS_PREFIX + filename);
    return config;
  }

  private Batfish getBatfishForConfigurationNames(String... configurationNames) throws IOException {
    String[] names =
        Arrays.stream(configurationNames).map(s -> TESTCONFIGS_PREFIX + s).toArray(String[]::new);
    return BatfishTestUtils.getBatfishForTextConfigs(_folder, names);
  }

  private SortedMap<String, Configuration> parseTextConfigs(String... configurationNames)
      throws IOException {
    IBatfish iBatfish = getBatfishForConfigurationNames(configurationNames);
    return iBatfish.loadConfigurations(iBatfish.getSnapshot());
  }

  private @Nonnull Configuration parseConfig(String hostname) throws IOException {
    Map<String, Configuration> configs = parseTextConfigs(hostname);
    String canonicalHostname = hostname.toLowerCase();
    assertThat(configs, hasEntry(equalTo(canonicalHostname), hasHostname(canonicalHostname)));
    return configs.get(canonicalHostname);
  }

  private @Nonnull Bgpv4Route processRouteIn(RoutingPolicy routingPolicy, Bgpv4Route route) {
    Bgpv4Route.Builder builder = route.toBuilder();
    assertTrue(routingPolicy.process(route, builder, Direction.IN));
    return builder.build();
  }

  @Test
  public void testConcatenation() {
    CumulusConcatenatedConfiguration cfg = parseVendorConfig("concatenation");
    assertThat(cfg.getHostname(), equalTo("hostname"));
  }

  @Test
  public void testConcatenationWithLeadingGarbage() {
    CumulusConcatenatedConfiguration cfg = parseVendorConfig("concatenation_with_leading_garbage");
    assertThat(cfg.getHostname(), equalTo("hostname"));
  }

  @Test
  public void testConcatenationWithMissingHostname() {
    CumulusConcatenatedConfiguration cfg = parseVendorConfig("concatenation_with_missing_hostname");
    assertThat(cfg.getHostname(), emptyString());
  }

  @Test
  public void testPortsUnrecognized() {
    Settings settings = new Settings();
    configureBatfishTestSettings(settings);
    settings.setDisableUnrecognized(false);
    settings.setThrowOnLexerError(false);
    settings.setThrowOnParserError(false);
    CumulusConcatenatedConfiguration cfg = parseVendorConfig("ports_unrecognized", settings);
    assertThat(cfg.getHostname(), equalTo("hostname"));
  }

  @Test
  public void testBgpAggregateAddress_e2e() {
    CumulusConcatenatedConfiguration vsConfig = parseVendorConfig("bgp_aggregate_address");
    Configuration viConfig = vsConfig.toVendorIndependentConfigurations().get(0);
    Vrf vrf = viConfig.getDefaultVrf();

    Prefix prefix1 = Prefix.parse("1.1.1.0/24");
    Prefix prefix2 = Prefix.parse("2.2.0.0/16");

    // Test that the expected routes maps were generated. We test their semantics elsewhere.
    assertThat(
        viConfig.getRoutingPolicies(),
        hasKey(
            computeBgpGenerationPolicyName(
                true, Configuration.DEFAULT_VRF_NAME, prefix1.toString())));
    assertThat(
        viConfig.getRoutingPolicies(),
        hasKey(
            computeBgpGenerationPolicyName(
                true, Configuration.DEFAULT_VRF_NAME, prefix2.toString())));

    // Test that expected generated routes exist
    assertThat(
        vrf.getGeneratedRoutes().stream()
            .map(GeneratedRoute::getNetwork)
            .collect(ImmutableList.toImmutableList()),
        containsInAnyOrder(prefix1, prefix2));

    // suppression route map exists. Semantics tested elsewhere
    assertThat(
        viConfig.getRouteFilterLists(),
        hasKey(computeMatchSuppressedSummaryOnlyPolicyName(vrf.getName())));
  }

  @Test
  public void testVrf() {
    CumulusConcatenatedConfiguration c =
        parseLines(
            "hostname",
            INTERFACES_DELIMITER,
            // declare vrf1
            "iface vrf1",
            "  vrf-table auto",
            PORTS_DELIMITER,
            FRR_DELIMITER,
            // add definition
            "vrf vrf1",
            "  vni 1000",
            "exit-vrf");
    assertThat(c.getFrrConfiguration().getVrfs().get("vrf1").getVni(), equalTo(1000));
  }

  @Test
  public void testBgpConfederationConversion() throws IOException {
    Configuration c = parseConfig("bgp_confederation");
    BgpProcess bgpProcess = c.getDefaultVrf().getBgpProcess();
    assertThat(
        bgpProcess.getConfederation(), equalTo(new BgpConfederation(12, ImmutableSet.of(65000L))));
    BgpActivePeerConfig neighbor = bgpProcess.getActiveNeighbors().get(Prefix.parse("1.1.1.1/32"));
    assertThat(neighbor.getConfederationAsn(), equalTo(12L));
    assertThat(neighbor.getLocalAs(), equalTo(65000L));
  }

  @Test
  public void testInterfaces() throws IOException {
    Configuration c = parseConfig("interface_test");

    assertThat(c.getAllInterfaces().keySet(), contains("lo", "swp1", "swp2"));

    Interface lo = c.getAllInterfaces().get("lo");
    assertEquals(lo.getAddress(), ConcreteInterfaceAddress.parse("1.1.1.1/32"));

    Interface swp1 = c.getAllInterfaces().get("swp1");
    assertEquals(swp1.getAddress(), ConcreteInterfaceAddress.parse("2.2.2.2/24"));

    Interface swp2 = c.getAllInterfaces().get("swp2");
    assertEquals(swp2.getAddress(), ConcreteInterfaceAddress.parse("3.3.3.3/24"));
    assertEquals(swp2.getSpeed(), Double.valueOf(10000 * 10e6));
  }

  @Test
  public void testStaticRoute() {
    CumulusConcatenatedConfiguration vsConfig = parseVendorConfig("static_route");
    Configuration viConfig = vsConfig.toVendorIndependentConfigurations().get(0);
    assertThat(
        viConfig.getDefaultVrf().getStaticRoutes(),
        equalTo(
            ImmutableSet.of(
                StaticRoute.builder()
                    .setNetwork(Prefix.parse("1.1.1.1/24"))
                    .setNextHopIp(Ip.parse("10.0.0.1"))
                    .setAdministrativeCost(1)
                    .build())));
    assertThat(
        viConfig.getVrfs().get("VRF").getStaticRoutes(),
        equalTo(
            ImmutableSet.of(
                StaticRoute.builder()
                    .setNetwork(Prefix.parse("2.2.2.2/24"))
                    .setNextHopIp(Ip.parse("10.0.0.2"))
                    .setAdministrativeCost(1)
                    .build())));
  }

  @Test
  public void testBgpSessionUpdateSource() throws IOException {
    String testrigName = "bgp_update_source";
    List<String> configurationNames = ImmutableList.of("n1", "n2");

    Batfish batfish =
        BatfishTestUtils.getBatfishFromTestrigText(
            TestrigText.builder()
                .setConfigurationText(TESTRIGS_PREFIX + testrigName, configurationNames)
                .build(),
            _folder);

    NetworkSnapshot snapshot = batfish.getSnapshot();
    batfish.computeDataPlane(snapshot);

    ValueGraph<BgpPeerConfigId, BgpSessionProperties> bgpTopology =
        batfish.getTopologyProvider().getBgpTopology(snapshot).getGraph();

    String vrf = "default";
    // Edge one direction
    assertThat(
        bgpTopology
            .adjacentNodes(new BgpPeerConfigId("n1", vrf, Prefix.parse("10.0.0.2/32"), false))
            .iterator()
            .next(),
        equalTo(new BgpPeerConfigId("n2", vrf, Prefix.parse("10.0.0.1/32"), false)));

    // Edge the other direction
    assertThat(
        bgpTopology
            .adjacentNodes(new BgpPeerConfigId("n2", vrf, Prefix.parse("10.0.0.1/32"), false))
            .iterator()
            .next(),
        equalTo(new BgpPeerConfigId("n1", vrf, Prefix.parse("10.0.0.2/32"), false)));
  }

  @Test
  public void testSetCommunityAdditive() throws IOException {
    Ip origNextHopIp = Ip.parse("192.0.2.254");
    Bgpv4Route base =
        Bgpv4Route.builder()
            .setAsPath(AsPath.ofSingletonAsSets(2L))
            .setOriginatorIp(Ip.ZERO)
            .setOriginType(OriginType.INCOMPLETE)
            .setProtocol(RoutingProtocol.BGP)
            .setNextHopIp(origNextHopIp)
            .setNetwork(Prefix.parse("10.20.30.0/31"))
            .setTag(0L)
            .build();
    Configuration c = parseConfig("set_community_additive_test");
    RoutingPolicy rp1 = c.getRoutingPolicies().get("RM_SET_ADDITIVE_TEST_1");
    RoutingPolicy rp2 = c.getRoutingPolicies().get("RM_SET_ADDITIVE_TEST_2");
    RoutingPolicy rp3 = c.getRoutingPolicies().get("RM_SET_ADDITIVE_TEST_3");
    Bgpv4Route inRoute =
        base.toBuilder().setCommunities(ImmutableSet.of(StandardCommunity.of(4, 4))).build();
    Bgpv4Route outputRoute1 = processRouteIn(rp1, inRoute);
    Bgpv4Route outputRoute2 = processRouteIn(rp2, inRoute);
    Bgpv4Route outputRoute3 = processRouteIn(rp3, inRoute);
    assertThat(
        outputRoute1.getCommunities(),
        contains(
            StandardCommunity.of(2, 2), StandardCommunity.of(3, 3), StandardCommunity.of(4, 4)));
    assertThat(outputRoute2.getCommunities(), contains(StandardCommunity.of(1, 1)));
    assertThat(
        outputRoute3.getCommunities(),
        contains(
            StandardCommunity.of(2, 2), StandardCommunity.of(3, 3), StandardCommunity.of(4, 4)));
  }

  @Test
  public void testSetMetric() throws IOException {
    Ip origNextHopIp = Ip.parse("192.0.2.254");
    Bgpv4Route base =
        Bgpv4Route.builder()
            .setAsPath(AsPath.ofSingletonAsSets(2L))
            .setOriginatorIp(Ip.ZERO)
            .setOriginType(OriginType.INCOMPLETE)
            .setProtocol(RoutingProtocol.BGP)
            .setNextHopIp(origNextHopIp)
            .setNetwork(Prefix.parse("10.20.30.0/31"))
            .setTag(0L)
            .setMetric(2L)
            .build();
    Configuration c = parseConfig("set_metric_test");
    RoutingPolicy rp1 = c.getRoutingPolicies().get("RM_METRIC_TEST");
    RoutingPolicy rp2 = c.getRoutingPolicies().get("RM_METRIC_PLUS_TEST");
    RoutingPolicy rp3 = c.getRoutingPolicies().get("RM_METRIC_MINUS_TEST");
    RoutingPolicy rp4 = c.getRoutingPolicies().get("RM_METRIC_OVERFLOW_TEST");
    RoutingPolicy rp5 = c.getRoutingPolicies().get("RM_METRIC_UNDERFLOW_TEST");
    Bgpv4Route inRoute =
        base.toBuilder().setCommunities(ImmutableSet.of(StandardCommunity.of(4, 4))).build();
    Bgpv4Route outputRoute1 = processRouteIn(rp1, inRoute);
    Bgpv4Route outputRoute2 = processRouteIn(rp2, inRoute);
    Bgpv4Route outputRoute3 = processRouteIn(rp3, inRoute);
    Bgpv4Route outputRoute4 = processRouteIn(rp4, inRoute);
    Bgpv4Route outputRoute5 = processRouteIn(rp5, inRoute);
    assertThat(outputRoute1.getMetric(), equalTo(10L));
    assertThat(outputRoute2.getMetric(), equalTo(3L));
    assertThat(outputRoute3.getMetric(), equalTo(1L));
    assertThat(outputRoute4.getMetric(), equalTo(0xFFFFFFFFL));
    assertThat(outputRoute5.getMetric(), equalTo(0L));
  }

  @Test
  public void testSetCommListDelete() throws IOException {
    Ip origNextHopIp = Ip.parse("192.0.2.254");
    Bgpv4Route base =
        Bgpv4Route.builder()
            .setAsPath(AsPath.ofSingletonAsSets(2L))
            .setOriginatorIp(Ip.ZERO)
            .setOriginType(OriginType.INCOMPLETE)
            .setProtocol(RoutingProtocol.BGP)
            .setNextHopIp(origNextHopIp)
            .setNetwork(Prefix.parse("10.20.30.0/31"))
            .setTag(0L)
            .build();
    Configuration c = parseConfig("set_comm_list_delete_test");
    Bgpv4Route inRoute =
        base.toBuilder()
            .setCommunities(
                ImmutableSet.of(
                    StandardCommunity.of(1, 1),
                    StandardCommunity.of(1, 2),
                    StandardCommunity.of(2, 1),
                    StandardCommunity.of(2, 2),
                    StandardCommunity.of(3, 1),
                    StandardCommunity.of(3, 2)))
            .build();

    // RMs using expanded comm-lists.
    {
      RoutingPolicy rp = c.getRoutingPolicies().get("RM_EXPANDED_TEST_DELETE_ALL_COMMUNITIES");
      assertThat(processRouteIn(rp, inRoute).getCommunities(), empty());
    }
    {
      RoutingPolicy rp = c.getRoutingPolicies().get("RM_EXPANDED_TEST_DELETE_COMM_BEGIN_WITH_1");
      assertThat(
          processRouteIn(rp, inRoute).getCommunities(),
          contains(
              StandardCommunity.of(2, 1),
              StandardCommunity.of(2, 2),
              StandardCommunity.of(3, 1),
              StandardCommunity.of(3, 2)));
    }
    {
      RoutingPolicy rp = c.getRoutingPolicies().get("RM_EXPANDED_TEST_DELETE_COMM_BEGIN_WITH_2");
      assertThat(
          processRouteIn(rp, inRoute).getCommunities(),
          contains(
              StandardCommunity.of(1, 1),
              StandardCommunity.of(1, 2),
              StandardCommunity.of(3, 1),
              StandardCommunity.of(3, 2)));
    }
    {
      RoutingPolicy rp = c.getRoutingPolicies().get("RM_EXPANDED_TEST_DELETE_COMM_BEGIN_WITH_3");
      assertThat(
          processRouteIn(rp, inRoute).getCommunities(),
          contains(
              StandardCommunity.of(1, 1),
              StandardCommunity.of(1, 2),
              StandardCommunity.of(2, 1),
              StandardCommunity.of(2, 2)));
    }
    {
      RoutingPolicy rp = c.getRoutingPolicies().get("RM_EXPANDED_TEST_DELETE_COMM_DENY_PERMIT");
      assertThat(
          processRouteIn(rp, inRoute).getCommunities(),
          contains(
              StandardCommunity.of(1, 1),
              StandardCommunity.of(1, 2),
              StandardCommunity.of(3, 1),
              StandardCommunity.of(3, 2)));
    }

    // RMs using standard comm-lists.
    {
      RoutingPolicy rp = c.getRoutingPolicies().get("RM_STANDARD_TEST_DELETE_COMM_1_1");
      assertThat(
          processRouteIn(rp, inRoute).getCommunities(),
          contains(
              StandardCommunity.of(1, 2),
              StandardCommunity.of(2, 1),
              StandardCommunity.of(2, 2),
              StandardCommunity.of(3, 1),
              StandardCommunity.of(3, 2)));
    }
    {
      RoutingPolicy rp = c.getRoutingPolicies().get("RM_STANDARD_TEST_DELETE_COMM_2_1");
      assertThat(
          processRouteIn(rp, inRoute).getCommunities(),
          contains(
              StandardCommunity.of(1, 1),
              StandardCommunity.of(1, 2),
              StandardCommunity.of(2, 2),
              StandardCommunity.of(3, 1),
              StandardCommunity.of(3, 2)));
    }
    {
      RoutingPolicy rp = c.getRoutingPolicies().get("RM_STANDARD_TEST_DELETE_COMM_3_1");
      assertThat(
          processRouteIn(rp, inRoute).getCommunities(),
          contains(
              StandardCommunity.of(1, 1),
              StandardCommunity.of(1, 2),
              StandardCommunity.of(2, 1),
              StandardCommunity.of(2, 2),
              StandardCommunity.of(3, 2)));
    }
    {
      RoutingPolicy rp = c.getRoutingPolicies().get("RM_STANDARD_TEST_DELETE_COMM_DENY_PERMIT");
      assertThat(
          processRouteIn(rp, inRoute).getCommunities(),
          contains(
              StandardCommunity.of(1, 1),
              StandardCommunity.of(2, 1),
              StandardCommunity.of(2, 2),
              StandardCommunity.of(3, 1),
              StandardCommunity.of(3, 2)));
    }
  }

  @Test
<<<<<<< HEAD
  public void testOptionalAddressFamily() throws IOException {

    Configuration c = parseConfig("optional_address_family_identifier");

    {
      assertThat(
          c.getActiveInterfaces()
              .get("eth0")
              .getVrf()
              .getBgpProcess()
              .getActiveNeighbors()
              .get(Ip.parse("10.20.30.0").toPrefix())
              .getIpv4UnicastAddressFamily()
              .getExportPolicySources()
              .size(),
          equalTo(1));
      assertThat(
          c.getActiveInterfaces()
              .get("eth1")
              .getVrf()
              .getBgpProcess()
              .getActiveNeighbors()
              .get(Ip.parse("10.20.40.0").toPrefix())
              .getIpv4UnicastAddressFamily()
              .getExportPolicySources()
              .size(),
          equalTo(1));
      assertThat(
          c.getActiveInterfaces()
              .get("eth2")
              .getVrf()
              .getBgpProcess()
              .getActiveNeighbors()
              .get(Ip.parse("10.20.50.0").toPrefix())
              .getIpv4UnicastAddressFamily()
              .getExportPolicySources()
              .size(),
          equalTo(1));
      assertThat(
          c.getActiveInterfaces()
              .get("eth3")
              .getVrf()
              .getBgpProcess()
              .getActiveNeighbors()
              .get(Ip.parse("10.20.60.0").toPrefix())
              .getIpv4UnicastAddressFamily()
              .getExportPolicySources()
              .size(),
          equalTo(1));
=======
  public void testCommSetMatchExpr() throws IOException {
    Ip origNextHopIp = Ip.parse("192.0.2.254");
    Bgpv4Route base =
        Bgpv4Route.builder()
            .setAsPath(AsPath.ofSingletonAsSets(2L))
            .setOriginatorIp(Ip.ZERO)
            .setOriginType(OriginType.INCOMPLETE)
            .setProtocol(RoutingProtocol.BGP)
            .setNextHopIp(origNextHopIp)
            .setNetwork(Prefix.parse("10.20.30.0/31"))
            .setTag(0L)
            .build();
    Configuration c = parseConfig("comm_set_match_expr_test");

    // Route-map with match on comm-list with single community.
    // Input route has the same community.
    {
      Bgpv4Route inRoute =
          base.toBuilder().setCommunities(ImmutableSet.of(StandardCommunity.of(1, 1))).build();

      // Use standard comm-lists.
      RoutingPolicy rp = c.getRoutingPolicies().get("Standard_RM1");
      assertThat(processRouteIn(rp, inRoute).getMetric(), equalTo(1L));

      // Use expanded comm-lists.
      rp = c.getRoutingPolicies().get("Expanded_RM1");
      assertThat(processRouteIn(rp, inRoute).getMetric(), equalTo(1L));
    }

    // Route-map with match on comm-list with multiple communities.
    // Input route has the same communities.
    {
      Bgpv4Route inRoute =
          base.toBuilder()
              .setCommunities(
                  ImmutableSet.of(StandardCommunity.of(1, 1), StandardCommunity.of(2, 2)))
              .build();

      // Use standard comm-lists.
      RoutingPolicy rp = c.getRoutingPolicies().get("Standard_RM2");
      assertThat(processRouteIn(rp, inRoute).getMetric(), equalTo(2L));

      // Use expanded comm-lists.
      rp = c.getRoutingPolicies().get("Expanded_RM2");
      assertThat(processRouteIn(rp, inRoute).getMetric(), equalTo(2L));
    }

    // Route-map with match on comm-list with single community.
    // Input route has additional communities.
    {
      Bgpv4Route inRoute =
          base.toBuilder()
              .setCommunities(
                  ImmutableSet.of(
                      StandardCommunity.of(1, 1),
                      StandardCommunity.of(2, 2),
                      StandardCommunity.of(3, 3)))
              .build();

      // Use standard comm-lists.
      RoutingPolicy rp = c.getRoutingPolicies().get("Standard_RM2");
      assertThat(processRouteIn(rp, inRoute).getMetric(), equalTo(2L));

      // Use expanded comm-lists.
      rp = c.getRoutingPolicies().get("Expanded_RM2");
      assertThat(processRouteIn(rp, inRoute).getMetric(), equalTo(2L));
    }

    // Route-map with match on comm-list with communities.
    // Input route partially matches comm-list.
    {
      Bgpv4Route inRoute =
          base.toBuilder()
              .setCommunities(
                  ImmutableSet.of(StandardCommunity.of(1, 1), StandardCommunity.of(3, 3)))
              .build();

      // Use standard comm-lists.
      RoutingPolicy rp = c.getRoutingPolicies().get("Standard_RM2");
      Bgpv4Route.Builder builder = inRoute.toBuilder();
      rp.process(inRoute, builder, Direction.IN);
      assertThat(builder.build().getMetric(), equalTo(0L));

      // Use expanded comm-lists.
      rp = c.getRoutingPolicies().get("Expanded_RM2");
      builder = inRoute.toBuilder();
      rp.process(inRoute, builder, Direction.IN);
      assertThat(builder.build().getMetric(), equalTo(0L));
    }

    // Route-map with match on comm-list with deny and permit statements on communities.
    // Input route has a community that matches the deny followed by permit.
    {
      Bgpv4Route inRoute =
          base.toBuilder()
              .setCommunities(
                  ImmutableSet.of(StandardCommunity.of(1, 1), StandardCommunity.of(2, 2)))
              .build();

      // Use standard comm-lists.
      RoutingPolicy rp = c.getRoutingPolicies().get("Standard_RM3");
      Bgpv4Route.Builder builder = inRoute.toBuilder();
      rp.process(inRoute, builder, Direction.IN);
      assertThat(builder.build().getMetric(), equalTo(0L));

      // Use expanded comm-lists.
      rp = c.getRoutingPolicies().get("Expanded_RM3");
      builder = inRoute.toBuilder();
      rp.process(inRoute, builder, Direction.IN);
      assertThat(builder.build().getMetric(), equalTo(0L));
    }

    // Test a route-map with expanded comm-lists against an input route whose communities don't
    // satisfy its regex.
    {
      Bgpv4Route inRoute =
          base.toBuilder().setCommunities(ImmutableSet.of(StandardCommunity.of(3, 3))).build();

      RoutingPolicy rp = c.getRoutingPolicies().get("Expanded_RM1");
      Bgpv4Route.Builder builder = inRoute.toBuilder();
      rp.process(inRoute, builder, Direction.IN);
      assertThat(builder.build().getMetric(), equalTo(0L));
>>>>>>> 7c939db0
    }
  }
}<|MERGE_RESOLUTION|>--- conflicted
+++ resolved
@@ -506,77 +506,25 @@
     }
   }
 
-  @Test
-<<<<<<< HEAD
-  public void testOptionalAddressFamily() throws IOException {
-
-    Configuration c = parseConfig("optional_address_family_identifier");
-
-    {
-      assertThat(
-          c.getActiveInterfaces()
-              .get("eth0")
-              .getVrf()
-              .getBgpProcess()
-              .getActiveNeighbors()
-              .get(Ip.parse("10.20.30.0").toPrefix())
-              .getIpv4UnicastAddressFamily()
-              .getExportPolicySources()
-              .size(),
-          equalTo(1));
-      assertThat(
-          c.getActiveInterfaces()
-              .get("eth1")
-              .getVrf()
-              .getBgpProcess()
-              .getActiveNeighbors()
-              .get(Ip.parse("10.20.40.0").toPrefix())
-              .getIpv4UnicastAddressFamily()
-              .getExportPolicySources()
-              .size(),
-          equalTo(1));
-      assertThat(
-          c.getActiveInterfaces()
-              .get("eth2")
-              .getVrf()
-              .getBgpProcess()
-              .getActiveNeighbors()
-              .get(Ip.parse("10.20.50.0").toPrefix())
-              .getIpv4UnicastAddressFamily()
-              .getExportPolicySources()
-              .size(),
-          equalTo(1));
-      assertThat(
-          c.getActiveInterfaces()
-              .get("eth3")
-              .getVrf()
-              .getBgpProcess()
-              .getActiveNeighbors()
-              .get(Ip.parse("10.20.60.0").toPrefix())
-              .getIpv4UnicastAddressFamily()
-              .getExportPolicySources()
-              .size(),
-          equalTo(1));
-=======
   public void testCommSetMatchExpr() throws IOException {
     Ip origNextHopIp = Ip.parse("192.0.2.254");
     Bgpv4Route base =
-        Bgpv4Route.builder()
-            .setAsPath(AsPath.ofSingletonAsSets(2L))
-            .setOriginatorIp(Ip.ZERO)
-            .setOriginType(OriginType.INCOMPLETE)
-            .setProtocol(RoutingProtocol.BGP)
-            .setNextHopIp(origNextHopIp)
-            .setNetwork(Prefix.parse("10.20.30.0/31"))
-            .setTag(0L)
-            .build();
+            Bgpv4Route.builder()
+                    .setAsPath(AsPath.ofSingletonAsSets(2L))
+                    .setOriginatorIp(Ip.ZERO)
+                    .setOriginType(OriginType.INCOMPLETE)
+                    .setProtocol(RoutingProtocol.BGP)
+                    .setNextHopIp(origNextHopIp)
+                    .setNetwork(Prefix.parse("10.20.30.0/31"))
+                    .setTag(0L)
+                    .build();
     Configuration c = parseConfig("comm_set_match_expr_test");
 
     // Route-map with match on comm-list with single community.
     // Input route has the same community.
     {
       Bgpv4Route inRoute =
-          base.toBuilder().setCommunities(ImmutableSet.of(StandardCommunity.of(1, 1))).build();
+              base.toBuilder().setCommunities(ImmutableSet.of(StandardCommunity.of(1, 1))).build();
 
       // Use standard comm-lists.
       RoutingPolicy rp = c.getRoutingPolicies().get("Standard_RM1");
@@ -591,10 +539,10 @@
     // Input route has the same communities.
     {
       Bgpv4Route inRoute =
-          base.toBuilder()
-              .setCommunities(
-                  ImmutableSet.of(StandardCommunity.of(1, 1), StandardCommunity.of(2, 2)))
-              .build();
+              base.toBuilder()
+                      .setCommunities(
+                              ImmutableSet.of(StandardCommunity.of(1, 1), StandardCommunity.of(2, 2)))
+                      .build();
 
       // Use standard comm-lists.
       RoutingPolicy rp = c.getRoutingPolicies().get("Standard_RM2");
@@ -609,13 +557,13 @@
     // Input route has additional communities.
     {
       Bgpv4Route inRoute =
-          base.toBuilder()
-              .setCommunities(
-                  ImmutableSet.of(
-                      StandardCommunity.of(1, 1),
-                      StandardCommunity.of(2, 2),
-                      StandardCommunity.of(3, 3)))
-              .build();
+              base.toBuilder()
+                      .setCommunities(
+                              ImmutableSet.of(
+                                      StandardCommunity.of(1, 1),
+                                      StandardCommunity.of(2, 2),
+                                      StandardCommunity.of(3, 3)))
+                      .build();
 
       // Use standard comm-lists.
       RoutingPolicy rp = c.getRoutingPolicies().get("Standard_RM2");
@@ -630,10 +578,10 @@
     // Input route partially matches comm-list.
     {
       Bgpv4Route inRoute =
-          base.toBuilder()
-              .setCommunities(
-                  ImmutableSet.of(StandardCommunity.of(1, 1), StandardCommunity.of(3, 3)))
-              .build();
+              base.toBuilder()
+                      .setCommunities(
+                              ImmutableSet.of(StandardCommunity.of(1, 1), StandardCommunity.of(3, 3)))
+                      .build();
 
       // Use standard comm-lists.
       RoutingPolicy rp = c.getRoutingPolicies().get("Standard_RM2");
@@ -652,10 +600,10 @@
     // Input route has a community that matches the deny followed by permit.
     {
       Bgpv4Route inRoute =
-          base.toBuilder()
-              .setCommunities(
-                  ImmutableSet.of(StandardCommunity.of(1, 1), StandardCommunity.of(2, 2)))
-              .build();
+              base.toBuilder()
+                      .setCommunities(
+                              ImmutableSet.of(StandardCommunity.of(1, 1), StandardCommunity.of(2, 2)))
+                      .build();
 
       // Use standard comm-lists.
       RoutingPolicy rp = c.getRoutingPolicies().get("Standard_RM3");
@@ -674,13 +622,64 @@
     // satisfy its regex.
     {
       Bgpv4Route inRoute =
-          base.toBuilder().setCommunities(ImmutableSet.of(StandardCommunity.of(3, 3))).build();
+              base.toBuilder().setCommunities(ImmutableSet.of(StandardCommunity.of(3, 3))).build();
 
       RoutingPolicy rp = c.getRoutingPolicies().get("Expanded_RM1");
       Bgpv4Route.Builder builder = inRoute.toBuilder();
       rp.process(inRoute, builder, Direction.IN);
       assertThat(builder.build().getMetric(), equalTo(0L));
->>>>>>> 7c939db0
-    }
-  }
+    }
+  }
+
+  @Test
+  public void testOptionalAddressFamily() throws IOException {
+
+    Configuration c = parseConfig("optional_address_family_identifier");
+    assertThat(
+            c.getActiveInterfaces()
+                    .get("eth0")
+                    .getVrf()
+                    .getBgpProcess()
+                    .getActiveNeighbors()
+                    .get(Ip.parse("10.20.30.0").toPrefix())
+                    .getIpv4UnicastAddressFamily()
+                    .getExportPolicySources()
+                    .size(),
+            equalTo(1));
+    assertThat(
+            c.getActiveInterfaces()
+                    .get("eth1")
+                    .getVrf()
+                    .getBgpProcess()
+                    .getActiveNeighbors()
+                    .get(Ip.parse("10.20.40.0").toPrefix())
+                    .getIpv4UnicastAddressFamily()
+                    .getExportPolicySources()
+                    .size(),
+            equalTo(1));
+    assertThat(
+            c.getActiveInterfaces()
+                    .get("eth2")
+                    .getVrf()
+                    .getBgpProcess()
+                    .getActiveNeighbors()
+                    .get(Ip.parse("10.20.50.0").toPrefix())
+                    .getIpv4UnicastAddressFamily()
+                    .getExportPolicySources()
+                    .size(),
+            equalTo(1));
+    assertThat(
+            c.getActiveInterfaces()
+                    .get("eth3")
+                    .getVrf()
+                    .getBgpProcess()
+                    .getActiveNeighbors()
+                    .get(Ip.parse("10.20.60.0").toPrefix())
+                    .getIpv4UnicastAddressFamily()
+                    .getExportPolicySources()
+                    .size(),
+            equalTo(1));
+
+    }
+
 }