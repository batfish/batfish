--- conflicted
+++ resolved
@@ -1445,26 +1445,6 @@
 
     ImmutableSortedSet<Layer3VniConfig> expectedL3Vnis =
         ImmutableSortedSet.of(
-<<<<<<< HEAD
-            // All defined VXLAN VNIs as l3 because of advertise-default-gw
-            Layer3VniConfig.builder()
-                .setVni(10001)
-                .setVrf(DEFAULT_VRF_NAME)
-                .setRouteDistinguisher(RouteDistinguisher.from(routerId, 0))
-                .setRouteTarget(ExtendedCommunity.target(65500, 10001))
-                .setImportRouteTarget(VniConfig.importRtPatternForAnyAs(10001))
-                .setAdvertiseV4Unicast(false)
-                .build(),
-            Layer3VniConfig.builder()
-                .setVni(10002)
-                .setVrf(DEFAULT_VRF_NAME)
-                .setRouteDistinguisher(RouteDistinguisher.from(routerId, 1))
-                .setRouteTarget(ExtendedCommunity.target(65500, 10002))
-                .setImportRouteTarget(VniConfig.importRtPatternForAnyAs(10002))
-                .setAdvertiseV4Unicast(false)
-                .build(),
-=======
->>>>>>> 744d6537
             // VRF1's explicitly defined l3-VNI with advertise-ipv4-unicast
             Layer3VniConfig.builder()
                 .setVni(10004)
