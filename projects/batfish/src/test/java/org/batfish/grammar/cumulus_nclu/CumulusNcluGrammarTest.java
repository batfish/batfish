package org.batfish.grammar.cumulus_nclu;

import static org.batfish.datamodel.Configuration.DEFAULT_VRF_NAME;
import static org.batfish.datamodel.matchers.ConfigurationMatchers.hasDefaultVrf;
import static org.batfish.datamodel.matchers.ConfigurationMatchers.hasHostname;
import static org.batfish.datamodel.matchers.ConfigurationMatchers.hasInterface;
import static org.batfish.datamodel.matchers.ConfigurationMatchers.hasVrf;
import static org.batfish.datamodel.matchers.DataModelMatchers.hasNumReferrers;
import static org.batfish.datamodel.matchers.InterfaceMatchers.hasAccessVlan;
import static org.batfish.datamodel.matchers.InterfaceMatchers.hasAddress;
import static org.batfish.datamodel.matchers.InterfaceMatchers.hasAllAddresses;
import static org.batfish.datamodel.matchers.InterfaceMatchers.hasAllowedVlans;
import static org.batfish.datamodel.matchers.InterfaceMatchers.hasDependencies;
import static org.batfish.datamodel.matchers.InterfaceMatchers.hasMlagId;
import static org.batfish.datamodel.matchers.InterfaceMatchers.hasSwitchPortMode;
import static org.batfish.datamodel.matchers.InterfaceMatchers.hasVlan;
import static org.batfish.datamodel.matchers.InterfaceMatchers.hasVrfName;
import static org.batfish.datamodel.matchers.InterfaceMatchers.isActive;
import static org.batfish.datamodel.matchers.InterfaceMatchers.isSwitchport;
import static org.batfish.datamodel.matchers.VrfMatchers.hasInterfaces;
import static org.batfish.datamodel.matchers.VrfMatchers.hasStaticRoutes;
import static org.batfish.representation.cumulus.CumulusNcluConfiguration.CUMULUS_CLAG_DOMAIN_ID;
import static org.hamcrest.Matchers.anEmptyMap;
import static org.hamcrest.Matchers.both;
import static org.hamcrest.Matchers.contains;
import static org.hamcrest.Matchers.containsInAnyOrder;
import static org.hamcrest.Matchers.empty;
import static org.hamcrest.Matchers.equalTo;
import static org.hamcrest.Matchers.hasEntry;
import static org.hamcrest.Matchers.instanceOf;
import static org.hamcrest.Matchers.notNullValue;
import static org.hamcrest.Matchers.nullValue;
import static org.junit.Assert.assertFalse;
import static org.junit.Assert.assertThat;
import static org.junit.Assert.assertTrue;

import com.google.common.collect.ImmutableList;
import com.google.common.collect.ImmutableMap;
import com.google.common.collect.ImmutableSet;
import com.google.common.collect.Range;
import java.io.IOException;
import java.util.Arrays;
import java.util.Map;
import javax.annotation.Nonnull;
import org.antlr.v4.runtime.ParserRuleContext;
import org.batfish.common.BatfishLogger;
import org.batfish.common.Warnings;
import org.batfish.common.util.CommonUtil;
import org.batfish.config.Settings;
import org.batfish.datamodel.BgpRoute;
import org.batfish.datamodel.Configuration;
import org.batfish.datamodel.ConnectedRoute;
import org.batfish.datamodel.IntegerSpace;
import org.batfish.datamodel.Interface.Dependency;
import org.batfish.datamodel.Interface.DependencyType;
import org.batfish.datamodel.InterfaceAddress;
import org.batfish.datamodel.Ip;
import org.batfish.datamodel.Ip6;
import org.batfish.datamodel.LineAction;
import org.batfish.datamodel.MacAddress;
import org.batfish.datamodel.Mlag;
import org.batfish.datamodel.Prefix;
import org.batfish.datamodel.SubRange;
import org.batfish.datamodel.SwitchportMode;
import org.batfish.datamodel.answers.ConvertConfigurationAnswerElement;
import org.batfish.datamodel.routing_policy.Environment.Direction;
import org.batfish.datamodel.routing_policy.RoutingPolicy;
import org.batfish.main.Batfish;
import org.batfish.main.BatfishTestUtils;
import org.batfish.representation.cumulus.BgpInterfaceNeighbor;
import org.batfish.representation.cumulus.BgpL2vpnEvpnAddressFamily;
import org.batfish.representation.cumulus.BgpProcess;
import org.batfish.representation.cumulus.BgpRedistributionPolicy;
import org.batfish.representation.cumulus.BgpVrf;
import org.batfish.representation.cumulus.Bond;
import org.batfish.representation.cumulus.CumulusInterfaceType;
import org.batfish.representation.cumulus.CumulusNcluConfiguration;
import org.batfish.representation.cumulus.CumulusRoutingProtocol;
import org.batfish.representation.cumulus.CumulusStructureType;
import org.batfish.representation.cumulus.Interface;
import org.batfish.representation.cumulus.RemoteAsType;
import org.batfish.representation.cumulus.RouteMap;
import org.batfish.representation.cumulus.RouteMapMatchInterface;
import org.batfish.representation.cumulus.StaticRoute;
import org.batfish.vendor.VendorConfiguration;
import org.junit.Rule;
import org.junit.Test;
import org.junit.rules.ExpectedException;
import org.junit.rules.TemporaryFolder;

public final class CumulusNcluGrammarTest {
  private static final String TESTCONFIGS_PREFIX = "org/batfish/grammar/cumulus_nclu/testconfigs/";

  @Rule public TemporaryFolder _folder = new TemporaryFolder();
  @Rule public ExpectedException _thrown = ExpectedException.none();

  private void assertRoutingPolicyDeniesNetwork(RoutingPolicy routingPolicy, Prefix network) {
    assertFalse(
        routingPolicy.process(
            new ConnectedRoute(network, "dummy"),
            BgpRoute.builder().setNetwork(network),
            Ip.parse("192.0.2.1"),
            DEFAULT_VRF_NAME,
            Direction.OUT));
  }

  private void assertRoutingPolicyPermitsNetwork(RoutingPolicy routingPolicy, Prefix network) {
    assertTrue(
        routingPolicy.process(
            new ConnectedRoute(network, "dummy"),
            BgpRoute.builder().setNetwork(network),
            Ip.parse("192.0.2.1"),
            DEFAULT_VRF_NAME,
            Direction.OUT));
  }

  private Batfish getBatfishForConfigurationNames(String... configurationNames) throws IOException {
    String[] names =
        Arrays.stream(configurationNames).map(s -> TESTCONFIGS_PREFIX + s).toArray(String[]::new);
    return BatfishTestUtils.getBatfishForTextConfigs(_folder, names);
  }

  private Configuration parseConfig(String hostname) throws IOException {
    Configuration c = parseTextConfigs(hostname).get(hostname);
    assertThat(c, notNullValue());
    return c;
  }

  private Map<String, Configuration> parseTextConfigs(String... configurationNames)
      throws IOException {
    String[] names =
        Arrays.stream(configurationNames).map(s -> TESTCONFIGS_PREFIX + s).toArray(String[]::new);
    return BatfishTestUtils.parseTextConfigs(_folder, names);
  }

  private @Nonnull CumulusNcluConfiguration parseVendorConfig(String hostname) {
    String src = CommonUtil.readResource(TESTCONFIGS_PREFIX + hostname);
    Settings settings = new Settings();
    settings.setDisableUnrecognized(true);
    settings.setThrowOnLexerError(true);
    settings.setThrowOnParserError(true);
    CumulusNcluCombinedParser parser = new CumulusNcluCombinedParser(src, settings);
    CumulusNcluControlPlaneExtractor extractor =
        new CumulusNcluControlPlaneExtractor(src, parser, new Warnings());
    ParserRuleContext tree =
        Batfish.parse(parser, new BatfishLogger(BatfishLogger.LEVELSTR_FATAL, false), settings);
    extractor.processParseTree(tree);
    assertThat(
        String.format("Ensure '%s' was successfully parsed", hostname),
        extractor.getVendorConfiguration(),
        notNullValue());
    VendorConfiguration vc = extractor.getVendorConfiguration();
    assertThat(vc, instanceOf(CumulusNcluConfiguration.class));
    return (CumulusNcluConfiguration) vc;
  }

  @Test
  public void testBgpExtraction() throws IOException {
    CumulusNcluConfiguration vc = parseVendorConfig("cumulus_nclu_bgp");

    // bgp process should be created
    assertThat(vc.getBgpProcess(), notNullValue());

    BgpProcess proc = vc.getBgpProcess();

    // autonomous system
    assertThat(
        "Ensure autonomous-sytem is set",
        proc.getDefaultVrf().getAutonomousSystem(),
        equalTo(65500L));

    // ipv4 unicast
    assertThat(
        "Ensure ipv4 unicast is enabled", proc.getDefaultVrf().getIpv4Unicast(), notNullValue());

    assertThat(
        "Ensure ipv4 unicast network is extracted",
        proc.getDefaultVrf().getIpv4Unicast().getNetworks().keySet(),
        contains(Prefix.strict("192.0.2.1/32")));

    assertThat(
        "Ensure ipv4 unicast redistribution of connected routes",
        proc.getDefaultVrf().getIpv4Unicast().getRedistributionPolicies().keySet(),
        contains(CumulusRoutingProtocol.CONNECTED));
    BgpRedistributionPolicy rc =
        proc.getDefaultVrf()
            .getIpv4Unicast()
            .getRedistributionPolicies()
            .get(CumulusRoutingProtocol.CONNECTED);
    assertThat(
        "Ensure redistribution policy has correct protocol",
        rc.getProtocol(),
        equalTo(CumulusRoutingProtocol.CONNECTED));
    assertThat(
        "Ensure redistribution policy uses correct route-map", rc.getRouteMap(), equalTo("rm1"));

    // l2vpn evpn
    assertThat("Ensure l2vpn evpn is enabled", proc.getDefaultVrf().getL2VpnEvpn(), notNullValue());
    BgpL2vpnEvpnAddressFamily l2vpnEvpn = proc.getDefaultVrf().getL2VpnEvpn();

    assertTrue("Ensure l2vpn evpn advertise-all-vni is extracted", l2vpnEvpn.getAdvertiseAllVni());
    assertTrue(
        "Ensure l2vpn evpn advertise-default-gw is extracted", l2vpnEvpn.getAdvertiseDefaultGw());
    assertThat(
        "Ensure l2vpn evpn advertise ipv4 unicast is extracted",
        l2vpnEvpn.getAdvertiseIpv4Unicast(),
        notNullValue());

    // interface neighbor
    assertThat(
        "Ensure interface neighbor is extracted",
        proc.getDefaultVrf().getInterfaceNeighbors().keySet(),
        contains("swp1"));
    BgpInterfaceNeighbor in = proc.getDefaultVrf().getInterfaceNeighbors().get("swp1");
    assertThat("Ensure interface neighbor has correct name", in.getName(), equalTo("swp1"));
    assertThat(
        "Ensure interface uses correct remote-as type",
        in.getRemoteAsType(),
        equalTo(RemoteAsType.EXTERNAL));

    // router-id
    assertThat(
        "Ensure router-id is extracted",
        proc.getDefaultVrf().getRouterId(),
        equalTo(Ip.parse("192.0.2.2")));

    //// VRF settings
    assertThat(proc.getVrfs().keySet(), contains("vrf1"));
    BgpVrf vrf = proc.getVrfs().get("vrf1");
    assertThat("Ensure vrf uses correct name", vrf.getVrfName(), equalTo("vrf1"));

    // autonomous-system
    assertThat("Ensure autonomous-sytem is set", vrf.getAutonomousSystem(), equalTo(65501L));

    // redistribution
    assertThat(
        "Ensure ipv4 unicast redistribution of connected and static routes for vrf",
        vrf.getIpv4Unicast().getRedistributionPolicies().keySet(),
        containsInAnyOrder(CumulusRoutingProtocol.CONNECTED, CumulusRoutingProtocol.STATIC));
    assertThat(
        "Ensure connected redistribution policy has correct protocol for vrf",
        vrf.getIpv4Unicast()
            .getRedistributionPolicies()
            .get(CumulusRoutingProtocol.CONNECTED)
            .getProtocol(),
        equalTo(CumulusRoutingProtocol.CONNECTED));
    assertThat(
        "Ensure static redistribution policy has correct protocol for vrf",
        vrf.getIpv4Unicast()
            .getRedistributionPolicies()
            .get(CumulusRoutingProtocol.STATIC)
            .getProtocol(),
        equalTo(CumulusRoutingProtocol.STATIC));

    // l2vpn evpn
    assertThat("Ensure l2vpn evpn is enabled for vrf", vrf.getL2VpnEvpn(), notNullValue());
    assertThat(
        "Ensure l2vpn evpn advertise ipv4 unicast is extracted for vrf",
        vrf.getL2VpnEvpn().getAdvertiseIpv4Unicast(),
        notNullValue());
  }

  @Test
  public void testBondConversion() throws IOException {
    Configuration c = parseConfig("cumulus_nclu_bond");

    // bond1
    assertThat(
        c,
        hasInterface(
            "bond1",
            (hasDependencies(
                containsInAnyOrder(
                    new Dependency("swp1", DependencyType.AGGREGATE),
                    new Dependency("swp2", DependencyType.AGGREGATE),
                    new Dependency("swp3", DependencyType.AGGREGATE),
                    new Dependency("swp4", DependencyType.AGGREGATE),
                    new Dependency("swp5", DependencyType.AGGREGATE),
                    new Dependency("swp6", DependencyType.AGGREGATE),
                    new Dependency("swp7", DependencyType.AGGREGATE),
                    new Dependency("swp8", DependencyType.AGGREGATE))))));
    assertThat(c, hasInterface("bond1", hasMlagId(1)));
    assertThat(c, hasInterface("bond1", isSwitchport()));
    assertThat(c, hasInterface("bond1", hasSwitchPortMode(SwitchportMode.ACCESS)));
    assertThat(c, hasInterface("bond1", hasAccessVlan(2)));
    assertThat(c, hasInterface("bond1", isActive()));
    assertThat(c, hasInterface("bond1", hasVrfName(DEFAULT_VRF_NAME)));

    // bond2
    assertThat(c, hasInterface("bond2", isSwitchport()));
    assertThat(c, hasInterface("bond2", hasSwitchPortMode(SwitchportMode.TRUNK)));
    assertThat(c, hasInterface("bond2", hasAllowedVlans(IntegerSpace.of(new SubRange(3, 5)))));
    assertThat(c, hasInterface("bond2", isActive(false)));
    assertThat(c, hasInterface("bond2", hasVrfName(DEFAULT_VRF_NAME)));

    // bond3
    assertThat(c, hasInterface("bond3", isSwitchport(false)));
    assertThat(c, hasInterface("bond3", isActive(false)));
    assertThat(c, hasInterface("bond3", hasAddress(new InterfaceAddress("192.0.2.1/24"))));
    assertThat(c, hasInterface("bond3", hasVrfName("vrf1")));
  }

  @Test
  public void testBondExtraction() throws IOException {
    CumulusNcluConfiguration vc = parseVendorConfig("cumulus_nclu_bond");
    String bond1Name = "bond1";
    String bond2Name = "bond2";
    String bond3Name = "bond3";

    String[] expectedSlaves =
        new String[] {
          "swp1", "swp2", "swp3", "swp4", "swp5", "swp6", "swp7", "swp8",
        };

    // referenced interfaces should have been created
    assertThat(vc.getInterfaces().keySet(), containsInAnyOrder(expectedSlaves));

    assertThat(
        "Ensure bonds were extracted",
        vc.getBonds().keySet(),
        containsInAnyOrder(bond1Name, bond2Name, bond3Name));

    Bond bond1 = vc.getBonds().get(bond1Name);
    Bond bond2 = vc.getBonds().get(bond2Name);
    Bond bond3 = vc.getBonds().get(bond3Name);

    assertThat("Ensure access VLAN ID was set", bond1.getBridge().getAccess(), equalTo(2));
    assertThat("Ensure CLAG ID was set", bond1.getClagId(), equalTo(1));
    assertThat("Ensure slaves were set", bond1.getSlaves(), containsInAnyOrder(expectedSlaves));
    assertThat(
        "Ensure trunk VLAN IDs were set",
        bond2.getBridge().getVids(),
        equalTo(IntegerSpace.of(Range.closed(3, 5))));
    assertThat(
        "Ensure IP address was extracted",
        bond3.getIpAddresses(),
        contains(new InterfaceAddress("192.0.2.1/24")));
    assertThat("Ensure VRF was extracted", bond3.getVrf(), equalTo("vrf1"));
  }

  @Test
  public void testBondReferences() throws IOException {
    String hostname = "cumulus_nclu_bond_references";
    String filename = String.format("configs/%s", hostname);
    ConvertConfigurationAnswerElement ans =
        getBatfishForConfigurationNames(hostname).loadConvertConfigurationAnswerElementOrReparse();

    assertThat(ans, hasNumReferrers(filename, CumulusStructureType.BOND, "bond1", 3));
    assertThat(ans, hasNumReferrers(filename, CumulusStructureType.INTERFACE, "bond2.4094", 2));
  }

  @Test
<<<<<<< HEAD
  public void testBridgeExtraction() throws IOException {
    CumulusNcluConfiguration vc = parseVendorConfig("cumulus_nclu_bridge");

    // bridge
    assertThat(
        vc.getBridge().getPorts(),
        containsInAnyOrder("bond1", "bond2", "bond3", "swp5", "swp6", "swp7", "vni10001"));
    assertThat(vc.getBridge().getPvid(), equalTo(2));
    assertThat(
        vc.getBridge().getVids(),
        equalTo(IntegerSpace.builder().including(Range.closed(1, 7)).including(1000).build()));

    // bond
    Bond bond1 = vc.getBonds().get("bond1");
    Bond bond2 = vc.getBonds().get("bond2");
    Bond bond3 = vc.getBonds().get("bond3");
    Bond bond4 = vc.getBonds().get("bond4");

    assertThat(
        "bond1 is in access mode using VLAN 1000", bond1.getBridge().getAccess(), equalTo(1000));
    assertTrue("bond1 has no vids", bond1.getBridge().getVids().isEmpty());
    assertThat("bond1 has no pvid", bond1.getBridge().getPvid(), nullValue());
    assertThat("bond2 has no access VLAN", bond2.getBridge().getAccess(), nullValue());
    assertTrue("bond2 has no vids (inherits from bridge)", bond2.getBridge().getVids().isEmpty());
    assertThat("bond2 has manual pvid 1", bond2.getBridge().getPvid(), equalTo(1));
    assertThat("bond3 has no access VLAN", bond3.getBridge().getAccess(), nullValue());
    assertThat(
        "bond3 has has manual vids 3", bond3.getBridge().getVids(), equalTo(IntegerSpace.of(3)));
    assertThat(
        "bond3 has no pvid (inherits from bridge)", bond3.getBridge().getPvid(), nullValue());
    assertThat("bond4 has no access VLAN", bond4.getBridge().getAccess(), nullValue());
    assertTrue("bond4 has no vids", bond4.getBridge().getVids().isEmpty());
    assertThat("bond4 has no pvid", bond4.getBridge().getPvid(), nullValue());

    // swp
    Interface swp5 = vc.getInterfaces().get("swp5");
    Interface swp6 = vc.getInterfaces().get("swp6");
    Interface swp7 = vc.getInterfaces().get("swp7");
    Interface swp8 = vc.getInterfaces().get("swp8");

    assertThat(
        "swp5 is in access mode using VLAN 1000", swp5.getBridge().getAccess(), equalTo(1000));
    assertTrue("swp5 has no vids", swp5.getBridge().getVids().isEmpty());
    assertThat("swp5 has no pvid", swp5.getBridge().getPvid(), nullValue());
    assertThat("swp6 has no access VLAN", swp6.getBridge().getAccess(), nullValue());
    assertTrue("swp6 has no vids (inherits from bridge)", swp6.getBridge().getVids().isEmpty());
    assertThat("swp6 has manual pvid 1", swp6.getBridge().getPvid(), equalTo(1));
    assertThat("swp7 has no access VLAN", swp7.getBridge().getAccess(), nullValue());
    assertThat(
        "swp7 has has manual vids 7", swp7.getBridge().getVids(), equalTo(IntegerSpace.of(7)));
    assertThat("swp7 has no pvid (inherits from bridge)", swp7.getBridge().getPvid(), nullValue());
    assertThat("swp8 has no access VLAN", swp8.getBridge().getAccess(), nullValue());
    assertTrue("swp8 has no vids", swp8.getBridge().getVids().isEmpty());
    assertThat("swp8 has no pvid", swp8.getBridge().getPvid(), nullValue());
=======
  public void testClagConversion() throws IOException {
    Configuration c = parseConfig("cumulus_nclu_clag");

    assertThat(
        c.getMlags(),
        equalTo(
            ImmutableMap.of(
                CUMULUS_CLAG_DOMAIN_ID,
                Mlag.builder()
                    .setId(CUMULUS_CLAG_DOMAIN_ID)
                    .setLocalInterface("peerlink.4094")
                    .setPeerAddress(Ip.parse("192.0.2.2"))
                    .setPeerInterface("peerlink")
                    .build())));
>>>>>>> 8686d2aa
  }

  @Test
  public void testDnsConversion() throws IOException {
    Configuration c = parseConfig("cumulus_nclu_dns");

    assertThat(c.getDnsServers(), containsInAnyOrder("192.0.2.3", "192.0.2.4"));
  }

  @Test
  public void testDnsExtraction() throws IOException {
    CumulusNcluConfiguration vc = parseVendorConfig("cumulus_nclu_dns");

    assertThat(vc.getIpv4Nameservers(), contains(Ip.parse("192.0.2.3"), Ip.parse("192.0.2.4")));
    assertThat(vc.getIpv6Nameservers(), contains(Ip6.parse("1::1"), Ip6.parse("1::2")));
  }

  @Test
  public void testHostname() throws IOException {
    String filename = "cumulus_nclu_hostname";
    String hostname = "custom_hostname";
    Batfish batfish = getBatfishForConfigurationNames(filename);
    assertThat(batfish.loadConfigurations(), hasEntry(equalTo(hostname), hasHostname(hostname)));
  }

  @Test
  public void testInterfaceConversion() throws IOException {
    Configuration c = parseConfig("cumulus_nclu_interface");

    assertThat(
        "Ensure interfaces are created",
        c.getAllInterfaces().keySet(),
        containsInAnyOrder(
            "bond1",
            "bond2",
            "bond2.4094",
            "bond3",
            "bond3.4094",
            "eth0",
            "lo",
            "mgmt",
            "swp1",
            "swp2",
            "swp3",
            "swp4",
            "swp5",
            "swp5.1",
            "vrf1"));

    assertThat(
        c,
        hasDefaultVrf(
            hasInterfaces(
                containsInAnyOrder(
                    "bond1",
                    "bond2",
                    "bond2.4094",
                    "bond3",
                    "bond3.4094",
                    "eth0",
                    "lo",
                    "swp1",
                    "swp2",
                    "swp3",
                    "swp4",
                    "swp5"))));
    assertThat(c, hasVrf("mgmt", hasInterfaces(containsInAnyOrder("mgmt"))));
    assertThat(c, hasVrf("vrf1", hasInterfaces(containsInAnyOrder("vrf1", "swp5.1"))));

    // ip address
    assertThat(
        c,
        hasInterface(
            "bond2.4094",
            both(hasAllAddresses(
                    containsInAnyOrder(
                        new InterfaceAddress("10.0.1.1/24"),
                        new InterfaceAddress("172.16.0.1/24"))))
                .and(hasAddress(new InterfaceAddress("10.0.1.1/24")))));
    assertThat(
        c,
        hasInterface(
            "eth0",
            both(hasAllAddresses(containsInAnyOrder(new InterfaceAddress("10.0.2.1/24"))))
                .and(hasAddress(new InterfaceAddress("10.0.2.1/24")))));
    assertThat(
        c,
        hasInterface(
            "swp4",
            both(hasAllAddresses(containsInAnyOrder(new InterfaceAddress("10.0.3.1/24"))))
                .and(hasAddress(new InterfaceAddress("10.0.3.1/24")))));
  }

  @Test
  public void testInterfaceExtraction() throws IOException {
    CumulusNcluConfiguration vc = parseVendorConfig("cumulus_nclu_interface");

    assertThat(
        "Ensure interfaces are created",
        vc.getInterfaces().keySet(),
        containsInAnyOrder(
            "bond2.4094", "bond3.4094", "eth0", "swp1", "swp2", "swp3", "swp4", "swp5.1"));

    // ip address
    assertThat(
        "Ensure ip addresses are extracted",
        vc.getInterfaces().get("bond2.4094").getIpAddresses(),
        contains(new InterfaceAddress("10.0.1.1/24"), new InterfaceAddress("172.16.0.1/24")));

    // clag backup-ip
    assertThat(
        "Ensure clag backup-ip extracted",
        vc.getInterfaces().get("bond2.4094").getClagBackupIp(),
        equalTo(Ip.parse("192.0.2.1")));
    assertThat(
        "Ensure clag backup-ip is extracted",
        vc.getInterfaces().get("bond3.4094").getClagBackupIp(),
        equalTo(Ip.parse("192.168.0.1")));

    // clag backup-ip vrf
    assertThat(
        "Ensure clag backup-ip vrf is extracted",
        vc.getInterfaces().get("bond2.4094").getClagBackupIpVrf(),
        equalTo("mgmt"));
    assertThat(
        "Ensure clag backup-ip vrf is extracted",
        vc.getInterfaces().get("bond3.4094").getClagBackupIpVrf(),
        nullValue());

    // clag peer-ip
    assertThat(
        "Ensure clag peer-ip is extracted",
        vc.getInterfaces().get("bond2.4094").getClagPeerIp(),
        equalTo(Ip.parse("10.0.0.2")));

    // clag priority
    assertThat(
        "Ensure clag priority is extracted",
        vc.getInterfaces().get("bond2.4094").getClagPriority(),
        equalTo(1000));

    // clag sys-mac
    assertThat(
        "Ensure clag sys-mac is extracted",
        vc.getInterfaces().get("bond2.4094").getClagSysMac(),
        equalTo(MacAddress.parse("00:11:22:33:44:55")));

    // vrf
    assertThat(
        "Ensure vrf is extracted", vc.getInterfaces().get("swp5.1").getVrf(), equalTo("vrf1"));

    // interface type (computed)
    assertThat(
        "Ensure type is correctly calculated",
        vc.getInterfaces().get("bond2.4094").getType(),
        equalTo(CumulusInterfaceType.BOND_SUBINTERFACE));
    assertThat(
        "Ensure type is correctly calculated",
        vc.getInterfaces().get("bond3.4094").getType(),
        equalTo(CumulusInterfaceType.BOND_SUBINTERFACE));
    assertThat(
        "Ensure type is correctly calculated",
        vc.getInterfaces().get("eth0").getType(),
        equalTo(CumulusInterfaceType.PHYSICAL));
    assertThat(
        "Ensure type is correctly calculated",
        vc.getInterfaces().get("swp1").getType(),
        equalTo(CumulusInterfaceType.PHYSICAL));
    assertThat(
        "Ensure type is correctly calculated",
        vc.getInterfaces().get("swp2").getType(),
        equalTo(CumulusInterfaceType.PHYSICAL));
    assertThat(
        "Ensure type is correctly calculated",
        vc.getInterfaces().get("swp3").getType(),
        equalTo(CumulusInterfaceType.PHYSICAL));
    assertThat(
        "Ensure type is correctly calculated",
        vc.getInterfaces().get("swp4").getType(),
        equalTo(CumulusInterfaceType.PHYSICAL));
    assertThat(
        "Ensure type is correctly calculated",
        vc.getInterfaces().get("swp5.1").getType(),
        equalTo(CumulusInterfaceType.PHYSICAL_SUBINTERFACE));
  }

  @Test
  public void testInterfaceReferences() throws IOException {
    String hostname = "cumulus_nclu_interface_references";
    String filename = String.format("configs/%s", hostname);
    ConvertConfigurationAnswerElement ans =
        getBatfishForConfigurationNames(hostname).loadConvertConfigurationAnswerElementOrReparse();

    assertThat(ans, hasNumReferrers(filename, CumulusStructureType.INTERFACE, "swp1", 4));
    assertThat(ans, hasNumReferrers(filename, CumulusStructureType.INTERFACE, "swp2", 1));
    assertThat(ans, hasNumReferrers(filename, CumulusStructureType.INTERFACE, "swp3", 1));
  }

  @Test
  public void testLoopbackConversion() throws IOException {
    Configuration c = parseConfig("cumulus_nclu_loopback");

    assertThat(c, hasInterface("lo", hasAddress(new InterfaceAddress("10.0.0.1/32"))));
    assertThat(
        c,
        hasInterface(
            "lo",
            hasAllAddresses(
                containsInAnyOrder(
                    new InterfaceAddress("10.0.0.1/32"), new InterfaceAddress("10.0.1.1/24")))));
    assertThat(c, hasInterface("lo", hasVrfName(DEFAULT_VRF_NAME)));
    assertThat(c, hasDefaultVrf(hasInterfaces(contains("lo"))));
  }

  @Test
  public void testLoopbackExtraction() throws IOException {
    CumulusNcluConfiguration vc = parseVendorConfig("cumulus_nclu_loopback");

    assertTrue("Ensure loopback is configured", vc.getLoopback().getConfigured());
    assertThat(
        "Ensure clag vxlan-anycast-ip is extracted",
        vc.getLoopback().getClagVxlanAnycastIp(),
        equalTo(Ip.parse("192.0.2.1")));
    assertThat(
        "Ensure ip addresses are extracted",
        vc.getLoopback().getAddresses(),
        contains(new InterfaceAddress("10.0.0.1/32"), new InterfaceAddress("10.0.1.1/24")));
  }

  @Test
  public void testLoopbackMissingExtraction() throws IOException {
    CumulusNcluConfiguration vc = parseVendorConfig("cumulus_nclu_loopback_missing");

    assertFalse("Ensure loopback is disabled", vc.getLoopback().getConfigured());
  }

  @Test
  public void testLoopbackReferences() throws IOException {
    String hostname = "cumulus_nclu_loopback_references";
    String filename = String.format("configs/%s", hostname);
    ConvertConfigurationAnswerElement ans =
        getBatfishForConfigurationNames(hostname).loadConvertConfigurationAnswerElementOrReparse();

    assertThat(
        ans,
        hasNumReferrers(
            filename,
            CumulusStructureType.LOOPBACK,
            CumulusNcluConfiguration.LOOPBACK_INTERFACE_NAME,
            2));
  }

  @Test
  public void testRouteMapReferences() throws IOException {
    String hostname = "cumulus_nclu_route_map_references";
    String filename = String.format("configs/%s", hostname);
    ConvertConfigurationAnswerElement ans =
        getBatfishForConfigurationNames(hostname).loadConvertConfigurationAnswerElementOrReparse();

    assertThat(ans, hasNumReferrers(filename, CumulusStructureType.ROUTE_MAP, "rm1", 2));
  }

  @Test
  public void testRoutingConversion() throws IOException {
    Configuration c = parseConfig("cumulus_nclu_routing");

    org.batfish.datamodel.StaticRoute.Builder builder =
        org.batfish.datamodel.StaticRoute.builder().setAdmin(1).setMetric(0);

    // static routes in default VRF
    builder.setNetwork(Prefix.strict("10.0.1.0/24"));
    assertThat(
        c,
        hasDefaultVrf(
            hasStaticRoutes(
                containsInAnyOrder(
                    builder.setNextHopIp(Ip.parse("10.1.0.1")).build(),
                    builder.setNextHopIp(Ip.parse("10.1.0.2")).build()))));

    // static routes in vrf1
    builder.setNetwork(Prefix.strict("10.0.2.0/24"));
    assertThat(
        c,
        hasVrf(
            "vrf1",
            hasStaticRoutes(
                containsInAnyOrder(
                    builder.setNextHopIp(Ip.parse("192.0.2.1")).build(),
                    builder.setNextHopIp(Ip.parse("192.0.2.2")).build()))));

    // route-maps
    assertThat(
        "Ensure route-maps are converted",
        c.getRoutingPolicies().keySet(),
        containsInAnyOrder("rm1", "rm2"));

    Prefix bond1Prefix = Prefix.strict("10.1.0.0/24");
    Prefix eth04094Prefix = Prefix.strict("10.1.1.0/24");
    Prefix swp1Prefix = Prefix.strict("10.1.2.0/24");
    Prefix swp2Prefix = Prefix.strict("10.1.3.0/24");
    Prefix loPrefix = Prefix.strict("10.1.4.0/24");
    Prefix vrf1Prefix1 = Prefix.strict("10.1.5.0/24");
    Prefix vrf1Prefix2 = Prefix.strict("10.1.6.0/24");
    Prefix otherPrefix = Prefix.strict("10.10.10.10/32");

    RoutingPolicy rm1 = c.getRoutingPolicies().get("rm1");
    RoutingPolicy rm2 = c.getRoutingPolicies().get("rm2");

    assertRoutingPolicyPermitsNetwork(rm1, bond1Prefix);
    assertRoutingPolicyPermitsNetwork(rm1, eth04094Prefix);
    assertRoutingPolicyPermitsNetwork(rm1, swp1Prefix);
    assertRoutingPolicyPermitsNetwork(rm1, swp2Prefix);
    assertRoutingPolicyPermitsNetwork(rm1, loPrefix);
    assertRoutingPolicyDeniesNetwork(rm1, vrf1Prefix1);
    assertRoutingPolicyDeniesNetwork(rm1, vrf1Prefix2);
    assertRoutingPolicyDeniesNetwork(rm1, otherPrefix);

    assertRoutingPolicyPermitsNetwork(rm2, bond1Prefix);
    assertRoutingPolicyPermitsNetwork(rm2, eth04094Prefix);
    assertRoutingPolicyPermitsNetwork(rm2, swp1Prefix);
    assertRoutingPolicyPermitsNetwork(rm2, swp2Prefix);
    assertRoutingPolicyPermitsNetwork(rm2, loPrefix);
    assertRoutingPolicyDeniesNetwork(rm2, vrf1Prefix1);
    assertRoutingPolicyDeniesNetwork(rm2, vrf1Prefix2);
    assertRoutingPolicyPermitsNetwork(rm2, otherPrefix);
  }

  @Test
  public void testRoutingExtraction() throws IOException {
    CumulusNcluConfiguration vc = parseVendorConfig("cumulus_nclu_routing");

    // static route (main vrf)
    assertThat(
        vc.getStaticRoutes(),
        containsInAnyOrder(
            new StaticRoute(Prefix.strict("10.0.1.0/24"), Ip.parse("10.1.0.1")),
            new StaticRoute(Prefix.strict("10.0.1.0/24"), Ip.parse("10.1.0.2"))));

    // static route (alternate vrf)
    assertThat(
        vc.getVrfs().get("vrf1").getStaticRoutes(),
        containsInAnyOrder(
            new StaticRoute(Prefix.strict("10.0.2.0/24"), Ip.parse("192.0.2.1")),
            new StaticRoute(Prefix.strict("10.0.2.0/24"), Ip.parse("192.0.2.2"))));

    // route-map keys
    assertThat(vc.getRouteMaps().keySet(), containsInAnyOrder("rm1", "rm2"));
    RouteMap rm1 = vc.getRouteMaps().get("rm1");
    RouteMap rm2 = vc.getRouteMaps().get("rm2");

    // route-map entries
    assertThat(rm1.getEntries().keySet(), contains(1, 2, 3, 4));
    assertThat(rm2.getEntries().keySet(), contains(1, 2));
    // route-map entry num
    assertThat(rm1.getEntries().get(1).getNumber(), equalTo(1));
    assertThat(rm1.getEntries().get(2).getNumber(), equalTo(2));
    assertThat(rm1.getEntries().get(3).getNumber(), equalTo(3));
    assertThat(rm1.getEntries().get(4).getNumber(), equalTo(4));
    assertThat(rm2.getEntries().get(1).getNumber(), equalTo(1));
    assertThat(rm2.getEntries().get(2).getNumber(), equalTo(2));
    // route-map entry action
    assertThat(rm1.getEntries().get(1).getAction(), equalTo(LineAction.PERMIT));
    assertThat(rm1.getEntries().get(2).getAction(), equalTo(LineAction.PERMIT));
    assertThat(rm1.getEntries().get(3).getAction(), equalTo(LineAction.PERMIT));
    assertThat(rm1.getEntries().get(4).getAction(), equalTo(LineAction.PERMIT));
    assertThat(rm2.getEntries().get(1).getAction(), equalTo(LineAction.DENY));
    assertThat(rm2.getEntries().get(2).getAction(), equalTo(LineAction.PERMIT));

    // route-map match
    assertThat(
        rm1.getEntries().get(1).getMatches().collect(ImmutableList.toImmutableList()),
        contains(new RouteMapMatchInterface(ImmutableSet.of("bond1"))));

    // route-map match interface
    assertThat(
        rm1.getEntries().get(1).getMatchInterface(),
        equalTo(new RouteMapMatchInterface(ImmutableSet.of("bond1"))));
    assertThat(
        rm1.getEntries().get(1).getMatchInterface(),
        equalTo(new RouteMapMatchInterface(ImmutableSet.of("bond1"))));
    assertThat(
        rm1.getEntries().get(2).getMatchInterface(),
        equalTo(
            new RouteMapMatchInterface(
                ImmutableSet.of(CumulusNcluConfiguration.LOOPBACK_INTERFACE_NAME))));
    assertThat(
        rm1.getEntries().get(3).getMatchInterface(),
        equalTo(new RouteMapMatchInterface(ImmutableSet.of("eth0.4094"))));
    assertThat(
        rm1.getEntries().get(4).getMatchInterface(),
        equalTo(new RouteMapMatchInterface(ImmutableSet.of("swp1", "swp2"))));
    assertThat(
        rm2.getEntries().get(1).getMatchInterface(),
        equalTo(new RouteMapMatchInterface(ImmutableSet.of("vrf1"))));
  }

  @Test
  public void testVlanConversion() throws IOException {
    Configuration c = parseConfig("cumulus_nclu_vlan");

    // vlan interfaces should be put in correct vrfs
    assertThat(
        c, hasDefaultVrf(hasInterfaces(containsInAnyOrder("vlan3", "vlan4", "vlan5", "lo"))));
    assertThat(c, hasVrf("vrf1", hasInterfaces(containsInAnyOrder("vrf1", "vlan2"))));
    assertThat(c, hasInterface("vlan2", hasVrfName("vrf1")));
    assertThat(c, hasInterface("vlan3", hasVrfName(DEFAULT_VRF_NAME)));
    assertThat(c, hasInterface("vlan4", hasVrfName(DEFAULT_VRF_NAME)));
    assertThat(c, hasInterface("vlan5", hasVrfName(DEFAULT_VRF_NAME)));

    // vlan-id
    assertThat(c, hasInterface("vlan2", hasVlan(2)));
    assertThat(c, hasInterface("vlan3", hasVlan(nullValue())));
    assertThat(c, hasInterface("vlan4", hasVlan(nullValue())));
    assertThat(c, hasInterface("vlan5", hasVlan(6)));

    // ip address
    assertThat(c, hasInterface("vlan2", hasAddress(new InterfaceAddress("10.0.0.1/24"))));
    assertThat(
        c,
        hasInterface(
            "vlan2",
            hasAllAddresses(
                containsInAnyOrder(
                    new InterfaceAddress("10.0.0.1/24"),
                    new InterfaceAddress("10.0.1.1/24"),
                    new InterfaceAddress("10.0.2.1/24"),
                    new InterfaceAddress("10.0.3.1/24"),
                    new InterfaceAddress("10.0.4.1/24")))));
  }

  @Test
  public void testVlanExtraction() throws IOException {
    CumulusNcluConfiguration vc = parseVendorConfig("cumulus_nclu_vlan");

    // vlan interfaces
    assertThat(vc.getVlans().keySet(), containsInAnyOrder("vlan2", "vlan3", "vlan4", "vlan5"));

    // name
    assertThat(vc.getVlans().get("vlan2").getName(), equalTo("vlan2"));
    assertThat(vc.getVlans().get("vlan3").getName(), equalTo("vlan3"));
    assertThat(vc.getVlans().get("vlan4").getName(), equalTo("vlan4"));
    assertThat(vc.getVlans().get("vlan5").getName(), equalTo("vlan5"));

    // vlan-id
    assertThat(vc.getVlans().get("vlan2").getVlanId(), equalTo(2));
    assertThat(vc.getVlans().get("vlan3").getVlanId(), nullValue());
    assertThat(vc.getVlans().get("vlan4").getVlanId(), nullValue());
    assertThat(vc.getVlans().get("vlan5").getVlanId(), equalTo(6)); // intentional 6

    // ip address
    assertThat(
        vc.getVlans().get("vlan2").getAddresses(),
        contains(new InterfaceAddress("10.0.0.1/24"), new InterfaceAddress("10.0.1.1/24")));
    assertThat(vc.getVlans().get("vlan3").getAddresses(), empty());
    assertThat(vc.getVlans().get("vlan4").getAddresses(), empty());
    assertThat(vc.getVlans().get("vlan5").getAddresses(), empty());

    // ip address-virtual
    assertThat(
        vc.getVlans().get("vlan2").getAddressVirtuals(),
        equalTo(
            ImmutableMap.of(
                MacAddress.parse("00:00:00:00:00:01"),
                ImmutableSet.of(
                    new InterfaceAddress("10.0.2.1/24"), new InterfaceAddress("10.0.3.1/24")),
                MacAddress.parse("00:00:00:00:00:02"),
                ImmutableSet.of(new InterfaceAddress("10.0.4.1/24")))));
    assertThat(vc.getVlans().get("vlan3").getAddressVirtuals(), anEmptyMap());
    assertThat(vc.getVlans().get("vlan4").getAddressVirtuals(), anEmptyMap());
    assertThat(vc.getVlans().get("vlan5").getAddressVirtuals(), anEmptyMap());

    // vrf
    assertThat(vc.getVlans().get("vlan2").getVrf(), equalTo("vrf1"));
    assertThat(vc.getVlans().get("vlan3").getVrf(), nullValue());
    assertThat(vc.getVlans().get("vlan4").getVrf(), nullValue());
    assertThat(vc.getVlans().get("vlan5").getVrf(), nullValue());
  }

  @Test
  public void testVrfConversion() throws IOException {
    Configuration c = parseConfig("cumulus_nclu_vrf");

    // vrf presence and loopbacks
    assertThat(c, hasVrf("vrf1", hasInterfaces(contains("vrf1"))));
    assertThat(c, hasVrf("vrf2", hasInterfaces(contains("vrf2"))));

    // ip address
    assertThat(c, hasInterface("vrf1", hasAddress(new InterfaceAddress("10.0.0.1/24"))));
    assertThat(
        c,
        hasInterface(
            "vrf1",
            hasAllAddresses(
                containsInAnyOrder(
                    new InterfaceAddress("10.0.0.1/24"), new InterfaceAddress("10.0.1.1/24")))));
  }

  @Test
  public void testVrfExtraction() throws IOException {
    CumulusNcluConfiguration vc = parseVendorConfig("cumulus_nclu_vrf");

    // vrfs
    assertThat(
        "Ensure vrfs are created", vc.getVrfs().keySet(), containsInAnyOrder("vrf1", "vrf2"));

    // name
    assertThat("Ensure name is extracted", vc.getVrfs().get("vrf1").getName(), equalTo("vrf1"));
    assertThat("Ensure name is extracted", vc.getVrfs().get("vrf2").getName(), equalTo("vrf2"));

    // ip address
    assertThat(
        "Ensure ip addresses are extracted",
        vc.getVrfs().get("vrf1").getAddresses(),
        contains(new InterfaceAddress("10.0.0.1/24"), new InterfaceAddress("10.0.1.1/24")));
    assertThat(
        "Ensure ip addresses are extracted", vc.getVrfs().get("vrf2").getAddresses(), empty());

    // vni
    assertThat("Ensure vni is extracted", vc.getVrfs().get("vrf1").getVni(), equalTo(10001));
    assertThat("Ensure vni is extracted", vc.getVrfs().get("vrf2").getVni(), nullValue());
  }

  @Test
  public void testVrfReferences() throws IOException {
    String hostname = "cumulus_nclu_vrf_references";
    String filename = String.format("configs/%s", hostname);
    ConvertConfigurationAnswerElement ans =
        getBatfishForConfigurationNames(hostname).loadConvertConfigurationAnswerElementOrReparse();

    assertThat(ans, hasNumReferrers(filename, CumulusStructureType.VRF, "vrf1", 7));
    assertThat(ans, hasNumReferrers(filename, CumulusStructureType.VRF, "vrf2", 1));
    assertThat(ans, hasNumReferrers(filename, CumulusStructureType.VRF, "vrf3", 1));
  }

  @Test
  public void testVxlanExtraction() throws IOException {
    CumulusNcluConfiguration vc = parseVendorConfig("cumulus_nclu_vxlan");

    // vxlan interfaces
    assertThat(
        vc.getVxlans().keySet(),
        containsInAnyOrder("v2", "v3", "v5", "v6", "v7", "v8", "v9", "v10"));

    // name
    assertThat(vc.getVxlans().get("v2").getName(), equalTo("v2"));
    assertThat(vc.getVxlans().get("v3").getName(), equalTo("v3"));
    // v4 is missing
    assertThat(vc.getVxlans().get("v5").getName(), equalTo("v5"));
    assertThat(vc.getVxlans().get("v6").getName(), equalTo("v6"));
    assertThat(vc.getVxlans().get("v7").getName(), equalTo("v7"));
    assertThat(vc.getVxlans().get("v8").getName(), equalTo("v8"));
    assertThat(vc.getVxlans().get("v9").getName(), equalTo("v9"));
    assertThat(vc.getVxlans().get("v10").getName(), equalTo("v10"));

    // vxlan id
    assertThat(vc.getVxlans().get("v2").getId(), equalTo(10002));
    assertThat(vc.getVxlans().get("v3").getId(), equalTo(10003));
    // v4 is missing
    assertThat(vc.getVxlans().get("v5").getId(), equalTo(10005));
    assertThat(vc.getVxlans().get("v6").getId(), equalTo(10005)); // dumb
    assertThat(vc.getVxlans().get("v7").getId(), equalTo(10007));
    assertThat(vc.getVxlans().get("v8").getId(), equalTo(10008));
    assertThat(vc.getVxlans().get("v9").getId(), equalTo(10009));
    assertThat(vc.getVxlans().get("v10").getId(), equalTo(10010));

    // bridge access
    assertThat(vc.getVxlans().get("v2").getBridgeAccessVlan(), equalTo(2));
    assertThat(vc.getVxlans().get("v3").getBridgeAccessVlan(), nullValue()); // out of order
    // v4 is missing
    assertThat(vc.getVxlans().get("v5").getBridgeAccessVlan(), equalTo(5));
    assertThat(vc.getVxlans().get("v6").getBridgeAccessVlan(), equalTo(5)); // dumb
    assertThat(vc.getVxlans().get("v7").getBridgeAccessVlan(), equalTo(7));
    assertThat(vc.getVxlans().get("v8").getBridgeAccessVlan(), equalTo(8));
    assertThat(vc.getVxlans().get("v9").getBridgeAccessVlan(), equalTo(9));
    assertThat(vc.getVxlans().get("v10").getBridgeAccessVlan(), nullValue()); // missing

    // vxlan local-tunnelip
    Ip expectedLocalTunnelip = Ip.parse("192.0.2.1");
    assertThat(vc.getVxlans().get("v2").getLocalTunnelip(), equalTo(expectedLocalTunnelip));
    assertThat(vc.getVxlans().get("v3").getLocalTunnelip(), nullValue()); // out of order
    // v4 is missing
    assertThat(vc.getVxlans().get("v5").getLocalTunnelip(), equalTo(expectedLocalTunnelip));
    assertThat(vc.getVxlans().get("v6").getLocalTunnelip(), equalTo(expectedLocalTunnelip));
    assertThat(vc.getVxlans().get("v7").getLocalTunnelip(), equalTo(expectedLocalTunnelip));
    assertThat(vc.getVxlans().get("v8").getLocalTunnelip(), equalTo(expectedLocalTunnelip));
    assertThat(vc.getVxlans().get("v9").getLocalTunnelip(), nullValue()); // missing
    assertThat(vc.getVxlans().get("v10").getLocalTunnelip(), equalTo(expectedLocalTunnelip));
  }

  @Test
  public void testVxlanReferences() throws IOException {
    String hostname = "cumulus_nclu_vxlan_references";
    String filename = String.format("configs/%s", hostname);
    ConvertConfigurationAnswerElement ans =
        getBatfishForConfigurationNames(hostname).loadConvertConfigurationAnswerElementOrReparse();

    assertThat(ans, hasNumReferrers(filename, CumulusStructureType.VXLAN, "v2", 1));
  }
}<|MERGE_RESOLUTION|>--- conflicted
+++ resolved
@@ -350,62 +350,6 @@
   }
 
   @Test
-<<<<<<< HEAD
-  public void testBridgeExtraction() throws IOException {
-    CumulusNcluConfiguration vc = parseVendorConfig("cumulus_nclu_bridge");
-
-    // bridge
-    assertThat(
-        vc.getBridge().getPorts(),
-        containsInAnyOrder("bond1", "bond2", "bond3", "swp5", "swp6", "swp7", "vni10001"));
-    assertThat(vc.getBridge().getPvid(), equalTo(2));
-    assertThat(
-        vc.getBridge().getVids(),
-        equalTo(IntegerSpace.builder().including(Range.closed(1, 7)).including(1000).build()));
-
-    // bond
-    Bond bond1 = vc.getBonds().get("bond1");
-    Bond bond2 = vc.getBonds().get("bond2");
-    Bond bond3 = vc.getBonds().get("bond3");
-    Bond bond4 = vc.getBonds().get("bond4");
-
-    assertThat(
-        "bond1 is in access mode using VLAN 1000", bond1.getBridge().getAccess(), equalTo(1000));
-    assertTrue("bond1 has no vids", bond1.getBridge().getVids().isEmpty());
-    assertThat("bond1 has no pvid", bond1.getBridge().getPvid(), nullValue());
-    assertThat("bond2 has no access VLAN", bond2.getBridge().getAccess(), nullValue());
-    assertTrue("bond2 has no vids (inherits from bridge)", bond2.getBridge().getVids().isEmpty());
-    assertThat("bond2 has manual pvid 1", bond2.getBridge().getPvid(), equalTo(1));
-    assertThat("bond3 has no access VLAN", bond3.getBridge().getAccess(), nullValue());
-    assertThat(
-        "bond3 has has manual vids 3", bond3.getBridge().getVids(), equalTo(IntegerSpace.of(3)));
-    assertThat(
-        "bond3 has no pvid (inherits from bridge)", bond3.getBridge().getPvid(), nullValue());
-    assertThat("bond4 has no access VLAN", bond4.getBridge().getAccess(), nullValue());
-    assertTrue("bond4 has no vids", bond4.getBridge().getVids().isEmpty());
-    assertThat("bond4 has no pvid", bond4.getBridge().getPvid(), nullValue());
-
-    // swp
-    Interface swp5 = vc.getInterfaces().get("swp5");
-    Interface swp6 = vc.getInterfaces().get("swp6");
-    Interface swp7 = vc.getInterfaces().get("swp7");
-    Interface swp8 = vc.getInterfaces().get("swp8");
-
-    assertThat(
-        "swp5 is in access mode using VLAN 1000", swp5.getBridge().getAccess(), equalTo(1000));
-    assertTrue("swp5 has no vids", swp5.getBridge().getVids().isEmpty());
-    assertThat("swp5 has no pvid", swp5.getBridge().getPvid(), nullValue());
-    assertThat("swp6 has no access VLAN", swp6.getBridge().getAccess(), nullValue());
-    assertTrue("swp6 has no vids (inherits from bridge)", swp6.getBridge().getVids().isEmpty());
-    assertThat("swp6 has manual pvid 1", swp6.getBridge().getPvid(), equalTo(1));
-    assertThat("swp7 has no access VLAN", swp7.getBridge().getAccess(), nullValue());
-    assertThat(
-        "swp7 has has manual vids 7", swp7.getBridge().getVids(), equalTo(IntegerSpace.of(7)));
-    assertThat("swp7 has no pvid (inherits from bridge)", swp7.getBridge().getPvid(), nullValue());
-    assertThat("swp8 has no access VLAN", swp8.getBridge().getAccess(), nullValue());
-    assertTrue("swp8 has no vids", swp8.getBridge().getVids().isEmpty());
-    assertThat("swp8 has no pvid", swp8.getBridge().getPvid(), nullValue());
-=======
   public void testClagConversion() throws IOException {
     Configuration c = parseConfig("cumulus_nclu_clag");
 
@@ -420,7 +364,63 @@
                     .setPeerAddress(Ip.parse("192.0.2.2"))
                     .setPeerInterface("peerlink")
                     .build())));
->>>>>>> 8686d2aa
+  }
+
+  @Test
+  public void testBridgeExtraction() throws IOException {
+    CumulusNcluConfiguration vc = parseVendorConfig("cumulus_nclu_bridge");
+
+    // bridge
+    assertThat(
+        vc.getBridge().getPorts(),
+        containsInAnyOrder("bond1", "bond2", "bond3", "swp5", "swp6", "swp7", "vni10001"));
+    assertThat(vc.getBridge().getPvid(), equalTo(2));
+    assertThat(
+        vc.getBridge().getVids(),
+        equalTo(IntegerSpace.builder().including(Range.closed(1, 7)).including(1000).build()));
+
+    // bond
+    Bond bond1 = vc.getBonds().get("bond1");
+    Bond bond2 = vc.getBonds().get("bond2");
+    Bond bond3 = vc.getBonds().get("bond3");
+    Bond bond4 = vc.getBonds().get("bond4");
+
+    assertThat(
+        "bond1 is in access mode using VLAN 1000", bond1.getBridge().getAccess(), equalTo(1000));
+    assertTrue("bond1 has no vids", bond1.getBridge().getVids().isEmpty());
+    assertThat("bond1 has no pvid", bond1.getBridge().getPvid(), nullValue());
+    assertThat("bond2 has no access VLAN", bond2.getBridge().getAccess(), nullValue());
+    assertTrue("bond2 has no vids (inherits from bridge)", bond2.getBridge().getVids().isEmpty());
+    assertThat("bond2 has manual pvid 1", bond2.getBridge().getPvid(), equalTo(1));
+    assertThat("bond3 has no access VLAN", bond3.getBridge().getAccess(), nullValue());
+    assertThat(
+        "bond3 has has manual vids 3", bond3.getBridge().getVids(), equalTo(IntegerSpace.of(3)));
+    assertThat(
+        "bond3 has no pvid (inherits from bridge)", bond3.getBridge().getPvid(), nullValue());
+    assertThat("bond4 has no access VLAN", bond4.getBridge().getAccess(), nullValue());
+    assertTrue("bond4 has no vids", bond4.getBridge().getVids().isEmpty());
+    assertThat("bond4 has no pvid", bond4.getBridge().getPvid(), nullValue());
+
+    // swp
+    Interface swp5 = vc.getInterfaces().get("swp5");
+    Interface swp6 = vc.getInterfaces().get("swp6");
+    Interface swp7 = vc.getInterfaces().get("swp7");
+    Interface swp8 = vc.getInterfaces().get("swp8");
+
+    assertThat(
+        "swp5 is in access mode using VLAN 1000", swp5.getBridge().getAccess(), equalTo(1000));
+    assertTrue("swp5 has no vids", swp5.getBridge().getVids().isEmpty());
+    assertThat("swp5 has no pvid", swp5.getBridge().getPvid(), nullValue());
+    assertThat("swp6 has no access VLAN", swp6.getBridge().getAccess(), nullValue());
+    assertTrue("swp6 has no vids (inherits from bridge)", swp6.getBridge().getVids().isEmpty());
+    assertThat("swp6 has manual pvid 1", swp6.getBridge().getPvid(), equalTo(1));
+    assertThat("swp7 has no access VLAN", swp7.getBridge().getAccess(), nullValue());
+    assertThat(
+        "swp7 has has manual vids 7", swp7.getBridge().getVids(), equalTo(IntegerSpace.of(7)));
+    assertThat("swp7 has no pvid (inherits from bridge)", swp7.getBridge().getPvid(), nullValue());
+    assertThat("swp8 has no access VLAN", swp8.getBridge().getAccess(), nullValue());
+    assertTrue("swp8 has no vids", swp8.getBridge().getVids().isEmpty());
+    assertThat("swp8 has no pvid", swp8.getBridge().getPvid(), nullValue());
   }
 
   @Test
