package org.batfish.grammar.cisco_nxos;

import static com.google.common.collect.Iterables.getOnlyElement;
import static com.google.common.collect.Maps.immutableEntry;
import static com.google.common.collect.MoreCollectors.onlyElement;
import static org.batfish.datamodel.Interface.NULL_INTERFACE_NAME;
import static org.batfish.datamodel.IpWildcard.ipWithWildcardMask;
import static org.batfish.datamodel.Route.UNSET_NEXT_HOP_INTERFACE;
import static org.batfish.datamodel.Route.UNSET_ROUTE_NEXT_HOP_IP;
import static org.batfish.datamodel.VniSettings.DEFAULT_UDP_PORT;
import static org.batfish.datamodel.acl.AclLineMatchExprs.matchDscp;
import static org.batfish.datamodel.acl.AclLineMatchExprs.matchDst;
import static org.batfish.datamodel.acl.AclLineMatchExprs.matchDstPort;
import static org.batfish.datamodel.acl.AclLineMatchExprs.matchFragmentOffset;
import static org.batfish.datamodel.acl.AclLineMatchExprs.matchIcmp;
import static org.batfish.datamodel.acl.AclLineMatchExprs.matchIcmpType;
import static org.batfish.datamodel.acl.AclLineMatchExprs.matchIpProtocol;
import static org.batfish.datamodel.acl.AclLineMatchExprs.matchPacketLength;
import static org.batfish.datamodel.acl.AclLineMatchExprs.matchSrc;
import static org.batfish.datamodel.acl.AclLineMatchExprs.matchSrcPort;
import static org.batfish.datamodel.acl.AclLineMatchExprs.matchTcpFlags;
import static org.batfish.datamodel.matchers.AbstractRouteDecoratorMatchers.hasAdministrativeCost;
import static org.batfish.datamodel.matchers.AbstractRouteDecoratorMatchers.hasMetric;
import static org.batfish.datamodel.matchers.AbstractRouteDecoratorMatchers.hasNextHopInterface;
import static org.batfish.datamodel.matchers.AbstractRouteDecoratorMatchers.hasNextHopIp;
import static org.batfish.datamodel.matchers.AbstractRouteDecoratorMatchers.hasPrefix;
import static org.batfish.datamodel.matchers.AddressFamilyCapabilitiesMatchers.hasAllowLocalAsIn;
import static org.batfish.datamodel.matchers.AddressFamilyCapabilitiesMatchers.hasSendCommunity;
import static org.batfish.datamodel.matchers.AddressFamilyCapabilitiesMatchers.hasSendExtendedCommunity;
import static org.batfish.datamodel.matchers.AddressFamilyMatchers.hasAddressFamilyCapabilites;
import static org.batfish.datamodel.matchers.AddressFamilyMatchers.hasExportPolicy;
import static org.batfish.datamodel.matchers.ConfigurationMatchers.hasDefaultVrf;
import static org.batfish.datamodel.matchers.ConfigurationMatchers.hasHostname;
import static org.batfish.datamodel.matchers.ConfigurationMatchers.hasInterface;
import static org.batfish.datamodel.matchers.ConfigurationMatchers.hasInterfaces;
import static org.batfish.datamodel.matchers.ConfigurationMatchers.hasVrf;
import static org.batfish.datamodel.matchers.DataModelMatchers.hasNumReferrers;
import static org.batfish.datamodel.matchers.DataModelMatchers.hasRoute6FilterLists;
import static org.batfish.datamodel.matchers.DataModelMatchers.hasRouteFilterLists;
import static org.batfish.datamodel.matchers.DataModelMatchers.hasUndefinedReference;
import static org.batfish.datamodel.matchers.HsrpGroupMatchers.hasHelloTime;
import static org.batfish.datamodel.matchers.HsrpGroupMatchers.hasHoldTime;
import static org.batfish.datamodel.matchers.HsrpGroupMatchers.hasPreempt;
import static org.batfish.datamodel.matchers.HsrpGroupMatchers.hasPriority;
import static org.batfish.datamodel.matchers.HsrpGroupMatchers.hasTrackActions;
import static org.batfish.datamodel.matchers.InterfaceMatchers.hasAddress;
import static org.batfish.datamodel.matchers.InterfaceMatchers.hasAllAddresses;
import static org.batfish.datamodel.matchers.InterfaceMatchers.hasBandwidth;
import static org.batfish.datamodel.matchers.InterfaceMatchers.hasChannelGroup;
import static org.batfish.datamodel.matchers.InterfaceMatchers.hasChannelGroupMembers;
import static org.batfish.datamodel.matchers.InterfaceMatchers.hasDependencies;
import static org.batfish.datamodel.matchers.InterfaceMatchers.hasDescription;
import static org.batfish.datamodel.matchers.InterfaceMatchers.hasHsrpGroup;
import static org.batfish.datamodel.matchers.InterfaceMatchers.hasHsrpVersion;
import static org.batfish.datamodel.matchers.InterfaceMatchers.hasInterfaceType;
import static org.batfish.datamodel.matchers.InterfaceMatchers.hasMtu;
import static org.batfish.datamodel.matchers.InterfaceMatchers.hasSpeed;
import static org.batfish.datamodel.matchers.InterfaceMatchers.hasSwitchPortMode;
import static org.batfish.datamodel.matchers.InterfaceMatchers.hasVlan;
import static org.batfish.datamodel.matchers.InterfaceMatchers.isActive;
import static org.batfish.datamodel.matchers.InterfaceMatchers.isAutoState;
import static org.batfish.datamodel.matchers.MapMatchers.hasKeys;
import static org.batfish.datamodel.matchers.NssaSettingsMatchers.hasSuppressType7;
import static org.batfish.datamodel.matchers.OspfAreaMatchers.hasNssa;
import static org.batfish.datamodel.matchers.OspfAreaMatchers.hasStub;
import static org.batfish.datamodel.matchers.OspfProcessMatchers.hasArea;
import static org.batfish.datamodel.matchers.StaticRouteMatchers.hasTag;
import static org.batfish.datamodel.matchers.VniSettingsMatchers.hasBumTransportIps;
import static org.batfish.datamodel.matchers.VniSettingsMatchers.hasBumTransportMethod;
import static org.batfish.datamodel.matchers.VniSettingsMatchers.hasSourceAddress;
import static org.batfish.datamodel.matchers.VniSettingsMatchers.hasUdpPort;
import static org.batfish.datamodel.matchers.VniSettingsMatchers.hasVni;
import static org.batfish.datamodel.matchers.VrfMatchers.hasVniSettings;
import static org.batfish.datamodel.vendor_family.cisco_nxos.NexusPlatform.NEXUS_3000;
import static org.batfish.datamodel.vendor_family.cisco_nxos.NexusPlatform.NEXUS_5000;
import static org.batfish.datamodel.vendor_family.cisco_nxos.NexusPlatform.NEXUS_6000;
import static org.batfish.datamodel.vendor_family.cisco_nxos.NexusPlatform.NEXUS_7000;
import static org.batfish.grammar.cisco_nxos.CiscoNxosCombinedParser.DEBUG_FLAG_USE_NEW_CISCO_NXOS_PARSER;
import static org.batfish.grammar.cisco_nxos.CiscoNxosControlPlaneExtractor.PACKET_LENGTH_RANGE;
import static org.batfish.grammar.cisco_nxos.CiscoNxosControlPlaneExtractor.TCP_PORT_RANGE;
import static org.batfish.grammar.cisco_nxos.CiscoNxosControlPlaneExtractor.UDP_PORT_RANGE;
import static org.batfish.main.BatfishTestUtils.configureBatfishTestSettings;
import static org.batfish.representation.cisco_nxos.CiscoNxosConfiguration.DEFAULT_VRF_ID;
import static org.batfish.representation.cisco_nxos.CiscoNxosConfiguration.DEFAULT_VRF_NAME;
import static org.batfish.representation.cisco_nxos.CiscoNxosConfiguration.MANAGEMENT_VRF_NAME;
import static org.batfish.representation.cisco_nxos.CiscoNxosConfiguration.computeRoutingPolicyName;
import static org.batfish.representation.cisco_nxos.CiscoNxosConfiguration.toJavaRegex;
import static org.batfish.representation.cisco_nxos.CiscoNxosStructureType.OBJECT_GROUP_IP_ADDRESS;
import static org.batfish.representation.cisco_nxos.OspfMaxMetricRouterLsa.DEFAULT_OSPF_MAX_METRIC;
import static org.batfish.representation.cisco_nxos.OspfNetworkType.BROADCAST;
import static org.batfish.representation.cisco_nxos.OspfNetworkType.POINT_TO_POINT;
import static org.batfish.representation.cisco_nxos.OspfProcess.DEFAULT_AUTO_COST_REFERENCE_BANDWIDTH_MBPS;
import static org.batfish.representation.cisco_nxos.OspfProcess.DEFAULT_TIMERS_LSA_ARRIVAL_MS;
import static org.batfish.representation.cisco_nxos.OspfProcess.DEFAULT_TIMERS_LSA_GROUP_PACING_S;
import static org.batfish.representation.cisco_nxos.OspfProcess.DEFAULT_TIMERS_THROTTLE_LSA_HOLD_INTERVAL_MS;
import static org.batfish.representation.cisco_nxos.OspfProcess.DEFAULT_TIMERS_THROTTLE_LSA_MAX_INTERVAL_MS;
import static org.batfish.representation.cisco_nxos.OspfProcess.DEFAULT_TIMERS_THROTTLE_LSA_START_INTERVAL_MS;
import static org.hamcrest.Matchers.allOf;
import static org.hamcrest.Matchers.anEmptyMap;
import static org.hamcrest.Matchers.any;
import static org.hamcrest.Matchers.contains;
import static org.hamcrest.Matchers.containsInAnyOrder;
import static org.hamcrest.Matchers.empty;
import static org.hamcrest.Matchers.emptyString;
import static org.hamcrest.Matchers.equalTo;
import static org.hamcrest.Matchers.hasEntry;
import static org.hamcrest.Matchers.hasKey;
import static org.hamcrest.Matchers.hasSize;
import static org.hamcrest.Matchers.not;
import static org.hamcrest.Matchers.notNullValue;
import static org.hamcrest.Matchers.nullValue;
import static org.junit.Assert.assertFalse;
import static org.junit.Assert.assertThat;
import static org.junit.Assert.assertTrue;

import com.google.common.collect.ImmutableList;
import com.google.common.collect.ImmutableMap;
import com.google.common.collect.ImmutableSet;
import com.google.common.collect.ImmutableSortedMap;
import com.google.common.collect.ImmutableSortedSet;
import com.google.common.collect.Iterables;
import com.google.common.collect.Range;
import java.io.IOException;
import java.util.Arrays;
import java.util.Iterator;
import java.util.Map;
import java.util.stream.Collectors;
import javax.annotation.Nonnull;
import javax.annotation.ParametersAreNonnullByDefault;
import net.sf.javabdd.BDD;
import org.antlr.v4.runtime.ParserRuleContext;
import org.apache.commons.lang3.SerializationUtils;
import org.batfish.common.BatfishLogger;
import org.batfish.common.Warnings;
import org.batfish.common.WellKnownCommunity;
import org.batfish.common.bdd.HeaderSpaceToBDD;
import org.batfish.common.bdd.IpAccessListToBdd;
import org.batfish.common.bdd.IpSpaceToBDD;
import org.batfish.common.util.CommonUtil;
import org.batfish.config.Settings;
import org.batfish.datamodel.AbstractRoute;
import org.batfish.datamodel.AclIpSpace;
import org.batfish.datamodel.AsPath;
import org.batfish.datamodel.AsPathAccessList;
import org.batfish.datamodel.AsPathAccessListLine;
import org.batfish.datamodel.BddTestbed;
import org.batfish.datamodel.BgpActivePeerConfig;
import org.batfish.datamodel.BgpPeerConfig;
import org.batfish.datamodel.Bgpv4Route;
import org.batfish.datamodel.BumTransportMethod;
import org.batfish.datamodel.CommunityList;
import org.batfish.datamodel.CommunityListLine;
import org.batfish.datamodel.ConcreteInterfaceAddress;
import org.batfish.datamodel.Configuration;
import org.batfish.datamodel.ConnectedRoute;
import org.batfish.datamodel.ConnectedRouteMetadata;
import org.batfish.datamodel.DscpType;
import org.batfish.datamodel.Flow;
import org.batfish.datamodel.Flow.Builder;
import org.batfish.datamodel.GeneratedRoute;
import org.batfish.datamodel.HeaderSpace;
import org.batfish.datamodel.IcmpCode;
import org.batfish.datamodel.IcmpType;
import org.batfish.datamodel.IntegerSpace;
import org.batfish.datamodel.Interface.Dependency;
import org.batfish.datamodel.Interface.DependencyType;
import org.batfish.datamodel.InterfaceType;
import org.batfish.datamodel.Ip;
import org.batfish.datamodel.Ip6;
import org.batfish.datamodel.IpProtocol;
import org.batfish.datamodel.IpSpace;
import org.batfish.datamodel.IpWildcard;
import org.batfish.datamodel.LineAction;
import org.batfish.datamodel.NamedPort;
import org.batfish.datamodel.OriginType;
import org.batfish.datamodel.OspfExternalRoute;
import org.batfish.datamodel.Prefix;
import org.batfish.datamodel.Prefix6;
import org.batfish.datamodel.RegexCommunitySet;
import org.batfish.datamodel.Route6FilterLine;
import org.batfish.datamodel.Route6FilterList;
import org.batfish.datamodel.RouteFilterLine;
import org.batfish.datamodel.RouteFilterList;
import org.batfish.datamodel.RoutingProtocol;
import org.batfish.datamodel.SubRange;
import org.batfish.datamodel.TcpFlags;
import org.batfish.datamodel.TcpFlagsMatchConditions;
import org.batfish.datamodel.UniverseIpSpace;
import org.batfish.datamodel.acl.AclLineMatchExpr;
import org.batfish.datamodel.acl.AclLineMatchExprs;
import org.batfish.datamodel.answers.ConvertConfigurationAnswerElement;
import org.batfish.datamodel.bgp.EvpnAddressFamily;
import org.batfish.datamodel.bgp.Ipv4UnicastAddressFamily;
import org.batfish.datamodel.bgp.Layer2VniConfig;
import org.batfish.datamodel.bgp.Layer3VniConfig;
import org.batfish.datamodel.bgp.RouteDistinguisher;
import org.batfish.datamodel.bgp.community.ExtendedCommunity;
import org.batfish.datamodel.bgp.community.StandardCommunity;
import org.batfish.datamodel.eigrp.EigrpProcess;
import org.batfish.datamodel.matchers.HsrpGroupMatchers;
import org.batfish.datamodel.matchers.NssaSettingsMatchers;
import org.batfish.datamodel.matchers.OspfAreaMatchers;
import org.batfish.datamodel.matchers.Route6FilterListMatchers;
import org.batfish.datamodel.matchers.RouteFilterListMatchers;
import org.batfish.datamodel.matchers.StubSettingsMatchers;
import org.batfish.datamodel.matchers.VniSettingsMatchers;
import org.batfish.datamodel.matchers.VrfMatchers;
import org.batfish.datamodel.ospf.OspfAreaSummary;
import org.batfish.datamodel.ospf.OspfMetricType;
import org.batfish.datamodel.ospf.OspfNetworkType;
import org.batfish.datamodel.packet_policy.FibLookup;
import org.batfish.datamodel.packet_policy.FibLookupOverrideLookupIp;
import org.batfish.datamodel.packet_policy.FlowEvaluator;
import org.batfish.datamodel.packet_policy.IngressInterfaceVrf;
import org.batfish.datamodel.packet_policy.PacketPolicy;
import org.batfish.datamodel.routing_policy.Environment.Direction;
import org.batfish.datamodel.routing_policy.RoutingPolicy;
import org.batfish.datamodel.routing_policy.expr.CallExpr;
import org.batfish.datamodel.routing_policy.expr.Conjunction;
import org.batfish.datamodel.routing_policy.expr.LiteralCommunityConjunction;
import org.batfish.datamodel.routing_policy.expr.MatchProtocol;
import org.batfish.datamodel.routing_policy.statement.If;
import org.batfish.datamodel.routing_policy.statement.Statements;
import org.batfish.datamodel.tracking.DecrementPriority;
import org.batfish.datamodel.vendor_family.cisco_nxos.NexusPlatform;
import org.batfish.main.Batfish;
import org.batfish.main.BatfishTestUtils;
import org.batfish.main.ParserBatfishException;
import org.batfish.representation.cisco_nxos.ActionIpAccessListLine;
import org.batfish.representation.cisco_nxos.AddrGroupIpAddressSpec;
import org.batfish.representation.cisco_nxos.AddressFamily;
import org.batfish.representation.cisco_nxos.BgpGlobalConfiguration;
import org.batfish.representation.cisco_nxos.BgpVrfConfiguration;
import org.batfish.representation.cisco_nxos.BgpVrfIpv4AddressFamilyConfiguration;
import org.batfish.representation.cisco_nxos.BgpVrfIpv6AddressFamilyConfiguration;
import org.batfish.representation.cisco_nxos.BgpVrfL2VpnEvpnAddressFamilyConfiguration;
import org.batfish.representation.cisco_nxos.BgpVrfL2VpnEvpnAddressFamilyConfiguration.RetainRouteType;
import org.batfish.representation.cisco_nxos.CiscoNxosConfiguration;
import org.batfish.representation.cisco_nxos.CiscoNxosInterfaceType;
import org.batfish.representation.cisco_nxos.CiscoNxosStructureType;
import org.batfish.representation.cisco_nxos.DefaultVrfOspfProcess;
import org.batfish.representation.cisco_nxos.EigrpProcessConfiguration;
import org.batfish.representation.cisco_nxos.EigrpVrfConfiguration;
import org.batfish.representation.cisco_nxos.EigrpVrfIpv4AddressFamilyConfiguration;
import org.batfish.representation.cisco_nxos.EigrpVrfIpv6AddressFamilyConfiguration;
import org.batfish.representation.cisco_nxos.Evpn;
import org.batfish.representation.cisco_nxos.EvpnVni;
import org.batfish.representation.cisco_nxos.ExtendedCommunityOrAuto;
import org.batfish.representation.cisco_nxos.FragmentsBehavior;
import org.batfish.representation.cisco_nxos.HsrpGroupIpv4;
import org.batfish.representation.cisco_nxos.IcmpOptions;
import org.batfish.representation.cisco_nxos.Interface;
import org.batfish.representation.cisco_nxos.InterfaceAddressWithAttributes;
import org.batfish.representation.cisco_nxos.InterfaceHsrp;
import org.batfish.representation.cisco_nxos.InterfaceIpv6AddressWithAttributes;
import org.batfish.representation.cisco_nxos.IpAccessList;
import org.batfish.representation.cisco_nxos.IpAccessListLine;
import org.batfish.representation.cisco_nxos.IpAddressSpec;
import org.batfish.representation.cisco_nxos.IpAsPathAccessList;
import org.batfish.representation.cisco_nxos.IpAsPathAccessListLine;
import org.batfish.representation.cisco_nxos.IpCommunityListExpanded;
import org.batfish.representation.cisco_nxos.IpCommunityListExpandedLine;
import org.batfish.representation.cisco_nxos.IpCommunityListStandard;
import org.batfish.representation.cisco_nxos.IpCommunityListStandardLine;
import org.batfish.representation.cisco_nxos.IpPrefixList;
import org.batfish.representation.cisco_nxos.IpPrefixListLine;
import org.batfish.representation.cisco_nxos.Ipv6PrefixList;
import org.batfish.representation.cisco_nxos.Ipv6PrefixListLine;
import org.batfish.representation.cisco_nxos.Lacp;
import org.batfish.representation.cisco_nxos.Layer3Options;
import org.batfish.representation.cisco_nxos.LiteralIpAddressSpec;
import org.batfish.representation.cisco_nxos.LiteralPortSpec;
import org.batfish.representation.cisco_nxos.NtpServer;
import org.batfish.representation.cisco_nxos.Nve;
import org.batfish.representation.cisco_nxos.Nve.HostReachabilityProtocol;
import org.batfish.representation.cisco_nxos.Nve.IngressReplicationProtocol;
import org.batfish.representation.cisco_nxos.NveVni;
import org.batfish.representation.cisco_nxos.ObjectGroupIpAddress;
import org.batfish.representation.cisco_nxos.ObjectGroupIpAddressLine;
import org.batfish.representation.cisco_nxos.OspfArea;
import org.batfish.representation.cisco_nxos.OspfAreaAuthentication;
import org.batfish.representation.cisco_nxos.OspfAreaNssa;
import org.batfish.representation.cisco_nxos.OspfAreaRange;
import org.batfish.representation.cisco_nxos.OspfAreaStub;
import org.batfish.representation.cisco_nxos.OspfDefaultOriginate;
import org.batfish.representation.cisco_nxos.OspfInterface;
import org.batfish.representation.cisco_nxos.OspfMaxMetricRouterLsa;
import org.batfish.representation.cisco_nxos.OspfProcess;
import org.batfish.representation.cisco_nxos.OspfSummaryAddress;
import org.batfish.representation.cisco_nxos.PortGroupPortSpec;
import org.batfish.representation.cisco_nxos.PortSpec;
import org.batfish.representation.cisco_nxos.RedistributionPolicy;
import org.batfish.representation.cisco_nxos.RouteDistinguisherOrAuto;
import org.batfish.representation.cisco_nxos.RouteMap;
import org.batfish.representation.cisco_nxos.RouteMapEntry;
import org.batfish.representation.cisco_nxos.RouteMapMatchAsPath;
import org.batfish.representation.cisco_nxos.RouteMapMatchCommunity;
import org.batfish.representation.cisco_nxos.RouteMapMatchInterface;
import org.batfish.representation.cisco_nxos.RouteMapMatchIpAddress;
import org.batfish.representation.cisco_nxos.RouteMapMatchIpAddressPrefixList;
import org.batfish.representation.cisco_nxos.RouteMapMatchIpv6Address;
import org.batfish.representation.cisco_nxos.RouteMapMatchIpv6AddressPrefixList;
import org.batfish.representation.cisco_nxos.RouteMapMatchMetric;
import org.batfish.representation.cisco_nxos.RouteMapMatchSourceProtocol;
import org.batfish.representation.cisco_nxos.RouteMapMatchTag;
import org.batfish.representation.cisco_nxos.RouteMapMatchVlan;
import org.batfish.representation.cisco_nxos.RouteMapMetricType;
import org.batfish.representation.cisco_nxos.RouteMapSetAsPathPrependLastAs;
import org.batfish.representation.cisco_nxos.RouteMapSetAsPathPrependLiteralAs;
import org.batfish.representation.cisco_nxos.RouteMapSetCommunity;
import org.batfish.representation.cisco_nxos.RouteMapSetIpNextHopLiteral;
import org.batfish.representation.cisco_nxos.RouteMapSetIpNextHopUnchanged;
import org.batfish.representation.cisco_nxos.RouteMapSetLocalPreference;
import org.batfish.representation.cisco_nxos.RouteMapSetMetric;
import org.batfish.representation.cisco_nxos.RouteMapSetMetricType;
import org.batfish.representation.cisco_nxos.RouteMapSetOrigin;
import org.batfish.representation.cisco_nxos.RouteMapSetTag;
import org.batfish.representation.cisco_nxos.RoutingProtocolInstance;
import org.batfish.representation.cisco_nxos.StaticRoute;
import org.batfish.representation.cisco_nxos.SwitchportMode;
import org.batfish.representation.cisco_nxos.TcpOptions;
import org.batfish.representation.cisco_nxos.UdpOptions;
import org.batfish.representation.cisco_nxos.Vlan;
import org.batfish.representation.cisco_nxos.Vrf;
import org.batfish.representation.cisco_nxos.VrfAddressFamily;
import org.junit.Rule;
import org.junit.Test;
import org.junit.rules.ExpectedException;
import org.junit.rules.TemporaryFolder;

@ParametersAreNonnullByDefault
public final class CiscoNxosGrammarTest {

  private static final BddTestbed BDD_TESTBED =
      new BddTestbed(ImmutableMap.of(), ImmutableMap.of());
  private static final IpAccessListToBdd ACL_TO_BDD;
  private static final IpSpaceToBDD DST_IP_BDD;
  private static final HeaderSpaceToBDD HS_TO_BDD;
  private static final IpSpaceToBDD SRC_IP_BDD;

  private static final String TESTCONFIGS_PREFIX = "org/batfish/grammar/cisco_nxos/testconfigs/";

  static {
    DST_IP_BDD = BDD_TESTBED.getDstIpBdd();
    SRC_IP_BDD = BDD_TESTBED.getSrcIpBdd();
    HS_TO_BDD = BDD_TESTBED.getHsToBdd();
    ACL_TO_BDD = BDD_TESTBED.getAclToBdd();
  }

  @Rule public TemporaryFolder _folder = new TemporaryFolder();
  @Rule public ExpectedException _thrown = ExpectedException.none();

  private static @Nonnull OspfExternalRoute.Builder ospfExternalRouteBuilder() {
    return OspfExternalRoute.builder()
        .setAdvertiser("dummy")
        .setArea(0L)
        .setCostToAdvertiser(0L)
        .setLsaMetric(0L);
  }

  private static @Nonnull BDD toBDD(AclLineMatchExpr aclLineMatchExpr) {
    return ACL_TO_BDD.toBdd(aclLineMatchExpr);
  }

  private static @Nonnull BDD toBDD(HeaderSpace headerSpace) {
    return HS_TO_BDD.toBDD(headerSpace);
  }

  private static @Nonnull BDD toIcmpIfBDD(AclLineMatchExpr aclLineMatchExpr) {
    return toIfBDD(
        AclLineMatchExprs.and(
            matchFragmentOffset(0), matchIpProtocol(IpProtocol.ICMP), aclLineMatchExpr));
  }

  private static @Nonnull BDD toIfBDD(AclLineMatchExpr aclLineMatchExpr) {
    return toBDD(AclLineMatchExprs.and(matchFragmentOffset(0), aclLineMatchExpr));
  }

  private static @Nonnull BDD toNonIfBDD(AclLineMatchExpr aclLineMatchExpr) {
    return toBDD(
        AclLineMatchExprs.and(
            matchFragmentOffset(IntegerSpace.of(Range.closed(1, 8191))), aclLineMatchExpr));
  }

  private static @Nonnull BDD toTcpIfBDD(AclLineMatchExpr aclLineMatchExpr) {
    return toIfBDD(
        AclLineMatchExprs.and(
            matchFragmentOffset(0), matchIpProtocol(IpProtocol.TCP), aclLineMatchExpr));
  }

  private static @Nonnull BDD toUdpIfBDD(AclLineMatchExpr aclLineMatchExpr) {
    return toIfBDD(
        AclLineMatchExprs.and(
            matchFragmentOffset(0), matchIpProtocol(IpProtocol.UDP), aclLineMatchExpr));
  }

  private @Nonnull Batfish getBatfishForConfigurationNames(String... configurationNames)
      throws IOException {
    String[] names =
        Arrays.stream(configurationNames).map(s -> TESTCONFIGS_PREFIX + s).toArray(String[]::new);
    Batfish batfish = BatfishTestUtils.getBatfishForTextConfigs(_folder, names);
    batfish.getSettings().setDebugFlags(ImmutableList.of(DEBUG_FLAG_USE_NEW_CISCO_NXOS_PARSER));
    return batfish;
  }

  private @Nonnull Configuration parseConfig(String hostname) throws IOException {
    Map<String, Configuration> configs = parseTextConfigs(hostname);
    String canonicalHostname = hostname.toLowerCase();
    assertThat(configs, hasEntry(equalTo(canonicalHostname), hasHostname(canonicalHostname)));
    return configs.get(canonicalHostname);
  }

  private @Nonnull Map<String, Configuration> parseTextConfigs(String... configurationNames)
      throws IOException {
    return getBatfishForConfigurationNames(configurationNames).loadConfigurations();
  }

  private @Nonnull CiscoNxosConfiguration parseVendorConfig(String hostname) {
    String src = CommonUtil.readResource(TESTCONFIGS_PREFIX + hostname);
    Settings settings = new Settings();
    configureBatfishTestSettings(settings);
    settings.setDebugFlags(ImmutableList.of(DEBUG_FLAG_USE_NEW_CISCO_NXOS_PARSER));
    CiscoNxosCombinedParser ciscoNxosParser = new CiscoNxosCombinedParser(src, settings);
    CiscoNxosControlPlaneExtractor extractor =
        new CiscoNxosControlPlaneExtractor(src, ciscoNxosParser, new Warnings());
    ParserRuleContext tree =
        Batfish.parse(
            ciscoNxosParser, new BatfishLogger(BatfishLogger.LEVELSTR_FATAL, false), settings);
    extractor.processParseTree(tree);
    CiscoNxosConfiguration vendorConfiguration =
        (CiscoNxosConfiguration) extractor.getVendorConfiguration();
    vendorConfiguration.setFilename(TESTCONFIGS_PREFIX + hostname);
    // crash if not serializable
    SerializationUtils.clone(vendorConfiguration);
    return vendorConfiguration;
  }

  private void assertRoutingPolicyDeniesRoute(RoutingPolicy routingPolicy, AbstractRoute route) {
    assertFalse(
        routingPolicy.process(
            route,
            Bgpv4Route.builder().setNetwork(route.getNetwork()),
            Ip.parse("192.0.2.1"),
            DEFAULT_VRF_NAME,
            Direction.OUT));
  }

  private void assertRoutingPolicyPermitsRoute(RoutingPolicy routingPolicy, AbstractRoute route) {
    assertTrue(
        routingPolicy.process(
            route,
            Bgpv4Route.builder().setNetwork(route.getNetwork()),
            Ip.parse("192.0.2.1"),
            DEFAULT_VRF_NAME,
            Direction.OUT));
  }

  private @Nonnull Bgpv4Route processRouteIn(RoutingPolicy routingPolicy, Bgpv4Route route) {
    Bgpv4Route.Builder builder = route.toBuilder();
    assertTrue(
        routingPolicy.process(
            route, builder, Ip.parse("192.0.2.1"), DEFAULT_VRF_NAME, Direction.IN));
    return builder.build();
  }

  private @Nonnull OspfExternalRoute processRouteRedistributeOspf(
      RoutingPolicy routingPolicy, Bgpv4Route route) {
    OspfExternalRoute.Builder builder =
        OspfExternalRoute.builder()
            .setNetwork(route.getNetwork())
            .setLsaMetric(123L)
            .setArea(456L)
            .setCostToAdvertiser(789L)
            .setAdvertiser("n1");
    assertTrue(
        routingPolicy.process(
            route, builder, Ip.parse("192.0.2.1"), DEFAULT_VRF_NAME, Direction.OUT));
    return builder.build();
  }

  @Test
  public void testAaaParsing() {
    // TODO: make into extraction test
    assertThat(parseVendorConfig("nxos_aaa"), notNullValue());
  }

  @Test
  public void testBannerExtraction() {
    String bannerHostname = "nxos_banner";
    String bannerEmptyHostname = "nxos_banner_empty";
    CiscoNxosConfiguration banner = parseVendorConfig(bannerHostname);
    CiscoNxosConfiguration bannerEmpty = parseVendorConfig(bannerEmptyHostname);

    assertThat(banner.getBannerExec(), equalTo("multi\nline"));
    assertThat(banner.getBannerMotd(), equalTo("oneline"));
    assertThat(bannerEmpty.getBannerExec(), emptyString());
  }

  /**
   * Temporary parsing test of port of unified Cisco NX-OS BGP grammar. The test file should be
   * moved to parsing ref tests once bit is flipped on new parser.
   */
  @Test
  public void testBgpParsingTemporary() {
    String hostname = "nxos_bgp_parsing_temporary";

    // Just test that parser does not choke.
    assertThat(parseVendorConfig(hostname), notNullValue());
  }

  @Test
  public void testClassMapParsing() {
    // TODO: make into an extraction test
    assertThat(parseVendorConfig("nxos_class_map"), notNullValue());
  }

  @Test
  public void testCryptoParsing() {
    // TODO: make into an extraction test
    assertThat(parseVendorConfig("nxos_crypto"), notNullValue());
  }

  @Test
  public void testBgpExtraction() {
    CiscoNxosConfiguration vc = parseVendorConfig("nxos_bgp");
    BgpGlobalConfiguration bgpGlobal = vc.getBgpGlobalConfiguration();
    assertThat(bgpGlobal, notNullValue());
    assertThat(bgpGlobal.getLocalAs(), equalTo(1L));

    assertThat(bgpGlobal.getVrfs(), hasKeys(DEFAULT_VRF_NAME));
    {
      BgpVrfConfiguration vrf = bgpGlobal.getOrCreateVrf(DEFAULT_VRF_NAME);

      BgpVrfIpv4AddressFamilyConfiguration ipv4u = vrf.getIpv4UnicastAddressFamily();
      assertThat(ipv4u, notNullValue());
      assertThat(ipv4u.getRedistributionPolicies(), hasSize(8));
      assertThat(
          ipv4u.getRedistributionPolicy(RoutingProtocolInstance.direct()),
          equalTo(new RedistributionPolicy(RoutingProtocolInstance.direct(), "DIR_MAP")));
      assertThat(
          ipv4u.getRedistributionPolicy(RoutingProtocolInstance.ospf("ospf_proc")),
          equalTo(new RedistributionPolicy(RoutingProtocolInstance.ospf("ospf_proc"), "OSPF_MAP")));
      assertThat(
          ipv4u.getRedistributionPolicy(RoutingProtocolInstance.ospf("OSPF_PROC2")),
          equalTo(
              new RedistributionPolicy(RoutingProtocolInstance.ospf("OSPF_PROC2"), "OSPF_MAP2")));

      BgpVrfIpv6AddressFamilyConfiguration ipv6u = vrf.getIpv6UnicastAddressFamily();
      assertThat(ipv6u, notNullValue());
      assertThat(ipv6u.getRedistributionPolicies(), hasSize(1));
      assertThat(
          ipv6u.getRedistributionPolicy(RoutingProtocolInstance.ospfv3("OSPFv3_PROC")),
          equalTo(
              new RedistributionPolicy(
                  RoutingProtocolInstance.ospfv3("OSPFv3_PROC"), "OSPFv3_MAP")));

      BgpVrfL2VpnEvpnAddressFamilyConfiguration l2vpn = vrf.getL2VpnEvpnAddressFamily();
      assertThat(l2vpn, notNullValue());
      assertThat(l2vpn.getRetainMode(), equalTo(RetainRouteType.ROUTE_MAP));
      assertThat(l2vpn.getRetainRouteMap(), equalTo("RETAIN_MAP"));
    }
  }

  /** Like {@link #testBgpExtraction()}, but for second variants of global parameters. */
  @Test
  public void testBgpExtraction2() {
    CiscoNxosConfiguration vc = parseVendorConfig("nxos_bgp_2");

    BgpGlobalConfiguration bgpGlobal = vc.getBgpGlobalConfiguration();
    assertThat(bgpGlobal, notNullValue());
    assertThat(bgpGlobal.getVrfs(), hasKeys(DEFAULT_VRF_NAME));
    {
      BgpVrfConfiguration vrf = bgpGlobal.getOrCreateVrf(DEFAULT_VRF_NAME);

      BgpVrfL2VpnEvpnAddressFamilyConfiguration l2vpn = vrf.getL2VpnEvpnAddressFamily();
      assertThat(l2vpn, notNullValue());
      assertThat(l2vpn.getRetainMode(), equalTo(RetainRouteType.ALL));
    }
  }

  @Test
  public void testBgpDefaultOriginateExtraction() {
    CiscoNxosConfiguration vc = parseVendorConfig("nxos_bgp_default_originate");
    assertFalse(
        vc.getBgpGlobalConfiguration()
            .getVrfs()
            .get(DEFAULT_VRF_NAME)
            .getNeighbors()
            .get(Ip.parse("1.2.3.0"))
            .getIpv4UnicastAddressFamily()
            .getDefaultOriginate());
  }

  @Test
  public void testBootKickstartConversion() throws IOException {
    String hostname = "nxos_boot_kickstart";
    Configuration c = parseConfig(hostname);

    assertThat(c.getVendorFamily().getCiscoNxos().getPlatform(), equalTo(NEXUS_7000));
  }

  @Test
  public void testBootKickstartExtraction() {
    String hostname = "nxos_boot_kickstart";
    CiscoNxosConfiguration vc = parseVendorConfig(hostname);

    String expectedImage = "bootflash:/n7000-s2-kickstart.6.2.16.bin";
    assertThat(vc.getBootKickstartSup1(), equalTo(expectedImage));
    assertThat(vc.getBootKickstartSup2(), equalTo(expectedImage));
  }

  @Test
  public void testBootKickstartSupExtraction() {
    String hostname = "nxos_boot_kickstart_sup";
    CiscoNxosConfiguration vc = parseVendorConfig(hostname);

    assertThat(
        vc.getBootKickstartSup1(), equalTo("bootflash:/titanium-d1-kickstart.7.3.0.D1.1.bin"));
    assertThat(vc.getBootKickstartSup2(), equalTo("bootflash:/n7000-s2-kickstart.6.2.16.bin"));
  }

  @Test
  public void testBootNxosConversion() throws IOException {
    String hostname = "nxos_boot_nxos";
    Configuration c = parseConfig(hostname);

    assertThat(c.getVendorFamily().getCiscoNxos().getPlatform(), equalTo(NexusPlatform.UNKNOWN));
  }

  @Test
  public void testBootNxosExtraction() {
    String hostname = "nxos_boot_nxos";
    CiscoNxosConfiguration vc = parseVendorConfig(hostname);

    String expectedImage = "bootflash:/nxos.9.2.3.bin";
    assertThat(vc.getBootNxosSup1(), equalTo(expectedImage));
    assertThat(vc.getBootNxosSup2(), equalTo(expectedImage));
  }

  @Test
  public void testBootNxosSupExtraction() {
    String hostname = "nxos_boot_nxos_sup";
    CiscoNxosConfiguration vc = parseVendorConfig(hostname);

    assertThat(vc.getBootNxosSup1(), equalTo("bootflash:/nxos.9.2.3.bin"));
    assertThat(vc.getBootNxosSup2(), equalTo("bootflash:/nxos.9.2.4.bin"));
  }

  @Test
  public void testBootSystemConversion() throws IOException {
    String hostname = "nxos_boot_system";
    Configuration c = parseConfig(hostname);

    assertThat(c.getVendorFamily().getCiscoNxos().getPlatform(), equalTo(NEXUS_7000));
  }

  @Test
  public void testBootSystemExtraction() {
    String hostname = "nxos_boot_system";
    CiscoNxosConfiguration vc = parseVendorConfig(hostname);

    String expectedImage = "bootflash:/titanium-d1.7.3.0.D1.1.bin";
    assertThat(vc.getBootSystemSup1(), equalTo(expectedImage));
    assertThat(vc.getBootSystemSup2(), equalTo(expectedImage));
  }

  @Test
  public void testBootSystemSupExtraction() {
    String hostname = "nxos_boot_system_sup";
    CiscoNxosConfiguration vc = parseVendorConfig(hostname);

    assertThat(vc.getBootSystemSup1(), equalTo("bootflash:/n7000-s2-dk9.6.2.16.bin"));
    assertThat(vc.getBootSystemSup2(), equalTo("bootflash:/titanium-d1.7.3.0.D1.1.bin"));
  }

  @Test
  public void testSwitchnameConversion() throws IOException {
    String hostname = "nxos_switchname";
    Configuration c = parseConfig(hostname);

    assertThat(c, hasHostname(hostname));
  }

  @Test
  public void testSwitchnameExtraction() {
    String hostname = "nxos_switchname";
    CiscoNxosConfiguration vc = parseVendorConfig(hostname);

    assertThat(vc.getHostname(), equalTo(hostname));
  }

  @Test
  public void testSystemDefaultSwitchportShutdownConversion() throws IOException {
    String hostname = "nxos_system_default_switchport_shutdown";
    Configuration c = parseConfig(hostname);

    assertThat(
        c.getAllInterfaces(),
        hasKeys(
            "Ethernet1/1",
            "Ethernet1/2",
            "Ethernet1/3",
            "Ethernet1/4",
            "Ethernet1/5",
            "Ethernet1/6",
            "Ethernet1/7",
            "Ethernet1/8"));
    {
      org.batfish.datamodel.Interface iface = c.getAllInterfaces().get("Ethernet1/1");
      assertThat(iface, isActive(false));
    }
    {
      org.batfish.datamodel.Interface iface = c.getAllInterfaces().get("Ethernet1/2");
      assertThat(iface, isActive(false));
    }
    {
      org.batfish.datamodel.Interface iface = c.getAllInterfaces().get("Ethernet1/3");
      // TODO: more interesting test of regular shutdown vs force shutdown
      assertThat(iface, isActive(false));
    }
    {
      org.batfish.datamodel.Interface iface = c.getAllInterfaces().get("Ethernet1/4");
      assertThat(iface, isActive());
    }
    {
      org.batfish.datamodel.Interface iface = c.getAllInterfaces().get("Ethernet1/5");
      assertThat(iface, isActive(false));
    }
    {
      org.batfish.datamodel.Interface iface = c.getAllInterfaces().get("Ethernet1/6");
      assertThat(iface, isActive(false));
    }
    {
      org.batfish.datamodel.Interface iface = c.getAllInterfaces().get("Ethernet1/7");
      // TODO: more interesting test of regular shutdown vs force shutdown
      assertThat(iface, isActive(false));
    }
    {
      org.batfish.datamodel.Interface iface = c.getAllInterfaces().get("Ethernet1/8");
      assertThat(iface, isActive());
    }
  }

  @Test
  public void testSystemDefaultSwitchportShutdownExtraction() {
    String hostname = "nxos_system_default_switchport_shutdown";
    CiscoNxosConfiguration vc = parseVendorConfig(hostname);

    assertTrue(vc.getSystemDefaultSwitchportShutdown());
    assertThat(
        vc.getInterfaces(),
        hasKeys(
            "Ethernet1/1",
            "Ethernet1/2",
            "Ethernet1/3",
            "Ethernet1/4",
            "Ethernet1/5",
            "Ethernet1/6",
            "Ethernet1/7",
            "Ethernet1/8"));
    {
      Interface iface = vc.getInterfaces().get("Ethernet1/1");
      assertThat(iface.getShutdown(), nullValue());
    }
    {
      Interface iface = vc.getInterfaces().get("Ethernet1/2");
      assertThat(iface.getShutdown(), equalTo(true));
    }
    {
      Interface iface = vc.getInterfaces().get("Ethernet1/3");
      // TODO: more interesting test of regular shutdown vs force shutdown
      assertThat(iface.getShutdown(), equalTo(true));
    }
    {
      Interface iface = vc.getInterfaces().get("Ethernet1/4");
      assertThat(iface.getShutdown(), equalTo(false));
    }
    {
      Interface iface = vc.getInterfaces().get("Ethernet1/5");
      assertThat(iface.getShutdown(), nullValue());
    }
    {
      Interface iface = vc.getInterfaces().get("Ethernet1/6");
      assertThat(iface.getShutdown(), equalTo(true));
    }
    {
      Interface iface = vc.getInterfaces().get("Ethernet1/7");
      // TODO: more interesting test of regular shutdown vs force shutdown
      assertThat(iface.getShutdown(), equalTo(true));
    }
    {
      Interface iface = vc.getInterfaces().get("Ethernet1/8");
      assertThat(iface.getShutdown(), equalTo(false));
    }
  }

  @Test
  public void testTacacsServerConversion() throws IOException {
    String hostname = "nxos_tacacs_server";
    Configuration c = parseConfig(hostname);

    assertThat(c.getTacacsServers(), containsInAnyOrder("192.0.2.1", "192.0.2.2"));
    assertThat(c.getTacacsSourceInterface(), equalTo("mgmt0"));
  }

  @Test
  public void testTacacsServerExtraction() {
    String hostname = "nxos_tacacs_server";
    CiscoNxosConfiguration vc = parseVendorConfig(hostname);

    assertThat(vc.getTacacsServers(), hasKeys("192.0.2.1", "192.0.2.2"));
    assertThat(vc.getTacacsSourceInterface(), equalTo("mgmt0"));
  }

  @Test
  public void testTemplatePeerBgpAddressFamilyConversion() throws IOException {
    Configuration c = parseConfig("nxos_bgp_peer_template_af_inheritance");

    BgpActivePeerConfig peer =
        Iterables.getOnlyElement(c.getDefaultVrf().getBgpProcess().getActiveNeighbors().values());
    assertThat(
        peer.getGeneratedRoutes(),
        equalTo(
            ImmutableSet.of(
                GeneratedRoute.builder().setNetwork(Prefix.ZERO).setAdmin(32767).build())));

    Ipv4UnicastAddressFamily ipv4Af = peer.getIpv4UnicastAddressFamily();
    assertThat(ipv4Af, notNullValue());
    assertThat(
        ipv4Af,
        hasAddressFamilyCapabilites(allOf(hasSendCommunity(true), hasAllowLocalAsIn(true))));

    String commonBgpExportPolicy = "~BGP_COMMON_EXPORT_POLICY:default~";
    String defaultRouteOriginatePolicy = "~BGP_DEFAULT_ROUTE_PEER_EXPORT_POLICY:IPv4~";
    String peerExportPolicyName = "~BGP_PEER_EXPORT_POLICY:default:1.1.1.1~";

    assertThat(ipv4Af, hasExportPolicy(peerExportPolicyName));
    assertThat(
        c.getRoutingPolicies().get(peerExportPolicyName).getStatements(),
        equalTo(
            ImmutableList.of(
                new If(
                    new CallExpr(defaultRouteOriginatePolicy),
                    ImmutableList.of(Statements.ReturnTrue.toStaticStatement())),
                new If(
                    new Conjunction(
                        ImmutableList.of(
                            new CallExpr(commonBgpExportPolicy), new CallExpr("match_metric"))),
                    ImmutableList.of(Statements.ExitAccept.toStaticStatement()),
                    ImmutableList.of(Statements.ExitReject.toStaticStatement())))));
  }

  @Test
  public void testTemplatePeerEvpnAddressFamilyConversion() throws IOException {
    Configuration c = parseConfig("nxos_bgp_peer_template_af_inheritance");

    BgpActivePeerConfig peer =
        Iterables.getOnlyElement(c.getDefaultVrf().getBgpProcess().getActiveNeighbors().values());

    EvpnAddressFamily evpnAf = peer.getEvpnAddressFamily();
    assertThat(evpnAf, notNullValue());
    assertThat(
        evpnAf,
        hasAddressFamilyCapabilites(
            allOf(
                hasSendCommunity(true), hasSendExtendedCommunity(true), hasAllowLocalAsIn(true))));
    assertTrue(evpnAf.getPropagateUnmatched());

    String peerEvpnExportPolicyName = "~BGP_PEER_EXPORT_POLICY_EVPN:default:1.1.1.1~";
    assertThat(evpnAf, hasExportPolicy(peerEvpnExportPolicyName));
    assertThat(
        c.getRoutingPolicies().get(peerEvpnExportPolicyName).getStatements(),
        equalTo(
            ImmutableList.of(
                new If(
                    new Conjunction(
                        ImmutableList.of(
                            new MatchProtocol(RoutingProtocol.BGP, RoutingProtocol.IBGP),
                            new CallExpr("match_metric"))),
                    ImmutableList.of(Statements.ExitAccept.toStaticStatement()),
                    ImmutableList.of(Statements.ExitReject.toStaticStatement())))));
  }

  @Test
  public void testEvpnL2L3Vni() throws IOException {
    Configuration c = parseConfig("nxos_l2_l3_vnis");

    String tenantVrfName = "tenant1";
    Ip routerId = Ip.parse("10.1.1.1");
    // All defined VXLAN Vnis
    ImmutableSortedSet<Layer2VniConfig> expectedL2Vnis =
        ImmutableSortedSet.of(
            Layer2VniConfig.builder()
                .setVni(1111)
                .setVrf(tenantVrfName)
                .setRouteDistinguisher(RouteDistinguisher.from(routerId, 3))
                .setRouteTarget(ExtendedCommunity.target(1, 1111))
                .setImportRouteTarget(ExtendedCommunity.target(1, 1111).matchString())
                .build(),
            Layer2VniConfig.builder()
                .setVni(2222)
                .setVrf(DEFAULT_VRF_NAME)
                .setRouteDistinguisher(RouteDistinguisher.from(routerId, 1))
                .setRouteTarget(ExtendedCommunity.target(1, 2222))
                .setImportRouteTarget(ExtendedCommunity.target(1, 2222).matchString())
                .build());
    ImmutableSortedSet<Layer3VniConfig> expectedL3Vnis =
        ImmutableSortedSet.of(
            Layer3VniConfig.builder()
                .setVni(3333)
                .setVrf(tenantVrfName)
                .setAdvertiseV4Unicast(true)
                .setRouteDistinguisher(RouteDistinguisher.from(routerId, 3))
                .setRouteTarget(ExtendedCommunity.target(1, 3333))
                .setImportRouteTarget(ExtendedCommunity.target(1, 3333).matchString())
                .build());
    BgpPeerConfig peer =
        c.getDefaultVrf().getBgpProcess().getActiveNeighbors().get(Prefix.parse("1.1.1.1/32"));
    assertThat(peer.getEvpnAddressFamily(), notNullValue());
    assertThat(peer.getEvpnAddressFamily().getL2VNIs(), equalTo(expectedL2Vnis));
    assertThat(peer.getEvpnAddressFamily().getL3VNIs(), equalTo(expectedL3Vnis));
    assertThat(c.getVrfs().get(tenantVrfName).getBgpProcess(), notNullValue());
  }

  @Test
  public void testTrackExtraction() {
    // TODO: make into extraction test
    assertThat(parseVendorConfig("nxos_track"), notNullValue());
  }

  @Test
  public void testEigrpExtraction() {
    String hostname = "nxos_eigrp";
    CiscoNxosConfiguration c = parseVendorConfig(hostname);
    assertThat(c.getEigrpProcesses(), hasKeys("EIGRP1234", "123"));
    assertThat(c.getVrfs(), hasKeys(DEFAULT_VRF_NAME, MANAGEMENT_VRF_NAME, "VRF"));
    {
      EigrpProcessConfiguration proc = c.getOrCreateEigrpProcess("EIGRP1234");
      assertThat(proc, notNullValue());
      assertTrue(proc.getIsolate());
      assertThat(proc.getVrfs(), hasKeys(DEFAULT_VRF_NAME, "VRF", "NON_EXISTENT"));
      {
        EigrpVrfConfiguration vrf = proc.getVrf(DEFAULT_VRF_NAME);
        assertThat(vrf, notNullValue());
        assertThat(vrf.getAsn(), nullValue());
        assertThat(vrf.getRouterId(), equalTo(Ip.parse("5.5.5.5")));

        assertThat(vrf.getV4AddressFamily(), nullValue());
        assertThat(vrf.getV6AddressFamily(), nullValue());
        EigrpVrfIpv4AddressFamilyConfiguration vrfV4 = vrf.getVrfIpv4AddressFamily();
        assertThat(vrfV4, notNullValue());
        assertThat(vrfV4.getRedistributionPolicies(), hasSize(8));
      }
      {
        EigrpVrfConfiguration vrf = proc.getVrf("VRF");
        assertThat(vrf, notNullValue());
        assertThat(vrf.getAsn(), equalTo(12345));
        assertThat(vrf.getRouterId(), nullValue());

        EigrpVrfIpv4AddressFamilyConfiguration v4 = vrf.getV4AddressFamily();
        assertThat(v4, notNullValue());
        assertThat(v4.getRedistributionPolicies(), hasSize(4));

        EigrpVrfIpv6AddressFamilyConfiguration v6 = vrf.getV6AddressFamily();
        assertThat(v6, notNullValue());
        assertThat(
            v6.getRedistributionPolicies(),
            contains(new RedistributionPolicy(RoutingProtocolInstance.ospfv3("OSPFv3"), "RMV6")));

        assertThat(vrf.getVrfIpv4AddressFamily(), notNullValue());
        assertThat(vrf.getVrfIpv4AddressFamily().getRedistributionPolicies(), empty());
      }
    }
    {
      EigrpProcessConfiguration proc = c.getOrCreateEigrpProcess("123");
      assertThat(proc, notNullValue());
      assertFalse(proc.getIsolate());
      assertThat(proc.getVrfs(), hasKeys(DEFAULT_VRF_NAME));
      EigrpVrfConfiguration vrf = proc.getVrf(DEFAULT_VRF_NAME);
      assertThat(vrf, notNullValue());
      assertThat(vrf.getAsn(), nullValue()); // extraction is null, will be set in conversion.
      assertThat(vrf.getRouterId(), equalTo(Ip.parse("1.2.3.5")));
    }
  }

  @Test
  public void testEigrpConversion() throws Exception {
    String hostname = "nxos_eigrp";
    Configuration c = parseConfig(hostname);
    assertThat(c.getVrfs(), hasKeys(DEFAULT_VRF_NAME, MANAGEMENT_VRF_NAME, "VRF"));
    {
      org.batfish.datamodel.Vrf v = c.getVrfs().get(DEFAULT_VRF_NAME);
      assertThat(v.getEigrpProcesses(), hasKeys(123L));
      EigrpProcess p123 = v.getEigrpProcesses().get(123L);
      assertThat(p123.getRouterId(), equalTo(Ip.parse("1.2.3.5")));
    }
    {
      org.batfish.datamodel.Vrf v = c.getVrfs().get(MANAGEMENT_VRF_NAME);
      assertThat(v.getEigrpProcesses(), anEmptyMap());
    }
    {
      org.batfish.datamodel.Vrf v = c.getVrfs().get("VRF");
      assertThat(v.getEigrpProcesses(), hasKeys(12345L));
      EigrpProcess p12345 = v.getEigrpProcesses().get(12345L);
      assertThat(p12345.getRouterId(), equalTo(Ip.parse("98.98.98.98")));
    }
  }

  @Test
  public void testEigrpDualProcess() throws Exception {
    // Don't crash.
    parseConfig("nxos_eigrp_double");
    // TODO: real test
  }

  @Test
  public void testEvpnExtraction() {
    CiscoNxosConfiguration vc = parseVendorConfig("nxos_evpn");
    Evpn evpn = vc.getEvpn();
    assertThat(evpn, not(nullValue()));

    assertThat(evpn.getVnis(), hasKeys(1, 2, 3));
    {
      EvpnVni vni = evpn.getVni(1);
      assertThat(vni.getRd(), equalTo(RouteDistinguisherOrAuto.auto()));
      assertThat(vni.getExportRt(), equalTo(ExtendedCommunityOrAuto.auto()));
      assertThat(vni.getImportRt(), equalTo(ExtendedCommunityOrAuto.auto()));
    }
    {
      EvpnVni vni = evpn.getVni(2);
      assertThat(vni.getRd(), nullValue());
      assertThat(
          vni.getExportRt(),
          equalTo(ExtendedCommunityOrAuto.of(ExtendedCommunity.target(65002L, 1L))));
      assertThat(
          vni.getImportRt(),
          equalTo(ExtendedCommunityOrAuto.of(ExtendedCommunity.target(65002L, 2L))));
    }
    {
      EvpnVni vni = evpn.getVni(3);
      assertThat(
          vni.getRd(),
          equalTo(RouteDistinguisherOrAuto.of(RouteDistinguisher.from(Ip.parse("3.3.3.3"), 0))));
      assertThat(
          vni.getExportRt(),
          equalTo(ExtendedCommunityOrAuto.of(ExtendedCommunity.target(65003L, 2L))));
      assertThat(
          vni.getImportRt(),
          equalTo(ExtendedCommunityOrAuto.of(ExtendedCommunity.target(65003L, 1L))));
    }
  }

  @Test
  public void testFeatureParsing() {
    // TODO: make into extraction test
    assertThat(parseVendorConfig("nxos_feature"), notNullValue());
  }

  @Test
  public void testHostnameConversion() throws IOException {
    String hostname = "nxos_hostname";
    Configuration c = parseConfig(hostname);

    assertThat(c, hasHostname(hostname));
  }

  @Test
  public void testHostnameExtraction() {
    String hostname = "nxos_hostname";
    CiscoNxosConfiguration vc = parseVendorConfig(hostname);

    assertThat(vc.getHostname(), equalTo(hostname));
  }

  @Test
  public void testIgnore() {
    // TODO: make into a ref test
    assertThat(parseVendorConfig("nxos_ignore"), notNullValue());
  }

  @Test
  public void testInterfaceBindDependency() throws IOException {
    String hostname = "nxos_interface_bind_dependency";
    String ifaceName = "Ethernet1/1";
    String subName = "Ethernet1/1.1";
    Configuration c = parseConfig(hostname);

    // parent should have no dependencies
    assertThat(c, hasInterface(ifaceName, hasDependencies(empty())));
    // subinterface should be bound to parent
    assertThat(
        c,
        hasInterface(
            subName, hasDependencies(contains(new Dependency(ifaceName, DependencyType.BIND)))));
  }

  @Test
  public void testInterfaceBreakoutExtraction() {
    // TODO: make into an extraction test
    assertThat(parseVendorConfig("nxos_interface_breakout"), notNullValue());
  }

  @Test
  public void testInterfaceHsrpConversion() throws IOException {
    String hostname = "nxos_interface_hsrp";
    String ifaceName = "Ethernet1/1";
    Configuration c = parseConfig(hostname);

    assertThat(c.getAllInterfaces(), hasKeys(ifaceName));
    {
      org.batfish.datamodel.Interface iface = c.getAllInterfaces().get(ifaceName);
      assertThat(iface, hasHsrpVersion("2"));
      assertThat(
          iface,
          hasHsrpGroup(
              2,
              allOf(
                  hasHelloTime(250),
                  hasHoldTime(750),
                  HsrpGroupMatchers.hasIp(Ip.parse("192.0.2.1")),
                  hasPreempt(),
                  hasPriority(105),
                  hasTrackActions(
                      equalTo(
                          ImmutableSortedMap.of(
                              "1", new DecrementPriority(10), "2", new DecrementPriority(20)))))));
      // TODO: convert and test ip secondary
    }
  }

  @Test
  public void testInterfaceHsrpExtraction() {
    String hostname = "nxos_interface_hsrp";
    String ifaceName = "Ethernet1/1";
    CiscoNxosConfiguration vc = parseVendorConfig(hostname);

    assertThat(vc.getInterfaces(), hasKeys(ifaceName));
    {
      Interface iface = vc.getInterfaces().get(ifaceName);
      InterfaceHsrp hsrp = iface.getHsrp();
      assertThat(hsrp, notNullValue());
      assertThat(hsrp.getDelayReloadSeconds(), equalTo(60));
      assertThat(hsrp.getVersion(), equalTo(2));
      assertThat(hsrp.getIpv4Groups(), hasKeys(2));
      HsrpGroupIpv4 group = hsrp.getIpv4Groups().get(2);
      assertThat(group.getIp(), equalTo(Ip.parse("192.0.2.1")));
      assertThat(
          group.getIpSecondaries(),
          containsInAnyOrder(Ip.parse("192.168.0.1"), Ip.parse("192.168.1.1")));
      assertThat(group.getPreemptDelayMinimumSeconds(), equalTo(30));
      assertThat(group.getPreemptDelayReloadSeconds(), equalTo(40));
      assertThat(group.getPreemptDelaySyncSeconds(), equalTo(50));
      assertThat(group.getPriority(), equalTo(105));
      assertThat(group.getHelloIntervalMs(), equalTo(250));
      assertThat(group.getHoldTimeMs(), equalTo(750));
      assertThat(group.getTracks(), hasKeys(1, 2));
      assertThat(group.getTracks().get(1).getDecrement(), equalTo(10));
      assertThat(group.getTracks().get(2).getDecrement(), equalTo(20));
    }
  }

  @Test
  public void testInterfaceHsrpIpv6Extraction() {
    // TODO: turn into extraction test
    assertThat(parseVendorConfig("nxos_interface_hsrp_ipv6"), notNullValue());
  }

  @Test
  public void testInterfaceIpAddressConversion() throws IOException {
    String hostname = "nxos_interface_ip_address";
    Configuration c = parseConfig(hostname);

    assertThat(c.getAllInterfaces(), hasKeys("Ethernet1/1", "Ethernet1/2"));
    {
      org.batfish.datamodel.Interface iface = c.getAllInterfaces().get("Ethernet1/1");
      assertThat(
          iface,
          allOf(
              hasAddress(ConcreteInterfaceAddress.parse("10.0.0.1/24")),
              hasAllAddresses(
                  containsInAnyOrder(
                      ConcreteInterfaceAddress.parse("10.0.0.1/24"),
                      ConcreteInterfaceAddress.parse("10.0.0.2/24"),
                      ConcreteInterfaceAddress.parse("10.0.0.3/24")))));
      assertThat(
          iface.getAddressMetadata(),
          hasEntry(
              ConcreteInterfaceAddress.parse("10.0.0.3/24"),
              ConnectedRouteMetadata.builder().setTag(3).build()));
    }
    {
      org.batfish.datamodel.Interface iface = c.getAllInterfaces().get("Ethernet1/2");
      // TODO: Instead, expect something like DhcpInterfaceAddress as sole address
      assertThat(iface, allOf(hasAddress(nullValue()), hasAllAddresses(empty())));
    }
  }

  @Test
  public void testInterfaceIpAddressExtraction() {
    String hostname = "nxos_interface_ip_address";
    CiscoNxosConfiguration vc = parseVendorConfig(hostname);

    assertThat(vc.getInterfaces(), hasKeys("Ethernet1/1", "Ethernet1/2"));
    {
      Interface iface = vc.getInterfaces().get("Ethernet1/1");
      InterfaceAddressWithAttributes primary =
          new InterfaceAddressWithAttributes(ConcreteInterfaceAddress.parse("10.0.0.1/24"));
      InterfaceAddressWithAttributes secondary2 =
          new InterfaceAddressWithAttributes(ConcreteInterfaceAddress.parse("10.0.0.2/24"));
      InterfaceAddressWithAttributes secondary3 =
          new InterfaceAddressWithAttributes(ConcreteInterfaceAddress.parse("10.0.0.3/24"));
      secondary3.setTag(3L);
      assertThat(iface.getAddress(), equalTo(primary));
      assertThat(iface.getSecondaryAddresses(), containsInAnyOrder(secondary2, secondary3));
      assertFalse(iface.getIpAddressDhcp());
    }
    {
      Interface iface = vc.getInterfaces().get("Ethernet1/2");
      assertThat(iface.getAddress(), nullValue());
      assertThat(iface.getSecondaryAddresses(), empty());
      assertTrue(iface.getIpAddressDhcp());
    }
  }

  @Test
  public void testInterfaceIpv6AddressExtraction() {
    String hostname = "nxos_interface_ipv6_address";
    CiscoNxosConfiguration vc = parseVendorConfig(hostname);

    assertThat(vc.getInterfaces(), hasKeys("Ethernet1/1", "Ethernet1/2"));
    {
      Interface iface = vc.getInterfaces().get("Ethernet1/1");
      InterfaceIpv6AddressWithAttributes primary =
          new InterfaceIpv6AddressWithAttributes(Ip6.parse("10::1"), 120);
      InterfaceIpv6AddressWithAttributes secondary2 =
          new InterfaceIpv6AddressWithAttributes(Ip6.parse("10::2"), 120);
      InterfaceIpv6AddressWithAttributes secondary3 =
          new InterfaceIpv6AddressWithAttributes(Ip6.parse("10::3"), 120);
      secondary3.setTag(3L);
      assertThat(iface.getIpv6Address(), equalTo(primary));
      assertThat(iface.getIpv6AddressSecondaries(), containsInAnyOrder(secondary2, secondary3));
      assertFalse(iface.getIpv6AddressDhcp());
    }
    {
      Interface iface = vc.getInterfaces().get("Ethernet1/2");
      assertThat(iface.getIpv6Address(), nullValue());
      assertThat(iface.getIpv6AddressSecondaries(), empty());
      assertTrue(iface.getIpv6AddressDhcp());
    }
  }

  @Test
  public void testInterfaceIpv6DhcpRelayExtraction() {
    // TODO: make into extraction test
    assertThat(parseVendorConfig("nxos_interface_ipv6_dhcp_relay"), notNullValue());
  }

  @Test
  public void testInterfaceIpv6NdExtraction() {
    // TODO: make into extraction test
    assertThat(parseVendorConfig("nxos_interface_ipv6_nd"), notNullValue());
  }

  @Test
  public void testInterfaceMulticastParsing() {
    // TODO: make into extraction test
    assertThat(parseVendorConfig("nxos_interface_multicast"), notNullValue());
  }

  @Test
  public void testInterfacePbrExtraction() {
    CiscoNxosConfiguration c = parseVendorConfig("nxos_interface_ip_policy");
    assertThat(c.getInterfaces().get("Ethernet1/1").getPbrPolicy(), equalTo("PBR_POLICY"));
  }

  @Test
  public void testInterfacePbrConversion() throws IOException {
    String hostname = "nxos_interface_ip_policy";
    Configuration c = parseConfig(hostname);
    String policyName = "PBR_POLICY";
    PacketPolicy policy = c.getPacketPolicies().get(policyName);
    assertThat(policy, notNullValue());
    assertThat(c.getAllInterfaces().get("Ethernet1/1").getRoutingPolicyName(), equalTo(policyName));
    Builder builder =
        Flow.builder()
            .setIngressNode(hostname)
            .setTag("test")
            .setIngressInterface("eth0")
            .setSrcIp(Ip.parse("8.8.8.8"))
            .setSrcPort(22222)
            .setDstPort(22);
    Flow acceptedFlow = builder.setDstIp(Ip.parse("1.1.1.100")).build();
    Flow rejectedFlow = builder.setDstIp(Ip.parse("3.3.3.3")).build();
    FibLookup regularFibLookup = new FibLookup(IngressInterfaceVrf.instance());
    // Accepted flow sent to 2.2.2.2
    assertThat(
        FlowEvaluator.evaluate(
                acceptedFlow, "eth0", policy, c.getIpAccessLists(), ImmutableMap.of())
            .getAction(),
        equalTo(
            FibLookupOverrideLookupIp.builder()
                .setIps(ImmutableList.of(Ip.parse("2.2.2.2")))
                .setVrfExpr(IngressInterfaceVrf.instance())
                .setDefaultAction(regularFibLookup)
                .setRequireConnected(true)
                .build()));

    // Rejected flow delegated to regular FIB lookup
    assertThat(
        FlowEvaluator.evaluate(
                rejectedFlow, "eth0", policy, c.getIpAccessLists(), ImmutableMap.of())
            .getAction(),
        equalTo(regularFibLookup));
  }

  @Test
  public void testInterfaceRangeConversion() throws IOException {
    String hostname = "nxos_interface_range";
    Configuration c = parseConfig(hostname);

    assertThat(
        c, hasInterfaces(hasKeys("Ethernet1/1", "Ethernet1/2", "Ethernet1/1.1", "Ethernet1/1.2")));
  }

  @Test
  public void testInterfaceRangeExtraction() {
    String hostname = "nxos_interface_range";
    CiscoNxosConfiguration vc = parseVendorConfig(hostname);

    assertThat(
        vc.getInterfaces(),
        hasKeys("Ethernet1/1", "Ethernet1/2", "Ethernet1/1.1", "Ethernet1/1.2"));
  }

  @Test
  public void testInterfaceShutdownConversion() throws IOException {
    String hostname = "nxos_interface_shutdown";
    Configuration c = parseConfig(hostname);

    assertThat(
        c.getAllInterfaces(),
        hasKeys(
            "Ethernet1/1",
            "Ethernet1/2",
            "Ethernet1/3",
            "Ethernet1/4",
            "Ethernet1/5",
            "Ethernet1/6",
            "Ethernet1/7",
            "Ethernet1/8"));
    {
      org.batfish.datamodel.Interface iface = c.getAllInterfaces().get("Ethernet1/1");
      assertThat(iface, isActive());
    }
    {
      org.batfish.datamodel.Interface iface = c.getAllInterfaces().get("Ethernet1/2");
      assertThat(iface, isActive(false));
    }
    {
      org.batfish.datamodel.Interface iface = c.getAllInterfaces().get("Ethernet1/3");
      // TODO: more interesting test of regular shutdown vs force shutdown
      assertThat(iface, isActive(false));
    }
    {
      org.batfish.datamodel.Interface iface = c.getAllInterfaces().get("Ethernet1/4");
      assertThat(iface, isActive());
    }
    {
      org.batfish.datamodel.Interface iface = c.getAllInterfaces().get("Ethernet1/5");
      assertThat(iface, isActive(false));
    }
    {
      org.batfish.datamodel.Interface iface = c.getAllInterfaces().get("Ethernet1/6");
      assertThat(iface, isActive(false));
    }
    {
      org.batfish.datamodel.Interface iface = c.getAllInterfaces().get("Ethernet1/7");
      // TODO: more interesting test of regular shutdown vs force shutdown
      assertThat(iface, isActive(false));
    }
    {
      org.batfish.datamodel.Interface iface = c.getAllInterfaces().get("Ethernet1/8");
      assertThat(iface, isActive());
    }
  }

  @Test
  public void testInterfaceShutdownExtraction() {
    String hostname = "nxos_interface_shutdown";
    CiscoNxosConfiguration vc = parseVendorConfig(hostname);

    assertThat(
        vc.getInterfaces(),
        hasKeys(
            "Ethernet1/1",
            "Ethernet1/2",
            "Ethernet1/3",
            "Ethernet1/4",
            "Ethernet1/5",
            "Ethernet1/6",
            "Ethernet1/7",
            "Ethernet1/8"));
    {
      Interface iface = vc.getInterfaces().get("Ethernet1/1");
      assertThat(iface.getShutdown(), nullValue());
    }
    {
      Interface iface = vc.getInterfaces().get("Ethernet1/2");
      assertThat(iface.getShutdown(), equalTo(true));
    }
    {
      Interface iface = vc.getInterfaces().get("Ethernet1/3");
      // TODO: more interesting test of regular shutdown vs force shutdown
      assertThat(iface.getShutdown(), equalTo(true));
    }
    {
      Interface iface = vc.getInterfaces().get("Ethernet1/4");
      assertThat(iface.getShutdown(), equalTo(false));
    }
    {
      Interface iface = vc.getInterfaces().get("Ethernet1/5");
      assertThat(iface.getShutdown(), nullValue());
    }
    {
      Interface iface = vc.getInterfaces().get("Ethernet1/6");
      assertThat(iface.getShutdown(), equalTo(true));
    }
    {
      Interface iface = vc.getInterfaces().get("Ethernet1/7");
      // TODO: more interesting test of regular shutdown vs force shutdown
      assertThat(iface.getShutdown(), equalTo(true));
    }
    {
      Interface iface = vc.getInterfaces().get("Ethernet1/8");
      assertThat(iface.getShutdown(), equalTo(false));
    }
  }

  @Test
  public void testInterfaceSpanningTreeParsing() {
    // TODO: make into extraction test
    assertThat(parseVendorConfig("nxos_interface_spanning_tree"), notNullValue());
  }

  @Test
  public void testInterfaceSpeedConversion() throws IOException {
    String hostname = "nxos_interface_speed";
    Configuration c = parseConfig(hostname);

    assertThat(c.getAllInterfaces(), hasKeys("Ethernet1/1", "Ethernet1/2", "port-channel1"));
    {
      org.batfish.datamodel.Interface iface = c.getAllInterfaces().get("Ethernet1/1");
      assertThat(iface, hasSpeed(100E9D));
      assertThat(iface, hasBandwidth(100E9D));
    }
    // TODO: assert inferred speed for Ethernet1/2 maybe
  }

  @Test
  public void testInterfaceSpeedExtraction() {
    String hostname = "nxos_interface_speed";
    CiscoNxosConfiguration vc = parseVendorConfig(hostname);

    assertThat(vc.getInterfaces(), hasKeys("Ethernet1/1", "Ethernet1/2", "port-channel1"));
    {
      Interface iface = vc.getInterfaces().get("Ethernet1/1");
      assertThat(iface.getSpeedMbps(), equalTo(100000));
    }
    {
      Interface iface = vc.getInterfaces().get("Ethernet1/2");
      assertThat(iface.getSpeedMbps(), nullValue());
    }
  }

  @Test
  public void testInterfaceStormControlParsing() {
    // TODO: make into extraction test
    assertThat(parseVendorConfig("nxos_interface_storm_control"), notNullValue());
  }

  @Test
  public void testInterfaceSwitchportConversion() throws IOException {
    String hostname = "nxos_interface_switchport";
    Configuration c = parseConfig(hostname);

    assertThat(
        c.getAllInterfaces(),
        hasKeys(
            "Ethernet1/1",
            "Ethernet1/2",
            "Ethernet1/2.1",
            "Ethernet1/2.2",
            "Ethernet1/3",
            "Ethernet1/4",
            "Ethernet1/5",
            "Ethernet1/6",
            "Ethernet1/7",
            "Ethernet1/8",
            "Ethernet1/9",
            "Ethernet1/10",
            "Ethernet1/11",
            "Ethernet1/12",
            "Ethernet1/13",
            "Ethernet1/14",
            "Ethernet1/15",
            "loopback0",
            "mgmt0",
            "port-channel1",
            "port-channel2",
            "port-channel2.1"));

    {
      org.batfish.datamodel.Interface iface = c.getAllInterfaces().get("Ethernet1/1");
      assertThat(iface, isActive());
      assertThat(iface.getSwitchportMode(), equalTo(org.batfish.datamodel.SwitchportMode.ACCESS));
      assertThat(iface.getAccessVlan(), equalTo(1));
    }
    {
      org.batfish.datamodel.Interface iface = c.getAllInterfaces().get("loopback0");
      assertThat(iface, isActive());
      assertThat(iface.getSwitchportMode(), equalTo(org.batfish.datamodel.SwitchportMode.NONE));
    }
    {
      org.batfish.datamodel.Interface iface = c.getAllInterfaces().get("mgmt0");
      // Management interfaces are blacklisted in post-processing
      assertThat(iface, isActive(false));
      assertThat(iface.getSwitchportMode(), equalTo(org.batfish.datamodel.SwitchportMode.NONE));
    }
    {
      org.batfish.datamodel.Interface iface = c.getAllInterfaces().get("port-channel1");
      assertThat(iface, isActive(false));
      assertThat(iface.getSwitchportMode(), equalTo(org.batfish.datamodel.SwitchportMode.ACCESS));
      assertThat(iface.getAccessVlan(), equalTo(1));
    }
    {
      org.batfish.datamodel.Interface iface = c.getAllInterfaces().get("Ethernet1/2");
      assertThat(iface, isActive());
      assertThat(iface.getSwitchportMode(), equalTo(org.batfish.datamodel.SwitchportMode.NONE));
    }
    {
      org.batfish.datamodel.Interface iface = c.getAllInterfaces().get("Ethernet1/2.1");
      assertThat(iface, isActive(false));
      assertThat(iface.getSwitchportMode(), equalTo(org.batfish.datamodel.SwitchportMode.NONE));
      assertThat(iface.getEncapsulationVlan(), nullValue());
    }
    {
      org.batfish.datamodel.Interface iface = c.getAllInterfaces().get("Ethernet1/2.2");
      assertThat(iface, isActive(false));
      assertThat(iface.getSwitchportMode(), equalTo(org.batfish.datamodel.SwitchportMode.NONE));
      assertThat(iface.getEncapsulationVlan(), equalTo(2));
    }
    {
      org.batfish.datamodel.Interface iface = c.getAllInterfaces().get("port-channel2");
      assertThat(iface, isActive(false));
      assertThat(iface.getSwitchportMode(), equalTo(org.batfish.datamodel.SwitchportMode.NONE));
    }
    {
      org.batfish.datamodel.Interface iface = c.getAllInterfaces().get("port-channel2.1");
      assertThat(iface, isActive(false));
      assertThat(iface.getSwitchportMode(), equalTo(org.batfish.datamodel.SwitchportMode.NONE));
      assertThat(iface.getEncapsulationVlan(), nullValue());
    }
    {
      org.batfish.datamodel.Interface iface = c.getAllInterfaces().get("Ethernet1/3");
      assertThat(iface, isActive());
      assertThat(iface.getSwitchportMode(), equalTo(org.batfish.datamodel.SwitchportMode.NONE));
    }
    {
      org.batfish.datamodel.Interface iface = c.getAllInterfaces().get("Ethernet1/4");
      assertThat(iface, isActive());
      assertThat(iface.getSwitchportMode(), equalTo(org.batfish.datamodel.SwitchportMode.ACCESS));
      assertThat(iface.getAccessVlan(), equalTo(2));
    }
    {
      org.batfish.datamodel.Interface iface = c.getAllInterfaces().get("Ethernet1/5");
      assertThat(iface, isActive());
      assertThat(iface.getSwitchportMode(), equalTo(org.batfish.datamodel.SwitchportMode.TRUNK));
      assertThat(iface.getNativeVlan(), equalTo(2));
      assertThat(iface.getAllowedVlans(), equalTo(IntegerSpace.of(Range.closed(1, 4094))));
    }
    {
      org.batfish.datamodel.Interface iface = c.getAllInterfaces().get("Ethernet1/6");
      assertThat(iface, isActive());
      assertThat(iface.getSwitchportMode(), equalTo(org.batfish.datamodel.SwitchportMode.TRUNK));
      assertThat(iface.getNativeVlan(), equalTo(1));
      assertThat(iface.getAllowedVlans(), equalTo(IntegerSpace.of(Range.closed(1, 3))));
    }
    {
      org.batfish.datamodel.Interface iface = c.getAllInterfaces().get("Ethernet1/7");
      assertThat(iface, isActive());
      assertThat(iface.getSwitchportMode(), equalTo(org.batfish.datamodel.SwitchportMode.TRUNK));
      assertThat(iface.getNativeVlan(), equalTo(1));
      assertThat(iface.getAllowedVlans(), equalTo(IntegerSpace.of(Range.closed(1, 4))));
    }
    {
      org.batfish.datamodel.Interface iface = c.getAllInterfaces().get("Ethernet1/8");
      assertThat(iface, isActive());
      assertThat(iface.getSwitchportMode(), equalTo(org.batfish.datamodel.SwitchportMode.TRUNK));
      assertThat(iface.getNativeVlan(), equalTo(1));
      assertThat(iface.getAllowedVlans(), equalTo(IntegerSpace.of(Range.closed(1, 3966))));
    }
    {
      org.batfish.datamodel.Interface iface = c.getAllInterfaces().get("Ethernet1/9");
      assertThat(iface, isActive());
      assertThat(iface.getSwitchportMode(), equalTo(org.batfish.datamodel.SwitchportMode.TRUNK));
      assertThat(iface.getNativeVlan(), equalTo(1));
      assertThat(iface.getAllowedVlans(), equalTo(IntegerSpace.EMPTY));
    }
    {
      org.batfish.datamodel.Interface iface = c.getAllInterfaces().get("Ethernet1/10");
      assertThat(iface, isActive());
      assertThat(iface.getSwitchportMode(), equalTo(org.batfish.datamodel.SwitchportMode.TRUNK));
      assertThat(iface.getNativeVlan(), equalTo(1));
      assertThat(iface.getAllowedVlans(), equalTo(IntegerSpace.of(Range.closed(1, 2))));
    }
    {
      org.batfish.datamodel.Interface iface = c.getAllInterfaces().get("Ethernet1/11");
      assertThat(iface, isActive());
      assertThat(iface.getSwitchportMode(), equalTo(org.batfish.datamodel.SwitchportMode.ACCESS));
      assertThat(iface.getAccessVlan(), equalTo(1));
    }
    {
      org.batfish.datamodel.Interface iface = c.getAllInterfaces().get("Ethernet1/12");
      assertThat(iface, isActive());
      assertThat(
          iface.getSwitchportMode(), equalTo(org.batfish.datamodel.SwitchportMode.DOT1Q_TUNNEL));
    }
    {
      org.batfish.datamodel.Interface iface = c.getAllInterfaces().get("Ethernet1/13");
      assertThat(iface, isActive());
      assertThat(
          iface.getSwitchportMode(), equalTo(org.batfish.datamodel.SwitchportMode.FEX_FABRIC));
    }
    {
      org.batfish.datamodel.Interface iface = c.getAllInterfaces().get("Ethernet1/14");
      assertThat(iface, isActive());
      assertThat(iface.getSwitchportMode(), equalTo(org.batfish.datamodel.SwitchportMode.TRUNK));
      assertThat(iface.getNativeVlan(), equalTo(1));
      assertThat(iface.getAllowedVlans(), equalTo(IntegerSpace.of(Range.closed(1, 4094))));
    }
    {
      org.batfish.datamodel.Interface iface = c.getAllInterfaces().get("Ethernet1/15");
      assertThat(iface, isActive());
      assertThat(iface.getSwitchportMode(), equalTo(org.batfish.datamodel.SwitchportMode.MONITOR));
    }
  }

  @Test
  public void testInterfaceSwitchportExtraction() {
    String hostname = "nxos_interface_switchport";
    CiscoNxosConfiguration vc = parseVendorConfig(hostname);

    assertThat(
        vc.getInterfaces(),
        hasKeys(
            "Ethernet1/1",
            "Ethernet1/2",
            "Ethernet1/2.1",
            "Ethernet1/2.2",
            "Ethernet1/3",
            "Ethernet1/4",
            "Ethernet1/5",
            "Ethernet1/6",
            "Ethernet1/7",
            "Ethernet1/8",
            "Ethernet1/9",
            "Ethernet1/10",
            "Ethernet1/11",
            "Ethernet1/12",
            "Ethernet1/13",
            "Ethernet1/14",
            "Ethernet1/15",
            "loopback0",
            "mgmt0",
            "port-channel1",
            "port-channel2",
            "port-channel2.1"));

    {
      Interface iface = vc.getInterfaces().get("Ethernet1/1");
      assertThat(iface.getShutdown(), nullValue());
      assertThat(iface.getSwitchportMode(), equalTo(SwitchportMode.ACCESS));
      assertThat(iface.getAccessVlan(), equalTo(1));
    }
    {
      Interface iface = vc.getInterfaces().get("loopback0");
      assertThat(iface.getShutdown(), nullValue());
      assertThat(iface.getSwitchportMode(), equalTo(SwitchportMode.NONE));
    }
    {
      Interface iface = vc.getInterfaces().get("mgmt0");
      assertFalse(iface.getShutdown());
      assertThat(iface.getSwitchportMode(), equalTo(SwitchportMode.NONE));
    }
    {
      Interface iface = vc.getInterfaces().get("port-channel1");
      assertThat(iface.getShutdown(), nullValue());
      assertThat(iface.getSwitchportMode(), equalTo(SwitchportMode.ACCESS));
      assertThat(iface.getAccessVlan(), equalTo(1));
    }
    {
      Interface iface = vc.getInterfaces().get("Ethernet1/2");
      assertFalse(iface.getShutdown());
      assertThat(iface.getSwitchportMode(), equalTo(SwitchportMode.NONE));
    }
    {
      Interface iface = vc.getInterfaces().get("Ethernet1/2.1");
      assertThat(iface.getShutdown(), nullValue());
      assertThat(iface.getSwitchportMode(), equalTo(SwitchportMode.NONE));
      assertThat(iface.getEncapsulationVlan(), nullValue());
    }
    {
      Interface iface = vc.getInterfaces().get("Ethernet1/2.2");
      assertThat(iface.getShutdown(), nullValue());
      assertThat(iface.getSwitchportMode(), equalTo(SwitchportMode.NONE));
      assertThat(iface.getEncapsulationVlan(), equalTo(2));
    }
    {
      Interface iface = vc.getInterfaces().get("port-channel2");
      assertFalse(iface.getShutdown());
      assertThat(iface.getSwitchportMode(), equalTo(SwitchportMode.NONE));
    }
    {
      Interface iface = vc.getInterfaces().get("port-channel2.1");
      assertThat(iface.getShutdown(), nullValue());
      assertThat(iface.getSwitchportMode(), equalTo(SwitchportMode.NONE));
      assertThat(iface.getEncapsulationVlan(), nullValue());
    }
    {
      Interface iface = vc.getInterfaces().get("Ethernet1/3");
      assertFalse(iface.getShutdown());
      assertThat(iface.getSwitchportMode(), equalTo(SwitchportMode.NONE));
    }
    {
      Interface iface = vc.getInterfaces().get("Ethernet1/4");
      assertThat(iface.getShutdown(), nullValue());
      assertThat(iface.getSwitchportMode(), equalTo(SwitchportMode.ACCESS));
      assertThat(iface.getAccessVlan(), equalTo(2));
    }
    {
      Interface iface = vc.getInterfaces().get("Ethernet1/5");
      assertThat(iface.getShutdown(), nullValue());
      assertThat(iface.getSwitchportMode(), equalTo(SwitchportMode.TRUNK));
      assertThat(iface.getNativeVlan(), equalTo(2));
      assertThat(iface.getAllowedVlans(), equalTo(IntegerSpace.of(Range.closed(1, 4094))));
    }
    {
      Interface iface = vc.getInterfaces().get("Ethernet1/6");
      assertThat(iface.getShutdown(), nullValue());
      assertThat(iface.getSwitchportMode(), equalTo(SwitchportMode.TRUNK));
      assertThat(iface.getNativeVlan(), equalTo(1));
      assertThat(iface.getAllowedVlans(), equalTo(IntegerSpace.of(Range.closed(1, 3))));
    }
    {
      Interface iface = vc.getInterfaces().get("Ethernet1/7");
      assertThat(iface.getShutdown(), nullValue());
      assertThat(iface.getSwitchportMode(), equalTo(SwitchportMode.TRUNK));
      assertThat(iface.getNativeVlan(), equalTo(1));
      assertThat(iface.getAllowedVlans(), equalTo(IntegerSpace.of(Range.closed(1, 4))));
    }
    {
      Interface iface = vc.getInterfaces().get("Ethernet1/8");
      assertThat(iface.getShutdown(), nullValue());
      assertThat(iface.getSwitchportMode(), equalTo(SwitchportMode.TRUNK));
      assertThat(iface.getNativeVlan(), equalTo(1));
      assertThat(iface.getAllowedVlans(), equalTo(IntegerSpace.of(Range.closed(1, 3966))));
    }
    {
      Interface iface = vc.getInterfaces().get("Ethernet1/9");
      assertThat(iface.getShutdown(), nullValue());
      assertThat(iface.getSwitchportMode(), equalTo(SwitchportMode.TRUNK));
      assertThat(iface.getNativeVlan(), equalTo(1));
      assertThat(iface.getAllowedVlans(), equalTo(IntegerSpace.EMPTY));
    }
    {
      Interface iface = vc.getInterfaces().get("Ethernet1/10");
      assertThat(iface.getShutdown(), nullValue());
      assertThat(iface.getSwitchportMode(), equalTo(SwitchportMode.TRUNK));
      assertThat(iface.getNativeVlan(), equalTo(1));
      assertThat(iface.getAllowedVlans(), equalTo(IntegerSpace.of(Range.closed(1, 2))));
    }
    {
      Interface iface = vc.getInterfaces().get("Ethernet1/11");
      assertThat(iface.getShutdown(), nullValue());
      assertThat(iface.getSwitchportMode(), equalTo(SwitchportMode.ACCESS));
      assertThat(iface.getAccessVlan(), equalTo(1));
    }
    {
      Interface iface = vc.getInterfaces().get("Ethernet1/12");
      assertThat(iface.getShutdown(), nullValue());
      assertThat(iface.getSwitchportMode(), equalTo(SwitchportMode.DOT1Q_TUNNEL));
    }
    {
      Interface iface = vc.getInterfaces().get("Ethernet1/13");
      assertThat(iface.getShutdown(), nullValue());
      assertThat(iface.getSwitchportMode(), equalTo(SwitchportMode.FEX_FABRIC));
    }
    {
      Interface iface = vc.getInterfaces().get("Ethernet1/14");
      assertThat(iface.getShutdown(), nullValue());
      assertThat(iface.getSwitchportMode(), equalTo(SwitchportMode.TRUNK));
      assertThat(iface.getNativeVlan(), equalTo(1));
      assertThat(iface.getAllowedVlans(), equalTo(IntegerSpace.of(Range.closed(1, 4094))));
    }
    {
      Interface iface = vc.getInterfaces().get("Ethernet1/15");
      assertThat(iface.getShutdown(), nullValue());
      assertThat(iface.getSwitchportMode(), equalTo(SwitchportMode.MONITOR));
      assertTrue(iface.getSwitchportMonitor());
    }
  }

  @Test
  public void testInterfaceSwitchportExtractionInvalid() {
    String hostname = "nxos_interface_switchport_invalid";
    CiscoNxosConfiguration vc = parseVendorConfig(hostname);

    assertThat(
        vc.getInterfaces(),
        hasKeys("Ethernet1/1", "Ethernet1/2", "Ethernet1/2.1", "Ethernet1/3", "Ethernet1/4"));

    {
      Interface iface = vc.getInterfaces().get("Ethernet1/1");
      assertThat(iface.getShutdown(), nullValue());
      assertThat(iface.getSwitchportMode(), equalTo(SwitchportMode.ACCESS));
      assertThat(iface.getAccessVlan(), equalTo(1));
    }
    {
      Interface iface = vc.getInterfaces().get("Ethernet1/2.1");
      assertThat(iface.getShutdown(), nullValue());
      assertThat(iface.getSwitchportMode(), equalTo(SwitchportMode.NONE));
      assertThat(iface.getEncapsulationVlan(), nullValue());
    }
    {
      Interface iface = vc.getInterfaces().get("Ethernet1/3");
      assertThat(iface.getShutdown(), nullValue());
      assertThat(iface.getSwitchportMode(), equalTo(SwitchportMode.ACCESS));
      assertThat(iface.getAccessVlan(), equalTo(1));
    }
    {
      Interface iface = vc.getInterfaces().get("Ethernet1/4");
      assertThat(iface.getShutdown(), nullValue());
      assertThat(iface.getSwitchportMode(), equalTo(SwitchportMode.ACCESS));
      assertThat(iface.getAccessVlan(), equalTo(1));
    }
  }

  @Test
  public void testInterfacePortChannelParsing() {
    // TODO: change to extraction test
    assertThat(parseVendorConfig("nxos_interface_port_channel"), notNullValue());
  }

  /**
   * A generic test that exercised basic interface property extraction and conversion.
   *
   * <p>Note that this should only be for <strong>simple</strong> properties; anything with many
   * cases deserves its own unit test. (See, e.g., {@link #testInterfaceSwitchportExtraction()}.
   */
  @Test
  public void testInterfacePropertiesConversion() throws IOException {
    Configuration c = parseConfig("nxos_interface_properties");
    assertThat(c, hasInterface("Ethernet1/1", any(org.batfish.datamodel.Interface.class)));

    org.batfish.datamodel.Interface eth11 = c.getAllInterfaces().get("Ethernet1/1");
    assertThat(
        eth11,
        allOf(
            hasDescription(
                "here is a description with punctuation! and IP address 1.2.3.4/24 etc."),
            hasMtu(9216)));
    assertTrue(eth11.getAutoState());
    assertThat(eth11.getDhcpRelayAddresses(), contains(Ip.parse("1.2.3.4"), Ip.parse("1.2.3.5")));
    assertThat(eth11.getIncomingFilterName(), equalTo("acl_in"));
    assertThat(eth11.getOutgoingFilterName(), equalTo("acl_out"));
    // TODO: convert and test delay
  }

  @Test
  public void testInterfacePropertiesExtraction() {
    CiscoNxosConfiguration vc = parseVendorConfig("nxos_interface_properties");
    assertThat(
        vc.getInterfaces(),
        hasKeys("Ethernet1/1", "Ethernet1/2", "Ethernet1/3", "Ethernet100/100"));
    {
      Interface iface = vc.getInterfaces().get("Ethernet1/1");
      assertThat(iface.getDelayTensOfMicroseconds(), equalTo(10));
      assertThat(
          iface.getDescription(),
          equalTo("here is a description with punctuation! and IP address 1.2.3.4/24 etc."));
      assertThat(iface.getDhcpRelayAddresses(), contains(Ip.parse("1.2.3.4"), Ip.parse("1.2.3.5")));
      assertThat(iface.getEigrp(), equalTo("100"));
      assertThat(iface.getIpAccessGroupIn(), equalTo("acl_in"));
      assertThat(iface.getIpAccessGroupOut(), equalTo("acl_out"));
      assertThat(iface.getMtu(), equalTo(9216));
    }
    {
      Interface iface = vc.getInterfaces().get("Ethernet1/2");
      assertTrue(iface.getAutostate());
      assertThat(iface.getDescription(), nullValue());
      assertThat(iface.getEigrp(), nullValue());
    }
    {
      Interface iface = vc.getInterfaces().get("Ethernet1/3");
      assertFalse(iface.getAutostate());
    }
  }

  @Test
  public void testIpAccessListConversion() throws IOException {
    String hostname = "nxos_ip_access_list";
    Configuration c = parseConfig(hostname);
    BddTestbed tb = new BddTestbed(c.getIpAccessLists(), c.getIpSpaces());

    assertThat(
        c.getIpAccessLists(),
        hasKeys(
            "acl_global_options",
            "acl_indices",
            "acl_simple_protocols",
            "acl_common_ip_options_destination_ip",
            "acl_common_ip_options_source_ip",
            "acl_common_ip_options_dscp",
            "acl_common_ip_options_packet_length",
            "acl_common_ip_options_precedence",
            "acl_common_ip_options_ttl",
            "acl_common_ip_options_log",
            "acl_icmp",
            "acl_igmp",
            "acl_tcp_flags",
            "acl_tcp_flags_mask",
            "acl_tcp_destination_ports",
            "acl_tcp_destination_ports_named",
            "acl_tcp_source_ports",
            "acl_tcp_http_method",
            "acl_tcp_option_length",
            "acl_tcp_established",
            "acl_udp_destination_ports",
            "acl_udp_destination_ports_named",
            "acl_udp_source_ports",
            "acl_udp_vxlan",
            "acl_l4_fragments_semantics"));
    {
      org.batfish.datamodel.IpAccessList acl = c.getIpAccessLists().get("acl_global_options");
      assertThat(acl.getLines(), empty());
    }
    {
      org.batfish.datamodel.IpAccessList acl = c.getIpAccessLists().get("acl_indices");
      assertThat(
          acl.getLines().stream()
              .map(line -> toBDD(line.getMatchCondition()))
              .collect(ImmutableList.toImmutableList()),
          contains(
              toBDD(matchIpProtocol(1)),
              toBDD(matchIpProtocol(4)),
              toBDD(matchIpProtocol(2)),
              toBDD(matchIpProtocol(3))));
    }
    {
      org.batfish.datamodel.IpAccessList acl = c.getIpAccessLists().get("acl_simple_protocols");
      assertThat(
          acl.getLines().stream()
              .map(line -> toBDD(line.getMatchCondition()))
              .collect(ImmutableList.toImmutableList()),
          contains(
              toBDD(matchIpProtocol(IpProtocol.AHP)),
              toBDD(matchIpProtocol(IpProtocol.EIGRP)),
              toBDD(matchIpProtocol(IpProtocol.ESP)),
              toBDD(matchIpProtocol(IpProtocol.GRE)),
              toBDD(AclLineMatchExprs.TRUE),
              toBDD(matchIpProtocol(IpProtocol.IPIP)),
              toBDD(matchIpProtocol(IpProtocol.OSPF)),
              toBDD(matchIpProtocol(IpProtocol.IPCOMP)),
              toBDD(matchIpProtocol(IpProtocol.PIM)),
              toBDD(matchIpProtocol(1))));
    }
    {
      org.batfish.datamodel.IpAccessList acl =
          c.getIpAccessLists().get("acl_common_ip_options_destination_ip");
      assertThat(
          acl.getLines().stream()
              .map(line -> tb.toBDD(line.getMatchCondition()))
              .collect(ImmutableList.toImmutableList()),
          contains(
              tb.toBDD(matchDst(ipWithWildcardMask(Ip.parse("10.0.0.0"), Ip.parse("0.0.0.255")))),
              tb.toBDD(matchDst(Prefix.parse("10.0.1.0/24"))),
              tb.toBDD(matchDst(Ip.parse("10.0.5.5"))),
              tb.toBDD(matchDst(Ip.parse("10.0.2.2"))),
              tb.toBDD(AclLineMatchExprs.TRUE)));
    }
    {
      org.batfish.datamodel.IpAccessList acl =
          c.getIpAccessLists().get("acl_common_ip_options_source_ip");
      assertThat(
          acl.getLines().stream()
              .map(line -> tb.toBDD(line.getMatchCondition()))
              .collect(ImmutableList.toImmutableList()),
          contains(
              tb.toBDD(matchSrc(ipWithWildcardMask(Ip.parse("10.0.0.0"), Ip.parse("0.0.0.255")))),
              tb.toBDD(matchSrc(Prefix.parse("10.0.1.0/24"))),
              tb.toBDD(matchSrc(Ip.parse("10.0.5.6"))),
              tb.toBDD(matchSrc(Ip.parse("10.0.2.2"))),
              tb.toBDD(AclLineMatchExprs.TRUE)));
    }
    {
      org.batfish.datamodel.IpAccessList acl =
          c.getIpAccessLists().get("acl_common_ip_options_dscp");
      assertThat(
          acl.getLines().stream()
              .map(line -> toBDD(line.getMatchCondition()))
              .collect(ImmutableList.toImmutableList()),
          contains(
              toBDD(matchDscp(1)),
              toBDD(matchDscp(DscpType.AF11)),
              toBDD(matchDscp(DscpType.AF12)),
              toBDD(matchDscp(DscpType.AF13)),
              toBDD(matchDscp(DscpType.AF21)),
              toBDD(matchDscp(DscpType.AF22)),
              toBDD(matchDscp(DscpType.AF23)),
              toBDD(matchDscp(DscpType.AF31)),
              toBDD(matchDscp(DscpType.AF32)),
              toBDD(matchDscp(DscpType.AF33)),
              toBDD(matchDscp(DscpType.AF41)),
              toBDD(matchDscp(DscpType.AF42)),
              toBDD(matchDscp(DscpType.AF43)),
              toBDD(matchDscp(DscpType.CS1)),
              toBDD(matchDscp(DscpType.CS2)),
              toBDD(matchDscp(DscpType.CS3)),
              toBDD(matchDscp(DscpType.CS4)),
              toBDD(matchDscp(DscpType.CS5)),
              toBDD(matchDscp(DscpType.CS6)),
              toBDD(matchDscp(DscpType.CS7)),
              toBDD(matchDscp(DscpType.DEFAULT)),
              toBDD(matchDscp(DscpType.EF))));
    }
    // ignore 'log' option
    {
      org.batfish.datamodel.IpAccessList acl =
          c.getIpAccessLists().get("acl_common_ip_options_packet_length");
      assertThat(
          acl.getLines().stream()
              .map(line -> toBDD(line.getMatchCondition()))
              .collect(ImmutableList.toImmutableList()),
          contains(
              toBDD(matchPacketLength(100)),
              toBDD(matchPacketLength(IntegerSpace.of(Range.closed(0, 199)))),
              toBDD(
                  matchPacketLength(
                      IntegerSpace.of(Range.closed(300, Integer.MAX_VALUE))
                          .intersection(PACKET_LENGTH_RANGE))),
              toBDD(matchPacketLength(PACKET_LENGTH_RANGE.difference(IntegerSpace.of(400)))),
              toBDD(matchPacketLength(IntegerSpace.of(Range.closed(500, 600))))));
    }
    // TODO: support precedence matching
    // TODO: support TTL matching
    {
      org.batfish.datamodel.IpAccessList acl = c.getIpAccessLists().get("acl_icmp");
      // check behavior for initial fragments only
      assertThat(
          acl.getLines().stream()
              .map(line -> toIfBDD(line.getMatchCondition()))
              .collect(ImmutableList.toImmutableList()),
          contains(
              toIcmpIfBDD(matchIcmpType(0)),
              toIcmpIfBDD(matchIcmp(1, 2)),
              toIcmpIfBDD(
                  matchIcmp(
                      IcmpType.DESTINATION_UNREACHABLE,
                      IcmpCode.COMMUNICATION_ADMINISTRATIVELY_PROHIBITED)),
              toIcmpIfBDD(matchIcmpType(IcmpType.ALTERNATE_ADDRESS)),
              toIcmpIfBDD(matchIcmpType(IcmpType.CONVERSION_ERROR)),
              toIcmpIfBDD(
                  matchIcmp(
                      IcmpType.DESTINATION_UNREACHABLE, IcmpCode.DESTINATION_HOST_PROHIBITED)),
              toIcmpIfBDD(
                  matchIcmp(
                      IcmpType.DESTINATION_UNREACHABLE, IcmpCode.DESTINATION_NETWORK_PROHIBITED)),
              toIcmpIfBDD(matchIcmpType(IcmpType.ECHO_REQUEST)),
              toIcmpIfBDD(matchIcmpType(IcmpType.ECHO_REPLY)),
              toIcmpIfBDD(matchIcmpType(IcmpType.PARAMETER_PROBLEM)),
              toIcmpIfBDD(
                  matchIcmp(IcmpType.DESTINATION_UNREACHABLE, IcmpCode.SOURCE_HOST_ISOLATED)),
              toIcmpIfBDD(
                  matchIcmp(IcmpType.DESTINATION_UNREACHABLE, IcmpCode.HOST_PRECEDENCE_VIOLATION)),
              toIcmpIfBDD(matchIcmp(IcmpType.REDIRECT_MESSAGE, IcmpCode.HOST_ERROR)),
              toIcmpIfBDD(matchIcmp(IcmpType.REDIRECT_MESSAGE, IcmpCode.TOS_AND_HOST_ERROR)),
              toIcmpIfBDD(
                  matchIcmp(IcmpType.DESTINATION_UNREACHABLE, IcmpCode.HOST_UNREACHABLE_FOR_TOS)),
              toIcmpIfBDD(
                  matchIcmp(IcmpType.DESTINATION_UNREACHABLE, IcmpCode.DESTINATION_HOST_UNKNOWN)),
              toIcmpIfBDD(matchIcmp(IcmpType.DESTINATION_UNREACHABLE, IcmpCode.HOST_UNREACHABLE)),
              toIcmpIfBDD(matchIcmpType(IcmpType.INFO_REPLY)),
              toIcmpIfBDD(matchIcmpType(IcmpType.INFO_REQUEST)),
              toIcmpIfBDD(matchIcmpType(IcmpType.MASK_REPLY)),
              toIcmpIfBDD(matchIcmpType(IcmpType.MASK_REQUEST)),
              toIcmpIfBDD(matchIcmpType(IcmpType.MOBILE_REDIRECT)),
              toIcmpIfBDD(matchIcmp(IcmpType.REDIRECT_MESSAGE, IcmpCode.NETWORK_ERROR)),
              toIcmpIfBDD(matchIcmp(IcmpType.REDIRECT_MESSAGE, IcmpCode.TOS_AND_NETWORK_ERROR)),
              toIcmpIfBDD(
                  matchIcmp(
                      IcmpType.DESTINATION_UNREACHABLE, IcmpCode.NETWORK_UNREACHABLE_FOR_TOS)),
              toIcmpIfBDD(
                  matchIcmp(IcmpType.DESTINATION_UNREACHABLE, IcmpCode.NETWORK_UNREACHABLE)),
              toIcmpIfBDD(
                  matchIcmp(
                      IcmpType.DESTINATION_UNREACHABLE, IcmpCode.DESTINATION_NETWORK_UNKNOWN)),
              toIcmpIfBDD(matchIcmp(IcmpType.PARAMETER_PROBLEM, IcmpCode.BAD_LENGTH)),
              toIcmpIfBDD(matchIcmp(IcmpType.PARAMETER_PROBLEM, IcmpCode.REQUIRED_OPTION_MISSING)),
              toIcmpIfBDD(
                  matchIcmp(IcmpType.DESTINATION_UNREACHABLE, IcmpCode.FRAGMENTATION_NEEDED)),
              toIcmpIfBDD(matchIcmp(IcmpType.PARAMETER_PROBLEM, IcmpCode.INVALID_IP_HEADER)),
              toIcmpIfBDD(matchIcmp(IcmpType.DESTINATION_UNREACHABLE, IcmpCode.PORT_UNREACHABLE)),
              toIcmpIfBDD(
                  matchIcmp(
                      IcmpType.DESTINATION_UNREACHABLE, IcmpCode.PRECEDENCE_CUTOFF_IN_EFFECT)),
              toIcmpIfBDD(
                  matchIcmp(IcmpType.DESTINATION_UNREACHABLE, IcmpCode.PROTOCOL_UNREACHABLE)),
              toIcmpIfBDD(
                  matchIcmp(
                      IcmpType.TIME_EXCEEDED, IcmpCode.TIME_EXCEEDED_DURING_FRAGMENT_REASSEMBLY)),
              toIcmpIfBDD(matchIcmpType(IcmpType.REDIRECT_MESSAGE)),
              toIcmpIfBDD(matchIcmpType(IcmpType.ROUTER_ADVERTISEMENT)),
              toIcmpIfBDD(matchIcmpType(IcmpType.ROUTER_SOLICITATION)),
              toIcmpIfBDD(matchIcmpType(IcmpType.SOURCE_QUENCH)),
              toIcmpIfBDD(
                  matchIcmp(IcmpType.DESTINATION_UNREACHABLE, IcmpCode.SOURCE_ROUTE_FAILED)),
              toIcmpIfBDD(matchIcmpType(IcmpType.TIME_EXCEEDED)),
              toIcmpIfBDD(matchIcmpType(IcmpType.TIMESTAMP_REPLY)),
              toIcmpIfBDD(matchIcmpType(IcmpType.TIMESTAMP_REQUEST)),
              toIcmpIfBDD(matchIcmpType(IcmpType.TRACEROUTE)),
              toIcmpIfBDD(matchIcmp(IcmpType.TIME_EXCEEDED, IcmpCode.TTL_EQ_ZERO_DURING_TRANSIT)),
              toIcmpIfBDD(matchIcmpType(IcmpType.DESTINATION_UNREACHABLE))));
    }
    // TODO: support IGMP option matching
    {
      org.batfish.datamodel.IpAccessList acl =
          c.getIpAccessLists().get("acl_tcp_destination_ports");
      // check behavior for initial fragments only
      assertThat(
          acl.getLines().stream()
              .map(line -> toIfBDD(line.getMatchCondition()))
              .collect(ImmutableList.toImmutableList()),
          contains(
              toTcpIfBDD(matchDstPort(1)),
              toTcpIfBDD(
                  matchDstPort(
                      TCP_PORT_RANGE.intersection(
                          IntegerSpace.of(Range.closed(6, Integer.MAX_VALUE))))),
              toTcpIfBDD(matchDstPort(IntegerSpace.of(Range.closed(0, 9)))),
              toTcpIfBDD(matchDstPort(TCP_PORT_RANGE.difference(IntegerSpace.of(15)))),
              toTcpIfBDD(AclLineMatchExprs.FALSE), // TODO: support portgroup
              toTcpIfBDD(matchDstPort(IntegerSpace.of(Range.closed(20, 25))))));
    }
    {
      org.batfish.datamodel.IpAccessList acl =
          c.getIpAccessLists().get("acl_tcp_destination_ports_named");
      // check behavior for initial fragments only
      assertThat(
          acl.getLines().stream()
              .map(line -> toIfBDD(line.getMatchCondition()))
              .collect(ImmutableList.toImmutableList()),
          contains(
              toTcpIfBDD(matchDstPort(NamedPort.BGP.number())),
              toTcpIfBDD(matchDstPort(NamedPort.CHARGEN.number())),
              toTcpIfBDD(matchDstPort(NamedPort.CMDtcp_OR_SYSLOGudp.number())),
              toTcpIfBDD(matchDstPort(NamedPort.DAYTIME.number())),
              toTcpIfBDD(matchDstPort(NamedPort.DISCARD.number())),
              toTcpIfBDD(matchDstPort(NamedPort.DOMAIN.number())),
              toTcpIfBDD(matchDstPort(NamedPort.DRIP.number())),
              toTcpIfBDD(matchDstPort(NamedPort.ECHO.number())),
              toTcpIfBDD(matchDstPort(NamedPort.BIFFudp_OR_EXECtcp.number())),
              toTcpIfBDD(matchDstPort(NamedPort.FINGER.number())),
              toTcpIfBDD(matchDstPort(NamedPort.FTP.number())),
              toTcpIfBDD(matchDstPort(NamedPort.FTP_DATA.number())),
              toTcpIfBDD(matchDstPort(NamedPort.GOPHER.number())),
              toTcpIfBDD(matchDstPort(NamedPort.HOSTNAME.number())),
              toTcpIfBDD(matchDstPort(NamedPort.IDENT.number())),
              toTcpIfBDD(matchDstPort(NamedPort.IRC.number())),
              toTcpIfBDD(matchDstPort(NamedPort.KLOGIN.number())),
              toTcpIfBDD(matchDstPort(NamedPort.KSHELL.number())),
              toTcpIfBDD(matchDstPort(NamedPort.LOGINtcp_OR_WHOudp.number())),
              toTcpIfBDD(matchDstPort(NamedPort.LPD.number())),
              toTcpIfBDD(matchDstPort(NamedPort.NNTP.number())),
              toTcpIfBDD(matchDstPort(NamedPort.PIM_AUTO_RP.number())),
              toTcpIfBDD(matchDstPort(NamedPort.POP2.number())),
              toTcpIfBDD(matchDstPort(NamedPort.POP3.number())),
              toTcpIfBDD(matchDstPort(NamedPort.SMTP.number())),
              toTcpIfBDD(matchDstPort(NamedPort.SUNRPC.number())),
              toTcpIfBDD(matchDstPort(NamedPort.TACACS.number())),
              toTcpIfBDD(matchDstPort(NamedPort.TALK.number())),
              toTcpIfBDD(matchDstPort(NamedPort.TELNET.number())),
              toTcpIfBDD(matchDstPort(NamedPort.TIME.number())),
              toTcpIfBDD(matchDstPort(NamedPort.UUCP.number())),
              toTcpIfBDD(matchDstPort(NamedPort.WHOIS.number())),
              toTcpIfBDD(matchDstPort(NamedPort.HTTP.number()))));
    }
    {
      org.batfish.datamodel.IpAccessList acl = c.getIpAccessLists().get("acl_tcp_source_ports");
      // check behavior for initial fragments only
      assertThat(
          acl.getLines().stream()
              .map(line -> toIfBDD(line.getMatchCondition()))
              .collect(ImmutableList.toImmutableList()),
          contains(
              toTcpIfBDD(matchSrcPort(1)),
              toTcpIfBDD(
                  matchSrcPort(
                      TCP_PORT_RANGE.intersection(
                          IntegerSpace.of(Range.closed(6, Integer.MAX_VALUE))))),
              toTcpIfBDD(matchSrcPort(IntegerSpace.of(Range.closed(0, 9)))),
              toTcpIfBDD(matchSrcPort(TCP_PORT_RANGE.difference(IntegerSpace.of(15)))),
              toTcpIfBDD(AclLineMatchExprs.FALSE), // TODO: support portgroup
              toTcpIfBDD(matchSrcPort(IntegerSpace.of(Range.closed(20, 25))))));
    }
    // TODO: support HTTP method matching
    {
      org.batfish.datamodel.IpAccessList acl = c.getIpAccessLists().get("acl_tcp_flags");
      TcpFlagsMatchConditions.Builder conditions =
          TcpFlagsMatchConditions.builder()
              .setUseAck(true)
              .setUseCwr(false)
              .setUseEce(false)
              .setUseFin(true)
              .setUsePsh(true)
              .setUseRst(true)
              .setUseSyn(true)
              .setUseUrg(true);
      // check behavior for initial fragments only
      assertThat(
          acl.getLines().stream()
              .map(line -> toIfBDD(line.getMatchCondition()))
              .collect(ImmutableList.toImmutableList()),
          contains(
              toTcpIfBDD(
                  matchTcpFlags(
                      conditions.setTcpFlags(TcpFlags.builder().setAck(true).build()).build())),
              toTcpIfBDD(
                  matchTcpFlags(
                      conditions.setTcpFlags(TcpFlags.builder().setFin(true).build()).build())),
              toTcpIfBDD(
                  matchTcpFlags(
                      conditions.setTcpFlags(TcpFlags.builder().setPsh(true).build()).build())),
              toTcpIfBDD(
                  matchTcpFlags(
                      conditions.setTcpFlags(TcpFlags.builder().setRst(true).build()).build())),
              toTcpIfBDD(
                  matchTcpFlags(
                      conditions.setTcpFlags(TcpFlags.builder().setSyn(true).build()).build())),
              toTcpIfBDD(
                  matchTcpFlags(
                      conditions.setTcpFlags(TcpFlags.builder().setUrg(true).build()).build()))));
    }
    {
      org.batfish.datamodel.IpAccessList acl = c.getIpAccessLists().get("acl_tcp_flags_mask");
      // check behavior for initial fragments only
      assertThat(
          acl.getLines().stream()
              .map(line -> toIfBDD(line.getMatchCondition()))
              .collect(ImmutableList.toImmutableList()),
          contains(
              toTcpIfBDD(
                  matchTcpFlags(
                      TcpFlagsMatchConditions.builder()
                          .setUseAck(true)
                          .setTcpFlags(TcpFlags.builder().setAck(true).build())
                          .build()))));
    }
    // TODO: support tcp option length
    {
      org.batfish.datamodel.IpAccessList acl = c.getIpAccessLists().get("acl_tcp_established");
      // check behavior for initial fragments only
      assertThat(
          acl.getLines().stream()
              .map(line -> toIfBDD(line.getMatchCondition()))
              .collect(ImmutableList.toImmutableList()),
          contains(
              toTcpIfBDD(
                  matchTcpFlags(
                      TcpFlagsMatchConditions.builder()
                          .setUseAck(true)
                          .setTcpFlags(TcpFlags.builder().setAck(true).build())
                          .build(),
                      TcpFlagsMatchConditions.builder()
                          .setUseRst(true)
                          .setTcpFlags(TcpFlags.builder().setRst(true).build())
                          .build()))));
    }
    {
      org.batfish.datamodel.IpAccessList acl =
          c.getIpAccessLists().get("acl_udp_destination_ports");
      // check behavior for initial fragments only
      assertThat(
          acl.getLines().stream()
              .map(line -> toIfBDD(line.getMatchCondition()))
              .collect(ImmutableList.toImmutableList()),
          contains(
              toUdpIfBDD(matchDstPort(1)),
              toUdpIfBDD(
                  matchDstPort(
                      UDP_PORT_RANGE.intersection(
                          IntegerSpace.of(Range.closed(6, Integer.MAX_VALUE))))),
              toUdpIfBDD(matchDstPort(IntegerSpace.of(Range.closed(0, 9)))),
              toUdpIfBDD(matchDstPort(UDP_PORT_RANGE.difference(IntegerSpace.of(15)))),
              toUdpIfBDD(AclLineMatchExprs.FALSE), // TODO: support portgroup
              toUdpIfBDD(matchDstPort(IntegerSpace.of(Range.closed(20, 25))))));
    }
    {
      org.batfish.datamodel.IpAccessList acl =
          c.getIpAccessLists().get("acl_udp_destination_ports_named");
      // check behavior for initial fragments only
      assertThat(
          acl.getLines().stream()
              .map(line -> toIfBDD(line.getMatchCondition()))
              .collect(ImmutableList.toImmutableList()),
          contains(
              toUdpIfBDD(matchDstPort(NamedPort.BIFFudp_OR_EXECtcp.number())),
              toUdpIfBDD(matchDstPort(NamedPort.BOOTPC.number())),
              toUdpIfBDD(matchDstPort(NamedPort.BOOTPS_OR_DHCP.number())),
              toUdpIfBDD(matchDstPort(NamedPort.DISCARD.number())),
              toUdpIfBDD(matchDstPort(NamedPort.DNSIX.number())),
              toUdpIfBDD(matchDstPort(NamedPort.DOMAIN.number())),
              toUdpIfBDD(matchDstPort(NamedPort.ECHO.number())),
              toUdpIfBDD(matchDstPort(NamedPort.ISAKMP.number())),
              toUdpIfBDD(matchDstPort(NamedPort.MOBILE_IP_AGENT.number())),
              toUdpIfBDD(matchDstPort(NamedPort.NAMESERVER.number())),
              toUdpIfBDD(matchDstPort(NamedPort.NETBIOS_DGM.number())),
              toUdpIfBDD(matchDstPort(NamedPort.NETBIOS_NS.number())),
              toUdpIfBDD(matchDstPort(NamedPort.NETBIOS_SSN.number())),
              toUdpIfBDD(matchDstPort(NamedPort.NON500_ISAKMP.number())),
              toUdpIfBDD(matchDstPort(NamedPort.NTP.number())),
              toUdpIfBDD(matchDstPort(NamedPort.PIM_AUTO_RP.number())),
              toUdpIfBDD(matchDstPort(NamedPort.EFStcp_OR_RIPudp.number())),
              toUdpIfBDD(matchDstPort(NamedPort.SNMP.number())),
              toUdpIfBDD(matchDstPort(NamedPort.SNMPTRAP.number())),
              toUdpIfBDD(matchDstPort(NamedPort.SUNRPC.number())),
              toUdpIfBDD(matchDstPort(NamedPort.CMDtcp_OR_SYSLOGudp.number())),
              toUdpIfBDD(matchDstPort(NamedPort.TACACS.number())),
              toUdpIfBDD(matchDstPort(NamedPort.TALK.number())),
              toUdpIfBDD(matchDstPort(NamedPort.TFTP.number())),
              toUdpIfBDD(matchDstPort(NamedPort.TIME.number())),
              toUdpIfBDD(matchDstPort(NamedPort.LOGINtcp_OR_WHOudp.number())),
              toUdpIfBDD(matchDstPort(NamedPort.XDMCP.number()))));
    }
    {
      org.batfish.datamodel.IpAccessList acl = c.getIpAccessLists().get("acl_udp_source_ports");
      // check behavior for initial fragments only
      assertThat(
          acl.getLines().stream()
              .map(line -> toIfBDD(line.getMatchCondition()))
              .collect(ImmutableList.toImmutableList()),
          contains(
              toUdpIfBDD(matchSrcPort(1)),
              toUdpIfBDD(
                  matchSrcPort(
                      UDP_PORT_RANGE.intersection(
                          IntegerSpace.of(Range.closed(6, Integer.MAX_VALUE))))),
              toUdpIfBDD(matchSrcPort(IntegerSpace.of(Range.closed(0, 9)))),
              toUdpIfBDD(matchSrcPort(UDP_PORT_RANGE.difference(IntegerSpace.of(15)))),
              toUdpIfBDD(AclLineMatchExprs.FALSE), // TODO: support portgroup
              toUdpIfBDD(matchSrcPort(IntegerSpace.of(Range.closed(20, 25))))));
    }
    // TODO: support UDP VXLAN matching
    {
      org.batfish.datamodel.IpAccessList acl =
          c.getIpAccessLists().get("acl_l4_fragments_semantics");
      // check behavior for initial fragments
      assertThat(
          acl.getLines().stream()
              .map(line -> toIfBDD(line.getMatchCondition()))
              .collect(ImmutableList.toImmutableList()),
          contains(
              toIcmpIfBDD(AclLineMatchExprs.and(matchSrc(Ip.parse("192.0.2.1")), matchIcmpType(0))),
              toIcmpIfBDD(AclLineMatchExprs.and(matchSrc(Ip.parse("192.0.2.1")), matchIcmpType(1))),
              toIfBDD(AclLineMatchExprs.and(matchSrc(Ip.parse("192.0.2.1")), matchIpProtocol(2))),
              toIfBDD(AclLineMatchExprs.and(matchSrc(Ip.parse("192.0.2.1")), matchIpProtocol(3))),
              toBDD(AclLineMatchExprs.FALSE),
              toBDD(AclLineMatchExprs.FALSE)));

      // check behavior for non-initial fragments
      assertThat(
          acl.getLines().stream()
              .map(line -> toNonIfBDD(line.getMatchCondition()))
              .collect(ImmutableList.toImmutableList()),
          contains(
              toNonIfBDD(
                  AclLineMatchExprs.and(
                      matchSrc(Ip.parse("192.0.2.1")), matchIpProtocol(IpProtocol.ICMP))),
              toBDD(AclLineMatchExprs.FALSE),
              toNonIfBDD(
                  AclLineMatchExprs.and(matchSrc(Ip.parse("192.0.2.1")), matchIpProtocol(2))),
              toNonIfBDD(
                  AclLineMatchExprs.and(matchSrc(Ip.parse("192.0.2.1")), matchIpProtocol(3))),
              toNonIfBDD(
                  AclLineMatchExprs.and(matchSrc(Ip.parse("192.0.2.1")), matchIpProtocol(4))),
              toNonIfBDD(
                  AclLineMatchExprs.and(matchSrc(Ip.parse("192.0.2.1")), matchIpProtocol(5)))));
    }
  }

  @Test
  public void testIpAccessListExtraction() {
    String hostname = "nxos_ip_access_list";
    CiscoNxosConfiguration vc = parseVendorConfig(hostname);

    assertThat(
        vc.getIpAccessLists(),
        hasKeys(
            "acl_global_options",
            "acl_indices",
            "acl_simple_protocols",
            "acl_common_ip_options_destination_ip",
            "acl_common_ip_options_source_ip",
            "acl_common_ip_options_dscp",
            "acl_common_ip_options_packet_length",
            "acl_common_ip_options_precedence",
            "acl_common_ip_options_ttl",
            "acl_common_ip_options_log",
            "acl_icmp",
            "acl_igmp",
            "acl_tcp_flags",
            "acl_tcp_flags_mask",
            "acl_tcp_destination_ports",
            "acl_tcp_destination_ports_named",
            "acl_tcp_source_ports",
            "acl_tcp_http_method",
            "acl_tcp_option_length",
            "acl_tcp_established",
            "acl_udp_destination_ports",
            "acl_udp_destination_ports_named",
            "acl_udp_source_ports",
            "acl_udp_vxlan",
            "acl_l4_fragments_semantics"));
    {
      IpAccessList acl = vc.getIpAccessLists().get("acl_global_options");
      assertThat(acl.getFragmentsBehavior(), equalTo(FragmentsBehavior.PERMIT_ALL));
      assertThat(acl.getLines(), anEmptyMap());
    }
    {
      IpAccessList acl = vc.getIpAccessLists().get("acl_indices");
      assertThat(acl.getFragmentsBehavior(), equalTo(FragmentsBehavior.DEFAULT));
      // check keySet directly to test iteration order
      assertThat(acl.getLines().keySet(), contains(1L, 10L, 13L, 15L, 25L, 35L));
    }
    {
      IpAccessList acl = vc.getIpAccessLists().get("acl_simple_protocols");
      assertThat(acl.getFragmentsBehavior(), equalTo(FragmentsBehavior.DEFAULT));
      assertThat(
          acl.getLines().values().stream()
              .map(ActionIpAccessListLine.class::cast)
              .map(ActionIpAccessListLine::getProtocol)
              .collect(Collectors.toList()), // cannot use immutable list because of null value
          contains(
              equalTo(IpProtocol.AHP),
              equalTo(IpProtocol.EIGRP),
              equalTo(IpProtocol.ESP),
              equalTo(IpProtocol.GRE),
              nullValue(),
              equalTo(IpProtocol.IPIP),
              equalTo(IpProtocol.OSPF),
              equalTo(IpProtocol.IPCOMP),
              equalTo(IpProtocol.PIM),
              equalTo(IpProtocol.fromNumber(1))));
    }
    {
      IpAccessList acl = vc.getIpAccessLists().get("acl_common_ip_options_destination_ip");
      Iterator<IpAddressSpec> specs =
          acl.getLines().values().stream()
              .map(ActionIpAccessListLine.class::cast)
              .map(ActionIpAccessListLine::getDstAddressSpec)
              .collect(ImmutableList.toImmutableList())
              .iterator();
      IpAddressSpec spec;

      spec = specs.next();
      assertThat(
          ((LiteralIpAddressSpec) spec).getIpSpace().accept(DST_IP_BDD),
          equalTo(
              ipWithWildcardMask(Ip.parse("10.0.0.0"), Ip.parse("0.0.0.255"))
                  .toIpSpace()
                  .accept(DST_IP_BDD)));

      spec = specs.next();
      assertThat(
          ((LiteralIpAddressSpec) spec).getIpSpace().accept(DST_IP_BDD),
          equalTo(Prefix.parse("10.0.1.0/24").toIpSpace().accept(DST_IP_BDD)));

      spec = specs.next();
      assertThat(((AddrGroupIpAddressSpec) spec).getName(), equalTo("mydstaddrgroup"));

      spec = specs.next();
      assertThat(
          ((LiteralIpAddressSpec) spec).getIpSpace().accept(DST_IP_BDD),
          equalTo(Ip.parse("10.0.2.2").toIpSpace().accept(DST_IP_BDD)));

      spec = specs.next();
      assertThat(
          ((LiteralIpAddressSpec) spec).getIpSpace().accept(DST_IP_BDD),
          equalTo(UniverseIpSpace.INSTANCE.accept(DST_IP_BDD)));
    }
    {
      IpAccessList acl = vc.getIpAccessLists().get("acl_common_ip_options_source_ip");
      Iterator<IpAddressSpec> specs =
          acl.getLines().values().stream()
              .map(ActionIpAccessListLine.class::cast)
              .map(ActionIpAccessListLine::getSrcAddressSpec)
              .collect(ImmutableList.toImmutableList())
              .iterator();
      IpAddressSpec spec;

      spec = specs.next();
      assertThat(
          ((LiteralIpAddressSpec) spec).getIpSpace().accept(SRC_IP_BDD),
          equalTo(
              ipWithWildcardMask(Ip.parse("10.0.0.0"), Ip.parse("0.0.0.255"))
                  .toIpSpace()
                  .accept(SRC_IP_BDD)));

      spec = specs.next();
      assertThat(
          ((LiteralIpAddressSpec) spec).getIpSpace().accept(SRC_IP_BDD),
          equalTo(Prefix.parse("10.0.1.0/24").toIpSpace().accept(SRC_IP_BDD)));

      spec = specs.next();
      assertThat(((AddrGroupIpAddressSpec) spec).getName(), equalTo("mysrcaddrgroup"));

      spec = specs.next();
      assertThat(
          ((LiteralIpAddressSpec) spec).getIpSpace().accept(SRC_IP_BDD),
          equalTo(Ip.parse("10.0.2.2").toIpSpace().accept(SRC_IP_BDD)));

      spec = specs.next();
      assertThat(
          ((LiteralIpAddressSpec) spec).getIpSpace().accept(SRC_IP_BDD),
          equalTo(UniverseIpSpace.INSTANCE.accept(SRC_IP_BDD)));
    }
    {
      IpAccessList acl = vc.getIpAccessLists().get("acl_common_ip_options_dscp");
      assertThat(
          acl.getLines().values().stream()
              .map(ActionIpAccessListLine.class::cast)
              .map(ActionIpAccessListLine::getL3Options)
              .map(Layer3Options::getDscp)
              .collect(ImmutableList.toImmutableList()),
          contains(
              1,
              DscpType.AF11.number(),
              DscpType.AF12.number(),
              DscpType.AF13.number(),
              DscpType.AF21.number(),
              DscpType.AF22.number(),
              DscpType.AF23.number(),
              DscpType.AF31.number(),
              DscpType.AF32.number(),
              DscpType.AF33.number(),
              DscpType.AF41.number(),
              DscpType.AF42.number(),
              DscpType.AF43.number(),
              DscpType.CS1.number(),
              DscpType.CS2.number(),
              DscpType.CS3.number(),
              DscpType.CS4.number(),
              DscpType.CS5.number(),
              DscpType.CS6.number(),
              DscpType.CS7.number(),
              DscpType.DEFAULT.number(),
              DscpType.EF.number()));
    }
    {
      IpAccessList acl = vc.getIpAccessLists().get("acl_common_ip_options_log");
      Iterator<IpAccessListLine> lines = acl.getLines().values().iterator();
      IpAccessListLine line;
      line = lines.next();
      assertTrue(((ActionIpAccessListLine) line).getLog());
    }
    {
      IpAccessList acl = vc.getIpAccessLists().get("acl_common_ip_options_packet_length");
      assertThat(
          acl.getLines().values().stream()
              .map(ActionIpAccessListLine.class::cast)
              .map(ActionIpAccessListLine::getL3Options)
              .map(Layer3Options::getPacketLength)
              .collect(ImmutableList.toImmutableList()),
          contains(
              IntegerSpace.of(100),
              IntegerSpace.of(Range.closed(20, 199)),
              IntegerSpace.of(Range.closed(301, 9210)),
              IntegerSpace.of(Range.closed(20, 9210)).difference(IntegerSpace.of(400)),
              IntegerSpace.of(Range.closed(500, 600))));
    }
    // TODO: extract and test precedence once name->value mappings are known
    {
      IpAccessList acl = vc.getIpAccessLists().get("acl_common_ip_options_ttl");
      assertThat(
          ((ActionIpAccessListLine) acl.getLines().values().iterator().next())
              .getL3Options()
              .getTtl(),
          equalTo(5));
    }
    {
      IpAccessList acl = vc.getIpAccessLists().get("acl_icmp");
      assertThat(
          acl.getLines().values().stream()
              .filter(ActionIpAccessListLine.class::isInstance) // filter ICMPv6
              .map(ActionIpAccessListLine.class::cast)
              .map(ActionIpAccessListLine::getL4Options)
              .map(IcmpOptions.class::cast)
              .map(icmpOptions -> immutableEntry(icmpOptions.getType(), icmpOptions.getCode()))
              .collect(ImmutableList.toImmutableList()),
          contains(
              immutableEntry(0, null),
              immutableEntry(1, 2),
              immutableEntry(
                  IcmpType.DESTINATION_UNREACHABLE,
                  IcmpCode.COMMUNICATION_ADMINISTRATIVELY_PROHIBITED),
              immutableEntry(IcmpType.ALTERNATE_ADDRESS, null),
              immutableEntry(IcmpType.CONVERSION_ERROR, null),
              immutableEntry(
                  IcmpType.DESTINATION_UNREACHABLE, IcmpCode.DESTINATION_HOST_PROHIBITED),
              immutableEntry(
                  IcmpType.DESTINATION_UNREACHABLE, IcmpCode.DESTINATION_NETWORK_PROHIBITED),
              immutableEntry(IcmpType.ECHO_REQUEST, null),
              immutableEntry(IcmpType.ECHO_REPLY, null),
              immutableEntry(IcmpType.PARAMETER_PROBLEM, null),
              immutableEntry(IcmpType.DESTINATION_UNREACHABLE, IcmpCode.SOURCE_HOST_ISOLATED),
              immutableEntry(IcmpType.DESTINATION_UNREACHABLE, IcmpCode.HOST_PRECEDENCE_VIOLATION),
              immutableEntry(IcmpType.REDIRECT_MESSAGE, IcmpCode.HOST_ERROR),
              immutableEntry(IcmpType.REDIRECT_MESSAGE, IcmpCode.TOS_AND_HOST_ERROR),
              immutableEntry(IcmpType.DESTINATION_UNREACHABLE, IcmpCode.HOST_UNREACHABLE_FOR_TOS),
              immutableEntry(IcmpType.DESTINATION_UNREACHABLE, IcmpCode.DESTINATION_HOST_UNKNOWN),
              immutableEntry(IcmpType.DESTINATION_UNREACHABLE, IcmpCode.HOST_UNREACHABLE),
              immutableEntry(IcmpType.INFO_REPLY, null),
              immutableEntry(IcmpType.INFO_REQUEST, null),
              immutableEntry(IcmpType.MASK_REPLY, null),
              immutableEntry(IcmpType.MASK_REQUEST, null),
              immutableEntry(IcmpType.MOBILE_REDIRECT, null),
              immutableEntry(IcmpType.REDIRECT_MESSAGE, IcmpCode.NETWORK_ERROR),
              immutableEntry(IcmpType.REDIRECT_MESSAGE, IcmpCode.TOS_AND_NETWORK_ERROR),
              immutableEntry(
                  IcmpType.DESTINATION_UNREACHABLE, IcmpCode.NETWORK_UNREACHABLE_FOR_TOS),
              immutableEntry(IcmpType.DESTINATION_UNREACHABLE, IcmpCode.NETWORK_UNREACHABLE),
              immutableEntry(
                  IcmpType.DESTINATION_UNREACHABLE, IcmpCode.DESTINATION_NETWORK_UNKNOWN),
              immutableEntry(IcmpType.PARAMETER_PROBLEM, IcmpCode.BAD_LENGTH),
              immutableEntry(IcmpType.PARAMETER_PROBLEM, IcmpCode.REQUIRED_OPTION_MISSING),
              immutableEntry(IcmpType.DESTINATION_UNREACHABLE, IcmpCode.FRAGMENTATION_NEEDED),
              immutableEntry(IcmpType.PARAMETER_PROBLEM, IcmpCode.INVALID_IP_HEADER),
              immutableEntry(IcmpType.DESTINATION_UNREACHABLE, IcmpCode.PORT_UNREACHABLE),
              immutableEntry(
                  IcmpType.DESTINATION_UNREACHABLE, IcmpCode.PRECEDENCE_CUTOFF_IN_EFFECT),
              immutableEntry(IcmpType.DESTINATION_UNREACHABLE, IcmpCode.PROTOCOL_UNREACHABLE),
              immutableEntry(
                  IcmpType.TIME_EXCEEDED, IcmpCode.TIME_EXCEEDED_DURING_FRAGMENT_REASSEMBLY),
              immutableEntry(IcmpType.REDIRECT_MESSAGE, null),
              immutableEntry(IcmpType.ROUTER_ADVERTISEMENT, null),
              immutableEntry(IcmpType.ROUTER_SOLICITATION, null),
              immutableEntry(IcmpType.SOURCE_QUENCH, null),
              immutableEntry(IcmpType.DESTINATION_UNREACHABLE, IcmpCode.SOURCE_ROUTE_FAILED),
              immutableEntry(IcmpType.TIME_EXCEEDED, null),
              immutableEntry(IcmpType.TIMESTAMP_REPLY, null),
              immutableEntry(IcmpType.TIMESTAMP_REQUEST, null),
              immutableEntry(IcmpType.TRACEROUTE, null),
              immutableEntry(IcmpType.TIME_EXCEEDED, IcmpCode.TTL_EQ_ZERO_DURING_TRANSIT),
              immutableEntry(IcmpType.DESTINATION_UNREACHABLE, null)));
    }
    // TODO: extract and test IGMP types (and codes?) once name->value mappings are known
    {
      IpAccessList acl = vc.getIpAccessLists().get("acl_tcp_destination_ports");
      Iterator<PortSpec> specs =
          acl.getLines().values().stream()
              .map(ActionIpAccessListLine.class::cast)
              .map(ActionIpAccessListLine::getL4Options)
              .map(TcpOptions.class::cast)
              .map(TcpOptions::getDstPortSpec)
              .collect(ImmutableList.toImmutableList())
              .iterator();
      PortSpec spec;

      spec = specs.next();
      assertThat(((LiteralPortSpec) spec).getPorts(), equalTo(IntegerSpace.of(1)));

      spec = specs.next();
      assertThat(
          ((LiteralPortSpec) spec).getPorts(), equalTo(IntegerSpace.of(Range.closed(6, 65535))));

      spec = specs.next();
      assertThat(((LiteralPortSpec) spec).getPorts(), equalTo(IntegerSpace.of(Range.closed(0, 9))));

      spec = specs.next();
      assertThat(
          ((LiteralPortSpec) spec).getPorts(),
          equalTo(IntegerSpace.of(Range.closed(0, 65535)).difference(IntegerSpace.of(15))));

      spec = specs.next();
      assertThat(((PortGroupPortSpec) spec).getName(), equalTo("mydstportgroup"));

      spec = specs.next();
      assertThat(
          ((LiteralPortSpec) spec).getPorts(), equalTo(IntegerSpace.of(Range.closed(20, 25))));
    }
    {
      IpAccessList acl = vc.getIpAccessLists().get("acl_tcp_destination_ports_named");
      assertThat(
          acl.getLines().values().stream()
              .map(ActionIpAccessListLine.class::cast)
              .map(ActionIpAccessListLine::getL4Options)
              .map(TcpOptions.class::cast)
              .map(TcpOptions::getDstPortSpec)
              .map(LiteralPortSpec.class::cast)
              .map(LiteralPortSpec::getPorts)
              .map(IntegerSpace::singletonValue)
              .collect(ImmutableList.toImmutableList()),
          contains(
              NamedPort.BGP.number(),
              NamedPort.CHARGEN.number(),
              NamedPort.CMDtcp_OR_SYSLOGudp.number(),
              NamedPort.DAYTIME.number(),
              NamedPort.DISCARD.number(),
              NamedPort.DOMAIN.number(),
              NamedPort.DRIP.number(),
              NamedPort.ECHO.number(),
              NamedPort.BIFFudp_OR_EXECtcp.number(),
              NamedPort.FINGER.number(),
              NamedPort.FTP.number(),
              NamedPort.FTP_DATA.number(),
              NamedPort.GOPHER.number(),
              NamedPort.HOSTNAME.number(),
              NamedPort.IDENT.number(),
              NamedPort.IRC.number(),
              NamedPort.KLOGIN.number(),
              NamedPort.KSHELL.number(),
              NamedPort.LOGINtcp_OR_WHOudp.number(),
              NamedPort.LPD.number(),
              NamedPort.NNTP.number(),
              NamedPort.PIM_AUTO_RP.number(),
              NamedPort.POP2.number(),
              NamedPort.POP3.number(),
              NamedPort.SMTP.number(),
              NamedPort.SUNRPC.number(),
              NamedPort.TACACS.number(),
              NamedPort.TALK.number(),
              NamedPort.TELNET.number(),
              NamedPort.TIME.number(),
              NamedPort.UUCP.number(),
              NamedPort.WHOIS.number(),
              NamedPort.HTTP.number()));
    }
    {
      IpAccessList acl = vc.getIpAccessLists().get("acl_tcp_source_ports");
      Iterator<PortSpec> specs =
          acl.getLines().values().stream()
              .map(ActionIpAccessListLine.class::cast)
              .map(ActionIpAccessListLine::getL4Options)
              .map(TcpOptions.class::cast)
              .map(TcpOptions::getSrcPortSpec)
              .collect(ImmutableList.toImmutableList())
              .iterator();
      PortSpec spec;

      spec = specs.next();
      assertThat(((LiteralPortSpec) spec).getPorts(), equalTo(IntegerSpace.of(1)));

      spec = specs.next();
      assertThat(
          ((LiteralPortSpec) spec).getPorts(), equalTo(IntegerSpace.of(Range.closed(6, 65535))));

      spec = specs.next();
      assertThat(((LiteralPortSpec) spec).getPorts(), equalTo(IntegerSpace.of(Range.closed(0, 9))));

      spec = specs.next();
      assertThat(
          ((LiteralPortSpec) spec).getPorts(),
          equalTo(IntegerSpace.of(Range.closed(0, 65535)).difference(IntegerSpace.of(15))));

      spec = specs.next();
      assertThat(((PortGroupPortSpec) spec).getName(), equalTo("mysrcportgroup"));

      spec = specs.next();
      assertThat(
          ((LiteralPortSpec) spec).getPorts(), equalTo(IntegerSpace.of(Range.closed(20, 25))));
    }
    // TODO: extract and test http-method match
    {
      IpAccessList acl = vc.getIpAccessLists().get("acl_tcp_flags");
      assertThat(
          acl.getLines().values().stream()
              .map(ActionIpAccessListLine.class::cast)
              .map(ActionIpAccessListLine::getL4Options)
              .map(TcpOptions.class::cast)
              .map(TcpOptions::getTcpFlags)
              .collect(ImmutableList.toImmutableList()),
          contains(
              TcpFlags.builder().setAck(true).build(),
              TcpFlags.builder().setFin(true).build(),
              TcpFlags.builder().setPsh(true).build(),
              TcpFlags.builder().setRst(true).build(),
              TcpFlags.builder().setSyn(true).build(),
              TcpFlags.builder().setUrg(true).build()));
    }
    {
      IpAccessList acl = vc.getIpAccessLists().get("acl_tcp_flags_mask");
      assertThat(
          ((TcpOptions)
                  ((ActionIpAccessListLine) acl.getLines().values().iterator().next())
                      .getL4Options())
              .getTcpFlagsMask(),
          equalTo(47));
    }
    // TODO: extract and test tcp-option-length match
    {
      IpAccessList acl = vc.getIpAccessLists().get("acl_tcp_established");
      assertTrue(
          ((TcpOptions)
                  ((ActionIpAccessListLine) acl.getLines().values().iterator().next())
                      .getL4Options())
              .getEstablished());
    }
    {
      IpAccessList acl = vc.getIpAccessLists().get("acl_udp_destination_ports");
      Iterator<PortSpec> specs =
          acl.getLines().values().stream()
              .map(ActionIpAccessListLine.class::cast)
              .map(ActionIpAccessListLine::getL4Options)
              .map(UdpOptions.class::cast)
              .map(UdpOptions::getDstPortSpec)
              .collect(ImmutableList.toImmutableList())
              .iterator();
      PortSpec spec;

      spec = specs.next();
      assertThat(((LiteralPortSpec) spec).getPorts(), equalTo(IntegerSpace.of(1)));

      spec = specs.next();
      assertThat(
          ((LiteralPortSpec) spec).getPorts(), equalTo(IntegerSpace.of(Range.closed(6, 65535))));

      spec = specs.next();
      assertThat(((LiteralPortSpec) spec).getPorts(), equalTo(IntegerSpace.of(Range.closed(0, 9))));

      spec = specs.next();
      assertThat(
          ((LiteralPortSpec) spec).getPorts(),
          equalTo(IntegerSpace.of(Range.closed(0, 65535)).difference(IntegerSpace.of(15))));

      spec = specs.next();
      assertThat(((PortGroupPortSpec) spec).getName(), equalTo("mydstportgroup"));

      spec = specs.next();
      assertThat(
          ((LiteralPortSpec) spec).getPorts(), equalTo(IntegerSpace.of(Range.closed(20, 25))));
    }
    {
      IpAccessList acl = vc.getIpAccessLists().get("acl_udp_destination_ports_named");
      assertThat(
          acl.getLines().values().stream()
              .map(ActionIpAccessListLine.class::cast)
              .map(ActionIpAccessListLine::getL4Options)
              .map(UdpOptions.class::cast)
              .map(UdpOptions::getDstPortSpec)
              .map(LiteralPortSpec.class::cast)
              .map(LiteralPortSpec::getPorts)
              .map(IntegerSpace::singletonValue)
              .collect(ImmutableList.toImmutableList()),
          contains(
              NamedPort.BIFFudp_OR_EXECtcp.number(),
              NamedPort.BOOTPC.number(),
              NamedPort.BOOTPS_OR_DHCP.number(),
              NamedPort.DISCARD.number(),
              NamedPort.DNSIX.number(),
              NamedPort.DOMAIN.number(),
              NamedPort.ECHO.number(),
              NamedPort.ISAKMP.number(),
              NamedPort.MOBILE_IP_AGENT.number(),
              NamedPort.NAMESERVER.number(),
              NamedPort.NETBIOS_DGM.number(),
              NamedPort.NETBIOS_NS.number(),
              NamedPort.NETBIOS_SSN.number(),
              NamedPort.NON500_ISAKMP.number(),
              NamedPort.NTP.number(),
              NamedPort.PIM_AUTO_RP.number(),
              NamedPort.EFStcp_OR_RIPudp.number(),
              NamedPort.SNMP.number(),
              NamedPort.SNMPTRAP.number(),
              NamedPort.SUNRPC.number(),
              NamedPort.CMDtcp_OR_SYSLOGudp.number(),
              NamedPort.TACACS.number(),
              NamedPort.TALK.number(),
              NamedPort.TFTP.number(),
              NamedPort.TIME.number(),
              NamedPort.LOGINtcp_OR_WHOudp.number(),
              NamedPort.XDMCP.number()));
    }
    {
      IpAccessList acl = vc.getIpAccessLists().get("acl_udp_source_ports");
      Iterator<PortSpec> specs =
          acl.getLines().values().stream()
              .map(ActionIpAccessListLine.class::cast)
              .map(ActionIpAccessListLine::getL4Options)
              .map(UdpOptions.class::cast)
              .map(UdpOptions::getSrcPortSpec)
              .collect(ImmutableList.toImmutableList())
              .iterator();
      PortSpec spec;

      spec = specs.next();
      assertThat(((LiteralPortSpec) spec).getPorts(), equalTo(IntegerSpace.of(1)));

      spec = specs.next();
      assertThat(
          ((LiteralPortSpec) spec).getPorts(), equalTo(IntegerSpace.of(Range.closed(6, 65535))));

      spec = specs.next();
      assertThat(((LiteralPortSpec) spec).getPorts(), equalTo(IntegerSpace.of(Range.closed(0, 9))));

      spec = specs.next();
      assertThat(
          ((LiteralPortSpec) spec).getPorts(),
          equalTo(IntegerSpace.of(Range.closed(0, 65535)).difference(IntegerSpace.of(15))));

      spec = specs.next();
      assertThat(((PortGroupPortSpec) spec).getName(), equalTo("mysrcportgroup"));

      spec = specs.next();
      assertThat(
          ((LiteralPortSpec) spec).getPorts(), equalTo(IntegerSpace.of(Range.closed(20, 25))));
    }
    // TODO: extract and test UDP nve vni match
    {
      IpAccessList acl = vc.getIpAccessLists().get("acl_l4_fragments_semantics");
      Iterator<IpAccessListLine> lines = acl.getLines().values().iterator();
      ActionIpAccessListLine line;

      line = (ActionIpAccessListLine) lines.next();
      assertThat(line.getAction(), equalTo(LineAction.PERMIT));
      assertThat(
          ((LiteralIpAddressSpec) line.getSrcAddressSpec()).getIpSpace().accept(SRC_IP_BDD),
          equalTo(SRC_IP_BDD.toBDD(Ip.parse("192.0.2.1"))));
      assertThat(line.getProtocol(), equalTo(IpProtocol.ICMP));

      line = (ActionIpAccessListLine) lines.next();
      assertThat(line.getAction(), equalTo(LineAction.DENY));
      assertThat(
          ((LiteralIpAddressSpec) line.getSrcAddressSpec()).getIpSpace().accept(SRC_IP_BDD),
          equalTo(SRC_IP_BDD.toBDD(Ip.parse("192.0.2.1"))));
      assertThat(line.getProtocol(), equalTo(IpProtocol.ICMP));

      line = (ActionIpAccessListLine) lines.next();
      assertThat(line.getAction(), equalTo(LineAction.PERMIT));
      assertThat(
          ((LiteralIpAddressSpec) line.getSrcAddressSpec()).getIpSpace().accept(SRC_IP_BDD),
          equalTo(SRC_IP_BDD.toBDD(Ip.parse("192.0.2.1"))));
      assertThat(line.getProtocol(), equalTo(IpProtocol.fromNumber(2)));

      line = (ActionIpAccessListLine) lines.next();
      assertThat(line.getAction(), equalTo(LineAction.DENY));
      assertThat(
          ((LiteralIpAddressSpec) line.getSrcAddressSpec()).getIpSpace().accept(SRC_IP_BDD),
          equalTo(SRC_IP_BDD.toBDD(Ip.parse("192.0.2.1"))));
      assertThat(line.getProtocol(), equalTo(IpProtocol.fromNumber(3)));

      line = (ActionIpAccessListLine) lines.next();
      assertThat(line.getAction(), equalTo(LineAction.PERMIT));
      assertThat(
          ((LiteralIpAddressSpec) line.getSrcAddressSpec()).getIpSpace().accept(SRC_IP_BDD),
          equalTo(SRC_IP_BDD.toBDD(Ip.parse("192.0.2.1"))));
      assertThat(line.getProtocol(), equalTo(IpProtocol.fromNumber(4)));
      assertTrue(line.getFragments());

      line = (ActionIpAccessListLine) lines.next();
      assertThat(line.getAction(), equalTo(LineAction.DENY));
      assertThat(
          ((LiteralIpAddressSpec) line.getSrcAddressSpec()).getIpSpace().accept(SRC_IP_BDD),
          equalTo(SRC_IP_BDD.toBDD(Ip.parse("192.0.2.1"))));
      assertThat(line.getProtocol(), equalTo(IpProtocol.fromNumber(5)));
      assertTrue(line.getFragments());
    }
  }

  @Test
  public void testIpAccessListReferences() throws IOException {
    String hostname = "nxos_ip_access_list_references";
    String filename = String.format("configs/%s", hostname);
    ConvertConfigurationAnswerElement ans =
        getBatfishForConfigurationNames(hostname).loadConvertConfigurationAnswerElementOrReparse();

    assertThat(
        ans, hasNumReferrers(filename, CiscoNxosStructureType.IP_ACCESS_LIST, "acl_unused", 0));
  }

  @Test
  public void testIpAsPathAccessListConversion() throws IOException {
    String hostname = "nxos_ip_as_path_access_list";
    Configuration c = parseConfig(hostname);

    assertThat(c.getAsPathAccessLists(), hasKeys("aspacl_seq", "aspacl_test"));
    {
      AsPathAccessList list = c.getAsPathAccessLists().get("aspacl_seq");
      Iterator<AsPathAccessListLine> lines = list.getLines().iterator();
      AsPathAccessListLine line;

      line = lines.next();
      assertThat(line.getAction(), equalTo(LineAction.PERMIT));
      assertThat(line.getRegex(), equalTo(toJavaRegex("^1$")));

      line = lines.next();
      assertThat(line.getAction(), equalTo(LineAction.PERMIT));
      assertThat(line.getRegex(), equalTo(toJavaRegex("^5$")));

      line = lines.next();
      assertThat(line.getAction(), equalTo(LineAction.PERMIT));
      assertThat(line.getRegex(), equalTo(toJavaRegex("^10$")));

      line = lines.next();
      assertThat(line.getAction(), equalTo(LineAction.PERMIT));
      assertThat(line.getRegex(), equalTo(toJavaRegex("^11$")));
    }
    {
      AsPathAccessList list = c.getAsPathAccessLists().get("aspacl_test");
      Iterator<AsPathAccessListLine> lines = list.getLines().iterator();
      AsPathAccessListLine line;

      line = lines.next();
      assertThat(line.getAction(), equalTo(LineAction.DENY));
      assertThat(line.getRegex(), equalTo(toJavaRegex("(_1_2_|_2_1_)")));

      line = lines.next();
      assertThat(line.getAction(), equalTo(LineAction.PERMIT));
      assertThat(line.getRegex(), equalTo(toJavaRegex("_1_")));

      line = lines.next();
      assertThat(line.getAction(), equalTo(LineAction.PERMIT));
      assertThat(line.getRegex(), equalTo(toJavaRegex("_2_")));
    }
  }

  @Test
  public void testIpAsPathAccessListExtraction() {
    String hostname = "nxos_ip_as_path_access_list";
    CiscoNxosConfiguration vc = parseVendorConfig(hostname);

    assertThat(vc.getIpAsPathAccessLists(), hasKeys("aspacl_seq", "aspacl_test"));
    {
      IpAsPathAccessList acl = vc.getIpAsPathAccessLists().get("aspacl_seq");
      // check keySet directly to test iteration order
      assertThat(acl.getLines().keySet(), contains(1L, 5L, 10L, 11L));
    }
    {
      IpAsPathAccessList acl = vc.getIpAsPathAccessLists().get("aspacl_test");
      // check keySet directly to test iteration order
      Iterator<IpAsPathAccessListLine> lines = acl.getLines().values().iterator();
      IpAsPathAccessListLine line;

      line = lines.next();
      assertThat(line.getAction(), equalTo(LineAction.DENY));
      assertThat(line.getRegex(), equalTo("(_1_2_|_2_1_)"));

      line = lines.next();
      assertThat(line.getAction(), equalTo(LineAction.PERMIT));
      assertThat(line.getRegex(), equalTo("_1_"));

      line = lines.next();
      assertThat(line.getAction(), equalTo(LineAction.PERMIT));
      assertThat(line.getRegex(), equalTo("_2_"));
    }
  }

  @Test
  public void testIpAsPathAccessListInvalid() {
    _thrown.expect(ParserBatfishException.class);
    parseVendorConfig("nxos_ip_as_path_access_list_invalid");
  }

  @Test
  public void testIpCommunityListExpandedConversion() throws IOException {
    String hostname = "nxos_ip_community_list_expanded";
    Configuration c = parseConfig(hostname);

    assertThat(c.getCommunityLists(), hasKeys("cl_seq", "cl_test"));
    {
      CommunityList cl = c.getCommunityLists().get("cl_seq");
      Iterator<CommunityListLine> lines = cl.getLines().iterator();
      CommunityListLine line;

      line = lines.next();
      assertThat(line.getAction(), equalTo(LineAction.PERMIT));
      assertThat(
          ((RegexCommunitySet) line.getMatchCondition()).getRegex(), equalTo(toJavaRegex("1:1")));

      line = lines.next();
      assertThat(line.getAction(), equalTo(LineAction.PERMIT));
      assertThat(
          ((RegexCommunitySet) line.getMatchCondition()).getRegex(), equalTo(toJavaRegex("5:5")));

      line = lines.next();
      assertThat(line.getAction(), equalTo(LineAction.PERMIT));
      assertThat(
          ((RegexCommunitySet) line.getMatchCondition()).getRegex(), equalTo(toJavaRegex("10:10")));

      line = lines.next();
      assertThat(line.getAction(), equalTo(LineAction.PERMIT));
      assertThat(
          ((RegexCommunitySet) line.getMatchCondition()).getRegex(), equalTo(toJavaRegex("11:11")));
    }
    {
      CommunityList cl = c.getCommunityLists().get("cl_test");
      Iterator<CommunityListLine> lines = cl.getLines().iterator();
      CommunityListLine line;

      line = lines.next();
      assertThat(line.getAction(), equalTo(LineAction.DENY));
      assertThat(
          ((RegexCommunitySet) line.getMatchCondition()).getRegex(),
          equalTo(toJavaRegex("_1:1.*2:2_")));

      line = lines.next();
      assertThat(line.getAction(), equalTo(LineAction.PERMIT));
      assertThat(
          ((RegexCommunitySet) line.getMatchCondition()).getRegex(), equalTo(toJavaRegex("_1:1_")));

      line = lines.next();
      assertThat(line.getAction(), equalTo(LineAction.PERMIT));
      assertThat(
          ((RegexCommunitySet) line.getMatchCondition()).getRegex(), equalTo(toJavaRegex("_2:2_")));
    }
  }

  @Test
  public void testIpCommunityListExpandedExtraction() {
    String hostname = "nxos_ip_community_list_expanded";
    CiscoNxosConfiguration vc = parseVendorConfig(hostname);

    assertThat(vc.getIpCommunityLists(), hasKeys("cl_seq", "cl_test"));
    {
      IpCommunityListExpanded cl = (IpCommunityListExpanded) vc.getIpCommunityLists().get("cl_seq");
      Iterator<IpCommunityListExpandedLine> lines = cl.getLines().values().iterator();
      IpCommunityListExpandedLine line;

      line = lines.next();
      assertThat(line.getLine(), equalTo(1L));
      assertThat(line.getRegex(), equalTo("1:1"));

      line = lines.next();
      assertThat(line.getLine(), equalTo(5L));
      assertThat(line.getRegex(), equalTo("5:5"));

      line = lines.next();
      assertThat(line.getLine(), equalTo(10L));
      assertThat(line.getRegex(), equalTo("10:10"));

      line = lines.next();
      assertThat(line.getLine(), equalTo(11L));
      assertThat(line.getRegex(), equalTo("11:11"));

      assertFalse(lines.hasNext());
    }
    {
      IpCommunityListExpanded cl =
          (IpCommunityListExpanded) vc.getIpCommunityLists().get("cl_test");
      Iterator<IpCommunityListExpandedLine> lines = cl.getLines().values().iterator();
      IpCommunityListExpandedLine line;

      line = lines.next();
      assertThat(line.getAction(), equalTo(LineAction.DENY));
      assertThat(line.getRegex(), equalTo("_1:1.*2:2_"));

      line = lines.next();
      assertThat(line.getAction(), equalTo(LineAction.PERMIT));
      assertThat(line.getRegex(), equalTo("_1:1_"));

      line = lines.next();
      assertThat(line.getAction(), equalTo(LineAction.PERMIT));
      assertThat(line.getRegex(), equalTo("_2:2_"));

      assertFalse(lines.hasNext());
    }
  }

  @Test
  public void testIpCommunityListStandardConversion() throws IOException {
    String hostname = "nxos_ip_community_list_standard";
    Configuration c = parseConfig(hostname);

    assertThat(c.getCommunityLists(), hasKeys("cl_seq", "cl_values", "cl_test"));
    {
      CommunityList cl = c.getCommunityLists().get("cl_seq");
      Iterator<CommunityListLine> lines = cl.getLines().iterator();
      CommunityListLine line;

      line = lines.next();
      assertThat(line.getAction(), equalTo(LineAction.PERMIT));
      assertThat(
          ((LiteralCommunityConjunction) line.getMatchCondition()).getRequiredCommunities(),
          contains(StandardCommunity.of(1, 1)));

      line = lines.next();
      assertThat(line.getAction(), equalTo(LineAction.PERMIT));
      assertThat(
          ((LiteralCommunityConjunction) line.getMatchCondition()).getRequiredCommunities(),
          contains(StandardCommunity.of(5, 5)));

      line = lines.next();
      assertThat(line.getAction(), equalTo(LineAction.PERMIT));
      assertThat(
          ((LiteralCommunityConjunction) line.getMatchCondition()).getRequiredCommunities(),
          contains(StandardCommunity.of(10, 10)));

      line = lines.next();
      assertThat(line.getAction(), equalTo(LineAction.PERMIT));
      assertThat(
          ((LiteralCommunityConjunction) line.getMatchCondition()).getRequiredCommunities(),
          contains(StandardCommunity.of(11, 11)));
    }
    {
      CommunityList cl = c.getCommunityLists().get("cl_values");
      Iterator<CommunityListLine> lines = cl.getLines().iterator();
      CommunityListLine line;

      line = lines.next();
      assertThat(line.getAction(), equalTo(LineAction.PERMIT));
      assertThat(
          ((LiteralCommunityConjunction) line.getMatchCondition()).getRequiredCommunities(),
          contains(StandardCommunity.of(1, 1)));

      line = lines.next();
      assertThat(line.getAction(), equalTo(LineAction.PERMIT));
      assertThat(
          ((LiteralCommunityConjunction) line.getMatchCondition()).getRequiredCommunities(),
          contains(StandardCommunity.of(WellKnownCommunity.INTERNET)));

      line = lines.next();
      assertThat(line.getAction(), equalTo(LineAction.PERMIT));
      assertThat(
          ((LiteralCommunityConjunction) line.getMatchCondition()).getRequiredCommunities(),
          contains(StandardCommunity.of(WellKnownCommunity.NO_EXPORT_SUBCONFED)));

      line = lines.next();
      assertThat(line.getAction(), equalTo(LineAction.PERMIT));
      assertThat(
          ((LiteralCommunityConjunction) line.getMatchCondition()).getRequiredCommunities(),
          contains(StandardCommunity.of(WellKnownCommunity.NO_ADVERTISE)));

      line = lines.next();
      assertThat(line.getAction(), equalTo(LineAction.PERMIT));
      assertThat(
          ((LiteralCommunityConjunction) line.getMatchCondition()).getRequiredCommunities(),
          contains(StandardCommunity.of(WellKnownCommunity.NO_EXPORT)));
    }
    {
      CommunityList cl = c.getCommunityLists().get("cl_test");
      Iterator<CommunityListLine> lines = cl.getLines().iterator();
      CommunityListLine line;

      line = lines.next();
      assertThat(line.getAction(), equalTo(LineAction.DENY));
      assertThat(
          ((LiteralCommunityConjunction) line.getMatchCondition()).getRequiredCommunities(),
          containsInAnyOrder(StandardCommunity.of(1, 1), StandardCommunity.of(2, 2)));

      line = lines.next();
      assertThat(line.getAction(), equalTo(LineAction.PERMIT));
      assertThat(
          ((LiteralCommunityConjunction) line.getMatchCondition()).getRequiredCommunities(),
          containsInAnyOrder(StandardCommunity.of(1, 1)));

      line = lines.next();
      assertThat(line.getAction(), equalTo(LineAction.PERMIT));
      assertThat(
          ((LiteralCommunityConjunction) line.getMatchCondition()).getRequiredCommunities(),
          containsInAnyOrder(StandardCommunity.of(2, 2)));
    }
  }

  @Test
  public void testIpCommunityListStandardExtraction() {
    String hostname = "nxos_ip_community_list_standard";
    CiscoNxosConfiguration vc = parseVendorConfig(hostname);

    assertThat(vc.getIpCommunityLists(), hasKeys("cl_seq", "cl_values", "cl_test"));
    {
      IpCommunityListStandard cl = (IpCommunityListStandard) vc.getIpCommunityLists().get("cl_seq");
      Iterator<IpCommunityListStandardLine> lines = cl.getLines().values().iterator();
      IpCommunityListStandardLine line;

      line = lines.next();
      assertThat(line.getLine(), equalTo(1L));
      assertThat(line.getCommunities(), contains(StandardCommunity.of(1, 1)));

      line = lines.next();
      assertThat(line.getLine(), equalTo(5L));
      assertThat(line.getCommunities(), contains(StandardCommunity.of(5, 5)));

      line = lines.next();
      assertThat(line.getLine(), equalTo(10L));
      assertThat(line.getCommunities(), contains(StandardCommunity.of(10, 10)));

      line = lines.next();
      assertThat(line.getLine(), equalTo(11L));
      assertThat(line.getCommunities(), contains(StandardCommunity.of(11, 11)));

      assertFalse(lines.hasNext());
    }
    {
      IpCommunityListStandard cl =
          (IpCommunityListStandard) vc.getIpCommunityLists().get("cl_values");
      assertThat(
          cl.getLines().values().stream()
              .map(IpCommunityListStandardLine::getCommunities)
              .map(Iterables::getOnlyElement)
              .collect(ImmutableList.toImmutableList()),
          contains(
              StandardCommunity.of(1, 1),
              StandardCommunity.of(WellKnownCommunity.INTERNET),
              StandardCommunity.of(WellKnownCommunity.NO_EXPORT_SUBCONFED),
              StandardCommunity.of(WellKnownCommunity.NO_ADVERTISE),
              StandardCommunity.of(WellKnownCommunity.NO_EXPORT)));
    }
    {
      IpCommunityListStandard cl =
          (IpCommunityListStandard) vc.getIpCommunityLists().get("cl_test");
      Iterator<IpCommunityListStandardLine> lines = cl.getLines().values().iterator();
      IpCommunityListStandardLine line;

      line = lines.next();
      assertThat(line.getAction(), equalTo(LineAction.DENY));
      assertThat(
          line.getCommunities(), contains(StandardCommunity.of(1, 1), StandardCommunity.of(2, 2)));

      line = lines.next();
      assertThat(line.getAction(), equalTo(LineAction.PERMIT));
      assertThat(line.getCommunities(), contains(StandardCommunity.of(1, 1)));

      line = lines.next();
      assertThat(line.getAction(), equalTo(LineAction.PERMIT));
      assertThat(line.getCommunities(), contains(StandardCommunity.of(2, 2)));

      assertFalse(lines.hasNext());
    }
  }

  @Test
  public void testIpDomainNameConversion() throws IOException {
    String hostname = "nxos_ip_domain_name";
    Configuration c = parseConfig(hostname);

    assertThat(c.getDomainName(), equalTo("example.com"));
  }

  @Test
  public void testIpDomainNameExtraction() {
    String hostname = "nxos_ip_domain_name";
    CiscoNxosConfiguration vc = parseVendorConfig(hostname);

    assertThat(vc.getIpDomainName(), equalTo("example.com"));
  }

  @Test
  public void testIpNameServerConversion() throws IOException {
    String hostname = "nxos_ip_name_server";
    Configuration c = parseConfig(hostname);

    assertThat(
        c.getDnsServers(),
        containsInAnyOrder("192.0.2.1", "192.0.2.2", "192.0.2.3", "dead:beef::1"));
  }

  @Test
  public void testIpNameServerExtraction() {
    String hostname = "nxos_ip_name_server";
    CiscoNxosConfiguration vc = parseVendorConfig(hostname);

    assertThat(
        vc.getIpNameServersByUseVrf(),
        equalTo(
            ImmutableMap.of(
                DEFAULT_VRF_NAME,
                ImmutableList.of("192.0.2.2", "192.0.2.1", "dead:beef::1"),
                "management",
                ImmutableList.of("192.0.2.3"))));
  }

  @Test
  public void testIpPrefixListConversion() throws IOException {
    String hostname = "nxos_ip_prefix_list";
    Configuration c = parseConfig(hostname);

    assertThat(c, hasRouteFilterLists(hasKeys("pl_empty", "pl_test", "pl_range")));
    {
      RouteFilterList r = c.getRouteFilterLists().get("pl_empty");
      assertThat(r, RouteFilterListMatchers.hasLines(empty()));
    }
    {
      RouteFilterList r = c.getRouteFilterLists().get("pl_test");
      Iterator<RouteFilterLine> lines = r.getLines().iterator();
      RouteFilterLine line;

      line = lines.next();
      assertThat(line.getAction(), equalTo(LineAction.PERMIT));
      assertThat(line.getIpWildcard().toPrefix(), equalTo(Prefix.parse("10.0.3.0/24")));

      line = lines.next();
      assertThat(line.getAction(), equalTo(LineAction.PERMIT));
      assertThat(line.getIpWildcard().toPrefix(), equalTo(Prefix.parse("10.0.1.0/24")));

      line = lines.next();
      assertThat(line.getAction(), equalTo(LineAction.DENY));
      assertThat(line.getIpWildcard().toPrefix(), equalTo(Prefix.parse("10.0.2.0/24")));

      line = lines.next();
      assertThat(line.getAction(), equalTo(LineAction.PERMIT));
      assertThat(line.getIpWildcard().toPrefix(), equalTo(Prefix.parse("10.0.4.0/24")));
    }
    {
      RouteFilterList r = c.getRouteFilterLists().get("pl_range");
      Iterator<RouteFilterLine> lines = r.getLines().iterator();
      RouteFilterLine line;

      line = lines.next();
      assertThat(line.getAction(), equalTo(LineAction.PERMIT));
      assertThat(line.getLengthRange(), equalTo(new SubRange(16, Prefix.MAX_PREFIX_LENGTH)));
      assertThat(line.getIpWildcard().toPrefix(), equalTo(Prefix.parse("10.10.0.0/16")));

      line = lines.next();
      assertThat(line.getAction(), equalTo(LineAction.PERMIT));
      assertThat(line.getLengthRange(), equalTo(new SubRange(24, 24)));
      assertThat(line.getIpWildcard().toPrefix(), equalTo(Prefix.parse("10.10.0.0/16")));

      line = lines.next();
      assertThat(line.getAction(), equalTo(LineAction.PERMIT));
      assertThat(line.getLengthRange(), equalTo(new SubRange(8, Prefix.MAX_PREFIX_LENGTH)));
      assertThat(line.getIpWildcard().toPrefix(), equalTo(Prefix.parse("10.10.0.0/16")));

      line = lines.next();
      assertThat(line.getAction(), equalTo(LineAction.PERMIT));
      assertThat(line.getLengthRange(), equalTo(new SubRange(20, 24)));
      assertThat(line.getIpWildcard().toPrefix(), equalTo(Prefix.parse("10.10.0.0/16")));

      line = lines.next();
      assertThat(line.getAction(), equalTo(LineAction.PERMIT));
      assertThat(line.getLengthRange(), equalTo(new SubRange(16, 24)));
      assertThat(line.getIpWildcard().toPrefix(), equalTo(Prefix.parse("10.10.0.0/16")));
    }
  }

  @Test
  public void testIpPrefixListExtraction() {
    String hostname = "nxos_ip_prefix_list";
    CiscoNxosConfiguration vc = parseVendorConfig(hostname);

    assertThat(vc.getIpPrefixLists(), hasKeys("pl_empty", "pl_test", "pl_range"));

    {
      IpPrefixList pl = vc.getIpPrefixLists().get("pl_empty");
      assertThat(pl.getDescription(), equalTo("An empty prefix-list"));
      assertThat(pl.getLines(), anEmptyMap());
    }
    {
      IpPrefixList pl = vc.getIpPrefixLists().get("pl_test");
      assertThat(pl.getDescription(), nullValue());
      assertThat(pl.getLines().keySet(), contains(3L, 5L, 10L, 15L));
      Iterator<IpPrefixListLine> lines = pl.getLines().values().iterator();
      IpPrefixListLine line;

      line = lines.next();
      assertThat(line.getAction(), equalTo(LineAction.PERMIT));
      assertThat(line.getLine(), equalTo(3L));
      assertThat(line.getPrefix(), equalTo(Prefix.parse("10.0.3.0/24")));

      line = lines.next();
      assertThat(line.getAction(), equalTo(LineAction.PERMIT));
      assertThat(line.getLine(), equalTo(5L));
      assertThat(line.getPrefix(), equalTo(Prefix.parse("10.0.1.0/24")));

      line = lines.next();
      assertThat(line.getAction(), equalTo(LineAction.DENY));
      assertThat(line.getLine(), equalTo(10L));
      assertThat(line.getPrefix(), equalTo(Prefix.parse("10.0.2.0/24")));

      line = lines.next();
      assertThat(line.getAction(), equalTo(LineAction.PERMIT));
      assertThat(line.getLine(), equalTo(15L));
      assertThat(line.getPrefix(), equalTo(Prefix.parse("10.0.4.0/24")));
    }
    {
      IpPrefixList pl = vc.getIpPrefixLists().get("pl_range");
      assertThat(pl.getDescription(), nullValue());
      assertThat(pl.getLines().keySet(), contains(5L, 10L, 15L, 20L, 25L));
      Iterator<IpPrefixListLine> lines = pl.getLines().values().iterator();
      IpPrefixListLine line;

      line = lines.next();
      assertThat(line.getAction(), equalTo(LineAction.PERMIT));
      assertThat(line.getLengthRange(), equalTo(new SubRange(16, Prefix.MAX_PREFIX_LENGTH)));
      assertThat(line.getLine(), equalTo(5L));
      assertThat(line.getPrefix(), equalTo(Prefix.parse("10.10.0.0/16")));

      line = lines.next();
      assertThat(line.getAction(), equalTo(LineAction.PERMIT));
      assertThat(line.getLengthRange(), equalTo(new SubRange(24, 24)));
      assertThat(line.getLine(), equalTo(10L));
      assertThat(line.getPrefix(), equalTo(Prefix.parse("10.10.0.0/16")));

      line = lines.next();
      assertThat(line.getAction(), equalTo(LineAction.PERMIT));
      assertThat(line.getLengthRange(), equalTo(new SubRange(8, Prefix.MAX_PREFIX_LENGTH)));
      assertThat(line.getLine(), equalTo(15L));
      assertThat(line.getPrefix(), equalTo(Prefix.parse("10.10.0.0/16")));

      line = lines.next();
      assertThat(line.getAction(), equalTo(LineAction.PERMIT));
      assertThat(line.getLengthRange(), equalTo(new SubRange(20, 24)));
      assertThat(line.getLine(), equalTo(20L));
      assertThat(line.getPrefix(), equalTo(Prefix.parse("10.10.0.0/16")));

      line = lines.next();
      assertThat(line.getAction(), equalTo(LineAction.PERMIT));
      assertThat(line.getLengthRange(), equalTo(new SubRange(16, 24)));
      assertThat(line.getLine(), equalTo(25L));
      assertThat(line.getPrefix(), equalTo(Prefix.parse("10.10.0.0/16")));
    }
  }

  @Test
  public void testIpSla() {
    String hostname = "nxos_ip_sla";
    CiscoNxosConfiguration vc = parseVendorConfig(hostname);
    assertThat(vc, notNullValue());
    // TODO: test ip sla extraction
  }

  @Test
  public void testIpv6AccessListConversion() throws IOException {
    Configuration c = parseConfig("nxos_ipv6_access_list");

    assertThat(c.getIp6AccessLists(), hasKeys("v6acl1"));
    // TODO: convert lines
  }

  @Test
  public void testIpv6AccessListExtraction() {
    CiscoNxosConfiguration vc = parseVendorConfig("nxos_ipv6_access_list");

    assertThat(vc.getIpv6AccessLists(), hasKeys("v6acl1"));
    // TODO: extract lines
  }

  @Test
  public void testIpv6PrefixListConversion() throws IOException {
    String hostname = "nxos_ipv6_prefix_list";
    Configuration c = parseConfig(hostname);

    assertThat(c, hasRoute6FilterLists(hasKeys("pl_empty", "pl_test", "pl_range")));
    {
      Route6FilterList r = c.getRoute6FilterLists().get("pl_empty");
      assertThat(r, Route6FilterListMatchers.hasLines(empty()));
    }
    {
      Route6FilterList r = c.getRoute6FilterLists().get("pl_test");
      Iterator<Route6FilterLine> lines = r.getLines().iterator();
      Route6FilterLine line;

      line = lines.next();
      assertThat(line.getAction(), equalTo(LineAction.PERMIT));
      assertThat(line.getIpWildcard().toPrefix(), equalTo(Prefix6.parse("10::3:0/120")));

      line = lines.next();
      assertThat(line.getAction(), equalTo(LineAction.PERMIT));
      assertThat(line.getIpWildcard().toPrefix(), equalTo(Prefix6.parse("10::1:0/120")));

      line = lines.next();
      assertThat(line.getAction(), equalTo(LineAction.DENY));
      assertThat(line.getIpWildcard().toPrefix(), equalTo(Prefix6.parse("10::2:0/120")));

      line = lines.next();
      assertThat(line.getAction(), equalTo(LineAction.PERMIT));
      assertThat(line.getIpWildcard().toPrefix(), equalTo(Prefix6.parse("10::4:0/120")));
    }
    {
      Route6FilterList r = c.getRoute6FilterLists().get("pl_range");
      Iterator<Route6FilterLine> lines = r.getLines().iterator();
      Route6FilterLine line;

      line = lines.next();
      assertThat(line.getAction(), equalTo(LineAction.PERMIT));
      assertThat(line.getLengthRange(), equalTo(new SubRange(112, Prefix6.MAX_PREFIX_LENGTH)));
      assertThat(line.getIpWildcard().toPrefix(), equalTo(Prefix6.parse("10:10::/112")));

      line = lines.next();
      assertThat(line.getAction(), equalTo(LineAction.PERMIT));
      assertThat(line.getLengthRange(), equalTo(new SubRange(120, 120)));
      assertThat(line.getIpWildcard().toPrefix(), equalTo(Prefix6.parse("10:10::/112")));

      line = lines.next();
      assertThat(line.getAction(), equalTo(LineAction.PERMIT));
      assertThat(line.getLengthRange(), equalTo(new SubRange(104, Prefix6.MAX_PREFIX_LENGTH)));
      assertThat(line.getIpWildcard().toPrefix(), equalTo(Prefix6.parse("10:10::/112")));

      line = lines.next();
      assertThat(line.getAction(), equalTo(LineAction.PERMIT));
      assertThat(line.getLengthRange(), equalTo(new SubRange(116, 120)));
      assertThat(line.getIpWildcard().toPrefix(), equalTo(Prefix6.parse("10:10::/112")));

      line = lines.next();
      assertThat(line.getAction(), equalTo(LineAction.PERMIT));
      assertThat(line.getLengthRange(), equalTo(new SubRange(112, 120)));
      assertThat(line.getIpWildcard().toPrefix(), equalTo(Prefix6.parse("10:10::/112")));
    }
  }

  @Test
  public void testIpv6PrefixListExtraction() {
    String hostname = "nxos_ipv6_prefix_list";
    CiscoNxosConfiguration vc = parseVendorConfig(hostname);

    assertThat(vc.getIpv6PrefixLists(), hasKeys("pl_empty", "pl_test", "pl_range"));

    {
      Ipv6PrefixList pl = vc.getIpv6PrefixLists().get("pl_empty");
      assertThat(pl.getDescription(), equalTo("An empty prefix-list"));
      assertThat(pl.getLines(), anEmptyMap());
    }
    {
      Ipv6PrefixList pl = vc.getIpv6PrefixLists().get("pl_test");
      assertThat(pl.getDescription(), nullValue());
      assertThat(pl.getLines().keySet(), contains(3L, 5L, 10L, 15L));
      Iterator<Ipv6PrefixListLine> lines = pl.getLines().values().iterator();
      Ipv6PrefixListLine line;

      line = lines.next();
      assertThat(line.getAction(), equalTo(LineAction.PERMIT));
      assertThat(line.getLine(), equalTo(3L));
      assertThat(line.getPrefix6(), equalTo(Prefix6.parse("10::3:0/120")));

      line = lines.next();
      assertThat(line.getAction(), equalTo(LineAction.PERMIT));
      assertThat(line.getLine(), equalTo(5L));
      assertThat(line.getPrefix6(), equalTo(Prefix6.parse("10::1:0/120")));

      line = lines.next();
      assertThat(line.getAction(), equalTo(LineAction.DENY));
      assertThat(line.getLine(), equalTo(10L));
      assertThat(line.getPrefix6(), equalTo(Prefix6.parse("10::2:0/120")));

      line = lines.next();
      assertThat(line.getAction(), equalTo(LineAction.PERMIT));
      assertThat(line.getLine(), equalTo(15L));
      assertThat(line.getPrefix6(), equalTo(Prefix6.parse("10::4:0/120")));
    }
    {
      Ipv6PrefixList pl = vc.getIpv6PrefixLists().get("pl_range");
      assertThat(pl.getDescription(), nullValue());
      assertThat(pl.getLines().keySet(), contains(5L, 10L, 15L, 20L, 25L));
      Iterator<Ipv6PrefixListLine> lines = pl.getLines().values().iterator();
      Ipv6PrefixListLine line;

      line = lines.next();
      assertThat(line.getAction(), equalTo(LineAction.PERMIT));
      assertThat(line.getLengthRange(), equalTo(new SubRange(112, Prefix6.MAX_PREFIX_LENGTH)));
      assertThat(line.getLine(), equalTo(5L));
      assertThat(line.getPrefix6(), equalTo(Prefix6.parse("10:10::/112")));

      line = lines.next();
      assertThat(line.getAction(), equalTo(LineAction.PERMIT));
      assertThat(line.getLengthRange(), equalTo(new SubRange(120, 120)));
      assertThat(line.getLine(), equalTo(10L));
      assertThat(line.getPrefix6(), equalTo(Prefix6.parse("10:10::/112")));

      line = lines.next();
      assertThat(line.getAction(), equalTo(LineAction.PERMIT));
      assertThat(line.getLengthRange(), equalTo(new SubRange(104, Prefix6.MAX_PREFIX_LENGTH)));
      assertThat(line.getLine(), equalTo(15L));
      assertThat(line.getPrefix6(), equalTo(Prefix6.parse("10:10::/112")));

      line = lines.next();
      assertThat(line.getAction(), equalTo(LineAction.PERMIT));
      assertThat(line.getLengthRange(), equalTo(new SubRange(116, 120)));
      assertThat(line.getLine(), equalTo(20L));
      assertThat(line.getPrefix6(), equalTo(Prefix6.parse("10:10::/112")));

      line = lines.next();
      assertThat(line.getAction(), equalTo(LineAction.PERMIT));
      assertThat(line.getLengthRange(), equalTo(new SubRange(112, 120)));
      assertThat(line.getLine(), equalTo(25L));
      assertThat(line.getPrefix6(), equalTo(Prefix6.parse("10:10::/112")));
    }
  }

  @Test
  public void testLoggingConversion() throws IOException {
    String hostname = "nxos_logging";
    Configuration c = parseConfig(hostname);

    assertThat(c.getLoggingServers(), containsInAnyOrder("192.0.2.1", "192.0.2.2"));
    assertThat(c.getLoggingSourceInterface(), equalTo("loopback0"));
  }

  @Test
  public void testLoggingExtraction() {
    String hostname = "nxos_logging";
    CiscoNxosConfiguration vc = parseVendorConfig(hostname);

    assertThat(vc.getLoggingServers(), hasKeys("192.0.2.1", "192.0.2.2"));
    assertThat(vc.getLoggingSourceInterface(), equalTo("loopback0"));
  }

  @Test
<<<<<<< HEAD
  public void testMonitorParsing() {
    String hostname = "nxos_monitor";
    assertThat(parseVendorConfig(hostname), notNullValue()); // todo: move beyond parsing
=======
  public void testNexus3000DefaultsConversion() throws IOException {
    String hostname = "nxos_nexus_3000_defaults";
    Configuration c = parseConfig(hostname);

    assertThat(c.getVendorFamily().getCiscoNxos().getPlatform(), equalTo(NEXUS_3000));
    assertThat(c, hasInterface("Ethernet1/1", isActive()));
  }

  @Test
  public void testNexus3000DefaultsExtraction() {
    String hostname = "nxos_nexus_3000_defaults";
    CiscoNxosConfiguration vc = parseVendorConfig(hostname);

    assertThat(vc.getBootSystemSup1(), equalTo("bootflash:/n3000-uk9.6.0.2.U3.2.bin"));
    assertThat(vc.getInterfaces(), hasKeys("Ethernet1/1"));
    assertThat(vc.getInterfaces().get("Ethernet1/1").getShutdown(), nullValue());
  }

  @Test
  public void testNexus5000DefaultsConversion() throws IOException {
    String hostname = "nxos_nexus_5000_defaults";
    Configuration c = parseConfig(hostname);

    assertThat(c.getVendorFamily().getCiscoNxos().getPlatform(), equalTo(NEXUS_5000));
    assertThat(c, hasInterface("Ethernet1/1", isActive()));
  }

  @Test
  public void testNexus5000DefaultsExtraction() {
    String hostname = "nxos_nexus_5000_defaults";
    CiscoNxosConfiguration vc = parseVendorConfig(hostname);

    assertThat(vc.getBootSystemSup1(), equalTo("bootflash:/n5000-uk9.5.1.3.N1.1a.bin"));
    assertThat(vc.getInterfaces(), hasKeys("Ethernet1/1"));
    assertThat(vc.getInterfaces().get("Ethernet1/1").getShutdown(), nullValue());
  }

  @Test
  public void testNexus6000DefaultsConversion() throws IOException {
    String hostname = "nxos_nexus_6000_defaults";
    Configuration c = parseConfig(hostname);

    assertThat(c.getVendorFamily().getCiscoNxos().getPlatform(), equalTo(NEXUS_6000));
    assertThat(c, hasInterface("Ethernet1/1", isActive()));
  }

  @Test
  public void testNexus6000DefaultsExtraction() {
    String hostname = "nxos_nexus_6000_defaults";
    CiscoNxosConfiguration vc = parseVendorConfig(hostname);

    assertThat(vc.getBootSystemSup1(), equalTo("bootflash:/n6000-uk9.6.0.2.N2.3.bin"));
    assertThat(vc.getInterfaces(), hasKeys("Ethernet1/1"));
    assertThat(vc.getInterfaces().get("Ethernet1/1").getShutdown(), nullValue());
  }

  @Test
  public void testNexusUnknownDefaultsConversion() throws IOException {
    String hostname = "nxos_nexus_unknown_defaults";
    Configuration c = parseConfig(hostname);

    assertThat(c.getVendorFamily().getCiscoNxos().getPlatform(), equalTo(NexusPlatform.UNKNOWN));
    assertThat(c, hasInterface("Ethernet1/1", isActive(false)));
  }

  @Test
  public void testNexusUnknownDefaultsExtraction() {
    String hostname = "nxos_nexus_unknown_defaults";
    CiscoNxosConfiguration vc = parseVendorConfig(hostname);

    assertThat(vc.getBootSystemSup1(), nullValue());
    assertThat(vc.getInterfaces(), hasKeys("Ethernet1/1"));
    assertThat(vc.getInterfaces().get("Ethernet1/1").getShutdown(), nullValue());
>>>>>>> b56f9f82
  }

  @Test
  public void testNtpConversion() throws IOException {
    Configuration c = parseConfig("nxos_ntp");

    assertThat(c.getNtpServers(), containsInAnyOrder("192.0.2.1", "192.0.2.2", "192.0.2.3"));
    assertThat(c.getNtpSourceInterface(), equalTo("mgmt0"));
  }

  @Test
  public void testNtpExtraction() {
    CiscoNxosConfiguration vc = parseVendorConfig("nxos_ntp");

    assertThat(vc.getNtpServers(), hasKeys("192.0.2.1", "192.0.2.2", "192.0.2.3"));
    {
      NtpServer ntpServer = vc.getNtpServers().get("192.0.2.1");
      assertFalse(ntpServer.getPrefer());
      assertThat(ntpServer.getUseVrf(), nullValue());
    }
    {
      NtpServer ntpServer = vc.getNtpServers().get("192.0.2.2");
      assertFalse(ntpServer.getPrefer());
      assertThat(ntpServer.getUseVrf(), equalTo("management"));
    }
    {
      NtpServer ntpServer = vc.getNtpServers().get("192.0.2.3");
      assertTrue(ntpServer.getPrefer());
      assertThat(ntpServer.getUseVrf(), nullValue());
    }

    assertThat(vc.getNtpSourceInterface(), equalTo("mgmt0"));
  }

  @Test
  public void testNveExtraction() {
    CiscoNxosConfiguration vc = parseVendorConfig("nxos_nve");
    Map<Integer, Nve> nves = vc.getNves();
    assertThat(nves, hasKeys(1, 2, 3, 4));
    {
      Nve nve = nves.get(1);
      assertFalse(nve.isShutdown());
      assertThat(nve.getSourceInterface(), equalTo("loopback0"));
      assertThat(nve.getGlobalIngressReplicationProtocol(), nullValue());
      assertTrue(nve.isGlobalSuppressArp());
      assertThat(nve.getHostReachabilityProtocol(), equalTo(HostReachabilityProtocol.BGP));
      assertThat(nve.getMulticastGroupL2(), equalTo(Ip.parse("233.0.0.0")));
      assertThat(nve.getMulticastGroupL3(), equalTo(Ip.parse("234.0.0.0")));
      int vni = 10001;
      assertThat(nve.getMemberVnis(), hasKeys(vni));
      NveVni vniConfig = nve.getMemberVni(vni);
      assertThat(vniConfig.getVni(), equalTo(vni));
      assertThat(vniConfig.getSuppressArp(), nullValue());
      assertThat(
          vniConfig.getIngressReplicationProtocol(), equalTo(IngressReplicationProtocol.BGP));
      assertThat(vniConfig.getMcastGroup(), equalTo(Ip.parse("235.0.0.0")));
    }
    {
      Nve nve = nves.get(2);
      assertFalse(nve.isShutdown());
      assertThat(nve.getSourceInterface(), equalTo("loopback0"));
      assertThat(
          nve.getGlobalIngressReplicationProtocol(), equalTo(IngressReplicationProtocol.BGP));
      assertTrue(nve.isGlobalSuppressArp());
      assertThat(nve.getHostReachabilityProtocol(), equalTo(HostReachabilityProtocol.BGP));
      int vni = 20001;
      assertThat(nve.getMemberVnis(), hasKeys(vni));
      NveVni vniConfig = nve.getMemberVni(vni);
      assertThat(vniConfig.getVni(), equalTo(vni));
      assertThat(vniConfig.getSuppressArp(), equalTo(Boolean.FALSE));
      assertThat(vniConfig.getIngressReplicationProtocol(), nullValue());
      assertThat(vniConfig.getMcastGroup(), nullValue());
      assertThat(nve.getMulticastGroupL2(), nullValue());
      assertThat(nve.getMulticastGroupL3(), nullValue());
    }
    {
      Nve nve = nves.get(3);
      assertTrue(nve.isShutdown());
      assertThat(nve.getSourceInterface(), nullValue());
      assertThat(nve.getGlobalIngressReplicationProtocol(), nullValue());
      assertFalse(nve.isGlobalSuppressArp());
      assertThat(nve.getHostReachabilityProtocol(), nullValue());
      assertThat(nve.getMulticastGroupL2(), nullValue());
      assertThat(nve.getMulticastGroupL3(), nullValue());
      int vni = 30001;
      assertThat(nve.getMemberVnis(), hasKeys(vni));
      NveVni vniConfig = nve.getMemberVni(vni);
      assertThat(vniConfig.getSuppressArp(), nullValue());
      assertThat(
          vniConfig.getIngressReplicationProtocol(), equalTo(IngressReplicationProtocol.STATIC));
      assertThat(vniConfig.getMcastGroup(), nullValue());
    }
    {
      Nve nve = nves.get(4);
      assertTrue(nve.isShutdown());
      assertThat(nve.getSourceInterface(), equalTo("loopback4"));
      assertThat(nve.getGlobalIngressReplicationProtocol(), nullValue());
      assertFalse(nve.isGlobalSuppressArp());
      assertThat(nve.getMulticastGroupL2(), nullValue());
      assertThat(nve.getMulticastGroupL3(), nullValue());
      int vni = 40001;
      assertThat(nve.getMemberVnis(), hasKeys(vni));
      NveVni vniConfig = nve.getMemberVni(vni);
      assertThat(vniConfig.getSuppressArp(), nullValue());
      assertThat(
          vniConfig.getIngressReplicationProtocol(), equalTo(IngressReplicationProtocol.STATIC));
      assertThat(vniConfig.getMcastGroup(), nullValue());
      assertThat(vniConfig.getPeerIps(), equalTo(ImmutableSet.of(Ip.parse("4.0.0.1"))));
    }
  }

  @Test
  public void testNveVnisConversion() throws IOException {
    Configuration c = parseConfig("nxos_nve_vnis");

    assertThat(c, hasDefaultVrf(hasVniSettings(hasKey(10001))));
    assertThat(
        c.getDefaultVrf().getVniSettings().get(10001),
        allOf(
            hasBumTransportIps(equalTo(ImmutableSortedSet.of(Ip.parse("235.0.0.0")))),
            hasBumTransportMethod(equalTo(BumTransportMethod.MULTICAST_GROUP)),
            hasSourceAddress(nullValue()),
            hasUdpPort(equalTo(DEFAULT_UDP_PORT)),
            VniSettingsMatchers.hasVlan(equalTo(2)),
            hasVni(10001)));

    String tenant1 = "tenant1"; // 20001 is an L3 VNI so it should be mapped to a VRF
    assertThat(c, hasVrf(tenant1, hasVniSettings(hasKey(20001))));
    assertThat(
        c.getVrfs().get(tenant1).getVniSettings().get(20001),
        allOf(
            // L3 mcast IP
            hasBumTransportIps(equalTo(ImmutableSortedSet.of(Ip.parse("234.0.0.0")))),
            hasBumTransportMethod(equalTo(BumTransportMethod.MULTICAST_GROUP)),
            hasSourceAddress(nullValue()),
            hasUdpPort(equalTo(DEFAULT_UDP_PORT)),
            VniSettingsMatchers.hasVlan(equalTo(3)),
            hasVni(20001)));

    assertThat(c, hasDefaultVrf(hasVniSettings(hasKey(30001))));
    assertThat(
        c.getDefaultVrf().getVniSettings().get(30001),
        allOf(
            // L2 mcast IP
            hasBumTransportIps(equalTo(ImmutableSortedSet.of(Ip.parse("233.0.0.0")))),
            hasBumTransportMethod(equalTo(BumTransportMethod.MULTICAST_GROUP)),
            hasSourceAddress(nullValue()),
            hasUdpPort(equalTo(DEFAULT_UDP_PORT)),
            VniSettingsMatchers.hasVlan(equalTo(4)),
            hasVni(30001)));

    assertThat(c, hasDefaultVrf(hasVniSettings(hasKey(40001))));
    assertThat(
        c.getDefaultVrf().getVniSettings().get(40001),
        allOf(
            hasBumTransportIps(equalTo(ImmutableSortedSet.of(Ip.parse("4.0.0.1")))),
            hasBumTransportMethod(equalTo(BumTransportMethod.UNICAST_FLOOD_GROUP)),
            hasSourceAddress(equalTo(Ip.parse("1.1.1.1"))),
            hasUdpPort(equalTo(DEFAULT_UDP_PORT)),
            VniSettingsMatchers.hasVlan(equalTo(5)),
            hasVni(40001)));

    // VLAN for VNI 500001 is shutdown
    assertThat(c, not(hasDefaultVrf(hasVniSettings(hasKey(50001)))));
  }

  @Test
  public void testObjectGroupIpAddressExtraction() {
    String hostname = "nxos_object_group_ip_address";
    CiscoNxosConfiguration vc = parseVendorConfig(hostname);

    assertThat(vc.getObjectGroups(), hasKeys("og_indices", "og_syntax"));
    {
      ObjectGroupIpAddress group = (ObjectGroupIpAddress) vc.getObjectGroups().get("og_indices");
      assertThat(group.getLines(), hasKeys(10L, 13L, 15L, 25L));
      assertThat(
          group.getLines().values().stream()
              .map(ObjectGroupIpAddressLine::getLine)
              .collect(ImmutableList.toImmutableList()),
          contains(10L, 13L, 15L, 25L));
    }
    {
      ObjectGroupIpAddress group = (ObjectGroupIpAddress) vc.getObjectGroups().get("og_syntax");
      Iterator<ObjectGroupIpAddressLine> lines = group.getLines().values().iterator();
      ObjectGroupIpAddressLine line;

      line = lines.next();
      assertThat(line.getIpWildcard(), equalTo(IpWildcard.create(Ip.parse("10.0.0.1"))));

      line = lines.next();
      assertThat(
          line.getIpWildcard(),
          equalTo(ipWithWildcardMask(Ip.parse("10.0.0.0"), Ip.parse("0.255.0.255"))));

      line = lines.next();
      assertThat(line.getIpWildcard(), equalTo(IpWildcard.create(Prefix.parse("10.0.0.0/24"))));
    }
  }

  @Test
  public void testObjectGroupIpAddressReferences() throws IOException {
    String hostname = "nxos_object_group_ip_address_references";
    String filename = String.format("configs/%s", hostname);
    ConvertConfigurationAnswerElement ans =
        getBatfishForConfigurationNames(hostname).loadConvertConfigurationAnswerElementOrReparse();

    assertThat(ans, hasNumReferrers(filename, OBJECT_GROUP_IP_ADDRESS, "og_used", 2));
    assertThat(ans, hasNumReferrers(filename, OBJECT_GROUP_IP_ADDRESS, "og_unused", 0));
    assertThat(ans, hasUndefinedReference(filename, OBJECT_GROUP_IP_ADDRESS, "og_undefined"));
  }

  @Test
  public void testObjectGroupIpAddressConversion() throws IOException {
    String hostname = "nxos_object_group_ip_address";
    Configuration c = parseConfig(hostname);

    assertThat(c.getIpSpaces(), hasKeys("og_indices", "og_syntax"));
    {
      IpSpace ipSpace = c.getIpSpaces().get("og_syntax");
      assertThat(
          ipSpace.accept(SRC_IP_BDD),
          equalTo(
              AclIpSpace.union(
                      Ip.parse("10.0.0.1").toIpSpace(),
                      ipWithWildcardMask(Ip.parse("10.0.0.0"), Ip.parse("0.255.0.255")).toIpSpace(),
                      Prefix.parse("10.0.0.0/24").toIpSpace())
                  .accept(SRC_IP_BDD)));
    }
  }

  @Test
  public void testOspfConversion() throws IOException {
    String hostname = "nxos_ospf";
    Configuration c = parseConfig(hostname);
    org.batfish.datamodel.Vrf defaultVrf = c.getDefaultVrf();

    assertThat(
        defaultVrf.getOspfProcesses(),
        hasKeys(
            "a_auth",
            "a_auth_m",
            "a_default_cost",
            "a_filter_list",
            "a_nssa",
            "a_nssa_no_r",
            "a_nssa_no_s",
            "a_nssa_rm",
            "a_r",
            "a_r_cost",
            "a_r_not_advertise",
            "a_stub",
            "a_stub_no_summary",
            "a_virtual_link",
            "auto_cost",
            "auto_cost_m",
            "auto_cost_g",
            "bfd",
            "dio",
            "dio_always",
            "dio_route_map",
            "dio_always_route_map",
            "lac",
            "lac_detail",
            "mm",
            "mm_external_lsa",
            "mm_external_lsa_m",
            "mm_include_stub",
            "mm_on_startup",
            "mm_on_startup_t",
            "mm_on_startup_w",
            "mm_on_startup_tw",
            "mm_summary_lsa",
            "mm_summary_lsa_m",
            "network",
            "pi_d",
            "r_direct",
            "r_mp",
            "r_mp_t",
            "r_mp_warn",
            "r_mp_withdraw",
            "r_mp_withdraw_n",
            "r_static",
            "router_id",
            "sa",
            "timers",
            "with_vrf"));
    // TODO: convert and test "a_auth" - OSPF area authentication
    // TODO: convert and test "a_auth_m" - OSPF area authentication using message-digest
    // TODO: convert and test "a_default_cost" - OSPF area default-cost
    // TODO: convert and test "a_filter_list" - OSPF area input/output filter-list (route-map)
    {
      org.batfish.datamodel.ospf.OspfProcess proc = defaultVrf.getOspfProcesses().get("a_nssa");
      assertThat(proc, hasArea(1L, hasNssa(notNullValue())));
    }
    {
      org.batfish.datamodel.ospf.OspfProcess proc =
          defaultVrf.getOspfProcesses().get("a_nssa_no_r");
      assertThat(proc, hasArea(1L, hasNssa(hasSuppressType7(true))));
    }
    {
      org.batfish.datamodel.ospf.OspfProcess proc =
          defaultVrf.getOspfProcesses().get("a_nssa_no_s");
      assertThat(proc, hasArea(1L, hasNssa(NssaSettingsMatchers.hasSuppressType3())));
    }
    // TODO: convert and test "a_nssa_rm" - OSPF NSSA with route-map
    // TODO: convert and test "a_r" - OSPF area range
    // TODO: convert and test "a_r_cost" - OSPF area range-specific cost
    // TODO: convert and test "a_r_not_advertise" - OSPF area range advertisement suppression
    {
      org.batfish.datamodel.ospf.OspfProcess proc = defaultVrf.getOspfProcesses().get("a_stub");
      assertThat(proc, hasArea(1L, hasStub(notNullValue())));
    }
    {
      org.batfish.datamodel.ospf.OspfProcess proc =
          defaultVrf.getOspfProcesses().get("a_stub_no_summary");
      assertThat(proc, hasArea(1L, hasStub(StubSettingsMatchers.hasSuppressType3())));
    }
    // TODO: convert and test "a_virtual_link" - OSPF area virtual-link
    {
      org.batfish.datamodel.ospf.OspfProcess proc = defaultVrf.getOspfProcesses().get("auto_cost");
      assertThat(proc.getReferenceBandwidth(), equalTo(1E9D));
    }
    {
      org.batfish.datamodel.ospf.OspfProcess proc =
          defaultVrf.getOspfProcesses().get("auto_cost_m");
      assertThat(proc.getReferenceBandwidth(), equalTo(2E9D));
    }
    {
      org.batfish.datamodel.ospf.OspfProcess proc =
          defaultVrf.getOspfProcesses().get("auto_cost_g");
      assertThat(proc.getReferenceBandwidth(), equalTo(3E12D));
    }
    // TODO: convert and test "bfd" - OSPF bfd
    {
      // common routes for default-originate tests
      org.batfish.datamodel.StaticRoute staticInputRoute =
          org.batfish.datamodel.StaticRoute.builder()
              .setAdmin(1)
              .setNetwork(Prefix.ZERO)
              .setNextHopInterface(org.batfish.datamodel.Interface.NULL_INTERFACE_NAME)
              .build();
      org.batfish.datamodel.GeneratedRoute generatedInputRoute =
          org.batfish.datamodel.GeneratedRoute.builder()
              .setNetwork(Prefix.ZERO)
              .setNextHopInterface(org.batfish.datamodel.Interface.NULL_INTERFACE_NAME)
              .build();
      {
        org.batfish.datamodel.ospf.OspfProcess proc = defaultVrf.getOspfProcesses().get("dio");
        // should not generate route
        assertThat(proc.getGeneratedRoutes(), empty());
        OspfExternalRoute.Builder outputRoute = ospfExternalRouteBuilder().setNetwork(Prefix.ZERO);
        // accept main-RIB route
        assertTrue(
            c.getRoutingPolicies()
                .get(proc.getExportPolicy())
                .process(staticInputRoute, outputRoute, Ip.ZERO, DEFAULT_VRF_NAME, Direction.OUT));
        assertThat(outputRoute.build().getOspfMetricType(), equalTo(OspfMetricType.E1));
      }
      {
        org.batfish.datamodel.ospf.OspfProcess proc =
            defaultVrf.getOspfProcesses().get("dio_always");
        // should have generated route
        assertThat(proc.getGeneratedRoutes(), contains(allOf(hasPrefix(Prefix.ZERO))));
        OspfExternalRoute.Builder outputRoute = ospfExternalRouteBuilder().setNetwork(Prefix.ZERO);
        // reject main-RIB route
        assertFalse(
            c.getRoutingPolicies()
                .get(proc.getExportPolicy())
                .process(
                    staticInputRoute,
                    OspfExternalRoute.builder(),
                    Ip.ZERO,
                    DEFAULT_VRF_NAME,
                    Direction.OUT));
        // accept generated route
        assertTrue(
            c.getRoutingPolicies()
                .get(proc.getExportPolicy())
                .process(
                    generatedInputRoute, outputRoute, Ip.ZERO, DEFAULT_VRF_NAME, Direction.OUT));
        assertThat(outputRoute.build().getOspfMetricType(), equalTo(OspfMetricType.E1));
      }
      {
        org.batfish.datamodel.ospf.OspfProcess proc =
            defaultVrf.getOspfProcesses().get("dio_route_map");
        // should not generate route
        assertThat(proc.getGeneratedRoutes(), empty());
        OspfExternalRoute.Builder outputRoute = ospfExternalRouteBuilder().setNetwork(Prefix.ZERO);
        // accept main-RIB route
        assertTrue(
            c.getRoutingPolicies()
                .get(proc.getExportPolicy())
                .process(staticInputRoute, outputRoute, Ip.ZERO, DEFAULT_VRF_NAME, Direction.OUT));
        // assign E2 metric-type from route-map
        assertThat(outputRoute.build().getOspfMetricType(), equalTo(OspfMetricType.E2));
      }
      {
        org.batfish.datamodel.ospf.OspfProcess proc =
            defaultVrf.getOspfProcesses().get("dio_always_route_map");
        // should have generated route
        assertThat(proc.getGeneratedRoutes(), contains(allOf(hasPrefix(Prefix.ZERO))));
        OspfExternalRoute.Builder outputRoute = ospfExternalRouteBuilder().setNetwork(Prefix.ZERO);
        // reject main-RIB route
        assertFalse(
            c.getRoutingPolicies()
                .get(proc.getExportPolicy())
                .process(
                    staticInputRoute,
                    OspfExternalRoute.builder(),
                    Ip.ZERO,
                    DEFAULT_VRF_NAME,
                    Direction.OUT));
        // accept generated route
        assertTrue(
            c.getRoutingPolicies()
                .get(proc.getExportPolicy())
                .process(
                    generatedInputRoute, outputRoute, Ip.ZERO, DEFAULT_VRF_NAME, Direction.OUT));
        // assign E2 metric-type from route-map
        assertThat(outputRoute.build().getOspfMetricType(), equalTo(OspfMetricType.E2));
      }
    }
    // TODO: convert and test "lac" - OSPF log-adjacency-changes
    // TODO: convert and test "lac_detail" - OSPF log-adjacency-changes detail
    {
      org.batfish.datamodel.ospf.OspfProcess proc = defaultVrf.getOspfProcesses().get("mm");
      assertThat(proc.getMaxMetricTransitLinks(), equalTo((long) DEFAULT_OSPF_MAX_METRIC));
    }
    {
      org.batfish.datamodel.ospf.OspfProcess proc =
          defaultVrf.getOspfProcesses().get("mm_external_lsa");
      assertThat(proc.getMaxMetricTransitLinks(), equalTo((long) DEFAULT_OSPF_MAX_METRIC));
      assertThat(proc.getMaxMetricExternalNetworks(), equalTo((long) DEFAULT_OSPF_MAX_METRIC));
    }
    {
      org.batfish.datamodel.ospf.OspfProcess proc =
          defaultVrf.getOspfProcesses().get("mm_external_lsa_m");
      assertThat(proc.getMaxMetricTransitLinks(), equalTo((long) DEFAULT_OSPF_MAX_METRIC));
      assertThat(proc.getMaxMetricExternalNetworks(), equalTo(123L));
    }
    {
      org.batfish.datamodel.ospf.OspfProcess proc =
          defaultVrf.getOspfProcesses().get("mm_include_stub");
      assertThat(proc.getMaxMetricTransitLinks(), equalTo((long) DEFAULT_OSPF_MAX_METRIC));
      assertThat(proc.getMaxMetricStubNetworks(), equalTo((long) DEFAULT_OSPF_MAX_METRIC));
    }
    {
      org.batfish.datamodel.ospf.OspfProcess proc =
          defaultVrf.getOspfProcesses().get("mm_include_stub");
      assertThat(proc.getMaxMetricTransitLinks(), equalTo((long) DEFAULT_OSPF_MAX_METRIC));
      assertThat(proc.getMaxMetricStubNetworks(), equalTo((long) DEFAULT_OSPF_MAX_METRIC));
    }
    // ignore on-startup settings
    {
      org.batfish.datamodel.ospf.OspfProcess proc =
          defaultVrf.getOspfProcesses().get("mm_summary_lsa");
      assertThat(proc.getMaxMetricTransitLinks(), equalTo((long) DEFAULT_OSPF_MAX_METRIC));
      assertThat(proc.getMaxMetricSummaryNetworks(), equalTo((long) DEFAULT_OSPF_MAX_METRIC));
    }
    {
      org.batfish.datamodel.ospf.OspfProcess proc =
          defaultVrf.getOspfProcesses().get("mm_summary_lsa_m");
      assertThat(proc.getMaxMetricTransitLinks(), equalTo((long) DEFAULT_OSPF_MAX_METRIC));
      assertThat(proc.getMaxMetricSummaryNetworks(), equalTo(456L));
    }
    {
      org.batfish.datamodel.ospf.OspfProcess proc = defaultVrf.getOspfProcesses().get("network");
      assertThat(
          proc,
          hasArea(
              0,
              OspfAreaMatchers.hasInterfaces(
                  containsInAnyOrder("Ethernet1/2", "Ethernet1/3", "Ethernet1/5"))));
    }
    {
      org.batfish.datamodel.ospf.OspfProcess proc = defaultVrf.getOspfProcesses().get("pi_d");
      assertThat(
          proc, hasArea(0, OspfAreaMatchers.hasInterfaces(containsInAnyOrder("Ethernet1/1"))));
      // passivity tested in interfaces section
    }
    {
      org.batfish.datamodel.ospf.OspfProcess proc = defaultVrf.getOspfProcesses().get("r_direct");
      ConnectedRoute inputRoute = new ConnectedRoute(Prefix.parse("1.2.3.4/32"), "dummy2");
      OspfExternalRoute.Builder outputRoute =
          ospfExternalRouteBuilder().setNetwork(Prefix.parse("1.2.3.4/32"));
      assertTrue(
          c.getRoutingPolicies()
              .get(proc.getExportPolicy())
              .process(inputRoute, outputRoute, Ip.ZERO, DEFAULT_VRF_NAME, Direction.OUT));
      assertThat(outputRoute.build().getOspfMetricType(), equalTo(OspfMetricType.E1));
    }
    // TODO: convert and test OSPF redistribute maximum-prefix
    {
      org.batfish.datamodel.ospf.OspfProcess proc = defaultVrf.getOspfProcesses().get("r_static");
      // can redistribute static default route on NX-OS
      org.batfish.datamodel.StaticRoute inputRoute =
          org.batfish.datamodel.StaticRoute.builder()
              .setAdmin(1)
              .setNetwork(Prefix.ZERO)
              .setNextHopInterface("dummy")
              .build();
      OspfExternalRoute.Builder outputRoute = ospfExternalRouteBuilder().setNetwork(Prefix.ZERO);
      assertTrue(
          c.getRoutingPolicies()
              .get(proc.getExportPolicy())
              .process(inputRoute, outputRoute, Ip.ZERO, DEFAULT_VRF_NAME, Direction.OUT));
      assertThat(outputRoute.build().getOspfMetricType(), equalTo(OspfMetricType.E1));
    }
    {
      org.batfish.datamodel.ospf.OspfProcess proc = defaultVrf.getOspfProcesses().get("router_id");
      assertThat(proc.getRouterId(), equalTo(Ip.parse("192.0.2.1")));
      assertThat(proc, hasArea(0L, OspfAreaMatchers.hasInterfaces(contains("Ethernet1/4"))));
    }
    {
      org.batfish.datamodel.ospf.OspfProcess proc = defaultVrf.getOspfProcesses().get("sa");
      Prefix p0 = Prefix.parse("192.168.0.0/24");
      Prefix p1 = Prefix.create(Ip.parse("192.168.1.0"), Ip.parse("255.255.255.0"));
      Prefix p2 = Prefix.create(Ip.parse("192.168.2.0"), Ip.parse("255.255.255.0"));
      Map<Prefix, OspfAreaSummary> summaries = proc.getAreas().get(0L).getSummaries();

      assertThat(summaries, hasKeys(p0, p1, p2));
      assertTrue(summaries.get(p0).getAdvertised());
      assertFalse(summaries.get(p1).getAdvertised());
      assertTrue(summaries.get(p2).getAdvertised());
      // TODO: convert and test tags
    }
    // TODO: convert and test OSPF timers
    {
      org.batfish.datamodel.ospf.OspfProcess proc = defaultVrf.getOspfProcesses().get("with_vrf");
      assertThat(proc.getAreas(), hasKeys(0L));
      assertThat(c.getVrfs().get("v1").getOspfProcesses(), hasKeys("with_vrf"));
      org.batfish.datamodel.ospf.OspfProcess vrfProc =
          c.getVrfs().get("v1").getOspfProcesses().get("with_vrf");
      assertThat(vrfProc.getAreas(), hasKeys(1L));
    }

    assertThat(
        c.getAllInterfaces(),
        hasKeys("Ethernet1/1", "Ethernet1/2", "Ethernet1/3", "Ethernet1/4", "Ethernet1/5"));
    {
      org.batfish.datamodel.Interface iface = c.getAllInterfaces().get("Ethernet1/1");
      assertThat(iface.getOspfCost(), equalTo(12));
      assertTrue(iface.getOspfEnabled());
      assertThat(iface.getOspfAreaName(), equalTo(0L));
      // TODO: convert and test bfd
      assertTrue(iface.getOspfPassive());
      assertThat(iface.getOspfNetworkType(), nullValue());
    }
    {
      org.batfish.datamodel.Interface iface = c.getAllInterfaces().get("Ethernet1/2");
      assertTrue(iface.getOspfEnabled());
      assertThat(iface.getOspfAreaName(), equalTo(0L));
      assertFalse(iface.getOspfPassive());
      assertThat(iface.getOspfNetworkType(), equalTo(OspfNetworkType.BROADCAST));
    }
    {
      org.batfish.datamodel.Interface iface = c.getAllInterfaces().get("Ethernet1/3");
      assertTrue(iface.getOspfEnabled());
      assertThat(iface.getOspfAreaName(), equalTo(0L));
      assertFalse(iface.getOspfPassive());
      assertThat(iface.getOspfNetworkType(), equalTo(OspfNetworkType.POINT_TO_POINT));
    }
    {
      org.batfish.datamodel.Interface iface = c.getAllInterfaces().get("Ethernet1/4");
      assertTrue(iface.getOspfEnabled());
      assertThat(iface.getOspfAreaName(), equalTo(0L));
      assertTrue(iface.getOspfPassive());
      assertThat(iface.getOspfNetworkType(), nullValue());
    }
  }

  @Test
  public void testOspfExtraction() {
    String hostname = "nxos_ospf";
    CiscoNxosConfiguration vc = parseVendorConfig(hostname);

    assertThat(
        vc.getOspfProcesses(),
        hasKeys(
            "a_auth",
            "a_auth_m",
            "a_default_cost",
            "a_filter_list",
            "a_nssa",
            "a_nssa_no_r",
            "a_nssa_no_s",
            "a_nssa_rm",
            "a_r",
            "a_r_cost",
            "a_r_not_advertise",
            "a_stub",
            "a_stub_no_summary",
            "a_virtual_link",
            "auto_cost",
            "auto_cost_m",
            "auto_cost_g",
            "bfd",
            "dio",
            "dio_always",
            "dio_route_map",
            "dio_always_route_map",
            "lac",
            "lac_detail",
            "mm",
            "mm_external_lsa",
            "mm_external_lsa_m",
            "mm_include_stub",
            "mm_on_startup",
            "mm_on_startup_t",
            "mm_on_startup_w",
            "mm_on_startup_tw",
            "mm_summary_lsa",
            "mm_summary_lsa_m",
            "network",
            "pi_d",
            "r_direct",
            "r_mp",
            "r_mp_t",
            "r_mp_warn",
            "r_mp_withdraw",
            "r_mp_withdraw_n",
            "r_static",
            "router_id",
            "sa",
            "timers",
            "with_vrf"));
    {
      DefaultVrfOspfProcess proc = vc.getOspfProcesses().get("a_auth");
      assertThat(proc.getName(), equalTo("a_auth"));
      assertThat(proc.getAreas(), hasKeys(0L));
      OspfArea area = proc.getAreas().get(0L);
      assertThat(area.getId(), equalTo(0L));
      assertThat(area.getAuthentication(), equalTo(OspfAreaAuthentication.SIMPLE));
    }
    {
      OspfProcess proc = vc.getOspfProcesses().get("a_auth_m");
      assertThat(proc.getAreas(), hasKeys(0L));
      OspfArea area = proc.getAreas().get(0L);
      assertThat(area.getAuthentication(), equalTo(OspfAreaAuthentication.MESSAGE_DIGEST));

      // check default for next test
      assertThat(area.getDefaultCost(), equalTo(OspfArea.DEFAULT_DEFAULT_COST));
    }
    {
      OspfProcess proc = vc.getOspfProcesses().get("a_default_cost");
      assertThat(proc.getAreas(), hasKeys(0L));
      OspfArea area = proc.getAreas().get(0L);
      assertThat(area.getDefaultCost(), equalTo(10));
    }
    {
      OspfProcess proc = vc.getOspfProcesses().get("a_filter_list");
      assertThat(proc.getAreas(), hasKeys(0L));
      OspfArea area = proc.getAreas().get(0L);
      assertThat(area.getFilterListIn(), equalTo("rm1"));
      assertThat(area.getFilterListOut(), equalTo("rm2"));
    }
    {
      OspfProcess proc = vc.getOspfProcesses().get("a_nssa");
      assertThat(proc.getAreas(), hasKeys(1L));
      OspfAreaNssa nssa = (OspfAreaNssa) proc.getAreas().get(1L).getTypeSettings();
      assertThat(nssa, notNullValue());
      assertFalse(nssa.getNoRedistribution());
      assertFalse(nssa.getNoSummary());
      assertThat(nssa.getRouteMap(), nullValue());
    }
    {
      OspfProcess proc = vc.getOspfProcesses().get("a_nssa_no_r");
      assertThat(proc.getAreas(), hasKeys(1L));
      OspfAreaNssa nssa = (OspfAreaNssa) proc.getAreas().get(1L).getTypeSettings();
      assertThat(nssa, notNullValue());
      assertTrue(nssa.getNoRedistribution());
      assertFalse(nssa.getNoSummary());
      assertThat(nssa.getRouteMap(), nullValue());
    }
    {
      OspfProcess proc = vc.getOspfProcesses().get("a_nssa_no_s");
      assertThat(proc.getAreas(), hasKeys(1L));
      OspfAreaNssa nssa = (OspfAreaNssa) proc.getAreas().get(1L).getTypeSettings();
      assertThat(nssa, notNullValue());
      assertFalse(nssa.getNoRedistribution());
      assertTrue(nssa.getNoSummary());
      assertThat(nssa.getRouteMap(), nullValue());
    }
    {
      OspfProcess proc = vc.getOspfProcesses().get("a_nssa_rm");
      assertThat(proc.getAreas(), hasKeys(1L));
      OspfAreaNssa nssa = (OspfAreaNssa) proc.getAreas().get(1L).getTypeSettings();
      assertThat(nssa, notNullValue());
      assertFalse(nssa.getNoRedistribution());
      assertFalse(nssa.getNoSummary());
      assertThat(nssa.getRouteMap(), equalTo("rm1"));
    }
    {
      OspfProcess proc = vc.getOspfProcesses().get("a_r");
      assertThat(proc.getAreas(), hasKeys(0L));
      OspfArea area = proc.getAreas().get(0L);
      Prefix prefix = Prefix.parse("1.1.1.1/32");
      assertThat(area.getRanges(), hasKeys(prefix));
      OspfAreaRange range = area.getRanges().get(prefix);
      assertThat(range.getCost(), nullValue());
      assertFalse(range.getNotAdvertise());
    }
    {
      OspfProcess proc = vc.getOspfProcesses().get("a_r_cost");
      assertThat(proc.getAreas(), hasKeys(0L));
      OspfArea area = proc.getAreas().get(0L);
      Prefix prefix = Prefix.parse("1.1.1.1/32");
      assertThat(area.getRanges(), hasKeys(prefix));
      OspfAreaRange range = area.getRanges().get(prefix);
      assertThat(range.getCost(), equalTo(5));
      assertFalse(range.getNotAdvertise());
    }
    {
      OspfProcess proc = vc.getOspfProcesses().get("a_r_not_advertise");
      assertThat(proc.getAreas(), hasKeys(0L));
      OspfArea area = proc.getAreas().get(0L);
      Prefix prefix = Prefix.parse("1.1.1.1/32");
      assertThat(area.getRanges(), hasKeys(prefix));
      OspfAreaRange range = area.getRanges().get(prefix);
      assertThat(range.getCost(), nullValue());
      assertTrue(range.getNotAdvertise());
    }
    {
      OspfProcess proc = vc.getOspfProcesses().get("a_stub");
      assertThat(proc.getAreas(), hasKeys(1L));
      OspfAreaStub stub = (OspfAreaStub) proc.getAreas().get(1L).getTypeSettings();
      assertThat(stub, notNullValue());
      assertFalse(stub.getNoSummary());
    }
    {
      OspfProcess proc = vc.getOspfProcesses().get("a_stub_no_summary");
      assertThat(proc.getAreas(), hasKeys(1L));
      OspfAreaStub stub = (OspfAreaStub) proc.getAreas().get(1L).getTypeSettings();
      assertThat(stub, notNullValue());
      assertTrue(stub.getNoSummary());

      // check default for next test
      assertThat(
          proc.getAutoCostReferenceBandwidthMbps(),
          equalTo(DEFAULT_AUTO_COST_REFERENCE_BANDWIDTH_MBPS));
    }
    {
      OspfProcess proc = vc.getOspfProcesses().get("auto_cost");
      assertThat(proc.getAutoCostReferenceBandwidthMbps(), equalTo(1_000));
    }
    {
      OspfProcess proc = vc.getOspfProcesses().get("auto_cost_m");
      assertThat(proc.getAutoCostReferenceBandwidthMbps(), equalTo(2_000));
    }
    {
      OspfProcess proc = vc.getOspfProcesses().get("auto_cost_g");
      assertThat(proc.getAutoCostReferenceBandwidthMbps(), equalTo(3_000_000));
      assertFalse(proc.getBfd());
    }
    {
      OspfProcess proc = vc.getOspfProcesses().get("bfd");
      assertTrue(proc.getBfd());
    }
    {
      OspfProcess proc = vc.getOspfProcesses().get("dio");
      OspfDefaultOriginate defaultOriginate = proc.getDefaultOriginate();
      assertFalse(defaultOriginate.getAlways());
      assertThat(defaultOriginate.getRouteMap(), nullValue());
    }
    {
      OspfProcess proc = vc.getOspfProcesses().get("dio_always");
      OspfDefaultOriginate defaultOriginate = proc.getDefaultOriginate();
      assertTrue(defaultOriginate.getAlways());
      assertThat(defaultOriginate.getRouteMap(), nullValue());
    }
    {
      OspfProcess proc = vc.getOspfProcesses().get("dio_route_map");
      OspfDefaultOriginate defaultOriginate = proc.getDefaultOriginate();
      assertFalse(defaultOriginate.getAlways());
      assertThat(defaultOriginate.getRouteMap(), equalTo("rm_e2"));
    }
    {
      OspfProcess proc = vc.getOspfProcesses().get("dio_always_route_map");
      OspfDefaultOriginate defaultOriginate = proc.getDefaultOriginate();
      assertTrue(defaultOriginate.getAlways());
      assertThat(defaultOriginate.getRouteMap(), equalTo("rm_e2"));
      assertThat(proc.getMaxMetricRouterLsa(), nullValue());
    }
    // TODO: extract and test log-adjacency-changes
    {
      OspfProcess proc = vc.getOspfProcesses().get("mm");
      OspfMaxMetricRouterLsa mm = proc.getMaxMetricRouterLsa();
      assertThat(mm.getExternalLsa(), nullValue());
      assertFalse(mm.getIncludeStub());
      assertThat(mm.getSummaryLsa(), nullValue());
    }
    {
      OspfProcess proc = vc.getOspfProcesses().get("mm_external_lsa");
      OspfMaxMetricRouterLsa mm = proc.getMaxMetricRouterLsa();
      assertThat(mm.getExternalLsa(), equalTo(OspfMaxMetricRouterLsa.DEFAULT_OSPF_MAX_METRIC));
      assertFalse(mm.getIncludeStub());
      assertThat(mm.getSummaryLsa(), nullValue());
    }
    {
      OspfProcess proc = vc.getOspfProcesses().get("mm_external_lsa_m");
      OspfMaxMetricRouterLsa mm = proc.getMaxMetricRouterLsa();
      assertThat(mm.getExternalLsa(), equalTo(123));
      assertFalse(mm.getIncludeStub());
      assertThat(mm.getSummaryLsa(), nullValue());
    }
    {
      OspfProcess proc = vc.getOspfProcesses().get("mm_include_stub");
      OspfMaxMetricRouterLsa mm = proc.getMaxMetricRouterLsa();
      assertThat(mm.getExternalLsa(), nullValue());
      assertTrue(mm.getIncludeStub());
      assertThat(mm.getSummaryLsa(), nullValue());
    }
    // TODO: record on-startup
    {
      OspfProcess proc = vc.getOspfProcesses().get("mm_summary_lsa");
      OspfMaxMetricRouterLsa mm = proc.getMaxMetricRouterLsa();
      assertThat(mm.getExternalLsa(), nullValue());
      assertFalse(mm.getIncludeStub());
      assertThat(mm.getSummaryLsa(), equalTo(OspfMaxMetricRouterLsa.DEFAULT_OSPF_MAX_METRIC));
    }
    {
      OspfProcess proc = vc.getOspfProcesses().get("mm_summary_lsa_m");
      OspfMaxMetricRouterLsa mm = proc.getMaxMetricRouterLsa();
      assertThat(mm.getExternalLsa(), nullValue());
      assertFalse(mm.getIncludeStub());
      assertThat(mm.getSummaryLsa(), equalTo(456));
    }
    {
      OspfProcess proc = vc.getOspfProcesses().get("network");
      assertThat(
          proc.getNetworks(),
          equalTo(
              ImmutableMap.of(
                  IpWildcard.ipWithWildcardMask(Ip.parse("192.168.0.0"), Ip.parse("0.0.255.255")),
                  0L,
                  IpWildcard.create(Prefix.strict("172.16.0.0/24")),
                  0L,
                  IpWildcard.create(Prefix.strict("172.16.2.0/24")),
                  0L)));
      assertFalse(proc.getPassiveInterfaceDefault());
    }
    {
      OspfProcess proc = vc.getOspfProcesses().get("pi_d");
      assertTrue(proc.getPassiveInterfaceDefault());
    }
    {
      OspfProcess proc = vc.getOspfProcesses().get("r_direct");
      assertThat(proc.getRedistributeDirectRouteMap(), equalTo("rm1"));
    }
    // TODO: extract and test redistribute maximum-prefix
    {
      OspfProcess proc = vc.getOspfProcesses().get("r_static");
      assertThat(proc.getRedistributeStaticRouteMap(), equalTo("rm1"));
      assertThat(proc.getRouterId(), nullValue());
    }
    {
      OspfProcess proc = vc.getOspfProcesses().get("router_id");
      assertThat(proc.getRouterId(), equalTo(Ip.parse("192.0.2.1")));
    }
    {
      OspfProcess proc = vc.getOspfProcesses().get("sa");
      assertThat(
          proc.getSummaryAddresses(),
          hasKeys(
              Prefix.strict("192.168.0.0/24"),
              Prefix.strict("192.168.1.0/24"),
              Prefix.strict("192.168.2.0/24")));
      OspfSummaryAddress sa;

      sa = proc.getSummaryAddresses().get(Prefix.strict("192.168.0.0/24"));
      assertFalse(sa.getNotAdvertise());
      assertThat(sa.getTag(), equalTo(0L));

      sa = proc.getSummaryAddresses().get(Prefix.strict("192.168.1.0/24"));
      assertTrue(sa.getNotAdvertise());
      assertThat(sa.getTag(), equalTo(0L));

      sa = proc.getSummaryAddresses().get(Prefix.strict("192.168.2.0/24"));
      assertFalse(sa.getNotAdvertise());
      assertThat(sa.getTag(), equalTo(5L));

      // check defaults for next test
      assertThat(proc.getTimersLsaArrival(), equalTo(DEFAULT_TIMERS_LSA_ARRIVAL_MS));
      assertThat(proc.getTimersLsaGroupPacing(), equalTo(DEFAULT_TIMERS_LSA_GROUP_PACING_S));
      assertThat(
          proc.getTimersLsaStartInterval(), equalTo(DEFAULT_TIMERS_THROTTLE_LSA_START_INTERVAL_MS));
      assertThat(
          proc.getTimersLsaHoldInterval(), equalTo(DEFAULT_TIMERS_THROTTLE_LSA_HOLD_INTERVAL_MS));
      assertThat(
          proc.getTimersLsaMaxInterval(), equalTo(DEFAULT_TIMERS_THROTTLE_LSA_MAX_INTERVAL_MS));
    }
    {
      OspfProcess proc = vc.getOspfProcesses().get("timers");
      assertThat(proc.getTimersLsaArrival(), equalTo(10));
      assertThat(proc.getTimersLsaGroupPacing(), equalTo(15));
      assertThat(proc.getTimersLsaStartInterval(), equalTo(111));
      assertThat(proc.getTimersLsaHoldInterval(), equalTo(222));
      assertThat(proc.getTimersLsaMaxInterval(), equalTo(333));
    }
    {
      DefaultVrfOspfProcess proc = vc.getOspfProcesses().get("with_vrf");
      assertThat(proc.getAreas(), hasKeys(0L));
      assertThat(proc.getVrfs(), hasKeys("v1"));
      assertThat(proc.getVrfs().get("v1").getAreas(), hasKeys(1L));
    }

    assertThat(
        vc.getInterfaces(),
        hasKeys("Ethernet1/1", "Ethernet1/2", "Ethernet1/3", "Ethernet1/4", "Ethernet1/5"));
    {
      Interface iface = vc.getInterfaces().get("Ethernet1/1");
      OspfInterface ospf = iface.getOspf();
      assertThat(ospf, notNullValue());
      // TODO: extract and test authentication message-digest
      // TODO: extract and test message-digest-key
      assertTrue(ospf.getBfd());
      assertThat(ospf.getCost(), equalTo(12));
      assertThat(ospf.getDeadIntervalS(), equalTo(10));
      assertThat(ospf.getHelloIntervalS(), equalTo(20));
      assertThat(ospf.getPassive(), nullValue());
      assertThat(ospf.getProcess(), equalTo("pi_d"));
      assertThat(ospf.getArea(), equalTo(0L));
      assertThat(ospf.getNetwork(), nullValue());
    }
    {
      Interface iface = vc.getInterfaces().get("Ethernet1/2");
      OspfInterface ospf = iface.getOspf();
      assertThat(ospf, notNullValue());
      // TODO: extract and test authentication key-chain
      assertFalse(ospf.getBfd());
      assertThat(ospf.getCost(), nullValue());
      assertThat(ospf.getDeadIntervalS(), nullValue());
      assertThat(ospf.getHelloIntervalS(), nullValue());
      assertThat(ospf.getPassive(), nullValue());
      assertThat(ospf.getProcess(), nullValue());
      assertThat(ospf.getArea(), nullValue());
      assertThat(ospf.getNetwork(), equalTo(BROADCAST));
    }
    {
      Interface iface = vc.getInterfaces().get("Ethernet1/3");
      OspfInterface ospf = iface.getOspf();
      // TODO: extract and test authentication null (disabled)
      assertThat(ospf, notNullValue());
      assertThat(ospf.getPassive(), nullValue());
      assertThat(ospf.getNetwork(), equalTo(POINT_TO_POINT));
    }
    {
      Interface iface = vc.getInterfaces().get("Ethernet1/4");
      OspfInterface ospf = iface.getOspf();
      assertThat(ospf, notNullValue());
      // TODO: discover semantics, extract and test 'authentication' with no params
      assertThat(ospf.getPassive(), equalTo(true));
      assertThat(ospf.getNetwork(), nullValue());
    }
  }

  @Test
  public void testOspfv3Extraction() {
    // TODO: make into extraction test
    assertThat(parseVendorConfig("nxos_ospfv3"), notNullValue());
  }

  @Test
  public void testPolicyMapParsing() {
    // TODO: make into an extraction test
    assertThat(parseVendorConfig("nxos_policy_map"), notNullValue());
  }

  @Test
  public void testPortChannelConversion() throws IOException {
    String hostname = "nxos_port_channel";
    Configuration c = parseConfig(hostname);

    assertThat(
        c.getAllInterfaces(),
        hasKeys(
            "Ethernet1/2",
            "Ethernet1/3",
            "Ethernet1/4",
            "Ethernet1/5",
            "Ethernet1/6",
            "Ethernet1/7",
            "Ethernet1/8",
            "Ethernet1/9",
            "Ethernet1/10",
            "Ethernet1/11",
            "Ethernet1/12",
            "Ethernet1/13",
            "Ethernet1/14",
            "port-channel1",
            "port-channel2",
            "port-channel3",
            "port-channel4",
            "port-channel5",
            "port-channel6",
            "port-channel7"));
    {
      org.batfish.datamodel.Interface iface = c.getAllInterfaces().get("Ethernet1/2");
      assertThat(iface, isActive(false));
      assertThat(iface, hasChannelGroup("port-channel2"));
      assertThat(iface, hasInterfaceType(InterfaceType.PHYSICAL));
    }
    {
      org.batfish.datamodel.Interface iface = c.getAllInterfaces().get("Ethernet1/3");
      assertThat(iface, isActive());
      assertThat(iface, hasChannelGroup("port-channel3"));
      assertThat(iface, hasInterfaceType(InterfaceType.PHYSICAL));
    }
    {
      org.batfish.datamodel.Interface iface = c.getAllInterfaces().get("Ethernet1/4");
      assertThat(iface, isActive());
      assertThat(iface, hasChannelGroup("port-channel3"));
      assertThat(iface, hasInterfaceType(InterfaceType.PHYSICAL));
    }
    {
      org.batfish.datamodel.Interface iface = c.getAllInterfaces().get("Ethernet1/5");
      assertThat(iface, isActive(false));
      assertThat(iface, hasChannelGroup("port-channel3"));
      assertThat(iface, hasInterfaceType(InterfaceType.PHYSICAL));
    }
    {
      org.batfish.datamodel.Interface iface = c.getAllInterfaces().get("Ethernet1/6");
      assertThat(iface, isActive());
      assertThat(iface, hasChannelGroup("port-channel4"));
      assertThat(iface, hasInterfaceType(InterfaceType.PHYSICAL));
    }
    {
      org.batfish.datamodel.Interface iface = c.getAllInterfaces().get("Ethernet1/7");
      assertThat(iface, isActive());
      assertThat(iface, hasChannelGroup("port-channel4"));
      assertThat(iface, hasInterfaceType(InterfaceType.PHYSICAL));
    }
    {
      org.batfish.datamodel.Interface iface = c.getAllInterfaces().get("Ethernet1/8");
      assertThat(iface, isActive());
      assertThat(iface, hasChannelGroup("port-channel5"));
      assertThat(iface, hasInterfaceType(InterfaceType.PHYSICAL));
    }
    {
      org.batfish.datamodel.Interface iface = c.getAllInterfaces().get("Ethernet1/9");
      assertThat(iface, isActive());
      assertThat(iface, hasChannelGroup("port-channel5"));
      assertThat(iface, hasInterfaceType(InterfaceType.PHYSICAL));
    }
    {
      org.batfish.datamodel.Interface iface = c.getAllInterfaces().get("Ethernet1/10");
      assertThat(iface, isActive());
      assertThat(iface, hasChannelGroup("port-channel6"));
      assertThat(iface, hasInterfaceType(InterfaceType.PHYSICAL));
    }
    {
      org.batfish.datamodel.Interface iface = c.getAllInterfaces().get("Ethernet1/11");
      assertThat(iface, isActive());
      assertThat(iface, hasChannelGroup("port-channel6"));
      assertThat(iface, hasInterfaceType(InterfaceType.PHYSICAL));
    }
    // TODO: conversion for channel-group mode for Ethernet1/12-1/14
    // TOOD: convert and test lacp settings
    {
      org.batfish.datamodel.Interface iface = c.getAllInterfaces().get("port-channel1");
      assertThat(iface, isActive(false));
      assertThat(iface, hasChannelGroupMembers(empty()));
      assertThat(iface, hasDependencies(empty()));
      assertThat(iface, hasInterfaceType(InterfaceType.AGGREGATED));
    }
    {
      org.batfish.datamodel.Interface iface = c.getAllInterfaces().get("port-channel2");
      assertThat(iface, isActive(false));
      assertThat(iface, hasChannelGroupMembers(contains("Ethernet1/2")));
      assertThat(
          iface,
          hasDependencies(contains(new Dependency("Ethernet1/2", DependencyType.AGGREGATE))));
      assertThat(iface, hasInterfaceType(InterfaceType.AGGREGATED));
    }
    {
      org.batfish.datamodel.Interface iface = c.getAllInterfaces().get("port-channel3");
      assertThat(iface, isActive(true));
      assertThat(
          iface, hasChannelGroupMembers(contains("Ethernet1/3", "Ethernet1/4", "Ethernet1/5")));
      assertThat(
          iface,
          hasDependencies(
              containsInAnyOrder(
                  new Dependency("Ethernet1/3", DependencyType.AGGREGATE),
                  new Dependency("Ethernet1/4", DependencyType.AGGREGATE),
                  new Dependency("Ethernet1/5", DependencyType.AGGREGATE))));
      assertThat(iface, hasBandwidth(200E6));
      assertThat(iface, hasInterfaceType(InterfaceType.AGGREGATED));
    }
    {
      org.batfish.datamodel.Interface iface = c.getAllInterfaces().get("port-channel4");
      assertThat(iface, isActive(true));
      assertThat(iface, hasChannelGroupMembers(contains("Ethernet1/6", "Ethernet1/7")));
      assertThat(
          iface,
          hasDependencies(
              containsInAnyOrder(
                  new Dependency("Ethernet1/6", DependencyType.AGGREGATE),
                  new Dependency("Ethernet1/7", DependencyType.AGGREGATE))));
      assertThat(iface, hasBandwidth(200E6));
      assertThat(iface, hasInterfaceType(InterfaceType.AGGREGATED));
    }
    {
      org.batfish.datamodel.Interface iface = c.getAllInterfaces().get("port-channel5");
      assertThat(iface, isActive(true));
      assertThat(iface, hasChannelGroupMembers(contains("Ethernet1/8", "Ethernet1/9")));
      assertThat(
          iface,
          hasDependencies(
              containsInAnyOrder(
                  new Dependency("Ethernet1/8", DependencyType.AGGREGATE),
                  new Dependency("Ethernet1/9", DependencyType.AGGREGATE))));
      assertThat(iface, hasBandwidth(200E6));
      assertThat(iface, hasInterfaceType(InterfaceType.AGGREGATED));
    }
    {
      org.batfish.datamodel.Interface iface = c.getAllInterfaces().get("port-channel6");
      assertThat(iface, isActive(true));
      assertThat(iface, hasChannelGroupMembers(contains("Ethernet1/10", "Ethernet1/11")));
      assertThat(
          iface,
          hasDependencies(
              containsInAnyOrder(
                  new Dependency("Ethernet1/10", DependencyType.AGGREGATE),
                  new Dependency("Ethernet1/11", DependencyType.AGGREGATE))));
      assertThat(iface, hasBandwidth(200E6));
      assertThat(iface, hasInterfaceType(InterfaceType.AGGREGATED));
    }
    // TODO: something with port-channel7 having to do with its constituents' channel-group modes
  }

  @Test
  public void testPortChannelExtraction() {
    String hostname = "nxos_port_channel";
    CiscoNxosConfiguration vc = parseVendorConfig(hostname);

    assertThat(
        vc.getInterfaces(),
        hasKeys(
            "Ethernet1/2",
            "Ethernet1/3",
            "Ethernet1/4",
            "Ethernet1/5",
            "Ethernet1/6",
            "Ethernet1/7",
            "Ethernet1/8",
            "Ethernet1/9",
            "Ethernet1/10",
            "Ethernet1/11",
            "Ethernet1/12",
            "Ethernet1/13",
            "Ethernet1/14",
            "port-channel1",
            "port-channel2",
            "port-channel3",
            "port-channel4",
            "port-channel5",
            "port-channel6",
            "port-channel7"));
    {
      Interface iface = vc.getInterfaces().get("Ethernet1/2");
      assertTrue(iface.getShutdown());
      assertThat(iface.getChannelGroup(), equalTo("port-channel2"));
      assertThat(iface.getType(), equalTo(CiscoNxosInterfaceType.ETHERNET));
    }
    {
      Interface iface = vc.getInterfaces().get("Ethernet1/3");
      assertThat(iface.getShutdown(), nullValue());
      assertThat(iface.getChannelGroup(), equalTo("port-channel3"));
      assertThat(iface.getType(), equalTo(CiscoNxosInterfaceType.ETHERNET));
    }
    {
      Interface iface = vc.getInterfaces().get("Ethernet1/4");
      assertThat(iface.getShutdown(), nullValue());
      assertThat(iface.getChannelGroup(), equalTo("port-channel3"));
      assertThat(iface.getType(), equalTo(CiscoNxosInterfaceType.ETHERNET));
    }
    {
      Interface iface = vc.getInterfaces().get("Ethernet1/5");
      assertTrue(iface.getShutdown());
      assertThat(iface.getChannelGroup(), equalTo("port-channel3"));
      assertThat(iface.getType(), equalTo(CiscoNxosInterfaceType.ETHERNET));
    }
    {
      Interface iface = vc.getInterfaces().get("Ethernet1/6");
      assertFalse(iface.getShutdown());
      assertThat(iface.getChannelGroup(), equalTo("port-channel4"));
      assertThat(iface.getSwitchportMode(), equalTo(SwitchportMode.NONE));
      assertThat(iface.getType(), equalTo(CiscoNxosInterfaceType.ETHERNET));
    }
    {
      Interface iface = vc.getInterfaces().get("Ethernet1/7");
      assertFalse(iface.getShutdown());
      assertThat(iface.getChannelGroup(), equalTo("port-channel4"));
      assertThat(iface.getSwitchportMode(), equalTo(SwitchportMode.NONE));
      assertThat(iface.getType(), equalTo(CiscoNxosInterfaceType.ETHERNET));
    }
    {
      Interface iface = vc.getInterfaces().get("Ethernet1/8");
      assertFalse(iface.getShutdown());
      assertThat(iface.getChannelGroup(), equalTo("port-channel5"));
      assertThat(iface.getSwitchportMode(), equalTo(SwitchportMode.NONE));
      assertThat(iface.getType(), equalTo(CiscoNxosInterfaceType.ETHERNET));
    }
    {
      Interface iface = vc.getInterfaces().get("Ethernet1/9");
      assertFalse(iface.getShutdown());
      assertThat(iface.getChannelGroup(), equalTo("port-channel5"));
      assertThat(iface.getSwitchportMode(), equalTo(SwitchportMode.NONE));
      assertThat(iface.getType(), equalTo(CiscoNxosInterfaceType.ETHERNET));
    }
    {
      Interface iface = vc.getInterfaces().get("Ethernet1/10");
      assertFalse(iface.getShutdown());
      assertThat(iface.getChannelGroup(), equalTo("port-channel6"));
      assertThat(iface.getSwitchportMode(), equalTo(SwitchportMode.ACCESS));
      assertThat(iface.getType(), equalTo(CiscoNxosInterfaceType.ETHERNET));
    }
    {
      Interface iface = vc.getInterfaces().get("Ethernet1/11");
      assertFalse(iface.getShutdown());
      assertThat(iface.getChannelGroup(), equalTo("port-channel6"));
      assertThat(iface.getSwitchportMode(), equalTo(SwitchportMode.ACCESS));
      assertThat(iface.getType(), equalTo(CiscoNxosInterfaceType.ETHERNET));
    }
    // TODO: extract channel-group mode for Ethernet1/12-1/14
    {
      Interface iface = vc.getInterfaces().get("port-channel1");
      assertThat(iface.getShutdown(), nullValue());
      assertThat(iface.getType(), equalTo(CiscoNxosInterfaceType.PORT_CHANNEL));
      Lacp lacp = iface.getLacp();
      assertThat(lacp, notNullValue());
      assertThat(lacp.getMinLinks(), equalTo(2));
    }
    {
      Interface iface = vc.getInterfaces().get("port-channel2");
      assertThat(iface.getShutdown(), nullValue());
      assertThat(iface.getType(), equalTo(CiscoNxosInterfaceType.PORT_CHANNEL));
    }
    {
      Interface iface = vc.getInterfaces().get("port-channel3");
      assertThat(iface.getShutdown(), nullValue());
      assertThat(iface.getType(), equalTo(CiscoNxosInterfaceType.PORT_CHANNEL));
    }
    {
      Interface iface = vc.getInterfaces().get("port-channel4");
      assertThat(iface.getShutdown(), nullValue());
      assertThat(iface.getSwitchportMode(), equalTo(SwitchportMode.NONE));
      assertThat(iface.getType(), equalTo(CiscoNxosInterfaceType.PORT_CHANNEL));
    }
    {
      Interface iface = vc.getInterfaces().get("port-channel5");
      assertThat(iface.getShutdown(), nullValue());
      assertThat(iface.getSwitchportMode(), equalTo(SwitchportMode.NONE));
      assertThat(iface.getType(), equalTo(CiscoNxosInterfaceType.PORT_CHANNEL));
    }
    {
      Interface iface = vc.getInterfaces().get("port-channel6");
      assertThat(iface.getShutdown(), nullValue());
      assertThat(iface.getSwitchportMode(), equalTo(SwitchportMode.ACCESS));
      assertThat(iface.getType(), equalTo(CiscoNxosInterfaceType.PORT_CHANNEL));
    }
    // TODO: something with port-channel7 having to do with its constituents' channel-group modes
  }

  @Test
  public void testPortChannelExtractionInvalid() {
    String hostname = "nxos_port_channel_invalid";
    CiscoNxosConfiguration vc = parseVendorConfig(hostname);

    assertThat(
        vc.getInterfaces(),
        hasKeys(
            "Ethernet1/1",
            "Ethernet1/2",
            "Ethernet1/3",
            "Ethernet1/4",
            "Ethernet1/5",
            "Ethernet1/6",
            "port-channel1"));
    {
      Interface iface = vc.getInterfaces().get("Ethernet1/1");
      assertThat(iface.getShutdown(), nullValue());
      assertThat(iface.getChannelGroup(), nullValue());
      assertThat(iface.getType(), equalTo(CiscoNxosInterfaceType.ETHERNET));
    }
    {
      Interface iface = vc.getInterfaces().get("Ethernet1/2");
      assertThat(iface.getShutdown(), nullValue());
      assertThat(iface.getChannelGroup(), nullValue());
      assertThat(iface.getType(), equalTo(CiscoNxosInterfaceType.ETHERNET));
    }
    {
      Interface iface = vc.getInterfaces().get("Ethernet1/3");
      assertThat(iface.getShutdown(), nullValue());
      assertThat(iface.getChannelGroup(), nullValue());
      assertThat(iface.getType(), equalTo(CiscoNxosInterfaceType.ETHERNET));
    }
    {
      Interface iface = vc.getInterfaces().get("Ethernet1/4");
      assertThat(iface.getShutdown(), nullValue());
      assertThat(iface.getChannelGroup(), nullValue());
      assertThat(iface.getType(), equalTo(CiscoNxosInterfaceType.ETHERNET));
    }
    {
      Interface iface = vc.getInterfaces().get("Ethernet1/5");
      assertThat(iface.getShutdown(), nullValue());
      assertThat(iface.getChannelGroup(), nullValue());
      assertThat(iface.getType(), equalTo(CiscoNxosInterfaceType.ETHERNET));
    }
    {
      Interface iface = vc.getInterfaces().get("Ethernet1/6");
      assertThat(iface.getShutdown(), nullValue());
      assertThat(iface.getChannelGroup(), nullValue());
      assertThat(iface.getType(), equalTo(CiscoNxosInterfaceType.ETHERNET));
    }
  }

  @Test
  public void testPortChannelReferences() throws IOException {
    String hostname = "nxos_port_channel_references";
    String filename = String.format("configs/%s", hostname);
    ConvertConfigurationAnswerElement ans =
        getBatfishForConfigurationNames(hostname).loadConvertConfigurationAnswerElementOrReparse();

    assertThat(
        ans, hasNumReferrers(filename, CiscoNxosStructureType.PORT_CHANNEL, "port-channel1", 1));
    assertThat(
        ans, hasNumReferrers(filename, CiscoNxosStructureType.PORT_CHANNEL, "port-channel2", 0));
  }

  @Test
  public void testRoleParsing() {
    // TODO: make into ref test
    assertThat(parseVendorConfig("nxos_role"), notNullValue());
  }

  @Test
  public void testRouteMapConversion() throws IOException {
    String hostname = "nxos_route_map";
    Configuration c = parseConfig(hostname);

    assertThat(
        c.getRoutingPolicies(),
        hasKeys(
            "empty_deny",
            "empty_permit",
            "empty_pbr_statistics",
            "match_as_path",
            "match_community_standard",
            "match_community_expanded",
            "match_interface",
            "match_ip_address",
            "match_ip_address_prefix_list",
            "match_ipv6_address",
            "match_ipv6_address_prefix_list",
            "match_metric",
            "match_source_protocol_connected",
            "match_source_protocol_static",
            "match_tag",
            "match_vlan",
            "set_as_path_prepend_last_as",
            "set_as_path_prepend_literal_as",
            "set_community",
            "set_community_additive",
            "set_ip_next_hop_literal",
            "set_ip_next_hop_literal2",
            "set_ip_next_hop_unchanged",
            "set_ipv6_next_hop_unchanged",
            "set_local_preference",
            "set_metric",
            "set_metric_type_external",
            "set_metric_type_internal",
            "set_metric_type_type_1",
            "set_metric_type_type_2",
            "set_origin_egp",
            "set_origin_igp",
            "set_origin_incomplete",
            "set_tag",
            "match_undefined_access_list",
            "match_undefined_community_list",
            "match_undefined_prefix_list",
            "continue_skip_deny",
            computeRoutingPolicyName("continue_skip_deny", 30),
            "continue_from_deny_to_permit",
            computeRoutingPolicyName("continue_from_deny_to_permit", 20),
            "continue_from_permit_to_fall_off",
            computeRoutingPolicyName("continue_from_permit_to_fall_off", 20),
            "continue_from_permit_and_set_to_fall_off",
            computeRoutingPolicyName("continue_from_permit_and_set_to_fall_off", 20),
            "continue_from_set_to_match_on_set_field",
            computeRoutingPolicyName("continue_from_set_to_match_on_set_field", 20),
            "reach_continue_target_without_match",
            computeRoutingPolicyName("reach_continue_target_without_match", 30)));
    Ip origNextHopIp = Ip.parse("192.0.2.254");
    Bgpv4Route base =
        Bgpv4Route.builder()
            .setAsPath(AsPath.ofSingletonAsSets(2L))
            .setOriginatorIp(Ip.ZERO)
            .setOriginType(OriginType.INCOMPLETE)
            .setProtocol(RoutingProtocol.BGP)
            .setNextHopIp(origNextHopIp)
            .setNetwork(Prefix.ZERO)
            .setTag(0L)
            .build();
    {
      RoutingPolicy rp = c.getRoutingPolicies().get("empty_deny");
      assertRoutingPolicyDeniesRoute(rp, base);
    }
    {
      RoutingPolicy rp = c.getRoutingPolicies().get("empty_permit");
      assertRoutingPolicyPermitsRoute(rp, base);
    }
    {
      RoutingPolicy rp = c.getRoutingPolicies().get("empty_pbr_statistics");
      assertRoutingPolicyDeniesRoute(rp, base);
    }

    // matches
    {
      RoutingPolicy rp = c.getRoutingPolicies().get("match_as_path");
      assertRoutingPolicyDeniesRoute(rp, base);
      Bgpv4Route route = base.toBuilder().setAsPath(AsPath.ofSingletonAsSets(1L)).build();
      assertRoutingPolicyPermitsRoute(rp, route);
    }
    {
      RoutingPolicy rp = c.getRoutingPolicies().get("match_community_standard");
      assertRoutingPolicyDeniesRoute(rp, base);
      Bgpv4Route routeOnlyOneCommunity =
          base.toBuilder().setCommunities(ImmutableSet.of(StandardCommunity.of(1, 1))).build();
      assertRoutingPolicyDeniesRoute(rp, routeOnlyOneCommunity);
      Bgpv4Route routeBothCommunities =
          base.toBuilder()
              .setCommunities(
                  ImmutableSet.of(StandardCommunity.of(1, 1), StandardCommunity.of(2, 2)))
              .build();
      assertRoutingPolicyPermitsRoute(rp, routeBothCommunities);
      Bgpv4Route routeBothCommunitiesAndMore =
          base.toBuilder()
              .setCommunities(
                  ImmutableSet.of(
                      StandardCommunity.of(1, 1),
                      StandardCommunity.of(2, 2),
                      StandardCommunity.of(3, 3)))
              .build();
      assertRoutingPolicyPermitsRoute(rp, routeBothCommunitiesAndMore);
    }
    {
      RoutingPolicy rp = c.getRoutingPolicies().get("match_community_expanded");
      assertRoutingPolicyDeniesRoute(rp, base);
      Bgpv4Route routeOnlyOneCommunity =
          base.toBuilder()
              .setCommunities(ImmutableSet.of(StandardCommunity.of(64512, 39999)))
              .build();
      assertRoutingPolicyPermitsRoute(rp, routeOnlyOneCommunity);
      // TODO: fix community matching semantics and test matching of regex involving multiple
      // communities
    }
    {
      RoutingPolicy rp = c.getRoutingPolicies().get("match_interface");
      assertRoutingPolicyDeniesRoute(rp, base);
      Bgpv4Route routeConnected = base.toBuilder().setNetwork(Prefix.parse("192.0.2.1/24")).build();
      assertRoutingPolicyPermitsRoute(rp, routeConnected);
      Bgpv4Route routeDirect = base.toBuilder().setNetwork(Prefix.parse("192.0.2.1/32")).build();
      assertRoutingPolicyPermitsRoute(rp, routeDirect);
    }
    // Skip match ip address - not relevant to routing
    {
      RoutingPolicy rp = c.getRoutingPolicies().get("match_ip_address_prefix_list");
      assertRoutingPolicyDeniesRoute(rp, base);
      Bgpv4Route route = base.toBuilder().setNetwork(Prefix.parse("192.168.1.0/24")).build();
      assertRoutingPolicyPermitsRoute(rp, route);
    }
    {
      RoutingPolicy rp = c.getRoutingPolicies().get("match_metric");
      assertRoutingPolicyDeniesRoute(rp, base);
      Bgpv4Route route = base.toBuilder().setMetric(1L).build();
      assertRoutingPolicyPermitsRoute(rp, route);
    }
    {
      RoutingPolicy rp = c.getRoutingPolicies().get("match_source_protocol_connected");
      assertRoutingPolicyDeniesRoute(
          rp,
          org.batfish.datamodel.StaticRoute.builder()
              .setAdmin(1)
              .setNetwork(Prefix.ZERO)
              .setNextHopIp(Ip.ZERO)
              .build());
      assertRoutingPolicyPermitsRoute(rp, new ConnectedRoute(Prefix.ZERO, "dummy"));
    }
    {
      RoutingPolicy rp = c.getRoutingPolicies().get("match_source_protocol_static");
      assertRoutingPolicyDeniesRoute(rp, new ConnectedRoute(Prefix.ZERO, "dummy"));
      assertRoutingPolicyPermitsRoute(
          rp,
          org.batfish.datamodel.StaticRoute.builder()
              .setAdmin(1)
              .setNetwork(Prefix.ZERO)
              .setNextHopIp(Ip.ZERO)
              .build());
    }
    {
      RoutingPolicy rp = c.getRoutingPolicies().get("match_tag");
      assertRoutingPolicyDeniesRoute(rp, base);
      Bgpv4Route route = base.toBuilder().setTag(1L).build();
      assertRoutingPolicyPermitsRoute(rp, route);
    }
    {
      RoutingPolicy rp = c.getRoutingPolicies().get("match_vlan");
      assertRoutingPolicyDeniesRoute(rp, base);
      {
        Bgpv4Route routeConnected =
            base.toBuilder().setNetwork(Prefix.parse("10.0.1.1/24")).build();
        assertRoutingPolicyPermitsRoute(rp, routeConnected);
        Bgpv4Route routeDirect = base.toBuilder().setNetwork(Prefix.parse("10.0.1.1/32")).build();
        assertRoutingPolicyPermitsRoute(rp, routeDirect);
      }
      {
        Bgpv4Route routeConnected =
            base.toBuilder().setNetwork(Prefix.parse("10.0.2.1/24")).build();
        assertRoutingPolicyDeniesRoute(rp, routeConnected);
        Bgpv4Route routeDirect = base.toBuilder().setNetwork(Prefix.parse("10.0.2.1/32")).build();
        assertRoutingPolicyDeniesRoute(rp, routeDirect);
      }
      {
        Bgpv4Route routeConnected =
            base.toBuilder().setNetwork(Prefix.parse("10.0.3.1/24")).build();
        assertRoutingPolicyPermitsRoute(rp, routeConnected);
        Bgpv4Route routeDirect = base.toBuilder().setNetwork(Prefix.parse("10.0.3.1/32")).build();
        assertRoutingPolicyPermitsRoute(rp, routeDirect);
      }
      {
        Bgpv4Route routeConnected =
            base.toBuilder().setNetwork(Prefix.parse("10.0.4.1/24")).build();
        assertRoutingPolicyPermitsRoute(rp, routeConnected);
        Bgpv4Route routeDirect = base.toBuilder().setNetwork(Prefix.parse("10.0.4.1/32")).build();
        assertRoutingPolicyPermitsRoute(rp, routeDirect);
      }
    }

    // sets
    {
      RoutingPolicy rp = c.getRoutingPolicies().get("set_as_path_prepend_last_as");
      Bgpv4Route route = processRouteIn(rp, base);
      assertThat(route.getAsPath(), equalTo(AsPath.ofSingletonAsSets(2L, 2L, 2L, 2L)));
      // TODO: test out direction. Requires BGP process, environment with neighor.
    }
    {
      RoutingPolicy rp = c.getRoutingPolicies().get("set_as_path_prepend_literal_as");
      Bgpv4Route route = processRouteIn(rp, base);
      assertThat(route.getAsPath(), equalTo(AsPath.ofSingletonAsSets(65000L, 65100L, 2L)));
    }
    {
      RoutingPolicy rp = c.getRoutingPolicies().get("set_community");
      Bgpv4Route inRoute =
          base.toBuilder().setCommunities(ImmutableSet.of(StandardCommunity.of(3, 3))).build();
      Bgpv4Route route = processRouteIn(rp, inRoute);
      assertThat(
          route.getCommunities(), contains(StandardCommunity.of(1, 1), StandardCommunity.of(1, 2)));
    }
    {
      RoutingPolicy rp = c.getRoutingPolicies().get("set_community_additive");
      Bgpv4Route inRoute =
          base.toBuilder().setCommunities(ImmutableSet.of(StandardCommunity.of(3, 3))).build();
      Bgpv4Route route = processRouteIn(rp, inRoute);
      assertThat(
          route.getCommunities(),
          contains(
              StandardCommunity.of(1, 1), StandardCommunity.of(1, 2), StandardCommunity.of(3, 3)));
    }
    {
      RoutingPolicy rp = c.getRoutingPolicies().get("set_ip_next_hop_literal");
      Bgpv4Route route = processRouteIn(rp, base);
      assertThat(route.getNextHopIp(), equalTo(Ip.parse("192.0.2.50")));
    }
    {
      RoutingPolicy rp = c.getRoutingPolicies().get("set_ip_next_hop_literal2");
      Bgpv4Route route = processRouteIn(rp, base);
      // When there are two next-hop-IPs being set, the statement is not applicable to routing. So
      // the next-hop-IP should not change.
      assertThat(route.getNextHopIp(), equalTo(origNextHopIp));
    }
    // TODO: test set ip next-hop unchanged. Requires BGP process, environment with eBGP neighor.
    {
      RoutingPolicy rp = c.getRoutingPolicies().get("set_local_preference");
      Bgpv4Route route = processRouteIn(rp, base);
      assertThat(route.getLocalPreference(), equalTo(1L));
    }
    {
      RoutingPolicy rp = c.getRoutingPolicies().get("set_metric");
      Bgpv4Route route = processRouteIn(rp, base);
      assertThat(route.getMetric(), equalTo(1L));
    }
    // TODO: test set metric-type external
    // TODO: test set metric-type internal
    {
      RoutingPolicy rp = c.getRoutingPolicies().get("set_metric_type_type_1");
      OspfExternalRoute route = processRouteRedistributeOspf(rp, base);
      assertThat(route.getOspfMetricType(), equalTo(OspfMetricType.E1));
    }
    {
      RoutingPolicy rp = c.getRoutingPolicies().get("set_metric_type_type_2");
      OspfExternalRoute route = processRouteRedistributeOspf(rp, base);
      assertThat(route.getOspfMetricType(), equalTo(OspfMetricType.E2));
    }
    {
      RoutingPolicy rp = c.getRoutingPolicies().get("set_origin_egp");
      Bgpv4Route route = processRouteIn(rp, base);
      assertThat(route.getOriginType(), equalTo(OriginType.EGP));
    }
    {
      RoutingPolicy rp = c.getRoutingPolicies().get("set_origin_igp");
      Bgpv4Route route = processRouteIn(rp, base);
      assertThat(route.getOriginType(), equalTo(OriginType.IGP));
    }
    {
      RoutingPolicy rp = c.getRoutingPolicies().get("set_origin_incomplete");
      Bgpv4Route route = processRouteIn(rp, base);
      assertThat(route.getOriginType(), equalTo(OriginType.INCOMPLETE));
    }
    {
      RoutingPolicy rp = c.getRoutingPolicies().get("set_tag");
      Bgpv4Route route = processRouteIn(rp, base);
      assertThat(route.getTag(), equalTo(1L));
    }

    // matches with undefined references
    // TODO: match ip address (undefined) - relevant to routing?
    {
      RoutingPolicy rp = c.getRoutingPolicies().get("match_undefined_community_list");
      assertRoutingPolicyDeniesRoute(rp, base);
    }
    {
      RoutingPolicy rp = c.getRoutingPolicies().get("match_undefined_prefix_list");
      assertRoutingPolicyDeniesRoute(rp, base);
    }

    // continue route-maps
    {
      RoutingPolicy rp = c.getRoutingPolicies().get("continue_skip_deny");
      // should permit everything
      assertRoutingPolicyPermitsRoute(rp, base);
    }
    {
      RoutingPolicy rp = c.getRoutingPolicies().get("continue_from_deny_to_permit");
      // TODO: verify
      // should permit everything
      assertRoutingPolicyPermitsRoute(rp, base);
    }
    {
      RoutingPolicy rp = c.getRoutingPolicies().get("continue_from_permit_to_fall_off");
      // TODO: verify
      // should deny everything without tag 10
      assertRoutingPolicyDeniesRoute(rp, base);
      assertRoutingPolicyPermitsRoute(rp, base.toBuilder().setTag(10L).build());
    }
    {
      RoutingPolicy rp = c.getRoutingPolicies().get("continue_from_permit_and_set_to_fall_off");
      // TODO: verify
      // should deny everything without tag 10
      assertRoutingPolicyDeniesRoute(rp, base);
      assertThat(processRouteIn(rp, base.toBuilder().setTag(10L).build()), hasMetric(10L));
    }
    {
      RoutingPolicy rp = c.getRoutingPolicies().get("continue_from_set_to_match_on_set_field");
      // TODO: verify
      // should deny everything without STARTING metric 10
      assertRoutingPolicyDeniesRoute(rp, base);
      assertRoutingPolicyPermitsRoute(rp, base.toBuilder().setMetric(10L).build());
    }
    {
      RoutingPolicy rp = c.getRoutingPolicies().get("reach_continue_target_without_match");
      // should permit everything
      assertRoutingPolicyPermitsRoute(rp, base);
    }
  }

  @Test
  public void testRouteMapExtraction() {
    String hostname = "nxos_route_map";
    CiscoNxosConfiguration vc = parseVendorConfig(hostname);

    assertThat(
        vc.getRouteMaps(),
        hasKeys(
            "empty_deny",
            "empty_permit",
            "empty_pbr_statistics",
            "match_as_path",
            "match_community_standard",
            "match_community_expanded",
            "match_interface",
            "match_ip_address",
            "match_ip_address_prefix_list",
            "match_ipv6_address",
            "match_ipv6_address_prefix_list",
            "match_metric",
            "match_source_protocol_connected",
            "match_source_protocol_static",
            "match_tag",
            "match_vlan",
            "set_as_path_prepend_last_as",
            "set_as_path_prepend_literal_as",
            "set_community",
            "set_community_additive",
            "set_ip_next_hop_literal",
            "set_ip_next_hop_literal2",
            "set_ip_next_hop_unchanged",
            "set_ipv6_next_hop_unchanged",
            "set_local_preference",
            "set_metric",
            "set_metric_type_external",
            "set_metric_type_internal",
            "set_metric_type_type_1",
            "set_metric_type_type_2",
            "set_origin_egp",
            "set_origin_igp",
            "set_origin_incomplete",
            "set_tag",
            "match_undefined_access_list",
            "match_undefined_community_list",
            "match_undefined_prefix_list",
            "continue_skip_deny",
            "continue_from_deny_to_permit",
            "continue_from_permit_to_fall_off",
            "continue_from_permit_and_set_to_fall_off",
            "continue_from_set_to_match_on_set_field",
            "reach_continue_target_without_match"));
    {
      RouteMap rm = vc.getRouteMaps().get("empty_deny");
      assertThat(rm.getEntries().keySet(), contains(10));
      RouteMapEntry entry = getOnlyElement(rm.getEntries().values());
      assertThat(entry.getAction(), equalTo(LineAction.DENY));
      assertThat(entry.getSequence(), equalTo(10));
    }
    {
      RouteMap rm = vc.getRouteMaps().get("empty_permit");
      assertThat(rm.getEntries().keySet(), contains(10));
      RouteMapEntry entry = getOnlyElement(rm.getEntries().values());
      assertThat(entry.getAction(), equalTo(LineAction.PERMIT));
      assertThat(entry.getSequence(), equalTo(10));
    }
    {
      RouteMap rm = vc.getRouteMaps().get("empty_pbr_statistics");
      assertThat(rm.getEntries(), anEmptyMap());
      assertTrue(rm.getPbrStatistics());
    }
    {
      RouteMap rm = vc.getRouteMaps().get("match_as_path");
      assertThat(rm.getEntries().keySet(), contains(10));
      RouteMapEntry entry = getOnlyElement(rm.getEntries().values());
      assertThat(entry.getAction(), equalTo(LineAction.PERMIT));
      assertThat(entry.getSequence(), equalTo(10));
      RouteMapMatchAsPath match = entry.getMatchAsPath();
      assertThat(entry.getMatches().collect(onlyElement()), equalTo(match));
      assertThat(match.getNames(), contains("as_path_access_list1"));
    }
    {
      RouteMap rm = vc.getRouteMaps().get("match_community_standard");
      assertThat(rm.getEntries().keySet(), contains(10));
      RouteMapEntry entry = getOnlyElement(rm.getEntries().values());
      assertThat(entry.getAction(), equalTo(LineAction.PERMIT));
      assertThat(entry.getSequence(), equalTo(10));
      RouteMapMatchCommunity match = entry.getMatchCommunity();
      assertThat(entry.getMatches().collect(onlyElement()), equalTo(match));
      assertThat(match.getNames(), contains("community_list_standard"));
    }
    {
      RouteMap rm = vc.getRouteMaps().get("match_community_expanded");
      assertThat(rm.getEntries().keySet(), contains(10));
      RouteMapEntry entry = getOnlyElement(rm.getEntries().values());
      assertThat(entry.getAction(), equalTo(LineAction.PERMIT));
      assertThat(entry.getSequence(), equalTo(10));
      RouteMapMatchCommunity match = entry.getMatchCommunity();
      assertThat(entry.getMatches().collect(onlyElement()), equalTo(match));
      assertThat(match.getNames(), contains("community_list_expanded"));
    }
    {
      RouteMap rm = vc.getRouteMaps().get("match_interface");
      assertThat(rm.getEntries().keySet(), contains(10));
      RouteMapEntry entry = getOnlyElement(rm.getEntries().values());
      assertThat(entry.getAction(), equalTo(LineAction.PERMIT));
      assertThat(entry.getSequence(), equalTo(10));
      RouteMapMatchInterface match = entry.getMatchInterface();
      assertThat(entry.getMatches().collect(onlyElement()), equalTo(match));
      assertThat(match.getNames(), contains("loopback0", "loopback1"));
    }
    {
      RouteMap rm = vc.getRouteMaps().get("match_ip_address");
      assertThat(rm.getEntries().keySet(), contains(10));
      RouteMapEntry entry = getOnlyElement(rm.getEntries().values());
      assertThat(entry.getAction(), equalTo(LineAction.PERMIT));
      assertThat(entry.getSequence(), equalTo(10));
      RouteMapMatchIpAddress match = entry.getMatchIpAddress();
      assertThat(entry.getMatches().collect(onlyElement()), equalTo(match));
      assertThat(match.getName(), equalTo("access_list1"));
    }
    {
      RouteMap rm = vc.getRouteMaps().get("match_ip_address_prefix_list");
      assertThat(rm.getEntries().keySet(), contains(10));
      RouteMapEntry entry = getOnlyElement(rm.getEntries().values());
      assertThat(entry.getAction(), equalTo(LineAction.PERMIT));
      assertThat(entry.getSequence(), equalTo(10));
      RouteMapMatchIpAddressPrefixList match = entry.getMatchIpAddressPrefixList();
      assertThat(entry.getMatches().collect(onlyElement()), equalTo(match));
      assertThat(match.getNames(), contains("prefix_list1"));
    }
    {
      RouteMap rm = vc.getRouteMaps().get("match_ipv6_address");
      assertThat(rm.getEntries().keySet(), contains(10));
      RouteMapEntry entry = getOnlyElement(rm.getEntries().values());
      assertThat(entry.getAction(), equalTo(LineAction.PERMIT));
      assertThat(entry.getSequence(), equalTo(10));
      RouteMapMatchIpv6Address match = entry.getMatchIpv6Address();
      assertThat(entry.getMatches().collect(onlyElement()), equalTo(match));
      assertThat(match.getName(), equalTo("ipv6_access_list1"));
    }
    {
      RouteMap rm = vc.getRouteMaps().get("match_ipv6_address_prefix_list");
      assertThat(rm.getEntries().keySet(), contains(10));
      RouteMapEntry entry = getOnlyElement(rm.getEntries().values());
      assertThat(entry.getAction(), equalTo(LineAction.PERMIT));
      assertThat(entry.getSequence(), equalTo(10));
      RouteMapMatchIpv6AddressPrefixList match = entry.getMatchIpv6AddressPrefixList();
      assertThat(entry.getMatches().collect(onlyElement()), equalTo(match));
      assertThat(match.getNames(), contains("ipv6_prefix_list1"));
    }
    {
      RouteMap rm = vc.getRouteMaps().get("match_metric");
      assertThat(rm.getEntries().keySet(), contains(10));
      RouteMapEntry entry = getOnlyElement(rm.getEntries().values());
      assertThat(entry.getAction(), equalTo(LineAction.PERMIT));
      assertThat(entry.getSequence(), equalTo(10));
      RouteMapMatchMetric match = entry.getMatchMetric();
      assertThat(entry.getMatches().collect(onlyElement()), equalTo(match));
      assertThat(match.getMetric(), equalTo(1L));
    }
    {
      RouteMap rm = vc.getRouteMaps().get("match_source_protocol_connected");
      assertThat(rm.getEntries().keySet(), contains(10));
      RouteMapEntry entry = getOnlyElement(rm.getEntries().values());
      assertThat(entry.getAction(), equalTo(LineAction.PERMIT));
      assertThat(entry.getSequence(), equalTo(10));
      RouteMapMatchSourceProtocol match = entry.getMatchSourceProtocol();
      assertThat(entry.getMatches().collect(onlyElement()), equalTo(match));
      assertThat(match.getSourceProtocol(), equalTo("connected"));
    }
    {
      RouteMap rm = vc.getRouteMaps().get("match_source_protocol_static");
      assertThat(rm.getEntries().keySet(), contains(10));
      RouteMapEntry entry = getOnlyElement(rm.getEntries().values());
      assertThat(entry.getAction(), equalTo(LineAction.PERMIT));
      assertThat(entry.getSequence(), equalTo(10));
      RouteMapMatchSourceProtocol match = entry.getMatchSourceProtocol();
      assertThat(entry.getMatches().collect(onlyElement()), equalTo(match));
      assertThat(match.getSourceProtocol(), equalTo("static"));
    }
    {
      RouteMap rm = vc.getRouteMaps().get("match_tag");
      assertThat(rm.getEntries().keySet(), contains(10));
      RouteMapEntry entry = getOnlyElement(rm.getEntries().values());
      assertThat(entry.getAction(), equalTo(LineAction.PERMIT));
      assertThat(entry.getSequence(), equalTo(10));
      RouteMapMatchTag match = entry.getMatchTag();
      assertThat(entry.getMatches().collect(onlyElement()), equalTo(match));
      assertThat(match.getTags(), contains(1L));
    }
    {
      RouteMap rm = vc.getRouteMaps().get("match_vlan");
      assertThat(rm.getEntries().keySet(), contains(10));
      RouteMapEntry entry = getOnlyElement(rm.getEntries().values());
      assertThat(entry.getAction(), equalTo(LineAction.PERMIT));
      assertThat(entry.getSequence(), equalTo(10));
      RouteMapMatchVlan match = entry.getMatchVlan();
      assertThat(entry.getMatches().collect(onlyElement()), equalTo(match));
      assertThat(match.getVlans(), equalTo(IntegerSpace.builder().including(1, 3, 4).build()));
    }
    {
      RouteMap rm = vc.getRouteMaps().get("set_as_path_prepend_last_as");
      assertThat(rm.getEntries().keySet(), contains(10));
      RouteMapEntry entry = getOnlyElement(rm.getEntries().values());
      assertThat(entry.getAction(), equalTo(LineAction.PERMIT));
      assertThat(entry.getSequence(), equalTo(10));
      RouteMapSetAsPathPrependLastAs set =
          (RouteMapSetAsPathPrependLastAs) entry.getSetAsPathPrepend();
      assertThat(entry.getSets().collect(onlyElement()), equalTo(set));
      assertThat(set.getNumPrepends(), equalTo(3));
    }
    {
      RouteMap rm = vc.getRouteMaps().get("set_as_path_prepend_literal_as");
      assertThat(rm.getEntries().keySet(), contains(10));
      RouteMapEntry entry = getOnlyElement(rm.getEntries().values());
      assertThat(entry.getAction(), equalTo(LineAction.PERMIT));
      assertThat(entry.getSequence(), equalTo(10));
      RouteMapSetAsPathPrependLiteralAs set =
          (RouteMapSetAsPathPrependLiteralAs) entry.getSetAsPathPrepend();
      assertThat(entry.getSets().collect(onlyElement()), equalTo(set));
      assertThat(set.getAsNumbers(), contains(65000L, 65100L));
    }
    {
      RouteMap rm = vc.getRouteMaps().get("set_community");
      assertThat(rm.getEntries().keySet(), contains(10));
      RouteMapEntry entry = getOnlyElement(rm.getEntries().values());
      assertThat(entry.getAction(), equalTo(LineAction.PERMIT));
      assertThat(entry.getSequence(), equalTo(10));
      RouteMapSetCommunity set = entry.getSetCommunity();
      assertThat(entry.getSets().collect(onlyElement()), equalTo(set));
      assertThat(
          set.getCommunities(), contains(StandardCommunity.of(1, 1), StandardCommunity.of(1, 2)));
      assertFalse(set.getAdditive());
    }
    {
      RouteMap rm = vc.getRouteMaps().get("set_community_additive");
      assertThat(rm.getEntries().keySet(), contains(10));
      RouteMapEntry entry = getOnlyElement(rm.getEntries().values());
      assertThat(entry.getAction(), equalTo(LineAction.PERMIT));
      assertThat(entry.getSequence(), equalTo(10));
      RouteMapSetCommunity set = entry.getSetCommunity();
      assertThat(entry.getSets().collect(onlyElement()), equalTo(set));
      assertThat(
          set.getCommunities(), contains(StandardCommunity.of(1, 1), StandardCommunity.of(1, 2)));
      assertTrue(set.getAdditive());
    }
    {
      RouteMap rm = vc.getRouteMaps().get("set_ip_next_hop_literal");
      assertThat(rm.getEntries().keySet(), contains(10));
      RouteMapEntry entry = getOnlyElement(rm.getEntries().values());
      assertThat(entry.getAction(), equalTo(LineAction.PERMIT));
      assertThat(entry.getSequence(), equalTo(10));
      RouteMapSetIpNextHopLiteral set = (RouteMapSetIpNextHopLiteral) entry.getSetIpNextHop();
      assertThat(entry.getSets().collect(onlyElement()), equalTo(set));
      assertThat(set.getNextHops(), contains(Ip.parse("192.0.2.50")));
    }
    {
      RouteMap rm = vc.getRouteMaps().get("set_ip_next_hop_literal2");
      assertThat(rm.getEntries().keySet(), contains(10));
      RouteMapEntry entry = getOnlyElement(rm.getEntries().values());
      assertThat(entry.getAction(), equalTo(LineAction.PERMIT));
      assertThat(entry.getSequence(), equalTo(10));
      RouteMapSetIpNextHopLiteral set = (RouteMapSetIpNextHopLiteral) entry.getSetIpNextHop();
      assertThat(entry.getSets().collect(onlyElement()), equalTo(set));
      assertThat(set.getNextHops(), contains(Ip.parse("192.0.2.50"), Ip.parse("192.0.2.51")));
    }
    {
      RouteMap rm = vc.getRouteMaps().get("set_ip_next_hop_unchanged");
      assertThat(rm.getEntries().keySet(), contains(10));
      RouteMapEntry entry = getOnlyElement(rm.getEntries().values());
      assertThat(entry.getAction(), equalTo(LineAction.PERMIT));
      assertThat(entry.getSequence(), equalTo(10));
      RouteMapSetIpNextHopUnchanged set = (RouteMapSetIpNextHopUnchanged) entry.getSetIpNextHop();
      assertThat(entry.getSets().collect(onlyElement()), equalTo(set));
    }
    {
      RouteMap rm = vc.getRouteMaps().get("set_local_preference");
      assertThat(rm.getEntries().keySet(), contains(10));
      RouteMapEntry entry = getOnlyElement(rm.getEntries().values());
      assertThat(entry.getAction(), equalTo(LineAction.PERMIT));
      assertThat(entry.getSequence(), equalTo(10));
      RouteMapSetLocalPreference set = entry.getSetLocalPreference();
      assertThat(entry.getSets().collect(onlyElement()), equalTo(set));
      assertThat(set.getLocalPreference(), equalTo(1L));
    }
    {
      RouteMap rm = vc.getRouteMaps().get("set_metric");
      assertThat(rm.getEntries().keySet(), contains(10));
      RouteMapEntry entry = getOnlyElement(rm.getEntries().values());
      assertThat(entry.getAction(), equalTo(LineAction.PERMIT));
      assertThat(entry.getSequence(), equalTo(10));
      RouteMapSetMetric set = entry.getSetMetric();
      assertThat(entry.getSets().collect(onlyElement()), equalTo(set));
      assertThat(set.getMetric(), equalTo(1L));
    }
    {
      RouteMap rm = vc.getRouteMaps().get("set_metric_type_external");
      assertThat(rm.getEntries().keySet(), contains(10));
      RouteMapEntry entry = getOnlyElement(rm.getEntries().values());
      assertThat(entry.getAction(), equalTo(LineAction.PERMIT));
      assertThat(entry.getSequence(), equalTo(10));
      RouteMapSetMetricType set = entry.getSetMetricType();
      assertThat(entry.getSets().collect(onlyElement()), equalTo(set));
      assertThat(set.getMetricType(), equalTo(RouteMapMetricType.EXTERNAL));
    }
    {
      RouteMap rm = vc.getRouteMaps().get("set_metric_type_internal");
      assertThat(rm.getEntries().keySet(), contains(10));
      RouteMapEntry entry = getOnlyElement(rm.getEntries().values());
      assertThat(entry.getAction(), equalTo(LineAction.PERMIT));
      assertThat(entry.getSequence(), equalTo(10));
      RouteMapSetMetricType set = entry.getSetMetricType();
      assertThat(entry.getSets().collect(onlyElement()), equalTo(set));
      assertThat(set.getMetricType(), equalTo(RouteMapMetricType.INTERNAL));
    }
    {
      RouteMap rm = vc.getRouteMaps().get("set_metric_type_type_1");
      assertThat(rm.getEntries().keySet(), contains(10));
      RouteMapEntry entry = getOnlyElement(rm.getEntries().values());
      assertThat(entry.getAction(), equalTo(LineAction.PERMIT));
      assertThat(entry.getSequence(), equalTo(10));
      RouteMapSetMetricType set = entry.getSetMetricType();
      assertThat(entry.getSets().collect(onlyElement()), equalTo(set));
      assertThat(set.getMetricType(), equalTo(RouteMapMetricType.TYPE_1));
    }
    {
      RouteMap rm = vc.getRouteMaps().get("set_metric_type_type_2");
      assertThat(rm.getEntries().keySet(), contains(10));
      RouteMapEntry entry = getOnlyElement(rm.getEntries().values());
      assertThat(entry.getAction(), equalTo(LineAction.PERMIT));
      assertThat(entry.getSequence(), equalTo(10));
      RouteMapSetMetricType set = entry.getSetMetricType();
      assertThat(entry.getSets().collect(onlyElement()), equalTo(set));
      assertThat(set.getMetricType(), equalTo(RouteMapMetricType.TYPE_2));
    }
    {
      RouteMap rm = vc.getRouteMaps().get("set_origin_egp");
      assertThat(rm.getEntries().keySet(), contains(10));
      RouteMapEntry entry = getOnlyElement(rm.getEntries().values());
      assertThat(entry.getAction(), equalTo(LineAction.PERMIT));
      assertThat(entry.getSequence(), equalTo(10));
      RouteMapSetOrigin set = entry.getSetOrigin();
      assertThat(entry.getSets().collect(onlyElement()), equalTo(set));
      assertThat(set.getOrigin(), equalTo(OriginType.EGP));
    }
    {
      RouteMap rm = vc.getRouteMaps().get("set_origin_igp");
      assertThat(rm.getEntries().keySet(), contains(10));
      RouteMapEntry entry = getOnlyElement(rm.getEntries().values());
      assertThat(entry.getAction(), equalTo(LineAction.PERMIT));
      assertThat(entry.getSequence(), equalTo(10));
      RouteMapSetOrigin set = entry.getSetOrigin();
      assertThat(entry.getSets().collect(onlyElement()), equalTo(set));
      assertThat(set.getOrigin(), equalTo(OriginType.IGP));
    }
    {
      RouteMap rm = vc.getRouteMaps().get("set_origin_incomplete");
      assertThat(rm.getEntries().keySet(), contains(10));
      RouteMapEntry entry = getOnlyElement(rm.getEntries().values());
      assertThat(entry.getAction(), equalTo(LineAction.PERMIT));
      assertThat(entry.getSequence(), equalTo(10));
      RouteMapSetOrigin set = entry.getSetOrigin();
      assertThat(entry.getSets().collect(onlyElement()), equalTo(set));
      assertThat(set.getOrigin(), equalTo(OriginType.INCOMPLETE));
    }
    {
      RouteMap rm = vc.getRouteMaps().get("set_tag");
      assertThat(rm.getEntries().keySet(), contains(10));
      RouteMapEntry entry = getOnlyElement(rm.getEntries().values());
      assertThat(entry.getAction(), equalTo(LineAction.PERMIT));
      assertThat(entry.getSequence(), equalTo(10));
      RouteMapSetTag set = entry.getSetTag();
      assertThat(entry.getSets().collect(onlyElement()), equalTo(set));
      assertThat(set.getTag(), equalTo(1L));
    }

    // continue extraction
    {
      RouteMap rm = vc.getRouteMaps().get("continue_skip_deny");
      assertThat(rm.getEntries().keySet(), contains(10, 20, 30));
      assertThat(rm.getEntries().get(10).getAction(), equalTo(LineAction.PERMIT));
      assertThat(rm.getEntries().get(10).getContinue(), equalTo(30));
      assertThat(rm.getEntries().get(20).getAction(), equalTo(LineAction.DENY));
      assertThat(rm.getEntries().get(20).getContinue(), nullValue());
      assertThat(rm.getEntries().get(30).getAction(), equalTo(LineAction.PERMIT));
      assertThat(rm.getEntries().get(30).getContinue(), nullValue());
    }
    {
      RouteMap rm = vc.getRouteMaps().get("continue_from_deny_to_permit");
      assertThat(rm.getEntries().keySet(), contains(10, 20));
      assertThat(rm.getEntries().get(10).getAction(), equalTo(LineAction.DENY));
      assertThat(rm.getEntries().get(10).getContinue(), equalTo(20));
      assertThat(rm.getEntries().get(20).getAction(), equalTo(LineAction.PERMIT));
      assertThat(rm.getEntries().get(20).getContinue(), nullValue());
    }
    {
      RouteMap rm = vc.getRouteMaps().get("continue_from_permit_to_fall_off");
      assertThat(rm.getEntries().keySet(), contains(10, 20));
      assertThat(rm.getEntries().get(10).getAction(), equalTo(LineAction.PERMIT));
      assertThat(rm.getEntries().get(10).getContinue(), equalTo(20));
      assertThat(rm.getEntries().get(20).getAction(), equalTo(LineAction.PERMIT));
      assertThat(rm.getEntries().get(20).getContinue(), nullValue());
      assertThat(rm.getEntries().get(20).getMatchTag().getTags(), contains(10L, 11L));
    }
    {
      RouteMap rm = vc.getRouteMaps().get("continue_from_permit_and_set_to_fall_off");
      assertThat(rm.getEntries().keySet(), contains(10, 20));
      assertThat(rm.getEntries().get(10).getAction(), equalTo(LineAction.PERMIT));
      assertThat(rm.getEntries().get(10).getContinue(), equalTo(20));
      assertThat(rm.getEntries().get(10).getSetMetric().getMetric(), equalTo(10L));
      assertThat(rm.getEntries().get(20).getAction(), equalTo(LineAction.PERMIT));
      assertThat(rm.getEntries().get(20).getContinue(), nullValue());
      assertThat(rm.getEntries().get(20).getMatchTag().getTags(), contains(10L));
    }
    {
      RouteMap rm = vc.getRouteMaps().get("continue_from_set_to_match_on_set_field");
      assertThat(rm.getEntries().keySet(), contains(10, 20, 30));
      assertThat(rm.getEntries().get(10).getAction(), equalTo(LineAction.PERMIT));
      assertThat(rm.getEntries().get(10).getContinue(), equalTo(20));
      assertThat(rm.getEntries().get(10).getSetMetric().getMetric(), equalTo(10L));
      assertThat(rm.getEntries().get(20).getAction(), equalTo(LineAction.PERMIT));
      assertThat(rm.getEntries().get(20).getContinue(), nullValue());
      assertThat(rm.getEntries().get(20).getMatchMetric().getMetric(), equalTo(10L));
      assertThat(rm.getEntries().get(30).getAction(), equalTo(LineAction.DENY));
      assertThat(rm.getEntries().get(30).getContinue(), nullValue());
    }
    {
      RouteMap rm = vc.getRouteMaps().get("reach_continue_target_without_match");
      assertThat(rm.getEntries().keySet(), contains(10, 20, 30));
      assertThat(rm.getEntries().get(10).getAction(), equalTo(LineAction.PERMIT));
      assertThat(rm.getEntries().get(10).getContinue(), equalTo(30));
      assertThat(rm.getEntries().get(10).getMatchTag().getTags(), contains(10L));
      assertThat(rm.getEntries().get(20).getAction(), equalTo(LineAction.PERMIT));
      assertThat(rm.getEntries().get(20).getContinue(), nullValue());
      assertThat(rm.getEntries().get(20).getMatchTag().getTags(), contains(10L));
      assertThat(rm.getEntries().get(30).getAction(), equalTo(LineAction.PERMIT));
      assertThat(rm.getEntries().get(30).getContinue(), nullValue());
    }
  }

  @Test
  public void testRouteMapMultipleChainedContinueEntriesConversion() throws IOException {
    Configuration c = parseConfig("nxos_route_map_multiple_chained_continue_entries");
    RoutingPolicy exportPolicy =
        c.getRoutingPolicies()
            .get(
                c.getDefaultVrf()
                    .getBgpProcess()
                    .getActiveNeighbors()
                    .get(Prefix.strict("192.0.2.2/32"))
                    .getIpv4UnicastAddressFamily()
                    .getExportPolicy());
    assertRoutingPolicyPermitsRoute(
        exportPolicy, new ConnectedRoute(Prefix.strict("10.10.10.10/32"), "loopback0"));
  }

  @Test
  public void testSnmpServerConversion() throws IOException {
    String hostname = "nxos_snmp_server";
    Configuration c = parseConfig(hostname);

    assertThat(c.getSnmpTrapServers(), containsInAnyOrder("192.0.2.1", "192.0.2.2"));
    assertThat(c.getSnmpSourceInterface(), equalTo("mgmt0"));
  }

  @Test
  public void testSnmpServerExtraction() {
    String hostname = "nxos_snmp_server";
    CiscoNxosConfiguration vc = parseVendorConfig(hostname);

    assertThat(vc.getSnmpServers(), hasKeys("192.0.2.1", "192.0.2.2"));
    assertThat(vc.getSnmpSourceInterface(), equalTo("mgmt0"));
  }

  @Test
  public void testSpanningTreeParsing() {
    // TODO: make into an extraction test
    assertThat(parseVendorConfig("nxos_spanning_tree"), notNullValue());
  }

  @Test
  public void testStaticRouteConversion() throws IOException {
    String hostname = "nxos_static_route";
    Configuration c = parseConfig(hostname);

    assertThat(c.getVrfs(), hasKeys(DEFAULT_VRF_NAME, MANAGEMENT_VRF_NAME, "vrf1"));
    assertThat(
        c.getDefaultVrf().getStaticRoutes(),
        containsInAnyOrder(
            hasPrefix(Prefix.strict("10.0.0.0/24")),
            hasPrefix(Prefix.strict("10.0.1.0/24")),
            hasPrefix(Prefix.strict("10.0.2.0/24")),
            hasPrefix(Prefix.strict("10.0.13.0/24")),
            hasPrefix(Prefix.strict("10.0.3.0/24")),
            hasPrefix(Prefix.strict("10.0.4.0/24")),
            hasPrefix(Prefix.strict("10.0.5.0/24")),
            hasPrefix(Prefix.strict("10.0.6.0/24")),
            hasPrefix(Prefix.strict("10.0.7.0/24")),
            hasPrefix(Prefix.strict("10.0.8.0/24"))));
    assertThat(
        c.getVrfs().get("vrf1").getStaticRoutes(),
        contains(hasPrefix(Prefix.strict("10.0.11.0/24"))));
    {
      org.batfish.datamodel.StaticRoute route =
          c.getDefaultVrf().getStaticRoutes().stream()
              .filter(r -> r.getNetwork().equals(Prefix.strict("10.0.0.0/24")))
              .findFirst()
              .get();
      assertThat(route, hasNextHopInterface(NULL_INTERFACE_NAME));
      assertThat(route, hasAdministrativeCost(1));
      assertThat(route, hasTag(0L));
    }
    {
      org.batfish.datamodel.StaticRoute route =
          c.getDefaultVrf().getStaticRoutes().stream()
              .filter(r -> r.getNetwork().equals(Prefix.strict("10.0.1.0/24")))
              .findFirst()
              .get();
      assertThat(route, hasNextHopInterface(UNSET_NEXT_HOP_INTERFACE));
      assertThat(route, hasAdministrativeCost(1));
      assertThat(route, hasTag(0L));
      assertThat(route, hasNextHopIp(Ip.parse("10.255.1.254")));
    }
    {
      org.batfish.datamodel.StaticRoute route =
          c.getDefaultVrf().getStaticRoutes().stream()
              .filter(r -> r.getNetwork().equals(Prefix.strict("10.0.2.0/24")))
              .findFirst()
              .get();
      assertThat(route, hasNextHopInterface("Ethernet1/1"));
      assertThat(route, hasAdministrativeCost(1));
      assertThat(route, hasTag(0L));
      assertThat(route, hasNextHopIp(Ip.parse("10.255.1.254")));
    }
    {
      org.batfish.datamodel.StaticRoute route =
          c.getDefaultVrf().getStaticRoutes().stream()
              .filter(r -> r.getNetwork().equals(Prefix.strict("10.0.13.0/24")))
              .findFirst()
              .get();
      assertThat(route, hasNextHopInterface("Ethernet1/1"));
      assertThat(route, hasAdministrativeCost(1));
      assertThat(route, hasTag(0L));
      assertThat(route, hasNextHopIp(UNSET_ROUTE_NEXT_HOP_IP));
    }
    {
      org.batfish.datamodel.StaticRoute route =
          c.getDefaultVrf().getStaticRoutes().stream()
              .filter(r -> r.getNetwork().equals(Prefix.strict("10.0.3.0/24")))
              .findFirst()
              .get();
      assertThat(route, hasAdministrativeCost(1));
      assertThat(route, hasTag(0L));
      assertThat(route, hasNextHopIp(Ip.parse("10.255.1.254")));
      assertThat(route, hasNextHopInterface("Ethernet1/1"));
    }
    {
      org.batfish.datamodel.StaticRoute route =
          c.getDefaultVrf().getStaticRoutes().stream()
              .filter(r -> r.getNetwork().equals(Prefix.strict("10.0.4.0/24")))
              .findFirst()
              .get();
      assertThat(route, hasAdministrativeCost(1));
      assertThat(route, hasTag(0L));
      assertThat(route, hasNextHopIp(Ip.parse("10.255.1.254")));
      assertThat(route, hasNextHopInterface("Ethernet1/1"));
    }
    {
      org.batfish.datamodel.StaticRoute route =
          c.getDefaultVrf().getStaticRoutes().stream()
              .filter(r -> r.getNetwork().equals(Prefix.strict("10.0.5.0/24")))
              .findFirst()
              .get();
      assertThat(route, hasAdministrativeCost(1));
      assertThat(route, hasTag(1000L));
      assertThat(route, hasNextHopIp(Ip.parse("10.255.1.254")));
      assertThat(route, hasNextHopInterface("Ethernet1/1"));
    }
    {
      org.batfish.datamodel.StaticRoute route =
          c.getDefaultVrf().getStaticRoutes().stream()
              .filter(r -> r.getNetwork().equals(Prefix.strict("10.0.6.0/24")))
              .findFirst()
              .get();
      assertThat(route, hasAdministrativeCost(5));
      assertThat(route, hasTag(1000L));
      assertThat(route, hasNextHopIp(Ip.parse("10.255.1.254")));
      assertThat(route, hasNextHopInterface("Ethernet1/1"));
    }
    {
      org.batfish.datamodel.StaticRoute route =
          c.getDefaultVrf().getStaticRoutes().stream()
              .filter(r -> r.getNetwork().equals(Prefix.strict("10.0.7.0/24")))
              .findFirst()
              .get();
      assertThat(route, hasAdministrativeCost(5));
      assertThat(route, hasTag(0L));
      assertThat(route, hasNextHopIp(Ip.parse("10.255.1.254")));
      assertThat(route, hasNextHopInterface("Ethernet1/1"));
    }
    {
      org.batfish.datamodel.StaticRoute route =
          c.getDefaultVrf().getStaticRoutes().stream()
              .filter(r -> r.getNetwork().equals(Prefix.strict("10.0.8.0/24")))
              .findFirst()
              .get();
      assertThat(route, hasAdministrativeCost(5));
      assertThat(route, hasTag(1000L));
      assertThat(route, hasNextHopIp(Ip.parse("10.255.1.254")));
      assertThat(route, hasNextHopInterface("Ethernet1/1"));
    }
    // TODO: support next-hop-vrf used by 10.0.9.0/24 and 10.0.10.0/24
    {
      org.batfish.datamodel.StaticRoute route =
          c.getVrfs().get("vrf1").getStaticRoutes().stream()
              .filter(r -> r.getNetwork().equals(Prefix.strict("10.0.11.0/24")))
              .findFirst()
              .get();
      assertThat(route, hasAdministrativeCost(1));
      assertThat(route, hasTag(0L));
      assertThat(route, hasNextHopIp(Ip.parse("10.255.2.254")));
    }
  }

  @Test
  public void testStaticRouteExtraction() {
    String hostname = "nxos_static_route";
    CiscoNxosConfiguration vc = parseVendorConfig(hostname);

    assertThat(vc.getVrfs(), hasKeys(DEFAULT_VRF_NAME, MANAGEMENT_VRF_NAME, "vrf1"));
    assertThat(
        vc.getDefaultVrf().getStaticRoutes().asMap(),
        hasKeys(
            Prefix.strict("10.0.0.0/24"),
            Prefix.strict("10.0.1.0/24"),
            Prefix.strict("10.0.2.0/24"),
            Prefix.strict("10.0.13.0/24"),
            Prefix.strict("10.0.3.0/24"),
            Prefix.strict("10.0.4.0/24"),
            Prefix.strict("10.0.5.0/24"),
            Prefix.strict("10.0.6.0/24"),
            Prefix.strict("10.0.7.0/24"),
            Prefix.strict("10.0.8.0/24"),
            Prefix.strict("10.0.9.0/24"),
            Prefix.strict("10.0.10.0/24")));
    assertThat(
        vc.getVrfs().get("vrf1").getStaticRoutes().asMap(),
        hasKeys(Prefix.strict("10.0.11.0/24"), Prefix.strict("10.0.12.0/24")));
    {
      StaticRoute route =
          vc.getDefaultVrf().getStaticRoutes().get(Prefix.strict("10.0.0.0/24")).iterator().next();
      assertTrue(route.getDiscard());
      assertThat(route.getPreference(), equalTo((short) 1));
      assertThat(route.getTag(), equalTo(0L));
    }
    {
      StaticRoute route =
          vc.getDefaultVrf().getStaticRoutes().get(Prefix.strict("10.0.1.0/24")).iterator().next();
      assertFalse(route.getDiscard());
      assertThat(route.getPreference(), equalTo((short) 1));
      assertThat(route.getTag(), equalTo(0L));
      assertThat(route.getNextHopIp(), equalTo(Ip.parse("10.255.1.254")));
    }
    {
      StaticRoute route =
          vc.getDefaultVrf().getStaticRoutes().get(Prefix.strict("10.0.2.0/24")).iterator().next();
      assertFalse(route.getDiscard());
      assertThat(route.getPreference(), equalTo((short) 1));
      assertThat(route.getTag(), equalTo(0L));
      assertThat(route.getNextHopIp(), equalTo(Ip.parse("10.255.1.254")));
      assertThat(route.getNextHopInterface(), equalTo("Ethernet1/1"));
    }
    {
      StaticRoute route =
          vc.getDefaultVrf().getStaticRoutes().get(Prefix.strict("10.0.13.0/24")).iterator().next();
      assertFalse(route.getDiscard());
      assertThat(route.getPreference(), equalTo((short) 1));
      assertThat(route.getTag(), equalTo(0L));
      assertThat(route.getNextHopIp(), nullValue());
      assertThat(route.getNextHopInterface(), equalTo("Ethernet1/1"));
    }
    {
      StaticRoute route =
          vc.getDefaultVrf().getStaticRoutes().get(Prefix.strict("10.0.3.0/24")).iterator().next();
      assertFalse(route.getDiscard());
      assertThat(route.getPreference(), equalTo((short) 1));
      assertThat(route.getTag(), equalTo(0L));
      assertThat(route.getNextHopIp(), equalTo(Ip.parse("10.255.1.254")));
      assertThat(route.getNextHopInterface(), equalTo("Ethernet1/1"));
      assertThat(route.getTrack(), equalTo((short) 500));
    }
    {
      StaticRoute route =
          vc.getDefaultVrf().getStaticRoutes().get(Prefix.strict("10.0.4.0/24")).iterator().next();
      assertFalse(route.getDiscard());
      assertThat(route.getPreference(), equalTo((short) 1));
      assertThat(route.getTag(), equalTo(0L));
      assertThat(route.getNextHopIp(), equalTo(Ip.parse("10.255.1.254")));
      assertThat(route.getNextHopInterface(), equalTo("Ethernet1/1"));
      assertThat(route.getTrack(), equalTo((short) 500));
      assertThat(route.getName(), equalTo("foo"));
    }
    {
      StaticRoute route =
          vc.getDefaultVrf().getStaticRoutes().get(Prefix.strict("10.0.5.0/24")).iterator().next();
      assertFalse(route.getDiscard());
      assertThat(route.getPreference(), equalTo((short) 1));
      assertThat(route.getTag(), equalTo(1000L));
      assertThat(route.getNextHopIp(), equalTo(Ip.parse("10.255.1.254")));
      assertThat(route.getNextHopInterface(), equalTo("Ethernet1/1"));
      assertThat(route.getTrack(), equalTo((short) 500));
      assertThat(route.getName(), equalTo("foo"));
    }
    {
      StaticRoute route =
          vc.getDefaultVrf().getStaticRoutes().get(Prefix.strict("10.0.6.0/24")).iterator().next();
      assertFalse(route.getDiscard());
      assertThat(route.getPreference(), equalTo((short) 5));
      assertThat(route.getTag(), equalTo(1000L));
      assertThat(route.getNextHopIp(), equalTo(Ip.parse("10.255.1.254")));
      assertThat(route.getNextHopInterface(), equalTo("Ethernet1/1"));
      assertThat(route.getTrack(), equalTo((short) 500));
      assertThat(route.getName(), equalTo("foo"));
    }
    {
      StaticRoute route =
          vc.getDefaultVrf().getStaticRoutes().get(Prefix.strict("10.0.7.0/24")).iterator().next();
      assertFalse(route.getDiscard());
      assertThat(route.getPreference(), equalTo((short) 5));
      assertThat(route.getTag(), equalTo(0L));
      assertThat(route.getNextHopIp(), equalTo(Ip.parse("10.255.1.254")));
      assertThat(route.getNextHopInterface(), equalTo("Ethernet1/1"));
      assertThat(route.getTrack(), equalTo((short) 500));
      assertThat(route.getName(), equalTo("foo"));
    }
    {
      StaticRoute route =
          vc.getDefaultVrf().getStaticRoutes().get(Prefix.strict("10.0.8.0/24")).iterator().next();
      assertFalse(route.getDiscard());
      assertThat(route.getPreference(), equalTo((short) 5));
      assertThat(route.getTag(), equalTo(1000L));
      assertThat(route.getNextHopIp(), equalTo(Ip.parse("10.255.1.254")));
      assertThat(route.getNextHopInterface(), equalTo("Ethernet1/1"));
      assertThat(route.getTrack(), equalTo((short) 500));
      assertThat(route.getName(), equalTo("foo"));
    }
    {
      StaticRoute route =
          vc.getDefaultVrf().getStaticRoutes().get(Prefix.strict("10.0.9.0/24")).iterator().next();
      assertFalse(route.getDiscard());
      assertThat(route.getPreference(), equalTo((short) 5));
      assertThat(route.getTag(), equalTo(1000L));
      assertThat(route.getNextHopIp(), equalTo(Ip.parse("10.255.2.254")));
      assertThat(route.getNextHopInterface(), nullValue());
      assertThat(route.getTrack(), equalTo((short) 500));
      assertThat(route.getName(), equalTo("foo"));
      assertThat(route.getNextHopVrf(), equalTo("vrf2"));
    }
    {
      StaticRoute route =
          vc.getDefaultVrf().getStaticRoutes().get(Prefix.strict("10.0.10.0/24")).iterator().next();
      assertFalse(route.getDiscard());
      assertThat(route.getPreference(), equalTo((short) 5));
      assertThat(route.getTag(), equalTo(1000L));
      assertThat(route.getNextHopIp(), equalTo(Ip.parse("10.255.2.254")));
      assertThat(route.getNextHopInterface(), equalTo("Ethernet1/2"));
      assertThat(route.getTrack(), equalTo((short) 500));
      assertThat(route.getName(), equalTo("foo"));
      assertThat(route.getNextHopVrf(), equalTo("vrf2"));
    }
    {
      StaticRoute route =
          vc.getVrfs()
              .get("vrf1")
              .getStaticRoutes()
              .get(Prefix.strict("10.0.11.0/24"))
              .iterator()
              .next();
      assertFalse(route.getDiscard());
      assertThat(route.getPreference(), equalTo((short) 1));
      assertThat(route.getTag(), equalTo(0L));
      assertThat(route.getNextHopIp(), equalTo(Ip.parse("10.255.2.254")));
      assertThat(route.getNextHopVrf(), nullValue());
    }
    {
      StaticRoute route =
          vc.getVrfs()
              .get("vrf1")
              .getStaticRoutes()
              .get(Prefix.strict("10.0.12.0/24"))
              .iterator()
              .next();
      assertFalse(route.getDiscard());
      assertThat(route.getPreference(), equalTo((short) 1));
      assertThat(route.getTag(), equalTo(0L));
      assertThat(route.getNextHopIp(), equalTo(Ip.parse("10.255.2.254")));
      assertThat(route.getNextHopInterface(), equalTo("Ethernet1/100"));
      assertThat(route.getNextHopVrf(), nullValue());
    }
    // TODO: extract and test bfd settings for static routes
  }

  @Test
  public void testStaticRouteReferences() throws IOException {
    String hostname = "nxos_static_route_references";
    String filename = String.format("configs/%s", hostname);
    ConvertConfigurationAnswerElement ans =
        getBatfishForConfigurationNames(hostname).loadConvertConfigurationAnswerElementOrReparse();

    assertThat(ans, hasNumReferrers(filename, CiscoNxosStructureType.INTERFACE, "Ethernet1/1", 2));
    assertThat(ans, hasNumReferrers(filename, CiscoNxosStructureType.VRF, "vrf1", 2));
  }

  @Test
  public void testVersionExtraction() {
    String hostname = "nxos_version";
    CiscoNxosConfiguration vc = parseVendorConfig(hostname);
    assertThat(vc.getVersion(), equalTo("9.2(3) Bios:version"));
  }

  @Test
  public void testVlanConversion() throws IOException {
    String hostname = "nxos_vlan";
    Configuration c = parseConfig(hostname);

    assertThat(
        c.getAllInterfaces(),
        hasKeys("Ethernet1/1", "Vlan1", "Vlan2", "Vlan3", "Vlan4", "Vlan6", "Vlan7"));
    {
      org.batfish.datamodel.Interface iface = c.getAllInterfaces().get("Vlan1");
      assertThat(iface, isActive(false));
      assertThat(iface, isAutoState());
      assertThat(iface, hasVlan(1));
      assertThat(iface, hasSwitchPortMode(org.batfish.datamodel.SwitchportMode.NONE));
      assertThat(iface, hasInterfaceType(InterfaceType.VLAN));
    }
    {
      org.batfish.datamodel.Interface iface = c.getAllInterfaces().get("Vlan2");
      assertThat(iface, isActive(false));
      assertThat(iface, isAutoState());
      assertThat(iface, hasVlan(2));
      assertThat(iface, hasSwitchPortMode(org.batfish.datamodel.SwitchportMode.NONE));
      assertThat(iface, hasInterfaceType(InterfaceType.VLAN));
    }
    {
      org.batfish.datamodel.Interface iface = c.getAllInterfaces().get("Vlan3");
      assertThat(iface, isActive(false));
      assertThat(iface, isAutoState(false));
      assertThat(iface, hasVlan(3));
      assertThat(iface, hasSwitchPortMode(org.batfish.datamodel.SwitchportMode.NONE));
      assertThat(iface, hasInterfaceType(InterfaceType.VLAN));
    }
    {
      org.batfish.datamodel.Interface iface = c.getAllInterfaces().get("Vlan4");
      assertThat(iface, isActive(false));
      assertThat(iface, isAutoState());
      assertThat(iface, hasVlan(4));
      assertThat(iface, hasSwitchPortMode(org.batfish.datamodel.SwitchportMode.NONE));
      assertThat(iface, hasInterfaceType(InterfaceType.VLAN));
    }
    {
      org.batfish.datamodel.Interface iface = c.getAllInterfaces().get("Vlan6");
      assertThat(iface, isActive());
      assertThat(iface, isAutoState(false));
      assertThat(iface, hasVlan(6));
      assertThat(iface, hasSwitchPortMode(org.batfish.datamodel.SwitchportMode.NONE));
      assertThat(iface, hasInterfaceType(InterfaceType.VLAN));
    }
    {
      org.batfish.datamodel.Interface iface = c.getAllInterfaces().get("Vlan7");
      assertThat(iface, isActive());
      assertThat(iface, isAutoState());
      assertThat(iface, hasVlan(7));
      assertThat(iface, hasSwitchPortMode(org.batfish.datamodel.SwitchportMode.NONE));
      assertThat(iface, hasInterfaceType(InterfaceType.VLAN));
    }
  }

  @Test
  public void testVlanExtraction() {
    String hostname = "nxos_vlan";
    CiscoNxosConfiguration vc = parseVendorConfig(hostname);

    assertThat(
        vc.getInterfaces(),
        hasKeys("Ethernet1/1", "Vlan1", "Vlan2", "Vlan3", "Vlan4", "Vlan6", "Vlan7"));
    {
      Interface iface = vc.getInterfaces().get("Vlan1");
      assertThat(iface.getShutdown(), nullValue());
      assertTrue(iface.getAutostate());
      assertThat(iface.getVlan(), equalTo(1));
      assertThat(iface.getSwitchportMode(), equalTo(SwitchportMode.NONE));
      assertThat(iface.getType(), equalTo(CiscoNxosInterfaceType.VLAN));
    }
    {
      Interface iface = vc.getInterfaces().get("Vlan2");
      assertThat(iface.getShutdown(), nullValue());
      assertTrue(iface.getAutostate());
      assertThat(iface.getVlan(), equalTo(2));
      assertThat(iface.getSwitchportMode(), equalTo(SwitchportMode.NONE));
      assertThat(iface.getType(), equalTo(CiscoNxosInterfaceType.VLAN));
    }
    {
      Interface iface = vc.getInterfaces().get("Vlan3");
      assertFalse(iface.getShutdown());
      assertFalse(iface.getAutostate());
      assertThat(iface.getVlan(), equalTo(3));
      assertThat(iface.getSwitchportMode(), equalTo(SwitchportMode.NONE));
      assertThat(iface.getType(), equalTo(CiscoNxosInterfaceType.VLAN));
    }
    {
      Interface iface = vc.getInterfaces().get("Vlan4");
      assertFalse(iface.getShutdown());
      assertTrue(iface.getAutostate());
      assertThat(iface.getVlan(), equalTo(4));
      assertThat(iface.getSwitchportMode(), equalTo(SwitchportMode.NONE));
      assertThat(iface.getType(), equalTo(CiscoNxosInterfaceType.VLAN));
    }
    {
      Interface iface = vc.getInterfaces().get("Vlan6");
      assertFalse(iface.getShutdown());
      assertFalse(iface.getAutostate());
      assertThat(iface.getVlan(), equalTo(6));
      assertThat(iface.getSwitchportMode(), equalTo(SwitchportMode.NONE));
      assertThat(iface.getType(), equalTo(CiscoNxosInterfaceType.VLAN));
    }
    {
      Interface iface = vc.getInterfaces().get("Vlan7");
      assertFalse(iface.getShutdown());
      assertTrue(iface.getAutostate());
      assertThat(iface.getVlan(), equalTo(7));
      assertThat(iface.getSwitchportMode(), equalTo(SwitchportMode.NONE));
      assertThat(iface.getType(), equalTo(CiscoNxosInterfaceType.VLAN));
    }

    assertThat(vc.getVlans(), hasKeys(2, 4, 6, 7, 8));
    {
      Vlan vlan = vc.getVlans().get(2);
      assertThat(vlan.getVni(), equalTo(12345));
    }
    {
      Vlan vlan = vc.getVlans().get(4);
      assertThat(vlan.getVni(), nullValue());
    }
  }

  @Test
  public void testVlanExtractionInvalid() {
    String hostname = "nxos_vlan_invalid";
    CiscoNxosConfiguration vc = parseVendorConfig(hostname);

    assertThat(vc.getInterfaces(), anEmptyMap());
    assertThat(vc.getVlans(), anEmptyMap());
  }

  @Test
  public void testVlanReferences() throws IOException {
    String hostname = "nxos_vlan_references";
    String filename = String.format("configs/%s", hostname);
    ConvertConfigurationAnswerElement ans =
        getBatfishForConfigurationNames(hostname).loadConvertConfigurationAnswerElementOrReparse();

    assertThat(ans, hasNumReferrers(filename, CiscoNxosStructureType.VLAN, "1", 1));
    assertThat(ans, hasNumReferrers(filename, CiscoNxosStructureType.VLAN, "2", 0));
    assertThat(ans, hasUndefinedReference(filename, CiscoNxosStructureType.VLAN, "3"));
  }

  @Test
  public void testVrfConversion() throws IOException {
    String hostname = "nxos_vrf";
    Configuration c = parseConfig(hostname);

    assertThat(c.getVrfs(), hasKeys(DEFAULT_VRF_NAME, MANAGEMENT_VRF_NAME, "Vrf1", "vrf3"));
    {
      org.batfish.datamodel.Vrf vrf = c.getVrfs().get(DEFAULT_VRF_NAME);
      assertThat(vrf, VrfMatchers.hasInterfaces(contains("Ethernet1/2")));
    }
    {
      org.batfish.datamodel.Vrf vrf = c.getVrfs().get("Vrf1");
      assertThat(
          vrf, VrfMatchers.hasInterfaces(contains("Ethernet1/1", "Ethernet1/3", "Ethernet1/4")));
    }
    {
      org.batfish.datamodel.Vrf vrf = c.getVrfs().get("vrf3");
      assertThat(vrf, VrfMatchers.hasInterfaces(contains("Ethernet1/5")));
    }

    assertThat(
        c.getAllInterfaces(),
        hasKeys("Ethernet1/1", "Ethernet1/2", "Ethernet1/3", "Ethernet1/4", "Ethernet1/5"));
    {
      org.batfish.datamodel.Interface iface = c.getAllInterfaces().get("Ethernet1/1");
      assertThat(iface, isActive());
    }
    {
      org.batfish.datamodel.Interface iface = c.getAllInterfaces().get("Ethernet1/2");
      assertThat(iface, isActive(false));
    }
    {
      org.batfish.datamodel.Interface iface = c.getAllInterfaces().get("Ethernet1/3");
      assertThat(iface, isActive());
      assertThat(iface, hasAddress(nullValue()));
    }
    {
      org.batfish.datamodel.Interface iface = c.getAllInterfaces().get("Ethernet1/4");
      assertThat(iface, isActive());
      assertThat(iface, hasAddress("10.0.4.1/24"));
    }
    {
      org.batfish.datamodel.Interface iface = c.getAllInterfaces().get("Ethernet1/5");
      assertThat(iface, isActive(false));
      assertThat(iface, hasAddress("10.0.5.1/24"));
    }
  }

  @Test
  public void testVrfExtraction() {
    String hostname = "nxos_vrf";
    CiscoNxosConfiguration vc = parseVendorConfig(hostname);

    assertThat(vc.getDefaultVrf(), not(nullValue()));
    assertThat(vc.getDefaultVrf().getId(), equalTo(DEFAULT_VRF_ID));
    assertThat(vc.getVrfs(), hasKeys(DEFAULT_VRF_NAME, MANAGEMENT_VRF_NAME, "Vrf1", "vrf3"));
    {
      Vrf vrf = vc.getDefaultVrf();
      assertFalse(vrf.getShutdown());
    }
    {
      Vrf vrf = vc.getVrfs().get("Vrf1");
      assertFalse(vrf.getShutdown());
      assertThat(vrf.getId(), equalTo(3));
      assertThat(
          vrf.getRd(), equalTo(RouteDistinguisherOrAuto.of(RouteDistinguisher.from(65001, 10L))));
      VrfAddressFamily af4 = vrf.getAddressFamily(AddressFamily.IPV4_UNICAST);
      assertThat(af4.getImportRtEvpn(), equalTo(ExtendedCommunityOrAuto.auto()));
      assertThat(af4.getExportRtEvpn(), equalTo(ExtendedCommunityOrAuto.auto()));
      assertThat(
          af4.getImportRt(),
          equalTo(ExtendedCommunityOrAuto.of(ExtendedCommunity.target(11L, 65536L))));
      assertThat(af4.getExportRt(), nullValue());

      VrfAddressFamily af6 = vrf.getAddressFamily(AddressFamily.IPV6_UNICAST);
      assertThat(
          af6.getImportRtEvpn(),
          equalTo(ExtendedCommunityOrAuto.of(ExtendedCommunity.target(65001L, 11L))));
      assertThat(
          af6.getExportRtEvpn(),
          equalTo(ExtendedCommunityOrAuto.of(ExtendedCommunity.target(65001L, 11L))));
      assertThat(af6.getImportRt(), equalTo(ExtendedCommunityOrAuto.auto()));
      assertThat(af6.getExportRt(), equalTo(ExtendedCommunityOrAuto.auto()));
    }
    {
      Vrf vrf = vc.getVrfs().get("vrf3");
      assertThat(vrf.getId(), equalTo(4));
      assertTrue(vrf.getShutdown());
      assertThat(vrf.getRd(), equalTo(RouteDistinguisherOrAuto.auto()));
    }

    assertThat(
        vc.getInterfaces(),
        hasKeys("Ethernet1/1", "Ethernet1/2", "Ethernet1/3", "Ethernet1/4", "Ethernet1/5"));
    {
      Interface iface = vc.getInterfaces().get("Ethernet1/1");
      assertFalse(iface.getShutdown());
      assertThat(iface.getVrfMember(), equalTo("Vrf1"));
    }
    {
      Interface iface = vc.getInterfaces().get("Ethernet1/2");
      assertFalse(iface.getShutdown());
      assertThat(iface.getVrfMember(), equalTo("vrf2"));
    }
    {
      Interface iface = vc.getInterfaces().get("Ethernet1/3");
      assertFalse(iface.getShutdown());
      assertThat(iface.getVrfMember(), equalTo("Vrf1"));
      assertThat(iface.getAddress(), nullValue());
    }
    {
      Interface iface = vc.getInterfaces().get("Ethernet1/4");
      assertFalse(iface.getShutdown());
      assertThat(iface.getVrfMember(), equalTo("Vrf1"));
      assertThat(
          iface.getAddress().getAddress(), equalTo(ConcreteInterfaceAddress.parse("10.0.4.1/24")));
    }
    {
      Interface iface = vc.getInterfaces().get("Ethernet1/5");
      assertFalse(iface.getShutdown());
      assertThat(iface.getVrfMember(), equalTo("vrf3"));
      assertThat(
          iface.getAddress().getAddress(), equalTo(ConcreteInterfaceAddress.parse("10.0.5.1/24")));
    }
  }

  @Test
  public void testVrfExtractionInvalid() {
    String hostname = "nxos_vrf_invalid";
    CiscoNxosConfiguration vc = parseVendorConfig(hostname);

    assertThat(vc.getVrfs(), hasKeys(DEFAULT_VRF_NAME, MANAGEMENT_VRF_NAME, "vrf1"));
    assertThat(vc.getInterfaces(), hasKeys("Ethernet1/1"));
    {
      Interface iface = vc.getInterfaces().get("Ethernet1/1");
      assertThat(iface.getVrfMember(), nullValue());
    }
  }

  @Test
  public void testVrfReferences() throws IOException {
    String hostname = "nxos_vrf_references";
    String filename = String.format("configs/%s", hostname);
    ConvertConfigurationAnswerElement ans =
        getBatfishForConfigurationNames(hostname).loadConvertConfigurationAnswerElementOrReparse();

    assertThat(ans, hasNumReferrers(filename, CiscoNxosStructureType.VRF, "vrf_used", 1));
    assertThat(ans, hasNumReferrers(filename, CiscoNxosStructureType.VRF, "vrf_unused", 0));
    assertThat(ans, hasUndefinedReference(filename, CiscoNxosStructureType.VRF, "vrf_undefined"));
  }

  @Test
  public void testWordLexing() {
    assertThat(parseVendorConfig("nxos_word"), notNullValue());
  }
}<|MERGE_RESOLUTION|>--- conflicted
+++ resolved
@@ -3702,11 +3702,12 @@
   }
 
   @Test
-<<<<<<< HEAD
   public void testMonitorParsing() {
     String hostname = "nxos_monitor";
     assertThat(parseVendorConfig(hostname), notNullValue()); // todo: move beyond parsing
-=======
+  }
+
+  @Test
   public void testNexus3000DefaultsConversion() throws IOException {
     String hostname = "nxos_nexus_3000_defaults";
     Configuration c = parseConfig(hostname);
@@ -3780,7 +3781,6 @@
     assertThat(vc.getBootSystemSup1(), nullValue());
     assertThat(vc.getInterfaces(), hasKeys("Ethernet1/1"));
     assertThat(vc.getInterfaces().get("Ethernet1/1").getShutdown(), nullValue());
->>>>>>> b56f9f82
   }
 
   @Test
