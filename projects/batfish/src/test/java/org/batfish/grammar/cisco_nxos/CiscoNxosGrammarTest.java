package org.batfish.grammar.cisco_nxos;

import static com.google.common.collect.Iterables.getOnlyElement;
import static com.google.common.collect.Maps.immutableEntry;
import static com.google.common.collect.MoreCollectors.onlyElement;
import static org.batfish.datamodel.Configuration.DEFAULT_VRF_NAME;
import static org.batfish.datamodel.Interface.NULL_INTERFACE_NAME;
import static org.batfish.datamodel.IpWildcard.ipWithWildcardMask;
import static org.batfish.datamodel.Route.UNSET_NEXT_HOP_INTERFACE;
import static org.batfish.datamodel.VniSettings.DEFAULT_UDP_PORT;
import static org.batfish.datamodel.acl.AclLineMatchExprs.matchDscp;
import static org.batfish.datamodel.acl.AclLineMatchExprs.matchDst;
import static org.batfish.datamodel.acl.AclLineMatchExprs.matchDstPort;
import static org.batfish.datamodel.acl.AclLineMatchExprs.matchFragmentOffset;
import static org.batfish.datamodel.acl.AclLineMatchExprs.matchIcmp;
import static org.batfish.datamodel.acl.AclLineMatchExprs.matchIcmpType;
import static org.batfish.datamodel.acl.AclLineMatchExprs.matchIpProtocol;
import static org.batfish.datamodel.acl.AclLineMatchExprs.matchPacketLength;
import static org.batfish.datamodel.acl.AclLineMatchExprs.matchSrc;
import static org.batfish.datamodel.acl.AclLineMatchExprs.matchSrcPort;
import static org.batfish.datamodel.acl.AclLineMatchExprs.matchTcpFlags;
import static org.batfish.datamodel.matchers.AbstractRouteDecoratorMatchers.hasAdministrativeCost;
import static org.batfish.datamodel.matchers.AbstractRouteDecoratorMatchers.hasNextHopInterface;
import static org.batfish.datamodel.matchers.AbstractRouteDecoratorMatchers.hasNextHopIp;
import static org.batfish.datamodel.matchers.AbstractRouteDecoratorMatchers.hasPrefix;
import static org.batfish.datamodel.matchers.AddressFamilyCapabilitiesMatchers.hasAllowLocalAsIn;
import static org.batfish.datamodel.matchers.AddressFamilyCapabilitiesMatchers.hasSendCommunity;
import static org.batfish.datamodel.matchers.AddressFamilyCapabilitiesMatchers.hasSendExtendedCommunity;
import static org.batfish.datamodel.matchers.AddressFamilyMatchers.hasAddressFamilyCapabilites;
import static org.batfish.datamodel.matchers.AddressFamilyMatchers.hasExportPolicy;
import static org.batfish.datamodel.matchers.ConfigurationMatchers.hasDefaultVrf;
import static org.batfish.datamodel.matchers.ConfigurationMatchers.hasHostname;
import static org.batfish.datamodel.matchers.ConfigurationMatchers.hasInterface;
import static org.batfish.datamodel.matchers.ConfigurationMatchers.hasInterfaces;
import static org.batfish.datamodel.matchers.DataModelMatchers.hasNumReferrers;
import static org.batfish.datamodel.matchers.DataModelMatchers.hasRouteFilterLists;
import static org.batfish.datamodel.matchers.DataModelMatchers.hasUndefinedReference;
import static org.batfish.datamodel.matchers.HsrpGroupMatchers.hasHelloTime;
import static org.batfish.datamodel.matchers.HsrpGroupMatchers.hasHoldTime;
import static org.batfish.datamodel.matchers.HsrpGroupMatchers.hasPreempt;
import static org.batfish.datamodel.matchers.HsrpGroupMatchers.hasPriority;
import static org.batfish.datamodel.matchers.HsrpGroupMatchers.hasTrackActions;
import static org.batfish.datamodel.matchers.InterfaceMatchers.hasAddress;
import static org.batfish.datamodel.matchers.InterfaceMatchers.hasAllAddresses;
import static org.batfish.datamodel.matchers.InterfaceMatchers.hasBandwidth;
import static org.batfish.datamodel.matchers.InterfaceMatchers.hasChannelGroup;
import static org.batfish.datamodel.matchers.InterfaceMatchers.hasChannelGroupMembers;
import static org.batfish.datamodel.matchers.InterfaceMatchers.hasDependencies;
import static org.batfish.datamodel.matchers.InterfaceMatchers.hasDescription;
import static org.batfish.datamodel.matchers.InterfaceMatchers.hasHsrpGroup;
import static org.batfish.datamodel.matchers.InterfaceMatchers.hasHsrpVersion;
import static org.batfish.datamodel.matchers.InterfaceMatchers.hasInterfaceType;
import static org.batfish.datamodel.matchers.InterfaceMatchers.hasMtu;
import static org.batfish.datamodel.matchers.InterfaceMatchers.hasSpeed;
import static org.batfish.datamodel.matchers.InterfaceMatchers.hasSwitchPortMode;
import static org.batfish.datamodel.matchers.InterfaceMatchers.hasVlan;
import static org.batfish.datamodel.matchers.InterfaceMatchers.isActive;
import static org.batfish.datamodel.matchers.InterfaceMatchers.isAutoState;
import static org.batfish.datamodel.matchers.MapMatchers.hasKeys;
import static org.batfish.datamodel.matchers.NssaSettingsMatchers.hasSuppressType7;
import static org.batfish.datamodel.matchers.OspfAreaMatchers.hasNssa;
import static org.batfish.datamodel.matchers.OspfAreaMatchers.hasStub;
import static org.batfish.datamodel.matchers.OspfProcessMatchers.hasArea;
import static org.batfish.datamodel.matchers.StaticRouteMatchers.hasTag;
import static org.batfish.datamodel.matchers.VniSettingsMatchers.hasBumTransportIps;
import static org.batfish.datamodel.matchers.VniSettingsMatchers.hasBumTransportMethod;
import static org.batfish.datamodel.matchers.VniSettingsMatchers.hasSourceAddress;
import static org.batfish.datamodel.matchers.VniSettingsMatchers.hasUdpPort;
import static org.batfish.datamodel.matchers.VniSettingsMatchers.hasVni;
import static org.batfish.datamodel.matchers.VrfMatchers.hasVniSettings;
import static org.batfish.grammar.cisco_nxos.CiscoNxosCombinedParser.DEBUG_FLAG_USE_NEW_CISCO_NXOS_PARSER;
import static org.batfish.grammar.cisco_nxos.CiscoNxosControlPlaneExtractor.PACKET_LENGTH_RANGE;
import static org.batfish.grammar.cisco_nxos.CiscoNxosControlPlaneExtractor.TCP_PORT_RANGE;
import static org.batfish.grammar.cisco_nxos.CiscoNxosControlPlaneExtractor.UDP_PORT_RANGE;
import static org.batfish.main.BatfishTestUtils.configureBatfishTestSettings;
import static org.batfish.representation.cisco_nxos.CiscoNxosConfiguration.NULL_VRF_NAME;
import static org.batfish.representation.cisco_nxos.CiscoNxosConfiguration.toJavaRegex;
import static org.batfish.representation.cisco_nxos.CiscoNxosStructureType.OBJECT_GROUP_IP_ADDRESS;
import static org.batfish.representation.cisco_nxos.OspfInterface.DEFAULT_DEAD_INTERVAL_S;
import static org.batfish.representation.cisco_nxos.OspfInterface.DEFAULT_HELLO_INTERVAL_S;
import static org.batfish.representation.cisco_nxos.OspfMaxMetricRouterLsa.DEFAULT_OSPF_MAX_METRIC;
import static org.batfish.representation.cisco_nxos.OspfNetworkType.BROADCAST;
import static org.batfish.representation.cisco_nxos.OspfNetworkType.POINT_TO_POINT;
import static org.batfish.representation.cisco_nxos.OspfProcess.DEFAULT_AUTO_COST_REFERENCE_BANDWIDTH_MBPS;
import static org.batfish.representation.cisco_nxos.OspfProcess.DEFAULT_TIMERS_LSA_ARRIVAL_MS;
import static org.batfish.representation.cisco_nxos.OspfProcess.DEFAULT_TIMERS_LSA_GROUP_PACING_S;
import static org.batfish.representation.cisco_nxos.OspfProcess.DEFAULT_TIMERS_THROTTLE_LSA_HOLD_INTERVAL_MS;
import static org.batfish.representation.cisco_nxos.OspfProcess.DEFAULT_TIMERS_THROTTLE_LSA_MAX_INTERVAL_MS;
import static org.batfish.representation.cisco_nxos.OspfProcess.DEFAULT_TIMERS_THROTTLE_LSA_START_INTERVAL_MS;
import static org.hamcrest.Matchers.allOf;
import static org.hamcrest.Matchers.anEmptyMap;
import static org.hamcrest.Matchers.any;
import static org.hamcrest.Matchers.contains;
import static org.hamcrest.Matchers.containsInAnyOrder;
import static org.hamcrest.Matchers.empty;
import static org.hamcrest.Matchers.emptyString;
import static org.hamcrest.Matchers.equalTo;
import static org.hamcrest.Matchers.hasEntry;
import static org.hamcrest.Matchers.hasKey;
import static org.hamcrest.Matchers.not;
import static org.hamcrest.Matchers.notNullValue;
import static org.hamcrest.Matchers.nullValue;
import static org.junit.Assert.assertFalse;
import static org.junit.Assert.assertThat;
import static org.junit.Assert.assertTrue;

import com.google.common.collect.ImmutableList;
import com.google.common.collect.ImmutableMap;
import com.google.common.collect.ImmutableSet;
import com.google.common.collect.ImmutableSortedMap;
import com.google.common.collect.ImmutableSortedSet;
import com.google.common.collect.Iterables;
import com.google.common.collect.Range;
import java.io.IOException;
import java.util.Arrays;
import java.util.Iterator;
import java.util.Map;
import java.util.stream.Collectors;
import javax.annotation.Nonnull;
import javax.annotation.ParametersAreNonnullByDefault;
import net.sf.javabdd.BDD;
import org.antlr.v4.runtime.ParserRuleContext;
import org.apache.commons.lang3.SerializationUtils;
import org.batfish.common.BatfishLogger;
import org.batfish.common.Warnings;
import org.batfish.common.WellKnownCommunity;
import org.batfish.common.bdd.HeaderSpaceToBDD;
import org.batfish.common.bdd.IpAccessListToBdd;
import org.batfish.common.bdd.IpSpaceToBDD;
import org.batfish.common.util.CommonUtil;
import org.batfish.config.Settings;
import org.batfish.datamodel.AbstractRoute;
import org.batfish.datamodel.AclIpSpace;
import org.batfish.datamodel.AsPath;
import org.batfish.datamodel.AsPathAccessList;
import org.batfish.datamodel.AsPathAccessListLine;
import org.batfish.datamodel.BddTestbed;
import org.batfish.datamodel.BgpActivePeerConfig;
import org.batfish.datamodel.BgpPeerConfig;
import org.batfish.datamodel.Bgpv4Route;
import org.batfish.datamodel.BumTransportMethod;
import org.batfish.datamodel.CommunityList;
import org.batfish.datamodel.CommunityListLine;
import org.batfish.datamodel.ConcreteInterfaceAddress;
import org.batfish.datamodel.Configuration;
import org.batfish.datamodel.ConnectedRoute;
import org.batfish.datamodel.DscpType;
import org.batfish.datamodel.GeneratedRoute;
import org.batfish.datamodel.HeaderSpace;
import org.batfish.datamodel.IcmpCode;
import org.batfish.datamodel.IcmpType;
import org.batfish.datamodel.IntegerSpace;
import org.batfish.datamodel.Interface.Dependency;
import org.batfish.datamodel.Interface.DependencyType;
import org.batfish.datamodel.InterfaceType;
import org.batfish.datamodel.Ip;
import org.batfish.datamodel.IpProtocol;
import org.batfish.datamodel.IpSpace;
import org.batfish.datamodel.IpWildcard;
import org.batfish.datamodel.LineAction;
import org.batfish.datamodel.NamedPort;
import org.batfish.datamodel.OriginType;
import org.batfish.datamodel.OspfExternalRoute;
import org.batfish.datamodel.Prefix;
import org.batfish.datamodel.RouteFilterLine;
import org.batfish.datamodel.RouteFilterList;
import org.batfish.datamodel.RoutingProtocol;
import org.batfish.datamodel.SubRange;
import org.batfish.datamodel.SwitchportMode;
import org.batfish.datamodel.TcpFlags;
import org.batfish.datamodel.TcpFlagsMatchConditions;
import org.batfish.datamodel.UniverseIpSpace;
import org.batfish.datamodel.acl.AclLineMatchExpr;
import org.batfish.datamodel.acl.AclLineMatchExprs;
import org.batfish.datamodel.answers.ConvertConfigurationAnswerElement;
import org.batfish.datamodel.bgp.EvpnAddressFamily;
import org.batfish.datamodel.bgp.Ipv4UnicastAddressFamily;
import org.batfish.datamodel.bgp.Layer2VniConfig;
import org.batfish.datamodel.bgp.Layer3VniConfig;
import org.batfish.datamodel.bgp.RouteDistinguisher;
import org.batfish.datamodel.bgp.community.ExtendedCommunity;
import org.batfish.datamodel.bgp.community.StandardCommunity;
import org.batfish.datamodel.matchers.HsrpGroupMatchers;
import org.batfish.datamodel.matchers.NssaSettingsMatchers;
import org.batfish.datamodel.matchers.OspfAreaMatchers;
import org.batfish.datamodel.matchers.RouteFilterListMatchers;
import org.batfish.datamodel.matchers.StubSettingsMatchers;
import org.batfish.datamodel.matchers.VniSettingsMatchers;
import org.batfish.datamodel.matchers.VrfMatchers;
import org.batfish.datamodel.ospf.OspfAreaSummary;
import org.batfish.datamodel.ospf.OspfMetricType;
import org.batfish.datamodel.routing_policy.Environment.Direction;
import org.batfish.datamodel.routing_policy.RoutingPolicy;
import org.batfish.datamodel.routing_policy.expr.CallExpr;
import org.batfish.datamodel.routing_policy.expr.Conjunction;
import org.batfish.datamodel.routing_policy.expr.LiteralCommunityConjunction;
import org.batfish.datamodel.routing_policy.expr.MatchProtocol;
import org.batfish.datamodel.routing_policy.statement.If;
import org.batfish.datamodel.routing_policy.statement.Statements;
import org.batfish.datamodel.tracking.DecrementPriority;
import org.batfish.main.Batfish;
import org.batfish.main.BatfishTestUtils;
import org.batfish.main.ParserBatfishException;
import org.batfish.representation.cisco_nxos.ActionIpAccessListLine;
import org.batfish.representation.cisco_nxos.AddrGroupIpAddressSpec;
import org.batfish.representation.cisco_nxos.AddressFamily;
import org.batfish.representation.cisco_nxos.BgpGlobalConfiguration;
import org.batfish.representation.cisco_nxos.BgpRedistributionPolicy;
import org.batfish.representation.cisco_nxos.BgpVrfConfiguration;
import org.batfish.representation.cisco_nxos.BgpVrfIpv4AddressFamilyConfiguration;
import org.batfish.representation.cisco_nxos.BgpVrfL2VpnEvpnAddressFamilyConfiguration;
import org.batfish.representation.cisco_nxos.BgpVrfL2VpnEvpnAddressFamilyConfiguration.RetainRouteType;
import org.batfish.representation.cisco_nxos.CiscoNxosConfiguration;
import org.batfish.representation.cisco_nxos.CiscoNxosInterfaceType;
import org.batfish.representation.cisco_nxos.CiscoNxosStructureType;
import org.batfish.representation.cisco_nxos.DefaultVrfOspfProcess;
import org.batfish.representation.cisco_nxos.Evpn;
import org.batfish.representation.cisco_nxos.EvpnVni;
import org.batfish.representation.cisco_nxos.ExtendedCommunityOrAuto;
import org.batfish.representation.cisco_nxos.FragmentsBehavior;
import org.batfish.representation.cisco_nxos.HsrpGroup;
import org.batfish.representation.cisco_nxos.IcmpOptions;
import org.batfish.representation.cisco_nxos.Interface;
import org.batfish.representation.cisco_nxos.InterfaceAddressWithAttributes;
import org.batfish.representation.cisco_nxos.InterfaceHsrp;
import org.batfish.representation.cisco_nxos.IpAccessList;
import org.batfish.representation.cisco_nxos.IpAccessListLine;
import org.batfish.representation.cisco_nxos.IpAddressSpec;
import org.batfish.representation.cisco_nxos.IpAsPathAccessList;
import org.batfish.representation.cisco_nxos.IpAsPathAccessListLine;
import org.batfish.representation.cisco_nxos.IpCommunityListStandard;
import org.batfish.representation.cisco_nxos.IpCommunityListStandardLine;
import org.batfish.representation.cisco_nxos.IpPrefixList;
import org.batfish.representation.cisco_nxos.IpPrefixListLine;
import org.batfish.representation.cisco_nxos.Layer3Options;
import org.batfish.representation.cisco_nxos.LiteralIpAddressSpec;
import org.batfish.representation.cisco_nxos.LiteralPortSpec;
import org.batfish.representation.cisco_nxos.Nve;
import org.batfish.representation.cisco_nxos.Nve.HostReachabilityProtocol;
import org.batfish.representation.cisco_nxos.Nve.IngressReplicationProtocol;
import org.batfish.representation.cisco_nxos.NveVni;
import org.batfish.representation.cisco_nxos.ObjectGroupIpAddress;
import org.batfish.representation.cisco_nxos.ObjectGroupIpAddressLine;
import org.batfish.representation.cisco_nxos.OspfArea;
import org.batfish.representation.cisco_nxos.OspfAreaAuthentication;
import org.batfish.representation.cisco_nxos.OspfAreaNssa;
import org.batfish.representation.cisco_nxos.OspfAreaRange;
import org.batfish.representation.cisco_nxos.OspfAreaStub;
import org.batfish.representation.cisco_nxos.OspfDefaultOriginate;
import org.batfish.representation.cisco_nxos.OspfInterface;
import org.batfish.representation.cisco_nxos.OspfMaxMetricRouterLsa;
import org.batfish.representation.cisco_nxos.OspfProcess;
import org.batfish.representation.cisco_nxos.OspfSummaryAddress;
import org.batfish.representation.cisco_nxos.PortGroupPortSpec;
import org.batfish.representation.cisco_nxos.PortSpec;
import org.batfish.representation.cisco_nxos.RouteDistinguisherOrAuto;
import org.batfish.representation.cisco_nxos.RouteMap;
import org.batfish.representation.cisco_nxos.RouteMapEntry;
import org.batfish.representation.cisco_nxos.RouteMapMatchAsPath;
import org.batfish.representation.cisco_nxos.RouteMapMatchCommunity;
import org.batfish.representation.cisco_nxos.RouteMapMatchInterface;
import org.batfish.representation.cisco_nxos.RouteMapMatchIpAddress;
import org.batfish.representation.cisco_nxos.RouteMapMatchIpAddressPrefixList;
import org.batfish.representation.cisco_nxos.RouteMapMatchMetric;
import org.batfish.representation.cisco_nxos.RouteMapMatchTag;
import org.batfish.representation.cisco_nxos.RouteMapMetricType;
import org.batfish.representation.cisco_nxos.RouteMapSetAsPathPrependLastAs;
import org.batfish.representation.cisco_nxos.RouteMapSetAsPathPrependLiteralAs;
import org.batfish.representation.cisco_nxos.RouteMapSetCommunity;
import org.batfish.representation.cisco_nxos.RouteMapSetIpNextHopLiteral;
import org.batfish.representation.cisco_nxos.RouteMapSetIpNextHopUnchanged;
import org.batfish.representation.cisco_nxos.RouteMapSetLocalPreference;
import org.batfish.representation.cisco_nxos.RouteMapSetMetric;
import org.batfish.representation.cisco_nxos.RouteMapSetMetricType;
import org.batfish.representation.cisco_nxos.RouteMapSetOrigin;
import org.batfish.representation.cisco_nxos.RouteMapSetTag;
import org.batfish.representation.cisco_nxos.StaticRoute;
import org.batfish.representation.cisco_nxos.TcpOptions;
import org.batfish.representation.cisco_nxos.UdpOptions;
import org.batfish.representation.cisco_nxos.Vlan;
import org.batfish.representation.cisco_nxos.Vrf;
import org.batfish.representation.cisco_nxos.VrfAddressFamily;
import org.junit.Rule;
import org.junit.Test;
import org.junit.rules.ExpectedException;
import org.junit.rules.TemporaryFolder;

@ParametersAreNonnullByDefault
public final class CiscoNxosGrammarTest {

  private static final BddTestbed BDD_TESTBED =
      new BddTestbed(ImmutableMap.of(), ImmutableMap.of());
  private static final IpAccessListToBdd ACL_TO_BDD;
  private static final IpSpaceToBDD DST_IP_BDD;
  private static final HeaderSpaceToBDD HS_TO_BDD;
  private static final IpSpaceToBDD SRC_IP_BDD;

  private static final String TESTCONFIGS_PREFIX = "org/batfish/grammar/cisco_nxos/testconfigs/";

  static {
    DST_IP_BDD = BDD_TESTBED.getDstIpBdd();
    SRC_IP_BDD = BDD_TESTBED.getSrcIpBdd();
    HS_TO_BDD = BDD_TESTBED.getHsToBdd();
    ACL_TO_BDD = BDD_TESTBED.getAclToBdd();
  }

  @Rule public TemporaryFolder _folder = new TemporaryFolder();
  @Rule public ExpectedException _thrown = ExpectedException.none();

  private static @Nonnull OspfExternalRoute.Builder ospfExternalRouteBuilder() {
    return OspfExternalRoute.builder()
        .setAdvertiser("dummy")
        .setArea(0L)
        .setCostToAdvertiser(0L)
        .setLsaMetric(0L);
  }

  private static @Nonnull BDD toBDD(AclLineMatchExpr aclLineMatchExpr) {
    return ACL_TO_BDD.toBdd(aclLineMatchExpr);
  }

  private static @Nonnull BDD toBDD(HeaderSpace headerSpace) {
    return HS_TO_BDD.toBDD(headerSpace);
  }

  private static @Nonnull BDD toIcmpIfBDD(AclLineMatchExpr aclLineMatchExpr) {
    return toIfBDD(
        AclLineMatchExprs.and(
            matchFragmentOffset(0), matchIpProtocol(IpProtocol.ICMP), aclLineMatchExpr));
  }

  private static @Nonnull BDD toIfBDD(AclLineMatchExpr aclLineMatchExpr) {
    return toBDD(AclLineMatchExprs.and(matchFragmentOffset(0), aclLineMatchExpr));
  }

  private static @Nonnull BDD toNonIfBDD(AclLineMatchExpr aclLineMatchExpr) {
    return toBDD(
        AclLineMatchExprs.and(
            matchFragmentOffset(IntegerSpace.of(Range.closed(1, 8191))), aclLineMatchExpr));
  }

  private static @Nonnull BDD toTcpIfBDD(AclLineMatchExpr aclLineMatchExpr) {
    return toIfBDD(
        AclLineMatchExprs.and(
            matchFragmentOffset(0), matchIpProtocol(IpProtocol.TCP), aclLineMatchExpr));
  }

  private static @Nonnull BDD toUdpIfBDD(AclLineMatchExpr aclLineMatchExpr) {
    return toIfBDD(
        AclLineMatchExprs.and(
            matchFragmentOffset(0), matchIpProtocol(IpProtocol.UDP), aclLineMatchExpr));
  }

  private @Nonnull Batfish getBatfishForConfigurationNames(String... configurationNames)
      throws IOException {
    String[] names =
        Arrays.stream(configurationNames).map(s -> TESTCONFIGS_PREFIX + s).toArray(String[]::new);
    Batfish batfish = BatfishTestUtils.getBatfishForTextConfigs(_folder, names);
    batfish.getSettings().setDebugFlags(ImmutableList.of(DEBUG_FLAG_USE_NEW_CISCO_NXOS_PARSER));
    return batfish;
  }

  private @Nonnull Configuration parseConfig(String hostname) throws IOException {
    Map<String, Configuration> configs = parseTextConfigs(hostname);
    String canonicalHostname = hostname.toLowerCase();
    assertThat(configs, hasEntry(equalTo(canonicalHostname), hasHostname(canonicalHostname)));
    return configs.get(canonicalHostname);
  }

  private @Nonnull Map<String, Configuration> parseTextConfigs(String... configurationNames)
      throws IOException {
    return getBatfishForConfigurationNames(configurationNames).loadConfigurations();
  }

  private @Nonnull CiscoNxosConfiguration parseVendorConfig(String hostname) {
    String src = CommonUtil.readResource(TESTCONFIGS_PREFIX + hostname);
    Settings settings = new Settings();
    configureBatfishTestSettings(settings);
    settings.setDebugFlags(ImmutableList.of(DEBUG_FLAG_USE_NEW_CISCO_NXOS_PARSER));
    CiscoNxosCombinedParser ciscoNxosParser = new CiscoNxosCombinedParser(src, settings);
    CiscoNxosControlPlaneExtractor extractor =
        new CiscoNxosControlPlaneExtractor(src, ciscoNxosParser, new Warnings());
    ParserRuleContext tree =
        Batfish.parse(
            ciscoNxosParser, new BatfishLogger(BatfishLogger.LEVELSTR_FATAL, false), settings);
    extractor.processParseTree(tree);
    CiscoNxosConfiguration vendorConfiguration =
        (CiscoNxosConfiguration) extractor.getVendorConfiguration();
    vendorConfiguration.setFilename(TESTCONFIGS_PREFIX + hostname);
    // crash if not serializable
    SerializationUtils.clone(vendorConfiguration);
    return vendorConfiguration;
  }

  private void assertRoutingPolicyDeniesRoute(RoutingPolicy routingPolicy, AbstractRoute route) {
    assertFalse(
        routingPolicy.process(
            route,
            Bgpv4Route.builder().setNetwork(route.getNetwork()),
            Ip.parse("192.0.2.1"),
            DEFAULT_VRF_NAME,
            Direction.OUT));
  }

  private void assertRoutingPolicyPermitsRoute(RoutingPolicy routingPolicy, AbstractRoute route) {
    assertTrue(
        routingPolicy.process(
            route,
            Bgpv4Route.builder().setNetwork(route.getNetwork()),
            Ip.parse("192.0.2.1"),
            DEFAULT_VRF_NAME,
            Direction.OUT));
  }

  private @Nonnull Bgpv4Route processRouteIn(RoutingPolicy routingPolicy, Bgpv4Route route) {
    Bgpv4Route.Builder builder = route.toBuilder();
    routingPolicy.process(route, builder, Ip.parse("192.0.2.1"), DEFAULT_VRF_NAME, Direction.IN);
    return builder.build();
  }

  private @Nonnull OspfExternalRoute processRouteRedistributeOspf(
      RoutingPolicy routingPolicy, Bgpv4Route route) {
    OspfExternalRoute.Builder builder =
        OspfExternalRoute.builder()
            .setNetwork(route.getNetwork())
            .setLsaMetric(123L)
            .setArea(456L)
            .setCostToAdvertiser(789L)
            .setAdvertiser("n1");
    routingPolicy.process(route, builder, Ip.parse("192.0.2.1"), DEFAULT_VRF_NAME, Direction.OUT);
    return builder.build();
  }

  @Test
  public void testAaaParsing() {
    // TODO: make into extraction test
    assertThat(parseVendorConfig("nxos_aaa"), notNullValue());
  }

  @Test
  public void testBannerExtraction() {
    String bannerHostname = "nxos_banner";
    String bannerEmptyHostname = "nxos_banner_empty";
    CiscoNxosConfiguration banner = parseVendorConfig(bannerHostname);
    CiscoNxosConfiguration bannerEmpty = parseVendorConfig(bannerEmptyHostname);

    assertThat(banner.getBannerExec(), equalTo("multi\nline"));
    assertThat(banner.getBannerMotd(), equalTo("oneline"));
    assertThat(bannerEmpty.getBannerExec(), emptyString());
  }

  /**
   * Temporary parsing test of port of unified Cisco NX-OS BGP grammar. The test file should be
   * moved to parsing ref tests once bit is flipped on new parser.
   */
  @Test
  public void testBgpParsingTemporary() {
    String hostname = "nxos_bgp_parsing_temporary";

    // Just test that parser does not choke.
    assertThat(parseVendorConfig(hostname), notNullValue());
  }

  @Test
  public void testClassMapParsing() {
    // TODO: make into an extraction test
    assertThat(parseVendorConfig("nxos_class_map"), notNullValue());
  }

  @Test
  public void testBgpExtraction() {
    CiscoNxosConfiguration vc = parseVendorConfig("nxos_bgp");
    BgpGlobalConfiguration bgpGlobal = vc.getBgpGlobalConfiguration();
    assertThat(bgpGlobal, notNullValue());
    assertThat(bgpGlobal.getLocalAs(), equalTo(1L));

    assertThat(bgpGlobal.getVrfs(), hasKeys(DEFAULT_VRF_NAME));
    {
      BgpVrfConfiguration vrf = bgpGlobal.getOrCreateVrf(DEFAULT_VRF_NAME);

      BgpVrfIpv4AddressFamilyConfiguration ipv4u = vrf.getIpv4UnicastAddressFamily();
      assertThat(ipv4u, notNullValue());
      assertThat(
          ipv4u.getRedistributionPolicy(RoutingProtocol.CONNECTED),
          equalTo(new BgpRedistributionPolicy("DIR_MAP", null)));
      assertThat(
          ipv4u.getRedistributionPolicy(RoutingProtocol.OSPF),
          equalTo(new BgpRedistributionPolicy("OSPF_MAP", "ospf_proc")));

      BgpVrfL2VpnEvpnAddressFamilyConfiguration l2vpn = vrf.getL2VpnEvpnAddressFamily();
      assertThat(l2vpn, notNullValue());
      assertThat(l2vpn.getRetainMode(), equalTo(RetainRouteType.ROUTE_MAP));
      assertThat(l2vpn.getRetainRouteMap(), equalTo("RETAIN_MAP"));
    }
  }

  /** Like {@link #testBgpExtraction()}, but for second variants of global parameters. */
  @Test
  public void testBgpExtraction2() {
    CiscoNxosConfiguration vc = parseVendorConfig("nxos_bgp_2");

    BgpGlobalConfiguration bgpGlobal = vc.getBgpGlobalConfiguration();
    assertThat(bgpGlobal, notNullValue());
    assertThat(bgpGlobal.getVrfs(), hasKeys(DEFAULT_VRF_NAME));
    {
      BgpVrfConfiguration vrf = bgpGlobal.getOrCreateVrf(DEFAULT_VRF_NAME);

      BgpVrfL2VpnEvpnAddressFamilyConfiguration l2vpn = vrf.getL2VpnEvpnAddressFamily();
      assertThat(l2vpn, notNullValue());
      assertThat(l2vpn.getRetainMode(), equalTo(RetainRouteType.ALL));
    }
  }

  @Test
  public void testSwitchnameConversion() throws IOException {
    String hostname = "nxos_switchname";
    Configuration c = parseConfig(hostname);

    assertThat(c, hasHostname(hostname));
  }

  @Test
  public void testSwitchnameExtraction() {
    String hostname = "nxos_switchname";
    CiscoNxosConfiguration vc = parseVendorConfig(hostname);

    assertThat(vc.getHostname(), equalTo(hostname));
  }

  @Test
  public void testTemplatePeerBgpAddressFamilyConversion() throws IOException {
    Configuration c = parseConfig("nxos_bgp_peer_template_af_inheritance");

    BgpActivePeerConfig peer =
        Iterables.getOnlyElement(c.getDefaultVrf().getBgpProcess().getActiveNeighbors().values());
    assertThat(
        peer.getGeneratedRoutes(),
        equalTo(
            ImmutableSet.of(
                GeneratedRoute.builder().setNetwork(Prefix.ZERO).setAdmin(32767).build())));

    Ipv4UnicastAddressFamily ipv4Af = peer.getIpv4UnicastAddressFamily();
    assertThat(ipv4Af, notNullValue());
    assertThat(
        ipv4Af,
        hasAddressFamilyCapabilites(allOf(hasSendCommunity(true), hasAllowLocalAsIn(true))));

    String commonBgpExportPolicy = "~BGP_COMMON_EXPORT_POLICY:default~";
    String defaultRouteOriginatePolicy = "~BGP_DEFAULT_ROUTE_PEER_EXPORT_POLICY:IPv4~";
    String peerExportPolicyName = "~BGP_PEER_EXPORT_POLICY:default:1.1.1.1~";

    assertThat(ipv4Af, hasExportPolicy(peerExportPolicyName));
    assertThat(
        c.getRoutingPolicies().get(peerExportPolicyName).getStatements(),
        equalTo(
            ImmutableList.of(
                new If(
                    new CallExpr(defaultRouteOriginatePolicy),
                    ImmutableList.of(Statements.ReturnTrue.toStaticStatement())),
                new If(
                    new Conjunction(
                        ImmutableList.of(
                            new CallExpr(commonBgpExportPolicy), new CallExpr("match_metric"))),
                    ImmutableList.of(Statements.ExitAccept.toStaticStatement()),
                    ImmutableList.of(Statements.ExitReject.toStaticStatement())))));
  }

  @Test
  public void testTemplatePeerEvpnAddressFamilyConversion() throws IOException {
    Configuration c = parseConfig("nxos_bgp_peer_template_af_inheritance");

    BgpActivePeerConfig peer =
        Iterables.getOnlyElement(c.getDefaultVrf().getBgpProcess().getActiveNeighbors().values());

    EvpnAddressFamily evpnAf = peer.getEvpnAddressFamily();
    assertThat(evpnAf, notNullValue());
    assertThat(
        evpnAf,
        hasAddressFamilyCapabilites(
            allOf(
                hasSendCommunity(true), hasSendExtendedCommunity(true), hasAllowLocalAsIn(true))));
    assertTrue(evpnAf.getPropagateUnmatched());

    String peerEvpnExportPolicyName = "~BGP_PEER_EXPORT_POLICY_EVPN:default:1.1.1.1~";
    assertThat(evpnAf, hasExportPolicy(peerEvpnExportPolicyName));
    assertThat(
        c.getRoutingPolicies().get(peerEvpnExportPolicyName).getStatements(),
        equalTo(
            ImmutableList.of(
                new If(
                    new Conjunction(
                        ImmutableList.of(
                            new MatchProtocol(RoutingProtocol.BGP, RoutingProtocol.IBGP),
                            new CallExpr("match_metric"))),
                    ImmutableList.of(Statements.ExitAccept.toStaticStatement()),
                    ImmutableList.of(Statements.ExitReject.toStaticStatement())))));
  }

  @Test
  public void testEvpnL2L3Vni() throws IOException {
    Configuration c = parseConfig("nxos_l2_l3_vnis");

    Ip routerId = Ip.parse("10.1.1.1");
    // All defined VXLAN Vnis
    ImmutableSortedSet<Layer2VniConfig> expectedL2Vnis =
        ImmutableSortedSet.of(
            Layer2VniConfig.builder()
                .setVni(1111)
                .setVrf(DEFAULT_VRF_NAME)
                .setRouteDistinguisher(RouteDistinguisher.from(routerId, 1111))
                .setRouteTarget(ExtendedCommunity.target(1, 1111))
                .setImportRouteTarget(ExtendedCommunity.target(1, 1111).matchString())
                .build());
    ImmutableSortedSet<Layer3VniConfig> expectedL3Vnis =
        ImmutableSortedSet.of(
            Layer3VniConfig.builder()
                .setVni(3333)
                .setVrf(DEFAULT_VRF_NAME)
                .setRouteDistinguisher(RouteDistinguisher.from(routerId, 3333))
                .setRouteTarget(ExtendedCommunity.target(1, 3333))
                .setImportRouteTarget(ExtendedCommunity.target(1, 3333).matchString())
                .setAdvertiseV4Unicast(false)
                .build());
    BgpPeerConfig peer =
        c.getDefaultVrf().getBgpProcess().getActiveNeighbors().get(Prefix.parse("1.1.1.1/32"));
    assertThat(peer.getEvpnAddressFamily(), notNullValue());
    assertThat(peer.getEvpnAddressFamily().getL2VNIs(), equalTo(expectedL2Vnis));
    assertThat(peer.getEvpnAddressFamily().getL3VNIs(), equalTo(expectedL3Vnis));
  }

  @Test
  public void testTrackExtraction() {
    // TODO: make into extraction test
    assertThat(parseVendorConfig("nxos_track"), notNullValue());
  }

  @Test
  public void testEvpnExtraction() {
    CiscoNxosConfiguration vc = parseVendorConfig("nxos_evpn");
    Evpn evpn = vc.getEvpn();
    assertThat(evpn, not(nullValue()));

    assertThat(evpn.getVnis(), hasKeys(1, 2, 3));
    {
      EvpnVni vni = evpn.getVni(1);
      assertThat(vni.getRd(), equalTo(RouteDistinguisherOrAuto.auto()));
      assertThat(vni.getExportRt(), equalTo(ExtendedCommunityOrAuto.auto()));
      assertThat(vni.getImportRt(), equalTo(ExtendedCommunityOrAuto.auto()));
    }
    {
      EvpnVni vni = evpn.getVni(2);
      assertThat(vni.getRd(), nullValue());
      assertThat(
          vni.getExportRt(),
          equalTo(ExtendedCommunityOrAuto.of(ExtendedCommunity.target(65002L, 1L))));
      assertThat(
          vni.getImportRt(),
          equalTo(ExtendedCommunityOrAuto.of(ExtendedCommunity.target(65002L, 2L))));
    }
    {
      EvpnVni vni = evpn.getVni(3);
      assertThat(
          vni.getRd(),
          equalTo(RouteDistinguisherOrAuto.of(RouteDistinguisher.from(Ip.parse("3.3.3.3"), 0))));
      assertThat(
          vni.getExportRt(),
          equalTo(ExtendedCommunityOrAuto.of(ExtendedCommunity.target(65003L, 2L))));
      assertThat(
          vni.getImportRt(),
          equalTo(ExtendedCommunityOrAuto.of(ExtendedCommunity.target(65003L, 1L))));
    }
  }

  @Test
  public void testFeatureParsing() {
    // TODO: make into extraction test
    assertThat(parseVendorConfig("nxos_feature"), notNullValue());
  }

  @Test
  public void testHostnameConversion() throws IOException {
    String hostname = "nxos_hostname";
    Configuration c = parseConfig(hostname);

    assertThat(c, hasHostname(hostname));
  }

  @Test
  public void testHostnameExtraction() {
    String hostname = "nxos_hostname";
    CiscoNxosConfiguration vc = parseVendorConfig(hostname);

    assertThat(vc.getHostname(), equalTo(hostname));
  }

  @Test
  public void testIgnore() {
    // TODO: make into a ref test
    assertThat(parseVendorConfig("nxos_ignore"), notNullValue());
  }

  @Test
  public void testInterfaceBindDependency() throws IOException {
    String hostname = "nxos_interface_bind_dependency";
    String ifaceName = "Ethernet1/1";
    String subName = "Ethernet1/1.1";
    Configuration c = parseConfig(hostname);

    // parent should have no dependencies
    assertThat(c, hasInterface(ifaceName, hasDependencies(empty())));
    // subinterface should be bound to parent
    assertThat(
        c,
        hasInterface(
            subName, hasDependencies(contains(new Dependency(ifaceName, DependencyType.BIND)))));
  }

  @Test
  public void testInterfaceHsrpConversion() throws IOException {
    String hostname = "nxos_interface_hsrp";
    String ifaceName = "Ethernet1/1";
    Configuration c = parseConfig(hostname);

    assertThat(c.getAllInterfaces(), hasKeys(ifaceName));
    {
      org.batfish.datamodel.Interface iface = c.getAllInterfaces().get(ifaceName);
      assertThat(iface, hasHsrpVersion("2"));
      assertThat(
          iface,
          hasHsrpGroup(
              2,
              allOf(
                  hasHelloTime(250),
                  hasHoldTime(750),
                  HsrpGroupMatchers.hasIp(Ip.parse("192.0.2.1")),
                  hasPreempt(),
                  hasPriority(105),
                  hasTrackActions(
                      equalTo(
                          ImmutableSortedMap.of(
                              "1", new DecrementPriority(10), "2", new DecrementPriority(20)))))));
    }
  }

  @Test
  public void testInterfaceHsrpExtraction() {
    String hostname = "nxos_interface_hsrp";
    String ifaceName = "Ethernet1/1";
    CiscoNxosConfiguration vc = parseVendorConfig(hostname);

    assertThat(vc.getInterfaces(), hasKeys(ifaceName));
    {
      Interface iface = vc.getInterfaces().get(ifaceName);
      InterfaceHsrp hsrp = iface.getHsrp();
      assertThat(hsrp, notNullValue());
      assertThat(hsrp.getDelayReloadSeconds(), equalTo(60));
      assertThat(hsrp.getVersion(), equalTo(2));
      assertThat(hsrp.getGroups(), hasKeys(2));
      HsrpGroup group = hsrp.getGroups().get(2);
      assertThat(group.getIp(), equalTo(Ip.parse("192.0.2.1")));
      assertThat(group.getPreemptDelayMinimumSeconds(), equalTo(30));
      assertThat(group.getPreemptDelayReloadSeconds(), equalTo(40));
      assertThat(group.getPreemptDelaySyncSeconds(), equalTo(50));
      assertThat(group.getPriority(), equalTo(105));
      assertThat(group.getHelloIntervalMs(), equalTo(250));
      assertThat(group.getHoldTimeMs(), equalTo(750));
      assertThat(group.getTracks(), hasKeys(1, 2));
      assertThat(group.getTracks().get(1).getDecrement(), equalTo(10));
      assertThat(group.getTracks().get(2).getDecrement(), equalTo(20));
    }
  }

  @Test
  public void testInterfaceIpAddressConversion() throws IOException {
    String hostname = "nxos_interface_ip_address";
    String ifaceName = "Ethernet1/1";
    Configuration c = parseConfig(hostname);

    assertThat(
        c,
        hasInterface(
            ifaceName,
            allOf(
                hasAddress(ConcreteInterfaceAddress.parse("10.0.0.1/24")),
                hasAllAddresses(
                    containsInAnyOrder(
                        ConcreteInterfaceAddress.parse("10.0.0.1/24"),
                        ConcreteInterfaceAddress.parse("10.0.0.2/24"),
                        ConcreteInterfaceAddress.parse("10.0.0.3/24"))))));
  }

  @Test
  public void testInterfaceIpAddressExtraction() {
    String hostname = "nxos_interface_ip_address";
    String ifaceName = "Ethernet1/1";
    CiscoNxosConfiguration vc = parseVendorConfig(hostname);

    assertThat(vc.getInterfaces(), hasKey(ifaceName));

    Interface iface = vc.getInterfaces().get(ifaceName);
    InterfaceAddressWithAttributes primary =
        new InterfaceAddressWithAttributes(ConcreteInterfaceAddress.parse("10.0.0.1/24"));
    InterfaceAddressWithAttributes secondary2 =
        new InterfaceAddressWithAttributes(ConcreteInterfaceAddress.parse("10.0.0.2/24"));
    InterfaceAddressWithAttributes secondary3 =
        new InterfaceAddressWithAttributes(ConcreteInterfaceAddress.parse("10.0.0.3/24"));
    secondary3.setTag(3L);

    assertThat(iface.getAddress(), equalTo(primary));
    assertThat(iface.getSecondaryAddresses(), containsInAnyOrder(secondary2, secondary3));
  }

  @Test
  public void testInterfaceMulticastParsing() {
    // TODO: make into extraction test
    assertThat(parseVendorConfig("nxos_interface_multicast"), notNullValue());
  }

  @Test
  public void testInterfacePbrExtraction() {
    CiscoNxosConfiguration c = parseVendorConfig("nxos_interface_ip_policy");
    assertThat(c.getInterfaces().get("Ethernet1/1").getPbrPolicy(), equalTo("PBR_POLICY"));
  }

  @Test
  public void testInterfaceRangeConversion() throws IOException {
    String hostname = "nxos_interface_range";
    Configuration c = parseConfig(hostname);

    assertThat(
        c, hasInterfaces(hasKeys("Ethernet1/1", "Ethernet1/2", "Ethernet1/1.1", "Ethernet1/1.2")));
  }

  @Test
  public void testInterfaceRangeExtraction() {
    String hostname = "nxos_interface_range";
    CiscoNxosConfiguration vc = parseVendorConfig(hostname);

    assertThat(
        vc.getInterfaces(),
        hasKeys("Ethernet1/1", "Ethernet1/2", "Ethernet1/1.1", "Ethernet1/1.2"));
  }

  @Test
  public void testInterfaceSpanningTreeParsing() {
    // TODO: make into extraction test
    assertThat(parseVendorConfig("nxos_interface_spanning_tree"), notNullValue());
  }

  @Test
  public void testInterfaceSpeedConversion() throws IOException {
    String hostname = "nxos_interface_speed";
    Configuration c = parseConfig(hostname);

    assertThat(c.getAllInterfaces(), hasKeys("Ethernet1/1", "port-channel1"));
    {
      org.batfish.datamodel.Interface iface = c.getAllInterfaces().get("Ethernet1/1");
      assertThat(iface, hasSpeed(100E9D));
      assertThat(iface, hasBandwidth(100E9D));
    }
  }

  @Test
  public void testInterfaceSpeedExtraction() {
    String hostname = "nxos_interface_speed";
    CiscoNxosConfiguration vc = parseVendorConfig(hostname);

    assertThat(vc.getInterfaces(), hasKeys("Ethernet1/1", "port-channel1"));
    {
      Interface iface = vc.getInterfaces().get("Ethernet1/1");
      assertThat(iface.getSpeedMbps(), equalTo(100000));
    }
  }

  @Test
  public void testInterfaceStormControlParsing() {
    // TODO: make into extraction test
    assertThat(parseVendorConfig("nxos_interface_storm_control"), notNullValue());
  }

  @Test
  public void testInterfaceSwitchportConversion() throws IOException {
    String hostname = "nxos_interface_switchport";
    Configuration c = parseConfig(hostname);

    assertThat(
        c.getAllInterfaces(),
        hasKeys(
            "Ethernet1/1",
            "Ethernet1/2",
            "Ethernet1/2.1",
            "Ethernet1/2.2",
            "Ethernet1/3",
            "Ethernet1/4",
            "Ethernet1/5",
            "Ethernet1/6",
            "Ethernet1/7",
            "Ethernet1/8",
            "Ethernet1/9",
            "Ethernet1/10",
            "Ethernet1/11",
            "Ethernet1/12",
            "Ethernet1/13",
            "Ethernet1/14",
            "Ethernet1/15",
            "loopback0",
            "mgmt0",
            "port-channel1",
            "port-channel2",
            "port-channel2.1"));

    {
      org.batfish.datamodel.Interface iface = c.getAllInterfaces().get("Ethernet1/1");
      assertThat(iface, isActive());
      assertThat(iface.getSwitchportMode(), equalTo(SwitchportMode.ACCESS));
      assertThat(iface.getAccessVlan(), equalTo(1));
    }
    {
      org.batfish.datamodel.Interface iface = c.getAllInterfaces().get("loopback0");
      assertThat(iface, isActive());
      assertThat(iface.getSwitchportMode(), equalTo(SwitchportMode.NONE));
    }
    {
      org.batfish.datamodel.Interface iface = c.getAllInterfaces().get("mgmt0");
      // Management interfaces are blacklisted in post-processing
      assertThat(iface, isActive(false));
      assertThat(iface.getSwitchportMode(), equalTo(SwitchportMode.NONE));
    }
    {
      org.batfish.datamodel.Interface iface = c.getAllInterfaces().get("port-channel1");
      assertThat(iface, isActive(false));
      assertThat(iface.getSwitchportMode(), equalTo(SwitchportMode.ACCESS));
      assertThat(iface.getAccessVlan(), equalTo(1));
    }
    {
      org.batfish.datamodel.Interface iface = c.getAllInterfaces().get("Ethernet1/2");
      assertThat(iface, isActive());
      assertThat(iface.getSwitchportMode(), equalTo(SwitchportMode.NONE));
    }
    {
      org.batfish.datamodel.Interface iface = c.getAllInterfaces().get("Ethernet1/2.1");
      assertThat(iface, isActive(false));
      assertThat(iface.getSwitchportMode(), equalTo(SwitchportMode.NONE));
      assertThat(iface.getEncapsulationVlan(), nullValue());
    }
    {
      org.batfish.datamodel.Interface iface = c.getAllInterfaces().get("Ethernet1/2.2");
      assertThat(iface, isActive(false));
      assertThat(iface.getSwitchportMode(), equalTo(SwitchportMode.NONE));
      assertThat(iface.getEncapsulationVlan(), equalTo(2));
    }
    {
      org.batfish.datamodel.Interface iface = c.getAllInterfaces().get("port-channel2");
      assertThat(iface, isActive(false));
      assertThat(iface.getSwitchportMode(), equalTo(SwitchportMode.NONE));
    }
    {
      org.batfish.datamodel.Interface iface = c.getAllInterfaces().get("port-channel2.1");
      assertThat(iface, isActive(false));
      assertThat(iface.getSwitchportMode(), equalTo(SwitchportMode.NONE));
      assertThat(iface.getEncapsulationVlan(), nullValue());
    }
    {
      org.batfish.datamodel.Interface iface = c.getAllInterfaces().get("Ethernet1/3");
      assertThat(iface, isActive());
      assertThat(iface.getSwitchportMode(), equalTo(SwitchportMode.NONE));
    }
    {
      org.batfish.datamodel.Interface iface = c.getAllInterfaces().get("Ethernet1/4");
      assertThat(iface, isActive());
      assertThat(iface.getSwitchportMode(), equalTo(SwitchportMode.ACCESS));
      assertThat(iface.getAccessVlan(), equalTo(2));
    }
    {
      org.batfish.datamodel.Interface iface = c.getAllInterfaces().get("Ethernet1/5");
      assertThat(iface, isActive());
      assertThat(iface.getSwitchportMode(), equalTo(SwitchportMode.TRUNK));
      assertThat(iface.getNativeVlan(), equalTo(2));
      assertThat(iface.getAllowedVlans(), equalTo(IntegerSpace.of(Range.closed(1, 4094))));
    }
    {
      org.batfish.datamodel.Interface iface = c.getAllInterfaces().get("Ethernet1/6");
      assertThat(iface, isActive());
      assertThat(iface.getSwitchportMode(), equalTo(SwitchportMode.TRUNK));
      assertThat(iface.getNativeVlan(), equalTo(1));
      assertThat(iface.getAllowedVlans(), equalTo(IntegerSpace.of(Range.closed(1, 3))));
    }
    {
      org.batfish.datamodel.Interface iface = c.getAllInterfaces().get("Ethernet1/7");
      assertThat(iface, isActive());
      assertThat(iface.getSwitchportMode(), equalTo(SwitchportMode.TRUNK));
      assertThat(iface.getNativeVlan(), equalTo(1));
      assertThat(iface.getAllowedVlans(), equalTo(IntegerSpace.of(Range.closed(1, 4))));
    }
    {
      org.batfish.datamodel.Interface iface = c.getAllInterfaces().get("Ethernet1/8");
      assertThat(iface, isActive());
      assertThat(iface.getSwitchportMode(), equalTo(SwitchportMode.TRUNK));
      assertThat(iface.getNativeVlan(), equalTo(1));
      assertThat(iface.getAllowedVlans(), equalTo(IntegerSpace.of(Range.closed(1, 3966))));
    }
    {
      org.batfish.datamodel.Interface iface = c.getAllInterfaces().get("Ethernet1/9");
      assertThat(iface, isActive());
      assertThat(iface.getSwitchportMode(), equalTo(SwitchportMode.TRUNK));
      assertThat(iface.getNativeVlan(), equalTo(1));
      assertThat(iface.getAllowedVlans(), equalTo(IntegerSpace.EMPTY));
    }
    {
      org.batfish.datamodel.Interface iface = c.getAllInterfaces().get("Ethernet1/10");
      assertThat(iface, isActive());
      assertThat(iface.getSwitchportMode(), equalTo(SwitchportMode.TRUNK));
      assertThat(iface.getNativeVlan(), equalTo(1));
      assertThat(iface.getAllowedVlans(), equalTo(IntegerSpace.of(Range.closed(1, 2))));
    }
    {
      org.batfish.datamodel.Interface iface = c.getAllInterfaces().get("Ethernet1/11");
      assertThat(iface, isActive());
      assertThat(iface.getSwitchportMode(), equalTo(SwitchportMode.ACCESS));
      assertThat(iface.getAccessVlan(), equalTo(1));
    }
    // TODO: something with dot1q-tunnel, fex-fabric
    {
      org.batfish.datamodel.Interface iface = c.getAllInterfaces().get("Ethernet1/14");
      assertThat(iface, isActive());
      assertThat(iface.getSwitchportMode(), equalTo(SwitchportMode.TRUNK));
      assertThat(iface.getNativeVlan(), equalTo(1));
      assertThat(iface.getAllowedVlans(), equalTo(IntegerSpace.of(Range.closed(1, 4094))));
    }
    {
      org.batfish.datamodel.Interface iface = c.getAllInterfaces().get("Ethernet1/15");
      assertThat(iface, isActive());
      assertThat(iface.getSwitchportMode(), equalTo(SwitchportMode.ACCESS));
      assertThat(iface.getAccessVlan(), equalTo(1));
    }
  }

  @Test
  public void testInterfaceSwitchportExtraction() {
    String hostname = "nxos_interface_switchport";
    CiscoNxosConfiguration vc = parseVendorConfig(hostname);

    assertThat(
        vc.getInterfaces(),
        hasKeys(
            "Ethernet1/1",
            "Ethernet1/2",
            "Ethernet1/2.1",
            "Ethernet1/2.2",
            "Ethernet1/3",
            "Ethernet1/4",
            "Ethernet1/5",
            "Ethernet1/6",
            "Ethernet1/7",
            "Ethernet1/8",
            "Ethernet1/9",
            "Ethernet1/10",
            "Ethernet1/11",
            "Ethernet1/12",
            "Ethernet1/13",
            "Ethernet1/14",
            "Ethernet1/15",
            "loopback0",
            "mgmt0",
            "port-channel1",
            "port-channel2",
            "port-channel2.1"));

    {
      Interface iface = vc.getInterfaces().get("Ethernet1/1");
      assertFalse(iface.getShutdown());
      assertThat(iface.getSwitchportMode(), equalTo(SwitchportMode.ACCESS));
      assertThat(iface.getAccessVlan(), equalTo(1));
    }
    {
      Interface iface = vc.getInterfaces().get("loopback0");
      assertFalse(iface.getShutdown());
      assertThat(iface.getSwitchportMode(), equalTo(SwitchportMode.NONE));
    }
    {
      Interface iface = vc.getInterfaces().get("mgmt0");
      assertFalse(iface.getShutdown());
      assertThat(iface.getSwitchportMode(), equalTo(SwitchportMode.NONE));
    }
    {
      Interface iface = vc.getInterfaces().get("port-channel1");
      assertFalse(iface.getShutdown());
      assertThat(iface.getSwitchportMode(), equalTo(SwitchportMode.ACCESS));
      assertThat(iface.getAccessVlan(), equalTo(1));
    }
    {
      Interface iface = vc.getInterfaces().get("Ethernet1/2");
      assertFalse(iface.getShutdown());
      assertThat(iface.getSwitchportMode(), equalTo(SwitchportMode.NONE));
    }
    {
      Interface iface = vc.getInterfaces().get("Ethernet1/2.1");
      assertTrue(iface.getShutdown());
      assertThat(iface.getSwitchportMode(), equalTo(SwitchportMode.NONE));
      assertThat(iface.getEncapsulationVlan(), nullValue());
    }
    {
      Interface iface = vc.getInterfaces().get("Ethernet1/2.2");
      assertTrue(iface.getShutdown());
      assertThat(iface.getSwitchportMode(), equalTo(SwitchportMode.NONE));
      assertThat(iface.getEncapsulationVlan(), equalTo(2));
    }
    {
      Interface iface = vc.getInterfaces().get("port-channel2");
      assertFalse(iface.getShutdown());
      assertThat(iface.getSwitchportMode(), equalTo(SwitchportMode.NONE));
    }
    {
      Interface iface = vc.getInterfaces().get("port-channel2.1");
      assertTrue(iface.getShutdown());
      assertThat(iface.getSwitchportMode(), equalTo(SwitchportMode.NONE));
      assertThat(iface.getEncapsulationVlan(), nullValue());
    }
    {
      Interface iface = vc.getInterfaces().get("Ethernet1/3");
      assertFalse(iface.getShutdown());
      assertThat(iface.getSwitchportMode(), equalTo(SwitchportMode.NONE));
    }
    {
      Interface iface = vc.getInterfaces().get("Ethernet1/4");
      assertFalse(iface.getShutdown());
      assertThat(iface.getSwitchportMode(), equalTo(SwitchportMode.ACCESS));
      assertThat(iface.getAccessVlan(), equalTo(2));
    }
    {
      Interface iface = vc.getInterfaces().get("Ethernet1/5");
      assertFalse(iface.getShutdown());
      assertThat(iface.getSwitchportMode(), equalTo(SwitchportMode.TRUNK));
      assertThat(iface.getNativeVlan(), equalTo(2));
      assertThat(iface.getAllowedVlans(), equalTo(IntegerSpace.of(Range.closed(1, 4094))));
    }
    {
      Interface iface = vc.getInterfaces().get("Ethernet1/6");
      assertFalse(iface.getShutdown());
      assertThat(iface.getSwitchportMode(), equalTo(SwitchportMode.TRUNK));
      assertThat(iface.getNativeVlan(), equalTo(1));
      assertThat(iface.getAllowedVlans(), equalTo(IntegerSpace.of(Range.closed(1, 3))));
    }
    {
      Interface iface = vc.getInterfaces().get("Ethernet1/7");
      assertFalse(iface.getShutdown());
      assertThat(iface.getSwitchportMode(), equalTo(SwitchportMode.TRUNK));
      assertThat(iface.getNativeVlan(), equalTo(1));
      assertThat(iface.getAllowedVlans(), equalTo(IntegerSpace.of(Range.closed(1, 4))));
    }
    {
      Interface iface = vc.getInterfaces().get("Ethernet1/8");
      assertFalse(iface.getShutdown());
      assertThat(iface.getSwitchportMode(), equalTo(SwitchportMode.TRUNK));
      assertThat(iface.getNativeVlan(), equalTo(1));
      assertThat(iface.getAllowedVlans(), equalTo(IntegerSpace.of(Range.closed(1, 3966))));
    }
    {
      Interface iface = vc.getInterfaces().get("Ethernet1/9");
      assertFalse(iface.getShutdown());
      assertThat(iface.getSwitchportMode(), equalTo(SwitchportMode.TRUNK));
      assertThat(iface.getNativeVlan(), equalTo(1));
      assertThat(iface.getAllowedVlans(), equalTo(IntegerSpace.EMPTY));
    }
    {
      Interface iface = vc.getInterfaces().get("Ethernet1/10");
      assertFalse(iface.getShutdown());
      assertThat(iface.getSwitchportMode(), equalTo(SwitchportMode.TRUNK));
      assertThat(iface.getNativeVlan(), equalTo(1));
      assertThat(iface.getAllowedVlans(), equalTo(IntegerSpace.of(Range.closed(1, 2))));
    }
    {
      Interface iface = vc.getInterfaces().get("Ethernet1/11");
      assertFalse(iface.getShutdown());
      assertThat(iface.getSwitchportMode(), equalTo(SwitchportMode.ACCESS));
      assertThat(iface.getAccessVlan(), equalTo(1));
    }
    // TODO: something with dot1q-tunnel, fex-fabric
    {
      Interface iface = vc.getInterfaces().get("Ethernet1/14");
      assertFalse(iface.getShutdown());
      assertThat(iface.getSwitchportMode(), equalTo(SwitchportMode.TRUNK));
      assertThat(iface.getNativeVlan(), equalTo(1));
      assertThat(iface.getAllowedVlans(), equalTo(IntegerSpace.of(Range.closed(1, 4094))));
    }
    {
      Interface iface = vc.getInterfaces().get("Ethernet1/15");
      assertFalse(iface.getShutdown());
      assertThat(iface.getSwitchportMode(), equalTo(SwitchportMode.ACCESS));
      assertThat(iface.getAccessVlan(), equalTo(1));
    }
  }

  @Test
  public void testInterfaceSwitchportExtractionInvalid() {
    String hostname = "nxos_interface_switchport_invalid";
    CiscoNxosConfiguration vc = parseVendorConfig(hostname);

    assertThat(
        vc.getInterfaces(),
        hasKeys("Ethernet1/1", "Ethernet1/2", "Ethernet1/2.1", "Ethernet1/3", "Ethernet1/4"));

    {
      Interface iface = vc.getInterfaces().get("Ethernet1/1");
      assertFalse(iface.getShutdown());
      assertThat(iface.getSwitchportMode(), equalTo(SwitchportMode.ACCESS));
      assertThat(iface.getAccessVlan(), equalTo(1));
    }
    {
      Interface iface = vc.getInterfaces().get("Ethernet1/2.1");
      assertTrue(iface.getShutdown());
      assertThat(iface.getSwitchportMode(), equalTo(SwitchportMode.NONE));
      assertThat(iface.getEncapsulationVlan(), nullValue());
    }
    {
      Interface iface = vc.getInterfaces().get("Ethernet1/1");
      assertFalse(iface.getShutdown());
      assertThat(iface.getSwitchportMode(), equalTo(SwitchportMode.ACCESS));
      assertThat(iface.getAccessVlan(), equalTo(1));
    }
    {
      Interface iface = vc.getInterfaces().get("Ethernet1/1");
      assertFalse(iface.getShutdown());
      assertThat(iface.getSwitchportMode(), equalTo(SwitchportMode.ACCESS));
      assertThat(iface.getAccessVlan(), equalTo(1));
    }
  }

  @Test
  public void testInterfacePortChannelParsing() {
    // TODO: change to extraction test
    assertThat(parseVendorConfig("nxos_interface_port_channel"), notNullValue());
  }

  /**
   * A generic test that exercised basic interface property extraction and conversion.
   *
   * <p>Note that this should only be for <strong>simple</strong> properties; anything with many
   * cases deserves its own unit test. (See, e.g., {@link #testInterfaceSwitchportExtraction()}.
   */
  @Test
  public void testInterfaceProperties() throws Exception {
    Configuration c = parseConfig("nxos_interface_properties");
    assertThat(c, hasInterface("Ethernet1/1", any(org.batfish.datamodel.Interface.class)));

    org.batfish.datamodel.Interface eth11 = c.getAllInterfaces().get("Ethernet1/1");
    assertThat(
        eth11,
        allOf(
            hasDescription(
                "here is a description with punctuation! and IP address 1.2.3.4/24 etc."),
            hasMtu(9216)));
  }

  @Test
  public void testIpAccessListConversion() throws IOException {
    String hostname = "nxos_ip_access_list";
    Configuration c = parseConfig(hostname);
    BddTestbed tb = new BddTestbed(c.getIpAccessLists(), c.getIpSpaces());

    assertThat(
        c.getIpAccessLists(),
        hasKeys(
            "acl_global_options",
            "acl_indices",
            "acl_simple_protocols",
            "acl_common_ip_options_destination_ip",
            "acl_common_ip_options_source_ip",
            "acl_common_ip_options_dscp",
            "acl_common_ip_options_packet_length",
            "acl_common_ip_options_precedence",
            "acl_common_ip_options_ttl",
            "acl_common_ip_options_log",
            "acl_icmp",
            "acl_igmp",
            "acl_tcp_flags",
            "acl_tcp_flags_mask",
            "acl_tcp_destination_ports",
            "acl_tcp_destination_ports_named",
            "acl_tcp_source_ports",
            "acl_tcp_http_method",
            "acl_tcp_option_length",
            "acl_tcp_established",
            "acl_udp_destination_ports",
            "acl_udp_destination_ports_named",
            "acl_udp_source_ports",
            "acl_udp_vxlan",
            "acl_l4_fragments_semantics"));
    {
      org.batfish.datamodel.IpAccessList acl = c.getIpAccessLists().get("acl_global_options");
      assertThat(acl.getLines(), empty());
    }
    {
      org.batfish.datamodel.IpAccessList acl = c.getIpAccessLists().get("acl_indices");
      assertThat(
          acl.getLines().stream()
              .map(line -> toBDD(line.getMatchCondition()))
              .collect(ImmutableList.toImmutableList()),
          contains(
              toBDD(matchIpProtocol(1)),
              toBDD(matchIpProtocol(4)),
              toBDD(matchIpProtocol(2)),
              toBDD(matchIpProtocol(3))));
    }
    {
      org.batfish.datamodel.IpAccessList acl = c.getIpAccessLists().get("acl_simple_protocols");
      assertThat(
          acl.getLines().stream()
              .map(line -> toBDD(line.getMatchCondition()))
              .collect(ImmutableList.toImmutableList()),
          contains(
              toBDD(matchIpProtocol(IpProtocol.AHP)),
              toBDD(matchIpProtocol(IpProtocol.EIGRP)),
              toBDD(matchIpProtocol(IpProtocol.ESP)),
              toBDD(matchIpProtocol(IpProtocol.GRE)),
              toBDD(AclLineMatchExprs.TRUE),
              toBDD(matchIpProtocol(IpProtocol.IPIP)),
              toBDD(matchIpProtocol(IpProtocol.OSPF)),
              toBDD(matchIpProtocol(IpProtocol.IPCOMP)),
              toBDD(matchIpProtocol(IpProtocol.PIM)),
              toBDD(matchIpProtocol(1))));
    }
    {
      org.batfish.datamodel.IpAccessList acl =
          c.getIpAccessLists().get("acl_common_ip_options_destination_ip");
      assertThat(
          acl.getLines().stream()
              .map(line -> tb.toBDD(line.getMatchCondition()))
              .collect(ImmutableList.toImmutableList()),
          contains(
              tb.toBDD(matchDst(ipWithWildcardMask(Ip.parse("10.0.0.0"), Ip.parse("0.0.0.255")))),
              tb.toBDD(matchDst(Prefix.parse("10.0.1.0/24"))),
              tb.toBDD(matchDst(Ip.parse("10.0.5.5"))),
              tb.toBDD(matchDst(Ip.parse("10.0.2.2"))),
              tb.toBDD(AclLineMatchExprs.TRUE)));
    }
    {
      org.batfish.datamodel.IpAccessList acl =
          c.getIpAccessLists().get("acl_common_ip_options_source_ip");
      assertThat(
          acl.getLines().stream()
              .map(line -> tb.toBDD(line.getMatchCondition()))
              .collect(ImmutableList.toImmutableList()),
          contains(
              tb.toBDD(matchSrc(ipWithWildcardMask(Ip.parse("10.0.0.0"), Ip.parse("0.0.0.255")))),
              tb.toBDD(matchSrc(Prefix.parse("10.0.1.0/24"))),
              tb.toBDD(matchSrc(Ip.parse("10.0.5.6"))),
              tb.toBDD(matchSrc(Ip.parse("10.0.2.2"))),
              tb.toBDD(AclLineMatchExprs.TRUE)));
    }
    {
      org.batfish.datamodel.IpAccessList acl =
          c.getIpAccessLists().get("acl_common_ip_options_dscp");
      assertThat(
          acl.getLines().stream()
              .map(line -> toBDD(line.getMatchCondition()))
              .collect(ImmutableList.toImmutableList()),
          contains(
              toBDD(matchDscp(1)),
              toBDD(matchDscp(DscpType.AF11)),
              toBDD(matchDscp(DscpType.AF12)),
              toBDD(matchDscp(DscpType.AF13)),
              toBDD(matchDscp(DscpType.AF21)),
              toBDD(matchDscp(DscpType.AF22)),
              toBDD(matchDscp(DscpType.AF23)),
              toBDD(matchDscp(DscpType.AF31)),
              toBDD(matchDscp(DscpType.AF32)),
              toBDD(matchDscp(DscpType.AF33)),
              toBDD(matchDscp(DscpType.AF41)),
              toBDD(matchDscp(DscpType.AF42)),
              toBDD(matchDscp(DscpType.AF43)),
              toBDD(matchDscp(DscpType.CS1)),
              toBDD(matchDscp(DscpType.CS2)),
              toBDD(matchDscp(DscpType.CS3)),
              toBDD(matchDscp(DscpType.CS4)),
              toBDD(matchDscp(DscpType.CS5)),
              toBDD(matchDscp(DscpType.CS6)),
              toBDD(matchDscp(DscpType.CS7)),
              toBDD(matchDscp(DscpType.DEFAULT)),
              toBDD(matchDscp(DscpType.EF))));
    }
    // ignore 'log' option
    {
      org.batfish.datamodel.IpAccessList acl =
          c.getIpAccessLists().get("acl_common_ip_options_packet_length");
      assertThat(
          acl.getLines().stream()
              .map(line -> toBDD(line.getMatchCondition()))
              .collect(ImmutableList.toImmutableList()),
          contains(
              toBDD(matchPacketLength(100)),
              toBDD(matchPacketLength(IntegerSpace.of(Range.closed(0, 199)))),
              toBDD(
                  matchPacketLength(
                      IntegerSpace.of(Range.closed(300, Integer.MAX_VALUE))
                          .intersection(PACKET_LENGTH_RANGE))),
              toBDD(matchPacketLength(PACKET_LENGTH_RANGE.difference(IntegerSpace.of(400)))),
              toBDD(matchPacketLength(IntegerSpace.of(Range.closed(500, 600))))));
    }
    // TODO: support precedence matching
    // TODO: support TTL matching
    {
      org.batfish.datamodel.IpAccessList acl = c.getIpAccessLists().get("acl_icmp");
      // check behavior for initial fragments only
      assertThat(
          acl.getLines().stream()
              .map(line -> toIfBDD(line.getMatchCondition()))
              .collect(ImmutableList.toImmutableList()),
          contains(
              toIcmpIfBDD(matchIcmpType(0)),
              toIcmpIfBDD(matchIcmp(1, 2)),
              toIcmpIfBDD(
                  matchIcmp(
                      IcmpType.DESTINATION_UNREACHABLE,
                      IcmpCode.COMMUNICATION_ADMINISTRATIVELY_PROHIBITED)),
              toIcmpIfBDD(matchIcmpType(IcmpType.ALTERNATE_ADDRESS)),
              toIcmpIfBDD(matchIcmpType(IcmpType.CONVERSION_ERROR)),
              toIcmpIfBDD(
                  matchIcmp(
                      IcmpType.DESTINATION_UNREACHABLE, IcmpCode.DESTINATION_HOST_PROHIBITED)),
              toIcmpIfBDD(
                  matchIcmp(
                      IcmpType.DESTINATION_UNREACHABLE, IcmpCode.DESTINATION_NETWORK_PROHIBITED)),
              toIcmpIfBDD(matchIcmpType(IcmpType.ECHO_REQUEST)),
              toIcmpIfBDD(matchIcmpType(IcmpType.ECHO_REPLY)),
              toIcmpIfBDD(matchIcmpType(IcmpType.PARAMETER_PROBLEM)),
              toIcmpIfBDD(
                  matchIcmp(IcmpType.DESTINATION_UNREACHABLE, IcmpCode.SOURCE_HOST_ISOLATED)),
              toIcmpIfBDD(
                  matchIcmp(IcmpType.DESTINATION_UNREACHABLE, IcmpCode.HOST_PRECEDENCE_VIOLATION)),
              toIcmpIfBDD(matchIcmp(IcmpType.REDIRECT_MESSAGE, IcmpCode.HOST_ERROR)),
              toIcmpIfBDD(matchIcmp(IcmpType.REDIRECT_MESSAGE, IcmpCode.TOS_AND_HOST_ERROR)),
              toIcmpIfBDD(
                  matchIcmp(IcmpType.DESTINATION_UNREACHABLE, IcmpCode.HOST_UNREACHABLE_FOR_TOS)),
              toIcmpIfBDD(
                  matchIcmp(IcmpType.DESTINATION_UNREACHABLE, IcmpCode.DESTINATION_HOST_UNKNOWN)),
              toIcmpIfBDD(matchIcmp(IcmpType.DESTINATION_UNREACHABLE, IcmpCode.HOST_UNREACHABLE)),
              toIcmpIfBDD(matchIcmpType(IcmpType.INFO_REPLY)),
              toIcmpIfBDD(matchIcmpType(IcmpType.INFO_REQUEST)),
              toIcmpIfBDD(matchIcmpType(IcmpType.MASK_REPLY)),
              toIcmpIfBDD(matchIcmpType(IcmpType.MASK_REQUEST)),
              toIcmpIfBDD(matchIcmpType(IcmpType.MOBILE_REDIRECT)),
              toIcmpIfBDD(matchIcmp(IcmpType.REDIRECT_MESSAGE, IcmpCode.NETWORK_ERROR)),
              toIcmpIfBDD(matchIcmp(IcmpType.REDIRECT_MESSAGE, IcmpCode.TOS_AND_NETWORK_ERROR)),
              toIcmpIfBDD(
                  matchIcmp(
                      IcmpType.DESTINATION_UNREACHABLE, IcmpCode.NETWORK_UNREACHABLE_FOR_TOS)),
              toIcmpIfBDD(
                  matchIcmp(IcmpType.DESTINATION_UNREACHABLE, IcmpCode.NETWORK_UNREACHABLE)),
              toIcmpIfBDD(
                  matchIcmp(
                      IcmpType.DESTINATION_UNREACHABLE, IcmpCode.DESTINATION_NETWORK_UNKNOWN)),
              toIcmpIfBDD(matchIcmp(IcmpType.PARAMETER_PROBLEM, IcmpCode.BAD_LENGTH)),
              toIcmpIfBDD(matchIcmp(IcmpType.PARAMETER_PROBLEM, IcmpCode.REQUIRED_OPTION_MISSING)),
              toIcmpIfBDD(
                  matchIcmp(IcmpType.DESTINATION_UNREACHABLE, IcmpCode.FRAGMENTATION_NEEDED)),
              toIcmpIfBDD(matchIcmp(IcmpType.PARAMETER_PROBLEM, IcmpCode.INVALID_IP_HEADER)),
              toIcmpIfBDD(matchIcmp(IcmpType.DESTINATION_UNREACHABLE, IcmpCode.PORT_UNREACHABLE)),
              toIcmpIfBDD(
                  matchIcmp(
                      IcmpType.DESTINATION_UNREACHABLE, IcmpCode.PRECEDENCE_CUTOFF_IN_EFFECT)),
              toIcmpIfBDD(
                  matchIcmp(IcmpType.DESTINATION_UNREACHABLE, IcmpCode.PROTOCOL_UNREACHABLE)),
              toIcmpIfBDD(
                  matchIcmp(
                      IcmpType.TIME_EXCEEDED, IcmpCode.TIME_EXCEEDED_DURING_FRAGMENT_REASSEMBLY)),
              toIcmpIfBDD(matchIcmpType(IcmpType.REDIRECT_MESSAGE)),
              toIcmpIfBDD(matchIcmpType(IcmpType.ROUTER_ADVERTISEMENT)),
              toIcmpIfBDD(matchIcmpType(IcmpType.ROUTER_SOLICITATION)),
              toIcmpIfBDD(matchIcmpType(IcmpType.SOURCE_QUENCH)),
              toIcmpIfBDD(
                  matchIcmp(IcmpType.DESTINATION_UNREACHABLE, IcmpCode.SOURCE_ROUTE_FAILED)),
              toIcmpIfBDD(matchIcmpType(IcmpType.TIME_EXCEEDED)),
              toIcmpIfBDD(matchIcmpType(IcmpType.TIMESTAMP_REPLY)),
              toIcmpIfBDD(matchIcmpType(IcmpType.TIMESTAMP_REQUEST)),
              toIcmpIfBDD(matchIcmpType(IcmpType.TRACEROUTE)),
              toIcmpIfBDD(matchIcmp(IcmpType.TIME_EXCEEDED, IcmpCode.TTL_EQ_ZERO_DURING_TRANSIT)),
              toIcmpIfBDD(matchIcmpType(IcmpType.DESTINATION_UNREACHABLE))));
    }
    // TODO: support IGMP option matching
    {
      org.batfish.datamodel.IpAccessList acl =
          c.getIpAccessLists().get("acl_tcp_destination_ports");
      // check behavior for initial fragments only
      assertThat(
          acl.getLines().stream()
              .map(line -> toIfBDD(line.getMatchCondition()))
              .collect(ImmutableList.toImmutableList()),
          contains(
              toTcpIfBDD(matchDstPort(1)),
              toTcpIfBDD(
                  matchDstPort(
                      TCP_PORT_RANGE.intersection(
                          IntegerSpace.of(Range.closed(6, Integer.MAX_VALUE))))),
              toTcpIfBDD(matchDstPort(IntegerSpace.of(Range.closed(0, 9)))),
              toTcpIfBDD(matchDstPort(TCP_PORT_RANGE.difference(IntegerSpace.of(15)))),
              toTcpIfBDD(AclLineMatchExprs.FALSE), // TODO: support portgroup
              toTcpIfBDD(matchDstPort(IntegerSpace.of(Range.closed(20, 25))))));
    }
    {
      org.batfish.datamodel.IpAccessList acl =
          c.getIpAccessLists().get("acl_tcp_destination_ports_named");
      // check behavior for initial fragments only
      assertThat(
          acl.getLines().stream()
              .map(line -> toIfBDD(line.getMatchCondition()))
              .collect(ImmutableList.toImmutableList()),
          contains(
              toTcpIfBDD(matchDstPort(NamedPort.BGP.number())),
              toTcpIfBDD(matchDstPort(NamedPort.CHARGEN.number())),
              toTcpIfBDD(matchDstPort(NamedPort.CMDtcp_OR_SYSLOGudp.number())),
              toTcpIfBDD(matchDstPort(NamedPort.DAYTIME.number())),
              toTcpIfBDD(matchDstPort(NamedPort.DISCARD.number())),
              toTcpIfBDD(matchDstPort(NamedPort.DOMAIN.number())),
              toTcpIfBDD(matchDstPort(NamedPort.DRIP.number())),
              toTcpIfBDD(matchDstPort(NamedPort.ECHO.number())),
              toTcpIfBDD(matchDstPort(NamedPort.BIFFudp_OR_EXECtcp.number())),
              toTcpIfBDD(matchDstPort(NamedPort.FINGER.number())),
              toTcpIfBDD(matchDstPort(NamedPort.FTP.number())),
              toTcpIfBDD(matchDstPort(NamedPort.FTP_DATA.number())),
              toTcpIfBDD(matchDstPort(NamedPort.GOPHER.number())),
              toTcpIfBDD(matchDstPort(NamedPort.HOSTNAME.number())),
              toTcpIfBDD(matchDstPort(NamedPort.IDENT.number())),
              toTcpIfBDD(matchDstPort(NamedPort.IRC.number())),
              toTcpIfBDD(matchDstPort(NamedPort.KLOGIN.number())),
              toTcpIfBDD(matchDstPort(NamedPort.KSHELL.number())),
              toTcpIfBDD(matchDstPort(NamedPort.LOGINtcp_OR_WHOudp.number())),
              toTcpIfBDD(matchDstPort(NamedPort.LPD.number())),
              toTcpIfBDD(matchDstPort(NamedPort.NNTP.number())),
              toTcpIfBDD(matchDstPort(NamedPort.PIM_AUTO_RP.number())),
              toTcpIfBDD(matchDstPort(NamedPort.POP2.number())),
              toTcpIfBDD(matchDstPort(NamedPort.POP3.number())),
              toTcpIfBDD(matchDstPort(NamedPort.SMTP.number())),
              toTcpIfBDD(matchDstPort(NamedPort.SUNRPC.number())),
              toTcpIfBDD(matchDstPort(NamedPort.TACACS.number())),
              toTcpIfBDD(matchDstPort(NamedPort.TALK.number())),
              toTcpIfBDD(matchDstPort(NamedPort.TELNET.number())),
              toTcpIfBDD(matchDstPort(NamedPort.TIME.number())),
              toTcpIfBDD(matchDstPort(NamedPort.UUCP.number())),
              toTcpIfBDD(matchDstPort(NamedPort.WHOIS.number())),
              toTcpIfBDD(matchDstPort(NamedPort.HTTP.number()))));
    }
    {
      org.batfish.datamodel.IpAccessList acl = c.getIpAccessLists().get("acl_tcp_source_ports");
      // check behavior for initial fragments only
      assertThat(
          acl.getLines().stream()
              .map(line -> toIfBDD(line.getMatchCondition()))
              .collect(ImmutableList.toImmutableList()),
          contains(
              toTcpIfBDD(matchSrcPort(1)),
              toTcpIfBDD(
                  matchSrcPort(
                      TCP_PORT_RANGE.intersection(
                          IntegerSpace.of(Range.closed(6, Integer.MAX_VALUE))))),
              toTcpIfBDD(matchSrcPort(IntegerSpace.of(Range.closed(0, 9)))),
              toTcpIfBDD(matchSrcPort(TCP_PORT_RANGE.difference(IntegerSpace.of(15)))),
              toTcpIfBDD(AclLineMatchExprs.FALSE), // TODO: support portgroup
              toTcpIfBDD(matchSrcPort(IntegerSpace.of(Range.closed(20, 25))))));
    }
    // TODO: support HTTP method matching
    {
      org.batfish.datamodel.IpAccessList acl = c.getIpAccessLists().get("acl_tcp_flags");
      TcpFlagsMatchConditions.Builder conditions =
          TcpFlagsMatchConditions.builder()
              .setUseAck(true)
              .setUseCwr(false)
              .setUseEce(false)
              .setUseFin(true)
              .setUsePsh(true)
              .setUseRst(true)
              .setUseSyn(true)
              .setUseUrg(true);
      // check behavior for initial fragments only
      assertThat(
          acl.getLines().stream()
              .map(line -> toIfBDD(line.getMatchCondition()))
              .collect(ImmutableList.toImmutableList()),
          contains(
              toTcpIfBDD(
                  matchTcpFlags(
                      conditions.setTcpFlags(TcpFlags.builder().setAck(true).build()).build())),
              toTcpIfBDD(
                  matchTcpFlags(
                      conditions.setTcpFlags(TcpFlags.builder().setFin(true).build()).build())),
              toTcpIfBDD(
                  matchTcpFlags(
                      conditions.setTcpFlags(TcpFlags.builder().setPsh(true).build()).build())),
              toTcpIfBDD(
                  matchTcpFlags(
                      conditions.setTcpFlags(TcpFlags.builder().setRst(true).build()).build())),
              toTcpIfBDD(
                  matchTcpFlags(
                      conditions.setTcpFlags(TcpFlags.builder().setSyn(true).build()).build())),
              toTcpIfBDD(
                  matchTcpFlags(
                      conditions.setTcpFlags(TcpFlags.builder().setUrg(true).build()).build()))));
    }
    {
      org.batfish.datamodel.IpAccessList acl = c.getIpAccessLists().get("acl_tcp_flags_mask");
      // check behavior for initial fragments only
      assertThat(
          acl.getLines().stream()
              .map(line -> toIfBDD(line.getMatchCondition()))
              .collect(ImmutableList.toImmutableList()),
          contains(
              toTcpIfBDD(
                  matchTcpFlags(
                      TcpFlagsMatchConditions.builder()
                          .setUseAck(true)
                          .setTcpFlags(TcpFlags.builder().setAck(true).build())
                          .build()))));
    }
    // TODO: support tcp option length
    {
      org.batfish.datamodel.IpAccessList acl = c.getIpAccessLists().get("acl_tcp_established");
      // check behavior for initial fragments only
      assertThat(
          acl.getLines().stream()
              .map(line -> toIfBDD(line.getMatchCondition()))
              .collect(ImmutableList.toImmutableList()),
          contains(
              toTcpIfBDD(
                  matchTcpFlags(
                      TcpFlagsMatchConditions.builder()
                          .setUseAck(true)
                          .setTcpFlags(TcpFlags.builder().setAck(true).build())
                          .build(),
                      TcpFlagsMatchConditions.builder()
                          .setUseRst(true)
                          .setTcpFlags(TcpFlags.builder().setRst(true).build())
                          .build()))));
    }
    {
      org.batfish.datamodel.IpAccessList acl =
          c.getIpAccessLists().get("acl_udp_destination_ports");
      // check behavior for initial fragments only
      assertThat(
          acl.getLines().stream()
              .map(line -> toIfBDD(line.getMatchCondition()))
              .collect(ImmutableList.toImmutableList()),
          contains(
              toUdpIfBDD(matchDstPort(1)),
              toUdpIfBDD(
                  matchDstPort(
                      UDP_PORT_RANGE.intersection(
                          IntegerSpace.of(Range.closed(6, Integer.MAX_VALUE))))),
              toUdpIfBDD(matchDstPort(IntegerSpace.of(Range.closed(0, 9)))),
              toUdpIfBDD(matchDstPort(UDP_PORT_RANGE.difference(IntegerSpace.of(15)))),
              toUdpIfBDD(AclLineMatchExprs.FALSE), // TODO: support portgroup
              toUdpIfBDD(matchDstPort(IntegerSpace.of(Range.closed(20, 25))))));
    }
    {
      org.batfish.datamodel.IpAccessList acl =
          c.getIpAccessLists().get("acl_udp_destination_ports_named");
      // check behavior for initial fragments only
      assertThat(
          acl.getLines().stream()
              .map(line -> toIfBDD(line.getMatchCondition()))
              .collect(ImmutableList.toImmutableList()),
          contains(
              toUdpIfBDD(matchDstPort(NamedPort.BIFFudp_OR_EXECtcp.number())),
              toUdpIfBDD(matchDstPort(NamedPort.BOOTPC.number())),
              toUdpIfBDD(matchDstPort(NamedPort.BOOTPS_OR_DHCP.number())),
              toUdpIfBDD(matchDstPort(NamedPort.DISCARD.number())),
              toUdpIfBDD(matchDstPort(NamedPort.DNSIX.number())),
              toUdpIfBDD(matchDstPort(NamedPort.DOMAIN.number())),
              toUdpIfBDD(matchDstPort(NamedPort.ECHO.number())),
              toUdpIfBDD(matchDstPort(NamedPort.ISAKMP.number())),
              toUdpIfBDD(matchDstPort(NamedPort.MOBILE_IP_AGENT.number())),
              toUdpIfBDD(matchDstPort(NamedPort.NAMESERVER.number())),
              toUdpIfBDD(matchDstPort(NamedPort.NETBIOS_DGM.number())),
              toUdpIfBDD(matchDstPort(NamedPort.NETBIOS_NS.number())),
              toUdpIfBDD(matchDstPort(NamedPort.NETBIOS_SSN.number())),
              toUdpIfBDD(matchDstPort(NamedPort.NON500_ISAKMP.number())),
              toUdpIfBDD(matchDstPort(NamedPort.NTP.number())),
              toUdpIfBDD(matchDstPort(NamedPort.PIM_AUTO_RP.number())),
              toUdpIfBDD(matchDstPort(NamedPort.EFStcp_OR_RIPudp.number())),
              toUdpIfBDD(matchDstPort(NamedPort.SNMP.number())),
              toUdpIfBDD(matchDstPort(NamedPort.SNMPTRAP.number())),
              toUdpIfBDD(matchDstPort(NamedPort.SUNRPC.number())),
              toUdpIfBDD(matchDstPort(NamedPort.CMDtcp_OR_SYSLOGudp.number())),
              toUdpIfBDD(matchDstPort(NamedPort.TACACS.number())),
              toUdpIfBDD(matchDstPort(NamedPort.TALK.number())),
              toUdpIfBDD(matchDstPort(NamedPort.TFTP.number())),
              toUdpIfBDD(matchDstPort(NamedPort.TIME.number())),
              toUdpIfBDD(matchDstPort(NamedPort.LOGINtcp_OR_WHOudp.number())),
              toUdpIfBDD(matchDstPort(NamedPort.XDMCP.number()))));
    }
    {
      org.batfish.datamodel.IpAccessList acl = c.getIpAccessLists().get("acl_udp_source_ports");
      // check behavior for initial fragments only
      assertThat(
          acl.getLines().stream()
              .map(line -> toIfBDD(line.getMatchCondition()))
              .collect(ImmutableList.toImmutableList()),
          contains(
              toUdpIfBDD(matchSrcPort(1)),
              toUdpIfBDD(
                  matchSrcPort(
                      UDP_PORT_RANGE.intersection(
                          IntegerSpace.of(Range.closed(6, Integer.MAX_VALUE))))),
              toUdpIfBDD(matchSrcPort(IntegerSpace.of(Range.closed(0, 9)))),
              toUdpIfBDD(matchSrcPort(UDP_PORT_RANGE.difference(IntegerSpace.of(15)))),
              toUdpIfBDD(AclLineMatchExprs.FALSE), // TODO: support portgroup
              toUdpIfBDD(matchSrcPort(IntegerSpace.of(Range.closed(20, 25))))));
    }
    // TODO: support UDP VXLAN matching
    {
      org.batfish.datamodel.IpAccessList acl =
          c.getIpAccessLists().get("acl_l4_fragments_semantics");
      // check behavior for initial fragments
      assertThat(
          acl.getLines().stream()
              .map(line -> toIfBDD(line.getMatchCondition()))
              .collect(ImmutableList.toImmutableList()),
          contains(
              toIcmpIfBDD(AclLineMatchExprs.and(matchSrc(Ip.parse("192.0.2.1")), matchIcmpType(0))),
              toIcmpIfBDD(AclLineMatchExprs.and(matchSrc(Ip.parse("192.0.2.1")), matchIcmpType(1))),
              toIfBDD(AclLineMatchExprs.and(matchSrc(Ip.parse("192.0.2.1")), matchIpProtocol(2))),
              toIfBDD(AclLineMatchExprs.and(matchSrc(Ip.parse("192.0.2.1")), matchIpProtocol(3))),
              toBDD(AclLineMatchExprs.FALSE),
              toBDD(AclLineMatchExprs.FALSE)));

      // check behavior for non-initial fragments
      assertThat(
          acl.getLines().stream()
              .map(line -> toNonIfBDD(line.getMatchCondition()))
              .collect(ImmutableList.toImmutableList()),
          contains(
              toNonIfBDD(
                  AclLineMatchExprs.and(
                      matchSrc(Ip.parse("192.0.2.1")), matchIpProtocol(IpProtocol.ICMP))),
              toBDD(AclLineMatchExprs.FALSE),
              toNonIfBDD(
                  AclLineMatchExprs.and(matchSrc(Ip.parse("192.0.2.1")), matchIpProtocol(2))),
              toNonIfBDD(
                  AclLineMatchExprs.and(matchSrc(Ip.parse("192.0.2.1")), matchIpProtocol(3))),
              toNonIfBDD(
                  AclLineMatchExprs.and(matchSrc(Ip.parse("192.0.2.1")), matchIpProtocol(4))),
              toNonIfBDD(
                  AclLineMatchExprs.and(matchSrc(Ip.parse("192.0.2.1")), matchIpProtocol(5)))));
    }
  }

  @Test
  public void testIpAccessListExtraction() {
    String hostname = "nxos_ip_access_list";
    CiscoNxosConfiguration vc = parseVendorConfig(hostname);

    assertThat(
        vc.getIpAccessLists(),
        hasKeys(
            "acl_global_options",
            "acl_indices",
            "acl_simple_protocols",
            "acl_common_ip_options_destination_ip",
            "acl_common_ip_options_source_ip",
            "acl_common_ip_options_dscp",
            "acl_common_ip_options_packet_length",
            "acl_common_ip_options_precedence",
            "acl_common_ip_options_ttl",
            "acl_common_ip_options_log",
            "acl_icmp",
            "acl_igmp",
            "acl_tcp_flags",
            "acl_tcp_flags_mask",
            "acl_tcp_destination_ports",
            "acl_tcp_destination_ports_named",
            "acl_tcp_source_ports",
            "acl_tcp_http_method",
            "acl_tcp_option_length",
            "acl_tcp_established",
            "acl_udp_destination_ports",
            "acl_udp_destination_ports_named",
            "acl_udp_source_ports",
            "acl_udp_vxlan",
            "acl_l4_fragments_semantics"));
    {
      IpAccessList acl = vc.getIpAccessLists().get("acl_global_options");
      assertThat(acl.getFragmentsBehavior(), equalTo(FragmentsBehavior.PERMIT_ALL));
      assertThat(acl.getLines(), anEmptyMap());
    }
    {
      IpAccessList acl = vc.getIpAccessLists().get("acl_indices");
      assertThat(acl.getFragmentsBehavior(), equalTo(FragmentsBehavior.DEFAULT));
      // check keySet directly to test iteration order
      assertThat(acl.getLines().keySet(), contains(1L, 10L, 13L, 15L, 25L, 35L));
    }
    {
      IpAccessList acl = vc.getIpAccessLists().get("acl_simple_protocols");
      assertThat(acl.getFragmentsBehavior(), equalTo(FragmentsBehavior.DEFAULT));
      assertThat(
          acl.getLines().values().stream()
              .map(ActionIpAccessListLine.class::cast)
              .map(ActionIpAccessListLine::getProtocol)
              .collect(Collectors.toList()), // cannot use immutable list because of null value
          contains(
              equalTo(IpProtocol.AHP),
              equalTo(IpProtocol.EIGRP),
              equalTo(IpProtocol.ESP),
              equalTo(IpProtocol.GRE),
              nullValue(),
              equalTo(IpProtocol.IPIP),
              equalTo(IpProtocol.OSPF),
              equalTo(IpProtocol.IPCOMP),
              equalTo(IpProtocol.PIM),
              equalTo(IpProtocol.fromNumber(1))));
    }
    {
      IpAccessList acl = vc.getIpAccessLists().get("acl_common_ip_options_destination_ip");
      Iterator<IpAddressSpec> specs =
          acl.getLines().values().stream()
              .map(ActionIpAccessListLine.class::cast)
              .map(ActionIpAccessListLine::getDstAddressSpec)
              .collect(ImmutableList.toImmutableList())
              .iterator();
      IpAddressSpec spec;

      spec = specs.next();
      assertThat(
          ((LiteralIpAddressSpec) spec).getIpSpace().accept(DST_IP_BDD),
          equalTo(
              ipWithWildcardMask(Ip.parse("10.0.0.0"), Ip.parse("0.0.0.255"))
                  .toIpSpace()
                  .accept(DST_IP_BDD)));

      spec = specs.next();
      assertThat(
          ((LiteralIpAddressSpec) spec).getIpSpace().accept(DST_IP_BDD),
          equalTo(Prefix.parse("10.0.1.0/24").toIpSpace().accept(DST_IP_BDD)));

      spec = specs.next();
      assertThat(((AddrGroupIpAddressSpec) spec).getName(), equalTo("mydstaddrgroup"));

      spec = specs.next();
      assertThat(
          ((LiteralIpAddressSpec) spec).getIpSpace().accept(DST_IP_BDD),
          equalTo(Ip.parse("10.0.2.2").toIpSpace().accept(DST_IP_BDD)));

      spec = specs.next();
      assertThat(
          ((LiteralIpAddressSpec) spec).getIpSpace().accept(DST_IP_BDD),
          equalTo(UniverseIpSpace.INSTANCE.accept(DST_IP_BDD)));
    }
    {
      IpAccessList acl = vc.getIpAccessLists().get("acl_common_ip_options_source_ip");
      Iterator<IpAddressSpec> specs =
          acl.getLines().values().stream()
              .map(ActionIpAccessListLine.class::cast)
              .map(ActionIpAccessListLine::getSrcAddressSpec)
              .collect(ImmutableList.toImmutableList())
              .iterator();
      IpAddressSpec spec;

      spec = specs.next();
      assertThat(
          ((LiteralIpAddressSpec) spec).getIpSpace().accept(SRC_IP_BDD),
          equalTo(
              ipWithWildcardMask(Ip.parse("10.0.0.0"), Ip.parse("0.0.0.255"))
                  .toIpSpace()
                  .accept(SRC_IP_BDD)));

      spec = specs.next();
      assertThat(
          ((LiteralIpAddressSpec) spec).getIpSpace().accept(SRC_IP_BDD),
          equalTo(Prefix.parse("10.0.1.0/24").toIpSpace().accept(SRC_IP_BDD)));

      spec = specs.next();
      assertThat(((AddrGroupIpAddressSpec) spec).getName(), equalTo("mysrcaddrgroup"));

      spec = specs.next();
      assertThat(
          ((LiteralIpAddressSpec) spec).getIpSpace().accept(SRC_IP_BDD),
          equalTo(Ip.parse("10.0.2.2").toIpSpace().accept(SRC_IP_BDD)));

      spec = specs.next();
      assertThat(
          ((LiteralIpAddressSpec) spec).getIpSpace().accept(SRC_IP_BDD),
          equalTo(UniverseIpSpace.INSTANCE.accept(SRC_IP_BDD)));
    }
    {
      IpAccessList acl = vc.getIpAccessLists().get("acl_common_ip_options_dscp");
      assertThat(
          acl.getLines().values().stream()
              .map(ActionIpAccessListLine.class::cast)
              .map(ActionIpAccessListLine::getL3Options)
              .map(Layer3Options::getDscp)
              .collect(ImmutableList.toImmutableList()),
          contains(
              1,
              DscpType.AF11.number(),
              DscpType.AF12.number(),
              DscpType.AF13.number(),
              DscpType.AF21.number(),
              DscpType.AF22.number(),
              DscpType.AF23.number(),
              DscpType.AF31.number(),
              DscpType.AF32.number(),
              DscpType.AF33.number(),
              DscpType.AF41.number(),
              DscpType.AF42.number(),
              DscpType.AF43.number(),
              DscpType.CS1.number(),
              DscpType.CS2.number(),
              DscpType.CS3.number(),
              DscpType.CS4.number(),
              DscpType.CS5.number(),
              DscpType.CS6.number(),
              DscpType.CS7.number(),
              DscpType.DEFAULT.number(),
              DscpType.EF.number()));
    }
    {
      IpAccessList acl = vc.getIpAccessLists().get("acl_common_ip_options_log");
      Iterator<IpAccessListLine> lines = acl.getLines().values().iterator();
      IpAccessListLine line;
      line = lines.next();
      assertTrue(((ActionIpAccessListLine) line).getLog());
    }
    {
      IpAccessList acl = vc.getIpAccessLists().get("acl_common_ip_options_packet_length");
      assertThat(
          acl.getLines().values().stream()
              .map(ActionIpAccessListLine.class::cast)
              .map(ActionIpAccessListLine::getL3Options)
              .map(Layer3Options::getPacketLength)
              .collect(ImmutableList.toImmutableList()),
          contains(
              IntegerSpace.of(100),
              IntegerSpace.of(Range.closed(20, 199)),
              IntegerSpace.of(Range.closed(301, 9210)),
              IntegerSpace.of(Range.closed(20, 9210)).difference(IntegerSpace.of(400)),
              IntegerSpace.of(Range.closed(500, 600))));
    }
    // TODO: extract and test precedence once name->value mappings are known
    {
      IpAccessList acl = vc.getIpAccessLists().get("acl_common_ip_options_ttl");
      assertThat(
          ((ActionIpAccessListLine) acl.getLines().values().iterator().next())
              .getL3Options()
              .getTtl(),
          equalTo(5));
    }
    {
      IpAccessList acl = vc.getIpAccessLists().get("acl_icmp");
      assertThat(
          acl.getLines().values().stream()
              .filter(ActionIpAccessListLine.class::isInstance) // filter ICMPv6
              .map(ActionIpAccessListLine.class::cast)
              .map(ActionIpAccessListLine::getL4Options)
              .map(IcmpOptions.class::cast)
              .map(icmpOptions -> immutableEntry(icmpOptions.getType(), icmpOptions.getCode()))
              .collect(ImmutableList.toImmutableList()),
          contains(
              immutableEntry(0, null),
              immutableEntry(1, 2),
              immutableEntry(
                  IcmpType.DESTINATION_UNREACHABLE,
                  IcmpCode.COMMUNICATION_ADMINISTRATIVELY_PROHIBITED),
              immutableEntry(IcmpType.ALTERNATE_ADDRESS, null),
              immutableEntry(IcmpType.CONVERSION_ERROR, null),
              immutableEntry(
                  IcmpType.DESTINATION_UNREACHABLE, IcmpCode.DESTINATION_HOST_PROHIBITED),
              immutableEntry(
                  IcmpType.DESTINATION_UNREACHABLE, IcmpCode.DESTINATION_NETWORK_PROHIBITED),
              immutableEntry(IcmpType.ECHO_REQUEST, null),
              immutableEntry(IcmpType.ECHO_REPLY, null),
              immutableEntry(IcmpType.PARAMETER_PROBLEM, null),
              immutableEntry(IcmpType.DESTINATION_UNREACHABLE, IcmpCode.SOURCE_HOST_ISOLATED),
              immutableEntry(IcmpType.DESTINATION_UNREACHABLE, IcmpCode.HOST_PRECEDENCE_VIOLATION),
              immutableEntry(IcmpType.REDIRECT_MESSAGE, IcmpCode.HOST_ERROR),
              immutableEntry(IcmpType.REDIRECT_MESSAGE, IcmpCode.TOS_AND_HOST_ERROR),
              immutableEntry(IcmpType.DESTINATION_UNREACHABLE, IcmpCode.HOST_UNREACHABLE_FOR_TOS),
              immutableEntry(IcmpType.DESTINATION_UNREACHABLE, IcmpCode.DESTINATION_HOST_UNKNOWN),
              immutableEntry(IcmpType.DESTINATION_UNREACHABLE, IcmpCode.HOST_UNREACHABLE),
              immutableEntry(IcmpType.INFO_REPLY, null),
              immutableEntry(IcmpType.INFO_REQUEST, null),
              immutableEntry(IcmpType.MASK_REPLY, null),
              immutableEntry(IcmpType.MASK_REQUEST, null),
              immutableEntry(IcmpType.MOBILE_REDIRECT, null),
              immutableEntry(IcmpType.REDIRECT_MESSAGE, IcmpCode.NETWORK_ERROR),
              immutableEntry(IcmpType.REDIRECT_MESSAGE, IcmpCode.TOS_AND_NETWORK_ERROR),
              immutableEntry(
                  IcmpType.DESTINATION_UNREACHABLE, IcmpCode.NETWORK_UNREACHABLE_FOR_TOS),
              immutableEntry(IcmpType.DESTINATION_UNREACHABLE, IcmpCode.NETWORK_UNREACHABLE),
              immutableEntry(
                  IcmpType.DESTINATION_UNREACHABLE, IcmpCode.DESTINATION_NETWORK_UNKNOWN),
              immutableEntry(IcmpType.PARAMETER_PROBLEM, IcmpCode.BAD_LENGTH),
              immutableEntry(IcmpType.PARAMETER_PROBLEM, IcmpCode.REQUIRED_OPTION_MISSING),
              immutableEntry(IcmpType.DESTINATION_UNREACHABLE, IcmpCode.FRAGMENTATION_NEEDED),
              immutableEntry(IcmpType.PARAMETER_PROBLEM, IcmpCode.INVALID_IP_HEADER),
              immutableEntry(IcmpType.DESTINATION_UNREACHABLE, IcmpCode.PORT_UNREACHABLE),
              immutableEntry(
                  IcmpType.DESTINATION_UNREACHABLE, IcmpCode.PRECEDENCE_CUTOFF_IN_EFFECT),
              immutableEntry(IcmpType.DESTINATION_UNREACHABLE, IcmpCode.PROTOCOL_UNREACHABLE),
              immutableEntry(
                  IcmpType.TIME_EXCEEDED, IcmpCode.TIME_EXCEEDED_DURING_FRAGMENT_REASSEMBLY),
              immutableEntry(IcmpType.REDIRECT_MESSAGE, null),
              immutableEntry(IcmpType.ROUTER_ADVERTISEMENT, null),
              immutableEntry(IcmpType.ROUTER_SOLICITATION, null),
              immutableEntry(IcmpType.SOURCE_QUENCH, null),
              immutableEntry(IcmpType.DESTINATION_UNREACHABLE, IcmpCode.SOURCE_ROUTE_FAILED),
              immutableEntry(IcmpType.TIME_EXCEEDED, null),
              immutableEntry(IcmpType.TIMESTAMP_REPLY, null),
              immutableEntry(IcmpType.TIMESTAMP_REQUEST, null),
              immutableEntry(IcmpType.TRACEROUTE, null),
              immutableEntry(IcmpType.TIME_EXCEEDED, IcmpCode.TTL_EQ_ZERO_DURING_TRANSIT),
              immutableEntry(IcmpType.DESTINATION_UNREACHABLE, null)));
    }
    // TODO: extract and test IGMP types (and codes?) once name->value mappings are known
    {
      IpAccessList acl = vc.getIpAccessLists().get("acl_tcp_destination_ports");
      Iterator<PortSpec> specs =
          acl.getLines().values().stream()
              .map(ActionIpAccessListLine.class::cast)
              .map(ActionIpAccessListLine::getL4Options)
              .map(TcpOptions.class::cast)
              .map(TcpOptions::getDstPortSpec)
              .collect(ImmutableList.toImmutableList())
              .iterator();
      PortSpec spec;

      spec = specs.next();
      assertThat(((LiteralPortSpec) spec).getPorts(), equalTo(IntegerSpace.of(1)));

      spec = specs.next();
      assertThat(
          ((LiteralPortSpec) spec).getPorts(), equalTo(IntegerSpace.of(Range.closed(6, 65535))));

      spec = specs.next();
      assertThat(((LiteralPortSpec) spec).getPorts(), equalTo(IntegerSpace.of(Range.closed(0, 9))));

      spec = specs.next();
      assertThat(
          ((LiteralPortSpec) spec).getPorts(),
          equalTo(IntegerSpace.of(Range.closed(0, 65535)).difference(IntegerSpace.of(15))));

      spec = specs.next();
      assertThat(((PortGroupPortSpec) spec).getName(), equalTo("mydstportgroup"));

      spec = specs.next();
      assertThat(
          ((LiteralPortSpec) spec).getPorts(), equalTo(IntegerSpace.of(Range.closed(20, 25))));
    }
    {
      IpAccessList acl = vc.getIpAccessLists().get("acl_tcp_destination_ports_named");
      assertThat(
          acl.getLines().values().stream()
              .map(ActionIpAccessListLine.class::cast)
              .map(ActionIpAccessListLine::getL4Options)
              .map(TcpOptions.class::cast)
              .map(TcpOptions::getDstPortSpec)
              .map(LiteralPortSpec.class::cast)
              .map(LiteralPortSpec::getPorts)
              .map(IntegerSpace::singletonValue)
              .collect(ImmutableList.toImmutableList()),
          contains(
              NamedPort.BGP.number(),
              NamedPort.CHARGEN.number(),
              NamedPort.CMDtcp_OR_SYSLOGudp.number(),
              NamedPort.DAYTIME.number(),
              NamedPort.DISCARD.number(),
              NamedPort.DOMAIN.number(),
              NamedPort.DRIP.number(),
              NamedPort.ECHO.number(),
              NamedPort.BIFFudp_OR_EXECtcp.number(),
              NamedPort.FINGER.number(),
              NamedPort.FTP.number(),
              NamedPort.FTP_DATA.number(),
              NamedPort.GOPHER.number(),
              NamedPort.HOSTNAME.number(),
              NamedPort.IDENT.number(),
              NamedPort.IRC.number(),
              NamedPort.KLOGIN.number(),
              NamedPort.KSHELL.number(),
              NamedPort.LOGINtcp_OR_WHOudp.number(),
              NamedPort.LPD.number(),
              NamedPort.NNTP.number(),
              NamedPort.PIM_AUTO_RP.number(),
              NamedPort.POP2.number(),
              NamedPort.POP3.number(),
              NamedPort.SMTP.number(),
              NamedPort.SUNRPC.number(),
              NamedPort.TACACS.number(),
              NamedPort.TALK.number(),
              NamedPort.TELNET.number(),
              NamedPort.TIME.number(),
              NamedPort.UUCP.number(),
              NamedPort.WHOIS.number(),
              NamedPort.HTTP.number()));
    }
    {
      IpAccessList acl = vc.getIpAccessLists().get("acl_tcp_source_ports");
      Iterator<PortSpec> specs =
          acl.getLines().values().stream()
              .map(ActionIpAccessListLine.class::cast)
              .map(ActionIpAccessListLine::getL4Options)
              .map(TcpOptions.class::cast)
              .map(TcpOptions::getSrcPortSpec)
              .collect(ImmutableList.toImmutableList())
              .iterator();
      PortSpec spec;

      spec = specs.next();
      assertThat(((LiteralPortSpec) spec).getPorts(), equalTo(IntegerSpace.of(1)));

      spec = specs.next();
      assertThat(
          ((LiteralPortSpec) spec).getPorts(), equalTo(IntegerSpace.of(Range.closed(6, 65535))));

      spec = specs.next();
      assertThat(((LiteralPortSpec) spec).getPorts(), equalTo(IntegerSpace.of(Range.closed(0, 9))));

      spec = specs.next();
      assertThat(
          ((LiteralPortSpec) spec).getPorts(),
          equalTo(IntegerSpace.of(Range.closed(0, 65535)).difference(IntegerSpace.of(15))));

      spec = specs.next();
      assertThat(((PortGroupPortSpec) spec).getName(), equalTo("mysrcportgroup"));

      spec = specs.next();
      assertThat(
          ((LiteralPortSpec) spec).getPorts(), equalTo(IntegerSpace.of(Range.closed(20, 25))));
    }
    // TODO: extract and test http-method match
    {
      IpAccessList acl = vc.getIpAccessLists().get("acl_tcp_flags");
      assertThat(
          acl.getLines().values().stream()
              .map(ActionIpAccessListLine.class::cast)
              .map(ActionIpAccessListLine::getL4Options)
              .map(TcpOptions.class::cast)
              .map(TcpOptions::getTcpFlags)
              .collect(ImmutableList.toImmutableList()),
          contains(
              TcpFlags.builder().setAck(true).build(),
              TcpFlags.builder().setFin(true).build(),
              TcpFlags.builder().setPsh(true).build(),
              TcpFlags.builder().setRst(true).build(),
              TcpFlags.builder().setSyn(true).build(),
              TcpFlags.builder().setUrg(true).build()));
    }
    {
      IpAccessList acl = vc.getIpAccessLists().get("acl_tcp_flags_mask");
      assertThat(
          ((TcpOptions)
                  ((ActionIpAccessListLine) acl.getLines().values().iterator().next())
                      .getL4Options())
              .getTcpFlagsMask(),
          equalTo(47));
    }
    // TODO: extract and test tcp-option-length match
    {
      IpAccessList acl = vc.getIpAccessLists().get("acl_tcp_established");
      assertTrue(
          ((TcpOptions)
                  ((ActionIpAccessListLine) acl.getLines().values().iterator().next())
                      .getL4Options())
              .getEstablished());
    }
    {
      IpAccessList acl = vc.getIpAccessLists().get("acl_udp_destination_ports");
      Iterator<PortSpec> specs =
          acl.getLines().values().stream()
              .map(ActionIpAccessListLine.class::cast)
              .map(ActionIpAccessListLine::getL4Options)
              .map(UdpOptions.class::cast)
              .map(UdpOptions::getDstPortSpec)
              .collect(ImmutableList.toImmutableList())
              .iterator();
      PortSpec spec;

      spec = specs.next();
      assertThat(((LiteralPortSpec) spec).getPorts(), equalTo(IntegerSpace.of(1)));

      spec = specs.next();
      assertThat(
          ((LiteralPortSpec) spec).getPorts(), equalTo(IntegerSpace.of(Range.closed(6, 65535))));

      spec = specs.next();
      assertThat(((LiteralPortSpec) spec).getPorts(), equalTo(IntegerSpace.of(Range.closed(0, 9))));

      spec = specs.next();
      assertThat(
          ((LiteralPortSpec) spec).getPorts(),
          equalTo(IntegerSpace.of(Range.closed(0, 65535)).difference(IntegerSpace.of(15))));

      spec = specs.next();
      assertThat(((PortGroupPortSpec) spec).getName(), equalTo("mydstportgroup"));

      spec = specs.next();
      assertThat(
          ((LiteralPortSpec) spec).getPorts(), equalTo(IntegerSpace.of(Range.closed(20, 25))));
    }
    {
      IpAccessList acl = vc.getIpAccessLists().get("acl_udp_destination_ports_named");
      assertThat(
          acl.getLines().values().stream()
              .map(ActionIpAccessListLine.class::cast)
              .map(ActionIpAccessListLine::getL4Options)
              .map(UdpOptions.class::cast)
              .map(UdpOptions::getDstPortSpec)
              .map(LiteralPortSpec.class::cast)
              .map(LiteralPortSpec::getPorts)
              .map(IntegerSpace::singletonValue)
              .collect(ImmutableList.toImmutableList()),
          contains(
              NamedPort.BIFFudp_OR_EXECtcp.number(),
              NamedPort.BOOTPC.number(),
              NamedPort.BOOTPS_OR_DHCP.number(),
              NamedPort.DISCARD.number(),
              NamedPort.DNSIX.number(),
              NamedPort.DOMAIN.number(),
              NamedPort.ECHO.number(),
              NamedPort.ISAKMP.number(),
              NamedPort.MOBILE_IP_AGENT.number(),
              NamedPort.NAMESERVER.number(),
              NamedPort.NETBIOS_DGM.number(),
              NamedPort.NETBIOS_NS.number(),
              NamedPort.NETBIOS_SSN.number(),
              NamedPort.NON500_ISAKMP.number(),
              NamedPort.NTP.number(),
              NamedPort.PIM_AUTO_RP.number(),
              NamedPort.EFStcp_OR_RIPudp.number(),
              NamedPort.SNMP.number(),
              NamedPort.SNMPTRAP.number(),
              NamedPort.SUNRPC.number(),
              NamedPort.CMDtcp_OR_SYSLOGudp.number(),
              NamedPort.TACACS.number(),
              NamedPort.TALK.number(),
              NamedPort.TFTP.number(),
              NamedPort.TIME.number(),
              NamedPort.LOGINtcp_OR_WHOudp.number(),
              NamedPort.XDMCP.number()));
    }
    {
      IpAccessList acl = vc.getIpAccessLists().get("acl_udp_source_ports");
      Iterator<PortSpec> specs =
          acl.getLines().values().stream()
              .map(ActionIpAccessListLine.class::cast)
              .map(ActionIpAccessListLine::getL4Options)
              .map(UdpOptions.class::cast)
              .map(UdpOptions::getSrcPortSpec)
              .collect(ImmutableList.toImmutableList())
              .iterator();
      PortSpec spec;

      spec = specs.next();
      assertThat(((LiteralPortSpec) spec).getPorts(), equalTo(IntegerSpace.of(1)));

      spec = specs.next();
      assertThat(
          ((LiteralPortSpec) spec).getPorts(), equalTo(IntegerSpace.of(Range.closed(6, 65535))));

      spec = specs.next();
      assertThat(((LiteralPortSpec) spec).getPorts(), equalTo(IntegerSpace.of(Range.closed(0, 9))));

      spec = specs.next();
      assertThat(
          ((LiteralPortSpec) spec).getPorts(),
          equalTo(IntegerSpace.of(Range.closed(0, 65535)).difference(IntegerSpace.of(15))));

      spec = specs.next();
      assertThat(((PortGroupPortSpec) spec).getName(), equalTo("mysrcportgroup"));

      spec = specs.next();
      assertThat(
          ((LiteralPortSpec) spec).getPorts(), equalTo(IntegerSpace.of(Range.closed(20, 25))));
    }
    // TODO: extract and test UDP nve vni match
    {
      IpAccessList acl = vc.getIpAccessLists().get("acl_l4_fragments_semantics");
      Iterator<IpAccessListLine> lines = acl.getLines().values().iterator();
      ActionIpAccessListLine line;

      line = (ActionIpAccessListLine) lines.next();
      assertThat(line.getAction(), equalTo(LineAction.PERMIT));
      assertThat(
          ((LiteralIpAddressSpec) line.getSrcAddressSpec()).getIpSpace().accept(SRC_IP_BDD),
          equalTo(SRC_IP_BDD.toBDD(Ip.parse("192.0.2.1"))));
      assertThat(line.getProtocol(), equalTo(IpProtocol.ICMP));

      line = (ActionIpAccessListLine) lines.next();
      assertThat(line.getAction(), equalTo(LineAction.DENY));
      assertThat(
          ((LiteralIpAddressSpec) line.getSrcAddressSpec()).getIpSpace().accept(SRC_IP_BDD),
          equalTo(SRC_IP_BDD.toBDD(Ip.parse("192.0.2.1"))));
      assertThat(line.getProtocol(), equalTo(IpProtocol.ICMP));

      line = (ActionIpAccessListLine) lines.next();
      assertThat(line.getAction(), equalTo(LineAction.PERMIT));
      assertThat(
          ((LiteralIpAddressSpec) line.getSrcAddressSpec()).getIpSpace().accept(SRC_IP_BDD),
          equalTo(SRC_IP_BDD.toBDD(Ip.parse("192.0.2.1"))));
      assertThat(line.getProtocol(), equalTo(IpProtocol.fromNumber(2)));

      line = (ActionIpAccessListLine) lines.next();
      assertThat(line.getAction(), equalTo(LineAction.DENY));
      assertThat(
          ((LiteralIpAddressSpec) line.getSrcAddressSpec()).getIpSpace().accept(SRC_IP_BDD),
          equalTo(SRC_IP_BDD.toBDD(Ip.parse("192.0.2.1"))));
      assertThat(line.getProtocol(), equalTo(IpProtocol.fromNumber(3)));

      line = (ActionIpAccessListLine) lines.next();
      assertThat(line.getAction(), equalTo(LineAction.PERMIT));
      assertThat(
          ((LiteralIpAddressSpec) line.getSrcAddressSpec()).getIpSpace().accept(SRC_IP_BDD),
          equalTo(SRC_IP_BDD.toBDD(Ip.parse("192.0.2.1"))));
      assertThat(line.getProtocol(), equalTo(IpProtocol.fromNumber(4)));
      assertTrue(line.getFragments());

      line = (ActionIpAccessListLine) lines.next();
      assertThat(line.getAction(), equalTo(LineAction.DENY));
      assertThat(
          ((LiteralIpAddressSpec) line.getSrcAddressSpec()).getIpSpace().accept(SRC_IP_BDD),
          equalTo(SRC_IP_BDD.toBDD(Ip.parse("192.0.2.1"))));
      assertThat(line.getProtocol(), equalTo(IpProtocol.fromNumber(5)));
      assertTrue(line.getFragments());
    }
  }

  @Test
  public void testIpAccessListReferences() throws IOException {
    String hostname = "nxos_ip_access_list_references";
    String filename = String.format("configs/%s", hostname);
    ConvertConfigurationAnswerElement ans =
        getBatfishForConfigurationNames(hostname).loadConvertConfigurationAnswerElementOrReparse();

    assertThat(
        ans, hasNumReferrers(filename, CiscoNxosStructureType.IP_ACCESS_LIST, "acl_unused", 0));
  }

  @Test
  public void testIpAsPathAccessListConversion() throws IOException {
    String hostname = "nxos_ip_as_path_access_list";
    Configuration c = parseConfig(hostname);

    assertThat(c.getAsPathAccessLists(), hasKeys("aspacl_seq", "aspacl_test"));
    {
      AsPathAccessList list = c.getAsPathAccessLists().get("aspacl_seq");
      Iterator<AsPathAccessListLine> lines = list.getLines().iterator();
      AsPathAccessListLine line;

      line = lines.next();
      assertThat(line.getAction(), equalTo(LineAction.PERMIT));
      assertThat(line.getRegex(), equalTo(toJavaRegex("^1$")));

      line = lines.next();
      assertThat(line.getAction(), equalTo(LineAction.PERMIT));
      assertThat(line.getRegex(), equalTo(toJavaRegex("^5$")));

      line = lines.next();
      assertThat(line.getAction(), equalTo(LineAction.PERMIT));
      assertThat(line.getRegex(), equalTo(toJavaRegex("^10$")));

      line = lines.next();
      assertThat(line.getAction(), equalTo(LineAction.PERMIT));
      assertThat(line.getRegex(), equalTo(toJavaRegex("^11$")));
    }
    {
      AsPathAccessList list = c.getAsPathAccessLists().get("aspacl_test");
      Iterator<AsPathAccessListLine> lines = list.getLines().iterator();
      AsPathAccessListLine line;

      line = lines.next();
      assertThat(line.getAction(), equalTo(LineAction.DENY));
      assertThat(line.getRegex(), equalTo(toJavaRegex("(_1_2_|_2_1_)")));

      line = lines.next();
      assertThat(line.getAction(), equalTo(LineAction.PERMIT));
      assertThat(line.getRegex(), equalTo(toJavaRegex("_1_")));

      line = lines.next();
      assertThat(line.getAction(), equalTo(LineAction.PERMIT));
      assertThat(line.getRegex(), equalTo(toJavaRegex("_2_")));
    }
  }

  @Test
  public void testIpAsPathAccessListExtraction() {
    String hostname = "nxos_ip_as_path_access_list";
    CiscoNxosConfiguration vc = parseVendorConfig(hostname);

    assertThat(vc.getIpAsPathAccessLists(), hasKeys("aspacl_seq", "aspacl_test"));
    {
      IpAsPathAccessList acl = vc.getIpAsPathAccessLists().get("aspacl_seq");
      // check keySet directly to test iteration order
      assertThat(acl.getLines().keySet(), contains(1L, 5L, 10L, 11L));
    }
    {
      IpAsPathAccessList acl = vc.getIpAsPathAccessLists().get("aspacl_test");
      // check keySet directly to test iteration order
      Iterator<IpAsPathAccessListLine> lines = acl.getLines().values().iterator();
      IpAsPathAccessListLine line;

      line = lines.next();
      assertThat(line.getAction(), equalTo(LineAction.DENY));
      assertThat(line.getRegex(), equalTo("(_1_2_|_2_1_)"));

      line = lines.next();
      assertThat(line.getAction(), equalTo(LineAction.PERMIT));
      assertThat(line.getRegex(), equalTo("_1_"));

      line = lines.next();
      assertThat(line.getAction(), equalTo(LineAction.PERMIT));
      assertThat(line.getRegex(), equalTo("_2_"));
    }
  }

  @Test
  public void testIpAsPathAccessListInvalid() {
    _thrown.expect(ParserBatfishException.class);
    parseVendorConfig("nxos_ip_as_path_access_list_invalid");
  }

  @Test
  public void testIpCommunityListStandardConversion() throws IOException {
    String hostname = "nxos_ip_community_list_standard";
    Configuration c = parseConfig(hostname);

    assertThat(c.getCommunityLists(), hasKeys("cl_seq", "cl_values", "cl_test"));
    {
      CommunityList cl = c.getCommunityLists().get("cl_seq");
      Iterator<CommunityListLine> lines = cl.getLines().iterator();
      CommunityListLine line;

      line = lines.next();
      assertThat(line.getAction(), equalTo(LineAction.PERMIT));
      assertThat(
          ((LiteralCommunityConjunction) line.getMatchCondition()).getRequiredCommunities(),
          contains(StandardCommunity.of(1, 1)));

      line = lines.next();
      assertThat(line.getAction(), equalTo(LineAction.PERMIT));
      assertThat(
          ((LiteralCommunityConjunction) line.getMatchCondition()).getRequiredCommunities(),
          contains(StandardCommunity.of(5, 5)));

      line = lines.next();
      assertThat(line.getAction(), equalTo(LineAction.PERMIT));
      assertThat(
          ((LiteralCommunityConjunction) line.getMatchCondition()).getRequiredCommunities(),
          contains(StandardCommunity.of(10, 10)));

      line = lines.next();
      assertThat(line.getAction(), equalTo(LineAction.PERMIT));
      assertThat(
          ((LiteralCommunityConjunction) line.getMatchCondition()).getRequiredCommunities(),
          contains(StandardCommunity.of(11, 11)));
    }
    {
      CommunityList cl = c.getCommunityLists().get("cl_values");
      Iterator<CommunityListLine> lines = cl.getLines().iterator();
      CommunityListLine line;

      line = lines.next();
      assertThat(line.getAction(), equalTo(LineAction.PERMIT));
      assertThat(
          ((LiteralCommunityConjunction) line.getMatchCondition()).getRequiredCommunities(),
          contains(StandardCommunity.of(1, 1)));

      line = lines.next();
      assertThat(line.getAction(), equalTo(LineAction.PERMIT));
      assertThat(
          ((LiteralCommunityConjunction) line.getMatchCondition()).getRequiredCommunities(),
          contains(StandardCommunity.of(WellKnownCommunity.INTERNET)));

      line = lines.next();
      assertThat(line.getAction(), equalTo(LineAction.PERMIT));
      assertThat(
          ((LiteralCommunityConjunction) line.getMatchCondition()).getRequiredCommunities(),
          contains(StandardCommunity.of(WellKnownCommunity.NO_EXPORT_SUBCONFED)));

      line = lines.next();
      assertThat(line.getAction(), equalTo(LineAction.PERMIT));
      assertThat(
          ((LiteralCommunityConjunction) line.getMatchCondition()).getRequiredCommunities(),
          contains(StandardCommunity.of(WellKnownCommunity.NO_ADVERTISE)));

      line = lines.next();
      assertThat(line.getAction(), equalTo(LineAction.PERMIT));
      assertThat(
          ((LiteralCommunityConjunction) line.getMatchCondition()).getRequiredCommunities(),
          contains(StandardCommunity.of(WellKnownCommunity.NO_EXPORT)));
    }
    {
      CommunityList cl = c.getCommunityLists().get("cl_test");
      Iterator<CommunityListLine> lines = cl.getLines().iterator();
      CommunityListLine line;

      line = lines.next();
      assertThat(line.getAction(), equalTo(LineAction.DENY));
      assertThat(
          ((LiteralCommunityConjunction) line.getMatchCondition()).getRequiredCommunities(),
          containsInAnyOrder(StandardCommunity.of(1, 1), StandardCommunity.of(2, 2)));

      line = lines.next();
      assertThat(line.getAction(), equalTo(LineAction.PERMIT));
      assertThat(
          ((LiteralCommunityConjunction) line.getMatchCondition()).getRequiredCommunities(),
          containsInAnyOrder(StandardCommunity.of(1, 1)));

      line = lines.next();
      assertThat(line.getAction(), equalTo(LineAction.PERMIT));
      assertThat(
          ((LiteralCommunityConjunction) line.getMatchCondition()).getRequiredCommunities(),
          containsInAnyOrder(StandardCommunity.of(2, 2)));
    }
  }

  @Test
  public void testIpCommunityListStandardExtraction() {
    String hostname = "nxos_ip_community_list_standard";
    CiscoNxosConfiguration vc = parseVendorConfig(hostname);

    assertThat(vc.getIpCommunityLists(), hasKeys("cl_seq", "cl_values", "cl_test"));
    {
      IpCommunityListStandard cl = (IpCommunityListStandard) vc.getIpCommunityLists().get("cl_seq");
      Iterator<IpCommunityListStandardLine> lines = cl.getLines().values().iterator();
      IpCommunityListStandardLine line;

      line = lines.next();
      assertThat(line.getLine(), equalTo(1L));
      assertThat(line.getCommunities(), contains(StandardCommunity.of(1, 1)));

      line = lines.next();
      assertThat(line.getLine(), equalTo(5L));
      assertThat(line.getCommunities(), contains(StandardCommunity.of(5, 5)));

      line = lines.next();
      assertThat(line.getLine(), equalTo(10L));
      assertThat(line.getCommunities(), contains(StandardCommunity.of(10, 10)));

      line = lines.next();
      assertThat(line.getLine(), equalTo(11L));
      assertThat(line.getCommunities(), contains(StandardCommunity.of(11, 11)));

      assertFalse(lines.hasNext());
    }
    {
      IpCommunityListStandard cl =
          (IpCommunityListStandard) vc.getIpCommunityLists().get("cl_values");
      assertThat(
          cl.getLines().values().stream()
              .map(IpCommunityListStandardLine::getCommunities)
              .map(Iterables::getOnlyElement)
              .collect(ImmutableList.toImmutableList()),
          contains(
              StandardCommunity.of(1, 1),
              StandardCommunity.of(WellKnownCommunity.INTERNET),
              StandardCommunity.of(WellKnownCommunity.NO_EXPORT_SUBCONFED),
              StandardCommunity.of(WellKnownCommunity.NO_ADVERTISE),
              StandardCommunity.of(WellKnownCommunity.NO_EXPORT)));
    }
    {
      IpCommunityListStandard cl =
          (IpCommunityListStandard) vc.getIpCommunityLists().get("cl_test");
      Iterator<IpCommunityListStandardLine> lines = cl.getLines().values().iterator();
      IpCommunityListStandardLine line;

      line = lines.next();
      assertThat(line.getAction(), equalTo(LineAction.DENY));
      assertThat(
          line.getCommunities(), contains(StandardCommunity.of(1, 1), StandardCommunity.of(2, 2)));

      line = lines.next();
      assertThat(line.getAction(), equalTo(LineAction.PERMIT));
      assertThat(line.getCommunities(), contains(StandardCommunity.of(1, 1)));

      line = lines.next();
      assertThat(line.getAction(), equalTo(LineAction.PERMIT));
      assertThat(line.getCommunities(), contains(StandardCommunity.of(2, 2)));

      assertFalse(lines.hasNext());
    }
  }

  @Test
  public void testIpPrefixListConversion() throws IOException {
    String hostname = "nxos_ip_prefix_list";
    Configuration c = parseConfig(hostname);

    assertThat(c, hasRouteFilterLists(hasKeys("pl_empty", "pl_test", "pl_range")));
    {
      RouteFilterList r = c.getRouteFilterLists().get("pl_empty");
      assertThat(r, RouteFilterListMatchers.hasLines(empty()));
    }
    {
      RouteFilterList r = c.getRouteFilterLists().get("pl_test");
      Iterator<RouteFilterLine> lines = r.getLines().iterator();
      RouteFilterLine line;

      line = lines.next();
      assertThat(line.getAction(), equalTo(LineAction.PERMIT));
      assertThat(line.getIpWildcard().toPrefix(), equalTo(Prefix.parse("10.0.3.0/24")));

      line = lines.next();
      assertThat(line.getAction(), equalTo(LineAction.PERMIT));
      assertThat(line.getIpWildcard().toPrefix(), equalTo(Prefix.parse("10.0.1.0/24")));

      line = lines.next();
      assertThat(line.getAction(), equalTo(LineAction.DENY));
      assertThat(line.getIpWildcard().toPrefix(), equalTo(Prefix.parse("10.0.2.0/24")));

      line = lines.next();
      assertThat(line.getAction(), equalTo(LineAction.PERMIT));
      assertThat(line.getIpWildcard().toPrefix(), equalTo(Prefix.parse("10.0.4.0/24")));
    }
    {
      RouteFilterList r = c.getRouteFilterLists().get("pl_range");
      Iterator<RouteFilterLine> lines = r.getLines().iterator();
      RouteFilterLine line;

      line = lines.next();
      assertThat(line.getAction(), equalTo(LineAction.PERMIT));
      assertThat(line.getLengthRange(), equalTo(new SubRange(16, Prefix.MAX_PREFIX_LENGTH)));
      assertThat(line.getIpWildcard().toPrefix(), equalTo(Prefix.parse("10.10.0.0/16")));

      line = lines.next();
      assertThat(line.getAction(), equalTo(LineAction.PERMIT));
      assertThat(line.getLengthRange(), equalTo(new SubRange(24, 24)));
      assertThat(line.getIpWildcard().toPrefix(), equalTo(Prefix.parse("10.10.0.0/16")));

      line = lines.next();
      assertThat(line.getAction(), equalTo(LineAction.PERMIT));
      assertThat(line.getLengthRange(), equalTo(new SubRange(8, Prefix.MAX_PREFIX_LENGTH)));
      assertThat(line.getIpWildcard().toPrefix(), equalTo(Prefix.parse("10.10.0.0/16")));

      line = lines.next();
      assertThat(line.getAction(), equalTo(LineAction.PERMIT));
      assertThat(line.getLengthRange(), equalTo(new SubRange(20, 24)));
      assertThat(line.getIpWildcard().toPrefix(), equalTo(Prefix.parse("10.10.0.0/16")));

      line = lines.next();
      assertThat(line.getAction(), equalTo(LineAction.PERMIT));
      assertThat(line.getLengthRange(), equalTo(new SubRange(16, 24)));
      assertThat(line.getIpWildcard().toPrefix(), equalTo(Prefix.parse("10.10.0.0/16")));
    }
  }

  @Test
  public void testIpPrefixListExtraction() {
    String hostname = "nxos_ip_prefix_list";
    CiscoNxosConfiguration vc = parseVendorConfig(hostname);

    assertThat(vc.getIpPrefixLists(), hasKeys("pl_empty", "pl_test", "pl_range"));

    {
      IpPrefixList pl = vc.getIpPrefixLists().get("pl_empty");
      assertThat(pl.getDescription(), equalTo("An empty prefix-list"));
      assertThat(pl.getLines(), anEmptyMap());
    }
    {
      IpPrefixList pl = vc.getIpPrefixLists().get("pl_test");
      assertThat(pl.getDescription(), nullValue());
      assertThat(pl.getLines().keySet(), contains(3L, 5L, 10L, 15L));
      Iterator<IpPrefixListLine> lines = pl.getLines().values().iterator();
      IpPrefixListLine line;

      line = lines.next();
      assertThat(line.getAction(), equalTo(LineAction.PERMIT));
      assertThat(line.getLine(), equalTo(3L));
      assertThat(line.getPrefix(), equalTo(Prefix.parse("10.0.3.0/24")));

      line = lines.next();
      assertThat(line.getAction(), equalTo(LineAction.PERMIT));
      assertThat(line.getLine(), equalTo(5L));
      assertThat(line.getPrefix(), equalTo(Prefix.parse("10.0.1.0/24")));

      line = lines.next();
      assertThat(line.getAction(), equalTo(LineAction.DENY));
      assertThat(line.getLine(), equalTo(10L));
      assertThat(line.getPrefix(), equalTo(Prefix.parse("10.0.2.0/24")));

      line = lines.next();
      assertThat(line.getAction(), equalTo(LineAction.PERMIT));
      assertThat(line.getLine(), equalTo(15L));
      assertThat(line.getPrefix(), equalTo(Prefix.parse("10.0.4.0/24")));
    }
    {
      IpPrefixList pl = vc.getIpPrefixLists().get("pl_range");
      assertThat(pl.getDescription(), nullValue());
      assertThat(pl.getLines().keySet(), contains(5L, 10L, 15L, 20L, 25L));
      Iterator<IpPrefixListLine> lines = pl.getLines().values().iterator();
      IpPrefixListLine line;

      line = lines.next();
      assertThat(line.getAction(), equalTo(LineAction.PERMIT));
      assertThat(line.getLengthRange(), equalTo(new SubRange(16, Prefix.MAX_PREFIX_LENGTH)));
      assertThat(line.getLine(), equalTo(5L));
      assertThat(line.getPrefix(), equalTo(Prefix.parse("10.10.0.0/16")));

      line = lines.next();
      assertThat(line.getAction(), equalTo(LineAction.PERMIT));
      assertThat(line.getLengthRange(), equalTo(new SubRange(24, 24)));
      assertThat(line.getLine(), equalTo(10L));
      assertThat(line.getPrefix(), equalTo(Prefix.parse("10.10.0.0/16")));

      line = lines.next();
      assertThat(line.getAction(), equalTo(LineAction.PERMIT));
      assertThat(line.getLengthRange(), equalTo(new SubRange(8, Prefix.MAX_PREFIX_LENGTH)));
      assertThat(line.getLine(), equalTo(15L));
      assertThat(line.getPrefix(), equalTo(Prefix.parse("10.10.0.0/16")));

      line = lines.next();
      assertThat(line.getAction(), equalTo(LineAction.PERMIT));
      assertThat(line.getLengthRange(), equalTo(new SubRange(20, 24)));
      assertThat(line.getLine(), equalTo(20L));
      assertThat(line.getPrefix(), equalTo(Prefix.parse("10.10.0.0/16")));

      line = lines.next();
      assertThat(line.getAction(), equalTo(LineAction.PERMIT));
      assertThat(line.getLengthRange(), equalTo(new SubRange(16, 24)));
      assertThat(line.getLine(), equalTo(25L));
      assertThat(line.getPrefix(), equalTo(Prefix.parse("10.10.0.0/16")));
    }
  }

  @Test
  public void testIpv6AccessListParsing() {
    // TODO: make into extraction test
    assertThat(parseVendorConfig("nxos_ipv6_access_list"), notNullValue());
  }

  @Test
  public void testNveExtraction() {
    CiscoNxosConfiguration vc = parseVendorConfig("nxos_nve");
    Map<Integer, Nve> nves = vc.getNves();
    assertThat(nves, hasKeys(1, 2, 3, 4));
    {
      Nve nve = nves.get(1);
      assertFalse(nve.isShutdown());
      assertThat(nve.getSourceInterface(), equalTo("loopback0"));
      assertThat(nve.getGlobalIngressReplicationProtocol(), nullValue());
      assertTrue(nve.isGlobalSuppressArp());
      assertThat(nve.getHostReachabilityProtocol(), equalTo(HostReachabilityProtocol.BGP));
      assertThat(nve.getMulticastGroupL2(), equalTo(Ip.parse("233.0.0.0")));
      assertThat(nve.getMulticastGroupL3(), equalTo(Ip.parse("234.0.0.0")));
      int vni = 10001;
      assertThat(nve.getMemberVnis(), hasKeys(vni));
      NveVni vniConfig = nve.getMemberVni(vni);
      assertThat(vniConfig.getVni(), equalTo(vni));
      assertThat(vniConfig.getSuppressArp(), nullValue());
      assertThat(
          vniConfig.getIngressReplicationProtocol(), equalTo(IngressReplicationProtocol.BGP));
      assertThat(vniConfig.getMcastGroup(), equalTo(Ip.parse("235.0.0.0")));
    }
    {
      Nve nve = nves.get(2);
      assertFalse(nve.isShutdown());
      assertThat(nve.getSourceInterface(), equalTo("loopback0"));
      assertThat(
          nve.getGlobalIngressReplicationProtocol(), equalTo(IngressReplicationProtocol.BGP));
      assertTrue(nve.isGlobalSuppressArp());
      assertThat(nve.getHostReachabilityProtocol(), equalTo(HostReachabilityProtocol.BGP));
      int vni = 20001;
      assertThat(nve.getMemberVnis(), hasKeys(vni));
      NveVni vniConfig = nve.getMemberVni(vni);
      assertThat(vniConfig.getVni(), equalTo(vni));
      assertThat(vniConfig.getSuppressArp(), equalTo(Boolean.FALSE));
      assertThat(vniConfig.getIngressReplicationProtocol(), nullValue());
      assertThat(vniConfig.getMcastGroup(), nullValue());
      assertThat(nve.getMulticastGroupL2(), nullValue());
      assertThat(nve.getMulticastGroupL3(), nullValue());
    }
    {
      Nve nve = nves.get(3);
      assertTrue(nve.isShutdown());
      assertThat(nve.getSourceInterface(), nullValue());
      assertThat(nve.getGlobalIngressReplicationProtocol(), nullValue());
      assertFalse(nve.isGlobalSuppressArp());
      assertThat(nve.getHostReachabilityProtocol(), nullValue());
      assertThat(nve.getMulticastGroupL2(), nullValue());
      assertThat(nve.getMulticastGroupL3(), nullValue());
      int vni = 30001;
      assertThat(nve.getMemberVnis(), hasKeys(vni));
      NveVni vniConfig = nve.getMemberVni(vni);
      assertThat(vniConfig.getSuppressArp(), nullValue());
      assertThat(
          vniConfig.getIngressReplicationProtocol(), equalTo(IngressReplicationProtocol.STATIC));
      assertThat(vniConfig.getMcastGroup(), nullValue());
    }
    {
      Nve nve = nves.get(4);
      assertTrue(nve.isShutdown());
      assertThat(nve.getSourceInterface(), equalTo("loopback4"));
      assertThat(nve.getGlobalIngressReplicationProtocol(), nullValue());
      assertFalse(nve.isGlobalSuppressArp());
      assertThat(nve.getMulticastGroupL2(), nullValue());
      assertThat(nve.getMulticastGroupL3(), nullValue());
      int vni = 40001;
      assertThat(nve.getMemberVnis(), hasKeys(vni));
      NveVni vniConfig = nve.getMemberVni(vni);
      assertThat(vniConfig.getSuppressArp(), nullValue());
      assertThat(
          vniConfig.getIngressReplicationProtocol(), equalTo(IngressReplicationProtocol.STATIC));
      assertThat(vniConfig.getMcastGroup(), nullValue());
      assertThat(vniConfig.getPeerIps(), equalTo(ImmutableSet.of(Ip.parse("4.0.0.1"))));
    }
  }

  @Test
  public void testNveVnisConversion() throws IOException {
    Configuration c = parseConfig("nxos_nve_vnis");

    assertThat(c, hasDefaultVrf(hasVniSettings(hasKey(10001))));
    assertThat(
        c.getDefaultVrf().getVniSettings().get(10001),
        allOf(
            hasBumTransportIps(equalTo(ImmutableSortedSet.of(Ip.parse("235.0.0.0")))),
            hasBumTransportMethod(equalTo(BumTransportMethod.MULTICAST_GROUP)),
            hasSourceAddress(nullValue()),
            hasUdpPort(equalTo(DEFAULT_UDP_PORT)),
            VniSettingsMatchers.hasVlan(equalTo(2)),
            hasVni(10001)));

    assertThat(c, hasDefaultVrf(hasVniSettings(hasKey(20001))));
    assertThat(
        c.getDefaultVrf().getVniSettings().get(20001),
        allOf(
            // L3 mcast IP
            hasBumTransportIps(equalTo(ImmutableSortedSet.of(Ip.parse("234.0.0.0")))),
            hasBumTransportMethod(equalTo(BumTransportMethod.MULTICAST_GROUP)),
            hasSourceAddress(nullValue()),
            hasUdpPort(equalTo(DEFAULT_UDP_PORT)),
            VniSettingsMatchers.hasVlan(equalTo(3)),
            hasVni(20001)));

    assertThat(c, hasDefaultVrf(hasVniSettings(hasKey(30001))));
    assertThat(
        c.getDefaultVrf().getVniSettings().get(30001),
        allOf(
            // L2 mcast IP
            hasBumTransportIps(equalTo(ImmutableSortedSet.of(Ip.parse("233.0.0.0")))),
            hasBumTransportMethod(equalTo(BumTransportMethod.MULTICAST_GROUP)),
            hasSourceAddress(nullValue()),
            hasUdpPort(equalTo(DEFAULT_UDP_PORT)),
            VniSettingsMatchers.hasVlan(equalTo(4)),
            hasVni(30001)));

    assertThat(c, hasDefaultVrf(hasVniSettings(hasKey(40001))));
    assertThat(
        c.getDefaultVrf().getVniSettings().get(40001),
        allOf(
            hasBumTransportIps(equalTo(ImmutableSortedSet.of(Ip.parse("4.0.0.1")))),
            hasBumTransportMethod(equalTo(BumTransportMethod.UNICAST_FLOOD_GROUP)),
            hasSourceAddress(equalTo(Ip.parse("1.1.1.1"))),
            hasUdpPort(equalTo(DEFAULT_UDP_PORT)),
            VniSettingsMatchers.hasVlan(equalTo(5)),
            hasVni(40001)));

    // VLAN for VNI 500001 is shutdown
    assertThat(c, not(hasDefaultVrf(hasVniSettings(hasKey(50001)))));
  }

  @Test
  public void testObjectGroupIpAddressExtraction() {
    String hostname = "nxos_object_group_ip_address";
    CiscoNxosConfiguration vc = parseVendorConfig(hostname);

    assertThat(vc.getObjectGroups(), hasKeys("og_indices", "og_syntax"));
    {
      ObjectGroupIpAddress group = (ObjectGroupIpAddress) vc.getObjectGroups().get("og_indices");
      assertThat(group.getLines(), hasKeys(10L, 13L, 15L, 25L));
      assertThat(
          group.getLines().values().stream()
              .map(ObjectGroupIpAddressLine::getLine)
              .collect(ImmutableList.toImmutableList()),
          contains(10L, 13L, 15L, 25L));
    }
    {
      ObjectGroupIpAddress group = (ObjectGroupIpAddress) vc.getObjectGroups().get("og_syntax");
      Iterator<ObjectGroupIpAddressLine> lines = group.getLines().values().iterator();
      ObjectGroupIpAddressLine line;

      line = lines.next();
      assertThat(line.getIpWildcard(), equalTo(IpWildcard.create(Ip.parse("10.0.0.1"))));

      line = lines.next();
      assertThat(
          line.getIpWildcard(),
          equalTo(ipWithWildcardMask(Ip.parse("10.0.0.0"), Ip.parse("0.255.0.255"))));

      line = lines.next();
      assertThat(line.getIpWildcard(), equalTo(IpWildcard.create(Prefix.parse("10.0.0.0/24"))));
    }
  }

  @Test
  public void testObjectGroupIpAddressReferences() throws IOException {
    String hostname = "nxos_object_group_ip_address_references";
    String filename = String.format("configs/%s", hostname);
    ConvertConfigurationAnswerElement ans =
        getBatfishForConfigurationNames(hostname).loadConvertConfigurationAnswerElementOrReparse();

    assertThat(ans, hasNumReferrers(filename, OBJECT_GROUP_IP_ADDRESS, "og_used", 2));
    assertThat(ans, hasNumReferrers(filename, OBJECT_GROUP_IP_ADDRESS, "og_unused", 0));
    assertThat(ans, hasUndefinedReference(filename, OBJECT_GROUP_IP_ADDRESS, "og_undefined"));
  }

  @Test
  public void testObjectGroupIpAddressConversion() throws IOException {
    String hostname = "nxos_object_group_ip_address";
    Configuration c = parseConfig(hostname);

    assertThat(c.getIpSpaces(), hasKeys("og_indices", "og_syntax"));
    {
      IpSpace ipSpace = c.getIpSpaces().get("og_syntax");
      assertThat(
          ipSpace.accept(SRC_IP_BDD),
          equalTo(
              AclIpSpace.union(
                      Ip.parse("10.0.0.1").toIpSpace(),
                      ipWithWildcardMask(Ip.parse("10.0.0.0"), Ip.parse("0.255.0.255")).toIpSpace(),
                      Prefix.parse("10.0.0.0/24").toIpSpace())
                  .accept(SRC_IP_BDD)));
    }
  }

  @Test
  public void testOspfConversion() throws IOException {
    String hostname = "nxos_ospf";
    Configuration c = parseConfig(hostname);
    org.batfish.datamodel.Vrf defaultVrf = c.getDefaultVrf();

    assertThat(
        defaultVrf.getOspfProcesses(),
        hasKeys(
            "a_auth",
            "a_auth_m",
            "a_default_cost",
            "a_filter_list",
            "a_nssa",
            "a_nssa_no_r",
            "a_nssa_no_s",
            "a_nssa_rm",
            "a_r",
            "a_r_cost",
            "a_r_not_advertise",
            "a_stub",
            "a_stub_no_summary",
            "a_virtual_link",
            "auto_cost",
            "auto_cost_m",
            "auto_cost_g",
            "bfd",
            "dio",
            "dio_always",
            "dio_route_map",
            "dio_always_route_map",
            "lac",
            "lac_detail",
            "mm",
            "mm_external_lsa",
            "mm_external_lsa_m",
            "mm_include_stub",
            "mm_on_startup",
            "mm_on_startup_t",
            "mm_on_startup_w",
            "mm_on_startup_tw",
            "mm_summary_lsa",
            "mm_summary_lsa_m",
            "network",
            "pi_d",
            "r_direct",
            "r_mp",
            "r_mp_t",
            "r_mp_warn",
            "r_mp_withdraw",
            "r_mp_withdraw_n",
            "r_static",
            "router_id",
            "sa",
            "timers",
            "with_vrf"));
    // TODO: convert and test "a_auth" - OSPF area authentication
    // TODO: convert and test "a_auth_m" - OSPF area authentication using message-digest
    // TODO: convert and test "a_default_cost" - OSPF area default-cost
    // TODO: convert and test "a_filter_list" - OSPF area input/output filter-list (route-map)
    {
      org.batfish.datamodel.ospf.OspfProcess proc = defaultVrf.getOspfProcesses().get("a_nssa");
      assertThat(proc, hasArea(1L, hasNssa(notNullValue())));
    }
    {
      org.batfish.datamodel.ospf.OspfProcess proc =
          defaultVrf.getOspfProcesses().get("a_nssa_no_r");
      assertThat(proc, hasArea(1L, hasNssa(hasSuppressType7(true))));
    }
    {
      org.batfish.datamodel.ospf.OspfProcess proc =
          defaultVrf.getOspfProcesses().get("a_nssa_no_s");
      assertThat(proc, hasArea(1L, hasNssa(NssaSettingsMatchers.hasSuppressType3())));
    }
    // TODO: convert and test "a_nssa_rm" - OSPF NSSA with route-map
    // TODO: convert and test "a_r" - OSPF area range
    // TODO: convert and test "a_r_cost" - OSPF area range-specific cost
    // TODO: convert and test "a_r_not_advertise" - OSPF area range advertisement suppression
    {
      org.batfish.datamodel.ospf.OspfProcess proc = defaultVrf.getOspfProcesses().get("a_stub");
      assertThat(proc, hasArea(1L, hasStub(notNullValue())));
    }
    {
      org.batfish.datamodel.ospf.OspfProcess proc =
          defaultVrf.getOspfProcesses().get("a_stub_no_summary");
      assertThat(proc, hasArea(1L, hasStub(StubSettingsMatchers.hasSuppressType3())));
    }
    // TODO: convert and test "a_virtual_link" - OSPF area virtual-link
    {
      org.batfish.datamodel.ospf.OspfProcess proc = defaultVrf.getOspfProcesses().get("auto_cost");
      assertThat(proc.getReferenceBandwidth(), equalTo(1E9D));
    }
    {
      org.batfish.datamodel.ospf.OspfProcess proc =
          defaultVrf.getOspfProcesses().get("auto_cost_m");
      assertThat(proc.getReferenceBandwidth(), equalTo(2E9D));
    }
    {
      org.batfish.datamodel.ospf.OspfProcess proc =
          defaultVrf.getOspfProcesses().get("auto_cost_g");
      assertThat(proc.getReferenceBandwidth(), equalTo(3E12D));
    }
    // TODO: convert and test "bfd" - OSPF bfd
    {
      // common routes for default-originate tests
      org.batfish.datamodel.StaticRoute staticInputRoute =
          org.batfish.datamodel.StaticRoute.builder()
              .setAdmin(1)
              .setNetwork(Prefix.ZERO)
              .setNextHopInterface(org.batfish.datamodel.Interface.NULL_INTERFACE_NAME)
              .build();
      org.batfish.datamodel.GeneratedRoute generatedInputRoute =
          org.batfish.datamodel.GeneratedRoute.builder()
              .setNetwork(Prefix.ZERO)
              .setNextHopInterface(org.batfish.datamodel.Interface.NULL_INTERFACE_NAME)
              .build();
      {
        org.batfish.datamodel.ospf.OspfProcess proc = defaultVrf.getOspfProcesses().get("dio");
        // should not generate route
        assertThat(proc.getGeneratedRoutes(), empty());
        OspfExternalRoute.Builder outputRoute = ospfExternalRouteBuilder().setNetwork(Prefix.ZERO);
        // accept main-RIB route
        assertTrue(
            c.getRoutingPolicies()
                .get(proc.getExportPolicy())
                .process(
                    staticInputRoute,
                    outputRoute,
                    Ip.ZERO,
                    Configuration.DEFAULT_VRF_NAME,
                    Direction.OUT));
        assertThat(outputRoute.build().getOspfMetricType(), equalTo(OspfMetricType.E1));
      }
      {
        org.batfish.datamodel.ospf.OspfProcess proc =
            defaultVrf.getOspfProcesses().get("dio_always");
        // should have generated route
        assertThat(proc.getGeneratedRoutes(), contains(allOf(hasPrefix(Prefix.ZERO))));
        OspfExternalRoute.Builder outputRoute = ospfExternalRouteBuilder().setNetwork(Prefix.ZERO);
        // reject main-RIB route
        assertFalse(
            c.getRoutingPolicies()
                .get(proc.getExportPolicy())
                .process(
                    staticInputRoute,
                    OspfExternalRoute.builder(),
                    Ip.ZERO,
                    Configuration.DEFAULT_VRF_NAME,
                    Direction.OUT));
        // accept generated route
        assertTrue(
            c.getRoutingPolicies()
                .get(proc.getExportPolicy())
                .process(
                    generatedInputRoute,
                    outputRoute,
                    Ip.ZERO,
                    Configuration.DEFAULT_VRF_NAME,
                    Direction.OUT));
        assertThat(outputRoute.build().getOspfMetricType(), equalTo(OspfMetricType.E1));
      }
      {
        org.batfish.datamodel.ospf.OspfProcess proc =
            defaultVrf.getOspfProcesses().get("dio_route_map");
        // should not generate route
        assertThat(proc.getGeneratedRoutes(), empty());
        OspfExternalRoute.Builder outputRoute = ospfExternalRouteBuilder().setNetwork(Prefix.ZERO);
        // accept main-RIB route
        assertTrue(
            c.getRoutingPolicies()
                .get(proc.getExportPolicy())
                .process(
                    staticInputRoute,
                    outputRoute,
                    Ip.ZERO,
                    Configuration.DEFAULT_VRF_NAME,
                    Direction.OUT));
        // assign E2 metric-type from route-map
        assertThat(outputRoute.build().getOspfMetricType(), equalTo(OspfMetricType.E2));
      }
      {
        org.batfish.datamodel.ospf.OspfProcess proc =
            defaultVrf.getOspfProcesses().get("dio_always_route_map");
        // should have generated route
        assertThat(proc.getGeneratedRoutes(), contains(allOf(hasPrefix(Prefix.ZERO))));
        OspfExternalRoute.Builder outputRoute = ospfExternalRouteBuilder().setNetwork(Prefix.ZERO);
        // reject main-RIB route
        assertFalse(
            c.getRoutingPolicies()
                .get(proc.getExportPolicy())
                .process(
                    staticInputRoute,
                    OspfExternalRoute.builder(),
                    Ip.ZERO,
                    Configuration.DEFAULT_VRF_NAME,
                    Direction.OUT));
        // accept generated route
        assertTrue(
            c.getRoutingPolicies()
                .get(proc.getExportPolicy())
                .process(
                    generatedInputRoute,
                    outputRoute,
                    Ip.ZERO,
                    Configuration.DEFAULT_VRF_NAME,
                    Direction.OUT));
        // assign E2 metric-type from route-map
        assertThat(outputRoute.build().getOspfMetricType(), equalTo(OspfMetricType.E2));
      }
    }
    // TODO: convert and test "lac" - OSPF log-adjacency-changes
    // TODO: convert and test "lac_detail" - OSPF log-adjacency-changes detail
    {
      org.batfish.datamodel.ospf.OspfProcess proc = defaultVrf.getOspfProcesses().get("mm");
      assertThat(proc.getMaxMetricTransitLinks(), equalTo((long) DEFAULT_OSPF_MAX_METRIC));
    }
    {
      org.batfish.datamodel.ospf.OspfProcess proc =
          defaultVrf.getOspfProcesses().get("mm_external_lsa");
      assertThat(proc.getMaxMetricTransitLinks(), equalTo((long) DEFAULT_OSPF_MAX_METRIC));
      assertThat(proc.getMaxMetricExternalNetworks(), equalTo((long) DEFAULT_OSPF_MAX_METRIC));
    }
    {
      org.batfish.datamodel.ospf.OspfProcess proc =
          defaultVrf.getOspfProcesses().get("mm_external_lsa_m");
      assertThat(proc.getMaxMetricTransitLinks(), equalTo((long) DEFAULT_OSPF_MAX_METRIC));
      assertThat(proc.getMaxMetricExternalNetworks(), equalTo(123L));
    }
    {
      org.batfish.datamodel.ospf.OspfProcess proc =
          defaultVrf.getOspfProcesses().get("mm_include_stub");
      assertThat(proc.getMaxMetricTransitLinks(), equalTo((long) DEFAULT_OSPF_MAX_METRIC));
      assertThat(proc.getMaxMetricStubNetworks(), equalTo((long) DEFAULT_OSPF_MAX_METRIC));
    }
    {
      org.batfish.datamodel.ospf.OspfProcess proc =
          defaultVrf.getOspfProcesses().get("mm_include_stub");
      assertThat(proc.getMaxMetricTransitLinks(), equalTo((long) DEFAULT_OSPF_MAX_METRIC));
      assertThat(proc.getMaxMetricStubNetworks(), equalTo((long) DEFAULT_OSPF_MAX_METRIC));
    }
    // ignore on-startup settings
    {
      org.batfish.datamodel.ospf.OspfProcess proc =
          defaultVrf.getOspfProcesses().get("mm_summary_lsa");
      assertThat(proc.getMaxMetricTransitLinks(), equalTo((long) DEFAULT_OSPF_MAX_METRIC));
      assertThat(proc.getMaxMetricSummaryNetworks(), equalTo((long) DEFAULT_OSPF_MAX_METRIC));
    }
    {
      org.batfish.datamodel.ospf.OspfProcess proc =
          defaultVrf.getOspfProcesses().get("mm_summary_lsa_m");
      assertThat(proc.getMaxMetricTransitLinks(), equalTo((long) DEFAULT_OSPF_MAX_METRIC));
      assertThat(proc.getMaxMetricSummaryNetworks(), equalTo(456L));
    }
    {
      org.batfish.datamodel.ospf.OspfProcess proc = defaultVrf.getOspfProcesses().get("network");
      assertThat(
          proc,
          hasArea(
              0, OspfAreaMatchers.hasInterfaces(containsInAnyOrder("Ethernet1/2", "Ethernet1/3"))));
    }
    {
      org.batfish.datamodel.ospf.OspfProcess proc = defaultVrf.getOspfProcesses().get("pi_d");
      assertThat(
          proc, hasArea(0, OspfAreaMatchers.hasInterfaces(containsInAnyOrder("Ethernet1/1"))));
      // passivity tested in interfaces section
    }
    {
      org.batfish.datamodel.ospf.OspfProcess proc = defaultVrf.getOspfProcesses().get("r_direct");
      ConnectedRoute inputRoute = new ConnectedRoute(Prefix.parse("1.2.3.4/32"), "dummy2");
      OspfExternalRoute.Builder outputRoute =
          ospfExternalRouteBuilder().setNetwork(Prefix.parse("1.2.3.4/32"));
      assertTrue(
          c.getRoutingPolicies()
              .get(proc.getExportPolicy())
              .process(
                  inputRoute, outputRoute, Ip.ZERO, Configuration.DEFAULT_VRF_NAME, Direction.OUT));
      assertThat(outputRoute.build().getOspfMetricType(), equalTo(OspfMetricType.E1));
    }
    // TODO: convert and test OSPF redistribute maximum-prefix
    {
      org.batfish.datamodel.ospf.OspfProcess proc = defaultVrf.getOspfProcesses().get("r_static");
      // can redistribute static default route on NX-OS
      org.batfish.datamodel.StaticRoute inputRoute =
          org.batfish.datamodel.StaticRoute.builder()
              .setAdmin(1)
              .setNetwork(Prefix.ZERO)
              .setNextHopInterface("dummy")
              .build();
      OspfExternalRoute.Builder outputRoute = ospfExternalRouteBuilder().setNetwork(Prefix.ZERO);
      assertTrue(
          c.getRoutingPolicies()
              .get(proc.getExportPolicy())
              .process(
                  inputRoute, outputRoute, Ip.ZERO, Configuration.DEFAULT_VRF_NAME, Direction.OUT));
      assertThat(outputRoute.build().getOspfMetricType(), equalTo(OspfMetricType.E1));
    }
    {
      org.batfish.datamodel.ospf.OspfProcess proc = defaultVrf.getOspfProcesses().get("router_id");
      assertThat(proc.getRouterId(), equalTo(Ip.parse("192.0.2.1")));
      assertThat(proc, hasArea(0L, OspfAreaMatchers.hasInterfaces(contains("Ethernet1/4"))));
    }
    {
      org.batfish.datamodel.ospf.OspfProcess proc = defaultVrf.getOspfProcesses().get("sa");
      Prefix p0 = Prefix.parse("192.168.0.0/24");
      Prefix p1 = Prefix.create(Ip.parse("192.168.1.0"), Ip.parse("255.255.255.0"));
      Prefix p2 = Prefix.create(Ip.parse("192.168.2.0"), Ip.parse("255.255.255.0"));
      Map<Prefix, OspfAreaSummary> summaries = proc.getAreas().get(0L).getSummaries();

      assertThat(summaries, hasKeys(p0, p1, p2));
      assertTrue(summaries.get(p0).getAdvertised());
      assertFalse(summaries.get(p1).getAdvertised());
      assertTrue(summaries.get(p2).getAdvertised());
      // TODO: convert and test tags
    }
    // TODO: convert and test OSPF timers
    {
      org.batfish.datamodel.ospf.OspfProcess proc = defaultVrf.getOspfProcesses().get("with_vrf");
      assertThat(proc.getAreas(), hasKeys(0L));
      assertThat(c.getVrfs().get("v1").getOspfProcesses(), hasKeys("with_vrf"));
      org.batfish.datamodel.ospf.OspfProcess vrfProc =
          c.getVrfs().get("v1").getOspfProcesses().get("with_vrf");
      assertThat(vrfProc.getAreas(), hasKeys(1L));
    }

    assertThat(
        c.getAllInterfaces(), hasKeys("Ethernet1/1", "Ethernet1/2", "Ethernet1/3", "Ethernet1/4"));
    {
      org.batfish.datamodel.Interface iface = c.getAllInterfaces().get("Ethernet1/1");
      assertThat(iface.getOspfCost(), equalTo(12));
      assertTrue(iface.getOspfEnabled());
      assertThat(iface.getOspfAreaName(), equalTo(0L));
      // TODO: convert and test bfd
      assertTrue(iface.getOspfPassive());
      assertFalse(iface.getOspfPointToPoint());
    }
    {
      org.batfish.datamodel.Interface iface = c.getAllInterfaces().get("Ethernet1/2");
      assertTrue(iface.getOspfEnabled());
      assertThat(iface.getOspfAreaName(), equalTo(0L));
      assertFalse(iface.getOspfPassive());
      assertFalse(iface.getOspfPointToPoint());
    }
    {
      org.batfish.datamodel.Interface iface = c.getAllInterfaces().get("Ethernet1/3");
      assertTrue(iface.getOspfEnabled());
      assertThat(iface.getOspfAreaName(), equalTo(0L));
      assertFalse(iface.getOspfPassive());
      assertTrue(iface.getOspfPointToPoint());
    }
    {
      org.batfish.datamodel.Interface iface = c.getAllInterfaces().get("Ethernet1/4");
      assertTrue(iface.getOspfEnabled());
      assertThat(iface.getOspfAreaName(), equalTo(0L));
      assertTrue(iface.getOspfPassive());
      assertFalse(iface.getOspfPointToPoint());
    }
  }

  @Test
  public void testOspfExtraction() {
    String hostname = "nxos_ospf";
    CiscoNxosConfiguration vc = parseVendorConfig(hostname);

    assertThat(
        vc.getOspfProcesses(),
        hasKeys(
            "a_auth",
            "a_auth_m",
            "a_default_cost",
            "a_filter_list",
            "a_nssa",
            "a_nssa_no_r",
            "a_nssa_no_s",
            "a_nssa_rm",
            "a_r",
            "a_r_cost",
            "a_r_not_advertise",
            "a_stub",
            "a_stub_no_summary",
            "a_virtual_link",
            "auto_cost",
            "auto_cost_m",
            "auto_cost_g",
            "bfd",
            "dio",
            "dio_always",
            "dio_route_map",
            "dio_always_route_map",
            "lac",
            "lac_detail",
            "mm",
            "mm_external_lsa",
            "mm_external_lsa_m",
            "mm_include_stub",
            "mm_on_startup",
            "mm_on_startup_t",
            "mm_on_startup_w",
            "mm_on_startup_tw",
            "mm_summary_lsa",
            "mm_summary_lsa_m",
            "network",
            "pi_d",
            "r_direct",
            "r_mp",
            "r_mp_t",
            "r_mp_warn",
            "r_mp_withdraw",
            "r_mp_withdraw_n",
            "r_static",
            "router_id",
            "sa",
            "timers",
            "with_vrf"));
    {
      DefaultVrfOspfProcess proc = vc.getOspfProcesses().get("a_auth");
      assertThat(proc.getName(), equalTo("a_auth"));
      assertThat(proc.getAreas(), hasKeys(0L));
      OspfArea area = proc.getAreas().get(0L);
      assertThat(area.getId(), equalTo(0L));
      assertThat(area.getAuthentication(), equalTo(OspfAreaAuthentication.SIMPLE));
    }
    {
      OspfProcess proc = vc.getOspfProcesses().get("a_auth_m");
      assertThat(proc.getAreas(), hasKeys(0L));
      OspfArea area = proc.getAreas().get(0L);
      assertThat(area.getAuthentication(), equalTo(OspfAreaAuthentication.MESSAGE_DIGEST));

      // check default for next test
      assertThat(area.getDefaultCost(), equalTo(OspfArea.DEFAULT_DEFAULT_COST));
    }
    {
      OspfProcess proc = vc.getOspfProcesses().get("a_default_cost");
      assertThat(proc.getAreas(), hasKeys(0L));
      OspfArea area = proc.getAreas().get(0L);
      assertThat(area.getDefaultCost(), equalTo(10));
    }
    {
      OspfProcess proc = vc.getOspfProcesses().get("a_filter_list");
      assertThat(proc.getAreas(), hasKeys(0L));
      OspfArea area = proc.getAreas().get(0L);
      assertThat(area.getFilterListIn(), equalTo("rm1"));
      assertThat(area.getFilterListOut(), equalTo("rm2"));
    }
    {
      OspfProcess proc = vc.getOspfProcesses().get("a_nssa");
      assertThat(proc.getAreas(), hasKeys(1L));
      OspfAreaNssa nssa = (OspfAreaNssa) proc.getAreas().get(1L).getTypeSettings();
      assertThat(nssa, notNullValue());
      assertFalse(nssa.getNoRedistribution());
      assertFalse(nssa.getNoSummary());
      assertThat(nssa.getRouteMap(), nullValue());
    }
    {
      OspfProcess proc = vc.getOspfProcesses().get("a_nssa_no_r");
      assertThat(proc.getAreas(), hasKeys(1L));
      OspfAreaNssa nssa = (OspfAreaNssa) proc.getAreas().get(1L).getTypeSettings();
      assertThat(nssa, notNullValue());
      assertTrue(nssa.getNoRedistribution());
      assertFalse(nssa.getNoSummary());
      assertThat(nssa.getRouteMap(), nullValue());
    }
    {
      OspfProcess proc = vc.getOspfProcesses().get("a_nssa_no_s");
      assertThat(proc.getAreas(), hasKeys(1L));
      OspfAreaNssa nssa = (OspfAreaNssa) proc.getAreas().get(1L).getTypeSettings();
      assertThat(nssa, notNullValue());
      assertFalse(nssa.getNoRedistribution());
      assertTrue(nssa.getNoSummary());
      assertThat(nssa.getRouteMap(), nullValue());
    }
    {
      OspfProcess proc = vc.getOspfProcesses().get("a_nssa_rm");
      assertThat(proc.getAreas(), hasKeys(1L));
      OspfAreaNssa nssa = (OspfAreaNssa) proc.getAreas().get(1L).getTypeSettings();
      assertThat(nssa, notNullValue());
      assertFalse(nssa.getNoRedistribution());
      assertFalse(nssa.getNoSummary());
      assertThat(nssa.getRouteMap(), equalTo("rm1"));
    }
    {
      OspfProcess proc = vc.getOspfProcesses().get("a_r");
      assertThat(proc.getAreas(), hasKeys(0L));
      OspfArea area = proc.getAreas().get(0L);
      Prefix prefix = Prefix.parse("1.1.1.1/32");
      assertThat(area.getRanges(), hasKeys(prefix));
      OspfAreaRange range = area.getRanges().get(prefix);
      assertThat(range.getCost(), nullValue());
      assertFalse(range.getNotAdvertise());
    }
    {
      OspfProcess proc = vc.getOspfProcesses().get("a_r_cost");
      assertThat(proc.getAreas(), hasKeys(0L));
      OspfArea area = proc.getAreas().get(0L);
      Prefix prefix = Prefix.parse("1.1.1.1/32");
      assertThat(area.getRanges(), hasKeys(prefix));
      OspfAreaRange range = area.getRanges().get(prefix);
      assertThat(range.getCost(), equalTo(5));
      assertFalse(range.getNotAdvertise());
    }
    {
      OspfProcess proc = vc.getOspfProcesses().get("a_r_not_advertise");
      assertThat(proc.getAreas(), hasKeys(0L));
      OspfArea area = proc.getAreas().get(0L);
      Prefix prefix = Prefix.parse("1.1.1.1/32");
      assertThat(area.getRanges(), hasKeys(prefix));
      OspfAreaRange range = area.getRanges().get(prefix);
      assertThat(range.getCost(), nullValue());
      assertTrue(range.getNotAdvertise());
    }
    {
      OspfProcess proc = vc.getOspfProcesses().get("a_stub");
      assertThat(proc.getAreas(), hasKeys(1L));
      OspfAreaStub stub = (OspfAreaStub) proc.getAreas().get(1L).getTypeSettings();
      assertThat(stub, notNullValue());
      assertFalse(stub.getNoSummary());
    }
    {
      OspfProcess proc = vc.getOspfProcesses().get("a_stub_no_summary");
      assertThat(proc.getAreas(), hasKeys(1L));
      OspfAreaStub stub = (OspfAreaStub) proc.getAreas().get(1L).getTypeSettings();
      assertThat(stub, notNullValue());
      assertTrue(stub.getNoSummary());

      // check default for next test
      assertThat(
          proc.getAutoCostReferenceBandwidthMbps(),
          equalTo(DEFAULT_AUTO_COST_REFERENCE_BANDWIDTH_MBPS));
    }
    {
      OspfProcess proc = vc.getOspfProcesses().get("auto_cost");
      assertThat(proc.getAutoCostReferenceBandwidthMbps(), equalTo(1_000));
    }
    {
      OspfProcess proc = vc.getOspfProcesses().get("auto_cost_m");
      assertThat(proc.getAutoCostReferenceBandwidthMbps(), equalTo(2_000));
    }
    {
      OspfProcess proc = vc.getOspfProcesses().get("auto_cost_g");
      assertThat(proc.getAutoCostReferenceBandwidthMbps(), equalTo(3_000_000));
      assertFalse(proc.getBfd());
    }
    {
      OspfProcess proc = vc.getOspfProcesses().get("bfd");
      assertTrue(proc.getBfd());
    }
    {
      OspfProcess proc = vc.getOspfProcesses().get("dio");
      OspfDefaultOriginate defaultOriginate = proc.getDefaultOriginate();
      assertFalse(defaultOriginate.getAlways());
      assertThat(defaultOriginate.getRouteMap(), nullValue());
    }
    {
      OspfProcess proc = vc.getOspfProcesses().get("dio_always");
      OspfDefaultOriginate defaultOriginate = proc.getDefaultOriginate();
      assertTrue(defaultOriginate.getAlways());
      assertThat(defaultOriginate.getRouteMap(), nullValue());
    }
    {
      OspfProcess proc = vc.getOspfProcesses().get("dio_route_map");
      OspfDefaultOriginate defaultOriginate = proc.getDefaultOriginate();
      assertFalse(defaultOriginate.getAlways());
      assertThat(defaultOriginate.getRouteMap(), equalTo("rm_e2"));
    }
    {
      OspfProcess proc = vc.getOspfProcesses().get("dio_always_route_map");
      OspfDefaultOriginate defaultOriginate = proc.getDefaultOriginate();
      assertTrue(defaultOriginate.getAlways());
      assertThat(defaultOriginate.getRouteMap(), equalTo("rm_e2"));
      assertThat(proc.getMaxMetricRouterLsa(), nullValue());
    }
    // TODO: extract and test log-adjacency-changes
    {
      OspfProcess proc = vc.getOspfProcesses().get("mm");
      OspfMaxMetricRouterLsa mm = proc.getMaxMetricRouterLsa();
      assertThat(mm.getExternalLsa(), nullValue());
      assertFalse(mm.getIncludeStub());
      assertThat(mm.getSummaryLsa(), nullValue());
    }
    {
      OspfProcess proc = vc.getOspfProcesses().get("mm_external_lsa");
      OspfMaxMetricRouterLsa mm = proc.getMaxMetricRouterLsa();
      assertThat(mm.getExternalLsa(), equalTo(OspfMaxMetricRouterLsa.DEFAULT_OSPF_MAX_METRIC));
      assertFalse(mm.getIncludeStub());
      assertThat(mm.getSummaryLsa(), nullValue());
    }
    {
      OspfProcess proc = vc.getOspfProcesses().get("mm_external_lsa_m");
      OspfMaxMetricRouterLsa mm = proc.getMaxMetricRouterLsa();
      assertThat(mm.getExternalLsa(), equalTo(123));
      assertFalse(mm.getIncludeStub());
      assertThat(mm.getSummaryLsa(), nullValue());
    }
    {
      OspfProcess proc = vc.getOspfProcesses().get("mm_include_stub");
      OspfMaxMetricRouterLsa mm = proc.getMaxMetricRouterLsa();
      assertThat(mm.getExternalLsa(), nullValue());
      assertTrue(mm.getIncludeStub());
      assertThat(mm.getSummaryLsa(), nullValue());
    }
    // TODO: record on-startup
    {
      OspfProcess proc = vc.getOspfProcesses().get("mm_summary_lsa");
      OspfMaxMetricRouterLsa mm = proc.getMaxMetricRouterLsa();
      assertThat(mm.getExternalLsa(), nullValue());
      assertFalse(mm.getIncludeStub());
      assertThat(mm.getSummaryLsa(), equalTo(OspfMaxMetricRouterLsa.DEFAULT_OSPF_MAX_METRIC));
    }
    {
      OspfProcess proc = vc.getOspfProcesses().get("mm_summary_lsa_m");
      OspfMaxMetricRouterLsa mm = proc.getMaxMetricRouterLsa();
      assertThat(mm.getExternalLsa(), nullValue());
      assertFalse(mm.getIncludeStub());
      assertThat(mm.getSummaryLsa(), equalTo(456));
    }
    {
      OspfProcess proc = vc.getOspfProcesses().get("network");
      assertThat(
          proc.getNetworks(),
          equalTo(
              ImmutableMap.of(
                  IpWildcard.ipWithWildcardMask(Ip.parse("192.168.0.0"), Ip.parse("0.0.255.255")),
                  0L,
                  IpWildcard.create(Prefix.strict("172.16.0.0/24")),
                  0L)));
      assertFalse(proc.getPassiveInterfaceDefault());
    }
    {
      OspfProcess proc = vc.getOspfProcesses().get("pi_d");
      assertTrue(proc.getPassiveInterfaceDefault());
    }
    {
      OspfProcess proc = vc.getOspfProcesses().get("r_direct");
      assertThat(proc.getRedistributeDirectRouteMap(), equalTo("rm1"));
    }
    // TODO: extract and test redistribute maximum-prefix
    {
      OspfProcess proc = vc.getOspfProcesses().get("r_static");
      assertThat(proc.getRedistributeStaticRouteMap(), equalTo("rm1"));
      assertThat(proc.getRouterId(), nullValue());
    }
    {
      OspfProcess proc = vc.getOspfProcesses().get("router_id");
      assertThat(proc.getRouterId(), equalTo(Ip.parse("192.0.2.1")));
    }
    {
      OspfProcess proc = vc.getOspfProcesses().get("sa");
      assertThat(
          proc.getSummaryAddresses(),
          hasKeys(
              Prefix.strict("192.168.0.0/24"),
              Prefix.strict("192.168.1.0/24"),
              Prefix.strict("192.168.2.0/24")));
      OspfSummaryAddress sa;

      sa = proc.getSummaryAddresses().get(Prefix.strict("192.168.0.0/24"));
      assertFalse(sa.getNotAdvertise());
      assertThat(sa.getTag(), equalTo(0L));

      sa = proc.getSummaryAddresses().get(Prefix.strict("192.168.1.0/24"));
      assertTrue(sa.getNotAdvertise());
      assertThat(sa.getTag(), equalTo(0L));

      sa = proc.getSummaryAddresses().get(Prefix.strict("192.168.2.0/24"));
      assertFalse(sa.getNotAdvertise());
      assertThat(sa.getTag(), equalTo(5L));

      // check defaults for next test
      assertThat(proc.getTimersLsaArrival(), equalTo(DEFAULT_TIMERS_LSA_ARRIVAL_MS));
      assertThat(proc.getTimersLsaGroupPacing(), equalTo(DEFAULT_TIMERS_LSA_GROUP_PACING_S));
      assertThat(
          proc.getTimersLsaStartInterval(), equalTo(DEFAULT_TIMERS_THROTTLE_LSA_START_INTERVAL_MS));
      assertThat(
          proc.getTimersLsaHoldInterval(), equalTo(DEFAULT_TIMERS_THROTTLE_LSA_HOLD_INTERVAL_MS));
      assertThat(
          proc.getTimersLsaMaxInterval(), equalTo(DEFAULT_TIMERS_THROTTLE_LSA_MAX_INTERVAL_MS));
    }
    {
      OspfProcess proc = vc.getOspfProcesses().get("timers");
      assertThat(proc.getTimersLsaArrival(), equalTo(10));
      assertThat(proc.getTimersLsaGroupPacing(), equalTo(15));
      assertThat(proc.getTimersLsaStartInterval(), equalTo(111));
      assertThat(proc.getTimersLsaHoldInterval(), equalTo(222));
      assertThat(proc.getTimersLsaMaxInterval(), equalTo(333));
    }
    {
      DefaultVrfOspfProcess proc = vc.getOspfProcesses().get("with_vrf");
      assertThat(proc.getAreas(), hasKeys(0L));
      assertThat(proc.getVrfs(), hasKeys("v1"));
      assertThat(proc.getVrfs().get("v1").getAreas(), hasKeys(1L));
    }

    assertThat(
        vc.getInterfaces(), hasKeys("Ethernet1/1", "Ethernet1/2", "Ethernet1/3", "Ethernet1/4"));
    {
      Interface iface = vc.getInterfaces().get("Ethernet1/1");
      OspfInterface ospf = iface.getOspf();
      assertThat(ospf, notNullValue());
      // TODO: extract and test message-digest-key
<<<<<<< HEAD
      assertTrue(ospf.getBfd());
=======
      assertThat(ospf.getCost(), equalTo(12));
>>>>>>> 8c2407d8
      assertThat(ospf.getDeadIntervalS(), equalTo(10));
      assertThat(ospf.getHelloIntervalS(), equalTo(20));
      assertThat(ospf.getPassive(), nullValue());
      assertThat(ospf.getProcess(), equalTo("pi_d"));
      assertThat(ospf.getArea(), equalTo(0L));
      assertThat(ospf.getNetwork(), nullValue());
    }
    {
      Interface iface = vc.getInterfaces().get("Ethernet1/2");
      OspfInterface ospf = iface.getOspf();
      assertThat(ospf, notNullValue());
<<<<<<< HEAD
      assertFalse(ospf.getBfd());
=======
      assertThat(ospf.getCost(), nullValue());
>>>>>>> 8c2407d8
      assertThat(ospf.getDeadIntervalS(), equalTo(DEFAULT_DEAD_INTERVAL_S));
      assertThat(ospf.getHelloIntervalS(), equalTo(DEFAULT_HELLO_INTERVAL_S));
      assertThat(ospf.getPassive(), nullValue());
      assertThat(ospf.getProcess(), nullValue());
      assertThat(ospf.getArea(), nullValue());
      assertThat(ospf.getNetwork(), equalTo(BROADCAST));
    }
    {
      Interface iface = vc.getInterfaces().get("Ethernet1/3");
      OspfInterface ospf = iface.getOspf();
      assertThat(ospf, notNullValue());
      assertThat(ospf.getPassive(), nullValue());
      assertThat(ospf.getNetwork(), equalTo(POINT_TO_POINT));
    }
    {
      Interface iface = vc.getInterfaces().get("Ethernet1/4");
      OspfInterface ospf = iface.getOspf();
      assertThat(ospf, notNullValue());
      assertThat(ospf.getPassive(), equalTo(true));
      assertThat(ospf.getNetwork(), nullValue());
    }
  }

  @Test
  public void testPolicyMapParsing() {
    // TODO: make into an extraction test
    assertThat(parseVendorConfig("nxos_policy_map"), notNullValue());
  }

  @Test
  public void testPortChannelConversion() throws IOException {
    String hostname = "nxos_port_channel";
    Configuration c = parseConfig(hostname);

    assertThat(
        c.getAllInterfaces(),
        hasKeys(
            "Ethernet1/2",
            "Ethernet1/3",
            "Ethernet1/4",
            "Ethernet1/5",
            "Ethernet1/6",
            "Ethernet1/7",
            "Ethernet1/8",
            "Ethernet1/9",
            "Ethernet1/10",
            "Ethernet1/11",
            "Ethernet1/12",
            "Ethernet1/13",
            "Ethernet1/14",
            "port-channel1",
            "port-channel2",
            "port-channel3",
            "port-channel4",
            "port-channel5",
            "port-channel6",
            "port-channel7"));
    {
      org.batfish.datamodel.Interface iface = c.getAllInterfaces().get("Ethernet1/2");
      assertThat(iface, isActive(false));
      assertThat(iface, hasChannelGroup("port-channel2"));
      assertThat(iface, hasInterfaceType(InterfaceType.PHYSICAL));
    }
    {
      org.batfish.datamodel.Interface iface = c.getAllInterfaces().get("Ethernet1/3");
      assertThat(iface, isActive());
      assertThat(iface, hasChannelGroup("port-channel3"));
      assertThat(iface, hasInterfaceType(InterfaceType.PHYSICAL));
    }
    {
      org.batfish.datamodel.Interface iface = c.getAllInterfaces().get("Ethernet1/4");
      assertThat(iface, isActive());
      assertThat(iface, hasChannelGroup("port-channel3"));
      assertThat(iface, hasInterfaceType(InterfaceType.PHYSICAL));
    }
    {
      org.batfish.datamodel.Interface iface = c.getAllInterfaces().get("Ethernet1/5");
      assertThat(iface, isActive(false));
      assertThat(iface, hasChannelGroup("port-channel3"));
      assertThat(iface, hasInterfaceType(InterfaceType.PHYSICAL));
    }
    {
      org.batfish.datamodel.Interface iface = c.getAllInterfaces().get("Ethernet1/6");
      assertThat(iface, isActive());
      assertThat(iface, hasChannelGroup("port-channel4"));
      assertThat(iface, hasInterfaceType(InterfaceType.PHYSICAL));
    }
    {
      org.batfish.datamodel.Interface iface = c.getAllInterfaces().get("Ethernet1/7");
      assertThat(iface, isActive());
      assertThat(iface, hasChannelGroup("port-channel4"));
      assertThat(iface, hasInterfaceType(InterfaceType.PHYSICAL));
    }
    {
      org.batfish.datamodel.Interface iface = c.getAllInterfaces().get("Ethernet1/8");
      assertThat(iface, isActive());
      assertThat(iface, hasChannelGroup("port-channel5"));
      assertThat(iface, hasInterfaceType(InterfaceType.PHYSICAL));
    }
    {
      org.batfish.datamodel.Interface iface = c.getAllInterfaces().get("Ethernet1/9");
      assertThat(iface, isActive());
      assertThat(iface, hasChannelGroup("port-channel5"));
      assertThat(iface, hasInterfaceType(InterfaceType.PHYSICAL));
    }
    {
      org.batfish.datamodel.Interface iface = c.getAllInterfaces().get("Ethernet1/10");
      assertThat(iface, isActive());
      assertThat(iface, hasChannelGroup("port-channel6"));
      assertThat(iface, hasInterfaceType(InterfaceType.PHYSICAL));
    }
    {
      org.batfish.datamodel.Interface iface = c.getAllInterfaces().get("Ethernet1/11");
      assertThat(iface, isActive());
      assertThat(iface, hasChannelGroup("port-channel6"));
      assertThat(iface, hasInterfaceType(InterfaceType.PHYSICAL));
    }
    // TODO: conversion for channel-group mode for Ethernet1/12-1/14
    {
      org.batfish.datamodel.Interface iface = c.getAllInterfaces().get("port-channel1");
      assertThat(iface, isActive(false));
      assertThat(iface, hasChannelGroupMembers(empty()));
      assertThat(iface, hasDependencies(empty()));
      assertThat(iface, hasInterfaceType(InterfaceType.AGGREGATED));
    }
    {
      org.batfish.datamodel.Interface iface = c.getAllInterfaces().get("port-channel2");
      assertThat(iface, isActive(false));
      assertThat(iface, hasChannelGroupMembers(contains("Ethernet1/2")));
      assertThat(
          iface,
          hasDependencies(contains(new Dependency("Ethernet1/2", DependencyType.AGGREGATE))));
      assertThat(iface, hasInterfaceType(InterfaceType.AGGREGATED));
    }
    {
      org.batfish.datamodel.Interface iface = c.getAllInterfaces().get("port-channel3");
      assertThat(iface, isActive(true));
      assertThat(
          iface, hasChannelGroupMembers(contains("Ethernet1/3", "Ethernet1/4", "Ethernet1/5")));
      assertThat(
          iface,
          hasDependencies(
              containsInAnyOrder(
                  new Dependency("Ethernet1/3", DependencyType.AGGREGATE),
                  new Dependency("Ethernet1/4", DependencyType.AGGREGATE),
                  new Dependency("Ethernet1/5", DependencyType.AGGREGATE))));
      assertThat(iface, hasBandwidth(200E6));
      assertThat(iface, hasInterfaceType(InterfaceType.AGGREGATED));
    }
    {
      org.batfish.datamodel.Interface iface = c.getAllInterfaces().get("port-channel4");
      assertThat(iface, isActive(true));
      assertThat(iface, hasChannelGroupMembers(contains("Ethernet1/6", "Ethernet1/7")));
      assertThat(
          iface,
          hasDependencies(
              containsInAnyOrder(
                  new Dependency("Ethernet1/6", DependencyType.AGGREGATE),
                  new Dependency("Ethernet1/7", DependencyType.AGGREGATE))));
      assertThat(iface, hasBandwidth(200E6));
      assertThat(iface, hasInterfaceType(InterfaceType.AGGREGATED));
    }
    {
      org.batfish.datamodel.Interface iface = c.getAllInterfaces().get("port-channel5");
      assertThat(iface, isActive(true));
      assertThat(iface, hasChannelGroupMembers(contains("Ethernet1/8", "Ethernet1/9")));
      assertThat(
          iface,
          hasDependencies(
              containsInAnyOrder(
                  new Dependency("Ethernet1/8", DependencyType.AGGREGATE),
                  new Dependency("Ethernet1/9", DependencyType.AGGREGATE))));
      assertThat(iface, hasBandwidth(200E6));
      assertThat(iface, hasInterfaceType(InterfaceType.AGGREGATED));
    }
    {
      org.batfish.datamodel.Interface iface = c.getAllInterfaces().get("port-channel6");
      assertThat(iface, isActive(true));
      assertThat(iface, hasChannelGroupMembers(contains("Ethernet1/10", "Ethernet1/11")));
      assertThat(
          iface,
          hasDependencies(
              containsInAnyOrder(
                  new Dependency("Ethernet1/10", DependencyType.AGGREGATE),
                  new Dependency("Ethernet1/11", DependencyType.AGGREGATE))));
      assertThat(iface, hasBandwidth(200E6));
      assertThat(iface, hasInterfaceType(InterfaceType.AGGREGATED));
    }
    // TODO: something with port-channel7 having to do with its constituents' channel-group modes
  }

  @Test
  public void testPortChannelExtraction() {
    String hostname = "nxos_port_channel";
    CiscoNxosConfiguration vc = parseVendorConfig(hostname);

    assertThat(
        vc.getInterfaces(),
        hasKeys(
            "Ethernet1/2",
            "Ethernet1/3",
            "Ethernet1/4",
            "Ethernet1/5",
            "Ethernet1/6",
            "Ethernet1/7",
            "Ethernet1/8",
            "Ethernet1/9",
            "Ethernet1/10",
            "Ethernet1/11",
            "Ethernet1/12",
            "Ethernet1/13",
            "Ethernet1/14",
            "port-channel1",
            "port-channel2",
            "port-channel3",
            "port-channel4",
            "port-channel5",
            "port-channel6",
            "port-channel7"));
    {
      Interface iface = vc.getInterfaces().get("Ethernet1/2");
      assertTrue(iface.getShutdown());
      assertThat(iface.getChannelGroup(), equalTo("port-channel2"));
      assertThat(iface.getType(), equalTo(CiscoNxosInterfaceType.ETHERNET));
    }
    {
      Interface iface = vc.getInterfaces().get("Ethernet1/3");
      assertFalse(iface.getShutdown());
      assertThat(iface.getChannelGroup(), equalTo("port-channel3"));
      assertThat(iface.getType(), equalTo(CiscoNxosInterfaceType.ETHERNET));
    }
    {
      Interface iface = vc.getInterfaces().get("Ethernet1/4");
      assertFalse(iface.getShutdown());
      assertThat(iface.getChannelGroup(), equalTo("port-channel3"));
      assertThat(iface.getType(), equalTo(CiscoNxosInterfaceType.ETHERNET));
    }
    {
      Interface iface = vc.getInterfaces().get("Ethernet1/5");
      assertTrue(iface.getShutdown());
      assertThat(iface.getChannelGroup(), equalTo("port-channel3"));
      assertThat(iface.getType(), equalTo(CiscoNxosInterfaceType.ETHERNET));
    }
    {
      Interface iface = vc.getInterfaces().get("Ethernet1/6");
      assertFalse(iface.getShutdown());
      assertThat(iface.getChannelGroup(), equalTo("port-channel4"));
      assertThat(iface.getSwitchportMode(), equalTo(SwitchportMode.NONE));
      assertThat(iface.getType(), equalTo(CiscoNxosInterfaceType.ETHERNET));
    }
    {
      Interface iface = vc.getInterfaces().get("Ethernet1/7");
      assertFalse(iface.getShutdown());
      assertThat(iface.getChannelGroup(), equalTo("port-channel4"));
      assertThat(iface.getSwitchportMode(), equalTo(SwitchportMode.NONE));
      assertThat(iface.getType(), equalTo(CiscoNxosInterfaceType.ETHERNET));
    }
    {
      Interface iface = vc.getInterfaces().get("Ethernet1/8");
      assertFalse(iface.getShutdown());
      assertThat(iface.getChannelGroup(), equalTo("port-channel5"));
      assertThat(iface.getSwitchportMode(), equalTo(SwitchportMode.NONE));
      assertThat(iface.getType(), equalTo(CiscoNxosInterfaceType.ETHERNET));
    }
    {
      Interface iface = vc.getInterfaces().get("Ethernet1/9");
      assertFalse(iface.getShutdown());
      assertThat(iface.getChannelGroup(), equalTo("port-channel5"));
      assertThat(iface.getSwitchportMode(), equalTo(SwitchportMode.NONE));
      assertThat(iface.getType(), equalTo(CiscoNxosInterfaceType.ETHERNET));
    }
    {
      Interface iface = vc.getInterfaces().get("Ethernet1/10");
      assertFalse(iface.getShutdown());
      assertThat(iface.getChannelGroup(), equalTo("port-channel6"));
      assertThat(iface.getSwitchportMode(), equalTo(SwitchportMode.ACCESS));
      assertThat(iface.getType(), equalTo(CiscoNxosInterfaceType.ETHERNET));
    }
    {
      Interface iface = vc.getInterfaces().get("Ethernet1/11");
      assertFalse(iface.getShutdown());
      assertThat(iface.getChannelGroup(), equalTo("port-channel6"));
      assertThat(iface.getSwitchportMode(), equalTo(SwitchportMode.ACCESS));
      assertThat(iface.getType(), equalTo(CiscoNxosInterfaceType.ETHERNET));
    }
    // TODO: extract channel-group mode for Ethernet1/12-1/14
    {
      Interface iface = vc.getInterfaces().get("port-channel1");
      assertFalse(iface.getShutdown());
      assertThat(iface.getType(), equalTo(CiscoNxosInterfaceType.PORT_CHANNEL));
    }
    {
      Interface iface = vc.getInterfaces().get("port-channel2");
      assertFalse(iface.getShutdown());
      assertThat(iface.getType(), equalTo(CiscoNxosInterfaceType.PORT_CHANNEL));
    }
    {
      Interface iface = vc.getInterfaces().get("port-channel3");
      assertFalse(iface.getShutdown());
      assertThat(iface.getType(), equalTo(CiscoNxosInterfaceType.PORT_CHANNEL));
    }
    {
      Interface iface = vc.getInterfaces().get("port-channel4");
      assertFalse(iface.getShutdown());
      assertThat(iface.getSwitchportMode(), equalTo(SwitchportMode.NONE));
      assertThat(iface.getType(), equalTo(CiscoNxosInterfaceType.PORT_CHANNEL));
    }
    {
      Interface iface = vc.getInterfaces().get("port-channel5");
      assertFalse(iface.getShutdown());
      assertThat(iface.getSwitchportMode(), equalTo(SwitchportMode.NONE));
      assertThat(iface.getType(), equalTo(CiscoNxosInterfaceType.PORT_CHANNEL));
    }
    {
      Interface iface = vc.getInterfaces().get("port-channel6");
      assertFalse(iface.getShutdown());
      assertThat(iface.getSwitchportMode(), equalTo(SwitchportMode.ACCESS));
      assertThat(iface.getType(), equalTo(CiscoNxosInterfaceType.PORT_CHANNEL));
    }
    // TODO: something with port-channel7 having to do with its constituents' channel-group modes
  }

  @Test
  public void testPortChannelExtractionInvalid() {
    String hostname = "nxos_port_channel_invalid";
    CiscoNxosConfiguration vc = parseVendorConfig(hostname);

    assertThat(
        vc.getInterfaces(),
        hasKeys(
            "Ethernet1/1",
            "Ethernet1/2",
            "Ethernet1/3",
            "Ethernet1/4",
            "Ethernet1/5",
            "Ethernet1/6",
            "port-channel1"));
    {
      Interface iface = vc.getInterfaces().get("Ethernet1/1");
      assertTrue(iface.getShutdown());
      assertThat(iface.getChannelGroup(), nullValue());
      assertThat(iface.getType(), equalTo(CiscoNxosInterfaceType.ETHERNET));
    }
    {
      Interface iface = vc.getInterfaces().get("Ethernet1/2");
      assertFalse(iface.getShutdown());
      assertThat(iface.getChannelGroup(), nullValue());
      assertThat(iface.getType(), equalTo(CiscoNxosInterfaceType.ETHERNET));
    }
    {
      Interface iface = vc.getInterfaces().get("Ethernet1/3");
      assertFalse(iface.getShutdown());
      assertThat(iface.getChannelGroup(), nullValue());
      assertThat(iface.getType(), equalTo(CiscoNxosInterfaceType.ETHERNET));
    }
    {
      Interface iface = vc.getInterfaces().get("Ethernet1/4");
      assertFalse(iface.getShutdown());
      assertThat(iface.getChannelGroup(), nullValue());
      assertThat(iface.getType(), equalTo(CiscoNxosInterfaceType.ETHERNET));
    }
    {
      Interface iface = vc.getInterfaces().get("Ethernet1/5");
      assertFalse(iface.getShutdown());
      assertThat(iface.getChannelGroup(), nullValue());
      assertThat(iface.getType(), equalTo(CiscoNxosInterfaceType.ETHERNET));
    }
    {
      Interface iface = vc.getInterfaces().get("Ethernet1/6");
      assertFalse(iface.getShutdown());
      assertThat(iface.getChannelGroup(), nullValue());
      assertThat(iface.getType(), equalTo(CiscoNxosInterfaceType.ETHERNET));
    }
  }

  @Test
  public void testPortChannelReferences() throws IOException {
    String hostname = "nxos_port_channel_references";
    String filename = String.format("configs/%s", hostname);
    ConvertConfigurationAnswerElement ans =
        getBatfishForConfigurationNames(hostname).loadConvertConfigurationAnswerElementOrReparse();

    assertThat(
        ans, hasNumReferrers(filename, CiscoNxosStructureType.PORT_CHANNEL, "port-channel1", 1));
    assertThat(
        ans, hasNumReferrers(filename, CiscoNxosStructureType.PORT_CHANNEL, "port-channel2", 0));
  }

  @Test
  public void testRoleParsing() {
    // TODO: make into ref test
    assertThat(parseVendorConfig("nxos_role"), notNullValue());
  }

  @Test
  public void testRouteMapConversion() throws IOException {
    String hostname = "nxos_route_map";
    Configuration c = parseConfig(hostname);

    assertThat(
        c.getRoutingPolicies(),
        hasKeys(
            "empty_deny",
            "empty_permit",
            "empty_pbr_statistics",
            "match_as_path",
            "match_community",
            "match_interface",
            "match_ip_address",
            "match_ip_address_prefix_list",
            "match_metric",
            "match_tag",
            "set_as_path_prepend_last_as",
            "set_as_path_prepend_literal_as",
            "set_community",
            "set_community_additive",
            "set_ip_next_hop_literal",
            "set_ip_next_hop_literal2",
            "set_ip_next_hop_unchanged",
            "set_local_preference",
            "set_metric",
            "set_metric_type_external",
            "set_metric_type_internal",
            "set_metric_type_type_1",
            "set_metric_type_type_2",
            "set_origin_egp",
            "set_origin_igp",
            "set_origin_incomplete",
            "set_tag",
            "match_undefined_access_list",
            "match_undefined_community_list",
            "match_undefined_prefix_list",
            "continue_skip_deny",
            "continue_from_deny_to_permit",
            "continue_from_permit_to_fall_off",
            "continue_from_permit_and_set_to_fall_off",
            "continue_with_set_and_fall_off",
            "continue_from_set_to_match_on_set_field"));
    Ip origNextHopIp = Ip.parse("192.0.2.254");
    Bgpv4Route base =
        Bgpv4Route.builder()
            .setAsPath(AsPath.ofSingletonAsSets(2L))
            .setOriginatorIp(Ip.ZERO)
            .setOriginType(OriginType.INCOMPLETE)
            .setProtocol(RoutingProtocol.BGP)
            .setNextHopIp(origNextHopIp)
            .setNetwork(Prefix.ZERO)
            .setTag(0L)
            .build();
    {
      RoutingPolicy rp = c.getRoutingPolicies().get("empty_deny");
      assertRoutingPolicyDeniesRoute(rp, base);
    }
    {
      RoutingPolicy rp = c.getRoutingPolicies().get("empty_permit");
      assertRoutingPolicyPermitsRoute(rp, base);
    }
    {
      RoutingPolicy rp = c.getRoutingPolicies().get("empty_pbr_statistics");
      assertRoutingPolicyDeniesRoute(rp, base);
    }

    // matches
    {
      RoutingPolicy rp = c.getRoutingPolicies().get("match_as_path");
      assertRoutingPolicyDeniesRoute(rp, base);
      Bgpv4Route route = base.toBuilder().setAsPath(AsPath.ofSingletonAsSets(1L)).build();
      assertRoutingPolicyPermitsRoute(rp, route);
    }
    {
      RoutingPolicy rp = c.getRoutingPolicies().get("match_community");
      assertRoutingPolicyDeniesRoute(rp, base);
      Bgpv4Route routeOnlyOneCommunity =
          base.toBuilder().setCommunities(ImmutableSet.of(StandardCommunity.of(1, 1))).build();
      assertRoutingPolicyDeniesRoute(rp, routeOnlyOneCommunity);
      Bgpv4Route routeBothCommunities =
          base.toBuilder()
              .setCommunities(
                  ImmutableSet.of(StandardCommunity.of(1, 1), StandardCommunity.of(2, 2)))
              .build();
      assertRoutingPolicyPermitsRoute(rp, routeBothCommunities);
      Bgpv4Route routeBothCommunitiesAndMore =
          base.toBuilder()
              .setCommunities(
                  ImmutableSet.of(
                      StandardCommunity.of(1, 1),
                      StandardCommunity.of(2, 2),
                      StandardCommunity.of(3, 3)))
              .build();
      assertRoutingPolicyPermitsRoute(rp, routeBothCommunitiesAndMore);
    }
    {
      RoutingPolicy rp = c.getRoutingPolicies().get("match_interface");
      assertRoutingPolicyDeniesRoute(rp, base);
      Bgpv4Route routeConnected = base.toBuilder().setNetwork(Prefix.parse("192.0.2.1/24")).build();
      assertRoutingPolicyPermitsRoute(rp, routeConnected);
      Bgpv4Route routeDirect = base.toBuilder().setNetwork(Prefix.parse("192.0.2.1/32")).build();
      assertRoutingPolicyPermitsRoute(rp, routeDirect);
    }
    // Skip match ip address - not relevant to routing
    {
      RoutingPolicy rp = c.getRoutingPolicies().get("match_ip_address_prefix_list");
      assertRoutingPolicyDeniesRoute(rp, base);
      Bgpv4Route route = base.toBuilder().setNetwork(Prefix.parse("192.168.1.0/24")).build();
      assertRoutingPolicyPermitsRoute(rp, route);
    }
    {
      RoutingPolicy rp = c.getRoutingPolicies().get("match_metric");
      assertRoutingPolicyDeniesRoute(rp, base);
      Bgpv4Route route = base.toBuilder().setMetric(1L).build();
      assertRoutingPolicyPermitsRoute(rp, route);
    }
    {
      RoutingPolicy rp = c.getRoutingPolicies().get("match_tag");
      assertRoutingPolicyDeniesRoute(rp, base);
      Bgpv4Route route = base.toBuilder().setTag(1L).build();
      assertRoutingPolicyPermitsRoute(rp, route);
    }

    // sets
    {
      RoutingPolicy rp = c.getRoutingPolicies().get("set_as_path_prepend_last_as");
      Bgpv4Route route = processRouteIn(rp, base);
      assertThat(route.getAsPath(), equalTo(AsPath.ofSingletonAsSets(2L, 2L, 2L, 2L)));
      // TODO: test out direction. Requires BGP process, environment with neighor.
    }
    {
      RoutingPolicy rp = c.getRoutingPolicies().get("set_as_path_prepend_literal_as");
      Bgpv4Route route = processRouteIn(rp, base);
      assertThat(route.getAsPath(), equalTo(AsPath.ofSingletonAsSets(65000L, 65100L, 2L)));
    }
    {
      RoutingPolicy rp = c.getRoutingPolicies().get("set_community");
      Bgpv4Route inRoute =
          base.toBuilder().setCommunities(ImmutableSet.of(StandardCommunity.of(3, 3))).build();
      Bgpv4Route route = processRouteIn(rp, inRoute);
      assertThat(
          route.getCommunities(), contains(StandardCommunity.of(1, 1), StandardCommunity.of(1, 2)));
    }
    {
      RoutingPolicy rp = c.getRoutingPolicies().get("set_community_additive");
      Bgpv4Route inRoute =
          base.toBuilder().setCommunities(ImmutableSet.of(StandardCommunity.of(3, 3))).build();
      Bgpv4Route route = processRouteIn(rp, inRoute);
      assertThat(
          route.getCommunities(),
          contains(
              StandardCommunity.of(1, 1), StandardCommunity.of(1, 2), StandardCommunity.of(3, 3)));
    }
    {
      RoutingPolicy rp = c.getRoutingPolicies().get("set_ip_next_hop_literal");
      Bgpv4Route route = processRouteIn(rp, base);
      assertThat(route.getNextHopIp(), equalTo(Ip.parse("192.0.2.50")));
    }
    {
      RoutingPolicy rp = c.getRoutingPolicies().get("set_ip_next_hop_literal2");
      Bgpv4Route route = processRouteIn(rp, base);
      // When there are two next-hop-IPs being set, the statement is not applicable to routing. So
      // the next-hop-IP should not change.
      assertThat(route.getNextHopIp(), equalTo(origNextHopIp));
    }
    // TODO: test set ip next-hop unchanged. Requires BGP process, environment with eBGP neighor.
    {
      RoutingPolicy rp = c.getRoutingPolicies().get("set_local_preference");
      Bgpv4Route route = processRouteIn(rp, base);
      assertThat(route.getLocalPreference(), equalTo(1L));
    }
    {
      RoutingPolicy rp = c.getRoutingPolicies().get("set_metric");
      Bgpv4Route route = processRouteIn(rp, base);
      assertThat(route.getMetric(), equalTo(1L));
    }
    // TODO: test set metric-type external
    // TODO: test set metric-type internal
    {
      RoutingPolicy rp = c.getRoutingPolicies().get("set_metric_type_type_1");
      OspfExternalRoute route = processRouteRedistributeOspf(rp, base);
      assertThat(route.getOspfMetricType(), equalTo(OspfMetricType.E1));
    }
    {
      RoutingPolicy rp = c.getRoutingPolicies().get("set_metric_type_type_2");
      OspfExternalRoute route = processRouteRedistributeOspf(rp, base);
      assertThat(route.getOspfMetricType(), equalTo(OspfMetricType.E2));
    }
    {
      RoutingPolicy rp = c.getRoutingPolicies().get("set_origin_egp");
      Bgpv4Route route = processRouteIn(rp, base);
      assertThat(route.getOriginType(), equalTo(OriginType.EGP));
    }
    {
      RoutingPolicy rp = c.getRoutingPolicies().get("set_origin_igp");
      Bgpv4Route route = processRouteIn(rp, base);
      assertThat(route.getOriginType(), equalTo(OriginType.IGP));
    }
    {
      RoutingPolicy rp = c.getRoutingPolicies().get("set_origin_incomplete");
      Bgpv4Route route = processRouteIn(rp, base);
      assertThat(route.getOriginType(), equalTo(OriginType.INCOMPLETE));
    }
    {
      RoutingPolicy rp = c.getRoutingPolicies().get("set_tag");
      Bgpv4Route route = processRouteIn(rp, base);
      assertThat(route.getTag(), equalTo(1L));
    }

    // matches with undefined references
    // TODO: match ip address (undefined) - relevant to routing?
    {
      RoutingPolicy rp = c.getRoutingPolicies().get("match_undefined_community_list");
      assertRoutingPolicyDeniesRoute(rp, base);
    }
    {
      RoutingPolicy rp = c.getRoutingPolicies().get("match_undefined_prefix_list");
      assertRoutingPolicyDeniesRoute(rp, base);
    }
    // TODO: continue route-maps
  }

  @Test
  public void testRouteMapExtraction() {
    String hostname = "nxos_route_map";
    CiscoNxosConfiguration vc = parseVendorConfig(hostname);

    assertThat(
        vc.getRouteMaps(),
        hasKeys(
            "empty_deny",
            "empty_permit",
            "empty_pbr_statistics",
            "match_as_path",
            "match_community",
            "match_interface",
            "match_ip_address",
            "match_ip_address_prefix_list",
            "match_metric",
            "match_tag",
            "set_as_path_prepend_last_as",
            "set_as_path_prepend_literal_as",
            "set_community",
            "set_community_additive",
            "set_ip_next_hop_literal",
            "set_ip_next_hop_literal2",
            "set_ip_next_hop_unchanged",
            "set_local_preference",
            "set_metric",
            "set_metric_type_external",
            "set_metric_type_internal",
            "set_metric_type_type_1",
            "set_metric_type_type_2",
            "set_origin_egp",
            "set_origin_igp",
            "set_origin_incomplete",
            "set_tag",
            "match_undefined_access_list",
            "match_undefined_community_list",
            "match_undefined_prefix_list",
            "continue_skip_deny",
            "continue_from_deny_to_permit",
            "continue_from_permit_to_fall_off",
            "continue_from_permit_and_set_to_fall_off",
            "continue_with_set_and_fall_off",
            "continue_from_set_to_match_on_set_field"));
    {
      RouteMap rm = vc.getRouteMaps().get("empty_deny");
      assertThat(rm.getEntries().keySet(), contains(10));
      RouteMapEntry entry = getOnlyElement(rm.getEntries().values());
      assertThat(entry.getAction(), equalTo(LineAction.DENY));
      assertThat(entry.getSequence(), equalTo(10));
    }
    {
      RouteMap rm = vc.getRouteMaps().get("empty_permit");
      assertThat(rm.getEntries().keySet(), contains(10));
      RouteMapEntry entry = getOnlyElement(rm.getEntries().values());
      assertThat(entry.getAction(), equalTo(LineAction.PERMIT));
      assertThat(entry.getSequence(), equalTo(10));
    }
    {
      RouteMap rm = vc.getRouteMaps().get("empty_pbr_statistics");
      assertThat(rm.getEntries(), anEmptyMap());
      assertTrue(rm.getPbrStatistics());
    }
    {
      RouteMap rm = vc.getRouteMaps().get("match_as_path");
      assertThat(rm.getEntries().keySet(), contains(10));
      RouteMapEntry entry = getOnlyElement(rm.getEntries().values());
      assertThat(entry.getAction(), equalTo(LineAction.PERMIT));
      assertThat(entry.getSequence(), equalTo(10));
      RouteMapMatchAsPath match = entry.getMatchAsPath();
      assertThat(entry.getMatches().collect(onlyElement()), equalTo(match));
      assertThat(match.getNames(), contains("as_path_access_list1"));
    }
    {
      RouteMap rm = vc.getRouteMaps().get("match_community");
      assertThat(rm.getEntries().keySet(), contains(10));
      RouteMapEntry entry = getOnlyElement(rm.getEntries().values());
      assertThat(entry.getAction(), equalTo(LineAction.PERMIT));
      assertThat(entry.getSequence(), equalTo(10));
      RouteMapMatchCommunity match = entry.getMatchCommunity();
      assertThat(entry.getMatches().collect(onlyElement()), equalTo(match));
      assertThat(match.getNames(), contains("community_list1"));
    }
    {
      RouteMap rm = vc.getRouteMaps().get("match_interface");
      assertThat(rm.getEntries().keySet(), contains(10));
      RouteMapEntry entry = getOnlyElement(rm.getEntries().values());
      assertThat(entry.getAction(), equalTo(LineAction.PERMIT));
      assertThat(entry.getSequence(), equalTo(10));
      RouteMapMatchInterface match = entry.getMatchInterface();
      assertThat(entry.getMatches().collect(onlyElement()), equalTo(match));
      assertThat(match.getNames(), contains("loopback0"));
    }
    {
      RouteMap rm = vc.getRouteMaps().get("match_ip_address");
      assertThat(rm.getEntries().keySet(), contains(10));
      RouteMapEntry entry = getOnlyElement(rm.getEntries().values());
      assertThat(entry.getAction(), equalTo(LineAction.PERMIT));
      assertThat(entry.getSequence(), equalTo(10));
      RouteMapMatchIpAddress match = entry.getMatchIpAddress();
      assertThat(entry.getMatches().collect(onlyElement()), equalTo(match));
      assertThat(match.getName(), equalTo("access_list1"));
    }
    {
      RouteMap rm = vc.getRouteMaps().get("match_ip_address_prefix_list");
      assertThat(rm.getEntries().keySet(), contains(10));
      RouteMapEntry entry = getOnlyElement(rm.getEntries().values());
      assertThat(entry.getAction(), equalTo(LineAction.PERMIT));
      assertThat(entry.getSequence(), equalTo(10));
      RouteMapMatchIpAddressPrefixList match = entry.getMatchIpAddressPrefixList();
      assertThat(entry.getMatches().collect(onlyElement()), equalTo(match));
      assertThat(match.getNames(), contains("prefix_list1"));
    }
    {
      RouteMap rm = vc.getRouteMaps().get("match_metric");
      assertThat(rm.getEntries().keySet(), contains(10));
      RouteMapEntry entry = getOnlyElement(rm.getEntries().values());
      assertThat(entry.getAction(), equalTo(LineAction.PERMIT));
      assertThat(entry.getSequence(), equalTo(10));
      RouteMapMatchMetric match = entry.getMatchMetric();
      assertThat(entry.getMatches().collect(onlyElement()), equalTo(match));
      assertThat(match.getMetric(), equalTo(1L));
    }
    {
      RouteMap rm = vc.getRouteMaps().get("match_tag");
      assertThat(rm.getEntries().keySet(), contains(10));
      RouteMapEntry entry = getOnlyElement(rm.getEntries().values());
      assertThat(entry.getAction(), equalTo(LineAction.PERMIT));
      assertThat(entry.getSequence(), equalTo(10));
      RouteMapMatchTag match = entry.getMatchTag();
      assertThat(entry.getMatches().collect(onlyElement()), equalTo(match));
      assertThat(match.getTag(), equalTo(1L));
    }
    {
      RouteMap rm = vc.getRouteMaps().get("set_as_path_prepend_last_as");
      assertThat(rm.getEntries().keySet(), contains(10));
      RouteMapEntry entry = getOnlyElement(rm.getEntries().values());
      assertThat(entry.getAction(), equalTo(LineAction.PERMIT));
      assertThat(entry.getSequence(), equalTo(10));
      RouteMapSetAsPathPrependLastAs set =
          (RouteMapSetAsPathPrependLastAs) entry.getSetAsPathPrepend();
      assertThat(entry.getSets().collect(onlyElement()), equalTo(set));
      assertThat(set.getNumPrepends(), equalTo(3));
    }
    {
      RouteMap rm = vc.getRouteMaps().get("set_as_path_prepend_literal_as");
      assertThat(rm.getEntries().keySet(), contains(10));
      RouteMapEntry entry = getOnlyElement(rm.getEntries().values());
      assertThat(entry.getAction(), equalTo(LineAction.PERMIT));
      assertThat(entry.getSequence(), equalTo(10));
      RouteMapSetAsPathPrependLiteralAs set =
          (RouteMapSetAsPathPrependLiteralAs) entry.getSetAsPathPrepend();
      assertThat(entry.getSets().collect(onlyElement()), equalTo(set));
      assertThat(set.getAsNumbers(), contains(65000L, 65100L));
    }
    {
      RouteMap rm = vc.getRouteMaps().get("set_community");
      assertThat(rm.getEntries().keySet(), contains(10));
      RouteMapEntry entry = getOnlyElement(rm.getEntries().values());
      assertThat(entry.getAction(), equalTo(LineAction.PERMIT));
      assertThat(entry.getSequence(), equalTo(10));
      RouteMapSetCommunity set = entry.getSetCommunity();
      assertThat(entry.getSets().collect(onlyElement()), equalTo(set));
      assertThat(
          set.getCommunities(), contains(StandardCommunity.of(1, 1), StandardCommunity.of(1, 2)));
      assertFalse(set.getAdditive());
    }
    {
      RouteMap rm = vc.getRouteMaps().get("set_community_additive");
      assertThat(rm.getEntries().keySet(), contains(10));
      RouteMapEntry entry = getOnlyElement(rm.getEntries().values());
      assertThat(entry.getAction(), equalTo(LineAction.PERMIT));
      assertThat(entry.getSequence(), equalTo(10));
      RouteMapSetCommunity set = entry.getSetCommunity();
      assertThat(entry.getSets().collect(onlyElement()), equalTo(set));
      assertThat(
          set.getCommunities(), contains(StandardCommunity.of(1, 1), StandardCommunity.of(1, 2)));
      assertTrue(set.getAdditive());
    }
    {
      RouteMap rm = vc.getRouteMaps().get("set_ip_next_hop_literal");
      assertThat(rm.getEntries().keySet(), contains(10));
      RouteMapEntry entry = getOnlyElement(rm.getEntries().values());
      assertThat(entry.getAction(), equalTo(LineAction.PERMIT));
      assertThat(entry.getSequence(), equalTo(10));
      RouteMapSetIpNextHopLiteral set = (RouteMapSetIpNextHopLiteral) entry.getSetIpNextHop();
      assertThat(entry.getSets().collect(onlyElement()), equalTo(set));
      assertThat(set.getNextHops(), contains(Ip.parse("192.0.2.50")));
    }
    {
      RouteMap rm = vc.getRouteMaps().get("set_ip_next_hop_literal2");
      assertThat(rm.getEntries().keySet(), contains(10));
      RouteMapEntry entry = getOnlyElement(rm.getEntries().values());
      assertThat(entry.getAction(), equalTo(LineAction.PERMIT));
      assertThat(entry.getSequence(), equalTo(10));
      RouteMapSetIpNextHopLiteral set = (RouteMapSetIpNextHopLiteral) entry.getSetIpNextHop();
      assertThat(entry.getSets().collect(onlyElement()), equalTo(set));
      assertThat(set.getNextHops(), contains(Ip.parse("192.0.2.50"), Ip.parse("192.0.2.51")));
    }
    {
      RouteMap rm = vc.getRouteMaps().get("set_ip_next_hop_unchanged");
      assertThat(rm.getEntries().keySet(), contains(10));
      RouteMapEntry entry = getOnlyElement(rm.getEntries().values());
      assertThat(entry.getAction(), equalTo(LineAction.PERMIT));
      assertThat(entry.getSequence(), equalTo(10));
      RouteMapSetIpNextHopUnchanged set = (RouteMapSetIpNextHopUnchanged) entry.getSetIpNextHop();
      assertThat(entry.getSets().collect(onlyElement()), equalTo(set));
    }
    {
      RouteMap rm = vc.getRouteMaps().get("set_local_preference");
      assertThat(rm.getEntries().keySet(), contains(10));
      RouteMapEntry entry = getOnlyElement(rm.getEntries().values());
      assertThat(entry.getAction(), equalTo(LineAction.PERMIT));
      assertThat(entry.getSequence(), equalTo(10));
      RouteMapSetLocalPreference set = entry.getSetLocalPreference();
      assertThat(entry.getSets().collect(onlyElement()), equalTo(set));
      assertThat(set.getLocalPreference(), equalTo(1L));
    }
    {
      RouteMap rm = vc.getRouteMaps().get("set_metric");
      assertThat(rm.getEntries().keySet(), contains(10));
      RouteMapEntry entry = getOnlyElement(rm.getEntries().values());
      assertThat(entry.getAction(), equalTo(LineAction.PERMIT));
      assertThat(entry.getSequence(), equalTo(10));
      RouteMapSetMetric set = entry.getSetMetric();
      assertThat(entry.getSets().collect(onlyElement()), equalTo(set));
      assertThat(set.getMetric(), equalTo(1L));
    }
    {
      RouteMap rm = vc.getRouteMaps().get("set_metric_type_external");
      assertThat(rm.getEntries().keySet(), contains(10));
      RouteMapEntry entry = getOnlyElement(rm.getEntries().values());
      assertThat(entry.getAction(), equalTo(LineAction.PERMIT));
      assertThat(entry.getSequence(), equalTo(10));
      RouteMapSetMetricType set = entry.getSetMetricType();
      assertThat(entry.getSets().collect(onlyElement()), equalTo(set));
      assertThat(set.getMetricType(), equalTo(RouteMapMetricType.EXTERNAL));
    }
    {
      RouteMap rm = vc.getRouteMaps().get("set_metric_type_internal");
      assertThat(rm.getEntries().keySet(), contains(10));
      RouteMapEntry entry = getOnlyElement(rm.getEntries().values());
      assertThat(entry.getAction(), equalTo(LineAction.PERMIT));
      assertThat(entry.getSequence(), equalTo(10));
      RouteMapSetMetricType set = entry.getSetMetricType();
      assertThat(entry.getSets().collect(onlyElement()), equalTo(set));
      assertThat(set.getMetricType(), equalTo(RouteMapMetricType.INTERNAL));
    }
    {
      RouteMap rm = vc.getRouteMaps().get("set_metric_type_type_1");
      assertThat(rm.getEntries().keySet(), contains(10));
      RouteMapEntry entry = getOnlyElement(rm.getEntries().values());
      assertThat(entry.getAction(), equalTo(LineAction.PERMIT));
      assertThat(entry.getSequence(), equalTo(10));
      RouteMapSetMetricType set = entry.getSetMetricType();
      assertThat(entry.getSets().collect(onlyElement()), equalTo(set));
      assertThat(set.getMetricType(), equalTo(RouteMapMetricType.TYPE_1));
    }
    {
      RouteMap rm = vc.getRouteMaps().get("set_metric_type_type_2");
      assertThat(rm.getEntries().keySet(), contains(10));
      RouteMapEntry entry = getOnlyElement(rm.getEntries().values());
      assertThat(entry.getAction(), equalTo(LineAction.PERMIT));
      assertThat(entry.getSequence(), equalTo(10));
      RouteMapSetMetricType set = entry.getSetMetricType();
      assertThat(entry.getSets().collect(onlyElement()), equalTo(set));
      assertThat(set.getMetricType(), equalTo(RouteMapMetricType.TYPE_2));
    }
    {
      RouteMap rm = vc.getRouteMaps().get("set_origin_egp");
      assertThat(rm.getEntries().keySet(), contains(10));
      RouteMapEntry entry = getOnlyElement(rm.getEntries().values());
      assertThat(entry.getAction(), equalTo(LineAction.PERMIT));
      assertThat(entry.getSequence(), equalTo(10));
      RouteMapSetOrigin set = entry.getSetOrigin();
      assertThat(entry.getSets().collect(onlyElement()), equalTo(set));
      assertThat(set.getOrigin(), equalTo(OriginType.EGP));
    }
    {
      RouteMap rm = vc.getRouteMaps().get("set_origin_igp");
      assertThat(rm.getEntries().keySet(), contains(10));
      RouteMapEntry entry = getOnlyElement(rm.getEntries().values());
      assertThat(entry.getAction(), equalTo(LineAction.PERMIT));
      assertThat(entry.getSequence(), equalTo(10));
      RouteMapSetOrigin set = entry.getSetOrigin();
      assertThat(entry.getSets().collect(onlyElement()), equalTo(set));
      assertThat(set.getOrigin(), equalTo(OriginType.IGP));
    }
    {
      RouteMap rm = vc.getRouteMaps().get("set_origin_incomplete");
      assertThat(rm.getEntries().keySet(), contains(10));
      RouteMapEntry entry = getOnlyElement(rm.getEntries().values());
      assertThat(entry.getAction(), equalTo(LineAction.PERMIT));
      assertThat(entry.getSequence(), equalTo(10));
      RouteMapSetOrigin set = entry.getSetOrigin();
      assertThat(entry.getSets().collect(onlyElement()), equalTo(set));
      assertThat(set.getOrigin(), equalTo(OriginType.INCOMPLETE));
    }
    {
      RouteMap rm = vc.getRouteMaps().get("set_tag");
      assertThat(rm.getEntries().keySet(), contains(10));
      RouteMapEntry entry = getOnlyElement(rm.getEntries().values());
      assertThat(entry.getAction(), equalTo(LineAction.PERMIT));
      assertThat(entry.getSequence(), equalTo(10));
      RouteMapSetTag set = entry.getSetTag();
      assertThat(entry.getSets().collect(onlyElement()), equalTo(set));
      assertThat(set.getTag(), equalTo(1L));
    }
    // TODO: route-map 'continue' extraction
  }

  @Test
  public void testSnmpServerParsing() {
    // TODO: make into extraction test
    assertThat(parseVendorConfig("nxos_snmp_server"), notNullValue());
  }

  @Test
  public void testSpanningTreeParsing() {
    // TODO: make into an extraction test
    assertThat(parseVendorConfig("nxos_spanning_tree"), notNullValue());
  }

  @Test
  public void testStaticRouteConversion() throws IOException {
    String hostname = "nxos_static_route";
    Configuration c = parseConfig(hostname);

    assertThat(c.getVrfs(), hasKeys(DEFAULT_VRF_NAME, NULL_VRF_NAME, "vrf1"));
    assertThat(
        c.getDefaultVrf().getStaticRoutes(),
        containsInAnyOrder(
            hasPrefix(Prefix.strict("10.0.0.0/24")),
            hasPrefix(Prefix.strict("10.0.1.0/24")),
            hasPrefix(Prefix.strict("10.0.2.0/24")),
            hasPrefix(Prefix.strict("10.0.3.0/24")),
            hasPrefix(Prefix.strict("10.0.4.0/24")),
            hasPrefix(Prefix.strict("10.0.5.0/24")),
            hasPrefix(Prefix.strict("10.0.6.0/24")),
            hasPrefix(Prefix.strict("10.0.7.0/24")),
            hasPrefix(Prefix.strict("10.0.8.0/24"))));
    assertThat(
        c.getVrfs().get("vrf1").getStaticRoutes(),
        contains(hasPrefix(Prefix.strict("10.0.11.0/24"))));
    {
      org.batfish.datamodel.StaticRoute route =
          c.getDefaultVrf().getStaticRoutes().stream()
              .filter(r -> r.getNetwork().equals(Prefix.strict("10.0.0.0/24")))
              .findFirst()
              .get();
      assertThat(route, hasNextHopInterface(NULL_INTERFACE_NAME));
      assertThat(route, hasAdministrativeCost(1));
      assertThat(route, hasTag(0L));
    }
    {
      org.batfish.datamodel.StaticRoute route =
          c.getDefaultVrf().getStaticRoutes().stream()
              .filter(r -> r.getNetwork().equals(Prefix.strict("10.0.1.0/24")))
              .findFirst()
              .get();
      assertThat(route, hasNextHopInterface(UNSET_NEXT_HOP_INTERFACE));
      assertThat(route, hasAdministrativeCost(1));
      assertThat(route, hasTag(0L));
      assertThat(route, hasNextHopIp(Ip.parse("10.255.1.254")));
    }
    {
      org.batfish.datamodel.StaticRoute route =
          c.getDefaultVrf().getStaticRoutes().stream()
              .filter(r -> r.getNetwork().equals(Prefix.strict("10.0.2.0/24")))
              .findFirst()
              .get();
      assertThat(route, hasNextHopInterface("Ethernet1/1"));
      assertThat(route, hasAdministrativeCost(1));
      assertThat(route, hasTag(0L));
      assertThat(route, hasNextHopIp(Ip.parse("10.255.1.254")));
    }
    {
      org.batfish.datamodel.StaticRoute route =
          c.getDefaultVrf().getStaticRoutes().stream()
              .filter(r -> r.getNetwork().equals(Prefix.strict("10.0.3.0/24")))
              .findFirst()
              .get();
      assertThat(route, hasAdministrativeCost(1));
      assertThat(route, hasTag(0L));
      assertThat(route, hasNextHopIp(Ip.parse("10.255.1.254")));
      assertThat(route, hasNextHopInterface("Ethernet1/1"));
    }
    {
      org.batfish.datamodel.StaticRoute route =
          c.getDefaultVrf().getStaticRoutes().stream()
              .filter(r -> r.getNetwork().equals(Prefix.strict("10.0.4.0/24")))
              .findFirst()
              .get();
      assertThat(route, hasAdministrativeCost(1));
      assertThat(route, hasTag(0L));
      assertThat(route, hasNextHopIp(Ip.parse("10.255.1.254")));
      assertThat(route, hasNextHopInterface("Ethernet1/1"));
    }
    {
      org.batfish.datamodel.StaticRoute route =
          c.getDefaultVrf().getStaticRoutes().stream()
              .filter(r -> r.getNetwork().equals(Prefix.strict("10.0.5.0/24")))
              .findFirst()
              .get();
      assertThat(route, hasAdministrativeCost(1));
      assertThat(route, hasTag(1000L));
      assertThat(route, hasNextHopIp(Ip.parse("10.255.1.254")));
      assertThat(route, hasNextHopInterface("Ethernet1/1"));
    }
    {
      org.batfish.datamodel.StaticRoute route =
          c.getDefaultVrf().getStaticRoutes().stream()
              .filter(r -> r.getNetwork().equals(Prefix.strict("10.0.6.0/24")))
              .findFirst()
              .get();
      assertThat(route, hasAdministrativeCost(5));
      assertThat(route, hasTag(1000L));
      assertThat(route, hasNextHopIp(Ip.parse("10.255.1.254")));
      assertThat(route, hasNextHopInterface("Ethernet1/1"));
    }
    {
      org.batfish.datamodel.StaticRoute route =
          c.getDefaultVrf().getStaticRoutes().stream()
              .filter(r -> r.getNetwork().equals(Prefix.strict("10.0.7.0/24")))
              .findFirst()
              .get();
      assertThat(route, hasAdministrativeCost(5));
      assertThat(route, hasTag(0L));
      assertThat(route, hasNextHopIp(Ip.parse("10.255.1.254")));
      assertThat(route, hasNextHopInterface("Ethernet1/1"));
    }
    {
      org.batfish.datamodel.StaticRoute route =
          c.getDefaultVrf().getStaticRoutes().stream()
              .filter(r -> r.getNetwork().equals(Prefix.strict("10.0.8.0/24")))
              .findFirst()
              .get();
      assertThat(route, hasAdministrativeCost(5));
      assertThat(route, hasTag(1000L));
      assertThat(route, hasNextHopIp(Ip.parse("10.255.1.254")));
      assertThat(route, hasNextHopInterface("Ethernet1/1"));
    }
    // TODO: support next-hop-vrf used by 10.0.9.0/24 and 10.0.10.0/24
    {
      org.batfish.datamodel.StaticRoute route =
          c.getVrfs().get("vrf1").getStaticRoutes().stream()
              .filter(r -> r.getNetwork().equals(Prefix.strict("10.0.11.0/24")))
              .findFirst()
              .get();
      assertThat(route, hasAdministrativeCost(1));
      assertThat(route, hasTag(0L));
      assertThat(route, hasNextHopIp(Ip.parse("10.255.2.254")));
    }
  }

  @Test
  public void testStaticRouteExtraction() {
    String hostname = "nxos_static_route";
    CiscoNxosConfiguration vc = parseVendorConfig(hostname);

    assertThat(vc.getVrfs(), hasKeys("vrf1"));
    assertThat(
        vc.getDefaultVrf().getStaticRoutes().asMap(),
        hasKeys(
            Prefix.strict("10.0.0.0/24"),
            Prefix.strict("10.0.1.0/24"),
            Prefix.strict("10.0.2.0/24"),
            Prefix.strict("10.0.3.0/24"),
            Prefix.strict("10.0.4.0/24"),
            Prefix.strict("10.0.5.0/24"),
            Prefix.strict("10.0.6.0/24"),
            Prefix.strict("10.0.7.0/24"),
            Prefix.strict("10.0.8.0/24"),
            Prefix.strict("10.0.9.0/24"),
            Prefix.strict("10.0.10.0/24")));
    assertThat(
        vc.getVrfs().get("vrf1").getStaticRoutes().asMap(),
        hasKeys(Prefix.strict("10.0.11.0/24"), Prefix.strict("10.0.12.0/24")));
    {
      StaticRoute route =
          vc.getDefaultVrf().getStaticRoutes().get(Prefix.strict("10.0.0.0/24")).iterator().next();
      assertTrue(route.getDiscard());
      assertThat(route.getPreference(), equalTo((short) 1));
      assertThat(route.getTag(), equalTo(0L));
    }
    {
      StaticRoute route =
          vc.getDefaultVrf().getStaticRoutes().get(Prefix.strict("10.0.1.0/24")).iterator().next();
      assertFalse(route.getDiscard());
      assertThat(route.getPreference(), equalTo((short) 1));
      assertThat(route.getTag(), equalTo(0L));
      assertThat(route.getNextHopIp(), equalTo(Ip.parse("10.255.1.254")));
    }
    {
      StaticRoute route =
          vc.getDefaultVrf().getStaticRoutes().get(Prefix.strict("10.0.2.0/24")).iterator().next();
      assertFalse(route.getDiscard());
      assertThat(route.getPreference(), equalTo((short) 1));
      assertThat(route.getTag(), equalTo(0L));
      assertThat(route.getNextHopIp(), equalTo(Ip.parse("10.255.1.254")));
      assertThat(route.getNextHopInterface(), equalTo("Ethernet1/1"));
    }
    {
      StaticRoute route =
          vc.getDefaultVrf().getStaticRoutes().get(Prefix.strict("10.0.3.0/24")).iterator().next();
      assertFalse(route.getDiscard());
      assertThat(route.getPreference(), equalTo((short) 1));
      assertThat(route.getTag(), equalTo(0L));
      assertThat(route.getNextHopIp(), equalTo(Ip.parse("10.255.1.254")));
      assertThat(route.getNextHopInterface(), equalTo("Ethernet1/1"));
      assertThat(route.getTrack(), equalTo((short) 500));
    }
    {
      StaticRoute route =
          vc.getDefaultVrf().getStaticRoutes().get(Prefix.strict("10.0.4.0/24")).iterator().next();
      assertFalse(route.getDiscard());
      assertThat(route.getPreference(), equalTo((short) 1));
      assertThat(route.getTag(), equalTo(0L));
      assertThat(route.getNextHopIp(), equalTo(Ip.parse("10.255.1.254")));
      assertThat(route.getNextHopInterface(), equalTo("Ethernet1/1"));
      assertThat(route.getTrack(), equalTo((short) 500));
      assertThat(route.getName(), equalTo("foo"));
    }
    {
      StaticRoute route =
          vc.getDefaultVrf().getStaticRoutes().get(Prefix.strict("10.0.5.0/24")).iterator().next();
      assertFalse(route.getDiscard());
      assertThat(route.getPreference(), equalTo((short) 1));
      assertThat(route.getTag(), equalTo(1000L));
      assertThat(route.getNextHopIp(), equalTo(Ip.parse("10.255.1.254")));
      assertThat(route.getNextHopInterface(), equalTo("Ethernet1/1"));
      assertThat(route.getTrack(), equalTo((short) 500));
      assertThat(route.getName(), equalTo("foo"));
    }
    {
      StaticRoute route =
          vc.getDefaultVrf().getStaticRoutes().get(Prefix.strict("10.0.6.0/24")).iterator().next();
      assertFalse(route.getDiscard());
      assertThat(route.getPreference(), equalTo((short) 5));
      assertThat(route.getTag(), equalTo(1000L));
      assertThat(route.getNextHopIp(), equalTo(Ip.parse("10.255.1.254")));
      assertThat(route.getNextHopInterface(), equalTo("Ethernet1/1"));
      assertThat(route.getTrack(), equalTo((short) 500));
      assertThat(route.getName(), equalTo("foo"));
    }
    {
      StaticRoute route =
          vc.getDefaultVrf().getStaticRoutes().get(Prefix.strict("10.0.7.0/24")).iterator().next();
      assertFalse(route.getDiscard());
      assertThat(route.getPreference(), equalTo((short) 5));
      assertThat(route.getTag(), equalTo(0L));
      assertThat(route.getNextHopIp(), equalTo(Ip.parse("10.255.1.254")));
      assertThat(route.getNextHopInterface(), equalTo("Ethernet1/1"));
      assertThat(route.getTrack(), equalTo((short) 500));
      assertThat(route.getName(), equalTo("foo"));
    }
    {
      StaticRoute route =
          vc.getDefaultVrf().getStaticRoutes().get(Prefix.strict("10.0.8.0/24")).iterator().next();
      assertFalse(route.getDiscard());
      assertThat(route.getPreference(), equalTo((short) 5));
      assertThat(route.getTag(), equalTo(1000L));
      assertThat(route.getNextHopIp(), equalTo(Ip.parse("10.255.1.254")));
      assertThat(route.getNextHopInterface(), equalTo("Ethernet1/1"));
      assertThat(route.getTrack(), equalTo((short) 500));
      assertThat(route.getName(), equalTo("foo"));
    }
    {
      StaticRoute route =
          vc.getDefaultVrf().getStaticRoutes().get(Prefix.strict("10.0.9.0/24")).iterator().next();
      assertFalse(route.getDiscard());
      assertThat(route.getPreference(), equalTo((short) 5));
      assertThat(route.getTag(), equalTo(1000L));
      assertThat(route.getNextHopIp(), equalTo(Ip.parse("10.255.2.254")));
      assertThat(route.getNextHopInterface(), nullValue());
      assertThat(route.getTrack(), equalTo((short) 500));
      assertThat(route.getName(), equalTo("foo"));
      assertThat(route.getNextHopVrf(), equalTo("vrf2"));
    }
    {
      StaticRoute route =
          vc.getDefaultVrf().getStaticRoutes().get(Prefix.strict("10.0.10.0/24")).iterator().next();
      assertFalse(route.getDiscard());
      assertThat(route.getPreference(), equalTo((short) 5));
      assertThat(route.getTag(), equalTo(1000L));
      assertThat(route.getNextHopIp(), equalTo(Ip.parse("10.255.2.254")));
      assertThat(route.getNextHopInterface(), equalTo("Ethernet1/2"));
      assertThat(route.getTrack(), equalTo((short) 500));
      assertThat(route.getName(), equalTo("foo"));
      assertThat(route.getNextHopVrf(), equalTo("vrf2"));
    }
    {
      StaticRoute route =
          vc.getVrfs()
              .get("vrf1")
              .getStaticRoutes()
              .get(Prefix.strict("10.0.11.0/24"))
              .iterator()
              .next();
      assertFalse(route.getDiscard());
      assertThat(route.getPreference(), equalTo((short) 1));
      assertThat(route.getTag(), equalTo(0L));
      assertThat(route.getNextHopIp(), equalTo(Ip.parse("10.255.2.254")));
      assertThat(route.getNextHopVrf(), nullValue());
    }
    {
      StaticRoute route =
          vc.getVrfs()
              .get("vrf1")
              .getStaticRoutes()
              .get(Prefix.strict("10.0.12.0/24"))
              .iterator()
              .next();
      assertFalse(route.getDiscard());
      assertThat(route.getPreference(), equalTo((short) 1));
      assertThat(route.getTag(), equalTo(0L));
      assertThat(route.getNextHopIp(), equalTo(Ip.parse("10.255.2.254")));
      assertThat(route.getNextHopInterface(), equalTo("Ethernet1/100"));
      assertThat(route.getNextHopVrf(), nullValue());
    }
  }

  @Test
  public void testStaticRouteReferences() throws IOException {
    String hostname = "nxos_static_route_references";
    String filename = String.format("configs/%s", hostname);
    ConvertConfigurationAnswerElement ans =
        getBatfishForConfigurationNames(hostname).loadConvertConfigurationAnswerElementOrReparse();

    assertThat(ans, hasNumReferrers(filename, CiscoNxosStructureType.INTERFACE, "Ethernet1/1", 2));
    assertThat(ans, hasNumReferrers(filename, CiscoNxosStructureType.VRF, "vrf1", 2));
  }

  @Test
  public void testVersionExtraction() {
    String hostname = "nxos_version";
    CiscoNxosConfiguration vc = parseVendorConfig(hostname);
    assertThat(vc.getVersion(), equalTo("9.2(3) Bios:version"));
  }

  @Test
  public void testVlanConversion() throws IOException {
    String hostname = "nxos_vlan";
    Configuration c = parseConfig(hostname);

    assertThat(
        c.getAllInterfaces(),
        hasKeys("Ethernet1/1", "Vlan1", "Vlan2", "Vlan3", "Vlan4", "Vlan6", "Vlan7"));
    {
      org.batfish.datamodel.Interface iface = c.getAllInterfaces().get("Vlan1");
      assertThat(iface, isActive(false));
      assertThat(iface, isAutoState());
      assertThat(iface, hasVlan(1));
      assertThat(iface, hasSwitchPortMode(SwitchportMode.NONE));
      assertThat(iface, hasInterfaceType(InterfaceType.VLAN));
    }
    {
      org.batfish.datamodel.Interface iface = c.getAllInterfaces().get("Vlan2");
      assertThat(iface, isActive(false));
      assertThat(iface, isAutoState());
      assertThat(iface, hasVlan(2));
      assertThat(iface, hasSwitchPortMode(SwitchportMode.NONE));
      assertThat(iface, hasInterfaceType(InterfaceType.VLAN));
    }
    {
      org.batfish.datamodel.Interface iface = c.getAllInterfaces().get("Vlan3");
      assertThat(iface, isActive(false));
      assertThat(iface, isAutoState(false));
      assertThat(iface, hasVlan(3));
      assertThat(iface, hasSwitchPortMode(SwitchportMode.NONE));
      assertThat(iface, hasInterfaceType(InterfaceType.VLAN));
    }
    {
      org.batfish.datamodel.Interface iface = c.getAllInterfaces().get("Vlan4");
      assertThat(iface, isActive(false));
      assertThat(iface, isAutoState());
      assertThat(iface, hasVlan(4));
      assertThat(iface, hasSwitchPortMode(SwitchportMode.NONE));
      assertThat(iface, hasInterfaceType(InterfaceType.VLAN));
    }
    {
      org.batfish.datamodel.Interface iface = c.getAllInterfaces().get("Vlan6");
      assertThat(iface, isActive());
      assertThat(iface, isAutoState(false));
      assertThat(iface, hasVlan(6));
      assertThat(iface, hasSwitchPortMode(SwitchportMode.NONE));
      assertThat(iface, hasInterfaceType(InterfaceType.VLAN));
    }
    {
      org.batfish.datamodel.Interface iface = c.getAllInterfaces().get("Vlan7");
      assertThat(iface, isActive());
      assertThat(iface, isAutoState());
      assertThat(iface, hasVlan(7));
      assertThat(iface, hasSwitchPortMode(SwitchportMode.NONE));
      assertThat(iface, hasInterfaceType(InterfaceType.VLAN));
    }
  }

  @Test
  public void testVlanExtraction() {
    String hostname = "nxos_vlan";
    CiscoNxosConfiguration vc = parseVendorConfig(hostname);

    assertThat(
        vc.getInterfaces(),
        hasKeys("Ethernet1/1", "Vlan1", "Vlan2", "Vlan3", "Vlan4", "Vlan6", "Vlan7"));
    {
      Interface iface = vc.getInterfaces().get("Vlan1");
      assertTrue(iface.getShutdown());
      assertTrue(iface.getAutostate());
      assertThat(iface.getVlan(), equalTo(1));
      assertThat(iface.getSwitchportMode(), equalTo(SwitchportMode.NONE));
      assertThat(iface.getType(), equalTo(CiscoNxosInterfaceType.VLAN));
    }
    {
      Interface iface = vc.getInterfaces().get("Vlan2");
      assertTrue(iface.getShutdown());
      assertTrue(iface.getAutostate());
      assertThat(iface.getVlan(), equalTo(2));
      assertThat(iface.getSwitchportMode(), equalTo(SwitchportMode.NONE));
      assertThat(iface.getType(), equalTo(CiscoNxosInterfaceType.VLAN));
    }
    {
      Interface iface = vc.getInterfaces().get("Vlan3");
      assertFalse(iface.getShutdown());
      assertFalse(iface.getAutostate());
      assertThat(iface.getVlan(), equalTo(3));
      assertThat(iface.getSwitchportMode(), equalTo(SwitchportMode.NONE));
      assertThat(iface.getType(), equalTo(CiscoNxosInterfaceType.VLAN));
    }
    {
      Interface iface = vc.getInterfaces().get("Vlan4");
      assertFalse(iface.getShutdown());
      assertTrue(iface.getAutostate());
      assertThat(iface.getVlan(), equalTo(4));
      assertThat(iface.getSwitchportMode(), equalTo(SwitchportMode.NONE));
      assertThat(iface.getType(), equalTo(CiscoNxosInterfaceType.VLAN));
    }
    {
      Interface iface = vc.getInterfaces().get("Vlan6");
      assertFalse(iface.getShutdown());
      assertFalse(iface.getAutostate());
      assertThat(iface.getVlan(), equalTo(6));
      assertThat(iface.getSwitchportMode(), equalTo(SwitchportMode.NONE));
      assertThat(iface.getType(), equalTo(CiscoNxosInterfaceType.VLAN));
    }
    {
      Interface iface = vc.getInterfaces().get("Vlan7");
      assertFalse(iface.getShutdown());
      assertTrue(iface.getAutostate());
      assertThat(iface.getVlan(), equalTo(7));
      assertThat(iface.getSwitchportMode(), equalTo(SwitchportMode.NONE));
      assertThat(iface.getType(), equalTo(CiscoNxosInterfaceType.VLAN));
    }

    assertThat(vc.getVlans(), hasKeys(2, 4, 6, 7, 8));
    {
      Vlan vlan = vc.getVlans().get(2);
      assertThat(vlan.getVni(), equalTo(12345));
    }
    {
      Vlan vlan = vc.getVlans().get(4);
      assertThat(vlan.getVni(), nullValue());
    }
  }

  @Test
  public void testVlanExtractionInvalid() {
    String hostname = "nxos_vlan_invalid";
    CiscoNxosConfiguration vc = parseVendorConfig(hostname);

    assertThat(vc.getInterfaces(), anEmptyMap());
    assertThat(vc.getVlans(), anEmptyMap());
  }

  @Test
  public void testVlanReferences() throws IOException {
    String hostname = "nxos_vlan_references";
    String filename = String.format("configs/%s", hostname);
    ConvertConfigurationAnswerElement ans =
        getBatfishForConfigurationNames(hostname).loadConvertConfigurationAnswerElementOrReparse();

    assertThat(ans, hasNumReferrers(filename, CiscoNxosStructureType.VLAN, "1", 1));
    assertThat(ans, hasNumReferrers(filename, CiscoNxosStructureType.VLAN, "2", 0));
    assertThat(ans, hasUndefinedReference(filename, CiscoNxosStructureType.VLAN, "3"));
  }

  @Test
  public void testVrfConversion() throws IOException {
    String hostname = "nxos_vrf";
    Configuration c = parseConfig(hostname);

    assertThat(c.getVrfs(), hasKeys(DEFAULT_VRF_NAME, NULL_VRF_NAME, "Vrf1", "vrf3"));
    {
      org.batfish.datamodel.Vrf vrf = c.getVrfs().get(DEFAULT_VRF_NAME);
      assertThat(vrf, VrfMatchers.hasInterfaces(empty()));
    }
    {
      org.batfish.datamodel.Vrf vrf = c.getVrfs().get(NULL_VRF_NAME);
      assertThat(vrf, VrfMatchers.hasInterfaces(contains("Ethernet1/2")));
    }
    {
      org.batfish.datamodel.Vrf vrf = c.getVrfs().get("Vrf1");
      assertThat(
          vrf, VrfMatchers.hasInterfaces(contains("Ethernet1/1", "Ethernet1/3", "Ethernet1/4")));
    }
    {
      org.batfish.datamodel.Vrf vrf = c.getVrfs().get("vrf3");
      assertThat(vrf, VrfMatchers.hasInterfaces(contains("Ethernet1/5")));
    }

    assertThat(
        c.getAllInterfaces(),
        hasKeys("Ethernet1/1", "Ethernet1/2", "Ethernet1/3", "Ethernet1/4", "Ethernet1/5"));
    {
      org.batfish.datamodel.Interface iface = c.getAllInterfaces().get("Ethernet1/1");
      assertThat(iface, isActive());
    }
    {
      org.batfish.datamodel.Interface iface = c.getAllInterfaces().get("Ethernet1/2");
      assertThat(iface, isActive(false));
    }
    {
      org.batfish.datamodel.Interface iface = c.getAllInterfaces().get("Ethernet1/3");
      assertThat(iface, isActive());
      assertThat(iface, hasAddress(nullValue()));
    }
    {
      org.batfish.datamodel.Interface iface = c.getAllInterfaces().get("Ethernet1/4");
      assertThat(iface, isActive());
      assertThat(iface, hasAddress("10.0.4.1/24"));
    }
    {
      org.batfish.datamodel.Interface iface = c.getAllInterfaces().get("Ethernet1/5");
      assertThat(iface, isActive(false));
      assertThat(iface, hasAddress("10.0.5.1/24"));
    }
  }

  @Test
  public void testVrfExtraction() {
    String hostname = "nxos_vrf";
    CiscoNxosConfiguration vc = parseVendorConfig(hostname);

    assertThat(vc.getVrfs(), hasKeys("Vrf1", "vrf3"));
    {
      Vrf vrf = vc.getDefaultVrf();
      assertFalse(vrf.getShutdown());
    }
    {
      Vrf vrf = vc.getVrfs().get("Vrf1");
      assertFalse(vrf.getShutdown());
      assertThat(
          vrf.getRd(), equalTo(RouteDistinguisherOrAuto.of(RouteDistinguisher.from(65001, 10L))));
      VrfAddressFamily af4 = vrf.getAddressFamily(AddressFamily.IPV4_UNICAST);
      assertThat(af4.getImportRtEvpn(), equalTo(ExtendedCommunityOrAuto.auto()));
      assertThat(af4.getExportRtEvpn(), equalTo(ExtendedCommunityOrAuto.auto()));
      assertThat(
          af4.getImportRt(),
          equalTo(ExtendedCommunityOrAuto.of(ExtendedCommunity.target(11L, 65536L))));
      assertThat(af4.getExportRt(), nullValue());

      VrfAddressFamily af6 = vrf.getAddressFamily(AddressFamily.IPV6_UNICAST);
      assertThat(
          af6.getImportRtEvpn(),
          equalTo(ExtendedCommunityOrAuto.of(ExtendedCommunity.target(65001L, 11L))));
      assertThat(
          af6.getExportRtEvpn(),
          equalTo(ExtendedCommunityOrAuto.of(ExtendedCommunity.target(65001L, 11L))));
      assertThat(af6.getImportRt(), equalTo(ExtendedCommunityOrAuto.auto()));
      assertThat(af6.getExportRt(), equalTo(ExtendedCommunityOrAuto.auto()));
    }
    {
      Vrf vrf = vc.getVrfs().get("vrf3");
      assertTrue(vrf.getShutdown());
      assertThat(vrf.getRd(), equalTo(RouteDistinguisherOrAuto.auto()));
    }

    assertThat(
        vc.getInterfaces(),
        hasKeys("Ethernet1/1", "Ethernet1/2", "Ethernet1/3", "Ethernet1/4", "Ethernet1/5"));
    {
      Interface iface = vc.getInterfaces().get("Ethernet1/1");
      assertFalse(iface.getShutdown());
      assertThat(iface.getVrfMember(), equalTo("Vrf1"));
    }
    {
      Interface iface = vc.getInterfaces().get("Ethernet1/2");
      assertFalse(iface.getShutdown());
      assertThat(iface.getVrfMember(), equalTo("vrf2"));
    }
    {
      Interface iface = vc.getInterfaces().get("Ethernet1/3");
      assertFalse(iface.getShutdown());
      assertThat(iface.getVrfMember(), equalTo("Vrf1"));
      assertThat(iface.getAddress(), nullValue());
    }
    {
      Interface iface = vc.getInterfaces().get("Ethernet1/4");
      assertFalse(iface.getShutdown());
      assertThat(iface.getVrfMember(), equalTo("Vrf1"));
      assertThat(
          iface.getAddress().getAddress(), equalTo(ConcreteInterfaceAddress.parse("10.0.4.1/24")));
    }
    {
      Interface iface = vc.getInterfaces().get("Ethernet1/5");
      assertFalse(iface.getShutdown());
      assertThat(iface.getVrfMember(), equalTo("vrf3"));
      assertThat(
          iface.getAddress().getAddress(), equalTo(ConcreteInterfaceAddress.parse("10.0.5.1/24")));
    }
  }

  @Test
  public void testVrfExtractionInvalid() {
    String hostname = "nxos_vrf_invalid";
    CiscoNxosConfiguration vc = parseVendorConfig(hostname);

    assertThat(vc.getVrfs(), hasKeys("vrf1"));
    assertThat(vc.getInterfaces(), hasKeys("Ethernet1/1"));
    {
      Interface iface = vc.getInterfaces().get("Ethernet1/1");
      assertThat(iface.getVrfMember(), nullValue());
    }
  }

  @Test
  public void testVrfReferences() throws IOException {
    String hostname = "nxos_vrf_references";
    String filename = String.format("configs/%s", hostname);
    ConvertConfigurationAnswerElement ans =
        getBatfishForConfigurationNames(hostname).loadConvertConfigurationAnswerElementOrReparse();

    assertThat(ans, hasNumReferrers(filename, CiscoNxosStructureType.VRF, "vrf_used", 1));
    assertThat(ans, hasNumReferrers(filename, CiscoNxosStructureType.VRF, "vrf_unused", 0));
    assertThat(ans, hasUndefinedReference(filename, CiscoNxosStructureType.VRF, "vrf_undefined"));
  }
}<|MERGE_RESOLUTION|>--- conflicted
+++ resolved
@@ -3617,11 +3617,8 @@
       OspfInterface ospf = iface.getOspf();
       assertThat(ospf, notNullValue());
       // TODO: extract and test message-digest-key
-<<<<<<< HEAD
       assertTrue(ospf.getBfd());
-=======
       assertThat(ospf.getCost(), equalTo(12));
->>>>>>> 8c2407d8
       assertThat(ospf.getDeadIntervalS(), equalTo(10));
       assertThat(ospf.getHelloIntervalS(), equalTo(20));
       assertThat(ospf.getPassive(), nullValue());
@@ -3633,11 +3630,8 @@
       Interface iface = vc.getInterfaces().get("Ethernet1/2");
       OspfInterface ospf = iface.getOspf();
       assertThat(ospf, notNullValue());
-<<<<<<< HEAD
       assertFalse(ospf.getBfd());
-=======
       assertThat(ospf.getCost(), nullValue());
->>>>>>> 8c2407d8
       assertThat(ospf.getDeadIntervalS(), equalTo(DEFAULT_DEAD_INTERVAL_S));
       assertThat(ospf.getHelloIntervalS(), equalTo(DEFAULT_HELLO_INTERVAL_S));
       assertThat(ospf.getPassive(), nullValue());
