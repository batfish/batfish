package org.batfish.grammar.cisco_nxos;

import static com.google.common.collect.Iterables.getOnlyElement;
import static com.google.common.collect.Maps.immutableEntry;
import static com.google.common.collect.MoreCollectors.onlyElement;
import static org.batfish.datamodel.Configuration.DEFAULT_VRF_NAME;
import static org.batfish.datamodel.Interface.NULL_INTERFACE_NAME;
import static org.batfish.datamodel.IpWildcard.ipWithWildcardMask;
import static org.batfish.datamodel.Route.UNSET_NEXT_HOP_INTERFACE;
import static org.batfish.datamodel.VniSettings.DEFAULT_UDP_PORT;
import static org.batfish.datamodel.acl.AclLineMatchExprs.matchDscp;
import static org.batfish.datamodel.acl.AclLineMatchExprs.matchDst;
import static org.batfish.datamodel.acl.AclLineMatchExprs.matchDstPort;
import static org.batfish.datamodel.acl.AclLineMatchExprs.matchFragmentOffset;
import static org.batfish.datamodel.acl.AclLineMatchExprs.matchIcmp;
import static org.batfish.datamodel.acl.AclLineMatchExprs.matchIcmpType;
import static org.batfish.datamodel.acl.AclLineMatchExprs.matchIpProtocol;
import static org.batfish.datamodel.acl.AclLineMatchExprs.matchPacketLength;
import static org.batfish.datamodel.acl.AclLineMatchExprs.matchSrc;
import static org.batfish.datamodel.acl.AclLineMatchExprs.matchSrcPort;
import static org.batfish.datamodel.acl.AclLineMatchExprs.matchTcpFlags;
import static org.batfish.datamodel.bgp.VniConfig.importRtPatternForAnyAs;
import static org.batfish.datamodel.matchers.AbstractRouteDecoratorMatchers.hasAdministrativeCost;
import static org.batfish.datamodel.matchers.AbstractRouteDecoratorMatchers.hasNextHopInterface;
import static org.batfish.datamodel.matchers.AbstractRouteDecoratorMatchers.hasNextHopIp;
import static org.batfish.datamodel.matchers.AbstractRouteDecoratorMatchers.hasPrefix;
import static org.batfish.datamodel.matchers.AddressFamilyCapabilitiesMatchers.hasAllowLocalAsIn;
import static org.batfish.datamodel.matchers.AddressFamilyCapabilitiesMatchers.hasSendCommunity;
import static org.batfish.datamodel.matchers.AddressFamilyCapabilitiesMatchers.hasSendExtendedCommunity;
import static org.batfish.datamodel.matchers.AddressFamilyMatchers.hasAddressFamilyCapabilites;
import static org.batfish.datamodel.matchers.AddressFamilyMatchers.hasExportPolicy;
import static org.batfish.datamodel.matchers.ConfigurationMatchers.hasDefaultVrf;
import static org.batfish.datamodel.matchers.ConfigurationMatchers.hasHostname;
import static org.batfish.datamodel.matchers.ConfigurationMatchers.hasInterface;
import static org.batfish.datamodel.matchers.ConfigurationMatchers.hasInterfaces;
import static org.batfish.datamodel.matchers.DataModelMatchers.hasNumReferrers;
import static org.batfish.datamodel.matchers.DataModelMatchers.hasRouteFilterLists;
import static org.batfish.datamodel.matchers.DataModelMatchers.hasUndefinedReference;
import static org.batfish.datamodel.matchers.HsrpGroupMatchers.hasHelloTime;
import static org.batfish.datamodel.matchers.HsrpGroupMatchers.hasHoldTime;
import static org.batfish.datamodel.matchers.HsrpGroupMatchers.hasPreempt;
import static org.batfish.datamodel.matchers.HsrpGroupMatchers.hasPriority;
import static org.batfish.datamodel.matchers.HsrpGroupMatchers.hasTrackActions;
import static org.batfish.datamodel.matchers.InterfaceMatchers.hasAddress;
import static org.batfish.datamodel.matchers.InterfaceMatchers.hasAllAddresses;
import static org.batfish.datamodel.matchers.InterfaceMatchers.hasBandwidth;
import static org.batfish.datamodel.matchers.InterfaceMatchers.hasChannelGroup;
import static org.batfish.datamodel.matchers.InterfaceMatchers.hasChannelGroupMembers;
import static org.batfish.datamodel.matchers.InterfaceMatchers.hasDependencies;
import static org.batfish.datamodel.matchers.InterfaceMatchers.hasDescription;
import static org.batfish.datamodel.matchers.InterfaceMatchers.hasHsrpGroup;
import static org.batfish.datamodel.matchers.InterfaceMatchers.hasHsrpVersion;
import static org.batfish.datamodel.matchers.InterfaceMatchers.hasInterfaceType;
import static org.batfish.datamodel.matchers.InterfaceMatchers.hasMtu;
import static org.batfish.datamodel.matchers.InterfaceMatchers.hasSpeed;
import static org.batfish.datamodel.matchers.InterfaceMatchers.hasSwitchPortMode;
import static org.batfish.datamodel.matchers.InterfaceMatchers.hasVlan;
import static org.batfish.datamodel.matchers.InterfaceMatchers.isActive;
import static org.batfish.datamodel.matchers.InterfaceMatchers.isAutoState;
import static org.batfish.datamodel.matchers.MapMatchers.hasKeys;
import static org.batfish.datamodel.matchers.NssaSettingsMatchers.hasSuppressType7;
import static org.batfish.datamodel.matchers.OspfAreaMatchers.hasNssa;
import static org.batfish.datamodel.matchers.OspfAreaMatchers.hasStub;
import static org.batfish.datamodel.matchers.OspfProcessMatchers.hasArea;
import static org.batfish.datamodel.matchers.StaticRouteMatchers.hasTag;
import static org.batfish.datamodel.matchers.VniSettingsMatchers.hasBumTransportIps;
import static org.batfish.datamodel.matchers.VniSettingsMatchers.hasBumTransportMethod;
import static org.batfish.datamodel.matchers.VniSettingsMatchers.hasSourceAddress;
import static org.batfish.datamodel.matchers.VniSettingsMatchers.hasUdpPort;
import static org.batfish.datamodel.matchers.VniSettingsMatchers.hasVni;
import static org.batfish.datamodel.matchers.VrfMatchers.hasVniSettings;
import static org.batfish.grammar.cisco_nxos.CiscoNxosCombinedParser.DEBUG_FLAG_USE_NEW_CISCO_NXOS_PARSER;
import static org.batfish.grammar.cisco_nxos.CiscoNxosControlPlaneExtractor.PACKET_LENGTH_RANGE;
import static org.batfish.grammar.cisco_nxos.CiscoNxosControlPlaneExtractor.TCP_PORT_RANGE;
import static org.batfish.grammar.cisco_nxos.CiscoNxosControlPlaneExtractor.UDP_PORT_RANGE;
import static org.batfish.main.BatfishTestUtils.configureBatfishTestSettings;
import static org.batfish.representation.cisco_nxos.CiscoNxosConfiguration.NULL_VRF_NAME;
import static org.batfish.representation.cisco_nxos.CiscoNxosConfiguration.toJavaRegex;
import static org.batfish.representation.cisco_nxos.CiscoNxosStructureType.OBJECT_GROUP_IP_ADDRESS;
import static org.batfish.representation.cisco_nxos.OspfInterface.DEFAULT_DEAD_INTERVAL_S;
import static org.batfish.representation.cisco_nxos.OspfInterface.DEFAULT_HELLO_INTERVAL_S;
import static org.batfish.representation.cisco_nxos.OspfMaxMetricRouterLsa.DEFAULT_OSPF_MAX_METRIC;
import static org.batfish.representation.cisco_nxos.OspfNetworkType.BROADCAST;
import static org.batfish.representation.cisco_nxos.OspfNetworkType.POINT_TO_POINT;
import static org.batfish.representation.cisco_nxos.OspfProcess.DEFAULT_AUTO_COST_REFERENCE_BANDWIDTH_MBPS;
import static org.batfish.representation.cisco_nxos.OspfProcess.DEFAULT_TIMERS_LSA_ARRIVAL_MS;
import static org.batfish.representation.cisco_nxos.OspfProcess.DEFAULT_TIMERS_LSA_GROUP_PACING_S;
import static org.batfish.representation.cisco_nxos.OspfProcess.DEFAULT_TIMERS_THROTTLE_LSA_HOLD_INTERVAL_MS;
import static org.batfish.representation.cisco_nxos.OspfProcess.DEFAULT_TIMERS_THROTTLE_LSA_MAX_INTERVAL_MS;
import static org.batfish.representation.cisco_nxos.OspfProcess.DEFAULT_TIMERS_THROTTLE_LSA_START_INTERVAL_MS;
import static org.hamcrest.Matchers.allOf;
import static org.hamcrest.Matchers.anEmptyMap;
import static org.hamcrest.Matchers.any;
import static org.hamcrest.Matchers.contains;
import static org.hamcrest.Matchers.containsInAnyOrder;
import static org.hamcrest.Matchers.empty;
import static org.hamcrest.Matchers.emptyString;
import static org.hamcrest.Matchers.equalTo;
import static org.hamcrest.Matchers.hasEntry;
import static org.hamcrest.Matchers.hasKey;
import static org.hamcrest.Matchers.not;
import static org.hamcrest.Matchers.notNullValue;
import static org.hamcrest.Matchers.nullValue;
import static org.junit.Assert.assertFalse;
import static org.junit.Assert.assertThat;
import static org.junit.Assert.assertTrue;

import com.google.common.collect.ImmutableList;
import com.google.common.collect.ImmutableMap;
import com.google.common.collect.ImmutableSet;
import com.google.common.collect.ImmutableSortedMap;
import com.google.common.collect.ImmutableSortedSet;
import com.google.common.collect.Iterables;
import com.google.common.collect.Range;
import java.io.IOException;
import java.util.Arrays;
import java.util.Iterator;
import java.util.Map;
import java.util.stream.Collectors;
import javax.annotation.Nonnull;
import javax.annotation.ParametersAreNonnullByDefault;
import net.sf.javabdd.BDD;
import org.antlr.v4.runtime.ParserRuleContext;
import org.apache.commons.lang3.SerializationUtils;
import org.batfish.common.BatfishLogger;
import org.batfish.common.Warnings;
import org.batfish.common.WellKnownCommunity;
import org.batfish.common.bdd.HeaderSpaceToBDD;
import org.batfish.common.bdd.IpAccessListToBdd;
import org.batfish.common.bdd.IpSpaceToBDD;
import org.batfish.common.util.CommonUtil;
import org.batfish.config.Settings;
import org.batfish.datamodel.AbstractRoute;
import org.batfish.datamodel.AclIpSpace;
import org.batfish.datamodel.AsPath;
import org.batfish.datamodel.AsPathAccessList;
import org.batfish.datamodel.AsPathAccessListLine;
import org.batfish.datamodel.BddTestbed;
import org.batfish.datamodel.BgpActivePeerConfig;
import org.batfish.datamodel.BgpPeerConfig;
import org.batfish.datamodel.Bgpv4Route;
import org.batfish.datamodel.BumTransportMethod;
import org.batfish.datamodel.CommunityList;
import org.batfish.datamodel.CommunityListLine;
import org.batfish.datamodel.ConcreteInterfaceAddress;
import org.batfish.datamodel.Configuration;
import org.batfish.datamodel.ConnectedRoute;
import org.batfish.datamodel.DscpType;
import org.batfish.datamodel.GeneratedRoute;
import org.batfish.datamodel.HeaderSpace;
import org.batfish.datamodel.IcmpCode;
import org.batfish.datamodel.IcmpType;
import org.batfish.datamodel.IntegerSpace;
import org.batfish.datamodel.Interface.Dependency;
import org.batfish.datamodel.Interface.DependencyType;
import org.batfish.datamodel.InterfaceType;
import org.batfish.datamodel.Ip;
import org.batfish.datamodel.IpProtocol;
import org.batfish.datamodel.IpSpace;
import org.batfish.datamodel.IpWildcard;
import org.batfish.datamodel.LineAction;
import org.batfish.datamodel.NamedPort;
import org.batfish.datamodel.OriginType;
import org.batfish.datamodel.OspfExternalRoute;
import org.batfish.datamodel.Prefix;
import org.batfish.datamodel.RouteFilterLine;
import org.batfish.datamodel.RouteFilterList;
import org.batfish.datamodel.RoutingProtocol;
import org.batfish.datamodel.SubRange;
import org.batfish.datamodel.SwitchportMode;
import org.batfish.datamodel.TcpFlags;
import org.batfish.datamodel.TcpFlagsMatchConditions;
import org.batfish.datamodel.UniverseIpSpace;
import org.batfish.datamodel.acl.AclLineMatchExpr;
import org.batfish.datamodel.acl.AclLineMatchExprs;
import org.batfish.datamodel.answers.ConvertConfigurationAnswerElement;
import org.batfish.datamodel.bgp.EvpnAddressFamily;
import org.batfish.datamodel.bgp.Ipv4UnicastAddressFamily;
import org.batfish.datamodel.bgp.Layer2VniConfig;
import org.batfish.datamodel.bgp.Layer3VniConfig;
import org.batfish.datamodel.bgp.RouteDistinguisher;
import org.batfish.datamodel.bgp.community.ExtendedCommunity;
import org.batfish.datamodel.bgp.community.StandardCommunity;
import org.batfish.datamodel.matchers.HsrpGroupMatchers;
import org.batfish.datamodel.matchers.NssaSettingsMatchers;
import org.batfish.datamodel.matchers.OspfAreaMatchers;
import org.batfish.datamodel.matchers.RouteFilterListMatchers;
import org.batfish.datamodel.matchers.StubSettingsMatchers;
import org.batfish.datamodel.matchers.VniSettingsMatchers;
import org.batfish.datamodel.matchers.VrfMatchers;
import org.batfish.datamodel.ospf.OspfAreaSummary;
import org.batfish.datamodel.ospf.OspfMetricType;
import org.batfish.datamodel.routing_policy.Environment.Direction;
import org.batfish.datamodel.routing_policy.RoutingPolicy;
import org.batfish.datamodel.routing_policy.expr.CallExpr;
import org.batfish.datamodel.routing_policy.expr.Conjunction;
import org.batfish.datamodel.routing_policy.expr.LiteralCommunityConjunction;
import org.batfish.datamodel.routing_policy.expr.MatchProtocol;
import org.batfish.datamodel.routing_policy.statement.If;
import org.batfish.datamodel.routing_policy.statement.Statements;
import org.batfish.datamodel.tracking.DecrementPriority;
import org.batfish.main.Batfish;
import org.batfish.main.BatfishTestUtils;
import org.batfish.representation.cisco_nxos.ActionIpAccessListLine;
import org.batfish.representation.cisco_nxos.AddrGroupIpAddressSpec;
import org.batfish.representation.cisco_nxos.AddressFamily;
import org.batfish.representation.cisco_nxos.BgpGlobalConfiguration;
import org.batfish.representation.cisco_nxos.BgpRedistributionPolicy;
import org.batfish.representation.cisco_nxos.BgpVrfConfiguration;
import org.batfish.representation.cisco_nxos.BgpVrfIpv4AddressFamilyConfiguration;
import org.batfish.representation.cisco_nxos.BgpVrfL2VpnEvpnAddressFamilyConfiguration;
import org.batfish.representation.cisco_nxos.BgpVrfL2VpnEvpnAddressFamilyConfiguration.RetainRouteType;
import org.batfish.representation.cisco_nxos.CiscoNxosConfiguration;
import org.batfish.representation.cisco_nxos.CiscoNxosInterfaceType;
import org.batfish.representation.cisco_nxos.CiscoNxosStructureType;
import org.batfish.representation.cisco_nxos.DefaultVrfOspfProcess;
import org.batfish.representation.cisco_nxos.Evpn;
import org.batfish.representation.cisco_nxos.EvpnVni;
import org.batfish.representation.cisco_nxos.ExtendedCommunityOrAuto;
import org.batfish.representation.cisco_nxos.FragmentsBehavior;
import org.batfish.representation.cisco_nxos.HsrpGroup;
import org.batfish.representation.cisco_nxos.IcmpOptions;
import org.batfish.representation.cisco_nxos.Interface;
import org.batfish.representation.cisco_nxos.InterfaceAddressWithAttributes;
import org.batfish.representation.cisco_nxos.InterfaceHsrp;
import org.batfish.representation.cisco_nxos.IpAccessList;
import org.batfish.representation.cisco_nxos.IpAccessListLine;
import org.batfish.representation.cisco_nxos.IpAddressSpec;
import org.batfish.representation.cisco_nxos.IpAsPathAccessList;
import org.batfish.representation.cisco_nxos.IpAsPathAccessListLine;
import org.batfish.representation.cisco_nxos.IpCommunityListStandard;
import org.batfish.representation.cisco_nxos.IpCommunityListStandardLine;
import org.batfish.representation.cisco_nxos.IpPrefixList;
import org.batfish.representation.cisco_nxos.IpPrefixListLine;
import org.batfish.representation.cisco_nxos.Layer3Options;
import org.batfish.representation.cisco_nxos.LiteralIpAddressSpec;
import org.batfish.representation.cisco_nxos.LiteralPortSpec;
import org.batfish.representation.cisco_nxos.Nve;
import org.batfish.representation.cisco_nxos.Nve.HostReachabilityProtocol;
import org.batfish.representation.cisco_nxos.Nve.IngressReplicationProtocol;
import org.batfish.representation.cisco_nxos.NveVni;
import org.batfish.representation.cisco_nxos.ObjectGroupIpAddress;
import org.batfish.representation.cisco_nxos.ObjectGroupIpAddressLine;
import org.batfish.representation.cisco_nxos.OspfArea;
import org.batfish.representation.cisco_nxos.OspfAreaAuthentication;
import org.batfish.representation.cisco_nxos.OspfAreaNssa;
import org.batfish.representation.cisco_nxos.OspfAreaRange;
import org.batfish.representation.cisco_nxos.OspfAreaStub;
import org.batfish.representation.cisco_nxos.OspfDefaultOriginate;
import org.batfish.representation.cisco_nxos.OspfInterface;
import org.batfish.representation.cisco_nxos.OspfMaxMetricRouterLsa;
import org.batfish.representation.cisco_nxos.OspfProcess;
import org.batfish.representation.cisco_nxos.OspfSummaryAddress;
import org.batfish.representation.cisco_nxos.PortGroupPortSpec;
import org.batfish.representation.cisco_nxos.PortSpec;
import org.batfish.representation.cisco_nxos.RouteDistinguisherOrAuto;
import org.batfish.representation.cisco_nxos.RouteMap;
import org.batfish.representation.cisco_nxos.RouteMapEntry;
import org.batfish.representation.cisco_nxos.RouteMapMatchAsPath;
import org.batfish.representation.cisco_nxos.RouteMapMatchCommunity;
import org.batfish.representation.cisco_nxos.RouteMapMatchInterface;
import org.batfish.representation.cisco_nxos.RouteMapMatchIpAddress;
import org.batfish.representation.cisco_nxos.RouteMapMatchIpAddressPrefixList;
import org.batfish.representation.cisco_nxos.RouteMapMatchMetric;
import org.batfish.representation.cisco_nxos.RouteMapMatchTag;
import org.batfish.representation.cisco_nxos.RouteMapMetricType;
import org.batfish.representation.cisco_nxos.RouteMapSetAsPathPrependLastAs;
import org.batfish.representation.cisco_nxos.RouteMapSetAsPathPrependLiteralAs;
import org.batfish.representation.cisco_nxos.RouteMapSetCommunity;
import org.batfish.representation.cisco_nxos.RouteMapSetIpNextHopLiteral;
import org.batfish.representation.cisco_nxos.RouteMapSetIpNextHopUnchanged;
import org.batfish.representation.cisco_nxos.RouteMapSetLocalPreference;
import org.batfish.representation.cisco_nxos.RouteMapSetMetric;
import org.batfish.representation.cisco_nxos.RouteMapSetMetricType;
import org.batfish.representation.cisco_nxos.RouteMapSetOrigin;
import org.batfish.representation.cisco_nxos.RouteMapSetTag;
import org.batfish.representation.cisco_nxos.StaticRoute;
import org.batfish.representation.cisco_nxos.TcpOptions;
import org.batfish.representation.cisco_nxos.UdpOptions;
import org.batfish.representation.cisco_nxos.Vlan;
import org.batfish.representation.cisco_nxos.Vrf;
import org.batfish.representation.cisco_nxos.VrfAddressFamily;
import org.junit.Rule;
import org.junit.Test;
import org.junit.rules.TemporaryFolder;

@ParametersAreNonnullByDefault
public final class CiscoNxosGrammarTest {

  private static final BddTestbed BDD_TESTBED =
      new BddTestbed(ImmutableMap.of(), ImmutableMap.of());
  private static final IpAccessListToBdd ACL_TO_BDD;
  private static final IpSpaceToBDD DST_IP_BDD;
  private static final HeaderSpaceToBDD HS_TO_BDD;
  private static final IpSpaceToBDD SRC_IP_BDD;

  private static final String TESTCONFIGS_PREFIX = "org/batfish/grammar/cisco_nxos/testconfigs/";

  static {
    DST_IP_BDD = BDD_TESTBED.getDstIpBdd();
    SRC_IP_BDD = BDD_TESTBED.getSrcIpBdd();
    HS_TO_BDD = BDD_TESTBED.getHsToBdd();
    ACL_TO_BDD = BDD_TESTBED.getAclToBdd();
  }

  @Rule public TemporaryFolder _folder = new TemporaryFolder();

  private static @Nonnull OspfExternalRoute.Builder ospfExternalRouteBuilder() {
    return OspfExternalRoute.builder()
        .setAdvertiser("dummy")
        .setArea(0L)
        .setCostToAdvertiser(0L)
        .setLsaMetric(0L);
  }

  private static @Nonnull BDD toBDD(AclLineMatchExpr aclLineMatchExpr) {
    return ACL_TO_BDD.toBdd(aclLineMatchExpr);
  }

  private static @Nonnull BDD toBDD(HeaderSpace headerSpace) {
    return HS_TO_BDD.toBDD(headerSpace);
  }

  private static @Nonnull BDD toIcmpIfBDD(AclLineMatchExpr aclLineMatchExpr) {
    return toIfBDD(
        AclLineMatchExprs.and(
            matchFragmentOffset(0), matchIpProtocol(IpProtocol.ICMP), aclLineMatchExpr));
  }

  private static @Nonnull BDD toIfBDD(AclLineMatchExpr aclLineMatchExpr) {
    return toBDD(AclLineMatchExprs.and(matchFragmentOffset(0), aclLineMatchExpr));
  }

  private static @Nonnull BDD toNonIfBDD(AclLineMatchExpr aclLineMatchExpr) {
    return toBDD(
        AclLineMatchExprs.and(
            matchFragmentOffset(IntegerSpace.of(Range.closed(1, 8191))), aclLineMatchExpr));
  }

  private static @Nonnull BDD toTcpIfBDD(AclLineMatchExpr aclLineMatchExpr) {
    return toIfBDD(
        AclLineMatchExprs.and(
            matchFragmentOffset(0), matchIpProtocol(IpProtocol.TCP), aclLineMatchExpr));
  }

  private static @Nonnull BDD toUdpIfBDD(AclLineMatchExpr aclLineMatchExpr) {
    return toIfBDD(
        AclLineMatchExprs.and(
            matchFragmentOffset(0), matchIpProtocol(IpProtocol.UDP), aclLineMatchExpr));
  }

  private @Nonnull Batfish getBatfishForConfigurationNames(String... configurationNames)
      throws IOException {
    String[] names =
        Arrays.stream(configurationNames).map(s -> TESTCONFIGS_PREFIX + s).toArray(String[]::new);
    Batfish batfish = BatfishTestUtils.getBatfishForTextConfigs(_folder, names);
    batfish.getSettings().setDebugFlags(ImmutableList.of(DEBUG_FLAG_USE_NEW_CISCO_NXOS_PARSER));
    return batfish;
  }

  private @Nonnull Configuration parseConfig(String hostname) throws IOException {
    Map<String, Configuration> configs = parseTextConfigs(hostname);
    String canonicalHostname = hostname.toLowerCase();
    assertThat(configs, hasEntry(equalTo(canonicalHostname), hasHostname(canonicalHostname)));
    return configs.get(canonicalHostname);
  }

  private @Nonnull Map<String, Configuration> parseTextConfigs(String... configurationNames)
      throws IOException {
    return getBatfishForConfigurationNames(configurationNames).loadConfigurations();
  }

  private @Nonnull CiscoNxosConfiguration parseVendorConfig(String hostname) {
    String src = CommonUtil.readResource(TESTCONFIGS_PREFIX + hostname);
    Settings settings = new Settings();
    configureBatfishTestSettings(settings);
    settings.setDebugFlags(ImmutableList.of(DEBUG_FLAG_USE_NEW_CISCO_NXOS_PARSER));
    CiscoNxosCombinedParser ciscoNxosParser = new CiscoNxosCombinedParser(src, settings);
    CiscoNxosControlPlaneExtractor extractor =
        new CiscoNxosControlPlaneExtractor(src, ciscoNxosParser, new Warnings());
    ParserRuleContext tree =
        Batfish.parse(
            ciscoNxosParser, new BatfishLogger(BatfishLogger.LEVELSTR_FATAL, false), settings);
    extractor.processParseTree(tree);
    CiscoNxosConfiguration vendorConfiguration =
        (CiscoNxosConfiguration) extractor.getVendorConfiguration();
    vendorConfiguration.setFilename(TESTCONFIGS_PREFIX + hostname);
    // crash if not serializable
    SerializationUtils.clone(vendorConfiguration);
    return vendorConfiguration;
  }

  private void assertRoutingPolicyDeniesRoute(RoutingPolicy routingPolicy, AbstractRoute route) {
    assertFalse(
        routingPolicy.process(
            route,
            Bgpv4Route.builder().setNetwork(route.getNetwork()),
            Ip.parse("192.0.2.1"),
            DEFAULT_VRF_NAME,
            Direction.OUT));
  }

  private void assertRoutingPolicyPermitsRoute(RoutingPolicy routingPolicy, AbstractRoute route) {
    assertTrue(
        routingPolicy.process(
            route,
            Bgpv4Route.builder().setNetwork(route.getNetwork()),
            Ip.parse("192.0.2.1"),
            DEFAULT_VRF_NAME,
            Direction.OUT));
  }

  private @Nonnull Bgpv4Route processRouteIn(RoutingPolicy routingPolicy, Bgpv4Route route) {
    Bgpv4Route.Builder builder = route.toBuilder();
    routingPolicy.process(route, builder, Ip.parse("192.0.2.1"), DEFAULT_VRF_NAME, Direction.IN);
    return builder.build();
  }

  private @Nonnull OspfExternalRoute processRouteRedistributeOspf(
      RoutingPolicy routingPolicy, Bgpv4Route route) {
    OspfExternalRoute.Builder builder =
        OspfExternalRoute.builder()
            .setNetwork(route.getNetwork())
            .setLsaMetric(123L)
            .setArea(456L)
            .setCostToAdvertiser(789L)
            .setAdvertiser("n1");
    routingPolicy.process(route, builder, Ip.parse("192.0.2.1"), DEFAULT_VRF_NAME, Direction.OUT);
    return builder.build();
  }

  @Test
  public void testAaaParsing() {
    // TODO: make into extraction test
    assertThat(parseVendorConfig("nxos_aaa"), notNullValue());
  }

  @Test
  public void testBannerExtraction() {
    String bannerHostname = "nxos_banner";
    String bannerEmptyHostname = "nxos_banner_empty";
    CiscoNxosConfiguration banner = parseVendorConfig(bannerHostname);
    CiscoNxosConfiguration bannerEmpty = parseVendorConfig(bannerEmptyHostname);

    assertThat(banner.getBannerExec(), equalTo("multi\nline"));
    assertThat(banner.getBannerMotd(), equalTo("oneline"));
    assertThat(bannerEmpty.getBannerExec(), emptyString());
  }

  /**
   * Temporary parsing test of port of unified Cisco NX-OS BGP grammar. The test file should be
   * moved to parsing ref tests once bit is flipped on new parser.
   */
  @Test
  public void testBgpParsingTemporary() {
    String hostname = "nxos_bgp_parsing_temporary";

    // Just test that parser does not choke.
    assertThat(parseVendorConfig(hostname), notNullValue());
  }

  @Test
  public void testClassMapParsing() {
    // TODO: make into an extraction test
    assertThat(parseVendorConfig("nxos_class_map"), notNullValue());
  }

  @Test
  public void testBgpExtraction() {
    CiscoNxosConfiguration vc = parseVendorConfig("nxos_bgp");
    BgpGlobalConfiguration bgpGlobal = vc.getBgpGlobalConfiguration();
    assertThat(bgpGlobal, notNullValue());
    assertThat(bgpGlobal.getLocalAs(), equalTo(1L));

    assertThat(bgpGlobal.getVrfs(), hasKeys(DEFAULT_VRF_NAME));
    {
      BgpVrfConfiguration vrf = bgpGlobal.getOrCreateVrf(DEFAULT_VRF_NAME);

      BgpVrfIpv4AddressFamilyConfiguration ipv4u = vrf.getIpv4UnicastAddressFamily();
      assertThat(ipv4u, notNullValue());
      assertThat(
          ipv4u.getRedistributionPolicy(RoutingProtocol.CONNECTED),
          equalTo(new BgpRedistributionPolicy("DIR_MAP", null)));
      assertThat(
          ipv4u.getRedistributionPolicy(RoutingProtocol.OSPF),
          equalTo(new BgpRedistributionPolicy("OSPF_MAP", "ospf_proc")));

      BgpVrfL2VpnEvpnAddressFamilyConfiguration l2vpn = vrf.getL2VpnEvpnAddressFamily();
      assertThat(l2vpn, notNullValue());
      assertThat(l2vpn.getRetainMode(), equalTo(RetainRouteType.ROUTE_MAP));
      assertThat(l2vpn.getRetainRouteMap(), equalTo("RETAIN_MAP"));
    }
  }

  /** Like {@link #testBgpExtraction()}, but for second variants of global parameters. */
  @Test
  public void testBgpExtraction2() {
    CiscoNxosConfiguration vc = parseVendorConfig("nxos_bgp_2");

    BgpGlobalConfiguration bgpGlobal = vc.getBgpGlobalConfiguration();
    assertThat(bgpGlobal, notNullValue());
    assertThat(bgpGlobal.getVrfs(), hasKeys(DEFAULT_VRF_NAME));
    {
      BgpVrfConfiguration vrf = bgpGlobal.getOrCreateVrf(DEFAULT_VRF_NAME);

      BgpVrfL2VpnEvpnAddressFamilyConfiguration l2vpn = vrf.getL2VpnEvpnAddressFamily();
      assertThat(l2vpn, notNullValue());
      assertThat(l2vpn.getRetainMode(), equalTo(RetainRouteType.ALL));
    }
  }

  @Test
  public void testSwitchnameConversion() throws IOException {
    String hostname = "nxos_switchname";
    Configuration c = parseConfig(hostname);

    assertThat(c, hasHostname(hostname));
  }

  @Test
  public void testSwitchnameExtraction() {
    String hostname = "nxos_switchname";
    CiscoNxosConfiguration vc = parseVendorConfig(hostname);

    assertThat(vc.getHostname(), equalTo(hostname));
  }

  @Test
  public void testTemplatePeerBgpAddressFamilyConversion() throws IOException {
    Configuration c = parseConfig("nxos_bgp_peer_template_af_inheritance");

    BgpActivePeerConfig peer =
        Iterables.getOnlyElement(c.getDefaultVrf().getBgpProcess().getActiveNeighbors().values());
    assertThat(
        peer.getGeneratedRoutes(),
        equalTo(
            ImmutableSet.of(
                GeneratedRoute.builder().setNetwork(Prefix.ZERO).setAdmin(32767).build())));

    Ipv4UnicastAddressFamily ipv4Af = peer.getIpv4UnicastAddressFamily();
    assertThat(ipv4Af, notNullValue());
    assertThat(
        ipv4Af,
        hasAddressFamilyCapabilites(allOf(hasSendCommunity(true), hasAllowLocalAsIn(true))));

    String commonBgpExportPolicy = "~BGP_COMMON_EXPORT_POLICY:default~";
    String defaultRouteOriginatePolicy = "~BGP_DEFAULT_ROUTE_PEER_EXPORT_POLICY:IPv4~";
    String peerExportPolicyName = "~BGP_PEER_EXPORT_POLICY:default:1.1.1.1~";

    assertThat(ipv4Af, hasExportPolicy(peerExportPolicyName));
    assertThat(
        c.getRoutingPolicies().get(peerExportPolicyName).getStatements(),
        equalTo(
            ImmutableList.of(
                new If(
                    new CallExpr(defaultRouteOriginatePolicy),
                    ImmutableList.of(Statements.ReturnTrue.toStaticStatement())),
                new If(
                    new Conjunction(
                        ImmutableList.of(
                            new CallExpr(commonBgpExportPolicy), new CallExpr("match_metric"))),
                    ImmutableList.of(Statements.ExitAccept.toStaticStatement()),
                    ImmutableList.of(Statements.ExitReject.toStaticStatement())))));
  }

  @Test
  public void testTemplatePeerEvpnAddressFamilyConversion() throws IOException {
    Configuration c = parseConfig("nxos_bgp_peer_template_af_inheritance");

    BgpActivePeerConfig peer =
        Iterables.getOnlyElement(c.getDefaultVrf().getBgpProcess().getActiveNeighbors().values());

    EvpnAddressFamily evpnAf = peer.getEvpnAddressFamily();
    assertThat(evpnAf, notNullValue());
    assertThat(
        evpnAf,
        hasAddressFamilyCapabilites(
            allOf(
                hasSendCommunity(true), hasSendExtendedCommunity(true), hasAllowLocalAsIn(true))));
    assertTrue(evpnAf.getPropagateUnmatched());

    String peerEvpnExportPolicyName = "~BGP_PEER_EXPORT_POLICY_EVPN:default:1.1.1.1~";
    assertThat(evpnAf, hasExportPolicy(peerEvpnExportPolicyName));
    assertThat(
        c.getRoutingPolicies().get(peerEvpnExportPolicyName).getStatements(),
        equalTo(
            ImmutableList.of(
                new If(
                    new Conjunction(
                        ImmutableList.of(
                            new MatchProtocol(RoutingProtocol.BGP, RoutingProtocol.IBGP),
                            new CallExpr("match_metric"))),
                    ImmutableList.of(Statements.ExitAccept.toStaticStatement()),
                    ImmutableList.of(Statements.ExitReject.toStaticStatement())))));
  }

  @Test
<<<<<<< HEAD
  public void testEvpnL2L3Vni() throws IOException {
    Configuration c = parseConfig("nxos_l2_l3_vnis");

    Ip routerId = Ip.parse("10.1.1.1");
    // All defined VXLAN Vnis
    ImmutableSortedSet<Layer2VniConfig> expectedL2Vnis =
        ImmutableSortedSet.of(
            Layer2VniConfig.builder()
                .setVni(1111)
                .setVrf(DEFAULT_VRF_NAME)
                .setRouteDistinguisher(RouteDistinguisher.from(routerId, 1111))
                .setRouteTarget(ExtendedCommunity.target(1, 1111))
                .build());
    ImmutableSortedSet<Layer3VniConfig> expectedL3Vnis =
        ImmutableSortedSet.of(
            Layer3VniConfig.builder()
                .setVni(3333)
                .setVrf(DEFAULT_VRF_NAME)
                .setRouteDistinguisher(RouteDistinguisher.from(routerId, 3333))
                .setRouteTarget(ExtendedCommunity.target(1, 3333))
                .setImportRouteTarget(importRtPatternForAnyAs(3333))
                .setAdvertiseV4Unicast(false)
                .build());
    BgpPeerConfig peer =
        c.getDefaultVrf().getBgpProcess().getActiveNeighbors().get(Prefix.parse("1.1.1.1/32"));
    assertThat(peer.getEvpnAddressFamily(), notNullValue());
    assertThat(peer.getEvpnAddressFamily().getL2VNIs(), equalTo(expectedL2Vnis));
    assertThat(peer.getEvpnAddressFamily().getL3VNIs(), equalTo(expectedL3Vnis));
=======
  public void testTrackExtraction() {
    // TODO: make into extraction test
    assertThat(parseVendorConfig("nxos_track"), notNullValue());
>>>>>>> 1084edce
  }

  @Test
  public void testEvpnExtraction() {
    CiscoNxosConfiguration vc = parseVendorConfig("nxos_evpn");
    Evpn evpn = vc.getEvpn();
    assertThat(evpn, not(nullValue()));

    assertThat(evpn.getVnis(), hasKeys(1, 2, 3));
    {
      EvpnVni vni = evpn.getVni(1);
      assertThat(vni.getRd(), equalTo(RouteDistinguisherOrAuto.auto()));
      assertThat(vni.getExportRt(), equalTo(ExtendedCommunityOrAuto.auto()));
      assertThat(vni.getImportRt(), equalTo(ExtendedCommunityOrAuto.auto()));
    }
    {
      EvpnVni vni = evpn.getVni(2);
      assertThat(vni.getRd(), nullValue());
      assertThat(
          vni.getExportRt(),
          equalTo(ExtendedCommunityOrAuto.of(ExtendedCommunity.target(65002L, 1L))));
      assertThat(
          vni.getImportRt(),
          equalTo(ExtendedCommunityOrAuto.of(ExtendedCommunity.target(65002L, 2L))));
    }
    {
      EvpnVni vni = evpn.getVni(3);
      assertThat(
          vni.getRd(),
          equalTo(RouteDistinguisherOrAuto.of(RouteDistinguisher.from(Ip.parse("3.3.3.3"), 0))));
      assertThat(
          vni.getExportRt(),
          equalTo(ExtendedCommunityOrAuto.of(ExtendedCommunity.target(65003L, 2L))));
      assertThat(
          vni.getImportRt(),
          equalTo(ExtendedCommunityOrAuto.of(ExtendedCommunity.target(65003L, 1L))));
    }
  }

  @Test
  public void testFeatureParsing() {
    // TODO: make into extraction test
    assertThat(parseVendorConfig("nxos_feature"), notNullValue());
  }

  @Test
  public void testHostnameConversion() throws IOException {
    String hostname = "nxos_hostname";
    Configuration c = parseConfig(hostname);

    assertThat(c, hasHostname(hostname));
  }

  @Test
  public void testHostnameExtraction() {
    String hostname = "nxos_hostname";
    CiscoNxosConfiguration vc = parseVendorConfig(hostname);

    assertThat(vc.getHostname(), equalTo(hostname));
  }

  @Test
  public void testIgnore() {
    // TODO: make into a ref test
    assertThat(parseVendorConfig("nxos_ignore"), notNullValue());
  }

  @Test
  public void testInterfaceBindDependency() throws IOException {
    String hostname = "nxos_interface_bind_dependency";
    String ifaceName = "Ethernet1/1";
    String subName = "Ethernet1/1.1";
    Configuration c = parseConfig(hostname);

    // parent should have no dependencies
    assertThat(c, hasInterface(ifaceName, hasDependencies(empty())));
    // subinterface should be bound to parent
    assertThat(
        c,
        hasInterface(
            subName, hasDependencies(contains(new Dependency(ifaceName, DependencyType.BIND)))));
  }

  @Test
  public void testInterfaceHsrpConversion() throws IOException {
    String hostname = "nxos_interface_hsrp";
    String ifaceName = "Ethernet1/1";
    Configuration c = parseConfig(hostname);

    assertThat(c.getAllInterfaces(), hasKeys(ifaceName));
    {
      org.batfish.datamodel.Interface iface = c.getAllInterfaces().get(ifaceName);
      assertThat(iface, hasHsrpVersion("2"));
      assertThat(
          iface,
          hasHsrpGroup(
              2,
              allOf(
                  hasHelloTime(250),
                  hasHoldTime(750),
                  HsrpGroupMatchers.hasIp(Ip.parse("192.0.2.1")),
                  hasPreempt(),
                  hasPriority(105),
                  hasTrackActions(
                      equalTo(
                          ImmutableSortedMap.of(
                              "1", new DecrementPriority(10), "2", new DecrementPriority(20)))))));
    }
  }

  @Test
  public void testInterfaceHsrpExtraction() {
    String hostname = "nxos_interface_hsrp";
    String ifaceName = "Ethernet1/1";
    CiscoNxosConfiguration vc = parseVendorConfig(hostname);

    assertThat(vc.getInterfaces(), hasKeys(ifaceName));
    {
      Interface iface = vc.getInterfaces().get(ifaceName);
      InterfaceHsrp hsrp = iface.getHsrp();
      assertThat(hsrp, notNullValue());
      assertThat(hsrp.getDelayReloadSeconds(), equalTo(60));
      assertThat(hsrp.getVersion(), equalTo(2));
      assertThat(hsrp.getGroups(), hasKeys(2));
      HsrpGroup group = hsrp.getGroups().get(2);
      assertThat(group.getIp(), equalTo(Ip.parse("192.0.2.1")));
      assertThat(group.getPreemptDelayMinimumSeconds(), equalTo(30));
      assertThat(group.getPreemptDelayReloadSeconds(), equalTo(40));
      assertThat(group.getPreemptDelaySyncSeconds(), equalTo(50));
      assertThat(group.getPriority(), equalTo(105));
      assertThat(group.getHelloIntervalMs(), equalTo(250));
      assertThat(group.getHoldTimeMs(), equalTo(750));
      assertThat(group.getTracks(), hasKeys(1, 2));
      assertThat(group.getTracks().get(1).getDecrement(), equalTo(10));
      assertThat(group.getTracks().get(2).getDecrement(), equalTo(20));
    }
  }

  @Test
  public void testInterfaceIpAddressConversion() throws IOException {
    String hostname = "nxos_interface_ip_address";
    String ifaceName = "Ethernet1/1";
    Configuration c = parseConfig(hostname);

    assertThat(
        c,
        hasInterface(
            ifaceName,
            allOf(
                hasAddress(ConcreteInterfaceAddress.parse("10.0.0.1/24")),
                hasAllAddresses(
                    containsInAnyOrder(
                        ConcreteInterfaceAddress.parse("10.0.0.1/24"),
                        ConcreteInterfaceAddress.parse("10.0.0.2/24"),
                        ConcreteInterfaceAddress.parse("10.0.0.3/24"))))));
  }

  @Test
  public void testInterfaceIpAddressExtraction() {
    String hostname = "nxos_interface_ip_address";
    String ifaceName = "Ethernet1/1";
    CiscoNxosConfiguration vc = parseVendorConfig(hostname);

    assertThat(vc.getInterfaces(), hasKey(ifaceName));

    Interface iface = vc.getInterfaces().get(ifaceName);
    InterfaceAddressWithAttributes primary =
        new InterfaceAddressWithAttributes(ConcreteInterfaceAddress.parse("10.0.0.1/24"));
    InterfaceAddressWithAttributes secondary2 =
        new InterfaceAddressWithAttributes(ConcreteInterfaceAddress.parse("10.0.0.2/24"));
    InterfaceAddressWithAttributes secondary3 =
        new InterfaceAddressWithAttributes(ConcreteInterfaceAddress.parse("10.0.0.3/24"));
    secondary3.setTag(3L);

    assertThat(iface.getAddress(), equalTo(primary));
    assertThat(iface.getSecondaryAddresses(), containsInAnyOrder(secondary2, secondary3));
  }

  @Test
  public void testInterfaceMulticastParsing() {
    // TODO: make into extraction test
    assertThat(parseVendorConfig("nxos_interface_multicast"), notNullValue());
  }

  @Test
  public void testInterfacePbrExtraction() {
    CiscoNxosConfiguration c = parseVendorConfig("nxos_interface_ip_policy");
    assertThat(c.getInterfaces().get("Ethernet1/1").getPbrPolicy(), equalTo("PBR_POLICY"));
  }

  @Test
  public void testInterfaceRangeConversion() throws IOException {
    String hostname = "nxos_interface_range";
    Configuration c = parseConfig(hostname);

    assertThat(
        c, hasInterfaces(hasKeys("Ethernet1/1", "Ethernet1/2", "Ethernet1/1.1", "Ethernet1/1.2")));
  }

  @Test
  public void testInterfaceRangeExtraction() {
    String hostname = "nxos_interface_range";
    CiscoNxosConfiguration vc = parseVendorConfig(hostname);

    assertThat(
        vc.getInterfaces(),
        hasKeys("Ethernet1/1", "Ethernet1/2", "Ethernet1/1.1", "Ethernet1/1.2"));
  }

  @Test
  public void testInterfaceSpanningTreeParsing() {
    // TODO: make into extraction test
    assertThat(parseVendorConfig("nxos_interface_spanning_tree"), notNullValue());
  }

  @Test
  public void testInterfaceSpeedConversion() throws IOException {
    String hostname = "nxos_interface_speed";
    Configuration c = parseConfig(hostname);

    assertThat(c.getAllInterfaces(), hasKeys("Ethernet1/1", "port-channel1"));
    {
      org.batfish.datamodel.Interface iface = c.getAllInterfaces().get("Ethernet1/1");
      assertThat(iface, hasSpeed(100E9D));
      assertThat(iface, hasBandwidth(100E9D));
    }
  }

  @Test
  public void testInterfaceSpeedExtraction() {
    String hostname = "nxos_interface_speed";
    CiscoNxosConfiguration vc = parseVendorConfig(hostname);

    assertThat(vc.getInterfaces(), hasKeys("Ethernet1/1", "port-channel1"));
    {
      Interface iface = vc.getInterfaces().get("Ethernet1/1");
      assertThat(iface.getSpeedMbps(), equalTo(100000));
    }
  }

  @Test
  public void testInterfaceStormControlParsing() {
    // TODO: make into extraction test
    assertThat(parseVendorConfig("nxos_interface_storm_control"), notNullValue());
  }

  @Test
  public void testInterfaceSwitchportConversion() throws IOException {
    String hostname = "nxos_interface_switchport";
    Configuration c = parseConfig(hostname);

    assertThat(
        c.getAllInterfaces(),
        hasKeys(
            "Ethernet1/1",
            "Ethernet1/2",
            "Ethernet1/2.1",
            "Ethernet1/2.2",
            "Ethernet1/3",
            "Ethernet1/4",
            "Ethernet1/5",
            "Ethernet1/6",
            "Ethernet1/7",
            "Ethernet1/8",
            "Ethernet1/9",
            "Ethernet1/10",
            "Ethernet1/11",
            "Ethernet1/12",
            "Ethernet1/13",
            "Ethernet1/14",
            "Ethernet1/15",
            "loopback0",
            "mgmt0",
            "port-channel1",
            "port-channel2",
            "port-channel2.1"));

    {
      org.batfish.datamodel.Interface iface = c.getAllInterfaces().get("Ethernet1/1");
      assertThat(iface, isActive());
      assertThat(iface.getSwitchportMode(), equalTo(SwitchportMode.ACCESS));
      assertThat(iface.getAccessVlan(), equalTo(1));
    }
    {
      org.batfish.datamodel.Interface iface = c.getAllInterfaces().get("loopback0");
      assertThat(iface, isActive());
      assertThat(iface.getSwitchportMode(), equalTo(SwitchportMode.NONE));
    }
    {
      org.batfish.datamodel.Interface iface = c.getAllInterfaces().get("mgmt0");
      // Management interfaces are blacklisted in post-processing
      assertThat(iface, isActive(false));
      assertThat(iface.getSwitchportMode(), equalTo(SwitchportMode.NONE));
    }
    {
      org.batfish.datamodel.Interface iface = c.getAllInterfaces().get("port-channel1");
      assertThat(iface, isActive(false));
      assertThat(iface.getSwitchportMode(), equalTo(SwitchportMode.ACCESS));
      assertThat(iface.getAccessVlan(), equalTo(1));
    }
    {
      org.batfish.datamodel.Interface iface = c.getAllInterfaces().get("Ethernet1/2");
      assertThat(iface, isActive());
      assertThat(iface.getSwitchportMode(), equalTo(SwitchportMode.NONE));
    }
    {
      org.batfish.datamodel.Interface iface = c.getAllInterfaces().get("Ethernet1/2.1");
      assertThat(iface, isActive(false));
      assertThat(iface.getSwitchportMode(), equalTo(SwitchportMode.NONE));
      assertThat(iface.getEncapsulationVlan(), nullValue());
    }
    {
      org.batfish.datamodel.Interface iface = c.getAllInterfaces().get("Ethernet1/2.2");
      assertThat(iface, isActive(false));
      assertThat(iface.getSwitchportMode(), equalTo(SwitchportMode.NONE));
      assertThat(iface.getEncapsulationVlan(), equalTo(2));
    }
    {
      org.batfish.datamodel.Interface iface = c.getAllInterfaces().get("port-channel2");
      assertThat(iface, isActive(false));
      assertThat(iface.getSwitchportMode(), equalTo(SwitchportMode.NONE));
    }
    {
      org.batfish.datamodel.Interface iface = c.getAllInterfaces().get("port-channel2.1");
      assertThat(iface, isActive(false));
      assertThat(iface.getSwitchportMode(), equalTo(SwitchportMode.NONE));
      assertThat(iface.getEncapsulationVlan(), nullValue());
    }
    {
      org.batfish.datamodel.Interface iface = c.getAllInterfaces().get("Ethernet1/3");
      assertThat(iface, isActive());
      assertThat(iface.getSwitchportMode(), equalTo(SwitchportMode.NONE));
    }
    {
      org.batfish.datamodel.Interface iface = c.getAllInterfaces().get("Ethernet1/4");
      assertThat(iface, isActive());
      assertThat(iface.getSwitchportMode(), equalTo(SwitchportMode.ACCESS));
      assertThat(iface.getAccessVlan(), equalTo(2));
    }
    {
      org.batfish.datamodel.Interface iface = c.getAllInterfaces().get("Ethernet1/5");
      assertThat(iface, isActive());
      assertThat(iface.getSwitchportMode(), equalTo(SwitchportMode.TRUNK));
      assertThat(iface.getNativeVlan(), equalTo(2));
      assertThat(iface.getAllowedVlans(), equalTo(IntegerSpace.of(Range.closed(1, 4094))));
    }
    {
      org.batfish.datamodel.Interface iface = c.getAllInterfaces().get("Ethernet1/6");
      assertThat(iface, isActive());
      assertThat(iface.getSwitchportMode(), equalTo(SwitchportMode.TRUNK));
      assertThat(iface.getNativeVlan(), equalTo(1));
      assertThat(iface.getAllowedVlans(), equalTo(IntegerSpace.of(Range.closed(1, 3))));
    }
    {
      org.batfish.datamodel.Interface iface = c.getAllInterfaces().get("Ethernet1/7");
      assertThat(iface, isActive());
      assertThat(iface.getSwitchportMode(), equalTo(SwitchportMode.TRUNK));
      assertThat(iface.getNativeVlan(), equalTo(1));
      assertThat(iface.getAllowedVlans(), equalTo(IntegerSpace.of(Range.closed(1, 4))));
    }
    {
      org.batfish.datamodel.Interface iface = c.getAllInterfaces().get("Ethernet1/8");
      assertThat(iface, isActive());
      assertThat(iface.getSwitchportMode(), equalTo(SwitchportMode.TRUNK));
      assertThat(iface.getNativeVlan(), equalTo(1));
      assertThat(iface.getAllowedVlans(), equalTo(IntegerSpace.of(Range.closed(1, 3966))));
    }
    {
      org.batfish.datamodel.Interface iface = c.getAllInterfaces().get("Ethernet1/9");
      assertThat(iface, isActive());
      assertThat(iface.getSwitchportMode(), equalTo(SwitchportMode.TRUNK));
      assertThat(iface.getNativeVlan(), equalTo(1));
      assertThat(iface.getAllowedVlans(), equalTo(IntegerSpace.EMPTY));
    }
    {
      org.batfish.datamodel.Interface iface = c.getAllInterfaces().get("Ethernet1/10");
      assertThat(iface, isActive());
      assertThat(iface.getSwitchportMode(), equalTo(SwitchportMode.TRUNK));
      assertThat(iface.getNativeVlan(), equalTo(1));
      assertThat(iface.getAllowedVlans(), equalTo(IntegerSpace.of(Range.closed(1, 2))));
    }
    {
      org.batfish.datamodel.Interface iface = c.getAllInterfaces().get("Ethernet1/11");
      assertThat(iface, isActive());
      assertThat(iface.getSwitchportMode(), equalTo(SwitchportMode.ACCESS));
      assertThat(iface.getAccessVlan(), equalTo(1));
    }
    // TODO: something with dot1q-tunnel, fex-fabric
    {
      org.batfish.datamodel.Interface iface = c.getAllInterfaces().get("Ethernet1/14");
      assertThat(iface, isActive());
      assertThat(iface.getSwitchportMode(), equalTo(SwitchportMode.TRUNK));
      assertThat(iface.getNativeVlan(), equalTo(1));
      assertThat(iface.getAllowedVlans(), equalTo(IntegerSpace.of(Range.closed(1, 4094))));
    }
    {
      org.batfish.datamodel.Interface iface = c.getAllInterfaces().get("Ethernet1/15");
      assertThat(iface, isActive());
      assertThat(iface.getSwitchportMode(), equalTo(SwitchportMode.ACCESS));
      assertThat(iface.getAccessVlan(), equalTo(1));
    }
  }

  @Test
  public void testInterfaceSwitchportExtraction() {
    String hostname = "nxos_interface_switchport";
    CiscoNxosConfiguration vc = parseVendorConfig(hostname);

    assertThat(
        vc.getInterfaces(),
        hasKeys(
            "Ethernet1/1",
            "Ethernet1/2",
            "Ethernet1/2.1",
            "Ethernet1/2.2",
            "Ethernet1/3",
            "Ethernet1/4",
            "Ethernet1/5",
            "Ethernet1/6",
            "Ethernet1/7",
            "Ethernet1/8",
            "Ethernet1/9",
            "Ethernet1/10",
            "Ethernet1/11",
            "Ethernet1/12",
            "Ethernet1/13",
            "Ethernet1/14",
            "Ethernet1/15",
            "loopback0",
            "mgmt0",
            "port-channel1",
            "port-channel2",
            "port-channel2.1"));

    {
      Interface iface = vc.getInterfaces().get("Ethernet1/1");
      assertFalse(iface.getShutdown());
      assertThat(iface.getSwitchportMode(), equalTo(SwitchportMode.ACCESS));
      assertThat(iface.getAccessVlan(), equalTo(1));
    }
    {
      Interface iface = vc.getInterfaces().get("loopback0");
      assertFalse(iface.getShutdown());
      assertThat(iface.getSwitchportMode(), equalTo(SwitchportMode.NONE));
    }
    {
      Interface iface = vc.getInterfaces().get("mgmt0");
      assertFalse(iface.getShutdown());
      assertThat(iface.getSwitchportMode(), equalTo(SwitchportMode.NONE));
    }
    {
      Interface iface = vc.getInterfaces().get("port-channel1");
      assertFalse(iface.getShutdown());
      assertThat(iface.getSwitchportMode(), equalTo(SwitchportMode.ACCESS));
      assertThat(iface.getAccessVlan(), equalTo(1));
    }
    {
      Interface iface = vc.getInterfaces().get("Ethernet1/2");
      assertFalse(iface.getShutdown());
      assertThat(iface.getSwitchportMode(), equalTo(SwitchportMode.NONE));
    }
    {
      Interface iface = vc.getInterfaces().get("Ethernet1/2.1");
      assertTrue(iface.getShutdown());
      assertThat(iface.getSwitchportMode(), equalTo(SwitchportMode.NONE));
      assertThat(iface.getEncapsulationVlan(), nullValue());
    }
    {
      Interface iface = vc.getInterfaces().get("Ethernet1/2.2");
      assertTrue(iface.getShutdown());
      assertThat(iface.getSwitchportMode(), equalTo(SwitchportMode.NONE));
      assertThat(iface.getEncapsulationVlan(), equalTo(2));
    }
    {
      Interface iface = vc.getInterfaces().get("port-channel2");
      assertFalse(iface.getShutdown());
      assertThat(iface.getSwitchportMode(), equalTo(SwitchportMode.NONE));
    }
    {
      Interface iface = vc.getInterfaces().get("port-channel2.1");
      assertTrue(iface.getShutdown());
      assertThat(iface.getSwitchportMode(), equalTo(SwitchportMode.NONE));
      assertThat(iface.getEncapsulationVlan(), nullValue());
    }
    {
      Interface iface = vc.getInterfaces().get("Ethernet1/3");
      assertFalse(iface.getShutdown());
      assertThat(iface.getSwitchportMode(), equalTo(SwitchportMode.NONE));
    }
    {
      Interface iface = vc.getInterfaces().get("Ethernet1/4");
      assertFalse(iface.getShutdown());
      assertThat(iface.getSwitchportMode(), equalTo(SwitchportMode.ACCESS));
      assertThat(iface.getAccessVlan(), equalTo(2));
    }
    {
      Interface iface = vc.getInterfaces().get("Ethernet1/5");
      assertFalse(iface.getShutdown());
      assertThat(iface.getSwitchportMode(), equalTo(SwitchportMode.TRUNK));
      assertThat(iface.getNativeVlan(), equalTo(2));
      assertThat(iface.getAllowedVlans(), equalTo(IntegerSpace.of(Range.closed(1, 4094))));
    }
    {
      Interface iface = vc.getInterfaces().get("Ethernet1/6");
      assertFalse(iface.getShutdown());
      assertThat(iface.getSwitchportMode(), equalTo(SwitchportMode.TRUNK));
      assertThat(iface.getNativeVlan(), equalTo(1));
      assertThat(iface.getAllowedVlans(), equalTo(IntegerSpace.of(Range.closed(1, 3))));
    }
    {
      Interface iface = vc.getInterfaces().get("Ethernet1/7");
      assertFalse(iface.getShutdown());
      assertThat(iface.getSwitchportMode(), equalTo(SwitchportMode.TRUNK));
      assertThat(iface.getNativeVlan(), equalTo(1));
      assertThat(iface.getAllowedVlans(), equalTo(IntegerSpace.of(Range.closed(1, 4))));
    }
    {
      Interface iface = vc.getInterfaces().get("Ethernet1/8");
      assertFalse(iface.getShutdown());
      assertThat(iface.getSwitchportMode(), equalTo(SwitchportMode.TRUNK));
      assertThat(iface.getNativeVlan(), equalTo(1));
      assertThat(iface.getAllowedVlans(), equalTo(IntegerSpace.of(Range.closed(1, 3966))));
    }
    {
      Interface iface = vc.getInterfaces().get("Ethernet1/9");
      assertFalse(iface.getShutdown());
      assertThat(iface.getSwitchportMode(), equalTo(SwitchportMode.TRUNK));
      assertThat(iface.getNativeVlan(), equalTo(1));
      assertThat(iface.getAllowedVlans(), equalTo(IntegerSpace.EMPTY));
    }
    {
      Interface iface = vc.getInterfaces().get("Ethernet1/10");
      assertFalse(iface.getShutdown());
      assertThat(iface.getSwitchportMode(), equalTo(SwitchportMode.TRUNK));
      assertThat(iface.getNativeVlan(), equalTo(1));
      assertThat(iface.getAllowedVlans(), equalTo(IntegerSpace.of(Range.closed(1, 2))));
    }
    {
      Interface iface = vc.getInterfaces().get("Ethernet1/11");
      assertFalse(iface.getShutdown());
      assertThat(iface.getSwitchportMode(), equalTo(SwitchportMode.ACCESS));
      assertThat(iface.getAccessVlan(), equalTo(1));
    }
    // TODO: something with dot1q-tunnel, fex-fabric
    {
      Interface iface = vc.getInterfaces().get("Ethernet1/14");
      assertFalse(iface.getShutdown());
      assertThat(iface.getSwitchportMode(), equalTo(SwitchportMode.TRUNK));
      assertThat(iface.getNativeVlan(), equalTo(1));
      assertThat(iface.getAllowedVlans(), equalTo(IntegerSpace.of(Range.closed(1, 4094))));
    }
    {
      Interface iface = vc.getInterfaces().get("Ethernet1/15");
      assertFalse(iface.getShutdown());
      assertThat(iface.getSwitchportMode(), equalTo(SwitchportMode.ACCESS));
      assertThat(iface.getAccessVlan(), equalTo(1));
    }
  }

  @Test
  public void testInterfaceSwitchportExtractionInvalid() {
    String hostname = "nxos_interface_switchport_invalid";
    CiscoNxosConfiguration vc = parseVendorConfig(hostname);

    assertThat(
        vc.getInterfaces(),
        hasKeys("Ethernet1/1", "Ethernet1/2", "Ethernet1/2.1", "Ethernet1/3", "Ethernet1/4"));

    {
      Interface iface = vc.getInterfaces().get("Ethernet1/1");
      assertFalse(iface.getShutdown());
      assertThat(iface.getSwitchportMode(), equalTo(SwitchportMode.ACCESS));
      assertThat(iface.getAccessVlan(), equalTo(1));
    }
    {
      Interface iface = vc.getInterfaces().get("Ethernet1/2.1");
      assertTrue(iface.getShutdown());
      assertThat(iface.getSwitchportMode(), equalTo(SwitchportMode.NONE));
      assertThat(iface.getEncapsulationVlan(), nullValue());
    }
    {
      Interface iface = vc.getInterfaces().get("Ethernet1/1");
      assertFalse(iface.getShutdown());
      assertThat(iface.getSwitchportMode(), equalTo(SwitchportMode.ACCESS));
      assertThat(iface.getAccessVlan(), equalTo(1));
    }
    {
      Interface iface = vc.getInterfaces().get("Ethernet1/1");
      assertFalse(iface.getShutdown());
      assertThat(iface.getSwitchportMode(), equalTo(SwitchportMode.ACCESS));
      assertThat(iface.getAccessVlan(), equalTo(1));
    }
  }

  @Test
  public void testInterfacePortChannelParsing() {
    // TODO: change to extraction test
    assertThat(parseVendorConfig("nxos_interface_port_channel"), notNullValue());
  }

  /**
   * A generic test that exercised basic interface property extraction and conversion.
   *
   * <p>Note that this should only be for <strong>simple</strong> properties; anything with many
   * cases deserves its own unit test. (See, e.g., {@link #testInterfaceSwitchportExtraction()}.
   */
  @Test
  public void testInterfaceProperties() throws Exception {
    Configuration c = parseConfig("nxos_interface_properties");
    assertThat(c, hasInterface("Ethernet1/1", any(org.batfish.datamodel.Interface.class)));

    org.batfish.datamodel.Interface eth11 = c.getAllInterfaces().get("Ethernet1/1");
    assertThat(
        eth11,
        allOf(
            hasDescription(
                "here is a description with punctuation! and IP address 1.2.3.4/24 etc."),
            hasMtu(9216)));
  }

  @Test
  public void testIpAccessListConversion() throws IOException {
    String hostname = "nxos_ip_access_list";
    Configuration c = parseConfig(hostname);
    BddTestbed tb = new BddTestbed(c.getIpAccessLists(), c.getIpSpaces());

    assertThat(
        c.getIpAccessLists(),
        hasKeys(
            "acl_global_options",
            "acl_indices",
            "acl_simple_protocols",
            "acl_common_ip_options_destination_ip",
            "acl_common_ip_options_source_ip",
            "acl_common_ip_options_dscp",
            "acl_common_ip_options_packet_length",
            "acl_common_ip_options_precedence",
            "acl_common_ip_options_ttl",
            "acl_common_ip_options_log",
            "acl_icmp",
            "acl_igmp",
            "acl_tcp_flags",
            "acl_tcp_flags_mask",
            "acl_tcp_destination_ports",
            "acl_tcp_destination_ports_named",
            "acl_tcp_source_ports",
            "acl_tcp_http_method",
            "acl_tcp_option_length",
            "acl_tcp_established",
            "acl_udp_destination_ports",
            "acl_udp_destination_ports_named",
            "acl_udp_source_ports",
            "acl_udp_vxlan",
            "acl_l4_fragments_semantics"));
    {
      org.batfish.datamodel.IpAccessList acl = c.getIpAccessLists().get("acl_global_options");
      assertThat(acl.getLines(), empty());
    }
    {
      org.batfish.datamodel.IpAccessList acl = c.getIpAccessLists().get("acl_indices");
      assertThat(
          acl.getLines().stream()
              .map(line -> toBDD(line.getMatchCondition()))
              .collect(ImmutableList.toImmutableList()),
          contains(
              toBDD(matchIpProtocol(1)),
              toBDD(matchIpProtocol(4)),
              toBDD(matchIpProtocol(2)),
              toBDD(matchIpProtocol(3))));
    }
    {
      org.batfish.datamodel.IpAccessList acl = c.getIpAccessLists().get("acl_simple_protocols");
      assertThat(
          acl.getLines().stream()
              .map(line -> toBDD(line.getMatchCondition()))
              .collect(ImmutableList.toImmutableList()),
          contains(
              toBDD(matchIpProtocol(IpProtocol.AHP)),
              toBDD(matchIpProtocol(IpProtocol.EIGRP)),
              toBDD(matchIpProtocol(IpProtocol.ESP)),
              toBDD(matchIpProtocol(IpProtocol.GRE)),
              toBDD(AclLineMatchExprs.TRUE),
              toBDD(matchIpProtocol(IpProtocol.IPIP)),
              toBDD(matchIpProtocol(IpProtocol.OSPF)),
              toBDD(matchIpProtocol(IpProtocol.IPCOMP)),
              toBDD(matchIpProtocol(IpProtocol.PIM)),
              toBDD(matchIpProtocol(1))));
    }
    {
      org.batfish.datamodel.IpAccessList acl =
          c.getIpAccessLists().get("acl_common_ip_options_destination_ip");
      assertThat(
          acl.getLines().stream()
              .map(line -> tb.toBDD(line.getMatchCondition()))
              .collect(ImmutableList.toImmutableList()),
          contains(
              tb.toBDD(matchDst(ipWithWildcardMask(Ip.parse("10.0.0.0"), Ip.parse("0.0.0.255")))),
              tb.toBDD(matchDst(Prefix.parse("10.0.1.0/24"))),
              tb.toBDD(matchDst(Ip.parse("10.0.5.5"))),
              tb.toBDD(matchDst(Ip.parse("10.0.2.2"))),
              tb.toBDD(AclLineMatchExprs.TRUE)));
    }
    {
      org.batfish.datamodel.IpAccessList acl =
          c.getIpAccessLists().get("acl_common_ip_options_source_ip");
      assertThat(
          acl.getLines().stream()
              .map(line -> tb.toBDD(line.getMatchCondition()))
              .collect(ImmutableList.toImmutableList()),
          contains(
              tb.toBDD(matchSrc(ipWithWildcardMask(Ip.parse("10.0.0.0"), Ip.parse("0.0.0.255")))),
              tb.toBDD(matchSrc(Prefix.parse("10.0.1.0/24"))),
              tb.toBDD(matchSrc(Ip.parse("10.0.5.6"))),
              tb.toBDD(matchSrc(Ip.parse("10.0.2.2"))),
              tb.toBDD(AclLineMatchExprs.TRUE)));
    }
    {
      org.batfish.datamodel.IpAccessList acl =
          c.getIpAccessLists().get("acl_common_ip_options_dscp");
      assertThat(
          acl.getLines().stream()
              .map(line -> toBDD(line.getMatchCondition()))
              .collect(ImmutableList.toImmutableList()),
          contains(
              toBDD(matchDscp(1)),
              toBDD(matchDscp(DscpType.AF11)),
              toBDD(matchDscp(DscpType.AF12)),
              toBDD(matchDscp(DscpType.AF13)),
              toBDD(matchDscp(DscpType.AF21)),
              toBDD(matchDscp(DscpType.AF22)),
              toBDD(matchDscp(DscpType.AF23)),
              toBDD(matchDscp(DscpType.AF31)),
              toBDD(matchDscp(DscpType.AF32)),
              toBDD(matchDscp(DscpType.AF33)),
              toBDD(matchDscp(DscpType.AF41)),
              toBDD(matchDscp(DscpType.AF42)),
              toBDD(matchDscp(DscpType.AF43)),
              toBDD(matchDscp(DscpType.CS1)),
              toBDD(matchDscp(DscpType.CS2)),
              toBDD(matchDscp(DscpType.CS3)),
              toBDD(matchDscp(DscpType.CS4)),
              toBDD(matchDscp(DscpType.CS5)),
              toBDD(matchDscp(DscpType.CS6)),
              toBDD(matchDscp(DscpType.CS7)),
              toBDD(matchDscp(DscpType.DEFAULT)),
              toBDD(matchDscp(DscpType.EF))));
    }
    // ignore 'log' option
    {
      org.batfish.datamodel.IpAccessList acl =
          c.getIpAccessLists().get("acl_common_ip_options_packet_length");
      assertThat(
          acl.getLines().stream()
              .map(line -> toBDD(line.getMatchCondition()))
              .collect(ImmutableList.toImmutableList()),
          contains(
              toBDD(matchPacketLength(100)),
              toBDD(matchPacketLength(IntegerSpace.of(Range.closed(0, 199)))),
              toBDD(
                  matchPacketLength(
                      IntegerSpace.of(Range.closed(300, Integer.MAX_VALUE))
                          .intersection(PACKET_LENGTH_RANGE))),
              toBDD(matchPacketLength(PACKET_LENGTH_RANGE.difference(IntegerSpace.of(400)))),
              toBDD(matchPacketLength(IntegerSpace.of(Range.closed(500, 600))))));
    }
    // TODO: support precedence matching
    // TODO: support TTL matching
    {
      org.batfish.datamodel.IpAccessList acl = c.getIpAccessLists().get("acl_icmp");
      // check behavior for initial fragments only
      assertThat(
          acl.getLines().stream()
              .map(line -> toIfBDD(line.getMatchCondition()))
              .collect(ImmutableList.toImmutableList()),
          contains(
              toIcmpIfBDD(matchIcmpType(0)),
              toIcmpIfBDD(matchIcmp(1, 2)),
              toIcmpIfBDD(
                  matchIcmp(
                      IcmpType.DESTINATION_UNREACHABLE,
                      IcmpCode.COMMUNICATION_ADMINISTRATIVELY_PROHIBITED)),
              toIcmpIfBDD(matchIcmpType(IcmpType.ALTERNATE_ADDRESS)),
              toIcmpIfBDD(matchIcmpType(IcmpType.CONVERSION_ERROR)),
              toIcmpIfBDD(
                  matchIcmp(
                      IcmpType.DESTINATION_UNREACHABLE, IcmpCode.DESTINATION_HOST_PROHIBITED)),
              toIcmpIfBDD(
                  matchIcmp(
                      IcmpType.DESTINATION_UNREACHABLE, IcmpCode.DESTINATION_NETWORK_PROHIBITED)),
              toIcmpIfBDD(matchIcmpType(IcmpType.ECHO_REQUEST)),
              toIcmpIfBDD(matchIcmpType(IcmpType.ECHO_REPLY)),
              toIcmpIfBDD(matchIcmpType(IcmpType.PARAMETER_PROBLEM)),
              toIcmpIfBDD(
                  matchIcmp(IcmpType.DESTINATION_UNREACHABLE, IcmpCode.SOURCE_HOST_ISOLATED)),
              toIcmpIfBDD(
                  matchIcmp(IcmpType.DESTINATION_UNREACHABLE, IcmpCode.HOST_PRECEDENCE_VIOLATION)),
              toIcmpIfBDD(matchIcmp(IcmpType.REDIRECT_MESSAGE, IcmpCode.HOST_ERROR)),
              toIcmpIfBDD(matchIcmp(IcmpType.REDIRECT_MESSAGE, IcmpCode.TOS_AND_HOST_ERROR)),
              toIcmpIfBDD(
                  matchIcmp(IcmpType.DESTINATION_UNREACHABLE, IcmpCode.HOST_UNREACHABLE_FOR_TOS)),
              toIcmpIfBDD(
                  matchIcmp(IcmpType.DESTINATION_UNREACHABLE, IcmpCode.DESTINATION_HOST_UNKNOWN)),
              toIcmpIfBDD(matchIcmp(IcmpType.DESTINATION_UNREACHABLE, IcmpCode.HOST_UNREACHABLE)),
              toIcmpIfBDD(matchIcmpType(IcmpType.INFO_REPLY)),
              toIcmpIfBDD(matchIcmpType(IcmpType.INFO_REQUEST)),
              toIcmpIfBDD(matchIcmpType(IcmpType.MASK_REPLY)),
              toIcmpIfBDD(matchIcmpType(IcmpType.MASK_REQUEST)),
              toIcmpIfBDD(matchIcmpType(IcmpType.MOBILE_REDIRECT)),
              toIcmpIfBDD(matchIcmp(IcmpType.REDIRECT_MESSAGE, IcmpCode.NETWORK_ERROR)),
              toIcmpIfBDD(matchIcmp(IcmpType.REDIRECT_MESSAGE, IcmpCode.TOS_AND_NETWORK_ERROR)),
              toIcmpIfBDD(
                  matchIcmp(
                      IcmpType.DESTINATION_UNREACHABLE, IcmpCode.NETWORK_UNREACHABLE_FOR_TOS)),
              toIcmpIfBDD(
                  matchIcmp(IcmpType.DESTINATION_UNREACHABLE, IcmpCode.NETWORK_UNREACHABLE)),
              toIcmpIfBDD(
                  matchIcmp(
                      IcmpType.DESTINATION_UNREACHABLE, IcmpCode.DESTINATION_NETWORK_UNKNOWN)),
              toIcmpIfBDD(matchIcmp(IcmpType.PARAMETER_PROBLEM, IcmpCode.BAD_LENGTH)),
              toIcmpIfBDD(matchIcmp(IcmpType.PARAMETER_PROBLEM, IcmpCode.REQUIRED_OPTION_MISSING)),
              toIcmpIfBDD(
                  matchIcmp(IcmpType.DESTINATION_UNREACHABLE, IcmpCode.FRAGMENTATION_NEEDED)),
              toIcmpIfBDD(matchIcmp(IcmpType.PARAMETER_PROBLEM, IcmpCode.INVALID_IP_HEADER)),
              toIcmpIfBDD(matchIcmp(IcmpType.DESTINATION_UNREACHABLE, IcmpCode.PORT_UNREACHABLE)),
              toIcmpIfBDD(
                  matchIcmp(
                      IcmpType.DESTINATION_UNREACHABLE, IcmpCode.PRECEDENCE_CUTOFF_IN_EFFECT)),
              toIcmpIfBDD(
                  matchIcmp(IcmpType.DESTINATION_UNREACHABLE, IcmpCode.PROTOCOL_UNREACHABLE)),
              toIcmpIfBDD(
                  matchIcmp(
                      IcmpType.TIME_EXCEEDED, IcmpCode.TIME_EXCEEDED_DURING_FRAGMENT_REASSEMBLY)),
              toIcmpIfBDD(matchIcmpType(IcmpType.REDIRECT_MESSAGE)),
              toIcmpIfBDD(matchIcmpType(IcmpType.ROUTER_ADVERTISEMENT)),
              toIcmpIfBDD(matchIcmpType(IcmpType.ROUTER_SOLICITATION)),
              toIcmpIfBDD(matchIcmpType(IcmpType.SOURCE_QUENCH)),
              toIcmpIfBDD(
                  matchIcmp(IcmpType.DESTINATION_UNREACHABLE, IcmpCode.SOURCE_ROUTE_FAILED)),
              toIcmpIfBDD(matchIcmpType(IcmpType.TIME_EXCEEDED)),
              toIcmpIfBDD(matchIcmpType(IcmpType.TIMESTAMP_REPLY)),
              toIcmpIfBDD(matchIcmpType(IcmpType.TIMESTAMP_REQUEST)),
              toIcmpIfBDD(matchIcmpType(IcmpType.TRACEROUTE)),
              toIcmpIfBDD(matchIcmp(IcmpType.TIME_EXCEEDED, IcmpCode.TTL_EQ_ZERO_DURING_TRANSIT)),
              toIcmpIfBDD(matchIcmpType(IcmpType.DESTINATION_UNREACHABLE))));
    }
    // TODO: support IGMP option matching
    {
      org.batfish.datamodel.IpAccessList acl =
          c.getIpAccessLists().get("acl_tcp_destination_ports");
      // check behavior for initial fragments only
      assertThat(
          acl.getLines().stream()
              .map(line -> toIfBDD(line.getMatchCondition()))
              .collect(ImmutableList.toImmutableList()),
          contains(
              toTcpIfBDD(matchDstPort(1)),
              toTcpIfBDD(
                  matchDstPort(
                      TCP_PORT_RANGE.intersection(
                          IntegerSpace.of(Range.closed(6, Integer.MAX_VALUE))))),
              toTcpIfBDD(matchDstPort(IntegerSpace.of(Range.closed(0, 9)))),
              toTcpIfBDD(matchDstPort(TCP_PORT_RANGE.difference(IntegerSpace.of(15)))),
              toTcpIfBDD(AclLineMatchExprs.FALSE), // TODO: support portgroup
              toTcpIfBDD(matchDstPort(IntegerSpace.of(Range.closed(20, 25))))));
    }
    {
      org.batfish.datamodel.IpAccessList acl =
          c.getIpAccessLists().get("acl_tcp_destination_ports_named");
      // check behavior for initial fragments only
      assertThat(
          acl.getLines().stream()
              .map(line -> toIfBDD(line.getMatchCondition()))
              .collect(ImmutableList.toImmutableList()),
          contains(
              toTcpIfBDD(matchDstPort(NamedPort.BGP.number())),
              toTcpIfBDD(matchDstPort(NamedPort.CHARGEN.number())),
              toTcpIfBDD(matchDstPort(NamedPort.CMDtcp_OR_SYSLOGudp.number())),
              toTcpIfBDD(matchDstPort(NamedPort.DAYTIME.number())),
              toTcpIfBDD(matchDstPort(NamedPort.DISCARD.number())),
              toTcpIfBDD(matchDstPort(NamedPort.DOMAIN.number())),
              toTcpIfBDD(matchDstPort(NamedPort.DRIP.number())),
              toTcpIfBDD(matchDstPort(NamedPort.ECHO.number())),
              toTcpIfBDD(matchDstPort(NamedPort.BIFFudp_OR_EXECtcp.number())),
              toTcpIfBDD(matchDstPort(NamedPort.FINGER.number())),
              toTcpIfBDD(matchDstPort(NamedPort.FTP.number())),
              toTcpIfBDD(matchDstPort(NamedPort.FTP_DATA.number())),
              toTcpIfBDD(matchDstPort(NamedPort.GOPHER.number())),
              toTcpIfBDD(matchDstPort(NamedPort.HOSTNAME.number())),
              toTcpIfBDD(matchDstPort(NamedPort.IDENT.number())),
              toTcpIfBDD(matchDstPort(NamedPort.IRC.number())),
              toTcpIfBDD(matchDstPort(NamedPort.KLOGIN.number())),
              toTcpIfBDD(matchDstPort(NamedPort.KSHELL.number())),
              toTcpIfBDD(matchDstPort(NamedPort.LOGINtcp_OR_WHOudp.number())),
              toTcpIfBDD(matchDstPort(NamedPort.LPD.number())),
              toTcpIfBDD(matchDstPort(NamedPort.NNTP.number())),
              toTcpIfBDD(matchDstPort(NamedPort.PIM_AUTO_RP.number())),
              toTcpIfBDD(matchDstPort(NamedPort.POP2.number())),
              toTcpIfBDD(matchDstPort(NamedPort.POP3.number())),
              toTcpIfBDD(matchDstPort(NamedPort.SMTP.number())),
              toTcpIfBDD(matchDstPort(NamedPort.SUNRPC.number())),
              toTcpIfBDD(matchDstPort(NamedPort.TACACS.number())),
              toTcpIfBDD(matchDstPort(NamedPort.TALK.number())),
              toTcpIfBDD(matchDstPort(NamedPort.TELNET.number())),
              toTcpIfBDD(matchDstPort(NamedPort.TIME.number())),
              toTcpIfBDD(matchDstPort(NamedPort.UUCP.number())),
              toTcpIfBDD(matchDstPort(NamedPort.WHOIS.number())),
              toTcpIfBDD(matchDstPort(NamedPort.HTTP.number()))));
    }
    {
      org.batfish.datamodel.IpAccessList acl = c.getIpAccessLists().get("acl_tcp_source_ports");
      // check behavior for initial fragments only
      assertThat(
          acl.getLines().stream()
              .map(line -> toIfBDD(line.getMatchCondition()))
              .collect(ImmutableList.toImmutableList()),
          contains(
              toTcpIfBDD(matchSrcPort(1)),
              toTcpIfBDD(
                  matchSrcPort(
                      TCP_PORT_RANGE.intersection(
                          IntegerSpace.of(Range.closed(6, Integer.MAX_VALUE))))),
              toTcpIfBDD(matchSrcPort(IntegerSpace.of(Range.closed(0, 9)))),
              toTcpIfBDD(matchSrcPort(TCP_PORT_RANGE.difference(IntegerSpace.of(15)))),
              toTcpIfBDD(AclLineMatchExprs.FALSE), // TODO: support portgroup
              toTcpIfBDD(matchSrcPort(IntegerSpace.of(Range.closed(20, 25))))));
    }
    // TODO: support HTTP method matching
    {
      org.batfish.datamodel.IpAccessList acl = c.getIpAccessLists().get("acl_tcp_flags");
      TcpFlagsMatchConditions.Builder conditions =
          TcpFlagsMatchConditions.builder()
              .setUseAck(true)
              .setUseCwr(false)
              .setUseEce(false)
              .setUseFin(true)
              .setUsePsh(true)
              .setUseRst(true)
              .setUseSyn(true)
              .setUseUrg(true);
      // check behavior for initial fragments only
      assertThat(
          acl.getLines().stream()
              .map(line -> toIfBDD(line.getMatchCondition()))
              .collect(ImmutableList.toImmutableList()),
          contains(
              toTcpIfBDD(
                  matchTcpFlags(
                      conditions.setTcpFlags(TcpFlags.builder().setAck(true).build()).build())),
              toTcpIfBDD(
                  matchTcpFlags(
                      conditions.setTcpFlags(TcpFlags.builder().setFin(true).build()).build())),
              toTcpIfBDD(
                  matchTcpFlags(
                      conditions.setTcpFlags(TcpFlags.builder().setPsh(true).build()).build())),
              toTcpIfBDD(
                  matchTcpFlags(
                      conditions.setTcpFlags(TcpFlags.builder().setRst(true).build()).build())),
              toTcpIfBDD(
                  matchTcpFlags(
                      conditions.setTcpFlags(TcpFlags.builder().setSyn(true).build()).build())),
              toTcpIfBDD(
                  matchTcpFlags(
                      conditions.setTcpFlags(TcpFlags.builder().setUrg(true).build()).build()))));
    }
    {
      org.batfish.datamodel.IpAccessList acl = c.getIpAccessLists().get("acl_tcp_flags_mask");
      // check behavior for initial fragments only
      assertThat(
          acl.getLines().stream()
              .map(line -> toIfBDD(line.getMatchCondition()))
              .collect(ImmutableList.toImmutableList()),
          contains(
              toTcpIfBDD(
                  matchTcpFlags(
                      TcpFlagsMatchConditions.builder()
                          .setUseAck(true)
                          .setTcpFlags(TcpFlags.builder().setAck(true).build())
                          .build()))));
    }
    // TODO: support tcp option length
    {
      org.batfish.datamodel.IpAccessList acl = c.getIpAccessLists().get("acl_tcp_established");
      // check behavior for initial fragments only
      assertThat(
          acl.getLines().stream()
              .map(line -> toIfBDD(line.getMatchCondition()))
              .collect(ImmutableList.toImmutableList()),
          contains(
              toTcpIfBDD(
                  matchTcpFlags(
                      TcpFlagsMatchConditions.builder()
                          .setUseAck(true)
                          .setTcpFlags(TcpFlags.builder().setAck(true).build())
                          .build(),
                      TcpFlagsMatchConditions.builder()
                          .setUseRst(true)
                          .setTcpFlags(TcpFlags.builder().setRst(true).build())
                          .build()))));
    }
    {
      org.batfish.datamodel.IpAccessList acl =
          c.getIpAccessLists().get("acl_udp_destination_ports");
      // check behavior for initial fragments only
      assertThat(
          acl.getLines().stream()
              .map(line -> toIfBDD(line.getMatchCondition()))
              .collect(ImmutableList.toImmutableList()),
          contains(
              toUdpIfBDD(matchDstPort(1)),
              toUdpIfBDD(
                  matchDstPort(
                      UDP_PORT_RANGE.intersection(
                          IntegerSpace.of(Range.closed(6, Integer.MAX_VALUE))))),
              toUdpIfBDD(matchDstPort(IntegerSpace.of(Range.closed(0, 9)))),
              toUdpIfBDD(matchDstPort(UDP_PORT_RANGE.difference(IntegerSpace.of(15)))),
              toUdpIfBDD(AclLineMatchExprs.FALSE), // TODO: support portgroup
              toUdpIfBDD(matchDstPort(IntegerSpace.of(Range.closed(20, 25))))));
    }
    {
      org.batfish.datamodel.IpAccessList acl =
          c.getIpAccessLists().get("acl_udp_destination_ports_named");
      // check behavior for initial fragments only
      assertThat(
          acl.getLines().stream()
              .map(line -> toIfBDD(line.getMatchCondition()))
              .collect(ImmutableList.toImmutableList()),
          contains(
              toUdpIfBDD(matchDstPort(NamedPort.BIFFudp_OR_EXECtcp.number())),
              toUdpIfBDD(matchDstPort(NamedPort.BOOTPC.number())),
              toUdpIfBDD(matchDstPort(NamedPort.BOOTPS_OR_DHCP.number())),
              toUdpIfBDD(matchDstPort(NamedPort.DISCARD.number())),
              toUdpIfBDD(matchDstPort(NamedPort.DNSIX.number())),
              toUdpIfBDD(matchDstPort(NamedPort.DOMAIN.number())),
              toUdpIfBDD(matchDstPort(NamedPort.ECHO.number())),
              toUdpIfBDD(matchDstPort(NamedPort.ISAKMP.number())),
              toUdpIfBDD(matchDstPort(NamedPort.MOBILE_IP_AGENT.number())),
              toUdpIfBDD(matchDstPort(NamedPort.NAMESERVER.number())),
              toUdpIfBDD(matchDstPort(NamedPort.NETBIOS_DGM.number())),
              toUdpIfBDD(matchDstPort(NamedPort.NETBIOS_NS.number())),
              toUdpIfBDD(matchDstPort(NamedPort.NETBIOS_SSN.number())),
              toUdpIfBDD(matchDstPort(NamedPort.NON500_ISAKMP.number())),
              toUdpIfBDD(matchDstPort(NamedPort.NTP.number())),
              toUdpIfBDD(matchDstPort(NamedPort.PIM_AUTO_RP.number())),
              toUdpIfBDD(matchDstPort(NamedPort.EFStcp_OR_RIPudp.number())),
              toUdpIfBDD(matchDstPort(NamedPort.SNMP.number())),
              toUdpIfBDD(matchDstPort(NamedPort.SNMPTRAP.number())),
              toUdpIfBDD(matchDstPort(NamedPort.SUNRPC.number())),
              toUdpIfBDD(matchDstPort(NamedPort.CMDtcp_OR_SYSLOGudp.number())),
              toUdpIfBDD(matchDstPort(NamedPort.TACACS.number())),
              toUdpIfBDD(matchDstPort(NamedPort.TALK.number())),
              toUdpIfBDD(matchDstPort(NamedPort.TFTP.number())),
              toUdpIfBDD(matchDstPort(NamedPort.TIME.number())),
              toUdpIfBDD(matchDstPort(NamedPort.LOGINtcp_OR_WHOudp.number())),
              toUdpIfBDD(matchDstPort(NamedPort.XDMCP.number()))));
    }
    {
      org.batfish.datamodel.IpAccessList acl = c.getIpAccessLists().get("acl_udp_source_ports");
      // check behavior for initial fragments only
      assertThat(
          acl.getLines().stream()
              .map(line -> toIfBDD(line.getMatchCondition()))
              .collect(ImmutableList.toImmutableList()),
          contains(
              toUdpIfBDD(matchSrcPort(1)),
              toUdpIfBDD(
                  matchSrcPort(
                      UDP_PORT_RANGE.intersection(
                          IntegerSpace.of(Range.closed(6, Integer.MAX_VALUE))))),
              toUdpIfBDD(matchSrcPort(IntegerSpace.of(Range.closed(0, 9)))),
              toUdpIfBDD(matchSrcPort(UDP_PORT_RANGE.difference(IntegerSpace.of(15)))),
              toUdpIfBDD(AclLineMatchExprs.FALSE), // TODO: support portgroup
              toUdpIfBDD(matchSrcPort(IntegerSpace.of(Range.closed(20, 25))))));
    }
    // TODO: support UDP VXLAN matching
    {
      org.batfish.datamodel.IpAccessList acl =
          c.getIpAccessLists().get("acl_l4_fragments_semantics");
      // check behavior for initial fragments
      assertThat(
          acl.getLines().stream()
              .map(line -> toIfBDD(line.getMatchCondition()))
              .collect(ImmutableList.toImmutableList()),
          contains(
              toIcmpIfBDD(AclLineMatchExprs.and(matchSrc(Ip.parse("192.0.2.1")), matchIcmpType(0))),
              toIcmpIfBDD(AclLineMatchExprs.and(matchSrc(Ip.parse("192.0.2.1")), matchIcmpType(1))),
              toIfBDD(AclLineMatchExprs.and(matchSrc(Ip.parse("192.0.2.1")), matchIpProtocol(2))),
              toIfBDD(AclLineMatchExprs.and(matchSrc(Ip.parse("192.0.2.1")), matchIpProtocol(3))),
              toBDD(AclLineMatchExprs.FALSE),
              toBDD(AclLineMatchExprs.FALSE)));

      // check behavior for non-initial fragments
      assertThat(
          acl.getLines().stream()
              .map(line -> toNonIfBDD(line.getMatchCondition()))
              .collect(ImmutableList.toImmutableList()),
          contains(
              toNonIfBDD(
                  AclLineMatchExprs.and(
                      matchSrc(Ip.parse("192.0.2.1")), matchIpProtocol(IpProtocol.ICMP))),
              toBDD(AclLineMatchExprs.FALSE),
              toNonIfBDD(
                  AclLineMatchExprs.and(matchSrc(Ip.parse("192.0.2.1")), matchIpProtocol(2))),
              toNonIfBDD(
                  AclLineMatchExprs.and(matchSrc(Ip.parse("192.0.2.1")), matchIpProtocol(3))),
              toNonIfBDD(
                  AclLineMatchExprs.and(matchSrc(Ip.parse("192.0.2.1")), matchIpProtocol(4))),
              toNonIfBDD(
                  AclLineMatchExprs.and(matchSrc(Ip.parse("192.0.2.1")), matchIpProtocol(5)))));
    }
  }

  @Test
  public void testIpAccessListExtraction() {
    String hostname = "nxos_ip_access_list";
    CiscoNxosConfiguration vc = parseVendorConfig(hostname);

    assertThat(
        vc.getIpAccessLists(),
        hasKeys(
            "acl_global_options",
            "acl_indices",
            "acl_simple_protocols",
            "acl_common_ip_options_destination_ip",
            "acl_common_ip_options_source_ip",
            "acl_common_ip_options_dscp",
            "acl_common_ip_options_packet_length",
            "acl_common_ip_options_precedence",
            "acl_common_ip_options_ttl",
            "acl_common_ip_options_log",
            "acl_icmp",
            "acl_igmp",
            "acl_tcp_flags",
            "acl_tcp_flags_mask",
            "acl_tcp_destination_ports",
            "acl_tcp_destination_ports_named",
            "acl_tcp_source_ports",
            "acl_tcp_http_method",
            "acl_tcp_option_length",
            "acl_tcp_established",
            "acl_udp_destination_ports",
            "acl_udp_destination_ports_named",
            "acl_udp_source_ports",
            "acl_udp_vxlan",
            "acl_l4_fragments_semantics"));
    {
      IpAccessList acl = vc.getIpAccessLists().get("acl_global_options");
      assertThat(acl.getFragmentsBehavior(), equalTo(FragmentsBehavior.PERMIT_ALL));
      assertThat(acl.getLines(), anEmptyMap());
    }
    {
      IpAccessList acl = vc.getIpAccessLists().get("acl_indices");
      assertThat(acl.getFragmentsBehavior(), equalTo(FragmentsBehavior.DEFAULT));
      // check keySet directly to test iteration order
      assertThat(acl.getLines().keySet(), contains(1L, 10L, 13L, 15L, 25L, 35L));
    }
    {
      IpAccessList acl = vc.getIpAccessLists().get("acl_simple_protocols");
      assertThat(acl.getFragmentsBehavior(), equalTo(FragmentsBehavior.DEFAULT));
      assertThat(
          acl.getLines().values().stream()
              .map(ActionIpAccessListLine.class::cast)
              .map(ActionIpAccessListLine::getProtocol)
              .collect(Collectors.toList()), // cannot use immutable list because of null value
          contains(
              equalTo(IpProtocol.AHP),
              equalTo(IpProtocol.EIGRP),
              equalTo(IpProtocol.ESP),
              equalTo(IpProtocol.GRE),
              nullValue(),
              equalTo(IpProtocol.IPIP),
              equalTo(IpProtocol.OSPF),
              equalTo(IpProtocol.IPCOMP),
              equalTo(IpProtocol.PIM),
              equalTo(IpProtocol.fromNumber(1))));
    }
    {
      IpAccessList acl = vc.getIpAccessLists().get("acl_common_ip_options_destination_ip");
      Iterator<IpAddressSpec> specs =
          acl.getLines().values().stream()
              .map(ActionIpAccessListLine.class::cast)
              .map(ActionIpAccessListLine::getDstAddressSpec)
              .collect(ImmutableList.toImmutableList())
              .iterator();
      IpAddressSpec spec;

      spec = specs.next();
      assertThat(
          ((LiteralIpAddressSpec) spec).getIpSpace().accept(DST_IP_BDD),
          equalTo(
              ipWithWildcardMask(Ip.parse("10.0.0.0"), Ip.parse("0.0.0.255"))
                  .toIpSpace()
                  .accept(DST_IP_BDD)));

      spec = specs.next();
      assertThat(
          ((LiteralIpAddressSpec) spec).getIpSpace().accept(DST_IP_BDD),
          equalTo(Prefix.parse("10.0.1.0/24").toIpSpace().accept(DST_IP_BDD)));

      spec = specs.next();
      assertThat(((AddrGroupIpAddressSpec) spec).getName(), equalTo("mydstaddrgroup"));

      spec = specs.next();
      assertThat(
          ((LiteralIpAddressSpec) spec).getIpSpace().accept(DST_IP_BDD),
          equalTo(Ip.parse("10.0.2.2").toIpSpace().accept(DST_IP_BDD)));

      spec = specs.next();
      assertThat(
          ((LiteralIpAddressSpec) spec).getIpSpace().accept(DST_IP_BDD),
          equalTo(UniverseIpSpace.INSTANCE.accept(DST_IP_BDD)));
    }
    {
      IpAccessList acl = vc.getIpAccessLists().get("acl_common_ip_options_source_ip");
      Iterator<IpAddressSpec> specs =
          acl.getLines().values().stream()
              .map(ActionIpAccessListLine.class::cast)
              .map(ActionIpAccessListLine::getSrcAddressSpec)
              .collect(ImmutableList.toImmutableList())
              .iterator();
      IpAddressSpec spec;

      spec = specs.next();
      assertThat(
          ((LiteralIpAddressSpec) spec).getIpSpace().accept(SRC_IP_BDD),
          equalTo(
              ipWithWildcardMask(Ip.parse("10.0.0.0"), Ip.parse("0.0.0.255"))
                  .toIpSpace()
                  .accept(SRC_IP_BDD)));

      spec = specs.next();
      assertThat(
          ((LiteralIpAddressSpec) spec).getIpSpace().accept(SRC_IP_BDD),
          equalTo(Prefix.parse("10.0.1.0/24").toIpSpace().accept(SRC_IP_BDD)));

      spec = specs.next();
      assertThat(((AddrGroupIpAddressSpec) spec).getName(), equalTo("mysrcaddrgroup"));

      spec = specs.next();
      assertThat(
          ((LiteralIpAddressSpec) spec).getIpSpace().accept(SRC_IP_BDD),
          equalTo(Ip.parse("10.0.2.2").toIpSpace().accept(SRC_IP_BDD)));

      spec = specs.next();
      assertThat(
          ((LiteralIpAddressSpec) spec).getIpSpace().accept(SRC_IP_BDD),
          equalTo(UniverseIpSpace.INSTANCE.accept(SRC_IP_BDD)));
    }
    {
      IpAccessList acl = vc.getIpAccessLists().get("acl_common_ip_options_dscp");
      assertThat(
          acl.getLines().values().stream()
              .map(ActionIpAccessListLine.class::cast)
              .map(ActionIpAccessListLine::getL3Options)
              .map(Layer3Options::getDscp)
              .collect(ImmutableList.toImmutableList()),
          contains(
              1,
              DscpType.AF11.number(),
              DscpType.AF12.number(),
              DscpType.AF13.number(),
              DscpType.AF21.number(),
              DscpType.AF22.number(),
              DscpType.AF23.number(),
              DscpType.AF31.number(),
              DscpType.AF32.number(),
              DscpType.AF33.number(),
              DscpType.AF41.number(),
              DscpType.AF42.number(),
              DscpType.AF43.number(),
              DscpType.CS1.number(),
              DscpType.CS2.number(),
              DscpType.CS3.number(),
              DscpType.CS4.number(),
              DscpType.CS5.number(),
              DscpType.CS6.number(),
              DscpType.CS7.number(),
              DscpType.DEFAULT.number(),
              DscpType.EF.number()));
    }
    {
      IpAccessList acl = vc.getIpAccessLists().get("acl_common_ip_options_log");
      Iterator<IpAccessListLine> lines = acl.getLines().values().iterator();
      IpAccessListLine line;
      line = lines.next();
      assertTrue(((ActionIpAccessListLine) line).getLog());
    }
    {
      IpAccessList acl = vc.getIpAccessLists().get("acl_common_ip_options_packet_length");
      assertThat(
          acl.getLines().values().stream()
              .map(ActionIpAccessListLine.class::cast)
              .map(ActionIpAccessListLine::getL3Options)
              .map(Layer3Options::getPacketLength)
              .collect(ImmutableList.toImmutableList()),
          contains(
              IntegerSpace.of(100),
              IntegerSpace.of(Range.closed(20, 199)),
              IntegerSpace.of(Range.closed(301, 9210)),
              IntegerSpace.of(Range.closed(20, 9210)).difference(IntegerSpace.of(400)),
              IntegerSpace.of(Range.closed(500, 600))));
    }
    // TODO: extract and test precedence once name->value mappings are known
    {
      IpAccessList acl = vc.getIpAccessLists().get("acl_common_ip_options_ttl");
      assertThat(
          ((ActionIpAccessListLine) acl.getLines().values().iterator().next())
              .getL3Options()
              .getTtl(),
          equalTo(5));
    }
    {
      IpAccessList acl = vc.getIpAccessLists().get("acl_icmp");
      assertThat(
          acl.getLines().values().stream()
              .filter(ActionIpAccessListLine.class::isInstance) // filter ICMPv6
              .map(ActionIpAccessListLine.class::cast)
              .map(ActionIpAccessListLine::getL4Options)
              .map(IcmpOptions.class::cast)
              .map(icmpOptions -> immutableEntry(icmpOptions.getType(), icmpOptions.getCode()))
              .collect(ImmutableList.toImmutableList()),
          contains(
              immutableEntry(0, null),
              immutableEntry(1, 2),
              immutableEntry(
                  IcmpType.DESTINATION_UNREACHABLE,
                  IcmpCode.COMMUNICATION_ADMINISTRATIVELY_PROHIBITED),
              immutableEntry(IcmpType.ALTERNATE_ADDRESS, null),
              immutableEntry(IcmpType.CONVERSION_ERROR, null),
              immutableEntry(
                  IcmpType.DESTINATION_UNREACHABLE, IcmpCode.DESTINATION_HOST_PROHIBITED),
              immutableEntry(
                  IcmpType.DESTINATION_UNREACHABLE, IcmpCode.DESTINATION_NETWORK_PROHIBITED),
              immutableEntry(IcmpType.ECHO_REQUEST, null),
              immutableEntry(IcmpType.ECHO_REPLY, null),
              immutableEntry(IcmpType.PARAMETER_PROBLEM, null),
              immutableEntry(IcmpType.DESTINATION_UNREACHABLE, IcmpCode.SOURCE_HOST_ISOLATED),
              immutableEntry(IcmpType.DESTINATION_UNREACHABLE, IcmpCode.HOST_PRECEDENCE_VIOLATION),
              immutableEntry(IcmpType.REDIRECT_MESSAGE, IcmpCode.HOST_ERROR),
              immutableEntry(IcmpType.REDIRECT_MESSAGE, IcmpCode.TOS_AND_HOST_ERROR),
              immutableEntry(IcmpType.DESTINATION_UNREACHABLE, IcmpCode.HOST_UNREACHABLE_FOR_TOS),
              immutableEntry(IcmpType.DESTINATION_UNREACHABLE, IcmpCode.DESTINATION_HOST_UNKNOWN),
              immutableEntry(IcmpType.DESTINATION_UNREACHABLE, IcmpCode.HOST_UNREACHABLE),
              immutableEntry(IcmpType.INFO_REPLY, null),
              immutableEntry(IcmpType.INFO_REQUEST, null),
              immutableEntry(IcmpType.MASK_REPLY, null),
              immutableEntry(IcmpType.MASK_REQUEST, null),
              immutableEntry(IcmpType.MOBILE_REDIRECT, null),
              immutableEntry(IcmpType.REDIRECT_MESSAGE, IcmpCode.NETWORK_ERROR),
              immutableEntry(IcmpType.REDIRECT_MESSAGE, IcmpCode.TOS_AND_NETWORK_ERROR),
              immutableEntry(
                  IcmpType.DESTINATION_UNREACHABLE, IcmpCode.NETWORK_UNREACHABLE_FOR_TOS),
              immutableEntry(IcmpType.DESTINATION_UNREACHABLE, IcmpCode.NETWORK_UNREACHABLE),
              immutableEntry(
                  IcmpType.DESTINATION_UNREACHABLE, IcmpCode.DESTINATION_NETWORK_UNKNOWN),
              immutableEntry(IcmpType.PARAMETER_PROBLEM, IcmpCode.BAD_LENGTH),
              immutableEntry(IcmpType.PARAMETER_PROBLEM, IcmpCode.REQUIRED_OPTION_MISSING),
              immutableEntry(IcmpType.DESTINATION_UNREACHABLE, IcmpCode.FRAGMENTATION_NEEDED),
              immutableEntry(IcmpType.PARAMETER_PROBLEM, IcmpCode.INVALID_IP_HEADER),
              immutableEntry(IcmpType.DESTINATION_UNREACHABLE, IcmpCode.PORT_UNREACHABLE),
              immutableEntry(
                  IcmpType.DESTINATION_UNREACHABLE, IcmpCode.PRECEDENCE_CUTOFF_IN_EFFECT),
              immutableEntry(IcmpType.DESTINATION_UNREACHABLE, IcmpCode.PROTOCOL_UNREACHABLE),
              immutableEntry(
                  IcmpType.TIME_EXCEEDED, IcmpCode.TIME_EXCEEDED_DURING_FRAGMENT_REASSEMBLY),
              immutableEntry(IcmpType.REDIRECT_MESSAGE, null),
              immutableEntry(IcmpType.ROUTER_ADVERTISEMENT, null),
              immutableEntry(IcmpType.ROUTER_SOLICITATION, null),
              immutableEntry(IcmpType.SOURCE_QUENCH, null),
              immutableEntry(IcmpType.DESTINATION_UNREACHABLE, IcmpCode.SOURCE_ROUTE_FAILED),
              immutableEntry(IcmpType.TIME_EXCEEDED, null),
              immutableEntry(IcmpType.TIMESTAMP_REPLY, null),
              immutableEntry(IcmpType.TIMESTAMP_REQUEST, null),
              immutableEntry(IcmpType.TRACEROUTE, null),
              immutableEntry(IcmpType.TIME_EXCEEDED, IcmpCode.TTL_EQ_ZERO_DURING_TRANSIT),
              immutableEntry(IcmpType.DESTINATION_UNREACHABLE, null)));
    }
    // TODO: extract and test IGMP types (and codes?) once name->value mappings are known
    {
      IpAccessList acl = vc.getIpAccessLists().get("acl_tcp_destination_ports");
      Iterator<PortSpec> specs =
          acl.getLines().values().stream()
              .map(ActionIpAccessListLine.class::cast)
              .map(ActionIpAccessListLine::getL4Options)
              .map(TcpOptions.class::cast)
              .map(TcpOptions::getDstPortSpec)
              .collect(ImmutableList.toImmutableList())
              .iterator();
      PortSpec spec;

      spec = specs.next();
      assertThat(((LiteralPortSpec) spec).getPorts(), equalTo(IntegerSpace.of(1)));

      spec = specs.next();
      assertThat(
          ((LiteralPortSpec) spec).getPorts(), equalTo(IntegerSpace.of(Range.closed(6, 65535))));

      spec = specs.next();
      assertThat(((LiteralPortSpec) spec).getPorts(), equalTo(IntegerSpace.of(Range.closed(0, 9))));

      spec = specs.next();
      assertThat(
          ((LiteralPortSpec) spec).getPorts(),
          equalTo(IntegerSpace.of(Range.closed(0, 65535)).difference(IntegerSpace.of(15))));

      spec = specs.next();
      assertThat(((PortGroupPortSpec) spec).getName(), equalTo("mydstportgroup"));

      spec = specs.next();
      assertThat(
          ((LiteralPortSpec) spec).getPorts(), equalTo(IntegerSpace.of(Range.closed(20, 25))));
    }
    {
      IpAccessList acl = vc.getIpAccessLists().get("acl_tcp_destination_ports_named");
      assertThat(
          acl.getLines().values().stream()
              .map(ActionIpAccessListLine.class::cast)
              .map(ActionIpAccessListLine::getL4Options)
              .map(TcpOptions.class::cast)
              .map(TcpOptions::getDstPortSpec)
              .map(LiteralPortSpec.class::cast)
              .map(LiteralPortSpec::getPorts)
              .map(IntegerSpace::singletonValue)
              .collect(ImmutableList.toImmutableList()),
          contains(
              NamedPort.BGP.number(),
              NamedPort.CHARGEN.number(),
              NamedPort.CMDtcp_OR_SYSLOGudp.number(),
              NamedPort.DAYTIME.number(),
              NamedPort.DISCARD.number(),
              NamedPort.DOMAIN.number(),
              NamedPort.DRIP.number(),
              NamedPort.ECHO.number(),
              NamedPort.BIFFudp_OR_EXECtcp.number(),
              NamedPort.FINGER.number(),
              NamedPort.FTP.number(),
              NamedPort.FTP_DATA.number(),
              NamedPort.GOPHER.number(),
              NamedPort.HOSTNAME.number(),
              NamedPort.IDENT.number(),
              NamedPort.IRC.number(),
              NamedPort.KLOGIN.number(),
              NamedPort.KSHELL.number(),
              NamedPort.LOGINtcp_OR_WHOudp.number(),
              NamedPort.LPD.number(),
              NamedPort.NNTP.number(),
              NamedPort.PIM_AUTO_RP.number(),
              NamedPort.POP2.number(),
              NamedPort.POP3.number(),
              NamedPort.SMTP.number(),
              NamedPort.SUNRPC.number(),
              NamedPort.TACACS.number(),
              NamedPort.TALK.number(),
              NamedPort.TELNET.number(),
              NamedPort.TIME.number(),
              NamedPort.UUCP.number(),
              NamedPort.WHOIS.number(),
              NamedPort.HTTP.number()));
    }
    {
      IpAccessList acl = vc.getIpAccessLists().get("acl_tcp_source_ports");
      Iterator<PortSpec> specs =
          acl.getLines().values().stream()
              .map(ActionIpAccessListLine.class::cast)
              .map(ActionIpAccessListLine::getL4Options)
              .map(TcpOptions.class::cast)
              .map(TcpOptions::getSrcPortSpec)
              .collect(ImmutableList.toImmutableList())
              .iterator();
      PortSpec spec;

      spec = specs.next();
      assertThat(((LiteralPortSpec) spec).getPorts(), equalTo(IntegerSpace.of(1)));

      spec = specs.next();
      assertThat(
          ((LiteralPortSpec) spec).getPorts(), equalTo(IntegerSpace.of(Range.closed(6, 65535))));

      spec = specs.next();
      assertThat(((LiteralPortSpec) spec).getPorts(), equalTo(IntegerSpace.of(Range.closed(0, 9))));

      spec = specs.next();
      assertThat(
          ((LiteralPortSpec) spec).getPorts(),
          equalTo(IntegerSpace.of(Range.closed(0, 65535)).difference(IntegerSpace.of(15))));

      spec = specs.next();
      assertThat(((PortGroupPortSpec) spec).getName(), equalTo("mysrcportgroup"));

      spec = specs.next();
      assertThat(
          ((LiteralPortSpec) spec).getPorts(), equalTo(IntegerSpace.of(Range.closed(20, 25))));
    }
    // TODO: extract and test http-method match
    {
      IpAccessList acl = vc.getIpAccessLists().get("acl_tcp_flags");
      assertThat(
          acl.getLines().values().stream()
              .map(ActionIpAccessListLine.class::cast)
              .map(ActionIpAccessListLine::getL4Options)
              .map(TcpOptions.class::cast)
              .map(TcpOptions::getTcpFlags)
              .collect(ImmutableList.toImmutableList()),
          contains(
              TcpFlags.builder().setAck(true).build(),
              TcpFlags.builder().setFin(true).build(),
              TcpFlags.builder().setPsh(true).build(),
              TcpFlags.builder().setRst(true).build(),
              TcpFlags.builder().setSyn(true).build(),
              TcpFlags.builder().setUrg(true).build()));
    }
    {
      IpAccessList acl = vc.getIpAccessLists().get("acl_tcp_flags_mask");
      assertThat(
          ((TcpOptions)
                  ((ActionIpAccessListLine) acl.getLines().values().iterator().next())
                      .getL4Options())
              .getTcpFlagsMask(),
          equalTo(47));
    }
    // TODO: extract and test tcp-option-length match
    {
      IpAccessList acl = vc.getIpAccessLists().get("acl_tcp_established");
      assertTrue(
          ((TcpOptions)
                  ((ActionIpAccessListLine) acl.getLines().values().iterator().next())
                      .getL4Options())
              .getEstablished());
    }
    {
      IpAccessList acl = vc.getIpAccessLists().get("acl_udp_destination_ports");
      Iterator<PortSpec> specs =
          acl.getLines().values().stream()
              .map(ActionIpAccessListLine.class::cast)
              .map(ActionIpAccessListLine::getL4Options)
              .map(UdpOptions.class::cast)
              .map(UdpOptions::getDstPortSpec)
              .collect(ImmutableList.toImmutableList())
              .iterator();
      PortSpec spec;

      spec = specs.next();
      assertThat(((LiteralPortSpec) spec).getPorts(), equalTo(IntegerSpace.of(1)));

      spec = specs.next();
      assertThat(
          ((LiteralPortSpec) spec).getPorts(), equalTo(IntegerSpace.of(Range.closed(6, 65535))));

      spec = specs.next();
      assertThat(((LiteralPortSpec) spec).getPorts(), equalTo(IntegerSpace.of(Range.closed(0, 9))));

      spec = specs.next();
      assertThat(
          ((LiteralPortSpec) spec).getPorts(),
          equalTo(IntegerSpace.of(Range.closed(0, 65535)).difference(IntegerSpace.of(15))));

      spec = specs.next();
      assertThat(((PortGroupPortSpec) spec).getName(), equalTo("mydstportgroup"));

      spec = specs.next();
      assertThat(
          ((LiteralPortSpec) spec).getPorts(), equalTo(IntegerSpace.of(Range.closed(20, 25))));
    }
    {
      IpAccessList acl = vc.getIpAccessLists().get("acl_udp_destination_ports_named");
      assertThat(
          acl.getLines().values().stream()
              .map(ActionIpAccessListLine.class::cast)
              .map(ActionIpAccessListLine::getL4Options)
              .map(UdpOptions.class::cast)
              .map(UdpOptions::getDstPortSpec)
              .map(LiteralPortSpec.class::cast)
              .map(LiteralPortSpec::getPorts)
              .map(IntegerSpace::singletonValue)
              .collect(ImmutableList.toImmutableList()),
          contains(
              NamedPort.BIFFudp_OR_EXECtcp.number(),
              NamedPort.BOOTPC.number(),
              NamedPort.BOOTPS_OR_DHCP.number(),
              NamedPort.DISCARD.number(),
              NamedPort.DNSIX.number(),
              NamedPort.DOMAIN.number(),
              NamedPort.ECHO.number(),
              NamedPort.ISAKMP.number(),
              NamedPort.MOBILE_IP_AGENT.number(),
              NamedPort.NAMESERVER.number(),
              NamedPort.NETBIOS_DGM.number(),
              NamedPort.NETBIOS_NS.number(),
              NamedPort.NETBIOS_SSN.number(),
              NamedPort.NON500_ISAKMP.number(),
              NamedPort.NTP.number(),
              NamedPort.PIM_AUTO_RP.number(),
              NamedPort.EFStcp_OR_RIPudp.number(),
              NamedPort.SNMP.number(),
              NamedPort.SNMPTRAP.number(),
              NamedPort.SUNRPC.number(),
              NamedPort.CMDtcp_OR_SYSLOGudp.number(),
              NamedPort.TACACS.number(),
              NamedPort.TALK.number(),
              NamedPort.TFTP.number(),
              NamedPort.TIME.number(),
              NamedPort.LOGINtcp_OR_WHOudp.number(),
              NamedPort.XDMCP.number()));
    }
    {
      IpAccessList acl = vc.getIpAccessLists().get("acl_udp_source_ports");
      Iterator<PortSpec> specs =
          acl.getLines().values().stream()
              .map(ActionIpAccessListLine.class::cast)
              .map(ActionIpAccessListLine::getL4Options)
              .map(UdpOptions.class::cast)
              .map(UdpOptions::getSrcPortSpec)
              .collect(ImmutableList.toImmutableList())
              .iterator();
      PortSpec spec;

      spec = specs.next();
      assertThat(((LiteralPortSpec) spec).getPorts(), equalTo(IntegerSpace.of(1)));

      spec = specs.next();
      assertThat(
          ((LiteralPortSpec) spec).getPorts(), equalTo(IntegerSpace.of(Range.closed(6, 65535))));

      spec = specs.next();
      assertThat(((LiteralPortSpec) spec).getPorts(), equalTo(IntegerSpace.of(Range.closed(0, 9))));

      spec = specs.next();
      assertThat(
          ((LiteralPortSpec) spec).getPorts(),
          equalTo(IntegerSpace.of(Range.closed(0, 65535)).difference(IntegerSpace.of(15))));

      spec = specs.next();
      assertThat(((PortGroupPortSpec) spec).getName(), equalTo("mysrcportgroup"));

      spec = specs.next();
      assertThat(
          ((LiteralPortSpec) spec).getPorts(), equalTo(IntegerSpace.of(Range.closed(20, 25))));
    }
    // TODO: extract and test UDP nve vni match
    {
      IpAccessList acl = vc.getIpAccessLists().get("acl_l4_fragments_semantics");
      Iterator<IpAccessListLine> lines = acl.getLines().values().iterator();
      ActionIpAccessListLine line;

      line = (ActionIpAccessListLine) lines.next();
      assertThat(line.getAction(), equalTo(LineAction.PERMIT));
      assertThat(
          ((LiteralIpAddressSpec) line.getSrcAddressSpec()).getIpSpace().accept(SRC_IP_BDD),
          equalTo(SRC_IP_BDD.toBDD(Ip.parse("192.0.2.1"))));
      assertThat(line.getProtocol(), equalTo(IpProtocol.ICMP));

      line = (ActionIpAccessListLine) lines.next();
      assertThat(line.getAction(), equalTo(LineAction.DENY));
      assertThat(
          ((LiteralIpAddressSpec) line.getSrcAddressSpec()).getIpSpace().accept(SRC_IP_BDD),
          equalTo(SRC_IP_BDD.toBDD(Ip.parse("192.0.2.1"))));
      assertThat(line.getProtocol(), equalTo(IpProtocol.ICMP));

      line = (ActionIpAccessListLine) lines.next();
      assertThat(line.getAction(), equalTo(LineAction.PERMIT));
      assertThat(
          ((LiteralIpAddressSpec) line.getSrcAddressSpec()).getIpSpace().accept(SRC_IP_BDD),
          equalTo(SRC_IP_BDD.toBDD(Ip.parse("192.0.2.1"))));
      assertThat(line.getProtocol(), equalTo(IpProtocol.fromNumber(2)));

      line = (ActionIpAccessListLine) lines.next();
      assertThat(line.getAction(), equalTo(LineAction.DENY));
      assertThat(
          ((LiteralIpAddressSpec) line.getSrcAddressSpec()).getIpSpace().accept(SRC_IP_BDD),
          equalTo(SRC_IP_BDD.toBDD(Ip.parse("192.0.2.1"))));
      assertThat(line.getProtocol(), equalTo(IpProtocol.fromNumber(3)));

      line = (ActionIpAccessListLine) lines.next();
      assertThat(line.getAction(), equalTo(LineAction.PERMIT));
      assertThat(
          ((LiteralIpAddressSpec) line.getSrcAddressSpec()).getIpSpace().accept(SRC_IP_BDD),
          equalTo(SRC_IP_BDD.toBDD(Ip.parse("192.0.2.1"))));
      assertThat(line.getProtocol(), equalTo(IpProtocol.fromNumber(4)));
      assertTrue(line.getFragments());

      line = (ActionIpAccessListLine) lines.next();
      assertThat(line.getAction(), equalTo(LineAction.DENY));
      assertThat(
          ((LiteralIpAddressSpec) line.getSrcAddressSpec()).getIpSpace().accept(SRC_IP_BDD),
          equalTo(SRC_IP_BDD.toBDD(Ip.parse("192.0.2.1"))));
      assertThat(line.getProtocol(), equalTo(IpProtocol.fromNumber(5)));
      assertTrue(line.getFragments());
    }
  }

  @Test
  public void testIpAccessListReferences() throws IOException {
    String hostname = "nxos_ip_access_list_references";
    String filename = String.format("configs/%s", hostname);
    ConvertConfigurationAnswerElement ans =
        getBatfishForConfigurationNames(hostname).loadConvertConfigurationAnswerElementOrReparse();

    assertThat(
        ans, hasNumReferrers(filename, CiscoNxosStructureType.IP_ACCESS_LIST, "acl_unused", 0));
  }

  @Test
  public void testIpAsPathAccessListConversion() throws IOException {
    String hostname = "nxos_ip_as_path_access_list";
    Configuration c = parseConfig(hostname);

    assertThat(c.getAsPathAccessLists(), hasKeys("aspacl_seq", "aspacl_test"));
    {
      AsPathAccessList list = c.getAsPathAccessLists().get("aspacl_seq");
      Iterator<AsPathAccessListLine> lines = list.getLines().iterator();
      AsPathAccessListLine line;

      line = lines.next();
      assertThat(line.getAction(), equalTo(LineAction.PERMIT));
      assertThat(line.getRegex(), equalTo(toJavaRegex("^1$")));

      line = lines.next();
      assertThat(line.getAction(), equalTo(LineAction.PERMIT));
      assertThat(line.getRegex(), equalTo(toJavaRegex("^5$")));

      line = lines.next();
      assertThat(line.getAction(), equalTo(LineAction.PERMIT));
      assertThat(line.getRegex(), equalTo(toJavaRegex("^10$")));

      line = lines.next();
      assertThat(line.getAction(), equalTo(LineAction.PERMIT));
      assertThat(line.getRegex(), equalTo(toJavaRegex("^11$")));
    }
    {
      AsPathAccessList list = c.getAsPathAccessLists().get("aspacl_test");
      Iterator<AsPathAccessListLine> lines = list.getLines().iterator();
      AsPathAccessListLine line;

      line = lines.next();
      assertThat(line.getAction(), equalTo(LineAction.DENY));
      assertThat(line.getRegex(), equalTo(toJavaRegex("(_1_2_|_2_1_)")));

      line = lines.next();
      assertThat(line.getAction(), equalTo(LineAction.PERMIT));
      assertThat(line.getRegex(), equalTo(toJavaRegex("_1_")));

      line = lines.next();
      assertThat(line.getAction(), equalTo(LineAction.PERMIT));
      assertThat(line.getRegex(), equalTo(toJavaRegex("_2_")));
    }
  }

  @Test
  public void testIpAsPathAccessListExtraction() {
    String hostname = "nxos_ip_as_path_access_list";
    CiscoNxosConfiguration vc = parseVendorConfig(hostname);

    assertThat(vc.getIpAsPathAccessLists(), hasKeys("aspacl_seq", "aspacl_test"));
    {
      IpAsPathAccessList acl = vc.getIpAsPathAccessLists().get("aspacl_seq");
      // check keySet directly to test iteration order
      assertThat(acl.getLines().keySet(), contains(1L, 5L, 10L, 11L));
    }
    {
      IpAsPathAccessList acl = vc.getIpAsPathAccessLists().get("aspacl_test");
      // check keySet directly to test iteration order
      Iterator<IpAsPathAccessListLine> lines = acl.getLines().values().iterator();
      IpAsPathAccessListLine line;

      line = lines.next();
      assertThat(line.getAction(), equalTo(LineAction.DENY));
      assertThat(line.getRegex(), equalTo("(_1_2_|_2_1_)"));

      line = lines.next();
      assertThat(line.getAction(), equalTo(LineAction.PERMIT));
      assertThat(line.getRegex(), equalTo("_1_"));

      line = lines.next();
      assertThat(line.getAction(), equalTo(LineAction.PERMIT));
      assertThat(line.getRegex(), equalTo("_2_"));
    }
  }

  @Test
  public void testIpCommunityListStandardConversion() throws IOException {
    String hostname = "nxos_ip_community_list_standard";
    Configuration c = parseConfig(hostname);

    assertThat(c.getCommunityLists(), hasKeys("cl_seq", "cl_values", "cl_test"));
    {
      CommunityList cl = c.getCommunityLists().get("cl_seq");
      Iterator<CommunityListLine> lines = cl.getLines().iterator();
      CommunityListLine line;

      line = lines.next();
      assertThat(line.getAction(), equalTo(LineAction.PERMIT));
      assertThat(
          ((LiteralCommunityConjunction) line.getMatchCondition()).getRequiredCommunities(),
          contains(StandardCommunity.of(1, 1)));

      line = lines.next();
      assertThat(line.getAction(), equalTo(LineAction.PERMIT));
      assertThat(
          ((LiteralCommunityConjunction) line.getMatchCondition()).getRequiredCommunities(),
          contains(StandardCommunity.of(5, 5)));

      line = lines.next();
      assertThat(line.getAction(), equalTo(LineAction.PERMIT));
      assertThat(
          ((LiteralCommunityConjunction) line.getMatchCondition()).getRequiredCommunities(),
          contains(StandardCommunity.of(10, 10)));

      line = lines.next();
      assertThat(line.getAction(), equalTo(LineAction.PERMIT));
      assertThat(
          ((LiteralCommunityConjunction) line.getMatchCondition()).getRequiredCommunities(),
          contains(StandardCommunity.of(11, 11)));
    }
    {
      CommunityList cl = c.getCommunityLists().get("cl_values");
      Iterator<CommunityListLine> lines = cl.getLines().iterator();
      CommunityListLine line;

      line = lines.next();
      assertThat(line.getAction(), equalTo(LineAction.PERMIT));
      assertThat(
          ((LiteralCommunityConjunction) line.getMatchCondition()).getRequiredCommunities(),
          contains(StandardCommunity.of(1, 1)));

      line = lines.next();
      assertThat(line.getAction(), equalTo(LineAction.PERMIT));
      assertThat(
          ((LiteralCommunityConjunction) line.getMatchCondition()).getRequiredCommunities(),
          contains(StandardCommunity.of(WellKnownCommunity.INTERNET)));

      line = lines.next();
      assertThat(line.getAction(), equalTo(LineAction.PERMIT));
      assertThat(
          ((LiteralCommunityConjunction) line.getMatchCondition()).getRequiredCommunities(),
          contains(StandardCommunity.of(WellKnownCommunity.NO_EXPORT_SUBCONFED)));

      line = lines.next();
      assertThat(line.getAction(), equalTo(LineAction.PERMIT));
      assertThat(
          ((LiteralCommunityConjunction) line.getMatchCondition()).getRequiredCommunities(),
          contains(StandardCommunity.of(WellKnownCommunity.NO_ADVERTISE)));

      line = lines.next();
      assertThat(line.getAction(), equalTo(LineAction.PERMIT));
      assertThat(
          ((LiteralCommunityConjunction) line.getMatchCondition()).getRequiredCommunities(),
          contains(StandardCommunity.of(WellKnownCommunity.NO_EXPORT)));
    }
    {
      CommunityList cl = c.getCommunityLists().get("cl_test");
      Iterator<CommunityListLine> lines = cl.getLines().iterator();
      CommunityListLine line;

      line = lines.next();
      assertThat(line.getAction(), equalTo(LineAction.DENY));
      assertThat(
          ((LiteralCommunityConjunction) line.getMatchCondition()).getRequiredCommunities(),
          containsInAnyOrder(StandardCommunity.of(1, 1), StandardCommunity.of(2, 2)));

      line = lines.next();
      assertThat(line.getAction(), equalTo(LineAction.PERMIT));
      assertThat(
          ((LiteralCommunityConjunction) line.getMatchCondition()).getRequiredCommunities(),
          containsInAnyOrder(StandardCommunity.of(1, 1)));

      line = lines.next();
      assertThat(line.getAction(), equalTo(LineAction.PERMIT));
      assertThat(
          ((LiteralCommunityConjunction) line.getMatchCondition()).getRequiredCommunities(),
          containsInAnyOrder(StandardCommunity.of(2, 2)));
    }
  }

  @Test
  public void testIpCommunityListStandardExtraction() {
    String hostname = "nxos_ip_community_list_standard";
    CiscoNxosConfiguration vc = parseVendorConfig(hostname);

    assertThat(vc.getIpCommunityLists(), hasKeys("cl_seq", "cl_values", "cl_test"));
    {
      IpCommunityListStandard cl = (IpCommunityListStandard) vc.getIpCommunityLists().get("cl_seq");
      Iterator<IpCommunityListStandardLine> lines = cl.getLines().values().iterator();
      IpCommunityListStandardLine line;

      line = lines.next();
      assertThat(line.getLine(), equalTo(1L));
      assertThat(line.getCommunities(), contains(StandardCommunity.of(1, 1)));

      line = lines.next();
      assertThat(line.getLine(), equalTo(5L));
      assertThat(line.getCommunities(), contains(StandardCommunity.of(5, 5)));

      line = lines.next();
      assertThat(line.getLine(), equalTo(10L));
      assertThat(line.getCommunities(), contains(StandardCommunity.of(10, 10)));

      line = lines.next();
      assertThat(line.getLine(), equalTo(11L));
      assertThat(line.getCommunities(), contains(StandardCommunity.of(11, 11)));

      assertFalse(lines.hasNext());
    }
    {
      IpCommunityListStandard cl =
          (IpCommunityListStandard) vc.getIpCommunityLists().get("cl_values");
      assertThat(
          cl.getLines().values().stream()
              .map(IpCommunityListStandardLine::getCommunities)
              .map(Iterables::getOnlyElement)
              .collect(ImmutableList.toImmutableList()),
          contains(
              StandardCommunity.of(1, 1),
              StandardCommunity.of(WellKnownCommunity.INTERNET),
              StandardCommunity.of(WellKnownCommunity.NO_EXPORT_SUBCONFED),
              StandardCommunity.of(WellKnownCommunity.NO_ADVERTISE),
              StandardCommunity.of(WellKnownCommunity.NO_EXPORT)));
    }
    {
      IpCommunityListStandard cl =
          (IpCommunityListStandard) vc.getIpCommunityLists().get("cl_test");
      Iterator<IpCommunityListStandardLine> lines = cl.getLines().values().iterator();
      IpCommunityListStandardLine line;

      line = lines.next();
      assertThat(line.getAction(), equalTo(LineAction.DENY));
      assertThat(
          line.getCommunities(), contains(StandardCommunity.of(1, 1), StandardCommunity.of(2, 2)));

      line = lines.next();
      assertThat(line.getAction(), equalTo(LineAction.PERMIT));
      assertThat(line.getCommunities(), contains(StandardCommunity.of(1, 1)));

      line = lines.next();
      assertThat(line.getAction(), equalTo(LineAction.PERMIT));
      assertThat(line.getCommunities(), contains(StandardCommunity.of(2, 2)));

      assertFalse(lines.hasNext());
    }
  }

  @Test
  public void testIpPrefixListConversion() throws IOException {
    String hostname = "nxos_ip_prefix_list";
    Configuration c = parseConfig(hostname);

    assertThat(c, hasRouteFilterLists(hasKeys("pl_empty", "pl_test", "pl_range")));
    {
      RouteFilterList r = c.getRouteFilterLists().get("pl_empty");
      assertThat(r, RouteFilterListMatchers.hasLines(empty()));
    }
    {
      RouteFilterList r = c.getRouteFilterLists().get("pl_test");
      Iterator<RouteFilterLine> lines = r.getLines().iterator();
      RouteFilterLine line;

      line = lines.next();
      assertThat(line.getAction(), equalTo(LineAction.PERMIT));
      assertThat(line.getIpWildcard().toPrefix(), equalTo(Prefix.parse("10.0.3.0/24")));

      line = lines.next();
      assertThat(line.getAction(), equalTo(LineAction.PERMIT));
      assertThat(line.getIpWildcard().toPrefix(), equalTo(Prefix.parse("10.0.1.0/24")));

      line = lines.next();
      assertThat(line.getAction(), equalTo(LineAction.DENY));
      assertThat(line.getIpWildcard().toPrefix(), equalTo(Prefix.parse("10.0.2.0/24")));

      line = lines.next();
      assertThat(line.getAction(), equalTo(LineAction.PERMIT));
      assertThat(line.getIpWildcard().toPrefix(), equalTo(Prefix.parse("10.0.4.0/24")));
    }
    {
      RouteFilterList r = c.getRouteFilterLists().get("pl_range");
      Iterator<RouteFilterLine> lines = r.getLines().iterator();
      RouteFilterLine line;

      line = lines.next();
      assertThat(line.getAction(), equalTo(LineAction.PERMIT));
      assertThat(line.getLengthRange(), equalTo(new SubRange(16, Prefix.MAX_PREFIX_LENGTH)));
      assertThat(line.getIpWildcard().toPrefix(), equalTo(Prefix.parse("10.10.0.0/16")));

      line = lines.next();
      assertThat(line.getAction(), equalTo(LineAction.PERMIT));
      assertThat(line.getLengthRange(), equalTo(new SubRange(24, 24)));
      assertThat(line.getIpWildcard().toPrefix(), equalTo(Prefix.parse("10.10.0.0/16")));

      line = lines.next();
      assertThat(line.getAction(), equalTo(LineAction.PERMIT));
      assertThat(line.getLengthRange(), equalTo(new SubRange(8, Prefix.MAX_PREFIX_LENGTH)));
      assertThat(line.getIpWildcard().toPrefix(), equalTo(Prefix.parse("10.10.0.0/16")));

      line = lines.next();
      assertThat(line.getAction(), equalTo(LineAction.PERMIT));
      assertThat(line.getLengthRange(), equalTo(new SubRange(20, 24)));
      assertThat(line.getIpWildcard().toPrefix(), equalTo(Prefix.parse("10.10.0.0/16")));

      line = lines.next();
      assertThat(line.getAction(), equalTo(LineAction.PERMIT));
      assertThat(line.getLengthRange(), equalTo(new SubRange(16, 24)));
      assertThat(line.getIpWildcard().toPrefix(), equalTo(Prefix.parse("10.10.0.0/16")));
    }
  }

  @Test
  public void testIpPrefixListExtraction() {
    String hostname = "nxos_ip_prefix_list";
    CiscoNxosConfiguration vc = parseVendorConfig(hostname);

    assertThat(vc.getIpPrefixLists(), hasKeys("pl_empty", "pl_test", "pl_range"));

    {
      IpPrefixList pl = vc.getIpPrefixLists().get("pl_empty");
      assertThat(pl.getDescription(), equalTo("An empty prefix-list"));
      assertThat(pl.getLines(), anEmptyMap());
    }
    {
      IpPrefixList pl = vc.getIpPrefixLists().get("pl_test");
      assertThat(pl.getDescription(), nullValue());
      assertThat(pl.getLines().keySet(), contains(3L, 5L, 10L, 15L));
      Iterator<IpPrefixListLine> lines = pl.getLines().values().iterator();
      IpPrefixListLine line;

      line = lines.next();
      assertThat(line.getAction(), equalTo(LineAction.PERMIT));
      assertThat(line.getLine(), equalTo(3L));
      assertThat(line.getPrefix(), equalTo(Prefix.parse("10.0.3.0/24")));

      line = lines.next();
      assertThat(line.getAction(), equalTo(LineAction.PERMIT));
      assertThat(line.getLine(), equalTo(5L));
      assertThat(line.getPrefix(), equalTo(Prefix.parse("10.0.1.0/24")));

      line = lines.next();
      assertThat(line.getAction(), equalTo(LineAction.DENY));
      assertThat(line.getLine(), equalTo(10L));
      assertThat(line.getPrefix(), equalTo(Prefix.parse("10.0.2.0/24")));

      line = lines.next();
      assertThat(line.getAction(), equalTo(LineAction.PERMIT));
      assertThat(line.getLine(), equalTo(15L));
      assertThat(line.getPrefix(), equalTo(Prefix.parse("10.0.4.0/24")));
    }
    {
      IpPrefixList pl = vc.getIpPrefixLists().get("pl_range");
      assertThat(pl.getDescription(), nullValue());
      assertThat(pl.getLines().keySet(), contains(5L, 10L, 15L, 20L, 25L));
      Iterator<IpPrefixListLine> lines = pl.getLines().values().iterator();
      IpPrefixListLine line;

      line = lines.next();
      assertThat(line.getAction(), equalTo(LineAction.PERMIT));
      assertThat(line.getLengthRange(), equalTo(new SubRange(16, Prefix.MAX_PREFIX_LENGTH)));
      assertThat(line.getLine(), equalTo(5L));
      assertThat(line.getPrefix(), equalTo(Prefix.parse("10.10.0.0/16")));

      line = lines.next();
      assertThat(line.getAction(), equalTo(LineAction.PERMIT));
      assertThat(line.getLengthRange(), equalTo(new SubRange(24, 24)));
      assertThat(line.getLine(), equalTo(10L));
      assertThat(line.getPrefix(), equalTo(Prefix.parse("10.10.0.0/16")));

      line = lines.next();
      assertThat(line.getAction(), equalTo(LineAction.PERMIT));
      assertThat(line.getLengthRange(), equalTo(new SubRange(8, Prefix.MAX_PREFIX_LENGTH)));
      assertThat(line.getLine(), equalTo(15L));
      assertThat(line.getPrefix(), equalTo(Prefix.parse("10.10.0.0/16")));

      line = lines.next();
      assertThat(line.getAction(), equalTo(LineAction.PERMIT));
      assertThat(line.getLengthRange(), equalTo(new SubRange(20, 24)));
      assertThat(line.getLine(), equalTo(20L));
      assertThat(line.getPrefix(), equalTo(Prefix.parse("10.10.0.0/16")));

      line = lines.next();
      assertThat(line.getAction(), equalTo(LineAction.PERMIT));
      assertThat(line.getLengthRange(), equalTo(new SubRange(16, 24)));
      assertThat(line.getLine(), equalTo(25L));
      assertThat(line.getPrefix(), equalTo(Prefix.parse("10.10.0.0/16")));
    }
  }

  @Test
  public void testIpv6AccessListParsing() {
    // TODO: make into extraction test
    assertThat(parseVendorConfig("nxos_ipv6_access_list"), notNullValue());
  }

  @Test
  public void testNveExtraction() {
    CiscoNxosConfiguration vc = parseVendorConfig("nxos_nve");
    Map<Integer, Nve> nves = vc.getNves();
    assertThat(nves, hasKeys(1, 2, 3, 4));
    {
      Nve nve = nves.get(1);
      assertFalse(nve.isShutdown());
      assertThat(nve.getSourceInterface(), equalTo("loopback0"));
      assertThat(nve.getGlobalIngressReplicationProtocol(), nullValue());
      assertTrue(nve.isGlobalSuppressArp());
      assertThat(nve.getHostReachabilityProtocol(), equalTo(HostReachabilityProtocol.BGP));
      assertThat(nve.getMulticastGroupL2(), equalTo(Ip.parse("233.0.0.0")));
      assertThat(nve.getMulticastGroupL3(), equalTo(Ip.parse("234.0.0.0")));
      int vni = 10001;
      assertThat(nve.getMemberVnis(), hasKeys(vni));
      NveVni vniConfig = nve.getMemberVni(vni);
      assertThat(vniConfig.getVni(), equalTo(vni));
      assertThat(vniConfig.getSuppressArp(), nullValue());
      assertThat(
          vniConfig.getIngressReplicationProtocol(), equalTo(IngressReplicationProtocol.BGP));
      assertThat(vniConfig.getMcastGroup(), equalTo(Ip.parse("235.0.0.0")));
    }
    {
      Nve nve = nves.get(2);
      assertFalse(nve.isShutdown());
      assertThat(nve.getSourceInterface(), equalTo("loopback0"));
      assertThat(
          nve.getGlobalIngressReplicationProtocol(), equalTo(IngressReplicationProtocol.BGP));
      assertTrue(nve.isGlobalSuppressArp());
      assertThat(nve.getHostReachabilityProtocol(), equalTo(HostReachabilityProtocol.BGP));
      int vni = 20001;
      assertThat(nve.getMemberVnis(), hasKeys(vni));
      NveVni vniConfig = nve.getMemberVni(vni);
      assertThat(vniConfig.getVni(), equalTo(vni));
      assertThat(vniConfig.getSuppressArp(), equalTo(Boolean.FALSE));
      assertThat(vniConfig.getIngressReplicationProtocol(), nullValue());
      assertThat(vniConfig.getMcastGroup(), nullValue());
      assertThat(nve.getMulticastGroupL2(), nullValue());
      assertThat(nve.getMulticastGroupL3(), nullValue());
    }
    {
      Nve nve = nves.get(3);
      assertTrue(nve.isShutdown());
      assertThat(nve.getSourceInterface(), nullValue());
      assertThat(nve.getGlobalIngressReplicationProtocol(), nullValue());
      assertFalse(nve.isGlobalSuppressArp());
      assertThat(nve.getHostReachabilityProtocol(), nullValue());
      assertThat(nve.getMulticastGroupL2(), nullValue());
      assertThat(nve.getMulticastGroupL3(), nullValue());
      int vni = 30001;
      assertThat(nve.getMemberVnis(), hasKeys(vni));
      NveVni vniConfig = nve.getMemberVni(vni);
      assertThat(vniConfig.getSuppressArp(), nullValue());
      assertThat(
          vniConfig.getIngressReplicationProtocol(), equalTo(IngressReplicationProtocol.STATIC));
      assertThat(vniConfig.getMcastGroup(), nullValue());
    }
    {
      Nve nve = nves.get(4);
      assertTrue(nve.isShutdown());
      assertThat(nve.getSourceInterface(), equalTo("loopback4"));
      assertThat(nve.getGlobalIngressReplicationProtocol(), nullValue());
      assertFalse(nve.isGlobalSuppressArp());
      assertThat(nve.getMulticastGroupL2(), nullValue());
      assertThat(nve.getMulticastGroupL3(), nullValue());
      int vni = 40001;
      assertThat(nve.getMemberVnis(), hasKeys(vni));
      NveVni vniConfig = nve.getMemberVni(vni);
      assertThat(vniConfig.getSuppressArp(), nullValue());
      assertThat(
          vniConfig.getIngressReplicationProtocol(), equalTo(IngressReplicationProtocol.STATIC));
      assertThat(vniConfig.getMcastGroup(), nullValue());
      assertThat(vniConfig.getPeerIps(), equalTo(ImmutableSet.of(Ip.parse("4.0.0.1"))));
    }
  }

  @Test
  public void testNveVnisConversion() throws IOException {
    Configuration c = parseConfig("nxos_nve_vnis");

    assertThat(c, hasDefaultVrf(hasVniSettings(hasKey(10001))));
    assertThat(
        c.getDefaultVrf().getVniSettings().get(10001),
        allOf(
            hasBumTransportIps(equalTo(ImmutableSortedSet.of(Ip.parse("235.0.0.0")))),
            hasBumTransportMethod(equalTo(BumTransportMethod.MULTICAST_GROUP)),
            hasSourceAddress(nullValue()),
            hasUdpPort(equalTo(DEFAULT_UDP_PORT)),
            VniSettingsMatchers.hasVlan(equalTo(2)),
            hasVni(10001)));

    assertThat(c, hasDefaultVrf(hasVniSettings(hasKey(20001))));
    assertThat(
        c.getDefaultVrf().getVniSettings().get(20001),
        allOf(
            // L3 mcast IP
            hasBumTransportIps(equalTo(ImmutableSortedSet.of(Ip.parse("234.0.0.0")))),
            hasBumTransportMethod(equalTo(BumTransportMethod.MULTICAST_GROUP)),
            hasSourceAddress(nullValue()),
            hasUdpPort(equalTo(DEFAULT_UDP_PORT)),
            VniSettingsMatchers.hasVlan(equalTo(3)),
            hasVni(20001)));

    assertThat(c, hasDefaultVrf(hasVniSettings(hasKey(30001))));
    assertThat(
        c.getDefaultVrf().getVniSettings().get(30001),
        allOf(
            // L2 mcast IP
            hasBumTransportIps(equalTo(ImmutableSortedSet.of(Ip.parse("233.0.0.0")))),
            hasBumTransportMethod(equalTo(BumTransportMethod.MULTICAST_GROUP)),
            hasSourceAddress(nullValue()),
            hasUdpPort(equalTo(DEFAULT_UDP_PORT)),
            VniSettingsMatchers.hasVlan(equalTo(4)),
            hasVni(30001)));

    assertThat(c, hasDefaultVrf(hasVniSettings(hasKey(40001))));
    assertThat(
        c.getDefaultVrf().getVniSettings().get(40001),
        allOf(
            hasBumTransportIps(equalTo(ImmutableSortedSet.of(Ip.parse("4.0.0.1")))),
            hasBumTransportMethod(equalTo(BumTransportMethod.UNICAST_FLOOD_GROUP)),
            hasSourceAddress(equalTo(Ip.parse("1.1.1.1"))),
            hasUdpPort(equalTo(DEFAULT_UDP_PORT)),
            VniSettingsMatchers.hasVlan(equalTo(5)),
            hasVni(40001)));

    // VLAN for VNI 500001 is shutdown
    assertThat(c, not(hasDefaultVrf(hasVniSettings(hasKey(50001)))));
  }

  @Test
  public void testObjectGroupIpAddressExtraction() {
    String hostname = "nxos_object_group_ip_address";
    CiscoNxosConfiguration vc = parseVendorConfig(hostname);

    assertThat(vc.getObjectGroups(), hasKeys("og_indices", "og_syntax"));
    {
      ObjectGroupIpAddress group = (ObjectGroupIpAddress) vc.getObjectGroups().get("og_indices");
      assertThat(group.getLines(), hasKeys(10L, 13L, 15L, 25L));
      assertThat(
          group.getLines().values().stream()
              .map(ObjectGroupIpAddressLine::getLine)
              .collect(ImmutableList.toImmutableList()),
          contains(10L, 13L, 15L, 25L));
    }
    {
      ObjectGroupIpAddress group = (ObjectGroupIpAddress) vc.getObjectGroups().get("og_syntax");
      Iterator<ObjectGroupIpAddressLine> lines = group.getLines().values().iterator();
      ObjectGroupIpAddressLine line;

      line = lines.next();
      assertThat(line.getIpWildcard(), equalTo(IpWildcard.create(Ip.parse("10.0.0.1"))));

      line = lines.next();
      assertThat(
          line.getIpWildcard(),
          equalTo(ipWithWildcardMask(Ip.parse("10.0.0.0"), Ip.parse("0.255.0.255"))));

      line = lines.next();
      assertThat(line.getIpWildcard(), equalTo(IpWildcard.create(Prefix.parse("10.0.0.0/24"))));
    }
  }

  @Test
  public void testObjectGroupIpAddressReferences() throws IOException {
    String hostname = "nxos_object_group_ip_address_references";
    String filename = String.format("configs/%s", hostname);
    ConvertConfigurationAnswerElement ans =
        getBatfishForConfigurationNames(hostname).loadConvertConfigurationAnswerElementOrReparse();

    assertThat(ans, hasNumReferrers(filename, OBJECT_GROUP_IP_ADDRESS, "og_used", 2));
    assertThat(ans, hasNumReferrers(filename, OBJECT_GROUP_IP_ADDRESS, "og_unused", 0));
    assertThat(ans, hasUndefinedReference(filename, OBJECT_GROUP_IP_ADDRESS, "og_undefined"));
  }

  @Test
  public void testObjectGroupIpAddressConversion() throws IOException {
    String hostname = "nxos_object_group_ip_address";
    Configuration c = parseConfig(hostname);

    assertThat(c.getIpSpaces(), hasKeys("og_indices", "og_syntax"));
    {
      IpSpace ipSpace = c.getIpSpaces().get("og_syntax");
      assertThat(
          ipSpace.accept(SRC_IP_BDD),
          equalTo(
              AclIpSpace.union(
                      Ip.parse("10.0.0.1").toIpSpace(),
                      ipWithWildcardMask(Ip.parse("10.0.0.0"), Ip.parse("0.255.0.255")).toIpSpace(),
                      Prefix.parse("10.0.0.0/24").toIpSpace())
                  .accept(SRC_IP_BDD)));
    }
  }

  @Test
  public void testOspfConversion() throws IOException {
    String hostname = "nxos_ospf";
    Configuration c = parseConfig(hostname);
    org.batfish.datamodel.Vrf defaultVrf = c.getDefaultVrf();

    assertThat(
        defaultVrf.getOspfProcesses(),
        hasKeys(
            "a_auth",
            "a_auth_m",
            "a_default_cost",
            "a_filter_list",
            "a_nssa",
            "a_nssa_no_r",
            "a_nssa_no_s",
            "a_nssa_rm",
            "a_r",
            "a_r_cost",
            "a_r_not_advertise",
            "a_stub",
            "a_stub_no_summary",
            "a_virtual_link",
            "auto_cost",
            "auto_cost_m",
            "auto_cost_g",
            "bfd",
            "dio",
            "dio_always",
            "dio_route_map",
            "dio_always_route_map",
            "lac",
            "lac_detail",
            "mm",
            "mm_external_lsa",
            "mm_external_lsa_m",
            "mm_include_stub",
            "mm_on_startup",
            "mm_on_startup_t",
            "mm_on_startup_w",
            "mm_on_startup_tw",
            "mm_summary_lsa",
            "mm_summary_lsa_m",
            "network",
            "pi_d",
            "r_direct",
            "r_mp",
            "r_mp_t",
            "r_mp_warn",
            "r_mp_withdraw",
            "r_mp_withdraw_n",
            "r_static",
            "router_id",
            "sa",
            "timers",
            "with_vrf"));
    // TODO: convert and test "a_auth" - OSPF area authentication
    // TODO: convert and test "a_auth_m" - OSPF area authentication using message-digest
    // TODO: convert and test "a_default_cost" - OSPF area default-cost
    // TODO: convert and test "a_filter_list" - OSPF area input/output filter-list (route-map)
    {
      org.batfish.datamodel.ospf.OspfProcess proc = defaultVrf.getOspfProcesses().get("a_nssa");
      assertThat(proc, hasArea(1L, hasNssa(notNullValue())));
    }
    {
      org.batfish.datamodel.ospf.OspfProcess proc =
          defaultVrf.getOspfProcesses().get("a_nssa_no_r");
      assertThat(proc, hasArea(1L, hasNssa(hasSuppressType7(true))));
    }
    {
      org.batfish.datamodel.ospf.OspfProcess proc =
          defaultVrf.getOspfProcesses().get("a_nssa_no_s");
      assertThat(proc, hasArea(1L, hasNssa(NssaSettingsMatchers.hasSuppressType3())));
    }
    // TODO: convert and test "a_nssa_rm" - OSPF NSSA with route-map
    // TODO: convert and test "a_r" - OSPF area range
    // TODO: convert and test "a_r_cost" - OSPF area range-specific cost
    // TODO: convert and test "a_r_not_advertise" - OSPF area range advertisement suppression
    {
      org.batfish.datamodel.ospf.OspfProcess proc = defaultVrf.getOspfProcesses().get("a_stub");
      assertThat(proc, hasArea(1L, hasStub(notNullValue())));
    }
    {
      org.batfish.datamodel.ospf.OspfProcess proc =
          defaultVrf.getOspfProcesses().get("a_stub_no_summary");
      assertThat(proc, hasArea(1L, hasStub(StubSettingsMatchers.hasSuppressType3())));
    }
    // TODO: convert and test "a_virtual_link" - OSPF area virtual-link
    {
      org.batfish.datamodel.ospf.OspfProcess proc = defaultVrf.getOspfProcesses().get("auto_cost");
      assertThat(proc.getReferenceBandwidth(), equalTo(1E9D));
    }
    {
      org.batfish.datamodel.ospf.OspfProcess proc =
          defaultVrf.getOspfProcesses().get("auto_cost_m");
      assertThat(proc.getReferenceBandwidth(), equalTo(2E9D));
    }
    {
      org.batfish.datamodel.ospf.OspfProcess proc =
          defaultVrf.getOspfProcesses().get("auto_cost_g");
      assertThat(proc.getReferenceBandwidth(), equalTo(3E12D));
    }
    // TODO: convert and test "bfd" - OSPF bfd
    {
      // common routes for default-originate tests
      org.batfish.datamodel.StaticRoute staticInputRoute =
          org.batfish.datamodel.StaticRoute.builder()
              .setAdmin(1)
              .setNetwork(Prefix.ZERO)
              .setNextHopInterface(org.batfish.datamodel.Interface.NULL_INTERFACE_NAME)
              .build();
      org.batfish.datamodel.GeneratedRoute generatedInputRoute =
          org.batfish.datamodel.GeneratedRoute.builder()
              .setNetwork(Prefix.ZERO)
              .setNextHopInterface(org.batfish.datamodel.Interface.NULL_INTERFACE_NAME)
              .build();
      {
        org.batfish.datamodel.ospf.OspfProcess proc = defaultVrf.getOspfProcesses().get("dio");
        // should not generate route
        assertThat(proc.getGeneratedRoutes(), empty());
        OspfExternalRoute.Builder outputRoute = ospfExternalRouteBuilder().setNetwork(Prefix.ZERO);
        // accept main-RIB route
        assertTrue(
            c.getRoutingPolicies()
                .get(proc.getExportPolicy())
                .process(
                    staticInputRoute,
                    outputRoute,
                    Ip.ZERO,
                    Configuration.DEFAULT_VRF_NAME,
                    Direction.OUT));
        assertThat(outputRoute.build().getOspfMetricType(), equalTo(OspfMetricType.E1));
      }
      {
        org.batfish.datamodel.ospf.OspfProcess proc =
            defaultVrf.getOspfProcesses().get("dio_always");
        // should have generated route
        assertThat(proc.getGeneratedRoutes(), contains(allOf(hasPrefix(Prefix.ZERO))));
        OspfExternalRoute.Builder outputRoute = ospfExternalRouteBuilder().setNetwork(Prefix.ZERO);
        // reject main-RIB route
        assertFalse(
            c.getRoutingPolicies()
                .get(proc.getExportPolicy())
                .process(
                    staticInputRoute,
                    OspfExternalRoute.builder(),
                    Ip.ZERO,
                    Configuration.DEFAULT_VRF_NAME,
                    Direction.OUT));
        // accept generated route
        assertTrue(
            c.getRoutingPolicies()
                .get(proc.getExportPolicy())
                .process(
                    generatedInputRoute,
                    outputRoute,
                    Ip.ZERO,
                    Configuration.DEFAULT_VRF_NAME,
                    Direction.OUT));
        assertThat(outputRoute.build().getOspfMetricType(), equalTo(OspfMetricType.E1));
      }
      {
        org.batfish.datamodel.ospf.OspfProcess proc =
            defaultVrf.getOspfProcesses().get("dio_route_map");
        // should not generate route
        assertThat(proc.getGeneratedRoutes(), empty());
        OspfExternalRoute.Builder outputRoute = ospfExternalRouteBuilder().setNetwork(Prefix.ZERO);
        // accept main-RIB route
        assertTrue(
            c.getRoutingPolicies()
                .get(proc.getExportPolicy())
                .process(
                    staticInputRoute,
                    outputRoute,
                    Ip.ZERO,
                    Configuration.DEFAULT_VRF_NAME,
                    Direction.OUT));
        // assign E2 metric-type from route-map
        assertThat(outputRoute.build().getOspfMetricType(), equalTo(OspfMetricType.E2));
      }
      {
        org.batfish.datamodel.ospf.OspfProcess proc =
            defaultVrf.getOspfProcesses().get("dio_always_route_map");
        // should have generated route
        assertThat(proc.getGeneratedRoutes(), contains(allOf(hasPrefix(Prefix.ZERO))));
        OspfExternalRoute.Builder outputRoute = ospfExternalRouteBuilder().setNetwork(Prefix.ZERO);
        // reject main-RIB route
        assertFalse(
            c.getRoutingPolicies()
                .get(proc.getExportPolicy())
                .process(
                    staticInputRoute,
                    OspfExternalRoute.builder(),
                    Ip.ZERO,
                    Configuration.DEFAULT_VRF_NAME,
                    Direction.OUT));
        // accept generated route
        assertTrue(
            c.getRoutingPolicies()
                .get(proc.getExportPolicy())
                .process(
                    generatedInputRoute,
                    outputRoute,
                    Ip.ZERO,
                    Configuration.DEFAULT_VRF_NAME,
                    Direction.OUT));
        // assign E2 metric-type from route-map
        assertThat(outputRoute.build().getOspfMetricType(), equalTo(OspfMetricType.E2));
      }
    }
    // TODO: convert and test "lac" - OSPF log-adjacency-changes
    // TODO: convert and test "lac_detail" - OSPF log-adjacency-changes detail
    {
      org.batfish.datamodel.ospf.OspfProcess proc = defaultVrf.getOspfProcesses().get("mm");
      assertThat(proc.getMaxMetricTransitLinks(), equalTo((long) DEFAULT_OSPF_MAX_METRIC));
    }
    {
      org.batfish.datamodel.ospf.OspfProcess proc =
          defaultVrf.getOspfProcesses().get("mm_external_lsa");
      assertThat(proc.getMaxMetricTransitLinks(), equalTo((long) DEFAULT_OSPF_MAX_METRIC));
      assertThat(proc.getMaxMetricExternalNetworks(), equalTo((long) DEFAULT_OSPF_MAX_METRIC));
    }
    {
      org.batfish.datamodel.ospf.OspfProcess proc =
          defaultVrf.getOspfProcesses().get("mm_external_lsa_m");
      assertThat(proc.getMaxMetricTransitLinks(), equalTo((long) DEFAULT_OSPF_MAX_METRIC));
      assertThat(proc.getMaxMetricExternalNetworks(), equalTo(123L));
    }
    {
      org.batfish.datamodel.ospf.OspfProcess proc =
          defaultVrf.getOspfProcesses().get("mm_include_stub");
      assertThat(proc.getMaxMetricTransitLinks(), equalTo((long) DEFAULT_OSPF_MAX_METRIC));
      assertThat(proc.getMaxMetricStubNetworks(), equalTo((long) DEFAULT_OSPF_MAX_METRIC));
    }
    {
      org.batfish.datamodel.ospf.OspfProcess proc =
          defaultVrf.getOspfProcesses().get("mm_include_stub");
      assertThat(proc.getMaxMetricTransitLinks(), equalTo((long) DEFAULT_OSPF_MAX_METRIC));
      assertThat(proc.getMaxMetricStubNetworks(), equalTo((long) DEFAULT_OSPF_MAX_METRIC));
    }
    // ignore on-startup settings
    {
      org.batfish.datamodel.ospf.OspfProcess proc =
          defaultVrf.getOspfProcesses().get("mm_summary_lsa");
      assertThat(proc.getMaxMetricTransitLinks(), equalTo((long) DEFAULT_OSPF_MAX_METRIC));
      assertThat(proc.getMaxMetricSummaryNetworks(), equalTo((long) DEFAULT_OSPF_MAX_METRIC));
    }
    {
      org.batfish.datamodel.ospf.OspfProcess proc =
          defaultVrf.getOspfProcesses().get("mm_summary_lsa_m");
      assertThat(proc.getMaxMetricTransitLinks(), equalTo((long) DEFAULT_OSPF_MAX_METRIC));
      assertThat(proc.getMaxMetricSummaryNetworks(), equalTo(456L));
    }
    {
      org.batfish.datamodel.ospf.OspfProcess proc = defaultVrf.getOspfProcesses().get("network");
      assertThat(
          proc,
          hasArea(
              0, OspfAreaMatchers.hasInterfaces(containsInAnyOrder("Ethernet1/2", "Ethernet1/3"))));
    }
    {
      org.batfish.datamodel.ospf.OspfProcess proc = defaultVrf.getOspfProcesses().get("pi_d");
      assertThat(
          proc, hasArea(0, OspfAreaMatchers.hasInterfaces(containsInAnyOrder("Ethernet1/1"))));
      // passivity tested in interfaces section
    }
    {
      org.batfish.datamodel.ospf.OspfProcess proc = defaultVrf.getOspfProcesses().get("r_direct");
      ConnectedRoute inputRoute = new ConnectedRoute(Prefix.parse("1.2.3.4/32"), "dummy2");
      OspfExternalRoute.Builder outputRoute =
          ospfExternalRouteBuilder().setNetwork(Prefix.parse("1.2.3.4/32"));
      assertTrue(
          c.getRoutingPolicies()
              .get(proc.getExportPolicy())
              .process(
                  inputRoute, outputRoute, Ip.ZERO, Configuration.DEFAULT_VRF_NAME, Direction.OUT));
      assertThat(outputRoute.build().getOspfMetricType(), equalTo(OspfMetricType.E1));
    }
    // TODO: convert and test OSPF redistribute maximum-prefix
    {
      org.batfish.datamodel.ospf.OspfProcess proc = defaultVrf.getOspfProcesses().get("r_static");
      // can redistribute static default route on NX-OS
      org.batfish.datamodel.StaticRoute inputRoute =
          org.batfish.datamodel.StaticRoute.builder()
              .setAdmin(1)
              .setNetwork(Prefix.ZERO)
              .setNextHopInterface("dummy")
              .build();
      OspfExternalRoute.Builder outputRoute = ospfExternalRouteBuilder().setNetwork(Prefix.ZERO);
      assertTrue(
          c.getRoutingPolicies()
              .get(proc.getExportPolicy())
              .process(
                  inputRoute, outputRoute, Ip.ZERO, Configuration.DEFAULT_VRF_NAME, Direction.OUT));
      assertThat(outputRoute.build().getOspfMetricType(), equalTo(OspfMetricType.E1));
    }
    {
      org.batfish.datamodel.ospf.OspfProcess proc = defaultVrf.getOspfProcesses().get("sa");
      Prefix p0 = Prefix.parse("192.168.0.0/24");
      Prefix p1 = Prefix.create(Ip.parse("192.168.1.0"), Ip.parse("255.255.255.0"));
      Prefix p2 = Prefix.create(Ip.parse("192.168.2.0"), Ip.parse("255.255.255.0"));
      Map<Prefix, OspfAreaSummary> summaries = proc.getAreas().get(0L).getSummaries();

      assertThat(summaries, hasKeys(p0, p1, p2));
      assertTrue(summaries.get(p0).getAdvertised());
      assertFalse(summaries.get(p1).getAdvertised());
      assertTrue(summaries.get(p2).getAdvertised());
      // TODO: convert and test tags
    }
    // TODO: convert and test OSPF timers
    {
      org.batfish.datamodel.ospf.OspfProcess proc = defaultVrf.getOspfProcesses().get("with_vrf");
      assertThat(proc.getAreas(), hasKeys(0L));
      assertThat(c.getVrfs().get("v1").getOspfProcesses(), hasKeys("with_vrf"));
      org.batfish.datamodel.ospf.OspfProcess vrfProc =
          c.getVrfs().get("v1").getOspfProcesses().get("with_vrf");
      assertThat(vrfProc.getAreas(), hasKeys(1L));
    }

    assertThat(c.getAllInterfaces(), hasKeys("Ethernet1/1", "Ethernet1/2", "Ethernet1/3"));
    {
      org.batfish.datamodel.Interface iface = c.getAllInterfaces().get("Ethernet1/1");
      assertTrue(iface.getOspfEnabled());
      assertThat(iface.getOspfAreaName(), equalTo(0L));
      assertTrue(iface.getOspfPassive());
      assertFalse(iface.getOspfPointToPoint());
    }
    {
      org.batfish.datamodel.Interface iface = c.getAllInterfaces().get("Ethernet1/2");
      assertTrue(iface.getOspfEnabled());
      assertThat(iface.getOspfAreaName(), equalTo(0L));
      assertFalse(iface.getOspfPassive());
      assertFalse(iface.getOspfPointToPoint());
    }
    {
      org.batfish.datamodel.Interface iface = c.getAllInterfaces().get("Ethernet1/3");
      assertTrue(iface.getOspfEnabled());
      assertThat(iface.getOspfAreaName(), equalTo(0L));
      assertFalse(iface.getOspfPassive());
      assertTrue(iface.getOspfPointToPoint());
    }
  }

  @Test
  public void testOspfExtraction() {
    String hostname = "nxos_ospf";
    CiscoNxosConfiguration vc = parseVendorConfig(hostname);

    assertThat(
        vc.getOspfProcesses(),
        hasKeys(
            "a_auth",
            "a_auth_m",
            "a_default_cost",
            "a_filter_list",
            "a_nssa",
            "a_nssa_no_r",
            "a_nssa_no_s",
            "a_nssa_rm",
            "a_r",
            "a_r_cost",
            "a_r_not_advertise",
            "a_stub",
            "a_stub_no_summary",
            "a_virtual_link",
            "auto_cost",
            "auto_cost_m",
            "auto_cost_g",
            "bfd",
            "dio",
            "dio_always",
            "dio_route_map",
            "dio_always_route_map",
            "lac",
            "lac_detail",
            "mm",
            "mm_external_lsa",
            "mm_external_lsa_m",
            "mm_include_stub",
            "mm_on_startup",
            "mm_on_startup_t",
            "mm_on_startup_w",
            "mm_on_startup_tw",
            "mm_summary_lsa",
            "mm_summary_lsa_m",
            "network",
            "pi_d",
            "r_direct",
            "r_mp",
            "r_mp_t",
            "r_mp_warn",
            "r_mp_withdraw",
            "r_mp_withdraw_n",
            "r_static",
            "router_id",
            "sa",
            "timers",
            "with_vrf"));
    {
      DefaultVrfOspfProcess proc = vc.getOspfProcesses().get("a_auth");
      assertThat(proc.getName(), equalTo("a_auth"));
      assertThat(proc.getAreas(), hasKeys(0L));
      OspfArea area = proc.getAreas().get(0L);
      assertThat(area.getId(), equalTo(0L));
      assertThat(area.getAuthentication(), equalTo(OspfAreaAuthentication.SIMPLE));
    }
    {
      OspfProcess proc = vc.getOspfProcesses().get("a_auth_m");
      assertThat(proc.getAreas(), hasKeys(0L));
      OspfArea area = proc.getAreas().get(0L);
      assertThat(area.getAuthentication(), equalTo(OspfAreaAuthentication.MESSAGE_DIGEST));

      // check default for next test
      assertThat(area.getDefaultCost(), equalTo(OspfArea.DEFAULT_DEFAULT_COST));
    }
    {
      OspfProcess proc = vc.getOspfProcesses().get("a_default_cost");
      assertThat(proc.getAreas(), hasKeys(0L));
      OspfArea area = proc.getAreas().get(0L);
      assertThat(area.getDefaultCost(), equalTo(10));
    }
    {
      OspfProcess proc = vc.getOspfProcesses().get("a_filter_list");
      assertThat(proc.getAreas(), hasKeys(0L));
      OspfArea area = proc.getAreas().get(0L);
      assertThat(area.getFilterListIn(), equalTo("rm1"));
      assertThat(area.getFilterListOut(), equalTo("rm2"));
    }
    {
      OspfProcess proc = vc.getOspfProcesses().get("a_nssa");
      assertThat(proc.getAreas(), hasKeys(1L));
      OspfAreaNssa nssa = (OspfAreaNssa) proc.getAreas().get(1L).getTypeSettings();
      assertThat(nssa, notNullValue());
      assertFalse(nssa.getNoRedistribution());
      assertFalse(nssa.getNoSummary());
      assertThat(nssa.getRouteMap(), nullValue());
    }
    {
      OspfProcess proc = vc.getOspfProcesses().get("a_nssa_no_r");
      assertThat(proc.getAreas(), hasKeys(1L));
      OspfAreaNssa nssa = (OspfAreaNssa) proc.getAreas().get(1L).getTypeSettings();
      assertThat(nssa, notNullValue());
      assertTrue(nssa.getNoRedistribution());
      assertFalse(nssa.getNoSummary());
      assertThat(nssa.getRouteMap(), nullValue());
    }
    {
      OspfProcess proc = vc.getOspfProcesses().get("a_nssa_no_s");
      assertThat(proc.getAreas(), hasKeys(1L));
      OspfAreaNssa nssa = (OspfAreaNssa) proc.getAreas().get(1L).getTypeSettings();
      assertThat(nssa, notNullValue());
      assertFalse(nssa.getNoRedistribution());
      assertTrue(nssa.getNoSummary());
      assertThat(nssa.getRouteMap(), nullValue());
    }
    {
      OspfProcess proc = vc.getOspfProcesses().get("a_nssa_rm");
      assertThat(proc.getAreas(), hasKeys(1L));
      OspfAreaNssa nssa = (OspfAreaNssa) proc.getAreas().get(1L).getTypeSettings();
      assertThat(nssa, notNullValue());
      assertFalse(nssa.getNoRedistribution());
      assertFalse(nssa.getNoSummary());
      assertThat(nssa.getRouteMap(), equalTo("rm1"));
    }
    {
      OspfProcess proc = vc.getOspfProcesses().get("a_r");
      assertThat(proc.getAreas(), hasKeys(0L));
      OspfArea area = proc.getAreas().get(0L);
      Prefix prefix = Prefix.parse("1.1.1.1/32");
      assertThat(area.getRanges(), hasKeys(prefix));
      OspfAreaRange range = area.getRanges().get(prefix);
      assertThat(range.getCost(), nullValue());
      assertFalse(range.getNotAdvertise());
    }
    {
      OspfProcess proc = vc.getOspfProcesses().get("a_r_cost");
      assertThat(proc.getAreas(), hasKeys(0L));
      OspfArea area = proc.getAreas().get(0L);
      Prefix prefix = Prefix.parse("1.1.1.1/32");
      assertThat(area.getRanges(), hasKeys(prefix));
      OspfAreaRange range = area.getRanges().get(prefix);
      assertThat(range.getCost(), equalTo(5));
      assertFalse(range.getNotAdvertise());
    }
    {
      OspfProcess proc = vc.getOspfProcesses().get("a_r_not_advertise");
      assertThat(proc.getAreas(), hasKeys(0L));
      OspfArea area = proc.getAreas().get(0L);
      Prefix prefix = Prefix.parse("1.1.1.1/32");
      assertThat(area.getRanges(), hasKeys(prefix));
      OspfAreaRange range = area.getRanges().get(prefix);
      assertThat(range.getCost(), nullValue());
      assertTrue(range.getNotAdvertise());
    }
    {
      OspfProcess proc = vc.getOspfProcesses().get("a_stub");
      assertThat(proc.getAreas(), hasKeys(1L));
      OspfAreaStub stub = (OspfAreaStub) proc.getAreas().get(1L).getTypeSettings();
      assertThat(stub, notNullValue());
      assertFalse(stub.getNoSummary());
    }
    {
      OspfProcess proc = vc.getOspfProcesses().get("a_stub_no_summary");
      assertThat(proc.getAreas(), hasKeys(1L));
      OspfAreaStub stub = (OspfAreaStub) proc.getAreas().get(1L).getTypeSettings();
      assertThat(stub, notNullValue());
      assertTrue(stub.getNoSummary());

      // check default for next test
      assertThat(
          proc.getAutoCostReferenceBandwidthMbps(),
          equalTo(DEFAULT_AUTO_COST_REFERENCE_BANDWIDTH_MBPS));
    }
    {
      OspfProcess proc = vc.getOspfProcesses().get("auto_cost");
      assertThat(proc.getAutoCostReferenceBandwidthMbps(), equalTo(1_000));
    }
    {
      OspfProcess proc = vc.getOspfProcesses().get("auto_cost_m");
      assertThat(proc.getAutoCostReferenceBandwidthMbps(), equalTo(2_000));
    }
    {
      OspfProcess proc = vc.getOspfProcesses().get("auto_cost_g");
      assertThat(proc.getAutoCostReferenceBandwidthMbps(), equalTo(3_000_000));
      assertFalse(proc.getBfd());
    }
    {
      OspfProcess proc = vc.getOspfProcesses().get("bfd");
      assertTrue(proc.getBfd());
    }
    {
      OspfProcess proc = vc.getOspfProcesses().get("dio");
      OspfDefaultOriginate defaultOriginate = proc.getDefaultOriginate();
      assertFalse(defaultOriginate.getAlways());
      assertThat(defaultOriginate.getRouteMap(), nullValue());
    }
    {
      OspfProcess proc = vc.getOspfProcesses().get("dio_always");
      OspfDefaultOriginate defaultOriginate = proc.getDefaultOriginate();
      assertTrue(defaultOriginate.getAlways());
      assertThat(defaultOriginate.getRouteMap(), nullValue());
    }
    {
      OspfProcess proc = vc.getOspfProcesses().get("dio_route_map");
      OspfDefaultOriginate defaultOriginate = proc.getDefaultOriginate();
      assertFalse(defaultOriginate.getAlways());
      assertThat(defaultOriginate.getRouteMap(), equalTo("rm_e2"));
    }
    {
      OspfProcess proc = vc.getOspfProcesses().get("dio_always_route_map");
      OspfDefaultOriginate defaultOriginate = proc.getDefaultOriginate();
      assertTrue(defaultOriginate.getAlways());
      assertThat(defaultOriginate.getRouteMap(), equalTo("rm_e2"));
      assertThat(proc.getMaxMetricRouterLsa(), nullValue());
    }
    // TODO: extract and test log-adjacency-changes
    {
      OspfProcess proc = vc.getOspfProcesses().get("mm");
      OspfMaxMetricRouterLsa mm = proc.getMaxMetricRouterLsa();
      assertThat(mm.getExternalLsa(), nullValue());
      assertFalse(mm.getIncludeStub());
      assertThat(mm.getSummaryLsa(), nullValue());
    }
    {
      OspfProcess proc = vc.getOspfProcesses().get("mm_external_lsa");
      OspfMaxMetricRouterLsa mm = proc.getMaxMetricRouterLsa();
      assertThat(mm.getExternalLsa(), equalTo(OspfMaxMetricRouterLsa.DEFAULT_OSPF_MAX_METRIC));
      assertFalse(mm.getIncludeStub());
      assertThat(mm.getSummaryLsa(), nullValue());
    }
    {
      OspfProcess proc = vc.getOspfProcesses().get("mm_external_lsa_m");
      OspfMaxMetricRouterLsa mm = proc.getMaxMetricRouterLsa();
      assertThat(mm.getExternalLsa(), equalTo(123));
      assertFalse(mm.getIncludeStub());
      assertThat(mm.getSummaryLsa(), nullValue());
    }
    {
      OspfProcess proc = vc.getOspfProcesses().get("mm_include_stub");
      OspfMaxMetricRouterLsa mm = proc.getMaxMetricRouterLsa();
      assertThat(mm.getExternalLsa(), nullValue());
      assertTrue(mm.getIncludeStub());
      assertThat(mm.getSummaryLsa(), nullValue());
    }
    // TODO: record on-startup
    {
      OspfProcess proc = vc.getOspfProcesses().get("mm_summary_lsa");
      OspfMaxMetricRouterLsa mm = proc.getMaxMetricRouterLsa();
      assertThat(mm.getExternalLsa(), nullValue());
      assertFalse(mm.getIncludeStub());
      assertThat(mm.getSummaryLsa(), equalTo(OspfMaxMetricRouterLsa.DEFAULT_OSPF_MAX_METRIC));
    }
    {
      OspfProcess proc = vc.getOspfProcesses().get("mm_summary_lsa_m");
      OspfMaxMetricRouterLsa mm = proc.getMaxMetricRouterLsa();
      assertThat(mm.getExternalLsa(), nullValue());
      assertFalse(mm.getIncludeStub());
      assertThat(mm.getSummaryLsa(), equalTo(456));
    }
    {
      OspfProcess proc = vc.getOspfProcesses().get("network");
      assertThat(
          proc.getNetworks(),
          equalTo(
              ImmutableMap.of(
                  IpWildcard.ipWithWildcardMask(Ip.parse("192.168.0.0"), Ip.parse("0.0.255.255")),
                  0L,
                  IpWildcard.create(Prefix.strict("172.16.0.0/24")),
                  0L)));
      assertFalse(proc.getPassiveInterfaceDefault());
    }
    {
      OspfProcess proc = vc.getOspfProcesses().get("pi_d");
      assertTrue(proc.getPassiveInterfaceDefault());
    }
    {
      OspfProcess proc = vc.getOspfProcesses().get("r_direct");
      assertThat(proc.getRedistributeDirectRouteMap(), equalTo("rm1"));
    }
    // TODO: extract and test redistribute maximum-prefix
    {
      OspfProcess proc = vc.getOspfProcesses().get("r_static");
      assertThat(proc.getRedistributeStaticRouteMap(), equalTo("rm1"));
      assertThat(proc.getRouterId(), nullValue());
    }
    {
      OspfProcess proc = vc.getOspfProcesses().get("router_id");
      assertThat(proc.getRouterId(), equalTo(Ip.parse("192.0.2.1")));
    }
    {
      OspfProcess proc = vc.getOspfProcesses().get("sa");
      assertThat(
          proc.getSummaryAddresses(),
          hasKeys(
              Prefix.strict("192.168.0.0/24"),
              Prefix.strict("192.168.1.0/24"),
              Prefix.strict("192.168.2.0/24")));
      OspfSummaryAddress sa;

      sa = proc.getSummaryAddresses().get(Prefix.strict("192.168.0.0/24"));
      assertFalse(sa.getNotAdvertise());
      assertThat(sa.getTag(), equalTo(0L));

      sa = proc.getSummaryAddresses().get(Prefix.strict("192.168.1.0/24"));
      assertTrue(sa.getNotAdvertise());
      assertThat(sa.getTag(), equalTo(0L));

      sa = proc.getSummaryAddresses().get(Prefix.strict("192.168.2.0/24"));
      assertFalse(sa.getNotAdvertise());
      assertThat(sa.getTag(), equalTo(5L));

      // check defaults for next test
      assertThat(proc.getTimersLsaArrival(), equalTo(DEFAULT_TIMERS_LSA_ARRIVAL_MS));
      assertThat(proc.getTimersLsaGroupPacing(), equalTo(DEFAULT_TIMERS_LSA_GROUP_PACING_S));
      assertThat(
          proc.getTimersLsaStartInterval(), equalTo(DEFAULT_TIMERS_THROTTLE_LSA_START_INTERVAL_MS));
      assertThat(
          proc.getTimersLsaHoldInterval(), equalTo(DEFAULT_TIMERS_THROTTLE_LSA_HOLD_INTERVAL_MS));
      assertThat(
          proc.getTimersLsaMaxInterval(), equalTo(DEFAULT_TIMERS_THROTTLE_LSA_MAX_INTERVAL_MS));
    }
    {
      OspfProcess proc = vc.getOspfProcesses().get("timers");
      assertThat(proc.getTimersLsaArrival(), equalTo(10));
      assertThat(proc.getTimersLsaGroupPacing(), equalTo(15));
      assertThat(proc.getTimersLsaStartInterval(), equalTo(111));
      assertThat(proc.getTimersLsaHoldInterval(), equalTo(222));
      assertThat(proc.getTimersLsaMaxInterval(), equalTo(333));
    }
    {
      DefaultVrfOspfProcess proc = vc.getOspfProcesses().get("with_vrf");
      assertThat(proc.getAreas(), hasKeys(0L));
      assertThat(proc.getVrfs(), hasKeys("v1"));
      assertThat(proc.getVrfs().get("v1").getAreas(), hasKeys(1L));
    }

    assertThat(vc.getInterfaces(), hasKeys("Ethernet1/1", "Ethernet1/2", "Ethernet1/3"));
    {
      Interface iface = vc.getInterfaces().get("Ethernet1/1");
      OspfInterface ospf = iface.getOspf();
      assertThat(ospf, notNullValue());
      // TODO: extract and test message-digest-key
      assertThat(ospf.getDeadIntervalS(), equalTo(10));
      assertThat(ospf.getHelloIntervalS(), equalTo(20));
      assertThat(ospf.getProcess(), equalTo("pi_d"));
      assertThat(ospf.getArea(), equalTo(0L));
      assertThat(ospf.getNetwork(), nullValue());
    }
    {
      Interface iface = vc.getInterfaces().get("Ethernet1/2");
      OspfInterface ospf = iface.getOspf();
      assertThat(ospf, notNullValue());
      assertThat(ospf.getDeadIntervalS(), equalTo(DEFAULT_DEAD_INTERVAL_S));
      assertThat(ospf.getHelloIntervalS(), equalTo(DEFAULT_HELLO_INTERVAL_S));
      assertThat(ospf.getProcess(), nullValue());
      assertThat(ospf.getArea(), nullValue());
      assertThat(ospf.getNetwork(), equalTo(BROADCAST));
    }
    {
      Interface iface = vc.getInterfaces().get("Ethernet1/3");
      OspfInterface ospf = iface.getOspf();
      assertThat(ospf, notNullValue());
      assertThat(ospf.getNetwork(), equalTo(POINT_TO_POINT));
    }
  }

  @Test
  public void testPolicyMapParsing() {
    // TODO: make into an extraction test
    assertThat(parseVendorConfig("nxos_policy_map"), notNullValue());
  }

  @Test
  public void testPortChannelConversion() throws IOException {
    String hostname = "nxos_port_channel";
    Configuration c = parseConfig(hostname);

    assertThat(
        c.getAllInterfaces(),
        hasKeys(
            "Ethernet1/2",
            "Ethernet1/3",
            "Ethernet1/4",
            "Ethernet1/5",
            "Ethernet1/6",
            "Ethernet1/7",
            "Ethernet1/8",
            "Ethernet1/9",
            "Ethernet1/10",
            "Ethernet1/11",
            "Ethernet1/12",
            "Ethernet1/13",
            "Ethernet1/14",
            "port-channel1",
            "port-channel2",
            "port-channel3",
            "port-channel4",
            "port-channel5",
            "port-channel6",
            "port-channel7"));
    {
      org.batfish.datamodel.Interface iface = c.getAllInterfaces().get("Ethernet1/2");
      assertThat(iface, isActive(false));
      assertThat(iface, hasChannelGroup("port-channel2"));
      assertThat(iface, hasInterfaceType(InterfaceType.PHYSICAL));
    }
    {
      org.batfish.datamodel.Interface iface = c.getAllInterfaces().get("Ethernet1/3");
      assertThat(iface, isActive());
      assertThat(iface, hasChannelGroup("port-channel3"));
      assertThat(iface, hasInterfaceType(InterfaceType.PHYSICAL));
    }
    {
      org.batfish.datamodel.Interface iface = c.getAllInterfaces().get("Ethernet1/4");
      assertThat(iface, isActive());
      assertThat(iface, hasChannelGroup("port-channel3"));
      assertThat(iface, hasInterfaceType(InterfaceType.PHYSICAL));
    }
    {
      org.batfish.datamodel.Interface iface = c.getAllInterfaces().get("Ethernet1/5");
      assertThat(iface, isActive(false));
      assertThat(iface, hasChannelGroup("port-channel3"));
      assertThat(iface, hasInterfaceType(InterfaceType.PHYSICAL));
    }
    {
      org.batfish.datamodel.Interface iface = c.getAllInterfaces().get("Ethernet1/6");
      assertThat(iface, isActive());
      assertThat(iface, hasChannelGroup("port-channel4"));
      assertThat(iface, hasInterfaceType(InterfaceType.PHYSICAL));
    }
    {
      org.batfish.datamodel.Interface iface = c.getAllInterfaces().get("Ethernet1/7");
      assertThat(iface, isActive());
      assertThat(iface, hasChannelGroup("port-channel4"));
      assertThat(iface, hasInterfaceType(InterfaceType.PHYSICAL));
    }
    {
      org.batfish.datamodel.Interface iface = c.getAllInterfaces().get("Ethernet1/8");
      assertThat(iface, isActive());
      assertThat(iface, hasChannelGroup("port-channel5"));
      assertThat(iface, hasInterfaceType(InterfaceType.PHYSICAL));
    }
    {
      org.batfish.datamodel.Interface iface = c.getAllInterfaces().get("Ethernet1/9");
      assertThat(iface, isActive());
      assertThat(iface, hasChannelGroup("port-channel5"));
      assertThat(iface, hasInterfaceType(InterfaceType.PHYSICAL));
    }
    {
      org.batfish.datamodel.Interface iface = c.getAllInterfaces().get("Ethernet1/10");
      assertThat(iface, isActive());
      assertThat(iface, hasChannelGroup("port-channel6"));
      assertThat(iface, hasInterfaceType(InterfaceType.PHYSICAL));
    }
    {
      org.batfish.datamodel.Interface iface = c.getAllInterfaces().get("Ethernet1/11");
      assertThat(iface, isActive());
      assertThat(iface, hasChannelGroup("port-channel6"));
      assertThat(iface, hasInterfaceType(InterfaceType.PHYSICAL));
    }
    // TODO: conversion for channel-group mode for Ethernet1/12-1/14
    {
      org.batfish.datamodel.Interface iface = c.getAllInterfaces().get("port-channel1");
      assertThat(iface, isActive(false));
      assertThat(iface, hasChannelGroupMembers(empty()));
      assertThat(iface, hasDependencies(empty()));
      assertThat(iface, hasInterfaceType(InterfaceType.AGGREGATED));
    }
    {
      org.batfish.datamodel.Interface iface = c.getAllInterfaces().get("port-channel2");
      assertThat(iface, isActive(false));
      assertThat(iface, hasChannelGroupMembers(contains("Ethernet1/2")));
      assertThat(
          iface,
          hasDependencies(contains(new Dependency("Ethernet1/2", DependencyType.AGGREGATE))));
      assertThat(iface, hasInterfaceType(InterfaceType.AGGREGATED));
    }
    {
      org.batfish.datamodel.Interface iface = c.getAllInterfaces().get("port-channel3");
      assertThat(iface, isActive(true));
      assertThat(
          iface, hasChannelGroupMembers(contains("Ethernet1/3", "Ethernet1/4", "Ethernet1/5")));
      assertThat(
          iface,
          hasDependencies(
              containsInAnyOrder(
                  new Dependency("Ethernet1/3", DependencyType.AGGREGATE),
                  new Dependency("Ethernet1/4", DependencyType.AGGREGATE),
                  new Dependency("Ethernet1/5", DependencyType.AGGREGATE))));
      assertThat(iface, hasBandwidth(200E6));
      assertThat(iface, hasInterfaceType(InterfaceType.AGGREGATED));
    }
    {
      org.batfish.datamodel.Interface iface = c.getAllInterfaces().get("port-channel4");
      assertThat(iface, isActive(true));
      assertThat(iface, hasChannelGroupMembers(contains("Ethernet1/6", "Ethernet1/7")));
      assertThat(
          iface,
          hasDependencies(
              containsInAnyOrder(
                  new Dependency("Ethernet1/6", DependencyType.AGGREGATE),
                  new Dependency("Ethernet1/7", DependencyType.AGGREGATE))));
      assertThat(iface, hasBandwidth(200E6));
      assertThat(iface, hasInterfaceType(InterfaceType.AGGREGATED));
    }
    {
      org.batfish.datamodel.Interface iface = c.getAllInterfaces().get("port-channel5");
      assertThat(iface, isActive(true));
      assertThat(iface, hasChannelGroupMembers(contains("Ethernet1/8", "Ethernet1/9")));
      assertThat(
          iface,
          hasDependencies(
              containsInAnyOrder(
                  new Dependency("Ethernet1/8", DependencyType.AGGREGATE),
                  new Dependency("Ethernet1/9", DependencyType.AGGREGATE))));
      assertThat(iface, hasBandwidth(200E6));
      assertThat(iface, hasInterfaceType(InterfaceType.AGGREGATED));
    }
    {
      org.batfish.datamodel.Interface iface = c.getAllInterfaces().get("port-channel6");
      assertThat(iface, isActive(true));
      assertThat(iface, hasChannelGroupMembers(contains("Ethernet1/10", "Ethernet1/11")));
      assertThat(
          iface,
          hasDependencies(
              containsInAnyOrder(
                  new Dependency("Ethernet1/10", DependencyType.AGGREGATE),
                  new Dependency("Ethernet1/11", DependencyType.AGGREGATE))));
      assertThat(iface, hasBandwidth(200E6));
      assertThat(iface, hasInterfaceType(InterfaceType.AGGREGATED));
    }
    // TODO: something with port-channel7 having to do with its constituents' channel-group modes
  }

  @Test
  public void testPortChannelExtraction() {
    String hostname = "nxos_port_channel";
    CiscoNxosConfiguration vc = parseVendorConfig(hostname);

    assertThat(
        vc.getInterfaces(),
        hasKeys(
            "Ethernet1/2",
            "Ethernet1/3",
            "Ethernet1/4",
            "Ethernet1/5",
            "Ethernet1/6",
            "Ethernet1/7",
            "Ethernet1/8",
            "Ethernet1/9",
            "Ethernet1/10",
            "Ethernet1/11",
            "Ethernet1/12",
            "Ethernet1/13",
            "Ethernet1/14",
            "port-channel1",
            "port-channel2",
            "port-channel3",
            "port-channel4",
            "port-channel5",
            "port-channel6",
            "port-channel7"));
    {
      Interface iface = vc.getInterfaces().get("Ethernet1/2");
      assertTrue(iface.getShutdown());
      assertThat(iface.getChannelGroup(), equalTo("port-channel2"));
      assertThat(iface.getType(), equalTo(CiscoNxosInterfaceType.ETHERNET));
    }
    {
      Interface iface = vc.getInterfaces().get("Ethernet1/3");
      assertFalse(iface.getShutdown());
      assertThat(iface.getChannelGroup(), equalTo("port-channel3"));
      assertThat(iface.getType(), equalTo(CiscoNxosInterfaceType.ETHERNET));
    }
    {
      Interface iface = vc.getInterfaces().get("Ethernet1/4");
      assertFalse(iface.getShutdown());
      assertThat(iface.getChannelGroup(), equalTo("port-channel3"));
      assertThat(iface.getType(), equalTo(CiscoNxosInterfaceType.ETHERNET));
    }
    {
      Interface iface = vc.getInterfaces().get("Ethernet1/5");
      assertTrue(iface.getShutdown());
      assertThat(iface.getChannelGroup(), equalTo("port-channel3"));
      assertThat(iface.getType(), equalTo(CiscoNxosInterfaceType.ETHERNET));
    }
    {
      Interface iface = vc.getInterfaces().get("Ethernet1/6");
      assertFalse(iface.getShutdown());
      assertThat(iface.getChannelGroup(), equalTo("port-channel4"));
      assertThat(iface.getSwitchportMode(), equalTo(SwitchportMode.NONE));
      assertThat(iface.getType(), equalTo(CiscoNxosInterfaceType.ETHERNET));
    }
    {
      Interface iface = vc.getInterfaces().get("Ethernet1/7");
      assertFalse(iface.getShutdown());
      assertThat(iface.getChannelGroup(), equalTo("port-channel4"));
      assertThat(iface.getSwitchportMode(), equalTo(SwitchportMode.NONE));
      assertThat(iface.getType(), equalTo(CiscoNxosInterfaceType.ETHERNET));
    }
    {
      Interface iface = vc.getInterfaces().get("Ethernet1/8");
      assertFalse(iface.getShutdown());
      assertThat(iface.getChannelGroup(), equalTo("port-channel5"));
      assertThat(iface.getSwitchportMode(), equalTo(SwitchportMode.NONE));
      assertThat(iface.getType(), equalTo(CiscoNxosInterfaceType.ETHERNET));
    }
    {
      Interface iface = vc.getInterfaces().get("Ethernet1/9");
      assertFalse(iface.getShutdown());
      assertThat(iface.getChannelGroup(), equalTo("port-channel5"));
      assertThat(iface.getSwitchportMode(), equalTo(SwitchportMode.NONE));
      assertThat(iface.getType(), equalTo(CiscoNxosInterfaceType.ETHERNET));
    }
    {
      Interface iface = vc.getInterfaces().get("Ethernet1/10");
      assertFalse(iface.getShutdown());
      assertThat(iface.getChannelGroup(), equalTo("port-channel6"));
      assertThat(iface.getSwitchportMode(), equalTo(SwitchportMode.ACCESS));
      assertThat(iface.getType(), equalTo(CiscoNxosInterfaceType.ETHERNET));
    }
    {
      Interface iface = vc.getInterfaces().get("Ethernet1/11");
      assertFalse(iface.getShutdown());
      assertThat(iface.getChannelGroup(), equalTo("port-channel6"));
      assertThat(iface.getSwitchportMode(), equalTo(SwitchportMode.ACCESS));
      assertThat(iface.getType(), equalTo(CiscoNxosInterfaceType.ETHERNET));
    }
    // TODO: extract channel-group mode for Ethernet1/12-1/14
    {
      Interface iface = vc.getInterfaces().get("port-channel1");
      assertFalse(iface.getShutdown());
      assertThat(iface.getType(), equalTo(CiscoNxosInterfaceType.PORT_CHANNEL));
    }
    {
      Interface iface = vc.getInterfaces().get("port-channel2");
      assertFalse(iface.getShutdown());
      assertThat(iface.getType(), equalTo(CiscoNxosInterfaceType.PORT_CHANNEL));
    }
    {
      Interface iface = vc.getInterfaces().get("port-channel3");
      assertFalse(iface.getShutdown());
      assertThat(iface.getType(), equalTo(CiscoNxosInterfaceType.PORT_CHANNEL));
    }
    {
      Interface iface = vc.getInterfaces().get("port-channel4");
      assertFalse(iface.getShutdown());
      assertThat(iface.getSwitchportMode(), equalTo(SwitchportMode.NONE));
      assertThat(iface.getType(), equalTo(CiscoNxosInterfaceType.PORT_CHANNEL));
    }
    {
      Interface iface = vc.getInterfaces().get("port-channel5");
      assertFalse(iface.getShutdown());
      assertThat(iface.getSwitchportMode(), equalTo(SwitchportMode.NONE));
      assertThat(iface.getType(), equalTo(CiscoNxosInterfaceType.PORT_CHANNEL));
    }
    {
      Interface iface = vc.getInterfaces().get("port-channel6");
      assertFalse(iface.getShutdown());
      assertThat(iface.getSwitchportMode(), equalTo(SwitchportMode.ACCESS));
      assertThat(iface.getType(), equalTo(CiscoNxosInterfaceType.PORT_CHANNEL));
    }
    // TODO: something with port-channel7 having to do with its constituents' channel-group modes
  }

  @Test
  public void testPortChannelExtractionInvalid() {
    String hostname = "nxos_port_channel_invalid";
    CiscoNxosConfiguration vc = parseVendorConfig(hostname);

    assertThat(
        vc.getInterfaces(),
        hasKeys(
            "Ethernet1/1",
            "Ethernet1/2",
            "Ethernet1/3",
            "Ethernet1/4",
            "Ethernet1/5",
            "Ethernet1/6",
            "port-channel1"));
    {
      Interface iface = vc.getInterfaces().get("Ethernet1/1");
      assertTrue(iface.getShutdown());
      assertThat(iface.getChannelGroup(), nullValue());
      assertThat(iface.getType(), equalTo(CiscoNxosInterfaceType.ETHERNET));
    }
    {
      Interface iface = vc.getInterfaces().get("Ethernet1/2");
      assertFalse(iface.getShutdown());
      assertThat(iface.getChannelGroup(), nullValue());
      assertThat(iface.getType(), equalTo(CiscoNxosInterfaceType.ETHERNET));
    }
    {
      Interface iface = vc.getInterfaces().get("Ethernet1/3");
      assertFalse(iface.getShutdown());
      assertThat(iface.getChannelGroup(), nullValue());
      assertThat(iface.getType(), equalTo(CiscoNxosInterfaceType.ETHERNET));
    }
    {
      Interface iface = vc.getInterfaces().get("Ethernet1/4");
      assertFalse(iface.getShutdown());
      assertThat(iface.getChannelGroup(), nullValue());
      assertThat(iface.getType(), equalTo(CiscoNxosInterfaceType.ETHERNET));
    }
    {
      Interface iface = vc.getInterfaces().get("Ethernet1/5");
      assertFalse(iface.getShutdown());
      assertThat(iface.getChannelGroup(), nullValue());
      assertThat(iface.getType(), equalTo(CiscoNxosInterfaceType.ETHERNET));
    }
    {
      Interface iface = vc.getInterfaces().get("Ethernet1/6");
      assertFalse(iface.getShutdown());
      assertThat(iface.getChannelGroup(), nullValue());
      assertThat(iface.getType(), equalTo(CiscoNxosInterfaceType.ETHERNET));
    }
  }

  @Test
  public void testPortChannelReferences() throws IOException {
    String hostname = "nxos_port_channel_references";
    String filename = String.format("configs/%s", hostname);
    ConvertConfigurationAnswerElement ans =
        getBatfishForConfigurationNames(hostname).loadConvertConfigurationAnswerElementOrReparse();

    assertThat(
        ans, hasNumReferrers(filename, CiscoNxosStructureType.PORT_CHANNEL, "port-channel1", 1));
    assertThat(
        ans, hasNumReferrers(filename, CiscoNxosStructureType.PORT_CHANNEL, "port-channel2", 0));
  }

  @Test
  public void testRoleParsing() {
    // TODO: make into ref test
    assertThat(parseVendorConfig("nxos_role"), notNullValue());
  }

  @Test
  public void testRouteMapConversion() throws IOException {
    String hostname = "nxos_route_map";
    Configuration c = parseConfig(hostname);

    assertThat(
        c.getRoutingPolicies(),
        hasKeys(
            "empty_deny",
            "empty_permit",
            "empty_pbr_statistics",
            "match_as_path",
            "match_community",
            "match_interface",
            "match_ip_address",
            "match_ip_address_prefix_list",
            "match_metric",
            "match_tag",
            "set_as_path_prepend_last_as",
            "set_as_path_prepend_literal_as",
            "set_community",
            "set_community_additive",
            "set_ip_next_hop_literal",
            "set_ip_next_hop_literal2",
            "set_ip_next_hop_unchanged",
            "set_local_preference",
            "set_metric",
            "set_metric_type_external",
            "set_metric_type_internal",
            "set_metric_type_type_1",
            "set_metric_type_type_2",
            "set_origin_egp",
            "set_origin_igp",
            "set_origin_incomplete",
            "set_tag",
            "match_undefined_access_list",
            "match_undefined_community_list",
            "match_undefined_prefix_list",
            "continue_skip_deny",
            "continue_from_deny_to_permit",
            "continue_from_permit_to_fall_off",
            "continue_from_permit_and_set_to_fall_off",
            "continue_with_set_and_fall_off",
            "continue_from_set_to_match_on_set_field"));
    Ip origNextHopIp = Ip.parse("192.0.2.254");
    Bgpv4Route base =
        Bgpv4Route.builder()
            .setAsPath(AsPath.ofSingletonAsSets(2L))
            .setOriginatorIp(Ip.ZERO)
            .setOriginType(OriginType.INCOMPLETE)
            .setProtocol(RoutingProtocol.BGP)
            .setNextHopIp(origNextHopIp)
            .setNetwork(Prefix.ZERO)
            .setTag(0L)
            .build();
    {
      RoutingPolicy rp = c.getRoutingPolicies().get("empty_deny");
      assertRoutingPolicyDeniesRoute(rp, base);
    }
    {
      RoutingPolicy rp = c.getRoutingPolicies().get("empty_permit");
      assertRoutingPolicyPermitsRoute(rp, base);
    }
    {
      RoutingPolicy rp = c.getRoutingPolicies().get("empty_pbr_statistics");
      assertRoutingPolicyDeniesRoute(rp, base);
    }

    // matches
    {
      RoutingPolicy rp = c.getRoutingPolicies().get("match_as_path");
      assertRoutingPolicyDeniesRoute(rp, base);
      Bgpv4Route route = base.toBuilder().setAsPath(AsPath.ofSingletonAsSets(1L)).build();
      assertRoutingPolicyPermitsRoute(rp, route);
    }
    {
      RoutingPolicy rp = c.getRoutingPolicies().get("match_community");
      assertRoutingPolicyDeniesRoute(rp, base);
      Bgpv4Route routeOnlyOneCommunity =
          base.toBuilder().setCommunities(ImmutableSet.of(StandardCommunity.of(1, 1))).build();
      assertRoutingPolicyDeniesRoute(rp, routeOnlyOneCommunity);
      Bgpv4Route routeBothCommunities =
          base.toBuilder()
              .setCommunities(
                  ImmutableSet.of(StandardCommunity.of(1, 1), StandardCommunity.of(2, 2)))
              .build();
      assertRoutingPolicyPermitsRoute(rp, routeBothCommunities);
      Bgpv4Route routeBothCommunitiesAndMore =
          base.toBuilder()
              .setCommunities(
                  ImmutableSet.of(
                      StandardCommunity.of(1, 1),
                      StandardCommunity.of(2, 2),
                      StandardCommunity.of(3, 3)))
              .build();
      assertRoutingPolicyPermitsRoute(rp, routeBothCommunitiesAndMore);
    }
    {
      RoutingPolicy rp = c.getRoutingPolicies().get("match_interface");
      assertRoutingPolicyDeniesRoute(rp, base);
      Bgpv4Route routeConnected = base.toBuilder().setNetwork(Prefix.parse("192.0.2.1/24")).build();
      assertRoutingPolicyPermitsRoute(rp, routeConnected);
      Bgpv4Route routeDirect = base.toBuilder().setNetwork(Prefix.parse("192.0.2.1/32")).build();
      assertRoutingPolicyPermitsRoute(rp, routeDirect);
    }
    // Skip match ip address - not relevant to routing
    {
      RoutingPolicy rp = c.getRoutingPolicies().get("match_ip_address_prefix_list");
      assertRoutingPolicyDeniesRoute(rp, base);
      Bgpv4Route route = base.toBuilder().setNetwork(Prefix.parse("192.168.1.0/24")).build();
      assertRoutingPolicyPermitsRoute(rp, route);
    }
    {
      RoutingPolicy rp = c.getRoutingPolicies().get("match_metric");
      assertRoutingPolicyDeniesRoute(rp, base);
      Bgpv4Route route = base.toBuilder().setMetric(1L).build();
      assertRoutingPolicyPermitsRoute(rp, route);
    }
    {
      RoutingPolicy rp = c.getRoutingPolicies().get("match_tag");
      assertRoutingPolicyDeniesRoute(rp, base);
      Bgpv4Route route = base.toBuilder().setTag(1L).build();
      assertRoutingPolicyPermitsRoute(rp, route);
    }

    // sets
    {
      RoutingPolicy rp = c.getRoutingPolicies().get("set_as_path_prepend_last_as");
      Bgpv4Route route = processRouteIn(rp, base);
      assertThat(route.getAsPath(), equalTo(AsPath.ofSingletonAsSets(2L, 2L, 2L, 2L)));
      // TODO: test out direction. Requires BGP process, environment with neighor.
    }
    {
      RoutingPolicy rp = c.getRoutingPolicies().get("set_as_path_prepend_literal_as");
      Bgpv4Route route = processRouteIn(rp, base);
      assertThat(route.getAsPath(), equalTo(AsPath.ofSingletonAsSets(65000L, 65100L, 2L)));
    }
    {
      RoutingPolicy rp = c.getRoutingPolicies().get("set_community");
      Bgpv4Route inRoute =
          base.toBuilder().setCommunities(ImmutableSet.of(StandardCommunity.of(3, 3))).build();
      Bgpv4Route route = processRouteIn(rp, inRoute);
      assertThat(
          route.getCommunities(), contains(StandardCommunity.of(1, 1), StandardCommunity.of(1, 2)));
    }
    {
      RoutingPolicy rp = c.getRoutingPolicies().get("set_community_additive");
      Bgpv4Route inRoute =
          base.toBuilder().setCommunities(ImmutableSet.of(StandardCommunity.of(3, 3))).build();
      Bgpv4Route route = processRouteIn(rp, inRoute);
      assertThat(
          route.getCommunities(),
          contains(
              StandardCommunity.of(1, 1), StandardCommunity.of(1, 2), StandardCommunity.of(3, 3)));
    }
    {
      RoutingPolicy rp = c.getRoutingPolicies().get("set_ip_next_hop_literal");
      Bgpv4Route route = processRouteIn(rp, base);
      assertThat(route.getNextHopIp(), equalTo(Ip.parse("192.0.2.50")));
    }
    {
      RoutingPolicy rp = c.getRoutingPolicies().get("set_ip_next_hop_literal2");
      Bgpv4Route route = processRouteIn(rp, base);
      // When there are two next-hop-IPs being set, the statement is not applicable to routing. So
      // the next-hop-IP should not change.
      assertThat(route.getNextHopIp(), equalTo(origNextHopIp));
    }
    // TODO: test set ip next-hop unchanged. Requires BGP process, environment with eBGP neighor.
    {
      RoutingPolicy rp = c.getRoutingPolicies().get("set_local_preference");
      Bgpv4Route route = processRouteIn(rp, base);
      assertThat(route.getLocalPreference(), equalTo(1L));
    }
    {
      RoutingPolicy rp = c.getRoutingPolicies().get("set_metric");
      Bgpv4Route route = processRouteIn(rp, base);
      assertThat(route.getMetric(), equalTo(1L));
    }
    // TODO: test set metric-type external
    // TODO: test set metric-type internal
    {
      RoutingPolicy rp = c.getRoutingPolicies().get("set_metric_type_type_1");
      OspfExternalRoute route = processRouteRedistributeOspf(rp, base);
      assertThat(route.getOspfMetricType(), equalTo(OspfMetricType.E1));
    }
    {
      RoutingPolicy rp = c.getRoutingPolicies().get("set_metric_type_type_2");
      OspfExternalRoute route = processRouteRedistributeOspf(rp, base);
      assertThat(route.getOspfMetricType(), equalTo(OspfMetricType.E2));
    }
    {
      RoutingPolicy rp = c.getRoutingPolicies().get("set_origin_egp");
      Bgpv4Route route = processRouteIn(rp, base);
      assertThat(route.getOriginType(), equalTo(OriginType.EGP));
    }
    {
      RoutingPolicy rp = c.getRoutingPolicies().get("set_origin_igp");
      Bgpv4Route route = processRouteIn(rp, base);
      assertThat(route.getOriginType(), equalTo(OriginType.IGP));
    }
    {
      RoutingPolicy rp = c.getRoutingPolicies().get("set_origin_incomplete");
      Bgpv4Route route = processRouteIn(rp, base);
      assertThat(route.getOriginType(), equalTo(OriginType.INCOMPLETE));
    }
    {
      RoutingPolicy rp = c.getRoutingPolicies().get("set_tag");
      Bgpv4Route route = processRouteIn(rp, base);
      assertThat(route.getTag(), equalTo(1L));
    }

    // matches with undefined references
    // TODO: match ip address (undefined) - relevant to routing?
    {
      RoutingPolicy rp = c.getRoutingPolicies().get("match_undefined_community_list");
      assertRoutingPolicyDeniesRoute(rp, base);
    }
    {
      RoutingPolicy rp = c.getRoutingPolicies().get("match_undefined_prefix_list");
      assertRoutingPolicyDeniesRoute(rp, base);
    }
    // TODO: continue route-maps
  }

  @Test
  public void testRouteMapExtraction() {
    String hostname = "nxos_route_map";
    CiscoNxosConfiguration vc = parseVendorConfig(hostname);

    assertThat(
        vc.getRouteMaps(),
        hasKeys(
            "empty_deny",
            "empty_permit",
            "empty_pbr_statistics",
            "match_as_path",
            "match_community",
            "match_interface",
            "match_ip_address",
            "match_ip_address_prefix_list",
            "match_metric",
            "match_tag",
            "set_as_path_prepend_last_as",
            "set_as_path_prepend_literal_as",
            "set_community",
            "set_community_additive",
            "set_ip_next_hop_literal",
            "set_ip_next_hop_literal2",
            "set_ip_next_hop_unchanged",
            "set_local_preference",
            "set_metric",
            "set_metric_type_external",
            "set_metric_type_internal",
            "set_metric_type_type_1",
            "set_metric_type_type_2",
            "set_origin_egp",
            "set_origin_igp",
            "set_origin_incomplete",
            "set_tag",
            "match_undefined_access_list",
            "match_undefined_community_list",
            "match_undefined_prefix_list",
            "continue_skip_deny",
            "continue_from_deny_to_permit",
            "continue_from_permit_to_fall_off",
            "continue_from_permit_and_set_to_fall_off",
            "continue_with_set_and_fall_off",
            "continue_from_set_to_match_on_set_field"));
    {
      RouteMap rm = vc.getRouteMaps().get("empty_deny");
      assertThat(rm.getEntries().keySet(), contains(10));
      RouteMapEntry entry = getOnlyElement(rm.getEntries().values());
      assertThat(entry.getAction(), equalTo(LineAction.DENY));
      assertThat(entry.getSequence(), equalTo(10));
    }
    {
      RouteMap rm = vc.getRouteMaps().get("empty_permit");
      assertThat(rm.getEntries().keySet(), contains(10));
      RouteMapEntry entry = getOnlyElement(rm.getEntries().values());
      assertThat(entry.getAction(), equalTo(LineAction.PERMIT));
      assertThat(entry.getSequence(), equalTo(10));
    }
    {
      RouteMap rm = vc.getRouteMaps().get("empty_pbr_statistics");
      assertThat(rm.getEntries(), anEmptyMap());
      assertTrue(rm.getPbrStatistics());
    }
    {
      RouteMap rm = vc.getRouteMaps().get("match_as_path");
      assertThat(rm.getEntries().keySet(), contains(10));
      RouteMapEntry entry = getOnlyElement(rm.getEntries().values());
      assertThat(entry.getAction(), equalTo(LineAction.PERMIT));
      assertThat(entry.getSequence(), equalTo(10));
      RouteMapMatchAsPath match = entry.getMatchAsPath();
      assertThat(entry.getMatches().collect(onlyElement()), equalTo(match));
      assertThat(match.getNames(), contains("as_path_access_list1"));
    }
    {
      RouteMap rm = vc.getRouteMaps().get("match_community");
      assertThat(rm.getEntries().keySet(), contains(10));
      RouteMapEntry entry = getOnlyElement(rm.getEntries().values());
      assertThat(entry.getAction(), equalTo(LineAction.PERMIT));
      assertThat(entry.getSequence(), equalTo(10));
      RouteMapMatchCommunity match = entry.getMatchCommunity();
      assertThat(entry.getMatches().collect(onlyElement()), equalTo(match));
      assertThat(match.getNames(), contains("community_list1"));
    }
    {
      RouteMap rm = vc.getRouteMaps().get("match_interface");
      assertThat(rm.getEntries().keySet(), contains(10));
      RouteMapEntry entry = getOnlyElement(rm.getEntries().values());
      assertThat(entry.getAction(), equalTo(LineAction.PERMIT));
      assertThat(entry.getSequence(), equalTo(10));
      RouteMapMatchInterface match = entry.getMatchInterface();
      assertThat(entry.getMatches().collect(onlyElement()), equalTo(match));
      assertThat(match.getNames(), contains("loopback0"));
    }
    {
      RouteMap rm = vc.getRouteMaps().get("match_ip_address");
      assertThat(rm.getEntries().keySet(), contains(10));
      RouteMapEntry entry = getOnlyElement(rm.getEntries().values());
      assertThat(entry.getAction(), equalTo(LineAction.PERMIT));
      assertThat(entry.getSequence(), equalTo(10));
      RouteMapMatchIpAddress match = entry.getMatchIpAddress();
      assertThat(entry.getMatches().collect(onlyElement()), equalTo(match));
      assertThat(match.getName(), equalTo("access_list1"));
    }
    {
      RouteMap rm = vc.getRouteMaps().get("match_ip_address_prefix_list");
      assertThat(rm.getEntries().keySet(), contains(10));
      RouteMapEntry entry = getOnlyElement(rm.getEntries().values());
      assertThat(entry.getAction(), equalTo(LineAction.PERMIT));
      assertThat(entry.getSequence(), equalTo(10));
      RouteMapMatchIpAddressPrefixList match = entry.getMatchIpAddressPrefixList();
      assertThat(entry.getMatches().collect(onlyElement()), equalTo(match));
      assertThat(match.getNames(), contains("prefix_list1"));
    }
    {
      RouteMap rm = vc.getRouteMaps().get("match_metric");
      assertThat(rm.getEntries().keySet(), contains(10));
      RouteMapEntry entry = getOnlyElement(rm.getEntries().values());
      assertThat(entry.getAction(), equalTo(LineAction.PERMIT));
      assertThat(entry.getSequence(), equalTo(10));
      RouteMapMatchMetric match = entry.getMatchMetric();
      assertThat(entry.getMatches().collect(onlyElement()), equalTo(match));
      assertThat(match.getMetric(), equalTo(1L));
    }
    {
      RouteMap rm = vc.getRouteMaps().get("match_tag");
      assertThat(rm.getEntries().keySet(), contains(10));
      RouteMapEntry entry = getOnlyElement(rm.getEntries().values());
      assertThat(entry.getAction(), equalTo(LineAction.PERMIT));
      assertThat(entry.getSequence(), equalTo(10));
      RouteMapMatchTag match = entry.getMatchTag();
      assertThat(entry.getMatches().collect(onlyElement()), equalTo(match));
      assertThat(match.getTag(), equalTo(1L));
    }
    {
      RouteMap rm = vc.getRouteMaps().get("set_as_path_prepend_last_as");
      assertThat(rm.getEntries().keySet(), contains(10));
      RouteMapEntry entry = getOnlyElement(rm.getEntries().values());
      assertThat(entry.getAction(), equalTo(LineAction.PERMIT));
      assertThat(entry.getSequence(), equalTo(10));
      RouteMapSetAsPathPrependLastAs set =
          (RouteMapSetAsPathPrependLastAs) entry.getSetAsPathPrepend();
      assertThat(entry.getSets().collect(onlyElement()), equalTo(set));
      assertThat(set.getNumPrepends(), equalTo(3));
    }
    {
      RouteMap rm = vc.getRouteMaps().get("set_as_path_prepend_literal_as");
      assertThat(rm.getEntries().keySet(), contains(10));
      RouteMapEntry entry = getOnlyElement(rm.getEntries().values());
      assertThat(entry.getAction(), equalTo(LineAction.PERMIT));
      assertThat(entry.getSequence(), equalTo(10));
      RouteMapSetAsPathPrependLiteralAs set =
          (RouteMapSetAsPathPrependLiteralAs) entry.getSetAsPathPrepend();
      assertThat(entry.getSets().collect(onlyElement()), equalTo(set));
      assertThat(set.getAsNumbers(), contains(65000L, 65100L));
    }
    {
      RouteMap rm = vc.getRouteMaps().get("set_community");
      assertThat(rm.getEntries().keySet(), contains(10));
      RouteMapEntry entry = getOnlyElement(rm.getEntries().values());
      assertThat(entry.getAction(), equalTo(LineAction.PERMIT));
      assertThat(entry.getSequence(), equalTo(10));
      RouteMapSetCommunity set = entry.getSetCommunity();
      assertThat(entry.getSets().collect(onlyElement()), equalTo(set));
      assertThat(
          set.getCommunities(), contains(StandardCommunity.of(1, 1), StandardCommunity.of(1, 2)));
      assertFalse(set.getAdditive());
    }
    {
      RouteMap rm = vc.getRouteMaps().get("set_community_additive");
      assertThat(rm.getEntries().keySet(), contains(10));
      RouteMapEntry entry = getOnlyElement(rm.getEntries().values());
      assertThat(entry.getAction(), equalTo(LineAction.PERMIT));
      assertThat(entry.getSequence(), equalTo(10));
      RouteMapSetCommunity set = entry.getSetCommunity();
      assertThat(entry.getSets().collect(onlyElement()), equalTo(set));
      assertThat(
          set.getCommunities(), contains(StandardCommunity.of(1, 1), StandardCommunity.of(1, 2)));
      assertTrue(set.getAdditive());
    }
    {
      RouteMap rm = vc.getRouteMaps().get("set_ip_next_hop_literal");
      assertThat(rm.getEntries().keySet(), contains(10));
      RouteMapEntry entry = getOnlyElement(rm.getEntries().values());
      assertThat(entry.getAction(), equalTo(LineAction.PERMIT));
      assertThat(entry.getSequence(), equalTo(10));
      RouteMapSetIpNextHopLiteral set = (RouteMapSetIpNextHopLiteral) entry.getSetIpNextHop();
      assertThat(entry.getSets().collect(onlyElement()), equalTo(set));
      assertThat(set.getNextHops(), contains(Ip.parse("192.0.2.50")));
    }
    {
      RouteMap rm = vc.getRouteMaps().get("set_ip_next_hop_literal2");
      assertThat(rm.getEntries().keySet(), contains(10));
      RouteMapEntry entry = getOnlyElement(rm.getEntries().values());
      assertThat(entry.getAction(), equalTo(LineAction.PERMIT));
      assertThat(entry.getSequence(), equalTo(10));
      RouteMapSetIpNextHopLiteral set = (RouteMapSetIpNextHopLiteral) entry.getSetIpNextHop();
      assertThat(entry.getSets().collect(onlyElement()), equalTo(set));
      assertThat(set.getNextHops(), contains(Ip.parse("192.0.2.50"), Ip.parse("192.0.2.51")));
    }
    {
      RouteMap rm = vc.getRouteMaps().get("set_ip_next_hop_unchanged");
      assertThat(rm.getEntries().keySet(), contains(10));
      RouteMapEntry entry = getOnlyElement(rm.getEntries().values());
      assertThat(entry.getAction(), equalTo(LineAction.PERMIT));
      assertThat(entry.getSequence(), equalTo(10));
      RouteMapSetIpNextHopUnchanged set = (RouteMapSetIpNextHopUnchanged) entry.getSetIpNextHop();
      assertThat(entry.getSets().collect(onlyElement()), equalTo(set));
    }
    {
      RouteMap rm = vc.getRouteMaps().get("set_local_preference");
      assertThat(rm.getEntries().keySet(), contains(10));
      RouteMapEntry entry = getOnlyElement(rm.getEntries().values());
      assertThat(entry.getAction(), equalTo(LineAction.PERMIT));
      assertThat(entry.getSequence(), equalTo(10));
      RouteMapSetLocalPreference set = entry.getSetLocalPreference();
      assertThat(entry.getSets().collect(onlyElement()), equalTo(set));
      assertThat(set.getLocalPreference(), equalTo(1L));
    }
    {
      RouteMap rm = vc.getRouteMaps().get("set_metric");
      assertThat(rm.getEntries().keySet(), contains(10));
      RouteMapEntry entry = getOnlyElement(rm.getEntries().values());
      assertThat(entry.getAction(), equalTo(LineAction.PERMIT));
      assertThat(entry.getSequence(), equalTo(10));
      RouteMapSetMetric set = entry.getSetMetric();
      assertThat(entry.getSets().collect(onlyElement()), equalTo(set));
      assertThat(set.getMetric(), equalTo(1L));
    }
    {
      RouteMap rm = vc.getRouteMaps().get("set_metric_type_external");
      assertThat(rm.getEntries().keySet(), contains(10));
      RouteMapEntry entry = getOnlyElement(rm.getEntries().values());
      assertThat(entry.getAction(), equalTo(LineAction.PERMIT));
      assertThat(entry.getSequence(), equalTo(10));
      RouteMapSetMetricType set = entry.getSetMetricType();
      assertThat(entry.getSets().collect(onlyElement()), equalTo(set));
      assertThat(set.getMetricType(), equalTo(RouteMapMetricType.EXTERNAL));
    }
    {
      RouteMap rm = vc.getRouteMaps().get("set_metric_type_internal");
      assertThat(rm.getEntries().keySet(), contains(10));
      RouteMapEntry entry = getOnlyElement(rm.getEntries().values());
      assertThat(entry.getAction(), equalTo(LineAction.PERMIT));
      assertThat(entry.getSequence(), equalTo(10));
      RouteMapSetMetricType set = entry.getSetMetricType();
      assertThat(entry.getSets().collect(onlyElement()), equalTo(set));
      assertThat(set.getMetricType(), equalTo(RouteMapMetricType.INTERNAL));
    }
    {
      RouteMap rm = vc.getRouteMaps().get("set_metric_type_type_1");
      assertThat(rm.getEntries().keySet(), contains(10));
      RouteMapEntry entry = getOnlyElement(rm.getEntries().values());
      assertThat(entry.getAction(), equalTo(LineAction.PERMIT));
      assertThat(entry.getSequence(), equalTo(10));
      RouteMapSetMetricType set = entry.getSetMetricType();
      assertThat(entry.getSets().collect(onlyElement()), equalTo(set));
      assertThat(set.getMetricType(), equalTo(RouteMapMetricType.TYPE_1));
    }
    {
      RouteMap rm = vc.getRouteMaps().get("set_metric_type_type_2");
      assertThat(rm.getEntries().keySet(), contains(10));
      RouteMapEntry entry = getOnlyElement(rm.getEntries().values());
      assertThat(entry.getAction(), equalTo(LineAction.PERMIT));
      assertThat(entry.getSequence(), equalTo(10));
      RouteMapSetMetricType set = entry.getSetMetricType();
      assertThat(entry.getSets().collect(onlyElement()), equalTo(set));
      assertThat(set.getMetricType(), equalTo(RouteMapMetricType.TYPE_2));
    }
    {
      RouteMap rm = vc.getRouteMaps().get("set_origin_egp");
      assertThat(rm.getEntries().keySet(), contains(10));
      RouteMapEntry entry = getOnlyElement(rm.getEntries().values());
      assertThat(entry.getAction(), equalTo(LineAction.PERMIT));
      assertThat(entry.getSequence(), equalTo(10));
      RouteMapSetOrigin set = entry.getSetOrigin();
      assertThat(entry.getSets().collect(onlyElement()), equalTo(set));
      assertThat(set.getOrigin(), equalTo(OriginType.EGP));
    }
    {
      RouteMap rm = vc.getRouteMaps().get("set_origin_igp");
      assertThat(rm.getEntries().keySet(), contains(10));
      RouteMapEntry entry = getOnlyElement(rm.getEntries().values());
      assertThat(entry.getAction(), equalTo(LineAction.PERMIT));
      assertThat(entry.getSequence(), equalTo(10));
      RouteMapSetOrigin set = entry.getSetOrigin();
      assertThat(entry.getSets().collect(onlyElement()), equalTo(set));
      assertThat(set.getOrigin(), equalTo(OriginType.IGP));
    }
    {
      RouteMap rm = vc.getRouteMaps().get("set_origin_incomplete");
      assertThat(rm.getEntries().keySet(), contains(10));
      RouteMapEntry entry = getOnlyElement(rm.getEntries().values());
      assertThat(entry.getAction(), equalTo(LineAction.PERMIT));
      assertThat(entry.getSequence(), equalTo(10));
      RouteMapSetOrigin set = entry.getSetOrigin();
      assertThat(entry.getSets().collect(onlyElement()), equalTo(set));
      assertThat(set.getOrigin(), equalTo(OriginType.INCOMPLETE));
    }
    {
      RouteMap rm = vc.getRouteMaps().get("set_tag");
      assertThat(rm.getEntries().keySet(), contains(10));
      RouteMapEntry entry = getOnlyElement(rm.getEntries().values());
      assertThat(entry.getAction(), equalTo(LineAction.PERMIT));
      assertThat(entry.getSequence(), equalTo(10));
      RouteMapSetTag set = entry.getSetTag();
      assertThat(entry.getSets().collect(onlyElement()), equalTo(set));
      assertThat(set.getTag(), equalTo(1L));
    }
    // TODO: route-map 'continue' extraction
  }

  @Test
  public void testSnmpServerParsing() {
    // TODO: make into extraction test
    assertThat(parseVendorConfig("nxos_snmp_server"), notNullValue());
  }

  @Test
  public void testSpanningTreeParsing() {
    // TODO: make into an extraction test
    assertThat(parseVendorConfig("nxos_spanning_tree"), notNullValue());
  }

  @Test
  public void testStaticRouteConversion() throws IOException {
    String hostname = "nxos_static_route";
    Configuration c = parseConfig(hostname);

    assertThat(c.getVrfs(), hasKeys(DEFAULT_VRF_NAME, NULL_VRF_NAME, "vrf1"));
    assertThat(
        c.getDefaultVrf().getStaticRoutes(),
        containsInAnyOrder(
            hasPrefix(Prefix.strict("10.0.0.0/24")),
            hasPrefix(Prefix.strict("10.0.1.0/24")),
            hasPrefix(Prefix.strict("10.0.2.0/24")),
            hasPrefix(Prefix.strict("10.0.3.0/24")),
            hasPrefix(Prefix.strict("10.0.4.0/24")),
            hasPrefix(Prefix.strict("10.0.5.0/24")),
            hasPrefix(Prefix.strict("10.0.6.0/24")),
            hasPrefix(Prefix.strict("10.0.7.0/24")),
            hasPrefix(Prefix.strict("10.0.8.0/24"))));
    assertThat(
        c.getVrfs().get("vrf1").getStaticRoutes(),
        contains(hasPrefix(Prefix.strict("10.0.11.0/24"))));
    {
      org.batfish.datamodel.StaticRoute route =
          c.getDefaultVrf().getStaticRoutes().stream()
              .filter(r -> r.getNetwork().equals(Prefix.strict("10.0.0.0/24")))
              .findFirst()
              .get();
      assertThat(route, hasNextHopInterface(NULL_INTERFACE_NAME));
      assertThat(route, hasAdministrativeCost(1));
      assertThat(route, hasTag(0L));
    }
    {
      org.batfish.datamodel.StaticRoute route =
          c.getDefaultVrf().getStaticRoutes().stream()
              .filter(r -> r.getNetwork().equals(Prefix.strict("10.0.1.0/24")))
              .findFirst()
              .get();
      assertThat(route, hasNextHopInterface(UNSET_NEXT_HOP_INTERFACE));
      assertThat(route, hasAdministrativeCost(1));
      assertThat(route, hasTag(0L));
      assertThat(route, hasNextHopIp(Ip.parse("10.255.1.254")));
    }
    {
      org.batfish.datamodel.StaticRoute route =
          c.getDefaultVrf().getStaticRoutes().stream()
              .filter(r -> r.getNetwork().equals(Prefix.strict("10.0.2.0/24")))
              .findFirst()
              .get();
      assertThat(route, hasNextHopInterface("Ethernet1/1"));
      assertThat(route, hasAdministrativeCost(1));
      assertThat(route, hasTag(0L));
      assertThat(route, hasNextHopIp(Ip.parse("10.255.1.254")));
    }
    {
      org.batfish.datamodel.StaticRoute route =
          c.getDefaultVrf().getStaticRoutes().stream()
              .filter(r -> r.getNetwork().equals(Prefix.strict("10.0.3.0/24")))
              .findFirst()
              .get();
      assertThat(route, hasAdministrativeCost(1));
      assertThat(route, hasTag(0L));
      assertThat(route, hasNextHopIp(Ip.parse("10.255.1.254")));
      assertThat(route, hasNextHopInterface("Ethernet1/1"));
    }
    {
      org.batfish.datamodel.StaticRoute route =
          c.getDefaultVrf().getStaticRoutes().stream()
              .filter(r -> r.getNetwork().equals(Prefix.strict("10.0.4.0/24")))
              .findFirst()
              .get();
      assertThat(route, hasAdministrativeCost(1));
      assertThat(route, hasTag(0L));
      assertThat(route, hasNextHopIp(Ip.parse("10.255.1.254")));
      assertThat(route, hasNextHopInterface("Ethernet1/1"));
    }
    {
      org.batfish.datamodel.StaticRoute route =
          c.getDefaultVrf().getStaticRoutes().stream()
              .filter(r -> r.getNetwork().equals(Prefix.strict("10.0.5.0/24")))
              .findFirst()
              .get();
      assertThat(route, hasAdministrativeCost(1));
      assertThat(route, hasTag(1000L));
      assertThat(route, hasNextHopIp(Ip.parse("10.255.1.254")));
      assertThat(route, hasNextHopInterface("Ethernet1/1"));
    }
    {
      org.batfish.datamodel.StaticRoute route =
          c.getDefaultVrf().getStaticRoutes().stream()
              .filter(r -> r.getNetwork().equals(Prefix.strict("10.0.6.0/24")))
              .findFirst()
              .get();
      assertThat(route, hasAdministrativeCost(5));
      assertThat(route, hasTag(1000L));
      assertThat(route, hasNextHopIp(Ip.parse("10.255.1.254")));
      assertThat(route, hasNextHopInterface("Ethernet1/1"));
    }
    {
      org.batfish.datamodel.StaticRoute route =
          c.getDefaultVrf().getStaticRoutes().stream()
              .filter(r -> r.getNetwork().equals(Prefix.strict("10.0.7.0/24")))
              .findFirst()
              .get();
      assertThat(route, hasAdministrativeCost(5));
      assertThat(route, hasTag(0L));
      assertThat(route, hasNextHopIp(Ip.parse("10.255.1.254")));
      assertThat(route, hasNextHopInterface("Ethernet1/1"));
    }
    {
      org.batfish.datamodel.StaticRoute route =
          c.getDefaultVrf().getStaticRoutes().stream()
              .filter(r -> r.getNetwork().equals(Prefix.strict("10.0.8.0/24")))
              .findFirst()
              .get();
      assertThat(route, hasAdministrativeCost(5));
      assertThat(route, hasTag(1000L));
      assertThat(route, hasNextHopIp(Ip.parse("10.255.1.254")));
      assertThat(route, hasNextHopInterface("Ethernet1/1"));
    }
    // TODO: support next-hop-vrf used by 10.0.9.0/24 and 10.0.10.0/24
    {
      org.batfish.datamodel.StaticRoute route =
          c.getVrfs().get("vrf1").getStaticRoutes().stream()
              .filter(r -> r.getNetwork().equals(Prefix.strict("10.0.11.0/24")))
              .findFirst()
              .get();
      assertThat(route, hasAdministrativeCost(1));
      assertThat(route, hasTag(0L));
      assertThat(route, hasNextHopIp(Ip.parse("10.255.2.254")));
    }
  }

  @Test
  public void testStaticRouteExtraction() {
    String hostname = "nxos_static_route";
    CiscoNxosConfiguration vc = parseVendorConfig(hostname);

    assertThat(vc.getVrfs(), hasKeys("vrf1"));
    assertThat(
        vc.getDefaultVrf().getStaticRoutes().asMap(),
        hasKeys(
            Prefix.strict("10.0.0.0/24"),
            Prefix.strict("10.0.1.0/24"),
            Prefix.strict("10.0.2.0/24"),
            Prefix.strict("10.0.3.0/24"),
            Prefix.strict("10.0.4.0/24"),
            Prefix.strict("10.0.5.0/24"),
            Prefix.strict("10.0.6.0/24"),
            Prefix.strict("10.0.7.0/24"),
            Prefix.strict("10.0.8.0/24"),
            Prefix.strict("10.0.9.0/24"),
            Prefix.strict("10.0.10.0/24")));
    assertThat(
        vc.getVrfs().get("vrf1").getStaticRoutes().asMap(),
        hasKeys(Prefix.strict("10.0.11.0/24"), Prefix.strict("10.0.12.0/24")));
    {
      StaticRoute route =
          vc.getDefaultVrf().getStaticRoutes().get(Prefix.strict("10.0.0.0/24")).iterator().next();
      assertTrue(route.getDiscard());
      assertThat(route.getPreference(), equalTo((short) 1));
      assertThat(route.getTag(), equalTo(0L));
    }
    {
      StaticRoute route =
          vc.getDefaultVrf().getStaticRoutes().get(Prefix.strict("10.0.1.0/24")).iterator().next();
      assertFalse(route.getDiscard());
      assertThat(route.getPreference(), equalTo((short) 1));
      assertThat(route.getTag(), equalTo(0L));
      assertThat(route.getNextHopIp(), equalTo(Ip.parse("10.255.1.254")));
    }
    {
      StaticRoute route =
          vc.getDefaultVrf().getStaticRoutes().get(Prefix.strict("10.0.2.0/24")).iterator().next();
      assertFalse(route.getDiscard());
      assertThat(route.getPreference(), equalTo((short) 1));
      assertThat(route.getTag(), equalTo(0L));
      assertThat(route.getNextHopIp(), equalTo(Ip.parse("10.255.1.254")));
      assertThat(route.getNextHopInterface(), equalTo("Ethernet1/1"));
    }
    {
      StaticRoute route =
          vc.getDefaultVrf().getStaticRoutes().get(Prefix.strict("10.0.3.0/24")).iterator().next();
      assertFalse(route.getDiscard());
      assertThat(route.getPreference(), equalTo((short) 1));
      assertThat(route.getTag(), equalTo(0L));
      assertThat(route.getNextHopIp(), equalTo(Ip.parse("10.255.1.254")));
      assertThat(route.getNextHopInterface(), equalTo("Ethernet1/1"));
      assertThat(route.getTrack(), equalTo((short) 500));
    }
    {
      StaticRoute route =
          vc.getDefaultVrf().getStaticRoutes().get(Prefix.strict("10.0.4.0/24")).iterator().next();
      assertFalse(route.getDiscard());
      assertThat(route.getPreference(), equalTo((short) 1));
      assertThat(route.getTag(), equalTo(0L));
      assertThat(route.getNextHopIp(), equalTo(Ip.parse("10.255.1.254")));
      assertThat(route.getNextHopInterface(), equalTo("Ethernet1/1"));
      assertThat(route.getTrack(), equalTo((short) 500));
      assertThat(route.getName(), equalTo("foo"));
    }
    {
      StaticRoute route =
          vc.getDefaultVrf().getStaticRoutes().get(Prefix.strict("10.0.5.0/24")).iterator().next();
      assertFalse(route.getDiscard());
      assertThat(route.getPreference(), equalTo((short) 1));
      assertThat(route.getTag(), equalTo(1000L));
      assertThat(route.getNextHopIp(), equalTo(Ip.parse("10.255.1.254")));
      assertThat(route.getNextHopInterface(), equalTo("Ethernet1/1"));
      assertThat(route.getTrack(), equalTo((short) 500));
      assertThat(route.getName(), equalTo("foo"));
    }
    {
      StaticRoute route =
          vc.getDefaultVrf().getStaticRoutes().get(Prefix.strict("10.0.6.0/24")).iterator().next();
      assertFalse(route.getDiscard());
      assertThat(route.getPreference(), equalTo((short) 5));
      assertThat(route.getTag(), equalTo(1000L));
      assertThat(route.getNextHopIp(), equalTo(Ip.parse("10.255.1.254")));
      assertThat(route.getNextHopInterface(), equalTo("Ethernet1/1"));
      assertThat(route.getTrack(), equalTo((short) 500));
      assertThat(route.getName(), equalTo("foo"));
    }
    {
      StaticRoute route =
          vc.getDefaultVrf().getStaticRoutes().get(Prefix.strict("10.0.7.0/24")).iterator().next();
      assertFalse(route.getDiscard());
      assertThat(route.getPreference(), equalTo((short) 5));
      assertThat(route.getTag(), equalTo(0L));
      assertThat(route.getNextHopIp(), equalTo(Ip.parse("10.255.1.254")));
      assertThat(route.getNextHopInterface(), equalTo("Ethernet1/1"));
      assertThat(route.getTrack(), equalTo((short) 500));
      assertThat(route.getName(), equalTo("foo"));
    }
    {
      StaticRoute route =
          vc.getDefaultVrf().getStaticRoutes().get(Prefix.strict("10.0.8.0/24")).iterator().next();
      assertFalse(route.getDiscard());
      assertThat(route.getPreference(), equalTo((short) 5));
      assertThat(route.getTag(), equalTo(1000L));
      assertThat(route.getNextHopIp(), equalTo(Ip.parse("10.255.1.254")));
      assertThat(route.getNextHopInterface(), equalTo("Ethernet1/1"));
      assertThat(route.getTrack(), equalTo((short) 500));
      assertThat(route.getName(), equalTo("foo"));
    }
    {
      StaticRoute route =
          vc.getDefaultVrf().getStaticRoutes().get(Prefix.strict("10.0.9.0/24")).iterator().next();
      assertFalse(route.getDiscard());
      assertThat(route.getPreference(), equalTo((short) 5));
      assertThat(route.getTag(), equalTo(1000L));
      assertThat(route.getNextHopIp(), equalTo(Ip.parse("10.255.2.254")));
      assertThat(route.getNextHopInterface(), nullValue());
      assertThat(route.getTrack(), equalTo((short) 500));
      assertThat(route.getName(), equalTo("foo"));
      assertThat(route.getNextHopVrf(), equalTo("vrf2"));
    }
    {
      StaticRoute route =
          vc.getDefaultVrf().getStaticRoutes().get(Prefix.strict("10.0.10.0/24")).iterator().next();
      assertFalse(route.getDiscard());
      assertThat(route.getPreference(), equalTo((short) 5));
      assertThat(route.getTag(), equalTo(1000L));
      assertThat(route.getNextHopIp(), equalTo(Ip.parse("10.255.2.254")));
      assertThat(route.getNextHopInterface(), equalTo("Ethernet1/2"));
      assertThat(route.getTrack(), equalTo((short) 500));
      assertThat(route.getName(), equalTo("foo"));
      assertThat(route.getNextHopVrf(), equalTo("vrf2"));
    }
    {
      StaticRoute route =
          vc.getVrfs()
              .get("vrf1")
              .getStaticRoutes()
              .get(Prefix.strict("10.0.11.0/24"))
              .iterator()
              .next();
      assertFalse(route.getDiscard());
      assertThat(route.getPreference(), equalTo((short) 1));
      assertThat(route.getTag(), equalTo(0L));
      assertThat(route.getNextHopIp(), equalTo(Ip.parse("10.255.2.254")));
      assertThat(route.getNextHopVrf(), nullValue());
    }
    {
      StaticRoute route =
          vc.getVrfs()
              .get("vrf1")
              .getStaticRoutes()
              .get(Prefix.strict("10.0.12.0/24"))
              .iterator()
              .next();
      assertFalse(route.getDiscard());
      assertThat(route.getPreference(), equalTo((short) 1));
      assertThat(route.getTag(), equalTo(0L));
      assertThat(route.getNextHopIp(), equalTo(Ip.parse("10.255.2.254")));
      assertThat(route.getNextHopInterface(), equalTo("Ethernet1/100"));
      assertThat(route.getNextHopVrf(), nullValue());
    }
  }

  @Test
  public void testStaticRouteReferences() throws IOException {
    String hostname = "nxos_static_route_references";
    String filename = String.format("configs/%s", hostname);
    ConvertConfigurationAnswerElement ans =
        getBatfishForConfigurationNames(hostname).loadConvertConfigurationAnswerElementOrReparse();

    assertThat(ans, hasNumReferrers(filename, CiscoNxosStructureType.INTERFACE, "Ethernet1/1", 2));
    assertThat(ans, hasNumReferrers(filename, CiscoNxosStructureType.VRF, "vrf1", 2));
  }

  @Test
  public void testVersionExtraction() {
    String hostname = "nxos_version";
    CiscoNxosConfiguration vc = parseVendorConfig(hostname);
    assertThat(vc.getVersion(), equalTo("9.2(3) Bios:version"));
  }

  @Test
  public void testVlanConversion() throws IOException {
    String hostname = "nxos_vlan";
    Configuration c = parseConfig(hostname);

    assertThat(
        c.getAllInterfaces(),
        hasKeys("Ethernet1/1", "Vlan1", "Vlan2", "Vlan3", "Vlan4", "Vlan6", "Vlan7"));
    {
      org.batfish.datamodel.Interface iface = c.getAllInterfaces().get("Vlan1");
      assertThat(iface, isActive(false));
      assertThat(iface, isAutoState());
      assertThat(iface, hasVlan(1));
      assertThat(iface, hasSwitchPortMode(SwitchportMode.NONE));
      assertThat(iface, hasInterfaceType(InterfaceType.VLAN));
    }
    {
      org.batfish.datamodel.Interface iface = c.getAllInterfaces().get("Vlan2");
      assertThat(iface, isActive(false));
      assertThat(iface, isAutoState());
      assertThat(iface, hasVlan(2));
      assertThat(iface, hasSwitchPortMode(SwitchportMode.NONE));
      assertThat(iface, hasInterfaceType(InterfaceType.VLAN));
    }
    {
      org.batfish.datamodel.Interface iface = c.getAllInterfaces().get("Vlan3");
      assertThat(iface, isActive(false));
      assertThat(iface, isAutoState(false));
      assertThat(iface, hasVlan(3));
      assertThat(iface, hasSwitchPortMode(SwitchportMode.NONE));
      assertThat(iface, hasInterfaceType(InterfaceType.VLAN));
    }
    {
      org.batfish.datamodel.Interface iface = c.getAllInterfaces().get("Vlan4");
      assertThat(iface, isActive(false));
      assertThat(iface, isAutoState());
      assertThat(iface, hasVlan(4));
      assertThat(iface, hasSwitchPortMode(SwitchportMode.NONE));
      assertThat(iface, hasInterfaceType(InterfaceType.VLAN));
    }
    {
      org.batfish.datamodel.Interface iface = c.getAllInterfaces().get("Vlan6");
      assertThat(iface, isActive());
      assertThat(iface, isAutoState(false));
      assertThat(iface, hasVlan(6));
      assertThat(iface, hasSwitchPortMode(SwitchportMode.NONE));
      assertThat(iface, hasInterfaceType(InterfaceType.VLAN));
    }
    {
      org.batfish.datamodel.Interface iface = c.getAllInterfaces().get("Vlan7");
      assertThat(iface, isActive());
      assertThat(iface, isAutoState());
      assertThat(iface, hasVlan(7));
      assertThat(iface, hasSwitchPortMode(SwitchportMode.NONE));
      assertThat(iface, hasInterfaceType(InterfaceType.VLAN));
    }
  }

  @Test
  public void testVlanExtraction() {
    String hostname = "nxos_vlan";
    CiscoNxosConfiguration vc = parseVendorConfig(hostname);

    assertThat(
        vc.getInterfaces(),
        hasKeys("Ethernet1/1", "Vlan1", "Vlan2", "Vlan3", "Vlan4", "Vlan6", "Vlan7"));
    {
      Interface iface = vc.getInterfaces().get("Vlan1");
      assertTrue(iface.getShutdown());
      assertTrue(iface.getAutostate());
      assertThat(iface.getVlan(), equalTo(1));
      assertThat(iface.getSwitchportMode(), equalTo(SwitchportMode.NONE));
      assertThat(iface.getType(), equalTo(CiscoNxosInterfaceType.VLAN));
    }
    {
      Interface iface = vc.getInterfaces().get("Vlan2");
      assertTrue(iface.getShutdown());
      assertTrue(iface.getAutostate());
      assertThat(iface.getVlan(), equalTo(2));
      assertThat(iface.getSwitchportMode(), equalTo(SwitchportMode.NONE));
      assertThat(iface.getType(), equalTo(CiscoNxosInterfaceType.VLAN));
    }
    {
      Interface iface = vc.getInterfaces().get("Vlan3");
      assertFalse(iface.getShutdown());
      assertFalse(iface.getAutostate());
      assertThat(iface.getVlan(), equalTo(3));
      assertThat(iface.getSwitchportMode(), equalTo(SwitchportMode.NONE));
      assertThat(iface.getType(), equalTo(CiscoNxosInterfaceType.VLAN));
    }
    {
      Interface iface = vc.getInterfaces().get("Vlan4");
      assertFalse(iface.getShutdown());
      assertTrue(iface.getAutostate());
      assertThat(iface.getVlan(), equalTo(4));
      assertThat(iface.getSwitchportMode(), equalTo(SwitchportMode.NONE));
      assertThat(iface.getType(), equalTo(CiscoNxosInterfaceType.VLAN));
    }
    {
      Interface iface = vc.getInterfaces().get("Vlan6");
      assertFalse(iface.getShutdown());
      assertFalse(iface.getAutostate());
      assertThat(iface.getVlan(), equalTo(6));
      assertThat(iface.getSwitchportMode(), equalTo(SwitchportMode.NONE));
      assertThat(iface.getType(), equalTo(CiscoNxosInterfaceType.VLAN));
    }
    {
      Interface iface = vc.getInterfaces().get("Vlan7");
      assertFalse(iface.getShutdown());
      assertTrue(iface.getAutostate());
      assertThat(iface.getVlan(), equalTo(7));
      assertThat(iface.getSwitchportMode(), equalTo(SwitchportMode.NONE));
      assertThat(iface.getType(), equalTo(CiscoNxosInterfaceType.VLAN));
    }

    assertThat(vc.getVlans(), hasKeys(2, 4, 6, 7, 8));
    {
      Vlan vlan = vc.getVlans().get(2);
      assertThat(vlan.getVni(), equalTo(12345));
    }
    {
      Vlan vlan = vc.getVlans().get(4);
      assertThat(vlan.getVni(), nullValue());
    }
  }

  @Test
  public void testVlanExtractionInvalid() {
    String hostname = "nxos_vlan_invalid";
    CiscoNxosConfiguration vc = parseVendorConfig(hostname);

    assertThat(vc.getInterfaces(), anEmptyMap());
    assertThat(vc.getVlans(), anEmptyMap());
  }

  @Test
  public void testVlanReferences() throws IOException {
    String hostname = "nxos_vlan_references";
    String filename = String.format("configs/%s", hostname);
    ConvertConfigurationAnswerElement ans =
        getBatfishForConfigurationNames(hostname).loadConvertConfigurationAnswerElementOrReparse();

    assertThat(ans, hasNumReferrers(filename, CiscoNxosStructureType.VLAN, "1", 1));
    assertThat(ans, hasNumReferrers(filename, CiscoNxosStructureType.VLAN, "2", 0));
    assertThat(ans, hasUndefinedReference(filename, CiscoNxosStructureType.VLAN, "3"));
  }

  @Test
  public void testVrfConversion() throws IOException {
    String hostname = "nxos_vrf";
    Configuration c = parseConfig(hostname);

    assertThat(c.getVrfs(), hasKeys(DEFAULT_VRF_NAME, NULL_VRF_NAME, "Vrf1", "vrf3"));
    {
      org.batfish.datamodel.Vrf vrf = c.getVrfs().get(DEFAULT_VRF_NAME);
      assertThat(vrf, VrfMatchers.hasInterfaces(empty()));
    }
    {
      org.batfish.datamodel.Vrf vrf = c.getVrfs().get(NULL_VRF_NAME);
      assertThat(vrf, VrfMatchers.hasInterfaces(contains("Ethernet1/2")));
    }
    {
      org.batfish.datamodel.Vrf vrf = c.getVrfs().get("Vrf1");
      assertThat(
          vrf, VrfMatchers.hasInterfaces(contains("Ethernet1/1", "Ethernet1/3", "Ethernet1/4")));
    }
    {
      org.batfish.datamodel.Vrf vrf = c.getVrfs().get("vrf3");
      assertThat(vrf, VrfMatchers.hasInterfaces(contains("Ethernet1/5")));
    }

    assertThat(
        c.getAllInterfaces(),
        hasKeys("Ethernet1/1", "Ethernet1/2", "Ethernet1/3", "Ethernet1/4", "Ethernet1/5"));
    {
      org.batfish.datamodel.Interface iface = c.getAllInterfaces().get("Ethernet1/1");
      assertThat(iface, isActive());
    }
    {
      org.batfish.datamodel.Interface iface = c.getAllInterfaces().get("Ethernet1/2");
      assertThat(iface, isActive(false));
    }
    {
      org.batfish.datamodel.Interface iface = c.getAllInterfaces().get("Ethernet1/3");
      assertThat(iface, isActive());
      assertThat(iface, hasAddress(nullValue()));
    }
    {
      org.batfish.datamodel.Interface iface = c.getAllInterfaces().get("Ethernet1/4");
      assertThat(iface, isActive());
      assertThat(iface, hasAddress("10.0.4.1/24"));
    }
    {
      org.batfish.datamodel.Interface iface = c.getAllInterfaces().get("Ethernet1/5");
      assertThat(iface, isActive(false));
      assertThat(iface, hasAddress("10.0.5.1/24"));
    }
  }

  @Test
  public void testVrfExtraction() {
    String hostname = "nxos_vrf";
    CiscoNxosConfiguration vc = parseVendorConfig(hostname);

    assertThat(vc.getVrfs(), hasKeys("Vrf1", "vrf3"));
    {
      Vrf vrf = vc.getDefaultVrf();
      assertFalse(vrf.getShutdown());
    }
    {
      Vrf vrf = vc.getVrfs().get("Vrf1");
      assertFalse(vrf.getShutdown());
      assertThat(
          vrf.getRd(), equalTo(RouteDistinguisherOrAuto.of(RouteDistinguisher.from(65001, 10L))));
      VrfAddressFamily af4 = vrf.getAddressFamily(AddressFamily.IPV4_UNICAST);
      assertThat(af4.getImportRtEvpn(), equalTo(ExtendedCommunityOrAuto.auto()));
      assertThat(af4.getExportRtEvpn(), equalTo(ExtendedCommunityOrAuto.auto()));
      assertThat(
          af4.getImportRt(),
          equalTo(ExtendedCommunityOrAuto.of(ExtendedCommunity.target(11L, 65536L))));
      assertThat(af4.getExportRt(), nullValue());

      VrfAddressFamily af6 = vrf.getAddressFamily(AddressFamily.IPV6_UNICAST);
      assertThat(
          af6.getImportRtEvpn(),
          equalTo(ExtendedCommunityOrAuto.of(ExtendedCommunity.target(65001L, 11L))));
      assertThat(
          af6.getExportRtEvpn(),
          equalTo(ExtendedCommunityOrAuto.of(ExtendedCommunity.target(65001L, 11L))));
      assertThat(af6.getImportRt(), equalTo(ExtendedCommunityOrAuto.auto()));
      assertThat(af6.getExportRt(), equalTo(ExtendedCommunityOrAuto.auto()));
    }
    {
      Vrf vrf = vc.getVrfs().get("vrf3");
      assertTrue(vrf.getShutdown());
      assertThat(vrf.getRd(), equalTo(RouteDistinguisherOrAuto.auto()));
    }

    assertThat(
        vc.getInterfaces(),
        hasKeys("Ethernet1/1", "Ethernet1/2", "Ethernet1/3", "Ethernet1/4", "Ethernet1/5"));
    {
      Interface iface = vc.getInterfaces().get("Ethernet1/1");
      assertFalse(iface.getShutdown());
      assertThat(iface.getVrfMember(), equalTo("Vrf1"));
    }
    {
      Interface iface = vc.getInterfaces().get("Ethernet1/2");
      assertFalse(iface.getShutdown());
      assertThat(iface.getVrfMember(), equalTo("vrf2"));
    }
    {
      Interface iface = vc.getInterfaces().get("Ethernet1/3");
      assertFalse(iface.getShutdown());
      assertThat(iface.getVrfMember(), equalTo("Vrf1"));
      assertThat(iface.getAddress(), nullValue());
    }
    {
      Interface iface = vc.getInterfaces().get("Ethernet1/4");
      assertFalse(iface.getShutdown());
      assertThat(iface.getVrfMember(), equalTo("Vrf1"));
      assertThat(
          iface.getAddress().getAddress(), equalTo(ConcreteInterfaceAddress.parse("10.0.4.1/24")));
    }
    {
      Interface iface = vc.getInterfaces().get("Ethernet1/5");
      assertFalse(iface.getShutdown());
      assertThat(iface.getVrfMember(), equalTo("vrf3"));
      assertThat(
          iface.getAddress().getAddress(), equalTo(ConcreteInterfaceAddress.parse("10.0.5.1/24")));
    }
  }

  @Test
  public void testVrfExtractionInvalid() {
    String hostname = "nxos_vrf_invalid";
    CiscoNxosConfiguration vc = parseVendorConfig(hostname);

    assertThat(vc.getVrfs(), hasKeys("vrf1"));
    assertThat(vc.getInterfaces(), hasKeys("Ethernet1/1"));
    {
      Interface iface = vc.getInterfaces().get("Ethernet1/1");
      assertThat(iface.getVrfMember(), nullValue());
    }
  }

  @Test
  public void testVrfReferences() throws IOException {
    String hostname = "nxos_vrf_references";
    String filename = String.format("configs/%s", hostname);
    ConvertConfigurationAnswerElement ans =
        getBatfishForConfigurationNames(hostname).loadConvertConfigurationAnswerElementOrReparse();

    assertThat(ans, hasNumReferrers(filename, CiscoNxosStructureType.VRF, "vrf_used", 1));
    assertThat(ans, hasNumReferrers(filename, CiscoNxosStructureType.VRF, "vrf_unused", 0));
    assertThat(ans, hasUndefinedReference(filename, CiscoNxosStructureType.VRF, "vrf_undefined"));
  }
}<|MERGE_RESOLUTION|>--- conflicted
+++ resolved
@@ -595,7 +595,6 @@
   }
 
   @Test
-<<<<<<< HEAD
   public void testEvpnL2L3Vni() throws IOException {
     Configuration c = parseConfig("nxos_l2_l3_vnis");
 
@@ -624,11 +623,12 @@
     assertThat(peer.getEvpnAddressFamily(), notNullValue());
     assertThat(peer.getEvpnAddressFamily().getL2VNIs(), equalTo(expectedL2Vnis));
     assertThat(peer.getEvpnAddressFamily().getL3VNIs(), equalTo(expectedL3Vnis));
-=======
+  }
+
+  @Test
   public void testTrackExtraction() {
     // TODO: make into extraction test
     assertThat(parseVendorConfig("nxos_track"), notNullValue());
->>>>>>> 1084edce
   }
 
   @Test
