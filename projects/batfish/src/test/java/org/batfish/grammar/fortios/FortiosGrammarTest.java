--- conflicted
+++ resolved
@@ -11,11 +11,8 @@
 import static org.batfish.datamodel.matchers.MapMatchers.hasKeys;
 import static org.batfish.main.BatfishTestUtils.TEST_SNAPSHOT;
 import static org.batfish.main.BatfishTestUtils.configureBatfishTestSettings;
-<<<<<<< HEAD
+import static org.hamcrest.Matchers.allOf;
 import static org.hamcrest.Matchers.contains;
-=======
-import static org.hamcrest.Matchers.allOf;
->>>>>>> 5f2516bb
 import static org.hamcrest.Matchers.containsInAnyOrder;
 import static org.hamcrest.Matchers.equalTo;
 import static org.hamcrest.Matchers.hasEntry;
@@ -430,7 +427,6 @@
   }
 
   @Test
-<<<<<<< HEAD
   public void testFirewallPolicyExtraction() {
     String hostname = "firewall_policy";
     FortiosConfiguration vc = parseVendorConfig(hostname);
@@ -485,7 +481,9 @@
     assertThat(policyAllow.getDstIntf(), containsInAnyOrder(port1, port2));
     assertThat(policyAllow.getSrcAddr(), containsInAnyOrder(addr1, addr2));
     assertThat(policyAllow.getDstAddr(), containsInAnyOrder(addr1, addr2));
-=======
+  }
+
+  @Test
   public void testSystemRecovery() throws IOException {
     String hostname = "fortios_system_recovery";
     Batfish batfish = getBatfishForConfigurationNames(hostname);
@@ -508,7 +506,6 @@
             allOf(
                 hasComment("This syntax is unrecognized"),
                 hasText("set APropertyThatHopefullyDoesNotExist to a bunch of garbage"))));
->>>>>>> 5f2516bb
   }
 
   private static final BddTestbed BDD_TESTBED =
