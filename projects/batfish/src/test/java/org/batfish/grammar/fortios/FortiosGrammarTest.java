--- conflicted
+++ resolved
@@ -530,11 +530,7 @@
 
     assertThat(zoneLongName.getIntrazone(), equalTo(IntrazoneAction.ALLOW));
     assertThat(zoneLongName.getIntrazoneEffective(), equalTo(IntrazoneAction.ALLOW));
-<<<<<<< HEAD
-    assertThat(zoneLongName.getInterface(), contains("port4"));
-=======
     assertThat(zoneLongName.getInterface(), containsInAnyOrder("port4", "port5"));
->>>>>>> 449246ef
   }
 
   @Test
@@ -556,11 +552,7 @@
             containsInAnyOrder(
                 allOf(
                     hasComment("Zone edit block ignored: interface must be set"),
-<<<<<<< HEAD
-                    hasText("edit \"zone1\"\n    next")),
-=======
                     hasText(containsString("zone1"))),
->>>>>>> 449246ef
                 hasComment("Illegal value for zone name"),
                 hasComment("Zone edit block ignored: name is invalid"),
                 hasComment("Interface UNDEFINED is undefined and cannot be added to zone zone3"),
