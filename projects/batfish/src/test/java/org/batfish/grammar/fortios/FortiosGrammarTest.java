package org.batfish.grammar.fortios;

import static com.google.common.collect.Iterables.getOnlyElement;
import static java.nio.charset.StandardCharsets.UTF_8;
import static org.batfish.common.matchers.ParseWarningMatchers.hasComment;
import static org.batfish.common.matchers.ParseWarningMatchers.hasText;
import static org.batfish.common.matchers.WarningsMatchers.hasParseWarning;
import static org.batfish.common.matchers.WarningsMatchers.hasParseWarnings;
import static org.batfish.common.matchers.WarningsMatchers.hasRedFlags;
import static org.batfish.common.util.Resources.readResource;
import static org.batfish.datamodel.matchers.ConfigurationMatchers.hasHostname;
import static org.batfish.datamodel.matchers.ConfigurationMatchers.hasInterface;
import static org.batfish.datamodel.matchers.DataModelMatchers.hasDefinedStructure;
import static org.batfish.datamodel.matchers.DataModelMatchers.hasDefinedStructureWithDefinitionLines;
import static org.batfish.datamodel.matchers.DataModelMatchers.hasNumReferrers;
import static org.batfish.datamodel.matchers.DataModelMatchers.hasOutgoingFilter;
import static org.batfish.datamodel.matchers.DataModelMatchers.hasUndefinedReference;
import static org.batfish.datamodel.matchers.IpAccessListMatchers.accepts;
import static org.batfish.datamodel.matchers.IpAccessListMatchers.rejects;
import static org.batfish.datamodel.matchers.MapMatchers.hasKeys;
import static org.batfish.main.BatfishTestUtils.TEST_SNAPSHOT;
import static org.batfish.main.BatfishTestUtils.configureBatfishTestSettings;
import static org.batfish.representation.fortios.FortiosConfiguration.computeVrfName;
import static org.batfish.representation.fortios.FortiosPolicyConversions.computeOutgoingFilterName;
import static org.batfish.representation.fortios.FortiosPolicyConversions.getPolicyName;
import static org.hamcrest.Matchers.allOf;
import static org.hamcrest.Matchers.anEmptyMap;
import static org.hamcrest.Matchers.contains;
import static org.hamcrest.Matchers.containsInAnyOrder;
import static org.hamcrest.Matchers.containsString;
import static org.hamcrest.Matchers.empty;
import static org.hamcrest.Matchers.equalTo;
import static org.hamcrest.Matchers.hasEntry;
import static org.hamcrest.Matchers.hasItems;
import static org.hamcrest.Matchers.hasSize;
import static org.hamcrest.Matchers.nullValue;
import static org.junit.Assert.assertFalse;
import static org.junit.Assert.assertNull;
import static org.junit.Assert.assertThat;
import static org.junit.Assert.assertTrue;

import com.google.common.collect.ImmutableList;
import com.google.common.collect.ImmutableMap;
import java.io.IOException;
import java.util.ArrayList;
import java.util.Arrays;
import java.util.List;
import java.util.Map;
import java.util.Set;
import java.util.stream.Stream;
import javax.annotation.Nonnull;
import net.sf.javabdd.BDD;
import org.antlr.v4.runtime.ParserRuleContext;
import org.apache.commons.lang3.SerializationUtils;
import org.batfish.common.BatfishLogger;
import org.batfish.common.Warnings;
import org.batfish.common.bdd.BDDPacket;
import org.batfish.common.bdd.BDDSourceManager;
import org.batfish.common.bdd.IpAccessListToBdd;
import org.batfish.common.bdd.IpAccessListToBddImpl;
import org.batfish.common.bdd.IpSpaceToBDD;
import org.batfish.common.bdd.PermitAndDenyBdds;
import org.batfish.common.matchers.WarningMatchers;
import org.batfish.common.plugin.IBatfish;
import org.batfish.config.Settings;
import org.batfish.datamodel.AclLine;
import org.batfish.datamodel.BddTestbed;
import org.batfish.datamodel.ConcreteInterfaceAddress;
import org.batfish.datamodel.Configuration;
import org.batfish.datamodel.Flow;
import org.batfish.datamodel.HeaderSpace;
import org.batfish.datamodel.IntegerSpace;
import org.batfish.datamodel.InterfaceType;
import org.batfish.datamodel.Ip;
import org.batfish.datamodel.IpAccessList;
import org.batfish.datamodel.IpProtocol;
import org.batfish.datamodel.IpRange;
import org.batfish.datamodel.IpSpace;
import org.batfish.datamodel.IpWildcard;
import org.batfish.datamodel.Names;
import org.batfish.datamodel.Prefix;
import org.batfish.datamodel.SubRange;
import org.batfish.datamodel.UniverseIpSpace;
import org.batfish.datamodel.answers.ConvertConfigurationAnswerElement;
import org.batfish.datamodel.route.nh.NextHopInterface;
import org.batfish.main.Batfish;
import org.batfish.main.BatfishTestUtils;
import org.batfish.representation.fortios.Address;
import org.batfish.representation.fortios.Addrgrp;
import org.batfish.representation.fortios.BgpNeighbor;
import org.batfish.representation.fortios.BgpProcess;
import org.batfish.representation.fortios.FortiosConfiguration;
import org.batfish.representation.fortios.FortiosStructureType;
import org.batfish.representation.fortios.FortiosStructureUsage;
import org.batfish.representation.fortios.Interface;
import org.batfish.representation.fortios.Interface.Status;
import org.batfish.representation.fortios.Interface.Type;
import org.batfish.representation.fortios.Policy;
import org.batfish.representation.fortios.Policy.Action;
import org.batfish.representation.fortios.Service;
import org.batfish.representation.fortios.Service.Protocol;
import org.batfish.representation.fortios.ServiceGroup;
import org.batfish.representation.fortios.StaticRoute;
import org.batfish.representation.fortios.Zone;
import org.batfish.representation.fortios.Zone.IntrazoneAction;
import org.hamcrest.Matcher;
import org.junit.Rule;
import org.junit.Test;
import org.junit.rules.ExpectedException;
import org.junit.rules.TemporaryFolder;

public final class FortiosGrammarTest {

  @Test
  public void testHostnameExtraction() {
    String filename = "fortios_hostname";
    String hostname = "my_fortios-hostname1";
    assertThat(parseVendorConfig(filename).getHostname(), equalTo(hostname));
  }

  @Test
  public void testHostnameConversion() throws IOException {
    String filename = "fortios_hostname";
    String hostname = "my_fortios-hostname1";
    assertThat(parseTextConfigs(filename), hasEntry(equalTo(hostname), hasHostname(hostname)));
  }

  @Test
  public void testInvalidHostnameWithDotExtraction() {
    String filename = "fortios_bad_hostname";
    // invalid hostname from config file is thrown away
    assertThat(parseVendorConfig(filename).getHostname(), nullValue());
  }

  @Test
  public void testInvalidHostnameWithDotConversion() throws IOException {
    String filename = "fortios_bad_hostname";
    Batfish batfish = getBatfishForConfigurationNames(filename);
    Warnings warnings =
        getOnlyElement(
            batfish
                .loadParseVendorConfigurationAnswerElement(batfish.getSnapshot())
                .getWarnings()
                .values());
    assertThat(warnings, hasParseWarning(hasComment("Illegal value for device hostname")));
  }

  @Test
  public void testReplacemsgExtraction() {
    String hostname = "fortios_replacemsg";
    String majorType = "admin";
    String minorTypePre = "pre_admin-disclaimer-text";
    String minorTypePost = "post_admin-disclaimer-text";
    FortiosConfiguration vc = parseVendorConfig(hostname);
    assertThat(
        vc.getReplacemsgs(), hasEntry(equalTo(majorType), hasKeys(minorTypePre, minorTypePost)));
    assertThat(
        vc.getReplacemsgs().get(majorType).get(minorTypePre).getBuffer(),
        equalTo("\"npre\"''\\\\nabc\\\\\\\" \"\nlastline"));
    assertThat(vc.getReplacemsgs().get(majorType).get(minorTypePost).getBuffer(), nullValue());
  }

  @Test
  public void testReplacemsgConversion() throws IOException {
    String filename = "fortios_replacemsg";
    Batfish batfish = getBatfishForConfigurationNames(filename);
    // Should see a single conversion warning for Ethernet1/1's conflicting speeds
    Warnings warnings =
        getOnlyElement(
            batfish
                .loadParseVendorConfigurationAnswerElement(batfish.getSnapshot())
                .getWarnings()
                .values());
    assertThat(warnings, hasParseWarning(hasComment("Illegal value for replacemsg minor type")));
  }

  @Test
  public void testAddressExtraction() {
    String hostname = "address";
    FortiosConfiguration vc = parseVendorConfig(hostname);

    Map<String, Address> addresses = vc.getAddresses();
    assertThat(
        addresses,
        hasKeys(
            "ipmask",
            "ipmask-default",
            "iprange",
            "iprange-default",
            "fqdn",
            "dynamic",
            "geography",
            "interface-subnet",
            "mac",
            "wildcard",
            "wildcard-default",
            "undefined-refs",
            "abcdefghijklmnopqrstuvwxyz abcdefghijklmnopqrstuvwxyz abcdefghijklmnopqrstuvwxy"));

    Address ipmask = addresses.get("ipmask");
    Address ipmaskDefault = addresses.get("ipmask-default");
    Address iprange = addresses.get("iprange");
    Address iprangeDefault = addresses.get("iprange-default");
    Address fqdn = addresses.get("fqdn");
    Address dynamic = addresses.get("dynamic");
    Address geography = addresses.get("geography");
    Address interfaceSubnet = addresses.get("interface-subnet");
    Address undefinedRefs = addresses.get("undefined-refs");
    Address mac = addresses.get("mac");
    Address wildcard = addresses.get("wildcard");
    Address wildcardDefault = addresses.get("wildcard-default");
    Address longName =
        addresses.get(
            "abcdefghijklmnopqrstuvwxyz abcdefghijklmnopqrstuvwxyz abcdefghijklmnopqrstuvwxy");

    // Test types
    assertThat(ipmask.getType(), equalTo(Address.Type.IPMASK));
    assertThat(iprange.getType(), equalTo(Address.Type.IPRANGE));
    assertThat(interfaceSubnet.getType(), equalTo(Address.Type.INTERFACE_SUBNET));
    assertThat(wildcard.getType(), equalTo(Address.Type.WILDCARD));
    assertNull(longName.getType());
    assertThat(undefinedRefs.getType(), equalTo(Address.Type.INTERFACE_SUBNET));
    assertThat(dynamic.getType(), equalTo(Address.Type.DYNAMIC));
    assertThat(fqdn.getType(), equalTo(Address.Type.FQDN));
    assertThat(geography.getType(), equalTo(Address.Type.GEOGRAPHY));
    assertThat(mac.getType(), equalTo(Address.Type.MAC));

    // Test that type-specific fields are populated correctly
    assertThat(ipmask.getTypeSpecificFields().getIp1(), equalTo(Ip.parse("1.1.1.0")));
    assertThat(ipmask.getTypeSpecificFields().getIp2(), equalTo(Ip.parse("255.255.255.0")));
    assertThat(iprange.getTypeSpecificFields().getIp1(), equalTo(Ip.parse("1.1.1.0")));
    assertThat(iprange.getTypeSpecificFields().getIp2(), equalTo(Ip.parse("1.1.1.255")));
    assertThat(interfaceSubnet.getTypeSpecificFields().getInterface(), equalTo("port1"));
    // Configured IP is 2.2.2.2, but mask should canonicalize it to 2.0.0.2
    assertThat(wildcard.getTypeSpecificFields().getIp1(), equalTo(Ip.parse("2.0.0.2")));
    assertThat(wildcard.getTypeSpecificFields().getIp2(), equalTo(Ip.parse("255.0.0.255")));
    assertThat(longName.getTypeSpecificFields().getIp1(), equalTo(Ip.parse("1.1.1.0")));
    assertThat(longName.getTypeSpecificFields().getIp2(), equalTo(Ip.parse("255.255.255.0")));

    // Test that type-specific field defaults are correct
    assertThat(ipmaskDefault.getTypeSpecificFields().getIp1Effective(), equalTo(Ip.ZERO));
    assertThat(ipmaskDefault.getTypeSpecificFields().getIp2Effective(), equalTo(Ip.ZERO));
    assertThat(iprangeDefault.getTypeSpecificFields().getIp1Effective(), equalTo(Ip.ZERO));
    // Skip ip2 for iprange; end-ip must be set.
    assertThat(wildcardDefault.getTypeSpecificFields().getIp1Effective(), equalTo(Ip.ZERO));
    assertThat(wildcardDefault.getTypeSpecificFields().getIp2Effective(), equalTo(Ip.ZERO));

    // Test explicitly set values
    assertThat(ipmask.getAllowRouting(), equalTo(true));
    assertThat(ipmask.getAssociatedInterface(), equalTo("port1"));
    assertThat(ipmask.getComment(), equalTo("Hello world"));
    assertThat(ipmask.getFabricObject(), equalTo(true));

    // Test default values
    assertThat(longName.getTypeEffective(), equalTo(Address.Type.IPMASK));
    assertNull(longName.getAllowRouting());
    assertFalse(longName.getAllowRoutingEffective());
    assertNull(longName.getAssociatedInterface());
    assertNull(longName.getComment());
    assertNull(longName.getFabricObject());
    assertFalse(longName.getFabricObjectEffective());

    // Test that undefined structures are not added to Address object
    // TODO Also check that undefined references are filed (once they are filed)
    assertNull(undefinedRefs.getAssociatedInterface());
    assertNull(undefinedRefs.getTypeSpecificFields().getInterface());
  }

  @Test
  public void testAddressTypeSwitchingExtraction() throws IOException {
    String hostname = "address_type_switching";
    FortiosConfiguration vc = parseVendorConfig(hostname);

    Map<String, Address> addresses = vc.getAddresses();
    assertThat(
        addresses,
        hasKeys(
            "mask-to-range",
            "mask-to-wildcard",
            "range-to-mask",
            "range-to-wildcard",
            "wildcard-to-mask",
            "wildcard-to-range"));

    Address maskToRange = addresses.get("mask-to-range");
    Address maskToWildcard = addresses.get("mask-to-wildcard");
    Address rangeToMask = addresses.get("range-to-mask");
    Address rangeToWildcard = addresses.get("range-to-wildcard");
    Address wildcardToMask = addresses.get("wildcard-to-mask");
    Address wildcardToRange = addresses.get("wildcard-to-range");

    // Set subnet 1.2.2.0 1.1.1.255, then set type iprange.
    assertThat(maskToRange.getTypeSpecificFields().getIp1(), equalTo(Ip.parse("1.0.0.0")));
    assertThat(maskToRange.getTypeSpecificFields().getIp2(), equalTo(Ip.parse("1.1.1.255")));

    // Set subnet 1.2.2.0 1.1.1.255, then set type wildcard.
    assertThat(maskToWildcard.getTypeSpecificFields().getIp1(), equalTo(Ip.parse("1.0.0.0")));
    assertThat(maskToWildcard.getTypeSpecificFields().getIp2(), equalTo(Ip.parse("1.1.1.255")));

    // Set start-ip 255.1.1.1 and end-ip 255.0.0.0, then set type ipmask.
    // Switching type does not canonicalize subnet IP.
    assertThat(rangeToMask.getTypeSpecificFields().getIp1(), equalTo(Ip.parse("255.1.1.1")));
    assertThat(rangeToMask.getTypeSpecificFields().getIp2(), equalTo(Ip.parse("255.0.0.0")));

    // Set start-ip 255.1.1.1 and end-ip 128.0.255.0, then set type wildcard.
    // Switching type does not canonicalize wildcard IP.
    assertThat(rangeToWildcard.getTypeSpecificFields().getIp1(), equalTo(Ip.parse("255.1.1.1")));
    assertThat(rangeToWildcard.getTypeSpecificFields().getIp2(), equalTo(Ip.parse("128.0.255.0")));

    // Set wildcard 1.1.1.1 255.255.0.0, then set type ipmask.
    assertThat(wildcardToMask.getTypeSpecificFields().getIp1(), equalTo(Ip.parse("1.1.0.0")));
    assertThat(wildcardToMask.getTypeSpecificFields().getIp2(), equalTo(Ip.parse("255.255.0.0")));

    // Set wildcard 1.1.1.1 255.255.0.0, then set type iprange.
    assertThat(wildcardToRange.getTypeSpecificFields().getIp1(), equalTo(Ip.parse("1.1.0.0")));
    assertThat(wildcardToRange.getTypeSpecificFields().getIp2(), equalTo(Ip.parse("255.255.0.0")));
  }

  @Test
  public void testAddressWarnings() throws IOException {
    String hostname = "address_warnings";
    Batfish batfish = getBatfishForConfigurationNames(hostname);
    Warnings w =
        getOnlyElement(
            batfish
                .loadParseVendorConfigurationAnswerElement(batfish.getSnapshot())
                .getWarnings()
                .values());

    List<Matcher<Warnings.ParseWarning>> warningMatchers = new ArrayList<>();

    // Expect warnings for each illegal name used in the config
    Map<String, String> illegalNames =
        ImmutableMap.of(
            "address name",
            "abcdefghijklmnopqrstuvwxyz abcdefghijklmnopqrstuvwxyz abcdefghijklmnopqrstuvwxyz",
            "zone or interface name",
            "abcdefghijklmnopqrstuvwxyz abcdefghi",
            "interface name",
            "abcdefghijklmnop");
    illegalNames.forEach(
        (nameType, name) ->
            warningMatchers.add(
                allOf(hasComment("Illegal value for " + nameType), hasText(containsString(name)))));
    warningMatchers.add(hasComment("Address edit block ignored: name is invalid"));

    // Expect warnings for each undefined reference in the config (in an otherwise legal context)
    warningMatchers.add(hasComment("No interface or zone named undefined_iface"));
    warningMatchers.add(hasComment("No interface named undefined_iface"));

    // Warn on all type-specific fields set for inappropriate types
    for (String f : ImmutableList.of("start-ip", "end-ip", "interface", "wildcard")) {
      warningMatchers.add(
          hasComment(String.format("Cannot set %s for address type %s", f, Address.Type.IPMASK)));
    }
    for (String f : ImmutableList.of("interface", "subnet", "wildcard")) {
      warningMatchers.add(
          hasComment(String.format("Cannot set %s for address type %s", f, Address.Type.IPRANGE)));
    }
    for (String f : ImmutableList.of("start-ip", "end-ip", "wildcard")) {
      warningMatchers.add(
          hasComment(
              String.format(
                  "Cannot set %s for address type %s", f, Address.Type.INTERFACE_SUBNET)));
    }
    for (String f : ImmutableList.of("start-ip", "end-ip", "interface", "subnet")) {
      warningMatchers.add(
          hasComment(String.format("Cannot set %s for address type %s", f, Address.Type.WILDCARD)));
    }
    for (String f : ImmutableList.of("start-ip", "end-ip", "interface", "subnet", "wildcard")) {
      // None of the type-specific fields are settable for any of the unsupported types
      for (Address.Type type :
          ImmutableList.of(
              Address.Type.DYNAMIC, Address.Type.FQDN, Address.Type.GEOGRAPHY, Address.Type.MAC)) {
        warningMatchers.add(
            hasComment(String.format("Cannot set %s for address type %s", f, type)));
      }
    }
    assertThat(w.getParseWarnings(), hasSize(warningMatchers.size()));
    warningMatchers.forEach(matcher -> assertThat(w, hasParseWarning(matcher)));

    // TODO None of the defined addresses are valid, so none should make it into VS.
    // Once this is correctly implemented, test that no addresses are in the VS config.
  }

  @Test
  public void testAddressConversion() throws IOException {
    String hostname = "address";
    Configuration c = parseConfig(hostname);

    Map<String, IpSpace> ipSpaces = c.getIpSpaces();
    String longName =
        "abcdefghijklmnopqrstuvwxyz abcdefghijklmnopqrstuvwxyz abcdefghijklmnopqrstuvwxy";
    assertThat(
        ipSpaces,
        hasKeys(
            "ipmask",
            "ipmask-default",
            "iprange",
            "iprange-default",
            "fqdn",
            "dynamic",
            "geography",
            "interface-subnet",
            "mac",
            "wildcard",
            "wildcard-default",
            // TODO undefined-refs shouldn't be converted
            "undefined-refs",
            longName));

    BDD prefix1110 = Prefix.parse("1.1.1.0/24").toIpSpace().accept(_srcIpBdd);
    assertThat(ipSpaces.get("ipmask").accept(_srcIpBdd), equalTo(prefix1110));
    assertThat(ipSpaces.get("iprange").accept(_srcIpBdd), equalTo(prefix1110));
    assertThat(ipSpaces.get(longName).accept(_srcIpBdd), equalTo(prefix1110));
    assertThat(
        ipSpaces.get("wildcard").accept(_srcIpBdd),
        equalTo(
            // Configured mask is 255.0.0.255, but in IpWildcard, the set bits mean "don't care"
            IpWildcard.ipWithWildcardMask(Ip.parse("2.2.2.2"), Ip.parse("0.255.255.0"))
                .toIpSpace()
                .accept(_srcIpBdd)));

    BDD allSrcIps = UniverseIpSpace.INSTANCE.accept(_srcIpBdd);
    assertThat(ipSpaces.get("ipmask-default").accept(_srcIpBdd), equalTo(allSrcIps));
    assertThat(
        ipSpaces.get("iprange-default").accept(_srcIpBdd),
        equalTo(IpRange.range(Ip.ZERO, Ip.parse("1.1.1.1")).accept(_srcIpBdd)));
    assertThat(ipSpaces.get("wildcard-default").accept(_srcIpBdd), equalTo(allSrcIps));

    // Unsupported types
    Stream.of("fqdn", "dynamic", "geography", "interface-subnet", "mac", "undefined-refs")
        .forEach(t -> assertThat(ipSpaces.get(t).accept(_srcIpBdd), equalTo(_zero)));
  }

  @Test
  public void testAddressTypeSwitchingConversion() throws IOException {
    String hostname = "address_type_switching";
    Batfish batfish = getBatfishForConfigurationNames(hostname);
    Warnings w =
        getOnlyElement(
            batfish
                .loadParseVendorConfigurationAnswerElement(batfish.getSnapshot())
                .getWarnings()
                .values());

    assertThat(
        w.getParseWarnings(),
        containsInAnyOrder(
            // Set subnet 0.0.0.0/0, then set type iprange
            hasComment("Address edit block ignored: end-ip cannot be 0"),
            // Set type iprange, set start-ip to 1.1.1.1 and end-ip to 2.2.2.2, then set type ipmask
            hasComment("Address edit block ignored: 2.2.2.2 is not a valid subnet mask"),
            // Set type wildcard, set wildcard 1.1.1.1 255.0.255.0, then set type ipmask
            hasComment("Address edit block ignored: 255.0.255.0 is not a valid subnet mask"),
            // Set type iprange, set start-ip to 1.1.1.1 and end-ip to 0.0.255.255, set type
            // wildcard (non-canonical IP 1.1.1.1 is preserved), set type iprange
            hasComment("Address edit block ignored: end-ip must be greater than start-ip")));

    Configuration c = batfish.loadConfigurations(batfish.getSnapshot()).get(hostname);
    Map<String, IpSpace> ipSpaces = c.getIpSpaces();
    assertThat(
        ipSpaces,
        hasKeys(
            "mask-to-range",
            "mask-to-wildcard",
            "range-to-mask",
            "range-to-wildcard",
            "wildcard-to-mask",
            "wildcard-to-range"));

    IpSpace maskToRange = ipSpaces.get("mask-to-range");
    IpSpace maskToWildcard = ipSpaces.get("mask-to-wildcard");
    IpSpace rangeToMask = ipSpaces.get("range-to-mask");
    IpSpace rangeToWildcard = ipSpaces.get("range-to-wildcard");
    IpSpace wildcardToMask = ipSpaces.get("wildcard-to-mask");
    IpSpace wildcardToRange = ipSpaces.get("wildcard-to-range");

    // Set subnet 1.2.2.0 1.1.1.255, then set type iprange.
    assertThat(
        maskToRange.accept(_srcIpBdd),
        equalTo(IpRange.range(Ip.parse("1.0.0.0"), Ip.parse("1.1.1.255")).accept(_srcIpBdd)));

    // Set subnet 1.2.2.0 1.1.1.255, then set type wildcard.
    assertThat(
        maskToWildcard.accept(_srcIpBdd),
        equalTo(
            IpWildcard.ipWithWildcardMask(Ip.parse("1.0.0.0"), Ip.parse("1.1.1.255").inverted())
                .toIpSpace()
                .accept(_srcIpBdd)));

    // Set start-ip 255.1.1.1 and end-ip 255.0.0.0, then set type ipmask.
    assertThat(
        rangeToMask.accept(_srcIpBdd),
        equalTo(Prefix.parse("255.0.0.0/8").toIpSpace().accept(_srcIpBdd)));

    // Set start-ip 255.1.1.1 and end-ip 128.0.255.0, then set type wildcard.
    assertThat(
        rangeToWildcard.accept(_srcIpBdd),
        equalTo(
            IpWildcard.ipWithWildcardMask(Ip.parse("255.1.1.1"), Ip.parse("128.0.255.0").inverted())
                .toIpSpace()
                .accept(_srcIpBdd)));

    // Set wildcard 1.1.1.1 255.255.0.0, then set type ipmask.
    assertThat(
        wildcardToMask.accept(_srcIpBdd),
        equalTo(Prefix.parse("1.1.0.0/16").toIpSpace().accept(_srcIpBdd)));

    // Set wildcard 1.1.1.1 255.255.0.0, then set type iprange.
    assertThat(
        wildcardToRange.accept(_srcIpBdd),
        equalTo(IpRange.range(Ip.parse("1.1.0.0"), Ip.parse("255.255.0.0")).accept(_srcIpBdd)));
  }

  @Test
  public void testAddrgrpExtraction() {
    String hostname = "addrgrp";
    FortiosConfiguration vc = parseVendorConfig(hostname);

    Map<String, Addrgrp> addrgrps = vc.getAddrgrps();
    assertThat(
        addrgrps,
        hasKeys(
            "this is longest possible firewall addrgrp group name that is accepted by device",
            "grp1",
            "grp2"));

    Addrgrp grpLongName =
        addrgrps.get(
            "this is longest possible firewall addrgrp group name that is accepted by device");
    Addrgrp grp1 = addrgrps.get("grp1");
    Addrgrp grp2 = addrgrps.get("grp2");

    // Check defaults
    assertNull(grpLongName.getComment());
    assertNull(grpLongName.getExclude());
    assertThat(grpLongName.getExcludeEffective(), equalTo(Addrgrp.DEFAULT_EXCLUDE));
    assertNull(grpLongName.getFabricObject());
    assertThat(grpLongName.getFabricObjectEffective(), equalTo(Addrgrp.DEFAULT_FABRIC_OBJECT));
    assertNull(grpLongName.getType());
    assertThat(grpLongName.getTypeEffective(), equalTo(Addrgrp.DEFAULT_TYPE));

    assertTrue(grp1.getExclude());
    assertTrue(grp1.getExcludeEffective());
    assertThat(grp1.getType(), equalTo(Addrgrp.Type.FOLDER));
    assertThat(grp1.getTypeEffective(), equalTo(Addrgrp.Type.FOLDER));
    assertThat(grp1.getMember(), containsInAnyOrder("addr1", "addr5"));
    assertThat(grp1.getExcludeMember(), containsInAnyOrder("addr4", "addr5"));

    assertThat(grp2.getComment(), equalTo("some addrgrp comment"));
    assertFalse(grp2.getExclude());
    assertFalse(grp2.getExcludeEffective());
    assertThat(grp2.getType(), equalTo(Addrgrp.Type.DEFAULT));
    assertThat(grp2.getTypeEffective(), equalTo(Addrgrp.Type.DEFAULT));
    assertThat(grp2.getMember(), containsInAnyOrder("addr4", "grp1"));
  }

  @Test
  public void testAddrgrpWarnings() throws IOException {
    String hostname = "addrgrp_warnings";

    Batfish batfish = getBatfishForConfigurationNames(hostname);
    Warnings warnings =
        getOnlyElement(
            batfish
                .loadParseVendorConfigurationAnswerElement(batfish.getSnapshot())
                .getWarnings()
                .values());
    assertThat(
        warnings,
        hasParseWarnings(
            containsInAnyOrder(
                hasComment("Illegal value for address name"),
                allOf(
                    hasComment("Addrgrp edit block ignored: name is invalid"),
                    hasText(
                        containsString(
                            "this is longer than the longest firewall addrgrp name that is"
                                + " accepted by device"))),
                hasComment("Addrgrp edit block ignored: addrgrp requires at least one member"),
                hasComment(
                    "Addrgrp edit block ignored: addrgrp requires at least one exclude-member when"
                        + " exclude is enabled"),
<<<<<<< HEAD
=======
                hasComment("Address valid is undefined and cannot be referenced"),
>>>>>>> a42bb9b7
                allOf(
                    hasComment("Cannot set exclude-member when exclude is not enabled"),
                    hasText(containsString("exclude-member addr2"))),
                allOf(
                    hasComment("Cannot set exclude-member when exclude is not enabled"),
                    hasText(containsString("exclude-member addr3"))),
                hasComment("Addrgrp cycles cannot be added to valid as it would create a cycle"),
<<<<<<< HEAD
                hasComment("Addrgrp valid cannot be added to valid as it would create a cycle"))));
=======
                hasComment("Addrgrp valid cannot be added to valid as it would create a cycle"),
                hasComment("Addrgrp type folder is not yet supported"))));
>>>>>>> a42bb9b7
  }

  @Test
  public void testBgpExtraction() throws IOException {
    String hostname = "bgp";
    FortiosConfiguration vc = parseVendorConfig(hostname);

    // Ensure no warnings were generated
    Batfish batfish = getBatfishForConfigurationNames(hostname);
    assertThat(
        batfish.loadParseVendorConfigurationAnswerElement(batfish.getSnapshot()).getWarnings(),
        anEmptyMap());

    BgpProcess bgpProcess = vc.getBgpProcess();
    assert bgpProcess != null;
    assertThat(bgpProcess.getAs(), equalTo(0L));
    assertThat(bgpProcess.getRouterId(), equalTo(Ip.parse("1.1.1.1")));

    Map<Ip, BgpNeighbor> neighbors = bgpProcess.getNeighbors();
    Ip ip2222 = Ip.parse("2.2.2.2");
    Ip ip3333 = Ip.parse("3.3.3.3");
    assertThat(neighbors.keySet(), containsInAnyOrder(ip2222, ip3333));
    BgpNeighbor neighbor2222 = neighbors.get(ip2222);
    BgpNeighbor neighbor3333 = neighbors.get(ip3333);
    assertThat(neighbor2222.getIp(), equalTo(ip2222));
    assertThat(neighbor3333.getIp(), equalTo(ip3333));
    assertThat(neighbor2222.getRemoteAs(), equalTo(1L));
    assertThat(neighbor3333.getRemoteAs(), equalTo(4294967295L));
  }

  @Test
  public void testBgpWarnings() throws IOException {
    String hostname = "bgp_warnings";
    Batfish batfish = getBatfishForConfigurationNames(hostname);
    Warnings parseWarnings =
        getOnlyElement(
            batfish
                .loadParseVendorConfigurationAnswerElement(batfish.getSnapshot())
                .getWarnings()
                .values());
    assertThat(
        parseWarnings.getParseWarnings(),
        containsInAnyOrder(
            hasComment("Expected BGP AS in range 0-4294967295, but got '4294967296'"),
            hasComment("Expected BGP AS in range 0-4294967295, but got 'hello'"),
            hasComment("Cannot use 0.0.0.0 as BGP router-id"),
            hasComment("BGP neighbor edit block ignored: neighbor ID is invalid"),
            hasComment("Expected BGP remote AS in range 1-4294967295, but got '0'"),
            hasComment("Expected BGP remote AS in range 1-4294967295, but got '4294967296'"),
            hasComment("Expected BGP remote AS in range 1-4294967295, but got 'hello'"),
            hasComment("BGP neighbor edit block ignored: remote-as must be set"),
            hasComment("Redistribution into BGP is not yet supported")));
  }

  @Test
  public void testInterfaceExtraction() {
    String hostname = "iface";
    FortiosConfiguration vc = parseVendorConfig(hostname);

    Map<String, Interface> ifaces = vc.getInterfaces();
    assertThat(
        ifaces.keySet(),
        containsInAnyOrder(
            "port1",
            "port2",
            "longest if name",
            "tunnel",
            "loopback123",
            "agg",
            "emac",
            "redundant",
            "vlan",
            "wl"));

    Interface port1 = ifaces.get("port1");
    Interface port2 = ifaces.get("port2");
    Interface longName = ifaces.get("longest if name");
    Interface tunnel = ifaces.get("tunnel");
    Interface loopback = ifaces.get("loopback123");
    Interface agg = ifaces.get("agg");
    Interface emac = ifaces.get("emac");
    Interface redundant = ifaces.get("redundant");
    Interface vlan = ifaces.get("vlan");
    Interface wl = ifaces.get("wl");

    assertThat(port1.getVdom(), equalTo("root"));
    assertThat(port1.getIp(), equalTo(ConcreteInterfaceAddress.parse("192.168.122.2/24")));
    assertThat(port1.getType(), equalTo(Type.PHYSICAL));
    assertThat(port1.getAlias(), equalTo("longest possibl alias str"));
    assertThat(port1.getDescription(), equalTo("quoted description w/ spaces and more"));
    // Check defaults
    assertThat(port1.getStatus(), equalTo(Status.UNKNOWN));
    assertTrue(port1.getStatusEffective());
    assertThat(port1.getMtu(), nullValue());
    assertThat(port1.getMtuEffective(), equalTo(Interface.DEFAULT_INTERFACE_MTU));
    assertThat(port1.getMtuOverride(), nullValue());
    assertThat(port1.getVrf(), nullValue());
    assertThat(port1.getVrfEffective(), equalTo(0));

    assertThat(port2.getVdom(), equalTo("root"));
    assertThat(port2.getAlias(), equalTo("no_spaces"));
    assertThat(port2.getDescription(), equalTo("no_spaces_descr"));
    // Check overriding defaults
    assertThat(port2.getMtuOverride(), equalTo(true));
    assertThat(port2.getMtu(), equalTo(1234));
    assertThat(port2.getMtuEffective(), equalTo(1234));
    // Check default type
    assertThat(port2.getType(), nullValue());
    assertThat(port2.getTypeEffective(), equalTo(Type.VLAN));

    assertThat(longName.getIp(), equalTo(ConcreteInterfaceAddress.parse("169.254.1.1/24")));
    assertThat(longName.getAlias(), equalTo(""));
    // Check overriding defaults
    assertTrue(longName.getStatusEffective());
    assertThat(longName.getStatus(), equalTo(Status.UP));
    assertThat(longName.getVrf(), equalTo(31));
    assertThat(longName.getVrfEffective(), equalTo(31));

    assertThat(tunnel.getStatus(), equalTo(Status.DOWN));
    assertFalse(tunnel.getStatusEffective());
    assertThat(tunnel.getType(), equalTo(Type.TUNNEL));
    // MTU is set, but not used since override isn't set
    assertThat(tunnel.getMtuOverride(), nullValue());
    assertThat(tunnel.getMtu(), equalTo(65535));
    assertThat(tunnel.getMtuEffective(), equalTo(Interface.DEFAULT_INTERFACE_MTU));

    assertThat(loopback.getType(), equalTo(Type.LOOPBACK));
    assertThat(agg.getType(), equalTo(Type.AGGREGATE));
    assertThat(emac.getType(), equalTo(Type.EMAC_VLAN));
    assertThat(redundant.getType(), equalTo(Type.REDUNDANT));
    assertThat(vlan.getType(), equalTo(Type.VLAN));
    assertThat(wl.getType(), equalTo(Type.WL_MESH));
  }

  @Test
  public void testInterfaceConversion() throws IOException {
    String hostname = "iface";
    Batfish batfish = getBatfishForConfigurationNames(hostname);
    Warnings warnings =
        batfish
            .loadConvertConfigurationAnswerElementOrReparse(batfish.getSnapshot())
            .getWarnings()
            .get(hostname);

    // AGGREGATE, REDUNDANT, and WL_MESH aren't yet supported; confirm in warnings
    assertThat(
        warnings.getRedFlagWarnings(),
        hasItems(
            WarningMatchers.hasText(
                String.format(
                    "Interface %s has unsupported type %s and will not be converted",
                    "agg", Type.AGGREGATE)),
            WarningMatchers.hasText(
                String.format(
                    "Interface %s has unsupported type %s and will not be converted",
                    "redundant", Type.REDUNDANT)),
            WarningMatchers.hasText(
                String.format(
                    "Interface %s has unsupported type %s and will not be converted",
                    "wl", Type.WL_MESH))));

    Configuration c = batfish.loadConfigurations(batfish.getSnapshot()).get(hostname);
    Map<String, org.batfish.datamodel.Interface> ifaces = c.getAllInterfaces();
    assertThat(
        ifaces.keySet(),
        containsInAnyOrder(
            "port1", "port2", "longest if name", "tunnel", "loopback123", "emac", "vlan"));
    org.batfish.datamodel.Interface port1 = ifaces.get("port1");
    org.batfish.datamodel.Interface port2 = ifaces.get("port2");
    org.batfish.datamodel.Interface longName = ifaces.get("longest if name");
    org.batfish.datamodel.Interface tunnel = ifaces.get("tunnel");
    org.batfish.datamodel.Interface loopback = ifaces.get("loopback123");
    org.batfish.datamodel.Interface emac = ifaces.get("emac");
    org.batfish.datamodel.Interface vlan = ifaces.get("vlan");

    // Check active
    assertFalse(tunnel.getActive()); // explicitly set to down
    Stream.of(port1, port2, longName, loopback, emac, vlan)
        .forEach(iface -> assertTrue(iface.getName() + " is up", iface.getActive()));

    // Check VRFs
    assertThat(longName.getVrf().getName(), equalTo(computeVrfName("root", 31)));
    String defaultVrf = computeVrfName("root", 0);
    Stream.of(port1, port2, tunnel, loopback, emac, vlan)
        .forEach(iface -> assertThat(iface.getVrf().getName(), equalTo(defaultVrf)));

    // Check addresses
    assertThat(port1.getAddress(), equalTo(ConcreteInterfaceAddress.parse("192.168.122.2/24")));
    assertThat(longName.getAddress(), equalTo(ConcreteInterfaceAddress.parse("169.254.1.1/24")));
    Stream.of(port2, tunnel, loopback, emac, vlan).forEach(iface -> assertNull(iface.getAddress()));

    // Check interface types
    assertThat(port1.getInterfaceType(), equalTo(InterfaceType.PHYSICAL));
    assertThat(port2.getInterfaceType(), equalTo(InterfaceType.VLAN));
    assertThat(longName.getInterfaceType(), equalTo(InterfaceType.VLAN));
    assertThat(tunnel.getInterfaceType(), equalTo(InterfaceType.TUNNEL));
    assertThat(loopback.getInterfaceType(), equalTo(InterfaceType.LOOPBACK));
    assertThat(emac.getInterfaceType(), equalTo(InterfaceType.VLAN));
    assertThat(vlan.getInterfaceType(), equalTo(InterfaceType.VLAN));

    // Check MTUs
    assertThat(port2.getMtu(), equalTo(1234));
    Stream.of(port1, longName, tunnel, loopback, emac, vlan)
        .forEach(iface -> assertThat(iface.getMtu(), equalTo(Interface.DEFAULT_INTERFACE_MTU)));

    // Check aliases
    assertThat(port1.getDeclaredNames(), contains("longest possibl alias str"));
    assertThat(port2.getDeclaredNames(), contains("no_spaces"));
    assertThat(longName.getDeclaredNames(), contains(""));
    Stream.of(tunnel, loopback, emac, vlan)
        .forEach(iface -> assertThat(iface.getDeclaredNames(), empty()));

    // Check descriptions
    assertThat(port1.getDescription(), equalTo("quoted description w/ spaces and more"));
    assertThat(port2.getDescription(), equalTo("no_spaces_descr"));
    Stream.of(longName, tunnel, loopback, emac, vlan)
        .forEach(iface -> assertNull(iface.getDescription()));
  }

  @Test
  public void testInterfaceWarnings() throws IOException {
    String hostname = "iface_warn";
    FortiosConfiguration vc = parseVendorConfig(hostname);
    Batfish batfish = getBatfishForConfigurationNames(hostname);
    Warnings parseWarnings =
        getOnlyElement(
            batfish
                .loadParseVendorConfigurationAnswerElement(batfish.getSnapshot())
                .getWarnings()
                .values());
    assertThat(
        parseWarnings,
        hasParseWarnings(
            containsInAnyOrder(
                allOf(
                    hasComment("Illegal value for interface name"),
                    hasText(containsString("name is too long for iface"))),
                allOf(
                    hasComment("Illegal value for interface alias"),
                    hasText(containsString("alias string is too long to associate with iface"))),
                hasComment("Interface edit block ignored: name conflicts with a zone name"))));

    // Also check extraction to make sure the conflicting-name lines are discarded, i.e. no VS
    // object is created when the name conflicts
    assertThat(vc.getInterfaces(), hasKeys("port1"));
  }

  @Test
  public void testZoneExtraction() {
    String hostname = "zone";
    FortiosConfiguration vc = parseVendorConfig(hostname);

    Map<String, Zone> zones = vc.getZones();
    assertThat(
        zones.keySet(),
        containsInAnyOrder("zone1", "zone2", "longest possible valid name for zon"));

    Zone zone1 = zones.get("zone1");
    Zone zone2 = zones.get("zone2");
    Zone zoneLongName = zones.get("longest possible valid name for zon");

    assertThat(zone1.getInterface(), containsInAnyOrder("port1", "port2"));
    // Defaults
    assertThat(zone1.getIntrazone(), nullValue());
    assertThat(zone1.getIntrazoneEffective(), equalTo(Zone.DEFAULT_INTRAZONE_ACTION));
    assertThat(zone1.getDescription(), nullValue());

    assertThat(zone2.getDescription(), equalTo("zone2 description"));
    assertThat(zone2.getIntrazone(), equalTo(IntrazoneAction.DENY));
    assertThat(zone2.getIntrazoneEffective(), equalTo(IntrazoneAction.DENY));
    assertThat(zone2.getInterface(), contains("port3"));

    assertThat(zoneLongName.getIntrazone(), equalTo(IntrazoneAction.ALLOW));
    assertThat(zoneLongName.getIntrazoneEffective(), equalTo(IntrazoneAction.ALLOW));
    assertThat(zoneLongName.getInterface(), containsInAnyOrder("port4", "port5"));
  }

  @Test
  public void testZoneConversion() throws IOException {
    String hostname = "zone";
    Configuration c = parseConfig(hostname);

    Map<String, org.batfish.datamodel.Zone> zones = c.getZones();
    assertThat(
        zones.keySet(),
        containsInAnyOrder("zone1", "zone2", "longest possible valid name for zon"));

    org.batfish.datamodel.Zone zone1 = zones.get("zone1");
    org.batfish.datamodel.Zone zone2 = zones.get("zone2");
    org.batfish.datamodel.Zone zoneLongName = zones.get("longest possible valid name for zon");

    assertThat(zone1.getInterfaces(), containsInAnyOrder("port1", "port2"));
    assertThat(zone2.getInterfaces(), contains("port3"));
    assertThat(zoneLongName.getInterfaces(), containsInAnyOrder("port4", "port5"));

    // Ensure that all zones' interfaces know what they're in
    Stream.of(zone1, zone2, zoneLongName)
        .forEach(
            zone ->
                zone.getInterfaces()
                    .forEach(
                        zoneIface ->
                            assertThat(
                                c.getAllInterfaces().get(zoneIface).getZoneName(),
                                equalTo(zone.getName()))));
  }

  @Test
  public void testZoneWarnings() throws IOException {
    String hostname = "zone_warn";

    FortiosConfiguration vc = parseVendorConfig(hostname);

    Batfish batfish = getBatfishForConfigurationNames(hostname);
    Warnings parseWarnings =
        getOnlyElement(
            batfish
                .loadParseVendorConfigurationAnswerElement(batfish.getSnapshot())
                .getWarnings()
                .values());
    assertThat(
        parseWarnings,
        hasParseWarnings(
            containsInAnyOrder(
                allOf(
                    hasComment("Zone edit block ignored: interface must be set"),
                    hasText(containsString("zone1"))),
                hasComment("Illegal value for zone name"),
                hasComment("Zone edit block ignored: name is invalid"),
                hasComment("Interface UNDEFINED is undefined and cannot be added to zone zone3"),
                hasComment(
                    "Interface port1 is already in another zone and cannot be added to zone"
                        + " zone4"),
                hasComment(
                    "Zone edit block ignored: name conflicts with a system interface name"))));

    // Also check extraction to make sure the right lines/blocks are discarded
    Map<String, Zone> zones = vc.getZones();
    assertThat(zones, hasKeys("zone3", "zone4"));

    Zone zone3 = zones.get("zone3");
    Zone zone4 = zones.get("zone4");

    assertThat(zone3.getInterface(), contains("port1"));
    // Only port2 should show up, since port1 is already taken
    assertThat(zone4.getInterface(), contains("port2"));
  }

  @Test
  public void testServiceCustomExtraction() {
    String hostname = "service_custom";
    FortiosConfiguration vc = parseVendorConfig(hostname);

    Map<String, Service> services = vc.getServices();
    assertThat(
        services.keySet(),
        containsInAnyOrder(
            "longest possible firewall service custom service name that is accepted by devic",
            "custom_tcp",
            "explicit_tcp",
            "src_port_defaults",
            "custom_icmp",
            "custom_icmp6",
            "custom_ip",
            "change_protocol"));

    Service serviceLongName =
        services.get(
            "longest possible firewall service custom service name that is accepted by devic");
    Service serviceTcpDefault = services.get("custom_tcp");
    Service serviceTcpExplicit = services.get("explicit_tcp");
    Service serviceSrcPortDefaults = services.get("src_port_defaults");
    Service serviceIcmp = services.get("custom_icmp");
    Service serviceIcmp6 = services.get("custom_icmp6");
    Service serviceIp = services.get("custom_ip");
    Service serviceChangeProtocol = services.get("change_protocol");

    assertThat(serviceLongName.getComment(), equalTo("service custom comment"));

    // Check default protocol
    assertThat(serviceTcpDefault.getProtocol(), nullValue());
    assertThat(serviceTcpDefault.getProtocolEffective(), equalTo(Service.DEFAULT_PROTOCOL));
    // Check defaults
    assertThat(serviceTcpDefault.getSctpPortRangeDst(), nullValue());
    assertThat(serviceTcpDefault.getSctpPortRangeSrc(), nullValue());
    assertThat(serviceTcpDefault.getTcpPortRangeSrc(), nullValue());
    assertThat(serviceTcpDefault.getUdpPortRangeDst(), nullValue());
    assertThat(serviceTcpDefault.getUdpPortRangeSrc(), nullValue());

    // Even with dest ports configured, source ports should still show up as default
    assertThat(serviceSrcPortDefaults.getSctpPortRangeSrc(), nullValue());
    assertThat(
        serviceSrcPortDefaults.getSctpPortRangeSrcEffective(),
        equalTo(Service.DEFAULT_SOURCE_PORT_RANGE));
    assertThat(serviceSrcPortDefaults.getTcpPortRangeSrc(), nullValue());
    assertThat(
        serviceSrcPortDefaults.getTcpPortRangeSrcEffective(),
        equalTo(Service.DEFAULT_SOURCE_PORT_RANGE));
    assertThat(serviceSrcPortDefaults.getUdpPortRangeSrc(), nullValue());
    assertThat(
        serviceSrcPortDefaults.getUdpPortRangeSrcEffective(),
        equalTo(Service.DEFAULT_SOURCE_PORT_RANGE));

    assertThat(serviceTcpExplicit.getProtocol(), equalTo(Protocol.TCP_UDP_SCTP));
    assertThat(serviceTcpExplicit.getProtocolEffective(), equalTo(Protocol.TCP_UDP_SCTP));
    // Check variety of port range syntax
    // TCP
    assertThat(serviceTcpDefault.getTcpPortRangeDst(), equalTo(IntegerSpace.of(1)));
    assertThat(
        serviceTcpExplicit.getTcpPortRangeDst(),
        equalTo(IntegerSpace.builder().including(1, 2, 10, 11, 13).build()));
    assertThat(
        serviceTcpExplicit.getTcpPortRangeSrc(),
        equalTo(IntegerSpace.builder().including(3, 4, 6, 7).build()));
    // UDP
    assertThat(
        serviceTcpExplicit.getUdpPortRangeDst(),
        equalTo(IntegerSpace.builder().including(100).build()));
    assertThat(serviceTcpExplicit.getUdpPortRangeSrc(), nullValue());
    // SCTP
    assertThat(
        serviceTcpExplicit.getSctpPortRangeDst(),
        equalTo(IntegerSpace.builder().including(200, 201).build()));
    assertThat(
        serviceTcpExplicit.getSctpPortRangeSrc(),
        equalTo(IntegerSpace.builder().including(300).build()));

    assertThat(serviceIcmp.getProtocol(), equalTo(Protocol.ICMP));
    assertThat(serviceIcmp.getProtocolEffective(), equalTo(Protocol.ICMP));
    assertThat(serviceIcmp.getIcmpCode(), equalTo(255));
    assertThat(serviceIcmp.getIcmpType(), equalTo(255));

    assertThat(serviceIcmp6.getProtocol(), equalTo(Protocol.ICMP6));
    assertThat(serviceIcmp6.getProtocolEffective(), equalTo(Protocol.ICMP6));
    // Check defaults
    assertThat(serviceIcmp6.getIcmpCode(), nullValue());
    assertThat(serviceIcmp6.getIcmpType(), nullValue());

    assertThat(serviceIp.getProtocol(), equalTo(Protocol.IP));
    assertThat(serviceIp.getProtocolEffective(), equalTo(Protocol.IP));
    assertThat(serviceIp.getProtocolNumber(), equalTo(254));
    assertThat(serviceIp.getProtocolNumberEffective(), equalTo(254));

    assertThat(serviceChangeProtocol.getProtocol(), equalTo(Protocol.IP));
    assertThat(serviceChangeProtocol.getProtocolEffective(), equalTo(Protocol.IP));
    // Should revert to default after changing protocol
    assertThat(serviceChangeProtocol.getProtocolNumber(), nullValue());
    assertThat(
        serviceChangeProtocol.getProtocolNumberEffective(),
        equalTo(Service.DEFAULT_PROTOCOL_NUMBER));
    // Check that other protocol's values were cleared
    assertThat(serviceChangeProtocol.getIcmpCode(), nullValue());
    assertThat(serviceChangeProtocol.getIcmpType(), nullValue());
    assertThat(serviceChangeProtocol.getSctpPortRangeDst(), nullValue());
    assertThat(serviceChangeProtocol.getSctpPortRangeSrc(), nullValue());
    assertThat(serviceChangeProtocol.getTcpPortRangeDst(), nullValue());
    assertThat(serviceChangeProtocol.getTcpPortRangeSrc(), nullValue());
    assertThat(serviceChangeProtocol.getUdpPortRangeDst(), nullValue());
    assertThat(serviceChangeProtocol.getUdpPortRangeSrc(), nullValue());
  }

  @Test
  public void testServiceWarnings() throws IOException {
    String hostname = "service_warnings";

    Batfish batfish = getBatfishForConfigurationNames(hostname);
    Warnings warnings =
        getOnlyElement(
            batfish
                .loadParseVendorConfigurationAnswerElement(batfish.getSnapshot())
                .getWarnings()
                .values());
    assertThat(
        warnings,
        hasParseWarnings(
            containsInAnyOrder(
                hasComment("Illegal value for service name"),
                allOf(
                    hasComment("Service edit block ignored: name is invalid"),
                    hasText(
                        containsString(
                            "edit \"longer than longest possible firewall service custom service"
                                + " name that is accepted by device\""))),
                hasComment(
                    "Cannot set IP protocol number for service setting props for wrong protocol"
                        + " when protocol is not set to IP."),
                hasComment(
                    "Cannot set ICMP code for service setting props for wrong protocol when"
                        + " protocol is not set to ICMP or ICMP6."),
                hasComment(
                    "Cannot set ICMP type for service setting props for wrong protocol when"
                        + " protocol is not set to ICMP or ICMP6."),
                hasComment(
                    "Cannot set SCTP port range for service setting props for wrong protocol when"
                        + " protocol is not set to TCP/UDP/SCTP."),
                hasComment(
                    "Cannot set TCP port range for service setting props for wrong protocol when"
                        + " protocol is not set to TCP/UDP/SCTP."),
                hasComment(
                    "Cannot set UDP port range for service setting props for wrong protocol when"
                        + " protocol is not set to TCP/UDP/SCTP."),
                hasComment(
                    "Cannot set ICMP code for service icmp code before type when ICMP type is not"
                        + " set."))));
  }

  @Test
  public void testServiceGroupExtraction() {
    String hostname = "service_group";
    FortiosConfiguration vc = parseVendorConfig(hostname);

    Map<String, ServiceGroup> serviceGroups = vc.getServiceGroups();
    assertThat(
        serviceGroups.keySet(),
        containsInAnyOrder(
            "this is longest possible firewall service group name that is accepted by device",
            "grp1",
            "grp2"));

    ServiceGroup grpLongName =
        serviceGroups.get(
            "this is longest possible firewall service group name that is accepted by device");
    ServiceGroup grp1 = serviceGroups.get("grp1");
    ServiceGroup grp2 = serviceGroups.get("grp2");

    assertThat(grpLongName.getComment(), equalTo("service group comment"));

    assertThat(grp1.getMember(), contains("custom_tcp3"));
    assertNull(grp1.getComment());
    assertThat(grp2.getMember(), contains("custom_tcp3", "grp1"));
    assertNull(grp2.getComment());
  }

  @Test
  public void testServiceGroupWarnings() throws IOException {
    String hostname = "service_group_warnings";

    Batfish batfish = getBatfishForConfigurationNames(hostname);
    Warnings warnings =
        getOnlyElement(
            batfish
                .loadParseVendorConfigurationAnswerElement(batfish.getSnapshot())
                .getWarnings()
                .values());
    assertThat(
        warnings,
        hasParseWarnings(
            containsInAnyOrder(
                hasComment("Illegal value for service name"),
                allOf(
                    hasComment("Service group edit block ignored: name is invalid"),
                    hasText(
                        containsString(
                            "longer than longest possible firewall service group name that is"
                                + " accepted by the device"))),
                hasComment(
                    "Service group edit block ignored: service group requires at least one member"),
                hasComment(
                    "Service group self_ref_not_allowed cannot be added to valid as it would"
                        + " create a cycle"),
                hasComment(
                    "Service group valid cannot be added to valid as it would"
                        + " create a cycle"))));
  }

  @Test
  public void testServiceGroupRename() throws IOException {
    String hostname = "service_group_rename";
    Batfish batfish = getBatfishForConfigurationNames(hostname);
    FortiosConfiguration vc =
        (FortiosConfiguration)
            batfish.loadVendorConfigurations(batfish.getSnapshot()).get(hostname);

    assertThat(vc.getPolicies(), hasKeys("0"));
    assertThat(vc.getServiceGroups(), hasKeys("new_group1", "new_group2"));

    Policy policy = vc.getPolicies().get("0");
    // Policy should be using renamed structures
    // Whether or not they were renamed after initial reference
    assertThat(policy.getService(), containsInAnyOrder("new_group1", "new_group2"));
  }

  @Test
  public void testServiceGroupRenameWarnings() throws IOException {
    String hostname = "service_group_rename";
    Batfish batfish = getBatfishForConfigurationNames(hostname);
    Warnings warnings =
        getOnlyElement(
            batfish
                .loadParseVendorConfigurationAnswerElement(batfish.getSnapshot())
                .getWarnings()
                .values());

    // Should get warnings when trying to use a an old structure name
    // Or trying to use an undefined structure that will be defined (renamed) later
    assertThat(
        warnings,
        hasParseWarnings(
            containsInAnyOrder(
                hasComment(
                    "Service or service group old_group1 is undefined and cannot be referenced"),
                hasComment(
                    "Service or service group new_group2 is undefined and cannot be referenced"),
                hasComment("Cannot rename non-existent service group undefined"),
                hasComment(
                    "Renaming service group new_group1 conflicts with an existing object"
                        + " new_group2, ignoring this rename operation"),
                hasComment(
                    "Renaming service group new_group1 conflicts with an existing object service1,"
                        + " ignoring this rename operation"),
                hasComment(
                    "Renaming service custom service1 conflicts with an existing object"
                        + " new_group1, ignoring this rename operation"),
                allOf(
                    hasComment("Illegal value for service name"),
                    hasText(
                        containsString(
                            "a name that very very very very very very very long and is too long"
                                + " to use for this object type"))),
                hasComment("Policy edit block ignored: service must be set"))));
  }

  @Test
  public void testServiceGroupRenameReferences() throws IOException {
    String hostname = "service_group_rename";
    String filename = "configs/" + hostname;

    Batfish batfish = getBatfishForConfigurationNames(hostname);
    ConvertConfigurationAnswerElement ccae =
        batfish.loadConvertConfigurationAnswerElementOrReparse(batfish.getSnapshot());

    // Should have defs for the renamed structures and rename should be part of the defs
    assertThat(
        ccae,
        hasDefinedStructureWithDefinitionLines(
            filename, FortiosStructureType.SERVICE_GROUP, "new_group1", contains(16, 17, 18, 23)));
    assertThat(
        ccae,
        hasDefinedStructureWithDefinitionLines(
            filename, FortiosStructureType.SERVICE_GROUP, "new_group2", contains(19, 20, 21, 47)));

    // Should have references for the renamed structures, even if the renaming happened after the
    // reference
    assertThat(
        ccae, hasNumReferrers(filename, FortiosStructureType.SERVICE_GROUP, "new_group1", 1));
    assertThat(
        ccae, hasNumReferrers(filename, FortiosStructureType.SERVICE_GROUP, "new_group2", 1));

    // Should have undefined references where either:
    //   1. New names are used before the structure is renamed
    //   2. Old names are used after the structure is renamed
    assertThat(
        ccae,
        hasUndefinedReference(
            filename, FortiosStructureType.SERVICE_CUSTOM_OR_SERVICE_GROUP, "old_group1"));
    assertThat(
        ccae,
        hasUndefinedReference(
            filename, FortiosStructureType.SERVICE_CUSTOM_OR_SERVICE_GROUP, "new_group2"));
  }

  @Test
  public void testFirewallPolicyExtraction() {
    String hostname = "firewall_policy";
    FortiosConfiguration vc = parseVendorConfig(hostname);

    Map<String, Policy> policies = vc.getPolicies();
    assertThat(policies, hasKeys(contains("0", "4294967294", "1", "2", "3")));
    Policy policyDisable = policies.get("0");
    Policy policyDeny = policies.get("4294967294");
    Policy policyAllow = policies.get("1");
    Policy policyAny = policies.get("2");
    Policy policyZone = policies.get("3");

    Map<String, Service> services = vc.getServices();
    String service11 = "custom_tcp_11";
    String service12From11 = "custom_tcp_12_from_11";
    String serviceAll = "ALL";
    assertThat(services, hasKeys(containsInAnyOrder(service11, service12From11, serviceAll)));

    Map<String, Address> addresses = vc.getAddresses();
    String addr1 = "addr1";
    String addr2 = "addr2";
    String addrAll = "all";
    assertThat(addresses, hasKeys(containsInAnyOrder(addr1, addr2, addrAll)));

    Map<String, Interface> interfaces = vc.getInterfaces();
    String port1 = "port1";
    String port2 = "port2";
    String port3 = "port3";
    String port4 = "port4";
    String port5 = "port5";
    assertThat(interfaces, hasKeys(containsInAnyOrder(port1, port2, port3, port4, port5)));

    Map<String, Zone> zones = vc.getZones();
    String zone1 = "zone1";
    String zone2 = "zone2";
    String zone3 = "zone3";
    assertThat(zones, hasKeys(containsInAnyOrder(zone1, zone2, zone3)));

    assertThat(policyDisable.getAction(), equalTo(Action.DENY));
    assertThat(policyDisable.getStatus(), equalTo(Policy.Status.DISABLE));
    assertThat(policyDisable.getStatusEffective(), equalTo(Policy.Status.DISABLE));
    assertThat(policyDisable.getService(), contains(service11));
    assertThat(policyDisable.getSrcIntf(), contains(port1));
    assertThat(policyDisable.getDstIntf(), contains(port2));
    assertThat(policyDisable.getSrcAddr(), contains(addr1));
    assertThat(policyDisable.getDstAddr(), contains(addr2));

    assertThat(policyDeny.getAction(), nullValue());
    assertThat(policyDeny.getActionEffective(), equalTo(Action.DENY));
    assertThat(policyDeny.getComments(), equalTo("firewall policy comments"));
    assertThat(policyDeny.getName(), equalTo("longest allowed firewall policy nam"));
    assertThat(policyDeny.getStatus(), nullValue());
    assertThat(policyDeny.getStatusEffective(), equalTo(Policy.Status.ENABLE));
    assertThat(policyDeny.getService(), contains(service12From11));
    assertThat(policyDeny.getSrcIntf(), contains(port1));
    assertThat(policyDeny.getDstIntf(), containsInAnyOrder(port1, port2));
    assertThat(policyDeny.getSrcAddr(), contains(addr1));
    assertThat(policyDeny.getDstAddr(), contains(addr2));

    assertThat(policyAllow.getAction(), equalTo(Action.ACCEPT));
    assertThat(policyAllow.getStatus(), equalTo(Policy.Status.ENABLE));
    assertThat(policyAllow.getStatusEffective(), equalTo(Policy.Status.ENABLE));
    assertThat(policyAllow.getService(), containsInAnyOrder(service11, service12From11));
    assertThat(policyAllow.getSrcIntf(), containsInAnyOrder(port1, port2));
    assertThat(policyAllow.getDstIntf(), containsInAnyOrder(port1, port2));
    assertThat(policyAllow.getSrcAddr(), containsInAnyOrder(addr1, addr2));
    assertThat(policyAllow.getDstAddr(), containsInAnyOrder(addr1, addr2));

    assertThat(policyAny.getService(), contains(serviceAll));
    assertThat(policyAny.getSrcAddr(), contains(addrAll));
    assertThat(policyAny.getDstAddr(), contains(addrAll));
    assertThat(policyAny.getSrcIntf(), contains(Policy.ANY_INTERFACE));
    assertThat(policyAny.getDstIntf(), contains(Policy.ANY_INTERFACE));

    assertThat(policyZone.getSrcIntfZones(), containsInAnyOrder(zone1, zone2, zone3));
    assertThat(policyZone.getSrcIntf(), contains(port2));
    assertThat(policyZone.getDstIntfZones(), containsInAnyOrder(zone1, zone3));
  }

  @Test
  public void testFirewallPolicyConversion() {
    // TODO handle addrgrp conversion test as well
    String hostname = "firewall_policy";
    FortiosConfiguration vc = parseVendorConfig(hostname);

    // Policy 0 should not be converted because it's disabled
    String denyName = "4294967294";
    String allowName = "1";
    String anyName = "2";
    String zonePolicyName = "3";

    Map<String, AclLine> convertedPolicies = vc.getConvertedPolicies(vc.getAddresses().keySet());
    assertThat(convertedPolicies, hasKeys(denyName, allowName, anyName, zonePolicyName));

    AclLine deny = convertedPolicies.get(denyName);
    AclLine allow = convertedPolicies.get(allowName);
    AclLine any = convertedPolicies.get(anyName);
    AclLine zonePolicy = convertedPolicies.get(zonePolicyName);

    assertThat(
        deny.getName(), equalTo(getPolicyName(denyName, "longest allowed firewall policy nam")));
    assertThat(allow.getName(), equalTo(getPolicyName(allowName, "Permit Custom TCP Traffic")));
    assertThat(any.getName(), equalTo(getPolicyName(anyName, null)));
    assertThat(zonePolicy.getName(), equalTo(getPolicyName(zonePolicyName, null)));

    // Create IpAccessListToBdd to convert ACLs.
    Map<String, IpSpace> namedIpSpaces =
        ImmutableMap.of(
            "addr1",
            Prefix.parse("10.0.1.0/24").toIpSpace(),
            "addr2",
            Prefix.parse("10.0.2.0/24").toIpSpace(),
            "all",
            UniverseIpSpace.INSTANCE);
    IpAccessListToBdd aclToBdd =
        new IpAccessListToBddImpl(
            _pkt, BDDSourceManager.empty(_pkt), ImmutableMap.of(), namedIpSpaces);

    // Make BDDs representing components of defined policies
    BDD addr1AsSrc = _srcIpBdd.toBDD(Prefix.parse("10.0.1.0/24"));
    BDD addr2AsSrc = _srcIpBdd.toBDD(Prefix.parse("10.0.2.0/24"));
    BDD addr1AsDst = _dstIpBdd.toBDD(Prefix.parse("10.0.1.0/24"));
    BDD addr2AsDst = _dstIpBdd.toBDD(Prefix.parse("10.0.2.0/24"));
    BDD service11 =
        _bddTestbed.toBDD(
            HeaderSpace.builder()
                .setIpProtocols(IpProtocol.TCP)
                .setSrcPorts(Service.DEFAULT_SOURCE_PORT_RANGE.getSubRanges())
                .setDstPorts(SubRange.singleton(11))
                .build());
    BDD service12From11 =
        _bddTestbed.toBDD(
            HeaderSpace.builder()
                .setIpProtocols(IpProtocol.TCP)
                .setSrcPorts(SubRange.singleton(11))
                .setDstPorts(SubRange.singleton(12))
                .build());
    {
      // Deny service custom_tcp_12_from_11 from addr1 to addr2
      PermitAndDenyBdds expected =
          new PermitAndDenyBdds(_zero, addr1AsSrc.and(addr2AsDst).and(service12From11));
      assertThat(aclToBdd.toPermitAndDenyBdds(deny), equalTo(expected));
    }
    {
      // Allow services custom_tcp_11, custom_tcp_11_from_12 from addr1, addr2 to addr1, addr2
      BDD services = service11.or(service12From11);
      BDD srcAddrs = addr1AsSrc.or(addr2AsSrc);
      BDD dstAddrs = addr1AsDst.or(addr2AsDst);
      PermitAndDenyBdds expected =
          new PermitAndDenyBdds(services.and(srcAddrs).and(dstAddrs), _zero);
      assertThat(aclToBdd.toPermitAndDenyBdds(allow), equalTo(expected));
    }
    {
      // Allow all
      PermitAndDenyBdds expected = new PermitAndDenyBdds(_one, _zero);
      assertThat(aclToBdd.toPermitAndDenyBdds(any), equalTo(expected));
      assertThat(aclToBdd.toPermitAndDenyBdds(zonePolicy), equalTo(expected));
    }
  }

  @Test
  public void testViAcls() throws IOException {
    String hostname = "firewall_vi_policy";
    Configuration c = parseConfig(hostname);

    // Configuration contains unzoned interface port1 and zone zone1 containing port2 and port3
    String port1IntrazoneName = Names.zoneToZoneFilter("port1", "port1");
    String zone1IntrazoneName = Names.zoneToZoneFilter("zone1", "zone1");
    String port1ToZone1Name = Names.zoneToZoneFilter("port1", "zone1");
    String zone1ToPort1Name = Names.zoneToZoneFilter("zone1", "port1");
    String port1OutgoingName = computeOutgoingFilterName("interface", "port1");
    String zone1OutgoingName = computeOutgoingFilterName("zone", "zone1");

    Map<String, IpAccessList> acls = c.getIpAccessLists();
    assertThat(
        acls.keySet(),
        containsInAnyOrder(
            port1IntrazoneName,
            zone1IntrazoneName,
            port1ToZone1Name,
            zone1ToPort1Name,
            port1OutgoingName,
            zone1OutgoingName));

    IpAccessList port1Intrazone = acls.get(port1IntrazoneName);
    IpAccessList zone1Intrazone = acls.get(zone1IntrazoneName);
    IpAccessList port1ToZone1 = acls.get(port1ToZone1Name);
    IpAccessList zone1ToPort1 = acls.get(zone1ToPort1Name);
    IpAccessList port1Outgoing = acls.get(port1OutgoingName);
    IpAccessList zone1Outgoing = acls.get(zone1OutgoingName);

    // Create IpAccessListToBdd to convert ACLs.
    Prefix addr1 = Prefix.parse("10.0.1.0/24");
    Prefix addr2 = Prefix.parse("10.0.0.0/16");
    Map<String, IpSpace> namedIpSpaces =
        ImmutableMap.of(
            "addr1",
            addr1.toIpSpace(),
            "addr2",
            addr2.toIpSpace(),
            "all",
            UniverseIpSpace.INSTANCE);
    BDDSourceManager srcMgr =
        BDDSourceManager.forInterfaces(_pkt, c.getActiveInterfaces().keySet());
    IpAccessListToBdd aclToBdd = new IpAccessListToBddImpl(_pkt, srcMgr, acls, namedIpSpaces);

    // Make BDDs representing components of defined policies
    BDD addr1AsDst = _dstIpBdd.toBDD(addr1);
    BDD addr2AsDst = _dstIpBdd.toBDD(addr2);

    // No policies apply to traffic from port1 to port1
    assertThat(aclToBdd.toBdd(port1Intrazone), equalTo(_zero));

    // Only policy 2 applies to zone1 intrazone traffic
    assertThat(aclToBdd.toBdd(zone1Intrazone), equalTo(addr2AsDst));

    // Policy 1 denies 10.0.1.0/24, then policy 2 permits 10.0.0.0/16
    assertThat(aclToBdd.toBdd(port1ToZone1), equalTo(addr2AsDst.diff(addr1AsDst)));

    // No policies apply to traffic from zone1 to port1
    assertThat(aclToBdd.toBdd(zone1ToPort1), equalTo(_zero));

    // No policies apply to traffic leaving port1
    assertThat(aclToBdd.toBdd(port1Outgoing), equalTo(_zero));

    // Should reflect that policy 1 blocks traffic from port1 to addr1, and that traffic from zone1
    // to addr2 is permitted
    BDD fromPort1 = srcMgr.getSourceInterfaceBDD("port1");
    BDD fromZone1 = srcMgr.getSourceInterfaceBDD("port2").or(srcMgr.getSourceInterfaceBDD("port3"));
    BDD permittedFromPort1 = fromPort1.and(addr2AsDst.diff(addr1AsDst));
    BDD permittedFromZone1 = fromZone1.and(addr2AsDst);
    assertThat(aclToBdd.toBdd(zone1Outgoing), equalTo(permittedFromPort1.or(permittedFromZone1)));
  }

  /**
   * Test extraction of firewall policy when warnings are generated for invalid / pruned properties.
   */
  @Test
  public void testFirewallPolicyExtractionWithWarnings() {
    String hostname = "firewall_policy_warn";
    FortiosConfiguration vc = parseVendorConfig(hostname);

    Map<String, Policy> policies = vc.getPolicies();
    assertThat(policies, hasKeys(containsInAnyOrder("1", "3")));
    Policy policy = policies.get("1");

    Map<String, Service> services = vc.getServices();
    String service10 = "service10";
    String service20 = "service20";
    assertThat(services, hasKeys(containsInAnyOrder(service10, service20)));

    Map<String, Address> addresses = vc.getAddresses();
    String addr10 = "addr10";
    String addr20 = "addr20";
    assertThat(addresses, hasKeys(containsInAnyOrder(addr10, addr20)));

    Map<String, Interface> interfaces = vc.getInterfaces();
    String port10 = "port10";
    String port20 = "port20";
    assertThat(interfaces, hasKeys(containsInAnyOrder(port10, port20)));

    // Confirm invalid any/all specifiers are dropped when appropriate
    assertThat(policy.getSrcIntf(), contains(port10));
    assertThat(policy.getSrcAddr(), contains(addr10));
    assertThat(policy.getDstAddr(), contains(addr20));
    // Confirm a line with invalid ALL service is ignored; i.e. previous value isn't overwritten
    assertThat(policy.getService(), contains(service20));
    // Confirm a line with dstintf combining any and another interface is accepted
    assertThat(policy.getDstIntf(), containsInAnyOrder(Policy.ANY_INTERFACE, port20));
  }

  @Test
  public void testFirewallPolicyWarnings() throws IOException {
    String hostname = "firewall_policy_warn";

    Batfish batfish = getBatfishForConfigurationNames(hostname);
    Warnings parseWarnings =
        getOnlyElement(
            batfish
                .loadParseVendorConfigurationAnswerElement(batfish.getSnapshot())
                .getWarnings()
                .values());
    assertThat(
        parseWarnings,
        hasParseWarnings(
            containsInAnyOrder(
                hasComment("Expected policy number in range 0-4294967294, but got '4294967295'"),
                hasComment("Expected policy number in range 0-4294967294, but got 'not_a_number'"),
                hasComment("Illegal value for policy name"),
                allOf(
                    hasComment("Policy edit block ignored: name is invalid"),
                    hasText(containsString("4294967295"))),
                allOf(
                    hasComment("Policy edit block ignored: name is invalid"),
                    hasText(containsString("not_a_number"))),
                allOf(
                    hasComment("Policy edit block ignored: service must be set"),
                    hasText(containsString("edit 2"))),
                hasComment(
                    "Interface/zone port1 is undefined and cannot be added to policy 4294967295"),
                hasComment(
                    "Interface/zone port2 is undefined and cannot be added to policy 4294967295"),
                hasComment(
                    "Interface/zone port3 is undefined and cannot be added to policy 4294967295"),
                hasComment(
                    "Interface/zone port4 is undefined and cannot be added to policy 4294967295"),
                hasComment(
                    "Service or service group service1 is undefined and cannot be referenced"),
                hasComment(
                    "Service or service group service2 is undefined and cannot be referenced"),
                hasComment("Address or addrgrp addr1 is undefined and cannot be referenced"),
                hasComment("Address or addrgrp addr2 is undefined and cannot be referenced"),
                hasComment("Address or addrgrp addr3 is undefined and cannot be referenced"),
                hasComment("Address or addrgrp addr4 is undefined and cannot be referenced"),
                hasComment("Cannot combine 'ALL' with other services"),
                allOf(
                    hasComment("When 'all' is set together with other address(es), it is removed"),
                    hasText("addr10 all")),
                allOf(
                    hasComment("When 'all' is set together with other address(es), it is removed"),
                    hasText("addr20 all")),
                allOf(
                    hasComment("When 'any' is set together with other interfaces, it is removed"),
                    hasText("any port10")))));

    Warnings conversionWarnings =
        batfish
            .loadConvertConfigurationAnswerElementOrReparse(batfish.getSnapshot())
            .getWarnings()
            .get(hostname);
    assertThat(
        conversionWarnings,
        hasRedFlags(
            contains(WarningMatchers.hasText("Ignoring policy 3: Action IPSEC is not supported"))));
  }

  @Test
  public void testStaticRouteExtraction() {
    String hostname = "static_routes";
    FortiosConfiguration vc = parseVendorConfig(hostname);

    assertThat(vc.getStaticRoutes(), hasKeys("0", "1", "2", "4294967295"));

    // All values explicitly configured
    StaticRoute r0 = vc.getStaticRoutes().get("0");
    assertThat(r0.getDevice(), equalTo("port1"));
    assertThat(r0.getDistance(), equalTo(20));
    assertThat(r0.getDst(), equalTo(Prefix.parse("1.1.1.0/24")));
    assertThat(r0.getGateway(), equalTo(Ip.parse("2.2.2.2")));
    assertThat(r0.getSdwanEnabled(), equalTo(false));
    assertThat(r0.getStatus(), equalTo(StaticRoute.Status.ENABLE));

    // All values default except device (which is required to be set)
    StaticRoute r1 = vc.getStaticRoutes().get("1");
    assertThat(r1.getDevice(), equalTo("port1"));
    assertNull(r1.getDistance());
    assertThat(r1.getDistanceEffective(), equalTo(StaticRoute.DEFAULT_DISTANCE));
    assertNull(r1.getDst());
    assertThat(r1.getDstEffective(), equalTo(StaticRoute.DEFAULT_DST));
    assertNull(r1.getGateway());
    assertNull(r1.getSdwanEnabled());
    assertFalse(r1.getSdwanEnabledEffective());
    assertNull(r1.getStatus());
    assertTrue(r1.getStatusEffective());

    // SD-WAN enabled; default distance should reflect that
    StaticRoute r2 = vc.getStaticRoutes().get("2");
    assertThat(r2.getSdwanEnabled(), equalTo(true));
    assertThat(r2.getDistanceEffective(), equalTo(StaticRoute.DEFAULT_DISTANCE_SDWAN));

    // Disabled (also max seq num)
    StaticRoute r4294967295 = vc.getStaticRoutes().get("4294967295");
    assertThat(r4294967295.getStatus(), equalTo(StaticRoute.Status.DISABLE));
  }

  @Test
  public void testStaticRouteConversion() throws IOException {
    String hostname = "static_routes";
    Configuration c = parseConfig(hostname);

    Set<org.batfish.datamodel.StaticRoute> staticRoutes =
        c.getVrfs().get(computeVrfName("root", Interface.DEFAULT_VRF)).getStaticRoutes();

    org.batfish.datamodel.StaticRoute expected0 =
        org.batfish.datamodel.StaticRoute.builder()
            .setAdmin(20)
            .setNetwork(Prefix.parse("1.1.1.0/24"))
            .setNextHop(NextHopInterface.of("port1", Ip.parse("2.2.2.2")))
            .build();
    org.batfish.datamodel.StaticRoute expected1 =
        org.batfish.datamodel.StaticRoute.builder()
            .setAdmin(StaticRoute.DEFAULT_DISTANCE)
            .setNetwork(Prefix.ZERO)
            .setNextHop(NextHopInterface.of("port1"))
            .build();
    org.batfish.datamodel.StaticRoute expected2 =
        org.batfish.datamodel.StaticRoute.builder()
            .setAdmin(StaticRoute.DEFAULT_DISTANCE_SDWAN)
            .setNetwork(Prefix.parse("2.2.2.0/24"))
            .setNextHop(NextHopInterface.of("port1"))
            .build();

    // Route 4294967295 doesn't get converted because it's disabled
    assertThat(staticRoutes, containsInAnyOrder(expected0, expected1, expected2));
  }

  @Test
  public void testStaticRouteWarnings() throws IOException {
    String hostname = "static_route_warnings";
    Batfish batfish = getBatfishForConfigurationNames(hostname);
    Warnings parseWarnings =
        getOnlyElement(
            batfish
                .loadParseVendorConfigurationAnswerElement(batfish.getSnapshot())
                .getWarnings()
                .values());
    assertThat(
        parseWarnings,
        hasParseWarnings(
            containsInAnyOrder(
                hasComment(
                    "Expected static route sequence number in range 0-4294967295, but got"
                        + " '4294967296'"),
                hasComment(
                    "Expected static route sequence number in range 0-4294967295, but got"
                        + " 'not_a_number'"),
                allOf(
                    hasComment("Static route edit block ignored: sequence number is invalid"),
                    hasText(containsString("edit 4294967296"))),
                allOf(
                    hasComment("Static route edit block ignored: sequence number is invalid"),
                    hasText(containsString("edit not_a_number"))),
                // Route 1 tries to set device to port1 (undefined) and an invalid interface name
                hasComment("Interface port1 is undefined"),
                allOf(
                    hasComment("Static route edit block ignored: device must be set"),
                    hasText(containsString("edit 1"))))));

    ConvertConfigurationAnswerElement ccae =
        batfish.loadConvertConfigurationAnswerElementOrReparse(batfish.getSnapshot());
    assertThat(
        ccae,
        hasUndefinedReference(
            "configs/" + hostname,
            FortiosStructureType.INTERFACE,
            "port1",
            FortiosStructureUsage.STATIC_ROUTE_DEVICE));
  }

  @Test
  public void testSystemRecovery() throws IOException {
    String hostname = "fortios_system_recovery";
    Batfish batfish = getBatfishForConfigurationNames(hostname);
    batfish.getSettings().setDisableUnrecognized(false);
    FortiosConfiguration vc =
        (FortiosConfiguration)
            batfish.loadVendorConfigurations(batfish.getSnapshot()).get(hostname);
    assertThat(vc.getInterfaces(), hasKeys("port1"));

    // make sure the line was actually unrecognized
    Warnings warnings =
        getOnlyElement(
            batfish
                .loadParseVendorConfigurationAnswerElement(batfish.getSnapshot())
                .getWarnings()
                .values());
    assertThat(
        warnings,
        hasParseWarning(
            allOf(
                hasComment("This syntax is unrecognized"),
                hasText("set APropertyThatHopefullyDoesNotExist to a bunch of garbage"))));
  }

  @Test
  public void testRename() throws IOException {
    String hostname = "rename";
    Batfish batfish = getBatfishForConfigurationNames(hostname);
    // batfish.getSettings().setDisableUnrecognized(false);
    FortiosConfiguration vc =
        (FortiosConfiguration)
            batfish.loadVendorConfigurations(batfish.getSnapshot()).get(hostname);

    // Policy 1 should not convert because it doesn't have any valid src or dst addresses
    assertThat(vc.getPolicies(), hasKeys("0"));
    assertThat(vc.getAddresses(), hasKeys("new_addr1", "new_addr2"));
    assertThat(vc.getServices(), hasKeys("new_service1", "new_service2"));
    assertThat(vc.getZones(), hasKeys("new_zone1", "new_zone2"));

    Policy policy = vc.getPolicies().get("0");
    // Policy should be using renamed structures
    // Whether or not they were renamed after initial reference
    assertThat(policy.getSrcIntfZones(), contains("new_zone1"));
    assertThat(policy.getDstIntfZones(), contains("new_zone2"));
    assertThat(policy.getSrcAddr(), contains("new_addr1"));
    assertThat(policy.getDstAddr(), contains("new_addr2"));
    assertThat(policy.getService(), containsInAnyOrder("new_service1", "new_service2"));
  }

  @Test
  public void testRenameWarnings() throws IOException {
    String hostname = "rename";
    Batfish batfish = getBatfishForConfigurationNames(hostname);
    Warnings warnings =
        getOnlyElement(
            batfish
                .loadParseVendorConfigurationAnswerElement(batfish.getSnapshot())
                .getWarnings()
                .values());

    // Should get warnings when trying to use a renamed structure
    // Or trying to use an undefined structure that will be defined (renamed) later
    assertThat(
        warnings,
        hasParseWarnings(
            containsInAnyOrder(
                hasComment("Address or addrgrp old_addr1 is undefined and cannot be referenced"),
                hasComment("Address or addrgrp new_addr2 is undefined and cannot be referenced"),
                hasComment("Interface/zone old_zone1 is undefined and cannot be added to policy 1"),
                hasComment("Interface/zone new_zone2 is undefined and cannot be added to policy 1"),
                hasComment(
                    "Service or service group old_service1 is undefined and cannot be referenced"),
                hasComment(
                    "Service or service group new_service2 is undefined and cannot be referenced"),
                hasComment("Cannot rename non-existent address undefined"),
                hasComment("Cannot rename non-existent service custom undefined"),
                hasComment("Cannot rename non-existent zone undefined"),
                hasComment(
                    "Renaming zone new_zone1 conflicts with an existing object port1, ignoring"
                        + " this rename operation"),
                allOf(
                    hasComment("Illegal value for zone name"),
                    hasText(containsString("a name that is too long to use for this object type"))),
                hasComment("Policy edit block ignored: srcintf must be set"))));
  }

  @Test
  public void testRenameReferences() throws IOException {
    String hostname = "rename";
    String filename = "configs/" + hostname;

    Batfish batfish = getBatfishForConfigurationNames(hostname);
    ConvertConfigurationAnswerElement ccae =
        batfish.loadConvertConfigurationAnswerElementOrReparse(batfish.getSnapshot());

    // Should have definitions for the renamed structures
    assertThat(ccae, hasDefinedStructure(filename, FortiosStructureType.ADDRESS, "new_addr1"));
    assertThat(
        ccae, hasDefinedStructure(filename, FortiosStructureType.SERVICE_CUSTOM, "new_service1"));

    // Rename should be part of the definitions
    assertThat(
        ccae,
        hasDefinedStructureWithDefinitionLines(
            filename, FortiosStructureType.ADDRESS, "new_addr2", contains(18, 19, 20, 74)));
    assertThat(
        ccae,
        hasDefinedStructureWithDefinitionLines(
            filename, FortiosStructureType.SERVICE_CUSTOM, "new_service2", contains(8, 9, 10, 71)));
    assertThat(
        ccae,
        hasDefinedStructureWithDefinitionLines(
            filename, FortiosStructureType.ZONE, "new_zone2", contains(39, 40, 41, 77)));

    // Should have references for the renamed structures, even if the renaming happened after the
    // reference
    assertThat(ccae, hasNumReferrers(filename, FortiosStructureType.ADDRESS, "new_addr1", 1));
    assertThat(ccae, hasNumReferrers(filename, FortiosStructureType.ADDRESS, "new_addr2", 1));
    assertThat(
        ccae, hasNumReferrers(filename, FortiosStructureType.SERVICE_CUSTOM, "new_service1", 1));
    assertThat(
        ccae, hasNumReferrers(filename, FortiosStructureType.SERVICE_CUSTOM, "new_service2", 1));

    // Should have undefined references where either:
    //   1. New names are used before the structure is renamed
    //   2. Old names are used after the structure is renamed
    assertThat(
        ccae,
        hasUndefinedReference(filename, FortiosStructureType.ADDRESS_OR_ADDRGRP, "old_addr1"));
    assertThat(
        ccae,
        hasUndefinedReference(filename, FortiosStructureType.ADDRESS_OR_ADDRGRP, "new_addr2"));
    assertThat(
        ccae,
        hasUndefinedReference(
            filename, FortiosStructureType.SERVICE_CUSTOM_OR_SERVICE_GROUP, "old_service1"));
    assertThat(
        ccae,
        hasUndefinedReference(
            filename, FortiosStructureType.SERVICE_CUSTOM_OR_SERVICE_GROUP, "new_service2"));
  }

  @Test
  public void testPolicyDefinitionsAndReferences() throws IOException {
    String hostname = "policy_defs_refs";
    String filename = "configs/" + hostname;

    Batfish batfish = getBatfishForConfigurationNames(hostname);
    ConvertConfigurationAnswerElement ccae =
        batfish.loadConvertConfigurationAnswerElementOrReparse(batfish.getSnapshot());

    assertThat(ccae, hasDefinedStructure(filename, FortiosStructureType.INTERFACE, "port1"));
    assertThat(ccae, hasDefinedStructure(filename, FortiosStructureType.INTERFACE, "port2"));
    assertThat(ccae, hasDefinedStructure(filename, FortiosStructureType.INTERFACE, "port3"));
    assertThat(
        ccae, hasDefinedStructure(filename, FortiosStructureType.SERVICE_CUSTOM, "service1"));
    assertThat(
        ccae, hasDefinedStructure(filename, FortiosStructureType.SERVICE_CUSTOM, "service2"));
    assertThat(
        ccae, hasDefinedStructure(filename, FortiosStructureType.SERVICE_CUSTOM, "service3"));
    assertThat(ccae, hasDefinedStructure(filename, FortiosStructureType.ADDRESS, "addr1"));
    assertThat(ccae, hasDefinedStructure(filename, FortiosStructureType.ADDRESS, "addr2"));
    assertThat(ccae, hasDefinedStructure(filename, FortiosStructureType.ADDRESS, "addr3"));
    assertThat(ccae, hasDefinedStructure(filename, FortiosStructureType.POLICY, "1"));

    // Confirm reference count is correct for used structure
    assertThat(ccae, hasNumReferrers(filename, FortiosStructureType.ADDRESS, "addr1", 2));
    assertThat(ccae, hasNumReferrers(filename, FortiosStructureType.ADDRESS, "addr2", 2));
    assertThat(ccae, hasNumReferrers(filename, FortiosStructureType.ADDRESS, "addr3", 1));
    // Interface refs include self-refs
    assertThat(ccae, hasNumReferrers(filename, FortiosStructureType.INTERFACE, "port1", 3));
    assertThat(ccae, hasNumReferrers(filename, FortiosStructureType.INTERFACE, "port2", 3));
    assertThat(ccae, hasNumReferrers(filename, FortiosStructureType.INTERFACE, "port3", 2));
    assertThat(ccae, hasNumReferrers(filename, FortiosStructureType.SERVICE_CUSTOM, "service1", 1));
    assertThat(ccae, hasNumReferrers(filename, FortiosStructureType.SERVICE_CUSTOM, "service2", 1));

    // Confirm undefined references are detected
    assertThat(
        ccae,
        hasUndefinedReference(
            filename,
            FortiosStructureType.INTERFACE_OR_ZONE,
            "UNDEFINED",
            FortiosStructureUsage.POLICY_DSTINTF));
    assertThat(
        ccae,
        hasUndefinedReference(
            filename,
            FortiosStructureType.INTERFACE_OR_ZONE,
            "UNDEFINED",
            FortiosStructureUsage.POLICY_SRCINTF));
    assertThat(
        ccae,
        hasUndefinedReference(
            filename,
            FortiosStructureType.ADDRESS_OR_ADDRGRP,
            "UNDEFINED",
            FortiosStructureUsage.POLICY_DSTADDR));
    assertThat(
        ccae,
        hasUndefinedReference(
            filename,
            FortiosStructureType.ADDRESS_OR_ADDRGRP,
            "UNDEFINED",
            FortiosStructureUsage.POLICY_SRCADDR));
    assertThat(
        ccae,
        hasUndefinedReference(
            filename,
            FortiosStructureType.SERVICE_CUSTOM_OR_SERVICE_GROUP,
            "UNDEFINED",
            FortiosStructureUsage.POLICY_SERVICE));
  }

  @Test
  public void testEditRecovery() throws IOException {
    String hostname = "edit_recovery";
    Batfish batfish = getBatfishForConfigurationNames(hostname);
    batfish.getSettings().setDisableUnrecognized(false);
    FortiosConfiguration vc =
        (FortiosConfiguration)
            batfish.loadVendorConfigurations(batfish.getSnapshot()).get(hostname);
    assertThat(vc.getInterfaces(), hasKeys("port1"));
    assertThat(vc.getAddresses(), hasKeys("addr1"));
    assertThat(vc.getServices(), hasKeys("service1"));
    assertThat(vc.getPolicies(), hasKeys("1"));

    // Make sure the lines were actually unrecognized
    Warnings warnings =
        getOnlyElement(
            batfish
                .loadParseVendorConfigurationAnswerElement(batfish.getSnapshot())
                .getWarnings()
                .values());
    assertThat(
        warnings,
        hasParseWarnings(
            containsInAnyOrder(
                allOf(
                    hasComment("This syntax is unrecognized"),
                    hasText("set UNDEFINED_ADDR_PROP to a bunch of garbage")),
                allOf(
                    hasComment("This syntax is unrecognized"),
                    hasText("set UNDEFINED_SERVICE_PROP to a bunch of garbage")),
                allOf(
                    hasComment("This syntax is unrecognized"),
                    hasText("set UNDEFINED_IFACE_PROP to a bunch of garbage")),
                allOf(
                    hasComment("This syntax is unrecognized"),
                    hasText("set UNDEFINED_POLICY_PROP to a bunch of garbage")))));

    // Make sure other props were still set, after the unrecognized lines
    assertThat(vc.getInterfaces().get("port1").getVdom(), equalTo("root"));
    assertThat(vc.getAddresses().get("addr1").getComment(), equalTo("addr comment"));
    assertThat(vc.getServices().get("service1").getComment(), equalTo("service comment"));
    assertThat(vc.getPolicies().get("1").getComments(), equalTo("policy comments, plural"));
  }

  private Flow createFlow(String ingressIface, Ip src, Ip dst, int port) {
    return Flow.builder()
        .setIngressNode("node")
        .setIngressInterface(ingressIface)
        .setIpProtocol(IpProtocol.TCP)
        .setSrcIp(src)
        .setDstIp(dst)
        .setSrcPort(9999) // Arbitrary src port
        .setDstPort(port)
        .build();
  }

  /**
   * Test that policies are converted correctly for use as interface outgoing filters. This test is
   * currently ignored because of a bug in how we convert policies - deny rules that don't match
   * still end up denying traffic.
   */
  @Test
  public void testInterfaceOutgoingFilterPolicyConversion() throws IOException {
    String hostname = "policy";
    Configuration c = parseConfig(hostname);

    int dstPortAllowed = 2345;
    int dstPortDenied = 1234;
    int dstPortDeniedIndirect = 1235;

    String port1 = "port1";
    Ip port1Addr = Ip.parse("10.0.1.2");
    String port2 = "port2";
    Ip port2Addr = Ip.parse("10.0.2.2");
    String port3 = "port3";
    Ip port3Addr = Ip.parse("10.0.3.2");
    String port4 = "port4";
    Ip port4Addr = Ip.parse("10.0.4.2");

    // Explicitly permitted
    Flow p1ToP3 = createFlow(port1, port1Addr, port3Addr, dstPortAllowed);
    Flow p1ToP4 = createFlow(port1, port1Addr, port3Addr, dstPortAllowed);
    Flow p2ToP3 = createFlow(port2, port2Addr, port4Addr, dstPortAllowed);
    Flow p2ToP4 = createFlow(port2, port2Addr, port4Addr, dstPortAllowed);

    // Explicitly denied
    Flow p1ToP3Denied = createFlow(port1, port1Addr, port3Addr, dstPortDenied);
    Flow p2ToP3Denied = createFlow(port2, port2Addr, port4Addr, dstPortDenied);
    // Denied through a service group member, not directly through service
    Flow p1ToP3DeniedIndirect = createFlow(port1, port1Addr, port3Addr, dstPortDeniedIndirect);

    // No-match, denied
    Flow p3ToP1 = createFlow(port3, port3Addr, port1Addr, dstPortAllowed);

    // Explicitly permitted
    assertThat(c, hasInterface(port3, hasOutgoingFilter(accepts(p1ToP3, port1, c))));
    assertThat(c, hasInterface(port4, hasOutgoingFilter(accepts(p1ToP4, port1, c))));
    assertThat(c, hasInterface(port3, hasOutgoingFilter(accepts(p2ToP3, port2, c))));
    assertThat(c, hasInterface(port4, hasOutgoingFilter(accepts(p2ToP4, port2, c))));

    // No-match, denied
    assertThat(c, hasInterface(port1, hasOutgoingFilter(rejects(p3ToP1, port3, c))));

    // Explicitly denied
    assertThat(c, hasInterface(port3, hasOutgoingFilter(rejects(p1ToP3Denied, port1, c))));
    assertThat(c, hasInterface(port3, hasOutgoingFilter(rejects(p1ToP3DeniedIndirect, port1, c))));
    assertThat(c, hasInterface(port3, hasOutgoingFilter(rejects(p2ToP3Denied, port2, c))));
  }

  ////////////////////////
  // Setup / test infra //
  ////////////////////////

  @Rule public TemporaryFolder _folder = new TemporaryFolder();
  @Rule public ExpectedException _thrown = ExpectedException.none();

  private static final String TESTCONFIGS_PREFIX = "org/batfish/grammar/fortios/testconfigs/";

  private final BddTestbed _bddTestbed = new BddTestbed(ImmutableMap.of(), ImmutableMap.of());
  private final BDDPacket _pkt = _bddTestbed.getPkt();
  private final BDD _zero = _bddTestbed.getPkt().getFactory().zero();
  private final BDD _one = _bddTestbed.getPkt().getFactory().one();
  private final IpSpaceToBDD _dstIpBdd = _bddTestbed.getDstIpBdd();
  private final IpSpaceToBDD _srcIpBdd = _bddTestbed.getSrcIpBdd();

  private @Nonnull Batfish getBatfishForConfigurationNames(String... configurationNames)
      throws IOException {
    String[] names =
        Arrays.stream(configurationNames).map(s -> TESTCONFIGS_PREFIX + s).toArray(String[]::new);
    Batfish batfish = BatfishTestUtils.getBatfishForTextConfigs(_folder, names);
    return batfish;
  }

  private @Nonnull Configuration parseConfig(String hostname) throws IOException {
    Map<String, Configuration> configs = parseTextConfigs(hostname);
    String canonicalHostname = hostname.toLowerCase();
    assertThat(configs, hasEntry(equalTo(canonicalHostname), hasHostname(canonicalHostname)));
    return configs.get(canonicalHostname);
  }

  private @Nonnull Map<String, Configuration> parseTextConfigs(String... configurationNames)
      throws IOException {
    IBatfish iBatfish = getBatfishForConfigurationNames(configurationNames);
    return iBatfish.loadConfigurations(iBatfish.getSnapshot());
  }

  private @Nonnull FortiosConfiguration parseVendorConfig(String hostname) {
    String src = readResource(TESTCONFIGS_PREFIX + hostname, UTF_8);
    Settings settings = new Settings();
    configureBatfishTestSettings(settings);
    FortiosCombinedParser parser = new FortiosCombinedParser(src, settings);
    FortiosControlPlaneExtractor extractor =
        new FortiosControlPlaneExtractor(src, parser, new Warnings());
    ParserRuleContext tree =
        Batfish.parse(parser, new BatfishLogger(BatfishLogger.LEVELSTR_FATAL, false), settings);
    extractor.processParseTree(TEST_SNAPSHOT, tree);
    FortiosConfiguration vendorConfiguration =
        (FortiosConfiguration) extractor.getVendorConfiguration();
    vendorConfiguration.setFilename(TESTCONFIGS_PREFIX + hostname);
    // crash if not serializable
    return SerializationUtils.clone(vendorConfiguration);
  }
}<|MERGE_RESOLUTION|>--- conflicted
+++ resolved
@@ -582,10 +582,7 @@
                 hasComment(
                     "Addrgrp edit block ignored: addrgrp requires at least one exclude-member when"
                         + " exclude is enabled"),
-<<<<<<< HEAD
-=======
                 hasComment("Address valid is undefined and cannot be referenced"),
->>>>>>> a42bb9b7
                 allOf(
                     hasComment("Cannot set exclude-member when exclude is not enabled"),
                     hasText(containsString("exclude-member addr2"))),
@@ -593,12 +590,8 @@
                     hasComment("Cannot set exclude-member when exclude is not enabled"),
                     hasText(containsString("exclude-member addr3"))),
                 hasComment("Addrgrp cycles cannot be added to valid as it would create a cycle"),
-<<<<<<< HEAD
-                hasComment("Addrgrp valid cannot be added to valid as it would create a cycle"))));
-=======
                 hasComment("Addrgrp valid cannot be added to valid as it would create a cycle"),
                 hasComment("Addrgrp type folder is not yet supported"))));
->>>>>>> a42bb9b7
   }
 
   @Test
