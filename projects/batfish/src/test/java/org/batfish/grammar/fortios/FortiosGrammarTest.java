package org.batfish.grammar.fortios;

import static com.google.common.collect.Iterables.getOnlyElement;
import static java.nio.charset.StandardCharsets.UTF_8;
import static org.batfish.common.matchers.ParseWarningMatchers.hasComment;
import static org.batfish.common.matchers.ParseWarningMatchers.hasText;
import static org.batfish.common.matchers.WarningsMatchers.hasParseWarning;
import static org.batfish.common.matchers.WarningsMatchers.hasParseWarnings;
import static org.batfish.common.matchers.WarningsMatchers.hasRedFlags;
import static org.batfish.common.util.Resources.readResource;
import static org.batfish.datamodel.matchers.ConfigurationMatchers.hasHostname;
import static org.batfish.datamodel.matchers.ConfigurationMatchers.hasInterface;
import static org.batfish.datamodel.matchers.DataModelMatchers.hasDefinedStructure;
import static org.batfish.datamodel.matchers.DataModelMatchers.hasDefinedStructureWithDefinitionLines;
import static org.batfish.datamodel.matchers.DataModelMatchers.hasNumReferrers;
import static org.batfish.datamodel.matchers.DataModelMatchers.hasOutgoingFilter;
import static org.batfish.datamodel.matchers.DataModelMatchers.hasUndefinedReference;
import static org.batfish.datamodel.matchers.IpAccessListMatchers.accepts;
import static org.batfish.datamodel.matchers.IpAccessListMatchers.rejects;
import static org.batfish.datamodel.matchers.MapMatchers.hasKeys;
import static org.batfish.main.BatfishTestUtils.TEST_SNAPSHOT;
import static org.batfish.main.BatfishTestUtils.configureBatfishTestSettings;
import static org.batfish.representation.fortios.FortiosConfiguration.computeVrfName;
import static org.batfish.representation.fortios.FortiosPolicyConversions.computeOutgoingFilterName;
import static org.batfish.representation.fortios.FortiosPolicyConversions.getPolicyName;
import static org.hamcrest.Matchers.allOf;
import static org.hamcrest.Matchers.contains;
import static org.hamcrest.Matchers.containsInAnyOrder;
import static org.hamcrest.Matchers.containsString;
import static org.hamcrest.Matchers.empty;
import static org.hamcrest.Matchers.equalTo;
import static org.hamcrest.Matchers.hasEntry;
import static org.hamcrest.Matchers.hasItems;
import static org.hamcrest.Matchers.hasSize;
import static org.hamcrest.Matchers.nullValue;
import static org.junit.Assert.assertFalse;
import static org.junit.Assert.assertNull;
import static org.junit.Assert.assertThat;
import static org.junit.Assert.assertTrue;

import com.google.common.collect.ImmutableList;
import com.google.common.collect.ImmutableMap;
import java.io.IOException;
import java.util.ArrayList;
import java.util.Arrays;
import java.util.List;
import java.util.Map;
import java.util.Set;
import java.util.stream.Stream;
import javax.annotation.Nonnull;
import net.sf.javabdd.BDD;
import org.antlr.v4.runtime.ParserRuleContext;
import org.apache.commons.lang3.SerializationUtils;
import org.batfish.common.BatfishLogger;
import org.batfish.common.Warnings;
import org.batfish.common.bdd.BDDPacket;
import org.batfish.common.bdd.BDDSourceManager;
import org.batfish.common.bdd.IpAccessListToBdd;
import org.batfish.common.bdd.IpAccessListToBddImpl;
import org.batfish.common.bdd.IpSpaceToBDD;
import org.batfish.common.bdd.PermitAndDenyBdds;
import org.batfish.common.matchers.WarningMatchers;
import org.batfish.common.plugin.IBatfish;
import org.batfish.config.Settings;
import org.batfish.datamodel.AclLine;
import org.batfish.datamodel.BddTestbed;
import org.batfish.datamodel.ConcreteInterfaceAddress;
import org.batfish.datamodel.Configuration;
import org.batfish.datamodel.Flow;
import org.batfish.datamodel.HeaderSpace;
import org.batfish.datamodel.IntegerSpace;
import org.batfish.datamodel.InterfaceType;
import org.batfish.datamodel.Ip;
import org.batfish.datamodel.IpAccessList;
import org.batfish.datamodel.IpProtocol;
import org.batfish.datamodel.IpRange;
import org.batfish.datamodel.IpSpace;
import org.batfish.datamodel.IpWildcard;
import org.batfish.datamodel.Names;
import org.batfish.datamodel.Prefix;
import org.batfish.datamodel.SubRange;
import org.batfish.datamodel.UniverseIpSpace;
import org.batfish.datamodel.answers.ConvertConfigurationAnswerElement;
import org.batfish.datamodel.route.nh.NextHopInterface;
import org.batfish.main.Batfish;
import org.batfish.main.BatfishTestUtils;
import org.batfish.representation.fortios.Address;
import org.batfish.representation.fortios.FortiosConfiguration;
import org.batfish.representation.fortios.FortiosStructureType;
import org.batfish.representation.fortios.FortiosStructureUsage;
import org.batfish.representation.fortios.Interface;
import org.batfish.representation.fortios.Interface.Status;
import org.batfish.representation.fortios.Interface.Type;
import org.batfish.representation.fortios.Policy;
import org.batfish.representation.fortios.Policy.Action;
import org.batfish.representation.fortios.Service;
import org.batfish.representation.fortios.Service.Protocol;
import org.batfish.representation.fortios.ServiceGroup;
import org.batfish.representation.fortios.StaticRoute;
import org.batfish.representation.fortios.Zone;
import org.batfish.representation.fortios.Zone.IntrazoneAction;
import org.hamcrest.Matcher;
import org.junit.Rule;
import org.junit.Test;
import org.junit.rules.ExpectedException;
import org.junit.rules.TemporaryFolder;

public final class FortiosGrammarTest {

  @Test
  public void testHostnameExtraction() {
    String filename = "fortios_hostname";
    String hostname = "my_fortios-hostname1";
    assertThat(parseVendorConfig(filename).getHostname(), equalTo(hostname));
  }

  @Test
  public void testHostnameConversion() throws IOException {
    String filename = "fortios_hostname";
    String hostname = "my_fortios-hostname1";
    assertThat(parseTextConfigs(filename), hasEntry(equalTo(hostname), hasHostname(hostname)));
  }

  @Test
  public void testInvalidHostnameWithDotExtraction() {
    String filename = "fortios_bad_hostname";
    // invalid hostname from config file is thrown away
    assertThat(parseVendorConfig(filename).getHostname(), nullValue());
  }

  @Test
  public void testInvalidHostnameWithDotConversion() throws IOException {
    String filename = "fortios_bad_hostname";
    Batfish batfish = getBatfishForConfigurationNames(filename);
    Warnings warnings =
        getOnlyElement(
            batfish
                .loadParseVendorConfigurationAnswerElement(batfish.getSnapshot())
                .getWarnings()
                .values());
    assertThat(warnings, hasParseWarning(hasComment("Illegal value for device hostname")));
  }

  @Test
  public void testReplacemsgExtraction() {
    String hostname = "fortios_replacemsg";
    String majorType = "admin";
    String minorTypePre = "pre_admin-disclaimer-text";
    String minorTypePost = "post_admin-disclaimer-text";
    FortiosConfiguration vc = parseVendorConfig(hostname);
    assertThat(
        vc.getReplacemsgs(), hasEntry(equalTo(majorType), hasKeys(minorTypePre, minorTypePost)));
    assertThat(
        vc.getReplacemsgs().get(majorType).get(minorTypePre).getBuffer(),
        equalTo("\"npre\"''\\\\nabc\\\\\\\" \"\nlastline"));
    assertThat(vc.getReplacemsgs().get(majorType).get(minorTypePost).getBuffer(), nullValue());
  }

  @Test
  public void testReplacemsgConversion() throws IOException {
    String filename = "fortios_replacemsg";
    Batfish batfish = getBatfishForConfigurationNames(filename);
    // Should see a single conversion warning for Ethernet1/1's conflicting speeds
    Warnings warnings =
        getOnlyElement(
            batfish
                .loadParseVendorConfigurationAnswerElement(batfish.getSnapshot())
                .getWarnings()
                .values());
    assertThat(warnings, hasParseWarning(hasComment("Illegal value for replacemsg minor type")));
  }

  @Test
  public void testAddressExtraction() {
    String hostname = "address";
    FortiosConfiguration vc = parseVendorConfig(hostname);

    Map<String, Address> addresses = vc.getAddresses();
    assertThat(
        addresses,
        hasKeys(
            "ipmask",
            "ipmask-default",
            "iprange",
            "iprange-default",
            "fqdn",
            "dynamic",
            "geography",
            "interface-subnet",
            "mac",
            "wildcard",
            "wildcard-default",
            "undefined-refs",
            "abcdefghijklmnopqrstuvwxyz abcdefghijklmnopqrstuvwxyz abcdefghijklmnopqrstuvwxy"));

    Address ipmask = addresses.get("ipmask");
    Address ipmaskDefault = addresses.get("ipmask-default");
    Address iprange = addresses.get("iprange");
    Address iprangeDefault = addresses.get("iprange-default");
    Address fqdn = addresses.get("fqdn");
    Address dynamic = addresses.get("dynamic");
    Address geography = addresses.get("geography");
    Address interfaceSubnet = addresses.get("interface-subnet");
    Address undefinedRefs = addresses.get("undefined-refs");
    Address mac = addresses.get("mac");
    Address wildcard = addresses.get("wildcard");
    Address wildcardDefault = addresses.get("wildcard-default");
    Address longName =
        addresses.get(
            "abcdefghijklmnopqrstuvwxyz abcdefghijklmnopqrstuvwxyz abcdefghijklmnopqrstuvwxy");

    // Test types
    assertThat(ipmask.getType(), equalTo(Address.Type.IPMASK));
    assertThat(iprange.getType(), equalTo(Address.Type.IPRANGE));
    assertThat(interfaceSubnet.getType(), equalTo(Address.Type.INTERFACE_SUBNET));
    assertThat(wildcard.getType(), equalTo(Address.Type.WILDCARD));
    assertNull(longName.getType());
    assertThat(undefinedRefs.getType(), equalTo(Address.Type.INTERFACE_SUBNET));
    assertThat(dynamic.getType(), equalTo(Address.Type.DYNAMIC));
    assertThat(fqdn.getType(), equalTo(Address.Type.FQDN));
    assertThat(geography.getType(), equalTo(Address.Type.GEOGRAPHY));
    assertThat(mac.getType(), equalTo(Address.Type.MAC));

    // Test that type-specific fields are populated correctly
    assertThat(ipmask.getTypeSpecificFields().getIp1(), equalTo(Ip.parse("1.1.1.0")));
    assertThat(ipmask.getTypeSpecificFields().getIp2(), equalTo(Ip.parse("255.255.255.0")));
    assertThat(iprange.getTypeSpecificFields().getIp1(), equalTo(Ip.parse("1.1.1.0")));
    assertThat(iprange.getTypeSpecificFields().getIp2(), equalTo(Ip.parse("1.1.1.255")));
    assertThat(interfaceSubnet.getTypeSpecificFields().getInterface(), equalTo("port1"));
    // Configured IP is 2.2.2.2, but mask should canonicalize it to 2.0.0.2
    assertThat(wildcard.getTypeSpecificFields().getIp1(), equalTo(Ip.parse("2.0.0.2")));
    assertThat(wildcard.getTypeSpecificFields().getIp2(), equalTo(Ip.parse("255.0.0.255")));
    assertThat(longName.getTypeSpecificFields().getIp1(), equalTo(Ip.parse("1.1.1.0")));
    assertThat(longName.getTypeSpecificFields().getIp2(), equalTo(Ip.parse("255.255.255.0")));

    // Test that type-specific field defaults are correct
    assertThat(ipmaskDefault.getTypeSpecificFields().getIp1Effective(), equalTo(Ip.ZERO));
    assertThat(ipmaskDefault.getTypeSpecificFields().getIp2Effective(), equalTo(Ip.ZERO));
    assertThat(iprangeDefault.getTypeSpecificFields().getIp1Effective(), equalTo(Ip.ZERO));
    // Skip ip2 for iprange; end-ip must be set.
    assertThat(wildcardDefault.getTypeSpecificFields().getIp1Effective(), equalTo(Ip.ZERO));
    assertThat(wildcardDefault.getTypeSpecificFields().getIp2Effective(), equalTo(Ip.ZERO));

    // Test explicitly set values
    assertThat(ipmask.getAllowRouting(), equalTo(true));
    assertThat(ipmask.getAssociatedInterface(), equalTo("port1"));
    assertThat(ipmask.getComment(), equalTo("Hello world"));
    assertThat(ipmask.getFabricObject(), equalTo(true));

    // Test default values
    assertThat(longName.getTypeEffective(), equalTo(Address.Type.IPMASK));
    assertNull(longName.getAllowRouting());
    assertFalse(longName.getAllowRoutingEffective());
    assertNull(longName.getAssociatedInterface());
    assertNull(longName.getComment());
    assertNull(longName.getFabricObject());
    assertFalse(longName.getFabricObjectEffective());

    // Test that undefined structures are not added to Address object
    // TODO Also check that undefined references are filed (once they are filed)
    assertNull(undefinedRefs.getAssociatedInterface());
    assertNull(undefinedRefs.getTypeSpecificFields().getInterface());
  }

  @Test
  public void testAddressTypeSwitchingExtraction() throws IOException {
    String hostname = "address_type_switching";
    FortiosConfiguration vc = parseVendorConfig(hostname);

    Map<String, Address> addresses = vc.getAddresses();
    assertThat(
        addresses,
        hasKeys(
            "mask-to-range",
            "mask-to-wildcard",
            "range-to-mask",
            "range-to-wildcard",
            "wildcard-to-mask",
            "wildcard-to-range"));

    Address maskToRange = addresses.get("mask-to-range");
    Address maskToWildcard = addresses.get("mask-to-wildcard");
    Address rangeToMask = addresses.get("range-to-mask");
    Address rangeToWildcard = addresses.get("range-to-wildcard");
    Address wildcardToMask = addresses.get("wildcard-to-mask");
    Address wildcardToRange = addresses.get("wildcard-to-range");

    // Set subnet 1.2.2.0 1.1.1.255, then set type iprange.
    assertThat(maskToRange.getTypeSpecificFields().getIp1(), equalTo(Ip.parse("1.0.0.0")));
    assertThat(maskToRange.getTypeSpecificFields().getIp2(), equalTo(Ip.parse("1.1.1.255")));

    // Set subnet 1.2.2.0 1.1.1.255, then set type wildcard.
    assertThat(maskToWildcard.getTypeSpecificFields().getIp1(), equalTo(Ip.parse("1.0.0.0")));
    assertThat(maskToWildcard.getTypeSpecificFields().getIp2(), equalTo(Ip.parse("1.1.1.255")));

    // Set start-ip 255.1.1.1 and end-ip 255.0.0.0, then set type ipmask.
    // Switching type does not canonicalize subnet IP.
    assertThat(rangeToMask.getTypeSpecificFields().getIp1(), equalTo(Ip.parse("255.1.1.1")));
    assertThat(rangeToMask.getTypeSpecificFields().getIp2(), equalTo(Ip.parse("255.0.0.0")));

    // Set start-ip 255.1.1.1 and end-ip 128.0.255.0, then set type wildcard.
    // Switching type does not canonicalize wildcard IP.
    assertThat(rangeToWildcard.getTypeSpecificFields().getIp1(), equalTo(Ip.parse("255.1.1.1")));
    assertThat(rangeToWildcard.getTypeSpecificFields().getIp2(), equalTo(Ip.parse("128.0.255.0")));

    // Set wildcard 1.1.1.1 255.255.0.0, then set type ipmask.
    assertThat(wildcardToMask.getTypeSpecificFields().getIp1(), equalTo(Ip.parse("1.1.0.0")));
    assertThat(wildcardToMask.getTypeSpecificFields().getIp2(), equalTo(Ip.parse("255.255.0.0")));

    // Set wildcard 1.1.1.1 255.255.0.0, then set type iprange.
    assertThat(wildcardToRange.getTypeSpecificFields().getIp1(), equalTo(Ip.parse("1.1.0.0")));
    assertThat(wildcardToRange.getTypeSpecificFields().getIp2(), equalTo(Ip.parse("255.255.0.0")));
  }

  @Test
  public void testAddressWarnings() throws IOException {
    String hostname = "address_warnings";
    Batfish batfish = getBatfishForConfigurationNames(hostname);
    Warnings w =
        getOnlyElement(
            batfish
                .loadParseVendorConfigurationAnswerElement(batfish.getSnapshot())
                .getWarnings()
                .values());

    List<Matcher<Warnings.ParseWarning>> warningMatchers = new ArrayList<>();

    // Expect warnings for each illegal name used in the config
    Map<String, String> illegalNames =
        ImmutableMap.of(
            "address name",
            "abcdefghijklmnopqrstuvwxyz abcdefghijklmnopqrstuvwxyz abcdefghijklmnopqrstuvwxyz",
            "zone or interface name",
            "abcdefghijklmnopqrstuvwxyz abcdefghi",
            "interface name",
            "abcdefghijklmnop");
    illegalNames.forEach(
        (nameType, name) ->
            warningMatchers.add(
                allOf(hasComment("Illegal value for " + nameType), hasText(containsString(name)))));
    warningMatchers.add(hasComment("Address edit block ignored: name is invalid"));

    // Expect warnings for each undefined reference in the config (in an otherwise legal context)
    warningMatchers.add(hasComment("No interface or zone named undefined_iface"));
    warningMatchers.add(hasComment("No interface named undefined_iface"));

    // Warn on all type-specific fields set for inappropriate types
    for (String f : ImmutableList.of("start-ip", "end-ip", "interface", "wildcard")) {
      warningMatchers.add(
          hasComment(String.format("Cannot set %s for address type %s", f, Address.Type.IPMASK)));
    }
    for (String f : ImmutableList.of("interface", "subnet", "wildcard")) {
      warningMatchers.add(
          hasComment(String.format("Cannot set %s for address type %s", f, Address.Type.IPRANGE)));
    }
    for (String f : ImmutableList.of("start-ip", "end-ip", "wildcard")) {
      warningMatchers.add(
          hasComment(
              String.format(
                  "Cannot set %s for address type %s", f, Address.Type.INTERFACE_SUBNET)));
    }
    for (String f : ImmutableList.of("start-ip", "end-ip", "interface", "subnet")) {
      warningMatchers.add(
          hasComment(String.format("Cannot set %s for address type %s", f, Address.Type.WILDCARD)));
    }
    for (String f : ImmutableList.of("start-ip", "end-ip", "interface", "subnet", "wildcard")) {
      // None of the type-specific fields are settable for any of the unsupported types
      for (Address.Type type :
          ImmutableList.of(
              Address.Type.DYNAMIC, Address.Type.FQDN, Address.Type.GEOGRAPHY, Address.Type.MAC)) {
        warningMatchers.add(
            hasComment(String.format("Cannot set %s for address type %s", f, type)));
      }
    }
    assertThat(w.getParseWarnings(), hasSize(warningMatchers.size()));
    warningMatchers.forEach(matcher -> assertThat(w, hasParseWarning(matcher)));

    // TODO None of the defined addresses are valid, so none should make it into VS.
    // Once this is correctly implemented, test that no addresses are in the VS config.
  }

  @Test
  public void testAddressConversion() throws IOException {
    String hostname = "address";
    Configuration c = parseConfig(hostname);

    Map<String, IpSpace> ipSpaces = c.getIpSpaces();
    String longName =
        "abcdefghijklmnopqrstuvwxyz abcdefghijklmnopqrstuvwxyz abcdefghijklmnopqrstuvwxy";
    assertThat(
        ipSpaces,
        hasKeys(
            "ipmask",
            "ipmask-default",
            "iprange",
            "iprange-default",
            "fqdn",
            "dynamic",
            "geography",
            "interface-subnet",
            "mac",
            "wildcard",
            "wildcard-default",
            // TODO undefined-refs shouldn't be converted
            "undefined-refs",
            longName));

    BDD prefix1110 = Prefix.parse("1.1.1.0/24").toIpSpace().accept(_srcIpBdd);
    assertThat(ipSpaces.get("ipmask").accept(_srcIpBdd), equalTo(prefix1110));
    assertThat(ipSpaces.get("iprange").accept(_srcIpBdd), equalTo(prefix1110));
    assertThat(ipSpaces.get(longName).accept(_srcIpBdd), equalTo(prefix1110));
    assertThat(
        ipSpaces.get("wildcard").accept(_srcIpBdd),
        equalTo(
            // Configured mask is 255.0.0.255, but in IpWildcard, the set bits mean "don't care"
            IpWildcard.ipWithWildcardMask(Ip.parse("2.2.2.2"), Ip.parse("0.255.255.0"))
                .toIpSpace()
                .accept(_srcIpBdd)));

    BDD allSrcIps = UniverseIpSpace.INSTANCE.accept(_srcIpBdd);
    assertThat(ipSpaces.get("ipmask-default").accept(_srcIpBdd), equalTo(allSrcIps));
    assertThat(
        ipSpaces.get("iprange-default").accept(_srcIpBdd),
        equalTo(IpRange.range(Ip.ZERO, Ip.parse("1.1.1.1")).accept(_srcIpBdd)));
    assertThat(ipSpaces.get("wildcard-default").accept(_srcIpBdd), equalTo(allSrcIps));

    // Unsupported types
    Stream.of("fqdn", "dynamic", "geography", "interface-subnet", "mac", "undefined-refs")
        .forEach(t -> assertThat(ipSpaces.get(t).accept(_srcIpBdd), equalTo(_zero)));
  }

  @Test
  public void testAddressTypeSwitchingConversion() throws IOException {
    String hostname = "address_type_switching";
    Batfish batfish = getBatfishForConfigurationNames(hostname);
    Warnings w =
        getOnlyElement(
            batfish
                .loadParseVendorConfigurationAnswerElement(batfish.getSnapshot())
                .getWarnings()
                .values());

    assertThat(
        w.getParseWarnings(),
        containsInAnyOrder(
            // Set subnet 0.0.0.0/0, then set type iprange
            hasComment("Address edit block ignored: end-ip cannot be 0"),
            // Set type iprange, set start-ip to 1.1.1.1 and end-ip to 2.2.2.2, then set type ipmask
            hasComment("Address edit block ignored: 2.2.2.2 is not a valid subnet mask"),
            // Set type wildcard, set wildcard 1.1.1.1 255.0.255.0, then set type ipmask
            hasComment("Address edit block ignored: 255.0.255.0 is not a valid subnet mask"),
            // Set type iprange, set start-ip to 1.1.1.1 and end-ip to 0.0.255.255, set type
            // wildcard (non-canonical IP 1.1.1.1 is preserved), set type iprange
            hasComment("Address edit block ignored: end-ip must be greater than start-ip")));

    Configuration c = batfish.loadConfigurations(batfish.getSnapshot()).get(hostname);
    Map<String, IpSpace> ipSpaces = c.getIpSpaces();
    assertThat(
        ipSpaces,
        hasKeys(
            "mask-to-range",
            "mask-to-wildcard",
            "range-to-mask",
            "range-to-wildcard",
            "wildcard-to-mask",
            "wildcard-to-range"));

    IpSpace maskToRange = ipSpaces.get("mask-to-range");
    IpSpace maskToWildcard = ipSpaces.get("mask-to-wildcard");
    IpSpace rangeToMask = ipSpaces.get("range-to-mask");
    IpSpace rangeToWildcard = ipSpaces.get("range-to-wildcard");
    IpSpace wildcardToMask = ipSpaces.get("wildcard-to-mask");
    IpSpace wildcardToRange = ipSpaces.get("wildcard-to-range");

    // Set subnet 1.2.2.0 1.1.1.255, then set type iprange.
    assertThat(
        maskToRange.accept(_srcIpBdd),
        equalTo(IpRange.range(Ip.parse("1.0.0.0"), Ip.parse("1.1.1.255")).accept(_srcIpBdd)));

    // Set subnet 1.2.2.0 1.1.1.255, then set type wildcard.
    assertThat(
        maskToWildcard.accept(_srcIpBdd),
        equalTo(
            IpWildcard.ipWithWildcardMask(Ip.parse("1.0.0.0"), Ip.parse("1.1.1.255").inverted())
                .toIpSpace()
                .accept(_srcIpBdd)));

    // Set start-ip 255.1.1.1 and end-ip 255.0.0.0, then set type ipmask.
    assertThat(
        rangeToMask.accept(_srcIpBdd),
        equalTo(Prefix.parse("255.0.0.0/8").toIpSpace().accept(_srcIpBdd)));

    // Set start-ip 255.1.1.1 and end-ip 128.0.255.0, then set type wildcard.
    assertThat(
        rangeToWildcard.accept(_srcIpBdd),
        equalTo(
            IpWildcard.ipWithWildcardMask(Ip.parse("255.1.1.1"), Ip.parse("128.0.255.0").inverted())
                .toIpSpace()
                .accept(_srcIpBdd)));

    // Set wildcard 1.1.1.1 255.255.0.0, then set type ipmask.
    assertThat(
        wildcardToMask.accept(_srcIpBdd),
        equalTo(Prefix.parse("1.1.0.0/16").toIpSpace().accept(_srcIpBdd)));

    // Set wildcard 1.1.1.1 255.255.0.0, then set type iprange.
    assertThat(
        wildcardToRange.accept(_srcIpBdd),
        equalTo(IpRange.range(Ip.parse("1.1.0.0"), Ip.parse("255.255.0.0")).accept(_srcIpBdd)));
  }

  @Test
  public void testInterfaceExtraction() {
    String hostname = "iface";
    FortiosConfiguration vc = parseVendorConfig(hostname);

    Map<String, Interface> ifaces = vc.getInterfaces();
    assertThat(
        ifaces.keySet(),
        containsInAnyOrder(
            "port1",
            "port2",
            "longest if name",
            "tunnel",
            "loopback123",
            "agg",
            "emac",
            "redundant",
            "vlan",
            "wl"));

    Interface port1 = ifaces.get("port1");
    Interface port2 = ifaces.get("port2");
    Interface longName = ifaces.get("longest if name");
    Interface tunnel = ifaces.get("tunnel");
    Interface loopback = ifaces.get("loopback123");
    Interface agg = ifaces.get("agg");
    Interface emac = ifaces.get("emac");
    Interface redundant = ifaces.get("redundant");
    Interface vlan = ifaces.get("vlan");
    Interface wl = ifaces.get("wl");

    assertThat(port1.getVdom(), equalTo("root"));
    assertThat(port1.getIp(), equalTo(ConcreteInterfaceAddress.parse("192.168.122.2/24")));
    assertThat(port1.getType(), equalTo(Type.PHYSICAL));
    assertThat(port1.getAlias(), equalTo("longest possibl alias str"));
    assertThat(port1.getDescription(), equalTo("quoted description w/ spaces and more"));
    // Check defaults
    assertThat(port1.getStatus(), equalTo(Status.UNKNOWN));
    assertTrue(port1.getStatusEffective());
    assertThat(port1.getMtu(), nullValue());
    assertThat(port1.getMtuEffective(), equalTo(Interface.DEFAULT_INTERFACE_MTU));
    assertThat(port1.getMtuOverride(), nullValue());
    assertThat(port1.getVrf(), nullValue());
    assertThat(port1.getVrfEffective(), equalTo(0));

    assertThat(port2.getVdom(), equalTo("root"));
    assertThat(port2.getAlias(), equalTo("no_spaces"));
    assertThat(port2.getDescription(), equalTo("no_spaces_descr"));
    // Check overriding defaults
    assertThat(port2.getMtuOverride(), equalTo(true));
    assertThat(port2.getMtu(), equalTo(1234));
    assertThat(port2.getMtuEffective(), equalTo(1234));
    // Check default type
    assertThat(port2.getType(), nullValue());
    assertThat(port2.getTypeEffective(), equalTo(Type.VLAN));

    assertThat(longName.getIp(), equalTo(ConcreteInterfaceAddress.parse("169.254.1.1/24")));
    assertThat(longName.getAlias(), equalTo(""));
    // Check overriding defaults
    assertTrue(longName.getStatusEffective());
    assertThat(longName.getStatus(), equalTo(Status.UP));
    assertThat(longName.getVrf(), equalTo(31));
    assertThat(longName.getVrfEffective(), equalTo(31));

    assertThat(tunnel.getStatus(), equalTo(Status.DOWN));
    assertFalse(tunnel.getStatusEffective());
    assertThat(tunnel.getType(), equalTo(Type.TUNNEL));
    // MTU is set, but not used since override isn't set
    assertThat(tunnel.getMtuOverride(), nullValue());
    assertThat(tunnel.getMtu(), equalTo(65535));
    assertThat(tunnel.getMtuEffective(), equalTo(Interface.DEFAULT_INTERFACE_MTU));

    assertThat(loopback.getType(), equalTo(Type.LOOPBACK));
    assertThat(agg.getType(), equalTo(Type.AGGREGATE));
    assertThat(emac.getType(), equalTo(Type.EMAC_VLAN));
    assertThat(redundant.getType(), equalTo(Type.REDUNDANT));
    assertThat(vlan.getType(), equalTo(Type.VLAN));
    assertThat(wl.getType(), equalTo(Type.WL_MESH));
  }

  @Test
  public void testInterfaceConversion() throws IOException {
    String hostname = "iface";
    Batfish batfish = getBatfishForConfigurationNames(hostname);
    Warnings warnings =
        batfish
            .loadConvertConfigurationAnswerElementOrReparse(batfish.getSnapshot())
            .getWarnings()
            .get(hostname);

    // AGGREGATE, REDUNDANT, and WL_MESH aren't yet supported; confirm in warnings
    assertThat(
        warnings.getRedFlagWarnings(),
        hasItems(
            WarningMatchers.hasText(
                String.format(
                    "Interface %s has unsupported type %s and will not be converted",
                    "agg", Type.AGGREGATE)),
            WarningMatchers.hasText(
                String.format(
                    "Interface %s has unsupported type %s and will not be converted",
                    "redundant", Type.REDUNDANT)),
            WarningMatchers.hasText(
                String.format(
                    "Interface %s has unsupported type %s and will not be converted",
                    "wl", Type.WL_MESH))));

    Configuration c = batfish.loadConfigurations(batfish.getSnapshot()).get(hostname);
    Map<String, org.batfish.datamodel.Interface> ifaces = c.getAllInterfaces();
    assertThat(
        ifaces.keySet(),
        containsInAnyOrder(
            "port1", "port2", "longest if name", "tunnel", "loopback123", "emac", "vlan"));
    org.batfish.datamodel.Interface port1 = ifaces.get("port1");
    org.batfish.datamodel.Interface port2 = ifaces.get("port2");
    org.batfish.datamodel.Interface longName = ifaces.get("longest if name");
    org.batfish.datamodel.Interface tunnel = ifaces.get("tunnel");
    org.batfish.datamodel.Interface loopback = ifaces.get("loopback123");
    org.batfish.datamodel.Interface emac = ifaces.get("emac");
    org.batfish.datamodel.Interface vlan = ifaces.get("vlan");

    // Check active
    assertFalse(tunnel.getActive()); // explicitly set to down
    Stream.of(port1, port2, longName, loopback, emac, vlan)
        .forEach(iface -> assertTrue(iface.getName() + " is up", iface.getActive()));

    // Check VRFs
    assertThat(longName.getVrf().getName(), equalTo(computeVrfName("root", 31)));
    String defaultVrf = computeVrfName("root", 0);
    Stream.of(port1, port2, tunnel, loopback, emac, vlan)
        .forEach(iface -> assertThat(iface.getVrf().getName(), equalTo(defaultVrf)));

    // Check addresses
    assertThat(port1.getAddress(), equalTo(ConcreteInterfaceAddress.parse("192.168.122.2/24")));
    assertThat(longName.getAddress(), equalTo(ConcreteInterfaceAddress.parse("169.254.1.1/24")));
    Stream.of(port2, tunnel, loopback, emac, vlan).forEach(iface -> assertNull(iface.getAddress()));

    // Check interface types
    assertThat(port1.getInterfaceType(), equalTo(InterfaceType.PHYSICAL));
    assertThat(port2.getInterfaceType(), equalTo(InterfaceType.VLAN));
    assertThat(longName.getInterfaceType(), equalTo(InterfaceType.VLAN));
    assertThat(tunnel.getInterfaceType(), equalTo(InterfaceType.TUNNEL));
    assertThat(loopback.getInterfaceType(), equalTo(InterfaceType.LOOPBACK));
    assertThat(emac.getInterfaceType(), equalTo(InterfaceType.VLAN));
    assertThat(vlan.getInterfaceType(), equalTo(InterfaceType.VLAN));

    // Check MTUs
    assertThat(port2.getMtu(), equalTo(1234));
    Stream.of(port1, longName, tunnel, loopback, emac, vlan)
        .forEach(iface -> assertThat(iface.getMtu(), equalTo(Interface.DEFAULT_INTERFACE_MTU)));

    // Check aliases
    assertThat(port1.getDeclaredNames(), contains("longest possibl alias str"));
    assertThat(port2.getDeclaredNames(), contains("no_spaces"));
    assertThat(longName.getDeclaredNames(), contains(""));
    Stream.of(tunnel, loopback, emac, vlan)
        .forEach(iface -> assertThat(iface.getDeclaredNames(), empty()));

    // Check descriptions
    assertThat(port1.getDescription(), equalTo("quoted description w/ spaces and more"));
    assertThat(port2.getDescription(), equalTo("no_spaces_descr"));
    Stream.of(longName, tunnel, loopback, emac, vlan)
        .forEach(iface -> assertNull(iface.getDescription()));
  }

  @Test
  public void testInterfaceWarnings() throws IOException {
    String hostname = "iface_warn";
    FortiosConfiguration vc = parseVendorConfig(hostname);
    Batfish batfish = getBatfishForConfigurationNames(hostname);
    Warnings parseWarnings =
        getOnlyElement(
            batfish
                .loadParseVendorConfigurationAnswerElement(batfish.getSnapshot())
                .getWarnings()
                .values());
    assertThat(
        parseWarnings,
        hasParseWarnings(
            containsInAnyOrder(
                allOf(
                    hasComment("Illegal value for interface name"),
                    hasText(containsString("name is too long for iface"))),
                allOf(
                    hasComment("Illegal value for interface alias"),
                    hasText(containsString("alias string is too long to associate with iface"))),
                hasComment("Interface edit block ignored: name conflicts with a zone name"))));

    // Also check extraction to make sure the conflicting-name lines are discarded, i.e. no VS
    // object is created when the name conflicts
    assertThat(vc.getInterfaces(), hasKeys("port1"));
  }

  @Test
  public void testZoneExtraction() {
    String hostname = "zone";
    FortiosConfiguration vc = parseVendorConfig(hostname);

    Map<String, Zone> zones = vc.getZones();
    assertThat(
        zones.keySet(),
        containsInAnyOrder("zone1", "zone2", "longest possible valid name for zon"));

    Zone zone1 = zones.get("zone1");
    Zone zone2 = zones.get("zone2");
    Zone zoneLongName = zones.get("longest possible valid name for zon");

    assertThat(zone1.getInterface(), containsInAnyOrder("port1", "port2"));
    // Defaults
    assertThat(zone1.getIntrazone(), nullValue());
    assertThat(zone1.getIntrazoneEffective(), equalTo(Zone.DEFAULT_INTRAZONE_ACTION));
    assertThat(zone1.getDescription(), nullValue());

    assertThat(zone2.getDescription(), equalTo("zone2 description"));
    assertThat(zone2.getIntrazone(), equalTo(IntrazoneAction.DENY));
    assertThat(zone2.getIntrazoneEffective(), equalTo(IntrazoneAction.DENY));
    assertThat(zone2.getInterface(), contains("port3"));

    assertThat(zoneLongName.getIntrazone(), equalTo(IntrazoneAction.ALLOW));
    assertThat(zoneLongName.getIntrazoneEffective(), equalTo(IntrazoneAction.ALLOW));
    assertThat(zoneLongName.getInterface(), containsInAnyOrder("port4", "port5"));
  }

  @Test
  public void testZoneConversion() throws IOException {
    String hostname = "zone";
    Configuration c = parseConfig(hostname);

    Map<String, org.batfish.datamodel.Zone> zones = c.getZones();
    assertThat(
        zones.keySet(),
        containsInAnyOrder("zone1", "zone2", "longest possible valid name for zon"));

    org.batfish.datamodel.Zone zone1 = zones.get("zone1");
    org.batfish.datamodel.Zone zone2 = zones.get("zone2");
    org.batfish.datamodel.Zone zoneLongName = zones.get("longest possible valid name for zon");

    assertThat(zone1.getInterfaces(), containsInAnyOrder("port1", "port2"));
    assertThat(zone2.getInterfaces(), contains("port3"));
    assertThat(zoneLongName.getInterfaces(), containsInAnyOrder("port4", "port5"));

    // Ensure that all zones' interfaces know what they're in
    Stream.of(zone1, zone2, zoneLongName)
        .forEach(
            zone ->
                zone.getInterfaces()
                    .forEach(
                        zoneIface ->
                            assertThat(
                                c.getAllInterfaces().get(zoneIface).getZoneName(),
                                equalTo(zone.getName()))));
  }

  @Test
  public void testZoneWarnings() throws IOException {
    String hostname = "zone_warn";

    FortiosConfiguration vc = parseVendorConfig(hostname);

    Batfish batfish = getBatfishForConfigurationNames(hostname);
    Warnings parseWarnings =
        getOnlyElement(
            batfish
                .loadParseVendorConfigurationAnswerElement(batfish.getSnapshot())
                .getWarnings()
                .values());
    assertThat(
        parseWarnings,
        hasParseWarnings(
            containsInAnyOrder(
                allOf(
                    hasComment("Zone edit block ignored: interface must be set"),
                    hasText(containsString("zone1"))),
                hasComment("Illegal value for zone name"),
                hasComment("Zone edit block ignored: name is invalid"),
                hasComment("Interface UNDEFINED is undefined and cannot be added to zone zone3"),
                hasComment(
                    "Interface port1 is already in another zone and cannot be added to zone"
                        + " zone4"),
                hasComment(
                    "Zone edit block ignored: name conflicts with a system interface name"))));

    // Also check extraction to make sure the right lines/blocks are discarded
    Map<String, Zone> zones = vc.getZones();
    assertThat(zones, hasKeys("zone3", "zone4"));

    Zone zone3 = zones.get("zone3");
    Zone zone4 = zones.get("zone4");

    assertThat(zone3.getInterface(), contains("port1"));
    // Only port2 should show up, since port1 is already taken
    assertThat(zone4.getInterface(), contains("port2"));
  }

  @Test
  public void testServiceCustomExtraction() {
    String hostname = "service_custom";
    FortiosConfiguration vc = parseVendorConfig(hostname);

    Map<String, Service> services = vc.getServices();
    assertThat(
        services.keySet(),
        containsInAnyOrder(
            "longest possible firewall service custom service name that is accepted by devic",
            "custom_tcp",
            "explicit_tcp",
            "src_port_defaults",
            "custom_icmp",
            "custom_icmp6",
            "custom_ip",
            "change_protocol"));

    Service serviceLongName =
        services.get(
            "longest possible firewall service custom service name that is accepted by devic");
    Service serviceTcpDefault = services.get("custom_tcp");
    Service serviceTcpExplicit = services.get("explicit_tcp");
    Service serviceSrcPortDefaults = services.get("src_port_defaults");
    Service serviceIcmp = services.get("custom_icmp");
    Service serviceIcmp6 = services.get("custom_icmp6");
    Service serviceIp = services.get("custom_ip");
    Service serviceChangeProtocol = services.get("change_protocol");

    assertThat(serviceLongName.getComment(), equalTo("service custom comment"));

    // Check default protocol
    assertThat(serviceTcpDefault.getProtocol(), nullValue());
    assertThat(serviceTcpDefault.getProtocolEffective(), equalTo(Service.DEFAULT_PROTOCOL));
    // Check defaults
    assertThat(serviceTcpDefault.getSctpPortRangeDst(), nullValue());
    assertThat(serviceTcpDefault.getSctpPortRangeSrc(), nullValue());
    assertThat(serviceTcpDefault.getTcpPortRangeSrc(), nullValue());
    assertThat(serviceTcpDefault.getUdpPortRangeDst(), nullValue());
    assertThat(serviceTcpDefault.getUdpPortRangeSrc(), nullValue());

    // Even with dest ports configured, source ports should still show up as default
    assertThat(serviceSrcPortDefaults.getSctpPortRangeSrc(), nullValue());
    assertThat(
        serviceSrcPortDefaults.getSctpPortRangeSrcEffective(),
        equalTo(Service.DEFAULT_SOURCE_PORT_RANGE));
    assertThat(serviceSrcPortDefaults.getTcpPortRangeSrc(), nullValue());
    assertThat(
        serviceSrcPortDefaults.getTcpPortRangeSrcEffective(),
        equalTo(Service.DEFAULT_SOURCE_PORT_RANGE));
    assertThat(serviceSrcPortDefaults.getUdpPortRangeSrc(), nullValue());
    assertThat(
        serviceSrcPortDefaults.getUdpPortRangeSrcEffective(),
        equalTo(Service.DEFAULT_SOURCE_PORT_RANGE));

    assertThat(serviceTcpExplicit.getProtocol(), equalTo(Protocol.TCP_UDP_SCTP));
    assertThat(serviceTcpExplicit.getProtocolEffective(), equalTo(Protocol.TCP_UDP_SCTP));
    // Check variety of port range syntax
    // TCP
    assertThat(serviceTcpDefault.getTcpPortRangeDst(), equalTo(IntegerSpace.of(1)));
    assertThat(
        serviceTcpExplicit.getTcpPortRangeDst(),
        equalTo(IntegerSpace.builder().including(1, 2, 10, 11, 13).build()));
    assertThat(
        serviceTcpExplicit.getTcpPortRangeSrc(),
        equalTo(IntegerSpace.builder().including(3, 4, 6, 7).build()));
    // UDP
    assertThat(
        serviceTcpExplicit.getUdpPortRangeDst(),
        equalTo(IntegerSpace.builder().including(100).build()));
    assertThat(serviceTcpExplicit.getUdpPortRangeSrc(), nullValue());
    // SCTP
    assertThat(
        serviceTcpExplicit.getSctpPortRangeDst(),
        equalTo(IntegerSpace.builder().including(200, 201).build()));
    assertThat(
        serviceTcpExplicit.getSctpPortRangeSrc(),
        equalTo(IntegerSpace.builder().including(300).build()));

    assertThat(serviceIcmp.getProtocol(), equalTo(Protocol.ICMP));
    assertThat(serviceIcmp.getProtocolEffective(), equalTo(Protocol.ICMP));
    assertThat(serviceIcmp.getIcmpCode(), equalTo(255));
    assertThat(serviceIcmp.getIcmpType(), equalTo(255));

    assertThat(serviceIcmp6.getProtocol(), equalTo(Protocol.ICMP6));
    assertThat(serviceIcmp6.getProtocolEffective(), equalTo(Protocol.ICMP6));
    // Check defaults
    assertThat(serviceIcmp6.getIcmpCode(), nullValue());
    assertThat(serviceIcmp6.getIcmpType(), nullValue());

    assertThat(serviceIp.getProtocol(), equalTo(Protocol.IP));
    assertThat(serviceIp.getProtocolEffective(), equalTo(Protocol.IP));
    assertThat(serviceIp.getProtocolNumber(), equalTo(254));
    assertThat(serviceIp.getProtocolNumberEffective(), equalTo(254));

    assertThat(serviceChangeProtocol.getProtocol(), equalTo(Protocol.IP));
    assertThat(serviceChangeProtocol.getProtocolEffective(), equalTo(Protocol.IP));
    // Should revert to default after changing protocol
    assertThat(serviceChangeProtocol.getProtocolNumber(), nullValue());
    assertThat(
        serviceChangeProtocol.getProtocolNumberEffective(),
        equalTo(Service.DEFAULT_PROTOCOL_NUMBER));
    // Check that other protocol's values were cleared
    assertThat(serviceChangeProtocol.getIcmpCode(), nullValue());
    assertThat(serviceChangeProtocol.getIcmpType(), nullValue());
    assertThat(serviceChangeProtocol.getSctpPortRangeDst(), nullValue());
    assertThat(serviceChangeProtocol.getSctpPortRangeSrc(), nullValue());
    assertThat(serviceChangeProtocol.getTcpPortRangeDst(), nullValue());
    assertThat(serviceChangeProtocol.getTcpPortRangeSrc(), nullValue());
    assertThat(serviceChangeProtocol.getUdpPortRangeDst(), nullValue());
    assertThat(serviceChangeProtocol.getUdpPortRangeSrc(), nullValue());
  }

  @Test
  public void testServiceWarnings() throws IOException {
    String hostname = "service_warnings";

    Batfish batfish = getBatfishForConfigurationNames(hostname);
    Warnings warnings =
        getOnlyElement(
            batfish
                .loadParseVendorConfigurationAnswerElement(batfish.getSnapshot())
                .getWarnings()
                .values());
    assertThat(
        warnings,
        hasParseWarnings(
            containsInAnyOrder(
                hasComment("Illegal value for service name"),
                allOf(
                    hasComment("Service edit block ignored: name is invalid"),
                    hasText(
                        containsString(
                            "edit \"longer than longest possible firewall service custom service"
                                + " name that is accepted by device\""))),
                hasComment(
                    "Cannot set IP protocol number for service setting props for wrong protocol"
                        + " when protocol is not set to IP."),
                hasComment(
                    "Cannot set ICMP code for service setting props for wrong protocol when"
                        + " protocol is not set to ICMP or ICMP6."),
                hasComment(
                    "Cannot set ICMP type for service setting props for wrong protocol when"
                        + " protocol is not set to ICMP or ICMP6."),
                hasComment(
                    "Cannot set SCTP port range for service setting props for wrong protocol when"
                        + " protocol is not set to TCP/UDP/SCTP."),
                hasComment(
                    "Cannot set TCP port range for service setting props for wrong protocol when"
                        + " protocol is not set to TCP/UDP/SCTP."),
                hasComment(
                    "Cannot set UDP port range for service setting props for wrong protocol when"
                        + " protocol is not set to TCP/UDP/SCTP."),
                hasComment(
                    "Cannot set ICMP code for service icmp code before type when ICMP type is not"
                        + " set."))));
  }

  @Test
  public void testServiceGroupExtraction() {
    String hostname = "service_group";
    FortiosConfiguration vc = parseVendorConfig(hostname);

    Map<String, ServiceGroup> serviceGroups = vc.getServiceGroups();
    assertThat(
        serviceGroups.keySet(),
        containsInAnyOrder(
            "this is longest possible firewall service group name that is accepted by device",
            "grp1",
            "grp2"));

    ServiceGroup grpLongName =
        serviceGroups.get(
            "this is longest possible firewall service group name that is accepted by device");
    ServiceGroup grp1 = serviceGroups.get("grp1");
    ServiceGroup grp2 = serviceGroups.get("grp2");

    assertThat(grpLongName.getComment(), equalTo("service group comment"));

    assertThat(grp1.getMember(), contains("custom_tcp3"));
    assertNull(grp1.getComment());
    assertThat(grp2.getMember(), contains("custom_tcp3", "grp1"));
    assertNull(grp2.getComment());
  }

  @Test
  public void testServiceGroupWarnings() throws IOException {
    String hostname = "service_group_warnings";

    Batfish batfish = getBatfishForConfigurationNames(hostname);
    Warnings warnings =
        getOnlyElement(
            batfish
                .loadParseVendorConfigurationAnswerElement(batfish.getSnapshot())
                .getWarnings()
                .values());
    assertThat(
        warnings,
        hasParseWarnings(
            containsInAnyOrder(
                hasComment("Illegal value for service name"),
                allOf(
                    hasComment("Service group edit block ignored: name is invalid"),
                    hasText(
                        containsString(
                            "longer than longest possible firewall service group name that is"
                                + " accepted by the device"))),
                hasComment(
                    "Service group edit block ignored: service group requires at least one member"),
                hasComment(
                    "Service group self_ref_not_allowed cannot be added to valid as it would"
<<<<<<< HEAD
                        + " create a cycle"))));
  }

  @Test
  public void testServiceGroupRename() throws IOException {
    String hostname = "service_group_rename";
    Batfish batfish = getBatfishForConfigurationNames(hostname);
    FortiosConfiguration vc =
        (FortiosConfiguration)
            batfish.loadVendorConfigurations(batfish.getSnapshot()).get(hostname);

    assertThat(vc.getPolicies(), hasKeys("0"));
    assertThat(vc.getServiceGroups(), hasKeys("new_group1", "new_group2"));

    Policy policy = vc.getPolicies().get("0");
    // Policy should be using renamed structures
    // Whether or not they were renamed after initial reference
    assertThat(policy.getService(), containsInAnyOrder("new_group1", "new_group2"));
  }

  @Test
  public void testServiceGroupRenameWarnings() throws IOException {
    String hostname = "service_group_rename";
    Batfish batfish = getBatfishForConfigurationNames(hostname);
    Warnings warnings =
        getOnlyElement(
            batfish
                .loadParseVendorConfigurationAnswerElement(batfish.getSnapshot())
                .getWarnings()
                .values());

    // Should get warnings when trying to use a an old structure name
    // Or trying to use an undefined structure that will be defined (renamed) later
    assertThat(
        warnings,
        hasParseWarnings(
            containsInAnyOrder(
                hasComment(
                    "Service or service group old_group1 is undefined and cannot be referenced"),
                hasComment(
                    "Service or service group new_group2 is undefined and cannot be referenced"),
                hasComment("Cannot rename non-existent service group undefined"),
                hasComment(
                    "Renaming service group new_group1 conflicts with an existing object"
                        + " new_group2, ignoring this rename operation"),
                hasComment(
                    "Renaming service group new_group1 conflicts with an existing object service1,"
                        + " ignoring this rename operation"),
                hasComment(
                    "Renaming service custom service1 conflicts with an existing object"
                        + " new_group1, ignoring this rename operation"),
                allOf(
                    hasComment("Illegal value for service name"),
                    hasText(
                        containsString(
                            "a name that very very very very very very very long and is too long"
                                + " to use for this object type"))),
                hasComment("Policy edit block ignored: service must be set"))));
  }

  @Test
  public void testServiceGroupRenameReferences() throws IOException {
    String hostname = "service_group_rename";
    String filename = "configs/" + hostname;

    Batfish batfish = getBatfishForConfigurationNames(hostname);
    ConvertConfigurationAnswerElement ccae =
        batfish.loadConvertConfigurationAnswerElementOrReparse(batfish.getSnapshot());

    // Should have defs for the renamed structures and rename should be part of the defs
    assertThat(
        ccae,
        hasDefinedStructureWithDefinitionLines(
            filename, FortiosStructureType.SERVICE_GROUP, "new_group1", contains(16, 17, 18, 23)));
    assertThat(
        ccae,
        hasDefinedStructureWithDefinitionLines(
            filename, FortiosStructureType.SERVICE_GROUP, "new_group2", contains(19, 20, 21, 47)));

    // Should have references for the renamed structures, even if the renaming happened after the
    // reference
    assertThat(
        ccae, hasNumReferrers(filename, FortiosStructureType.SERVICE_GROUP, "new_group1", 1));
    assertThat(
        ccae, hasNumReferrers(filename, FortiosStructureType.SERVICE_GROUP, "new_group2", 1));

    // Should have undefined references where either:
    //   1. New names are used before the structure is renamed
    //   2. Old names are used after the structure is renamed
    assertThat(
        ccae,
        hasUndefinedReference(
            filename, FortiosStructureType.SERVICE_CUSTOM_OR_SERVICE_GROUP, "old_group1"));
    assertThat(
        ccae,
        hasUndefinedReference(
            filename, FortiosStructureType.SERVICE_CUSTOM_OR_SERVICE_GROUP, "new_group2"));
=======
                        + " create a cycle"),
                hasComment(
                    "Service group valid cannot be added to valid as it would"
                        + " create a cycle"))));
>>>>>>> 182ad677
  }

  @Test
  public void testFirewallPolicyExtraction() {
    String hostname = "firewall_policy";
    FortiosConfiguration vc = parseVendorConfig(hostname);

    Map<String, Policy> policies = vc.getPolicies();
    assertThat(policies, hasKeys(contains("0", "4294967294", "1", "2", "3")));
    Policy policyDisable = policies.get("0");
    Policy policyDeny = policies.get("4294967294");
    Policy policyAllow = policies.get("1");
    Policy policyAny = policies.get("2");
    Policy policyZone = policies.get("3");

    Map<String, Service> services = vc.getServices();
    String service11 = "custom_tcp_11";
    String service12From11 = "custom_tcp_12_from_11";
    String serviceAll = "ALL";
    assertThat(services, hasKeys(containsInAnyOrder(service11, service12From11, serviceAll)));

    Map<String, Address> addresses = vc.getAddresses();
    String addr1 = "addr1";
    String addr2 = "addr2";
    String addrAll = "all";
    assertThat(addresses, hasKeys(containsInAnyOrder(addr1, addr2, addrAll)));

    Map<String, Interface> interfaces = vc.getInterfaces();
    String port1 = "port1";
    String port2 = "port2";
    String port3 = "port3";
    String port4 = "port4";
    String port5 = "port5";
    assertThat(interfaces, hasKeys(containsInAnyOrder(port1, port2, port3, port4, port5)));

    Map<String, Zone> zones = vc.getZones();
    String zone1 = "zone1";
    String zone2 = "zone2";
    String zone3 = "zone3";
    assertThat(zones, hasKeys(containsInAnyOrder(zone1, zone2, zone3)));

    assertThat(policyDisable.getAction(), equalTo(Action.DENY));
    assertThat(policyDisable.getStatus(), equalTo(Policy.Status.DISABLE));
    assertThat(policyDisable.getStatusEffective(), equalTo(Policy.Status.DISABLE));
    assertThat(policyDisable.getService(), contains(service11));
    assertThat(policyDisable.getSrcIntf(), contains(port1));
    assertThat(policyDisable.getDstIntf(), contains(port2));
    assertThat(policyDisable.getSrcAddr(), contains(addr1));
    assertThat(policyDisable.getDstAddr(), contains(addr2));

    assertThat(policyDeny.getAction(), nullValue());
    assertThat(policyDeny.getActionEffective(), equalTo(Action.DENY));
    assertThat(policyDeny.getComments(), equalTo("firewall policy comments"));
    assertThat(policyDeny.getName(), equalTo("longest allowed firewall policy nam"));
    assertThat(policyDeny.getStatus(), nullValue());
    assertThat(policyDeny.getStatusEffective(), equalTo(Policy.Status.ENABLE));
    assertThat(policyDeny.getService(), contains(service12From11));
    assertThat(policyDeny.getSrcIntf(), contains(port1));
    assertThat(policyDeny.getDstIntf(), containsInAnyOrder(port1, port2));
    assertThat(policyDeny.getSrcAddr(), contains(addr1));
    assertThat(policyDeny.getDstAddr(), contains(addr2));

    assertThat(policyAllow.getAction(), equalTo(Action.ACCEPT));
    assertThat(policyAllow.getStatus(), equalTo(Policy.Status.ENABLE));
    assertThat(policyAllow.getStatusEffective(), equalTo(Policy.Status.ENABLE));
    assertThat(policyAllow.getService(), containsInAnyOrder(service11, service12From11));
    assertThat(policyAllow.getSrcIntf(), containsInAnyOrder(port1, port2));
    assertThat(policyAllow.getDstIntf(), containsInAnyOrder(port1, port2));
    assertThat(policyAllow.getSrcAddr(), containsInAnyOrder(addr1, addr2));
    assertThat(policyAllow.getDstAddr(), containsInAnyOrder(addr1, addr2));

    assertThat(policyAny.getService(), contains(serviceAll));
    assertThat(policyAny.getSrcAddr(), contains(addrAll));
    assertThat(policyAny.getDstAddr(), contains(addrAll));
    assertThat(policyAny.getSrcIntf(), contains(Policy.ANY_INTERFACE));
    assertThat(policyAny.getDstIntf(), contains(Policy.ANY_INTERFACE));

    assertThat(policyZone.getSrcIntfZones(), containsInAnyOrder(zone1, zone2, zone3));
    assertThat(policyZone.getSrcIntf(), contains(port2));
    assertThat(policyZone.getDstIntfZones(), containsInAnyOrder(zone1, zone3));
  }

  @Test
  public void testFirewallPolicyConversion() {
    String hostname = "firewall_policy";
    FortiosConfiguration vc = parseVendorConfig(hostname);

    // Policy 0 should not be converted because it's disabled
    String denyName = "4294967294";
    String allowName = "1";
    String anyName = "2";
    String zonePolicyName = "3";

    Map<String, AclLine> convertedPolicies = vc.getConvertedPolicies(vc.getAddresses().keySet());
    assertThat(convertedPolicies, hasKeys(denyName, allowName, anyName, zonePolicyName));

    AclLine deny = convertedPolicies.get(denyName);
    AclLine allow = convertedPolicies.get(allowName);
    AclLine any = convertedPolicies.get(anyName);
    AclLine zonePolicy = convertedPolicies.get(zonePolicyName);

    assertThat(
        deny.getName(), equalTo(getPolicyName(denyName, "longest allowed firewall policy nam")));
    assertThat(allow.getName(), equalTo(getPolicyName(allowName, "Permit Custom TCP Traffic")));
    assertThat(any.getName(), equalTo(getPolicyName(anyName, null)));
    assertThat(zonePolicy.getName(), equalTo(getPolicyName(zonePolicyName, null)));

    // Create IpAccessListToBdd to convert ACLs.
    Map<String, IpSpace> namedIpSpaces =
        ImmutableMap.of(
            "addr1",
            Prefix.parse("10.0.1.0/24").toIpSpace(),
            "addr2",
            Prefix.parse("10.0.2.0/24").toIpSpace(),
            "all",
            UniverseIpSpace.INSTANCE);
    IpAccessListToBdd aclToBdd =
        new IpAccessListToBddImpl(
            _pkt, BDDSourceManager.empty(_pkt), ImmutableMap.of(), namedIpSpaces);

    // Make BDDs representing components of defined policies
    BDD addr1AsSrc = _srcIpBdd.toBDD(Prefix.parse("10.0.1.0/24"));
    BDD addr2AsSrc = _srcIpBdd.toBDD(Prefix.parse("10.0.2.0/24"));
    BDD addr1AsDst = _dstIpBdd.toBDD(Prefix.parse("10.0.1.0/24"));
    BDD addr2AsDst = _dstIpBdd.toBDD(Prefix.parse("10.0.2.0/24"));
    BDD service11 =
        _bddTestbed.toBDD(
            HeaderSpace.builder()
                .setIpProtocols(IpProtocol.TCP)
                .setSrcPorts(Service.DEFAULT_SOURCE_PORT_RANGE.getSubRanges())
                .setDstPorts(SubRange.singleton(11))
                .build());
    BDD service12From11 =
        _bddTestbed.toBDD(
            HeaderSpace.builder()
                .setIpProtocols(IpProtocol.TCP)
                .setSrcPorts(SubRange.singleton(11))
                .setDstPorts(SubRange.singleton(12))
                .build());
    {
      // Deny service custom_tcp_12_from_11 from addr1 to addr2
      PermitAndDenyBdds expected =
          new PermitAndDenyBdds(_zero, addr1AsSrc.and(addr2AsDst).and(service12From11));
      assertThat(aclToBdd.toPermitAndDenyBdds(deny), equalTo(expected));
    }
    {
      // Allow services custom_tcp_11, custom_tcp_11_from_12 from addr1, addr2 to addr1, addr2
      BDD services = service11.or(service12From11);
      BDD srcAddrs = addr1AsSrc.or(addr2AsSrc);
      BDD dstAddrs = addr1AsDst.or(addr2AsDst);
      PermitAndDenyBdds expected =
          new PermitAndDenyBdds(services.and(srcAddrs).and(dstAddrs), _zero);
      assertThat(aclToBdd.toPermitAndDenyBdds(allow), equalTo(expected));
    }
    {
      // Allow all
      PermitAndDenyBdds expected = new PermitAndDenyBdds(_one, _zero);
      assertThat(aclToBdd.toPermitAndDenyBdds(any), equalTo(expected));
      assertThat(aclToBdd.toPermitAndDenyBdds(zonePolicy), equalTo(expected));
    }
  }

  @Test
  public void testViAcls() throws IOException {
    String hostname = "firewall_vi_policy";
    Configuration c = parseConfig(hostname);

    // Configuration contains unzoned interface port1 and zone zone1 containing port2 and port3
    String port1IntrazoneName = Names.zoneToZoneFilter("port1", "port1");
    String zone1IntrazoneName = Names.zoneToZoneFilter("zone1", "zone1");
    String port1ToZone1Name = Names.zoneToZoneFilter("port1", "zone1");
    String zone1ToPort1Name = Names.zoneToZoneFilter("zone1", "port1");
    String port1OutgoingName = computeOutgoingFilterName("interface", "port1");
    String zone1OutgoingName = computeOutgoingFilterName("zone", "zone1");

    Map<String, IpAccessList> acls = c.getIpAccessLists();
    assertThat(
        acls.keySet(),
        containsInAnyOrder(
            port1IntrazoneName,
            zone1IntrazoneName,
            port1ToZone1Name,
            zone1ToPort1Name,
            port1OutgoingName,
            zone1OutgoingName));

    IpAccessList port1Intrazone = acls.get(port1IntrazoneName);
    IpAccessList zone1Intrazone = acls.get(zone1IntrazoneName);
    IpAccessList port1ToZone1 = acls.get(port1ToZone1Name);
    IpAccessList zone1ToPort1 = acls.get(zone1ToPort1Name);
    IpAccessList port1Outgoing = acls.get(port1OutgoingName);
    IpAccessList zone1Outgoing = acls.get(zone1OutgoingName);

    // Create IpAccessListToBdd to convert ACLs.
    Prefix addr1 = Prefix.parse("10.0.1.0/24");
    Prefix addr2 = Prefix.parse("10.0.0.0/16");
    Map<String, IpSpace> namedIpSpaces =
        ImmutableMap.of(
            "addr1",
            addr1.toIpSpace(),
            "addr2",
            addr2.toIpSpace(),
            "all",
            UniverseIpSpace.INSTANCE);
    BDDSourceManager srcMgr =
        BDDSourceManager.forInterfaces(_pkt, c.getActiveInterfaces().keySet());
    IpAccessListToBdd aclToBdd = new IpAccessListToBddImpl(_pkt, srcMgr, acls, namedIpSpaces);

    // Make BDDs representing components of defined policies
    BDD addr1AsDst = _dstIpBdd.toBDD(addr1);
    BDD addr2AsDst = _dstIpBdd.toBDD(addr2);

    // No policies apply to traffic from port1 to port1
    assertThat(aclToBdd.toBdd(port1Intrazone), equalTo(_zero));

    // Only policy 2 applies to zone1 intrazone traffic
    assertThat(aclToBdd.toBdd(zone1Intrazone), equalTo(addr2AsDst));

    // Policy 1 denies 10.0.1.0/24, then policy 2 permits 10.0.0.0/16
    assertThat(aclToBdd.toBdd(port1ToZone1), equalTo(addr2AsDst.diff(addr1AsDst)));

    // No policies apply to traffic from zone1 to port1
    assertThat(aclToBdd.toBdd(zone1ToPort1), equalTo(_zero));

    // No policies apply to traffic leaving port1
    assertThat(aclToBdd.toBdd(port1Outgoing), equalTo(_zero));

    // Should reflect that policy 1 blocks traffic from port1 to addr1, and that traffic from zone1
    // to addr2 is permitted
    BDD fromPort1 = srcMgr.getSourceInterfaceBDD("port1");
    BDD fromZone1 = srcMgr.getSourceInterfaceBDD("port2").or(srcMgr.getSourceInterfaceBDD("port3"));
    BDD permittedFromPort1 = fromPort1.and(addr2AsDst.diff(addr1AsDst));
    BDD permittedFromZone1 = fromZone1.and(addr2AsDst);
    assertThat(aclToBdd.toBdd(zone1Outgoing), equalTo(permittedFromPort1.or(permittedFromZone1)));
  }

  /**
   * Test extraction of firewall policy when warnings are generated for invalid / pruned properties.
   */
  @Test
  public void testFirewallPolicyExtractionWithWarnings() {
    String hostname = "firewall_policy_warn";
    FortiosConfiguration vc = parseVendorConfig(hostname);

    Map<String, Policy> policies = vc.getPolicies();
    assertThat(policies, hasKeys(containsInAnyOrder("1", "3")));
    Policy policy = policies.get("1");

    Map<String, Service> services = vc.getServices();
    String service10 = "service10";
    String service20 = "service20";
    assertThat(services, hasKeys(containsInAnyOrder(service10, service20)));

    Map<String, Address> addresses = vc.getAddresses();
    String addr10 = "addr10";
    String addr20 = "addr20";
    assertThat(addresses, hasKeys(containsInAnyOrder(addr10, addr20)));

    Map<String, Interface> interfaces = vc.getInterfaces();
    String port10 = "port10";
    String port20 = "port20";
    assertThat(interfaces, hasKeys(containsInAnyOrder(port10, port20)));

    // Confirm invalid any/all specifiers are dropped when appropriate
    assertThat(policy.getSrcIntf(), contains(port10));
    assertThat(policy.getSrcAddr(), contains(addr10));
    assertThat(policy.getDstAddr(), contains(addr20));
    // Confirm a line with invalid ALL service is ignored; i.e. previous value isn't overwritten
    assertThat(policy.getService(), contains(service20));
    // Confirm a line with dstintf combining any and another interface is accepted
    assertThat(policy.getDstIntf(), containsInAnyOrder(Policy.ANY_INTERFACE, port20));
  }

  @Test
  public void testFirewallPolicyWarnings() throws IOException {
    String hostname = "firewall_policy_warn";

    Batfish batfish = getBatfishForConfigurationNames(hostname);
    Warnings parseWarnings =
        getOnlyElement(
            batfish
                .loadParseVendorConfigurationAnswerElement(batfish.getSnapshot())
                .getWarnings()
                .values());
    assertThat(
        parseWarnings,
        hasParseWarnings(
            containsInAnyOrder(
                hasComment("Expected policy number in range 0-4294967294, but got '4294967295'"),
                hasComment("Expected policy number in range 0-4294967294, but got 'not_a_number'"),
                hasComment("Illegal value for policy name"),
                allOf(
                    hasComment("Policy edit block ignored: name is invalid"),
                    hasText(containsString("4294967295"))),
                allOf(
                    hasComment("Policy edit block ignored: name is invalid"),
                    hasText(containsString("not_a_number"))),
                allOf(
                    hasComment("Policy edit block ignored: service must be set"),
                    hasText(containsString("edit 2"))),
                hasComment(
                    "Interface/zone port1 is undefined and cannot be added to policy 4294967295"),
                hasComment(
                    "Interface/zone port2 is undefined and cannot be added to policy 4294967295"),
                hasComment(
                    "Interface/zone port3 is undefined and cannot be added to policy 4294967295"),
                hasComment(
                    "Interface/zone port4 is undefined and cannot be added to policy 4294967295"),
                hasComment(
                    "Service or service group service1 is undefined and cannot be referenced"),
                hasComment(
                    "Service or service group service2 is undefined and cannot be referenced"),
                hasComment("Address addr1 is undefined and cannot be added to policy 4294967295"),
                hasComment("Address addr2 is undefined and cannot be added to policy 4294967295"),
                hasComment("Address addr3 is undefined and cannot be added to policy 4294967295"),
                hasComment("Address addr4 is undefined and cannot be added to policy 4294967295"),
                hasComment("Cannot combine 'ALL' with other services"),
                allOf(
                    hasComment("When 'all' is set together with other address(es), it is removed"),
                    hasText("addr10 all")),
                allOf(
                    hasComment("When 'all' is set together with other address(es), it is removed"),
                    hasText("addr20 all")),
                allOf(
                    hasComment("When 'any' is set together with other interfaces, it is removed"),
                    hasText("any port10")))));

    Warnings conversionWarnings =
        batfish
            .loadConvertConfigurationAnswerElementOrReparse(batfish.getSnapshot())
            .getWarnings()
            .get(hostname);
    assertThat(
        conversionWarnings,
        hasRedFlags(
            contains(WarningMatchers.hasText("Ignoring policy 3: Action IPSEC is not supported"))));
  }

  @Test
  public void testStaticRouteExtraction() {
    String hostname = "static_routes";
    FortiosConfiguration vc = parseVendorConfig(hostname);

    assertThat(vc.getStaticRoutes(), hasKeys("0", "1", "2", "4294967295"));

    // All values explicitly configured
    StaticRoute r0 = vc.getStaticRoutes().get("0");
    assertThat(r0.getDevice(), equalTo("port1"));
    assertThat(r0.getDistance(), equalTo(20));
    assertThat(r0.getDst(), equalTo(Prefix.parse("1.1.1.0/24")));
    assertThat(r0.getGateway(), equalTo(Ip.parse("2.2.2.2")));
    assertThat(r0.getSdwanEnabled(), equalTo(false));
    assertThat(r0.getStatus(), equalTo(StaticRoute.Status.ENABLE));

    // All values default except device (which is required to be set)
    StaticRoute r1 = vc.getStaticRoutes().get("1");
    assertThat(r1.getDevice(), equalTo("port1"));
    assertNull(r1.getDistance());
    assertThat(r1.getDistanceEffective(), equalTo(StaticRoute.DEFAULT_DISTANCE));
    assertNull(r1.getDst());
    assertThat(r1.getDstEffective(), equalTo(StaticRoute.DEFAULT_DST));
    assertNull(r1.getGateway());
    assertNull(r1.getSdwanEnabled());
    assertFalse(r1.getSdwanEnabledEffective());
    assertNull(r1.getStatus());
    assertTrue(r1.getStatusEffective());

    // SD-WAN enabled; default distance should reflect that
    StaticRoute r2 = vc.getStaticRoutes().get("2");
    assertThat(r2.getSdwanEnabled(), equalTo(true));
    assertThat(r2.getDistanceEffective(), equalTo(StaticRoute.DEFAULT_DISTANCE_SDWAN));

    // Disabled (also max seq num)
    StaticRoute r4294967295 = vc.getStaticRoutes().get("4294967295");
    assertThat(r4294967295.getStatus(), equalTo(StaticRoute.Status.DISABLE));
  }

  @Test
  public void testStaticRouteConversion() throws IOException {
    String hostname = "static_routes";
    Configuration c = parseConfig(hostname);

    Set<org.batfish.datamodel.StaticRoute> staticRoutes =
        c.getVrfs().get(computeVrfName("root", Interface.DEFAULT_VRF)).getStaticRoutes();

    org.batfish.datamodel.StaticRoute expected0 =
        org.batfish.datamodel.StaticRoute.builder()
            .setAdmin(20)
            .setNetwork(Prefix.parse("1.1.1.0/24"))
            .setNextHop(NextHopInterface.of("port1", Ip.parse("2.2.2.2")))
            .build();
    org.batfish.datamodel.StaticRoute expected1 =
        org.batfish.datamodel.StaticRoute.builder()
            .setAdmin(StaticRoute.DEFAULT_DISTANCE)
            .setNetwork(Prefix.ZERO)
            .setNextHop(NextHopInterface.of("port1"))
            .build();
    org.batfish.datamodel.StaticRoute expected2 =
        org.batfish.datamodel.StaticRoute.builder()
            .setAdmin(StaticRoute.DEFAULT_DISTANCE_SDWAN)
            .setNetwork(Prefix.parse("2.2.2.0/24"))
            .setNextHop(NextHopInterface.of("port1"))
            .build();

    // Route 4294967295 doesn't get converted because it's disabled
    assertThat(staticRoutes, containsInAnyOrder(expected0, expected1, expected2));
  }

  @Test
  public void testStaticRouteWarnings() throws IOException {
    String hostname = "static_route_warnings";
    Batfish batfish = getBatfishForConfigurationNames(hostname);
    Warnings parseWarnings =
        getOnlyElement(
            batfish
                .loadParseVendorConfigurationAnswerElement(batfish.getSnapshot())
                .getWarnings()
                .values());
    assertThat(
        parseWarnings,
        hasParseWarnings(
            containsInAnyOrder(
                hasComment(
                    "Expected static route sequence number in range 0-4294967295, but got"
                        + " '4294967296'"),
                hasComment(
                    "Expected static route sequence number in range 0-4294967295, but got"
                        + " 'not_a_number'"),
                allOf(
                    hasComment("Static route edit block ignored: sequence number is invalid"),
                    hasText(containsString("edit 4294967296"))),
                allOf(
                    hasComment("Static route edit block ignored: sequence number is invalid"),
                    hasText(containsString("edit not_a_number"))),
                // Route 1 tries to set device to port1 (undefined) and an invalid interface name
                hasComment("Interface port1 is undefined"),
                allOf(
                    hasComment("Static route edit block ignored: device must be set"),
                    hasText(containsString("edit 1"))))));

    ConvertConfigurationAnswerElement ccae =
        batfish.loadConvertConfigurationAnswerElementOrReparse(batfish.getSnapshot());
    assertThat(
        ccae,
        hasUndefinedReference(
            "configs/" + hostname,
            FortiosStructureType.INTERFACE,
            "port1",
            FortiosStructureUsage.STATIC_ROUTE_DEVICE));
  }

  @Test
  public void testSystemRecovery() throws IOException {
    String hostname = "fortios_system_recovery";
    Batfish batfish = getBatfishForConfigurationNames(hostname);
    batfish.getSettings().setDisableUnrecognized(false);
    FortiosConfiguration vc =
        (FortiosConfiguration)
            batfish.loadVendorConfigurations(batfish.getSnapshot()).get(hostname);
    assertThat(vc.getInterfaces(), hasKeys("port1"));

    // make sure the line was actually unrecognized
    Warnings warnings =
        getOnlyElement(
            batfish
                .loadParseVendorConfigurationAnswerElement(batfish.getSnapshot())
                .getWarnings()
                .values());
    assertThat(
        warnings,
        hasParseWarning(
            allOf(
                hasComment("This syntax is unrecognized"),
                hasText("set APropertyThatHopefullyDoesNotExist to a bunch of garbage"))));
  }

  @Test
  public void testRename() throws IOException {
    String hostname = "rename";
    Batfish batfish = getBatfishForConfigurationNames(hostname);
    // batfish.getSettings().setDisableUnrecognized(false);
    FortiosConfiguration vc =
        (FortiosConfiguration)
            batfish.loadVendorConfigurations(batfish.getSnapshot()).get(hostname);

    // Policy 1 should not convert because it doesn't have any valid src or dst addresses
    assertThat(vc.getPolicies(), hasKeys("0"));
    assertThat(vc.getAddresses(), hasKeys("new_addr1", "new_addr2"));
    assertThat(vc.getServices(), hasKeys("new_service1", "new_service2"));
    assertThat(vc.getZones(), hasKeys("new_zone1", "new_zone2"));

    Policy policy = vc.getPolicies().get("0");
    // Policy should be using renamed structures
    // Whether or not they were renamed after initial reference
    assertThat(policy.getSrcIntfZones(), contains("new_zone1"));
    assertThat(policy.getDstIntfZones(), contains("new_zone2"));
    assertThat(policy.getSrcAddr(), contains("new_addr1"));
    assertThat(policy.getDstAddr(), contains("new_addr2"));
    assertThat(policy.getService(), containsInAnyOrder("new_service1", "new_service2"));
  }

  @Test
  public void testRenameWarnings() throws IOException {
    String hostname = "rename";
    Batfish batfish = getBatfishForConfigurationNames(hostname);
    Warnings warnings =
        getOnlyElement(
            batfish
                .loadParseVendorConfigurationAnswerElement(batfish.getSnapshot())
                .getWarnings()
                .values());

    // Should get warnings when trying to use a renamed structure
    // Or trying to use an undefined structure that will be defined (renamed) later
    assertThat(
        warnings,
        hasParseWarnings(
            containsInAnyOrder(
                hasComment("Address old_addr1 is undefined and cannot be added to policy 1"),
                hasComment("Address new_addr2 is undefined and cannot be added to policy 1"),
                hasComment("Interface/zone old_zone1 is undefined and cannot be added to policy 1"),
                hasComment("Interface/zone new_zone2 is undefined and cannot be added to policy 1"),
                hasComment(
                    "Service or service group old_service1 is undefined and cannot be referenced"),
                hasComment(
                    "Service or service group new_service2 is undefined and cannot be referenced"),
                hasComment("Cannot rename non-existent address undefined"),
                hasComment("Cannot rename non-existent service custom undefined"),
                hasComment("Cannot rename non-existent zone undefined"),
                hasComment(
                    "Renaming zone new_zone1 conflicts with an existing object port1, ignoring"
                        + " this rename operation"),
                allOf(
                    hasComment("Illegal value for zone name"),
                    hasText(containsString("a name that is too long to use for this object type"))),
                hasComment("Policy edit block ignored: srcintf must be set"))));
  }

  @Test
  public void testRenameReferences() throws IOException {
    String hostname = "rename";
    String filename = "configs/" + hostname;

    Batfish batfish = getBatfishForConfigurationNames(hostname);
    ConvertConfigurationAnswerElement ccae =
        batfish.loadConvertConfigurationAnswerElementOrReparse(batfish.getSnapshot());

    // Should have definitions for the renamed structures
    assertThat(ccae, hasDefinedStructure(filename, FortiosStructureType.ADDRESS, "new_addr1"));
    assertThat(
        ccae, hasDefinedStructure(filename, FortiosStructureType.SERVICE_CUSTOM, "new_service1"));

    // Rename should be part of the definitions
    assertThat(
        ccae,
        hasDefinedStructureWithDefinitionLines(
            filename, FortiosStructureType.ADDRESS, "new_addr2", contains(18, 19, 20, 74)));
    assertThat(
        ccae,
        hasDefinedStructureWithDefinitionLines(
            filename, FortiosStructureType.SERVICE_CUSTOM, "new_service2", contains(8, 9, 10, 71)));
    assertThat(
        ccae,
        hasDefinedStructureWithDefinitionLines(
            filename, FortiosStructureType.ZONE, "new_zone2", contains(39, 40, 41, 77)));

    // Should have references for the renamed structures, even if the renaming happened after the
    // reference
    assertThat(ccae, hasNumReferrers(filename, FortiosStructureType.ADDRESS, "new_addr1", 1));
    assertThat(ccae, hasNumReferrers(filename, FortiosStructureType.ADDRESS, "new_addr2", 1));
    assertThat(
        ccae, hasNumReferrers(filename, FortiosStructureType.SERVICE_CUSTOM, "new_service1", 1));
    assertThat(
        ccae, hasNumReferrers(filename, FortiosStructureType.SERVICE_CUSTOM, "new_service2", 1));

    // Should have undefined references where either:
    //   1. New names are used before the structure is renamed
    //   2. Old names are used after the structure is renamed
    assertThat(
        ccae,
        hasUndefinedReference(filename, FortiosStructureType.ADDRESS_OR_ADDRGRP, "old_addr1"));
    assertThat(
        ccae,
        hasUndefinedReference(filename, FortiosStructureType.ADDRESS_OR_ADDRGRP, "new_addr2"));
    assertThat(
        ccae,
        hasUndefinedReference(
            filename, FortiosStructureType.SERVICE_CUSTOM_OR_SERVICE_GROUP, "old_service1"));
    assertThat(
        ccae,
        hasUndefinedReference(
            filename, FortiosStructureType.SERVICE_CUSTOM_OR_SERVICE_GROUP, "new_service2"));
  }

  @Test
  public void testPolicyDefinitionsAndReferences() throws IOException {
    String hostname = "policy_defs_refs";
    String filename = "configs/" + hostname;

    Batfish batfish = getBatfishForConfigurationNames(hostname);
    ConvertConfigurationAnswerElement ccae =
        batfish.loadConvertConfigurationAnswerElementOrReparse(batfish.getSnapshot());

    assertThat(ccae, hasDefinedStructure(filename, FortiosStructureType.INTERFACE, "port1"));
    assertThat(ccae, hasDefinedStructure(filename, FortiosStructureType.INTERFACE, "port2"));
    assertThat(ccae, hasDefinedStructure(filename, FortiosStructureType.INTERFACE, "port3"));
    assertThat(
        ccae, hasDefinedStructure(filename, FortiosStructureType.SERVICE_CUSTOM, "service1"));
    assertThat(
        ccae, hasDefinedStructure(filename, FortiosStructureType.SERVICE_CUSTOM, "service2"));
    assertThat(
        ccae, hasDefinedStructure(filename, FortiosStructureType.SERVICE_CUSTOM, "service3"));
    assertThat(ccae, hasDefinedStructure(filename, FortiosStructureType.ADDRESS, "addr1"));
    assertThat(ccae, hasDefinedStructure(filename, FortiosStructureType.ADDRESS, "addr2"));
    assertThat(ccae, hasDefinedStructure(filename, FortiosStructureType.ADDRESS, "addr3"));
    assertThat(ccae, hasDefinedStructure(filename, FortiosStructureType.POLICY, "1"));

    // Confirm reference count is correct for used structure
    assertThat(ccae, hasNumReferrers(filename, FortiosStructureType.ADDRESS, "addr1", 2));
    assertThat(ccae, hasNumReferrers(filename, FortiosStructureType.ADDRESS, "addr2", 2));
    assertThat(ccae, hasNumReferrers(filename, FortiosStructureType.ADDRESS, "addr3", 1));
    // Interface refs include self-refs
    assertThat(ccae, hasNumReferrers(filename, FortiosStructureType.INTERFACE, "port1", 3));
    assertThat(ccae, hasNumReferrers(filename, FortiosStructureType.INTERFACE, "port2", 3));
    assertThat(ccae, hasNumReferrers(filename, FortiosStructureType.INTERFACE, "port3", 2));
    assertThat(ccae, hasNumReferrers(filename, FortiosStructureType.SERVICE_CUSTOM, "service1", 1));
    assertThat(ccae, hasNumReferrers(filename, FortiosStructureType.SERVICE_CUSTOM, "service2", 1));

    // Confirm undefined references are detected
    assertThat(
        ccae,
        hasUndefinedReference(
            filename,
            FortiosStructureType.INTERFACE_OR_ZONE,
            "UNDEFINED",
            FortiosStructureUsage.POLICY_DSTINTF));
    assertThat(
        ccae,
        hasUndefinedReference(
            filename,
            FortiosStructureType.INTERFACE_OR_ZONE,
            "UNDEFINED",
            FortiosStructureUsage.POLICY_SRCINTF));
    assertThat(
        ccae,
        hasUndefinedReference(
            filename,
            FortiosStructureType.ADDRESS_OR_ADDRGRP,
            "UNDEFINED",
            FortiosStructureUsage.POLICY_DSTADDR));
    assertThat(
        ccae,
        hasUndefinedReference(
            filename,
            FortiosStructureType.ADDRESS_OR_ADDRGRP,
            "UNDEFINED",
            FortiosStructureUsage.POLICY_SRCADDR));
    assertThat(
        ccae,
        hasUndefinedReference(
            filename,
            FortiosStructureType.SERVICE_CUSTOM_OR_SERVICE_GROUP,
            "UNDEFINED",
            FortiosStructureUsage.POLICY_SERVICE));
  }

  @Test
  public void testEditRecovery() throws IOException {
    String hostname = "edit_recovery";
    Batfish batfish = getBatfishForConfigurationNames(hostname);
    batfish.getSettings().setDisableUnrecognized(false);
    FortiosConfiguration vc =
        (FortiosConfiguration)
            batfish.loadVendorConfigurations(batfish.getSnapshot()).get(hostname);
    assertThat(vc.getInterfaces(), hasKeys("port1"));
    assertThat(vc.getAddresses(), hasKeys("addr1"));
    assertThat(vc.getServices(), hasKeys("service1"));
    assertThat(vc.getPolicies(), hasKeys("1"));

    // Make sure the lines were actually unrecognized
    Warnings warnings =
        getOnlyElement(
            batfish
                .loadParseVendorConfigurationAnswerElement(batfish.getSnapshot())
                .getWarnings()
                .values());
    assertThat(
        warnings,
        hasParseWarnings(
            containsInAnyOrder(
                allOf(
                    hasComment("This syntax is unrecognized"),
                    hasText("set UNDEFINED_ADDR_PROP to a bunch of garbage")),
                allOf(
                    hasComment("This syntax is unrecognized"),
                    hasText("set UNDEFINED_SERVICE_PROP to a bunch of garbage")),
                allOf(
                    hasComment("This syntax is unrecognized"),
                    hasText("set UNDEFINED_IFACE_PROP to a bunch of garbage")),
                allOf(
                    hasComment("This syntax is unrecognized"),
                    hasText("set UNDEFINED_POLICY_PROP to a bunch of garbage")))));

    // Make sure other props were still set, after the unrecognized lines
    assertThat(vc.getInterfaces().get("port1").getVdom(), equalTo("root"));
    assertThat(vc.getAddresses().get("addr1").getComment(), equalTo("addr comment"));
    assertThat(vc.getServices().get("service1").getComment(), equalTo("service comment"));
    assertThat(vc.getPolicies().get("1").getComments(), equalTo("policy comments, plural"));
  }

  private Flow createFlow(String ingressIface, Ip src, Ip dst, int port) {
    return Flow.builder()
        .setIngressNode("node")
        .setIngressInterface(ingressIface)
        .setIpProtocol(IpProtocol.TCP)
        .setSrcIp(src)
        .setDstIp(dst)
        .setSrcPort(9999) // Arbitrary src port
        .setDstPort(port)
        .build();
  }

  /**
   * Test that policies are converted correctly for use as interface outgoing filters. This test is
   * currently ignored because of a bug in how we convert policies - deny rules that don't match
   * still end up denying traffic.
   */
  @Test
  public void testInterfaceOutgoingFilterPolicyConversion() throws IOException {
    String hostname = "policy";
    Configuration c = parseConfig(hostname);

    int dstPortAllowed = 2345;
    int dstPortDenied = 1234;

    String port1 = "port1";
    Ip port1Addr = Ip.parse("10.0.1.2");
    String port2 = "port2";
    Ip port2Addr = Ip.parse("10.0.2.2");
    String port3 = "port3";
    Ip port3Addr = Ip.parse("10.0.3.2");
    String port4 = "port4";
    Ip port4Addr = Ip.parse("10.0.4.2");

    // Explicitly permitted
    Flow p1ToP3 = createFlow(port1, port1Addr, port3Addr, dstPortAllowed);
    Flow p1ToP4 = createFlow(port1, port1Addr, port3Addr, dstPortAllowed);
    Flow p2ToP3 = createFlow(port2, port2Addr, port4Addr, dstPortAllowed);
    Flow p2ToP4 = createFlow(port2, port2Addr, port4Addr, dstPortAllowed);

    // Explicitly denied
    Flow p1ToP3Denied = createFlow(port1, port1Addr, port3Addr, dstPortDenied);
    Flow p2ToP3Denied = createFlow(port2, port2Addr, port4Addr, dstPortDenied);

    // No-match, denied
    Flow p3ToP1 = createFlow(port3, port3Addr, port1Addr, dstPortAllowed);

    // Explicitly permitted
    assertThat(c, hasInterface(port3, hasOutgoingFilter(accepts(p1ToP3, port1, c))));
    assertThat(c, hasInterface(port4, hasOutgoingFilter(accepts(p1ToP4, port1, c))));
    assertThat(c, hasInterface(port3, hasOutgoingFilter(accepts(p2ToP3, port2, c))));
    assertThat(c, hasInterface(port4, hasOutgoingFilter(accepts(p2ToP4, port2, c))));

    // No-match, denied
    assertThat(c, hasInterface(port1, hasOutgoingFilter(rejects(p3ToP1, port3, c))));

    // Explicitly denied
    assertThat(c, hasInterface(port3, hasOutgoingFilter(rejects(p1ToP3Denied, port1, c))));
    assertThat(c, hasInterface(port3, hasOutgoingFilter(rejects(p2ToP3Denied, port2, c))));
  }

  ////////////////////////
  // Setup / test infra //
  ////////////////////////

  @Rule public TemporaryFolder _folder = new TemporaryFolder();
  @Rule public ExpectedException _thrown = ExpectedException.none();

  private static final String TESTCONFIGS_PREFIX = "org/batfish/grammar/fortios/testconfigs/";

  private final BddTestbed _bddTestbed = new BddTestbed(ImmutableMap.of(), ImmutableMap.of());
  private final BDDPacket _pkt = _bddTestbed.getPkt();
  private final BDD _zero = _bddTestbed.getPkt().getFactory().zero();
  private final BDD _one = _bddTestbed.getPkt().getFactory().one();
  private final IpSpaceToBDD _dstIpBdd = _bddTestbed.getDstIpBdd();
  private final IpSpaceToBDD _srcIpBdd = _bddTestbed.getSrcIpBdd();

  private @Nonnull Batfish getBatfishForConfigurationNames(String... configurationNames)
      throws IOException {
    String[] names =
        Arrays.stream(configurationNames).map(s -> TESTCONFIGS_PREFIX + s).toArray(String[]::new);
    Batfish batfish = BatfishTestUtils.getBatfishForTextConfigs(_folder, names);
    return batfish;
  }

  private @Nonnull Configuration parseConfig(String hostname) throws IOException {
    Map<String, Configuration> configs = parseTextConfigs(hostname);
    String canonicalHostname = hostname.toLowerCase();
    assertThat(configs, hasEntry(equalTo(canonicalHostname), hasHostname(canonicalHostname)));
    return configs.get(canonicalHostname);
  }

  private @Nonnull Map<String, Configuration> parseTextConfigs(String... configurationNames)
      throws IOException {
    IBatfish iBatfish = getBatfishForConfigurationNames(configurationNames);
    return iBatfish.loadConfigurations(iBatfish.getSnapshot());
  }

  private @Nonnull FortiosConfiguration parseVendorConfig(String hostname) {
    String src = readResource(TESTCONFIGS_PREFIX + hostname, UTF_8);
    Settings settings = new Settings();
    configureBatfishTestSettings(settings);
    FortiosCombinedParser parser = new FortiosCombinedParser(src, settings);
    FortiosControlPlaneExtractor extractor =
        new FortiosControlPlaneExtractor(src, parser, new Warnings());
    ParserRuleContext tree =
        Batfish.parse(parser, new BatfishLogger(BatfishLogger.LEVELSTR_FATAL, false), settings);
    extractor.processParseTree(TEST_SNAPSHOT, tree);
    FortiosConfiguration vendorConfiguration =
        (FortiosConfiguration) extractor.getVendorConfiguration();
    vendorConfiguration.setFilename(TESTCONFIGS_PREFIX + hostname);
    // crash if not serializable
    return SerializationUtils.clone(vendorConfiguration);
  }
}<|MERGE_RESOLUTION|>--- conflicted
+++ resolved
@@ -1014,7 +1014,9 @@
                     "Service group edit block ignored: service group requires at least one member"),
                 hasComment(
                     "Service group self_ref_not_allowed cannot be added to valid as it would"
-<<<<<<< HEAD
+                        + " create a cycle"),
+                hasComment(
+                    "Service group valid cannot be added to valid as it would"
                         + " create a cycle"))));
   }
 
@@ -1112,12 +1114,6 @@
         ccae,
         hasUndefinedReference(
             filename, FortiosStructureType.SERVICE_CUSTOM_OR_SERVICE_GROUP, "new_group2"));
-=======
-                        + " create a cycle"),
-                hasComment(
-                    "Service group valid cannot be added to valid as it would"
-                        + " create a cycle"))));
->>>>>>> 182ad677
   }
 
   @Test
