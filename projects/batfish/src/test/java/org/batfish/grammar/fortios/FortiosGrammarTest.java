package org.batfish.grammar.fortios;

import static com.google.common.collect.Iterables.getOnlyElement;
import static java.nio.charset.StandardCharsets.UTF_8;
import static org.batfish.common.matchers.ParseWarningMatchers.hasComment;
import static org.batfish.common.matchers.ParseWarningMatchers.hasText;
import static org.batfish.common.matchers.WarningsMatchers.hasParseWarning;
import static org.batfish.common.matchers.WarningsMatchers.hasParseWarnings;
import static org.batfish.common.util.Resources.readResource;
import static org.batfish.datamodel.matchers.ConfigurationMatchers.hasHostname;
import static org.batfish.datamodel.matchers.MapMatchers.hasKeys;
import static org.batfish.main.BatfishTestUtils.TEST_SNAPSHOT;
import static org.batfish.main.BatfishTestUtils.configureBatfishTestSettings;
import static org.hamcrest.Matchers.allOf;
import static org.hamcrest.Matchers.contains;
import static org.hamcrest.Matchers.containsInAnyOrder;
import static org.hamcrest.Matchers.containsString;
import static org.hamcrest.Matchers.equalTo;
import static org.hamcrest.Matchers.hasEntry;
import static org.hamcrest.Matchers.hasSize;
import static org.hamcrest.Matchers.nullValue;
import static org.junit.Assert.assertFalse;
import static org.junit.Assert.assertNull;
import static org.junit.Assert.assertThat;
import static org.junit.Assert.assertTrue;

import com.google.common.collect.ImmutableList;
import com.google.common.collect.ImmutableMap;
import java.io.IOException;
import java.util.ArrayList;
import java.util.Arrays;
import java.util.List;
import java.util.Map;
import java.util.stream.Stream;
import javax.annotation.Nonnull;
import net.sf.javabdd.BDD;
import org.antlr.v4.runtime.ParserRuleContext;
import org.apache.commons.lang3.SerializationUtils;
import org.batfish.common.BatfishLogger;
import org.batfish.common.Warnings;
import org.batfish.common.bdd.IpAccessListToBdd;
import org.batfish.common.bdd.IpSpaceToBDD;
import org.batfish.common.plugin.IBatfish;
import org.batfish.config.Settings;
import org.batfish.datamodel.BddTestbed;
import org.batfish.datamodel.ConcreteInterfaceAddress;
import org.batfish.datamodel.Configuration;
import org.batfish.datamodel.IntegerSpace;
import org.batfish.datamodel.Ip;
import org.batfish.datamodel.IpSpace;
import org.batfish.datamodel.IpWildcard;
import org.batfish.datamodel.Prefix;
import org.batfish.main.Batfish;
import org.batfish.main.BatfishTestUtils;
import org.batfish.representation.fortios.Address;
import org.batfish.representation.fortios.FortiosConfiguration;
import org.batfish.representation.fortios.Interface;
import org.batfish.representation.fortios.Interface.Status;
import org.batfish.representation.fortios.Interface.Type;
import org.batfish.representation.fortios.Policy;
import org.batfish.representation.fortios.Policy.Action;
import org.batfish.representation.fortios.Service;
import org.batfish.representation.fortios.Service.Protocol;
import org.hamcrest.Matcher;
import org.junit.Rule;
import org.junit.Test;
import org.junit.rules.ExpectedException;
import org.junit.rules.TemporaryFolder;

public final class FortiosGrammarTest {

  @Rule public TemporaryFolder _folder = new TemporaryFolder();
  @Rule public ExpectedException _thrown = ExpectedException.none();

  @Test
  public void testHostnameExtraction() {
    String filename = "fortios_hostname";
    String hostname = "my_fortios-hostname1";
    assertThat(parseVendorConfig(filename).getHostname(), equalTo(hostname));
  }

  @Test
  public void testHostnameConversion() throws IOException {
    String filename = "fortios_hostname";
    String hostname = "my_fortios-hostname1";
    assertThat(parseTextConfigs(filename), hasEntry(equalTo(hostname), hasHostname(hostname)));
  }

  @Test
  public void testInvalidHostnameWithDotExtraction() {
    String filename = "fortios_bad_hostname";
    // invalid hostname from config file is thrown away
    assertThat(parseVendorConfig(filename).getHostname(), nullValue());
  }

  @Test
  public void testInvalidHostnameWithDotConversion() throws IOException {
    String filename = "fortios_bad_hostname";
    Batfish batfish = getBatfishForConfigurationNames(filename);
    Warnings warnings =
        getOnlyElement(
            batfish
                .loadParseVendorConfigurationAnswerElement(batfish.getSnapshot())
                .getWarnings()
                .values());
    assertThat(warnings, hasParseWarning(hasComment("Illegal value for device hostname")));
  }

  @Test
  public void testReplacemsgExtraction() {
    String hostname = "fortios_replacemsg";
    String majorType = "admin";
    String minorTypePre = "pre_admin-disclaimer-text";
    String minorTypePost = "post_admin-disclaimer-text";
    FortiosConfiguration vc = parseVendorConfig(hostname);
    assertThat(
        vc.getReplacemsgs(), hasEntry(equalTo(majorType), hasKeys(minorTypePre, minorTypePost)));
    assertThat(
        vc.getReplacemsgs().get(majorType).get(minorTypePre).getBuffer(),
        equalTo("\"npre\"''\\\\nabc\\\\\\\" \"\nlastline"));
    assertThat(vc.getReplacemsgs().get(majorType).get(minorTypePost).getBuffer(), nullValue());
  }

  @Test
  public void testReplacemsgConversion() throws IOException {
    String filename = "fortios_replacemsg";
    Batfish batfish = getBatfishForConfigurationNames(filename);
    // Should see a single conversion warning for Ethernet1/1's conflicting speeds
    Warnings warnings =
        getOnlyElement(
            batfish
                .loadParseVendorConfigurationAnswerElement(batfish.getSnapshot())
                .getWarnings()
                .values());
    assertThat(warnings, hasParseWarning(hasComment("Illegal value for replacemsg minor type")));
  }

  @Test
  public void testAddressExtraction() {
    String hostname = "address";
    FortiosConfiguration vc = parseVendorConfig(hostname);

    Map<String, Address> addresses = vc.getAddresses();
    assertThat(
        addresses,
        hasKeys(
            "ipmask",
            "iprange",
            "fqdn",
            "dynamic",
            "geography",
            "interface-subnet",
            "mac",
            "wildcard",
            "undefined-refs",
            "abcdefghijklmnopqrstuvwxyz abcdefghijklmnopqrstuvwxyz abcdefghijklmnopqrstuvwxy"));

    Address ipmask = addresses.get("ipmask");
    Address iprange = addresses.get("iprange");
    Address fqdn = addresses.get("fqdn");
    Address dynamic = addresses.get("dynamic");
    Address geography = addresses.get("geography");
    Address interfaceSubnet = addresses.get("interface-subnet");
    Address undefinedRefs = addresses.get("undefined-refs");
    Address mac = addresses.get("mac");
    Address wildcard = addresses.get("wildcard");
    Address longName =
        addresses.get(
            "abcdefghijklmnopqrstuvwxyz abcdefghijklmnopqrstuvwxyz abcdefghijklmnopqrstuvwxy");

    // Test types
    assertThat(ipmask.getType(), equalTo(Address.Type.IPMASK));
    assertThat(iprange.getType(), equalTo(Address.Type.IPRANGE));
    assertThat(interfaceSubnet.getType(), equalTo(Address.Type.INTERFACE_SUBNET));
    assertThat(wildcard.getType(), equalTo(Address.Type.WILDCARD));
    assertNull(longName.getType());
    assertThat(undefinedRefs.getType(), equalTo(Address.Type.INTERFACE_SUBNET));
    assertThat(dynamic.getType(), equalTo(Address.Type.DYNAMIC));
    assertThat(fqdn.getType(), equalTo(Address.Type.FQDN));
    assertThat(geography.getType(), equalTo(Address.Type.GEOGRAPHY));
    assertThat(mac.getType(), equalTo(Address.Type.MAC));

    // Test that type-specific fields are populated correctly
    assertThat(ipmask.getTypeSpecificFields().getSubnet(), equalTo(Prefix.parse("1.1.1.0/24")));
    assertThat(iprange.getTypeSpecificFields().getStartIp(), equalTo(Ip.parse("1.1.1.0")));
    assertThat(iprange.getTypeSpecificFields().getEndIp(), equalTo(Ip.parse("1.1.1.255")));
    assertThat(interfaceSubnet.getTypeSpecificFields().getInterface(), equalTo("port1"));
    assertThat(
        wildcard.getTypeSpecificFields().getWildcard(),
        equalTo(IpWildcard.ipWithWildcardMask(Ip.parse("2.0.0.2"), Ip.parse("255.0.0.255"))));
    assertThat(longName.getTypeSpecificFields().getSubnet(), equalTo(Prefix.parse("1.1.1.0/24")));

    // Test explicitly set values
    assertThat(ipmask.getAllowRouting(), equalTo(true));
    assertThat(ipmask.getAssociatedInterface(), equalTo("port1"));
    assertThat(ipmask.getComment(), equalTo("Hello world"));
    assertThat(ipmask.getFabricObject(), equalTo(true));

    // Test default values
    assertThat(longName.getTypeEffective(), equalTo(Address.Type.IPMASK));
    assertNull(longName.getAllowRouting());
    assertFalse(longName.getAllowRoutingEffective());
    assertNull(longName.getAssociatedInterface());
    assertNull(longName.getComment());
    assertNull(longName.getFabricObject());
    assertFalse(longName.getFabricObjectEffective());

    // Test that undefined structures are not added to Address object
    // TODO Also check that undefined references are filed (once they are filed)
    assertNull(undefinedRefs.getAssociatedInterface());
    assertNull(undefinedRefs.getTypeSpecificFields().getInterface());
  }

  @Test
<<<<<<< HEAD
  public void testAddressConversion() throws IOException {
    String hostname = "address";
    Configuration c = parseConfig(hostname);

    Map<String, IpSpace> ipSpaces = c.getIpSpaces();
    String longName =
        "abcdefghijklmnopqrstuvwxyz abcdefghijklmnopqrstuvwxyz abcdefghijklmnopqrstuvwxy";
    assertThat(
        ipSpaces,
        hasKeys(
            "ipmask",
            "iprange",
            "fqdn",
            "dynamic",
            "geography",
            "interface-subnet",
            "mac",
            "wildcard",
            // TODO undefined-refs shouldn't be converted
            "undefined-refs",
            longName));

    BDD prefix1110 = Prefix.parse("1.1.1.0/24").toIpSpace().accept(SRC_IP_BDD);
    assertThat(ipSpaces.get("ipmask").accept(SRC_IP_BDD), equalTo(prefix1110));
    assertThat(ipSpaces.get("iprange").accept(SRC_IP_BDD), equalTo(prefix1110));
    assertThat(ipSpaces.get(longName).accept(SRC_IP_BDD), equalTo(prefix1110));
    assertThat(
        ipSpaces.get("wildcard").accept(SRC_IP_BDD),
        equalTo(
            IpWildcard.ipWithWildcardMask(Ip.parse("2.0.0.2"), Ip.parse("255.0.0.255"))
                .toIpSpace()
                .accept(SRC_IP_BDD)));

    // Unsupported types
    Stream.of("fqdn", "dynamic", "geography", "interface-subnet", "mac", "undefined-refs")
        .forEach(t -> assertThat(ipSpaces.get(t).accept(SRC_IP_BDD), equalTo(ZERO)));
=======
  public void testAddressWarnings() throws IOException {
    String hostname = "address_warnings";
    Batfish batfish = getBatfishForConfigurationNames(hostname);
    Warnings w =
        getOnlyElement(
            batfish
                .loadParseVendorConfigurationAnswerElement(batfish.getSnapshot())
                .getWarnings()
                .values());

    List<Matcher<Warnings.ParseWarning>> warningMatchers = new ArrayList<>();

    // Expect warnings for each illegal name used in the config
    Map<String, String> illegalNames =
        ImmutableMap.of(
            "address name",
            "abcdefghijklmnopqrstuvwxyz abcdefghijklmnopqrstuvwxyz abcdefghijklmnopqrstuvwxyz",
            "zone or interface name",
            "abcdefghijklmnopqrstuvwxyz abcdefghi",
            "interface name",
            "abcdefghijklmnop");
    illegalNames.forEach(
        (nameType, name) ->
            warningMatchers.add(
                allOf(hasComment("Illegal value for " + nameType), hasText(containsString(name)))));

    // Expect warnings for each undefined reference in the config (in an otherwise legal context)
    warningMatchers.add(hasComment("No interface or zone named undefined_iface"));
    warningMatchers.add(hasComment("No interface named undefined_iface"));

    // Warn on all type-specific fields set for inappropriate types
    for (String f : ImmutableList.of("start-ip", "end-ip", "interface", "wildcard")) {
      warningMatchers.add(
          hasComment(String.format("Cannot set %s for address type %s", f, Address.Type.IPMASK)));
    }
    for (String f : ImmutableList.of("interface", "subnet", "wildcard")) {
      warningMatchers.add(
          hasComment(String.format("Cannot set %s for address type %s", f, Address.Type.IPRANGE)));
    }
    for (String f : ImmutableList.of("start-ip", "end-ip", "wildcard")) {
      warningMatchers.add(
          hasComment(
              String.format(
                  "Cannot set %s for address type %s", f, Address.Type.INTERFACE_SUBNET)));
    }
    for (String f : ImmutableList.of("start-ip", "end-ip", "interface", "subnet")) {
      warningMatchers.add(
          hasComment(String.format("Cannot set %s for address type %s", f, Address.Type.WILDCARD)));
    }
    for (String f : ImmutableList.of("start-ip", "end-ip", "interface", "subnet", "wildcard")) {
      // None of the type-specific fields are settable for any of the unsupported types
      for (Address.Type type :
          ImmutableList.of(
              Address.Type.DYNAMIC, Address.Type.FQDN, Address.Type.GEOGRAPHY, Address.Type.MAC)) {
        warningMatchers.add(
            hasComment(String.format("Cannot set %s for address type %s", f, type)));
      }
    }
    assertThat(w.getParseWarnings(), hasSize(warningMatchers.size()));
    warningMatchers.forEach(matcher -> assertThat(w, hasParseWarning(matcher)));

    // TODO None of the defined addresses are valid, so none should make it into VS.
    // Once this is correctly implemented, test that no addresses are in the VS config.
>>>>>>> a80e0099
  }

  @Test
  public void testInterfaceExtraction() {
    String hostname = "iface";
    FortiosConfiguration vc = parseVendorConfig(hostname);

    Map<String, Interface> ifaces = vc.getInterfaces();
    assertThat(
        ifaces.keySet(),
        containsInAnyOrder(
            "port1",
            "port2",
            "longest if name",
            "tunnel",
            "loopback123",
            "agg",
            "emac",
            "redundant",
            "vlan",
            "wl"));

    Interface port1 = ifaces.get("port1");
    Interface port2 = ifaces.get("port2");
    Interface longName = ifaces.get("longest if name");
    Interface tunnel = ifaces.get("tunnel");
    Interface loopback = ifaces.get("loopback123");
    Interface agg = ifaces.get("agg");
    Interface emac = ifaces.get("emac");
    Interface redundant = ifaces.get("redundant");
    Interface vlan = ifaces.get("vlan");
    Interface wl = ifaces.get("wl");

    assertThat(port1.getVdom(), equalTo("root"));
    assertThat(port1.getIp(), equalTo(ConcreteInterfaceAddress.parse("192.168.122.2/24")));
    assertThat(port1.getType(), equalTo(Type.PHYSICAL));
    assertThat(port1.getAlias(), equalTo("longest possibl alias str"));
    assertThat(port1.getDescription(), equalTo("quoted description w/ spaces and more"));
    // Check defaults
    assertThat(port1.getStatus(), equalTo(Status.UNKNOWN));
    assertTrue(port1.getStatusEffective());
    assertThat(port1.getMtu(), nullValue());
    assertThat(port1.getMtuEffective(), equalTo(Interface.DEFAULT_INTERFACE_MTU));
    assertThat(port1.getMtuOverride(), nullValue());
    assertThat(port1.getVrf(), nullValue());
    assertThat(port1.getVrfEffective(), equalTo(0));

    assertThat(port2.getVdom(), equalTo("root"));
    assertThat(port2.getAlias(), equalTo("no_spaces"));
    assertThat(port2.getDescription(), equalTo("no_spaces_descr"));
    // Check overriding defaults
    assertThat(port2.getMtuOverride(), equalTo(true));
    assertThat(port2.getMtu(), equalTo(1234));
    assertThat(port2.getMtuEffective(), equalTo(1234));

    assertThat(longName.getIp(), equalTo(ConcreteInterfaceAddress.parse("169.254.1.1/24")));
    assertThat(longName.getAlias(), equalTo(""));
    // Check overriding defaults
    assertTrue(longName.getStatusEffective());
    assertThat(longName.getStatus(), equalTo(Status.UP));
    assertThat(longName.getVrf(), equalTo(31));
    assertThat(longName.getVrfEffective(), equalTo(31));

    assertThat(tunnel.getStatus(), equalTo(Status.DOWN));
    assertFalse(tunnel.getStatusEffective());
    assertThat(tunnel.getType(), equalTo(Type.TUNNEL));
    // MTU is set, but not used since override isn't set
    assertThat(tunnel.getMtuOverride(), nullValue());
    assertThat(tunnel.getMtu(), equalTo(65535));
    assertThat(tunnel.getMtuEffective(), equalTo(Interface.DEFAULT_INTERFACE_MTU));

    assertThat(loopback.getType(), equalTo(Type.LOOPBACK));
    assertThat(agg.getType(), equalTo(Type.AGGREGATE));
    assertThat(emac.getType(), equalTo(Type.EMAC_VLAN));
    assertThat(redundant.getType(), equalTo(Type.REDUNDANT));
    assertThat(vlan.getType(), equalTo(Type.VLAN));
    assertThat(wl.getType(), equalTo(Type.WL_MESH));
  }

  @Test
  public void testServiceCustomExtraction() {
    String hostname = "service_custom";
    FortiosConfiguration vc = parseVendorConfig(hostname);

    Map<String, Service> services = vc.getServices();
    assertThat(
        services.keySet(),
        containsInAnyOrder(
            "longest possible firewall service custom service name that is accepted by devic",
            "custom_default",
            "explicit_tcp",
            "src_port_defaults",
            "custom_icmp",
            "custom_icmp6",
            "custom_ip",
            "change_protocol"));

    Service serviceLongName =
        services.get(
            "longest possible firewall service custom service name that is accepted by devic");
    Service serviceDefault = services.get("custom_default");
    Service serviceTcp = services.get("explicit_tcp");
    Service serviceSrcPortDefaults = services.get("src_port_defaults");
    Service serviceIcmp = services.get("custom_icmp");
    Service serviceIcmp6 = services.get("custom_icmp6");
    Service serviceIp = services.get("custom_ip");
    Service serviceChangeProtocol = services.get("change_protocol");

    assertThat(serviceLongName.getComment(), equalTo("service custom comment"));

    // Check default protocol
    assertThat(serviceDefault.getProtocol(), nullValue());
    assertThat(serviceDefault.getProtocolEffective(), equalTo(Service.DEFAULT_PROTOCOL));
    // Check defaults
    assertThat(serviceDefault.getSctpPortRangeDst(), nullValue());
    assertThat(serviceDefault.getSctpPortRangeSrc(), nullValue());
    assertThat(serviceDefault.getTcpPortRangeDst(), nullValue());
    assertThat(serviceDefault.getTcpPortRangeSrc(), nullValue());
    assertThat(serviceDefault.getUdpPortRangeDst(), nullValue());
    assertThat(serviceDefault.getUdpPortRangeSrc(), nullValue());

    // Even with dest ports configured, source ports should still show up as default
    assertThat(serviceSrcPortDefaults.getSctpPortRangeSrc(), nullValue());
    assertThat(
        serviceSrcPortDefaults.getSctpPortRangeSrcEffective(),
        equalTo(Service.DEFAULT_SOURCE_PORT_RANGE));
    assertThat(serviceSrcPortDefaults.getTcpPortRangeSrc(), nullValue());
    assertThat(
        serviceSrcPortDefaults.getTcpPortRangeSrcEffective(),
        equalTo(Service.DEFAULT_SOURCE_PORT_RANGE));
    assertThat(serviceSrcPortDefaults.getUdpPortRangeSrc(), nullValue());
    assertThat(
        serviceSrcPortDefaults.getUdpPortRangeSrcEffective(),
        equalTo(Service.DEFAULT_SOURCE_PORT_RANGE));

    assertThat(serviceTcp.getProtocol(), equalTo(Protocol.TCP_UDP_SCTP));
    assertThat(serviceTcp.getProtocolEffective(), equalTo(Protocol.TCP_UDP_SCTP));
    // Check variety of port range syntax
    // TCP
    assertThat(
        serviceTcp.getTcpPortRangeDst(),
        equalTo(IntegerSpace.builder().including(1, 2, 10, 11, 13).build()));
    assertThat(
        serviceTcp.getTcpPortRangeSrc(),
        equalTo(IntegerSpace.builder().including(3, 4, 6, 7).build()));
    // UDP
    assertThat(
        serviceTcp.getUdpPortRangeDst(), equalTo(IntegerSpace.builder().including(100).build()));
    assertThat(serviceTcp.getUdpPortRangeSrc(), nullValue());
    // SCTP
    assertThat(
        serviceTcp.getSctpPortRangeDst(),
        equalTo(IntegerSpace.builder().including(200, 201).build()));
    assertThat(
        serviceTcp.getSctpPortRangeSrc(), equalTo(IntegerSpace.builder().including(300).build()));

    assertThat(serviceIcmp.getProtocol(), equalTo(Protocol.ICMP));
    assertThat(serviceIcmp.getProtocolEffective(), equalTo(Protocol.ICMP));
    assertThat(serviceIcmp.getIcmpCode(), equalTo(255));
    assertThat(serviceIcmp.getIcmpType(), equalTo(255));

    assertThat(serviceIcmp6.getProtocol(), equalTo(Protocol.ICMP6));
    assertThat(serviceIcmp6.getProtocolEffective(), equalTo(Protocol.ICMP6));
    // Check defaults
    assertThat(serviceIcmp6.getIcmpCode(), nullValue());
    assertThat(serviceIcmp6.getIcmpType(), nullValue());

    assertThat(serviceIp.getProtocol(), equalTo(Protocol.IP));
    assertThat(serviceIp.getProtocolEffective(), equalTo(Protocol.IP));
    assertThat(serviceIp.getProtocolNumber(), equalTo(254));
    assertThat(serviceIp.getProtocolNumberEffective(), equalTo(254));

    assertThat(serviceChangeProtocol.getProtocol(), equalTo(Protocol.IP));
    assertThat(serviceChangeProtocol.getProtocolEffective(), equalTo(Protocol.IP));
    // Should revert to default after changing protocol
    assertThat(serviceChangeProtocol.getProtocolNumber(), nullValue());
    assertThat(
        serviceChangeProtocol.getProtocolNumberEffective(),
        equalTo(Service.DEFAULT_PROTOCOL_NUMBER));
    // Check that other protocol's values were cleared
    assertThat(serviceChangeProtocol.getIcmpCode(), nullValue());
    assertThat(serviceChangeProtocol.getIcmpType(), nullValue());
    assertThat(serviceChangeProtocol.getSctpPortRangeDst(), nullValue());
    assertThat(serviceChangeProtocol.getSctpPortRangeSrc(), nullValue());
    assertThat(serviceChangeProtocol.getTcpPortRangeDst(), nullValue());
    assertThat(serviceChangeProtocol.getTcpPortRangeSrc(), nullValue());
    assertThat(serviceChangeProtocol.getUdpPortRangeDst(), nullValue());
    assertThat(serviceChangeProtocol.getUdpPortRangeSrc(), nullValue());
  }

  @Test
  public void testServiceWarnings() throws IOException {
    String hostname = "service_warnings";

    Batfish batfish = getBatfishForConfigurationNames(hostname);
    Warnings warnings =
        getOnlyElement(
            batfish
                .loadParseVendorConfigurationAnswerElement(batfish.getSnapshot())
                .getWarnings()
                .values());
    assertThat(
        warnings,
        hasParseWarnings(
            containsInAnyOrder(
                hasComment("Illegal value for service name"),
                hasComment(
                    "Cannot set IP protocol number for service setting props for wrong protocol"
                        + " when protocol is not set to IP."),
                hasComment(
                    "Cannot set ICMP code for service setting props for wrong protocol when"
                        + " protocol is not set to ICMP or ICMP6."),
                hasComment(
                    "Cannot set ICMP type for service setting props for wrong protocol when"
                        + " protocol is not set to ICMP or ICMP6."),
                hasComment(
                    "Cannot set SCTP port range for service setting props for wrong protocol when"
                        + " protocol is not set to TCP/UDP/SCTP."),
                hasComment(
                    "Cannot set TCP port range for service setting props for wrong protocol when"
                        + " protocol is not set to TCP/UDP/SCTP."),
                hasComment(
                    "Cannot set UDP port range for service setting props for wrong protocol when"
                        + " protocol is not set to TCP/UDP/SCTP."))));
  }

  @Test
  public void testFirewallPolicyExtraction() {
    String hostname = "firewall_policy";
    FortiosConfiguration vc = parseVendorConfig(hostname);

    Map<String, Policy> policies = vc.getPolicies();
    assertThat(policies, hasKeys(contains("0", "4294967294", "1")));
    Policy policyDisable = policies.get("0");
    Policy policyDeny = policies.get("4294967294");
    Policy policyAllow = policies.get("1");

    Map<String, Service> services = vc.getServices();
    assertThat(services, hasKeys(containsInAnyOrder("custom_tcp_11", "custom_tcp_11_from_12")));
    Service service11 = services.get("custom_tcp_11");
    Service service11From12 = services.get("custom_tcp_11_from_12");

    Map<String, Address> addresses = vc.getAddresses();
    assertThat(addresses, hasKeys(containsInAnyOrder("addr1", "addr2")));
    Address addr1 = addresses.get("addr1");
    Address addr2 = addresses.get("addr2");

    Map<String, Interface> interfaces = vc.getInterfaces();
    assertThat(interfaces, hasKeys(containsInAnyOrder("port1", "port2")));
    Interface port1 = interfaces.get("port1");
    Interface port2 = interfaces.get("port2");

    assertThat(policyDisable.getAction(), equalTo(Action.DENY));
    assertThat(policyDisable.getStatus(), equalTo(Policy.Status.DISABLE));
    assertThat(policyDisable.getStatusEffective(), equalTo(Policy.Status.DISABLE));
    assertThat(policyDisable.getService(), contains(service11));
    assertThat(policyDisable.getSrcIntf(), contains(port1));
    assertThat(policyDisable.getDstIntf(), contains(port2));
    assertThat(policyDisable.getSrcAddr(), contains(addr1));
    assertThat(policyDisable.getDstAddr(), contains(addr2));

    assertThat(policyDeny.getAction(), nullValue());
    assertThat(policyDeny.getActionEffective(), equalTo(Action.DENY));
    assertThat(policyDeny.getComments(), equalTo("firewall policy comments"));
    assertThat(policyDeny.getName(), equalTo("longest allowed firewall policy nam"));
    assertThat(policyDeny.getStatus(), nullValue());
    assertThat(policyDeny.getStatusEffective(), equalTo(Policy.Status.ENABLE));
    assertThat(policyDeny.getService(), contains(service11From12));
    assertThat(policyDeny.getSrcIntf(), contains(port1));
    assertThat(policyDeny.getDstIntf(), contains(port2));
    assertThat(policyDeny.getSrcAddr(), contains(addr1));
    assertThat(policyDeny.getDstAddr(), contains(addr2));

    assertThat(policyAllow.getAction(), equalTo(Action.ALLOW));
    assertThat(policyAllow.getStatus(), equalTo(Policy.Status.ENABLE));
    assertThat(policyAllow.getStatusEffective(), equalTo(Policy.Status.ENABLE));
    assertThat(policyAllow.getService(), containsInAnyOrder(service11, service11From12));
    assertThat(policyAllow.getSrcIntf(), containsInAnyOrder(port1, port2));
    assertThat(policyAllow.getDstIntf(), containsInAnyOrder(port1, port2));
    assertThat(policyAllow.getSrcAddr(), containsInAnyOrder(addr1, addr2));
    assertThat(policyAllow.getDstAddr(), containsInAnyOrder(addr1, addr2));
  }

  @Test
  public void testFirewallPolicyWarnings() throws IOException {
    String hostname = "firewall_policy_warn";

    Batfish batfish = getBatfishForConfigurationNames(hostname);
    Warnings warnings =
        getOnlyElement(
            batfish
                .loadParseVendorConfigurationAnswerElement(batfish.getSnapshot())
                .getWarnings()
                .values());
    assertThat(
        warnings,
        hasParseWarnings(
            containsInAnyOrder(
                hasComment("Expected policy number in range 0-4294967294, but got '4294967295'"),
                hasComment("Expected policy number in range 0-4294967294, but got 'not_a_number'"),
                hasComment("Illegal value for policy name"),
                hasComment(
                    "Interface/zone port1 is undefined and cannot be added to policy 4294967295"),
                hasComment(
                    "Interface/zone port2 is undefined and cannot be added to policy 4294967295"),
                hasComment(
                    "Interface/zone port3 is undefined and cannot be added to policy 4294967295"),
                hasComment(
                    "Interface/zone port4 is undefined and cannot be added to policy 4294967295"),
                hasComment(
                    "Service service1 is undefined and cannot be added to policy 4294967295"),
                hasComment(
                    "Service service2 is undefined and cannot be added to policy 4294967295"),
                hasComment("Address addr1 is undefined and cannot be added to policy 4294967295"),
                hasComment("Address addr2 is undefined and cannot be added to policy 4294967295"),
                hasComment("Address addr3 is undefined and cannot be added to policy 4294967295"),
                hasComment(
                    "Address addr4 is undefined and cannot be added to policy 4294967295"))));
  }

  @Test
  public void testSystemRecovery() throws IOException {
    String hostname = "fortios_system_recovery";
    Batfish batfish = getBatfishForConfigurationNames(hostname);
    batfish.getSettings().setDisableUnrecognized(false);
    FortiosConfiguration vc =
        (FortiosConfiguration)
            batfish.loadVendorConfigurations(batfish.getSnapshot()).get(hostname);
    assertThat(vc.getInterfaces(), hasKeys("port1"));

    // make sure the line was actually unrecognized
    Warnings warnings =
        getOnlyElement(
            batfish
                .loadParseVendorConfigurationAnswerElement(batfish.getSnapshot())
                .getWarnings()
                .values());
    assertThat(
        warnings,
        hasParseWarning(
            allOf(
                hasComment("This syntax is unrecognized"),
                hasText("set APropertyThatHopefullyDoesNotExist to a bunch of garbage"))));
  }

  private static final BddTestbed BDD_TESTBED =
      new BddTestbed(ImmutableMap.of(), ImmutableMap.of());

  private static final BDD ZERO;

  @SuppressWarnings("unused")
  private static final IpAccessListToBdd ACL_TO_BDD;

  @SuppressWarnings("unused")
  private static final IpSpaceToBDD DST_IP_BDD;

  private static final IpSpaceToBDD SRC_IP_BDD;

  private static final String TESTCONFIGS_PREFIX = "org/batfish/grammar/fortios/testconfigs/";

  @SuppressWarnings("unused")
  private static final String SNAPSHOTS_PREFIX = "org/batfish/grammar/fortios/snapshots/";

  static {
    ZERO = BDD_TESTBED.getPkt().getFactory().zero();
    DST_IP_BDD = BDD_TESTBED.getDstIpBdd();
    SRC_IP_BDD = BDD_TESTBED.getSrcIpBdd();
    ACL_TO_BDD = BDD_TESTBED.getAclToBdd();
  }

  private @Nonnull Batfish getBatfishForConfigurationNames(String... configurationNames)
      throws IOException {
    String[] names =
        Arrays.stream(configurationNames).map(s -> TESTCONFIGS_PREFIX + s).toArray(String[]::new);
    Batfish batfish = BatfishTestUtils.getBatfishForTextConfigs(_folder, names);
    return batfish;
  }

  private @Nonnull Configuration parseConfig(String hostname) throws IOException {
    Map<String, Configuration> configs = parseTextConfigs(hostname);
    String canonicalHostname = hostname.toLowerCase();
    assertThat(configs, hasEntry(equalTo(canonicalHostname), hasHostname(canonicalHostname)));
    return configs.get(canonicalHostname);
  }

  private @Nonnull Map<String, Configuration> parseTextConfigs(String... configurationNames)
      throws IOException {
    IBatfish iBatfish = getBatfishForConfigurationNames(configurationNames);
    return iBatfish.loadConfigurations(iBatfish.getSnapshot());
  }

  private @Nonnull FortiosConfiguration parseVendorConfig(String hostname) {
    String src = readResource(TESTCONFIGS_PREFIX + hostname, UTF_8);
    Settings settings = new Settings();
    configureBatfishTestSettings(settings);
    FortiosCombinedParser parser = new FortiosCombinedParser(src, settings);
    FortiosControlPlaneExtractor extractor =
        new FortiosControlPlaneExtractor(src, parser, new Warnings());
    ParserRuleContext tree =
        Batfish.parse(parser, new BatfishLogger(BatfishLogger.LEVELSTR_FATAL, false), settings);
    extractor.processParseTree(TEST_SNAPSHOT, tree);
    FortiosConfiguration vendorConfiguration =
        (FortiosConfiguration) extractor.getVendorConfiguration();
    vendorConfiguration.setFilename(TESTCONFIGS_PREFIX + hostname);
    // crash if not serializable
    return SerializationUtils.clone(vendorConfiguration);
  }
}<|MERGE_RESOLUTION|>--- conflicted
+++ resolved
@@ -212,44 +212,6 @@
   }
 
   @Test
-<<<<<<< HEAD
-  public void testAddressConversion() throws IOException {
-    String hostname = "address";
-    Configuration c = parseConfig(hostname);
-
-    Map<String, IpSpace> ipSpaces = c.getIpSpaces();
-    String longName =
-        "abcdefghijklmnopqrstuvwxyz abcdefghijklmnopqrstuvwxyz abcdefghijklmnopqrstuvwxy";
-    assertThat(
-        ipSpaces,
-        hasKeys(
-            "ipmask",
-            "iprange",
-            "fqdn",
-            "dynamic",
-            "geography",
-            "interface-subnet",
-            "mac",
-            "wildcard",
-            // TODO undefined-refs shouldn't be converted
-            "undefined-refs",
-            longName));
-
-    BDD prefix1110 = Prefix.parse("1.1.1.0/24").toIpSpace().accept(SRC_IP_BDD);
-    assertThat(ipSpaces.get("ipmask").accept(SRC_IP_BDD), equalTo(prefix1110));
-    assertThat(ipSpaces.get("iprange").accept(SRC_IP_BDD), equalTo(prefix1110));
-    assertThat(ipSpaces.get(longName).accept(SRC_IP_BDD), equalTo(prefix1110));
-    assertThat(
-        ipSpaces.get("wildcard").accept(SRC_IP_BDD),
-        equalTo(
-            IpWildcard.ipWithWildcardMask(Ip.parse("2.0.0.2"), Ip.parse("255.0.0.255"))
-                .toIpSpace()
-                .accept(SRC_IP_BDD)));
-
-    // Unsupported types
-    Stream.of("fqdn", "dynamic", "geography", "interface-subnet", "mac", "undefined-refs")
-        .forEach(t -> assertThat(ipSpaces.get(t).accept(SRC_IP_BDD), equalTo(ZERO)));
-=======
   public void testAddressWarnings() throws IOException {
     String hostname = "address_warnings";
     Batfish batfish = getBatfishForConfigurationNames(hostname);
@@ -313,7 +275,45 @@
 
     // TODO None of the defined addresses are valid, so none should make it into VS.
     // Once this is correctly implemented, test that no addresses are in the VS config.
->>>>>>> a80e0099
+  }
+
+  @Test
+  public void testAddressConversion() throws IOException {
+    String hostname = "address";
+    Configuration c = parseConfig(hostname);
+
+    Map<String, IpSpace> ipSpaces = c.getIpSpaces();
+    String longName =
+        "abcdefghijklmnopqrstuvwxyz abcdefghijklmnopqrstuvwxyz abcdefghijklmnopqrstuvwxy";
+    assertThat(
+        ipSpaces,
+        hasKeys(
+            "ipmask",
+            "iprange",
+            "fqdn",
+            "dynamic",
+            "geography",
+            "interface-subnet",
+            "mac",
+            "wildcard",
+            // TODO undefined-refs shouldn't be converted
+            "undefined-refs",
+            longName));
+
+    BDD prefix1110 = Prefix.parse("1.1.1.0/24").toIpSpace().accept(SRC_IP_BDD);
+    assertThat(ipSpaces.get("ipmask").accept(SRC_IP_BDD), equalTo(prefix1110));
+    assertThat(ipSpaces.get("iprange").accept(SRC_IP_BDD), equalTo(prefix1110));
+    assertThat(ipSpaces.get(longName).accept(SRC_IP_BDD), equalTo(prefix1110));
+    assertThat(
+        ipSpaces.get("wildcard").accept(SRC_IP_BDD),
+        equalTo(
+            IpWildcard.ipWithWildcardMask(Ip.parse("2.0.0.2"), Ip.parse("255.0.0.255"))
+                .toIpSpace()
+                .accept(SRC_IP_BDD)));
+
+    // Unsupported types
+    Stream.of("fqdn", "dynamic", "geography", "interface-subnet", "mac", "undefined-refs")
+        .forEach(t -> assertThat(ipSpaces.get(t).accept(SRC_IP_BDD), equalTo(ZERO)));
   }
 
   @Test
