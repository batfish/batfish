--- conflicted
+++ resolved
@@ -2524,13 +2524,8 @@
     assertThat(ccae, hasNumReferrers(filename, FortiosStructureType.ADDRESS, "addr1", 2));
     assertThat(ccae, hasNumReferrers(filename, FortiosStructureType.ADDRESS, "addr2", 4));
     assertThat(ccae, hasNumReferrers(filename, FortiosStructureType.ADDRESS, "addr3", 1));
-<<<<<<< HEAD
-    // Zone and interface refs include self-refs
+    // Interface, zone, and policy refs include self-refs
     assertThat(ccae, hasNumReferrers(filename, FortiosStructureType.ZONE, "zoneA", 3));
-=======
-    // Interface and policy refs include self-refs
-    assertThat(ccae, hasNumReferrers(filename, FortiosStructureType.INTERFACE, "port1", 3));
->>>>>>> 4da5a34e
     assertThat(ccae, hasNumReferrers(filename, FortiosStructureType.INTERFACE, "port2", 3));
     assertThat(ccae, hasNumReferrers(filename, FortiosStructureType.INTERFACE, "port3", 2));
     assertThat(ccae, hasNumReferrers(filename, FortiosStructureType.SERVICE_CUSTOM, "service1", 1));
