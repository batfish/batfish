--- conflicted
+++ resolved
@@ -1014,12 +1014,9 @@
                     "Service group edit block ignored: service group requires at least one member"),
                 hasComment(
                     "Service group self_ref_not_allowed cannot be added to valid as it would"
-<<<<<<< HEAD
-=======
                         + " create a cycle"),
                 hasComment(
                     "Service group valid cannot be added to valid as it would"
->>>>>>> 182ad677
                         + " create a cycle"))));
   }
 
