--- conflicted
+++ resolved
@@ -366,60 +366,33 @@
                                                     allOf(
                                                         hasIpProtocols(contains(IpProtocol.TCP)),
                                                         hasSrcOrDstPorts(
-<<<<<<< HEAD
-                                                            hasItem(
-                                                                equalTo(new SubRange(65500))))))),
-=======
                                                             hasItem(new SubRange(65500)))))),
->>>>>>> c2874b05
                                             isMatchHeaderSpaceThat(
                                                 hasHeaderSpace(
                                                     allOf(
                                                         hasIpProtocols(contains(IpProtocol.TCP)),
                                                         hasSrcOrDstPorts(
                                                             hasItem(
-<<<<<<< HEAD
-                                                                equalTo(
-                                                                    new SubRange(
-                                                                        NamedPort.DOMAIN
-                                                                            .number()))))))),
-=======
                                                                 new SubRange(
                                                                     NamedPort.DOMAIN.number())))))),
->>>>>>> c2874b05
                                             isMatchHeaderSpaceThat(
                                                 hasHeaderSpace(
                                                     allOf(
                                                         hasIpProtocols(contains(IpProtocol.TCP)),
                                                         hasSrcOrDstPorts(
                                                             hasItem(
-<<<<<<< HEAD
-                                                                equalTo(
-                                                                    new SubRange(
-                                                                        NamedPort
-                                                                            .CMDtcp_OR_SYSLOGudp
-                                                                            .number()))))))),
-=======
                                                                 new SubRange(
                                                                     NamedPort.CMDtcp_OR_SYSLOGudp
                                                                         .number())))))),
->>>>>>> c2874b05
                                             isMatchHeaderSpaceThat(
                                                 hasHeaderSpace(
                                                     allOf(
                                                         hasIpProtocols(contains(IpProtocol.TCP)),
                                                         hasSrcOrDstPorts(
                                                             hasItem(
-<<<<<<< HEAD
-                                                                equalTo(
-                                                                    new SubRange(
-                                                                        NamedPort.HTTP
-                                                                            .number())))))))))))))))));
-=======
                                                                 new SubRange(
                                                                     NamedPort.HTTP
                                                                         .number()))))))))))))))));
->>>>>>> c2874b05
     /* og-udp */
     assertThat(
         c,
@@ -438,76 +411,42 @@
                                                     allOf(
                                                         hasIpProtocols(contains(IpProtocol.UDP)),
                                                         hasSrcOrDstPorts(
-<<<<<<< HEAD
-                                                            hasItem(
-                                                                equalTo(new SubRange(65501))))))),
-=======
                                                             hasItem(new SubRange(65501)))))),
->>>>>>> c2874b05
                                             isMatchHeaderSpaceThat(
                                                 hasHeaderSpace(
                                                     allOf(
                                                         hasIpProtocols(contains(IpProtocol.UDP)),
                                                         hasSrcOrDstPorts(
                                                             hasItem(
-<<<<<<< HEAD
-                                                                equalTo(
-                                                                    new SubRange(
-                                                                        NamedPort.NTP
-                                                                            .number()))))))),
-=======
                                                                 new SubRange(
                                                                     NamedPort.NTP.number())))))),
->>>>>>> c2874b05
                                             isMatchHeaderSpaceThat(
                                                 hasHeaderSpace(
                                                     allOf(
                                                         hasIpProtocols(contains(IpProtocol.UDP)),
                                                         hasSrcOrDstPorts(
                                                             hasItem(
-<<<<<<< HEAD
-                                                                equalTo(
-                                                                    new SubRange(
-                                                                        NamedPort.SNMPTRAP
-                                                                            .number()))))))),
-=======
                                                                 new SubRange(
                                                                     NamedPort.SNMPTRAP
                                                                         .number())))))),
->>>>>>> c2874b05
                                             isMatchHeaderSpaceThat(
                                                 hasHeaderSpace(
                                                     allOf(
                                                         hasIpProtocols(contains(IpProtocol.UDP)),
                                                         hasSrcOrDstPorts(
                                                             hasItem(
-<<<<<<< HEAD
-                                                                equalTo(
-                                                                    new SubRange(
-                                                                        NamedPort
-                                                                            .CMDtcp_OR_SYSLOGudp
-                                                                            .number()))))))),
-=======
                                                                 new SubRange(
                                                                     NamedPort.CMDtcp_OR_SYSLOGudp
                                                                         .number())))))),
->>>>>>> c2874b05
                                             isMatchHeaderSpaceThat(
                                                 hasHeaderSpace(
                                                     allOf(
                                                         hasIpProtocols(contains(IpProtocol.UDP)),
                                                         hasSrcOrDstPorts(
                                                             hasItem(
-<<<<<<< HEAD
-                                                                equalTo(
-                                                                    new SubRange(
-                                                                        NamedPort.TFTP
-                                                                            .number())))))))))))))))));
-=======
                                                                 new SubRange(
                                                                     NamedPort.TFTP
                                                                         .number()))))))))))))))));
->>>>>>> c2874b05
   }
 
   @Test
