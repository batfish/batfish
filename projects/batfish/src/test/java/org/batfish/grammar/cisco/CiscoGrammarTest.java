--- conflicted
+++ resolved
@@ -9,10 +9,6 @@
 import static org.batfish.datamodel.matchers.ConfigurationMatchers.hasIpSpace;
 import static org.batfish.datamodel.matchers.ConfigurationMatchers.hasVendorFamily;
 import static org.batfish.datamodel.matchers.ConfigurationMatchers.hasVrfs;
-<<<<<<< HEAD
-import static org.batfish.datamodel.matchers.DataModelMatchers.hasUndefinedReference;
-import static org.batfish.datamodel.matchers.DataModelMatchers.hasUnusedStructure;
-=======
 import static org.batfish.datamodel.matchers.DataModelMatchers.hasAclName;
 import static org.batfish.datamodel.matchers.DataModelMatchers.hasIpProtocols;
 import static org.batfish.datamodel.matchers.DataModelMatchers.hasName;
@@ -23,7 +19,6 @@
 import static org.batfish.datamodel.matchers.DataModelMatchers.isPermittedByAclThat;
 import static org.batfish.datamodel.matchers.HeaderSpaceMatchers.hasDstIps;
 import static org.batfish.datamodel.matchers.HeaderSpaceMatchers.hasSrcIps;
->>>>>>> 257785f2
 import static org.batfish.datamodel.matchers.InterfaceMatchers.hasDeclaredNames;
 import static org.batfish.datamodel.matchers.InterfaceMatchers.hasMtu;
 import static org.batfish.datamodel.matchers.InterfaceMatchers.hasOspfArea;
@@ -238,16 +233,11 @@
   public void testIosAclObjectGroup() throws IOException {
     String hostname = "ios-acl-object-group";
     Batfish batfish = getBatfishForConfigurationNames(hostname);
-<<<<<<< HEAD
-=======
     Configuration c = batfish.loadConfigurations().get(hostname);
->>>>>>> 257785f2
     ConvertConfigurationAnswerElement ccae =
         batfish.loadConvertConfigurationAnswerElementOrReparse();
 
     /*
-<<<<<<< HEAD
-=======
      * The produced ACL should permit if source matchers object-group ogn1, destination matches
      * ogn2, and service matches ogs1.
      */
@@ -274,7 +264,6 @@
                                                 computeServiceObjectGroupAclName("ogs1"))))))))))));
 
     /*
->>>>>>> 257785f2
      * We expected the only unused object-groups to be ogsunused1, ognunused1
      */
     assertThat(
@@ -341,9 +330,6 @@
 
   @Test
   public void testIosObjectGroupService() throws IOException {
-<<<<<<< HEAD
-    parseConfig("ios-object-group-service");
-=======
     Configuration c = parseConfig("ios-object-group-service");
 
     /* og-icmp */
@@ -461,7 +447,6 @@
                                                                 new SubRange(
                                                                     NamedPort.TFTP
                                                                         .number()))))))))))))))));
->>>>>>> 257785f2
   }
 
   @Test
