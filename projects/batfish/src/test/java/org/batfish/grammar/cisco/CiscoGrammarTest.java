package org.batfish.grammar.cisco;

import static java.util.Objects.requireNonNull;
import static org.batfish.datamodel.AuthenticationMethod.ENABLE;
import static org.batfish.datamodel.AuthenticationMethod.GROUP_RADIUS;
import static org.batfish.datamodel.AuthenticationMethod.GROUP_TACACS;
import static org.batfish.datamodel.AuthenticationMethod.GROUP_USER_DEFINED;
import static org.batfish.datamodel.AuthenticationMethod.KRB5;
import static org.batfish.datamodel.AuthenticationMethod.KRB5_TELNET;
import static org.batfish.datamodel.AuthenticationMethod.LINE;
import static org.batfish.datamodel.AuthenticationMethod.LOCAL;
import static org.batfish.datamodel.AuthenticationMethod.LOCAL_CASE;
import static org.batfish.datamodel.AuthenticationMethod.NONE;
import static org.batfish.datamodel.Configuration.DEFAULT_VRF_NAME;
import static org.batfish.datamodel.matchers.AaaAuthenticationLoginListMatchers.hasMethod;
import static org.batfish.datamodel.matchers.AaaAuthenticationLoginMatchers.hasListForKey;
import static org.batfish.datamodel.matchers.AaaAuthenticationMatchers.hasLogin;
import static org.batfish.datamodel.matchers.AaaMatchers.hasAuthentication;
import static org.batfish.datamodel.matchers.AbstractRouteMatchers.hasPrefix;
import static org.batfish.datamodel.matchers.AndMatchExprMatchers.hasConjuncts;
import static org.batfish.datamodel.matchers.AndMatchExprMatchers.isAndMatchExprThat;
import static org.batfish.datamodel.matchers.BgpNeighborMatchers.hasAllowRemoteAsOut;
import static org.batfish.datamodel.matchers.BgpNeighborMatchers.hasLocalAs;
import static org.batfish.datamodel.matchers.BgpNeighborMatchers.hasRemoteAs;
import static org.batfish.datamodel.matchers.BgpProcessMatchers.hasActiveNeighbor;
import static org.batfish.datamodel.matchers.BgpProcessMatchers.hasMultipathEbgp;
import static org.batfish.datamodel.matchers.BgpProcessMatchers.hasMultipathEquivalentAsPathMatchMode;
import static org.batfish.datamodel.matchers.BgpProcessMatchers.hasNeighbors;
import static org.batfish.datamodel.matchers.ConfigurationMatchers.hasConfigurationFormat;
import static org.batfish.datamodel.matchers.ConfigurationMatchers.hasDefaultVrf;
import static org.batfish.datamodel.matchers.ConfigurationMatchers.hasIkeGateway;
import static org.batfish.datamodel.matchers.ConfigurationMatchers.hasIkePhase1Policy;
import static org.batfish.datamodel.matchers.ConfigurationMatchers.hasIkePhase1Proposal;
import static org.batfish.datamodel.matchers.ConfigurationMatchers.hasIkeProposal;
import static org.batfish.datamodel.matchers.ConfigurationMatchers.hasInterface;
import static org.batfish.datamodel.matchers.ConfigurationMatchers.hasInterfaces;
import static org.batfish.datamodel.matchers.ConfigurationMatchers.hasIpAccessList;
import static org.batfish.datamodel.matchers.ConfigurationMatchers.hasIpAccessLists;
import static org.batfish.datamodel.matchers.ConfigurationMatchers.hasIpSpace;
import static org.batfish.datamodel.matchers.ConfigurationMatchers.hasIpsecPeerConfig;
import static org.batfish.datamodel.matchers.ConfigurationMatchers.hasIpsecPhase2Policy;
import static org.batfish.datamodel.matchers.ConfigurationMatchers.hasIpsecPhase2Proposal;
import static org.batfish.datamodel.matchers.ConfigurationMatchers.hasIpsecPolicy;
import static org.batfish.datamodel.matchers.ConfigurationMatchers.hasIpsecProposal;
import static org.batfish.datamodel.matchers.ConfigurationMatchers.hasIpsecVpn;
import static org.batfish.datamodel.matchers.ConfigurationMatchers.hasVendorFamily;
import static org.batfish.datamodel.matchers.ConfigurationMatchers.hasVrfs;
import static org.batfish.datamodel.matchers.DataModelMatchers.hasAclName;
import static org.batfish.datamodel.matchers.DataModelMatchers.hasBandwidth;
import static org.batfish.datamodel.matchers.DataModelMatchers.hasDefinedStructure;
import static org.batfish.datamodel.matchers.DataModelMatchers.hasIpProtocols;
import static org.batfish.datamodel.matchers.DataModelMatchers.hasMemberInterfaces;
import static org.batfish.datamodel.matchers.DataModelMatchers.hasName;
import static org.batfish.datamodel.matchers.DataModelMatchers.hasNumReferrers;
import static org.batfish.datamodel.matchers.DataModelMatchers.hasOutgoingFilter;
import static org.batfish.datamodel.matchers.DataModelMatchers.hasOutgoingFilterName;
import static org.batfish.datamodel.matchers.DataModelMatchers.hasRedFlagWarning;
import static org.batfish.datamodel.matchers.DataModelMatchers.hasRoute6FilterList;
import static org.batfish.datamodel.matchers.DataModelMatchers.hasRouteFilterList;
import static org.batfish.datamodel.matchers.DataModelMatchers.hasSrcOrDstPorts;
import static org.batfish.datamodel.matchers.DataModelMatchers.hasUndefinedReference;
import static org.batfish.datamodel.matchers.DataModelMatchers.hasZone;
import static org.batfish.datamodel.matchers.DataModelMatchers.isIpSpaceReferenceThat;
import static org.batfish.datamodel.matchers.DataModelMatchers.isPermittedByAclThat;
import static org.batfish.datamodel.matchers.DataModelMatchers.permits;
import static org.batfish.datamodel.matchers.EigrpInterfaceSettingsMatchers.hasDelay;
import static org.batfish.datamodel.matchers.EigrpRouteMatchers.hasEigrpMetric;
import static org.batfish.datamodel.matchers.HeaderSpaceMatchers.hasDstIps;
import static org.batfish.datamodel.matchers.HeaderSpaceMatchers.hasSrcIps;
import static org.batfish.datamodel.matchers.IkeGatewayMatchers.hasAddress;
import static org.batfish.datamodel.matchers.IkeGatewayMatchers.hasExternalInterface;
import static org.batfish.datamodel.matchers.IkeGatewayMatchers.hasIkePolicy;
import static org.batfish.datamodel.matchers.IkeGatewayMatchers.hasLocalIp;
import static org.batfish.datamodel.matchers.IkePhase1PolicyMatchers.hasIkePhase1Key;
import static org.batfish.datamodel.matchers.IkePhase1PolicyMatchers.hasIkePhase1Proposals;
import static org.batfish.datamodel.matchers.IkePhase1PolicyMatchers.hasLocalInterface;
import static org.batfish.datamodel.matchers.IkePhase1PolicyMatchers.hasRemoteIdentity;
import static org.batfish.datamodel.matchers.IkePhase1PolicyMatchers.hasSelfIdentity;
import static org.batfish.datamodel.matchers.IkePolicyMatchers.hasPresharedKeyHash;
import static org.batfish.datamodel.matchers.IkeProposalMatchers.hasAuthenticationAlgorithm;
import static org.batfish.datamodel.matchers.IkeProposalMatchers.hasAuthenticationMethod;
import static org.batfish.datamodel.matchers.IkeProposalMatchers.hasDiffieHellmanGroup;
import static org.batfish.datamodel.matchers.IkeProposalMatchers.hasEncryptionAlgorithm;
import static org.batfish.datamodel.matchers.IkeProposalMatchers.hasLifeTimeSeconds;
import static org.batfish.datamodel.matchers.InterfaceMatchers.hasAllAddresses;
import static org.batfish.datamodel.matchers.InterfaceMatchers.hasDeclaredNames;
import static org.batfish.datamodel.matchers.InterfaceMatchers.hasEigrp;
import static org.batfish.datamodel.matchers.InterfaceMatchers.hasMtu;
import static org.batfish.datamodel.matchers.InterfaceMatchers.hasOspfArea;
import static org.batfish.datamodel.matchers.InterfaceMatchers.hasVrf;
import static org.batfish.datamodel.matchers.InterfaceMatchers.isActive;
import static org.batfish.datamodel.matchers.InterfaceMatchers.isOspfPassive;
import static org.batfish.datamodel.matchers.InterfaceMatchers.isOspfPointToPoint;
import static org.batfish.datamodel.matchers.InterfaceMatchers.isProxyArp;
import static org.batfish.datamodel.matchers.IpAccessListLineMatchers.hasMatchCondition;
import static org.batfish.datamodel.matchers.IpAccessListMatchers.accepts;
import static org.batfish.datamodel.matchers.IpAccessListMatchers.hasLines;
import static org.batfish.datamodel.matchers.IpAccessListMatchers.rejects;
import static org.batfish.datamodel.matchers.IpSpaceMatchers.containsIp;
import static org.batfish.datamodel.matchers.IpsecPeerConfigMatchers.hasDestinationAddress;
import static org.batfish.datamodel.matchers.IpsecPeerConfigMatchers.hasLocalAddress;
import static org.batfish.datamodel.matchers.IpsecPeerConfigMatchers.hasPhysicalInterface;
import static org.batfish.datamodel.matchers.IpsecPeerConfigMatchers.hasPolicyAccessList;
import static org.batfish.datamodel.matchers.IpsecPeerConfigMatchers.hasTunnelInterface;
import static org.batfish.datamodel.matchers.IpsecPeerConfigMatchers.isIpsecDynamicPeerConfigThat;
import static org.batfish.datamodel.matchers.IpsecPeerConfigMatchers.isIpsecStaticPeerConfigThat;
import static org.batfish.datamodel.matchers.IpsecPolicyMatchers.hasIpsecProposals;
import static org.batfish.datamodel.matchers.IpsecPolicyMatchers.hasPfsKeyGroup;
import static org.batfish.datamodel.matchers.IpsecProposalMatchers.hasProtocols;
import static org.batfish.datamodel.matchers.IpsecSessionMatchers.hasNegotiatedIkeP1Key;
import static org.batfish.datamodel.matchers.IpsecSessionMatchers.hasNegotiatedIkeP1Proposal;
import static org.batfish.datamodel.matchers.IpsecSessionMatchers.hasNegotiatedIpsecP2Proposal;
import static org.batfish.datamodel.matchers.IpsecVpnMatchers.hasBindInterface;
import static org.batfish.datamodel.matchers.IpsecVpnMatchers.hasIkeGatewaay;
import static org.batfish.datamodel.matchers.IpsecVpnMatchers.hasPolicy;
import static org.batfish.datamodel.matchers.LineMatchers.hasAuthenticationLoginList;
import static org.batfish.datamodel.matchers.LineMatchers.requiresAuthentication;
import static org.batfish.datamodel.matchers.MatchHeaderSpaceMatchers.hasHeaderSpace;
import static org.batfish.datamodel.matchers.MatchHeaderSpaceMatchers.isMatchHeaderSpaceThat;
import static org.batfish.datamodel.matchers.NssaSettingsMatchers.hasDefaultOriginateType;
import static org.batfish.datamodel.matchers.NssaSettingsMatchers.hasSuppressType3;
import static org.batfish.datamodel.matchers.OrMatchExprMatchers.hasDisjuncts;
import static org.batfish.datamodel.matchers.OrMatchExprMatchers.isOrMatchExprThat;
import static org.batfish.datamodel.matchers.OspfAreaMatchers.hasNssa;
import static org.batfish.datamodel.matchers.OspfAreaMatchers.hasStub;
import static org.batfish.datamodel.matchers.OspfAreaMatchers.hasStubType;
import static org.batfish.datamodel.matchers.OspfAreaMatchers.hasSummary;
import static org.batfish.datamodel.matchers.OspfAreaSummaryMatchers.hasMetric;
import static org.batfish.datamodel.matchers.OspfAreaSummaryMatchers.isAdvertised;
import static org.batfish.datamodel.matchers.OspfProcessMatchers.hasArea;
import static org.batfish.datamodel.matchers.OspfProcessMatchers.hasAreas;
import static org.batfish.datamodel.matchers.SnmpServerMatchers.hasCommunities;
import static org.batfish.datamodel.matchers.VrfMatchers.hasBgpProcess;
import static org.batfish.datamodel.matchers.VrfMatchers.hasEigrpProcess;
import static org.batfish.datamodel.matchers.VrfMatchers.hasOspfProcess;
import static org.batfish.datamodel.matchers.VrfMatchers.hasSnmpServer;
import static org.batfish.datamodel.matchers.VrfMatchers.hasStaticRoutes;
import static org.batfish.datamodel.vendor_family.VendorFamilyMatchers.hasCisco;
import static org.batfish.datamodel.vendor_family.cisco.CiscoFamilyMatchers.hasAaa;
import static org.batfish.datamodel.vendor_family.cisco.CiscoFamilyMatchers.hasLogging;
import static org.batfish.datamodel.vendor_family.cisco.LoggingMatchers.isOn;
import static org.batfish.grammar.cisco.CiscoControlPlaneExtractor.SERIAL_LINE;
import static org.batfish.representation.cisco.CiscoConfiguration.computeCombinedOutgoingAclName;
import static org.batfish.representation.cisco.CiscoConfiguration.computeInspectClassMapAclName;
import static org.batfish.representation.cisco.CiscoConfiguration.computeInspectPolicyMapAclName;
import static org.batfish.representation.cisco.CiscoConfiguration.computeProtocolObjectGroupAclName;
import static org.batfish.representation.cisco.CiscoConfiguration.computeServiceObjectAclName;
import static org.batfish.representation.cisco.CiscoConfiguration.computeServiceObjectGroupAclName;
import static org.batfish.representation.cisco.CiscoConfiguration.computeZonePairAclName;
import static org.batfish.representation.cisco.CiscoStructureType.ACCESS_LIST;
import static org.batfish.representation.cisco.CiscoStructureType.INSPECT_CLASS_MAP;
import static org.batfish.representation.cisco.CiscoStructureType.INSPECT_POLICY_MAP;
import static org.batfish.representation.cisco.CiscoStructureType.IPV4_ACCESS_LIST;
import static org.batfish.representation.cisco.CiscoStructureType.IPV4_ACCESS_LIST_EXTENDED;
import static org.batfish.representation.cisco.CiscoStructureType.IPV4_ACCESS_LIST_STANDARD;
import static org.batfish.representation.cisco.CiscoStructureType.IPV6_ACCESS_LIST;
import static org.batfish.representation.cisco.CiscoStructureType.IPV6_ACCESS_LIST_EXTENDED;
import static org.batfish.representation.cisco.CiscoStructureType.IPV6_ACCESS_LIST_STANDARD;
import static org.batfish.representation.cisco.CiscoStructureType.IP_ACCESS_LIST;
import static org.batfish.representation.cisco.CiscoStructureType.KEYRING;
import static org.batfish.representation.cisco.CiscoStructureType.MAC_ACCESS_LIST;
import static org.batfish.representation.cisco.CiscoStructureType.NETWORK_OBJECT;
import static org.batfish.representation.cisco.CiscoStructureType.NETWORK_OBJECT_GROUP;
import static org.batfish.representation.cisco.CiscoStructureType.PREFIX_LIST;
import static org.batfish.representation.cisco.CiscoStructureType.PREFIX_SET;
import static org.batfish.representation.cisco.CiscoStructureType.PROTOCOL_OBJECT_GROUP;
import static org.batfish.representation.cisco.CiscoStructureType.PROTOCOL_OR_SERVICE_OBJECT_GROUP;
import static org.batfish.representation.cisco.CiscoStructureType.ROUTE_MAP;
import static org.batfish.representation.cisco.CiscoStructureType.SECURITY_ZONE;
import static org.batfish.representation.cisco.CiscoStructureType.SERVICE_OBJECT;
import static org.batfish.representation.cisco.CiscoStructureType.SERVICE_OBJECT_GROUP;
import static org.batfish.representation.cisco.CiscoStructureUsage.EXTENDED_ACCESS_LIST_NETWORK_OBJECT_GROUP;
import static org.batfish.representation.cisco.CiscoStructureUsage.EXTENDED_ACCESS_LIST_PROTOCOL_OR_SERVICE_OBJECT_GROUP;
import static org.batfish.representation.cisco.CiscoStructureUsage.INSPECT_POLICY_MAP_INSPECT_CLASS;
import static org.batfish.representation.cisco.CiscoStructureUsage.INTERFACE_INCOMING_FILTER;
import static org.batfish.representation.cisco.CiscoStructureUsage.INTERFACE_OUTGOING_FILTER;
import static org.batfish.representation.cisco.CiscoStructureUsage.IP_NAT_DESTINATION_ACCESS_LIST;
import static org.batfish.representation.cisco.CiscoStructureUsage.ISAKMP_PROFILE_KEYRING;
import static org.batfish.representation.cisco.CiscoStructureUsage.ROUTE_MAP_MATCH_IPV4_ACCESS_LIST;
import static org.batfish.representation.cisco.CiscoStructureUsage.ROUTE_MAP_MATCH_IPV6_ACCESS_LIST;
import static org.batfish.representation.cisco.OspfProcess.getReferenceOspfBandwidth;
import static org.hamcrest.CoreMatchers.is;
import static org.hamcrest.CoreMatchers.not;
import static org.hamcrest.CoreMatchers.notNullValue;
import static org.hamcrest.Matchers.allOf;
import static org.hamcrest.Matchers.anything;
import static org.hamcrest.Matchers.contains;
import static org.hamcrest.Matchers.containsInAnyOrder;
import static org.hamcrest.Matchers.containsString;
import static org.hamcrest.Matchers.empty;
import static org.hamcrest.Matchers.equalTo;
import static org.hamcrest.Matchers.hasEntry;
import static org.hamcrest.Matchers.hasItem;
import static org.hamcrest.Matchers.hasKey;
import static org.hamcrest.Matchers.hasSize;
import static org.hamcrest.Matchers.in;
import static org.hamcrest.Matchers.nullValue;
import static org.hamcrest.Matchers.sameInstance;
import static org.junit.Assert.assertFalse;
import static org.junit.Assert.assertThat;
import static org.junit.Assert.assertTrue;

import com.google.common.collect.ImmutableList;
import com.google.common.collect.ImmutableSet;
import com.google.common.collect.ImmutableSortedSet;
import com.google.common.graph.EndpointPair;
import com.google.common.graph.ValueGraph;
import java.io.IOException;
import java.util.Arrays;
import java.util.Collection;
import java.util.List;
import java.util.Map;
import java.util.Set;
import java.util.SortedMap;
import java.util.SortedSet;
import java.util.stream.Collectors;
import org.batfish.common.Pair;
import org.batfish.common.WellKnownCommunity;
import org.batfish.common.plugin.DataPlanePlugin;
import org.batfish.common.util.CommonUtil;
import org.batfish.common.util.IpsecUtil;
import org.batfish.datamodel.AbstractRoute;
import org.batfish.datamodel.AsPath;
import org.batfish.datamodel.BgpAdvertisement;
import org.batfish.datamodel.BgpPeerConfigId;
import org.batfish.datamodel.BgpSessionProperties;
import org.batfish.datamodel.CommunityList;
import org.batfish.datamodel.Configuration;
import org.batfish.datamodel.ConfigurationFormat;
import org.batfish.datamodel.ConnectedRoute;
import org.batfish.datamodel.DataPlane;
import org.batfish.datamodel.DiffieHellmanGroup;
import org.batfish.datamodel.EigrpExternalRoute;
import org.batfish.datamodel.EncryptionAlgorithm;
import org.batfish.datamodel.Flow;
import org.batfish.datamodel.HeaderSpace;
import org.batfish.datamodel.IcmpType;
import org.batfish.datamodel.IkeAuthenticationMethod;
import org.batfish.datamodel.IkeHashingAlgorithm;
import org.batfish.datamodel.Interface;
import org.batfish.datamodel.InterfaceAddress;
import org.batfish.datamodel.InterfaceType;
import org.batfish.datamodel.Ip;
import org.batfish.datamodel.IpAccessList;
import org.batfish.datamodel.IpAccessListLine;
import org.batfish.datamodel.IpProtocol;
import org.batfish.datamodel.IpWildcard;
import org.batfish.datamodel.IpsecAuthenticationAlgorithm;
import org.batfish.datamodel.IpsecEncapsulationMode;
<<<<<<< HEAD
import org.batfish.datamodel.IpsecPeerConfig;
import org.batfish.datamodel.IpsecProtocol;
import org.batfish.datamodel.IpsecSession;
=======
import org.batfish.datamodel.IpsecPeerConfigId;
import org.batfish.datamodel.IpsecProtocol;
import org.batfish.datamodel.IpsecSession;
import org.batfish.datamodel.Line;
>>>>>>> 21e10a08
import org.batfish.datamodel.LineType;
import org.batfish.datamodel.MultipathEquivalentAsPathMatchMode;
import org.batfish.datamodel.NamedPort;
import org.batfish.datamodel.OspfIntraAreaRoute;
import org.batfish.datamodel.Prefix;
import org.batfish.datamodel.Prefix6;
import org.batfish.datamodel.PrefixRange;
import org.batfish.datamodel.PrefixSpace;
import org.batfish.datamodel.RipInternalRoute;
import org.batfish.datamodel.StaticRoute;
import org.batfish.datamodel.SubRange;
import org.batfish.datamodel.Vrf;
import org.batfish.datamodel.acl.MatchHeaderSpace;
import org.batfish.datamodel.answers.ConvertConfigurationAnswerElement;
import org.batfish.datamodel.eigrp.EigrpMetric;
import org.batfish.datamodel.eigrp.EigrpProcessMode;
import org.batfish.datamodel.matchers.ConfigurationMatchers;
import org.batfish.datamodel.matchers.EigrpInterfaceSettingsMatchers;
import org.batfish.datamodel.matchers.EigrpProcessMatchers;
import org.batfish.datamodel.matchers.IkeGatewayMatchers;
import org.batfish.datamodel.matchers.IkePhase1KeyMatchers;
import org.batfish.datamodel.matchers.IkePhase1ProposalMatchers;
import org.batfish.datamodel.matchers.InterfaceMatchers;
import org.batfish.datamodel.matchers.IpsecPeerConfigMatchers;
import org.batfish.datamodel.matchers.IpsecPhase2PolicyMatchers;
import org.batfish.datamodel.matchers.IpsecPhase2ProposalMatchers;
import org.batfish.datamodel.matchers.IpsecPolicyMatchers;
import org.batfish.datamodel.matchers.IpsecProposalMatchers;
import org.batfish.datamodel.matchers.IpsecVpnMatchers;
import org.batfish.datamodel.matchers.OspfAreaMatchers;
import org.batfish.datamodel.matchers.StubSettingsMatchers;
import org.batfish.datamodel.ospf.OspfArea;
import org.batfish.datamodel.ospf.OspfDefaultOriginateType;
import org.batfish.datamodel.ospf.OspfProcess;
import org.batfish.datamodel.ospf.StubType;
import org.batfish.datamodel.routing_policy.Environment.Direction;
import org.batfish.datamodel.routing_policy.RoutingPolicy;
import org.batfish.main.Batfish;
import org.batfish.main.BatfishTestUtils;
import org.batfish.main.TestrigText;
import org.batfish.representation.cisco.CiscoConfiguration;
import org.hamcrest.Matchers;
import org.junit.Rule;
import org.junit.Test;
import org.junit.rules.ExpectedException;
import org.junit.rules.TemporaryFolder;

/** Tests for {@link CiscoParser} and {@link CiscoControlPlaneExtractor}. */
public class CiscoGrammarTest {

  private static final String TESTCONFIGS_PREFIX = "org/batfish/grammar/cisco/testconfigs/";
  private static final String TESTRIGS_PREFIX = "org/batfish/grammar/cisco/testrigs/";

  @Rule public TemporaryFolder _folder = new TemporaryFolder();

  @Rule public ExpectedException _thrown = ExpectedException.none();

  private Batfish getBatfishForConfigurationNames(String... configurationNames) throws IOException {
    String[] names =
        Arrays.stream(configurationNames).map(s -> TESTCONFIGS_PREFIX + s).toArray(String[]::new);
    return BatfishTestUtils.getBatfishForTextConfigs(_folder, names);
  }

  private Flow createFlow(IpProtocol protocol, int srcPort, int dstPort) {
    return Flow.builder()
        .setIngressNode("")
        .setTag("")
        .setIpProtocol(protocol)
        .setSrcPort(srcPort)
        .setDstPort(dstPort)
        .build();
  }

  private Flow createIcmpFlow(Integer icmpType) {
    return Flow.builder()
        .setIngressNode("")
        .setTag("")
        .setIpProtocol(IpProtocol.ICMP)
        .setIcmpType(icmpType)
        .build();
  }

  @Test
  public void testAaaNewmodel() throws IOException {
    Configuration newModelConfiguration = parseConfig("aaaNewmodel");
    boolean aaaNewmodel = newModelConfiguration.getVendorFamily().getCisco().getAaa().getNewModel();
    assertTrue(aaaNewmodel);

    Configuration noNewModelConfiguration = parseConfig("aaaNoNewmodel");
    aaaNewmodel = noNewModelConfiguration.getVendorFamily().getCisco().getAaa().getNewModel();
    assertFalse(aaaNewmodel);
  }

  @Test
  public void testLineAuthenticationMethods() throws IOException {
    // test IOS
    Configuration iosConfiguration = parseConfig("aaaAuthenticationIos");
    SortedMap<String, Line> iosLines = iosConfiguration.getVendorFamily().getCisco().getLines();

    assertThat(iosLines.get("con0"), hasAuthenticationLoginList(hasMethod(GROUP_TACACS)));
    assertThat(iosLines.get("con0"), hasAuthenticationLoginList(hasMethod(KRB5)));
    assertThat(iosLines.get("con0"), hasAuthenticationLoginList(hasMethod(LOCAL_CASE)));
    assertThat(iosLines.get("con0"), hasAuthenticationLoginList(hasMethod(LOCAL)));

    assertThat(iosLines.get("vty0"), hasAuthenticationLoginList(hasMethod(KRB5_TELNET)));
    assertThat(iosLines.get("vty0"), hasAuthenticationLoginList(hasMethod(GROUP_RADIUS)));
    assertThat(iosLines.get("vty0"), hasAuthenticationLoginList(hasMethod(ENABLE)));

    assertThat(iosLines.get("aux0"), hasAuthenticationLoginList(hasMethod(GROUP_USER_DEFINED)));
    assertThat(iosLines.get("aux0"), hasAuthenticationLoginList(hasMethod(LINE)));
    assertThat(iosLines.get("aux0"), hasAuthenticationLoginList(hasMethod(NONE)));

    // test ASA
    Configuration asaConfiguration = parseConfig("aaaAuthenticationAsa");
    SortedMap<String, Line> asaLines = asaConfiguration.getVendorFamily().getCisco().getLines();

    assertThat(asaLines.get("http"), not(hasAuthenticationLoginList(notNullValue())));

    assertThat(asaLines.get("ssh"), hasAuthenticationLoginList(hasMethod(GROUP_USER_DEFINED)));
    assertThat(asaLines.get("ssh"), hasAuthenticationLoginList(hasMethod(LOCAL_CASE)));

    assertThat(asaLines.get(SERIAL_LINE), not(hasAuthenticationLoginList()));

    assertThat(asaLines.get("telnet"), hasAuthenticationLoginList(hasMethod(GROUP_USER_DEFINED)));
    assertThat(asaLines.get("telnet"), hasAuthenticationLoginList(not(hasMethod(LOCAL_CASE))));
  }

  @Test
  public void testAaaAuthenticationLogin() throws IOException {
    // test ASA config
    Configuration aaaAuthAsaConfiguration = parseConfig("aaaAuthenticationAsa");
    SortedMap<String, Line> asaLines =
        aaaAuthAsaConfiguration.getVendorFamily().getCisco().getLines();
    for (Line line : asaLines.values()) {
      if (line.getLineType() == LineType.HTTP || line.getLineType() == LineType.SERIAL) {
        assertThat(line, not(requiresAuthentication()));
      } else {
        assertThat(line, requiresAuthentication());
      }
    }

    assertThat(
        aaaAuthAsaConfiguration,
        hasVendorFamily(
            hasCisco(
                hasAaa(hasAuthentication(hasLogin(hasListForKey(hasMethod(LOCAL_CASE), "ssh")))))));
    assertThat(
        aaaAuthAsaConfiguration,
        hasVendorFamily(
            hasCisco(
                hasAaa(
                    hasAuthentication(
                        hasLogin(hasListForKey(hasMethod(GROUP_USER_DEFINED), "ssh")))))));
    assertThat(
        aaaAuthAsaConfiguration,
        hasVendorFamily(
            hasCisco(
                hasAaa(
                    hasAuthentication(
                        hasLogin(not(hasListForKey(hasMethod(LOCAL_CASE), "http"))))))));
    assertThat(
        aaaAuthAsaConfiguration,
        hasVendorFamily(
            hasCisco(
                hasAaa(
                    hasAuthentication(
                        hasLogin(not(hasListForKey(hasMethod(GROUP_USER_DEFINED), "http"))))))));
    assertThat(
        aaaAuthAsaConfiguration,
        hasVendorFamily(
            hasCisco(
                hasAaa(
                    hasAuthentication(
                        hasLogin(not(hasListForKey(hasMethod(LOCAL_CASE), SERIAL_LINE))))))));
    assertThat(
        aaaAuthAsaConfiguration,
        hasVendorFamily(
            hasCisco(
                hasAaa(
                    hasAuthentication(
                        hasLogin(
                            not(hasListForKey(hasMethod(GROUP_USER_DEFINED), SERIAL_LINE))))))));
    assertThat(
        aaaAuthAsaConfiguration,
        hasVendorFamily(
            hasCisco(
                hasAaa(
                    hasAuthentication(
                        hasLogin(hasListForKey(not(hasMethod(LOCAL_CASE)), "telnet")))))));
    assertThat(
        aaaAuthAsaConfiguration,
        hasVendorFamily(
            hasCisco(
                hasAaa(
                    hasAuthentication(
                        hasLogin(hasListForKey(hasMethod(GROUP_USER_DEFINED), "telnet")))))));

    // test IOS config
    Configuration aaaAuthIosConfiguration = parseConfig("aaaAuthenticationIos");

    SortedMap<String, Line> iosLines =
        aaaAuthIosConfiguration.getVendorFamily().getCisco().getLines();

    for (Line line : iosLines.values()) {
      if (line.getLineType() == LineType.AUX) {
        assertThat(line, not(requiresAuthentication()));
      } else {
        assertThat(line, requiresAuthentication());
      }
    }

    assertThat(
        aaaAuthIosConfiguration,
        hasVendorFamily(
            hasCisco(
                hasAaa(
                    hasAuthentication(
                        hasLogin(hasListForKey(hasMethod(GROUP_TACACS), "default")))))));
    assertThat(
        aaaAuthIosConfiguration,
        hasVendorFamily(
            hasCisco(
                hasAaa(hasAuthentication(hasLogin(hasListForKey(hasMethod(LOCAL), "default")))))));
    assertThat(
        aaaAuthIosConfiguration,
        hasVendorFamily(
            hasCisco(
                hasAaa(
                    hasAuthentication(
                        hasLogin(hasListForKey(not(hasMethod(GROUP_RADIUS)), "default")))))));
    assertThat(
        aaaAuthIosConfiguration,
        hasVendorFamily(
            hasCisco(
                hasAaa(
                    hasAuthentication(
                        hasLogin(not(hasListForKey(hasMethod(GROUP_TACACS), "ssh"))))))));

    // test IOS config with no default login list defined
    Configuration aaaAuthIosConfigNoDefault = parseConfig("aaaAuthenticationIosNoDefault");

    SortedMap<String, Line> iosNoDefaultLines =
        aaaAuthIosConfigNoDefault.getVendorFamily().getCisco().getLines();

    for (Line line : iosNoDefaultLines.values()) {
      if (line.getLineType() == LineType.AUX || line.getLineType() == LineType.CON) {
        assertThat(line, not(requiresAuthentication()));
      } else {
        assertThat(line, requiresAuthentication());
      }
    }
  }

  @Test
  public void testAGAclReferrers() throws IOException {
    String filename = "configs/iosAccessGroupAcl";
    String testrigName = "access-group-acl";
    List<String> configurationNames = ImmutableList.of("iosAccessGroupAcl");

    Batfish batfish =
        BatfishTestUtils.getBatfishFromTestrigText(
            TestrigText.builder()
                .setConfigurationText(TESTRIGS_PREFIX + testrigName, configurationNames)
                .build(),
            _folder);

    ConvertConfigurationAnswerElement ccae =
        batfish.loadConvertConfigurationAnswerElementOrReparse();

    // check expected references for {mac,ip}_acl{_unused,}
    assertThat(ccae, hasNumReferrers(filename, MAC_ACCESS_LIST, "mac_acl_unused", 0));
    assertThat(ccae, hasNumReferrers(filename, MAC_ACCESS_LIST, "mac_acl", 1));
    assertThat(ccae, hasNumReferrers(filename, IPV4_ACCESS_LIST_EXTENDED, "ip_acl_unused", 0));
    assertThat(ccae, hasNumReferrers(filename, IPV4_ACCESS_LIST_EXTENDED, "ip_acl", 1));
  }

  @Test
  public void testAGAclUndefined() throws IOException {
    String filename = "configs/iosAccessGroupAcl";
    String testrigName = "access-group-acl";
    List<String> configurationNames = ImmutableList.of("iosAccessGroupAcl");

    Batfish batfish =
        BatfishTestUtils.getBatfishFromTestrigText(
            TestrigText.builder()
                .setConfigurationText(TESTRIGS_PREFIX + testrigName, configurationNames)
                .build(),
            _folder);

    SortedMap<String, SortedMap<String, SortedMap<String, SortedMap<String, SortedSet<Integer>>>>>
        undefinedReferences =
            batfish.loadConvertConfigurationAnswerElementOrReparse().getUndefinedReferences();

    // only mac_acl_udef and ip_acl_udef should be undefined references
    assertThat(undefinedReferences, hasKey(filename));
    SortedMap<String, SortedMap<String, SortedMap<String, SortedSet<Integer>>>> byHost =
        undefinedReferences.get(filename);
    assertThat(byHost, hasKey(ACCESS_LIST.getDescription()));
    SortedMap<String, SortedMap<String, SortedSet<Integer>>> byType =
        byHost.get(ACCESS_LIST.getDescription());

    assertThat(byType.keySet(), hasSize(2));
    assertThat(byType, hasKey("ip_acl_udef"));
    assertThat(byType, hasKey("mac_acl_udef"));
  }

  @Test
  public void testAristaOspfReferenceBandwidth() throws IOException {
    Configuration manual = parseConfig("aristaOspfCost");
    assertThat(manual.getDefaultVrf().getOspfProcess().getReferenceBandwidth(), equalTo(3e6d));

    Configuration defaults = parseConfig("aristaOspfCostDefaults");
    assertThat(
        defaults.getDefaultVrf().getOspfProcess().getReferenceBandwidth(),
        equalTo(getReferenceOspfBandwidth(ConfigurationFormat.ARISTA)));
  }

  @Test
  public void testArubaConfigurationFormat() throws IOException {
    Configuration arubaConfig = parseConfig("arubaConfiguration");

    assertThat(arubaConfig, hasConfigurationFormat(equalTo(ConfigurationFormat.ARUBAOS)));
  }

  @Test
  public void testAsaOspfReferenceBandwidth() throws IOException {
    Configuration manual = parseConfig("asaOspfCost");
    assertThat(manual.getDefaultVrf().getOspfProcess().getReferenceBandwidth(), equalTo(3e6d));

    Configuration defaults = parseConfig("asaOspfCostDefaults");
    assertThat(
        defaults.getDefaultVrf().getOspfProcess().getReferenceBandwidth(),
        equalTo(getReferenceOspfBandwidth(ConfigurationFormat.CISCO_ASA)));
  }

  @Test
  public void testAsaServiceObject() throws IOException {
    String hostname = "asa-service-object";
    String filename = "configs/" + hostname;
    Configuration c = parseConfig(hostname);
    Batfish batfish = getBatfishForConfigurationNames(hostname);
    ConvertConfigurationAnswerElement ccae =
        batfish.loadConvertConfigurationAnswerElementOrReparse();

    String osIcmpAclName = computeServiceObjectAclName("OS_ICMP");
    String osTcpAclName = computeServiceObjectAclName("OS_TCPUDP");
    String ogsAclName = computeServiceObjectGroupAclName("OGS1");

    Flow flowIcmpPass = createIcmpFlow(IcmpType.ECHO_REQUEST);
    Flow flowIcmpFail = createIcmpFlow(IcmpType.ECHO_REPLY);
    Flow flowInlinePass = createFlow(IpProtocol.UDP, 1, 1234);
    Flow flowTcpPass = createFlow(IpProtocol.TCP, 65535, 1);
    Flow flowUdpPass = createFlow(IpProtocol.UDP, 65535, 1);
    Flow flowTcpFail = createFlow(IpProtocol.TCP, 65534, 1);

    /* Confirm service objects have the correct number of referrers */
    assertThat(ccae, hasNumReferrers(filename, SERVICE_OBJECT, "OS_TCPUDP", 1));
    assertThat(ccae, hasNumReferrers(filename, SERVICE_OBJECT, "OS_ICMP", 0));
    /* Confirm undefined reference shows up as such */
    assertThat(ccae, hasUndefinedReference(filename, SERVICE_OBJECT, "OS_UNDEFINED"));

    /* Confirm IpAcls created from service objects permit and reject the correct flows */
    assertThat(c, hasIpAccessList(osTcpAclName, accepts(flowTcpPass, null, c)));
    assertThat(c, hasIpAccessList(osTcpAclName, accepts(flowUdpPass, null, c)));
    assertThat(c, hasIpAccessList(osTcpAclName, not(accepts(flowTcpFail, null, c))));
    assertThat(c, hasIpAccessList(osIcmpAclName, accepts(flowIcmpPass, null, c)));
    assertThat(c, hasIpAccessList(osIcmpAclName, not(accepts(flowIcmpFail, null, c))));

    /* Confirm object-group permits and rejects the flows determined by its constituent service objects */
    assertThat(c, hasIpAccessList(ogsAclName, accepts(flowTcpPass, null, c)));
    assertThat(c, hasIpAccessList(ogsAclName, not(accepts(flowTcpFail, null, c))));
    assertThat(c, hasIpAccessList(ogsAclName, accepts(flowInlinePass, null, c)));
  }

  @Test
  public void testIosLoggingOnDefault() throws IOException {
    Configuration loggingOnOmitted = parseConfig("iosLoggingOnOmitted");
    assertThat(loggingOnOmitted, hasVendorFamily(hasCisco(hasLogging(isOn()))));
  }

  @Test
  public void testIosAclObjectGroup() throws IOException {
    String hostname = "ios-acl-object-group";
    String filename = "configs/" + hostname;
    Batfish batfish = getBatfishForConfigurationNames(hostname);
    Configuration c = batfish.loadConfigurations().get(hostname);
    ConvertConfigurationAnswerElement ccae =
        batfish.loadConvertConfigurationAnswerElementOrReparse();

    /*
     * The produced ACL should permit if source matchers object-group ogn1, destination matches
     * ogn2, and service matches ogs1.
     */
    assertThat(
        c,
        hasIpAccessList(
            "acl1",
            hasLines(
                hasItem(
                    hasMatchCondition(
                        isAndMatchExprThat(
                            hasConjuncts(
                                containsInAnyOrder(
                                    ImmutableList.of(
                                        isMatchHeaderSpaceThat(
                                            hasHeaderSpace(
                                                allOf(
                                                    hasDstIps(
                                                        isIpSpaceReferenceThat(hasName("ogn2"))),
                                                    hasSrcIps(
                                                        isIpSpaceReferenceThat(hasName("ogn1")))))),
                                        isPermittedByAclThat(
                                            hasAclName(
                                                computeServiceObjectGroupAclName("ogs1"))))))))))));

    /*
     * We expect only object-groups ogsunused1, ognunused1 to have zero referrers
     */
    assertThat(ccae, hasNumReferrers(filename, SERVICE_OBJECT_GROUP, "ogs1", 1));
    assertThat(ccae, hasNumReferrers(filename, NETWORK_OBJECT_GROUP, "ogn1", 1));
    assertThat(ccae, hasNumReferrers(filename, NETWORK_OBJECT_GROUP, "ogn2", 1));
    assertThat(ccae, hasNumReferrers(filename, SERVICE_OBJECT_GROUP, "ogsunused1", 0));
    assertThat(ccae, hasNumReferrers(filename, NETWORK_OBJECT_GROUP, "ognunused1", 0));

    /*
     * We expect undefined references only to object-groups ogsfake, ognfake1, ognfake2
     */
    assertThat(ccae, not(hasUndefinedReference(filename, SERVICE_OBJECT_GROUP, "ogs1")));
    assertThat(ccae, not(hasUndefinedReference(filename, NETWORK_OBJECT_GROUP, "ogn1")));
    assertThat(ccae, not(hasUndefinedReference(filename, NETWORK_OBJECT_GROUP, "ogn2")));
    assertThat(
        ccae,
        hasUndefinedReference(
            filename,
            PROTOCOL_OR_SERVICE_OBJECT_GROUP,
            "ogsfake",
            EXTENDED_ACCESS_LIST_PROTOCOL_OR_SERVICE_OBJECT_GROUP));
    assertThat(
        ccae,
        hasUndefinedReference(
            filename, NETWORK_OBJECT_GROUP, "ognfake2", EXTENDED_ACCESS_LIST_NETWORK_OBJECT_GROUP));
    assertThat(
        ccae,
        hasUndefinedReference(
            filename, NETWORK_OBJECT_GROUP, "ognfake1", EXTENDED_ACCESS_LIST_NETWORK_OBJECT_GROUP));
  }

  @Test
  public void testIosAclReferences() throws IOException {
    String hostname = "ios-acl";
    String filename = "configs/" + hostname;
    Batfish batfish = getBatfishForConfigurationNames(hostname);
    ConvertConfigurationAnswerElement ccae =
        batfish.loadConvertConfigurationAnswerElementOrReparse();

    // Confirm reference counts are correct for ACLs
    assertThat(ccae, hasNumReferrers(filename, IPV4_ACCESS_LIST_EXTENDED, "AL", 2));
    assertThat(ccae, hasNumReferrers(filename, IPV4_ACCESS_LIST_EXTENDED, "AL_IF", 3));
    assertThat(ccae, hasNumReferrers(filename, IPV4_ACCESS_LIST_STANDARD, "10", 0));
    assertThat(ccae, hasNumReferrers(filename, IPV6_ACCESS_LIST_EXTENDED, "AL6", 1));
    assertThat(ccae, hasNumReferrers(filename, IPV6_ACCESS_LIST_STANDARD, "AL6_UNUSED", 0));

    // Confirm undefined references are detected
    assertThat(
        ccae,
        hasUndefinedReference(
            filename, IPV4_ACCESS_LIST, "AL_UNDEF", ROUTE_MAP_MATCH_IPV4_ACCESS_LIST));
    assertThat(
        ccae,
        hasUndefinedReference(
            filename, IPV6_ACCESS_LIST, "AL6_UNDEF", ROUTE_MAP_MATCH_IPV6_ACCESS_LIST));
    assertThat(
        ccae,
        hasUndefinedReference(
            filename, IPV4_ACCESS_LIST, "AL_IF_UNDEF", IP_NAT_DESTINATION_ACCESS_LIST));
    assertThat(
        ccae,
        hasUndefinedReference(
            filename, IPV4_ACCESS_LIST, "AL_IF_UNDEF", INTERFACE_INCOMING_FILTER));
    assertThat(
        ccae,
        hasUndefinedReference(
            filename, IPV4_ACCESS_LIST, "AL_IF_UNDEF", INTERFACE_OUTGOING_FILTER));
  }

  @Test
  public void testIosEigrpNetwork() throws IOException {
    Configuration c = parseConfig("ios-eigrp-network");

    /* Confirm classic mode networks are configured correctly */
    assertThat(c, hasDefaultVrf(hasEigrpProcess(EigrpProcessMatchers.hasAsn(1L))));
    assertThat(c, hasInterface("Ethernet0", hasEigrp(EigrpInterfaceSettingsMatchers.hasAsn(1L))));
    assertThat(c, hasInterface("Ethernet1", hasEigrp(EigrpInterfaceSettingsMatchers.hasAsn(1L))));
    assertThat(c, hasInterface("Ethernet2", hasEigrp(EigrpInterfaceSettingsMatchers.hasAsn(1L))));

    /* Confirm named mode networks are configured correctly */
    assertThat(
        c,
        ConfigurationMatchers.hasVrf("vrf-name", hasEigrpProcess(EigrpProcessMatchers.hasAsn(2L))));
    assertThat(c, hasInterface("Ethernet3", hasEigrp(EigrpInterfaceSettingsMatchers.hasAsn(2L))));
    assertThat(c, hasInterface("Ethernet4", hasEigrp(EigrpInterfaceSettingsMatchers.hasAsn(2L))));
    assertThat(c, hasInterface("Ethernet5", hasEigrp(EigrpInterfaceSettingsMatchers.hasAsn(2L))));

    /* Passive interfaces are configured correctly */
    assertThat(
        c, hasInterface("Ethernet0", hasEigrp(EigrpInterfaceSettingsMatchers.hasPassive(false))));
    assertThat(
        c, hasInterface("Ethernet1", hasEigrp(EigrpInterfaceSettingsMatchers.hasPassive(false))));
    assertThat(
        c, hasInterface("Ethernet2", hasEigrp(EigrpInterfaceSettingsMatchers.hasPassive(true))));
    assertThat(
        c, hasInterface("Ethernet3", hasEigrp(EigrpInterfaceSettingsMatchers.hasPassive(false))));
    assertThat(
        c, hasInterface("Ethernet4", hasEigrp(EigrpInterfaceSettingsMatchers.hasPassive(false))));
    assertThat(
        c, hasInterface("Ethernet5", hasEigrp(EigrpInterfaceSettingsMatchers.hasPassive(true))));
  }

  @Test
  public void testIosEigrpRedistribution() throws IOException {
    Configuration c = parseConfig("ios-eigrp-redistribution");

    assertThat(c, hasDefaultVrf(hasEigrpProcess(notNullValue())));
    String exportPolicyName =
        requireNonNull(c.getVrfs().get(DEFAULT_VRF_NAME).getEigrpProcess()).getExportPolicy();
    RoutingPolicy routingPolicy = c.getRoutingPolicies().get(exportPolicyName);
    assertThat(routingPolicy, notNullValue());

    EigrpExternalRoute.Builder outputRouteBuilder = new EigrpExternalRoute.Builder();
    outputRouteBuilder.setNetwork(Prefix.parse("1.0.0.0/32"));
    EigrpMetric.Builder metricBuilder = EigrpMetric.builder().setMode(EigrpProcessMode.CLASSIC);

    // Check if routingPolicy accepts connected route and sets correct metric
    assertTrue(
        routingPolicy.process(
            new ConnectedRoute(Prefix.parse("1.1.1.1/32"), "Loopback0"),
            outputRouteBuilder,
            null,
            DEFAULT_VRF_NAME,
            Direction.OUT));
    assertThat(
        outputRouteBuilder.build(),
        hasEigrpMetric(requireNonNull(metricBuilder.setBandwidth(1E5).setDelay(1E8).build())));

    // Check if routingPolicy rejects RIP route
    assertFalse(
        routingPolicy.process(
            new RipInternalRoute(Prefix.parse("2.2.2.2/32"), new Ip("3.3.3.3"), 1, 1),
            outputRouteBuilder,
            null,
            DEFAULT_VRF_NAME,
            Direction.OUT));

    // Check if routingPolicy accepts OSPF route and sets correct default metric
    assertTrue(
        routingPolicy.process(
            new OspfIntraAreaRoute(Prefix.parse("4.4.4.4/32"), null, 1, 1, 1),
            outputRouteBuilder,
            null,
            DEFAULT_VRF_NAME,
            Direction.OUT));
    assertThat(
        outputRouteBuilder.build(),
        hasEigrpMetric(requireNonNull(metricBuilder.setBandwidth(2E5).setDelay(2E8).build())));
  }

  @Test
  public void testIosInspection() throws IOException {
    Configuration c = parseConfig("ios-inspection");

    String zone1Name = "z1";
    String zone2Name = "z2";
    String inspectAclName = "inspectacl";
    String inspectClassMapName = "ci";
    String inspectPolicyMapName = "pmi";
    String eth0Name = "Ethernet0";
    String eth1Name = "Ethernet1";
    String eth2Name = "Ethernet2";
    String eth3Name = "Ethernet3";
    String eth3OriginalAclName = "acl3out";
    String eth3CombinedAclName = computeCombinedOutgoingAclName(eth3Name);
    String zonePairAclName = computeZonePairAclName(zone1Name, zone2Name);
    String zone2OutgoingAclName = CiscoConfiguration.computeZoneOutgoingAclName(zone2Name);

    /* Check for expected generated ACLs */
    assertThat(c, hasIpAccessLists(hasKey(inspectAclName)));
    assertThat(c, hasIpAccessLists(hasKey(computeInspectClassMapAclName(inspectClassMapName))));
    assertThat(c, hasIpAccessLists(hasKey(computeInspectPolicyMapAclName(inspectPolicyMapName))));
    assertThat(c, hasIpAccessLists(hasKey(zonePairAclName)));
    assertThat(c, hasIpAccessLists(hasKey(eth3OriginalAclName)));
    assertThat(c, hasIpAccessLists(hasKey(eth3CombinedAclName)));
    assertThat(c, hasIpAccessLists(hasKey(zone2OutgoingAclName)));

    /* Check that interfaces have correct ACLs assigned */
    assertThat(c, hasInterface(eth2Name, hasOutgoingFilterName(zone2OutgoingAclName)));
    assertThat(c, hasInterface(eth3Name, hasOutgoingFilterName(eth3CombinedAclName)));

    IpAccessList eth2Acl = c.getInterfaces().get(eth2Name).getOutgoingFilter();
    IpAccessList eth3Acl = c.getInterfaces().get(eth3Name).getOutgoingFilter();

    /* Check that expected traffic is permitted/denied */
    Flow permittedByBoth =
        Flow.builder()
            .setSrcIp(new Ip("1.1.1.1"))
            .setDstIp(new Ip("2.2.2.2"))
            .setIpProtocol(IpProtocol.TCP)
            .setDstPort(80)
            .setIngressNode("internet")
            .setTag("none")
            .build();
    assertThat(eth2Acl, accepts(permittedByBoth, eth0Name, c.getIpAccessLists(), c.getIpSpaces()));
    assertThat(eth2Acl, accepts(permittedByBoth, eth1Name, c.getIpAccessLists(), c.getIpSpaces()));
    assertThat(eth3Acl, accepts(permittedByBoth, eth0Name, c.getIpAccessLists(), c.getIpSpaces()));
    assertThat(eth3Acl, accepts(permittedByBoth, eth1Name, c.getIpAccessLists(), c.getIpSpaces()));

    Flow permittedThroughEth2Only =
        Flow.builder()
            .setSrcIp(new Ip("1.1.1.2"))
            .setDstIp(new Ip("2.2.2.2"))
            .setIpProtocol(IpProtocol.TCP)
            .setDstPort(80)
            .setIngressNode("internet")
            .setTag("none")
            .build();
    assertThat(
        eth2Acl,
        accepts(permittedThroughEth2Only, eth0Name, c.getIpAccessLists(), c.getIpSpaces()));
    assertThat(
        eth2Acl,
        accepts(permittedThroughEth2Only, eth1Name, c.getIpAccessLists(), c.getIpSpaces()));
    assertThat(
        eth3Acl,
        rejects(permittedThroughEth2Only, eth0Name, c.getIpAccessLists(), c.getIpSpaces()));
    assertThat(
        eth3Acl,
        rejects(permittedThroughEth2Only, eth1Name, c.getIpAccessLists(), c.getIpSpaces()));

    Flow deniedByBoth =
        Flow.builder()
            .setSrcIp(new Ip("1.1.1.1"))
            .setDstIp(new Ip("2.2.2.2"))
            .setIpProtocol(IpProtocol.TCP)
            .setDstPort(81)
            .setIngressNode("internet")
            .setTag("none")
            .build();
    assertThat(eth2Acl, rejects(deniedByBoth, eth0Name, c.getIpAccessLists(), c.getIpSpaces()));
    assertThat(eth2Acl, rejects(deniedByBoth, eth1Name, c.getIpAccessLists(), c.getIpSpaces()));
    assertThat(eth3Acl, rejects(deniedByBoth, eth0Name, c.getIpAccessLists(), c.getIpSpaces()));
    assertThat(eth3Acl, rejects(deniedByBoth, eth1Name, c.getIpAccessLists(), c.getIpSpaces()));
  }

  @Test
  public void testIosInterfaceDelay() throws IOException {
    Configuration c = parseConfig("ios-interface-delay");

    assertThat(c, hasInterface("GigabitEthernet0/0", hasEigrp(hasDelay(1E7))));
    assertThat(c, hasInterface("GigabitEthernet0/1", hasEigrp(hasDelay(1E10))));
    assertThat(c, hasInterface("FastEthernet0/1", hasEigrp(hasDelay(1E8))));
  }

  @Test
  public void testIosInterfaceSpeed() throws IOException {
    Configuration c = parseConfig("ios-interface-speed");

    assertThat(c, hasInterface("GigabitEthernet0/0", hasBandwidth(1E9D)));
    assertThat(c, hasInterface("GigabitEthernet0/1", hasBandwidth(1E9D)));
    assertThat(c, hasInterface("GigabitEthernet0/2", hasBandwidth(100E6D)));
  }

  @Test
  public void testIosHttpInspection() throws IOException {
    String hostname = "ios-http-inspection";
    String filename = "configs/" + hostname;
    Batfish batfish = getBatfishForConfigurationNames(hostname);
    ConvertConfigurationAnswerElement ccae =
        batfish.loadConvertConfigurationAnswerElementOrReparse();

    assertThat(ccae, hasNumReferrers(filename, INSPECT_CLASS_MAP, "ci", 1));
    assertThat(ccae, hasNumReferrers(filename, INSPECT_CLASS_MAP, "ciunused", 0));
    assertThat(
        ccae,
        hasUndefinedReference(
            filename, INSPECT_CLASS_MAP, "ciundefined", INSPECT_POLICY_MAP_INSPECT_CLASS));
  }

  @Test
  public void testIosKeyring() throws IOException {
    String hostname = "ios-keyrings";
    String filename = "configs/" + hostname;
    Batfish batfish = getBatfishForConfigurationNames(hostname);
    ConvertConfigurationAnswerElement ccae =
        batfish.loadConvertConfigurationAnswerElementOrReparse();

    assertThat(ccae, hasNumReferrers(filename, KEYRING, "kused", 1));
    assertThat(ccae, hasNumReferrers(filename, KEYRING, "kunused", 0));
    assertThat(
        ccae, hasUndefinedReference(filename, KEYRING, "kundefined", ISAKMP_PROFILE_KEYRING));
  }

  @Test
  public void testIosNeighborDefaultOriginate() throws IOException {
    String testrigName = "ios-default-originate";
    Batfish batfish =
        BatfishTestUtils.getBatfishFromTestrigText(
            TestrigText.builder()
                .setConfigurationText(
                    TESTRIGS_PREFIX + testrigName, ImmutableList.of("originator", "listener"))
                .build(),
            _folder);

    batfish.computeDataPlane(false);
    DataPlane dp = batfish.loadDataPlane();
    Set<AbstractRoute> routesOnListener =
        dp.getRibs().get("listener").get(DEFAULT_VRF_NAME).getRoutes();

    // Ensure that default route is advertised to and installed on listener
    assertThat(routesOnListener, hasItem(hasPrefix(Prefix.ZERO)));
  }

  @Test
  public void testIosObjectGroupNetwork() throws IOException {
    String hostname = "ios-object-group-network";
    String filename = "configs/" + hostname;
    Configuration c = parseConfig(hostname);
    Batfish batfish = getBatfishForConfigurationNames(hostname);
    ConvertConfigurationAnswerElement ccae =
        batfish.loadConvertConfigurationAnswerElementOrReparse();
    Ip ognWildcardIp = new Ip("1.128.0.0");
    Ip ognHostIp = new Ip("2.0.0.1");
    Ip ognUnmatchedIp = new Ip("2.0.0.0");

    String ognNameHost = "ogn_host";
    String ognNameIndirect = "ogn_indirect";
    String ognNameNetworkObject = "ogn_network_object";
    String ognNameNetworkObjectIndirect = "ogn_object_group_indirect";
    String ognNameUndef = "ogn_undef";
    String ognNameUnused = "ogn_unused";
    String ognNameWildcard = "ogn_wildcard";

    /* Each object group should permit an IP iff it is in its space. */
    assertThat(c, hasIpSpace(ognNameHost, containsIp(ognHostIp)));
    assertThat(c, hasIpSpace(ognNameHost, not(containsIp(ognUnmatchedIp))));
    assertThat(c, hasIpSpace(ognNameIndirect, containsIp(ognWildcardIp, c.getIpSpaces())));
    assertThat(c, hasIpSpace(ognNameIndirect, not(containsIp(ognUnmatchedIp, c.getIpSpaces()))));
    assertThat(c, hasIpSpace(ognNameNetworkObject, containsIp(ognHostIp)));
    assertThat(c, hasIpSpace(ognNameNetworkObject, containsIp(ognWildcardIp)));
    assertThat(c, hasIpSpace(ognNameNetworkObject, not(containsIp(ognUnmatchedIp))));
    assertThat(c, hasIpSpace(ognNameNetworkObjectIndirect, containsIp(ognHostIp, c.getIpSpaces())));
    assertThat(
        c, hasIpSpace(ognNameNetworkObjectIndirect, containsIp(ognWildcardIp, c.getIpSpaces())));
    assertThat(
        c,
        hasIpSpace(ognNameNetworkObjectIndirect, not(containsIp(ognUnmatchedIp, c.getIpSpaces()))));
    assertThat(c, hasIpSpace(ognNameUnused, not(containsIp(ognUnmatchedIp))));
    assertThat(c, hasIpSpace(ognNameWildcard, containsIp(ognWildcardIp)));
    assertThat(c, hasIpSpace(ognNameWildcard, not(containsIp(ognUnmatchedIp))));

    /* Confirm the used object groups have the correct number of referrers */
    assertThat(ccae, hasNumReferrers(filename, NETWORK_OBJECT_GROUP, ognNameWildcard, 2));
    assertThat(ccae, hasNumReferrers(filename, NETWORK_OBJECT_GROUP, ognNameHost, 1));
    assertThat(ccae, hasNumReferrers(filename, NETWORK_OBJECT_GROUP, ognNameIndirect, 1));
    /* Confirm the unused object group has no referrers */
    assertThat(ccae, hasNumReferrers(filename, NETWORK_OBJECT_GROUP, ognNameUnused, 0));
    /* Confirm the undefined reference shows up as such */
    assertThat(ccae, hasUndefinedReference(filename, NETWORK_OBJECT_GROUP, ognNameUndef));
  }

  @Test
  public void testIosObjectGroupProtocol() throws IOException {
    String hostname = "ios-object-group-protocol";
    String filename = "configs/" + hostname;
    Configuration c = parseConfig(hostname);
    Batfish batfish = getBatfishForConfigurationNames(hostname);
    ConvertConfigurationAnswerElement ccae =
        batfish.loadConvertConfigurationAnswerElementOrReparse();
    String ogpIcmpName = "ogp1";
    String ogpTcpUdpName = "ogp2";
    String ogpEmptyName = "ogp3";
    String ogpDuplicateName = "ogp4";
    String ogpUnusedName = "ogp5";
    String ogpUndefName = "ogpundef";
    String aclIcmpName = "aclicmp";
    String aclTcpUdpName = "acltcpudp";
    String aclEmptyName = "aclempty";
    String aclDuplicateName = "aclduplicate";
    String aclUndefName = "aclundef";
    String ogpAclIcmpName = computeProtocolObjectGroupAclName(ogpIcmpName);
    String ogpAclTcpUdpName = computeProtocolObjectGroupAclName(ogpTcpUdpName);
    String ogpAclEmptyName = computeProtocolObjectGroupAclName(ogpEmptyName);
    String ogpAclDuplicateName = computeProtocolObjectGroupAclName(ogpDuplicateName);
    Flow icmpFlow =
        Flow.builder().setTag("").setIngressNode("").setIpProtocol(IpProtocol.ICMP).build();
    Flow tcpFlow =
        Flow.builder().setTag("").setIngressNode("").setIpProtocol(IpProtocol.TCP).build();

    /* Confirm the used object groups have referrers */
    assertThat(ccae, hasNumReferrers(filename, PROTOCOL_OBJECT_GROUP, ogpIcmpName, 1));
    assertThat(ccae, hasNumReferrers(filename, PROTOCOL_OBJECT_GROUP, ogpTcpUdpName, 1));
    assertThat(ccae, hasNumReferrers(filename, PROTOCOL_OBJECT_GROUP, ogpEmptyName, 1));
    /* Confirm the unused object group has no referrers */
    assertThat(ccae, hasNumReferrers(filename, PROTOCOL_OBJECT_GROUP, ogpUnusedName, 0));
    /* Confirm the undefined reference shows up as such */
    assertThat(
        ccae, hasUndefinedReference(filename, PROTOCOL_OR_SERVICE_OBJECT_GROUP, ogpUndefName));

    /*
     * Icmp protocol object group and the acl referencing it should only accept Icmp and reject Tcp
     */
    assertThat(c, hasIpAccessList(ogpAclIcmpName, accepts(icmpFlow, null, c)));
    assertThat(c, hasIpAccessList(ogpAclIcmpName, rejects(tcpFlow, null, c)));
    assertThat(c, hasIpAccessList(aclIcmpName, accepts(icmpFlow, null, c)));
    assertThat(c, hasIpAccessList(aclIcmpName, rejects(tcpFlow, null, c)));

    /*
     * TcpUdp protocol object group and the acl referencing it should reject Icmp and accept Tcp
     */
    assertThat(c, hasIpAccessList(ogpAclTcpUdpName, rejects(icmpFlow, null, c)));
    assertThat(c, hasIpAccessList(ogpAclTcpUdpName, accepts(tcpFlow, null, c)));
    assertThat(c, hasIpAccessList(aclTcpUdpName, rejects(icmpFlow, null, c)));
    assertThat(c, hasIpAccessList(aclTcpUdpName, accepts(tcpFlow, null, c)));

    /*
     * Empty protocol object group and the acl referencing it should reject everything
     */
    assertThat(c, hasIpAccessList(ogpAclEmptyName, rejects(icmpFlow, null, c)));
    assertThat(c, hasIpAccessList(ogpAclEmptyName, rejects(tcpFlow, null, c)));
    assertThat(c, hasIpAccessList(aclEmptyName, rejects(icmpFlow, null, c)));
    assertThat(c, hasIpAccessList(aclEmptyName, rejects(tcpFlow, null, c)));

    /*
     * Empty protocol object group that is erroneously redefined should still reject everything
     */
    assertThat(c, hasIpAccessList(ogpAclDuplicateName, rejects(icmpFlow, null, c)));
    assertThat(c, hasIpAccessList(ogpAclDuplicateName, rejects(tcpFlow, null, c)));
    assertThat(c, hasIpAccessList(aclDuplicateName, rejects(icmpFlow, null, c)));
    assertThat(c, hasIpAccessList(aclDuplicateName, rejects(tcpFlow, null, c)));

    /*
     * Undefined protocol object group should reject everything
     */
    assertThat(c, hasIpAccessList(aclUndefName, rejects(icmpFlow, null, c)));
    assertThat(c, hasIpAccessList(aclUndefName, rejects(tcpFlow, null, c)));
  }

  @Test
  public void testIosObjectGroupService() throws IOException {
    String hostname = "ios-object-group-service";
    String filename = "configs/" + hostname;
    Configuration c = parseConfig(hostname);
    Batfish batfish = getBatfishForConfigurationNames(hostname);
    ConvertConfigurationAnswerElement ccae =
        batfish.loadConvertConfigurationAnswerElementOrReparse();

    /* Confirm the used object groups have referrers */
    assertThat(ccae, hasNumReferrers(filename, SERVICE_OBJECT_GROUP, "og-icmp", 2));
    assertThat(ccae, hasNumReferrers(filename, SERVICE_OBJECT_GROUP, "og-tcp", 1));
    /* Confirm the unused object group has no referrers */
    assertThat(ccae, hasNumReferrers(filename, SERVICE_OBJECT_GROUP, "og-udp", 0));
    /* Confirm the undefined reference shows up as such */
    assertThat(ccae, hasUndefinedReference(filename, PROTOCOL_OR_SERVICE_OBJECT_GROUP, "og-undef"));

    /* og-icmp */
    assertThat(
        c,
        hasIpAccessList(
            computeServiceObjectGroupAclName("og-icmp"),
            hasLines(
                containsInAnyOrder(
                    ImmutableList.of(
                        hasMatchCondition(
                            isOrMatchExprThat(
                                hasDisjuncts(
                                    contains(
                                        isMatchHeaderSpaceThat(
                                            hasHeaderSpace(
                                                hasIpProtocols(
                                                    contains(IpProtocol.ICMP)))))))))))));
    /* og-tcp */
    assertThat(
        c,
        hasIpAccessList(
            computeServiceObjectGroupAclName("og-tcp"),
            hasLines(
                containsInAnyOrder(
                    ImmutableList.of(
                        hasMatchCondition(
                            isOrMatchExprThat(
                                hasDisjuncts(
                                    containsInAnyOrder(
                                        ImmutableList.of(
                                            isMatchHeaderSpaceThat(
                                                hasHeaderSpace(
                                                    allOf(
                                                        hasIpProtocols(contains(IpProtocol.TCP)),
                                                        hasSrcOrDstPorts(
                                                            hasItem(new SubRange(65500)))))),
                                            isMatchHeaderSpaceThat(
                                                hasHeaderSpace(
                                                    allOf(
                                                        hasIpProtocols(contains(IpProtocol.TCP)),
                                                        hasSrcOrDstPorts(
                                                            hasItem(
                                                                new SubRange(
                                                                    NamedPort.DOMAIN.number())))))),
                                            isMatchHeaderSpaceThat(
                                                hasHeaderSpace(
                                                    allOf(
                                                        hasIpProtocols(contains(IpProtocol.TCP)),
                                                        hasSrcOrDstPorts(
                                                            hasItem(
                                                                new SubRange(
                                                                    NamedPort.CMDtcp_OR_SYSLOGudp
                                                                        .number())))))),
                                            isMatchHeaderSpaceThat(
                                                hasHeaderSpace(
                                                    allOf(
                                                        hasIpProtocols(contains(IpProtocol.TCP)),
                                                        hasSrcOrDstPorts(
                                                            hasItem(
                                                                new SubRange(
                                                                    NamedPort.HTTP
                                                                        .number()))))))))))))))));
    /* og-udp */
    assertThat(
        c,
        hasIpAccessList(
            computeServiceObjectGroupAclName("og-udp"),
            hasLines(
                containsInAnyOrder(
                    ImmutableList.of(
                        hasMatchCondition(
                            isOrMatchExprThat(
                                hasDisjuncts(
                                    containsInAnyOrder(
                                        ImmutableList.of(
                                            isMatchHeaderSpaceThat(
                                                hasHeaderSpace(
                                                    allOf(
                                                        hasIpProtocols(contains(IpProtocol.UDP)),
                                                        hasSrcOrDstPorts(
                                                            hasItem(new SubRange(65501)))))),
                                            isMatchHeaderSpaceThat(
                                                hasHeaderSpace(
                                                    allOf(
                                                        hasIpProtocols(contains(IpProtocol.UDP)),
                                                        hasSrcOrDstPorts(
                                                            hasItem(
                                                                new SubRange(
                                                                    NamedPort.NTP.number())))))),
                                            isMatchHeaderSpaceThat(
                                                hasHeaderSpace(
                                                    allOf(
                                                        hasIpProtocols(contains(IpProtocol.UDP)),
                                                        hasSrcOrDstPorts(
                                                            hasItem(
                                                                new SubRange(
                                                                    NamedPort.SNMPTRAP
                                                                        .number())))))),
                                            isMatchHeaderSpaceThat(
                                                hasHeaderSpace(
                                                    allOf(
                                                        hasIpProtocols(contains(IpProtocol.UDP)),
                                                        hasSrcOrDstPorts(
                                                            hasItem(
                                                                new SubRange(
                                                                    NamedPort.CMDtcp_OR_SYSLOGudp
                                                                        .number())))))),
                                            isMatchHeaderSpaceThat(
                                                hasHeaderSpace(
                                                    allOf(
                                                        hasIpProtocols(contains(IpProtocol.UDP)),
                                                        hasSrcOrDstPorts(
                                                            hasItem(
                                                                new SubRange(
                                                                    NamedPort.TFTP
                                                                        .number()))))))))))))))));
  }

  @Test
  public void testIosOspfNetwork() throws IOException {
    Configuration c = parseConfig("ios-interface-ospf-network");

    /*
     * Confirm interfaces with ospf network broadcast, non-broadcast, etc do not show up as
     * point-to-point
     */
    assertThat(c, hasInterface("Ethernet0/0", not(isOspfPointToPoint())));
    assertThat(c, hasInterface("Ethernet0/2", not(isOspfPointToPoint())));
    assertThat(c, hasInterface("Ethernet0/3", not(isOspfPointToPoint())));
    assertThat(c, hasInterface("Ethernet0/4", not(isOspfPointToPoint())));

    /* Confirm the point-to-point interface shows up as such */
    assertThat(c, hasInterface("Ethernet0/1", isOspfPointToPoint()));
  }

  @Test
  public void testIosOspfReferenceBandwidth() throws IOException {
    Configuration manual = parseConfig("iosOspfCost");
    assertThat(manual.getDefaultVrf().getOspfProcess().getReferenceBandwidth(), equalTo(10e6d));

    Configuration defaults = parseConfig("iosOspfCostDefaults");
    assertThat(
        defaults.getDefaultVrf().getOspfProcess().getReferenceBandwidth(),
        equalTo(getReferenceOspfBandwidth(ConfigurationFormat.CISCO_IOS)));
  }

  @Test
  public void testIosOspfStubSettings() throws IOException {
    Configuration c = parseConfig("ios-ospf-stub-settings");

    // Check correct stub types are assigned
    assertThat(c, hasDefaultVrf(hasOspfProcess(hasArea(0L, hasStubType(StubType.NONE)))));
    assertThat(c, hasDefaultVrf(hasOspfProcess(hasArea(1L, hasStubType(StubType.NSSA)))));
    assertThat(c, hasDefaultVrf(hasOspfProcess(hasArea(2L, hasStubType(StubType.NSSA)))));
    assertThat(c, hasDefaultVrf(hasOspfProcess(hasArea(3L, hasStubType(StubType.STUB)))));
    assertThat(c, hasDefaultVrf(hasOspfProcess(hasArea(4L, hasStubType(StubType.STUB)))));
    assertThat(c, hasDefaultVrf(hasOspfProcess(hasArea(5L, hasStubType(StubType.NONE)))));

    // Check for stub subtype settings
    assertThat(
        c,
        hasDefaultVrf(
            hasOspfProcess(
                hasArea(
                    1L, hasNssa(hasDefaultOriginateType(OspfDefaultOriginateType.INTER_AREA))))));
    assertThat(c, hasDefaultVrf(hasOspfProcess(hasArea(1L, hasNssa(hasSuppressType3(false))))));
    assertThat(
        c,
        hasDefaultVrf(
            hasOspfProcess(
                hasArea(2L, hasNssa(hasDefaultOriginateType(OspfDefaultOriginateType.NONE))))));
    assertThat(c, hasDefaultVrf(hasOspfProcess(hasArea(2L, hasNssa(hasSuppressType3())))));
    assertThat(
        c,
        hasDefaultVrf(
            hasOspfProcess(hasArea(3L, hasStub(StubSettingsMatchers.hasSuppressType3(false))))));
    assertThat(
        c,
        hasDefaultVrf(
            hasOspfProcess(hasArea(4L, hasStub(StubSettingsMatchers.hasSuppressType3())))));
  }

  @Test
  public void testIosPrefixList() throws IOException {
    String hostname = "ios-prefix-list";
    String filename = "configs/" + hostname;
    Batfish batfish = getBatfishForConfigurationNames(hostname);
    ConvertConfigurationAnswerElement ccae =
        batfish.loadConvertConfigurationAnswerElementOrReparse();

    /* Confirm prefix list uses are counted correctly */
    assertThat(ccae, hasNumReferrers(filename, PREFIX_LIST, "pre_list", 2));
    assertThat(ccae, hasNumReferrers(filename, PREFIX_LIST, "pre_list_unused", 0));

    /* Confirm undefined prefix lists are detected in different contexts */
    /* Bgp neighbor context */
    assertThat(ccae, hasUndefinedReference(filename, PREFIX_LIST, "pre_list_undef1"));
    /* Route-map match context */
    assertThat(ccae, hasUndefinedReference(filename, PREFIX_LIST, "pre_list_undef2"));
  }

  @Test
  public void testIosRouteMap() throws IOException {
    String hostname = "ios-route-map";
    String filename = "configs/" + hostname;
    Batfish batfish = getBatfishForConfigurationNames(hostname);
    ConvertConfigurationAnswerElement ccae =
        batfish.loadConvertConfigurationAnswerElementOrReparse();

    /* Confirm route map uses are counted correctly */
    assertThat(ccae, hasNumReferrers(filename, ROUTE_MAP, "rm_if", 1));
    assertThat(ccae, hasNumReferrers(filename, ROUTE_MAP, "rm_ospf", 4));
    assertThat(ccae, hasNumReferrers(filename, ROUTE_MAP, "rm_bgp", 9));
    assertThat(ccae, hasNumReferrers(filename, ROUTE_MAP, "rm_unused", 0));

    /* Confirm undefined route-map is detected */
    assertThat(ccae, hasUndefinedReference(filename, ROUTE_MAP, "rm_undef"));
  }

  @Test
  public void testIosSnmpCommunityString() throws IOException {
    String hostname = "ios-snmp-community-string";
    String filename = "configs/" + hostname;
    Batfish batfish = getBatfishForConfigurationNames(hostname);
    ConvertConfigurationAnswerElement ccae =
        batfish.loadConvertConfigurationAnswerElementOrReparse();
    Configuration c = batfish.loadConfigurations().get(hostname);

    /* Confirm community strings are correctly parsed */
    assertThat(c, hasDefaultVrf(hasSnmpServer(hasCommunities(hasKey("test$#!@")))));
    assertThat(c, hasDefaultVrf(hasSnmpServer(hasCommunities(hasKey("quoted$#!@")))));

    /* Confirm ACL is referenced */
    assertThat(ccae, hasNumReferrers(filename, IPV4_ACCESS_LIST_STANDARD, "80", 1));
    assertThat(ccae, hasNumReferrers(filename, IPV4_ACCESS_LIST_STANDARD, "90", 1));
  }

  @Test
  public void testIosClassMapInspect() throws IOException {
    String hostname = "ios-class-map-inspect";
    String filename = "configs/" + hostname;
    Batfish batfish = getBatfishForConfigurationNames(hostname);
    ConvertConfigurationAnswerElement ccae =
        batfish.loadConvertConfigurationAnswerElementOrReparse();

    /*
     * We expected the only unused acl to be aclunused
     */
    assertThat(ccae, hasNumReferrers(filename, IPV4_ACCESS_LIST_EXTENDED, "acldefined", 1));
    assertThat(ccae, hasNumReferrers(filename, IPV4_ACCESS_LIST_EXTENDED, "aclunused", 0));

    /*
     * We expect an undefined reference only to aclundefined
     */
    assertThat(ccae, not(hasUndefinedReference(filename, IP_ACCESS_LIST, "acldefined")));
    assertThat(ccae, hasUndefinedReference(filename, IP_ACCESS_LIST, "aclundefined"));
  }

  @Test
  public void testIosPolicyMapInspect() throws IOException {
    String hostname = "ios-policy-map-inspect";
    String filename = "configs/" + hostname;
    Batfish batfish = getBatfishForConfigurationNames(hostname);
    ConvertConfigurationAnswerElement ccae =
        batfish.loadConvertConfigurationAnswerElementOrReparse();

    /*
     * We expected the only unused class-map to be cmunused
     */
    assertThat(ccae, hasNumReferrers(filename, INSPECT_CLASS_MAP, "cmdefined", 1));
    assertThat(ccae, hasNumReferrers(filename, INSPECT_CLASS_MAP, "cmunused", 0));

    /*
     * We expect the only unused policy-map to be pmiunused
     */
    assertThat(ccae, hasNumReferrers(filename, INSPECT_POLICY_MAP, "pmidefined", 1));
    assertThat(ccae, hasNumReferrers(filename, INSPECT_POLICY_MAP, "pmiunused", 0));

    /*
     * We expect undefined references only to cmundefined and pmmiundefined
     */
    assertThat(ccae, not(hasUndefinedReference(filename, INSPECT_CLASS_MAP, "cmdefined")));
    assertThat(ccae, hasUndefinedReference(filename, INSPECT_CLASS_MAP, "cmundefined"));
    assertThat(ccae, not(hasUndefinedReference(filename, INSPECT_POLICY_MAP, "pmidefined")));
    assertThat(ccae, hasUndefinedReference(filename, INSPECT_POLICY_MAP, "pmiundefined"));
  }

  @Test
  public void testIosPrefixSet() throws IOException {
    String hostname = "ios-prefix-set";
    String filename = "configs/" + hostname;
    Configuration c = parseConfig(hostname);
    Batfish batfish = getBatfishForConfigurationNames(hostname);
    ConvertConfigurationAnswerElement ccae =
        batfish.loadConvertConfigurationAnswerElementOrReparse();

    Prefix permittedPrefix = Prefix.parse("1.2.3.4/30");
    Prefix6 permittedPrefix6 = new Prefix6("2001::ffff:0/124");
    Prefix rejectedPrefix = Prefix.parse("1.2.4.4/30");
    Prefix6 rejectedPrefix6 = new Prefix6("2001::fffe:0/124");

    /*
     * pre_combo should be the only prefix set without a referrer
     */
    assertThat(ccae, hasNumReferrers(filename, PREFIX_SET, "pre_ipv4", 1));
    assertThat(ccae, hasNumReferrers(filename, PREFIX_SET, "pre_ipv6", 1));
    assertThat(ccae, hasNumReferrers(filename, PREFIX_SET, "pre_combo", 0));

    /*
     * pre_undef should be the only undefined reference
     */
    assertThat(ccae, not(hasUndefinedReference(filename, PREFIX_SET, "pre_ipv4")));
    assertThat(ccae, not(hasUndefinedReference(filename, PREFIX_SET, "pre_ipv6")));
    assertThat(ccae, hasUndefinedReference(filename, PREFIX_SET, "pre_undef"));

    /*
     * Confirm the generated route filter lists permit correct prefixes and do not permit others
     */
    assertThat(c, hasRouteFilterList("pre_ipv4", permits(permittedPrefix)));
    assertThat(c, hasRouteFilterList("pre_ipv4", not(permits(rejectedPrefix))));
    assertThat(c, hasRoute6FilterList("pre_ipv6", permits(permittedPrefix6)));
    assertThat(c, hasRoute6FilterList("pre_ipv6", not(permits(rejectedPrefix6))));
    assertThat(c, hasRouteFilterList("pre_combo", permits(permittedPrefix)));
    assertThat(c, hasRouteFilterList("pre_combo", not(permits(rejectedPrefix))));
    assertThat(c, hasRoute6FilterList("pre_combo", permits(permittedPrefix6)));
    assertThat(c, hasRoute6FilterList("pre_combo", not(permits(rejectedPrefix6))));
  }

  @Test
  public void testIosProxyArp() throws IOException {
    Configuration proxyArpOmitted = parseConfig("iosProxyArp");
    assertThat(proxyArpOmitted, hasInterfaces(hasEntry(equalTo("Ethernet0/0"), isProxyArp())));
    assertThat(proxyArpOmitted, hasInterfaces(hasEntry(equalTo("Ethernet0/1"), isProxyArp())));
    assertThat(
        proxyArpOmitted,
        hasInterfaces(hasEntry(equalTo("Ethernet0/2"), isProxyArp(equalTo(false)))));
  }

  @Test
  public void testIosZoneSecurity() throws IOException {
    String hostname = "ios-zone-security";
    String filename = "configs/" + hostname;
    Batfish batfish = getBatfishForConfigurationNames(hostname);
    Configuration c = batfish.loadConfigurations().get(hostname);
    ConvertConfigurationAnswerElement ccae =
        batfish.loadConvertConfigurationAnswerElementOrReparse();

    /*
     * We expected the only unused zone to be zunreferenced
     */
    assertThat(ccae, hasNumReferrers(filename, SECURITY_ZONE, "z1", 4));
    assertThat(ccae, hasNumReferrers(filename, SECURITY_ZONE, "z2", 2));
    assertThat(ccae, hasNumReferrers(filename, SECURITY_ZONE, "zempty", 1));
    assertThat(ccae, hasNumReferrers(filename, SECURITY_ZONE, "zunreferenced", 0));

    /*
     * We expect an undefined reference only to zundefined
     */
    assertThat(ccae, not(hasUndefinedReference(filename, SECURITY_ZONE, "z1")));
    assertThat(ccae, not(hasUndefinedReference(filename, SECURITY_ZONE, "z2")));
    assertThat(ccae, not(hasUndefinedReference(filename, SECURITY_ZONE, "zempty")));
    assertThat(ccae, hasUndefinedReference(filename, SECURITY_ZONE, "zundefined"));

    /*
     * We only expect zempty to be empty (have no interfaces)
     */
    assertThat(c, hasZone("z1", hasMemberInterfaces(not(empty()))));
    assertThat(c, hasZone("z2", hasMemberInterfaces(not(empty()))));
    assertThat(c, hasZone("zempty", hasMemberInterfaces(empty())));
  }

  @Test
  public void testNetworkObject() throws IOException {
    String hostname = "network-object";
    String filename = "configs/" + hostname;
    Configuration c = parseConfig(hostname);
    Batfish batfish = getBatfishForConfigurationNames(hostname);
    ConvertConfigurationAnswerElement ccae =
        batfish.loadConvertConfigurationAnswerElementOrReparse();
    Ip on1Ip = new Ip("1.2.3.4");
    Ip on2IpStart = new Ip("2.2.2.0");
    Ip on2IpEnd = new Ip("2.2.2.255");
    Ip inlineIp = new Ip("3.3.3.3");

    /* Confirm network object IpSpaces cover the correct Ip addresses */
    assertThat(c, hasIpSpace("ON1", containsIp(on1Ip)));
    assertThat(c, hasIpSpace("ON1", not(containsIp(on2IpStart))));
    assertThat(c, hasIpSpace("ON2", containsIp(on2IpStart)));
    assertThat(c, hasIpSpace("ON2", containsIp(on2IpEnd)));
    assertThat(c, hasIpSpace("ON2", not(containsIp(on1Ip))));

    /* Confirm object-group also covers the IpSpaces its network objects cover */
    assertThat(c, hasIpSpace("OGN", containsIp(on1Ip, c.getIpSpaces())));
    assertThat(c, hasIpSpace("OGN", containsIp(inlineIp, c.getIpSpaces())));
    assertThat(c, hasIpSpace("OGN", not(containsIp(on2IpStart, c.getIpSpaces()))));

    /* Confirm network objects have the correct number of referrers */
    assertThat(ccae, hasNumReferrers(filename, NETWORK_OBJECT, "ON1", 1));
    assertThat(ccae, hasNumReferrers(filename, NETWORK_OBJECT, "ON2", 0));
    /* Confirm undefined reference shows up as such */
    assertThat(ccae, hasUndefinedReference(filename, NETWORK_OBJECT, "ON_UNDEFINED"));
  }

  @Test
  public void testOspfSummaryRouteMetric() throws IOException {
    Configuration manual = parseConfig("iosOspfCost");

    assertThat(
        manual,
        hasDefaultVrf(
            hasOspfProcess(
                hasArea(
                    1L, hasSummary(Prefix.parse("10.0.0.0/16"), isAdvertised(equalTo(false)))))));
    assertThat(
        manual,
        hasDefaultVrf(
            hasOspfProcess(hasArea(1L, hasSummary(Prefix.parse("10.0.0.0/16"), hasMetric(100L))))));

    Configuration defaults = parseConfig("iosOspfCostDefaults");

    assertThat(
        defaults,
        hasDefaultVrf(
            hasOspfProcess(hasArea(1L, hasSummary(Prefix.parse("10.0.0.0/16"), isAdvertised())))));
    assertThat(
        defaults,
        hasDefaultVrf(
            hasOspfProcess(
                hasArea(1L, hasSummary(Prefix.parse("10.0.0.0/16"), hasMetric(nullValue()))))));
  }

  @Test
  public void testIosXePolicyMapClassDefault() throws IOException {
    Configuration c = parseConfig("ios-xe-policy-map-class-default");

    String dropPolicyMapAclName = computeInspectPolicyMapAclName("pdrop");
    String passPolicyMapAclName = computeInspectPolicyMapAclName("ppass");
    String unspecifiedPolicyMapAclName = computeInspectPolicyMapAclName("punspecified");

    Flow flow = Flow.builder().setTag("").setIngressNode("").build();

    assertThat(c, hasIpAccessList(dropPolicyMapAclName, rejects(flow, null, c)));
    assertThat(c, hasIpAccessList(passPolicyMapAclName, accepts(flow, null, c)));
    assertThat(c, hasIpAccessList(unspecifiedPolicyMapAclName, rejects(flow, null, c)));
  }

  @Test
  public void testIosXePolicyMapInspectClassInspectActions() throws IOException {
    Configuration c = parseConfig("ios-xe-policy-map-inspect-class-inspect-actions");

    String policyMapName = "pm";
    String policyMapAclName = computeInspectPolicyMapAclName(policyMapName);

    String classMapPassName = "cpass";
    String classMapPassAclName = computeInspectClassMapAclName(classMapPassName);
    String classMapInspectName = "cinspect";
    String classMapInspectAclName = computeInspectClassMapAclName(classMapInspectName);
    String classMapDropName = "cdrop";
    String classMapDropAclName = computeInspectClassMapAclName(classMapDropName);

    Flow flowPass =
        Flow.builder()
            .setIngressNode(c.getHostname())
            .setTag("")
            .setIpProtocol(IpProtocol.TCP)
            .build();
    Flow flowInspect =
        Flow.builder()
            .setIngressNode(c.getHostname())
            .setTag("")
            .setIpProtocol(IpProtocol.UDP)
            .build();
    Flow flowDrop =
        Flow.builder()
            .setIngressNode(c.getHostname())
            .setTag("")
            .setIpProtocol(IpProtocol.ICMP)
            .build();

    assertThat(c, hasIpAccessList(policyMapAclName, accepts(flowPass, null, c)));
    assertThat(c, hasIpAccessList(policyMapAclName, accepts(flowInspect, null, c)));
    assertThat(c, hasIpAccessList(policyMapAclName, rejects(flowDrop, null, c)));

    assertThat(c, hasIpAccessList(classMapPassAclName, accepts(flowPass, null, c)));
    assertThat(c, hasIpAccessList(classMapPassAclName, rejects(flowInspect, null, c)));
    assertThat(c, hasIpAccessList(classMapPassAclName, rejects(flowDrop, null, c)));

    assertThat(c, hasIpAccessList(classMapInspectAclName, rejects(flowPass, null, c)));
    assertThat(c, hasIpAccessList(classMapInspectAclName, accepts(flowInspect, null, c)));
    assertThat(c, hasIpAccessList(classMapInspectAclName, rejects(flowDrop, null, c)));

    assertThat(c, hasIpAccessList(classMapDropAclName, rejects(flowPass, null, c)));
    assertThat(c, hasIpAccessList(classMapDropAclName, rejects(flowInspect, null, c)));
    assertThat(c, hasIpAccessList(classMapDropAclName, accepts(flowDrop, null, c)));
  }

  @Test
  public void testIosXeZoneDefaultBehavior() throws IOException {
    Configuration c = parseConfig("ios-xe-zone-default-behavior");

    /* Ethernet1 and Ethernet2 are in zone z12 */
    String e1Name = "Ethernet1";
    String e2Name = "Ethernet2";

    /* Ethernet3 is in zone z3 */
    String e3Name = "Ethernet3";

    Flow flow = Flow.builder().setIngressNode(c.getHostname()).setTag("").build();

    /* Traffic originating from device should not be subject to zone filtering */
    assertThat(c, hasInterface(e1Name, hasOutgoingFilter(accepts(flow, null, c))));
    assertThat(c, hasInterface(e2Name, hasOutgoingFilter(accepts(flow, null, c))));
    assertThat(c, hasInterface(e3Name, hasOutgoingFilter(accepts(flow, null, c))));

    /* Traffic with src and dst interface in same zone should be permitted by default */
    assertThat(c, hasInterface(e1Name, hasOutgoingFilter(accepts(flow, e1Name, c))));
    assertThat(c, hasInterface(e1Name, hasOutgoingFilter(accepts(flow, e2Name, c))));
    assertThat(c, hasInterface(e2Name, hasOutgoingFilter(accepts(flow, e1Name, c))));
    assertThat(c, hasInterface(e2Name, hasOutgoingFilter(accepts(flow, e2Name, c))));
    assertThat(c, hasInterface(e3Name, hasOutgoingFilter(accepts(flow, e3Name, c))));

    /* Traffic crossing zones should be blocked by default */
    assertThat(c, hasInterface(e1Name, hasOutgoingFilter(rejects(flow, e3Name, c))));
    assertThat(c, hasInterface(e2Name, hasOutgoingFilter(rejects(flow, e3Name, c))));
    assertThat(c, hasInterface(e3Name, hasOutgoingFilter(rejects(flow, e1Name, c))));
    assertThat(c, hasInterface(e3Name, hasOutgoingFilter(rejects(flow, e2Name, c))));
  }

  @Test
  public void testIosXrOspfReferenceBandwidth() throws IOException {
    Configuration manual = parseConfig("iosxrOspfCost");
    assertThat(manual.getDefaultVrf().getOspfProcess().getReferenceBandwidth(), equalTo(10e6d));

    Configuration defaults = parseConfig("iosxrOspfCostDefaults");
    assertThat(
        defaults.getDefaultVrf().getOspfProcess().getReferenceBandwidth(),
        equalTo(getReferenceOspfBandwidth(ConfigurationFormat.CISCO_IOS_XR)));
  }

  @Test
  public void testNxosOspfReferenceBandwidth() throws IOException {
    Configuration manual = parseConfig("nxosOspfCost");
    assertThat(manual.getDefaultVrf().getOspfProcess().getReferenceBandwidth(), equalTo(10e9d));

    Configuration defaults = parseConfig("nxosOspfCostDefaults");
    assertThat(
        defaults.getDefaultVrf().getOspfProcess().getReferenceBandwidth(),
        equalTo(getReferenceOspfBandwidth(ConfigurationFormat.CISCO_NX)));
  }

  @Test
  public void testNxosVrfContext() throws IOException {
    Configuration vrfC = parseConfig("nxos-vrf-context");
    assertThat(
        vrfC,
        ConfigurationMatchers.hasVrf(
            "management",
            hasStaticRoutes(
                equalTo(
                    ImmutableSet.of(
                        StaticRoute.builder()
                            .setNetwork(Prefix.ZERO)
                            .setNextHopInterface(Interface.NULL_INTERFACE_NAME)
                            .setAdministrativeCost(1)
                            .build())))));
  }

  @Test
  public void testBgpLocalAs() throws IOException {
    String testrigName = "bgp-local-as";
    List<String> configurationNames = ImmutableList.of("r1", "r2");

    Batfish batfish =
        BatfishTestUtils.getBatfishFromTestrigText(
            TestrigText.builder()
                .setConfigurationText(TESTRIGS_PREFIX + testrigName, configurationNames)
                .build(),
            _folder);
    Map<String, Configuration> configurations = batfish.loadConfigurations();
    Map<Ip, Set<String>> ipOwners = CommonUtil.computeIpNodeOwners(configurations, true);
    ValueGraph<BgpPeerConfigId, BgpSessionProperties> bgpTopology =
        CommonUtil.initBgpTopology(configurations, ipOwners, false);

    // Edge one direction
    assertThat(
        bgpTopology
            .adjacentNodes(
                new BgpPeerConfigId("r1", DEFAULT_VRF_NAME, Prefix.parse("1.2.0.2/32"), false))
            .iterator()
            .next(),
        equalTo(new BgpPeerConfigId("r2", DEFAULT_VRF_NAME, Prefix.parse("1.2.0.1/32"), false)));

    // Edge the other direction
    assertThat(
        bgpTopology
            .adjacentNodes(
                new BgpPeerConfigId("r2", DEFAULT_VRF_NAME, Prefix.parse("1.2.0.1/32"), false))
            .iterator()
            .next(),
        equalTo(new BgpPeerConfigId("r1", DEFAULT_VRF_NAME, Prefix.parse("1.2.0.2/32"), false)));
  }

  @Test
  public void testBgpMultipathRelax() throws IOException {
    String testrigName = "bgp-multipath-relax";
    List<String> configurationNames =
        ImmutableList.of("arista_disabled", "arista_enabled", "nxos_disabled", "nxos_enabled");

    Batfish batfish =
        BatfishTestUtils.getBatfishFromTestrigText(
            TestrigText.builder()
                .setConfigurationText(TESTRIGS_PREFIX + testrigName, configurationNames)
                .build(),
            _folder);
    Map<String, Configuration> configurations = batfish.loadConfigurations();
    Map<Ip, Set<String>> ipOwners = CommonUtil.computeIpNodeOwners(configurations, true);
    CommonUtil.initBgpTopology(configurations, ipOwners, false);
    org.batfish.datamodel.BgpProcess aristaDisabled =
        configurations.get("arista_disabled").getDefaultVrf().getBgpProcess();
    org.batfish.datamodel.BgpProcess aristaEnabled =
        configurations.get("arista_enabled").getDefaultVrf().getBgpProcess();
    org.batfish.datamodel.BgpProcess nxosDisabled =
        configurations.get("nxos_disabled").getDefaultVrf().getBgpProcess();
    org.batfish.datamodel.BgpProcess nxosEnabled =
        configurations.get("nxos_enabled").getDefaultVrf().getBgpProcess();

    assertThat(
        aristaDisabled,
        hasMultipathEquivalentAsPathMatchMode(MultipathEquivalentAsPathMatchMode.EXACT_PATH));
    assertThat(
        aristaEnabled,
        hasMultipathEquivalentAsPathMatchMode(MultipathEquivalentAsPathMatchMode.PATH_LENGTH));
    assertThat(
        nxosDisabled,
        hasMultipathEquivalentAsPathMatchMode(MultipathEquivalentAsPathMatchMode.EXACT_PATH));
    assertThat(
        nxosEnabled,
        hasMultipathEquivalentAsPathMatchMode(MultipathEquivalentAsPathMatchMode.PATH_LENGTH));

    assertThat(aristaDisabled, hasMultipathEbgp(false));
    assertThat(aristaEnabled, hasMultipathEbgp(true));
    assertThat(nxosDisabled, hasMultipathEbgp(false));
    assertThat(nxosEnabled, hasMultipathEbgp(true));
  }

  @Test
  public void testBgpOriginationSpace() throws IOException {
    Configuration c = parseConfig("ios-bgp-origination-space");

    assertThat(
        c.getVrfs().get(DEFAULT_VRF_NAME).getBgpProcess().getOriginationSpace(),
        equalTo(
            new PrefixSpace(
                PrefixRange.fromPrefix(Prefix.parse("1.1.1.1/32")),
                PrefixRange.fromPrefix(Prefix.parse("1.1.2.0/24")))));
  }

  @Test
  public void testBgpRemovePrivateAs() throws IOException {
    String testrigName = "bgp-remove-private-as";
    List<String> configurationNames = ImmutableList.of("r1", "r2", "r3");

    Batfish batfish =
        BatfishTestUtils.getBatfishFromTestrigText(
            TestrigText.builder()
                .setConfigurationText(TESTRIGS_PREFIX + testrigName, configurationNames)
                .build(),
            _folder);
    Map<String, Configuration> configurations = batfish.loadConfigurations();
    Map<Ip, Set<String>> ipOwners = CommonUtil.computeIpNodeOwners(configurations, true);
    CommonUtil.initBgpTopology(configurations, ipOwners, false);
    DataPlanePlugin dataPlanePlugin = batfish.getDataPlanePlugin();
    batfish.computeDataPlane(false); // compute and cache the dataPlane

    // Check that 1.1.1.1/32 appears on r3
    SortedMap<String, SortedMap<String, SortedSet<AbstractRoute>>> routes =
        dataPlanePlugin.getRoutes(batfish.loadDataPlane());
    SortedSet<AbstractRoute> r3Routes = routes.get("r3").get(DEFAULT_VRF_NAME);
    Set<Prefix> r3Prefixes =
        r3Routes.stream().map(AbstractRoute::getNetwork).collect(Collectors.toSet());
    Prefix r1Loopback = Prefix.parse("1.1.1.1/32");
    assertTrue(r3Prefixes.contains(r1Loopback));

    // check that private AS is present in path in received 1.1.1.1/32 advert on r2
    batfish.initBgpAdvertisements(configurations);
    Configuration r2 = configurations.get("r2");
    boolean r2HasPrivate =
        r2.getReceivedEbgpAdvertisements()
            .stream()
            .filter(a -> a.getNetwork().equals(r1Loopback))
            .toArray(BgpAdvertisement[]::new)[0]
            .getAsPath()
            .getAsSets()
            .stream()
            .flatMap(Collection::stream)
            .anyMatch(AsPath::isPrivateAs);
    assertTrue(r2HasPrivate);

    // check that private AS is absent from path in received 1.1.1.1/32 advert on r3
    Configuration r3 = configurations.get("r3");
    boolean r3HasPrivate =
        r3.getReceivedEbgpAdvertisements()
            .stream()
            .filter(a -> a.getNetwork().equals(r1Loopback))
            .toArray(BgpAdvertisement[]::new)[0]
            .getAsPath()
            .getAsSets()
            .stream()
            .flatMap(Collection::stream)
            .anyMatch(AsPath::isPrivateAs);
    assertFalse(r3HasPrivate);
  }

  @Test
  public void testCommunityListConversion() throws IOException {
    String testrigName = "community-list-conversion";
    String iosName = "ios";
    String nxosName = "nxos";
    String eosName = "eos";
    List<String> configurationNames = ImmutableList.of(iosName, nxosName, eosName);

    Batfish batfish =
        BatfishTestUtils.getBatfishFromTestrigText(
            TestrigText.builder()
                .setConfigurationText(TESTRIGS_PREFIX + testrigName, configurationNames)
                .build(),
            _folder);
    Map<String, Configuration> configurations = batfish.loadConfigurations();

    Configuration iosCommunityListConfig = configurations.get(iosName);
    SortedMap<String, CommunityList> iosCommunityLists = iosCommunityListConfig.getCommunityLists();

    Configuration eosCommunityListConfig = configurations.get(eosName);
    SortedMap<String, CommunityList> eosCommunityLists = eosCommunityListConfig.getCommunityLists();

    Configuration nxosCommunityListConfig = configurations.get(nxosName);
    SortedMap<String, CommunityList> nxosCommunityLists =
        nxosCommunityListConfig.getCommunityLists();

    String iosRegexImpliedStd = getCLRegex(iosCommunityLists, "40");
    String iosRegexImpliedExp = getCLRegex(iosCommunityLists, "400");
    String iosRegexStd = getCLRegex(iosCommunityLists, "std_community");
    String iosRegexExp = getCLRegex(iosCommunityLists, "exp_community");
    String iosRegexStdAsnn = getCLRegex(iosCommunityLists, "std_as_nn");
    String iosRegexExpAsnn = getCLRegex(iosCommunityLists, "exp_as_nn");
    String iosRegexStdGshut = getCLRegex(iosCommunityLists, "std_gshut");
    String iosRegexExpGshut = getCLRegex(iosCommunityLists, "exp_gshut");
    String iosRegexStdInternet = getCLRegex(iosCommunityLists, "std_internet");
    String iosRegexExpInternet = getCLRegex(iosCommunityLists, "exp_internet");
    String iosRegexStdLocalAs = getCLRegex(iosCommunityLists, "std_local_AS");
    String iosRegexExpLocalAs = getCLRegex(iosCommunityLists, "exp_local_AS");
    String iosRegexStdNoAdv = getCLRegex(iosCommunityLists, "std_no_advertise");
    String iosRegexExpNoAdv = getCLRegex(iosCommunityLists, "exp_no_advertise");
    String iosRegexStdNoExport = getCLRegex(iosCommunityLists, "std_no_export");
    String iosRegexExpNoExport = getCLRegex(iosCommunityLists, "exp_no_export");

    String eosRegexStd = getCLRegex(eosCommunityLists, "eos_std");
    String eosRegexExp = getCLRegex(eosCommunityLists, "eos_exp");
    String eosRegexStdGshut = getCLRegex(eosCommunityLists, "eos_std_gshut");
    String eosRegexStdInternet = getCLRegex(eosCommunityLists, "eos_std_internet");
    String eosRegexStdLocalAs = getCLRegex(eosCommunityLists, "eos_std_local_AS");
    String eosRegexStdNoAdv = getCLRegex(eosCommunityLists, "eos_std_no_adv");
    String eosRegexStdNoExport = getCLRegex(eosCommunityLists, "eos_std_no_export");
    String eosRegexStdMulti = getCLRegex(eosCommunityLists, "eos_std_multi");
    String eosRegexExpMulti = getCLRegex(eosCommunityLists, "eos_exp_multi");

    String nxosRegexStd = getCLRegex(nxosCommunityLists, "nxos_std");
    String nxosRegexExp = getCLRegex(nxosCommunityLists, "nxos_exp");
    String nxosRegexStdInternet = getCLRegex(nxosCommunityLists, "nxos_std_internet");
    String nxosRegexStdLocalAs = getCLRegex(nxosCommunityLists, "nxos_std_local_AS");
    String nxosRegexStdNoAdv = getCLRegex(nxosCommunityLists, "nxos_std_no_adv");
    String nxosRegexStdNoExport = getCLRegex(nxosCommunityLists, "nxos_std_no_export");
    String nxosRegexStdMulti = getCLRegex(nxosCommunityLists, "nxos_std_multi");
    String nxosRegexExpMulti = getCLRegex(nxosCommunityLists, "nxos_exp_multi");

    // Check well known community regexes are generated properly
    String regexInternet = "^" + CommonUtil.longToCommunity(WellKnownCommunity.INTERNET) + "$";
    String regexNoAdv = "^" + CommonUtil.longToCommunity(WellKnownCommunity.NO_ADVERTISE) + "$";
    String regexNoExport = "^" + CommonUtil.longToCommunity(WellKnownCommunity.NO_EXPORT) + "$";
    String regexGshut =
        "^" + CommonUtil.longToCommunity(WellKnownCommunity.GRACEFUL_SHUTDOWN) + "$";
    String regexLocalAs =
        "^" + CommonUtil.longToCommunity(WellKnownCommunity.NO_EXPORT_SUBCONFED) + "$";
    assertThat(iosRegexStdInternet, equalTo(regexInternet));
    assertThat(iosRegexStdNoAdv, equalTo(regexNoAdv));
    assertThat(iosRegexStdNoExport, equalTo(regexNoExport));
    assertThat(iosRegexStdGshut, equalTo(regexGshut));
    assertThat(iosRegexStdLocalAs, equalTo(regexLocalAs));
    assertThat(eosRegexStdInternet, equalTo(regexInternet));
    assertThat(eosRegexStdNoAdv, equalTo(regexNoAdv));
    assertThat(eosRegexStdNoExport, equalTo(regexNoExport));
    assertThat(eosRegexStdGshut, equalTo(regexGshut));
    assertThat(eosRegexStdLocalAs, equalTo(regexLocalAs));
    // NX-OS does not support gshut
    assertThat(nxosRegexStdInternet, equalTo(regexInternet));
    assertThat(nxosRegexStdNoAdv, equalTo(regexNoAdv));
    assertThat(nxosRegexStdNoExport, equalTo(regexNoExport));
    assertThat(nxosRegexStdLocalAs, equalTo(regexLocalAs));

    // Confirm for the same literal communities, standard and expanded regexs are different
    assertThat(iosRegexImpliedStd, not(equalTo(iosRegexImpliedExp)));
    assertThat(iosRegexStd, not(equalTo(iosRegexExp)));
    assertThat(iosRegexStdAsnn, not(equalTo(iosRegexExpAsnn)));
    assertThat(iosRegexStdInternet, not(equalTo(iosRegexExpInternet)));
    assertThat(iosRegexStdNoAdv, not(equalTo(iosRegexExpNoAdv)));
    assertThat(iosRegexStdNoExport, not(equalTo(iosRegexExpNoExport)));
    assertThat(iosRegexStdGshut, not(equalTo(iosRegexExpGshut)));
    assertThat(iosRegexStdLocalAs, not(equalTo(iosRegexExpLocalAs)));
    assertThat(eosRegexStd, not(equalTo(eosRegexExp)));
    assertThat(eosRegexStdMulti, not(equalTo(eosRegexExpMulti)));
    assertThat(nxosRegexStd, not(equalTo(nxosRegexExp)));
    assertThat(nxosRegexStdMulti, not(equalTo(nxosRegexExpMulti)));
  }

  @Test
  public void testToIpsecPolicies() throws IOException {
    Configuration c = parseConfig("ios-crypto-map");

    assertThat(
        c,
        hasIpsecPolicy(
            "mymap:10",
            allOf(
                IpsecPolicyMatchers.hasIkeGateway(IkeGatewayMatchers.hasName("ISAKMP-PROFILE")),
                hasPfsKeyGroup(DiffieHellmanGroup.GROUP14),
                hasIpsecProposals(
                    contains(ImmutableList.of(IpsecProposalMatchers.hasName("ts1")))))));

    assertThat(
        c,
        hasIpsecPolicy(
            "mymap:30:5",
            hasIpsecProposals(contains(ImmutableList.of(IpsecProposalMatchers.hasName("ts1"))))));

    assertThat(
        c,
        hasIpsecPolicy(
            "mymap:30:15",
            hasIpsecProposals(contains(ImmutableList.of(IpsecProposalMatchers.hasName("ts2"))))));

    // tests for IPSec phase 2 policies conversion
    assertThat(
        c,
        hasIpsecPhase2Policy(
            "IPSEC-PROFILE1",
            allOf(
                IpsecPhase2PolicyMatchers.hasIpsecProposals(
                    equalTo(ImmutableList.of("ts1", "ts2"))),
                IpsecPhase2PolicyMatchers.hasPfsKeyGroup(equalTo(DiffieHellmanGroup.GROUP14)))));

    assertThat(
        c,
        hasIpsecPhase2Policy(
            "~IPSEC_PHASE2_POLICY:mymap:10~",
            allOf(
                IpsecPhase2PolicyMatchers.hasIpsecProposals(equalTo(ImmutableList.of("ts1"))),
                IpsecPhase2PolicyMatchers.hasPfsKeyGroup(equalTo(DiffieHellmanGroup.GROUP14)))));

    assertThat(
        c,
        hasIpsecPhase2Policy(
            "~IPSEC_PHASE2_POLICY:mymap:30:15~",
            allOf(
                IpsecPhase2PolicyMatchers.hasIpsecProposals(equalTo(ImmutableList.of("ts2"))),
                IpsecPhase2PolicyMatchers.hasPfsKeyGroup(nullValue()))));

    assertThat(
        c,
        hasIpsecPhase2Policy(
            "~IPSEC_PHASE2_POLICY:mymap:30:5~",
            allOf(
                IpsecPhase2PolicyMatchers.hasIpsecProposals(equalTo(ImmutableList.of("ts1"))),
                IpsecPhase2PolicyMatchers.hasPfsKeyGroup(equalTo(DiffieHellmanGroup.GROUP2)))));
  }

  @Test
  public void testCryptoMapsAndTunnelsToIpsecPeerConfigs() throws IOException {
    Configuration c = parseConfig("ios-crypto-map");

    List<IpAccessListLine> expectedAclLines =
        ImmutableList.of(
            IpAccessListLine.accepting()
                .setName("permit ip 1.1.1.1 0.0.0.0 2.2.2.2 0.0.0.0")
                .setMatchCondition(
                    new MatchHeaderSpace(
                        HeaderSpace.builder()
                            .setSrcIps(new IpWildcard("1.1.1.1").toIpSpace())
                            .setDstIps(new IpWildcard("2.2.2.2").toIpSpace())
                            .build()))
                .build(),
            IpAccessListLine.accepting()
                .setMatchCondition(
                    new MatchHeaderSpace(
                        HeaderSpace.builder()
                            .setSrcIps(new IpWildcard("2.2.2.2").toIpSpace())
                            .setDstIps(new IpWildcard("1.1.1.1").toIpSpace())
                            .build()))
                .build());

    assertThat(
        c,
        hasIpsecPeerConfig(
            "~IPSEC_PEER_CONFIG:mymap:20_TenGigabitEthernet0/0~",
            isIpsecStaticPeerConfigThat(
                allOf(
                    hasDestinationAddress(new Ip("3.4.5.6")),
                    IpsecPeerConfigMatchers.hasIkePhase1Policy("ISAKMP-PROFILE-MATCHED"),
                    IpsecPeerConfigMatchers.hasIpsecPolicy("~IPSEC_PHASE2_POLICY:mymap:20~"),
                    hasPhysicalInterface("TenGigabitEthernet0/0"),
                    hasPolicyAccessList(hasLines(equalTo(expectedAclLines))),
                    hasLocalAddress(new Ip("2.3.4.6"))))));
    assertThat(
        c,
        hasIpsecPeerConfig(
            "~IPSEC_PEER_CONFIG:mymap:10_TenGigabitEthernet0/0~",
            isIpsecStaticPeerConfigThat(
                allOf(
                    hasDestinationAddress(new Ip("1.2.3.4")),
                    IpsecPeerConfigMatchers.hasIkePhase1Policy("ISAKMP-PROFILE"),
                    IpsecPeerConfigMatchers.hasIpsecPolicy("~IPSEC_PHASE2_POLICY:mymap:10~"),
                    hasPhysicalInterface("TenGigabitEthernet0/0"),
                    hasPolicyAccessList(hasLines(equalTo(expectedAclLines))),
                    hasLocalAddress(new Ip("2.3.4.6"))))));

    assertThat(
        c,
        hasIpsecPeerConfig(
            "~IPSEC_PEER_CONFIG:mymap:30:15_TenGigabitEthernet0/0~",
            isIpsecDynamicPeerConfigThat(
                allOf(
                    IpsecPeerConfigMatchers.hasIkePhase1Policies(
                        equalTo(ImmutableList.of("ISAKMP-PROFILE", "ISAKMP-PROFILE-MATCHED"))),
                    IpsecPeerConfigMatchers.hasIpsecPolicy("~IPSEC_PHASE2_POLICY:mymap:30:15~"),
                    hasPhysicalInterface("TenGigabitEthernet0/0"),
                    hasPolicyAccessList(hasLines(equalTo(expectedAclLines))),
                    hasLocalAddress(new Ip("2.3.4.6")),
                    hasTunnelInterface(nullValue())))));

    assertThat(
        c,
        hasIpsecPeerConfig(
            "~IPSEC_PEER_CONFIG:mymap:30:5_TenGigabitEthernet0/0~",
            isIpsecDynamicPeerConfigThat(
                allOf(
                    IpsecPeerConfigMatchers.hasIkePhase1Policies(
                        equalTo(ImmutableList.of("ISAKMP-PROFILE", "ISAKMP-PROFILE-MATCHED"))),
                    IpsecPeerConfigMatchers.hasIpsecPolicy("~IPSEC_PHASE2_POLICY:mymap:30:5~"),
                    hasPhysicalInterface("TenGigabitEthernet0/0"),
                    hasPolicyAccessList(hasLines(equalTo(expectedAclLines))),
                    hasLocalAddress(new Ip("2.3.4.6")),
                    hasTunnelInterface(nullValue())))));

    assertThat(
        c,
        hasIpsecPeerConfig(
            "Tunnel1",
            isIpsecStaticPeerConfigThat(
                allOf(
                    hasDestinationAddress(new Ip("1.2.3.4")),
                    IpsecPeerConfigMatchers.hasIkePhase1Policy("ISAKMP-PROFILE"),
                    IpsecPeerConfigMatchers.hasIpsecPolicy("IPSEC-PROFILE1"),
                    hasPhysicalInterface("TenGigabitEthernet0/0"),
                    hasLocalAddress(new Ip("2.3.4.6")),
                    hasTunnelInterface(equalTo("Tunnel1"))))));
  }

  @Test
  public void testCryptoMapsToIpsecVpns() throws IOException {
    Configuration c = parseConfig("ios-crypto-map");

    List<IpAccessListLine> expectedAclLines =
        ImmutableList.of(
            IpAccessListLine.accepting()
                .setName("permit ip 1.1.1.1 0.0.0.0 2.2.2.2 0.0.0.0")
                .setMatchCondition(
                    new MatchHeaderSpace(
                        HeaderSpace.builder()
                            .setSrcIps(new IpWildcard("1.1.1.1").toIpSpace())
                            .setDstIps(new IpWildcard("2.2.2.2").toIpSpace())
                            .build()))
                .build(),
            IpAccessListLine.accepting()
                .setMatchCondition(
                    new MatchHeaderSpace(
                        HeaderSpace.builder()
                            .setSrcIps(new IpWildcard("2.2.2.2").toIpSpace())
                            .setDstIps(new IpWildcard("1.1.1.1").toIpSpace())
                            .build()))
                .build());
    assertThat(
        c,
        hasIpsecVpn(
            "mymap:10:TenGigabitEthernet0/0",
            allOf(
                hasBindInterface(InterfaceMatchers.hasName("TenGigabitEthernet0/0")),
                IpsecVpnMatchers.hasIpsecPolicy(IpsecPolicyMatchers.hasName("mymap:10")),
                hasIkeGatewaay(IkeGatewayMatchers.hasName("ISAKMP-PROFILE")),
                hasPolicy(hasLines(equalTo(expectedAclLines))))));
    assertThat(
        c,
        hasIpsecVpn(
            "mymap:30:5:TenGigabitEthernet0/0",
            allOf(
                hasBindInterface(InterfaceMatchers.hasName("TenGigabitEthernet0/0")),
                IpsecVpnMatchers.hasIpsecPolicy(IpsecPolicyMatchers.hasName("mymap:30:5")),
                hasPolicy(hasLines(equalTo(expectedAclLines))))));
    assertThat(
        c,
        hasIpsecVpn(
            "mymap:30:15:TenGigabitEthernet0/0",
            allOf(
                hasBindInterface(InterfaceMatchers.hasName("TenGigabitEthernet0/0")),
                IpsecVpnMatchers.hasIpsecPolicy(IpsecPolicyMatchers.hasName("mymap:30:15")),
                hasPolicy(hasLines(equalTo(expectedAclLines))))));

    assertThat(c, hasInterface("TenGigabitEthernet0/0", isActive()));
  }

  @Test
  public void testInvalidCryptoMapDef() throws IOException {
    String hostname = "ios-crypto-map";

    Batfish batfish = getBatfishForConfigurationNames(hostname);
    ConvertConfigurationAnswerElement ccae =
        batfish.loadConvertConfigurationAnswerElementOrReparse();

    assertThat(
        ccae,
        hasRedFlagWarning(
            hostname,
            containsString(
                "Interface TenGigabitEthernet0/1 with declared crypto-map mymap has no ip-address")));
  }

  @Test
  public void testIsakmpPolicyAruba() throws IOException {
    Configuration c = parseConfig("arubaCrypto");
    assertThat(
        c,
        hasIkeProposal(
            "20",
            allOf(
                hasEncryptionAlgorithm(EncryptionAlgorithm.AES_128_CBC),
                hasAuthenticationMethod(IkeAuthenticationMethod.RSA_SIGNATURES),
                hasAuthenticationAlgorithm(IkeHashingAlgorithm.SHA_256),
                hasDiffieHellmanGroup(DiffieHellmanGroup.GROUP19),
                hasLifeTimeSeconds(86400))));
    // asserting the default values being set
    assertThat(
        c,
        hasIkeProposal(
            "30",
            allOf(
                hasEncryptionAlgorithm(EncryptionAlgorithm.THREEDES_CBC),
                hasAuthenticationMethod(IkeAuthenticationMethod.PRE_SHARED_KEYS),
                hasAuthenticationAlgorithm(IkeHashingAlgorithm.SHA1),
                hasDiffieHellmanGroup(DiffieHellmanGroup.GROUP1),
                hasLifeTimeSeconds(86400))));
  }

  @Test
  public void testIsakmpPolicyIos() throws IOException {
    Configuration c = parseConfig("ios-crypto");

    assertThat(
        c,
        hasIkeProposal(
            "10",
            allOf(
                hasEncryptionAlgorithm(EncryptionAlgorithm.AES_128_CBC),
                hasAuthenticationMethod(IkeAuthenticationMethod.RSA_SIGNATURES),
                hasAuthenticationAlgorithm(IkeHashingAlgorithm.MD5),
                hasDiffieHellmanGroup(DiffieHellmanGroup.GROUP1),
                hasLifeTimeSeconds(14400))));

    // asserting the default values being set
    assertThat(
        c,
        hasIkeProposal(
            "20",
            allOf(
                hasEncryptionAlgorithm(EncryptionAlgorithm.THREEDES_CBC),
                hasAuthenticationMethod(IkeAuthenticationMethod.PRE_SHARED_KEYS),
                hasAuthenticationAlgorithm(IkeHashingAlgorithm.SHA1),
                hasDiffieHellmanGroup(DiffieHellmanGroup.GROUP2),
                hasLifeTimeSeconds(86400))));

    // test for IKE phase1 proposals
    assertThat(
        c,
        hasIkePhase1Proposal(
            "10",
            allOf(
                IkePhase1ProposalMatchers.hasEncryptionAlgorithm(EncryptionAlgorithm.AES_128_CBC),
                IkePhase1ProposalMatchers.hasAuthenticationMethod(
                    IkeAuthenticationMethod.RSA_SIGNATURES),
                IkePhase1ProposalMatchers.hasHashingAlgorithm(IkeHashingAlgorithm.MD5),
                IkePhase1ProposalMatchers.hasDiffieHellmanGroup(DiffieHellmanGroup.GROUP1),
                IkePhase1ProposalMatchers.hasLifeTimeSeconds(14400))));

    assertThat(
        c,
        hasIkePhase1Proposal(
            "20",
            allOf(
                IkePhase1ProposalMatchers.hasEncryptionAlgorithm(EncryptionAlgorithm.THREEDES_CBC),
                IkePhase1ProposalMatchers.hasAuthenticationMethod(
                    IkeAuthenticationMethod.PRE_SHARED_KEYS),
                IkePhase1ProposalMatchers.hasHashingAlgorithm(IkeHashingAlgorithm.SHA1),
                IkePhase1ProposalMatchers.hasDiffieHellmanGroup(DiffieHellmanGroup.GROUP2),
                IkePhase1ProposalMatchers.hasLifeTimeSeconds(86400))));
  }

  @Test
  public void testIsakmpProfile() throws IOException {
    Configuration c = parseConfig("ios-crypto");
    assertThat(
        c,
        hasIkeGateway(
            "ISAKMP-PROFILE-ADDRESS",
            allOf(
                hasAddress(new Ip("1.2.3.4")),
                hasExternalInterface(InterfaceMatchers.hasName("TenGigabitEthernet0/0")),
                hasLocalIp(new Ip("2.3.4.6")),
                hasIkePolicy(
                    hasPresharedKeyHash(CommonUtil.sha256Digest("psk1" + CommonUtil.salt()))))));

    // The interface in the local-address should also be mapped with the same local ip
    assertThat(
        c,
        hasIkeGateway(
            "ISAKMP-PROFILE-INTERFACE",
            allOf(
                hasAddress(new Ip("1.2.3.4")),
                hasExternalInterface(InterfaceMatchers.hasName("TenGigabitEthernet0/0")),
                hasLocalIp(new Ip("2.3.4.6")),
                hasIkePolicy(
                    hasPresharedKeyHash(CommonUtil.sha256Digest("psk1" + CommonUtil.salt()))))));

    // test for IKE phase 1 policy
    assertThat(
        c,
        hasIkePhase1Policy(
            "ISAKMP-PROFILE-ADDRESS",
            allOf(
                hasIkePhase1Key(
                    IkePhase1KeyMatchers.hasKeyHash(
                        CommonUtil.sha256Digest("psk1" + CommonUtil.salt()))),
                hasRemoteIdentity(containsIp(new Ip("1.2.3.4"))),
                hasSelfIdentity(equalTo(new Ip("2.3.4.6"))),
                hasLocalInterface(equalTo("TenGigabitEthernet0/0")),
                hasIkePhase1Proposals(equalTo(ImmutableList.of("10", "20"))))));

    assertThat(
        c,
        hasIkePhase1Policy(
            "ISAKMP-PROFILE-INTERFACE",
            allOf(
                hasIkePhase1Key(
                    IkePhase1KeyMatchers.hasKeyHash(
                        CommonUtil.sha256Digest("psk1" + CommonUtil.salt()))),
                hasRemoteIdentity(containsIp(new Ip("1.2.3.4"))),
                hasSelfIdentity(equalTo(new Ip("2.3.4.6"))),
                hasLocalInterface(equalTo("TenGigabitEthernet0/0")),
                hasIkePhase1Proposals(equalTo(ImmutableList.of("10", "20"))))));
  }

  private static String getCLRegex(
      SortedMap<String, CommunityList> communityLists, String communityName) {
    return communityLists.get(communityName).getLines().get(0).getRegex();
  }

  @Test
  public void testEosBgpPeers() throws IOException {
    String hostname = "eos-bgp-peers";
    Prefix neighborWithRemoteAs = Prefix.parse("1.1.1.1/32");
    Prefix neighborWithoutRemoteAs = Prefix.parse("2.2.2.2/32");

    Batfish batfish = getBatfishForConfigurationNames(hostname);
    Configuration c = batfish.loadConfigurations().get(hostname);
    ConvertConfigurationAnswerElement ccae =
        batfish.loadConvertConfigurationAnswerElementOrReparse();

    /*
     * The peer with a remote-as should appear in the datamodel. The peer without a remote-as
     * should not appear, and there should be a warning about the missing remote-as.
     */
    assertThat(
        c, hasDefaultVrf(hasBgpProcess(hasActiveNeighbor(neighborWithRemoteAs, hasRemoteAs(1L)))));
    assertThat(c, hasDefaultVrf(hasBgpProcess(hasNeighbors(not(hasKey(neighborWithoutRemoteAs))))));
    assertThat(
        ccae,
        hasRedFlagWarning(
            hostname,
            containsString(
                String.format(
                    "No remote-as set for peer: %s", neighborWithoutRemoteAs.getStartIp()))));

    /*
     * Also ensure that default value of allowRemoteAsOut is true.
     */
    assertThat(
        c,
        hasDefaultVrf(
            hasBgpProcess(hasActiveNeighbor(neighborWithRemoteAs, hasAllowRemoteAsOut(true)))));
  }

  @Test
  public void testEosPortChannel() throws IOException {
    String hostname = "eos-port-channel";

    Batfish batfish = getBatfishForConfigurationNames(hostname);
    Configuration c = batfish.loadConfigurations().get(hostname);

    assertThat(c, hasInterface("Ethernet0", hasBandwidth(40E9D)));
    assertThat(c, hasInterface("Ethernet1", hasBandwidth(40E9D)));
    assertThat(c, hasInterface("Ethernet2", hasBandwidth(40E9D)));
    assertThat(c, hasInterface("Port-Channel1", hasBandwidth(80E9D)));
    assertThat(c, hasInterface("Port-Channel2", isActive(false)));
  }

  @Test
  public void testInterfaceNames() throws IOException {
    String testrigName = "interface-names";
    String iosHostname = "ios";
    String i1Name = "Ethernet0/0";

    List<String> configurationNames = ImmutableList.of(iosHostname);

    Batfish batfish =
        BatfishTestUtils.getBatfishFromTestrigText(
            TestrigText.builder()
                .setConfigurationText(TESTRIGS_PREFIX + testrigName, configurationNames)
                .build(),
            _folder);
    Map<String, Configuration> configurations = batfish.loadConfigurations();

    Interface i1 = configurations.get(iosHostname).getInterfaces().get(i1Name);
    assertThat(i1, hasDeclaredNames("Ethernet0/0", "e0/0", "Eth0/0", "ether0/0-1"));
  }

  @Test
  public void testIpsecProfile() throws IOException {
    Configuration c = parseConfig("ios-crypto-ipsec-profile");

    assertThat(
        c,
        hasIpsecPolicy(
            "IPSEC-PROFILE1",
            allOf(
                IpsecPolicyMatchers.hasIkeGateway(
                    allOf(hasAddress(new Ip("1.2.3.4")), hasLocalIp(new Ip("2.3.4.6")))),
                hasIpsecProposals(
                    contains(
                        ImmutableList.of(
                            allOf(
                                IpsecProposalMatchers.hasEncryptionAlgorithm(
                                    EncryptionAlgorithm.AES_256_CBC),
                                IpsecProposalMatchers.hasAuthenticationAlgorithm(
                                    IpsecAuthenticationAlgorithm.HMAC_MD5_96)),
                            allOf(
                                IpsecProposalMatchers.hasEncryptionAlgorithm(
                                    EncryptionAlgorithm.AES_256_CBC),
                                IpsecProposalMatchers.hasAuthenticationAlgorithm(
                                    IpsecAuthenticationAlgorithm.HMAC_SHA1_96))))),
                hasPfsKeyGroup(DiffieHellmanGroup.GROUP14))));

    // testing the Diffie Hellman groups
    assertThat(c, hasIpsecPolicy("IPSEC-PROFILE2", hasPfsKeyGroup(DiffieHellmanGroup.GROUP15)));
    assertThat(c, hasIpsecPolicy("IPSEC-PROFILE3", hasPfsKeyGroup(DiffieHellmanGroup.GROUP16)));
    assertThat(c, hasIpsecPolicy("IPSEC-PROFILE4", hasPfsKeyGroup(DiffieHellmanGroup.GROUP19)));
    assertThat(c, hasIpsecPolicy("IPSEC-PROFILE5", hasPfsKeyGroup(DiffieHellmanGroup.GROUP21)));
    assertThat(c, hasIpsecPolicy("IPSEC-PROFILE6", hasPfsKeyGroup(DiffieHellmanGroup.GROUP5)));
  }

  @Test
  public void testArubaIpsecTransformset() throws IOException {
    Configuration c = parseConfig("arubaCryptoTransformSet");
    assertThat(
        c,
        hasIpsecProposal(
            "ts1",
            allOf(
                IpsecProposalMatchers.hasAuthenticationAlgorithm(
                    IpsecAuthenticationAlgorithm.HMAC_MD5_96),
                IpsecProposalMatchers.hasEncryptionAlgorithm(EncryptionAlgorithm.AES_128_CBC),
                hasProtocols(ImmutableSortedSet.of(IpsecProtocol.ESP)))));
    assertThat(
        c,
        hasIpsecProposal(
            "ts2",
            allOf(
                IpsecProposalMatchers.hasAuthenticationAlgorithm(
                    IpsecAuthenticationAlgorithm.HMAC_SHA1_96),
                IpsecProposalMatchers.hasEncryptionAlgorithm(EncryptionAlgorithm.AES_192_CBC),
                hasProtocols(ImmutableSortedSet.of(IpsecProtocol.ESP)))));
    assertThat(
        c,
        hasIpsecProposal(
            "ts3",
            allOf(
                IpsecProposalMatchers.hasAuthenticationAlgorithm(
                    IpsecAuthenticationAlgorithm.HMAC_MD5_96),
                IpsecProposalMatchers.hasEncryptionAlgorithm(EncryptionAlgorithm.AES_256_CBC),
                hasProtocols(ImmutableSortedSet.of(IpsecProtocol.ESP)))));
    assertThat(
        c,
        hasIpsecProposal(
            "ts4",
            allOf(
                IpsecProposalMatchers.hasAuthenticationAlgorithm(
                    IpsecAuthenticationAlgorithm.HMAC_SHA1_96),
                IpsecProposalMatchers.hasEncryptionAlgorithm(EncryptionAlgorithm.DES_CBC),
                hasProtocols(ImmutableSortedSet.of(IpsecProtocol.ESP)))));
    assertThat(
        c,
        hasIpsecProposal(
            "ts5",
            allOf(
                IpsecProposalMatchers.hasAuthenticationAlgorithm(
                    IpsecAuthenticationAlgorithm.HMAC_MD5_96),
                IpsecProposalMatchers.hasEncryptionAlgorithm(EncryptionAlgorithm.THREEDES_CBC),
                hasProtocols(ImmutableSortedSet.of(IpsecProtocol.ESP)))));
    assertThat(
        c,
        hasIpsecProposal(
            "ts6",
            allOf(
                IpsecProposalMatchers.hasAuthenticationAlgorithm(
                    IpsecAuthenticationAlgorithm.HMAC_MD5_96),
                IpsecProposalMatchers.hasEncryptionAlgorithm(EncryptionAlgorithm.AES_128_GCM),
                hasProtocols(ImmutableSortedSet.of(IpsecProtocol.ESP)))));
    assertThat(
        c,
        hasIpsecProposal(
            "ts7",
            allOf(
                IpsecProposalMatchers.hasAuthenticationAlgorithm(
                    IpsecAuthenticationAlgorithm.HMAC_MD5_96),
                IpsecProposalMatchers.hasEncryptionAlgorithm(EncryptionAlgorithm.AES_256_GCM),
                hasProtocols(ImmutableSortedSet.of(IpsecProtocol.ESP)))));
  }

  @Test
  public void testIpsecTransformset() throws IOException {
    Configuration c = parseConfig("ios-crypto-transform-set");
    assertThat(
        c,
        hasIpsecProposal(
            "ts1",
            allOf(
                IpsecProposalMatchers.hasAuthenticationAlgorithm(
                    IpsecAuthenticationAlgorithm.HMAC_MD5_96),
                IpsecProposalMatchers.hasEncryptionAlgorithm(EncryptionAlgorithm.AES_256_CBC),
                hasProtocols(ImmutableSortedSet.of(IpsecProtocol.ESP)))));
    assertThat(
        c,
        hasIpsecProposal(
            "ts2",
            allOf(
                IpsecProposalMatchers.hasAuthenticationAlgorithm(
                    IpsecAuthenticationAlgorithm.HMAC_SHA1_96),
                IpsecProposalMatchers.hasEncryptionAlgorithm(EncryptionAlgorithm.THREEDES_CBC),
                hasProtocols(ImmutableSortedSet.of(IpsecProtocol.ESP, IpsecProtocol.AH)))));
    assertThat(
        c,
        hasIpsecProposal(
            "ts3",
            allOf(
                IpsecProposalMatchers.hasAuthenticationAlgorithm(
                    IpsecAuthenticationAlgorithm.HMAC_MD5_96),
                IpsecProposalMatchers.hasEncryptionAlgorithm(EncryptionAlgorithm.AES_192_CBC),
                hasProtocols(ImmutableSortedSet.of(IpsecProtocol.ESP, IpsecProtocol.AH)))));
    assertThat(
        c,
        hasIpsecProposal(
            "ts4",
            allOf(
                IpsecProposalMatchers.hasAuthenticationAlgorithm(
                    IpsecAuthenticationAlgorithm.HMAC_MD5_96),
                IpsecProposalMatchers.hasEncryptionAlgorithm(EncryptionAlgorithm.AES_128_GCM),
                hasProtocols(ImmutableSortedSet.of(IpsecProtocol.ESP)))));
    assertThat(
        c,
        hasIpsecProposal(
            "ts5",
            allOf(
                IpsecProposalMatchers.hasAuthenticationAlgorithm(
                    IpsecAuthenticationAlgorithm.HMAC_MD5_96),
                IpsecProposalMatchers.hasEncryptionAlgorithm(EncryptionAlgorithm.AES_256_GCM),
                hasProtocols(ImmutableSortedSet.of(IpsecProtocol.ESP)))));
    assertThat(
        c,
        hasIpsecProposal(
            "ts6",
            allOf(
                IpsecProposalMatchers.hasAuthenticationAlgorithm(
                    IpsecAuthenticationAlgorithm.HMAC_MD5_96),
                IpsecProposalMatchers.hasEncryptionAlgorithm(EncryptionAlgorithm.AES_128_GMAC),
                hasProtocols(ImmutableSortedSet.of(IpsecProtocol.ESP)))));
    assertThat(
        c,
        hasIpsecProposal(
            "ts7",
            allOf(
                IpsecProposalMatchers.hasAuthenticationAlgorithm(
                    IpsecAuthenticationAlgorithm.HMAC_MD5_96),
                IpsecProposalMatchers.hasEncryptionAlgorithm(EncryptionAlgorithm.AES_256_GMAC),
                hasProtocols(ImmutableSortedSet.of(IpsecProtocol.ESP)))));
    assertThat(
        c,
        hasIpsecProposal(
            "ts8",
            allOf(
                IpsecProposalMatchers.hasAuthenticationAlgorithm(
                    IpsecAuthenticationAlgorithm.HMAC_MD5_96),
                IpsecProposalMatchers.hasEncryptionAlgorithm(EncryptionAlgorithm.SEAL_160),
                hasProtocols(ImmutableSortedSet.of(IpsecProtocol.ESP)))));
    assertThat(
        c,
        hasIpsecProposal(
            "ts9",
            allOf(
                IpsecProposalMatchers.hasAuthenticationAlgorithm(
                    IpsecAuthenticationAlgorithm.HMAC_MD5_96),
                IpsecProposalMatchers.hasEncryptionAlgorithm(EncryptionAlgorithm.NULL),
                hasProtocols(ImmutableSortedSet.of(IpsecProtocol.ESP)))));
  }

  @Test
  public void testTransformsetToIpsecphase2Proposal() throws IOException {
    Configuration c = parseConfig("ios-crypto-transform-set");
    assertThat(
        c,
        hasIpsecPhase2Proposal(
            "ts1",
            allOf(
                IpsecPhase2ProposalMatchers.hasAuthenticationAlgorithm(
                    IpsecAuthenticationAlgorithm.HMAC_MD5_96),
                IpsecPhase2ProposalMatchers.hasEncryptionAlgorithm(EncryptionAlgorithm.AES_256_CBC),
                IpsecPhase2ProposalMatchers.hasProtocols(ImmutableSortedSet.of(IpsecProtocol.ESP)),
                IpsecPhase2ProposalMatchers.hasIpsecEncapsulationMode(
                    IpsecEncapsulationMode.TUNNEL))));
    assertThat(
        c,
        hasIpsecPhase2Proposal(
            "ts2",
            allOf(
                IpsecPhase2ProposalMatchers.hasAuthenticationAlgorithm(
                    IpsecAuthenticationAlgorithm.HMAC_SHA1_96),
                IpsecPhase2ProposalMatchers.hasEncryptionAlgorithm(
                    EncryptionAlgorithm.THREEDES_CBC),
                IpsecPhase2ProposalMatchers.hasProtocols(
                    ImmutableSortedSet.of(IpsecProtocol.ESP, IpsecProtocol.AH)),
                IpsecPhase2ProposalMatchers.hasIpsecEncapsulationMode(
                    IpsecEncapsulationMode.TUNNEL))));
    assertThat(
        c,
        hasIpsecPhase2Proposal(
            "ts3",
            allOf(
                IpsecPhase2ProposalMatchers.hasAuthenticationAlgorithm(
                    IpsecAuthenticationAlgorithm.HMAC_MD5_96),
                IpsecPhase2ProposalMatchers.hasEncryptionAlgorithm(EncryptionAlgorithm.AES_192_CBC),
                IpsecPhase2ProposalMatchers.hasProtocols(
                    ImmutableSortedSet.of(IpsecProtocol.ESP, IpsecProtocol.AH)),
                IpsecPhase2ProposalMatchers.hasIpsecEncapsulationMode(
                    IpsecEncapsulationMode.TUNNEL))));
    assertThat(
        c,
        hasIpsecPhase2Proposal(
            "ts4",
            allOf(
                IpsecPhase2ProposalMatchers.hasAuthenticationAlgorithm(
                    IpsecAuthenticationAlgorithm.HMAC_MD5_96),
                IpsecPhase2ProposalMatchers.hasEncryptionAlgorithm(EncryptionAlgorithm.AES_128_GCM),
                IpsecPhase2ProposalMatchers.hasProtocols(ImmutableSortedSet.of(IpsecProtocol.ESP)),
                IpsecPhase2ProposalMatchers.hasIpsecEncapsulationMode(
                    IpsecEncapsulationMode.TUNNEL))));

    assertThat(
        c,
        hasIpsecPhase2Proposal(
            "ts5",
            allOf(
                IpsecPhase2ProposalMatchers.hasAuthenticationAlgorithm(
                    IpsecAuthenticationAlgorithm.HMAC_MD5_96),
                IpsecPhase2ProposalMatchers.hasEncryptionAlgorithm(EncryptionAlgorithm.AES_256_GCM),
                IpsecPhase2ProposalMatchers.hasProtocols(ImmutableSortedSet.of(IpsecProtocol.ESP)),
                IpsecPhase2ProposalMatchers.hasIpsecEncapsulationMode(
                    IpsecEncapsulationMode.TUNNEL))));

    assertThat(
        c,
        hasIpsecPhase2Proposal(
            "ts6",
            allOf(
                IpsecPhase2ProposalMatchers.hasAuthenticationAlgorithm(
                    IpsecAuthenticationAlgorithm.HMAC_MD5_96),
                IpsecPhase2ProposalMatchers.hasEncryptionAlgorithm(
                    EncryptionAlgorithm.AES_128_GMAC),
                IpsecPhase2ProposalMatchers.hasProtocols(ImmutableSortedSet.of(IpsecProtocol.ESP)),
                IpsecPhase2ProposalMatchers.hasIpsecEncapsulationMode(
                    IpsecEncapsulationMode.TUNNEL))));
  }

  @Test
  public void testIpsecVpnIos() throws IOException {
    String testrigName = "ipsec-vpn-ios";
    List<String> configurationNames = ImmutableList.of("r1", "r2", "r3");

    Batfish batfish =
        BatfishTestUtils.getBatfishFromTestrigText(
            TestrigText.builder()
                .setConfigurationText(TESTRIGS_PREFIX + testrigName, configurationNames)
                .build(),
            _folder);
    Map<String, Configuration> configurations = batfish.loadConfigurations();

    assertThat(
        configurations.values().stream().mapToLong(c -> c.getIpsecVpns().values().size()).sum(),
        equalTo(6L));
    configurations
        .values()
        .stream()
        .flatMap(c -> c.getIpsecVpns().values().stream())
        .forEach(iv -> assertThat(iv.getRemoteIpsecVpn(), not(nullValue())));
    /* Two tunnels should not be established because of a password mismatch between r1 and r3 */
    assertThat(
        configurations
            .values()
            .stream()
            .flatMap(c -> c.getInterfaces().values().stream())
            .filter(i -> i.getInterfaceType().equals(InterfaceType.TUNNEL) && i.getActive())
            .count(),
        equalTo(4L));
  }

  @Test
  public void testIpsecTopology() throws IOException {
    String testrigName = "ios-crypto-ipsec";
    List<String> configurationNames = ImmutableList.of("r1", "r2", "r3");

    Batfish batfish =
        BatfishTestUtils.getBatfishFromTestrigText(
            TestrigText.builder()
                .setConfigurationText(TESTRIGS_PREFIX + testrigName, configurationNames)
                .build(),
            _folder);
    Map<String, Configuration> configurations = batfish.loadConfigurations();
<<<<<<< HEAD
    ValueGraph<Pair<String, IpsecPeerConfig>, IpsecSession> graph =
        CommonUtil.initIpsecTopology(configurations);

    Set<EndpointPair<Pair<String, IpsecPeerConfig>>> edges = graph.edges();
=======
    ValueGraph<IpsecPeerConfigId, IpsecSession> graph = IpsecUtil.initIpsecTopology(configurations);

    Set<EndpointPair<IpsecPeerConfigId>> edges = graph.edges();
>>>>>>> 21e10a08

    // there should be six edges in total, two for the static crypto map session between r1 and r2
    // two for the dynamic crypto map session from r1->r3 and r2->r3 (unidirectional)
    // two for the tunnel interface IPSec session between r2 and r3
    assertThat(edges, hasSize(6));

    // checking that the negotiated IKE and IPSec proposals are set in all the sessions
<<<<<<< HEAD
    for (EndpointPair<Pair<String, IpsecPeerConfig>> edge : edges) {
=======
    for (EndpointPair<IpsecPeerConfigId> edge : edges) {
>>>>>>> 21e10a08
      IpsecSession ipsecSession = graph.edgeValueOrDefault(edge.nodeU(), edge.nodeV(), null);

      assertThat(ipsecSession, notNullValue());

      assertThat(ipsecSession, hasNegotiatedIkeP1Proposal(notNullValue()));
      assertThat(ipsecSession, hasNegotiatedIkeP1Key(notNullValue()));
      assertThat(ipsecSession, hasNegotiatedIpsecP2Proposal(notNullValue()));
    }
  }

  @Test
  public void testNxosOspfAreaParameters() throws IOException {
    String testrigName = "nxos-ospf";
    String hostname = "nxos-ospf-area";
    String ifaceName = "Ethernet1";
    long areaNum = 1L;
    List<String> configurationNames = ImmutableList.of(hostname);

    Batfish batfish =
        BatfishTestUtils.getBatfishFromTestrigText(
            TestrigText.builder()
                .setConfigurationText(TESTRIGS_PREFIX + testrigName, configurationNames)
                .build(),
            _folder);
    Map<String, Configuration> configurations = batfish.loadConfigurations();

    /* Ensure bidirectional references between OSPF area and interface */
    assertThat(configurations, hasKey(hostname));
    Configuration c = configurations.get(hostname);
    assertThat(c, hasDefaultVrf(hasOspfProcess(hasAreas(hasKey(areaNum)))));
    OspfArea area = c.getDefaultVrf().getOspfProcess().getAreas().get(areaNum);
    assertThat(area, OspfAreaMatchers.hasInterfaces(hasItem(ifaceName)));
    assertThat(c, hasInterface(ifaceName, hasOspfArea(sameInstance(area))));
    assertThat(c, hasInterface(ifaceName, isOspfPassive(equalTo(false))));
    assertThat(c, hasInterface(ifaceName, isOspfPointToPoint()));
  }

  @Test
  public void testNxosOspfNonDefaultVrf() throws IOException {
    String testrigName = "nxos-ospf";
    String hostname = "nxos-ospf-iface-in-vrf";
    String ifaceName = "Ethernet1";
    String vrfName = "OTHER-VRF";
    long areaNum = 1L;
    List<String> configurationNames = ImmutableList.of(hostname);

    Batfish batfish =
        BatfishTestUtils.getBatfishFromTestrigText(
            TestrigText.builder()
                .setConfigurationText(TESTRIGS_PREFIX + testrigName, configurationNames)
                .build(),
            _folder);
    Map<String, Configuration> configurations = batfish.loadConfigurations();

    /* Ensure bidirectional references between OSPF area and interface */
    assertThat(configurations, hasKey(hostname));
    Configuration c = configurations.get(hostname);
    assertThat(c, hasVrfs(hasKey(vrfName)));
    Vrf vrf = c.getVrfs().get(vrfName);
    assertThat(vrf, hasOspfProcess(hasAreas(hasKey(areaNum))));
    OspfArea area = vrf.getOspfProcess().getAreas().get(areaNum);
    assertThat(area, OspfAreaMatchers.hasInterfaces(hasItem(ifaceName)));
    assertThat(c, hasInterface(ifaceName, hasVrf(sameInstance(vrf))));
    assertThat(c, hasInterface(ifaceName, hasOspfArea(sameInstance(area))));
    assertThat(c, hasInterface(ifaceName, isOspfPassive(equalTo(false))));
    assertThat(c, hasInterface(ifaceName, isOspfPointToPoint()));
  }

  @Test
  public void testOspfMaxMetric() throws IOException {
    String testrigName = "ospf-max-metric";
    String iosMaxMetricName = "ios-max-metric";
    String iosMaxMetricCustomName = "ios-max-metric-custom";
    String iosMaxMetricOnStartupName = "ios-max-metric-on-startup";
    List<String> configurationNames =
        ImmutableList.of(iosMaxMetricName, iosMaxMetricCustomName, iosMaxMetricOnStartupName);

    Batfish batfish =
        BatfishTestUtils.getBatfishFromTestrigText(
            TestrigText.builder()
                .setConfigurationText(TESTRIGS_PREFIX + testrigName, configurationNames)
                .build(),
            _folder);
    Map<String, Configuration> configurations = batfish.loadConfigurations();

    Configuration iosMaxMetric = configurations.get(iosMaxMetricName);
    Configuration iosMaxMetricCustom = configurations.get(iosMaxMetricCustomName);
    Configuration iosMaxMetricOnStartup = configurations.get(iosMaxMetricOnStartupName);
    OspfProcess proc = iosMaxMetric.getDefaultVrf().getOspfProcess();
    OspfProcess procCustom = iosMaxMetricCustom.getDefaultVrf().getOspfProcess();
    OspfProcess procOnStartup = iosMaxMetricOnStartup.getDefaultVrf().getOspfProcess();
    long expectedMaxMetricRouterLsa =
        org.batfish.representation.cisco.OspfProcess.MAX_METRIC_ROUTER_LSA;
    long expectedMaxMetricStub = org.batfish.representation.cisco.OspfProcess.MAX_METRIC_ROUTER_LSA;
    long expectedMaxMetricExternal =
        org.batfish.representation.cisco.OspfProcess.DEFAULT_MAX_METRIC_EXTERNAL_LSA;
    long expectedMaxMetricSummary =
        org.batfish.representation.cisco.OspfProcess.DEFAULT_MAX_METRIC_SUMMARY_LSA;
    long expectedCustomMaxMetricExternal = 12345L;
    long expectedCustomMaxMetricSummary = 23456L;

    assertThat(proc.getMaxMetricTransitLinks(), equalTo(expectedMaxMetricRouterLsa));
    assertThat(proc.getMaxMetricStubNetworks(), equalTo(expectedMaxMetricStub));
    assertThat(proc.getMaxMetricExternalNetworks(), equalTo(expectedMaxMetricExternal));
    assertThat(proc.getMaxMetricSummaryNetworks(), equalTo(expectedMaxMetricSummary));
    assertThat(procCustom.getMaxMetricTransitLinks(), equalTo(expectedMaxMetricRouterLsa));
    assertThat(procCustom.getMaxMetricStubNetworks(), equalTo(expectedMaxMetricStub));
    assertThat(procCustom.getMaxMetricExternalNetworks(), equalTo(expectedCustomMaxMetricExternal));
    assertThat(procCustom.getMaxMetricSummaryNetworks(), equalTo(expectedCustomMaxMetricSummary));
    assertThat(procOnStartup.getMaxMetricTransitLinks(), is(nullValue()));
    assertThat(procOnStartup.getMaxMetricStubNetworks(), is(nullValue()));
    assertThat(procOnStartup.getMaxMetricExternalNetworks(), is(nullValue()));
    assertThat(procOnStartup.getMaxMetricSummaryNetworks(), is(nullValue()));
  }

  @Test
  public void testOspfPointToPoint() throws IOException {
    String testrigName = "ospf-point-to-point";
    String iosOspfPointToPoint = "ios-ospf-point-to-point";
    List<String> configurationNames = ImmutableList.of(iosOspfPointToPoint);

    Batfish batfish =
        BatfishTestUtils.getBatfishFromTestrigText(
            TestrigText.builder()
                .setConfigurationText(TESTRIGS_PREFIX + testrigName, configurationNames)
                .build(),
            _folder);
    Map<String, Configuration> configurations = batfish.loadConfigurations();

    Configuration iosMaxMetric = configurations.get(iosOspfPointToPoint);
    Interface e0Sub0 = iosMaxMetric.getInterfaces().get("Ethernet0/0");
    Interface e0Sub1 = iosMaxMetric.getInterfaces().get("Ethernet0/1");

    assertTrue(e0Sub0.getOspfPointToPoint());
    assertFalse(e0Sub1.getOspfPointToPoint());
  }

  @Test
  public void testParsingRecovery() throws IOException {
    String testrigName = "parsing-recovery";
    String hostname = "ios-recovery";
    List<String> configurationNames = ImmutableList.of(hostname);

    Batfish batfish =
        BatfishTestUtils.getBatfishFromTestrigText(
            TestrigText.builder()
                .setConfigurationText(TESTRIGS_PREFIX + testrigName, configurationNames)
                .build(),
            _folder);
    batfish.getSettings().setDisableUnrecognized(false);
    Map<String, Configuration> configurations = batfish.loadConfigurations();

    Configuration iosRecovery = configurations.get(hostname);
    Map<String, Interface> iosRecoveryInterfaces = iosRecovery.getInterfaces();
    Set<String> iosRecoveryInterfaceNames = iosRecoveryInterfaces.keySet();
    Set<InterfaceAddress> l3Prefixes = iosRecoveryInterfaces.get("Loopback3").getAllAddresses();
    Set<InterfaceAddress> l4Prefixes = iosRecoveryInterfaces.get("Loopback4").getAllAddresses();

    assertThat("Loopback0", in(iosRecoveryInterfaceNames));
    assertThat("Loopback1", in(iosRecoveryInterfaceNames));
    assertThat("Loopback2", not(in(iosRecoveryInterfaceNames)));
    assertThat("Loopback3", in(iosRecoveryInterfaceNames));
    assertThat(new InterfaceAddress("10.0.0.1/32"), not(in(l3Prefixes)));
    assertThat(new InterfaceAddress("10.0.0.2/32"), in(l3Prefixes));
    assertThat("Loopback4", in(iosRecoveryInterfaceNames));
    assertThat(new InterfaceAddress("10.0.0.3/32"), not(in(l4Prefixes)));
    assertThat(new InterfaceAddress("10.0.0.4/32"), in(l4Prefixes));
  }

  @Test
  public void testParsingRecovery1141() throws IOException {
    // Test for https://github.com/batfish/batfish/issues/1141
    String testrigName = "parsing-recovery";
    String hostname = "ios-recovery-1141";
    List<String> configurationNames = ImmutableList.of(hostname);

    Batfish batfish =
        BatfishTestUtils.getBatfishFromTestrigText(
            TestrigText.builder()
                .setConfigurationText(TESTRIGS_PREFIX + testrigName, configurationNames)
                .build(),
            _folder);
    batfish.getSettings().setDisableUnrecognized(false);
    Map<String, Configuration> configurations = batfish.loadConfigurations();

    Configuration iosRecovery = configurations.get(hostname);
    assertThat(iosRecovery, allOf(Matchers.notNullValue(), hasInterface("Loopback0", anything())));
  }

  @Test
  public void testParsingRecoveryNoInfiniteLoopDuringAdaptivePredictionAtEof() throws IOException {
    String testrigName = "parsing-recovery";
    String hostname = "ios-blankish-file";
    List<String> configurationNames = ImmutableList.of(hostname);

    Batfish batfish =
        BatfishTestUtils.getBatfishFromTestrigText(
            TestrigText.builder()
                .setConfigurationText(TESTRIGS_PREFIX + testrigName, configurationNames)
                .build(),
            _folder);
    batfish.getSettings().setDisableUnrecognized(false);
    Map<String, Configuration> configurations = batfish.loadConfigurations();

    /* Hostname is unknown, but a file should be generated nonetheless */
    assertThat(configurations.entrySet(), hasSize(1));
  }

  @Test
  public void testParsingUnrecognizedInterfaceName() throws IOException {
    String testrigName = "parsing-recovery";
    String hostname = "ios-bad-interface-name";
    List<String> configurationNames = ImmutableList.of(hostname);

    Batfish batfish =
        BatfishTestUtils.getBatfishFromTestrigText(
            TestrigText.builder()
                .setConfigurationText(TESTRIGS_PREFIX + testrigName, configurationNames)
                .build(),
            _folder);
    Map<String, Configuration> configurations = batfish.loadConfigurations();

    /* Parser should not crash, and configuration with hostname from file should be generated */
    assertThat(configurations, hasKey(hostname));
  }

  private Configuration parseConfig(String hostname) throws IOException {
    return parseTextConfigs(hostname).get(hostname);
  }

  private Map<String, Configuration> parseTextConfigs(String... configurationNames)
      throws IOException {
    String[] names =
        Arrays.stream(configurationNames).map(s -> TESTCONFIGS_PREFIX + s).toArray(String[]::new);
    return BatfishTestUtils.parseTextConfigs(_folder, names);
  }

  @Test
  public void testPrefixListNameParsing() throws IOException {
    String hostname = "prefix-list-name-parsing";
    String filename = "configs/" + hostname;
    String prefixListName = "SET_COMMUNITY_65535:200";
    Batfish batfish = getBatfishForConfigurationNames(hostname);
    ConvertConfigurationAnswerElement ccae =
        batfish.loadConvertConfigurationAnswerElementOrReparse();

    /* Confirm prefix-list with correct name was defined */
    assertThat(ccae, hasDefinedStructure(filename, PREFIX_LIST, prefixListName));

    /* Confirm prefix-list is referenced */
    assertThat(ccae, hasNumReferrers(filename, PREFIX_LIST, prefixListName, 1));
  }

  @Test
  public void testRfc1583Compatible() throws IOException {
    String[] configurationNames =
        new String[] {"rfc1583Compatible", "rfc1583NoCompatible", "rfc1583Unconfigured"};
    Map<String, Configuration> configurations = parseTextConfigs(configurationNames);

    Boolean[] expectedResults = new Boolean[] {Boolean.TRUE, Boolean.FALSE, null};
    for (int i = 0; i < configurationNames.length; i++) {
      Configuration configuration = configurations.get(configurationNames[i]);
      assertThat(configuration.getVrfs().size(), equalTo(1));
      for (Vrf vrf : configuration.getVrfs().values()) {
        assertThat(vrf.getOspfProcess().getRfc1583Compatible(), is(expectedResults[i]));
      }
    }
  }

  @Test
  public void testAristaSubinterfaceMtu() throws IOException {
    Configuration c = parseConfig("aristaInterface");

    assertThat(c, hasInterface("Ethernet3/2/1.4", hasMtu(9000)));
  }

  @Test
  public void testNxosBgpVrf() throws IOException {
    Configuration c = parseConfig("nxosBgpVrf");
    assertThat(c.getVrfs().get("bar").getBgpProcess().getActiveNeighbors().values(), hasSize(2));
    assertThat(
        c,
        ConfigurationMatchers.hasVrf(
            "bar",
            hasBgpProcess(
                hasActiveNeighbor(
                    Prefix.parse("2.2.2.2/32"),
                    allOf(hasRemoteAs(2L), hasLocalAs(1L), hasAllowRemoteAsOut(true))))));
    assertThat(
        c,
        ConfigurationMatchers.hasVrf(
            "bar",
            hasBgpProcess(
                hasActiveNeighbor(Prefix.parse("3.3.3.3/32"), hasAllowRemoteAsOut(false)))));
  }

  @Test
  public void testArista100gfullInterface() throws IOException {
    Configuration c = parseConfig("arista100gfull");
    assertThat(
        c,
        hasInterface(
            "Ethernet1/1",
            hasAllAddresses(containsInAnyOrder(new InterfaceAddress("10.20.0.3/31")))));
  }
}<|MERGE_RESOLUTION|>--- conflicted
+++ resolved
@@ -214,7 +214,6 @@
 import java.util.SortedMap;
 import java.util.SortedSet;
 import java.util.stream.Collectors;
-import org.batfish.common.Pair;
 import org.batfish.common.WellKnownCommunity;
 import org.batfish.common.plugin.DataPlanePlugin;
 import org.batfish.common.util.CommonUtil;
@@ -247,16 +246,10 @@
 import org.batfish.datamodel.IpWildcard;
 import org.batfish.datamodel.IpsecAuthenticationAlgorithm;
 import org.batfish.datamodel.IpsecEncapsulationMode;
-<<<<<<< HEAD
-import org.batfish.datamodel.IpsecPeerConfig;
-import org.batfish.datamodel.IpsecProtocol;
-import org.batfish.datamodel.IpsecSession;
-=======
 import org.batfish.datamodel.IpsecPeerConfigId;
 import org.batfish.datamodel.IpsecProtocol;
 import org.batfish.datamodel.IpsecSession;
 import org.batfish.datamodel.Line;
->>>>>>> 21e10a08
 import org.batfish.datamodel.LineType;
 import org.batfish.datamodel.MultipathEquivalentAsPathMatchMode;
 import org.batfish.datamodel.NamedPort;
@@ -2668,16 +2661,9 @@
                 .build(),
             _folder);
     Map<String, Configuration> configurations = batfish.loadConfigurations();
-<<<<<<< HEAD
-    ValueGraph<Pair<String, IpsecPeerConfig>, IpsecSession> graph =
-        CommonUtil.initIpsecTopology(configurations);
-
-    Set<EndpointPair<Pair<String, IpsecPeerConfig>>> edges = graph.edges();
-=======
     ValueGraph<IpsecPeerConfigId, IpsecSession> graph = IpsecUtil.initIpsecTopology(configurations);
 
     Set<EndpointPair<IpsecPeerConfigId>> edges = graph.edges();
->>>>>>> 21e10a08
 
     // there should be six edges in total, two for the static crypto map session between r1 and r2
     // two for the dynamic crypto map session from r1->r3 and r2->r3 (unidirectional)
@@ -2685,11 +2671,7 @@
     assertThat(edges, hasSize(6));
 
     // checking that the negotiated IKE and IPSec proposals are set in all the sessions
-<<<<<<< HEAD
-    for (EndpointPair<Pair<String, IpsecPeerConfig>> edge : edges) {
-=======
     for (EndpointPair<IpsecPeerConfigId> edge : edges) {
->>>>>>> 21e10a08
       IpsecSession ipsecSession = graph.edgeValueOrDefault(edge.nodeU(), edge.nodeV(), null);
 
       assertThat(ipsecSession, notNullValue());
