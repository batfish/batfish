package org.batfish.grammar.cisco;

import static org.batfish.datamodel.matchers.AaaAuthenticationLoginListMatchers.hasMethod;
import static org.batfish.datamodel.matchers.AaaAuthenticationLoginMatchers.hasListForKey;
import static org.batfish.datamodel.matchers.AaaAuthenticationMatchers.hasLogin;
import static org.batfish.datamodel.matchers.AaaMatchers.hasAuthentication;
import static org.batfish.datamodel.matchers.AndMatchExprMatchers.hasConjuncts;
import static org.batfish.datamodel.matchers.AndMatchExprMatchers.isAndMatchExprThat;
import static org.batfish.datamodel.matchers.BgpNeighborMatchers.hasRemoteAs;
import static org.batfish.datamodel.matchers.BgpProcessMatchers.hasNeighbor;
import static org.batfish.datamodel.matchers.BgpProcessMatchers.hasNeighbors;
import static org.batfish.datamodel.matchers.ConfigurationMatchers.hasDefaultVrf;
import static org.batfish.datamodel.matchers.ConfigurationMatchers.hasInterface;
import static org.batfish.datamodel.matchers.ConfigurationMatchers.hasInterfaces;
import static org.batfish.datamodel.matchers.ConfigurationMatchers.hasIpAccessList;
import static org.batfish.datamodel.matchers.ConfigurationMatchers.hasIpAccessLists;
import static org.batfish.datamodel.matchers.ConfigurationMatchers.hasIpSpace;
import static org.batfish.datamodel.matchers.ConfigurationMatchers.hasVendorFamily;
import static org.batfish.datamodel.matchers.ConfigurationMatchers.hasVrfs;
import static org.batfish.datamodel.matchers.DataModelMatchers.hasAclName;
import static org.batfish.datamodel.matchers.DataModelMatchers.hasIpProtocols;
import static org.batfish.datamodel.matchers.DataModelMatchers.hasMemberInterfaces;
import static org.batfish.datamodel.matchers.DataModelMatchers.hasName;
import static org.batfish.datamodel.matchers.DataModelMatchers.hasNumReferrers;
import static org.batfish.datamodel.matchers.DataModelMatchers.hasOutgoingFilter;
import static org.batfish.datamodel.matchers.DataModelMatchers.hasOutgoingFilterName;
import static org.batfish.datamodel.matchers.DataModelMatchers.hasRedFlagWarning;
import static org.batfish.datamodel.matchers.DataModelMatchers.hasRoute6FilterList;
import static org.batfish.datamodel.matchers.DataModelMatchers.hasRouteFilterList;
import static org.batfish.datamodel.matchers.DataModelMatchers.hasSrcOrDstPorts;
import static org.batfish.datamodel.matchers.DataModelMatchers.hasUndefinedReference;
import static org.batfish.datamodel.matchers.DataModelMatchers.hasZone;
import static org.batfish.datamodel.matchers.DataModelMatchers.isIpSpaceReferenceThat;
import static org.batfish.datamodel.matchers.DataModelMatchers.isPermittedByAclThat;
import static org.batfish.datamodel.matchers.DataModelMatchers.permits;
import static org.batfish.datamodel.matchers.HeaderSpaceMatchers.hasDstIps;
import static org.batfish.datamodel.matchers.HeaderSpaceMatchers.hasSrcIps;
import static org.batfish.datamodel.matchers.InterfaceMatchers.hasDeclaredNames;
import static org.batfish.datamodel.matchers.InterfaceMatchers.hasMtu;
import static org.batfish.datamodel.matchers.InterfaceMatchers.hasOspfArea;
import static org.batfish.datamodel.matchers.InterfaceMatchers.hasVrf;
import static org.batfish.datamodel.matchers.InterfaceMatchers.isOspfPassive;
import static org.batfish.datamodel.matchers.InterfaceMatchers.isOspfPointToPoint;
import static org.batfish.datamodel.matchers.InterfaceMatchers.isProxyArp;
import static org.batfish.datamodel.matchers.IpAccessListLineMatchers.hasMatchCondition;
import static org.batfish.datamodel.matchers.IpAccessListMatchers.accepts;
import static org.batfish.datamodel.matchers.IpAccessListMatchers.hasLines;
import static org.batfish.datamodel.matchers.IpAccessListMatchers.rejects;
import static org.batfish.datamodel.matchers.IpSpaceMatchers.containsIp;
import static org.batfish.datamodel.matchers.MatchHeaderSpaceMatchers.hasHeaderSpace;
import static org.batfish.datamodel.matchers.MatchHeaderSpaceMatchers.isMatchHeaderSpaceThat;
import static org.batfish.datamodel.matchers.OrMatchExprMatchers.hasDisjuncts;
import static org.batfish.datamodel.matchers.OrMatchExprMatchers.isOrMatchExprThat;
import static org.batfish.datamodel.matchers.OspfAreaMatchers.hasSummary;
import static org.batfish.datamodel.matchers.OspfAreaSummaryMatchers.hasMetric;
import static org.batfish.datamodel.matchers.OspfAreaSummaryMatchers.isAdvertised;
import static org.batfish.datamodel.matchers.OspfProcessMatchers.hasArea;
import static org.batfish.datamodel.matchers.OspfProcessMatchers.hasAreas;
import static org.batfish.datamodel.matchers.VrfMatchers.hasBgpProcess;
import static org.batfish.datamodel.matchers.VrfMatchers.hasOspfProcess;
import static org.batfish.datamodel.matchers.VrfMatchers.hasStaticRoutes;
import static org.batfish.datamodel.vendor_family.VendorFamilyMatchers.hasCisco;
import static org.batfish.datamodel.vendor_family.cisco.CiscoFamilyMatchers.hasAaa;
import static org.batfish.datamodel.vendor_family.cisco.CiscoFamilyMatchers.hasLogging;
import static org.batfish.datamodel.vendor_family.cisco.LoggingMatchers.isOn;
import static org.batfish.representation.cisco.CiscoConfiguration.computeCombinedOutgoingAclName;
import static org.batfish.representation.cisco.CiscoConfiguration.computeInspectClassMapAclName;
import static org.batfish.representation.cisco.CiscoConfiguration.computeInspectPolicyMapAclName;
import static org.batfish.representation.cisco.CiscoConfiguration.computeProtocolObjectGroupAclName;
import static org.batfish.representation.cisco.CiscoConfiguration.computeServiceObjectGroupAclName;
import static org.batfish.representation.cisco.CiscoConfiguration.computeZonePairAclName;
import static org.batfish.representation.cisco.OspfProcess.getReferenceOspfBandwidth;
import static org.hamcrest.CoreMatchers.is;
import static org.hamcrest.CoreMatchers.not;
import static org.hamcrest.CoreMatchers.notNullValue;
import static org.hamcrest.Matchers.allOf;
import static org.hamcrest.Matchers.anything;
import static org.hamcrest.Matchers.contains;
import static org.hamcrest.Matchers.containsInAnyOrder;
import static org.hamcrest.Matchers.containsString;
import static org.hamcrest.Matchers.empty;
import static org.hamcrest.Matchers.equalTo;
import static org.hamcrest.Matchers.hasEntry;
import static org.hamcrest.Matchers.hasItem;
import static org.hamcrest.Matchers.hasKey;
import static org.hamcrest.Matchers.hasSize;
import static org.hamcrest.Matchers.in;
import static org.hamcrest.Matchers.nullValue;
import static org.hamcrest.Matchers.sameInstance;
import static org.junit.Assert.assertFalse;
import static org.junit.Assert.assertThat;
import static org.junit.Assert.assertTrue;

import com.google.common.collect.ImmutableList;
import com.google.common.collect.ImmutableSet;
import com.google.common.graph.Network;
import java.io.IOException;
import java.util.Arrays;
import java.util.Collection;
import java.util.List;
import java.util.Map;
import java.util.Set;
import java.util.SortedMap;
import java.util.SortedSet;
import java.util.stream.Collectors;
import org.batfish.common.WellKnownCommunity;
import org.batfish.common.plugin.DataPlanePlugin;
import org.batfish.common.util.CommonUtil;
import org.batfish.datamodel.AbstractRoute;
import org.batfish.datamodel.AsPath;
import org.batfish.datamodel.BgpAdvertisement;
import org.batfish.datamodel.BgpNeighbor;
import org.batfish.datamodel.BgpSession;
import org.batfish.datamodel.CommunityList;
import org.batfish.datamodel.Configuration;
import org.batfish.datamodel.ConfigurationFormat;
import org.batfish.datamodel.Flow;
import org.batfish.datamodel.Interface;
import org.batfish.datamodel.InterfaceAddress;
import org.batfish.datamodel.InterfaceType;
import org.batfish.datamodel.Ip;
import org.batfish.datamodel.IpAccessList;
import org.batfish.datamodel.IpProtocol;
import org.batfish.datamodel.MultipathEquivalentAsPathMatchMode;
import org.batfish.datamodel.NamedPort;
import org.batfish.datamodel.OspfArea;
import org.batfish.datamodel.OspfProcess;
import org.batfish.datamodel.Prefix;
import org.batfish.datamodel.Prefix6;
import org.batfish.datamodel.StaticRoute;
import org.batfish.datamodel.SubRange;
import org.batfish.datamodel.Vrf;
import org.batfish.datamodel.answers.ConvertConfigurationAnswerElement;
import org.batfish.datamodel.matchers.ConfigurationMatchers;
import org.batfish.datamodel.matchers.OspfAreaMatchers;
import org.batfish.main.Batfish;
import org.batfish.main.BatfishTestUtils;
import org.batfish.main.TestrigText;
import org.batfish.representation.cisco.CiscoConfiguration;
import org.batfish.representation.cisco.CiscoStructureType;
import org.batfish.representation.cisco.CiscoStructureUsage;
import org.hamcrest.Matchers;
import org.junit.Rule;
import org.junit.Test;
import org.junit.rules.ExpectedException;
import org.junit.rules.TemporaryFolder;

/** Tests for {@link CiscoParser} and {@link CiscoControlPlaneExtractor}. */
public class CiscoGrammarTest {

  private static final String TESTCONFIGS_PREFIX = "org/batfish/grammar/cisco/testconfigs/";
  private static final String TESTRIGS_PREFIX = "org/batfish/grammar/cisco/testrigs/";

  @Rule public TemporaryFolder _folder = new TemporaryFolder();

  @Rule public ExpectedException _thrown = ExpectedException.none();

  private Batfish getBatfishForConfigurationNames(String... configurationNames) throws IOException {
    String[] names =
        Arrays.stream(configurationNames).map(s -> TESTCONFIGS_PREFIX + s).toArray(String[]::new);
    return BatfishTestUtils.getBatfishForTextConfigs(_folder, names);
  }

  @Test
  public void testAaaNewmodel() throws IOException {
    Configuration newModelConfiguration = parseConfig("aaaNewmodel");
    boolean aaaNewmodel = newModelConfiguration.getVendorFamily().getCisco().getAaa().getNewModel();
    assertTrue(aaaNewmodel);

    Configuration noNewModelConfiguration = parseConfig("aaaNoNewmodel");
    aaaNewmodel = noNewModelConfiguration.getVendorFamily().getCisco().getAaa().getNewModel();
    assertFalse(aaaNewmodel);
  }

  @Test
  public void testAaaAuthenticationLogin() throws IOException {
    // test ASA config
    Configuration aaaAuthAsaConfiguration = parseConfig("aaaAuthenticationAsa");
    assertThat(
        aaaAuthAsaConfiguration,
        hasVendorFamily(
            hasCisco(
                hasAaa(hasAuthentication(hasLogin(hasListForKey(hasMethod("LOCAL"), "ssh")))))));
    assertThat(
        aaaAuthAsaConfiguration,
        hasVendorFamily(
            hasCisco(
                hasAaa(
                    hasAuthentication(hasLogin(hasListForKey(hasMethod("authServer"), "ssh")))))));
    assertThat(
        aaaAuthAsaConfiguration,
        hasVendorFamily(
            hasCisco(
                hasAaa(hasAuthentication(hasLogin(hasListForKey(hasMethod("LOCAL"), "http")))))));
    assertThat(
        aaaAuthAsaConfiguration,
        hasVendorFamily(
            hasCisco(
                hasAaa(
                    hasAuthentication(hasLogin(hasListForKey(hasMethod("authServer"), "http")))))));
    assertThat(
        aaaAuthAsaConfiguration,
        hasVendorFamily(
            hasCisco(
                hasAaa(hasAuthentication(hasLogin(hasListForKey(hasMethod("LOCAL"), "serial")))))));
    assertThat(
        aaaAuthAsaConfiguration,
        hasVendorFamily(
            hasCisco(
                hasAaa(
                    hasAuthentication(
                        hasLogin(hasListForKey(not(hasMethod("authServer")), "serial")))))));
    assertThat(
        aaaAuthAsaConfiguration,
        hasVendorFamily(
            hasCisco(
                hasAaa(
                    hasAuthentication(
                        hasLogin(hasListForKey(not(hasMethod("LOCAL")), "telnet")))))));
    assertThat(
        aaaAuthAsaConfiguration,
        hasVendorFamily(
            hasCisco(
                hasAaa(
                    hasAuthentication(
                        hasLogin(hasListForKey(hasMethod("authServer"), "telnet")))))));

    // test IOS config
    Configuration aaaAuthIosConfiguration = parseConfig("aaaAuthenticationIos");
    assertThat(
        aaaAuthIosConfiguration,
        hasVendorFamily(
            hasCisco(
                hasAaa(
                    hasAuthentication(
                        hasLogin(hasListForKey(hasMethod("grouptacacs+"), "default")))))));
    assertThat(
        aaaAuthIosConfiguration,
        hasVendorFamily(
            hasCisco(
                hasAaa(
                    hasAuthentication(hasLogin(hasListForKey(hasMethod("local"), "default")))))));
    assertThat(
        aaaAuthIosConfiguration,
        hasVendorFamily(
            hasCisco(
                hasAaa(
                    hasAuthentication(
                        hasLogin(hasListForKey(not(hasMethod("groupradius")), "default")))))));
    assertThat(
        aaaAuthIosConfiguration,
        hasVendorFamily(
            hasCisco(
                hasAaa(
                    hasAuthentication(
                        hasLogin(not(hasListForKey(hasMethod("grouptacacs+"), "ssh"))))))));
  }

  @Test
  public void testAGAclReferrers() throws IOException {
    String hostName = "iosAccessGroupAcl";
    String testrigName = "access-group-acl";
    List<String> configurationNames = ImmutableList.of("iosAccessGroupAcl");

    Batfish batfish =
        BatfishTestUtils.getBatfishFromTestrigText(
            TestrigText.builder()
                .setConfigurationText(TESTRIGS_PREFIX + testrigName, configurationNames)
                .build(),
            _folder);

    ConvertConfigurationAnswerElement ccae =
        batfish.loadConvertConfigurationAnswerElementOrReparse();

    // check expected references for {mac,ip}_acl{_unused,}
    assertThat(
        ccae, hasNumReferrers(hostName, CiscoStructureType.MAC_ACCESS_LIST, "mac_acl_unused", 0));
    assertThat(ccae, hasNumReferrers(hostName, CiscoStructureType.MAC_ACCESS_LIST, "mac_acl", 1));
    assertThat(
        ccae,
        hasNumReferrers(hostName, CiscoStructureType.IP_ACCESS_LIST_EXTENDED, "ip_acl_unused", 0));
    assertThat(
        ccae, hasNumReferrers(hostName, CiscoStructureType.IP_ACCESS_LIST_EXTENDED, "ip_acl", 1));
  }

  @Test
  public void testAGAclUndefined() throws IOException {
    String hostName = "iosAccessGroupAcl";
    String testrigName = "access-group-acl";
    List<String> configurationNames = ImmutableList.of("iosAccessGroupAcl");

    Batfish batfish =
        BatfishTestUtils.getBatfishFromTestrigText(
            TestrigText.builder()
                .setConfigurationText(TESTRIGS_PREFIX + testrigName, configurationNames)
                .build(),
            _folder);

    SortedMap<String, SortedMap<String, SortedMap<String, SortedMap<String, SortedSet<Integer>>>>>
        undefinedReferences =
            batfish.loadConvertConfigurationAnswerElementOrReparse().getUndefinedReferences();

    // only mac_acl_udef and ip_acl_udef should be undefined references
    assertThat(undefinedReferences, hasKey(hostName));
    SortedMap<String, SortedMap<String, SortedMap<String, SortedSet<Integer>>>> byHost =
        undefinedReferences.get(hostName);
    assertThat(byHost, hasKey(CiscoStructureType.ACCESS_LIST.getDescription()));
    SortedMap<String, SortedMap<String, SortedSet<Integer>>> byType =
        byHost.get(CiscoStructureType.ACCESS_LIST.getDescription());

    assertThat(byType.keySet(), hasSize(2));
    assertThat(byType, hasKey("ip_acl_udef"));
    assertThat(byType, hasKey("mac_acl_udef"));
  }

  @Test
  public void testAristaOspfReferenceBandwidth() throws IOException {
    Configuration manual = parseConfig("aristaOspfCost");
    assertThat(manual.getDefaultVrf().getOspfProcess().getReferenceBandwidth(), equalTo(3e6d));

    Configuration defaults = parseConfig("aristaOspfCostDefaults");
    assertThat(
        defaults.getDefaultVrf().getOspfProcess().getReferenceBandwidth(),
        equalTo(getReferenceOspfBandwidth(ConfigurationFormat.ARISTA)));
  }

  @Test
  public void testAsaOspfReferenceBandwidth() throws IOException {
    Configuration manual = parseConfig("asaOspfCost");
    assertThat(manual.getDefaultVrf().getOspfProcess().getReferenceBandwidth(), equalTo(3e6d));

    Configuration defaults = parseConfig("asaOspfCostDefaults");
    assertThat(
        defaults.getDefaultVrf().getOspfProcess().getReferenceBandwidth(),
        equalTo(getReferenceOspfBandwidth(ConfigurationFormat.CISCO_ASA)));
  }

  @Test
  public void testIosLoggingOnDefault() throws IOException {
    Configuration loggingOnOmitted = parseConfig("iosLoggingOnOmitted");
    assertThat(loggingOnOmitted, hasVendorFamily(hasCisco(hasLogging(isOn()))));
  }

  @Test
  public void testIosAclObjectGroup() throws IOException {
    String hostname = "ios-acl-object-group";
    Batfish batfish = getBatfishForConfigurationNames(hostname);
    Configuration c = batfish.loadConfigurations().get(hostname);
    ConvertConfigurationAnswerElement ccae =
        batfish.loadConvertConfigurationAnswerElementOrReparse();

    /*
     * The produced ACL should permit if source matchers object-group ogn1, destination matches
     * ogn2, and service matches ogs1.
     */
    assertThat(
        c,
        hasIpAccessList(
            "acl1",
            hasLines(
                hasItem(
                    hasMatchCondition(
                        isAndMatchExprThat(
                            hasConjuncts(
                                containsInAnyOrder(
                                    ImmutableList.of(
                                        isMatchHeaderSpaceThat(
                                            hasHeaderSpace(
                                                allOf(
                                                    hasDstIps(
                                                        isIpSpaceReferenceThat(hasName("ogn2"))),
                                                    hasSrcIps(
                                                        isIpSpaceReferenceThat(hasName("ogn1")))))),
                                        isPermittedByAclThat(
                                            hasAclName(
                                                computeServiceObjectGroupAclName("ogs1"))))))))))));

    /*
     * We expect only object-groups ogsunused1, ognunused1 to have zero referrers
     */
    assertThat(ccae, hasNumReferrers(hostname, CiscoStructureType.SERVICE_OBJECT_GROUP, "ogs1", 1));
    assertThat(ccae, hasNumReferrers(hostname, CiscoStructureType.NETWORK_OBJECT_GROUP, "ogn1", 1));
    assertThat(ccae, hasNumReferrers(hostname, CiscoStructureType.NETWORK_OBJECT_GROUP, "ogn2", 1));
    assertThat(
        ccae, hasNumReferrers(hostname, CiscoStructureType.SERVICE_OBJECT_GROUP, "ogsunused1", 0));
    assertThat(
        ccae, hasNumReferrers(hostname, CiscoStructureType.NETWORK_OBJECT_GROUP, "ognunused1", 0));

    /*
     * We expect undefined references only to object-groups ogsfake, ognfake1, ognfake2
     */
    assertThat(
        ccae,
        not(hasUndefinedReference(hostname, CiscoStructureType.SERVICE_OBJECT_GROUP, "ogs1")));
    assertThat(
        ccae,
        not(hasUndefinedReference(hostname, CiscoStructureType.NETWORK_OBJECT_GROUP, "ogn1")));
    assertThat(
        ccae,
        not(hasUndefinedReference(hostname, CiscoStructureType.NETWORK_OBJECT_GROUP, "ogn2")));
    assertThat(
        ccae,
        hasUndefinedReference(
            hostname,
            CiscoStructureType.PROTOCOL_OR_SERVICE_OBJECT_GROUP,
            "ogsfake",
            CiscoStructureUsage.EXTENDED_ACCESS_LIST_PROTOCOL_OR_SERVICE_OBJECT_GROUP));
    assertThat(
        ccae,
        hasUndefinedReference(
            hostname,
            CiscoStructureType.NETWORK_OBJECT_GROUP,
            "ognfake2",
            CiscoStructureUsage.EXTENDED_ACCESS_LIST_NETWORK_OBJECT_GROUP));
    assertThat(
        ccae,
        hasUndefinedReference(
            hostname,
            CiscoStructureType.NETWORK_OBJECT_GROUP,
            "ognfake1",
            CiscoStructureUsage.EXTENDED_ACCESS_LIST_NETWORK_OBJECT_GROUP));
  }

  @Test
  public void testIosInspection() throws IOException {
    Configuration c = parseConfig("ios-inspection");

    String zone1Name = "z1";
    String zone2Name = "z2";
    String inspectAclName = "inspectacl";
    String inspectClassMapName = "ci";
    String inspectPolicyMapName = "pmi";
    String eth0Name = "Ethernet0";
    String eth1Name = "Ethernet1";
    String eth2Name = "Ethernet2";
    String eth3Name = "Ethernet3";
    String eth3OriginalAclName = "acl3out";
    String eth3CombinedAclName = computeCombinedOutgoingAclName(eth3Name);
    String zonePairAclName = computeZonePairAclName(zone1Name, zone2Name);
    String zone2OutgoingAclName = CiscoConfiguration.computeZoneOutgoingAclName(zone2Name);

    /* Check for expected generated ACLs */
    assertThat(c, hasIpAccessLists(hasKey(inspectAclName)));
    assertThat(c, hasIpAccessLists(hasKey(computeInspectClassMapAclName(inspectClassMapName))));
    assertThat(c, hasIpAccessLists(hasKey(computeInspectPolicyMapAclName(inspectPolicyMapName))));
    assertThat(c, hasIpAccessLists(hasKey(zonePairAclName)));
    assertThat(c, hasIpAccessLists(hasKey(eth3OriginalAclName)));
    assertThat(c, hasIpAccessLists(hasKey(eth3CombinedAclName)));
    assertThat(c, hasIpAccessLists(hasKey(zone2OutgoingAclName)));

    /* Check that interfaces have correct ACLs assigned */
    assertThat(c, hasInterface(eth2Name, hasOutgoingFilterName(zone2OutgoingAclName)));
    assertThat(c, hasInterface(eth3Name, hasOutgoingFilterName(eth3CombinedAclName)));

    IpAccessList eth2Acl = c.getInterfaces().get(eth2Name).getOutgoingFilter();
    IpAccessList eth3Acl = c.getInterfaces().get(eth3Name).getOutgoingFilter();

    /* Check that expected traffic is permitted/denied */
    Flow permittedByBoth =
        Flow.builder()
            .setSrcIp(new Ip("1.1.1.1"))
            .setDstIp(new Ip("2.2.2.2"))
            .setIpProtocol(IpProtocol.TCP)
            .setDstPort(80)
            .setIngressNode("internet")
            .setTag("none")
            .build();
    assertThat(eth2Acl, accepts(permittedByBoth, eth0Name, c.getIpAccessLists(), c.getIpSpaces()));
    assertThat(eth2Acl, accepts(permittedByBoth, eth1Name, c.getIpAccessLists(), c.getIpSpaces()));
    assertThat(eth3Acl, accepts(permittedByBoth, eth0Name, c.getIpAccessLists(), c.getIpSpaces()));
    assertThat(eth3Acl, accepts(permittedByBoth, eth1Name, c.getIpAccessLists(), c.getIpSpaces()));

    Flow permittedThroughEth2Only =
        Flow.builder()
            .setSrcIp(new Ip("1.1.1.2"))
            .setDstIp(new Ip("2.2.2.2"))
            .setIpProtocol(IpProtocol.TCP)
            .setDstPort(80)
            .setIngressNode("internet")
            .setTag("none")
            .build();
    assertThat(
        eth2Acl,
        accepts(permittedThroughEth2Only, eth0Name, c.getIpAccessLists(), c.getIpSpaces()));
    assertThat(
        eth2Acl,
        accepts(permittedThroughEth2Only, eth1Name, c.getIpAccessLists(), c.getIpSpaces()));
    assertThat(
        eth3Acl,
        rejects(permittedThroughEth2Only, eth0Name, c.getIpAccessLists(), c.getIpSpaces()));
    assertThat(
        eth3Acl,
        rejects(permittedThroughEth2Only, eth1Name, c.getIpAccessLists(), c.getIpSpaces()));

    Flow deniedByBoth =
        Flow.builder()
            .setSrcIp(new Ip("1.1.1.1"))
            .setDstIp(new Ip("2.2.2.2"))
            .setIpProtocol(IpProtocol.TCP)
            .setDstPort(81)
            .setIngressNode("internet")
            .setTag("none")
            .build();
    assertThat(eth2Acl, rejects(deniedByBoth, eth0Name, c.getIpAccessLists(), c.getIpSpaces()));
    assertThat(eth2Acl, rejects(deniedByBoth, eth1Name, c.getIpAccessLists(), c.getIpSpaces()));
    assertThat(eth3Acl, rejects(deniedByBoth, eth0Name, c.getIpAccessLists(), c.getIpSpaces()));
    assertThat(eth3Acl, rejects(deniedByBoth, eth1Name, c.getIpAccessLists(), c.getIpSpaces()));
  }

  @Test
  public void testIosHttpInspection() throws IOException {
    String hostname = "ios-http-inspection";
    Batfish batfish = getBatfishForConfigurationNames(hostname);
    ConvertConfigurationAnswerElement ccae =
        batfish.loadConvertConfigurationAnswerElementOrReparse();

    assertThat(ccae, hasNumReferrers(hostname, CiscoStructureType.INSPECT_CLASS_MAP, "ci", 1));
    assertThat(
        ccae, hasNumReferrers(hostname, CiscoStructureType.INSPECT_CLASS_MAP, "ciunused", 0));
    assertThat(
        ccae,
        hasUndefinedReference(
            hostname,
            CiscoStructureType.INSPECT_CLASS_MAP,
            "ciundefined",
            CiscoStructureUsage.INSPECT_POLICY_MAP_INSPECT_CLASS));
  }

  @Test
  public void testIosKeyring() throws IOException {
    String hostname = "ios-keyrings";
    Batfish batfish = getBatfishForConfigurationNames(hostname);
    ConvertConfigurationAnswerElement ccae =
        batfish.loadConvertConfigurationAnswerElementOrReparse();

    assertThat(ccae, hasNumReferrers(hostname, CiscoStructureType.KEYRING, "kused", 1));
    assertThat(ccae, hasNumReferrers(hostname, CiscoStructureType.KEYRING, "kunused", 0));
    assertThat(
        ccae,
        hasUndefinedReference(
            hostname,
            CiscoStructureType.KEYRING,
            "kundefined",
            CiscoStructureUsage.ISAKMP_PROFILE_KEYRING));
  }

  @Test
  public void testIosObjectGroupNetwork() throws IOException {
    String hostname = "ios-object-group-network";
    Configuration c = parseConfig(hostname);
    Batfish batfish = getBatfishForConfigurationNames(hostname);
    ConvertConfigurationAnswerElement ccae =
        batfish.loadConvertConfigurationAnswerElementOrReparse();
<<<<<<< HEAD
    Ip ognWildcardIp = new Ip("1.128.0.0");
    Ip ognHostIp1 = new Ip("2.0.0.1");
    Ip ognHostIp2 = new Ip("2.0.0.2");
    Ip ognUnmatchedIp = new Ip("2.0.0.0");

    String ognNamePrefix = "ogn_prefix";
    String ognNameHost1 = "ogn_host1";
    String ognNameHost2 = "ogn_host2";
    String ognNameIndirect = "ogn_indirect";
    String ognNameNetworkObject = "ogn_network_object";
    String ognNameNetworkObjectIndirect = "ogn_network_object_indirect";
    String ognNameUndef = "ogn_undef";
    String ognNameUnused = "ogn_unused";
=======
    Ip ogn1TestIp = new Ip("1.128.0.0");
    Ip ogn2TestIp1 = new Ip("2.0.0.0");
    Ip ogn2TestIp2 = new Ip("2.0.0.1");
>>>>>>> 2232405b

    /* Confirm the used object groups have referrers */
    assertThat(ccae, hasNumReferrers(hostname, CiscoStructureType.NETWORK_OBJECT_GROUP, "ogn1", 2));
    assertThat(ccae, hasNumReferrers(hostname, CiscoStructureType.NETWORK_OBJECT_GROUP, "ogn2", 1));
    /* Confirm the unused object group has no referrers */
    assertThat(ccae, hasNumReferrers(hostname, CiscoStructureType.NETWORK_OBJECT_GROUP, "ogn3", 0));
    /* Confirm the undefined reference shows up as such */
    assertThat(
        ccae,
        hasUndefinedReference(hostname, CiscoStructureType.NETWORK_OBJECT_GROUP, "ogn_undef"));

    /* Each object group should permit an IP iff it is in its space. */
    assertThat(c, hasIpSpace(ognNamePrefix, containsIp(ognWildcardIp)));
    assertThat(c, hasIpSpace(ognNamePrefix, not(containsIp(ognUnmatchedIp))));

    assertThat(c, hasIpSpace(ognNameHost1, containsIp(ognHostIp1)));
    assertThat(c, hasIpSpace(ognNameHost1, not(containsIp(ognUnmatchedIp))));

    assertThat(c, hasIpSpace(ognNameHost2, containsIp(ognHostIp2)));
    assertThat(c, hasIpSpace(ognNameHost2, not(containsIp(ognUnmatchedIp))));

    assertThat(c, hasIpSpace(ognNameIndirect, containsIp(ognWildcardIp, c.getIpSpaces())));
    assertThat(c, hasIpSpace(ognNameIndirect, not(containsIp(ognUnmatchedIp, c.getIpSpaces()))));

    assertThat(c, hasIpSpace(ognNameNetworkObject, containsIp(ognHostIp1)));
    assertThat(c, hasIpSpace(ognNameNetworkObject, containsIp(ognHostIp2)));
    assertThat(c, hasIpSpace(ognNameNetworkObject, containsIp(ognWildcardIp)));
    assertThat(c, hasIpSpace(ognNameNetworkObject, not(containsIp(ognUnmatchedIp))));

    assertThat(
        c, hasIpSpace(ognNameNetworkObjectIndirect, containsIp(ognHostIp1, c.getIpSpaces())));
    assertThat(
        c, hasIpSpace(ognNameNetworkObjectIndirect, containsIp(ognHostIp2, c.getIpSpaces())));
    assertThat(
        c, hasIpSpace(ognNameNetworkObjectIndirect, containsIp(ognWildcardIp, c.getIpSpaces())));
    assertThat(
        c,
        hasIpSpace(ognNameNetworkObjectIndirect, not(containsIp(ognUnmatchedIp, c.getIpSpaces()))));

    assertThat(c, hasIpSpace(ognNameUnused, not(containsIp(ognUnmatchedIp))));

    /* Confirm the used object groups have referrers */
    assertThat(
        ccae, hasNumReferrers(hostname, CiscoStructureType.NETWORK_OBJECT_GROUP, ognNamePrefix, 2));
    assertThat(
        ccae, hasNumReferrers(hostname, CiscoStructureType.NETWORK_OBJECT_GROUP, ognNameHost1, 2));
    assertThat(
        ccae, hasNumReferrers(hostname, CiscoStructureType.NETWORK_OBJECT_GROUP, ognNameHost2, 2));
    assertThat(
        ccae,
        hasNumReferrers(hostname, CiscoStructureType.NETWORK_OBJECT_GROUP, ognNameIndirect, 1));
    /* Confirm the unused object group has no referrers */
    assertThat(
        ccae, hasNumReferrers(hostname, CiscoStructureType.NETWORK_OBJECT_GROUP, ognNameUnused, 0));
    /* Confirm the undefined reference shows up as such */
    assertThat(
        ccae,
        hasUndefinedReference(hostname, CiscoStructureType.NETWORK_OBJECT_GROUP, ognNameUndef));
  }

  @Test
  public void testIosObjectGroupProtocol() throws IOException {
    String hostname = "ios-object-group-protocol";
    Configuration c = parseConfig(hostname);
    Batfish batfish = getBatfishForConfigurationNames(hostname);
    ConvertConfigurationAnswerElement ccae =
        batfish.loadConvertConfigurationAnswerElementOrReparse();
    String ogpIcmpName = "ogp1";
    String ogpTcpUdpName = "ogp2";
    String ogpEmptyName = "ogp3";
    String ogpDuplicateName = "ogp4";
    String ogpUnusedName = "ogp5";
    String ogpUndefName = "ogpundef";
    String aclIcmpName = "aclicmp";
    String aclTcpUdpName = "acltcpudp";
    String aclEmptyName = "aclempty";
    String aclDuplicateName = "aclduplicate";
    String aclUndefName = "aclundef";
    String ogpAclIcmpName = computeProtocolObjectGroupAclName(ogpIcmpName);
    String ogpAclTcpUdpName = computeProtocolObjectGroupAclName(ogpTcpUdpName);
    String ogpAclEmptyName = computeProtocolObjectGroupAclName(ogpEmptyName);
    String ogpAclDuplicateName = computeProtocolObjectGroupAclName(ogpDuplicateName);
    Flow icmpFlow =
        Flow.builder().setTag("").setIngressNode("").setIpProtocol(IpProtocol.ICMP).build();
    Flow tcpFlow =
        Flow.builder().setTag("").setIngressNode("").setIpProtocol(IpProtocol.TCP).build();

    /* Confirm the used object groups have referrers */
    assertThat(
        ccae, hasNumReferrers(hostname, CiscoStructureType.PROTOCOL_OBJECT_GROUP, ogpIcmpName, 1));
    assertThat(
        ccae,
        hasNumReferrers(hostname, CiscoStructureType.PROTOCOL_OBJECT_GROUP, ogpTcpUdpName, 1));
    assertThat(
        ccae, hasNumReferrers(hostname, CiscoStructureType.PROTOCOL_OBJECT_GROUP, ogpEmptyName, 1));
    /* Confirm the unused object group has no referrers */
    assertThat(
        ccae,
        hasNumReferrers(hostname, CiscoStructureType.PROTOCOL_OBJECT_GROUP, ogpUnusedName, 0));
    /* Confirm the undefined reference shows up as such */
    assertThat(
        ccae,
        hasUndefinedReference(
            hostname, CiscoStructureType.PROTOCOL_OR_SERVICE_OBJECT_GROUP, ogpUndefName));

    /*
     * Icmp protocol object group and the acl referencing it should only accept Icmp and reject Tcp
     */
    assertThat(c, hasIpAccessList(ogpAclIcmpName, accepts(icmpFlow, null, c)));
    assertThat(c, hasIpAccessList(ogpAclIcmpName, rejects(tcpFlow, null, c)));
    assertThat(c, hasIpAccessList(aclIcmpName, accepts(icmpFlow, null, c)));
    assertThat(c, hasIpAccessList(aclIcmpName, rejects(tcpFlow, null, c)));

    /*
     * TcpUdp protocol object group and the acl referencing it should reject Icmp and accept Tcp
     */
    assertThat(c, hasIpAccessList(ogpAclTcpUdpName, rejects(icmpFlow, null, c)));
    assertThat(c, hasIpAccessList(ogpAclTcpUdpName, accepts(tcpFlow, null, c)));
    assertThat(c, hasIpAccessList(aclTcpUdpName, rejects(icmpFlow, null, c)));
    assertThat(c, hasIpAccessList(aclTcpUdpName, accepts(tcpFlow, null, c)));

    /*
     * Empty protocol object group and the acl referencing it should reject everything
     */
    assertThat(c, hasIpAccessList(ogpAclEmptyName, rejects(icmpFlow, null, c)));
    assertThat(c, hasIpAccessList(ogpAclEmptyName, rejects(tcpFlow, null, c)));
    assertThat(c, hasIpAccessList(aclEmptyName, rejects(icmpFlow, null, c)));
    assertThat(c, hasIpAccessList(aclEmptyName, rejects(tcpFlow, null, c)));

    /*
     * Empty protocol object group that is erroneously redefined should still reject everything
     */
    assertThat(c, hasIpAccessList(ogpAclDuplicateName, rejects(icmpFlow, null, c)));
    assertThat(c, hasIpAccessList(ogpAclDuplicateName, rejects(tcpFlow, null, c)));
    assertThat(c, hasIpAccessList(aclDuplicateName, rejects(icmpFlow, null, c)));
    assertThat(c, hasIpAccessList(aclDuplicateName, rejects(tcpFlow, null, c)));

    /*
     * Undefined protocol object group should reject everything
     */
    assertThat(c, hasIpAccessList(aclUndefName, rejects(icmpFlow, null, c)));
    assertThat(c, hasIpAccessList(aclUndefName, rejects(tcpFlow, null, c)));
  }

  @Test
  public void testIosObjectGroupService() throws IOException {
    String hostname = "ios-object-group-service";
    Configuration c = parseConfig(hostname);
    Batfish batfish = getBatfishForConfigurationNames(hostname);
    ConvertConfigurationAnswerElement ccae =
        batfish.loadConvertConfigurationAnswerElementOrReparse();

    /* Confirm the used object groups have referrers */
    assertThat(
        ccae, hasNumReferrers(hostname, CiscoStructureType.SERVICE_OBJECT_GROUP, "og-icmp", 2));
    assertThat(
        ccae, hasNumReferrers(hostname, CiscoStructureType.SERVICE_OBJECT_GROUP, "og-tcp", 1));
    /* Confirm the unused object group has no referrers */
    assertThat(
        ccae, hasNumReferrers(hostname, CiscoStructureType.SERVICE_OBJECT_GROUP, "og-udp", 0));
    /* Confirm the undefined reference shows up as such */
    assertThat(
        ccae,
        hasUndefinedReference(
            hostname, CiscoStructureType.PROTOCOL_OR_SERVICE_OBJECT_GROUP, "og-undef"));

    /* og-icmp */
    assertThat(
        c,
        hasIpAccessList(
            computeServiceObjectGroupAclName("og-icmp"),
            hasLines(
                containsInAnyOrder(
                    ImmutableList.of(
                        hasMatchCondition(
                            isOrMatchExprThat(
                                hasDisjuncts(
                                    contains(
                                        isMatchHeaderSpaceThat(
                                            hasHeaderSpace(
                                                hasIpProtocols(
                                                    contains(IpProtocol.ICMP)))))))))))));
    /* og-tcp */
    assertThat(
        c,
        hasIpAccessList(
            computeServiceObjectGroupAclName("og-tcp"),
            hasLines(
                containsInAnyOrder(
                    ImmutableList.of(
                        hasMatchCondition(
                            isOrMatchExprThat(
                                hasDisjuncts(
                                    containsInAnyOrder(
                                        ImmutableList.of(
                                            isMatchHeaderSpaceThat(
                                                hasHeaderSpace(
                                                    allOf(
                                                        hasIpProtocols(contains(IpProtocol.TCP)),
                                                        hasSrcOrDstPorts(
                                                            hasItem(new SubRange(65500)))))),
                                            isMatchHeaderSpaceThat(
                                                hasHeaderSpace(
                                                    allOf(
                                                        hasIpProtocols(contains(IpProtocol.TCP)),
                                                        hasSrcOrDstPorts(
                                                            hasItem(
                                                                new SubRange(
                                                                    NamedPort.DOMAIN.number())))))),
                                            isMatchHeaderSpaceThat(
                                                hasHeaderSpace(
                                                    allOf(
                                                        hasIpProtocols(contains(IpProtocol.TCP)),
                                                        hasSrcOrDstPorts(
                                                            hasItem(
                                                                new SubRange(
                                                                    NamedPort.CMDtcp_OR_SYSLOGudp
                                                                        .number())))))),
                                            isMatchHeaderSpaceThat(
                                                hasHeaderSpace(
                                                    allOf(
                                                        hasIpProtocols(contains(IpProtocol.TCP)),
                                                        hasSrcOrDstPorts(
                                                            hasItem(
                                                                new SubRange(
                                                                    NamedPort.HTTP
                                                                        .number()))))))))))))))));
    /* og-udp */
    assertThat(
        c,
        hasIpAccessList(
            computeServiceObjectGroupAclName("og-udp"),
            hasLines(
                containsInAnyOrder(
                    ImmutableList.of(
                        hasMatchCondition(
                            isOrMatchExprThat(
                                hasDisjuncts(
                                    containsInAnyOrder(
                                        ImmutableList.of(
                                            isMatchHeaderSpaceThat(
                                                hasHeaderSpace(
                                                    allOf(
                                                        hasIpProtocols(contains(IpProtocol.UDP)),
                                                        hasSrcOrDstPorts(
                                                            hasItem(new SubRange(65501)))))),
                                            isMatchHeaderSpaceThat(
                                                hasHeaderSpace(
                                                    allOf(
                                                        hasIpProtocols(contains(IpProtocol.UDP)),
                                                        hasSrcOrDstPorts(
                                                            hasItem(
                                                                new SubRange(
                                                                    NamedPort.NTP.number())))))),
                                            isMatchHeaderSpaceThat(
                                                hasHeaderSpace(
                                                    allOf(
                                                        hasIpProtocols(contains(IpProtocol.UDP)),
                                                        hasSrcOrDstPorts(
                                                            hasItem(
                                                                new SubRange(
                                                                    NamedPort.SNMPTRAP
                                                                        .number())))))),
                                            isMatchHeaderSpaceThat(
                                                hasHeaderSpace(
                                                    allOf(
                                                        hasIpProtocols(contains(IpProtocol.UDP)),
                                                        hasSrcOrDstPorts(
                                                            hasItem(
                                                                new SubRange(
                                                                    NamedPort.CMDtcp_OR_SYSLOGudp
                                                                        .number())))))),
                                            isMatchHeaderSpaceThat(
                                                hasHeaderSpace(
                                                    allOf(
                                                        hasIpProtocols(contains(IpProtocol.UDP)),
                                                        hasSrcOrDstPorts(
                                                            hasItem(
                                                                new SubRange(
                                                                    NamedPort.TFTP
                                                                        .number()))))))))))))))));
  }

  @Test
  public void testIosOspfNetwork() throws IOException {
    Configuration c = parseConfig("ios-interface-ospf-network");

    /*
     * Confirm interfaces with ospf network broadcast, non-broadcast, etc do not show up as
     * point-to-point
     */
    assertThat(c, hasInterface("Ethernet0/0", not(isOspfPointToPoint())));
    assertThat(c, hasInterface("Ethernet0/2", not(isOspfPointToPoint())));
    assertThat(c, hasInterface("Ethernet0/3", not(isOspfPointToPoint())));
    assertThat(c, hasInterface("Ethernet0/4", not(isOspfPointToPoint())));

    /* Confirm the point-to-point interface shows up as such */
    assertThat(c, hasInterface("Ethernet0/1", isOspfPointToPoint()));
  }

  @Test
  public void testIosOspfReferenceBandwidth() throws IOException {
    Configuration manual = parseConfig("iosOspfCost");
    assertThat(manual.getDefaultVrf().getOspfProcess().getReferenceBandwidth(), equalTo(10e6d));

    Configuration defaults = parseConfig("iosOspfCostDefaults");
    assertThat(
        defaults.getDefaultVrf().getOspfProcess().getReferenceBandwidth(),
        equalTo(getReferenceOspfBandwidth(ConfigurationFormat.CISCO_IOS)));
  }

  @Test
  public void testIosPrefixList() throws IOException {
    String hostname = "ios-prefix-list";
    Batfish batfish = getBatfishForConfigurationNames(hostname);
    ConvertConfigurationAnswerElement ccae =
        batfish.loadConvertConfigurationAnswerElementOrReparse();

    /* Confirm prefix list uses are counted correctly */
    assertThat(ccae, hasNumReferrers(hostname, CiscoStructureType.PREFIX_LIST, "pre_list", 2));
    assertThat(
        ccae, hasNumReferrers(hostname, CiscoStructureType.PREFIX_LIST, "pre_list_unused", 0));

    /* Confirm undefined prefix lists are detected in different contexts */
    /* Bgp neighbor context */
    assertThat(
        ccae, hasUndefinedReference(hostname, CiscoStructureType.PREFIX_LIST, "pre_list_undef1"));
    /* Route-map match context */
    assertThat(
        ccae, hasUndefinedReference(hostname, CiscoStructureType.PREFIX_LIST, "pre_list_undef2"));
  }

  @Test
  public void testIosRouteMap() throws IOException {
    String hostname = "ios-route-map";
    Batfish batfish = getBatfishForConfigurationNames(hostname);
    ConvertConfigurationAnswerElement ccae =
        batfish.loadConvertConfigurationAnswerElementOrReparse();

    /* Confirm route map uses are counted correctly */
    assertThat(ccae, hasNumReferrers(hostname, CiscoStructureType.ROUTE_MAP, "rm_if", 1));
    assertThat(ccae, hasNumReferrers(hostname, CiscoStructureType.ROUTE_MAP, "rm_ospf", 4));
    assertThat(ccae, hasNumReferrers(hostname, CiscoStructureType.ROUTE_MAP, "rm_bgp", 9));
    assertThat(ccae, hasNumReferrers(hostname, CiscoStructureType.ROUTE_MAP, "rm_unused", 0));

    /* Confirm undefined route-map is detected */
    assertThat(ccae, hasUndefinedReference(hostname, CiscoStructureType.ROUTE_MAP, "rm_undef"));
  }

  @Test
  public void testIosClassMapInspect() throws IOException {
    String hostname = "ios-class-map-inspect";
    Batfish batfish = getBatfishForConfigurationNames(hostname);
    ConvertConfigurationAnswerElement ccae =
        batfish.loadConvertConfigurationAnswerElementOrReparse();

    /*
     * We expected the only unused acl to be aclunused
     */
    assertThat(
        ccae,
        hasNumReferrers(hostname, CiscoStructureType.IP_ACCESS_LIST_EXTENDED, "acldefined", 1));
    assertThat(
        ccae,
        hasNumReferrers(hostname, CiscoStructureType.IP_ACCESS_LIST_EXTENDED, "aclunused", 0));

    /*
     * We expect an undefined reference only to aclundefined
     */
    assertThat(
        ccae,
        not(hasUndefinedReference(hostname, CiscoStructureType.IP_ACCESS_LIST, "acldefined")));
    assertThat(
        ccae, hasUndefinedReference(hostname, CiscoStructureType.IP_ACCESS_LIST, "aclundefined"));
  }

  @Test
  public void testIosPolicyMapInspect() throws IOException {
    String hostname = "ios-policy-map-inspect";
    Batfish batfish = getBatfishForConfigurationNames(hostname);
    ConvertConfigurationAnswerElement ccae =
        batfish.loadConvertConfigurationAnswerElementOrReparse();

    /*
     * We expected the only unused class-map to be cmunused
     */
    assertThat(
        ccae, hasNumReferrers(hostname, CiscoStructureType.INSPECT_CLASS_MAP, "cmdefined", 1));
    assertThat(
        ccae, hasNumReferrers(hostname, CiscoStructureType.INSPECT_CLASS_MAP, "cmunused", 0));

    /*
     * We expect the only unused policy-map to be pmiunused
     */
    assertThat(
        ccae, hasNumReferrers(hostname, CiscoStructureType.INSPECT_POLICY_MAP, "pmidefined", 1));
    assertThat(
        ccae, hasNumReferrers(hostname, CiscoStructureType.INSPECT_POLICY_MAP, "pmiunused", 0));

    /*
     * We expect undefined references only to cmundefined and pmmiundefined
     */
    assertThat(
        ccae,
        not(hasUndefinedReference(hostname, CiscoStructureType.INSPECT_CLASS_MAP, "cmdefined")));
    assertThat(
        ccae, hasUndefinedReference(hostname, CiscoStructureType.INSPECT_CLASS_MAP, "cmundefined"));
    assertThat(
        ccae,
        not(hasUndefinedReference(hostname, CiscoStructureType.INSPECT_POLICY_MAP, "pmidefined")));
    assertThat(
        ccae,
        hasUndefinedReference(hostname, CiscoStructureType.INSPECT_POLICY_MAP, "pmiundefined"));
  }

  @Test
  public void testIosPrefixSet() throws IOException {
    String hostname = "ios-prefix-set";
    Configuration c = parseConfig(hostname);
    Batfish batfish = getBatfishForConfigurationNames(hostname);
    ConvertConfigurationAnswerElement ccae =
        batfish.loadConvertConfigurationAnswerElementOrReparse();

    Prefix permittedPrefix = Prefix.parse("1.2.3.4/30");
    Prefix6 permittedPrefix6 = new Prefix6("2001::ffff:0/124");
    Prefix rejectedPrefix = Prefix.parse("1.2.4.4/30");
    Prefix6 rejectedPrefix6 = new Prefix6("2001::fffe:0/124");

    /*
     * pre_combo should be the only prefix set without a referrer
     */
    assertThat(ccae, hasNumReferrers(hostname, CiscoStructureType.PREFIX_SET, "pre_ipv4", 1));
    assertThat(ccae, hasNumReferrers(hostname, CiscoStructureType.PREFIX_SET, "pre_ipv6", 1));
    assertThat(ccae, hasNumReferrers(hostname, CiscoStructureType.PREFIX_SET, "pre_combo", 0));

    /*
     * pre_undef should be the only undefined reference
     */
    assertThat(
        ccae, not(hasUndefinedReference(hostname, CiscoStructureType.PREFIX_SET, "pre_ipv4")));
    assertThat(
        ccae, not(hasUndefinedReference(hostname, CiscoStructureType.PREFIX_SET, "pre_ipv6")));
    assertThat(ccae, hasUndefinedReference(hostname, CiscoStructureType.PREFIX_SET, "pre_undef"));

    /*
     * Confirm the generated route filter lists permit correct prefixes and do not permit others
     */
    assertThat(c, hasRouteFilterList("pre_ipv4", permits(permittedPrefix)));
    assertThat(c, hasRouteFilterList("pre_ipv4", not(permits(rejectedPrefix))));
    assertThat(c, hasRoute6FilterList("pre_ipv6", permits(permittedPrefix6)));
    assertThat(c, hasRoute6FilterList("pre_ipv6", not(permits(rejectedPrefix6))));
    assertThat(c, hasRouteFilterList("pre_combo", permits(permittedPrefix)));
    assertThat(c, hasRouteFilterList("pre_combo", not(permits(rejectedPrefix))));
    assertThat(c, hasRoute6FilterList("pre_combo", permits(permittedPrefix6)));
    assertThat(c, hasRoute6FilterList("pre_combo", not(permits(rejectedPrefix6))));
  }

  @Test
  public void testIosProxyArp() throws IOException {
    Configuration proxyArpOmitted = parseConfig("iosProxyArp");
    assertThat(proxyArpOmitted, hasInterfaces(hasEntry(equalTo("Ethernet0/0"), isProxyArp())));
    assertThat(proxyArpOmitted, hasInterfaces(hasEntry(equalTo("Ethernet0/1"), isProxyArp())));
    assertThat(
        proxyArpOmitted,
        hasInterfaces(hasEntry(equalTo("Ethernet0/2"), isProxyArp(equalTo(false)))));
  }

  @Test
  public void testIosZoneSecurity() throws IOException {
    String hostname = "ios-zone-security";
    Batfish batfish = getBatfishForConfigurationNames(hostname);
    Configuration c = batfish.loadConfigurations().get(hostname);
    ConvertConfigurationAnswerElement ccae =
        batfish.loadConvertConfigurationAnswerElementOrReparse();

    /*
     * We expected the only unused zone to be zunreferenced
     */
    assertThat(ccae, hasNumReferrers(hostname, CiscoStructureType.SECURITY_ZONE, "z1", 4));
    assertThat(ccae, hasNumReferrers(hostname, CiscoStructureType.SECURITY_ZONE, "z2", 2));
    assertThat(ccae, hasNumReferrers(hostname, CiscoStructureType.SECURITY_ZONE, "zempty", 1));
    assertThat(
        ccae, hasNumReferrers(hostname, CiscoStructureType.SECURITY_ZONE, "zunreferenced", 0));

    /*
     * We expect an undefined reference only to zundefined
     */
    assertThat(ccae, not(hasUndefinedReference(hostname, CiscoStructureType.SECURITY_ZONE, "z1")));
    assertThat(ccae, not(hasUndefinedReference(hostname, CiscoStructureType.SECURITY_ZONE, "z2")));
    assertThat(
        ccae, not(hasUndefinedReference(hostname, CiscoStructureType.SECURITY_ZONE, "zempty")));
    assertThat(
        ccae, hasUndefinedReference(hostname, CiscoStructureType.SECURITY_ZONE, "zundefined"));

    /*
     * We only expect zempty to be empty (have no interfaces)
     */
    assertThat(c, hasZone("z1", hasMemberInterfaces(not(empty()))));
    assertThat(c, hasZone("z2", hasMemberInterfaces(not(empty()))));
    assertThat(c, hasZone("zempty", hasMemberInterfaces(empty())));
  }

  @Test
  public void testOspfSummaryRouteMetric() throws IOException {
    Configuration manual = parseConfig("iosOspfCost");

    assertThat(
        manual,
        hasDefaultVrf(
            hasOspfProcess(
                hasArea(
                    1L, hasSummary(Prefix.parse("10.0.0.0/16"), isAdvertised(equalTo(false)))))));
    assertThat(
        manual,
        hasDefaultVrf(
            hasOspfProcess(hasArea(1L, hasSummary(Prefix.parse("10.0.0.0/16"), hasMetric(100L))))));

    Configuration defaults = parseConfig("iosOspfCostDefaults");

    assertThat(
        defaults,
        hasDefaultVrf(
            hasOspfProcess(hasArea(1L, hasSummary(Prefix.parse("10.0.0.0/16"), isAdvertised())))));
    assertThat(
        defaults,
        hasDefaultVrf(
            hasOspfProcess(
                hasArea(1L, hasSummary(Prefix.parse("10.0.0.0/16"), hasMetric(nullValue()))))));
  }

  @Test
  public void testIosXePolicyMapClassDefault() throws IOException {
    Configuration c = parseConfig("ios-xe-policy-map-class-default");

    String dropPolicyMapAclName = computeInspectPolicyMapAclName("pdrop");
    String passPolicyMapAclName = computeInspectPolicyMapAclName("ppass");
    String unspecifiedPolicyMapAclName = computeInspectPolicyMapAclName("punspecified");

    Flow flow = Flow.builder().setTag("").setIngressNode("").build();

    assertThat(c, hasIpAccessList(dropPolicyMapAclName, rejects(flow, null, c)));
    assertThat(c, hasIpAccessList(passPolicyMapAclName, accepts(flow, null, c)));
    assertThat(c, hasIpAccessList(unspecifiedPolicyMapAclName, rejects(flow, null, c)));
  }

  @Test
  public void testIosXePolicyMapInspectClassInspectActions() throws IOException {
    Configuration c = parseConfig("ios-xe-policy-map-inspect-class-inspect-actions");

    String policyMapName = "pm";
    String policyMapAclName = computeInspectPolicyMapAclName(policyMapName);

    String classMapPassName = "cpass";
    String classMapPassAclName = computeInspectClassMapAclName(classMapPassName);
    String classMapInspectName = "cinspect";
    String classMapInspectAclName = computeInspectClassMapAclName(classMapInspectName);
    String classMapDropName = "cdrop";
    String classMapDropAclName = computeInspectClassMapAclName(classMapDropName);

    Flow flowPass =
        Flow.builder().setIngressNode(c.getName()).setTag("").setIpProtocol(IpProtocol.TCP).build();
    Flow flowInspect =
        Flow.builder().setIngressNode(c.getName()).setTag("").setIpProtocol(IpProtocol.UDP).build();
    Flow flowDrop =
        Flow.builder()
            .setIngressNode(c.getName())
            .setTag("")
            .setIpProtocol(IpProtocol.ICMP)
            .build();

    assertThat(c, hasIpAccessList(policyMapAclName, accepts(flowPass, null, c)));
    assertThat(c, hasIpAccessList(policyMapAclName, accepts(flowInspect, null, c)));
    assertThat(c, hasIpAccessList(policyMapAclName, rejects(flowDrop, null, c)));

    assertThat(c, hasIpAccessList(classMapPassAclName, accepts(flowPass, null, c)));
    assertThat(c, hasIpAccessList(classMapPassAclName, rejects(flowInspect, null, c)));
    assertThat(c, hasIpAccessList(classMapPassAclName, rejects(flowDrop, null, c)));

    assertThat(c, hasIpAccessList(classMapInspectAclName, rejects(flowPass, null, c)));
    assertThat(c, hasIpAccessList(classMapInspectAclName, accepts(flowInspect, null, c)));
    assertThat(c, hasIpAccessList(classMapInspectAclName, rejects(flowDrop, null, c)));

    assertThat(c, hasIpAccessList(classMapDropAclName, rejects(flowPass, null, c)));
    assertThat(c, hasIpAccessList(classMapDropAclName, rejects(flowInspect, null, c)));
    assertThat(c, hasIpAccessList(classMapDropAclName, accepts(flowDrop, null, c)));
  }

  @Test
  public void testIosXeZoneDefaultBehavior() throws IOException {
    Configuration c = parseConfig("ios-xe-zone-default-behavior");

    /* Ethernet1 and Ethernet2 are in zone z12 */
    String e1Name = "Ethernet1";
    String e2Name = "Ethernet2";

    /* Ethernet3 is in zone z3 */
    String e3Name = "Ethernet3";

    Flow flow = Flow.builder().setIngressNode(c.getName()).setTag("").build();

    /* Traffic originating from device should not be subject to zone filtering */
    assertThat(c, hasInterface(e1Name, hasOutgoingFilter(accepts(flow, null, c))));
    assertThat(c, hasInterface(e2Name, hasOutgoingFilter(accepts(flow, null, c))));
    assertThat(c, hasInterface(e3Name, hasOutgoingFilter(accepts(flow, null, c))));

    /* Traffic with src and dst interface in same zone should be permitted by default */
    assertThat(c, hasInterface(e1Name, hasOutgoingFilter(accepts(flow, e1Name, c))));
    assertThat(c, hasInterface(e1Name, hasOutgoingFilter(accepts(flow, e2Name, c))));
    assertThat(c, hasInterface(e2Name, hasOutgoingFilter(accepts(flow, e1Name, c))));
    assertThat(c, hasInterface(e2Name, hasOutgoingFilter(accepts(flow, e2Name, c))));
    assertThat(c, hasInterface(e3Name, hasOutgoingFilter(accepts(flow, e3Name, c))));

    /* Traffic crossing zones should be blocked by default */
    assertThat(c, hasInterface(e1Name, hasOutgoingFilter(rejects(flow, e3Name, c))));
    assertThat(c, hasInterface(e2Name, hasOutgoingFilter(rejects(flow, e3Name, c))));
    assertThat(c, hasInterface(e3Name, hasOutgoingFilter(rejects(flow, e1Name, c))));
    assertThat(c, hasInterface(e3Name, hasOutgoingFilter(rejects(flow, e2Name, c))));
  }

  @Test
  public void testIosXrOspfReferenceBandwidth() throws IOException {
    Configuration manual = parseConfig("iosxrOspfCost");
    assertThat(manual.getDefaultVrf().getOspfProcess().getReferenceBandwidth(), equalTo(10e6d));

    Configuration defaults = parseConfig("iosxrOspfCostDefaults");
    assertThat(
        defaults.getDefaultVrf().getOspfProcess().getReferenceBandwidth(),
        equalTo(getReferenceOspfBandwidth(ConfigurationFormat.CISCO_IOS_XR)));
  }

  @Test
  public void testNxosOspfReferenceBandwidth() throws IOException {
    Configuration manual = parseConfig("nxosOspfCost");
    assertThat(manual.getDefaultVrf().getOspfProcess().getReferenceBandwidth(), equalTo(10e9d));

    Configuration defaults = parseConfig("nxosOspfCostDefaults");
    assertThat(
        defaults.getDefaultVrf().getOspfProcess().getReferenceBandwidth(),
        equalTo(getReferenceOspfBandwidth(ConfigurationFormat.CISCO_NX)));
  }

  @Test
  public void testNxosVrfContext() throws IOException {
    Configuration vrfC = parseConfig("nxos-vrf-context");
    assertThat(
        vrfC,
        ConfigurationMatchers.hasVrf(
            "management",
            hasStaticRoutes(
                equalTo(
                    ImmutableSet.of(
                        StaticRoute.builder()
                            .setNetwork(Prefix.ZERO)
                            .setNextHopInterface(Interface.NULL_INTERFACE_NAME)
                            .setAdministrativeCost(1)
                            .build())))));
  }

  @Test
  public void testBgpLocalAs() throws IOException {
    String testrigName = "bgp-local-as";
    List<String> configurationNames = ImmutableList.of("r1", "r2");

    Batfish batfish =
        BatfishTestUtils.getBatfishFromTestrigText(
            TestrigText.builder()
                .setConfigurationText(TESTRIGS_PREFIX + testrigName, configurationNames)
                .build(),
            _folder);
    Map<String, Configuration> configurations = batfish.loadConfigurations();
    Map<Ip, Set<String>> ipOwners = CommonUtil.computeIpNodeOwners(configurations, true);
    Network<BgpNeighbor, BgpSession> bgpTopology =
        CommonUtil.initBgpTopology(configurations, ipOwners, false);
    Configuration r1 = configurations.get("r1");
    Configuration r2 = configurations.get("r2");
    assertThat(
        bgpTopology
            .outEdges(
                r1.getDefaultVrf().getBgpProcess().getNeighbors().get(Prefix.parse("1.2.0.2/32")))
            .stream()
            .map(BgpSession::getDst),
        is(notNullValue()));
    assertThat(
        bgpTopology
            .outEdges(
                r2.getDefaultVrf().getBgpProcess().getNeighbors().get(Prefix.parse("1.2.0.1/32")))
            .stream()
            .map(BgpSession::getDst),
        is(notNullValue()));
  }

  @Test
  public void testBgpMultipathRelax() throws IOException {
    String testrigName = "bgp-multipath-relax";
    List<String> configurationNames =
        ImmutableList.of("arista_disabled", "arista_enabled", "nxos_disabled", "nxos_enabled");

    Batfish batfish =
        BatfishTestUtils.getBatfishFromTestrigText(
            TestrigText.builder()
                .setConfigurationText(TESTRIGS_PREFIX + testrigName, configurationNames)
                .build(),
            _folder);
    Map<String, Configuration> configurations = batfish.loadConfigurations();
    Map<Ip, Set<String>> ipOwners = CommonUtil.computeIpNodeOwners(configurations, true);
    CommonUtil.initBgpTopology(configurations, ipOwners, false);
    MultipathEquivalentAsPathMatchMode aristaDisabled =
        configurations
            .get("arista_disabled")
            .getDefaultVrf()
            .getBgpProcess()
            .getMultipathEquivalentAsPathMatchMode();
    MultipathEquivalentAsPathMatchMode aristaEnabled =
        configurations
            .get("arista_enabled")
            .getDefaultVrf()
            .getBgpProcess()
            .getMultipathEquivalentAsPathMatchMode();
    MultipathEquivalentAsPathMatchMode nxosDisabled =
        configurations
            .get("nxos_disabled")
            .getDefaultVrf()
            .getBgpProcess()
            .getMultipathEquivalentAsPathMatchMode();
    MultipathEquivalentAsPathMatchMode nxosEnabled =
        configurations
            .get("nxos_enabled")
            .getDefaultVrf()
            .getBgpProcess()
            .getMultipathEquivalentAsPathMatchMode();

    assertThat(aristaDisabled, equalTo(MultipathEquivalentAsPathMatchMode.EXACT_PATH));
    assertThat(aristaEnabled, equalTo(MultipathEquivalentAsPathMatchMode.PATH_LENGTH));
    assertThat(nxosDisabled, equalTo(MultipathEquivalentAsPathMatchMode.EXACT_PATH));
    assertThat(nxosEnabled, equalTo(MultipathEquivalentAsPathMatchMode.PATH_LENGTH));
  }

  @Test
  public void testBgpRemovePrivateAs() throws IOException {
    String testrigName = "bgp-remove-private-as";
    List<String> configurationNames = ImmutableList.of("r1", "r2", "r3");

    Batfish batfish =
        BatfishTestUtils.getBatfishFromTestrigText(
            TestrigText.builder()
                .setConfigurationText(TESTRIGS_PREFIX + testrigName, configurationNames)
                .build(),
            _folder);
    Map<String, Configuration> configurations = batfish.loadConfigurations();
    Map<Ip, Set<String>> ipOwners = CommonUtil.computeIpNodeOwners(configurations, true);
    CommonUtil.initBgpTopology(configurations, ipOwners, false);
    DataPlanePlugin dataPlanePlugin = batfish.getDataPlanePlugin();
    batfish.computeDataPlane(false); // compute and cache the dataPlane

    // Check that 1.1.1.1/32 appears on r3
    SortedMap<String, SortedMap<String, SortedSet<AbstractRoute>>> routes =
        dataPlanePlugin.getRoutes(batfish.loadDataPlane());
    SortedSet<AbstractRoute> r3Routes = routes.get("r3").get(Configuration.DEFAULT_VRF_NAME);
    Set<Prefix> r3Prefixes =
        r3Routes.stream().map(AbstractRoute::getNetwork).collect(Collectors.toSet());
    Prefix r1Loopback = Prefix.parse("1.1.1.1/32");
    assertTrue(r3Prefixes.contains(r1Loopback));

    // check that private AS is present in path in received 1.1.1.1/32 advert on r2
    batfish.initBgpAdvertisements(configurations);
    Configuration r2 = configurations.get("r2");
    boolean r2HasPrivate =
        r2.getReceivedEbgpAdvertisements()
            .stream()
            .filter(a -> a.getNetwork().equals(r1Loopback))
            .toArray(BgpAdvertisement[]::new)[0]
            .getAsPath()
            .getAsSets()
            .stream()
            .flatMap(Collection::stream)
            .anyMatch(AsPath::isPrivateAs);
    assertTrue(r2HasPrivate);

    // check that private AS is absent from path in received 1.1.1.1/32 advert on r3
    Configuration r3 = configurations.get("r3");
    boolean r3HasPrivate =
        r3.getReceivedEbgpAdvertisements()
            .stream()
            .filter(a -> a.getNetwork().equals(r1Loopback))
            .toArray(BgpAdvertisement[]::new)[0]
            .getAsPath()
            .getAsSets()
            .stream()
            .flatMap(Collection::stream)
            .anyMatch(AsPath::isPrivateAs);
    assertFalse(r3HasPrivate);
  }

  @Test
  public void testCommunityListConversion() throws IOException {
    String testrigName = "community-list-conversion";
    String iosName = "ios";
    String nxosName = "nxos";
    String eosName = "eos";
    List<String> configurationNames = ImmutableList.of(iosName, nxosName, eosName);

    Batfish batfish =
        BatfishTestUtils.getBatfishFromTestrigText(
            TestrigText.builder()
                .setConfigurationText(TESTRIGS_PREFIX + testrigName, configurationNames)
                .build(),
            _folder);
    Map<String, Configuration> configurations = batfish.loadConfigurations();

    Configuration iosCommunityListConfig = configurations.get(iosName);
    SortedMap<String, CommunityList> iosCommunityLists = iosCommunityListConfig.getCommunityLists();

    Configuration eosCommunityListConfig = configurations.get(eosName);
    SortedMap<String, CommunityList> eosCommunityLists = eosCommunityListConfig.getCommunityLists();

    Configuration nxosCommunityListConfig = configurations.get(nxosName);
    SortedMap<String, CommunityList> nxosCommunityLists =
        nxosCommunityListConfig.getCommunityLists();

    String iosRegexImpliedStd = getCLRegex(iosCommunityLists, "40");
    String iosRegexImpliedExp = getCLRegex(iosCommunityLists, "400");
    String iosRegexStd = getCLRegex(iosCommunityLists, "std_community");
    String iosRegexExp = getCLRegex(iosCommunityLists, "exp_community");
    String iosRegexStdAsnn = getCLRegex(iosCommunityLists, "std_as_nn");
    String iosRegexExpAsnn = getCLRegex(iosCommunityLists, "exp_as_nn");
    String iosRegexStdGshut = getCLRegex(iosCommunityLists, "std_gshut");
    String iosRegexExpGshut = getCLRegex(iosCommunityLists, "exp_gshut");
    String iosRegexStdInternet = getCLRegex(iosCommunityLists, "std_internet");
    String iosRegexExpInternet = getCLRegex(iosCommunityLists, "exp_internet");
    String iosRegexStdLocalAs = getCLRegex(iosCommunityLists, "std_local_AS");
    String iosRegexExpLocalAs = getCLRegex(iosCommunityLists, "exp_local_AS");
    String iosRegexStdNoAdv = getCLRegex(iosCommunityLists, "std_no_advertise");
    String iosRegexExpNoAdv = getCLRegex(iosCommunityLists, "exp_no_advertise");
    String iosRegexStdNoExport = getCLRegex(iosCommunityLists, "std_no_export");
    String iosRegexExpNoExport = getCLRegex(iosCommunityLists, "exp_no_export");

    String eosRegexStd = getCLRegex(eosCommunityLists, "eos_std");
    String eosRegexExp = getCLRegex(eosCommunityLists, "eos_exp");
    String eosRegexStdGshut = getCLRegex(eosCommunityLists, "eos_std_gshut");
    String eosRegexStdInternet = getCLRegex(eosCommunityLists, "eos_std_internet");
    String eosRegexStdLocalAs = getCLRegex(eosCommunityLists, "eos_std_local_AS");
    String eosRegexStdNoAdv = getCLRegex(eosCommunityLists, "eos_std_no_adv");
    String eosRegexStdNoExport = getCLRegex(eosCommunityLists, "eos_std_no_export");
    String eosRegexStdMulti = getCLRegex(eosCommunityLists, "eos_std_multi");
    String eosRegexExpMulti = getCLRegex(eosCommunityLists, "eos_exp_multi");

    String nxosRegexStd = getCLRegex(nxosCommunityLists, "nxos_std");
    String nxosRegexExp = getCLRegex(nxosCommunityLists, "nxos_exp");
    String nxosRegexStdInternet = getCLRegex(nxosCommunityLists, "nxos_std_internet");
    String nxosRegexStdLocalAs = getCLRegex(nxosCommunityLists, "nxos_std_local_AS");
    String nxosRegexStdNoAdv = getCLRegex(nxosCommunityLists, "nxos_std_no_adv");
    String nxosRegexStdNoExport = getCLRegex(nxosCommunityLists, "nxos_std_no_export");
    String nxosRegexStdMulti = getCLRegex(nxosCommunityLists, "nxos_std_multi");
    String nxosRegexExpMulti = getCLRegex(nxosCommunityLists, "nxos_exp_multi");

    // Check well known community regexes are generated properly
    String regexInternet =
        "^" + CommonUtil.longToCommunity(WellKnownCommunity.INTERNET.getValue()) + "$";
    String regexNoAdv =
        "^" + CommonUtil.longToCommunity(WellKnownCommunity.NO_ADVERTISE.getValue()) + "$";
    String regexNoExport =
        "^" + CommonUtil.longToCommunity(WellKnownCommunity.NO_EXPORT.getValue()) + "$";
    String regexGshut = "^" + CommonUtil.longToCommunity(WellKnownCommunity.GSHUT.getValue()) + "$";
    String regexLocalAs =
        "^" + CommonUtil.longToCommunity(WellKnownCommunity.LOCAL_AS.getValue()) + "$";
    assertThat(iosRegexStdInternet, equalTo(regexInternet));
    assertThat(iosRegexStdNoAdv, equalTo(regexNoAdv));
    assertThat(iosRegexStdNoExport, equalTo(regexNoExport));
    assertThat(iosRegexStdGshut, equalTo(regexGshut));
    assertThat(iosRegexStdLocalAs, equalTo(regexLocalAs));
    assertThat(eosRegexStdInternet, equalTo(regexInternet));
    assertThat(eosRegexStdNoAdv, equalTo(regexNoAdv));
    assertThat(eosRegexStdNoExport, equalTo(regexNoExport));
    assertThat(eosRegexStdGshut, equalTo(regexGshut));
    assertThat(eosRegexStdLocalAs, equalTo(regexLocalAs));
    // NX-OS does not support gshut
    assertThat(nxosRegexStdInternet, equalTo(regexInternet));
    assertThat(nxosRegexStdNoAdv, equalTo(regexNoAdv));
    assertThat(nxosRegexStdNoExport, equalTo(regexNoExport));
    assertThat(nxosRegexStdLocalAs, equalTo(regexLocalAs));

    // Confirm for the same literal communities, standard and expanded regexs are different
    assertThat(iosRegexImpliedStd, not(equalTo(iosRegexImpliedExp)));
    assertThat(iosRegexStd, not(equalTo(iosRegexExp)));
    assertThat(iosRegexStdAsnn, not(equalTo(iosRegexExpAsnn)));
    assertThat(iosRegexStdInternet, not(equalTo(iosRegexExpInternet)));
    assertThat(iosRegexStdNoAdv, not(equalTo(iosRegexExpNoAdv)));
    assertThat(iosRegexStdNoExport, not(equalTo(iosRegexExpNoExport)));
    assertThat(iosRegexStdGshut, not(equalTo(iosRegexExpGshut)));
    assertThat(iosRegexStdLocalAs, not(equalTo(iosRegexExpLocalAs)));
    assertThat(eosRegexStd, not(equalTo(eosRegexExp)));
    assertThat(eosRegexStdMulti, not(equalTo(eosRegexExpMulti)));
    assertThat(nxosRegexStd, not(equalTo(nxosRegexExp)));
    assertThat(nxosRegexStdMulti, not(equalTo(nxosRegexExpMulti)));
  }

  private static String getCLRegex(
      SortedMap<String, CommunityList> communityLists, String communityName) {
    return communityLists.get(communityName).getLines().get(0).getRegex();
  }

  @Test
  public void testEosBgpPeers() throws IOException {
    String hostname = "eos-bgp-peers";
    Prefix neighborWithRemoteAs = Prefix.parse("1.1.1.1/32");
    Prefix neighborWithoutRemoteAs = Prefix.parse("2.2.2.2/32");

    Batfish batfish = getBatfishForConfigurationNames(hostname);
    Configuration c = batfish.loadConfigurations().get(hostname);
    ConvertConfigurationAnswerElement ccae =
        batfish.loadConvertConfigurationAnswerElementOrReparse();

    /*
     * The peer with a remote-as should appear in the datamodel. The peer without a remote-as
     * should not appear, and there should be a warning about the missing remote-as.
     */
    assertThat(c, hasDefaultVrf(hasBgpProcess(hasNeighbor(neighborWithRemoteAs, hasRemoteAs(1)))));
    assertThat(c, hasDefaultVrf(hasBgpProcess(hasNeighbors(not(hasKey(neighborWithoutRemoteAs))))));
    assertThat(
        ccae,
        hasRedFlagWarning(
            hostname,
            containsString(
                String.format(
                    "No remote-as set for peer: %s", neighborWithoutRemoteAs.getStartIp()))));
  }

  @Test
  public void testInterfaceNames() throws IOException {
    String testrigName = "interface-names";
    String iosHostname = "ios";
    String i1Name = "Ethernet0/0";

    List<String> configurationNames = ImmutableList.of(iosHostname);

    Batfish batfish =
        BatfishTestUtils.getBatfishFromTestrigText(
            TestrigText.builder()
                .setConfigurationText(TESTRIGS_PREFIX + testrigName, configurationNames)
                .build(),
            _folder);
    Map<String, Configuration> configurations = batfish.loadConfigurations();

    Interface i1 = configurations.get(iosHostname).getInterfaces().get(i1Name);
    assertThat(i1, hasDeclaredNames("Ethernet0/0", "e0/0", "Eth0/0", "ether0/0-1"));
  }

  @Test
  public void testIpsecVpnIos() throws IOException {
    String testrigName = "ipsec-vpn-ios";
    List<String> configurationNames = ImmutableList.of("r1", "r2", "r3");

    Batfish batfish =
        BatfishTestUtils.getBatfishFromTestrigText(
            TestrigText.builder()
                .setConfigurationText(TESTRIGS_PREFIX + testrigName, configurationNames)
                .build(),
            _folder);
    Map<String, Configuration> configurations = batfish.loadConfigurations();

    assertThat(
        configurations.values().stream().mapToLong(c -> c.getIpsecVpns().values().size()).sum(),
        equalTo(6L));
    configurations
        .values()
        .stream()
        .flatMap(c -> c.getIpsecVpns().values().stream())
        .forEach(iv -> assertThat(iv.getRemoteIpsecVpn(), not(nullValue())));
    /* Two tunnels should not be established because of a password mismatch between r1 and r3 */
    assertThat(
        configurations
            .values()
            .stream()
            .flatMap(c -> c.getInterfaces().values().stream())
            .filter(i -> i.getInterfaceType().equals(InterfaceType.TUNNEL) && i.getActive())
            .count(),
        equalTo(4L));
  }

  @Test
  public void testNxosOspfAreaParameters() throws IOException {
    String testrigName = "nxos-ospf";
    String hostname = "nxos-ospf-area";
    String ifaceName = "Ethernet1";
    long areaNum = 1L;
    List<String> configurationNames = ImmutableList.of(hostname);

    Batfish batfish =
        BatfishTestUtils.getBatfishFromTestrigText(
            TestrigText.builder()
                .setConfigurationText(TESTRIGS_PREFIX + testrigName, configurationNames)
                .build(),
            _folder);
    Map<String, Configuration> configurations = batfish.loadConfigurations();

    /* Ensure bidirectional references between OSPF area and interface */
    assertThat(configurations, hasKey(hostname));
    Configuration c = configurations.get(hostname);
    assertThat(c, hasDefaultVrf(hasOspfProcess(hasAreas(hasKey(areaNum)))));
    OspfArea area = c.getDefaultVrf().getOspfProcess().getAreas().get(areaNum);
    assertThat(area, OspfAreaMatchers.hasInterfaces(hasItem(ifaceName)));
    assertThat(c, hasInterface(ifaceName, hasOspfArea(sameInstance(area))));
    assertThat(c, hasInterface(ifaceName, isOspfPassive(equalTo(false))));
    assertThat(c, hasInterface(ifaceName, isOspfPointToPoint()));
  }

  @Test
  public void testNxosOspfNonDefaultVrf() throws IOException {
    String testrigName = "nxos-ospf";
    String hostname = "nxos-ospf-iface-in-vrf";
    String ifaceName = "Ethernet1";
    String vrfName = "OTHER-VRF";
    long areaNum = 1L;
    List<String> configurationNames = ImmutableList.of(hostname);

    Batfish batfish =
        BatfishTestUtils.getBatfishFromTestrigText(
            TestrigText.builder()
                .setConfigurationText(TESTRIGS_PREFIX + testrigName, configurationNames)
                .build(),
            _folder);
    Map<String, Configuration> configurations = batfish.loadConfigurations();

    /* Ensure bidirectional references between OSPF area and interface */
    assertThat(configurations, hasKey(hostname));
    Configuration c = configurations.get(hostname);
    assertThat(c, hasVrfs(hasKey(vrfName)));
    Vrf vrf = c.getVrfs().get(vrfName);
    assertThat(vrf, hasOspfProcess(hasAreas(hasKey(areaNum))));
    OspfArea area = vrf.getOspfProcess().getAreas().get(areaNum);
    assertThat(area, OspfAreaMatchers.hasInterfaces(hasItem(ifaceName)));
    assertThat(c, hasInterface(ifaceName, hasVrf(sameInstance(vrf))));
    assertThat(c, hasInterface(ifaceName, hasOspfArea(sameInstance(area))));
    assertThat(c, hasInterface(ifaceName, isOspfPassive(equalTo(false))));
    assertThat(c, hasInterface(ifaceName, isOspfPointToPoint()));
  }

  @Test
  public void testOspfMaxMetric() throws IOException {
    String testrigName = "ospf-max-metric";
    String iosMaxMetricName = "ios-max-metric";
    String iosMaxMetricCustomName = "ios-max-metric-custom";
    String iosMaxMetricOnStartupName = "ios-max-metric-on-startup";
    List<String> configurationNames =
        ImmutableList.of(iosMaxMetricName, iosMaxMetricCustomName, iosMaxMetricOnStartupName);

    Batfish batfish =
        BatfishTestUtils.getBatfishFromTestrigText(
            TestrigText.builder()
                .setConfigurationText(TESTRIGS_PREFIX + testrigName, configurationNames)
                .build(),
            _folder);
    Map<String, Configuration> configurations = batfish.loadConfigurations();

    Configuration iosMaxMetric = configurations.get(iosMaxMetricName);
    Configuration iosMaxMetricCustom = configurations.get(iosMaxMetricCustomName);
    Configuration iosMaxMetricOnStartup = configurations.get(iosMaxMetricOnStartupName);
    OspfProcess proc = iosMaxMetric.getDefaultVrf().getOspfProcess();
    OspfProcess procCustom = iosMaxMetricCustom.getDefaultVrf().getOspfProcess();
    OspfProcess procOnStartup = iosMaxMetricOnStartup.getDefaultVrf().getOspfProcess();
    long expectedMaxMetricRouterLsa =
        org.batfish.representation.cisco.OspfProcess.MAX_METRIC_ROUTER_LSA;
    long expectedMaxMetricStub = org.batfish.representation.cisco.OspfProcess.MAX_METRIC_ROUTER_LSA;
    long expectedMaxMetricExternal =
        org.batfish.representation.cisco.OspfProcess.DEFAULT_MAX_METRIC_EXTERNAL_LSA;
    long expectedMaxMetricSummary =
        org.batfish.representation.cisco.OspfProcess.DEFAULT_MAX_METRIC_SUMMARY_LSA;
    long expectedCustomMaxMetricExternal = 12345L;
    long expectedCustomMaxMetricSummary = 23456L;

    assertThat(proc.getMaxMetricTransitLinks(), equalTo(expectedMaxMetricRouterLsa));
    assertThat(proc.getMaxMetricStubNetworks(), equalTo(expectedMaxMetricStub));
    assertThat(proc.getMaxMetricExternalNetworks(), equalTo(expectedMaxMetricExternal));
    assertThat(proc.getMaxMetricSummaryNetworks(), equalTo(expectedMaxMetricSummary));
    assertThat(procCustom.getMaxMetricTransitLinks(), equalTo(expectedMaxMetricRouterLsa));
    assertThat(procCustom.getMaxMetricStubNetworks(), equalTo(expectedMaxMetricStub));
    assertThat(procCustom.getMaxMetricExternalNetworks(), equalTo(expectedCustomMaxMetricExternal));
    assertThat(procCustom.getMaxMetricSummaryNetworks(), equalTo(expectedCustomMaxMetricSummary));
    assertThat(procOnStartup.getMaxMetricTransitLinks(), is(nullValue()));
    assertThat(procOnStartup.getMaxMetricStubNetworks(), is(nullValue()));
    assertThat(procOnStartup.getMaxMetricExternalNetworks(), is(nullValue()));
    assertThat(procOnStartup.getMaxMetricSummaryNetworks(), is(nullValue()));
  }

  @Test
  public void testOspfPointToPoint() throws IOException {
    String testrigName = "ospf-point-to-point";
    String iosOspfPointToPoint = "ios-ospf-point-to-point";
    List<String> configurationNames = ImmutableList.of(iosOspfPointToPoint);

    Batfish batfish =
        BatfishTestUtils.getBatfishFromTestrigText(
            TestrigText.builder()
                .setConfigurationText(TESTRIGS_PREFIX + testrigName, configurationNames)
                .build(),
            _folder);
    Map<String, Configuration> configurations = batfish.loadConfigurations();

    Configuration iosMaxMetric = configurations.get(iosOspfPointToPoint);
    Interface e0Sub0 = iosMaxMetric.getInterfaces().get("Ethernet0/0");
    Interface e0Sub1 = iosMaxMetric.getInterfaces().get("Ethernet0/1");

    assertTrue(e0Sub0.getOspfPointToPoint());
    assertFalse(e0Sub1.getOspfPointToPoint());
  }

  @Test
  public void testParsingRecovery() throws IOException {
    String testrigName = "parsing-recovery";
    String hostname = "ios-recovery";
    List<String> configurationNames = ImmutableList.of(hostname);

    Batfish batfish =
        BatfishTestUtils.getBatfishFromTestrigText(
            TestrigText.builder()
                .setConfigurationText(TESTRIGS_PREFIX + testrigName, configurationNames)
                .build(),
            _folder);
    batfish.getSettings().setDisableUnrecognized(false);
    Map<String, Configuration> configurations = batfish.loadConfigurations();

    Configuration iosRecovery = configurations.get(hostname);
    Map<String, Interface> iosRecoveryInterfaces = iosRecovery.getInterfaces();
    Set<String> iosRecoveryInterfaceNames = iosRecoveryInterfaces.keySet();
    Set<InterfaceAddress> l3Prefixes = iosRecoveryInterfaces.get("Loopback3").getAllAddresses();
    Set<InterfaceAddress> l4Prefixes = iosRecoveryInterfaces.get("Loopback4").getAllAddresses();

    assertThat("Loopback0", in(iosRecoveryInterfaceNames));
    assertThat("Loopback1", in(iosRecoveryInterfaceNames));
    assertThat("Loopback2", not(in(iosRecoveryInterfaceNames)));
    assertThat("Loopback3", in(iosRecoveryInterfaceNames));
    assertThat(new InterfaceAddress("10.0.0.1/32"), not(in(l3Prefixes)));
    assertThat(new InterfaceAddress("10.0.0.2/32"), in(l3Prefixes));
    assertThat("Loopback4", in(iosRecoveryInterfaceNames));
    assertThat(new InterfaceAddress("10.0.0.3/32"), not(in(l4Prefixes)));
    assertThat(new InterfaceAddress("10.0.0.4/32"), in(l4Prefixes));
  }

  @Test
  public void testParsingRecovery1141() throws IOException {
    // Test for https://github.com/batfish/batfish/issues/1141
    String testrigName = "parsing-recovery";
    String hostname = "ios-recovery-1141";
    List<String> configurationNames = ImmutableList.of(hostname);

    Batfish batfish =
        BatfishTestUtils.getBatfishFromTestrigText(
            TestrigText.builder()
                .setConfigurationText(TESTRIGS_PREFIX + testrigName, configurationNames)
                .build(),
            _folder);
    batfish.getSettings().setDisableUnrecognized(false);
    Map<String, Configuration> configurations = batfish.loadConfigurations();

    Configuration iosRecovery = configurations.get(hostname);
    assertThat(iosRecovery, allOf(Matchers.notNullValue(), hasInterface("Loopback0", anything())));
  }

  @Test
  public void testParsingRecoveryNoInfiniteLoopDuringAdaptivePredictionAtEof() throws IOException {
    String testrigName = "parsing-recovery";
    String hostname = "ios-blankish-file";
    List<String> configurationNames = ImmutableList.of(hostname);

    Batfish batfish =
        BatfishTestUtils.getBatfishFromTestrigText(
            TestrigText.builder()
                .setConfigurationText(TESTRIGS_PREFIX + testrigName, configurationNames)
                .build(),
            _folder);
    batfish.getSettings().setDisableUnrecognized(false);
    Map<String, Configuration> configurations = batfish.loadConfigurations();

    /* Hostname is unknown, but a file should be generated nonetheless */
    assertThat(configurations.entrySet(), hasSize(1));
  }

  @Test
  public void testParsingUnrecognizedInterfaceName() throws IOException {
    String testrigName = "parsing-recovery";
    String hostname = "ios-bad-interface-name";
    List<String> configurationNames = ImmutableList.of(hostname);

    Batfish batfish =
        BatfishTestUtils.getBatfishFromTestrigText(
            TestrigText.builder()
                .setConfigurationText(TESTRIGS_PREFIX + testrigName, configurationNames)
                .build(),
            _folder);
    Map<String, Configuration> configurations = batfish.loadConfigurations();

    /* Parser should not crash, and configuration with hostname from file should be generated */
    assertThat(configurations, hasKey(hostname));
  }

  private Configuration parseConfig(String hostname) throws IOException {
    return parseTextConfigs(hostname).get(hostname);
  }

  private Map<String, Configuration> parseTextConfigs(String... configurationNames)
      throws IOException {
    String[] names =
        Arrays.stream(configurationNames).map(s -> TESTCONFIGS_PREFIX + s).toArray(String[]::new);
    return BatfishTestUtils.parseTextConfigs(_folder, names);
  }

  @Test
  public void testRfc1583Compatible() throws IOException {
    String[] configurationNames =
        new String[] {"rfc1583Compatible", "rfc1583NoCompatible", "rfc1583Unconfigured"};
    Map<String, Configuration> configurations = parseTextConfigs(configurationNames);

    Boolean[] expectedResults = new Boolean[] {Boolean.TRUE, Boolean.FALSE, null};
    for (int i = 0; i < configurationNames.length; i++) {
      Configuration configuration = configurations.get(configurationNames[i]);
      assertThat(configuration.getVrfs().size(), equalTo(1));
      for (Vrf vrf : configuration.getVrfs().values()) {
        assertThat(vrf.getOspfProcess().getRfc1583Compatible(), is(expectedResults[i]));
      }
    }
  }

  @Test
  public void testAristaSubinterfaceMtu() throws IOException {
    Configuration c = parseConfig("aristaInterface");

    assertThat(c, hasInterface("Ethernet3/2/1.4", hasMtu(9000)));
  }

  @Test
  public void testNxosBgpVrf() throws IOException {
    Configuration c = parseConfig("nxosBgpVrf");
    assertThat(c.getVrfs().get("bar").getBgpProcess().getNeighbors().values(), hasSize(1));
  }
}<|MERGE_RESOLUTION|>--- conflicted
+++ resolved
@@ -551,7 +551,6 @@
     Batfish batfish = getBatfishForConfigurationNames(hostname);
     ConvertConfigurationAnswerElement ccae =
         batfish.loadConvertConfigurationAnswerElementOrReparse();
-<<<<<<< HEAD
     Ip ognWildcardIp = new Ip("1.128.0.0");
     Ip ognHostIp1 = new Ip("2.0.0.1");
     Ip ognHostIp2 = new Ip("2.0.0.2");
@@ -565,11 +564,6 @@
     String ognNameNetworkObjectIndirect = "ogn_network_object_indirect";
     String ognNameUndef = "ogn_undef";
     String ognNameUnused = "ogn_unused";
-=======
-    Ip ogn1TestIp = new Ip("1.128.0.0");
-    Ip ogn2TestIp1 = new Ip("2.0.0.0");
-    Ip ogn2TestIp2 = new Ip("2.0.0.1");
->>>>>>> 2232405b
 
     /* Confirm the used object groups have referrers */
     assertThat(ccae, hasNumReferrers(hostname, CiscoStructureType.NETWORK_OBJECT_GROUP, "ogn1", 2));
