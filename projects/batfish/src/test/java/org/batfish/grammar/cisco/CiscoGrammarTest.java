--- conflicted
+++ resolved
@@ -2302,13 +2302,9 @@
     boolean r2HasPrivate =
         r2Routes
             .stream()
-<<<<<<< HEAD
-            .flatMap(asSet -> asSet.getAsSet().stream())
-=======
             .filter(r -> r.getNetwork().equals(r1Loopback))
             .flatMap(r -> ((BgpRoute) r).getAsPath().getAsSets().stream())
-            .flatMap(Collection::stream)
->>>>>>> 51952511
+            .flatMap(asSet -> asSet.getAsSet().stream())
             .anyMatch(AsPath::isPrivateAs);
     assertTrue(r2HasPrivate);
 
@@ -2317,16 +2313,8 @@
         r3Routes
             .stream()
             .filter(a -> a.getNetwork().equals(r1Loopback))
-<<<<<<< HEAD
-            .toArray(BgpAdvertisement[]::new)[0]
-            .getAsPath()
-            .getAsSets()
-            .stream()
+            .flatMap(r -> ((BgpRoute) r).getAsPath().getAsSets().stream())
             .flatMap(asSet -> asSet.getAsSet().stream())
-=======
-            .flatMap(r -> ((BgpRoute) r).getAsPath().getAsSets().stream())
-            .flatMap(Collection::stream)
->>>>>>> 51952511
             .anyMatch(AsPath::isPrivateAs);
     assertFalse(r3HasPrivate);
   }
