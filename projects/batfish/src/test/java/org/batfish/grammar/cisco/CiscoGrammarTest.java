--- conflicted
+++ resolved
@@ -16,11 +16,7 @@
 import static org.batfish.datamodel.matchers.DataModelMatchers.hasNumReferrers;
 import static org.batfish.datamodel.matchers.DataModelMatchers.hasSrcOrDstPorts;
 import static org.batfish.datamodel.matchers.DataModelMatchers.hasUndefinedReference;
-<<<<<<< HEAD
-=======
-import static org.batfish.datamodel.matchers.DataModelMatchers.hasUnusedStructure;
 import static org.batfish.datamodel.matchers.DataModelMatchers.hasZone;
->>>>>>> 47d1d06e
 import static org.batfish.datamodel.matchers.DataModelMatchers.isIpSpaceReferenceThat;
 import static org.batfish.datamodel.matchers.DataModelMatchers.isPermittedByAclThat;
 import static org.batfish.datamodel.matchers.HeaderSpaceMatchers.hasDstIps;
@@ -469,12 +465,10 @@
      */
     assertThat(
         ccae,
-        not(
-            hasUnusedStructure(
-                hostname, CiscoStructureType.IP_ACCESS_LIST_EXTENDED, "acldefined")));
-    assertThat(
-        ccae,
-        hasUnusedStructure(hostname, CiscoStructureType.IP_ACCESS_LIST_EXTENDED, "aclunused"));
+        hasNumReferrers(hostname, CiscoStructureType.IP_ACCESS_LIST_EXTENDED, "acldefined", 1));
+    assertThat(
+        ccae,
+        hasNumReferrers(hostname, CiscoStructureType.IP_ACCESS_LIST_EXTENDED, "aclunused", 0));
 
     /*
      * We expect an undefined reference only to aclundefined
@@ -497,18 +491,17 @@
      * We expected the only unused class-map to be cmunused
      */
     assertThat(
-        ccae, not(hasUnusedStructure(hostname, CiscoStructureType.INSPECT_CLASS_MAP, "cmdefined")));
-    assertThat(
-        ccae, hasUnusedStructure(hostname, CiscoStructureType.INSPECT_CLASS_MAP, "cmunused"));
+        ccae, hasNumReferrers(hostname, CiscoStructureType.INSPECT_CLASS_MAP, "cmdefined", 1));
+    assertThat(
+        ccae, hasNumReferrers(hostname, CiscoStructureType.INSPECT_CLASS_MAP, "cmunused", 0));
 
     /*
      * We expect the only unused policy-map to be pmiunused
      */
     assertThat(
-        ccae,
-        not(hasUnusedStructure(hostname, CiscoStructureType.INSPECT_POLICY_MAP, "pmidefined")));
-    assertThat(
-        ccae, hasUnusedStructure(hostname, CiscoStructureType.INSPECT_POLICY_MAP, "pmiunused"));
+        ccae, hasNumReferrers(hostname, CiscoStructureType.INSPECT_POLICY_MAP, "pmidefined", 1));
+    assertThat(
+        ccae, hasNumReferrers(hostname, CiscoStructureType.INSPECT_POLICY_MAP, "pmiunused", 0));
 
     /*
      * We expect undefined references only to cmundefined and pmmiundefined
@@ -547,11 +540,11 @@
     /*
      * We expected the only unused zone to be zunreferenced
      */
-    assertThat(ccae, not(hasUnusedStructure(hostname, CiscoStructureType.SECURITY_ZONE, "z1")));
-    assertThat(ccae, not(hasUnusedStructure(hostname, CiscoStructureType.SECURITY_ZONE, "z2")));
-    assertThat(ccae, not(hasUnusedStructure(hostname, CiscoStructureType.SECURITY_ZONE, "zempty")));
-    assertThat(
-        ccae, hasUnusedStructure(hostname, CiscoStructureType.SECURITY_ZONE, "zunreferenced"));
+    assertThat(ccae, hasNumReferrers(hostname, CiscoStructureType.SECURITY_ZONE, "z1", 1));
+    assertThat(ccae, hasNumReferrers(hostname, CiscoStructureType.SECURITY_ZONE, "z2", 1));
+    assertThat(ccae, hasNumReferrers(hostname, CiscoStructureType.SECURITY_ZONE, "zempty", 1));
+    assertThat(
+        ccae, hasNumReferrers(hostname, CiscoStructureType.SECURITY_ZONE, "zunreferenced", 0));
 
     /*
      * We expect an undefined reference only to zundefined
