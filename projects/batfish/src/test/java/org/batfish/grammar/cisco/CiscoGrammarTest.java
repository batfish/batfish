package org.batfish.grammar.cisco;

import static java.util.Objects.requireNonNull;
import static org.batfish.common.matchers.ParseWarningMatchers.hasComment;
import static org.batfish.common.matchers.ParseWarningMatchers.hasText;
import static org.batfish.common.util.CommonUtil.sha256Digest;
import static org.batfish.datamodel.AuthenticationMethod.ENABLE;
import static org.batfish.datamodel.AuthenticationMethod.GROUP_RADIUS;
import static org.batfish.datamodel.AuthenticationMethod.GROUP_TACACS;
import static org.batfish.datamodel.AuthenticationMethod.GROUP_USER_DEFINED;
import static org.batfish.datamodel.AuthenticationMethod.KRB5;
import static org.batfish.datamodel.AuthenticationMethod.KRB5_TELNET;
import static org.batfish.datamodel.AuthenticationMethod.LINE;
import static org.batfish.datamodel.AuthenticationMethod.LOCAL;
import static org.batfish.datamodel.AuthenticationMethod.LOCAL_CASE;
import static org.batfish.datamodel.AuthenticationMethod.NONE;
import static org.batfish.datamodel.Configuration.DEFAULT_VRF_NAME;
import static org.batfish.datamodel.acl.AclLineMatchExprs.and;
import static org.batfish.datamodel.acl.AclLineMatchExprs.matchDst;
import static org.batfish.datamodel.acl.AclLineMatchExprs.matchSrc;
import static org.batfish.datamodel.acl.AclLineMatchExprs.matchSrcInterface;
import static org.batfish.datamodel.acl.AclLineMatchExprs.permittedByAcl;
import static org.batfish.datamodel.matchers.AaaAuthenticationLoginListMatchers.hasMethod;
import static org.batfish.datamodel.matchers.AaaAuthenticationLoginMatchers.hasListForKey;
import static org.batfish.datamodel.matchers.AaaAuthenticationMatchers.hasLogin;
import static org.batfish.datamodel.matchers.AaaMatchers.hasAuthentication;
import static org.batfish.datamodel.matchers.AbstractRouteDecoratorMatchers.hasPrefix;
import static org.batfish.datamodel.matchers.AbstractRouteDecoratorMatchers.hasProtocol;
import static org.batfish.datamodel.matchers.AndMatchExprMatchers.hasConjuncts;
import static org.batfish.datamodel.matchers.AndMatchExprMatchers.isAndMatchExprThat;
import static org.batfish.datamodel.matchers.BgpNeighborMatchers.hasAllowRemoteAsOut;
import static org.batfish.datamodel.matchers.BgpNeighborMatchers.hasLocalAs;
import static org.batfish.datamodel.matchers.BgpNeighborMatchers.hasRemoteAs;
import static org.batfish.datamodel.matchers.BgpProcessMatchers.hasActiveNeighbor;
import static org.batfish.datamodel.matchers.BgpProcessMatchers.hasMultipathEbgp;
import static org.batfish.datamodel.matchers.BgpProcessMatchers.hasMultipathEquivalentAsPathMatchMode;
import static org.batfish.datamodel.matchers.BgpProcessMatchers.hasNeighbors;
import static org.batfish.datamodel.matchers.BgpRouteMatchers.hasWeight;
import static org.batfish.datamodel.matchers.BgpRouteMatchers.isBgpv4RouteThat;
import static org.batfish.datamodel.matchers.ConfigurationMatchers.hasConfigurationFormat;
import static org.batfish.datamodel.matchers.ConfigurationMatchers.hasDefaultVrf;
import static org.batfish.datamodel.matchers.ConfigurationMatchers.hasIkePhase1Policy;
import static org.batfish.datamodel.matchers.ConfigurationMatchers.hasIkePhase1Proposal;
import static org.batfish.datamodel.matchers.ConfigurationMatchers.hasInterface;
import static org.batfish.datamodel.matchers.ConfigurationMatchers.hasInterfaces;
import static org.batfish.datamodel.matchers.ConfigurationMatchers.hasIpAccessList;
import static org.batfish.datamodel.matchers.ConfigurationMatchers.hasIpAccessLists;
import static org.batfish.datamodel.matchers.ConfigurationMatchers.hasIpSpace;
import static org.batfish.datamodel.matchers.ConfigurationMatchers.hasIpsecPeerConfig;
import static org.batfish.datamodel.matchers.ConfigurationMatchers.hasIpsecPhase2Policy;
import static org.batfish.datamodel.matchers.ConfigurationMatchers.hasIpsecPhase2Proposal;
import static org.batfish.datamodel.matchers.ConfigurationMatchers.hasMlagConfig;
import static org.batfish.datamodel.matchers.ConfigurationMatchers.hasVendorFamily;
import static org.batfish.datamodel.matchers.ConfigurationMatchers.hasVrfs;
import static org.batfish.datamodel.matchers.DataModelMatchers.hasAclName;
import static org.batfish.datamodel.matchers.DataModelMatchers.hasBandwidth;
import static org.batfish.datamodel.matchers.DataModelMatchers.hasDefinedStructure;
import static org.batfish.datamodel.matchers.DataModelMatchers.hasIpProtocols;
import static org.batfish.datamodel.matchers.DataModelMatchers.hasMemberInterfaces;
import static org.batfish.datamodel.matchers.DataModelMatchers.hasName;
import static org.batfish.datamodel.matchers.DataModelMatchers.hasNumReferrers;
import static org.batfish.datamodel.matchers.DataModelMatchers.hasOutgoingFilter;
import static org.batfish.datamodel.matchers.DataModelMatchers.hasOutgoingFilterName;
import static org.batfish.datamodel.matchers.DataModelMatchers.hasPostTransformationIncomingFilter;
import static org.batfish.datamodel.matchers.DataModelMatchers.hasPreTransformationOutgoingFilter;
import static org.batfish.datamodel.matchers.DataModelMatchers.hasRedFlagWarning;
import static org.batfish.datamodel.matchers.DataModelMatchers.hasRoute6FilterList;
import static org.batfish.datamodel.matchers.DataModelMatchers.hasRouteFilterList;
import static org.batfish.datamodel.matchers.DataModelMatchers.hasUndefinedReference;
import static org.batfish.datamodel.matchers.DataModelMatchers.hasZone;
import static org.batfish.datamodel.matchers.DataModelMatchers.isIpSpaceReferenceThat;
import static org.batfish.datamodel.matchers.DataModelMatchers.isPermittedByAclThat;
import static org.batfish.datamodel.matchers.DataModelMatchers.permits;
import static org.batfish.datamodel.matchers.EigrpMetricMatchers.hasDelay;
import static org.batfish.datamodel.matchers.EigrpRouteMatchers.hasEigrpMetric;
import static org.batfish.datamodel.matchers.HeaderSpaceMatchers.hasDstIps;
import static org.batfish.datamodel.matchers.HeaderSpaceMatchers.hasDstPorts;
import static org.batfish.datamodel.matchers.HeaderSpaceMatchers.hasSrcIps;
import static org.batfish.datamodel.matchers.HsrpGroupMatchers.hasTrackActions;
import static org.batfish.datamodel.matchers.IkePhase1KeyMatchers.hasKeyType;
import static org.batfish.datamodel.matchers.IkePhase1PolicyMatchers.hasIkePhase1Key;
import static org.batfish.datamodel.matchers.IkePhase1PolicyMatchers.hasIkePhase1Proposals;
import static org.batfish.datamodel.matchers.IkePhase1PolicyMatchers.hasLocalInterface;
import static org.batfish.datamodel.matchers.IkePhase1PolicyMatchers.hasRemoteIdentity;
import static org.batfish.datamodel.matchers.IkePhase1PolicyMatchers.hasSelfIdentity;
import static org.batfish.datamodel.matchers.InterfaceMatchers.hasAccessVlan;
import static org.batfish.datamodel.matchers.InterfaceMatchers.hasAddress;
import static org.batfish.datamodel.matchers.InterfaceMatchers.hasAllAddresses;
import static org.batfish.datamodel.matchers.InterfaceMatchers.hasAllowedVlans;
import static org.batfish.datamodel.matchers.InterfaceMatchers.hasDeclaredNames;
import static org.batfish.datamodel.matchers.InterfaceMatchers.hasEigrp;
import static org.batfish.datamodel.matchers.InterfaceMatchers.hasEncapsulationVlan;
import static org.batfish.datamodel.matchers.InterfaceMatchers.hasHsrpGroup;
import static org.batfish.datamodel.matchers.InterfaceMatchers.hasHsrpVersion;
import static org.batfish.datamodel.matchers.InterfaceMatchers.hasInterfaceType;
import static org.batfish.datamodel.matchers.InterfaceMatchers.hasIsis;
import static org.batfish.datamodel.matchers.InterfaceMatchers.hasMlagId;
import static org.batfish.datamodel.matchers.InterfaceMatchers.hasMtu;
import static org.batfish.datamodel.matchers.InterfaceMatchers.hasNativeVlan;
import static org.batfish.datamodel.matchers.InterfaceMatchers.hasOspfArea;
import static org.batfish.datamodel.matchers.InterfaceMatchers.hasSpeed;
import static org.batfish.datamodel.matchers.InterfaceMatchers.hasSwitchPortMode;
import static org.batfish.datamodel.matchers.InterfaceMatchers.hasVrf;
import static org.batfish.datamodel.matchers.InterfaceMatchers.isActive;
import static org.batfish.datamodel.matchers.InterfaceMatchers.isOspfPassive;
import static org.batfish.datamodel.matchers.InterfaceMatchers.isOspfPointToPoint;
import static org.batfish.datamodel.matchers.InterfaceMatchers.isProxyArp;
import static org.batfish.datamodel.matchers.InterfaceMatchers.isSwitchport;
import static org.batfish.datamodel.matchers.IpAccessListLineMatchers.hasMatchCondition;
import static org.batfish.datamodel.matchers.IpAccessListMatchers.accepts;
import static org.batfish.datamodel.matchers.IpAccessListMatchers.hasLines;
import static org.batfish.datamodel.matchers.IpAccessListMatchers.rejects;
import static org.batfish.datamodel.matchers.IpSpaceMatchers.containsIp;
import static org.batfish.datamodel.matchers.IpsecPeerConfigMatchers.hasDestinationAddress;
import static org.batfish.datamodel.matchers.IpsecPeerConfigMatchers.hasLocalAddress;
import static org.batfish.datamodel.matchers.IpsecPeerConfigMatchers.hasPolicyAccessList;
import static org.batfish.datamodel.matchers.IpsecPeerConfigMatchers.hasSourceInterface;
import static org.batfish.datamodel.matchers.IpsecPeerConfigMatchers.hasTunnelInterface;
import static org.batfish.datamodel.matchers.IpsecPeerConfigMatchers.isIpsecDynamicPeerConfigThat;
import static org.batfish.datamodel.matchers.IpsecPeerConfigMatchers.isIpsecStaticPeerConfigThat;
import static org.batfish.datamodel.matchers.IpsecSessionMatchers.hasNegotiatedIkeP1Key;
import static org.batfish.datamodel.matchers.IpsecSessionMatchers.hasNegotiatedIkeP1Proposal;
import static org.batfish.datamodel.matchers.IpsecSessionMatchers.hasNegotiatedIpsecP2Proposal;
import static org.batfish.datamodel.matchers.IsisInterfaceSettingsMatchers.hasLevel2;
import static org.batfish.datamodel.matchers.LineMatchers.hasAuthenticationLoginList;
import static org.batfish.datamodel.matchers.LineMatchers.requiresAuthentication;
import static org.batfish.datamodel.matchers.MatchHeaderSpaceMatchers.hasHeaderSpace;
import static org.batfish.datamodel.matchers.MatchHeaderSpaceMatchers.isMatchHeaderSpaceThat;
import static org.batfish.datamodel.matchers.MlagMatchers.hasId;
import static org.batfish.datamodel.matchers.MlagMatchers.hasPeerAddress;
import static org.batfish.datamodel.matchers.MlagMatchers.hasPeerInterface;
import static org.batfish.datamodel.matchers.NssaSettingsMatchers.hasDefaultOriginateType;
import static org.batfish.datamodel.matchers.NssaSettingsMatchers.hasSuppressType3;
import static org.batfish.datamodel.matchers.NssaSettingsMatchers.hasSuppressType7;
import static org.batfish.datamodel.matchers.OrMatchExprMatchers.hasDisjuncts;
import static org.batfish.datamodel.matchers.OrMatchExprMatchers.isOrMatchExprThat;
import static org.batfish.datamodel.matchers.OspfAreaMatchers.hasNssa;
import static org.batfish.datamodel.matchers.OspfAreaMatchers.hasStub;
import static org.batfish.datamodel.matchers.OspfAreaMatchers.hasStubType;
import static org.batfish.datamodel.matchers.OspfAreaMatchers.hasSummary;
import static org.batfish.datamodel.matchers.OspfAreaSummaryMatchers.hasMetric;
import static org.batfish.datamodel.matchers.OspfAreaSummaryMatchers.isAdvertised;
import static org.batfish.datamodel.matchers.OspfProcessMatchers.hasArea;
import static org.batfish.datamodel.matchers.OspfProcessMatchers.hasAreas;
import static org.batfish.datamodel.matchers.RegexCommunitySetMatchers.hasRegex;
import static org.batfish.datamodel.matchers.RegexCommunitySetMatchers.isRegexCommunitySet;
import static org.batfish.datamodel.matchers.SnmpServerMatchers.hasCommunities;
import static org.batfish.datamodel.matchers.VniSettingsMatchers.hasBumTransportIps;
import static org.batfish.datamodel.matchers.VniSettingsMatchers.hasBumTransportMethod;
import static org.batfish.datamodel.matchers.VniSettingsMatchers.hasSourceAddress;
import static org.batfish.datamodel.matchers.VniSettingsMatchers.hasUdpPort;
import static org.batfish.datamodel.matchers.VniSettingsMatchers.hasVlan;
import static org.batfish.datamodel.matchers.VrfMatchers.hasBgpProcess;
import static org.batfish.datamodel.matchers.VrfMatchers.hasEigrpProcesses;
import static org.batfish.datamodel.matchers.VrfMatchers.hasOspfProcess;
import static org.batfish.datamodel.matchers.VrfMatchers.hasSnmpServer;
import static org.batfish.datamodel.matchers.VrfMatchers.hasStaticRoutes;
import static org.batfish.datamodel.matchers.VrfMatchers.hasVniSettings;
import static org.batfish.datamodel.transformation.Transformation.when;
import static org.batfish.datamodel.transformation.TransformationStep.assignDestinationIp;
import static org.batfish.datamodel.transformation.TransformationStep.assignSourceIp;
import static org.batfish.datamodel.transformation.TransformationStep.shiftDestinationIp;
import static org.batfish.datamodel.transformation.TransformationStep.shiftSourceIp;
import static org.batfish.datamodel.vendor_family.VendorFamilyMatchers.hasCisco;
import static org.batfish.datamodel.vendor_family.cisco.CiscoFamilyMatchers.hasAaa;
import static org.batfish.datamodel.vendor_family.cisco.CiscoFamilyMatchers.hasLogging;
import static org.batfish.datamodel.vendor_family.cisco.LoggingMatchers.isOn;
import static org.batfish.grammar.cisco.CiscoControlPlaneExtractor.SERIAL_LINE;
import static org.batfish.main.BatfishTestUtils.configureBatfishTestSettings;
import static org.batfish.representation.cisco.CiscoConfiguration.computeBgpPeerExportPolicyName;
import static org.batfish.representation.cisco.CiscoConfiguration.computeBgpPeerImportPolicyName;
import static org.batfish.representation.cisco.CiscoConfiguration.computeCombinedOutgoingAclName;
import static org.batfish.representation.cisco.CiscoConfiguration.computeIcmpObjectGroupAclName;
import static org.batfish.representation.cisco.CiscoConfiguration.computeInspectClassMapAclName;
import static org.batfish.representation.cisco.CiscoConfiguration.computeInspectPolicyMapAclName;
import static org.batfish.representation.cisco.CiscoConfiguration.computeProtocolObjectGroupAclName;
import static org.batfish.representation.cisco.CiscoConfiguration.computeSecurityLevelZoneName;
import static org.batfish.representation.cisco.CiscoConfiguration.computeServiceObjectAclName;
import static org.batfish.representation.cisco.CiscoConfiguration.computeServiceObjectGroupAclName;
import static org.batfish.representation.cisco.CiscoConfiguration.computeZonePairAclName;
import static org.batfish.representation.cisco.CiscoIosDynamicNat.computeDynamicDestinationNatAclName;
import static org.batfish.representation.cisco.CiscoStructureType.ACCESS_LIST;
import static org.batfish.representation.cisco.CiscoStructureType.BFD_TEMPLATE;
import static org.batfish.representation.cisco.CiscoStructureType.ICMP_TYPE_OBJECT_GROUP;
import static org.batfish.representation.cisco.CiscoStructureType.INSPECT_CLASS_MAP;
import static org.batfish.representation.cisco.CiscoStructureType.INSPECT_POLICY_MAP;
import static org.batfish.representation.cisco.CiscoStructureType.INTERFACE;
import static org.batfish.representation.cisco.CiscoStructureType.IPV4_ACCESS_LIST;
import static org.batfish.representation.cisco.CiscoStructureType.IPV4_ACCESS_LIST_EXTENDED;
import static org.batfish.representation.cisco.CiscoStructureType.IPV4_ACCESS_LIST_STANDARD;
import static org.batfish.representation.cisco.CiscoStructureType.IPV6_ACCESS_LIST;
import static org.batfish.representation.cisco.CiscoStructureType.IPV6_ACCESS_LIST_EXTENDED;
import static org.batfish.representation.cisco.CiscoStructureType.IPV6_ACCESS_LIST_STANDARD;
import static org.batfish.representation.cisco.CiscoStructureType.IP_ACCESS_LIST;
import static org.batfish.representation.cisco.CiscoStructureType.KEYRING;
import static org.batfish.representation.cisco.CiscoStructureType.MAC_ACCESS_LIST;
import static org.batfish.representation.cisco.CiscoStructureType.NAMED_RSA_PUB_KEY;
import static org.batfish.representation.cisco.CiscoStructureType.NETWORK_OBJECT;
import static org.batfish.representation.cisco.CiscoStructureType.NETWORK_OBJECT_GROUP;
import static org.batfish.representation.cisco.CiscoStructureType.PREFIX6_LIST;
import static org.batfish.representation.cisco.CiscoStructureType.PREFIX_LIST;
import static org.batfish.representation.cisco.CiscoStructureType.PREFIX_SET;
import static org.batfish.representation.cisco.CiscoStructureType.PROTOCOL_OBJECT_GROUP;
import static org.batfish.representation.cisco.CiscoStructureType.PROTOCOL_OR_SERVICE_OBJECT_GROUP;
import static org.batfish.representation.cisco.CiscoStructureType.ROUTE_MAP;
import static org.batfish.representation.cisco.CiscoStructureType.SECURITY_ZONE;
import static org.batfish.representation.cisco.CiscoStructureType.SERVICE_OBJECT;
import static org.batfish.representation.cisco.CiscoStructureType.SERVICE_OBJECT_GROUP;
import static org.batfish.representation.cisco.CiscoStructureType.TRACK;
import static org.batfish.representation.cisco.CiscoStructureType.VXLAN;
import static org.batfish.representation.cisco.CiscoStructureUsage.EXTENDED_ACCESS_LIST_NETWORK_OBJECT;
import static org.batfish.representation.cisco.CiscoStructureUsage.EXTENDED_ACCESS_LIST_NETWORK_OBJECT_GROUP;
import static org.batfish.representation.cisco.CiscoStructureUsage.EXTENDED_ACCESS_LIST_PROTOCOL_OR_SERVICE_OBJECT_GROUP;
import static org.batfish.representation.cisco.CiscoStructureUsage.EXTENDED_ACCESS_LIST_SERVICE_OBJECT;
import static org.batfish.representation.cisco.CiscoStructureUsage.INSPECT_POLICY_MAP_INSPECT_CLASS;
import static org.batfish.representation.cisco.CiscoStructureUsage.INTERFACE_BFD_TEMPLATE;
import static org.batfish.representation.cisco.CiscoStructureUsage.INTERFACE_INCOMING_FILTER;
import static org.batfish.representation.cisco.CiscoStructureUsage.INTERFACE_OUTGOING_FILTER;
import static org.batfish.representation.cisco.CiscoStructureUsage.IP_NAT_DESTINATION_ACCESS_LIST;
import static org.batfish.representation.cisco.CiscoStructureUsage.ISAKMP_PROFILE_KEYRING;
import static org.batfish.representation.cisco.CiscoStructureUsage.ROUTE_MAP_MATCH_IPV4_ACCESS_LIST;
import static org.batfish.representation.cisco.CiscoStructureUsage.ROUTE_MAP_MATCH_IPV6_ACCESS_LIST;
import static org.batfish.representation.cisco.OspfProcess.getReferenceOspfBandwidth;
import static org.hamcrest.Matchers.allOf;
import static org.hamcrest.Matchers.anything;
import static org.hamcrest.Matchers.both;
import static org.hamcrest.Matchers.contains;
import static org.hamcrest.Matchers.containsInAnyOrder;
import static org.hamcrest.Matchers.containsString;
import static org.hamcrest.Matchers.empty;
import static org.hamcrest.Matchers.emptyIterable;
import static org.hamcrest.Matchers.equalTo;
import static org.hamcrest.Matchers.hasEntry;
import static org.hamcrest.Matchers.hasItem;
import static org.hamcrest.Matchers.hasKey;
import static org.hamcrest.Matchers.hasSize;
import static org.hamcrest.Matchers.in;
import static org.hamcrest.Matchers.is;
import static org.hamcrest.Matchers.not;
import static org.hamcrest.Matchers.notNullValue;
import static org.hamcrest.Matchers.nullValue;
import static org.hamcrest.Matchers.sameInstance;
import static org.junit.Assert.assertFalse;
import static org.junit.Assert.assertNotNull;
import static org.junit.Assert.assertThat;
import static org.junit.Assert.assertTrue;

import com.google.common.collect.ImmutableList;
import com.google.common.collect.ImmutableMap;
import com.google.common.collect.ImmutableSet;
import com.google.common.collect.ImmutableSortedSet;
import com.google.common.collect.Range;
import com.google.common.graph.EndpointPair;
import com.google.common.graph.ValueGraph;
import java.io.IOException;
import java.util.Arrays;
import java.util.Collections;
import java.util.List;
import java.util.Map;
import java.util.Optional;
import java.util.Set;
import java.util.SortedMap;
import java.util.SortedSet;
import java.util.stream.Collectors;
import javax.annotation.Nonnull;
import org.antlr.v4.runtime.ParserRuleContext;
import org.batfish.common.BatfishLogger;
import org.batfish.common.Warnings;
import org.batfish.common.WellKnownCommunity;
import org.batfish.common.topology.TopologyUtil;
import org.batfish.common.util.CommonUtil;
import org.batfish.common.util.IpsecUtil;
import org.batfish.config.Settings;
import org.batfish.datamodel.AbstractRoute;
import org.batfish.datamodel.AnnotatedRoute;
import org.batfish.datamodel.AsPath;
import org.batfish.datamodel.AsSet;
import org.batfish.datamodel.BgpActivePeerConfig;
import org.batfish.datamodel.BgpPeerConfigId;
import org.batfish.datamodel.BgpSessionProperties;
import org.batfish.datamodel.Bgpv4Route;
import org.batfish.datamodel.BumTransportMethod;
import org.batfish.datamodel.CommunityList;
import org.batfish.datamodel.Configuration;
import org.batfish.datamodel.ConfigurationFormat;
import org.batfish.datamodel.ConnectedRoute;
import org.batfish.datamodel.DataPlane;
import org.batfish.datamodel.DiffieHellmanGroup;
import org.batfish.datamodel.EigrpExternalRoute;
import org.batfish.datamodel.EigrpInternalRoute;
import org.batfish.datamodel.EncryptionAlgorithm;
import org.batfish.datamodel.Flow;
import org.batfish.datamodel.FlowState;
import org.batfish.datamodel.GeneratedRoute;
import org.batfish.datamodel.GenericRib;
import org.batfish.datamodel.HeaderSpace;
import org.batfish.datamodel.IcmpType;
import org.batfish.datamodel.IkeAuthenticationMethod;
import org.batfish.datamodel.IkeHashingAlgorithm;
import org.batfish.datamodel.IkeKeyType;
import org.batfish.datamodel.IntegerSpace;
import org.batfish.datamodel.Interface;
import org.batfish.datamodel.Interface.Dependency;
import org.batfish.datamodel.Interface.DependencyType;
import org.batfish.datamodel.InterfaceAddress;
import org.batfish.datamodel.InterfaceType;
import org.batfish.datamodel.Ip;
import org.batfish.datamodel.IpAccessList;
import org.batfish.datamodel.IpAccessListLine;
import org.batfish.datamodel.IpProtocol;
import org.batfish.datamodel.IpSpaceReference;
import org.batfish.datamodel.IpWildcard;
import org.batfish.datamodel.IpsecAuthenticationAlgorithm;
import org.batfish.datamodel.IpsecEncapsulationMode;
import org.batfish.datamodel.IpsecPeerConfigId;
import org.batfish.datamodel.IpsecProtocol;
import org.batfish.datamodel.IpsecSession;
import org.batfish.datamodel.Line;
import org.batfish.datamodel.LineType;
import org.batfish.datamodel.MultipathEquivalentAsPathMatchMode;
import org.batfish.datamodel.NamedPort;
import org.batfish.datamodel.OriginType;
import org.batfish.datamodel.OspfExternalType2Route;
import org.batfish.datamodel.OspfIntraAreaRoute;
import org.batfish.datamodel.Prefix;
import org.batfish.datamodel.Prefix6;
import org.batfish.datamodel.PrefixRange;
import org.batfish.datamodel.PrefixSpace;
import org.batfish.datamodel.RegexCommunitySet;
import org.batfish.datamodel.RipInternalRoute;
import org.batfish.datamodel.RoutingProtocol;
import org.batfish.datamodel.StaticRoute;
import org.batfish.datamodel.SubRange;
import org.batfish.datamodel.SwitchportMode;
import org.batfish.datamodel.VniSettings;
import org.batfish.datamodel.Vrf;
import org.batfish.datamodel.acl.MatchHeaderSpace;
import org.batfish.datamodel.acl.MatchSrcInterface;
import org.batfish.datamodel.answers.ConvertConfigurationAnswerElement;
import org.batfish.datamodel.answers.ParseVendorConfigurationAnswerElement;
import org.batfish.datamodel.bgp.BgpTopologyUtils;
import org.batfish.datamodel.bgp.community.Community;
import org.batfish.datamodel.bgp.community.StandardCommunity;
import org.batfish.datamodel.eigrp.EigrpMetric;
import org.batfish.datamodel.eigrp.EigrpProcessMode;
import org.batfish.datamodel.matchers.CommunityListLineMatchers;
import org.batfish.datamodel.matchers.CommunityListMatchers;
import org.batfish.datamodel.matchers.ConfigurationMatchers;
import org.batfish.datamodel.matchers.EigrpInterfaceSettingsMatchers;
import org.batfish.datamodel.matchers.HsrpGroupMatchers;
import org.batfish.datamodel.matchers.IkePhase1KeyMatchers;
import org.batfish.datamodel.matchers.IkePhase1ProposalMatchers;
import org.batfish.datamodel.matchers.IpsecPeerConfigMatchers;
import org.batfish.datamodel.matchers.IpsecPhase2PolicyMatchers;
import org.batfish.datamodel.matchers.IpsecPhase2ProposalMatchers;
import org.batfish.datamodel.matchers.MlagMatchers;
import org.batfish.datamodel.matchers.OspfAreaMatchers;
import org.batfish.datamodel.matchers.Route6FilterListMatchers;
import org.batfish.datamodel.matchers.RouteFilterListMatchers;
import org.batfish.datamodel.matchers.StubSettingsMatchers;
import org.batfish.datamodel.ospf.OspfArea;
import org.batfish.datamodel.ospf.OspfDefaultOriginateType;
import org.batfish.datamodel.ospf.OspfProcess;
import org.batfish.datamodel.ospf.StubType;
import org.batfish.datamodel.routing_policy.Environment.Direction;
import org.batfish.datamodel.routing_policy.RoutingPolicy;
import org.batfish.datamodel.routing_policy.expr.CommunityHalvesExpr;
import org.batfish.datamodel.routing_policy.expr.CommunitySetExpr;
import org.batfish.datamodel.routing_policy.expr.Conjunction;
import org.batfish.datamodel.routing_policy.expr.DestinationNetwork;
import org.batfish.datamodel.routing_policy.expr.LiteralCommunity;
import org.batfish.datamodel.routing_policy.expr.LiteralCommunityConjunction;
import org.batfish.datamodel.routing_policy.expr.LiteralCommunityHalf;
import org.batfish.datamodel.routing_policy.expr.MatchPrefixSet;
import org.batfish.datamodel.routing_policy.expr.NamedPrefixSet;
import org.batfish.datamodel.routing_policy.expr.RangeCommunityHalf;
import org.batfish.datamodel.routing_policy.statement.If;
import org.batfish.datamodel.routing_policy.statement.Statements;
import org.batfish.datamodel.tracking.DecrementPriority;
import org.batfish.datamodel.tracking.TrackInterface;
import org.batfish.datamodel.transformation.AssignIpAddressFromPool;
import org.batfish.datamodel.transformation.Transformation;
import org.batfish.dataplane.ibdp.IncrementalDataPlane;
import org.batfish.main.Batfish;
import org.batfish.main.BatfishTestUtils;
import org.batfish.main.TestrigText;
import org.batfish.representation.cisco.CiscoAsaNat;
import org.batfish.representation.cisco.CiscoAsaNat.Section;
import org.batfish.representation.cisco.CiscoConfiguration;
import org.batfish.representation.cisco.DistributeList;
import org.batfish.representation.cisco.DistributeList.DistributeListFilterType;
import org.batfish.representation.cisco.EigrpProcess;
import org.batfish.representation.cisco.NetworkObject;
import org.batfish.representation.cisco.NetworkObjectAddressSpecifier;
import org.batfish.representation.cisco.NetworkObjectGroupAddressSpecifier;
import org.batfish.representation.cisco.WildcardAddressSpecifier;
import org.batfish.representation.cisco.eos.AristaEosVxlan;
import org.hamcrest.Matchers;
import org.junit.Rule;
import org.junit.Test;
import org.junit.rules.ExpectedException;
import org.junit.rules.TemporaryFolder;

/** Tests for {@link CiscoParser} and {@link CiscoControlPlaneExtractor}. */
public class CiscoGrammarTest {

  private static final String TESTCONFIGS_PREFIX = "org/batfish/grammar/cisco/testconfigs/";
  private static final String TESTRIGS_PREFIX = "org/batfish/grammar/cisco/testrigs/";

  @Rule public TemporaryFolder _folder = new TemporaryFolder();

  @Rule public ExpectedException _thrown = ExpectedException.none();

  private Batfish getBatfishForConfigurationNames(String... configurationNames) throws IOException {
    String[] names =
        Arrays.stream(configurationNames).map(s -> TESTCONFIGS_PREFIX + s).toArray(String[]::new);
    return BatfishTestUtils.getBatfishForTextConfigs(_folder, names);
  }

  private Flow createFlow(IpProtocol protocol, int srcPort, int dstPort) {
    return createFlow(protocol, srcPort, dstPort, FlowState.NEW);
  }

  private Flow createFlow(IpProtocol protocol, int srcPort, int dstPort, FlowState state) {
    return Flow.builder()
        .setIngressNode("")
        .setTag("")
        .setIpProtocol(protocol)
        .setState(state)
        .setSrcPort(srcPort)
        .setDstPort(dstPort)
        .build();
  }

  private Flow createIcmpFlow(Integer icmpType) {
    return Flow.builder()
        .setIngressNode("")
        .setTag("")
        .setIpProtocol(IpProtocol.ICMP)
        .setIcmpType(icmpType)
        .setIcmpCode(0)
        .build();
  }

  private CiscoConfiguration parseCiscoConfig(String hostname, ConfigurationFormat format) {
    String src = CommonUtil.readResource(TESTCONFIGS_PREFIX + hostname);
    Settings settings = new Settings();
    configureBatfishTestSettings(settings);
    CiscoCombinedParser ciscoParser = new CiscoCombinedParser(src, settings, format);
    CiscoControlPlaneExtractor extractor =
        new CiscoControlPlaneExtractor(src, ciscoParser, format, new Warnings());
    ParserRuleContext tree =
        Batfish.parse(
            ciscoParser, new BatfishLogger(BatfishLogger.LEVELSTR_FATAL, false), settings);
    extractor.processParseTree(tree);
    CiscoConfiguration vendorConfiguration =
        (CiscoConfiguration) extractor.getVendorConfiguration();
    vendorConfiguration.setFilename(TESTCONFIGS_PREFIX + hostname);
    return vendorConfiguration;
  }

  @Test
  public void testAaaNewmodel() throws IOException {
    Configuration newModelConfiguration = parseConfig("aaaNewmodel");
    boolean aaaNewmodel = newModelConfiguration.getVendorFamily().getCisco().getAaa().getNewModel();
    assertTrue(aaaNewmodel);

    Configuration noNewModelConfiguration = parseConfig("aaaNoNewmodel");
    aaaNewmodel = noNewModelConfiguration.getVendorFamily().getCisco().getAaa().getNewModel();
    assertFalse(aaaNewmodel);
  }

  @Test
  public void testEncoding() throws IOException {
    // Don't crash with lexer error
    parseConfig("encoding_test");
  }

  @Test
  public void testLineAuthenticationMethods() throws IOException {
    // test IOS
    Configuration iosConfiguration = parseConfig("aaaAuthenticationIos");
    SortedMap<String, Line> iosLines = iosConfiguration.getVendorFamily().getCisco().getLines();

    assertThat(iosLines.get("con0"), hasAuthenticationLoginList(hasMethod(GROUP_TACACS)));
    assertThat(iosLines.get("con0"), hasAuthenticationLoginList(hasMethod(KRB5)));
    assertThat(iosLines.get("con0"), hasAuthenticationLoginList(hasMethod(LOCAL_CASE)));
    assertThat(iosLines.get("con0"), hasAuthenticationLoginList(hasMethod(LOCAL)));

    assertThat(iosLines.get("vty0"), hasAuthenticationLoginList(hasMethod(KRB5_TELNET)));
    assertThat(iosLines.get("vty0"), hasAuthenticationLoginList(hasMethod(GROUP_RADIUS)));
    assertThat(iosLines.get("vty0"), hasAuthenticationLoginList(hasMethod(ENABLE)));

    assertThat(iosLines.get("aux0"), hasAuthenticationLoginList(hasMethod(GROUP_USER_DEFINED)));
    assertThat(iosLines.get("aux0"), hasAuthenticationLoginList(hasMethod(LINE)));
    assertThat(iosLines.get("aux0"), hasAuthenticationLoginList(hasMethod(NONE)));

    // test ASA
    Configuration asaConfiguration = parseConfig("aaaAuthenticationAsa");
    SortedMap<String, Line> asaLines = asaConfiguration.getVendorFamily().getCisco().getLines();

    assertThat(asaLines.get("http"), not(hasAuthenticationLoginList(notNullValue())));

    assertThat(asaLines.get("ssh"), hasAuthenticationLoginList(hasMethod(GROUP_USER_DEFINED)));
    assertThat(asaLines.get("ssh"), hasAuthenticationLoginList(hasMethod(LOCAL_CASE)));

    assertThat(asaLines.get(SERIAL_LINE), not(hasAuthenticationLoginList()));

    assertThat(asaLines.get("telnet"), hasAuthenticationLoginList(hasMethod(GROUP_USER_DEFINED)));
    assertThat(asaLines.get("telnet"), hasAuthenticationLoginList(not(hasMethod(LOCAL_CASE))));
  }

  @Test
  public void testAaaAuthenticationLogin() throws IOException {
    // test ASA config
    Configuration aaaAuthAsaConfiguration = parseConfig("aaaAuthenticationAsa");
    SortedMap<String, Line> asaLines =
        aaaAuthAsaConfiguration.getVendorFamily().getCisco().getLines();
    for (Line line : asaLines.values()) {
      if (line.getLineType() == LineType.HTTP || line.getLineType() == LineType.SERIAL) {
        assertThat(line, not(requiresAuthentication()));
      } else {
        assertThat(line, requiresAuthentication());
      }
    }

    assertThat(
        aaaAuthAsaConfiguration,
        hasVendorFamily(
            hasCisco(
                hasAaa(hasAuthentication(hasLogin(hasListForKey(hasMethod(LOCAL_CASE), "ssh")))))));
    assertThat(
        aaaAuthAsaConfiguration,
        hasVendorFamily(
            hasCisco(
                hasAaa(
                    hasAuthentication(
                        hasLogin(hasListForKey(hasMethod(GROUP_USER_DEFINED), "ssh")))))));
    assertThat(
        aaaAuthAsaConfiguration,
        hasVendorFamily(
            hasCisco(
                hasAaa(
                    hasAuthentication(
                        hasLogin(not(hasListForKey(hasMethod(LOCAL_CASE), "http"))))))));
    assertThat(
        aaaAuthAsaConfiguration,
        hasVendorFamily(
            hasCisco(
                hasAaa(
                    hasAuthentication(
                        hasLogin(not(hasListForKey(hasMethod(GROUP_USER_DEFINED), "http"))))))));
    assertThat(
        aaaAuthAsaConfiguration,
        hasVendorFamily(
            hasCisco(
                hasAaa(
                    hasAuthentication(
                        hasLogin(not(hasListForKey(hasMethod(LOCAL_CASE), SERIAL_LINE))))))));
    assertThat(
        aaaAuthAsaConfiguration,
        hasVendorFamily(
            hasCisco(
                hasAaa(
                    hasAuthentication(
                        hasLogin(
                            not(hasListForKey(hasMethod(GROUP_USER_DEFINED), SERIAL_LINE))))))));
    assertThat(
        aaaAuthAsaConfiguration,
        hasVendorFamily(
            hasCisco(
                hasAaa(
                    hasAuthentication(
                        hasLogin(hasListForKey(not(hasMethod(LOCAL_CASE)), "telnet")))))));
    assertThat(
        aaaAuthAsaConfiguration,
        hasVendorFamily(
            hasCisco(
                hasAaa(
                    hasAuthentication(
                        hasLogin(hasListForKey(hasMethod(GROUP_USER_DEFINED), "telnet")))))));

    // test IOS config
    Configuration aaaAuthIosConfiguration = parseConfig("aaaAuthenticationIos");

    SortedMap<String, Line> iosLines =
        aaaAuthIosConfiguration.getVendorFamily().getCisco().getLines();

    for (Line line : iosLines.values()) {
      if (line.getLineType() == LineType.AUX) {
        assertThat(line, not(requiresAuthentication()));
      } else {
        assertThat(line, requiresAuthentication());
      }
    }

    assertThat(
        aaaAuthIosConfiguration,
        hasVendorFamily(
            hasCisco(
                hasAaa(
                    hasAuthentication(
                        hasLogin(hasListForKey(hasMethod(GROUP_TACACS), "default")))))));
    assertThat(
        aaaAuthIosConfiguration,
        hasVendorFamily(
            hasCisco(
                hasAaa(hasAuthentication(hasLogin(hasListForKey(hasMethod(LOCAL), "default")))))));
    assertThat(
        aaaAuthIosConfiguration,
        hasVendorFamily(
            hasCisco(
                hasAaa(
                    hasAuthentication(
                        hasLogin(hasListForKey(not(hasMethod(GROUP_RADIUS)), "default")))))));
    assertThat(
        aaaAuthIosConfiguration,
        hasVendorFamily(
            hasCisco(
                hasAaa(
                    hasAuthentication(
                        hasLogin(not(hasListForKey(hasMethod(GROUP_TACACS), "ssh"))))))));

    // test IOS config with no default login list defined
    Configuration aaaAuthIosConfigNoDefault = parseConfig("aaaAuthenticationIosNoDefault");

    SortedMap<String, Line> iosNoDefaultLines =
        aaaAuthIosConfigNoDefault.getVendorFamily().getCisco().getLines();

    for (Line line : iosNoDefaultLines.values()) {
      if (line.getLineType() == LineType.AUX || line.getLineType() == LineType.CON) {
        assertThat(line, not(requiresAuthentication()));
      } else {
        assertThat(line, requiresAuthentication());
      }
    }
  }

  @Test
  public void testAGAclReferrers() throws IOException {
    String filename = "configs/iosAccessGroupAcl";
    String testrigName = "access-group-acl";
    List<String> configurationNames = ImmutableList.of("iosAccessGroupAcl");

    Batfish batfish =
        BatfishTestUtils.getBatfishFromTestrigText(
            TestrigText.builder()
                .setConfigurationText(TESTRIGS_PREFIX + testrigName, configurationNames)
                .build(),
            _folder);

    ConvertConfigurationAnswerElement ccae =
        batfish.loadConvertConfigurationAnswerElementOrReparse();

    // check expected references for {mac,ip}_acl{_unused,}
    assertThat(ccae, hasNumReferrers(filename, MAC_ACCESS_LIST, "mac_acl_unused", 0));
    assertThat(ccae, hasNumReferrers(filename, MAC_ACCESS_LIST, "mac_acl", 1));
    assertThat(ccae, hasNumReferrers(filename, IPV4_ACCESS_LIST_EXTENDED, "ip_acl_unused", 0));
    assertThat(ccae, hasNumReferrers(filename, IPV4_ACCESS_LIST_EXTENDED, "ip_acl", 1));
  }

  @Test
  public void testAGAclUndefined() throws IOException {
    String filename = "configs/iosAccessGroupAcl";
    String testrigName = "access-group-acl";
    List<String> configurationNames = ImmutableList.of("iosAccessGroupAcl");

    Batfish batfish =
        BatfishTestUtils.getBatfishFromTestrigText(
            TestrigText.builder()
                .setConfigurationText(TESTRIGS_PREFIX + testrigName, configurationNames)
                .build(),
            _folder);

    SortedMap<String, SortedMap<String, SortedMap<String, SortedMap<String, SortedSet<Integer>>>>>
        undefinedReferences =
            batfish.loadConvertConfigurationAnswerElementOrReparse().getUndefinedReferences();

    // only mac_acl_udef and ip_acl_udef should be undefined references
    assertThat(undefinedReferences, hasKey(filename));
    SortedMap<String, SortedMap<String, SortedMap<String, SortedSet<Integer>>>> byHost =
        undefinedReferences.get(filename);
    assertThat(byHost, hasKey(ACCESS_LIST.getDescription()));
    SortedMap<String, SortedMap<String, SortedSet<Integer>>> byType =
        byHost.get(ACCESS_LIST.getDescription());

    assertThat(byType.keySet(), hasSize(2));
    assertThat(byType, hasKey("ip_acl_udef"));
    assertThat(byType, hasKey("mac_acl_udef"));
  }

  @Test
  public void testAristaOspfReferenceBandwidth() throws IOException {
    Configuration manual = parseConfig("aristaOspfCost");
    assertThat(
        manual.getDefaultVrf().getOspfProcesses().get("1").getReferenceBandwidth(), equalTo(3e6d));

    Configuration defaults = parseConfig("aristaOspfCostDefaults");
    assertThat(
        defaults.getDefaultVrf().getOspfProcesses().get("1").getReferenceBandwidth(),
        equalTo(getReferenceOspfBandwidth(ConfigurationFormat.ARISTA)));
  }

  @Test
  public void testAristaVsIosOspfRedistributeBgpSyntax() throws IOException {
    // Both an Arista and an IOS config contain these "redistribute bgp" lines in their OSPF setups:
    String l1 = "redistribute bgp";
    String l2 = "redistribute bgp route-map MAP";
    String l3 = "redistribute bgp 65100";
    String l4 = "redistribute bgp 65100 route-map MAP";
    String l5 = "redistribute bgp 65100 metric 10";
    /*
    Arista does not allow specification of an AS, while IOS requires it, and IOS allows setting
    metric and a few other settings where Arista does not (both allow route-maps). So:
    - First two lines should generate warnings on IOS but not Arista
    - Remaining lines should generate warnings on Arista but not IOS
    */
    String testrigName = "arista-vs-ios-warnings";
    String iosName = "ios-ospf-redistribute-bgp";
    String aristaName = "arista-ospf-redistribute-bgp";
    Batfish batfish =
        BatfishTestUtils.getBatfishFromTestrigText(
            TestrigText.builder()
                .setConfigurationText(
                    TESTRIGS_PREFIX + testrigName, ImmutableList.of(aristaName, iosName))
                .build(),
            _folder);
    batfish.getSettings().setDisableUnrecognized(false);
    ParseVendorConfigurationAnswerElement pvcae =
        batfish.loadParseVendorConfigurationAnswerElement();
    assertThat(
        pvcae.getWarnings().get("configs/" + iosName).getParseWarnings(),
        contains(
            allOf(hasComment("This syntax is unrecognized"), hasText(containsString(l1))),
            allOf(hasComment("This syntax is unrecognized"), hasText(containsString(l2)))));
    assertThat(
        pvcae.getWarnings().get("configs/" + aristaName).getParseWarnings(),
        contains(
            allOf(hasComment("This syntax is unrecognized"), hasText(containsString(l3))),
            allOf(hasComment("This syntax is unrecognized"), hasText(containsString(l4))),
            allOf(hasComment("This syntax is unrecognized"), hasText(containsString(l5)))));
  }

  @Test
  public void testAristaBgpDefaultOriginatePolicy() throws IOException {
    /*
     Arista originator has: neighbor 10.1.1.2 default-originate route-map ROUTE_MAP
     Because this is an Arista device, the route-map should be applied to the default route before
     it is exported rather than used as a default route generation policy.
    */
    String testrigName = "arista-bgp-default-originate";
    List<String> configurationNames = ImmutableList.of("arista-originator", "ios-listener");
    Batfish batfish =
        BatfishTestUtils.getBatfishFromTestrigText(
            TestrigText.builder()
                .setConfigurationText(TESTRIGS_PREFIX + testrigName, configurationNames)
                .build(),
            _folder);

    batfish.computeDataPlane();
    IncrementalDataPlane dp = (IncrementalDataPlane) batfish.loadDataPlane();
    Set<AbstractRoute> listenerRoutes =
        dp.getRibs().get("ios-listener").get(DEFAULT_VRF_NAME).getRoutes();

    // ROUTE_MAP adds two communities to default route. Make sure listener's default route has them.
    Bgpv4Route expectedDefaultRoute =
        Bgpv4Route.builder()
            .setCommunities(
                ImmutableSet.of(StandardCommunity.of(7274718L), StandardCommunity.of(21823932L)))
            .setNetwork(Prefix.ZERO)
            .setNextHopIp(Ip.parse("10.1.1.1"))
            .setReceivedFromIp(Ip.parse("10.1.1.1"))
            .setOriginatorIp(Ip.parse("1.1.1.1"))
            .setOriginType(OriginType.INCOMPLETE)
            .setProtocol(RoutingProtocol.BGP)
            .setSrcProtocol(RoutingProtocol.BGP)
            .setAsPath(AsPath.ofSingletonAsSets(1L))
            .setAdmin(20)
            .setLocalPreference(100)
            .build();
    assertThat(listenerRoutes, hasItem(equalTo(expectedDefaultRoute)));
  }

  @Test
  public void testAristaBgpDefaultOriginateUndefinedRouteMap() throws IOException {
    /*
     Arista originator has: neighbor 10.1.1.2 default-originate route-map ROUTE_MAP
     However, ROUTE_MAP is undefined. Since this is Arista, default route should still be exported
     (on IOS, where ROUTE_MAP is used as a generation policy rather than an export policy in this
     context, the default route would not be exported).
    */
    String testrigName = "arista-bgp-default-originate";
    List<String> configurationNames =
        ImmutableList.of("arista-originator-undefined-rm", "ios-listener");
    Batfish batfish =
        BatfishTestUtils.getBatfishFromTestrigText(
            TestrigText.builder()
                .setConfigurationText(TESTRIGS_PREFIX + testrigName, configurationNames)
                .build(),
            _folder);

    batfish.computeDataPlane();
    IncrementalDataPlane dp = (IncrementalDataPlane) batfish.loadDataPlane();
    Set<AbstractRoute> listenerRoutes =
        dp.getRibs().get("ios-listener").get(DEFAULT_VRF_NAME).getRoutes();

    Bgpv4Route expectedDefaultRoute =
        Bgpv4Route.builder()
            .setNetwork(Prefix.ZERO)
            .setNextHopIp(Ip.parse("10.1.1.1"))
            .setReceivedFromIp(Ip.parse("10.1.1.1"))
            .setOriginatorIp(Ip.parse("1.1.1.1"))
            .setOriginType(OriginType.INCOMPLETE)
            .setProtocol(RoutingProtocol.BGP)
            .setSrcProtocol(RoutingProtocol.BGP)
            .setAsPath(AsPath.ofSingletonAsSets(1L))
            .setCommunities(ImmutableSet.of())
            .setAdmin(20)
            .setLocalPreference(100)
            .build();
    assertThat(listenerRoutes, hasItem(equalTo(expectedDefaultRoute)));
  }

  @Test
  public void testArubaConfigurationFormat() throws IOException {
    Configuration arubaConfig = parseConfig("arubaConfiguration");

    assertThat(arubaConfig, hasConfigurationFormat(equalTo(ConfigurationFormat.ARUBAOS)));
  }

  @Test
  public void testAsaAclObject() throws IOException {
    String hostname = "asa-acl-object";
    String filename = "configs/" + hostname;
    Batfish batfish = getBatfishForConfigurationNames(hostname);
    Configuration c = batfish.loadConfigurations().get(hostname);
    ConvertConfigurationAnswerElement ccae =
        batfish.loadConvertConfigurationAnswerElementOrReparse();

    /*
     * The produced ACL should permit if source matcher object on1, destination matches on2, and
     * service matches os1.
     */
    assertThat(
        c,
        hasIpAccessList(
            "acl1",
            hasLines(
                hasItem(
                    hasMatchCondition(
                        isAndMatchExprThat(
                            hasConjuncts(
                                containsInAnyOrder(
                                    ImmutableList.of(
                                        isMatchHeaderSpaceThat(
                                            hasHeaderSpace(
                                                allOf(
                                                    hasDstIps(
                                                        isIpSpaceReferenceThat(hasName("on2"))),
                                                    hasSrcIps(
                                                        isIpSpaceReferenceThat(hasName("on1")))))),
                                        isPermittedByAclThat(
                                            hasAclName(
                                                computeServiceObjectAclName("os1"))))))))))));

    /*
     * We expect only objects osunused1, onunused1 to have zero referrers
     */
    assertThat(ccae, hasNumReferrers(filename, SERVICE_OBJECT, "os1", 1));
    assertThat(ccae, hasNumReferrers(filename, NETWORK_OBJECT, "on1", 1));
    assertThat(ccae, hasNumReferrers(filename, NETWORK_OBJECT, "on2", 1));
    assertThat(ccae, hasNumReferrers(filename, SERVICE_OBJECT, "osunused1", 0));
    assertThat(ccae, hasNumReferrers(filename, NETWORK_OBJECT, "onunused1", 0));

    /*
     * We expect undefined references only to objects osfake, onfake1, onfake2
     */
    assertThat(ccae, not(hasUndefinedReference(filename, SERVICE_OBJECT, "os1")));
    assertThat(ccae, not(hasUndefinedReference(filename, NETWORK_OBJECT, "on1")));
    assertThat(ccae, not(hasUndefinedReference(filename, NETWORK_OBJECT, "on2")));
    assertThat(
        ccae,
        hasUndefinedReference(
            filename, SERVICE_OBJECT, "osfake", EXTENDED_ACCESS_LIST_SERVICE_OBJECT));
    assertThat(
        ccae,
        hasUndefinedReference(
            filename, NETWORK_OBJECT, "onfake2", EXTENDED_ACCESS_LIST_NETWORK_OBJECT));
    assertThat(
        ccae,
        hasUndefinedReference(
            filename, NETWORK_OBJECT, "onfake1", EXTENDED_ACCESS_LIST_NETWORK_OBJECT));
  }

  @Test
  public void testAsaEigrpNetwork() {
    CiscoConfiguration config = parseCiscoConfig("asa-eigrp", ConfigurationFormat.CISCO_ASA);

    // ASN is 1
    EigrpProcess eigrpProcess = config.getDefaultVrf().getEigrpProcesses().get(1L);
    assertThat(eigrpProcess.getWildcardNetworks(), contains(IpWildcard.parse("10.0.0.0/24")));
  }

  @Test
  public void testAsaEigrpPassive() throws IOException {
    Configuration config = parseConfig("asa-eigrp");

    assertThat(
        config, hasInterface("inside", hasEigrp(EigrpInterfaceSettingsMatchers.hasPassive(true))));
  }

  @Test
  public void testAsaOspfReferenceBandwidth() throws IOException {
    Configuration manual = parseConfig("asaOspfCost");
    assertThat(
        manual.getDefaultVrf().getOspfProcesses().get("1").getReferenceBandwidth(), equalTo(3e6d));

    Configuration defaults = parseConfig("asaOspfCostDefaults");
    assertThat(
        defaults.getDefaultVrf().getOspfProcesses().get("1").getReferenceBandwidth(),
        equalTo(getReferenceOspfBandwidth(ConfigurationFormat.CISCO_ASA)));
  }

  @Test
  public void testAsaFilters() throws IOException {
    String hostname = "asa-filters";
    Configuration c = parseConfig(hostname);

    String ifaceAlias = "name1";

    Flow flowPass = createFlow(IpProtocol.TCP, 1, 123);
    Flow flowFail = createFlow(IpProtocol.TCP, 1, 1);

    // Confirm access list permits only traffic matching ACL
    assertThat(
        c,
        hasInterface(ifaceAlias, hasPreTransformationOutgoingFilter(accepts(flowPass, null, c))));
    assertThat(
        c,
        hasInterface(
            ifaceAlias, hasPreTransformationOutgoingFilter(not(accepts(flowFail, null, c)))));
  }

  @Test
  public void testAsaFiltersGlobal() throws IOException {
    String hostname = "asa-filters-global";
    Configuration c = parseConfig(hostname);

    String iface1Alias = "name1";
    String iface2Alias = "name2";

    Flow flowPass = createFlow(IpProtocol.TCP, 1, 123);
    Flow flowFail = createFlow(IpProtocol.TCP, 1, 1);

    // Confirm global ACL affects all interfaces
    assertThat(
        c,
        hasInterface(iface1Alias, hasPostTransformationIncomingFilter(accepts(flowPass, null, c))));
    assertThat(
        c,
        hasInterface(iface2Alias, hasPostTransformationIncomingFilter(accepts(flowPass, null, c))));
    assertThat(
        c,
        hasInterface(
            iface1Alias, hasPostTransformationIncomingFilter(not(accepts(flowFail, null, c)))));
    assertThat(
        c,
        hasInterface(
            iface2Alias, hasPostTransformationIncomingFilter(not(accepts(flowFail, null, c)))));
  }

  @Test
  public void testAsaFiltersGlobalReference() throws IOException {
    String hostname = "asa-filters-global";
    String filename = "configs/" + hostname;
    parseConfig(hostname);
    Batfish batfish = getBatfishForConfigurationNames(hostname);
    ConvertConfigurationAnswerElement ccae =
        batfish.loadConvertConfigurationAnswerElementOrReparse();

    // Confirm reference tracking is correct for globally applied ASA access list in access group
    assertThat(ccae, hasNumReferrers(filename, IPV4_ACCESS_LIST_EXTENDED, "FILTER_GLOBAL", 1));
  }

  @Test
  public void testAsaFiltersReference() throws IOException {
    String hostname = "asa-filters";
    String filename = "configs/" + hostname;
    parseConfig(hostname);
    Batfish batfish = getBatfishForConfigurationNames(hostname);
    ConvertConfigurationAnswerElement ccae =
        batfish.loadConvertConfigurationAnswerElementOrReparse();

    // Confirm reference tracking is correct for ASA access lists in access group
    assertThat(ccae, hasNumReferrers(filename, IPV4_ACCESS_LIST_EXTENDED, "FILTER_IN", 1));
    assertThat(ccae, hasNumReferrers(filename, IPV4_ACCESS_LIST_EXTENDED, "FILTER_IN4", 1));
    assertThat(ccae, hasNumReferrers(filename, IPV4_ACCESS_LIST_EXTENDED, "FILTER_OUT", 1));
    assertThat(ccae, hasNumReferrers(filename, IPV4_ACCESS_LIST_EXTENDED, "FILTER_OUT5", 1));
    assertThat(ccae, hasUndefinedReference(filename, IP_ACCESS_LIST, "FILTER_UNDEF"));
  }

  @Test
  public void testAsaSecurityLevelAndFilters() throws IOException {
    String hostname = "asa-filters";
    Configuration c = parseConfig(hostname);

    String highIface1 = "name1"; // GigabitEthernet0/1
    String lowIface2 = "name2"; // GigabitEthernet0/2
    String highIface3 = "name3"; // GigabitEthernet0/3
    String lowIface4 = "name4"; // GigabitEthernet0/4
    String lowIface5 = "name5"; // GigabitEthernet0/5

    Flow flowPass = createFlow(IpProtocol.TCP, 1, 123);
    Flow flowFail = createFlow(IpProtocol.TCP, 1, 1);
    Flow anyFlow = createFlow(IpProtocol.IP, 0, 0, FlowState.NEW);

    // Confirm access list permits only traffic matching both ACL and security level restrictions
    // highIface1 has inbound filter permitting all IP traffic
    // highIface1 has outbound filter permitting only TCP port 123
    // highIface1 rejects all traffic from lowIface2 due to security level restriction
    assertThat(
        c,
        hasInterface(
            highIface1, hasPreTransformationOutgoingFilter(rejects(anyFlow, lowIface2, c))));

    // Confirm access list permits only traffic matching both ACL and security level restrictions
    // highIface1 has a higher security level than lowIface5
    // lowIface5 has no inbound filter
    // lowIface5 rejects all outbound traffic except TCP port 123
    assertThat(
        c,
        hasInterface(
            lowIface5, hasPreTransformationOutgoingFilter(rejects(flowFail, highIface1, c))));
    assertThat(
        c,
        hasInterface(
            lowIface5, hasPreTransformationOutgoingFilter(accepts(flowPass, highIface1, c))));

    // lowIface4 has inbound filter permitting only TCP port 123
    // highIface3 has no explicit outbound filter
    assertThat(
        c,
        hasInterface(
            lowIface4, hasPostTransformationIncomingFilter(accepts(flowPass, lowIface4, c))));
    assertThat(
        c,
        hasInterface(
            lowIface4, hasPostTransformationIncomingFilter(rejects(flowFail, lowIface4, c))));
    // any flow outbound on highIface3 from lowIface4 is allowed, assuming it was allowed incoming
    // security level restriction is removed because lowIface4 has an inbound ACL
    assertThat(
        c,
        hasInterface(
            highIface3, hasPreTransformationOutgoingFilter(accepts(anyFlow, lowIface4, c))));
  }

  @Test
  public void testAsaServiceObject() throws IOException {
    String hostname = "asa-service-object";
    String filename = "configs/" + hostname;
    Configuration c = parseConfig(hostname);
    Batfish batfish = getBatfishForConfigurationNames(hostname);
    ConvertConfigurationAnswerElement ccae =
        batfish.loadConvertConfigurationAnswerElementOrReparse();

    String osIcmpAclName = computeServiceObjectAclName("OS_ICMP");
    String osTcpAclName = computeServiceObjectAclName("OS_TCPUDP");
    String ogsAclName = computeServiceObjectGroupAclName("OGS1");

    Flow flowIcmpPass = createIcmpFlow(IcmpType.ECHO_REQUEST);
    Flow flowIcmpFail = createIcmpFlow(IcmpType.ECHO_REPLY);
    Flow flowInlinePass1 = createFlow(IpProtocol.UDP, 1, 1234);
    Flow flowInlinePass2 = createFlow(IpProtocol.UDP, 3020, 1); // cifs
    Flow flowTcpPass = createFlow(IpProtocol.TCP, 65535, 1);
    Flow flowUdpPass = createFlow(IpProtocol.UDP, 65535, 1);
    Flow flowTcpFail = createFlow(IpProtocol.TCP, 65534, 1);

    /* Confirm service objects have the correct number of referrers */
    assertThat(ccae, hasNumReferrers(filename, SERVICE_OBJECT, "OS_TCPUDP", 1));
    assertThat(ccae, hasNumReferrers(filename, SERVICE_OBJECT, "OS_ICMP", 0));
    /* Confirm undefined reference shows up as such */
    assertThat(ccae, hasUndefinedReference(filename, SERVICE_OBJECT, "OS_UNDEFINED"));

    /* Confirm IpAcls created from service objects permit and reject the correct flows */
    assertThat(c, hasIpAccessList(osTcpAclName, accepts(flowTcpPass, null, c)));
    assertThat(c, hasIpAccessList(osTcpAclName, accepts(flowUdpPass, null, c)));
    assertThat(c, hasIpAccessList(osTcpAclName, not(accepts(flowTcpFail, null, c))));
    assertThat(c, hasIpAccessList(osIcmpAclName, accepts(flowIcmpPass, null, c)));
    assertThat(c, hasIpAccessList(osIcmpAclName, not(accepts(flowIcmpFail, null, c))));

    /* Confirm object-group permits and rejects the flows determined by its constituent service objects */
    assertThat(c, hasIpAccessList(ogsAclName, accepts(flowTcpPass, null, c)));
    assertThat(c, hasIpAccessList(ogsAclName, not(accepts(flowTcpFail, null, c))));
    assertThat(c, hasIpAccessList(ogsAclName, accepts(flowInlinePass1, null, c)));
    assertThat(c, hasIpAccessList(ogsAclName, accepts(flowInlinePass2, null, c)));
  }

  @Test
  public void testAsaServiceObjectInline() throws IOException {
    String hostname = "asa-service-object-inline";
    Configuration c = parseConfig(hostname);

    String icmpAclName = "ACL_ICMP";
    String ospfAclName = "ACL_OSPF";

    Flow flowIcmpPass = createIcmpFlow(IcmpType.ECHO_REQUEST);
    Flow flowIcmpFail = createIcmpFlow(IcmpType.ECHO_REPLY);
    Flow flowOspfPass = createFlow(IpProtocol.OSPF, 0, 0);
    Flow flowOspfFail = createFlow(IpProtocol.UDP, 0, 0);

    /* Confirm IpAcls created from inline service objects permit and reject the correct flows */
    assertThat(c, hasIpAccessList(icmpAclName, accepts(flowIcmpPass, null, c)));
    assertThat(c, hasIpAccessList(icmpAclName, rejects(flowIcmpFail, null, c)));
    assertThat(c, hasIpAccessList(ospfAclName, accepts(flowOspfPass, null, c)));
    assertThat(c, hasIpAccessList(ospfAclName, rejects(flowOspfFail, null, c)));
  }

  @Test
  public void testAsaNestedIcmpTypeObjectGroup() throws IOException {
    String hostname = "asa-nested-icmp-type-object-group";
    String filename = "configs/" + hostname;
    String services = computeIcmpObjectGroupAclName("services");
    String mixedGroup = computeIcmpObjectGroupAclName("mixed_group");

    Flow echoReplyFlow = createIcmpFlow(IcmpType.ECHO_REPLY);
    Flow unreachableFlow = createIcmpFlow(IcmpType.DESTINATION_UNREACHABLE);
    Flow redirectFlow = createIcmpFlow(IcmpType.REDIRECT_MESSAGE);
    Flow maskReplyFlow = createIcmpFlow(IcmpType.MASK_REPLY);
    Flow otherFlow = createIcmpFlow(IcmpType.TRACEROUTE);

    Configuration c = parseConfig(hostname);
    Batfish batfish = getBatfishForConfigurationNames(hostname);
    ConvertConfigurationAnswerElement ccae =
        batfish.loadConvertConfigurationAnswerElementOrReparse();

    /* Confirm objects have the correct number of referrers */
    assertThat(ccae, hasNumReferrers(filename, ICMP_TYPE_OBJECT_GROUP, "echo_group", 1));
    assertThat(ccae, hasNumReferrers(filename, ICMP_TYPE_OBJECT_GROUP, "unreachable_group", 1));
    assertThat(ccae, hasNumReferrers(filename, ICMP_TYPE_OBJECT_GROUP, "redirect_group", 1));
    assertThat(ccae, hasNumReferrers(filename, ICMP_TYPE_OBJECT_GROUP, "services", 0));
    assertThat(ccae, hasNumReferrers(filename, ICMP_TYPE_OBJECT_GROUP, "mask_reply_group", 1));
    assertThat(ccae, hasNumReferrers(filename, ICMP_TYPE_OBJECT_GROUP, "mixed_group", 0));
    /* Confirm undefined reference shows up as such */
    assertThat(ccae, hasUndefinedReference(filename, ICMP_TYPE_OBJECT_GROUP, "UNDEFINED_GROUP"));
    assertThat(
        ccae, hasUndefinedReference(filename, ICMP_TYPE_OBJECT_GROUP, "UNDEFINED_GROUP_MIXED"));

    assertThat(c, hasIpAccessList(services, accepts(echoReplyFlow, null, c)));
    assertThat(c, hasIpAccessList(services, accepts(unreachableFlow, null, c)));
    assertThat(c, hasIpAccessList(services, accepts(redirectFlow, null, c)));
    assertThat(c, hasIpAccessList(mixedGroup, accepts(maskReplyFlow, null, c)));
    assertThat(c, hasIpAccessList(services, not(accepts(otherFlow, null, c))));
  }

  @Test
  public void testAsaNestedNetworkObjectGroup() throws IOException {
    String hostname = "asa-nested-network-object-group";
    String filename = "configs/" + hostname;
    Ip engHostIp = Ip.parse("10.1.1.5");
    Ip hrHostIp = Ip.parse("10.1.2.8");
    Ip financeHostIp = Ip.parse("10.1.4.89");
    Ip itIp = Ip.parse("10.2.3.4");
    Ip otherIp = Ip.parse("1.2.3.4");

    Configuration c = parseConfig(hostname);
    Batfish batfish = getBatfishForConfigurationNames(hostname);
    ConvertConfigurationAnswerElement ccae =
        batfish.loadConvertConfigurationAnswerElementOrReparse();

    /* Confirm service have the correct number of referrers */
    assertThat(ccae, hasNumReferrers(filename, NETWORK_OBJECT_GROUP, "eng", 1));
    assertThat(ccae, hasNumReferrers(filename, NETWORK_OBJECT_GROUP, "hr", 1));
    assertThat(ccae, hasNumReferrers(filename, NETWORK_OBJECT_GROUP, "finance", 1));
    assertThat(ccae, hasNumReferrers(filename, NETWORK_OBJECT_GROUP, "admin", 0));
    assertThat(ccae, hasNumReferrers(filename, NETWORK_OBJECT_GROUP, "it", 1));
    assertThat(ccae, hasNumReferrers(filename, NETWORK_OBJECT_GROUP, "mixed_group", 0));
    /* Confirm undefined reference shows up as such */
    assertThat(ccae, hasUndefinedReference(filename, NETWORK_OBJECT_GROUP, "UNDEFINED_GROUP"));
    assertThat(
        ccae, hasUndefinedReference(filename, NETWORK_OBJECT_GROUP, "UNDEFINED_GROUP_MIXED"));

    assertThat(c, hasIpSpace("admin", containsIp(engHostIp, c.getIpSpaces())));
    assertThat(c, hasIpSpace("admin", containsIp(hrHostIp, c.getIpSpaces())));
    assertThat(c, hasIpSpace("admin", containsIp(financeHostIp, c.getIpSpaces())));
    assertThat(c, hasIpSpace("mixed_group", containsIp(itIp, c.getIpSpaces())));
    assertThat(c, hasIpSpace("admin", not(containsIp(otherIp, c.getIpSpaces()))));
  }

  @Test
  public void testAsaNestedProtocolObjectGroup() throws IOException {
    String hostname = "asa-nested-protocol-object-group";
    String filename = "configs/" + hostname;
    String protocols = computeProtocolObjectGroupAclName("protocols");
    String mixedGroup = computeProtocolObjectGroupAclName("mixed_group");
    int someSrcPort = 65535;
    int someDstPort = 1;

    Flow igmpFlow = createFlow(IpProtocol.IGMP, someSrcPort, someDstPort);
    Flow tcpFlow = createFlow(IpProtocol.TCP, someSrcPort, someDstPort);
    Flow ospfFlow = createFlow(IpProtocol.OSPF, someSrcPort, someDstPort);
    Flow greFlow = createFlow(IpProtocol.GRE, someSrcPort, someDstPort);
    Flow otherFlow = createFlow(IpProtocol.AHP, someSrcPort, someDstPort);

    Configuration c = parseConfig(hostname);
    Batfish batfish = getBatfishForConfigurationNames(hostname);
    ConvertConfigurationAnswerElement ccae =
        batfish.loadConvertConfigurationAnswerElementOrReparse();

    /* Confirm service have the correct number of referrers */
    assertThat(ccae, hasNumReferrers(filename, PROTOCOL_OBJECT_GROUP, "proto1", 1));
    assertThat(ccae, hasNumReferrers(filename, PROTOCOL_OBJECT_GROUP, "proto2", 1));
    assertThat(ccae, hasNumReferrers(filename, PROTOCOL_OBJECT_GROUP, "proto3", 1));
    assertThat(ccae, hasNumReferrers(filename, PROTOCOL_OBJECT_GROUP, "protocols", 0));
    assertThat(ccae, hasNumReferrers(filename, PROTOCOL_OBJECT_GROUP, "proto4", 1));
    assertThat(ccae, hasNumReferrers(filename, PROTOCOL_OBJECT_GROUP, "mixed_group", 0));
    /* Confirm undefined reference shows up as such */
    assertThat(ccae, hasUndefinedReference(filename, PROTOCOL_OBJECT_GROUP, "UNDEFINED_GROUP"));
    assertThat(
        ccae, hasUndefinedReference(filename, PROTOCOL_OBJECT_GROUP, "UNDEFINED_GROUP_MIXED"));

    assertThat(c, hasIpAccessList(protocols, accepts(igmpFlow, null, c)));
    assertThat(c, hasIpAccessList(protocols, accepts(tcpFlow, null, c)));
    assertThat(c, hasIpAccessList(protocols, accepts(ospfFlow, null, c)));
    assertThat(c, hasIpAccessList(mixedGroup, accepts(greFlow, null, c)));
    assertThat(c, hasIpAccessList(protocols, not(accepts(otherFlow, null, c))));
  }

  @Test
  public void testAsaNestedServiceObjectGroup() throws IOException {
    String hostname = "asa-nested-service-object-group";
    String filename = "configs/" + hostname;
    String services = computeServiceObjectGroupAclName("services");
    String mixedGroup = computeServiceObjectGroupAclName("mixed_group");
    int someSrcPort = 65535;
    int someDstPort = 1;

    Flow dns = createFlow(IpProtocol.UDP, someSrcPort, 53);
    Flow customPort = createFlow(IpProtocol.UDP, someSrcPort, 1234);
    Flow customPortInRange = createFlow(IpProtocol.TCP, someSrcPort, 2350);
    Flow customNestedPort = createFlow(IpProtocol.UDP, someSrcPort, 4444);
    Flow otherFlow = createFlow(IpProtocol.AHP, someSrcPort, someDstPort);

    Configuration c = parseConfig(hostname);
    Batfish batfish = getBatfishForConfigurationNames(hostname);
    ConvertConfigurationAnswerElement ccae =
        batfish.loadConvertConfigurationAnswerElementOrReparse();

    /* Confirm objects have the correct number of referrers */
    assertThat(ccae, hasNumReferrers(filename, SERVICE_OBJECT_GROUP, "service1", 1));
    assertThat(ccae, hasNumReferrers(filename, SERVICE_OBJECT_GROUP, "service2", 1));
    assertThat(ccae, hasNumReferrers(filename, SERVICE_OBJECT_GROUP, "service3", 1));
    assertThat(ccae, hasNumReferrers(filename, SERVICE_OBJECT_GROUP, "services", 0));
    assertThat(ccae, hasNumReferrers(filename, SERVICE_OBJECT_GROUP, "service4", 1));
    assertThat(ccae, hasNumReferrers(filename, SERVICE_OBJECT_GROUP, "mixed_group", 0));
    /* Confirm undefined reference shows up as such */
    assertThat(ccae, hasUndefinedReference(filename, SERVICE_OBJECT_GROUP, "UNDEFINED_GROUP"));
    assertThat(
        ccae, hasUndefinedReference(filename, SERVICE_OBJECT_GROUP, "UNDEFINED_GROUP_MIXED"));

    assertThat(c, hasIpAccessList(services, accepts(dns, null, c)));
    assertThat(c, hasIpAccessList(services, accepts(customPort, null, c)));
    assertThat(c, hasIpAccessList(services, accepts(customPortInRange, null, c)));
    assertThat(c, hasIpAccessList(mixedGroup, accepts(customNestedPort, null, c)));
    assertThat(c, hasIpAccessList(services, not(accepts(otherFlow, null, c))));
  }

  @Test
  public void testIosLoggingOnDefault() throws IOException {
    Configuration loggingOnOmitted = parseConfig("iosLoggingOnOmitted");
    assertThat(loggingOnOmitted, hasVendorFamily(hasCisco(hasLogging(isOn()))));
  }

  @Test
  public void testIosAccessVlan() throws IOException {
    String hostname = "ios-access-vlan";
    Configuration c = parseConfig(hostname);

    assertThat(c, hasInterface("Ethernet1", hasAccessVlan(1)));
    assertThat(c, hasInterface("Ethernet2", hasAccessVlan(nullValue())));
    assertThat(c, hasInterface("Ethernet3", hasAccessVlan(nullValue())));
  }

  @Test
  public void testIosAclInRouteMap() throws IOException {
    String hostname = "ios-acl-in-routemap";
    Configuration c = parseConfig(hostname);
    assertThat(c, hasRouteFilterList("10", permits(Prefix.parse("10.0.0.0/8"))));
    assertThat(c, hasRouteFilterList("10", permits(Prefix.parse("10.1.0.0/16"))));
    assertThat(
        c, hasRouteFilterList("10", RouteFilterListMatchers.rejects(Prefix.parse("10.0.0.0/7"))));
    assertThat(
        c,
        hasIpAccessList(
            "10",
            accepts(
                Flow.builder()
                    .setSrcIp(Ip.parse("10.1.1.1"))
                    .setDstIp(Ip.parse("11.1.1.1"))
                    .setIngressNode(hostname)
                    .setTag("test")
                    .build(),
                "Ethernet1",
                c)));
    assertThat(
        c,
        hasIpAccessList(
            "10",
            rejects(
                Flow.builder()
                    .setSrcIp(Ip.parse("11.1.1.1"))
                    .setDstIp(Ip.parse("10.1.1.1"))
                    .setIngressNode(hostname)
                    .setTag("test")
                    .build(),
                "Ethernet1",
                c)));
    // Check Ipv6 as well
    assertThat(c, hasRoute6FilterList("v6list", permits(new Prefix6("::FFFF:10.0.0.0/105"))));
    assertThat(
        c,
        hasRoute6FilterList(
            "v6list", Route6FilterListMatchers.rejects(new Prefix6("::FFFF:10.0.0.0/103"))));
  }

  @Test
  public void testIosAclObjectGroup() throws IOException {
    String hostname = "ios-acl-object-group";
    String filename = "configs/" + hostname;
    Batfish batfish = getBatfishForConfigurationNames(hostname);
    Configuration c = batfish.loadConfigurations().get(hostname);
    ConvertConfigurationAnswerElement ccae =
        batfish.loadConvertConfigurationAnswerElementOrReparse();

    /*
     * The produced ACL should permit if source matchers object-group ogn1, destination matches
     * ogn2, and service matches ogs1.
     */
    assertThat(
        c,
        hasIpAccessList(
            "acl1",
            hasLines(
                hasItem(
                    hasMatchCondition(
                        isAndMatchExprThat(
                            hasConjuncts(
                                containsInAnyOrder(
                                    ImmutableList.of(
                                        isMatchHeaderSpaceThat(
                                            hasHeaderSpace(
                                                allOf(
                                                    hasDstIps(
                                                        isIpSpaceReferenceThat(hasName("ogn2"))),
                                                    hasSrcIps(
                                                        isIpSpaceReferenceThat(hasName("ogn1")))))),
                                        isPermittedByAclThat(
                                            hasAclName(
                                                computeServiceObjectGroupAclName("ogs1"))))))))))));

    /*
     * We expect only object-groups ogsunused1, ognunused1 to have zero referrers
     */
    assertThat(ccae, hasNumReferrers(filename, SERVICE_OBJECT_GROUP, "ogs1", 1));
    assertThat(ccae, hasNumReferrers(filename, NETWORK_OBJECT_GROUP, "ogn1", 1));
    assertThat(ccae, hasNumReferrers(filename, NETWORK_OBJECT_GROUP, "ogn2", 1));
    assertThat(ccae, hasNumReferrers(filename, SERVICE_OBJECT_GROUP, "ogsunused1", 0));
    assertThat(ccae, hasNumReferrers(filename, NETWORK_OBJECT_GROUP, "ognunused1", 0));

    /*
     * We expect undefined references only to object-groups ogsfake, ognfake1, ognfake2
     */
    assertThat(ccae, not(hasUndefinedReference(filename, SERVICE_OBJECT_GROUP, "ogs1")));
    assertThat(ccae, not(hasUndefinedReference(filename, NETWORK_OBJECT_GROUP, "ogn1")));
    assertThat(ccae, not(hasUndefinedReference(filename, NETWORK_OBJECT_GROUP, "ogn2")));
    assertThat(
        ccae,
        hasUndefinedReference(
            filename,
            PROTOCOL_OR_SERVICE_OBJECT_GROUP,
            "ogsfake",
            EXTENDED_ACCESS_LIST_PROTOCOL_OR_SERVICE_OBJECT_GROUP));
    assertThat(
        ccae,
        hasUndefinedReference(
            filename, NETWORK_OBJECT_GROUP, "ognfake2", EXTENDED_ACCESS_LIST_NETWORK_OBJECT_GROUP));
    assertThat(
        ccae,
        hasUndefinedReference(
            filename, NETWORK_OBJECT_GROUP, "ognfake1", EXTENDED_ACCESS_LIST_NETWORK_OBJECT_GROUP));
  }

  @Test
  public void testIosAclReferences() throws IOException {
    String hostname = "ios-acl";
    String filename = "configs/" + hostname;
    Batfish batfish = getBatfishForConfigurationNames(hostname);
    ConvertConfigurationAnswerElement ccae =
        batfish.loadConvertConfigurationAnswerElementOrReparse();

    // Confirm reference counts are correct for ACLs
    assertThat(ccae, hasNumReferrers(filename, IPV4_ACCESS_LIST_EXTENDED, "AL", 2));
    assertThat(ccae, hasNumReferrers(filename, IPV4_ACCESS_LIST_EXTENDED, "AL_IF", 3));
    assertThat(ccae, hasNumReferrers(filename, IPV4_ACCESS_LIST_STANDARD, "10", 0));
    assertThat(ccae, hasNumReferrers(filename, IPV6_ACCESS_LIST_EXTENDED, "AL6", 1));
    assertThat(ccae, hasNumReferrers(filename, IPV6_ACCESS_LIST_STANDARD, "AL6_UNUSED", 0));

    // Confirm undefined references are detected
    assertThat(
        ccae,
        hasUndefinedReference(
            filename, IPV4_ACCESS_LIST, "AL_UNDEF", ROUTE_MAP_MATCH_IPV4_ACCESS_LIST));
    assertThat(
        ccae,
        hasUndefinedReference(
            filename, IPV6_ACCESS_LIST, "AL6_UNDEF", ROUTE_MAP_MATCH_IPV6_ACCESS_LIST));
    assertThat(
        ccae,
        hasUndefinedReference(
            filename, IPV4_ACCESS_LIST, "AL_IF_UNDEF", IP_NAT_DESTINATION_ACCESS_LIST));
    assertThat(
        ccae,
        hasUndefinedReference(
            filename, IPV4_ACCESS_LIST, "AL_IF_UNDEF", INTERFACE_INCOMING_FILTER));
    assertThat(
        ccae,
        hasUndefinedReference(
            filename, IPV4_ACCESS_LIST, "AL_IF_UNDEF", INTERFACE_OUTGOING_FILTER));
  }

  @Test
  public void testIosBfdTemplate() throws IOException {
    String hostname = "ios-bfd-template";
    String filename = "configs/" + hostname;
    Batfish batfish = getBatfishForConfigurationNames(hostname);
    ConvertConfigurationAnswerElement ccae =
        batfish.loadConvertConfigurationAnswerElementOrReparse();

    assertThat(ccae, hasNumReferrers(filename, BFD_TEMPLATE, "bfd-template-unused", 0));
    assertThat(ccae, hasNumReferrers(filename, BFD_TEMPLATE, "bfd-template-used", 1));
    assertThat(
        ccae,
        hasUndefinedReference(
            filename, BFD_TEMPLATE, "bfd-template-undefined", INTERFACE_BFD_TEMPLATE));
  }

  @Test
  public void testIosBgpPrefixListReferences() throws IOException {
    String hostname = "ios_bgp_prefix_list_references";
    String filename = String.format("configs/%s", hostname);
    Batfish batfish = getBatfishForConfigurationNames(hostname);
    ConvertConfigurationAnswerElement ccae =
        batfish.loadConvertConfigurationAnswerElementOrReparse();

    assertThat(ccae, hasNumReferrers(filename, PREFIX_LIST, "pl4in", 1));
    assertThat(ccae, hasNumReferrers(filename, PREFIX_LIST, "pl4out", 1));
    assertThat(ccae, hasNumReferrers(filename, PREFIX6_LIST, "pl6in", 1));
    assertThat(ccae, hasNumReferrers(filename, PREFIX6_LIST, "pl6out", 1));
  }

  @Test
  public void testIosIbgpMissingUpdateSource() throws IOException {
    /*
    r1 is missing update-source, but session should still be established between r1 and r2. Both
    redistribute static routes, so should see BGP routes on both for the other's static route.
    */
    String testrigName = "ibgp-no-update-source";
    List<String> configurationNames = ImmutableList.of("r1", "r2");
    Batfish batfish =
        BatfishTestUtils.getBatfishFromTestrigText(
            TestrigText.builder()
                .setConfigurationText(TESTRIGS_PREFIX + testrigName, configurationNames)
                .build(),
            _folder);

    // Confirm that BGP peer on r1 is missing its local IP, as expected
    Prefix r1NeighborPeerAddress = Prefix.parse("2.2.2.2/32");
    Configuration r1 = batfish.loadConfigurations().get("r1");
    SortedMap<Prefix, BgpActivePeerConfig> r1Peers =
        r1.getVrfs().get(DEFAULT_VRF_NAME).getBgpProcess().getActiveNeighbors();
    assertTrue(r1Peers.containsKey(r1NeighborPeerAddress));
    assertThat(r1Peers.get(r1NeighborPeerAddress).getLocalIp(), nullValue());

    /*
    r1 has a static route to 7.7.7.7/32; r2 has a static route to 8.8.8.8/32. Confirm that both
    received a BGP route to the other's static route.
    */
    batfish.computeDataPlane();
    IncrementalDataPlane dp = (IncrementalDataPlane) batfish.loadDataPlane();
    Set<AbstractRoute> r1Routes = dp.getRibs().get("r1").get(DEFAULT_VRF_NAME).getRoutes();
    Set<AbstractRoute> r2Routes = dp.getRibs().get("r2").get(DEFAULT_VRF_NAME).getRoutes();
    assertThat(r1Routes, hasItem(isBgpv4RouteThat(hasPrefix(Prefix.parse("8.8.8.8/32")))));
    assertThat(r2Routes, hasItem(isBgpv4RouteThat(hasPrefix(Prefix.parse("7.7.7.7/32")))));
  }

  /**
   * Test EIGRP address family configured within another process EIGRP configuration can declare a
   * process that is nested in the configuration of another process. The processes are not connected
   * in any way. The nesting is only one layer.
   */
  @Test
  public void testIosEigrpAddressFamily() throws IOException {
    Configuration c = parseConfig("ios-eigrp-address-family");

    /* Confirm both processes are present */
    assertThat(c, hasDefaultVrf(hasEigrpProcesses(hasKey(1L))));
    assertThat(c, ConfigurationMatchers.hasVrf("vrf-name", hasEigrpProcesses(hasKey(2L))));

    /* Confirm interfaces were matched */
    assertThat(c, hasInterface("Ethernet0", hasEigrp(EigrpInterfaceSettingsMatchers.hasAsn(1L))));
    assertThat(c, hasInterface("Ethernet1", hasEigrp(EigrpInterfaceSettingsMatchers.hasAsn(2L))));
  }

  /**
   * Test EIGRP autonomous-system stanza Cisco does not recommend configuring the autonomous system
   * number this way, but it is possible.
   */
  @Test
  public void testIosEigrpAsn() throws IOException {
    Configuration c = parseConfig("ios-eigrp-asn");

    /* Confirm both processes are present */
    assertThat(c, hasDefaultVrf(hasEigrpProcesses(hasKey(1L))));
    assertThat(c, ConfigurationMatchers.hasVrf("vrf-name", hasEigrpProcesses(hasKey(2L))));

    /* Confirm interfaces were matched */
    assertThat(c, hasInterface("Ethernet0", hasEigrp(EigrpInterfaceSettingsMatchers.hasAsn(1L))));
    assertThat(c, hasInterface("Ethernet1", hasEigrp(EigrpInterfaceSettingsMatchers.hasAsn(2L))));
  }

  /** Test classic EIGRP process with passive interfaces */
  @Test
  public void testIosEigrpClassic() throws IOException {
    Configuration c = parseConfig("ios-eigrp-classic");

    /* Confirm process is present */
    assertThat(c, hasDefaultVrf(hasEigrpProcesses(hasKey(1L))));

    /* Confirm interfaces were matched */
    assertThat(c, hasInterface("Ethernet0", hasEigrp(EigrpInterfaceSettingsMatchers.hasAsn(1L))));
    assertThat(c, hasInterface("Ethernet1", hasEigrp(EigrpInterfaceSettingsMatchers.hasAsn(1L))));
    assertThat(c, hasInterface("Ethernet2", hasEigrp(EigrpInterfaceSettingsMatchers.hasAsn(1L))));

    /* Passive interfaces are configured correctly */
    assertThat(
        c, hasInterface("Ethernet0", hasEigrp(EigrpInterfaceSettingsMatchers.hasPassive(false))));
    assertThat(
        c, hasInterface("Ethernet1", hasEigrp(EigrpInterfaceSettingsMatchers.hasPassive(false))));
    assertThat(
        c, hasInterface("Ethernet2", hasEigrp(EigrpInterfaceSettingsMatchers.hasPassive(true))));
  }

  /** Test mixing named and classic EIGRP processes in separate VRFs */
  @Test
  public void testIosEigrpMixed() throws IOException {
    Configuration c = parseConfig("ios-eigrp-mixed");

    /* Confirm classic mode networks are configured correctly */
    assertThat(c, hasDefaultVrf(hasEigrpProcesses(hasKey(1L))));
    assertThat(c, hasInterface("Ethernet0", hasEigrp(EigrpInterfaceSettingsMatchers.hasAsn(1L))));

    /* Confirm named mode networks are configured correctly */
    assertThat(c, ConfigurationMatchers.hasVrf("vrf-name", hasEigrpProcesses(hasKey(2L))));
    assertThat(c, hasInterface("Ethernet1", hasEigrp(EigrpInterfaceSettingsMatchers.hasAsn(2L))));
  }

  /** Test multiple classic EIGRP processes in the same VRF */
  @Test
  public void testIosEigrpMultiple() throws IOException {
    Configuration c = parseConfig("ios-eigrp-multiple");

    /* Confirm both processes are present */
    assertThat(c, hasDefaultVrf(hasEigrpProcesses(hasKey(1L))));
    assertThat(c, hasDefaultVrf(hasEigrpProcesses(hasKey(2L))));

    /* Confirm interfaces were matched */
    assertThat(c, hasInterface("Ethernet0", hasEigrp(EigrpInterfaceSettingsMatchers.hasAsn(1L))));
    assertThat(c, hasInterface("Ethernet1", hasEigrp(EigrpInterfaceSettingsMatchers.hasAsn(2L))));
  }

  /** Test named EIGRP process with passive interfaces */
  @Test
  public void testIosEigrpNamed() throws IOException {
    Configuration c = parseConfig("ios-eigrp-named");

    /* Confirm process is present */
    assertThat(c, hasDefaultVrf(hasEigrpProcesses(hasKey(2L))));

    /* Passive interfaces are configured correctly */
    assertThat(
        c, hasInterface("Ethernet3", hasEigrp(EigrpInterfaceSettingsMatchers.hasPassive(false))));
    assertThat(
        c, hasInterface("Ethernet4", hasEigrp(EigrpInterfaceSettingsMatchers.hasPassive(false))));
    assertThat(
        c, hasInterface("Ethernet5", hasEigrp(EigrpInterfaceSettingsMatchers.hasPassive(true))));
  }

  /**
   * Test EIGRP into EIGRP route redistribution. Checks if routing policy accepts EIGRP routes and
   * sets metric correctly.
   */
  @Test
  public void testIosEigrpRedistributeEigrp() throws IOException {
    Configuration c = parseConfig("ios-eigrp-redistribute-eigrp");

    assertThat(c, hasDefaultVrf(hasEigrpProcesses(hasKey(1L))));
    assertThat(c, hasDefaultVrf(hasEigrpProcesses(hasKey(2L))));
    String exportPolicyName =
        c.getVrfs().get(DEFAULT_VRF_NAME).getEigrpProcesses().get(2L).getExportPolicy();
    assertThat(exportPolicyName, notNullValue());
    RoutingPolicy routingPolicy = c.getRoutingPolicies().get(exportPolicyName);
    assertThat(routingPolicy, notNullValue());

    EigrpExternalRoute.Builder outputRouteBuilder = EigrpExternalRoute.builder();
    outputRouteBuilder
        .setDestinationAsn(1L)
        .setNetwork(Prefix.parse("1.0.0.0/32"))
        .setProcessAsn(2L);

    EigrpMetric originalMetric =
        EigrpMetric.builder()
            .setBandwidth(2e9)
            .setDelay(4e5)
            .setMode(EigrpProcessMode.CLASSIC)
            .build();
    assertNotNull(originalMetric);

    // VirtualEigrpProcess sets metric to route metric by default
    outputRouteBuilder.setEigrpMetric(originalMetric);

    EigrpInternalRoute originalRoute =
        EigrpInternalRoute.builder()
            .setAdmin(90)
            .setEigrpMetric(originalMetric)
            .setNetwork(outputRouteBuilder.getNetwork())
            .setProcessAsn(1L)
            .build();
    assertNotNull(originalRoute);

    // Check if routingPolicy accepts EIGRP route and sets correct metric from original route
    assertTrue(
        routingPolicy.process(
            originalRoute, outputRouteBuilder, null, DEFAULT_VRF_NAME, Direction.OUT));
    assertThat(outputRouteBuilder.build(), hasEigrpMetric(originalRoute.getEigrpMetric()));
  }

  /**
   * Test EIGRP route redistribution. Redistributes a connected route and checks if routing policy
   * accepts OSPF routes given "redistribute ospf 1"
   */
  @Test
  public void testIosEigrpRedistribution() throws IOException {
    Configuration c = parseConfig("ios-eigrp-redistribution");
    long asn = 1L;

    assertThat(c, hasDefaultVrf(hasEigrpProcesses(hasKey(asn))));
    String exportPolicyName =
        c.getVrfs().get(DEFAULT_VRF_NAME).getEigrpProcesses().get(asn).getExportPolicy();
    assertThat(exportPolicyName, notNullValue());
    RoutingPolicy routingPolicy = c.getRoutingPolicies().get(exportPolicyName);
    assertThat(routingPolicy, notNullValue());

    EigrpExternalRoute.Builder outputRouteBuilder = EigrpExternalRoute.builder();
    outputRouteBuilder
        .setDestinationAsn(asn)
        .setNetwork(Prefix.parse("1.0.0.0/32"))
        .setProcessAsn(asn);
    EigrpMetric.Builder metricBuilder = EigrpMetric.builder().setMode(EigrpProcessMode.CLASSIC);

    // Check if routingPolicy accepts connected route and sets correct metric
    assertTrue(
        routingPolicy.process(
            new ConnectedRoute(Prefix.parse("1.1.1.1/32"), "Loopback0"),
            outputRouteBuilder,
            null,
            DEFAULT_VRF_NAME,
            Direction.OUT));
    assertThat(
        outputRouteBuilder.build(),
        hasEigrpMetric(requireNonNull(metricBuilder.setBandwidth(1E5).setDelay(1E8).build())));

    // Check if routingPolicy rejects RIP route
    assertFalse(
        routingPolicy.process(
            new RipInternalRoute(Prefix.parse("2.2.2.2/32"), Ip.parse("3.3.3.3"), 1, 1),
            outputRouteBuilder,
            null,
            DEFAULT_VRF_NAME,
            Direction.OUT));

    // Check if routingPolicy accepts OSPF route and sets correct default metric
    assertTrue(
        routingPolicy.process(
            OspfIntraAreaRoute.builder()
                .setNetwork(Prefix.parse("4.4.4.4/32"))
                .setAdmin(1)
                .setMetric(1)
                .setArea(1L)
                .build(),
            outputRouteBuilder,
            null,
            DEFAULT_VRF_NAME,
            Direction.OUT));
    assertThat(
        outputRouteBuilder.build(),
        hasEigrpMetric(requireNonNull(metricBuilder.setBandwidth(2E5).setDelay(2E8).build())));
  }

  @Test
  public void testIosInspection() throws IOException {
    Configuration c = parseConfig("ios-inspection");

    String zone1Name = "z1";
    String zone2Name = "z2";
    String inspectAclName = "inspectacl";
    String inspectClassMapName = "ci";
    String inspectPolicyMapName = "pmi";
    String eth0Name = "Ethernet0";
    String eth1Name = "Ethernet1";
    String eth2Name = "Ethernet2";
    String eth3Name = "Ethernet3";
    String eth3OriginalAclName = "acl3out";
    String eth3CombinedAclName = computeCombinedOutgoingAclName(eth3Name);
    String zonePairAclName = computeZonePairAclName(zone1Name, zone2Name);
    String zone2OutgoingAclName = CiscoConfiguration.computeZoneOutgoingAclName(zone2Name);

    /* Check for expected generated ACLs */
    assertThat(c, hasIpAccessLists(hasKey(inspectAclName)));
    assertThat(c, hasIpAccessLists(hasKey(computeInspectClassMapAclName(inspectClassMapName))));
    assertThat(c, hasIpAccessLists(hasKey(computeInspectPolicyMapAclName(inspectPolicyMapName))));
    assertThat(c, hasIpAccessLists(hasKey(zonePairAclName)));
    assertThat(c, hasIpAccessLists(hasKey(eth3OriginalAclName)));
    assertThat(c, hasIpAccessLists(hasKey(eth3CombinedAclName)));
    assertThat(c, hasIpAccessLists(hasKey(zone2OutgoingAclName)));

    /* Check that interfaces have correct ACLs assigned */
    assertThat(c, hasInterface(eth2Name, hasOutgoingFilterName(zone2OutgoingAclName)));
    assertThat(c, hasInterface(eth3Name, hasOutgoingFilterName(eth3CombinedAclName)));

    IpAccessList eth2Acl = c.getAllInterfaces().get(eth2Name).getOutgoingFilter();
    IpAccessList eth3Acl = c.getAllInterfaces().get(eth3Name).getOutgoingFilter();

    /* Check that expected traffic is permitted/denied */
    Flow permittedByBoth =
        Flow.builder()
            .setSrcIp(Ip.parse("1.1.1.1"))
            .setDstIp(Ip.parse("2.2.2.2"))
            .setIpProtocol(IpProtocol.TCP)
            .setSrcPort(NamedPort.EPHEMERAL_LOWEST.number())
            .setDstPort(80)
            .setIngressNode("internet")
            .setTag("none")
            .build();
    assertThat(eth2Acl, accepts(permittedByBoth, eth0Name, c.getIpAccessLists(), c.getIpSpaces()));
    assertThat(eth2Acl, accepts(permittedByBoth, eth1Name, c.getIpAccessLists(), c.getIpSpaces()));
    assertThat(eth3Acl, accepts(permittedByBoth, eth0Name, c.getIpAccessLists(), c.getIpSpaces()));
    assertThat(eth3Acl, accepts(permittedByBoth, eth1Name, c.getIpAccessLists(), c.getIpSpaces()));

    Flow permittedThroughEth2Only =
        Flow.builder()
            .setSrcIp(Ip.parse("1.1.1.2"))
            .setDstIp(Ip.parse("2.2.2.2"))
            .setIpProtocol(IpProtocol.TCP)
            .setSrcPort(NamedPort.EPHEMERAL_LOWEST.number())
            .setDstPort(80)
            .setIngressNode("internet")
            .setTag("none")
            .build();
    assertThat(
        eth2Acl,
        accepts(permittedThroughEth2Only, eth0Name, c.getIpAccessLists(), c.getIpSpaces()));
    assertThat(
        eth2Acl,
        accepts(permittedThroughEth2Only, eth1Name, c.getIpAccessLists(), c.getIpSpaces()));
    assertThat(
        eth3Acl,
        rejects(permittedThroughEth2Only, eth0Name, c.getIpAccessLists(), c.getIpSpaces()));
    assertThat(
        eth3Acl,
        rejects(permittedThroughEth2Only, eth1Name, c.getIpAccessLists(), c.getIpSpaces()));

    Flow deniedByBoth =
        Flow.builder()
            .setSrcIp(Ip.parse("1.1.1.1"))
            .setDstIp(Ip.parse("2.2.2.2"))
            .setIpProtocol(IpProtocol.TCP)
            .setSrcPort(NamedPort.EPHEMERAL_LOWEST.number())
            .setDstPort(81)
            .setIngressNode("internet")
            .setTag("none")
            .build();
    assertThat(eth2Acl, rejects(deniedByBoth, eth0Name, c.getIpAccessLists(), c.getIpSpaces()));
    assertThat(eth2Acl, rejects(deniedByBoth, eth1Name, c.getIpAccessLists(), c.getIpSpaces()));
    assertThat(eth3Acl, rejects(deniedByBoth, eth0Name, c.getIpAccessLists(), c.getIpSpaces()));
    assertThat(eth3Acl, rejects(deniedByBoth, eth1Name, c.getIpAccessLists(), c.getIpSpaces()));
  }

  @Test
  public void testIosInterfaceDelay() throws IOException {
    Configuration c = parseConfig("ios-interface-delay");

    assertThat(
        c,
        hasInterface(
            "GigabitEthernet0/0",
            hasEigrp(EigrpInterfaceSettingsMatchers.hasEigrpMetric(hasDelay(1E7)))));
    assertThat(
        c,
        hasInterface(
            "GigabitEthernet0/1",
            hasEigrp(EigrpInterfaceSettingsMatchers.hasEigrpMetric(hasDelay(1E10)))));
    assertThat(
        c,
        hasInterface(
            "FastEthernet0/1",
            hasEigrp(EigrpInterfaceSettingsMatchers.hasEigrpMetric(hasDelay(1E8)))));
    assertThat(
        c,
        hasInterface(
            "Loopback0", hasEigrp(EigrpInterfaceSettingsMatchers.hasEigrpMetric(hasDelay(5E9)))));
    assertThat(
        c,
        hasInterface(
            "Tunnel0", hasEigrp(EigrpInterfaceSettingsMatchers.hasEigrpMetric(hasDelay(5E10)))));
  }

  @Test
  public void testIosInterfaceSpeed() throws IOException {
    Configuration c = parseConfig("ios-interface-speed");

    assertThat(c, hasInterface("GigabitEthernet0/0", hasBandwidth(1E9D)));
    assertThat(c, hasInterface("GigabitEthernet0/0", hasSpeed(1E9D)));
    assertThat(c, hasInterface("GigabitEthernet0/1", hasBandwidth(1E9D)));
    assertThat(c, hasInterface("GigabitEthernet0/1", hasSpeed(1E9D)));
    assertThat(c, hasInterface("GigabitEthernet0/2", hasBandwidth(100E6D)));
    assertThat(c, hasInterface("GigabitEthernet0/2", hasSpeed(100E6D)));
    assertThat(c, hasInterface("Loopback0", hasBandwidth(8E9D)));
    assertThat(c, hasInterface("Tunnel0", hasBandwidth(1E5D)));
  }

  @Test
  public void testIosInterfaceStandby() throws IOException {
    Configuration c = parseConfig("ios-interface-standby");
    Interface i = c.getAllInterfaces().get("Ethernet0");

    assertThat(
        c,
        ConfigurationMatchers.hasTrackingGroups(
            equalTo(ImmutableMap.of("1", new TrackInterface("Tunnel1")))));
    assertThat(
        i,
        hasHsrpGroup(
            1001,
            HsrpGroupMatchers.hasAuthentication(
                sha256Digest("012345678901234567890123456789012345678"))));
    assertThat(i, hasHsrpGroup(1001, HsrpGroupMatchers.hasHelloTime(500)));
    assertThat(i, hasHsrpGroup(1001, HsrpGroupMatchers.hasHoldTime(2000)));
    assertThat(i, hasHsrpGroup(1001, HsrpGroupMatchers.hasIp(Ip.parse("10.0.0.1"))));
    assertThat(i, hasHsrpGroup(1001, HsrpGroupMatchers.hasPriority(105)));
    assertThat(i, hasHsrpGroup(1001, HsrpGroupMatchers.hasPreempt()));
    assertThat(
        i,
        hasHsrpGroup(
            1001, hasTrackActions(equalTo(ImmutableMap.of("1", new DecrementPriority(20))))));
    assertThat(i, hasHsrpVersion("2"));
  }

  @Test
  public void testIosHttpInspection() throws IOException {
    String hostname = "ios-http-inspection";
    String filename = "configs/" + hostname;
    Batfish batfish = getBatfishForConfigurationNames(hostname);
    ConvertConfigurationAnswerElement ccae =
        batfish.loadConvertConfigurationAnswerElementOrReparse();

    assertThat(ccae, hasNumReferrers(filename, INSPECT_CLASS_MAP, "ci", 1));
    assertThat(ccae, hasNumReferrers(filename, INSPECT_CLASS_MAP, "ciunused", 0));
    assertThat(
        ccae,
        hasUndefinedReference(
            filename, INSPECT_CLASS_MAP, "ciundefined", INSPECT_POLICY_MAP_INSPECT_CLASS));
  }

  @Test
  public void testIosIpRouteVrf() throws IOException {
    String hostname = "ios-ip-route-vrf";
    String vrf = "management";
    Configuration c = parseConfig(hostname);

    assertThat(
        c,
        hasVrfs(
            hasEntry(
                equalTo(vrf),
                hasStaticRoutes(
                    equalTo(
                        ImmutableSet.of(
                            StaticRoute.builder()
                                .setAdministrativeCost(1)
                                .setNetwork(Prefix.ZERO)
                                .setNextHopIp(Ip.parse("1.2.3.4"))
                                .build()))))));
  }

  @Test
  public void testIosIsisConfigOnInterface() throws IOException {
    String hostname = "ios-isis";
    Configuration c = parseConfig(hostname);

    assertThat(c, hasInterface("Loopback0", hasIsis(hasLevel2(notNullValue()))));
    assertThat(c, hasInterface("Loopback100", hasIsis(nullValue())));
  }

  @Test
  public void testIosKeyring() throws IOException {
    String hostname = "ios-keyrings";
    String filename = "configs/" + hostname;
    Batfish batfish = getBatfishForConfigurationNames(hostname);
    ConvertConfigurationAnswerElement ccae =
        batfish.loadConvertConfigurationAnswerElementOrReparse();

    assertThat(ccae, hasNumReferrers(filename, KEYRING, "kused", 1));
    assertThat(ccae, hasNumReferrers(filename, KEYRING, "kunused", 0));
    assertThat(
        ccae, hasUndefinedReference(filename, KEYRING, "kundefined", ISAKMP_PROFILE_KEYRING));
  }

  @Test
  public void testIosNativeVlan() throws IOException {
    String hostname = "ios-native-vlan";
    Configuration c = parseConfig(hostname);

    assertThat(c, hasInterface("Ethernet1", hasNativeVlan(nullValue())));
    assertThat(c, hasInterface("Ethernet2", hasNativeVlan(3)));
    assertThat(c, hasInterface("Ethernet3", hasNativeVlan(1)));
  }

  @Test
  public void testIosNeighborDefaultOriginateRouteMapsAsGenerationPolicies() throws IOException {
    /*
                              Listener 2
                                  |
                               (Peer 2)
       Listener 1 -- (Peer 1) Originator (Peer 3) -- Listener 3

     All listeners have EBGP sessions established with the originator, and the originator has
     default-originate configured for all three peers. Some peers also have a route-map configured
     with default-originate, which will act as a generation policy for the default route.

      - Peer 1: default-originate has no route-map attached, but there is a route-map configured as
        an export policy that denies the default route. However, the default-originate route doesn't
        go through configured export policies, so should reach listener 1.

      - Peer 2: default-originate has a route-map attached that permits routes to 1.2.3.4; the
      originator has a static route to 1.2.3.4, so default route should still be generated.

      - Peer 3: default-originate has a route-map attached that permits routes to 5.6.7.8; the
      originator has no route to 5.6.7.8, so no default route should appear on listener 3.
    */
    String testrigName = "ios-default-originate";
    String originatorName = "originator";
    String l1Name = "listener1";
    String l2Name = "listener2";
    String l3Name = "listener3";
    Batfish batfish =
        BatfishTestUtils.getBatfishFromTestrigText(
            TestrigText.builder()
                .setConfigurationText(
                    TESTRIGS_PREFIX + testrigName,
                    ImmutableList.of(originatorName, l1Name, l2Name, l3Name))
                .build(),
            _folder);

    batfish.computeDataPlane();
    DataPlane dp = batfish.loadDataPlane();
    Set<AbstractRoute> l1Routes = dp.getRibs().get(l1Name).get(DEFAULT_VRF_NAME).getRoutes();
    Set<AbstractRoute> l2Routes = dp.getRibs().get(l2Name).get(DEFAULT_VRF_NAME).getRoutes();
    Set<AbstractRoute> l3Routes = dp.getRibs().get(l3Name).get(DEFAULT_VRF_NAME).getRoutes();

    // Listener 1
    Ip originatorId = Ip.parse("1.1.1.1");
    Ip originatorIp = Ip.parse("10.1.1.1");
    Long originatorAs = 1L;
    Bgpv4Route expected =
        Bgpv4Route.builder()
            .setNetwork(Prefix.ZERO)
            .setNextHopIp(originatorIp)
            .setAdmin(20)
            .setAsPath(AsPath.of(AsSet.of(originatorAs)))
            .setLocalPreference(100)
            .setOriginatorIp(originatorId)
            .setOriginType(OriginType.IGP)
            .setProtocol(RoutingProtocol.BGP)
            .setSrcProtocol(RoutingProtocol.BGP)
            .setReceivedFromIp(originatorIp)
            .build();
    assertThat(l1Routes, hasItem(expected));

    // Listener 2
    originatorIp = Ip.parse("10.2.2.1");
    expected =
        expected.toBuilder().setNextHopIp(originatorIp).setReceivedFromIp(originatorIp).build();
    assertThat(l2Routes, hasItem(expected));

    // Listener 3
    assertThat(l3Routes, not(hasItem(hasPrefix(Prefix.ZERO))));
  }

  @Test
  public void testIosRedistributeStaticDefaultWithDefaultOriginatePolicy() throws IOException {
    /*
       Listener 1 -- (Peer 1) Originator (Peer 2) -- Listener 2

     Both listeners have EBGP sessions established with the originator. The originator has
     default-originate configured on both peers, but with a generation policy that only matches
     routes to 1.2.3.4, so default routes won't be generated. This way both peers' BGP export
     policies include the default route export policy, but we don't have to worry about the
     default-originate route overwriting other default routes in neighbors' RIBs.

     The originator has a static default route and redistributes it to BGP on both peers with a
     route-map that sets tag to 25, so we can be certain of the route's origin in neighbors.

     Peer 1 has no outbound route-map, so the static route should be redistributed to listener 1.

     Peer 2 has an outbound route-map that denies 0.0.0.0/0, so no default route on listener 2.
    */
    String testrigName = "ios-default-originate";
    String originatorName = "originator-static-route";
    String l1Name = "listener1";
    String l2Name = "listener2";
    Batfish batfish =
        BatfishTestUtils.getBatfishFromTestrigText(
            TestrigText.builder()
                .setConfigurationText(
                    TESTRIGS_PREFIX + testrigName, ImmutableList.of(originatorName, l1Name, l2Name))
                .build(),
            _folder);

    batfish.computeDataPlane();
    DataPlane dp = batfish.loadDataPlane();
    Set<AbstractRoute> l1Routes = dp.getRibs().get(l1Name).get(DEFAULT_VRF_NAME).getRoutes();
    Set<AbstractRoute> l2Routes = dp.getRibs().get(l2Name).get(DEFAULT_VRF_NAME).getRoutes();

    Ip originatorId = Ip.parse("1.1.1.1");
    Ip originatorIp = Ip.parse("10.1.1.1");
    Long originatorAs = 1L;
    Bgpv4Route redistributedStaticRoute =
        Bgpv4Route.builder()
            .setTag(25)
            .setNetwork(Prefix.ZERO)
            .setNextHopIp(originatorIp)
            .setAdmin(20)
            .setAsPath(AsPath.of(AsSet.of(originatorAs)))
            .setLocalPreference(100)
            .setOriginatorIp(originatorId)
            .setOriginType(OriginType.INCOMPLETE)
            .setProtocol(RoutingProtocol.BGP)
            .setSrcProtocol(RoutingProtocol.BGP)
            .setReceivedFromIp(originatorIp)
            .build();

    // Listener 1 should have received the static route
    assertThat(l1Routes, hasItem(redistributedStaticRoute));

    // Listener 2 should not have received the static route since export policy prevents it
    assertThat(l2Routes, not(hasItem(hasPrefix(Prefix.ZERO))));
  }

  @Test
  public void testIosObjectGroupNetwork() throws IOException {
    String hostname = "ios-object-group-network";
    String filename = "configs/" + hostname;
    Configuration c = parseConfig(hostname);
    Batfish batfish = getBatfishForConfigurationNames(hostname);
    ConvertConfigurationAnswerElement ccae =
        batfish.loadConvertConfigurationAnswerElementOrReparse();
    Ip ognWildcardIp = Ip.parse("1.128.0.0");
    Ip ognHostIp = Ip.parse("2.0.0.1");
    Ip ognUnmatchedIp = Ip.parse("2.0.0.0");

    String ognNameHost = "ogn_host";
    String ognNameIndirect = "ogn_indirect";
    String ognNameNetworkObject = "ogn_network_object";
    String ognNameNetworkObjectIndirect = "ogn_object_group_indirect";
    String ognNameUndef = "ogn_undef";
    String ognNameUnused = "ogn_unused";
    String ognNameWildcard = "ogn_wildcard";

    /* Each object group should permit an IP iff it is in its space. */
    assertThat(c, hasIpSpace(ognNameHost, containsIp(ognHostIp)));
    assertThat(c, hasIpSpace(ognNameHost, not(containsIp(ognUnmatchedIp))));
    assertThat(c, hasIpSpace(ognNameIndirect, containsIp(ognWildcardIp, c.getIpSpaces())));
    assertThat(c, hasIpSpace(ognNameIndirect, not(containsIp(ognUnmatchedIp, c.getIpSpaces()))));
    assertThat(c, hasIpSpace(ognNameNetworkObject, containsIp(ognHostIp)));
    assertThat(c, hasIpSpace(ognNameNetworkObject, containsIp(ognWildcardIp)));
    assertThat(c, hasIpSpace(ognNameNetworkObject, not(containsIp(ognUnmatchedIp))));
    assertThat(c, hasIpSpace(ognNameNetworkObjectIndirect, containsIp(ognHostIp, c.getIpSpaces())));
    assertThat(
        c, hasIpSpace(ognNameNetworkObjectIndirect, containsIp(ognWildcardIp, c.getIpSpaces())));
    assertThat(
        c,
        hasIpSpace(ognNameNetworkObjectIndirect, not(containsIp(ognUnmatchedIp, c.getIpSpaces()))));
    assertThat(c, hasIpSpace(ognNameUnused, not(containsIp(ognUnmatchedIp))));
    assertThat(c, hasIpSpace(ognNameWildcard, containsIp(ognWildcardIp)));
    assertThat(c, hasIpSpace(ognNameWildcard, not(containsIp(ognUnmatchedIp))));

    /* Confirm the used object groups have the correct number of referrers */
    assertThat(ccae, hasNumReferrers(filename, NETWORK_OBJECT_GROUP, ognNameWildcard, 2));
    assertThat(ccae, hasNumReferrers(filename, NETWORK_OBJECT_GROUP, ognNameHost, 1));
    assertThat(ccae, hasNumReferrers(filename, NETWORK_OBJECT_GROUP, ognNameIndirect, 1));
    /* Confirm the unused object group has no referrers */
    assertThat(ccae, hasNumReferrers(filename, NETWORK_OBJECT_GROUP, ognNameUnused, 0));
    /* Confirm the undefined reference shows up as such */
    assertThat(ccae, hasUndefinedReference(filename, NETWORK_OBJECT_GROUP, ognNameUndef));
  }

  @Test
  public void testIosObjectGroupProtocol() throws IOException {
    String hostname = "ios-object-group-protocol";
    String filename = "configs/" + hostname;
    Configuration c = parseConfig(hostname);
    Batfish batfish = getBatfishForConfigurationNames(hostname);
    ConvertConfigurationAnswerElement ccae =
        batfish.loadConvertConfigurationAnswerElementOrReparse();
    String ogpIcmpName = "ogp1";
    String ogpTcpUdpName = "ogp2";
    String ogpEmptyName = "ogp3";
    String ogpDuplicateName = "ogp4";
    String ogpUnusedName = "ogp5";
    String ogpUndefName = "ogpundef";
    String aclIcmpName = "aclicmp";
    String aclTcpUdpName = "acltcpudp";
    String aclEmptyName = "aclempty";
    String aclDuplicateName = "aclduplicate";
    String aclUndefName = "aclundef";
    String ogpAclIcmpName = computeProtocolObjectGroupAclName(ogpIcmpName);
    String ogpAclTcpUdpName = computeProtocolObjectGroupAclName(ogpTcpUdpName);
    String ogpAclEmptyName = computeProtocolObjectGroupAclName(ogpEmptyName);
    String ogpAclDuplicateName = computeProtocolObjectGroupAclName(ogpDuplicateName);
    Flow icmpFlow =
        Flow.builder()
            .setTag("")
            .setIngressNode("")
            .setIpProtocol(IpProtocol.ICMP)
            .setIcmpCode(0)
            .setIcmpType(0)
            .build();
    Flow tcpFlow =
        Flow.builder()
            .setTag("")
            .setIngressNode("")
            .setIpProtocol(IpProtocol.TCP)
            .setSrcPort(0)
            .setDstPort(0)
            .build();

    /* Confirm the used object groups have referrers */
    assertThat(ccae, hasNumReferrers(filename, PROTOCOL_OBJECT_GROUP, ogpIcmpName, 1));
    assertThat(ccae, hasNumReferrers(filename, PROTOCOL_OBJECT_GROUP, ogpTcpUdpName, 1));
    assertThat(ccae, hasNumReferrers(filename, PROTOCOL_OBJECT_GROUP, ogpEmptyName, 1));
    /* Confirm the unused object group has no referrers */
    assertThat(ccae, hasNumReferrers(filename, PROTOCOL_OBJECT_GROUP, ogpUnusedName, 0));
    /* Confirm the undefined reference shows up as such */
    assertThat(
        ccae, hasUndefinedReference(filename, PROTOCOL_OR_SERVICE_OBJECT_GROUP, ogpUndefName));

    /*
     * Icmp protocol object group and the acl referencing it should only accept Icmp and reject Tcp
     */
    assertThat(c, hasIpAccessList(ogpAclIcmpName, accepts(icmpFlow, null, c)));
    assertThat(c, hasIpAccessList(ogpAclIcmpName, rejects(tcpFlow, null, c)));
    assertThat(c, hasIpAccessList(aclIcmpName, accepts(icmpFlow, null, c)));
    assertThat(c, hasIpAccessList(aclIcmpName, rejects(tcpFlow, null, c)));

    /*
     * TcpUdp protocol object group and the acl referencing it should reject Icmp and accept Tcp
     */
    assertThat(c, hasIpAccessList(ogpAclTcpUdpName, rejects(icmpFlow, null, c)));
    assertThat(c, hasIpAccessList(ogpAclTcpUdpName, accepts(tcpFlow, null, c)));
    assertThat(c, hasIpAccessList(aclTcpUdpName, rejects(icmpFlow, null, c)));
    assertThat(c, hasIpAccessList(aclTcpUdpName, accepts(tcpFlow, null, c)));

    /*
     * Empty protocol object group and the acl referencing it should reject everything
     */
    assertThat(c, hasIpAccessList(ogpAclEmptyName, rejects(icmpFlow, null, c)));
    assertThat(c, hasIpAccessList(ogpAclEmptyName, rejects(tcpFlow, null, c)));
    assertThat(c, hasIpAccessList(aclEmptyName, rejects(icmpFlow, null, c)));
    assertThat(c, hasIpAccessList(aclEmptyName, rejects(tcpFlow, null, c)));

    /*
     * Empty protocol object group that is erroneously redefined should still reject everything
     */
    assertThat(c, hasIpAccessList(ogpAclDuplicateName, rejects(icmpFlow, null, c)));
    assertThat(c, hasIpAccessList(ogpAclDuplicateName, rejects(tcpFlow, null, c)));
    assertThat(c, hasIpAccessList(aclDuplicateName, rejects(icmpFlow, null, c)));
    assertThat(c, hasIpAccessList(aclDuplicateName, rejects(tcpFlow, null, c)));

    /*
     * Undefined protocol object group should reject everything
     */
    assertThat(c, hasIpAccessList(aclUndefName, rejects(icmpFlow, null, c)));
    assertThat(c, hasIpAccessList(aclUndefName, rejects(tcpFlow, null, c)));
  }

  @Test
  public void testIosObjectGroupService() throws IOException {
    String hostname = "ios-object-group-service";
    String filename = "configs/" + hostname;
    Configuration c = parseConfig(hostname);
    Batfish batfish = getBatfishForConfigurationNames(hostname);
    ConvertConfigurationAnswerElement ccae =
        batfish.loadConvertConfigurationAnswerElementOrReparse();

    /* Confirm the used object groups have referrers */
    assertThat(ccae, hasNumReferrers(filename, SERVICE_OBJECT_GROUP, "og-icmp", 2));
    assertThat(ccae, hasNumReferrers(filename, SERVICE_OBJECT_GROUP, "og-tcp", 1));
    /* Confirm the unused object group has no referrers */
    assertThat(ccae, hasNumReferrers(filename, SERVICE_OBJECT_GROUP, "og-udp", 0));
    /* Confirm the undefined reference shows up as such */
    assertThat(ccae, hasUndefinedReference(filename, PROTOCOL_OR_SERVICE_OBJECT_GROUP, "og-undef"));

    /* og-icmp */
    assertThat(
        c,
        hasIpAccessList(
            computeServiceObjectGroupAclName("og-icmp"),
            hasLines(
                containsInAnyOrder(
                    ImmutableList.of(
                        hasMatchCondition(
                            isOrMatchExprThat(
                                hasDisjuncts(
                                    contains(
                                        isMatchHeaderSpaceThat(
                                            hasHeaderSpace(
                                                hasIpProtocols(
                                                    contains(IpProtocol.ICMP)))))))))))));
    /* og-tcp */
    assertThat(
        c,
        hasIpAccessList(
            computeServiceObjectGroupAclName("og-tcp"),
            hasLines(
                containsInAnyOrder(
                    ImmutableList.of(
                        hasMatchCondition(
                            isOrMatchExprThat(
                                hasDisjuncts(
                                    containsInAnyOrder(
                                        ImmutableList.of(
                                            isMatchHeaderSpaceThat(
                                                hasHeaderSpace(
                                                    allOf(
                                                        hasIpProtocols(contains(IpProtocol.TCP)),
                                                        hasDstPorts(
                                                            hasItem(new SubRange(65500)))))),
                                            isMatchHeaderSpaceThat(
                                                hasHeaderSpace(
                                                    allOf(
                                                        hasIpProtocols(contains(IpProtocol.TCP)),
                                                        hasDstPorts(
                                                            hasItem(
                                                                new SubRange(
                                                                    NamedPort.DOMAIN.number())))))),
                                            isMatchHeaderSpaceThat(
                                                hasHeaderSpace(
                                                    allOf(
                                                        hasIpProtocols(contains(IpProtocol.TCP)),
                                                        hasDstPorts(
                                                            hasItem(
                                                                new SubRange(
                                                                    NamedPort.CMDtcp_OR_SYSLOGudp
                                                                        .number())))))),
                                            isMatchHeaderSpaceThat(
                                                hasHeaderSpace(
                                                    allOf(
                                                        hasIpProtocols(contains(IpProtocol.TCP)),
                                                        hasDstPorts(
                                                            hasItem(
                                                                new SubRange(
                                                                    NamedPort.HTTP
                                                                        .number()))))))))))))))));
    /* og-udp */
    assertThat(
        c,
        hasIpAccessList(
            computeServiceObjectGroupAclName("og-udp"),
            hasLines(
                containsInAnyOrder(
                    ImmutableList.of(
                        hasMatchCondition(
                            isOrMatchExprThat(
                                hasDisjuncts(
                                    containsInAnyOrder(
                                        ImmutableList.of(
                                            isMatchHeaderSpaceThat(
                                                hasHeaderSpace(
                                                    allOf(
                                                        hasIpProtocols(contains(IpProtocol.UDP)),
                                                        hasDstPorts(
                                                            hasItem(new SubRange(65501)))))),
                                            isMatchHeaderSpaceThat(
                                                hasHeaderSpace(
                                                    allOf(
                                                        hasIpProtocols(contains(IpProtocol.UDP)),
                                                        hasDstPorts(
                                                            hasItem(
                                                                new SubRange(
                                                                    NamedPort.NTP.number())))))),
                                            isMatchHeaderSpaceThat(
                                                hasHeaderSpace(
                                                    allOf(
                                                        hasIpProtocols(contains(IpProtocol.UDP)),
                                                        hasDstPorts(
                                                            hasItem(
                                                                new SubRange(
                                                                    NamedPort.SNMPTRAP
                                                                        .number())))))),
                                            isMatchHeaderSpaceThat(
                                                hasHeaderSpace(
                                                    allOf(
                                                        hasIpProtocols(contains(IpProtocol.UDP)),
                                                        hasDstPorts(
                                                            hasItem(
                                                                new SubRange(
                                                                    NamedPort.CMDtcp_OR_SYSLOGudp
                                                                        .number())))))),
                                            isMatchHeaderSpaceThat(
                                                hasHeaderSpace(
                                                    allOf(
                                                        hasIpProtocols(contains(IpProtocol.UDP)),
                                                        hasDstPorts(
                                                            hasItem(
                                                                new SubRange(
                                                                    NamedPort.TFTP
                                                                        .number()))))))))))))))));
  }

  @Test
  public void testIosOspfDefaultOriginateAlways() throws IOException {
    /*   ________      ________      ________
        |   R1   |    |        |    |   R2   |
        | Area 0 |----|  ABR   |----| Area 1 |
        |        |    |        |    |  NSSA  |
         --------      --------      --------
      ABR has `default-information originate always` configured at the process level, so R1 should
      install a default route to the ABR even though the ABR has no default route of its own. R2
      should not install a default route because it's in an NSSA.
    */

    String testrigName = "ospf-default-originate";
    String area0Name = "ios-area-0";
    String area1NssaName = "ios-area-1-nssa";
    String originatorName = "originator-always";
    List<String> configurationNames = ImmutableList.of(area0Name, area1NssaName, originatorName);
    Batfish batfish =
        BatfishTestUtils.getBatfishFromTestrigText(
            TestrigText.builder()
                .setConfigurationText(TESTRIGS_PREFIX + testrigName, configurationNames)
                .build(),
            _folder);
    Map<String, Configuration> configurations = batfish.loadConfigurations();
    Configuration abr = configurations.get(originatorName);

    // Sanity check: ensure the ABR has a generated default route in its OSPF process
    Set<GeneratedRoute> abrOspfGeneratedRoutes =
        abr.getVrfs().get(DEFAULT_VRF_NAME).getOspfProcesses().get("1").getGeneratedRoutes();
    assertThat(abrOspfGeneratedRoutes, contains(hasPrefix(Prefix.ZERO)));

    batfish.computeDataPlane();
    DataPlane dp = batfish.loadDataPlane();
    Set<AbstractRoute> area0Routes = dp.getRibs().get(area0Name).get(DEFAULT_VRF_NAME).getRoutes();
    Set<AbstractRoute> area1NssaRoutes =
        dp.getRibs().get(area1NssaName).get(DEFAULT_VRF_NAME).getRoutes();
    Set<AbstractRoute> abrRoutes =
        dp.getRibs().get(originatorName).get(DEFAULT_VRF_NAME).getRoutes();

    // R1 should have default route, but the ABR and R2 should not
    assertThat(
        area0Routes, hasItem(allOf(hasPrefix(Prefix.ZERO), hasProtocol(RoutingProtocol.OSPF_E2))));
    assertThat(area1NssaRoutes, not(hasItem(hasPrefix(Prefix.ZERO))));
    assertThat(abrRoutes, not(hasItem(hasPrefix(Prefix.ZERO))));
  }

  @Test
  public void testIosOspfDefaultOriginateNoRoute() throws IOException {
    /*   ________      ________      ________
        |   R1   |    |        |    |   R2   |
        | Area 0 |----|  ABR   |----| Area 1 |
        |        |    |        |    |  NSSA  |
         --------      --------      --------
      ABR has `default-information originate` configured at the process level, but no default route
      in its RIB, so it should not export a default route.
    */

    String testrigName = "ospf-default-originate";
    String area0Name = "ios-area-0";
    String area1NssaName = "ios-area-1-nssa";
    String originatorName = "originator-no-route";
    List<String> configurationNames = ImmutableList.of(area0Name, area1NssaName, originatorName);
    Batfish batfish =
        BatfishTestUtils.getBatfishFromTestrigText(
            TestrigText.builder()
                .setConfigurationText(TESTRIGS_PREFIX + testrigName, configurationNames)
                .build(),
            _folder);
    Map<String, Configuration> configurations = batfish.loadConfigurations();
    Configuration abr = configurations.get(originatorName);

    // Sanity check: ensure the ABR has a generated default route in its OSPF process
    Set<GeneratedRoute> abrOspfGeneratedRoutes =
        abr.getVrfs().get(DEFAULT_VRF_NAME).getOspfProcesses().get("1").getGeneratedRoutes();
    assertThat(abrOspfGeneratedRoutes, contains(hasPrefix(Prefix.ZERO)));

    batfish.computeDataPlane();
    DataPlane dp = batfish.loadDataPlane();
    Set<AbstractRoute> area0Routes = dp.getRibs().get(area0Name).get(DEFAULT_VRF_NAME).getRoutes();
    Set<AbstractRoute> area1NssaRoutes =
        dp.getRibs().get(area1NssaName).get(DEFAULT_VRF_NAME).getRoutes();
    Set<AbstractRoute> abrRoutes =
        dp.getRibs().get(originatorName).get(DEFAULT_VRF_NAME).getRoutes();

    // None should have default route
    assertThat(area0Routes, not(hasItem(hasPrefix(Prefix.ZERO))));
    assertThat(area1NssaRoutes, not(hasItem(hasPrefix(Prefix.ZERO))));
    assertThat(abrRoutes, not(hasItem(hasPrefix(Prefix.ZERO))));
  }

  @Test
  public void testIosOspfDefaultOriginateStaticRoute() throws IOException {
    /*   ________      ________      ________
        |   R1   |    |        |    |   R2   |
        | Area 0 |----|  ABR   |----| Area 1 |
        |        |    |        |    |  NSSA  |
         --------      --------      --------
      ABR has `default-information originate` configured at the process level and a statically
      configured default route, so it should advertise the default route to R1.
    */

    String testrigName = "ospf-default-originate";
    String area0Name = "ios-area-0";
    String area1NssaName = "ios-area-1-nssa";
    String originatorName = "originator-static-route";
    List<String> configurationNames = ImmutableList.of(area0Name, area1NssaName, originatorName);
    Batfish batfish =
        BatfishTestUtils.getBatfishFromTestrigText(
            TestrigText.builder()
                .setConfigurationText(TESTRIGS_PREFIX + testrigName, configurationNames)
                .build(),
            _folder);
    Map<String, Configuration> configurations = batfish.loadConfigurations();
    Configuration abr = configurations.get(originatorName);

    // Sanity check: ensure the ABR has a generated default route in its OSPF process
    Set<GeneratedRoute> abrOspfGeneratedRoutes =
        abr.getVrfs().get(DEFAULT_VRF_NAME).getOspfProcesses().get("1").getGeneratedRoutes();
    assertThat(abrOspfGeneratedRoutes, contains(hasPrefix(Prefix.ZERO)));

    batfish.computeDataPlane();
    DataPlane dp = batfish.loadDataPlane();
    Set<AbstractRoute> area0Routes = dp.getRibs().get(area0Name).get(DEFAULT_VRF_NAME).getRoutes();
    Set<AbstractRoute> area1NssaRoutes =
        dp.getRibs().get(area1NssaName).get(DEFAULT_VRF_NAME).getRoutes();
    Set<AbstractRoute> abrRoutes =
        dp.getRibs().get(originatorName).get(DEFAULT_VRF_NAME).getRoutes();

    // R1 should have default route, but the ABR and R2 should not
    assertThat(
        area0Routes, hasItem(allOf(hasPrefix(Prefix.ZERO), hasProtocol(RoutingProtocol.OSPF_E2))));
    assertThat(area1NssaRoutes, not(hasItem(hasPrefix(Prefix.ZERO))));
    assertThat(
        abrRoutes, hasItem(allOf(hasPrefix(Prefix.ZERO), hasProtocol(RoutingProtocol.STATIC))));
  }

  @Test
  public void testIosOspfDefaultOriginateLoop() throws IOException {
    /*
    Setup: 2-node network in OSPF area 0.
      - R1 has `default-information originate always` configured at the process level
      - R2 has `default-information originate` configured at the process level
    R2 should have a default route to R1; R1 shouldn't have a default route in its main RIB.
    */

    String testrigName = "ospf-default-originate-loop";
    String r1Name = "ios-originator-1-always";
    String r2Name = "ios-originator-2";
    List<String> configurationNames = ImmutableList.of(r1Name, r2Name);
    Batfish batfish =
        BatfishTestUtils.getBatfishFromTestrigText(
            TestrigText.builder()
                .setConfigurationText(TESTRIGS_PREFIX + testrigName, configurationNames)
                .build(),
            _folder);

    // Sanity check: both devices have a generated default route in their OSPF processes
    Map<String, Configuration> configurations = batfish.loadConfigurations();
    Configuration r1 = configurations.get(r1Name);
    Configuration r2 = configurations.get(r2Name);
    Set<GeneratedRoute> r1OspfGeneratedRoutes =
        r1.getVrfs().get(DEFAULT_VRF_NAME).getOspfProcesses().get("1").getGeneratedRoutes();
    Set<GeneratedRoute> r2OspfGeneratedRoutes =
        r2.getVrfs().get(DEFAULT_VRF_NAME).getOspfProcesses().get("1").getGeneratedRoutes();
    assertThat(r1OspfGeneratedRoutes, contains(hasPrefix(Prefix.ZERO)));
    assertThat(r2OspfGeneratedRoutes, contains(hasPrefix(Prefix.ZERO)));

    batfish.computeDataPlane();
    DataPlane dp = batfish.loadDataPlane();
    Set<AbstractRoute> r1Routes = dp.getRibs().get(r1Name).get(DEFAULT_VRF_NAME).getRoutes();
    Set<AbstractRoute> r2Routes = dp.getRibs().get(r2Name).get(DEFAULT_VRF_NAME).getRoutes();

    // R2 should have default route, R1 should not
    assertThat(
        r2Routes, hasItem(allOf(hasPrefix(Prefix.ZERO), hasProtocol(RoutingProtocol.OSPF_E2))));
    assertThat(r1Routes, not(hasItem(hasPrefix(Prefix.ZERO))));
  }

  @Test
  public void testIosOspfDistributeListReference() throws IOException {
    String hostname = "ios-ospf-distribute-list";
    String filename = "configs/" + hostname;
    Batfish batfish = getBatfishForConfigurationNames(hostname);
    ConvertConfigurationAnswerElement ccae =
        batfish.loadConvertConfigurationAnswerElementOrReparse();

    assertThat(ccae, hasNumReferrers(filename, IPV4_ACCESS_LIST_EXTENDED, "aclin", 1));
    assertThat(ccae, hasNumReferrers(filename, IPV4_ACCESS_LIST_EXTENDED, "aclout", 1));
    assertThat(ccae, hasNumReferrers(filename, PREFIX_LIST, "plin", 1));
    assertThat(ccae, hasNumReferrers(filename, PREFIX_LIST, "plout", 1));
    assertThat(ccae, hasNumReferrers(filename, ROUTE_MAP, "rmin", 1));
    assertThat(ccae, hasNumReferrers(filename, ROUTE_MAP, "rmout", 1));
  }

  @Test
  public void testIosOspfDistributeList() throws IOException {
    CiscoConfiguration c = parseCiscoConfig("iosOspfDistributeList", ConfigurationFormat.CISCO_IOS);
    DistributeList globalInPrefix =
        new DistributeList("block_5", DistributeListFilterType.PREFIX_LIST);
    DistributeList globalOutPrefix =
        new DistributeList("block_6", DistributeListFilterType.PREFIX_LIST);
    DistributeList dlGig0InPrefix =
        new DistributeList("block_1", DistributeListFilterType.PREFIX_LIST);
    DistributeList dlGig1InPrefix =
        new DistributeList("block_2", DistributeListFilterType.PREFIX_LIST);
    DistributeList dlGig0OutPrefix =
        new DistributeList("block_3", DistributeListFilterType.PREFIX_LIST);
    DistributeList dlGig1OutPrefix =
        new DistributeList("block_4", DistributeListFilterType.PREFIX_LIST);

    DistributeList globalInRm = new DistributeList("rm1", DistributeListFilterType.ROUTE_MAP);
    DistributeList globalOutRm = new DistributeList("rm2", DistributeListFilterType.ROUTE_MAP);

    DistributeList globalInAcl = new DistributeList("acl3", DistributeListFilterType.ACCESS_LIST);
    DistributeList globalOutAcl = new DistributeList("acl4", DistributeListFilterType.ACCESS_LIST);
    DistributeList dlGig0InAcl = new DistributeList("acl1", DistributeListFilterType.ACCESS_LIST);
    DistributeList dlGig1OutAcl = new DistributeList("acl2", DistributeListFilterType.ACCESS_LIST);

    org.batfish.representation.cisco.OspfProcess ospfProcessPrefix =
        c.getDefaultVrf().getOspfProcesses().get("1");

    assertThat(ospfProcessPrefix.getInboundGlobalDistributeList(), equalTo(globalInPrefix));
    assertThat(ospfProcessPrefix.getOutboundGlobalDistributeList(), equalTo(globalOutPrefix));
    assertThat(
        ospfProcessPrefix.getInboundInterfaceDistributeLists(),
        equalTo(
            ImmutableMap.of(
                "GigabitEthernet0/0", dlGig0InPrefix, "GigabitEthernet1/0", dlGig1InPrefix)));
    assertThat(
        ospfProcessPrefix.getOutboundInterfaceDistributeLists(),
        equalTo(
            ImmutableMap.of(
                "GigabitEthernet0/0", dlGig0OutPrefix, "GigabitEthernet1/0", dlGig1OutPrefix)));

    org.batfish.representation.cisco.OspfProcess ospfProcessRouteMap =
        c.getDefaultVrf().getOspfProcesses().get("2");

    assertThat(ospfProcessRouteMap.getInboundGlobalDistributeList(), equalTo(globalInRm));
    assertThat(ospfProcessRouteMap.getOutboundGlobalDistributeList(), equalTo(globalOutRm));

    org.batfish.representation.cisco.OspfProcess ospfProcessAcl =
        c.getDefaultVrf().getOspfProcesses().get("3");

    assertThat(ospfProcessAcl.getInboundGlobalDistributeList(), equalTo(globalInAcl));
    assertThat(ospfProcessAcl.getOutboundGlobalDistributeList(), equalTo(globalOutAcl));
    assertThat(
        ospfProcessAcl.getInboundInterfaceDistributeLists(),
        equalTo(ImmutableMap.of("GigabitEthernet0/0", dlGig0InAcl)));
    assertThat(
        ospfProcessAcl.getOutboundInterfaceDistributeLists(),
        equalTo(ImmutableMap.of("GigabitEthernet0/0", dlGig1OutAcl)));
  }

  @Test
  public void testIosOspfDistributeListPrefixList() throws IOException {
    Configuration c = parseConfig("iosOspfDistributeListPrefixList");
    String distListPolicyName0 = "~OSPF_DIST_LIST_default_1_GigabitEthernet0/0~";
    String distListPolicyName1 = "~OSPF_DIST_LIST_default_1_GigabitEthernet1/0~";

    assertThat(c.getRoutingPolicies(), hasKey(distListPolicyName0));

    assertThat(
        c.getAllInterfaces().get("GigabitEthernet0/0").getOspfInboundDistributeListPolicy(),
        equalTo(distListPolicyName0));
    assertThat(
        c.getAllInterfaces().get("GigabitEthernet1/0").getOspfInboundDistributeListPolicy(),
        equalTo(distListPolicyName1));

    RoutingPolicy routingPolicy0 = c.getRoutingPolicies().get(distListPolicyName0);
    List<org.batfish.datamodel.routing_policy.statement.Statement> statements =
        routingPolicy0.getStatements();

    assertThat(
        statements,
        equalTo(
            ImmutableList.of(
                new If(
                    new Conjunction(
                        ImmutableList.of(
                            new MatchPrefixSet(
                                DestinationNetwork.instance(), new NamedPrefixSet("filter_2")),
                            new MatchPrefixSet(
                                DestinationNetwork.instance(), new NamedPrefixSet("filter_1")))),
                    ImmutableList.of(Statements.ExitAccept.toStaticStatement()),
                    ImmutableList.of(Statements.ExitReject.toStaticStatement())))));

    assertFalse(
        routingPolicy0.process(
            OspfIntraAreaRoute.builder().setNetwork(Prefix.parse("1.1.1.0/24")).setArea(1L).build(),
            OspfIntraAreaRoute.builder(),
            null,
            "default",
            Direction.IN));
    assertFalse(
        routingPolicy0.process(
            OspfIntraAreaRoute.builder().setNetwork(Prefix.parse("2.2.2.0/24")).setArea(1L).build(),
            OspfIntraAreaRoute.builder(),
            null,
            "default",
            Direction.IN));
    assertTrue(
        routingPolicy0.process(
            OspfIntraAreaRoute.builder().setNetwork(Prefix.parse("3.3.3.0/24")).setArea(1L).build(),
            OspfIntraAreaRoute.builder(),
            null,
            "default",
            Direction.IN));

    assertThat(
        c.getRoutingPolicies().get(distListPolicyName1).getStatements(),
        equalTo(
            ImmutableList.of(
                new If(
                    new Conjunction(
                        ImmutableList.of(
                            new MatchPrefixSet(
                                DestinationNetwork.instance(), new NamedPrefixSet("filter_2")),
                            new MatchPrefixSet(
                                DestinationNetwork.instance(), new NamedPrefixSet("filter_1")))),
                    ImmutableList.of(Statements.ExitAccept.toStaticStatement()),
                    ImmutableList.of(Statements.ExitReject.toStaticStatement())))));
  }

  @Test
  public void testIosOspfDistributeListPrefixListInterface() throws IOException {
    Configuration c = parseConfig("iosOspfDistributeListPrefixListInterface");
    String distListPolicyName = "~OSPF_DIST_LIST_default_1_GigabitEthernet0/0~";

    assertThat(c.getRoutingPolicies(), hasKey(distListPolicyName));

    assertThat(
        c.getAllInterfaces().get("GigabitEthernet0/0").getOspfInboundDistributeListPolicy(),
        equalTo(distListPolicyName));

    RoutingPolicy routingPolicy = c.getRoutingPolicies().get(distListPolicyName);
    List<org.batfish.datamodel.routing_policy.statement.Statement> statements =
        routingPolicy.getStatements();

    assertThat(
        statements,
        equalTo(
            ImmutableList.of(
                new If(
                    new MatchPrefixSet(
                        DestinationNetwork.instance(), new NamedPrefixSet("filter_1")),
                    ImmutableList.of(Statements.ExitAccept.toStaticStatement()),
                    ImmutableList.of(Statements.ExitReject.toStaticStatement())))));

    assertFalse(
        routingPolicy.process(
            OspfIntraAreaRoute.builder().setNetwork(Prefix.parse("1.1.1.0/24")).setArea(1L).build(),
            OspfIntraAreaRoute.builder(),
            null,
            "default",
            Direction.IN));
    assertTrue(
        routingPolicy.process(
            OspfIntraAreaRoute.builder().setNetwork(Prefix.parse("2.2.2.0/24")).setArea(1L).build(),
            OspfIntraAreaRoute.builder(),
            null,
            "default",
            Direction.IN));
  }

  @Test
  public void testIosOspfDistributeListPrefixListGlobal() throws IOException {
    Configuration c = parseConfig("iosOspfDistributeListPrefixListGlobal");
    String distListPoicyName = "~OSPF_DIST_LIST_default_1_GigabitEthernet0/0~";

    assertThat(c.getRoutingPolicies(), hasKey(distListPoicyName));

    assertThat(
        c.getAllInterfaces().get("GigabitEthernet0/0").getOspfInboundDistributeListPolicy(),
        equalTo(distListPoicyName));

    RoutingPolicy routingPolicy = c.getRoutingPolicies().get(distListPoicyName);
    List<org.batfish.datamodel.routing_policy.statement.Statement> statements =
        routingPolicy.getStatements();

    assertThat(
        statements,
        equalTo(
            ImmutableList.of(
                new If(
                    new MatchPrefixSet(
                        DestinationNetwork.instance(), new NamedPrefixSet("filter_2")),
                    ImmutableList.of(Statements.ExitAccept.toStaticStatement()),
                    ImmutableList.of(Statements.ExitReject.toStaticStatement())))));

    assertTrue(
        routingPolicy.process(
            OspfIntraAreaRoute.builder().setNetwork(Prefix.parse("1.1.1.0/24")).setArea(1L).build(),
            OspfIntraAreaRoute.builder(),
            null,
            "default",
            Direction.IN));
    assertFalse(
        routingPolicy.process(
            OspfIntraAreaRoute.builder().setNetwork(Prefix.parse("2.2.2.0/24")).setArea(1L).build(),
            OspfIntraAreaRoute.builder(),
            null,
            "default",
            Direction.IN));
  }

  @Test
  public void testIosOspfNetwork() throws IOException {
    Configuration c = parseConfig("ios-interface-ospf-network");

    /*
     * Confirm interfaces with ospf network broadcast, non-broadcast, etc do not show up as
     * point-to-point
     */
    assertThat(c, hasInterface("Ethernet0/0", not(isOspfPointToPoint())));
    assertThat(c, hasInterface("Ethernet0/2", not(isOspfPointToPoint())));
    assertThat(c, hasInterface("Ethernet0/3", not(isOspfPointToPoint())));
    assertThat(c, hasInterface("Ethernet0/4", not(isOspfPointToPoint())));

    /* Confirm the point-to-point interface shows up as such */
    assertThat(c, hasInterface("Ethernet0/1", isOspfPointToPoint()));
  }

  @Test
  public void testIosOspfReferenceBandwidth() throws IOException {
    Configuration manual = parseConfig("iosOspfCost");
    assertThat(
        manual.getDefaultVrf().getOspfProcesses().get("1").getReferenceBandwidth(), equalTo(10e6d));

    Configuration defaults = parseConfig("iosOspfCostDefaults");
    assertThat(
        defaults.getDefaultVrf().getOspfProcesses().get("1").getReferenceBandwidth(),
        equalTo(getReferenceOspfBandwidth(ConfigurationFormat.CISCO_IOS)));
  }

  @Test
  public void testIosOspfStubSettings() throws IOException {
    Configuration c = parseConfig("ios-ospf-stub-settings");

    // Check correct stub types are assigned
    assertThat(c, hasDefaultVrf(hasOspfProcess("1", hasArea(0L, hasStubType(StubType.NONE)))));
    assertThat(c, hasDefaultVrf(hasOspfProcess("1", hasArea(1L, hasStubType(StubType.NSSA)))));
    assertThat(c, hasDefaultVrf(hasOspfProcess("1", hasArea(2L, hasStubType(StubType.NSSA)))));
    assertThat(c, hasDefaultVrf(hasOspfProcess("1", hasArea(3L, hasStubType(StubType.STUB)))));
    assertThat(c, hasDefaultVrf(hasOspfProcess("1", hasArea(4L, hasStubType(StubType.STUB)))));
    assertThat(c, hasDefaultVrf(hasOspfProcess("1", hasArea(5L, hasStubType(StubType.NONE)))));

    // Check for stub subtype settings
    assertThat(
        c,
        hasDefaultVrf(
            hasOspfProcess(
                "1",
                hasArea(
                    1L, hasNssa(hasDefaultOriginateType(OspfDefaultOriginateType.INTER_AREA))))));
    assertThat(
        c, hasDefaultVrf(hasOspfProcess("1", hasArea(1L, hasNssa(hasSuppressType3(false))))));
    assertThat(
        c,
        hasDefaultVrf(
            hasOspfProcess(
                "1",
                hasArea(2L, hasNssa(hasDefaultOriginateType(OspfDefaultOriginateType.NONE))))));
    assertThat(c, hasDefaultVrf(hasOspfProcess("1", hasArea(2L, hasNssa(hasSuppressType3())))));
    assertThat(
        c,
        hasDefaultVrf(
            hasOspfProcess(
                "1", hasArea(3L, hasStub(StubSettingsMatchers.hasSuppressType3(false))))));
    assertThat(
        c,
        hasDefaultVrf(
            hasOspfProcess("1", hasArea(4L, hasStub(StubSettingsMatchers.hasSuppressType3())))));
  }

  @Test
  public void testIosBgpDistributeList() throws IOException {
    /*
         r1 -- advertiser -- r2
    The advertiser redistributes static routes 1.2.3.4 and 5.6.7.8 into BGP, but has outbound
    distribute-lists configured for both r1 and r2:
    - Routes to r1 are filtered by standard access-list 1, which permits everything but 1.2.3.4
    - Routes to r2 are filtered by extended access-list 100, which denies everything but 5.6.7.8
    */
    String testrigName = "bgp-distribute-list";
    String advertiserName = "advertiser";
    String r1Name = "r1";
    String r2Name = "r2";
    List<String> configurationNames = ImmutableList.of(advertiserName, r1Name, r2Name);
    Batfish batfish =
        BatfishTestUtils.getBatfishFromTestrigText(
            TestrigText.builder()
                .setConfigurationText(TESTRIGS_PREFIX + testrigName, configurationNames)
                .build(),
            _folder);

    /* Confirm access list uses are counted correctly */
    ConvertConfigurationAnswerElement ccae =
        batfish.loadConvertConfigurationAnswerElementOrReparse();
    String filename = "configs/" + advertiserName;
    assertThat(ccae, hasNumReferrers(filename, IPV4_ACCESS_LIST_STANDARD, "1", 1));
    assertThat(ccae, hasNumReferrers(filename, IPV4_ACCESS_LIST_EXTENDED, "100", 1));

    /* Ensure both neighbors have 5.6.7.8 but not 1.2.3.4 */
    batfish.computeDataPlane();
    DataPlane dp = batfish.loadDataPlane();
    Set<AbstractRoute> r1Routes = dp.getRibs().get(r1Name).get(DEFAULT_VRF_NAME).getRoutes();
    Set<AbstractRoute> r2Routes = dp.getRibs().get(r2Name).get(DEFAULT_VRF_NAME).getRoutes();
    assertThat(r1Routes, not(hasItem(hasPrefix(Prefix.parse("1.2.3.4/32")))));
    assertThat(r2Routes, not(hasItem(hasPrefix(Prefix.parse("1.2.3.4/32")))));
    assertThat(r1Routes, hasItem(hasPrefix(Prefix.parse("5.6.7.8/32"))));
    assertThat(r2Routes, hasItem(hasPrefix(Prefix.parse("5.6.7.8/32"))));
  }

  @Test
  public void testIosBgpPrefixList() throws IOException {
    String hostname = "ios-prefix-list";
    String filename = "configs/" + hostname;
    Batfish batfish = getBatfishForConfigurationNames(hostname);
    ConvertConfigurationAnswerElement ccae =
        batfish.loadConvertConfigurationAnswerElementOrReparse();

    /* Confirm prefix list uses are counted correctly */
    assertThat(ccae, hasNumReferrers(filename, PREFIX_LIST, "pre_list", 3));
    assertThat(ccae, hasNumReferrers(filename, PREFIX_LIST, "pre_list_unused", 0));

    /* Confirm undefined prefix lists are detected in different contexts */
    /* Bgp neighbor context */
    assertThat(ccae, hasUndefinedReference(filename, PREFIX_LIST, "pre_list_undef1"));
    /* Route-map match context */
    assertThat(ccae, hasUndefinedReference(filename, PREFIX_LIST, "pre_list_undef2"));

    /*
     Neighbor 1.2.3.4 uses pre_list to filter both inbound and outbound routes. Test that both
     generated policies permit 10.1.1.0/24 and not other routes.
    */
    Ip peerAddress = Ip.parse("1.2.3.4");
    Configuration c = batfish.loadConfigurations().get(hostname);
    String generatedImportPolicyName =
        computeBgpPeerImportPolicyName(DEFAULT_VRF_NAME, peerAddress.toString());
    String generatedExportPolicyName =
        computeBgpPeerExportPolicyName(DEFAULT_VRF_NAME, peerAddress.toString());
    RoutingPolicy importPolicy = c.getRoutingPolicies().get(generatedImportPolicyName);
    RoutingPolicy exportPolicy = c.getRoutingPolicies().get(generatedExportPolicyName);
    assertThat(importPolicy, notNullValue());
    assertThat(exportPolicy, notNullValue());

    Prefix permittedPrefix = Prefix.parse("10.1.1.0/24");
    Bgpv4Route.Builder r =
        Bgpv4Route.builder()
            .setOriginatorIp(peerAddress)
            .setOriginType(OriginType.IGP)
            .setProtocol(RoutingProtocol.IBGP);
    Bgpv4Route permittedRoute = r.setNetwork(permittedPrefix).build();
    Bgpv4Route unmatchedRoute = r.setNetwork(Prefix.parse("10.1.0.0/16")).build();
    assertThat(
        importPolicy.process(
            permittedRoute,
            permittedRoute.toBuilder(),
            peerAddress,
            DEFAULT_VRF_NAME,
            Direction.IN),
        equalTo(true));
    assertThat(
        exportPolicy.process(
            permittedRoute,
            permittedRoute.toBuilder(),
            peerAddress,
            DEFAULT_VRF_NAME,
            Direction.OUT),
        equalTo(true));
    assertThat(
        importPolicy.process(
            unmatchedRoute,
            unmatchedRoute.toBuilder(),
            peerAddress,
            DEFAULT_VRF_NAME,
            Direction.IN),
        equalTo(false));
    assertThat(
        exportPolicy.process(
            unmatchedRoute,
            unmatchedRoute.toBuilder(),
            peerAddress,
            DEFAULT_VRF_NAME,
            Direction.OUT),
        equalTo(false));
  }

  @Test
  public void testIosRouteMap() throws IOException {
    String hostname = "ios-route-map";
    String filename = "configs/" + hostname;
    Batfish batfish = getBatfishForConfigurationNames(hostname);
    ConvertConfigurationAnswerElement ccae =
        batfish.loadConvertConfigurationAnswerElementOrReparse();

    /* Confirm route map uses are counted correctly */
    assertThat(ccae, hasNumReferrers(filename, ROUTE_MAP, "rm_if", 1));
    assertThat(ccae, hasNumReferrers(filename, ROUTE_MAP, "rm_ospf", 4));
    assertThat(ccae, hasNumReferrers(filename, ROUTE_MAP, "rm_bgp", 9));
    assertThat(ccae, hasNumReferrers(filename, ROUTE_MAP, "rm_unused", 0));

    /* Confirm undefined route-map is detected */
    assertThat(ccae, hasUndefinedReference(filename, ROUTE_MAP, "rm_undef"));
  }

  @Test
  public void testIosRouteMapSetWeight() throws IOException {
    // Config contains a route-map SET_WEIGHT with one line, "set weight 20"
    String hostname = "ios-route-map-set-weight";
    Batfish batfish = getBatfishForConfigurationNames(hostname);
    RoutingPolicy setWeightPolicy =
        batfish.loadConfigurations().get(hostname).getRoutingPolicies().get("SET_WEIGHT");
    Bgpv4Route r =
        Bgpv4Route.builder()
            .setWeight(1)
            .setNetwork(Prefix.ZERO)
            .setOriginatorIp(Ip.ZERO)
            .setOriginType(OriginType.IGP)
            .setProtocol(RoutingProtocol.BGP)
            .build();
    Bgpv4Route.Builder transformedRoute = r.toBuilder();

    assertThat(
        setWeightPolicy.process(r, transformedRoute, Ip.ZERO, DEFAULT_VRF_NAME, Direction.IN),
        equalTo(true));
    assertThat(transformedRoute.build(), hasWeight(20));
  }

  @Test
  public void testIosSnmpCommunityString() throws IOException {
    String hostname = "ios-snmp-community-string";
    String filename = "configs/" + hostname;
    Batfish batfish = getBatfishForConfigurationNames(hostname);
    ConvertConfigurationAnswerElement ccae =
        batfish.loadConvertConfigurationAnswerElementOrReparse();
    Configuration c = batfish.loadConfigurations().get(hostname);

    /* Confirm community strings are correctly parsed */
    assertThat(c, hasDefaultVrf(hasSnmpServer(hasCommunities(hasKey("test$#!@")))));
    assertThat(c, hasDefaultVrf(hasSnmpServer(hasCommunities(hasKey("quoted$#!@")))));

    /* Confirm ACL is referenced */
    assertThat(ccae, hasNumReferrers(filename, IPV4_ACCESS_LIST_STANDARD, "80", 1));
    assertThat(ccae, hasNumReferrers(filename, IPV4_ACCESS_LIST_STANDARD, "90", 1));
  }

  @Test
  public void testIosClassMapInspect() throws IOException {
    String hostname = "ios-class-map-inspect";
    String filename = "configs/" + hostname;
    Batfish batfish = getBatfishForConfigurationNames(hostname);
    ConvertConfigurationAnswerElement ccae =
        batfish.loadConvertConfigurationAnswerElementOrReparse();

    /*
     * We expected the only unused acl to be aclunused
     */
    assertThat(ccae, hasNumReferrers(filename, IPV4_ACCESS_LIST_EXTENDED, "acldefined", 1));
    assertThat(ccae, hasNumReferrers(filename, IPV4_ACCESS_LIST_EXTENDED, "aclunused", 0));

    /*
     * We expect an undefined reference only to aclundefined
     */
    assertThat(ccae, not(hasUndefinedReference(filename, IP_ACCESS_LIST, "acldefined")));
    assertThat(ccae, hasUndefinedReference(filename, IP_ACCESS_LIST, "aclundefined"));
  }

  @Test
  public void testIosPolicyMapInspect() throws IOException {
    String hostname = "ios-policy-map-inspect";
    String filename = "configs/" + hostname;
    Batfish batfish = getBatfishForConfigurationNames(hostname);
    ConvertConfigurationAnswerElement ccae =
        batfish.loadConvertConfigurationAnswerElementOrReparse();

    /*
     * We expected the only unused class-map to be cmunused
     */
    assertThat(ccae, hasNumReferrers(filename, INSPECT_CLASS_MAP, "cmdefined", 1));
    assertThat(ccae, hasNumReferrers(filename, INSPECT_CLASS_MAP, "cmunused", 0));

    /*
     * We expect the only unused policy-map to be pmiunused
     */
    assertThat(ccae, hasNumReferrers(filename, INSPECT_POLICY_MAP, "pmidefined", 1));
    assertThat(ccae, hasNumReferrers(filename, INSPECT_POLICY_MAP, "pmiunused", 0));

    /*
     * We expect undefined references only to cmundefined and pmmiundefined
     */
    assertThat(ccae, not(hasUndefinedReference(filename, INSPECT_CLASS_MAP, "cmdefined")));
    assertThat(ccae, hasUndefinedReference(filename, INSPECT_CLASS_MAP, "cmundefined"));
    assertThat(ccae, not(hasUndefinedReference(filename, INSPECT_POLICY_MAP, "pmidefined")));
    assertThat(ccae, hasUndefinedReference(filename, INSPECT_POLICY_MAP, "pmiundefined"));
  }

  @Test
  public void testIosPrefixSet() throws IOException {
    String hostname = "ios-prefix-set";
    String filename = "configs/" + hostname;
    Configuration c = parseConfig(hostname);
    Batfish batfish = getBatfishForConfigurationNames(hostname);
    ConvertConfigurationAnswerElement ccae =
        batfish.loadConvertConfigurationAnswerElementOrReparse();

    Prefix permittedPrefix = Prefix.parse("1.2.3.4/30");
    Prefix6 permittedPrefix6 = new Prefix6("2001::ffff:0/124");
    Prefix rejectedPrefix = Prefix.parse("1.2.4.4/30");
    Prefix6 rejectedPrefix6 = new Prefix6("2001::fffe:0/124");

    /*
     * pre_combo should be the only prefix set without a referrer
     */
    assertThat(ccae, hasNumReferrers(filename, PREFIX_SET, "pre_ipv4", 1));
    assertThat(ccae, hasNumReferrers(filename, PREFIX_SET, "pre_ipv6", 1));
    assertThat(ccae, hasNumReferrers(filename, PREFIX_SET, "pre_combo", 0));

    /*
     * pre_undef should be the only undefined reference
     */
    assertThat(ccae, not(hasUndefinedReference(filename, PREFIX_SET, "pre_ipv4")));
    assertThat(ccae, not(hasUndefinedReference(filename, PREFIX_SET, "pre_ipv6")));
    assertThat(ccae, hasUndefinedReference(filename, PREFIX_SET, "pre_undef"));

    /*
     * Confirm the generated route filter lists permit correct prefixes and do not permit others
     */
    assertThat(c, hasRouteFilterList("pre_ipv4", permits(permittedPrefix)));
    assertThat(c, hasRouteFilterList("pre_ipv4", not(permits(rejectedPrefix))));
    assertThat(c, hasRoute6FilterList("pre_ipv6", permits(permittedPrefix6)));
    assertThat(c, hasRoute6FilterList("pre_ipv6", not(permits(rejectedPrefix6))));
    assertThat(c, hasRouteFilterList("pre_combo", permits(permittedPrefix)));
    assertThat(c, hasRouteFilterList("pre_combo", not(permits(rejectedPrefix))));
    assertThat(c, hasRoute6FilterList("pre_combo", permits(permittedPrefix6)));
    assertThat(c, hasRoute6FilterList("pre_combo", not(permits(rejectedPrefix6))));
  }

  @Test
  public void testIosProxyArp() throws IOException {
    Configuration proxyArpOmitted = parseConfig("iosProxyArp");
    assertThat(proxyArpOmitted, hasInterfaces(hasEntry(equalTo("Ethernet0/0"), isProxyArp())));
    assertThat(proxyArpOmitted, hasInterfaces(hasEntry(equalTo("Ethernet0/1"), isProxyArp())));
    assertThat(
        proxyArpOmitted,
        hasInterfaces(hasEntry(equalTo("Ethernet0/2"), isProxyArp(equalTo(false)))));
  }

  @Test
  public void testIosTrack() throws IOException {
    String hostname = "ios-track";
    String filename = "configs/" + hostname;
    Batfish batfish = getBatfishForConfigurationNames(hostname);
    ConvertConfigurationAnswerElement ccae =
        batfish.loadConvertConfigurationAnswerElementOrReparse();

    assertThat(ccae, hasNumReferrers(filename, TRACK, "1", 1));
    assertThat(ccae, hasNumReferrers(filename, TRACK, "2", 0));
    assertThat(ccae, hasUndefinedReference(filename, TRACK, "3"));
  }

  @Test
  public void testIosZoneSecurity() throws IOException {
    String hostname = "ios-zone-security";
    String filename = "configs/" + hostname;
    Batfish batfish = getBatfishForConfigurationNames(hostname);
    Configuration c = batfish.loadConfigurations().get(hostname);
    ConvertConfigurationAnswerElement ccae =
        batfish.loadConvertConfigurationAnswerElementOrReparse();

    /*
     * We expected the only unused zone to be zunreferenced
     */
    assertThat(ccae, hasNumReferrers(filename, SECURITY_ZONE, "z1", 4));
    assertThat(ccae, hasNumReferrers(filename, SECURITY_ZONE, "z2", 2));
    assertThat(ccae, hasNumReferrers(filename, SECURITY_ZONE, "zempty", 1));
    assertThat(ccae, hasNumReferrers(filename, SECURITY_ZONE, "zunreferenced", 0));

    /*
     * We expect an undefined reference only to zundefined
     */
    assertThat(ccae, not(hasUndefinedReference(filename, SECURITY_ZONE, "z1")));
    assertThat(ccae, not(hasUndefinedReference(filename, SECURITY_ZONE, "z2")));
    assertThat(ccae, not(hasUndefinedReference(filename, SECURITY_ZONE, "zempty")));
    assertThat(ccae, hasUndefinedReference(filename, SECURITY_ZONE, "zundefined"));

    /*
     * We only expect zempty to be empty (have no interfaces)
     */
    assertThat(c, hasZone("z1", hasMemberInterfaces(not(empty()))));
    assertThat(c, hasZone("z2", hasMemberInterfaces(not(empty()))));
    assertThat(c, hasZone("zempty", hasMemberInterfaces(empty())));
  }

  @Test
  public void testNetworkObject() throws IOException {
    String hostname = "network-object";
    String filename = "configs/" + hostname;
    Configuration c = parseConfig(hostname);
    Batfish batfish = getBatfishForConfigurationNames(hostname);
    ConvertConfigurationAnswerElement ccae =
        batfish.loadConvertConfigurationAnswerElementOrReparse();
    Ip on1Ip = Ip.parse("1.2.3.4");
    Ip on2IpStart = Ip.parse("2.2.2.0");
    Ip on2IpEnd = Ip.parse("2.2.2.255");
    Ip inlineIp = Ip.parse("3.3.3.3");

    /* Confirm network object IpSpaces cover the correct Ip addresses */
    assertThat(c, hasIpSpace("ON1", containsIp(on1Ip)));
    assertThat(c, hasIpSpace("ON1", not(containsIp(on2IpStart))));
    assertThat(c, hasIpSpace("ON2", containsIp(on2IpStart)));
    assertThat(c, hasIpSpace("ON2", containsIp(on2IpEnd)));
    assertThat(c, hasIpSpace("ON2", not(containsIp(on1Ip))));

    /* Confirm object-group also covers the IpSpaces its network objects cover */
    assertThat(c, hasIpSpace("OGN", containsIp(on1Ip, c.getIpSpaces())));
    assertThat(c, hasIpSpace("OGN", containsIp(inlineIp, c.getIpSpaces())));
    assertThat(c, hasIpSpace("OGN", not(containsIp(on2IpStart, c.getIpSpaces()))));

    /* Confirm network objects have the correct number of referrers */
    assertThat(ccae, hasNumReferrers(filename, NETWORK_OBJECT, "ON1", 1));
    assertThat(ccae, hasNumReferrers(filename, NETWORK_OBJECT, "ON2", 0));
    /* Confirm undefined reference shows up as such */
    assertThat(ccae, hasUndefinedReference(filename, NETWORK_OBJECT, "ON_UNDEFINED"));
  }

  @Test
  public void testOspfSummaryRouteMetric() throws IOException {
    Configuration manual = parseConfig("iosOspfCost");

    assertThat(
        manual,
        hasDefaultVrf(
            hasOspfProcess(
                "1",
                hasArea(
                    1L, hasSummary(Prefix.parse("10.0.0.0/16"), isAdvertised(equalTo(false)))))));
    assertThat(
        manual,
        hasDefaultVrf(
            hasOspfProcess(
                "1", hasArea(1L, hasSummary(Prefix.parse("10.0.0.0/16"), hasMetric(100L))))));

    Configuration defaults = parseConfig("iosOspfCostDefaults");

    assertThat(
        defaults,
        hasDefaultVrf(
            hasOspfProcess(
                "1", hasArea(1L, hasSummary(Prefix.parse("10.0.0.0/16"), isAdvertised())))));
    assertThat(
        defaults,
        hasDefaultVrf(
            hasOspfProcess(
                "1",
                hasArea(1L, hasSummary(Prefix.parse("10.0.0.0/16"), hasMetric(nullValue()))))));
  }

  @Test
  public void testIosXePolicyMapClassDefault() throws IOException {
    Configuration c = parseConfig("ios-xe-policy-map-class-default");

    String dropPolicyMapAclName = computeInspectPolicyMapAclName("pdrop");
    String passPolicyMapAclName = computeInspectPolicyMapAclName("ppass");
    String unspecifiedPolicyMapAclName = computeInspectPolicyMapAclName("punspecified");

    Flow flow = Flow.builder().setTag("").setIngressNode("").build();

    assertThat(c, hasIpAccessList(dropPolicyMapAclName, rejects(flow, null, c)));
    assertThat(c, hasIpAccessList(passPolicyMapAclName, accepts(flow, null, c)));
    assertThat(c, hasIpAccessList(unspecifiedPolicyMapAclName, rejects(flow, null, c)));
  }

  @Test
  public void testIosXePolicyMapInspectClassInspectActions() throws IOException {
    Configuration c = parseConfig("ios-xe-policy-map-inspect-class-inspect-actions");

    String policyMapName = "pm";
    String policyMapAclName = computeInspectPolicyMapAclName(policyMapName);

    String classMapPassName = "cpass";
    String classMapPassAclName = computeInspectClassMapAclName(classMapPassName);
    String classMapInspectName = "cinspect";
    String classMapInspectAclName = computeInspectClassMapAclName(classMapInspectName);
    String classMapDropName = "cdrop";
    String classMapDropAclName = computeInspectClassMapAclName(classMapDropName);

    Flow flowPass =
        Flow.builder()
            .setIngressNode(c.getHostname())
            .setTag("")
            .setIpProtocol(IpProtocol.TCP)
            .setSrcPort(0)
            .setDstPort(0)
            .build();
    Flow flowInspect =
        Flow.builder()
            .setIngressNode(c.getHostname())
            .setTag("")
            .setIpProtocol(IpProtocol.UDP)
            .setSrcPort(0)
            .setDstPort(0)
            .build();
    Flow flowDrop =
        Flow.builder()
            .setIngressNode(c.getHostname())
            .setTag("")
            .setIpProtocol(IpProtocol.ICMP)
            .setIcmpType(0)
            .setIcmpCode(0)
            .build();

    assertThat(c, hasIpAccessList(policyMapAclName, accepts(flowPass, null, c)));
    assertThat(c, hasIpAccessList(policyMapAclName, accepts(flowInspect, null, c)));
    assertThat(c, hasIpAccessList(policyMapAclName, rejects(flowDrop, null, c)));

    assertThat(c, hasIpAccessList(classMapPassAclName, accepts(flowPass, null, c)));
    assertThat(c, hasIpAccessList(classMapPassAclName, rejects(flowInspect, null, c)));
    assertThat(c, hasIpAccessList(classMapPassAclName, rejects(flowDrop, null, c)));

    assertThat(c, hasIpAccessList(classMapInspectAclName, rejects(flowPass, null, c)));
    assertThat(c, hasIpAccessList(classMapInspectAclName, accepts(flowInspect, null, c)));
    assertThat(c, hasIpAccessList(classMapInspectAclName, rejects(flowDrop, null, c)));

    assertThat(c, hasIpAccessList(classMapDropAclName, rejects(flowPass, null, c)));
    assertThat(c, hasIpAccessList(classMapDropAclName, rejects(flowInspect, null, c)));
    assertThat(c, hasIpAccessList(classMapDropAclName, accepts(flowDrop, null, c)));
  }

  @Test
  public void testIosXeZoneDefaultBehavior() throws IOException {
    Configuration c = parseConfig("ios-xe-zone-default-behavior");

    /* Ethernet1 and Ethernet2 are in zone z12 */
    String e1Name = "Ethernet1";
    String e2Name = "Ethernet2";

    /* Ethernet3 is in zone z3 */
    String e3Name = "Ethernet3";

    Flow flow = Flow.builder().setIngressNode(c.getHostname()).setTag("").build();

    /* Traffic originating from device should not be subject to zone filtering */
    assertThat(c, hasInterface(e1Name, hasOutgoingFilter(accepts(flow, null, c))));
    assertThat(c, hasInterface(e2Name, hasOutgoingFilter(accepts(flow, null, c))));
    assertThat(c, hasInterface(e3Name, hasOutgoingFilter(accepts(flow, null, c))));

    /* Traffic with src and dst interface in same zone should be permitted by default */
    assertThat(c, hasInterface(e1Name, hasOutgoingFilter(accepts(flow, e1Name, c))));
    assertThat(c, hasInterface(e1Name, hasOutgoingFilter(accepts(flow, e2Name, c))));
    assertThat(c, hasInterface(e2Name, hasOutgoingFilter(accepts(flow, e1Name, c))));
    assertThat(c, hasInterface(e2Name, hasOutgoingFilter(accepts(flow, e2Name, c))));
    assertThat(c, hasInterface(e3Name, hasOutgoingFilter(accepts(flow, e3Name, c))));

    /* Traffic crossing zones should be blocked by default */
    assertThat(c, hasInterface(e1Name, hasOutgoingFilter(rejects(flow, e3Name, c))));
    assertThat(c, hasInterface(e2Name, hasOutgoingFilter(rejects(flow, e3Name, c))));
    assertThat(c, hasInterface(e3Name, hasOutgoingFilter(rejects(flow, e1Name, c))));
    assertThat(c, hasInterface(e3Name, hasOutgoingFilter(rejects(flow, e2Name, c))));
  }

  @Test
  public void testIosXrCommunitySet() throws IOException {
    Configuration c = parseConfig("ios-xr-community-set");
    CommunityList list = c.getCommunityLists().get("set1");

    assertThat(
        list,
        CommunityListMatchers.hasLine(
            0,
            CommunityListLineMatchers.hasMatchCondition(
                isRegexCommunitySet(hasRegex("^1234:.*")))));
    assertThat(
        list,
        CommunityListMatchers.hasLine(
            1,
            CommunityListLineMatchers.hasMatchCondition(
                equalTo(new CommunityHalvesExpr(RangeCommunityHalf.ALL, RangeCommunityHalf.ALL)))));
    assertThat(
        list,
        CommunityListMatchers.hasLine(
            2,
            CommunityListLineMatchers.hasMatchCondition(
                equalTo(new LiteralCommunity(StandardCommunity.parse("1:2"))))));
    assertThat(
        list,
        CommunityListMatchers.hasLine(
            3,
            CommunityListLineMatchers.hasMatchCondition(
                equalTo(
                    new CommunityHalvesExpr(
                        RangeCommunityHalf.ALL, new LiteralCommunityHalf(3))))));
    assertThat(
        list,
        CommunityListMatchers.hasLine(
            4,
            CommunityListLineMatchers.hasMatchCondition(
                equalTo(
                    new CommunityHalvesExpr(
                        new LiteralCommunityHalf(4), RangeCommunityHalf.ALL)))));
    assertThat(
        list,
        CommunityListMatchers.hasLine(
            5,
            CommunityListLineMatchers.hasMatchCondition(
                equalTo(
                    new CommunityHalvesExpr(
                        new LiteralCommunityHalf(6),
                        new RangeCommunityHalf(new SubRange(100, 103)))))));
  }

  @Test
  public void testIosXrOspfReferenceBandwidth() throws IOException {
    Configuration manual = parseConfig("iosxrOspfCost");
    assertThat(
        manual.getDefaultVrf().getOspfProcesses().get("1").getReferenceBandwidth(), equalTo(10e6d));

    Configuration defaults = parseConfig("iosxrOspfCostDefaults");
    assertThat(
        defaults.getDefaultVrf().getOspfProcesses().get("1").getReferenceBandwidth(),
        equalTo(getReferenceOspfBandwidth(ConfigurationFormat.CISCO_IOS_XR)));
  }

  @Test
  public void testNxosOspfReferenceBandwidth() throws IOException {
    Configuration manual = parseConfig("nxosOspfCost");
    assertThat(
        manual.getDefaultVrf().getOspfProcesses().get("1").getReferenceBandwidth(), equalTo(10e9d));

    Configuration defaults = parseConfig("nxosOspfCostDefaults");
    assertThat(
        defaults.getDefaultVrf().getOspfProcesses().get("1").getReferenceBandwidth(),
        equalTo(getReferenceOspfBandwidth(ConfigurationFormat.CISCO_NX)));
  }

  @Test
  public void testNxosVrfContext() throws IOException {
    Configuration vrfC = parseConfig("nxos-vrf-context");
    assertThat(
        vrfC,
        ConfigurationMatchers.hasVrf(
            "management",
            hasStaticRoutes(
                equalTo(
                    ImmutableSet.of(
                        StaticRoute.builder()
                            .setNetwork(Prefix.ZERO)
                            .setNextHopInterface(Interface.NULL_INTERFACE_NAME)
                            .setAdministrativeCost(1)
                            .build())))));
  }

  @Test
  public void testBgpLocalAs() throws IOException {
    String testrigName = "bgp-local-as";
    List<String> configurationNames = ImmutableList.of("r1", "r2");

    Batfish batfish =
        BatfishTestUtils.getBatfishFromTestrigText(
            TestrigText.builder()
                .setConfigurationText(TESTRIGS_PREFIX + testrigName, configurationNames)
                .build(),
            _folder);
    Map<String, Configuration> configurations = batfish.loadConfigurations();
    Map<Ip, Set<String>> ipOwners = TopologyUtil.computeIpNodeOwners(configurations, true);
    ValueGraph<BgpPeerConfigId, BgpSessionProperties> bgpTopology =
        BgpTopologyUtils.initBgpTopology(configurations, ipOwners, false, null).getGraph();

    // Edge one direction
    assertThat(
        bgpTopology
            .adjacentNodes(
                new BgpPeerConfigId("r1", DEFAULT_VRF_NAME, Prefix.parse("1.2.0.2/32"), false))
            .iterator()
            .next(),
        equalTo(new BgpPeerConfigId("r2", DEFAULT_VRF_NAME, Prefix.parse("1.2.0.1/32"), false)));

    // Edge the other direction
    assertThat(
        bgpTopology
            .adjacentNodes(
                new BgpPeerConfigId("r2", DEFAULT_VRF_NAME, Prefix.parse("1.2.0.1/32"), false))
            .iterator()
            .next(),
        equalTo(new BgpPeerConfigId("r1", DEFAULT_VRF_NAME, Prefix.parse("1.2.0.2/32"), false)));
  }

  @Test
  public void testBgpMultipathRelax() throws IOException {
    String testrigName = "bgp-multipath-relax";
    List<String> configurationNames =
        ImmutableList.of("arista_disabled", "arista_enabled", "nxos_disabled", "nxos_enabled");

    Batfish batfish =
        BatfishTestUtils.getBatfishFromTestrigText(
            TestrigText.builder()
                .setConfigurationText(TESTRIGS_PREFIX + testrigName, configurationNames)
                .build(),
            _folder);
    Map<String, Configuration> configurations = batfish.loadConfigurations();
    org.batfish.datamodel.BgpProcess aristaDisabled =
        configurations.get("arista_disabled").getDefaultVrf().getBgpProcess();
    org.batfish.datamodel.BgpProcess aristaEnabled =
        configurations.get("arista_enabled").getDefaultVrf().getBgpProcess();
    org.batfish.datamodel.BgpProcess nxosDisabled =
        configurations.get("nxos_disabled").getDefaultVrf().getBgpProcess();
    org.batfish.datamodel.BgpProcess nxosEnabled =
        configurations.get("nxos_enabled").getDefaultVrf().getBgpProcess();

    assertThat(
        aristaDisabled,
        hasMultipathEquivalentAsPathMatchMode(MultipathEquivalentAsPathMatchMode.EXACT_PATH));
    assertThat(
        aristaEnabled,
        hasMultipathEquivalentAsPathMatchMode(MultipathEquivalentAsPathMatchMode.PATH_LENGTH));
    assertThat(
        nxosDisabled,
        hasMultipathEquivalentAsPathMatchMode(MultipathEquivalentAsPathMatchMode.EXACT_PATH));
    assertThat(
        nxosEnabled,
        hasMultipathEquivalentAsPathMatchMode(MultipathEquivalentAsPathMatchMode.PATH_LENGTH));

    assertThat(aristaDisabled, hasMultipathEbgp(false));
    assertThat(aristaEnabled, hasMultipathEbgp(false));
    assertThat(nxosDisabled, hasMultipathEbgp(false));
    assertThat(nxosEnabled, hasMultipathEbgp(false));
  }

  @Test
  public void testBgpProcnum() throws IOException {
    for (String hostname : ImmutableList.of("ios-bgp-procnum-dotted", "ios-bgp-procnum-long")) {
      Configuration c = parseConfig(hostname);
      assertThat(
          hostname,
          c.getVrfs()
              .get(DEFAULT_VRF_NAME)
              .getBgpProcess()
              .getActiveNeighbors()
              .get(Prefix.parse("2.2.2.3/32"))
              .getLocalAs(),
          equalTo(4123456789L));
    }
  }

  @Test
  public void testBgpOriginationSpace() throws IOException {
    Configuration c = parseConfig("ios-bgp-origination-space");

    assertThat(
        c.getVrfs().get(DEFAULT_VRF_NAME).getBgpProcess().getOriginationSpace(),
        equalTo(
            new PrefixSpace(
                PrefixRange.fromPrefix(Prefix.parse("1.1.1.1/32")),
                PrefixRange.fromPrefix(Prefix.parse("1.1.2.0/24")))));
  }

  @Test
  public void testBgpRemovePrivateAs() throws IOException {
    String testrigName = "bgp-remove-private-as";
    List<String> configurationNames = ImmutableList.of("r1", "r2", "r3");

    Batfish batfish =
        BatfishTestUtils.getBatfishFromTestrigText(
            TestrigText.builder()
                .setConfigurationText(TESTRIGS_PREFIX + testrigName, configurationNames)
                .build(),
            _folder);
    batfish.computeDataPlane(); // compute and cache the dataPlane

    // Check that 1.1.1.1/32 appears on r3
    SortedMap<String, SortedMap<String, GenericRib<AnnotatedRoute<AbstractRoute>>>> ribs =
        batfish.loadDataPlane().getRibs();
    Set<AbstractRoute> r3Routes = ribs.get("r3").get(DEFAULT_VRF_NAME).getRoutes();
    Set<Prefix> r3Prefixes =
        r3Routes.stream().map(AbstractRoute::getNetwork).collect(Collectors.toSet());
    Prefix r1Loopback = Prefix.parse("1.1.1.1/32");
    assertTrue(r3Prefixes.contains(r1Loopback));

    // check that private AS is present in path in received 1.1.1.1/32 advert on r2
    Set<AbstractRoute> r2Routes = ribs.get("r2").get(DEFAULT_VRF_NAME).getRoutes();
    boolean r2HasPrivate =
        r2Routes.stream()
            .filter(r -> r.getNetwork().equals(r1Loopback))
            .flatMap(r -> ((Bgpv4Route) r).getAsPath().getAsSets().stream())
            .flatMap(asSet -> asSet.getAsns().stream())
            .anyMatch(AsPath::isPrivateAs);
    assertTrue(r2HasPrivate);

    // check that private AS is absent from path in received 1.1.1.1/32 advert on r3
    boolean r3HasPrivate =
        r3Routes.stream()
            .filter(a -> a.getNetwork().equals(r1Loopback))
            .flatMap(r -> ((Bgpv4Route) r).getAsPath().getAsSets().stream())
            .flatMap(asSet -> asSet.getAsns().stream())
            .anyMatch(AsPath::isPrivateAs);
    assertFalse(r3HasPrivate);
  }

  @Test
  public void testCommunityListConversion() throws IOException {
    String testrigName = "community-list-conversion";
    String iosName = "ios";
    String nxosName = "nxos";
    String eosName = "eos";
    List<String> configurationNames = ImmutableList.of(iosName, nxosName, eosName);

    Batfish batfish =
        BatfishTestUtils.getBatfishFromTestrigText(
            TestrigText.builder()
                .setConfigurationText(TESTRIGS_PREFIX + testrigName, configurationNames)
                .build(),
            _folder);
    Map<String, Configuration> configurations = batfish.loadConfigurations();

    Configuration iosCommunityListConfig = configurations.get(iosName);
    SortedMap<String, CommunityList> iosCommunityLists = iosCommunityListConfig.getCommunityLists();

    Configuration eosCommunityListConfig = configurations.get(eosName);
    SortedMap<String, CommunityList> eosCommunityLists = eosCommunityListConfig.getCommunityLists();

    Configuration nxosCommunityListConfig = configurations.get(nxosName);
    SortedMap<String, CommunityList> nxosCommunityLists =
        nxosCommunityListConfig.getCommunityLists();

    Community iosImpliedStd = communityListToCommunity(iosCommunityLists, "40");
    String iosRegexImpliedExp = communityListToRegex(iosCommunityLists, "400");
    Community iosStdAsnn = communityListToCommunity(iosCommunityLists, "std_as_nn");
    String iosRegexExpAsnn = communityListToRegex(iosCommunityLists, "exp_as_nn");
    Community iosStdGshut = communityListToCommunity(iosCommunityLists, "std_gshut");
    String iosRegexExpGshut = communityListToRegex(iosCommunityLists, "exp_gshut");
    Community iosStdInternet = communityListToCommunity(iosCommunityLists, "std_internet");
    String iosRegexExpInternet = communityListToRegex(iosCommunityLists, "exp_internet");
    Community iosStdLocalAs = communityListToCommunity(iosCommunityLists, "std_local_AS");
    String iosRegexExpLocalAs = communityListToRegex(iosCommunityLists, "exp_local_AS");
    Community iosStdNoAdv = communityListToCommunity(iosCommunityLists, "std_no_advertise");
    String iosRegexExpNoAdv = communityListToRegex(iosCommunityLists, "exp_no_advertise");
    Community iosStdNoExport = communityListToCommunity(iosCommunityLists, "std_no_export");
    String iosRegexExpNoExport = communityListToRegex(iosCommunityLists, "exp_no_export");

    Community eosStd = communityListToCommunity(eosCommunityLists, "eos_std");
    String eosRegexExp = communityListToRegex(eosCommunityLists, "eos_exp");
    Community eosStdGshut = communityListToCommunity(eosCommunityLists, "eos_std_gshut");
    Community eosStdInternet = communityListToCommunity(eosCommunityLists, "eos_std_internet");
    Community eosStdLocalAs = communityListToCommunity(eosCommunityLists, "eos_std_local_AS");
    Community eosStdNoAdv = communityListToCommunity(eosCommunityLists, "eos_std_no_adv");
    Community eosStdNoExport = communityListToCommunity(eosCommunityLists, "eos_std_no_export");
    String eosRegexExpMulti = communityListToRegex(eosCommunityLists, "eos_exp_multi");

    Community nxosStd = communityListToCommunity(nxosCommunityLists, "nxos_std");
    String nxosRegexExp = communityListToRegex(nxosCommunityLists, "nxos_exp");
    Community nxosStdInternet = communityListToCommunity(nxosCommunityLists, "nxos_std_internet");
    Community nxosStdLocalAs = communityListToCommunity(nxosCommunityLists, "nxos_std_local_AS");
    Community nxosStdNoAdv = communityListToCommunity(nxosCommunityLists, "nxos_std_no_adv");
    Community nxosStdNoExport = communityListToCommunity(nxosCommunityLists, "nxos_std_no_export");
    String nxosRegexExpMulti = communityListToRegex(nxosCommunityLists, "nxos_exp_multi");

    // check literal communities
    assertThat(iosImpliedStd, equalTo(StandardCommunity.of(4294967295L)));
    assertThat(iosStdAsnn, equalTo(StandardCommunity.parse("65535:65535")));
    assertThat(eosStd, equalTo(StandardCommunity.parse("0:1")));
    assertThat(nxosStd, equalTo(StandardCommunity.parse("65535:65535")));

    // check regex communities
    assertThat(iosRegexImpliedExp, equalTo("4294967295"));
    assertThat(iosRegexExpAsnn, equalTo("65535:65535"));
    assertThat(eosRegexExp, equalTo("1"));
    /*
     *  TODO: https://github.com/batfish/batfish/issues/1993
     *  (Should be three regexes: '0:1', '0:2, '0:3')
     */
    assertThat(eosRegexExpMulti, equalTo("0:10:20:3"));
    assertThat(nxosRegexExp, equalTo("65535:65535"));
    /*
     *  TODO: https://github.com/batfish/batfish/issues/1993
     *  (Should be three regexes: '0:1', '0:2, '0:3')
     */
    assertThat(nxosRegexExpMulti, equalTo("0:10:20:3"));

    // Check well known community regexes are generated properly
    assertThat(iosStdInternet, equalTo(StandardCommunity.of(WellKnownCommunity.INTERNET)));
    assertThat(iosStdNoAdv, equalTo(StandardCommunity.of(WellKnownCommunity.NO_ADVERTISE)));
    assertThat(iosStdNoExport, equalTo(StandardCommunity.of(WellKnownCommunity.NO_EXPORT)));
    assertThat(iosStdGshut, equalTo(StandardCommunity.of(WellKnownCommunity.GRACEFUL_SHUTDOWN)));
    assertThat(
        iosStdLocalAs, equalTo(StandardCommunity.of(WellKnownCommunity.NO_EXPORT_SUBCONFED)));
    assertThat(eosStdInternet, equalTo(StandardCommunity.of(WellKnownCommunity.INTERNET)));
    assertThat(eosStdNoAdv, equalTo(StandardCommunity.of(WellKnownCommunity.NO_ADVERTISE)));
    assertThat(eosStdNoExport, equalTo(StandardCommunity.of(WellKnownCommunity.NO_EXPORT)));
    assertThat(eosStdGshut, equalTo(StandardCommunity.of(WellKnownCommunity.GRACEFUL_SHUTDOWN)));
    assertThat(
        eosStdLocalAs, equalTo(StandardCommunity.of(WellKnownCommunity.NO_EXPORT_SUBCONFED)));
    // NX-OS does not support gshut
    assertThat(nxosStdInternet, equalTo(StandardCommunity.of(WellKnownCommunity.INTERNET)));
    assertThat(nxosStdNoAdv, equalTo(StandardCommunity.of(WellKnownCommunity.NO_ADVERTISE)));
    assertThat(nxosStdNoExport, equalTo(StandardCommunity.of(WellKnownCommunity.NO_EXPORT)));
    assertThat(
        nxosStdLocalAs, equalTo(StandardCommunity.of(WellKnownCommunity.NO_EXPORT_SUBCONFED)));

    // make sure well known communities in expanded lists are not actually converted
    assertThat(iosRegexExpGshut, equalTo("gshut"));
    assertThat(iosRegexExpInternet, equalTo("internet"));
    assertThat(iosRegexExpLocalAs, equalTo("local-AS"));
    assertThat(iosRegexExpNoAdv, equalTo("no-advertise"));
    assertThat(iosRegexExpNoExport, equalTo("no-export"));

    // check conjunctions of communities are converted correctly
    assertThat(
        ((LiteralCommunityConjunction)
                communityListToMatchCondition(iosCommunityLists, "std_community"))
            .getRequiredCommunities(),
        equalTo(
            ImmutableSet.of(
                StandardCommunity.of(1L), StandardCommunity.of(2L), StandardCommunity.of(3L))));
    assertThat(
        ((LiteralCommunityConjunction)
                communityListToMatchCondition(eosCommunityLists, "eos_std_multi"))
            .getRequiredCommunities(),
        equalTo(
            ImmutableSet.of(
                StandardCommunity.of(1L), StandardCommunity.of(2L), StandardCommunity.of(3L))));
    assertThat(
        ((LiteralCommunityConjunction)
                communityListToMatchCondition(nxosCommunityLists, "nxos_std_multi"))
            .getRequiredCommunities(),
        equalTo(
            ImmutableSet.of(
                StandardCommunity.of(1L), StandardCommunity.of(2L), StandardCommunity.of(3L))));
  }

  @Test
  public void testToIpsecPolicies() throws IOException {
    Configuration c = parseConfig("ios-crypto-map");
    // tests for IPSec phase 2 policies conversion
    assertThat(
        c,
        hasIpsecPhase2Policy(
            "IPSEC-PROFILE1",
            allOf(
                IpsecPhase2PolicyMatchers.hasIpsecProposals(
                    equalTo(ImmutableList.of("ts1", "ts2"))),
                IpsecPhase2PolicyMatchers.hasPfsKeyGroup(equalTo(DiffieHellmanGroup.GROUP14)))));

    assertThat(
        c,
        hasIpsecPhase2Policy(
            "~IPSEC_PHASE2_POLICY:mymap:10~",
            allOf(
                IpsecPhase2PolicyMatchers.hasIpsecProposals(equalTo(ImmutableList.of("ts1"))),
                IpsecPhase2PolicyMatchers.hasPfsKeyGroup(equalTo(DiffieHellmanGroup.GROUP14)))));

    assertThat(
        c,
        hasIpsecPhase2Policy(
            "~IPSEC_PHASE2_POLICY:mymap:30:15~",
            allOf(
                IpsecPhase2PolicyMatchers.hasIpsecProposals(equalTo(ImmutableList.of("ts2"))),
                IpsecPhase2PolicyMatchers.hasPfsKeyGroup(nullValue()))));

    assertThat(
        c,
        hasIpsecPhase2Policy(
            "~IPSEC_PHASE2_POLICY:mymap:30:5~",
            allOf(
                IpsecPhase2PolicyMatchers.hasIpsecProposals(equalTo(ImmutableList.of("ts1"))),
                IpsecPhase2PolicyMatchers.hasPfsKeyGroup(equalTo(DiffieHellmanGroup.GROUP2)))));
  }

  @Test
  public void testCryptoMapsAndTunnelsToIpsecPeerConfigs() throws IOException {
    Configuration c = parseConfig("ios-crypto-map");

    List<IpAccessListLine> expectedAclLines =
        ImmutableList.of(
            IpAccessListLine.accepting()
                .setName("permit ip 1.1.1.1 0.0.0.0 2.2.2.2 0.0.0.0")
                .setMatchCondition(
                    new MatchHeaderSpace(
                        HeaderSpace.builder()
                            .setSrcIps(IpWildcard.parse("1.1.1.1").toIpSpace())
                            .setDstIps(IpWildcard.parse("2.2.2.2").toIpSpace())
                            .build()))
                .build(),
            IpAccessListLine.accepting()
                .setMatchCondition(
                    new MatchHeaderSpace(
                        HeaderSpace.builder()
                            .setSrcIps(IpWildcard.parse("2.2.2.2").toIpSpace())
                            .setDstIps(IpWildcard.parse("1.1.1.1").toIpSpace())
                            .build()))
                .build());

    assertThat(
        c,
        hasIpsecPeerConfig(
            "~IPSEC_PEER_CONFIG:mymap:20_TenGigabitEthernet0/0~",
            isIpsecStaticPeerConfigThat(
                allOf(
                    hasDestinationAddress(Ip.parse("3.4.5.6")),
                    IpsecPeerConfigMatchers.hasIkePhase1Policy("ISAKMP-PROFILE-MATCHED"),
                    IpsecPeerConfigMatchers.hasIpsecPolicy("~IPSEC_PHASE2_POLICY:mymap:20~"),
                    hasSourceInterface("TenGigabitEthernet0/0"),
                    hasPolicyAccessList(hasLines(equalTo(expectedAclLines))),
                    hasLocalAddress(Ip.parse("2.3.4.6"))))));
    assertThat(
        c,
        hasIpsecPeerConfig(
            "~IPSEC_PEER_CONFIG:mymap:10_TenGigabitEthernet0/0~",
            isIpsecStaticPeerConfigThat(
                allOf(
                    hasDestinationAddress(Ip.parse("1.2.3.4")),
                    IpsecPeerConfigMatchers.hasIkePhase1Policy("ISAKMP-PROFILE"),
                    IpsecPeerConfigMatchers.hasIpsecPolicy("~IPSEC_PHASE2_POLICY:mymap:10~"),
                    hasSourceInterface("TenGigabitEthernet0/0"),
                    hasPolicyAccessList(hasLines(equalTo(expectedAclLines))),
                    hasLocalAddress(Ip.parse("2.3.4.6"))))));

    assertThat(
        c,
        hasIpsecPeerConfig(
            "~IPSEC_PEER_CONFIG:mymap:30:15_TenGigabitEthernet0/0~",
            isIpsecDynamicPeerConfigThat(
                allOf(
                    IpsecPeerConfigMatchers.hasIkePhase1Policies(
                        equalTo(ImmutableList.of("ISAKMP-PROFILE", "ISAKMP-PROFILE-MATCHED"))),
                    IpsecPeerConfigMatchers.hasIpsecPolicy("~IPSEC_PHASE2_POLICY:mymap:30:15~"),
                    hasSourceInterface("TenGigabitEthernet0/0"),
                    hasPolicyAccessList(hasLines(equalTo(expectedAclLines))),
                    hasLocalAddress(Ip.parse("2.3.4.6")),
                    hasTunnelInterface(nullValue())))));

    assertThat(
        c,
        hasIpsecPeerConfig(
            "~IPSEC_PEER_CONFIG:mymap:30:5_TenGigabitEthernet0/0~",
            isIpsecDynamicPeerConfigThat(
                allOf(
                    IpsecPeerConfigMatchers.hasIkePhase1Policies(
                        equalTo(ImmutableList.of("ISAKMP-PROFILE", "ISAKMP-PROFILE-MATCHED"))),
                    IpsecPeerConfigMatchers.hasIpsecPolicy("~IPSEC_PHASE2_POLICY:mymap:30:5~"),
                    hasSourceInterface("TenGigabitEthernet0/0"),
                    hasPolicyAccessList(hasLines(equalTo(expectedAclLines))),
                    hasLocalAddress(Ip.parse("2.3.4.6")),
                    hasTunnelInterface(nullValue())))));

    assertThat(
        c,
        hasIpsecPeerConfig(
            "Tunnel1",
            isIpsecStaticPeerConfigThat(
                allOf(
                    hasDestinationAddress(Ip.parse("1.2.3.4")),
                    IpsecPeerConfigMatchers.hasIkePhase1Policy("ISAKMP-PROFILE"),
                    IpsecPeerConfigMatchers.hasIpsecPolicy("IPSEC-PROFILE1"),
                    hasSourceInterface("TenGigabitEthernet0/0"),
                    hasLocalAddress(Ip.parse("2.3.4.6")),
                    hasTunnelInterface(equalTo("Tunnel1"))))));
  }

  @Test
  public void testInvalidCryptoMapDef() throws IOException {
    String hostname = "ios-crypto-map";

    Batfish batfish = getBatfishForConfigurationNames(hostname);
    ConvertConfigurationAnswerElement ccae =
        batfish.loadConvertConfigurationAnswerElementOrReparse();

    assertThat(
        ccae,
        hasRedFlagWarning(
            hostname,
            containsString(
                "Interface TenGigabitEthernet0/1 with declared crypto-map mymap has no ip-address")));
  }

  @Test
  public void testIsakmpPolicyIos() throws IOException {
    Configuration c = parseConfig("ios-crypto");
    // test for IKE phase1 proposals
    assertThat(
        c,
        hasIkePhase1Proposal(
            "10",
            allOf(
                IkePhase1ProposalMatchers.hasEncryptionAlgorithm(EncryptionAlgorithm.AES_128_CBC),
                IkePhase1ProposalMatchers.hasAuthenticationMethod(
                    IkeAuthenticationMethod.RSA_SIGNATURES),
                IkePhase1ProposalMatchers.hasHashingAlgorithm(IkeHashingAlgorithm.MD5),
                IkePhase1ProposalMatchers.hasDiffieHellmanGroup(DiffieHellmanGroup.GROUP1),
                IkePhase1ProposalMatchers.hasLifeTimeSeconds(14400))));

    assertThat(
        c,
        hasIkePhase1Proposal(
            "20",
            allOf(
                IkePhase1ProposalMatchers.hasEncryptionAlgorithm(EncryptionAlgorithm.THREEDES_CBC),
                IkePhase1ProposalMatchers.hasAuthenticationMethod(
                    IkeAuthenticationMethod.PRE_SHARED_KEYS),
                IkePhase1ProposalMatchers.hasHashingAlgorithm(IkeHashingAlgorithm.SHA1),
                IkePhase1ProposalMatchers.hasDiffieHellmanGroup(DiffieHellmanGroup.GROUP2),
                IkePhase1ProposalMatchers.hasLifeTimeSeconds(86400))));
    assertThat(
        c,
        hasIkePhase1Proposal(
            "30",
            IkePhase1ProposalMatchers.hasAuthenticationMethod(
                IkeAuthenticationMethod.RSA_ENCRYPTED_NONCES)));
  }

  @Test
  public void testIsakmpProfile() throws IOException {
    Configuration c = parseConfig("ios-crypto");
    // test for IKE phase 1 policy
    assertThat(
        c,
        hasIkePhase1Policy(
            "ISAKMP-PROFILE-ADDRESS",
            allOf(
                hasIkePhase1Key(
                    IkePhase1KeyMatchers.hasKeyHash(
                        CommonUtil.sha256Digest("psk1" + CommonUtil.salt()))),
                hasRemoteIdentity(containsIp(Ip.parse("1.2.3.4"))),
                hasSelfIdentity(equalTo(Ip.parse("2.3.4.6"))),
                hasLocalInterface(equalTo("TenGigabitEthernet0/0")),
                // TODO: filter proposals during conversion so that they match IKE Phase 1 policy's
                // key type
                hasIkePhase1Proposals(equalTo(ImmutableList.of("10", "20", "30"))))));

    assertThat(
        c,
        hasIkePhase1Policy(
            "ISAKMP-PROFILE-INTERFACE",
            allOf(
                hasIkePhase1Key(
                    IkePhase1KeyMatchers.hasKeyHash(
                        CommonUtil.sha256Digest("psk1" + CommonUtil.salt()))),
                hasRemoteIdentity(containsIp(Ip.parse("1.2.3.4"))),
                hasSelfIdentity(equalTo(Ip.parse("2.3.4.6"))),
                hasLocalInterface(equalTo("TenGigabitEthernet0/0")),
                hasIkePhase1Proposals(equalTo(ImmutableList.of("10", "20", "30"))))));
  }

  @Test
  public void testCiscoCryptoRsa() throws IOException {
    Configuration c = parseConfig("ios-crypto-rsa");

    assertThat(
        c,
        hasIkePhase1Policy(
            "~RSA_PUB_testrsa~",
            allOf(
                hasIkePhase1Key(
                    allOf(
                        hasKeyType(IkeKeyType.RSA_PUB_KEY),
                        IkePhase1KeyMatchers.hasRemoteIdentity(Ip.parse("1.2.3.4").toIpSpace()))),
                hasRemoteIdentity(containsIp(Ip.parse("1.2.3.4"))),
                hasLocalInterface(equalTo(Interface.UNSET_LOCAL_INTERFACE)),
                hasIkePhase1Proposals(equalTo(ImmutableList.of("10"))))));
  }

<<<<<<< HEAD
=======
  @Test
  public void testCiscoCryptoRsaReferrers() throws IOException {
    String hostname = "ios-crypto-rsa";
    Batfish batfish = getBatfishForConfigurationNames(hostname);

    /* Confirm RSA pubkey is referenced */
    assertThat(
        batfish.loadConvertConfigurationAnswerElementOrReparse(),
        hasNumReferrers("configs/" + hostname, NAMED_RSA_PUB_KEY, "testrsa", 1));
  }

>>>>>>> c3d416de
  private static CommunitySetExpr communityListToMatchCondition(
      SortedMap<String, CommunityList> communityLists, String communityName) {
    return communityLists.get(communityName).getLines().get(0).getMatchCondition();
  }

  private static Community communityListToCommunity(
      SortedMap<String, CommunityList> communityLists, String communityName) {
    return communityLists
        .get(communityName)
        .getLines()
        .get(0)
        .getMatchCondition()
        .asLiteralCommunities(null)
        .first();
  }

  private static @Nonnull String communityListToRegex(
      SortedMap<String, CommunityList> communityLists, String communityName) {
    return ((RegexCommunitySet)
            communityLists.get(communityName).getLines().get(0).getMatchCondition())
        .getRegex();
  }

  @Test
  public void testEosBgpPeers() throws IOException {
    String hostname = "eos-bgp-peers";
    Prefix neighborWithRemoteAs = Prefix.parse("1.1.1.1/32");
    Prefix neighborWithoutRemoteAs = Prefix.parse("2.2.2.2/32");

    Batfish batfish = getBatfishForConfigurationNames(hostname);
    Configuration c = batfish.loadConfigurations().get(hostname);
    ConvertConfigurationAnswerElement ccae =
        batfish.loadConvertConfigurationAnswerElementOrReparse();

    /*
     * The peer with a remote-as should appear in the datamodel. The peer without a remote-as
     * should not appear, and there should be a warning about the missing remote-as.
     */
    assertThat(
        c, hasDefaultVrf(hasBgpProcess(hasActiveNeighbor(neighborWithRemoteAs, hasRemoteAs(1L)))));
    assertThat(c, hasDefaultVrf(hasBgpProcess(hasNeighbors(not(hasKey(neighborWithoutRemoteAs))))));
    assertThat(
        ccae,
        hasRedFlagWarning(
            hostname,
            containsString(
                String.format(
                    "No remote-as set for peer: %s", neighborWithoutRemoteAs.getStartIp()))));

    /*
     * Also ensure that default value of allowRemoteAsOut is true.
     */
    assertThat(
        c,
        hasDefaultVrf(
            hasBgpProcess(hasActiveNeighbor(neighborWithRemoteAs, hasAllowRemoteAsOut(true)))));
  }

  @Test
  public void testEosPortChannel() throws IOException {
    String hostname = "eos-port-channel";

    Batfish batfish = getBatfishForConfigurationNames(hostname);
    Configuration c = batfish.loadConfigurations().get(hostname);

    assertThat(c, hasInterface("Ethernet0", hasBandwidth(40E9D)));
    assertThat(c, hasInterface("Ethernet0", hasSpeed(40E9D)));
    assertThat(c, hasInterface("Ethernet1", hasBandwidth(40E9D)));
    assertThat(c, hasInterface("Ethernet1", hasSpeed(40E9D)));
    assertThat(c, hasInterface("Ethernet2", hasBandwidth(40E9D)));
    assertThat(c, hasInterface("Ethernet2", hasSpeed(40E9D)));
    assertThat(c, hasInterface("Port-Channel1", hasBandwidth(80E9D)));
    assertThat(c, hasInterface("Port-Channel1", hasSpeed(nullValue())));
    assertThat(c, hasInterface("Port-Channel2", isActive(false)));
    // 0 since no members
    assertThat(c, hasInterface("Port-Channel2", hasBandwidth(0D)));
    assertThat(c, hasInterface("Port-Channel2", hasSpeed(nullValue())));
    assertThat(
        c.getAllInterfaces().get("Port-Channel1").getDependencies(),
        equalTo(
            ImmutableSet.of(
                new Dependency("Ethernet0", DependencyType.AGGREGATE),
                new Dependency("Ethernet1", DependencyType.AGGREGATE))));
  }

  @Test
  public void testEosMlagConfig() throws IOException {
    String hostname = "eos-mlag";

    Batfish batfish = getBatfishForConfigurationNames(hostname);
    Configuration c = batfish.loadConfigurations().get(hostname);

    final String mlagName = "MLAG_DOMAIN_ID";
    assertThat(c, hasMlagConfig(mlagName, hasId(mlagName)));
    assertThat(c, hasMlagConfig(mlagName, hasPeerAddress(Ip.parse("1.1.1.3"))));
    assertThat(c, hasMlagConfig(mlagName, hasPeerInterface("Port-Channel1")));
    assertThat(c, hasMlagConfig(mlagName, MlagMatchers.hasLocalInterface("Vlan4094")));

    // Test interface config
    assertThat(c, hasInterface("Port-Channel1", hasMlagId(5)));
  }

  @Test
  public void testEosVxlan() throws IOException {
    String hostnameBase = "eos-vxlan";
    String hostnameNoLoopbackAddr = "eos-vxlan-no-loopback-address";
    String hostnameNoSourceIface = "eos-vxlan-no-source-interface";

    Batfish batfish =
        getBatfishForConfigurationNames(
            hostnameBase, hostnameNoSourceIface, hostnameNoLoopbackAddr);
    // Config with proper loopback iface, VLAN-specific unicast, explicit UDP port
    Configuration configBase = batfish.loadConfigurations().get(hostnameBase);
    assertThat(configBase, hasDefaultVrf(hasVniSettings(hasKey(10002))));
    VniSettings vnisBase = configBase.getDefaultVrf().getVniSettings().get(10002);

    // Config with no loopback address, using multicast, and default UDP port
    Configuration configNoLoopbackAddr = batfish.loadConfigurations().get(hostnameNoLoopbackAddr);
    assertThat(configNoLoopbackAddr, hasDefaultVrf(hasVniSettings(hasKey(10002))));
    VniSettings vnisNoAddr = configNoLoopbackAddr.getDefaultVrf().getVniSettings().get(10002);

    // Config with no source interface and general VXLAN unicast address
    Configuration configNoSourceIface = batfish.loadConfigurations().get(hostnameNoSourceIface);
    assertThat(configNoSourceIface, hasDefaultVrf(hasVniSettings(hasKey(10002))));
    VniSettings vnisNoIface = configNoSourceIface.getDefaultVrf().getVniSettings().get(10002);

    // Confirm VLAN-specific unicast address takes priority over the other addresses
    assertThat(vnisBase, hasBumTransportMethod(equalTo(BumTransportMethod.UNICAST_FLOOD_GROUP)));
    assertThat(vnisBase, hasBumTransportIps(contains(Ip.parse("1.1.1.10"))));
    // Confirm source address is inherited from source interface
    assertThat(vnisBase, hasSourceAddress(equalTo(Ip.parse("1.1.1.4"))));
    // Confirm explicit UDP port is used
    assertThat(vnisBase, hasUdpPort(equalTo(5555)));
    // Confirm VLAN<->VNI mapping is applied
    assertThat(vnisBase, hasVlan(equalTo(2)));

    // Confirm multicast address is present
    assertThat(vnisNoAddr, hasBumTransportMethod(equalTo(BumTransportMethod.MULTICAST_GROUP)));
    assertThat(vnisNoAddr, hasBumTransportIps(contains(Ip.parse("227.10.1.1"))));
    // Confirm no source address is present (no address specified for loopback interface)
    assertThat(vnisNoAddr, hasSourceAddress(nullValue()));
    // Confirm default UDP port is used even though none is supplied
    assertThat(vnisNoAddr, hasUdpPort(equalTo(4789)));

    // Confirm general VXLAN flood addresses are used
    assertThat(vnisNoIface, hasBumTransportMethod(equalTo(BumTransportMethod.UNICAST_FLOOD_GROUP)));
    assertThat(
        vnisNoIface,
        hasBumTransportIps(containsInAnyOrder(Ip.parse("1.1.1.5"), Ip.parse("1.1.1.6"))));
    // Confirm no source address is present (no interface is linked to the VXLAN)
    assertThat(vnisNoIface, hasSourceAddress(nullValue()));
  }

  @Test
  public void testEosVxlanMisconfig() throws IOException {
    String hostname = "eos-vxlan-misconfig";

    Batfish batfish = getBatfishForConfigurationNames(hostname);
    Configuration config = batfish.loadConfigurations().get(hostname);

    // Make sure that misconfigured VXLAN is still converted into VI model properly
    assertThat(config, hasDefaultVrf(hasVniSettings(hasKey(10002))));
    VniSettings vnisMisconfig = config.getDefaultVrf().getVniSettings().get(10002);

    // No BUM IPs specified
    assertThat(vnisMisconfig, hasBumTransportIps(emptyIterable()));
    // No source interface so no source address
    assertThat(vnisMisconfig, hasSourceAddress(nullValue()));
    // Confirm default UDP port is used
    assertThat(vnisMisconfig, hasUdpPort(equalTo(4789)));
    // Confirm VLAN<->VNI mapping is applied
    assertThat(vnisMisconfig, hasVlan(equalTo(2)));
  }

  @Test
  public void testEosTrunkGroup() throws IOException {
    String hostname = "eos_trunk_group";

    Batfish batfish = getBatfishForConfigurationNames(hostname);
    Configuration c = batfish.loadConfigurations().get(hostname);

    assertThat(
        c, hasInterface("Port-Channel1", hasAllowedVlans(IntegerSpace.of(Range.closed(1, 2)))));
    assertThat(c, hasInterface("Port-Channel2", hasAllowedVlans(IntegerSpace.of(99))));
  }

  @Test
  public void testEosVxlanCiscoConfig() throws IOException {
    String hostname = "eos-vxlan";

    CiscoConfiguration config = parseCiscoConfig(hostname, ConfigurationFormat.ARISTA);

    assertThat(config, notNullValue());
    AristaEosVxlan eosVxlan = config.getEosVxlan();
    assertThat(eosVxlan, notNullValue());

    assertThat(eosVxlan.getDescription(), equalTo("vxlan vti"));
    // Confirm flood address set doesn't contain the removed address
    assertThat(
        eosVxlan.getFloodAddresses(), containsInAnyOrder(Ip.parse("1.1.1.5"), Ip.parse("1.1.1.7")));
    assertThat(eosVxlan.getMulticastGroup(), equalTo(Ip.parse("227.10.1.1")));
    assertThat(eosVxlan.getSourceInterface(), equalTo("Loopback1"));
    assertThat(eosVxlan.getUdpPort(), equalTo(5555));

    assertThat(eosVxlan.getVlanVnis(), hasEntry(equalTo(2), equalTo(10002)));

    // Confirm flood address set was overwritten as expected
    assertThat(
        eosVxlan.getVlanFloodAddresses(), hasEntry(equalTo(2), contains(Ip.parse("1.1.1.10"))));
  }

  @Test
  public void testEosVxlanReference() throws IOException {
    String hostname = "eos-vxlan";
    String filename = "configs/" + hostname;

    Batfish batfish = getBatfishForConfigurationNames(hostname);
    ConvertConfigurationAnswerElement ccae =
        batfish.loadConvertConfigurationAnswerElementOrReparse();

    assertThat(ccae, hasNumReferrers(filename, VXLAN, "Vxlan1", 1));
    assertThat(ccae, hasNumReferrers(filename, INTERFACE, "Loopback1", 2));
  }

  @Test
  public void testInterfaceNames() throws IOException {
    String testrigName = "interface-names";
    String iosHostname = "ios";
    String i1Name = "Ethernet0/0";

    List<String> configurationNames = ImmutableList.of(iosHostname);

    Batfish batfish =
        BatfishTestUtils.getBatfishFromTestrigText(
            TestrigText.builder()
                .setConfigurationText(TESTRIGS_PREFIX + testrigName, configurationNames)
                .build(),
            _folder);
    Map<String, Configuration> configurations = batfish.loadConfigurations();

    Interface i1 = configurations.get(iosHostname).getAllInterfaces().get(i1Name);
    assertThat(i1, hasDeclaredNames("Ethernet0/0", "e0/0", "Eth0/0", "ether0/0-1"));
  }

  @Test
  public void testIosOspfPassive() throws IOException {
    String testrigName = "ios-ospf-passive";
    String host1name = "ios-ospf-passive1";
    String host2name = "ios-ospf-passive2";
    String iface1Name = "Ethernet1";
    String iface2Name = "Ethernet2";
    List<String> configurationNames = ImmutableList.of(host1name, host2name);

    Batfish batfish =
        BatfishTestUtils.getBatfishFromTestrigText(
            TestrigText.builder()
                .setConfigurationText(TESTRIGS_PREFIX + testrigName, configurationNames)
                .build(),
            _folder);
    Map<String, Configuration> configurations = batfish.loadConfigurations();

    Configuration c1 = configurations.get(host1name);
    Configuration c2 = configurations.get(host2name);

    // in host1, default is active which is overridden for iface1
    assertThat(c1, hasInterface(iface1Name, isOspfPassive(equalTo(true))));
    assertThat(c1, hasInterface(iface2Name, isOspfPassive(equalTo(false))));

    // in host2, default is passive which is overridden for iface1
    assertThat(c2, hasInterface(iface1Name, isOspfPassive(equalTo(false))));
    assertThat(c2, hasInterface(iface2Name, isOspfPassive(equalTo(true))));
  }

  @Test
  public void testTransformsetToIpsecphase2Proposal() throws IOException {
    Configuration c = parseConfig("ios-crypto-transform-set");
    assertThat(
        c,
        hasIpsecPhase2Proposal(
            "ts1",
            allOf(
                IpsecPhase2ProposalMatchers.hasAuthenticationAlgorithm(
                    IpsecAuthenticationAlgorithm.HMAC_MD5_96),
                IpsecPhase2ProposalMatchers.hasEncryptionAlgorithm(EncryptionAlgorithm.AES_256_CBC),
                IpsecPhase2ProposalMatchers.hasProtocols(ImmutableSortedSet.of(IpsecProtocol.ESP)),
                IpsecPhase2ProposalMatchers.hasIpsecEncapsulationMode(
                    IpsecEncapsulationMode.TUNNEL))));
    assertThat(
        c,
        hasIpsecPhase2Proposal(
            "ts2",
            allOf(
                IpsecPhase2ProposalMatchers.hasAuthenticationAlgorithm(
                    IpsecAuthenticationAlgorithm.HMAC_SHA1_96),
                IpsecPhase2ProposalMatchers.hasEncryptionAlgorithm(
                    EncryptionAlgorithm.THREEDES_CBC),
                IpsecPhase2ProposalMatchers.hasProtocols(
                    ImmutableSortedSet.of(IpsecProtocol.ESP, IpsecProtocol.AH)),
                IpsecPhase2ProposalMatchers.hasIpsecEncapsulationMode(
                    IpsecEncapsulationMode.TUNNEL))));
    assertThat(
        c,
        hasIpsecPhase2Proposal(
            "ts3",
            allOf(
                IpsecPhase2ProposalMatchers.hasAuthenticationAlgorithm(
                    IpsecAuthenticationAlgorithm.HMAC_MD5_96),
                IpsecPhase2ProposalMatchers.hasEncryptionAlgorithm(EncryptionAlgorithm.AES_192_CBC),
                IpsecPhase2ProposalMatchers.hasProtocols(
                    ImmutableSortedSet.of(IpsecProtocol.ESP, IpsecProtocol.AH)),
                IpsecPhase2ProposalMatchers.hasIpsecEncapsulationMode(
                    IpsecEncapsulationMode.TUNNEL))));
    assertThat(
        c,
        hasIpsecPhase2Proposal(
            "ts4",
            allOf(
                IpsecPhase2ProposalMatchers.hasAuthenticationAlgorithm(
                    IpsecAuthenticationAlgorithm.HMAC_MD5_96),
                IpsecPhase2ProposalMatchers.hasEncryptionAlgorithm(EncryptionAlgorithm.AES_128_GCM),
                IpsecPhase2ProposalMatchers.hasProtocols(ImmutableSortedSet.of(IpsecProtocol.ESP)),
                IpsecPhase2ProposalMatchers.hasIpsecEncapsulationMode(
                    IpsecEncapsulationMode.TUNNEL))));

    assertThat(
        c,
        hasIpsecPhase2Proposal(
            "ts5",
            allOf(
                IpsecPhase2ProposalMatchers.hasAuthenticationAlgorithm(
                    IpsecAuthenticationAlgorithm.HMAC_MD5_96),
                IpsecPhase2ProposalMatchers.hasEncryptionAlgorithm(EncryptionAlgorithm.AES_256_GCM),
                IpsecPhase2ProposalMatchers.hasProtocols(ImmutableSortedSet.of(IpsecProtocol.ESP)),
                IpsecPhase2ProposalMatchers.hasIpsecEncapsulationMode(
                    IpsecEncapsulationMode.TUNNEL))));

    assertThat(
        c,
        hasIpsecPhase2Proposal(
            "ts6",
            allOf(
                IpsecPhase2ProposalMatchers.hasAuthenticationAlgorithm(
                    IpsecAuthenticationAlgorithm.HMAC_MD5_96),
                IpsecPhase2ProposalMatchers.hasEncryptionAlgorithm(
                    EncryptionAlgorithm.AES_128_GMAC),
                IpsecPhase2ProposalMatchers.hasProtocols(ImmutableSortedSet.of(IpsecProtocol.ESP)),
                IpsecPhase2ProposalMatchers.hasIpsecEncapsulationMode(
                    IpsecEncapsulationMode.TUNNEL))));
  }

  @Test
  public void testIpsecTopology() throws IOException {
    String testrigName = "ios-crypto-ipsec";
    List<String> configurationNames = ImmutableList.of("r1", "r2", "r3");

    Batfish batfish =
        BatfishTestUtils.getBatfishFromTestrigText(
            TestrigText.builder()
                .setConfigurationText(TESTRIGS_PREFIX + testrigName, configurationNames)
                .build(),
            _folder);
    Map<String, Configuration> configurations = batfish.loadConfigurations();
    ValueGraph<IpsecPeerConfigId, IpsecSession> graph =
        IpsecUtil.initIpsecTopology(configurations).getGraph();

    Set<EndpointPair<IpsecPeerConfigId>> edges = graph.edges();

    // there should be six edges in total, two for the static crypto map session between r1 and r2
    // two for the dynamic crypto map session from r1->r3 and r2->r3 (unidirectional)
    // two for the tunnel interface IPSec session between r2 and r3
    assertThat(edges, hasSize(6));

    // checking that the negotiated IKE and IPSec proposals are set in all the sessions
    for (EndpointPair<IpsecPeerConfigId> edge : edges) {
      IpsecSession ipsecSession = graph.edgeValueOrDefault(edge.nodeU(), edge.nodeV(), null);

      assertThat(ipsecSession, notNullValue());

      assertThat(ipsecSession, hasNegotiatedIkeP1Proposal(notNullValue()));
      assertThat(ipsecSession, hasNegotiatedIkeP1Key(notNullValue()));
      assertThat(ipsecSession, hasNegotiatedIpsecP2Proposal(notNullValue()));
    }
  }

  @Test
  public void testNxosOspfAreaParameters() throws IOException {
    String testrigName = "nxos-ospf";
    String hostname = "nxos-ospf-area";
    String ifaceName = "Ethernet1";
    long areaNum = 1L;
    List<String> configurationNames = ImmutableList.of(hostname);

    Batfish batfish =
        BatfishTestUtils.getBatfishFromTestrigText(
            TestrigText.builder()
                .setConfigurationText(TESTRIGS_PREFIX + testrigName, configurationNames)
                .build(),
            _folder);
    Map<String, Configuration> configurations = batfish.loadConfigurations();

    /* Ensure bidirectional references between OSPF area and interface */
    assertThat(configurations, hasKey(hostname));
    Configuration c = configurations.get(hostname);
    assertThat(c, hasDefaultVrf(hasOspfProcess("1", hasAreas(hasKey(areaNum)))));
    OspfArea area = c.getDefaultVrf().getOspfProcesses().get("1").getAreas().get(areaNum);
    assertThat(area, OspfAreaMatchers.hasInterfaces(hasItem(ifaceName)));
    assertThat(c, hasInterface(ifaceName, hasOspfArea(sameInstance(area))));
    assertThat(c, hasInterface(ifaceName, isOspfPassive(equalTo(false))));
    assertThat(c, hasInterface(ifaceName, isOspfPointToPoint()));
  }

  @Test
  public void testNxosOspfNonDefaultVrf() throws IOException {
    String testrigName = "nxos-ospf";
    String hostname = "nxos-ospf-iface-in-vrf";
    String ifaceName = "Ethernet1";
    String vrfName = "OTHER-VRF";
    long areaNum = 1L;
    List<String> configurationNames = ImmutableList.of(hostname);

    Batfish batfish =
        BatfishTestUtils.getBatfishFromTestrigText(
            TestrigText.builder()
                .setConfigurationText(TESTRIGS_PREFIX + testrigName, configurationNames)
                .build(),
            _folder);
    Map<String, Configuration> configurations = batfish.loadConfigurations();

    /* Ensure bidirectional references between OSPF area and interface */
    assertThat(configurations, hasKey(hostname));
    Configuration c = configurations.get(hostname);
    assertThat(c, hasVrfs(hasKey(vrfName)));
    Vrf vrf = c.getVrfs().get(vrfName);
    assertThat(vrf, hasOspfProcess("1", hasAreas(hasKey(areaNum))));
    OspfArea area = vrf.getOspfProcesses().get("1").getAreas().get(areaNum);
    assertThat(area, OspfAreaMatchers.hasInterfaces(hasItem(ifaceName)));
    assertThat(c, hasInterface(ifaceName, hasVrf(sameInstance(vrf))));
    assertThat(c, hasInterface(ifaceName, hasOspfArea(sameInstance(area))));
    assertThat(c, hasInterface(ifaceName, isOspfPassive(equalTo(false))));
    assertThat(c, hasInterface(ifaceName, isOspfPointToPoint()));
  }

  @Test
  public void testOspfMaxMetric() throws IOException {
    String testrigName = "ospf-max-metric";
    String iosMaxMetricName = "ios-max-metric";
    String iosMaxMetricCustomName = "ios-max-metric-custom";
    String iosMaxMetricOnStartupName = "ios-max-metric-on-startup";
    List<String> configurationNames =
        ImmutableList.of(iosMaxMetricName, iosMaxMetricCustomName, iosMaxMetricOnStartupName);

    Batfish batfish =
        BatfishTestUtils.getBatfishFromTestrigText(
            TestrigText.builder()
                .setConfigurationText(TESTRIGS_PREFIX + testrigName, configurationNames)
                .build(),
            _folder);
    Map<String, Configuration> configurations = batfish.loadConfigurations();

    Configuration iosMaxMetric = configurations.get(iosMaxMetricName);
    Configuration iosMaxMetricCustom = configurations.get(iosMaxMetricCustomName);
    Configuration iosMaxMetricOnStartup = configurations.get(iosMaxMetricOnStartupName);
    OspfProcess proc = iosMaxMetric.getDefaultVrf().getOspfProcesses().get("1");
    OspfProcess procCustom = iosMaxMetricCustom.getDefaultVrf().getOspfProcesses().get("1");
    OspfProcess procOnStartup = iosMaxMetricOnStartup.getDefaultVrf().getOspfProcesses().get("1");
    long expectedMaxMetricRouterLsa =
        org.batfish.representation.cisco.OspfProcess.MAX_METRIC_ROUTER_LSA;
    long expectedMaxMetricStub = org.batfish.representation.cisco.OspfProcess.MAX_METRIC_ROUTER_LSA;
    long expectedMaxMetricExternal =
        org.batfish.representation.cisco.OspfProcess.DEFAULT_MAX_METRIC_EXTERNAL_LSA;
    long expectedMaxMetricSummary =
        org.batfish.representation.cisco.OspfProcess.DEFAULT_MAX_METRIC_SUMMARY_LSA;
    long expectedCustomMaxMetricExternal = 12345L;
    long expectedCustomMaxMetricSummary = 23456L;

    assertThat(proc.getMaxMetricTransitLinks(), equalTo(expectedMaxMetricRouterLsa));
    assertThat(proc.getMaxMetricStubNetworks(), equalTo(expectedMaxMetricStub));
    assertThat(proc.getMaxMetricExternalNetworks(), equalTo(expectedMaxMetricExternal));
    assertThat(proc.getMaxMetricSummaryNetworks(), equalTo(expectedMaxMetricSummary));
    assertThat(procCustom.getMaxMetricTransitLinks(), equalTo(expectedMaxMetricRouterLsa));
    assertThat(procCustom.getMaxMetricStubNetworks(), equalTo(expectedMaxMetricStub));
    assertThat(procCustom.getMaxMetricExternalNetworks(), equalTo(expectedCustomMaxMetricExternal));
    assertThat(procCustom.getMaxMetricSummaryNetworks(), equalTo(expectedCustomMaxMetricSummary));
    assertThat(procOnStartup.getMaxMetricTransitLinks(), is(nullValue()));
    assertThat(procOnStartup.getMaxMetricStubNetworks(), is(nullValue()));
    assertThat(procOnStartup.getMaxMetricExternalNetworks(), is(nullValue()));
    assertThat(procOnStartup.getMaxMetricSummaryNetworks(), is(nullValue()));
  }

  @Test
  public void testOspfNoRedistribution() throws IOException {
    /*   ________      ________      ________
        |   R1   |    |        |    |   R2   |
        | Area 0 |----|  ABR   |----| Area 1 |
        |        |    |        |    |  NSSA  |
         --------      --------      --------
      Will run this setup with two versions of the ABR, one where it has no-redistribution
      configured for area 1 and one where it doesn't. In both cases, the ABR is configured to
      redistribute connected subnets, so we should always see its loopback prefix on R1 and should
      also see it on R2 when no-redistribution is not configured.
    */

    // First snapshot: no-redistribution is not configured
    String testrigName = "ospf-no-redistribution";
    String area0Name = "ios-area-0";
    String area1NssaName = "ios-area-1-nssa";
    String abrName = "ios-abr";
    Prefix abrLoopbackPrefix = Prefix.parse("10.10.10.10/32");
    List<String> configurationNames = ImmutableList.of(area0Name, area1NssaName, abrName);
    Batfish batfish =
        BatfishTestUtils.getBatfishFromTestrigText(
            TestrigText.builder()
                .setConfigurationText(TESTRIGS_PREFIX + testrigName, configurationNames)
                .build(),
            _folder);
    Map<String, Configuration> configurations = batfish.loadConfigurations();
    Configuration abr = configurations.get(abrName);

    // Sanity check: ensure the ABR does not have suppressType7 set for area 1
    OspfArea abrToArea1 =
        abr.getVrfs().get(DEFAULT_VRF_NAME).getInterfaces().get("Ethernet1").getOspfArea();
    assertThat(abrToArea1.getNssa(), hasSuppressType7(false));

    batfish.computeDataPlane();
    DataPlane dp = batfish.loadDataPlane();
    Set<AbstractRoute> area0Routes = dp.getRibs().get(area0Name).get(DEFAULT_VRF_NAME).getRoutes();
    Set<AbstractRoute> area1NssaRoutes =
        dp.getRibs().get(area1NssaName).get(DEFAULT_VRF_NAME).getRoutes();
    Set<AbstractRoute> abrRoutes = dp.getRibs().get(abrName).get(DEFAULT_VRF_NAME).getRoutes();

    // All the devices should have a route to the ABR's loopback
    assertThat(
        area0Routes,
        hasItem(allOf(hasPrefix(abrLoopbackPrefix), hasProtocol(RoutingProtocol.OSPF_E2))));
    assertThat(
        area1NssaRoutes,
        hasItem(allOf(hasPrefix(abrLoopbackPrefix), hasProtocol(RoutingProtocol.OSPF_E2))));
    assertThat(abrRoutes, hasItem(hasPrefix(abrLoopbackPrefix)));

    // Second snapshot: run the same song and dance with no-redistribution configured on the ABR
    abrName = "ios-abr-no-redistribution";
    configurationNames = ImmutableList.of(area0Name, area1NssaName, abrName);
    batfish =
        BatfishTestUtils.getBatfishFromTestrigText(
            TestrigText.builder()
                .setConfigurationText(TESTRIGS_PREFIX + testrigName, configurationNames)
                .build(),
            _folder);
    configurations = batfish.loadConfigurations();
    abr = configurations.get(abrName);

    // This time the ABR should have suppressType7 set for area 1
    abrToArea1 = abr.getVrfs().get(DEFAULT_VRF_NAME).getInterfaces().get("Ethernet1").getOspfArea();
    assertThat(abrToArea1.getNssa(), hasSuppressType7(true));

    batfish.computeDataPlane();
    dp = batfish.loadDataPlane();
    area0Routes = dp.getRibs().get(area0Name).get(DEFAULT_VRF_NAME).getRoutes();
    area1NssaRoutes = dp.getRibs().get(area1NssaName).get(DEFAULT_VRF_NAME).getRoutes();
    abrRoutes = dp.getRibs().get(abrName).get(DEFAULT_VRF_NAME).getRoutes();

    // Now the device in area 1 should not have a route to the ABR's loopback
    assertThat(
        area0Routes,
        hasItem(allOf(hasPrefix(abrLoopbackPrefix), hasProtocol(RoutingProtocol.OSPF_E2))));
    assertThat(area1NssaRoutes, not(hasItem(hasPrefix(abrLoopbackPrefix))));
    assertThat(abrRoutes, hasItem(hasPrefix(abrLoopbackPrefix)));
  }

  @Test
  public void testOspfPointToPoint() throws IOException {
    String testrigName = "ospf-point-to-point";
    String iosOspfPointToPoint = "ios-ospf-point-to-point";
    List<String> configurationNames = ImmutableList.of(iosOspfPointToPoint);

    Batfish batfish =
        BatfishTestUtils.getBatfishFromTestrigText(
            TestrigText.builder()
                .setConfigurationText(TESTRIGS_PREFIX + testrigName, configurationNames)
                .build(),
            _folder);
    Map<String, Configuration> configurations = batfish.loadConfigurations();

    Configuration iosMaxMetric = configurations.get(iosOspfPointToPoint);
    Interface e0Sub0 = iosMaxMetric.getAllInterfaces().get("Ethernet0/0");
    Interface e0Sub1 = iosMaxMetric.getAllInterfaces().get("Ethernet0/1");

    assertTrue(e0Sub0.getOspfPointToPoint());
    assertFalse(e0Sub1.getOspfPointToPoint());
  }

  @Test
  public void testParsingRecovery() throws IOException {
    String testrigName = "parsing-recovery";
    String hostname = "ios-recovery";
    List<String> configurationNames = ImmutableList.of(hostname);

    Batfish batfish =
        BatfishTestUtils.getBatfishFromTestrigText(
            TestrigText.builder()
                .setConfigurationText(TESTRIGS_PREFIX + testrigName, configurationNames)
                .build(),
            _folder);
    batfish.getSettings().setDisableUnrecognized(false);
    Map<String, Configuration> configurations = batfish.loadConfigurations();

    Configuration iosRecovery = configurations.get(hostname);
    Map<String, Interface> iosRecoveryInterfaces = iosRecovery.getAllInterfaces();
    Set<String> iosRecoveryInterfaceNames = iosRecoveryInterfaces.keySet();

    assertThat("Loopback0", in(iosRecoveryInterfaceNames));
    assertThat("Loopback1", in(iosRecoveryInterfaceNames));
    assertThat("Loopback2", not(in(iosRecoveryInterfaceNames)));
    assertThat("Loopback3", in(iosRecoveryInterfaceNames));

    Set<InterfaceAddress> l3Prefixes = iosRecoveryInterfaces.get("Loopback3").getAllAddresses();
    Set<InterfaceAddress> l4Prefixes = iosRecoveryInterfaces.get("Loopback4").getAllAddresses();

    assertThat(new InterfaceAddress("10.0.0.1/32"), not(in(l3Prefixes)));
    assertThat(new InterfaceAddress("10.0.0.2/32"), in(l3Prefixes));
    assertThat("Loopback4", in(iosRecoveryInterfaceNames));
    assertThat(new InterfaceAddress("10.0.0.3/32"), not(in(l4Prefixes)));
    assertThat(new InterfaceAddress("10.0.0.4/32"), in(l4Prefixes));
  }

  @Test
  public void testParsingRecovery1141() throws IOException {
    // Test for https://github.com/batfish/batfish/issues/1141
    String testrigName = "parsing-recovery";
    String hostname = "ios-recovery-1141";
    List<String> configurationNames = ImmutableList.of(hostname);

    Batfish batfish =
        BatfishTestUtils.getBatfishFromTestrigText(
            TestrigText.builder()
                .setConfigurationText(TESTRIGS_PREFIX + testrigName, configurationNames)
                .build(),
            _folder);
    batfish.getSettings().setDisableUnrecognized(false);
    Map<String, Configuration> configurations = batfish.loadConfigurations();

    Configuration iosRecovery = configurations.get(hostname);
    assertThat(iosRecovery, allOf(Matchers.notNullValue(), hasInterface("Loopback0", anything())));
  }

  @Test
  public void testParsingRecoveryNoInfiniteLoopDuringAdaptivePredictionAtEof() throws IOException {
    String testrigName = "parsing-recovery";
    String hostname = "ios-blankish-file";
    List<String> configurationNames = ImmutableList.of(hostname);

    Batfish batfish =
        BatfishTestUtils.getBatfishFromTestrigText(
            TestrigText.builder()
                .setConfigurationText(TESTRIGS_PREFIX + testrigName, configurationNames)
                .build(),
            _folder);
    batfish.getSettings().setDisableUnrecognized(false);
    Map<String, Configuration> configurations = batfish.loadConfigurations();

    /* Hostname is unknown, but a file should be generated nonetheless */
    assertThat(configurations.entrySet(), hasSize(1));
  }

  @Test
  public void testParsingUnrecognizedInterfaceName() throws IOException {
    String testrigName = "parsing-recovery";
    String hostname = "ios-bad-interface-name";
    List<String> configurationNames = ImmutableList.of(hostname);

    Batfish batfish =
        BatfishTestUtils.getBatfishFromTestrigText(
            TestrigText.builder()
                .setConfigurationText(TESTRIGS_PREFIX + testrigName, configurationNames)
                .build(),
            _folder);
    Map<String, Configuration> configurations = batfish.loadConfigurations();

    /* Parser should not crash, and configuration with hostname from file should be generated */
    assertThat(configurations, hasKey(hostname));
  }

  private Configuration parseConfig(String hostname) throws IOException {
    return parseTextConfigs(hostname).get(hostname.toLowerCase());
  }

  private Map<String, Configuration> parseTextConfigs(String... configurationNames)
      throws IOException {
    String[] names =
        Arrays.stream(configurationNames).map(s -> TESTCONFIGS_PREFIX + s).toArray(String[]::new);
    return BatfishTestUtils.parseTextConfigs(_folder, names);
  }

  @Test
  public void testPrefixListNameParsing() throws IOException {
    String hostname = "prefix-list-name-parsing";
    String filename = "configs/" + hostname;
    String prefixListName = "SET_COMMUNITY_65535:200";
    Batfish batfish = getBatfishForConfigurationNames(hostname);
    ConvertConfigurationAnswerElement ccae =
        batfish.loadConvertConfigurationAnswerElementOrReparse();

    /* Confirm prefix-list with correct name was defined */
    assertThat(ccae, hasDefinedStructure(filename, PREFIX_LIST, prefixListName));

    /* Confirm prefix-list is referenced */
    assertThat(ccae, hasNumReferrers(filename, PREFIX_LIST, prefixListName, 1));
  }

  @Test
  public void testRfc1583Compatible() throws IOException {
    String[] configurationNames =
        new String[] {"rfc1583Compatible", "rfc1583NoCompatible", "rfc1583Unconfigured"};
    Map<String, Configuration> configurations = parseTextConfigs(configurationNames);

    Boolean[] expectedResults = new Boolean[] {Boolean.TRUE, Boolean.FALSE, null};
    for (int i = 0; i < configurationNames.length; i++) {
      Configuration configuration = configurations.get(configurationNames[i].toLowerCase());
      assertThat(configuration.getVrfs().size(), equalTo(1));
      for (Vrf vrf : configuration.getVrfs().values()) {
        assertThat(vrf.getOspfProcesses().get("1").getRfc1583Compatible(), is(expectedResults[i]));
      }
    }
  }

  @Test
  public void testAristaSubinterfaceMtu() throws IOException {
    Configuration c = parseConfig("aristaInterface");

    assertThat(c, hasInterface("Ethernet3/2/1.4", hasMtu(9000)));
  }

  @Test
  public void testAristaDefaultSwitchPort() throws IOException {
    Configuration cUndeclared = parseConfig("eos_switchport_default_mode_undeclared");
    Configuration cDefaultAccess = parseConfig("eos_switchport_default_mode_access");
    Configuration cDefaultRouted = parseConfig("eos_switchport_default_mode_routed");

    String l0Name = "Loopback0";
    String e0Name = "Ethernet0/0";
    String e1Name = "Ethernet0/1";
    String e2Name = "Ethernet0/2";
    String e3Name = "Ethernet0/3";
    String e4Name = "Ethernet0/4";
    String p0Name = "Port-Channel0";

    Interface l0Undeclared = cUndeclared.getAllInterfaces().get(l0Name);
    Interface e0Undeclared = cUndeclared.getAllInterfaces().get(e0Name);
    Interface e1Undeclared = cUndeclared.getAllInterfaces().get(e1Name);
    Interface e2Undeclared = cUndeclared.getAllInterfaces().get(e2Name);
    Interface e3Undeclared = cUndeclared.getAllInterfaces().get(e3Name);
    Interface e4Undeclared = cUndeclared.getAllInterfaces().get(e4Name);
    Interface p0Undeclared = cUndeclared.getAllInterfaces().get(p0Name);

    Interface l0DefaultAccess = cDefaultAccess.getAllInterfaces().get(l0Name);
    Interface e0DefaultAccess = cDefaultAccess.getAllInterfaces().get(e0Name);
    Interface e1DefaultAccess = cDefaultAccess.getAllInterfaces().get(e1Name);
    Interface e2DefaultAccess = cDefaultAccess.getAllInterfaces().get(e2Name);
    Interface e3DefaultAccess = cDefaultAccess.getAllInterfaces().get(e3Name);
    Interface e4DefaultAccess = cDefaultAccess.getAllInterfaces().get(e4Name);
    Interface p0DefaultAccess = cDefaultAccess.getAllInterfaces().get(p0Name);

    Interface l0DefaultRouted = cDefaultRouted.getAllInterfaces().get(l0Name);
    Interface e0DefaultRouted = cDefaultRouted.getAllInterfaces().get(e0Name);
    Interface e1DefaultRouted = cDefaultRouted.getAllInterfaces().get(e1Name);
    Interface e2DefaultRouted = cDefaultRouted.getAllInterfaces().get(e2Name);
    Interface e3DefaultRouted = cDefaultRouted.getAllInterfaces().get(e3Name);
    Interface e4DefaultRouted = cDefaultRouted.getAllInterfaces().get(e4Name);
    Interface p0DefaultRouted = cDefaultRouted.getAllInterfaces().get(p0Name);

    assertThat(l0Undeclared, isSwitchport(false));
    assertThat(l0Undeclared, hasSwitchPortMode(SwitchportMode.NONE));
    assertThat(e0Undeclared, isSwitchport(true));
    assertThat(e0Undeclared, hasSwitchPortMode(SwitchportMode.ACCESS));
    assertThat(e1Undeclared, isSwitchport(true));
    assertThat(e1Undeclared, hasSwitchPortMode(SwitchportMode.ACCESS));
    assertThat(e2Undeclared, isSwitchport(true));
    assertThat(e2Undeclared, hasSwitchPortMode(SwitchportMode.ACCESS));
    assertThat(e3Undeclared, isSwitchport(false));
    assertThat(e3Undeclared, hasSwitchPortMode(SwitchportMode.NONE));
    assertThat(e4Undeclared, isSwitchport(true));
    assertThat(e4Undeclared, hasSwitchPortMode(SwitchportMode.TRUNK));
    assertThat(p0Undeclared, isSwitchport(true));
    assertThat(p0Undeclared, hasSwitchPortMode(SwitchportMode.ACCESS));

    assertThat(l0DefaultAccess, isSwitchport(false));
    assertThat(l0DefaultAccess, hasSwitchPortMode(SwitchportMode.NONE));
    assertThat(e0DefaultAccess, isSwitchport(true));
    assertThat(e0DefaultAccess, hasSwitchPortMode(SwitchportMode.ACCESS));
    assertThat(e1DefaultAccess, isSwitchport(true));
    assertThat(e1DefaultAccess, hasSwitchPortMode(SwitchportMode.ACCESS));
    assertThat(e2DefaultAccess, isSwitchport(true));
    assertThat(e2DefaultAccess, hasSwitchPortMode(SwitchportMode.ACCESS));
    assertThat(e3DefaultAccess, isSwitchport(false));
    assertThat(e3DefaultAccess, hasSwitchPortMode(SwitchportMode.NONE));
    assertThat(e4DefaultAccess, isSwitchport(true));
    assertThat(e4DefaultAccess, hasSwitchPortMode(SwitchportMode.TRUNK));
    assertThat(p0DefaultAccess, isSwitchport(true));
    assertThat(p0DefaultAccess, hasSwitchPortMode(SwitchportMode.ACCESS));

    assertThat(l0DefaultRouted, isSwitchport(false));
    assertThat(l0DefaultRouted, hasSwitchPortMode(SwitchportMode.NONE));
    assertThat(e0DefaultRouted, isSwitchport(false));
    assertThat(e0DefaultRouted, hasSwitchPortMode(SwitchportMode.NONE));
    assertThat(e1DefaultRouted, isSwitchport(true));
    assertThat(e1DefaultRouted, hasSwitchPortMode(SwitchportMode.ACCESS));
    assertThat(e2DefaultRouted, isSwitchport(true));
    assertThat(e2DefaultRouted, hasSwitchPortMode(SwitchportMode.ACCESS));
    assertThat(e3DefaultRouted, isSwitchport(false));
    assertThat(e3DefaultRouted, hasSwitchPortMode(SwitchportMode.NONE));
    assertThat(e4DefaultRouted, isSwitchport(true));
    assertThat(e4DefaultRouted, hasSwitchPortMode(SwitchportMode.TRUNK));
    assertThat(p0DefaultRouted, isSwitchport(false));
    assertThat(p0DefaultRouted, hasSwitchPortMode(SwitchportMode.NONE));
  }

  @Test
  public void testAristaDynamicSourceNat() throws IOException {
    Configuration c = parseConfig("arista-dynamic-source-nat");
    Interface iface = c.getAllInterfaces().get("Ethernet1");
    assertThat(iface.getIncomingTransformation(), nullValue());
    assertThat(
        iface.getOutgoingTransformation(),
        equalTo(
            when(permittedByAcl("acl1"))
                .apply(assignSourceIp(Ip.parse("1.1.1.1"), Ip.parse("1.1.1.2")))
                .build()));

    iface = c.getAllInterfaces().get("Ethernet2");
    assertThat(iface.getIncomingTransformation(), nullValue());
    assertThat(
        iface.getOutgoingTransformation(),
        equalTo(
            when(permittedByAcl("acl1"))
                .apply(assignSourceIp(Ip.parse("1.1.1.1"), Ip.parse("1.1.1.2")))
                .setOrElse(
                    when(permittedByAcl("acl2"))
                        .apply(assignSourceIp(Ip.parse("2.2.2.2"), Ip.parse("2.2.2.3")))
                        .build())
                .build()));

    iface = c.getAllInterfaces().get("Ethernet3");
    assertThat(iface.getIncomingTransformation(), nullValue());
    assertThat(
        iface.getOutgoingTransformation(),
        equalTo(
            when(permittedByAcl("acl1"))
                // due to the subnet mask, shift the pool IPs to avoid network/bcast IPs.
                .apply(assignSourceIp(Ip.parse("2.0.0.1"), Ip.parse("2.0.0.6")))
                .build()));

    iface = c.getAllInterfaces().get("Ethernet4");
    assertThat(iface.getIncomingTransformation(), nullValue());
    assertThat(
        iface.getOutgoingTransformation(),
        equalTo(
            when(permittedByAcl("acl1"))
                // overload rule, so use the interface IP
                .apply(assignSourceIp(Ip.parse("8.8.8.8"), Ip.parse("8.8.8.8")))
                .build()));
  }

  @Test
  public void testIosDynamicNat() throws IOException {
    Configuration c = parseConfig("ios-nat-dynamic");
    String insideIntf = "Ethernet1";
    String outsideIntf = "Ethernet2";
    Ip nat1PoolFirst = Ip.parse("3.3.3.1");
    Ip nat1PoolLast = Ip.parse("3.3.3.254");
    Ip nat2PoolFirst = Ip.parse("3.3.4.1");
    Ip nat2PoolLast = Ip.parse("3.3.4.254");
    Ip nat3PoolFirst = Ip.parse("4.4.4.1");
    Ip nat3PoolLast = Ip.parse("4.4.4.254");
    String nat1AclName = "10";
    String nat2AclName = computeDynamicDestinationNatAclName("11");
    String nat3AclName = "22";

    assertThat(c, hasInterface(insideIntf, notNullValue()));
    assertThat(c, hasInterface(outsideIntf, notNullValue()));

    Interface inside = c.getAllInterfaces().get(insideIntf);
    assertThat(inside.getIncomingTransformation(), nullValue());
    assertThat(inside.getOutgoingTransformation(), nullValue());

    MatchSrcInterface matchIface = matchSrcInterface(insideIntf);

    Interface outside = c.getAllInterfaces().get(outsideIntf);

    Transformation inTransformation =
        when(permittedByAcl(nat3AclName))
            .apply(assignSourceIp(nat3PoolFirst, nat3PoolLast))
            .build();

    assertThat(outside.getIncomingTransformation(), equalTo(inTransformation));

    Transformation destTransformation =
        when(and(matchIface, permittedByAcl(nat2AclName)))
            .apply(assignDestinationIp(nat2PoolFirst, nat2PoolLast))
            .build();

    Transformation outTransformation =
        when(and(matchIface, permittedByAcl(nat1AclName)))
            .apply(assignSourceIp(nat1PoolFirst, nat1PoolLast))
            .setAndThen(destTransformation)
            .setOrElse(destTransformation)
            .build();

    assertThat(outside.getOutgoingTransformation(), equalTo(outTransformation));
  }

  @Test
  public void testIosStaticNat() throws IOException {
    Configuration c = parseConfig("ios-nat-static");
    String insideIntf = "Ethernet1";
    String outsideIntf = "Ethernet2";
    Prefix nat1Local = Prefix.parse("1.1.1.1/32");
    Prefix nat3Local = Prefix.parse("1.1.3.0/24");
    Prefix nat2Local = Prefix.parse("1.1.2.0/14");
    Prefix nat4Local = Prefix.parse("7.7.7.7/32");
    Prefix nat1Global = Prefix.parse("2.2.2.2/32");
    Prefix nat2Global = Prefix.parse("2.2.2.0/14");
    Prefix nat4Global = Prefix.parse("6.6.6.6/32");
    Prefix nat3Global = Prefix.parse("2.2.3.0/24");

    assertThat(c, hasInterface(insideIntf, notNullValue()));
    assertThat(c, hasInterface(outsideIntf, notNullValue()));

    Interface inside = c.getAllInterfaces().get(insideIntf);
    assertThat(inside.getIncomingTransformation(), nullValue());
    assertThat(inside.getOutgoingTransformation(), nullValue());

    Interface outside = c.getAllInterfaces().get(outsideIntf);
    assertThat(outside.getIncomingTransformation(), notNullValue());
    assertThat(outside.getOutgoingTransformation(), notNullValue());

    MatchSrcInterface matchIface = matchSrcInterface(insideIntf);
    Transformation inDestinationTransformation =
        when(matchDst(nat1Global))
            .apply(shiftDestinationIp(nat1Local))
            .setOrElse(
                when(matchDst(nat3Global))
                    .apply(shiftDestinationIp(nat3Local))
                    .setOrElse(
                        when(matchDst(nat2Global)).apply(shiftDestinationIp(nat2Local)).build())
                    .build())
            .build();

    Transformation inTransformation =
        when(matchSrc(nat4Global))
            .apply(shiftSourceIp(nat4Local))
            .setAndThen(inDestinationTransformation)
            .setOrElse(inDestinationTransformation)
            .build();

    assertThat(outside.getIncomingTransformation(), equalTo(inTransformation));

    Transformation outDestinationTransformation =
        when(and(matchDst(nat4Local), matchIface)).apply(shiftDestinationIp(nat4Global)).build();

    Transformation outTransformation =
        when(and(matchSrc(nat1Local), matchIface))
            .apply(shiftSourceIp(nat1Global))
            .setAndThen(outDestinationTransformation)
            .setOrElse(
                when(and(matchSrc(nat3Local), matchIface))
                    .apply(shiftSourceIp(nat3Global))
                    .setAndThen(outDestinationTransformation)
                    .setOrElse(
                        when(and(matchSrc(nat2Local), matchIface))
                            .apply(shiftSourceIp(nat2Global))
                            .setAndThen(outDestinationTransformation)
                            .setOrElse(outDestinationTransformation)
                            .build())
                    .build())
            .build();

    assertThat(outside.getOutgoingTransformation(), equalTo(outTransformation));
  }

  @Test
  public void testIosMixedNat() throws IOException {
    Configuration c = parseConfig("ios-nat-mixed");
    String insideIntf = "Ethernet1";
    String outsideIntf = "Ethernet2";
    Prefix staticNatLocal = Prefix.parse("1.1.3.0/24");
    Prefix staticNatGlobal = Prefix.parse("2.2.3.0/24");
    String dynamicNatAcl = "10";
    Ip dynamicNatStart = Ip.parse("3.3.3.1");
    Ip dynamicNatEnd = Ip.parse("3.3.3.254");

    Interface outside = c.getAllInterfaces().get(outsideIntf);
    MatchSrcInterface matchIface = matchSrcInterface(insideIntf);

    // Check that the inside-to-outside transformation evaluates the static NAT first
    Transformation outTransformation =
        when(and(matchIface, matchSrc(staticNatLocal)))
            .apply(shiftSourceIp(staticNatGlobal))
            .setOrElse(
                when(and(matchIface, permittedByAcl(dynamicNatAcl)))
                    .apply(assignSourceIp(dynamicNatStart, dynamicNatEnd))
                    .build())
            .build();
    assertThat(outside.getOutgoingTransformation(), equalTo(outTransformation));
  }

  @Test
  public void testIosSwitchportMode() throws IOException {
    Configuration c = parseConfig("ios_switchport_mode");

    Interface e0 = c.getAllInterfaces().get("Ethernet0/0");
    Interface e1 = c.getAllInterfaces().get("Ethernet0/1");
    Interface e2 = c.getAllInterfaces().get("Ethernet0/2");
    Interface e3 = c.getAllInterfaces().get("Ethernet0/3");

    assertThat(e0, isSwitchport(false));
    assertThat(e0, hasSwitchPortMode(SwitchportMode.NONE));
    assertThat(e1, isSwitchport(true));
    assertThat(e1, hasSwitchPortMode(SwitchportMode.DYNAMIC_AUTO));
    assertThat(e2, isSwitchport(true));
    assertThat(e2, hasSwitchPortMode(SwitchportMode.ACCESS));
    assertThat(e3, isSwitchport(true));
    assertThat(e3, hasSwitchPortMode(SwitchportMode.TRUNK));
  }

  @Test
  public void testNxosSwitchportMode() throws IOException {
    Configuration c = parseConfig("nxos_switchport_mode");

    Interface e0 = c.getAllInterfaces().get("Ethernet0/0");
    Interface e1 = c.getAllInterfaces().get("Ethernet0/1");
    Interface e2 = c.getAllInterfaces().get("Ethernet0/2");
    Interface e3 = c.getAllInterfaces().get("Ethernet0/3");

    assertThat(e0, isSwitchport(false));
    assertThat(e0, hasSwitchPortMode(SwitchportMode.NONE));
    assertThat(e1, isSwitchport(true));
    assertThat(e1, hasSwitchPortMode(SwitchportMode.ACCESS));
    assertThat(e2, isSwitchport(true));
    assertThat(e2, hasSwitchPortMode(SwitchportMode.ACCESS));
    assertThat(e3, isSwitchport(true));
    assertThat(e3, hasSwitchPortMode(SwitchportMode.TRUNK));
  }

  @Test
  public void testNxosBgpVrf() throws IOException {
    Configuration c = parseConfig("nxosBgpVrf");
    assertThat(c.getVrfs().get("bar").getBgpProcess().getActiveNeighbors().values(), hasSize(2));
    assertThat(
        c,
        ConfigurationMatchers.hasVrf(
            "bar",
            hasBgpProcess(
                hasActiveNeighbor(
                    Prefix.parse("2.2.2.2/32"),
                    allOf(hasRemoteAs(2L), hasLocalAs(1L), hasAllowRemoteAsOut(true))))));
    assertThat(
        c,
        ConfigurationMatchers.hasVrf(
            "bar",
            hasBgpProcess(
                hasActiveNeighbor(Prefix.parse("3.3.3.3/32"), hasAllowRemoteAsOut(false)))));
  }

  @Test
  public void testArista100gfullInterface() throws IOException {
    Configuration c = parseConfig("arista100gfull");
    assertThat(
        c,
        hasInterface(
            "Ethernet1/1",
            hasAllAddresses(containsInAnyOrder(new InterfaceAddress("10.20.0.3/31")))));
  }

  @Test
  public void testAsaInterface() throws IOException {
    String hostname = "asa-interface";
    String filename = "configs/" + hostname;
    Batfish batfish = getBatfishForConfigurationNames(hostname);
    Configuration c = batfish.loadConfigurations().get(hostname);
    ConvertConfigurationAnswerElement ccae =
        batfish.loadConvertConfigurationAnswerElementOrReparse();

    // Confirm interface's address is extracted properly
    assertThat(
        c,
        hasInterface(
            "ifname", hasAllAddresses(containsInAnyOrder(new InterfaceAddress("3.0.0.2/24")))));

    // Confirm that interface MTU is set correctly
    assertThat(c, hasInterface("ifname", hasMtu(1400)));

    // Confirm interface definition is tracked for the alias name
    assertThat(ccae, hasDefinedStructure(filename, INTERFACE, "ifname"));
  }

  @Test
  public void testAsaInterfaceEncapsulationVlan() throws IOException {
    String hostname = "asa_interface_encapsulation_vlan";
    Configuration c = parseConfig(hostname);

    // encapsulation vlan should be read in s_interface context, and so later IP address should be
    // correctly extracted
    assertThat(
        c,
        hasInterface(
            "ifname",
            both(hasEncapsulationVlan(100)).and(hasAddress(new InterfaceAddress("192.0.2.1/24")))));
  }

  @Test
  public void testAsaSecurityLevel() throws IOException {
    Configuration c = parseConfig("asa-security-level");
    String explicit100Interface = "all-trust";
    String insideInterface = "inside";
    String explicit45Interface = "some-trust";
    String outsideInterface = "outside";

    Flow newFlow = createFlow(IpProtocol.IP, 0, 0, FlowState.NEW);
    Flow establishedFlow = createFlow(IpProtocol.IP, 0, 0, FlowState.ESTABLISHED);

    // Confirm zones are created for each level
    assertThat(c, hasZone(computeSecurityLevelZoneName(100), hasMemberInterfaces(hasSize(2))));
    assertThat(c, hasZone(computeSecurityLevelZoneName(45), hasMemberInterfaces(hasSize(1))));
    assertThat(c, hasZone(computeSecurityLevelZoneName(1), hasMemberInterfaces(hasSize(1))));

    // No traffic in and out of the same interface
    assertThat(
        c,
        hasInterface(
            explicit100Interface,
            hasPreTransformationOutgoingFilter(rejects(newFlow, explicit100Interface, c))));
    assertThat(
        c,
        hasInterface(
            insideInterface,
            hasPreTransformationOutgoingFilter(rejects(newFlow, insideInterface, c))));
    assertThat(
        c,
        hasInterface(
            explicit45Interface,
            hasPreTransformationOutgoingFilter(rejects(newFlow, explicit45Interface, c))));
    assertThat(
        c,
        hasInterface(
            outsideInterface,
            hasPreTransformationOutgoingFilter(rejects(newFlow, outsideInterface, c))));

    // No traffic between interfaces with same level
    assertThat(
        c,
        hasInterface(
            insideInterface,
            hasPreTransformationOutgoingFilter(rejects(newFlow, explicit100Interface, c))));
    assertThat(
        c,
        hasInterface(
            explicit100Interface,
            hasPreTransformationOutgoingFilter(rejects(newFlow, insideInterface, c))));

    // Allow traffic from 100 to others
    assertThat(
        c,
        hasInterface(
            explicit45Interface,
            hasPreTransformationOutgoingFilter(accepts(newFlow, insideInterface, c))));
    assertThat(
        c,
        hasInterface(
            outsideInterface,
            hasPreTransformationOutgoingFilter(accepts(newFlow, insideInterface, c))));

    // Mid level is accepted by lower, but not higher
    assertThat(
        c,
        hasInterface(
            insideInterface,
            hasPreTransformationOutgoingFilter(rejects(newFlow, explicit45Interface, c))));
    assertThat(
        c,
        hasInterface(
            outsideInterface,
            hasPreTransformationOutgoingFilter(accepts(newFlow, explicit45Interface, c))));

    // No traffic from outside
    assertThat(
        c,
        hasInterface(
            insideInterface,
            hasPreTransformationOutgoingFilter(rejects(newFlow, outsideInterface, c))));
    assertThat(
        c,
        hasInterface(
            explicit45Interface,
            hasPreTransformationOutgoingFilter(rejects(newFlow, outsideInterface, c))));

    // All established flows are accepted
    assertThat(
        c,
        hasInterface(
            explicit45Interface,
            hasPreTransformationOutgoingFilter(accepts(establishedFlow, outsideInterface, c))));
    assertThat(
        c,
        hasInterface(
            insideInterface,
            hasPreTransformationOutgoingFilter(accepts(establishedFlow, outsideInterface, c))));
    assertThat(
        c,
        hasInterface(
            insideInterface,
            hasPreTransformationOutgoingFilter(accepts(establishedFlow, explicit45Interface, c))));
    assertThat(
        c,
        hasInterface(
            insideInterface,
            hasPreTransformationOutgoingFilter(accepts(establishedFlow, explicit100Interface, c))));
  }

  @Test
  public void testAsaSecurityLevelPermitBoth() throws IOException {
    Configuration c = parseConfig("asa-security-level-permit-both");
    String ifaceAlias1 = "name1";
    String ifaceAlias2 = "name2";
    Flow newFlow = createFlow(IpProtocol.IP, 0, 0, FlowState.NEW);

    // Allow traffic in and out of the same interface
    assertThat(
        c,
        hasInterface(
            ifaceAlias1, hasPreTransformationOutgoingFilter(accepts(newFlow, ifaceAlias1, c))));
    assertThat(
        c,
        hasInterface(
            ifaceAlias2, hasPreTransformationOutgoingFilter(accepts(newFlow, ifaceAlias2, c))));

    // Allow traffic between interfaces with same level
    assertThat(
        c,
        hasInterface(
            ifaceAlias1, hasPreTransformationOutgoingFilter(accepts(newFlow, ifaceAlias2, c))));
    assertThat(
        c,
        hasInterface(
            ifaceAlias2, hasPreTransformationOutgoingFilter(accepts(newFlow, ifaceAlias1, c))));
  }

  @Test
  public void testAsaSecurityLevelPermitInter() throws IOException {
    Configuration c = parseConfig("asa-security-level-permit-inter");
    String ifaceAlias1 = "name1";
    String ifaceAlias2 = "name2";
    Flow newFlow = createFlow(IpProtocol.IP, 0, 0, FlowState.NEW);

    // No traffic in and out of the same interface
    assertThat(
        c,
        hasInterface(
            ifaceAlias1, hasPreTransformationOutgoingFilter(rejects(newFlow, ifaceAlias1, c))));
    assertThat(
        c,
        hasInterface(
            ifaceAlias2, hasPreTransformationOutgoingFilter(rejects(newFlow, ifaceAlias2, c))));

    // Allow traffic between interfaces with same level
    assertThat(
        c,
        hasInterface(
            ifaceAlias1, hasPreTransformationOutgoingFilter(accepts(newFlow, ifaceAlias2, c))));
    assertThat(
        c,
        hasInterface(
            ifaceAlias2, hasPreTransformationOutgoingFilter(accepts(newFlow, ifaceAlias1, c))));
  }

  @Test
  public void testAsaSecurityLevelPermitIntra() throws IOException {
    Configuration c = parseConfig("asa-security-level-permit-intra");
    String ifaceAlias1 = "name1";
    String ifaceAlias2 = "name2";
    Flow newFlow = createFlow(IpProtocol.IP, 0, 0, FlowState.NEW);

    // Allow traffic in and out of the same interface
    assertThat(
        c,
        hasInterface(
            ifaceAlias1, hasPreTransformationOutgoingFilter(accepts(newFlow, ifaceAlias1, c))));
    assertThat(
        c,
        hasInterface(
            ifaceAlias2, hasPreTransformationOutgoingFilter(accepts(newFlow, ifaceAlias2, c))));

    // No traffic between interfaces with same level
    assertThat(
        c,
        hasInterface(
            ifaceAlias1, hasPreTransformationOutgoingFilter(rejects(newFlow, ifaceAlias2, c))));
    assertThat(
        c,
        hasInterface(
            ifaceAlias2, hasPreTransformationOutgoingFilter(rejects(newFlow, ifaceAlias1, c))));
  }

  @Test
  public void testAsaStaticRoute() throws IOException {
    Configuration c = parseConfig("asa-static-route");

    // Confirm static route is extracted properly
    assertThat(
        c,
        ConfigurationMatchers.hasVrf(
            "default",
            hasStaticRoutes(
                equalTo(
                    ImmutableSet.of(
                        StaticRoute.builder()
                            .setNextHopIp(Ip.parse("3.0.0.1"))
                            .setNetwork(Prefix.parse("0.0.0.0/0"))
                            .setNextHopInterface("ifname")
                            .setAdministrativeCost(2)
                            .build(),
                        StaticRoute.builder()
                            .setNextHopIp(Ip.parse("3.0.0.2"))
                            .setNetwork(Prefix.parse("1.0.0.0/8"))
                            .setNextHopInterface("ifname")
                            .setAdministrativeCost(3)
                            .build())))));
  }

  @Test
  public void testAsaObjectNatDynamic() throws IOException {
    // Test Transformations from ASA dynamic object NATs
    String hostname = "asa-nat-object-dynamic";
    Configuration config = parseConfig(hostname);

    Transformation.Builder nat1 =
        when(and(
                matchSrc(
                    new IpSpaceReference("source-real-1", "Match network object: 'source-real-1'")),
                matchSrcInterface("inside")))
            .apply(assignSourceIp(Ip.parse("192.168.1.1"), Ip.parse("192.168.1.10")));
    Transformation.Builder nat2 =
        when(and(
                matchSrc(
                    new IpSpaceReference("source-real-2", "Match network object: 'source-real-2'")),
                matchSrcInterface("outside")))
            .apply(assignSourceIp(Ip.parse("192.168.2.1"), Ip.parse("192.168.2.10")));
    Transformation.Builder nat3 =
        when(and(
                matchSrc(
                    new IpSpaceReference("source-real-3", "Match network object: 'source-real-3'")),
                matchSrcInterface("inside")))
            .apply(assignSourceIp(Ip.parse("192.168.3.1"), Ip.parse("192.168.3.10")));
    Transformation.Builder nat4 =
        when(matchSrc(
                new IpSpaceReference("source-real-4", "Match network object: 'source-real-4'")))
            .apply(assignSourceIp(Ip.parse("192.168.4.1"), Ip.parse("192.168.4.10")));

    Transformation nat = config.getAllInterfaces().get("inside").getIncomingTransformation();
    assertThat(nat, nullValue());

    // 'inside' is the mapped interface for nat rules 2, 3, and 4. Sorted as 2->3->4
    nat = config.getAllInterfaces().get("inside").getOutgoingTransformation();
    assertThat(nat, equalTo(nat2.setOrElse(nat3.setOrElse(nat4.build()).build()).build()));

    nat = config.getAllInterfaces().get("outside").getIncomingTransformation();
    assertThat(nat, nullValue());

    // 'outside' is the mapped interface for nat rules 1, 3, and 4. Sorted as 1->3->4
    nat = config.getAllInterfaces().get("outside").getOutgoingTransformation();
    assertThat(nat, equalTo(nat1.setOrElse(nat3.setOrElse(nat4.build()).build()).build()));

    nat = config.getAllInterfaces().get("other").getIncomingTransformation();
    assertThat(nat, nullValue());

    // 'other' is the mapped interface for nat rules 3 and 4. Sorted as 3->4
    nat = config.getAllInterfaces().get("other").getOutgoingTransformation();
    assertThat(nat, equalTo(nat3.setOrElse(nat4.build()).build()));
  }

  @Test
  public void testAsaObjectNatReferrers() throws IOException {
    String hostname = "asa-nat-object-refs";
    String filename = "configs/" + hostname;

    Batfish batfish = getBatfishForConfigurationNames(hostname);
    ConvertConfigurationAnswerElement ccae =
        batfish.loadConvertConfigurationAnswerElementOrReparse();

    // check expected references
    assertThat(ccae, hasNumReferrers(filename, INTERFACE, "inside", 4));
    assertThat(ccae, hasNumReferrers(filename, INTERFACE, "outside", 3));
    assertThat(ccae, hasNumReferrers(filename, INTERFACE, "other", 1));
    assertThat(ccae, hasNumReferrers(filename, NETWORK_OBJECT, "source-mapped-1", 1));
    assertThat(ccae, hasNumReferrers(filename, NETWORK_OBJECT, "source-mapped-2", 1));
    assertThat(ccae, hasNumReferrers(filename, NETWORK_OBJECT, "source-real-1", 1));
    assertThat(ccae, hasNumReferrers(filename, NETWORK_OBJECT, "source-real-2", 1));
    assertThat(ccae, hasNumReferrers(filename, NETWORK_OBJECT, "source-real-3", 1));
    assertThat(ccae, hasNumReferrers(filename, NETWORK_OBJECT, "source-real-4", 1));
    assertThat(ccae, hasNumReferrers(filename, NETWORK_OBJECT, "source-real-invalid", 1));

    assertThat(ccae, hasUndefinedReference(filename, INTERFACE, "dmz"));
    assertThat(ccae, hasUndefinedReference(filename, INTERFACE, "mgmt"));
    assertThat(ccae, hasUndefinedReference(filename, NETWORK_OBJECT, "source-mapped-undef"));
    assertThat(ccae, not(hasUndefinedReference(filename, INTERFACE, "inside")));
    assertThat(ccae, not(hasUndefinedReference(filename, INTERFACE, "outside")));
    assertThat(ccae, not(hasUndefinedReference(filename, INTERFACE, "other")));
    assertThat(ccae, not(hasUndefinedReference(filename, NETWORK_OBJECT, "source-mapped-1")));
    assertThat(ccae, not(hasUndefinedReference(filename, NETWORK_OBJECT, "source-mapped-2")));
    assertThat(ccae, not(hasUndefinedReference(filename, NETWORK_OBJECT, "source-real-1")));
    assertThat(ccae, not(hasUndefinedReference(filename, NETWORK_OBJECT, "source-real-2")));
    assertThat(ccae, not(hasUndefinedReference(filename, NETWORK_OBJECT, "source-real-3")));
    assertThat(ccae, not(hasUndefinedReference(filename, NETWORK_OBJECT, "source-real-4")));
    assertThat(ccae, not(hasUndefinedReference(filename, NETWORK_OBJECT, "source-real-invalid")));
  }

  @Test
  public void testAsaObjectNatStatic() throws IOException {
    // Test Transformations from ASA static object NATs
    String hostname = "asa-nat-object-static";
    Configuration config = parseConfig(hostname);

    Prefix realSource1 = Prefix.parse("1.1.1.1/32");
    Prefix realSource2 = Prefix.parse("2.2.2.0/29");
    Prefix realSource3 = Prefix.parse("3.3.3.3/32");
    Prefix realSource4 = Prefix.parse("4.4.4.0/24");
    Prefix mappedSource1 = Prefix.parse("192.168.1.1/32");
    Prefix mappedSource2 = Prefix.parse("192.168.2.0/29");
    Prefix mappedSource3 = Prefix.parse("192.168.3.0/32");
    Prefix mappedSource4 = Prefix.parse("192.168.4.0/24");

    Transformation.Builder natIn1 =
        when(matchDst(mappedSource1)).apply(shiftDestinationIp(realSource1));
    Transformation.Builder natIn2 =
        when(matchDst(mappedSource2)).apply(shiftDestinationIp(realSource2));
    Transformation.Builder natIn3 =
        when(matchDst(mappedSource3)).apply(shiftDestinationIp(realSource3));
    Transformation.Builder natIn4 =
        when(matchDst(mappedSource4)).apply(shiftDestinationIp(realSource4));
    Transformation.Builder natOut1 =
        when(and(matchSrc(realSource1), matchSrcInterface("inside")))
            .apply(shiftSourceIp(mappedSource1));
    Transformation.Builder natOut2 =
        when(and(matchSrc(realSource2), matchSrcInterface("outside")))
            .apply(shiftSourceIp(mappedSource2));
    Transformation.Builder natOut3 =
        when(and(matchSrc(realSource3), matchSrcInterface("inside")))
            .apply(shiftSourceIp(mappedSource3));
    Transformation.Builder natOut4 =
        when(matchSrc(realSource4)).apply(shiftSourceIp(mappedSource4));

    // 'inside' is the mapped interface for nat rules 2, 3, and 4. Sorted as 3->2->4.
    Transformation nat = config.getAllInterfaces().get("inside").getIncomingTransformation();
    assertThat(nat, equalTo(natIn3.setOrElse(natIn2.setOrElse(natIn4.build()).build()).build()));

    nat = config.getAllInterfaces().get("inside").getOutgoingTransformation();
    assertThat(nat, equalTo(natOut3.setOrElse(natOut2.setOrElse(natOut4.build()).build()).build()));

    // 'outside' is the mapped interface for nat rules 1, 3, and 4. Sorted as 1->3->4
    nat = config.getAllInterfaces().get("outside").getIncomingTransformation();
    assertThat(nat, equalTo(natIn1.setOrElse(natIn3.setOrElse(natIn4.build()).build()).build()));

    nat = config.getAllInterfaces().get("outside").getOutgoingTransformation();
    assertThat(nat, equalTo(natOut1.setOrElse(natOut3.setOrElse(natOut4.build()).build()).build()));

    // 'other' is the mapped interface for nat rules 3 and 4. Sorted as 3->4
    nat = config.getAllInterfaces().get("other").getIncomingTransformation();
    assertThat(nat, equalTo(natIn3.setOrElse(natIn4.build()).build()));

    nat = config.getAllInterfaces().get("other").getOutgoingTransformation();
    assertThat(nat, equalTo(natOut3.setOrElse(natOut4.build()).build()));
  }

  @Test
  public void testAsaNatOrder() {
    String hostname = "asa-nat-mixed";
    CiscoConfiguration config = parseCiscoConfig(hostname, ConfigurationFormat.CISCO_ASA);

    // Finishes extraction, necessary for object NATs
    config.setWarnings(new Warnings());
    config.setAnswerElement(new ConvertConfigurationAnswerElement());
    config.toVendorIndependentConfigurations();

    List<CiscoAsaNat> nats = config.getCiscoAsaNats();

    // CiscoAsaNats are comparable
    Collections.sort(nats);

    // Check that NATs are sorted by section
    assertThat(
        nats.stream().map(CiscoAsaNat::getSection).collect(Collectors.toList()),
        contains(
            Section.BEFORE,
            Section.BEFORE,
            Section.OBJECT,
            Section.OBJECT,
            Section.OBJECT,
            Section.OBJECT,
            Section.OBJECT,
            Section.OBJECT,
            Section.AFTER,
            Section.AFTER));

    // Check that twice NATs are sorted by line after section
    assertThat(
        nats.stream()
            .filter(nat2 -> nat2.getSection().equals(Section.BEFORE))
            .map(CiscoAsaNat::getLine)
            .collect(Collectors.toList()),
        contains(2, 3));
    assertThat(
        nats.stream()
            .filter(nat1 -> nat1.getSection().equals(Section.AFTER))
            .map(CiscoAsaNat::getLine)
            .collect(Collectors.toList()),
        contains(1, 4));

    List<CiscoAsaNat> objectNats =
        nats.stream()
            .filter(nat -> nat.getSection().equals(Section.OBJECT))
            .collect(Collectors.toList());

    // Check that object NATs are sorted static and then dynamic
    assertThat(
        objectNats.stream().map(CiscoAsaNat::getDynamic).collect(Collectors.toList()),
        contains(false, false, false, false, false, true));

    // Check that object NATs of a particular type (static) are sorted by their network objects
    // See CiscoAsaNat.compareTo or
    // https://www.cisco.com/c/en/us/td/docs/security/asa/asa910/configuration/firewall/asa-910-firewall-config/nat-basics.html#ID-2090-00000065
    assertThat(
        objectNats.stream()
            .filter(nat -> !nat.getDynamic())
            .map(CiscoAsaNat::getRealSourceObject)
            .map(NetworkObject::getName)
            .collect(Collectors.toList()),
        contains(
            "alphabetical",
            "source-static",
            "source-subnet29",
            "source-subnet29-b",
            "source-subnet24"));
  }

  @Test
  public void testAsaTwiceNatDynamic() {
    // Test vendor-specific parsing of ASA dynamic twice NATs
    String hostname = "asa-nat-twice-dynamic";
    CiscoConfiguration config = parseCiscoConfig(hostname, ConfigurationFormat.CISCO_ASA);

    MatchHeaderSpace matchSourceSubnet =
        matchSrc(
            new IpSpaceReference("source-subnet", "Match network object-group: 'source-subnet'"));
    MatchHeaderSpace matchSourceGroup =
        matchSrc(
            new IpSpaceReference("source-group", "Match network object-group: 'source-group'"));
    AssignIpAddressFromPool assignSourceRange =
        assignSourceIp(Ip.parse("2.2.2.2"), Ip.parse("2.2.2.10"));
    Prefix mappedDestination = Prefix.parse("3.3.3.3/32");
    Prefix realDestination = Prefix.parse("4.4.4.4/32");

    List<CiscoAsaNat> nats = config.getCiscoAsaNats();
    assertThat(nats, hasSize(4));

    // dynamic source NAT, subnet -> range
    CiscoAsaNat nat = config.getCiscoAsaNats().get(0);
    Optional<Transformation.Builder> builder =
        nat.toOutgoingTransformation(config.getNetworkObjects(), new Warnings());
    assertThat("No outgoing transformation", builder.isPresent(), equalTo(true));
    Transformation twice = builder.get().build();
    assertThat(
        twice,
        equalTo(
            when(and(matchSrcInterface("inside"), matchSourceSubnet))
                .apply(assignSourceRange)
                .build()));

    // dynamic source NAT and static destination NAT
    nat = config.getCiscoAsaNats().get(1);
    builder = nat.toOutgoingTransformation(config.getNetworkObjects(), new Warnings());
    assertThat("No outgoing transformation", builder.isPresent(), equalTo(true));
    twice = builder.get().build();
    assertThat(
        twice,
        equalTo(
            when(and(
                    and(matchSrcInterface("inside"), matchSourceGroup),
                    matchDst(mappedDestination)))
                .apply(ImmutableList.of(assignSourceRange, shiftDestinationIp(realDestination)))
                .build()));

    // dynamic source NAT, host -> range, no interfaces specified
    nat = config.getCiscoAsaNats().get(2);
    builder = nat.toOutgoingTransformation(config.getNetworkObjects(), new Warnings());
    assertThat("No outgoing transformation", builder.isPresent(), equalTo(true));
    twice = builder.get().build();
    assertThat(twice, equalTo(when(matchSourceGroup).apply(assignSourceRange).build()));

    // dynamic source NAT and static destination NAT, no interface specified
    nat = config.getCiscoAsaNats().get(3);
    builder = nat.toOutgoingTransformation(config.getNetworkObjects(), new Warnings());
    assertThat("No outgoing transformation", builder.isPresent(), equalTo(true));
    twice = builder.get().build();
    assertThat(
        twice,
        equalTo(
            when(and(matchSourceSubnet, matchDst(mappedDestination)))
                .apply(ImmutableList.of(assignSourceRange, shiftDestinationIp(realDestination)))
                .build()));
  }

  @Test
  public void testAsaTwiceNatStatic() {
    // Test vendor-specific parsing of ASA static twice NATs
    String hostname = "asa-nat-twice-static";
    CiscoConfiguration config = parseCiscoConfig(hostname, ConfigurationFormat.CISCO_ASA);

    List<CiscoAsaNat> nats = config.getCiscoAsaNats();
    assertThat(nats, hasSize(9));

    CiscoAsaNat nat = nats.get(0);
    assertThat(nat.getDynamic(), equalTo(false));
    assertThat(nat.getInsideInterface(), equalTo("inside"));
    assertThat(
        nat.getMappedDestination(), equalTo(new NetworkObjectAddressSpecifier("dest-mapped")));
    assertThat(nat.getMappedSource(), equalTo(new NetworkObjectAddressSpecifier("source-mapped")));
    assertThat(nat.getOutsideInterface(), equalTo("outside"));
    assertThat(nat.getRealDestination(), equalTo(new NetworkObjectAddressSpecifier("dest-real")));
    assertThat(nat.getRealSource(), equalTo(new NetworkObjectAddressSpecifier("source-real")));
    assertThat(nat.getTwice(), equalTo(true));

    nat = nats.get(1);
    assertThat(nat.getDynamic(), equalTo(false));
    assertThat(nat.getInsideInterface(), equalTo("inside"));
    assertThat(nat.getMappedSource(), equalTo(new NetworkObjectAddressSpecifier("source-mapped")));
    assertThat(nat.getOutsideInterface(), equalTo("outside"));
    assertThat(nat.getRealSource(), equalTo(new NetworkObjectAddressSpecifier("source-real")));
    assertThat(nat.getTwice(), equalTo(false));

    nat = nats.get(2);
    assertThat(nat.getDynamic(), equalTo(false));
    assertThat(nat.getTwice(), equalTo(false));
    assertThat(nat.getInsideInterface(), equalTo(CiscoAsaNat.ANY_INTERFACE));
    assertThat(nat.getOutsideInterface(), equalTo(CiscoAsaNat.ANY_INTERFACE));
    assertThat(
        nat.getRealSource(), equalTo(new NetworkObjectGroupAddressSpecifier("source-real-group")));
    assertThat(
        nat.getMappedSource(),
        equalTo(new NetworkObjectGroupAddressSpecifier("source-mapped-group")));

    nat = nats.get(3);
    assertTrue("NAT is active", nat.getInactive());
    assertThat(nat.getInsideInterface(), equalTo("inside"));
    assertThat(nat.getOutsideInterface(), equalTo(CiscoAsaNat.ANY_INTERFACE));

    nat = nats.get(4);
    assertThat(nat.getInsideInterface(), equalTo(CiscoAsaNat.ANY_INTERFACE));
    assertThat(nat.getOutsideInterface(), equalTo("outside"));

    nat = nats.get(5);
    assertThat(nat.getInsideInterface(), equalTo("outside"));
    assertThat(nat.getOutsideInterface(), equalTo("inside"));
    assertThat(nat.getRealSource(), equalTo(new WildcardAddressSpecifier(IpWildcard.ANY)));
    assertThat(nat.getMappedSource(), equalTo(new WildcardAddressSpecifier(IpWildcard.ANY)));

    nat = nats.get(6);
    assertThat(
        nat.getRealSource(), equalTo(new NetworkObjectAddressSpecifier("source-real-subnet")));
    assertThat(
        nat.getMappedSource(), equalTo(new NetworkObjectAddressSpecifier("source-mapped-subnet")));
  }

  @Test
  public void testAsaTwiceNatStaticSource() {
    // Test ASA twice NAT with source only
    String hostname = "asa-nat-twice-static";
    CiscoConfiguration config = parseCiscoConfig(hostname, ConfigurationFormat.CISCO_ASA);

    Prefix realSourceHost = Prefix.parse("1.1.1.1/32");
    Prefix mappedSourceHost = Prefix.parse("2.2.2.2/32");
    Prefix mappedDestHost = Prefix.parse("3.3.3.3/32");
    Prefix realDestHost = Prefix.parse("4.4.4.4/32");
    Prefix realSourceSubnet = Prefix.parse("5.5.5.0/24");
    Prefix mappedSourceSubnet = Prefix.parse("6.6.6.0/24");

    // Host source NAT outgoing
    CiscoAsaNat nat = config.getCiscoAsaNats().get(1);
    Optional<Transformation.Builder> builder =
        nat.toOutgoingTransformation(config.getNetworkObjects(), new Warnings());
    assertThat("No outgoing transformation", builder.isPresent(), equalTo(true));
    Transformation twice = builder.get().build();
    assertThat(
        twice,
        equalTo(
            when(and(matchSrcInterface("inside"), matchSrc(realSourceHost)))
                .apply(shiftSourceIp(mappedSourceHost))
                .build()));

    // Host source NAT incoming
    builder = nat.toIncomingTransformation(config.getNetworkObjects(), new Warnings());
    assertThat("No incoming transformation", builder.isPresent(), equalTo(true));
    twice = builder.get().build();
    assertThat(
        twice,
        equalTo(
            when(matchDst(mappedSourceHost)).apply(shiftDestinationIp(realSourceHost)).build()));

    // Identity NAT
    nat = config.getCiscoAsaNats().get(5);
    builder = nat.toOutgoingTransformation(config.getNetworkObjects(), new Warnings());
    assertThat("No outgoing transformation", builder.isPresent(), equalTo(true));
    twice = builder.get().build();
    assertThat(
        twice,
        equalTo(
            when(and(matchSrcInterface("outside"), matchSrc(Prefix.ZERO)))
                .apply(shiftSourceIp(Prefix.ZERO))
                .build()));

    // Subnet source NAT
    nat = config.getCiscoAsaNats().get(6);
    builder = nat.toOutgoingTransformation(config.getNetworkObjects(), new Warnings());
    assertThat("No outgoing transformation", builder.isPresent(), equalTo(true));
    twice = builder.get().build();
    assertThat(
        twice,
        equalTo(
            when(and(matchSrcInterface("inside"), matchSrc(realSourceSubnet)))
                .apply(shiftSourceIp(mappedSourceSubnet))
                .build()));

    // Source NAT with no interfaces specified
    nat = config.getCiscoAsaNats().get(7);
    builder = nat.toOutgoingTransformation(config.getNetworkObjects(), new Warnings());
    assertThat("No outgoing transformation", builder.isPresent(), equalTo(true));
    twice = builder.get().build();
    assertThat(
        twice,
        equalTo(
            when(and(matchSrc(realSourceSubnet)))
                .apply(shiftSourceIp(mappedSourceSubnet))
                .build()));
    builder = nat.toIncomingTransformation(config.getNetworkObjects(), new Warnings());
    assertThat("No incoming transformation", builder.isPresent(), equalTo(true));
    twice = builder.get().build();
    assertThat(
        twice,
        equalTo(
            when(matchDst(mappedSourceSubnet))
                .apply(shiftDestinationIp(realSourceSubnet))
                .build()));

    // Source + destination NAT with no interfaces specified
    nat = config.getCiscoAsaNats().get(8);
    builder = nat.toOutgoingTransformation(config.getNetworkObjects(), new Warnings());
    assertThat("No outgoing transformation", builder.isPresent(), equalTo(true));
    twice = builder.get().build();
    assertThat(
        twice,
        equalTo(
            when(and(matchDst(mappedDestHost), matchSrc(realSourceSubnet)))
                .apply(
                    ImmutableList.of(
                        shiftSourceIp(mappedSourceSubnet), shiftDestinationIp(realDestHost)))
                .build()));
    builder = nat.toIncomingTransformation(config.getNetworkObjects(), new Warnings());
    assertThat("No incoming transformation", builder.isPresent(), equalTo(true));
    twice = builder.get().build();
    assertThat(
        twice,
        equalTo(
            when(and(matchSrc(realDestHost), matchDst(mappedSourceSubnet)))
                .apply(
                    ImmutableList.of(
                        shiftDestinationIp(realSourceSubnet), shiftSourceIp(mappedDestHost)))
                .build()));
  }

  @Test
  public void testAsaTwiceNatStaticSourceAndDestination() {
    // Test ASA twice NAT with source and destination
    String hostname = "asa-nat-twice-static";
    CiscoConfiguration config = parseCiscoConfig(hostname, ConfigurationFormat.CISCO_ASA);

    Prefix realSource = Prefix.parse("1.1.1.1/32");
    Prefix mappedSource = Prefix.parse("2.2.2.2/32");
    Prefix mappedDestination = Prefix.parse("3.3.3.3/32");
    Prefix realDestination = Prefix.parse("4.4.4.4/32");

    CiscoAsaNat nat = config.getCiscoAsaNats().get(0);
    Optional<Transformation.Builder> builder =
        nat.toOutgoingTransformation(config.getNetworkObjects(), new Warnings());
    assertThat("No outgoing transformation", builder.isPresent(), equalTo(true));
    Transformation twice = builder.get().build();
    assertThat(
        twice,
        equalTo(
            when(and(
                    and(matchSrcInterface("inside"), matchSrc(realSource)),
                    matchDst(mappedDestination)))
                .apply(
                    ImmutableList.of(
                        shiftSourceIp(mappedSource), shiftDestinationIp(realDestination)))
                .build()));

    builder = nat.toIncomingTransformation(config.getNetworkObjects(), new Warnings());
    assertThat("No incoming transformation", builder.isPresent(), equalTo(true));
    twice = builder.get().build();
    assertThat(
        twice,
        equalTo(
            when(and(matchDst(mappedSource), matchSrc(realDestination)))
                .apply(
                    ImmutableList.of(
                        shiftDestinationIp(realSource), shiftSourceIp(mappedDestination)))
                .build()));
  }

  @Test
  public void testAsaTwiceNatReferrers() throws IOException {
    String hostname = "asa-nat-twice-static";
    String filename = "configs/" + hostname;

    Batfish batfish = getBatfishForConfigurationNames(hostname);
    ConvertConfigurationAnswerElement ccae =
        batfish.loadConvertConfigurationAnswerElementOrReparse();

    // check expected references
    assertThat(ccae, hasNumReferrers(filename, INTERFACE, "inside", 6));
    assertThat(ccae, hasNumReferrers(filename, INTERFACE, "outside", 6));
    assertThat(ccae, hasNumReferrers(filename, NETWORK_OBJECT, "dest-mapped", 2));
    assertThat(ccae, hasNumReferrers(filename, NETWORK_OBJECT, "dest-real", 2));
    assertThat(ccae, hasNumReferrers(filename, NETWORK_OBJECT, "source-mapped", 3));
    assertThat(ccae, hasNumReferrers(filename, NETWORK_OBJECT, "source-mapped-subnet", 3));
    assertThat(ccae, hasNumReferrers(filename, NETWORK_OBJECT, "source-real", 3));
    assertThat(ccae, hasNumReferrers(filename, NETWORK_OBJECT, "source-real-subnet", 3));
    assertThat(ccae, hasNumReferrers(filename, NETWORK_OBJECT_GROUP, "source-mapped-group", 2));
    assertThat(ccae, hasNumReferrers(filename, NETWORK_OBJECT_GROUP, "source-real-group", 2));

    assertThat(ccae, not(hasUndefinedReference(filename, INTERFACE, "inside")));
    assertThat(ccae, not(hasUndefinedReference(filename, INTERFACE, "outside")));
    assertThat(ccae, not(hasUndefinedReference(filename, NETWORK_OBJECT, "dest-mapped")));
    assertThat(ccae, not(hasUndefinedReference(filename, NETWORK_OBJECT, "dest-real")));
    assertThat(ccae, not(hasUndefinedReference(filename, NETWORK_OBJECT, "source-mapped")));
    assertThat(ccae, not(hasUndefinedReference(filename, NETWORK_OBJECT, "source-mapped-subnet")));
    assertThat(ccae, not(hasUndefinedReference(filename, NETWORK_OBJECT, "source-real")));
    assertThat(ccae, not(hasUndefinedReference(filename, NETWORK_OBJECT, "source-real-subnet")));
    assertThat(
        ccae, not(hasUndefinedReference(filename, NETWORK_OBJECT_GROUP, "source-mapped-group")));
    assertThat(
        ccae, not(hasUndefinedReference(filename, NETWORK_OBJECT_GROUP, "source-real-group")));
    assertThat(ccae, hasUndefinedReference(filename, NETWORK_OBJECT, "undef-source-mapped"));
    assertThat(ccae, hasUndefinedReference(filename, NETWORK_OBJECT, "undef-source-real"));
  }

  /**
   * Ensure that Arista redistributes a static default route even though default-originate is not
   * explicitly specified in the config
   */
  @Test
  public void testAristaDefaultRouteRedistribution() throws IOException {
    final String receiver = "ios_receiver";
    final String advertiser = "arista_advertiser";
    Batfish batfish =
        BatfishTestUtils.getBatfishFromTestrigText(
            TestrigText.builder()
                .setConfigurationText(
                    TESTRIGS_PREFIX + "arista-redistribute-default-route",
                    ImmutableList.of(advertiser, receiver))
                .build(),
            _folder);

    batfish.computeDataPlane();
    Set<AbstractRoute> routes =
        batfish.loadDataPlane().getRibs().get(receiver).get(DEFAULT_VRF_NAME).getRoutes();

    assertThat(
        routes,
        hasItem(
            OspfExternalType2Route.builder()
                .setNetwork(Prefix.ZERO)
                .setNextHopIp(Ip.parse("1.2.3.5"))
                .setArea(1)
                .setCostToAdvertiser(1)
                .setAdvertiser(advertiser)
                .setAdmin(110)
                .setMetric(1)
                .setLsaMetric(1)
                .build()));
  }

  @Test
  public void testPortchannelSubinterfaceIsUp() throws IOException {
    Configuration config = parseConfig("ios-portchannel-subinterface");
    double eth1Bandwidth = 1E7;
    assertThat(config, hasInterface("Ethernet1", hasBandwidth(eth1Bandwidth)));
    assertThat(config, hasInterface("Port-Channel1", hasBandwidth(eth1Bandwidth)));
    assertThat(
        config,
        hasInterface(
            "Port-Channel1.1",
            allOf(
                hasInterfaceType(InterfaceType.AGGREGATE_CHILD),
                isActive(true),
                hasBandwidth(eth1Bandwidth))));
  }

  @Test
  public void testAristaAdvertiseInactive() throws IOException {
    Configuration config = parseConfig("arista-advertise-inactive");
    assertTrue(
        config
            .getDefaultVrf()
            .getBgpProcess()
            .getActiveNeighbors()
            .get(Prefix.parse("1.1.1.1/32"))
            .getAdvertiseInactive());
  }

  @Test
  public void testAristaNoAdvertiseInactive() throws IOException {
    Configuration config = parseConfig("arista-no-advertise-inactive");
    assertFalse(
        config
            .getDefaultVrf()
            .getBgpProcess()
            .getActiveNeighbors()
            .get(Prefix.parse("1.1.1.1/32"))
            .getAdvertiseInactive());
  }

  @Test
  public void testIosAdvertiseInactive() throws IOException {
    Configuration config = parseConfig("ios-advertise-inactive");
    assertTrue(
        config
            .getDefaultVrf()
            .getBgpProcess()
            .getActiveNeighbors()
            .get(Prefix.parse("1.1.1.1/32"))
            .getAdvertiseInactive());
  }
}<|MERGE_RESOLUTION|>--- conflicted
+++ resolved
@@ -3896,8 +3896,6 @@
                 hasIkePhase1Proposals(equalTo(ImmutableList.of("10"))))));
   }
 
-<<<<<<< HEAD
-=======
   @Test
   public void testCiscoCryptoRsaReferrers() throws IOException {
     String hostname = "ios-crypto-rsa";
@@ -3909,7 +3907,6 @@
         hasNumReferrers("configs/" + hostname, NAMED_RSA_PUB_KEY, "testrsa", 1));
   }
 
->>>>>>> c3d416de
   private static CommunitySetExpr communityListToMatchCondition(
       SortedMap<String, CommunityList> communityLists, String communityName) {
     return communityLists.get(communityName).getLines().get(0).getMatchCondition();
