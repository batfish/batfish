--- conflicted
+++ resolved
@@ -227,7 +227,18 @@
                                 })));
   }
 
-<<<<<<< HEAD
+  private static @Nonnull Flow createHttpFlow(String ingressNode, Ip dstIp) {
+    return Flow.builder()
+        .setDstIp(dstIp)
+        .setDstPort(NamedPort.HTTP.number())
+        .setIngressNode(ingressNode)
+        .setIpProtocol(IpProtocol.TCP)
+        .setSrcIp(Ip.ZERO)
+        .setSrcPort(50000)
+        .setTag("")
+        .build();
+  }
+
   private static @Nonnull Flow createIcmpFlow(String ingressNode, Ip dstIp) {
     return Flow.builder()
         .setSrcIp(Ip.ZERO)
@@ -240,19 +251,6 @@
         .build();
   }
 
-=======
-  private static @Nonnull Flow createHttpFlow(String ingressNode, Ip dstIp) {
-    return Flow.builder()
-        .setDstIp(dstIp)
-        .setDstPort(NamedPort.HTTP.number())
-        .setIngressNode(ingressNode)
-        .setIpProtocol(IpProtocol.TCP)
-        .setSrcIp(Ip.ZERO)
-        .setSrcPort(50000)
-        .setTag("")
-        .build();
-  }
-
   private static boolean matchesNonTrivially(IpAccessList acl, Flow flow) {
     FilterResult result = acl.filter(flow, null, ImmutableMap.of(), ImmutableMap.of());
     Integer matchLine = result.getMatchLine();
@@ -262,7 +260,6 @@
     return !toBDD().toBdd(acl.getLines().get(matchLine).getMatchCondition()).isOne();
   }
 
->>>>>>> 89e0ed46
   private static F5BigipConfiguration parseVendorConfig(String filename) {
     String src = CommonUtil.readResource(TESTCONFIGS_PREFIX + filename);
     Settings settings = new Settings();
