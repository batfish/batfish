--- conflicted
+++ resolved
@@ -21,7 +21,6 @@
 import static org.junit.Assert.assertTrue;
 
 import com.google.common.collect.ImmutableList;
-import com.google.common.collect.ImmutableMap;
 import com.google.common.collect.ImmutableSet;
 import com.google.common.collect.ImmutableSortedMap;
 import java.util.Map;
@@ -900,7 +899,6 @@
   }
 
   @Test
-<<<<<<< HEAD
   public void testCreatePhysicalInterfaceInFRR() {
     String name = "eth1";
     parse(String.format("interface %s\n", name));
@@ -937,7 +935,9 @@
     assertThat(
         CONFIG.getInterfaces().get("eth1").getIpAddresses(),
         equalTo(ImmutableList.of(ConcreteInterfaceAddress.parse("1.1.1.1/30"))));
-=======
+  }
+
+  @Test
   public void testFRRDefaultTraditional() {
     parse("frr defaults traditional\n");
   }
@@ -956,6 +956,5 @@
   public void testLog() {
     parse("log file /var/log/frr/frr.log\n");
     parse("log commands\n");
->>>>>>> ab8fa47a
   }
 }