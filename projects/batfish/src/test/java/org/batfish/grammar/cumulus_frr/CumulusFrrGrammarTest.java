--- conflicted
+++ resolved
@@ -574,12 +574,12 @@
   }
 
   @Test
-<<<<<<< HEAD
+  public void testCumulusFrrUsername() {
+    parse("username cumulus nopassword\n");
+  }
+
+  @Test
   public void testCumulusFrrVersion() {
     parse("frr version sV4@%)!@#$%^&**()_+|\n");
-=======
-  public void testCumulusFrrUsername() {
-    parse("username cumulus nopassword\n");
->>>>>>> c0258c7a
   }
 }