--- conflicted
+++ resolved
@@ -307,7 +307,6 @@
   }
 
   @Test
-<<<<<<< HEAD
   public void testCumulusFrrIpCommunityListExpanded() {
     String name = "NAME";
 
@@ -321,7 +320,9 @@
         equalTo(
             ImmutableList.of(
                 StandardCommunity.parse("10000:10"), StandardCommunity.parse("20000:20"))));
-=======
+  }
+
+  @Test
   public void testCumulusFrrVrfRouteMapMatchInterface() {
     String name = "ROUTE-MAP-NAME";
 
@@ -329,6 +330,5 @@
 
     RouteMapEntry entry = CONFIG.getRouteMaps().get(name).getEntries().get(10);
     assertThat(entry.getMatchInterface().getInterfaces(), equalTo(ImmutableSet.of("lo")));
->>>>>>> aae028e1
   }
 }