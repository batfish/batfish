--- conflicted
+++ resolved
@@ -307,7 +307,6 @@
   }
 
   @Test
-<<<<<<< HEAD
   public void testCumulusFrrVrfRouteMapSetMetric() {
     String name = "ROUTE-MAP-NAME";
 
@@ -315,7 +314,9 @@
 
     RouteMapEntry entry = CONFIG.getRouteMaps().get(name).getEntries().get(10);
     assertThat(entry.getSetMetric().getMetric(), equalTo(30L));
-=======
+  }
+
+  @Test
   public void testCumulusFrrIpCommunityListExpanded() {
     String name = "NAME";
 
@@ -329,7 +330,6 @@
         equalTo(
             ImmutableList.of(
                 StandardCommunity.parse("10000:10"), StandardCommunity.parse("20000:20"))));
->>>>>>> 774777d5
   }
 
   @Test
