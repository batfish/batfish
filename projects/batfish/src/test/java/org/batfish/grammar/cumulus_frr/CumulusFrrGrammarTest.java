--- conflicted
+++ resolved
@@ -841,7 +841,13 @@
   }
 
   @Test
-<<<<<<< HEAD
+  public void testRouterOspf() {
+    parse("router ospf\n log-adjacency-changes detail\n");
+    assertThat(CONFIG.getWarnings().getParseWarnings(), empty());
+    assertNotNull(CONFIG.getOspfProcess());
+  }
+
+  @Test
   public void testInterface_ospf_area() {
     Interface i1 = new Interface("swp1", CumulusInterfaceType.PHYSICAL, null, null);
     i1.setVrf("VRF");
@@ -849,11 +855,5 @@
     parse("interface swp1 vrf VRF\n ip ospf area 0.0.0.0");
     assertThat(CONFIG.getWarnings().getParseWarnings(), empty());
     assertThat(CONFIG.getInterfaces().get("swp1").getOspfArea(), equalTo(0L));
-=======
-  public void testRouterOspf() {
-    parse("router ospf\n log-adjacency-changes detail\n");
-    assertThat(CONFIG.getWarnings().getParseWarnings(), empty());
-    assertNotNull(CONFIG.getOspfProcess());
->>>>>>> 643009b2
   }
 }