--- conflicted
+++ resolved
@@ -451,7 +451,18 @@
   }
 
   @Test
-<<<<<<< HEAD
+  public void testCumulusFrrVrfRouteMapSetCommunity() {
+    String name = "ROUTE-MAP-NAME";
+
+    parse(String.format("route-map %s permit 10\nset community 10000:1 20000:2\n", name));
+
+    RouteMapEntry entry = CONFIG.getRouteMaps().get(name).getEntries().get(10);
+    assertThat(
+        entry.getSetCommunity().getCommunities(),
+        equalTo(ImmutableList.of(StandardCommunity.of(10000, 1), StandardCommunity.of(20000, 2))));
+  }
+
+  @Test
   public void testCumulusFrrIpPrefixList() {
     String name = "ROUTE-MAP-NAME";
     String prefix1 = "10.0.0.1/24";
@@ -462,16 +473,5 @@
             name, prefix1, name, prefix2));
 
     assertThat(CONFIG.getIpPrefixLists().keySet(), equalTo(ImmutableSet.of(name)));
-=======
-  public void testCumulusFrrVrfRouteMapSetCommunity() {
-    String name = "ROUTE-MAP-NAME";
-
-    parse(String.format("route-map %s permit 10\nset community 10000:1 20000:2\n", name));
-
-    RouteMapEntry entry = CONFIG.getRouteMaps().get(name).getEntries().get(10);
-    assertThat(
-        entry.getSetCommunity().getCommunities(),
-        equalTo(ImmutableList.of(StandardCommunity.of(10000, 1), StandardCommunity.of(20000, 2))));
->>>>>>> 1e64fa63
   }
 }