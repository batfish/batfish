package org.batfish.grammar.cumulus_frr;

import static org.batfish.main.BatfishTestUtils.configureBatfishTestSettings;
import static org.batfish.representation.cumulus.CumulusRoutingProtocol.CONNECTED;
import static org.batfish.representation.cumulus.CumulusRoutingProtocol.STATIC;
import static org.batfish.representation.cumulus.RemoteAsType.EXPLICIT;
import static org.batfish.representation.cumulus.RemoteAsType.EXTERNAL;
import static org.batfish.representation.cumulus.RemoteAsType.INTERNAL;
import static org.hamcrest.Matchers.contains;
import static org.hamcrest.Matchers.equalTo;
import static org.hamcrest.Matchers.isA;
import static org.junit.Assert.assertNotNull;
import static org.junit.Assert.assertNull;
import static org.junit.Assert.assertThat;
import static org.junit.Assert.assertTrue;

import com.google.common.collect.ImmutableList;
import com.google.common.collect.ImmutableSet;
import com.google.common.collect.ImmutableSortedMap;
import java.util.Map;
import java.util.Set;
import org.antlr.v4.runtime.ParserRuleContext;
import org.antlr.v4.runtime.tree.ParseTreeWalker;
import org.batfish.common.BatfishLogger;
import org.batfish.common.Warnings;
import org.batfish.common.util.CommonUtil;
import org.batfish.config.Settings;
import org.batfish.datamodel.DefinedStructureInfo;
import org.batfish.datamodel.Ip;
import org.batfish.datamodel.LineAction;
import org.batfish.datamodel.Prefix;
import org.batfish.datamodel.SubRange;
import org.batfish.datamodel.answers.ConvertConfigurationAnswerElement;
import org.batfish.datamodel.bgp.community.StandardCommunity;
import org.batfish.grammar.BatfishParseTreeWalker;
import org.batfish.main.Batfish;
import org.batfish.representation.cumulus.BgpInterfaceNeighbor;
import org.batfish.representation.cumulus.BgpIpNeighbor;
import org.batfish.representation.cumulus.BgpNeighbor;
import org.batfish.representation.cumulus.BgpPeerGroupNeighbor;
import org.batfish.representation.cumulus.BgpRedistributionPolicy;
import org.batfish.representation.cumulus.CumulusNcluConfiguration;
import org.batfish.representation.cumulus.CumulusStructureType;
import org.batfish.representation.cumulus.CumulusStructureUsage;
import org.batfish.representation.cumulus.IpCommunityListExpanded;
import org.batfish.representation.cumulus.IpPrefixList;
import org.batfish.representation.cumulus.IpPrefixListLine;
import org.batfish.representation.cumulus.RouteMap;
import org.batfish.representation.cumulus.RouteMapEntry;
import org.batfish.representation.cumulus.StaticRoute;
import org.batfish.representation.cumulus.Vrf;
import org.junit.Before;
import org.junit.Rule;
import org.junit.Test;
import org.junit.rules.ExpectedException;
import org.junit.rules.TemporaryFolder;

/** Tests for {@link CumulusFrrParser}. */
public class CumulusFrrGrammarTest {
  private static final String FILENAME = "";
  private static final String TESTCONFIGS_PREFIX = "org/batfish/grammar/cumulus_frr/testconfigs/";

  @Rule public TemporaryFolder _folder = new TemporaryFolder();

  @Rule public ExpectedException _thrown = ExpectedException.none();

  private static CumulusNcluConfiguration CONFIG;

  @Before
  public void setup() {
    CONFIG = new CumulusNcluConfiguration();
    CONFIG.setFilename(FILENAME);
    CONFIG.setAnswerElement(new ConvertConfigurationAnswerElement());
    CONFIG.setWarnings(new Warnings());
  }

  private static DefinedStructureInfo getDefinedStructureInfo(
      CumulusStructureType type, String name) {
    return CONFIG
        .getAnswerElement()
        .getDefinedStructures()
        .get(CONFIG.getFilename())
        .getOrDefault(type.getDescription(), ImmutableSortedMap.of())
        .get(name);
  }

  private Set<Integer> getStructureReferences(
      CumulusStructureType type, String name, CumulusStructureUsage usage) {
    // The config keeps reference data in a private variable, and only copies into the answer
    // element when you set it.
    CONFIG.setAnswerElement(new ConvertConfigurationAnswerElement());
    return CONFIG
        .getAnswerElement()
        .getReferencedStructures()
        .get(FILENAME)
        .get(type.getDescription())
        .get(name)
        .get(usage.getDescription());
  }

  private static void parseVendorConfig(String filename) {
    Settings settings = new Settings();
    configureBatfishTestSettings(settings);
    parseVendorConfig(filename, settings);
  }

  private static void parseVendorConfig(String filename, Settings settings) {
    String src = CommonUtil.readResource(TESTCONFIGS_PREFIX + filename);
    parseFromTextWithSettings(src, settings);
  }

  private static void parse(String src) {
    Settings settings = new Settings();
    settings.setDisableUnrecognized(true);
    settings.setThrowOnLexerError(true);
    settings.setThrowOnParserError(true);

    parseFromTextWithSettings(src, settings);
  }

  private static void parseLines(String... lines) {
    parse(String.join("\n", lines) + "\n");
  }

  private static void parseFromTextWithSettings(String src, Settings settings) {
    CumulusFrrCombinedParser parser = new CumulusFrrCombinedParser(src, settings, 1, 0);
    ParserRuleContext tree =
        Batfish.parse(parser, new BatfishLogger(BatfishLogger.LEVELSTR_FATAL, false), settings);
    ParseTreeWalker walker = new BatfishParseTreeWalker(parser);
    CumulusFrrConfigurationBuilder cb =
        new CumulusFrrConfigurationBuilder(CONFIG, parser, CONFIG.getWarnings());
    walker.walk(cb, tree);
  }

  @Test
  public void testBgp_defaultVrf() {
    parse("router bgp 12345\n");
    assertThat(CONFIG.getBgpProcess().getDefaultVrf().getAutonomousSystem(), equalTo(12345L));
  }

  @Test
  public void testBgp_vrf() {
    parse("router bgp 12345 vrf foo\n");
    assertThat(CONFIG.getBgpProcess().getVrfs().get("foo").getAutonomousSystem(), equalTo(12345L));
    assertThat(
        getStructureReferences(CumulusStructureType.VRF, "foo", CumulusStructureUsage.BGP_VRF),
        contains(1));
  }

  @Test
  public void testBgpAddressFamily_ipv4Unicast() {
    parse("router bgp 1\n address-family ipv4 unicast\n exit-address-family\n");
    assertNotNull(CONFIG.getBgpProcess().getDefaultVrf().getIpv4Unicast());
  }

  @Test
  public void testBgpAddressFamilyIpv4UnicastNetwork() {
    parseLines(
        "router bgp 1", "address-family ipv4 unicast", "network 1.2.3.4/24", "exit-address-family");
    assertThat(
        CONFIG.getBgpProcess().getDefaultVrf().getIpv4Unicast().getNetworks().keySet(),
        contains(Prefix.parse("1.2.3.4/24")));
  }

  @Test
  public void testBgpAddressFamilyIpv4UnicastRedistributeConnected() {
    parseLines(
        "router bgp 1",
        "address-family ipv4 unicast",
        "redistribute connected",
        "exit-address-family");
    BgpRedistributionPolicy policy =
        CONFIG
            .getBgpProcess()
            .getDefaultVrf()
            .getIpv4Unicast()
            .getRedistributionPolicies()
            .get(CONNECTED);
    assertNotNull(policy);
    assertNull(policy.getRouteMap());
  }

  @Test
  public void testBgpAddressFamilyIpv4UnicastRedistributeRouteMap() {
    parseLines(
        "router bgp 1",
        "address-family ipv4 unicast",
        "redistribute connected route-map foo",
        "exit-address-family");
    BgpRedistributionPolicy policy =
        CONFIG
            .getBgpProcess()
            .getDefaultVrf()
            .getIpv4Unicast()
            .getRedistributionPolicies()
            .get(CONNECTED);
    assertNotNull(policy);
    assertThat(policy.getRouteMap(), equalTo("foo"));
  }

  @Test
  public void testBgpAddressFamilyIpv4UnicastRedistributeStatic() {
    parseLines(
        "router bgp 1",
        "address-family ipv4 unicast",
        "redistribute static",
        "exit-address-family");
    BgpRedistributionPolicy policy =
        CONFIG
            .getBgpProcess()
            .getDefaultVrf()
            .getIpv4Unicast()
            .getRedistributionPolicies()
            .get(STATIC);
    assertNotNull(policy);
    assertNull(policy.getRouteMap());
  }

  @Test
  public void testBgpAddressFamily_l2vpn_evpn() {
    parse("router bgp 1\n address-family l2vpn evpn\n exit-address-family\n");
    assertNotNull(CONFIG.getBgpProcess().getDefaultVrf().getL2VpnEvpn());
  }

  @Test
  public void testBgpAdressFamilyL2vpnEvpnAdvertiseAllVni() {
    parseLines(
        "router bgp 1", "address-family l2vpn evpn", "advertise-all-vni", "exit-address-family");
    assertTrue(CONFIG.getBgpProcess().getDefaultVrf().getL2VpnEvpn().getAdvertiseAllVni());
  }

  @Test
  public void testBgpAdressFamilyL2vpnEvpnAdvertiseIpv4Unicast() {
    parseLines(
        "router bgp 1",
        "address-family l2vpn evpn",
        "advertise ipv4 unicast",
        "exit-address-family");
    assertNotNull(CONFIG.getBgpProcess().getDefaultVrf().getL2VpnEvpn().getAdvertiseIpv4Unicast());
  }

  @Test
  public void testBgpAdressFamilyL2vpnEvpnNeighbor() {
    parseLines(
        "router bgp 1",
        "neighbor n interface description a",
        "neighbor 1.2.3.4 description a",
        "address-family l2vpn evpn",
        "neighbor n activate",
        "neighbor 1.2.3.4 activate",
        "exit-address-family");
    Map<String, BgpNeighbor> neighbors = CONFIG.getBgpProcess().getDefaultVrf().getNeighbors();
    assertTrue(neighbors.get("n").getL2vpnEvpnAddressFamily().getActivated());
    assertTrue(neighbors.get("1.2.3.4").getL2vpnEvpnAddressFamily().getActivated());
  }

  @Test
  public void testBgpAddressFamilyNeighborNextHopSelf() {
    parseLines(
        "router bgp 1",
        "address-family ipv4 unicast",
        "neighbor 10.0.0.1 next-hop-self",
        "exit-address-family");
    assertTrue(
        CONFIG
            .getBgpProcess()
            .getDefaultVrf()
            .getIpv4Unicast()
            .getNeighborAddressFamilyConfigurations()
            .get("10.0.0.1")
            .getNextHopSelf());
  }

  @Test
  public void testBgpNeighbor_peerGroup() {
    parse("router bgp 1\n neighbor foo peer-group\n");
    Map<String, BgpNeighbor> neighbors = CONFIG.getBgpProcess().getDefaultVrf().getNeighbors();
    assertThat(neighbors.keySet(), contains("foo"));
    assertThat(neighbors.get("foo"), isA(BgpPeerGroupNeighbor.class));
  }

  @Test
  public void testBgpNeighbor_peerGroup_remote_as() {
    parse("router bgp 1\n neighbor foo peer-group\n neighbor foo remote-as 2\n");
    Map<String, BgpNeighbor> neighbors = CONFIG.getBgpProcess().getDefaultVrf().getNeighbors();
    assertThat(neighbors.keySet(), contains("foo"));
    BgpNeighbor foo = neighbors.get("foo");
    assertThat(foo, isA(BgpPeerGroupNeighbor.class));
    assertThat(foo.getRemoteAs(), equalTo(2L));
  }

  @Test
  public void testBgpNeighbor_interface() {
    parse("router bgp 1\n neighbor foo interface remote-as 2\n");
    Map<String, BgpNeighbor> neighbors = CONFIG.getBgpProcess().getDefaultVrf().getNeighbors();
    assertThat(neighbors.keySet(), contains("foo"));
    assertThat(neighbors.get("foo"), isA(BgpInterfaceNeighbor.class));
  }

  @Test
  public void testBgpNeighborProperty_descrption() {
    parse("router bgp 1\n neighbor n interface description a b c! d\n");
    BgpNeighbor neighbor = CONFIG.getBgpProcess().getDefaultVrf().getNeighbors().get("n");
    assertThat(neighbor.getDescription(), equalTo("a b c! d"));
  }

  @Test
  public void testBgpNeighborProperty_remoteAs_explicit() {
    parse("router bgp 1\n neighbor n interface remote-as 2\n");
    Map<String, BgpNeighbor> neighbors = CONFIG.getBgpProcess().getDefaultVrf().getNeighbors();
    assertThat(neighbors.keySet(), contains("n"));
    BgpNeighbor foo = neighbors.get("n");
    assertThat(foo.getRemoteAsType(), equalTo(EXPLICIT));
    assertThat(foo.getRemoteAs(), equalTo(2L));
  }

  @Test
  public void testBgpNeighborProperty_remoteAs_external() {
    parse("router bgp 1\n neighbor n interface remote-as external\n");
    Map<String, BgpNeighbor> neighbors = CONFIG.getBgpProcess().getDefaultVrf().getNeighbors();
    assertThat(neighbors.keySet(), contains("n"));
    BgpNeighbor foo = neighbors.get("n");
    assertThat(foo.getRemoteAsType(), equalTo(EXTERNAL));
    assertNull(foo.getRemoteAs());
  }

  @Test
  public void testBgpNeighborProperty_remoteAs_internal() {
    parse("router bgp 1\n neighbor n interface remote-as internal\n");
    Map<String, BgpNeighbor> neighbors = CONFIG.getBgpProcess().getDefaultVrf().getNeighbors();
    assertThat(neighbors.keySet(), contains("n"));
    BgpNeighbor foo = neighbors.get("n");
    assertThat(foo.getRemoteAsType(), equalTo(INTERNAL));
    assertNull(foo.getRemoteAs());
  }

  @Test
  public void testBgpNeighborProperty_peerGroup() {
    parse("router bgp 1\n neighbor n interface peer-group pg\n");
    Map<String, BgpNeighbor> neighbors = CONFIG.getBgpProcess().getDefaultVrf().getNeighbors();
    assertThat(neighbors.keySet(), contains("n"));
    BgpNeighbor foo = neighbors.get("n");
    assertThat(foo.getPeerGroup(), equalTo("pg"));
  }

  @Test
  public void testBgpNeighbor_ip() {
    parse("router bgp 1\n neighbor 1.2.3.4 remote-as 2\n");
    Map<String, BgpNeighbor> neighbors = CONFIG.getBgpProcess().getDefaultVrf().getNeighbors();
    assertThat(neighbors.keySet(), contains("1.2.3.4"));
    BgpNeighbor neighbor = neighbors.get("1.2.3.4");
    assertThat(neighbor, isA(BgpIpNeighbor.class));
    assertThat(neighbor.getRemoteAs(), equalTo(2L));
  }

  @Test
  public void testBgpRouterId() {
    parse("router bgp 1\n bgp router-id 1.2.3.4\n");
    assertThat(CONFIG.getBgpProcess().getDefaultVrf().getRouterId(), equalTo(Ip.parse("1.2.3.4")));
  }

  @Test
  public void testCumulusFrrVrf() {
    parse("vrf NAME\n exit-vrf");
    assertThat(CONFIG.getVrfs().keySet(), equalTo(ImmutableSet.of("NAME")));
    assertThat(
        getDefinedStructureInfo(CumulusStructureType.VRF, "NAME").getDefinitionLines(),
        contains(1));
  }

  @Test
  public void testCumulusFrrVrfVni() {
    parse("vrf NAME\n vni 170000\n exit-vrf");
    Vrf vrf = CONFIG.getVrfs().get("NAME");
    assertThat(vrf.getVni(), equalTo(170000));
  }

  @Test
  public void testCumulusFrrVrfIpRoutes() {
    parse("vrf NAME\n ip route 1.0.0.0/8 10.0.2.1\n ip route 0.0.0.0/0 10.0.0.1\n exit-vrf");
    assertThat(
        CONFIG.getVrfs().get("NAME").getStaticRoutes(),
        equalTo(
            ImmutableSet.of(
                new StaticRoute(Prefix.parse("1.0.0.0/8"), Ip.parse("10.0.2.1"), null),
                new StaticRoute(Prefix.parse("0.0.0.0/0"), Ip.parse("10.0.0.1"), null))));
  }

  @Test
  public void testCumulusFrrRouteMap() {
    String name = "ROUTE-MAP-NAME";
    parse(String.format("route-map %s permit 10\nroute-map %s deny 20\n", name, name));
    assertThat(CONFIG.getRouteMaps().keySet(), equalTo(ImmutableSet.of(name)));

    RouteMap rm = CONFIG.getRouteMaps().get(name);
    assertThat(rm.getEntries().keySet(), equalTo(ImmutableSet.of(10, 20)));

    RouteMapEntry entry1 = rm.getEntries().get(10);
    assertThat(entry1.getAction(), equalTo(LineAction.PERMIT));

    RouteMapEntry entry2 = rm.getEntries().get(20);
    assertThat(entry2.getAction(), equalTo(LineAction.DENY));

    assertThat(
        getDefinedStructureInfo(CumulusStructureType.ROUTE_MAP, name).getDefinitionLines(),
        equalTo(ImmutableSet.of(1, 2)));
  }

  @Test
  public void testCumulusFrrVrfRouteMapDescription() {
    String name = "ROUTE-MAP-NAME";
    String description = "PERmit Xxx Yy_+!@#$%^&*()";

    parse(String.format("route-map %s permit 10\ndescription %s\n", name, description));

    RouteMap rm = CONFIG.getRouteMaps().get(name);
    RouteMapEntry entry1 = rm.getEntries().get(10);
    assertThat(entry1.getDescription(), equalTo(description));
  }

  @Test
  public void testCumulusFrrVrfRouteMapMatchCommunity() {
    String name = "ROUTE-MAP-NAME";

    parse(String.format("route-map %s permit 10\nmatch community CN1 CN2\n", name));

    RouteMapEntry entry = CONFIG.getRouteMaps().get(name).getEntries().get(10);
    assertThat(entry.getMatchCommunity().getNames(), equalTo(ImmutableList.of("CN1", "CN2")));
  }

  @Test
  public void testCumulusFrrVrfRouteMapMatchPrefixList() {
    String name = "ROUTE-MAP-NAME";
    String match1 = "match ip address prefix-list PREFIX_LIST1";
    String match2 = "match ip address prefix-list PREFIX_LIST2";

    parse(String.format("route-map %s permit 10\n%s\n%s\n", name, match1, match2));

    RouteMapEntry entry = CONFIG.getRouteMaps().get(name).getEntries().get(10);
    assertThat(
        entry.getMatchIpAddressPrefixList().getNames(),
        equalTo(ImmutableList.of("PREFIX_LIST1", "PREFIX_LIST2")));

    Set<Integer> reference =
        getStructureReferences(
            CumulusStructureType.IP_PREFIX_LIST,
            "PREFIX_LIST1",
            CumulusStructureUsage.ROUTE_MAP_MATCH_IP_ADDRESS_PREFIX_LIST);
    assertThat(reference, equalTo(ImmutableSet.of(2)));

    reference =
        getStructureReferences(
            CumulusStructureType.IP_PREFIX_LIST,
            "PREFIX_LIST2",
            CumulusStructureUsage.ROUTE_MAP_MATCH_IP_ADDRESS_PREFIX_LIST);
    assertThat(reference, equalTo(ImmutableSet.of(3)));
  }

  @Test
  public void testCumulusFrrVrfRouteMapSetMetric() {
    String name = "ROUTE-MAP-NAME";

    parse(String.format("route-map %s permit 10\nset metric 30\n", name));

    RouteMapEntry entry = CONFIG.getRouteMaps().get(name).getEntries().get(10);
    assertThat(entry.getSetMetric().getMetric(), equalTo(30L));
  }

  @Test
  public void testCumulusFrrIpCommunityListExpanded() {
    String name = "NAME";

    parse(String.format("ip community-list expanded %s permit 10000:10 20000:20\n", name));

    IpCommunityListExpanded communityList =
        (IpCommunityListExpanded) CONFIG.getIpCommunityLists().get(name);

    assertThat(
        communityList.getCommunities(),
        equalTo(
            ImmutableList.of(
                StandardCommunity.parse("10000:10"), StandardCommunity.parse("20000:20"))));

    assertThat(
        getDefinedStructureInfo(CumulusStructureType.IP_COMMUNITY_LIST, name).getDefinitionLines(),
        equalTo(ImmutableSet.of(1)));
  }

  @Test
  public void testCumulusFrrVrfRouteMapMatchInterface() {
    String name = "ROUTE-MAP-NAME";

    parse(String.format("route-map %s permit 10\nmatch interface lo\n", name));

    RouteMapEntry entry = CONFIG.getRouteMaps().get(name).getEntries().get(10);
    assertThat(entry.getMatchInterface().getInterfaces(), equalTo(ImmutableSet.of("lo")));

    assertThat(
        getStructureReferences(
            CumulusStructureType.INTERFACE, "lo", CumulusStructureUsage.ROUTE_MAP_MATCH_INTERFACE),
        equalTo(ImmutableSet.of(2)));
  }

  @Test
  public void testCumulusFrrVrfRouteMapSetIpNextHop() {
    String name = "ROUTE-MAP-NAME";
    String clause1 = "set ip next-hop 10.0.0.1";

    parse(String.format("route-map %s permit 10\n%s\n", name, clause1));

    RouteMapEntry entry = CONFIG.getRouteMaps().get(name).getEntries().get(10);
    assertThat(entry.getSetIpNextHop().getNextHop(), equalTo(Ip.parse("10.0.0.1")));
  }

  @Test
  public void testCumulusFrrVrfRouteMapSetCommunity() {
    String name = "ROUTE-MAP-NAME";

    parse(String.format("route-map %s permit 10\nset community 10000:1 20000:2\n", name));

    RouteMapEntry entry = CONFIG.getRouteMaps().get(name).getEntries().get(10);
    assertThat(
        entry.getSetCommunity().getCommunities(),
        equalTo(ImmutableList.of(StandardCommunity.of(10000, 1), StandardCommunity.of(20000, 2))));
  }

  @Test
  public void testCumulusFrrIpPrefixList() {
    String name = "NAME";
    String prefix1 = "10.0.0.1/24";
    String prefix2 = "10.0.1.2/24";
    parse(
        String.format(
            "ip prefix-list %s seq 10 permit %s\n"
                + "ip prefix-list %s seq 20 deny %s ge 27 le 30 \n",
            name, prefix1, name, prefix2));

    assertThat(CONFIG.getIpPrefixLists().keySet(), equalTo(ImmutableSet.of(name)));
    IpPrefixList prefixList = CONFIG.getIpPrefixLists().get(name);
    assertThat(prefixList.getName(), equalTo(name));
    assertThat(prefixList.getLines().keySet(), equalTo(ImmutableSet.of(10L, 20L)));

    IpPrefixListLine line1 = prefixList.getLines().get(10L);
    assertThat(line1.getLine(), equalTo(10L));
    assertThat(line1.getAction(), equalTo(LineAction.PERMIT));
    assertThat(line1.getLengthRange(), equalTo(new SubRange(24, 32)));
    assertThat(line1.getPrefix(), equalTo(Prefix.parse("10.0.0.1/24")));

    IpPrefixListLine line2 = prefixList.getLines().get(20L);
    assertThat(line2.getLine(), equalTo(20L));
    assertThat(line2.getAction(), equalTo(LineAction.DENY));
    assertThat(line2.getLengthRange(), equalTo(new SubRange(27, 30)));
    assertThat(line2.getPrefix(), equalTo(Prefix.parse("10.0.1.2/24")));
  }

  @Test
  public void testCumulusFrrAgentx() {
    parse("agentx\n");
  }

  @Test
  public void testCumulusService() {
    parse("service integrated-vtysh-config\n");
  }

  @Test
  public void testCumulusFrrSyslog() {
    parse("log syslog informational\n");
  }

  @Test
  public void testLineVty() {
    parse("line vty\n");
  }

  @Test
  public void testCumulusFrrUsername() {
    parse("username cumulus nopassword\n");
  }

  @Test
<<<<<<< HEAD
  public void testCumulusFrrBgpNeighborBfd() {
    parse("router bgp 10000 vrf VRF\nneighbor N bfd 1 10 20\n");
    parse("router bgp 10000 vrf VRF\nneighbor N bfd\n");
=======
  public void testCumulusFrrVersion() {
    parse("frr version sV4@%)!@#$%^&**()_+|\n");
>>>>>>> 4c212993
  }
}<|MERGE_RESOLUTION|>--- conflicted
+++ resolved
@@ -579,13 +579,13 @@
   }
 
   @Test
-<<<<<<< HEAD
+  public void testCumulusFrrVersion() {
+    parse("frr version sV4@%)!@#$%^&**()_+|\n");
+  }
+
+  @Test
   public void testCumulusFrrBgpNeighborBfd() {
     parse("router bgp 10000 vrf VRF\nneighbor N bfd 1 10 20\n");
     parse("router bgp 10000 vrf VRF\nneighbor N bfd\n");
-=======
-  public void testCumulusFrrVersion() {
-    parse("frr version sV4@%)!@#$%^&**()_+|\n");
->>>>>>> 4c212993
   }
 }