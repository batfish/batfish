--- conflicted
+++ resolved
@@ -849,11 +849,6 @@
   }
 
   @Test
-<<<<<<< HEAD
-  public void testRouterOspfPassiveInterface() {
-    parse("router ospf\n passive-interface lo\n");
-    assertThat(CONFIG.getWarnings().getParseWarnings(), empty());
-=======
   public void testInterface_ospf_area() {
     Interface i1 = new Interface("swp1", CumulusInterfaceType.PHYSICAL, null, null);
     i1.setVrf("VRF");
@@ -883,6 +878,11 @@
     CONFIG.getInterfaces().put("swp1", i1);
     parse("interface swp1\n ip ospf network point-to-point\n");
     assertThat(i1.getOspf().getNetwork(), equalTo(OspfNetworkType.POINT_TO_POINT));
->>>>>>> cd56b22a
+  }
+
+  @Test
+  public void testRouterOspfPassiveInterface() {
+    parse("router ospf\n passive-interface lo\n");
+    assertThat(CONFIG.getWarnings().getParseWarnings(), empty());
   }
 }