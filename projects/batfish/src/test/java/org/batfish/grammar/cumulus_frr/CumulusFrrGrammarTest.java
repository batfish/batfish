package org.batfish.grammar.cumulus_frr;

import static org.batfish.main.BatfishTestUtils.configureBatfishTestSettings;
import static org.batfish.representation.cumulus.RemoteAsType.EXPLICIT;
import static org.batfish.representation.cumulus.RemoteAsType.EXTERNAL;
import static org.batfish.representation.cumulus.RemoteAsType.INTERNAL;
import static org.hamcrest.Matchers.contains;
import static org.hamcrest.Matchers.equalTo;
import static org.hamcrest.Matchers.isA;
import static org.junit.Assert.assertNotNull;
import static org.junit.Assert.assertNull;
import static org.junit.Assert.assertThat;
import static org.junit.Assert.assertTrue;

import com.google.common.collect.ImmutableList;
import com.google.common.collect.ImmutableSet;
import java.util.Map;
import java.util.Set;
import org.antlr.v4.runtime.ParserRuleContext;
import org.antlr.v4.runtime.tree.ParseTreeWalker;
import org.batfish.common.BatfishLogger;
import org.batfish.common.util.CommonUtil;
import org.batfish.config.Settings;
import org.batfish.datamodel.Ip;
import org.batfish.datamodel.LineAction;
import org.batfish.datamodel.Prefix;
import org.batfish.datamodel.answers.ConvertConfigurationAnswerElement;
import org.batfish.datamodel.bgp.community.StandardCommunity;
import org.batfish.grammar.BatfishParseTreeWalker;
import org.batfish.main.Batfish;
import org.batfish.representation.cumulus.BgpInterfaceNeighbor;
import org.batfish.representation.cumulus.BgpIpNeighbor;
import org.batfish.representation.cumulus.BgpNeighbor;
import org.batfish.representation.cumulus.BgpPeerGroupNeighbor;
import org.batfish.representation.cumulus.CumulusNcluConfiguration;
import org.batfish.representation.cumulus.CumulusStructureType;
import org.batfish.representation.cumulus.CumulusStructureUsage;
import org.batfish.representation.cumulus.IpCommunityListExpanded;
import org.batfish.representation.cumulus.RouteMap;
import org.batfish.representation.cumulus.RouteMapEntry;
import org.batfish.representation.cumulus.StaticRoute;
import org.batfish.representation.cumulus.Vrf;
import org.junit.Before;
import org.junit.Rule;
import org.junit.Test;
import org.junit.rules.ExpectedException;
import org.junit.rules.TemporaryFolder;

/** Tests for {@link CumulusFrrParser}. */
public class CumulusFrrGrammarTest {
  private static final String FILENAME = "";
  private static final String TESTCONFIGS_PREFIX = "org/batfish/grammar/cumulus_frr/testconfigs/";

  @Rule public TemporaryFolder _folder = new TemporaryFolder();

  @Rule public ExpectedException _thrown = ExpectedException.none();

  private static CumulusNcluConfiguration CONFIG;

  @Before
  public void setup() {
    CONFIG = new CumulusNcluConfiguration();
    CONFIG.setFilename(FILENAME);
    CONFIG.setAnswerElement(new ConvertConfigurationAnswerElement());
  }

  private Set<Integer> getStructureReferences(
      CumulusStructureType type, String name, CumulusStructureUsage usage) {
    // The config keeps reference data in a private variable, and only copies into the answer
    // element when you set it.
    CONFIG.setAnswerElement(new ConvertConfigurationAnswerElement());
    return CONFIG
        .getAnswerElement()
        .getReferencedStructures()
        .get(FILENAME)
        .get(type.getDescription())
        .get(name)
        .get(usage.getDescription());
  }

  private static void parseVendorConfig(String filename) {
    Settings settings = new Settings();
    configureBatfishTestSettings(settings);
    parseVendorConfig(filename, settings);
  }

  private static void parseVendorConfig(String filename, Settings settings) {
    String src = CommonUtil.readResource(TESTCONFIGS_PREFIX + filename);
    parseFromTextWithSettings(src, settings);
  }

  private static void parse(String src) {
    Settings settings = new Settings();
    settings.setDisableUnrecognized(true);
    settings.setThrowOnLexerError(true);
    settings.setThrowOnParserError(true);

    parseFromTextWithSettings(src, settings);
  }

  private static void parseLines(String... lines) {
    parse(String.join("\n", lines) + "\n");
  }

  private static void parseFromTextWithSettings(String src, Settings settings) {
    CumulusFrrCombinedParser parser = new CumulusFrrCombinedParser(src, settings, 1, 0);
    ParserRuleContext tree =
        Batfish.parse(parser, new BatfishLogger(BatfishLogger.LEVELSTR_FATAL, false), settings);
    ParseTreeWalker walker = new BatfishParseTreeWalker(parser);
    CumulusFrrConfigurationBuilder cb =
        new CumulusFrrConfigurationBuilder(CONFIG, parser, CONFIG.getWarnings());
    walker.walk(cb, tree);
  }

  @Test
  public void testBgp_defaultVrf() {
    parse("router bgp 12345\n");
    assertThat(CONFIG.getBgpProcess().getDefaultVrf().getAutonomousSystem(), equalTo(12345L));
  }

  @Test
  public void testBgp_vrf() {
    parse("router bgp 12345 vrf foo\n");
    assertThat(CONFIG.getBgpProcess().getVrfs().get("foo").getAutonomousSystem(), equalTo(12345L));
    assertThat(
        getStructureReferences(CumulusStructureType.VRF, "foo", CumulusStructureUsage.BGP_VRF),
        contains(1));
  }

  @Test
  public void testBgpAddressFamily_ipv4Unicast() {
    parse("router bgp 1\n address-family ipv4 unicast\n exit-address-family\n");
    assertNotNull(CONFIG.getBgpProcess().getDefaultVrf().getIpv4Unicast());
  }

  @Test
  public void testBgpAddressFamily_l2vpn_evpn() {
    parse("router bgp 1\n address-family l2vpn evpn\n exit-address-family\n");
    assertNotNull(CONFIG.getBgpProcess().getDefaultVrf().getL2VpnEvpn());
  }

  @Test
  public void testBgpAdressFamilyL2vpnEvpnAdvertiseAllVni() {
    parseLines(
        "router bgp 1", "address-family l2vpn evpn", "advertise-all-vni", "exit-address-family");
    assertTrue(CONFIG.getBgpProcess().getDefaultVrf().getL2VpnEvpn().getAdvertiseAllVni());
  }

  @Test
  public void testBgpAdressFamilyL2vpnEvpnAdvertiseIpv4Unicast() {
    parseLines(
        "router bgp 1",
        "address-family l2vpn evpn",
        "advertise ipv4 unicast",
        "exit-address-family");
    assertNotNull(CONFIG.getBgpProcess().getDefaultVrf().getL2VpnEvpn().getAdvertiseIpv4Unicast());
  }

  @Test
  public void testBgpNeighbor_peerGroup() {
    parse("router bgp 1\n neighbor foo peer-group\n");
    Map<String, BgpNeighbor> neighbors = CONFIG.getBgpProcess().getDefaultVrf().getNeighbors();
    assertThat(neighbors.keySet(), contains("foo"));
    assertThat(neighbors.get("foo"), isA(BgpPeerGroupNeighbor.class));
  }

  @Test
  public void testBgpNeighbor_peerGroup_remote_as() {
    parse("router bgp 1\n neighbor foo peer-group\n neighbor foo remote-as 2\n");
    Map<String, BgpNeighbor> neighbors = CONFIG.getBgpProcess().getDefaultVrf().getNeighbors();
    assertThat(neighbors.keySet(), contains("foo"));
    BgpNeighbor foo = neighbors.get("foo");
    assertThat(foo, isA(BgpPeerGroupNeighbor.class));
    assertThat(foo.getRemoteAs(), equalTo(2L));
  }

  @Test
  public void testBgpNeighbor_interface() {
    parse("router bgp 1\n neighbor foo interface remote-as 2\n");
    Map<String, BgpNeighbor> neighbors = CONFIG.getBgpProcess().getDefaultVrf().getNeighbors();
    assertThat(neighbors.keySet(), contains("foo"));
    assertThat(neighbors.get("foo"), isA(BgpInterfaceNeighbor.class));
  }

  @Test
  public void testBgpNeighborProperty_descrption() {
    parse("router bgp 1\n neighbor n interface description a b c! d\n");
    BgpNeighbor neighbor = CONFIG.getBgpProcess().getDefaultVrf().getNeighbors().get("n");
    assertThat(neighbor.getDescription(), equalTo("a b c! d"));
  }

  @Test
  public void testBgpNeighborProperty_remoteAs_explicit() {
    parse("router bgp 1\n neighbor n interface remote-as 2\n");
    Map<String, BgpNeighbor> neighbors = CONFIG.getBgpProcess().getDefaultVrf().getNeighbors();
    assertThat(neighbors.keySet(), contains("n"));
    BgpNeighbor foo = neighbors.get("n");
    assertThat(foo.getRemoteAsType(), equalTo(EXPLICIT));
    assertThat(foo.getRemoteAs(), equalTo(2L));
  }

  @Test
  public void testBgpNeighborProperty_remoteAs_external() {
    parse("router bgp 1\n neighbor n interface remote-as external\n");
    Map<String, BgpNeighbor> neighbors = CONFIG.getBgpProcess().getDefaultVrf().getNeighbors();
    assertThat(neighbors.keySet(), contains("n"));
    BgpNeighbor foo = neighbors.get("n");
    assertThat(foo.getRemoteAsType(), equalTo(EXTERNAL));
    assertNull(foo.getRemoteAs());
  }

  @Test
  public void testBgpNeighborProperty_remoteAs_internal() {
    parse("router bgp 1\n neighbor n interface remote-as internal\n");
    Map<String, BgpNeighbor> neighbors = CONFIG.getBgpProcess().getDefaultVrf().getNeighbors();
    assertThat(neighbors.keySet(), contains("n"));
    BgpNeighbor foo = neighbors.get("n");
    assertThat(foo.getRemoteAsType(), equalTo(INTERNAL));
    assertNull(foo.getRemoteAs());
  }

  @Test
  public void testBgpNeighborProperty_peerGroup() {
    parse("router bgp 1\n neighbor n interface peer-group pg\n");
    Map<String, BgpNeighbor> neighbors = CONFIG.getBgpProcess().getDefaultVrf().getNeighbors();
    assertThat(neighbors.keySet(), contains("n"));
    BgpNeighbor foo = neighbors.get("n");
    assertThat(foo.getPeerGroup(), equalTo("pg"));
  }

  @Test
  public void testBgpNeighbor_ip() {
    parse("router bgp 1\n neighbor 1.2.3.4 remote-as 2\n");
    Map<String, BgpNeighbor> neighbors = CONFIG.getBgpProcess().getDefaultVrf().getNeighbors();
    assertThat(neighbors.keySet(), contains("1.2.3.4"));
    BgpNeighbor neighbor = neighbors.get("1.2.3.4");
    assertThat(neighbor, isA(BgpIpNeighbor.class));
    assertThat(neighbor.getRemoteAs(), equalTo(2L));
  }

  @Test
  public void testBgpRouterId() {
    parse("router bgp 1\n bgp router-id 1.2.3.4\n");
    assertThat(CONFIG.getBgpProcess().getDefaultVrf().getRouterId(), equalTo(Ip.parse("1.2.3.4")));
  }

  @Test
  public void testCumulusFrrVrf() {
    parse("vrf NAME\n exit-vrf");
    assertThat(CONFIG.getVrfs().keySet(), equalTo(ImmutableSet.of("NAME")));
  }

  @Test
  public void testCumulusFrrVrfVni() {
    parse("vrf NAME\n vni 170000\n exit-vrf");
    Vrf vrf = CONFIG.getVrfs().get("NAME");
    assertThat(vrf.getVni(), equalTo(170000));
  }

  @Test
  public void testCumulusFrrVrfIpRoutes() {
    parse("vrf NAME\n ip route 1.0.0.0/8 10.0.2.1\n ip route 0.0.0.0/0 10.0.0.1\n exit-vrf");
    assertThat(
        CONFIG.getVrfs().get("NAME").getStaticRoutes(),
        equalTo(
            ImmutableSet.of(
                new StaticRoute(Prefix.parse("1.0.0.0/8"), Ip.parse("10.0.2.1"), null),
                new StaticRoute(Prefix.parse("0.0.0.0/0"), Ip.parse("10.0.0.1"), null))));
  }

  @Test
  public void testCumulusFrrVrfRouteMap() {
    String name = "ROUTE-MAP-NAME";
    parse(String.format("route-map %s permit 10\nroute-map %s deny 20\n", name, name));
    assertThat(CONFIG.getRouteMaps().keySet(), equalTo(ImmutableSet.of(name)));

    RouteMap rm = CONFIG.getRouteMaps().get(name);
    assertThat(rm.getEntries().keySet(), equalTo(ImmutableSet.of(10, 20)));

    RouteMapEntry entry1 = rm.getEntries().get(10);
    assertThat(entry1.getAction(), equalTo(LineAction.PERMIT));

    RouteMapEntry entry2 = rm.getEntries().get(20);
    assertThat(entry2.getAction(), equalTo(LineAction.DENY));
  }

  @Test
  public void testCumulusFrrVrfRouteMapDescription() {
    String name = "ROUTE-MAP-NAME";
    String description = "PERmit Xxx Yy_+!@#$%^&*()";

    parse(String.format("route-map %s permit 10\ndescription %s\n", name, description));

    RouteMap rm = CONFIG.getRouteMaps().get(name);
    RouteMapEntry entry1 = rm.getEntries().get(10);
    assertThat(entry1.getDescription(), equalTo(description));
  }

  @Test
  public void testCumulusFrrVrfRouteMapMatchCommunity() {
    String name = "ROUTE-MAP-NAME";

    parse(String.format("route-map %s permit 10\nmatch community CN1 CN2\n", name));

    RouteMapEntry entry = CONFIG.getRouteMaps().get(name).getEntries().get(10);
    assertThat(entry.getMatchCommunity().getNames(), equalTo(ImmutableList.of("CN1", "CN2")));
  }

  @Test
<<<<<<< HEAD
  public void testCumulusFrrVrfRouteMapSetMetric() {
    String name = "ROUTE-MAP-NAME";

    parse(String.format("route-map %s permit 10\nset metric 30\n", name));

    RouteMapEntry entry = CONFIG.getRouteMaps().get(name).getEntries().get(10);
    assertThat(entry.getSetMetric().getMetric(), equalTo(30L));
=======
  public void testCumulusFrrVrfRouteMapMatchPrefixList() {
    String name = "ROUTE-MAP-NAME";
    String match1 = "match ip address prefix-list PREFIX_LIST1";
    String match2 = "match ip address prefix-list PREFIX_LIST2";

    parse(String.format("route-map %s permit 10\n%s\n%s\n", name, match1, match2));

    RouteMapEntry entry = CONFIG.getRouteMaps().get(name).getEntries().get(10);
    assertThat(
        entry.getMatchIpAddressPrefixList().getNames(),
        equalTo(ImmutableList.of("PREFIX_LIST1", "PREFIX_LIST2")));
>>>>>>> 14e00bd8
  }

  @Test
  public void testCumulusFrrIpCommunityListExpanded() {
    String name = "NAME";

    parse(String.format("ip community-list expanded %s permit 10000:10 20000:20\n", name));

    IpCommunityListExpanded communityList =
        (IpCommunityListExpanded) CONFIG.getIpCommunityLists().get(name);

    assertThat(
        communityList.getCommunities(),
        equalTo(
            ImmutableList.of(
                StandardCommunity.parse("10000:10"), StandardCommunity.parse("20000:20"))));
  }

  @Test
  public void testCumulusFrrVrfRouteMapMatchInterface() {
    String name = "ROUTE-MAP-NAME";

    parse(String.format("route-map %s permit 10\nmatch interface lo\n", name));

    RouteMapEntry entry = CONFIG.getRouteMaps().get(name).getEntries().get(10);
    assertThat(entry.getMatchInterface().getInterfaces(), equalTo(ImmutableSet.of("lo")));
  }
}<|MERGE_RESOLUTION|>--- conflicted
+++ resolved
@@ -307,15 +307,6 @@
   }
 
   @Test
-<<<<<<< HEAD
-  public void testCumulusFrrVrfRouteMapSetMetric() {
-    String name = "ROUTE-MAP-NAME";
-
-    parse(String.format("route-map %s permit 10\nset metric 30\n", name));
-
-    RouteMapEntry entry = CONFIG.getRouteMaps().get(name).getEntries().get(10);
-    assertThat(entry.getSetMetric().getMetric(), equalTo(30L));
-=======
   public void testCumulusFrrVrfRouteMapMatchPrefixList() {
     String name = "ROUTE-MAP-NAME";
     String match1 = "match ip address prefix-list PREFIX_LIST1";
@@ -327,7 +318,16 @@
     assertThat(
         entry.getMatchIpAddressPrefixList().getNames(),
         equalTo(ImmutableList.of("PREFIX_LIST1", "PREFIX_LIST2")));
->>>>>>> 14e00bd8
+  }
+
+  @Test
+  public void testCumulusFrrVrfRouteMapSetMetric() {
+    String name = "ROUTE-MAP-NAME";
+
+    parse(String.format("route-map %s permit 10\nset metric 30\n", name));
+
+    RouteMapEntry entry = CONFIG.getRouteMaps().get(name).getEntries().get(10);
+    assertThat(entry.getSetMetric().getMetric(), equalTo(30L));
   }
 
   @Test
