--- conflicted
+++ resolved
@@ -641,11 +641,27 @@
   }
 
   @Test
-<<<<<<< HEAD
+  public void testBgpNeighborEbgpMultihopPeerGroup() {
+    parseLines("router bgp 10000", "neighbor N peer-group", "neighbor N ebgp-multihop 3");
+    assertThat(
+        CONFIG.getBgpProcess().getDefaultVrf().getNeighbors().get("N").getEbgpMultihop(),
+        equalTo(3L));
+  }
+
+  @Test
+  public void testBgpNeighborEbgpMultihopPeer() {
+    parseLines("router bgp 10000", "neighbor 10.0.0.1 ebgp-multihop 3");
+    assertThat(
+        CONFIG.getBgpProcess().getDefaultVrf().getNeighbors().get("10.0.0.1").getEbgpMultihop(),
+        equalTo(3L));
+  }
+
+  @Test
   public void testIp4vUnicastRoutemap() {
     {
       parseLines(
           "router bgp 10000",
+          "neighbor N peer-group",
           "address-family ipv4 unicast",
           "neighbor N route-map R in",
           "exit-address-family");
@@ -662,33 +678,19 @@
     {
       parseLines(
           "router bgp 10000",
+          "neighbor N2 peer-group",
           "address-family ipv4 unicast",
-          "neighbor N route-map R out",
+          "neighbor N2 route-map R out",
           "exit-address-family");
       assertThat(
           CONFIG
               .getBgpProcess()
               .getDefaultVrf()
               .getNeighbors()
-              .get("N")
+              .get("N2")
               .getIpv4UnicastAddressFamily()
               .getRouteMapOut(),
           equalTo("R"));
     }
-=======
-  public void testBgpNeighborEbgpMultihopPeerGroup() {
-    parseLines("router bgp 10000", "neighbor N peer-group", "neighbor N ebgp-multihop 3");
-    assertThat(
-        CONFIG.getBgpProcess().getDefaultVrf().getNeighbors().get("N").getEbgpMultihop(),
-        equalTo(3L));
-  }
-
-  @Test
-  public void testBgpNeighborEbgpMultihopPeer() {
-    parseLines("router bgp 10000", "neighbor 10.0.0.1 ebgp-multihop 3");
-    assertThat(
-        CONFIG.getBgpProcess().getDefaultVrf().getNeighbors().get("10.0.0.1").getEbgpMultihop(),
-        equalTo(3L));
->>>>>>> 545c8e42
   }
 }