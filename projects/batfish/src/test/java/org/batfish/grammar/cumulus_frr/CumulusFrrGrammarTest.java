package org.batfish.grammar.cumulus_frr;

import static org.batfish.main.BatfishTestUtils.configureBatfishTestSettings;
import static org.batfish.representation.cumulus.CumulusRoutingProtocol.CONNECTED;
import static org.batfish.representation.cumulus.CumulusRoutingProtocol.STATIC;
import static org.batfish.representation.cumulus.RemoteAsType.EXPLICIT;
import static org.batfish.representation.cumulus.RemoteAsType.EXTERNAL;
import static org.batfish.representation.cumulus.RemoteAsType.INTERNAL;
import static org.hamcrest.Matchers.contains;
import static org.hamcrest.Matchers.equalTo;
import static org.hamcrest.Matchers.isA;
import static org.junit.Assert.assertNotNull;
import static org.junit.Assert.assertNull;
import static org.junit.Assert.assertThat;
import static org.junit.Assert.assertTrue;

import com.google.common.collect.ImmutableList;
import com.google.common.collect.ImmutableSet;
import com.google.common.collect.ImmutableSortedMap;
import java.util.Map;
import java.util.Set;
import org.antlr.v4.runtime.ParserRuleContext;
import org.antlr.v4.runtime.tree.ParseTreeWalker;
import org.batfish.common.BatfishLogger;
import org.batfish.common.Warnings;
import org.batfish.common.util.CommonUtil;
import org.batfish.config.Settings;
import org.batfish.datamodel.DefinedStructureInfo;
import org.batfish.datamodel.Ip;
import org.batfish.datamodel.LineAction;
import org.batfish.datamodel.Prefix;
import org.batfish.datamodel.SubRange;
import org.batfish.datamodel.answers.ConvertConfigurationAnswerElement;
import org.batfish.datamodel.bgp.community.StandardCommunity;
import org.batfish.grammar.BatfishParseTreeWalker;
import org.batfish.main.Batfish;
import org.batfish.representation.cumulus.BgpInterfaceNeighbor;
import org.batfish.representation.cumulus.BgpIpNeighbor;
import org.batfish.representation.cumulus.BgpNeighbor;
import org.batfish.representation.cumulus.BgpPeerGroupNeighbor;
import org.batfish.representation.cumulus.BgpRedistributionPolicy;
import org.batfish.representation.cumulus.CumulusNcluConfiguration;
import org.batfish.representation.cumulus.CumulusStructureType;
import org.batfish.representation.cumulus.CumulusStructureUsage;
import org.batfish.representation.cumulus.IpCommunityListExpanded;
import org.batfish.representation.cumulus.IpPrefixList;
import org.batfish.representation.cumulus.IpPrefixListLine;
import org.batfish.representation.cumulus.RouteMap;
import org.batfish.representation.cumulus.RouteMapEntry;
import org.batfish.representation.cumulus.StaticRoute;
import org.batfish.representation.cumulus.Vrf;
import org.junit.Before;
import org.junit.Rule;
import org.junit.Test;
import org.junit.rules.ExpectedException;
import org.junit.rules.TemporaryFolder;

/** Tests for {@link CumulusFrrParser}. */
public class CumulusFrrGrammarTest {
  private static final String FILENAME = "";
  private static final String TESTCONFIGS_PREFIX = "org/batfish/grammar/cumulus_frr/testconfigs/";

  @Rule public TemporaryFolder _folder = new TemporaryFolder();

  @Rule public ExpectedException _thrown = ExpectedException.none();

  private static CumulusNcluConfiguration CONFIG;

  @Before
  public void setup() {
    CONFIG = new CumulusNcluConfiguration();
    CONFIG.setFilename(FILENAME);
    CONFIG.setAnswerElement(new ConvertConfigurationAnswerElement());
    CONFIG.setWarnings(new Warnings());
  }

  private static DefinedStructureInfo getDefinedStructureInfo(
      CumulusStructureType type, String name) {
    return CONFIG
        .getAnswerElement()
        .getDefinedStructures()
        .get(CONFIG.getFilename())
        .getOrDefault(type.getDescription(), ImmutableSortedMap.of())
        .get(name);
  }

  private Set<Integer> getStructureReferences(
      CumulusStructureType type, String name, CumulusStructureUsage usage) {
    // The config keeps reference data in a private variable, and only copies into the answer
    // element when you set it.
    CONFIG.setAnswerElement(new ConvertConfigurationAnswerElement());
    return CONFIG
        .getAnswerElement()
        .getReferencedStructures()
        .get(FILENAME)
        .get(type.getDescription())
        .get(name)
        .get(usage.getDescription());
  }

  private static void parseVendorConfig(String filename) {
    Settings settings = new Settings();
    configureBatfishTestSettings(settings);
    parseVendorConfig(filename, settings);
  }

  private static void parseVendorConfig(String filename, Settings settings) {
    String src = CommonUtil.readResource(TESTCONFIGS_PREFIX + filename);
    parseFromTextWithSettings(src, settings);
  }

  private static void parse(String src) {
    Settings settings = new Settings();
    settings.setDisableUnrecognized(true);
    settings.setThrowOnLexerError(true);
    settings.setThrowOnParserError(true);

    parseFromTextWithSettings(src, settings);
  }

  private static void parseLines(String... lines) {
    parse(String.join("\n", lines) + "\n");
  }

  private static void parseFromTextWithSettings(String src, Settings settings) {
    CumulusFrrCombinedParser parser = new CumulusFrrCombinedParser(src, settings, 1, 0);
    ParserRuleContext tree =
        Batfish.parse(parser, new BatfishLogger(BatfishLogger.LEVELSTR_FATAL, false), settings);
    ParseTreeWalker walker = new BatfishParseTreeWalker(parser);
    CumulusFrrConfigurationBuilder cb =
        new CumulusFrrConfigurationBuilder(CONFIG, parser, CONFIG.getWarnings());
    walker.walk(cb, tree);
  }

  @Test
  public void testBgp_defaultVrf() {
    parse("router bgp 12345\n");
    assertThat(CONFIG.getBgpProcess().getDefaultVrf().getAutonomousSystem(), equalTo(12345L));
  }

  @Test
  public void testBgp_vrf() {
    parse("router bgp 12345 vrf foo\n");
    assertThat(CONFIG.getBgpProcess().getVrfs().get("foo").getAutonomousSystem(), equalTo(12345L));
    assertThat(
        getStructureReferences(CumulusStructureType.VRF, "foo", CumulusStructureUsage.BGP_VRF),
        contains(1));
  }

  @Test
  public void testBgpAddressFamily_ipv4Unicast() {
    parse("router bgp 1\n address-family ipv4 unicast\n exit-address-family\n");
    assertNotNull(CONFIG.getBgpProcess().getDefaultVrf().getIpv4Unicast());
  }

  @Test
  public void testBgpAddressFamilyIpv4UnicastNetwork() {
    parseLines(
        "router bgp 1", "address-family ipv4 unicast", "network 1.2.3.4/24", "exit-address-family");
    assertThat(
        CONFIG.getBgpProcess().getDefaultVrf().getIpv4Unicast().getNetworks().keySet(),
        contains(Prefix.parse("1.2.3.4/24")));
  }

  @Test
  public void testBgpAddressFamilyIpv4UnicastRedistributeConnected() {
    parseLines(
        "router bgp 1",
        "address-family ipv4 unicast",
        "redistribute connected",
        "exit-address-family");
    BgpRedistributionPolicy policy =
        CONFIG
            .getBgpProcess()
            .getDefaultVrf()
            .getIpv4Unicast()
            .getRedistributionPolicies()
            .get(CONNECTED);
    assertNotNull(policy);
    assertNull(policy.getRouteMap());
  }

  @Test
  public void testBgpAddressFamilyIpv4UnicastRedistributeRouteMap() {
    parseLines(
        "router bgp 1",
        "address-family ipv4 unicast",
        "redistribute connected route-map foo",
        "exit-address-family");
    BgpRedistributionPolicy policy =
        CONFIG
            .getBgpProcess()
            .getDefaultVrf()
            .getIpv4Unicast()
            .getRedistributionPolicies()
            .get(CONNECTED);
    assertNotNull(policy);
    assertThat(policy.getRouteMap(), equalTo("foo"));
  }

  @Test
  public void testBgpAddressFamilyIpv4UnicastRedistributeStatic() {
    parseLines(
        "router bgp 1",
        "address-family ipv4 unicast",
        "redistribute static",
        "exit-address-family");
    BgpRedistributionPolicy policy =
        CONFIG
            .getBgpProcess()
            .getDefaultVrf()
            .getIpv4Unicast()
            .getRedistributionPolicies()
            .get(STATIC);
    assertNotNull(policy);
    assertNull(policy.getRouteMap());
  }

  @Test
  public void testBgpAddressFamily_l2vpn_evpn() {
    parse("router bgp 1\n address-family l2vpn evpn\n exit-address-family\n");
    assertNotNull(CONFIG.getBgpProcess().getDefaultVrf().getL2VpnEvpn());
  }

  @Test
  public void testBgpAdressFamilyL2vpnEvpnAdvertiseAllVni() {
    parseLines(
        "router bgp 1", "address-family l2vpn evpn", "advertise-all-vni", "exit-address-family");
    assertTrue(CONFIG.getBgpProcess().getDefaultVrf().getL2VpnEvpn().getAdvertiseAllVni());
  }

  @Test
  public void testBgpAdressFamilyL2vpnEvpnAdvertiseIpv4Unicast() {
    parseLines(
        "router bgp 1",
        "address-family l2vpn evpn",
        "advertise ipv4 unicast",
        "exit-address-family");
    assertNotNull(CONFIG.getBgpProcess().getDefaultVrf().getL2VpnEvpn().getAdvertiseIpv4Unicast());
  }

  @Test
  public void testBgpAdressFamilyL2vpnEvpnNeighbor() {
    parseLines(
        "router bgp 1",
        "neighbor n interface description a",
        "neighbor 1.2.3.4 description a",
        "address-family l2vpn evpn",
        "neighbor n activate",
        "neighbor 1.2.3.4 activate",
        "exit-address-family");
    Map<String, BgpNeighbor> neighbors = CONFIG.getBgpProcess().getDefaultVrf().getNeighbors();
    assertTrue(neighbors.get("n").getL2vpnEvpnAddressFamily().getActivated());
    assertTrue(neighbors.get("1.2.3.4").getL2vpnEvpnAddressFamily().getActivated());
  }

  @Test
  public void testBgpAddressFamilyNeighborNextHopSelf() {
    parseLines(
        "router bgp 1",
        "address-family ipv4 unicast",
        "neighbor 10.0.0.1 next-hop-self",
        "exit-address-family");
    assertTrue(
        CONFIG
            .getBgpProcess()
            .getDefaultVrf()
            .getIpv4Unicast()
            .getNeighborAddressFamilyConfigurations()
            .get("10.0.0.1")
            .getNextHopSelf());
  }

  @Test
  public void testBgpNeighbor_peerGroup() {
    parse("router bgp 1\n neighbor foo peer-group\n");
    Map<String, BgpNeighbor> neighbors = CONFIG.getBgpProcess().getDefaultVrf().getNeighbors();
    assertThat(neighbors.keySet(), contains("foo"));
    assertThat(neighbors.get("foo"), isA(BgpPeerGroupNeighbor.class));
  }

  @Test
  public void testBgpNeighbor_peerGroup_remote_as() {
    parse("router bgp 1\n neighbor foo peer-group\n neighbor foo remote-as 2\n");
    Map<String, BgpNeighbor> neighbors = CONFIG.getBgpProcess().getDefaultVrf().getNeighbors();
    assertThat(neighbors.keySet(), contains("foo"));
    BgpNeighbor foo = neighbors.get("foo");
    assertThat(foo, isA(BgpPeerGroupNeighbor.class));
    assertThat(foo.getRemoteAs(), equalTo(2L));
  }

  @Test
  public void testBgpNeighbor_interface() {
    parse("router bgp 1\n neighbor foo interface remote-as 2\n");
    Map<String, BgpNeighbor> neighbors = CONFIG.getBgpProcess().getDefaultVrf().getNeighbors();
    assertThat(neighbors.keySet(), contains("foo"));
    assertThat(neighbors.get("foo"), isA(BgpInterfaceNeighbor.class));
  }

  @Test
  public void testBgpNeighborProperty_descrption() {
    parse("router bgp 1\n neighbor n interface description a b c! d\n");
    BgpNeighbor neighbor = CONFIG.getBgpProcess().getDefaultVrf().getNeighbors().get("n");
    assertThat(neighbor.getDescription(), equalTo("a b c! d"));
  }

  @Test
  public void testBgpNeighborProperty_remoteAs_explicit() {
    parse("router bgp 1\n neighbor n interface remote-as 2\n");
    Map<String, BgpNeighbor> neighbors = CONFIG.getBgpProcess().getDefaultVrf().getNeighbors();
    assertThat(neighbors.keySet(), contains("n"));
    BgpNeighbor foo = neighbors.get("n");
    assertThat(foo.getRemoteAsType(), equalTo(EXPLICIT));
    assertThat(foo.getRemoteAs(), equalTo(2L));
  }

  @Test
  public void testBgpNeighborProperty_remoteAs_external() {
    parse("router bgp 1\n neighbor n interface remote-as external\n");
    Map<String, BgpNeighbor> neighbors = CONFIG.getBgpProcess().getDefaultVrf().getNeighbors();
    assertThat(neighbors.keySet(), contains("n"));
    BgpNeighbor foo = neighbors.get("n");
    assertThat(foo.getRemoteAsType(), equalTo(EXTERNAL));
    assertNull(foo.getRemoteAs());
  }

  @Test
  public void testBgpNeighborProperty_remoteAs_internal() {
    parse("router bgp 1\n neighbor n interface remote-as internal\n");
    Map<String, BgpNeighbor> neighbors = CONFIG.getBgpProcess().getDefaultVrf().getNeighbors();
    assertThat(neighbors.keySet(), contains("n"));
    BgpNeighbor foo = neighbors.get("n");
    assertThat(foo.getRemoteAsType(), equalTo(INTERNAL));
    assertNull(foo.getRemoteAs());
  }

  @Test
  public void testBgpNeighborProperty_peerGroup() {
    parse("router bgp 1\n neighbor n interface peer-group pg\n");
    Map<String, BgpNeighbor> neighbors = CONFIG.getBgpProcess().getDefaultVrf().getNeighbors();
    assertThat(neighbors.keySet(), contains("n"));
    BgpNeighbor foo = neighbors.get("n");
    assertThat(foo.getPeerGroup(), equalTo("pg"));
  }

  @Test
  public void testBgpNeighbor_ip() {
    parse("router bgp 1\n neighbor 1.2.3.4 remote-as 2\n");
    Map<String, BgpNeighbor> neighbors = CONFIG.getBgpProcess().getDefaultVrf().getNeighbors();
    assertThat(neighbors.keySet(), contains("1.2.3.4"));
    BgpNeighbor neighbor = neighbors.get("1.2.3.4");
    assertThat(neighbor, isA(BgpIpNeighbor.class));
    assertThat(neighbor.getRemoteAs(), equalTo(2L));
  }

  @Test
  public void testBgpRouterId() {
    parse("router bgp 1\n bgp router-id 1.2.3.4\n");
    assertThat(CONFIG.getBgpProcess().getDefaultVrf().getRouterId(), equalTo(Ip.parse("1.2.3.4")));
  }

  @Test
  public void testCumulusFrrVrf() {
    parse("vrf NAME\n exit-vrf");
    assertThat(CONFIG.getVrfs().keySet(), equalTo(ImmutableSet.of("NAME")));
    assertThat(
        getDefinedStructureInfo(CumulusStructureType.VRF, "NAME").getDefinitionLines(),
        contains(1));
  }

  @Test
  public void testCumulusFrrVrfVni() {
    parse("vrf NAME\n vni 170000\n exit-vrf");
    Vrf vrf = CONFIG.getVrfs().get("NAME");
    assertThat(vrf.getVni(), equalTo(170000));
  }

  @Test
  public void testCumulusFrrVrfIpRoutes() {
    parse("vrf NAME\n ip route 1.0.0.0/8 10.0.2.1\n ip route 0.0.0.0/0 10.0.0.1\n exit-vrf");
    assertThat(
        CONFIG.getVrfs().get("NAME").getStaticRoutes(),
        equalTo(
            ImmutableSet.of(
                new StaticRoute(Prefix.parse("1.0.0.0/8"), Ip.parse("10.0.2.1"), null),
                new StaticRoute(Prefix.parse("0.0.0.0/0"), Ip.parse("10.0.0.1"), null))));
  }

  @Test
  public void testCumulusFrrRouteMap() {
    String name = "ROUTE-MAP-NAME";
    parse(String.format("route-map %s permit 10\nroute-map %s deny 20\n", name, name));
    assertThat(CONFIG.getRouteMaps().keySet(), equalTo(ImmutableSet.of(name)));

    RouteMap rm = CONFIG.getRouteMaps().get(name);
    assertThat(rm.getEntries().keySet(), equalTo(ImmutableSet.of(10, 20)));

    RouteMapEntry entry1 = rm.getEntries().get(10);
    assertThat(entry1.getAction(), equalTo(LineAction.PERMIT));

    RouteMapEntry entry2 = rm.getEntries().get(20);
    assertThat(entry2.getAction(), equalTo(LineAction.DENY));

    assertThat(
        getDefinedStructureInfo(CumulusStructureType.ROUTE_MAP, name).getDefinitionLines(),
        equalTo(ImmutableSet.of(1, 2)));
  }

  @Test
  public void testCumulusFrrVrfRouteMapDescription() {
    String name = "ROUTE-MAP-NAME";
    String description = "PERmit Xxx Yy_+!@#$%^&*()";

    parse(String.format("route-map %s permit 10\ndescription %s\n", name, description));

    RouteMap rm = CONFIG.getRouteMaps().get(name);
    RouteMapEntry entry1 = rm.getEntries().get(10);
    assertThat(entry1.getDescription(), equalTo(description));
  }

  @Test
  public void testCumulusFrrVrfRouteMapMatchCommunity() {
    String name = "ROUTE-MAP-NAME";

    parse(String.format("route-map %s permit 10\nmatch community CN1 CN2\n", name));

    RouteMapEntry entry = CONFIG.getRouteMaps().get(name).getEntries().get(10);
    assertThat(entry.getMatchCommunity().getNames(), equalTo(ImmutableList.of("CN1", "CN2")));
  }

  @Test
  public void testCumulusFrrVrfRouteMapMatchPrefixList() {
    String name = "ROUTE-MAP-NAME";
    String match1 = "match ip address prefix-list PREFIX_LIST1";
    String match2 = "match ip address prefix-list PREFIX_LIST2";

    parse(String.format("route-map %s permit 10\n%s\n%s\n", name, match1, match2));

    RouteMapEntry entry = CONFIG.getRouteMaps().get(name).getEntries().get(10);
    assertThat(
        entry.getMatchIpAddressPrefixList().getNames(),
        equalTo(ImmutableList.of("PREFIX_LIST1", "PREFIX_LIST2")));

    Set<Integer> reference =
        getStructureReferences(
            CumulusStructureType.IP_PREFIX_LIST,
            "PREFIX_LIST1",
            CumulusStructureUsage.ROUTE_MAP_MATCH_IP_ADDRESS_PREFIX_LIST);
    assertThat(reference, equalTo(ImmutableSet.of(2)));

    reference =
        getStructureReferences(
            CumulusStructureType.IP_PREFIX_LIST,
            "PREFIX_LIST2",
            CumulusStructureUsage.ROUTE_MAP_MATCH_IP_ADDRESS_PREFIX_LIST);
    assertThat(reference, equalTo(ImmutableSet.of(3)));
  }

  @Test
  public void testCumulusFrrVrfRouteMapSetMetric() {
    String name = "ROUTE-MAP-NAME";

    parse(String.format("route-map %s permit 10\nset metric 30\n", name));

    RouteMapEntry entry = CONFIG.getRouteMaps().get(name).getEntries().get(10);
    assertThat(entry.getSetMetric().getMetric(), equalTo(30L));
  }

  @Test
  public void testCumulusFrrIpCommunityListExpanded() {
    String name = "NAME";

    parse(String.format("ip community-list expanded %s permit 10000:10 20000:20\n", name));

    IpCommunityListExpanded communityList =
        (IpCommunityListExpanded) CONFIG.getIpCommunityLists().get(name);

    assertThat(
        communityList.getCommunities(),
        equalTo(
            ImmutableList.of(
                StandardCommunity.parse("10000:10"), StandardCommunity.parse("20000:20"))));

    assertThat(
        getDefinedStructureInfo(CumulusStructureType.IP_COMMUNITY_LIST, name).getDefinitionLines(),
        equalTo(ImmutableSet.of(1)));
  }

  @Test
  public void testCumulusFrrVrfRouteMapMatchInterface() {
    String name = "ROUTE-MAP-NAME";

    parse(String.format("route-map %s permit 10\nmatch interface lo\n", name));

    RouteMapEntry entry = CONFIG.getRouteMaps().get(name).getEntries().get(10);
    assertThat(entry.getMatchInterface().getInterfaces(), equalTo(ImmutableSet.of("lo")));

    assertThat(
        getStructureReferences(
            CumulusStructureType.INTERFACE, "lo", CumulusStructureUsage.ROUTE_MAP_MATCH_INTERFACE),
        equalTo(ImmutableSet.of(2)));
  }

  @Test
  public void testCumulusFrrVrfRouteMapSetIpNextHop() {
    String name = "ROUTE-MAP-NAME";
    String clause1 = "set ip next-hop 10.0.0.1";

    parse(String.format("route-map %s permit 10\n%s\n", name, clause1));

    RouteMapEntry entry = CONFIG.getRouteMaps().get(name).getEntries().get(10);
    assertThat(entry.getSetIpNextHop().getNextHop(), equalTo(Ip.parse("10.0.0.1")));
  }

  @Test
  public void testCumulusFrrVrfRouteMapSetCommunity() {
    String name = "ROUTE-MAP-NAME";

    parse(String.format("route-map %s permit 10\nset community 10000:1 20000:2\n", name));

    RouteMapEntry entry = CONFIG.getRouteMaps().get(name).getEntries().get(10);
    assertThat(
        entry.getSetCommunity().getCommunities(),
        equalTo(ImmutableList.of(StandardCommunity.of(10000, 1), StandardCommunity.of(20000, 2))));
  }

  @Test
  public void testCumulusFrrIpPrefixList() {
    String name = "NAME";
    String prefix1 = "10.0.0.1/24";
    String prefix2 = "10.0.1.2/24";
    parse(
        String.format(
            "ip prefix-list %s seq 10 permit %s\n"
                + "ip prefix-list %s seq 20 deny %s ge 27 le 30 \n",
            name, prefix1, name, prefix2));

    assertThat(CONFIG.getIpPrefixLists().keySet(), equalTo(ImmutableSet.of(name)));
    IpPrefixList prefixList = CONFIG.getIpPrefixLists().get(name);
    assertThat(prefixList.getName(), equalTo(name));
    assertThat(prefixList.getLines().keySet(), equalTo(ImmutableSet.of(10L, 20L)));

    IpPrefixListLine line1 = prefixList.getLines().get(10L);
    assertThat(line1.getLine(), equalTo(10L));
    assertThat(line1.getAction(), equalTo(LineAction.PERMIT));
    assertThat(line1.getLengthRange(), equalTo(new SubRange(24, 32)));
    assertThat(line1.getPrefix(), equalTo(Prefix.parse("10.0.0.1/24")));

    IpPrefixListLine line2 = prefixList.getLines().get(20L);
    assertThat(line2.getLine(), equalTo(20L));
    assertThat(line2.getAction(), equalTo(LineAction.DENY));
    assertThat(line2.getLengthRange(), equalTo(new SubRange(27, 30)));
    assertThat(line2.getPrefix(), equalTo(Prefix.parse("10.0.1.2/24")));
  }

  @Test
  public void testCumulusFrrAgentx() {
    parse("agentx\n");
  }

  @Test
  public void testCumulusService() {
    parse("service integrated-vtysh-config\n");
  }

  @Test
  public void testCumulusFrrSyslog() {
    parse("log syslog informational\n");
  }

  @Test
<<<<<<< HEAD
  public void testCumulusFrrBgpNeighborBfd() {
    parse("router bgp 10000 vrf VRF\nneighbor N bfd 1 10 20\n");
=======
  public void testLineVty() {
    parse("line vty\n");
  }

  @Test
  public void testCumulusFrrUsername() {
    parse("username cumulus nopassword\n");
>>>>>>> c0258c7a
  }
}<|MERGE_RESOLUTION|>--- conflicted
+++ resolved
@@ -569,17 +569,18 @@
   }
 
   @Test
-<<<<<<< HEAD
+  public void testLineVty() {
+    parse("line vty\n");
+  }
+
+  @Test
+  public void testCumulusFrrUsername() {
+    parse("username cumulus nopassword\n");
+  }
+
+  @Test
   public void testCumulusFrrBgpNeighborBfd() {
     parse("router bgp 10000 vrf VRF\nneighbor N bfd 1 10 20\n");
-=======
-  public void testLineVty() {
-    parse("line vty\n");
-  }
-
-  @Test
-  public void testCumulusFrrUsername() {
-    parse("username cumulus nopassword\n");
->>>>>>> c0258c7a
+    parse("router bgp 10000 vrf VRF\nneighbor N bfd\n");
   }
 }