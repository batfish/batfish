--- conflicted
+++ resolved
@@ -1198,7 +1198,43 @@
   }
 
   @Test
-<<<<<<< HEAD
+  public void testStaticRoute_vrf_noDefinition() {
+    _warnings = new Warnings(false, true, false);
+    parseLines("ip route 1.2.3.4/24 1.1.1.1 vrf VRF");
+
+    assertThat(
+        _warnings.getRedFlagWarnings(),
+        contains(
+            new Warning(
+                "the static route is ignored since vrf VRF is not defined",
+                Warnings.TAG_RED_FLAG)));
+  }
+
+  @Test
+  public void testStaticRoute_vrf_withDefinition() {
+    _warnings = new Warnings(false, true, false);
+
+    _config.getVrfs().put("VRF", new Vrf("VRF"));
+    parseLines("ip route 1.2.3.0/24 1.1.1.1 vrf VRF");
+
+    assertThat(_warnings.getRedFlagWarnings(), empty());
+
+    assertThat(
+        _config.getVrfs().get("VRF").getStaticRoutes(),
+        contains(new StaticRoute(Prefix.parse("1.2.3.0/24"), Ip.parse("1.1.1.1"), null)));
+  }
+
+  @Test
+  public void testStaticRoute_defaultVrf() {
+    parseLines("ip route 1.2.3.4/24 1.1.1.1");
+    assertThat(
+        _config.getStaticRoutes(),
+        equalTo(
+            ImmutableSet.of(
+                new StaticRoute(Prefix.parse("1.2.3.4/24"), Ip.parse("1.1.1.1"), null))));
+  }
+
+  @Test
   public void testBgpNeighborUpdateSource_Address() {
     parseLines("router bgp 65001", "neighbor 1.1.1.1 update-source 2.2.2.2");
 
@@ -1226,41 +1262,5 @@
             .get("1.1.1.1")
             .getBgpNeighborSource(),
         equalTo(new BgpNeighborSourceInterface("lo")));
-=======
-  public void testStaticRoute_vrf_noDefinition() {
-    _warnings = new Warnings(false, true, false);
-    parseLines("ip route 1.2.3.4/24 1.1.1.1 vrf VRF");
-
-    assertThat(
-        _warnings.getRedFlagWarnings(),
-        contains(
-            new Warning(
-                "the static route is ignored since vrf VRF is not defined",
-                Warnings.TAG_RED_FLAG)));
-  }
-
-  @Test
-  public void testStaticRoute_vrf_withDefinition() {
-    _warnings = new Warnings(false, true, false);
-
-    _config.getVrfs().put("VRF", new Vrf("VRF"));
-    parseLines("ip route 1.2.3.0/24 1.1.1.1 vrf VRF");
-
-    assertThat(_warnings.getRedFlagWarnings(), empty());
-
-    assertThat(
-        _config.getVrfs().get("VRF").getStaticRoutes(),
-        contains(new StaticRoute(Prefix.parse("1.2.3.0/24"), Ip.parse("1.1.1.1"), null)));
-  }
-
-  @Test
-  public void testStaticRoute_defaultVrf() {
-    parseLines("ip route 1.2.3.4/24 1.1.1.1");
-    assertThat(
-        _config.getStaticRoutes(),
-        equalTo(
-            ImmutableSet.of(
-                new StaticRoute(Prefix.parse("1.2.3.4/24"), Ip.parse("1.1.1.1"), null))));
->>>>>>> a7ed1b78
   }
 }