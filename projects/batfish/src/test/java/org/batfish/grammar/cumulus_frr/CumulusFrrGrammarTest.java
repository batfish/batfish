package org.batfish.grammar.cumulus_frr;

import static org.batfish.datamodel.routing_policy.Environment.Direction.OUT;
import static org.batfish.grammar.cumulus_frr.CumulusFrrConfigurationBuilder.nextMultipleOfFive;
import static org.batfish.representation.cumulus.CumulusRoutingProtocol.CONNECTED;
import static org.batfish.representation.cumulus.CumulusRoutingProtocol.STATIC;
import static org.batfish.representation.cumulus.CumulusStructureType.IP_COMMUNITY_LIST;
import static org.batfish.representation.cumulus.CumulusStructureUsage.ROUTE_MAP_MATCH_COMMUNITY_LIST;
import static org.batfish.representation.cumulus.RemoteAsType.EXPLICIT;
import static org.batfish.representation.cumulus.RemoteAsType.EXTERNAL;
import static org.batfish.representation.cumulus.RemoteAsType.INTERNAL;
import static org.hamcrest.Matchers.contains;
import static org.hamcrest.Matchers.empty;
import static org.hamcrest.Matchers.equalTo;
import static org.hamcrest.Matchers.hasKey;
import static org.hamcrest.Matchers.hasSize;
import static org.hamcrest.Matchers.isA;
import static org.junit.Assert.assertFalse;
import static org.junit.Assert.assertNotNull;
import static org.junit.Assert.assertNull;
import static org.junit.Assert.assertThat;
import static org.junit.Assert.assertTrue;

import com.google.common.collect.ImmutableList;
import com.google.common.collect.ImmutableSet;
import com.google.common.collect.ImmutableSortedMap;
import java.util.Map;
import java.util.Set;
import org.antlr.v4.runtime.ParserRuleContext;
import org.antlr.v4.runtime.tree.ParseTreeWalker;
import org.batfish.common.BatfishLogger;
import org.batfish.common.Warnings;
import org.batfish.config.Settings;
import org.batfish.datamodel.Bgpv4Route;
import org.batfish.datamodel.ConcreteInterfaceAddress;
import org.batfish.datamodel.Configuration;
import org.batfish.datamodel.DefinedStructureInfo;
import org.batfish.datamodel.Ip;
import org.batfish.datamodel.LineAction;
import org.batfish.datamodel.Prefix;
import org.batfish.datamodel.StaticRoute.Builder;
import org.batfish.datamodel.SubRange;
import org.batfish.datamodel.answers.ConvertConfigurationAnswerElement;
import org.batfish.datamodel.bgp.community.StandardCommunity;
import org.batfish.datamodel.routing_policy.RoutingPolicy;
import org.batfish.grammar.BatfishParseTreeWalker;
import org.batfish.main.Batfish;
import org.batfish.representation.cumulus.BgpInterfaceNeighbor;
import org.batfish.representation.cumulus.BgpIpNeighbor;
import org.batfish.representation.cumulus.BgpNeighbor;
import org.batfish.representation.cumulus.BgpPeerGroupNeighbor;
import org.batfish.representation.cumulus.BgpRedistributionPolicy;
import org.batfish.representation.cumulus.BgpVrfAddressFamilyAggregateNetworkConfiguration;
import org.batfish.representation.cumulus.CumulusInterfaceType;
import org.batfish.representation.cumulus.CumulusNcluConfiguration;
import org.batfish.representation.cumulus.CumulusStructureType;
import org.batfish.representation.cumulus.CumulusStructureUsage;
import org.batfish.representation.cumulus.Interface;
import org.batfish.representation.cumulus.IpAsPathAccessList;
import org.batfish.representation.cumulus.IpAsPathAccessListLine;
import org.batfish.representation.cumulus.IpCommunityListExpanded;
import org.batfish.representation.cumulus.IpPrefixList;
import org.batfish.representation.cumulus.IpPrefixListLine;
import org.batfish.representation.cumulus.OspfNetworkType;
import org.batfish.representation.cumulus.RouteMap;
import org.batfish.representation.cumulus.RouteMapEntry;
import org.batfish.representation.cumulus.StaticRoute;
import org.batfish.representation.cumulus.Vrf;
import org.junit.Before;
import org.junit.Rule;
import org.junit.Test;
import org.junit.rules.ExpectedException;
import org.junit.rules.TemporaryFolder;

/** Tests for {@link CumulusFrrParser}. */
public class CumulusFrrGrammarTest {
  private static final String FILENAME = "";

  @Rule public TemporaryFolder _folder = new TemporaryFolder();
  @Rule public ExpectedException _thrown = ExpectedException.none();
  private static CumulusNcluConfiguration CONFIG;

  @Before
  public void setup() {
    CONFIG = new CumulusNcluConfiguration();
    CONFIG.setFilename(FILENAME);
    CONFIG.setAnswerElement(new ConvertConfigurationAnswerElement());
    CONFIG.setWarnings(new Warnings());
  }

  private static DefinedStructureInfo getDefinedStructureInfo(
      CumulusStructureType type, String name) {
    return CONFIG
        .getAnswerElement()
        .getDefinedStructures()
        .get(CONFIG.getFilename())
        .getOrDefault(type.getDescription(), ImmutableSortedMap.of())
        .get(name);
  }

  private Set<Integer> getStructureReferences(
      CumulusStructureType type, String name, CumulusStructureUsage usage) {
    // The config keeps reference data in a private variable, and only copies into the answer
    // element when you set it.
    CONFIG.setAnswerElement(new ConvertConfigurationAnswerElement());
    return CONFIG
        .getAnswerElement()
        .getReferencedStructures()
        .get(FILENAME)
        .get(type.getDescription())
        .get(name)
        .get(usage.getDescription());
  }

  private static void parse(String src) {
    Settings settings = new Settings();
    settings.setDisableUnrecognized(true);
    settings.setThrowOnLexerError(true);
    settings.setThrowOnParserError(true);

    parseFromTextWithSettings(src, settings);
  }

  private static void parseLines(String... lines) {
    parse(String.join("\n", lines) + "\n");
  }

  private static void parseFromTextWithSettings(String src, Settings settings) {
    CumulusFrrCombinedParser parser = new CumulusFrrCombinedParser(src, settings, 1, 0);
    ParserRuleContext tree =
        Batfish.parse(parser, new BatfishLogger(BatfishLogger.LEVELSTR_FATAL, false), settings);
    ParseTreeWalker walker = new BatfishParseTreeWalker(parser);
    CumulusFrrConfigurationBuilder cb =
        new CumulusFrrConfigurationBuilder(CONFIG, parser, CONFIG.getWarnings());
    walker.walk(cb, tree);
  }

  @Test
  public void testBgp_defaultVrf() {
    parse("router bgp 12345\n");
    assertThat(CONFIG.getBgpProcess().getDefaultVrf().getAutonomousSystem(), equalTo(12345L));
  }

  @Test
  public void testBgp_vrf() {
    parse("router bgp 12345 vrf foo\n");
    assertThat(CONFIG.getBgpProcess().getVrfs().get("foo").getAutonomousSystem(), equalTo(12345L));
    assertThat(
        getStructureReferences(CumulusStructureType.VRF, "foo", CumulusStructureUsage.BGP_VRF),
        contains(1));
  }

  @Test
  public void testBgpAddressFamily_ipv4Unicast() {
    parse("router bgp 1\n address-family ipv4 unicast\n exit-address-family\n");
    assertNotNull(CONFIG.getBgpProcess().getDefaultVrf().getIpv4Unicast());
  }

  @Test
  public void testBgpAddressFamily_ipv4UnicastMaximumPaths() {
    // do not crash
    parse("router bgp 1\n address-family ipv4 unicast\n maximum-paths 4\nexit-address-family\n");
  }

  @Test
  public void testBgpAddressFamilyIpv4UnicastNetwork() {
    parseLines(
        "router bgp 1", "address-family ipv4 unicast", "network 1.2.3.4/24", "exit-address-family");
    assertThat(
        CONFIG.getBgpProcess().getDefaultVrf().getIpv4Unicast().getNetworks().keySet(),
        contains(Prefix.parse("1.2.3.4/24")));
  }

  @Test
  public void testBgpAddressFamilyIpv4UnicastRedistributeConnected() {
    parseLines(
        "router bgp 1",
        "address-family ipv4 unicast",
        "redistribute connected",
        "exit-address-family");
    BgpRedistributionPolicy policy =
        CONFIG
            .getBgpProcess()
            .getDefaultVrf()
            .getIpv4Unicast()
            .getRedistributionPolicies()
            .get(CONNECTED);
    assertNotNull(policy);
    assertNull(policy.getRouteMap());
  }

  @Test
  public void testBgpAddressFamilyIpv4UnicastRedistributeRouteMap() {
    parseLines(
        "router bgp 1",
        "address-family ipv4 unicast",
        "redistribute connected route-map foo",
        "exit-address-family");
    BgpRedistributionPolicy policy =
        CONFIG
            .getBgpProcess()
            .getDefaultVrf()
            .getIpv4Unicast()
            .getRedistributionPolicies()
            .get(CONNECTED);
    assertNotNull(policy);
    assertThat(policy.getRouteMap(), equalTo("foo"));
  }

  @Test
  public void testBgpAddressFamilyIpv4UnicastRedistributeStatic() {
    parseLines(
        "router bgp 1",
        "address-family ipv4 unicast",
        "redistribute static",
        "exit-address-family");
    BgpRedistributionPolicy policy =
        CONFIG
            .getBgpProcess()
            .getDefaultVrf()
            .getIpv4Unicast()
            .getRedistributionPolicies()
            .get(STATIC);
    assertNotNull(policy);
    assertNull(policy.getRouteMap());
  }

  @Test
  public void testBgpAddressFamilyIpv4UnicastAggregateAddress() {
    parseLines(
        "router bgp 1",
        "address-family ipv4 unicast",
        "aggregate-address 1.2.3.0/24",
        "exit-address-family");
    Map<Prefix, BgpVrfAddressFamilyAggregateNetworkConfiguration> aggregateNetworks =
        CONFIG.getBgpProcess().getDefaultVrf().getIpv4Unicast().getAggregateNetworks();
    Prefix prefix = Prefix.parse("1.2.3.0/24");
    assertThat(aggregateNetworks, hasKey(prefix));
    assertFalse(aggregateNetworks.get(prefix).isSummaryOnly());
  }

  @Test
  public void testBgpAddressFamily_l2vpn_evpn() {
    parse("router bgp 1\n address-family l2vpn evpn\n exit-address-family\n");
    assertNotNull(CONFIG.getBgpProcess().getDefaultVrf().getL2VpnEvpn());
  }

  @Test
  public void testBgpAdressFamilyL2vpnEvpnAdvertiseAllVni() {
    parseLines(
        "router bgp 1", "address-family l2vpn evpn", "advertise-all-vni", "exit-address-family");
    assertTrue(CONFIG.getBgpProcess().getDefaultVrf().getL2VpnEvpn().getAdvertiseAllVni());
  }

  @Test
  public void testBgpAdressFamilyL2vpnEvpnAdvertiseIpv4Unicast() {
    parseLines(
        "router bgp 1",
        "address-family l2vpn evpn",
        "advertise ipv4 unicast",
        "exit-address-family");
    assertNotNull(CONFIG.getBgpProcess().getDefaultVrf().getL2VpnEvpn().getAdvertiseIpv4Unicast());
  }

  @Test
  public void testBgpAdressFamilyL2vpnEvpnNeighbor() {
    parseLines(
        "router bgp 1",
        "neighbor n interface description a",
        "neighbor 1.2.3.4 description a",
        "address-family l2vpn evpn",
        "neighbor n activate",
        "neighbor 1.2.3.4 activate",
        "exit-address-family");
    Map<String, BgpNeighbor> neighbors = CONFIG.getBgpProcess().getDefaultVrf().getNeighbors();
    assertTrue(neighbors.get("n").getL2vpnEvpnAddressFamily().getActivated());
    assertTrue(neighbors.get("1.2.3.4").getL2vpnEvpnAddressFamily().getActivated());
  }

  @Test
  public void testBgpAddressFamilyNeighborNextHopSelf() {
    parseLines(
        "router bgp 1",
        "neighbor 10.0.0.1 description x",
        "address-family ipv4 unicast",
        "neighbor 10.0.0.1 next-hop-self",
        "exit-address-family");
    assertTrue(
        CONFIG
            .getBgpProcess()
            .getDefaultVrf()
            .getNeighbors()
            .get("10.0.0.1")
            .getIpv4UnicastAddressFamily()
            .getNextHopSelf());
  }

  @Test
  public void testBgpAlwaysCompareMed() {
    parse("router bgp 1\n bgp always-compare-med\n");
  }

  @Test
  public void testBgpAddressFamilyNeighborActivate() {
    parseLines(
        "router bgp 1",
        "neighbor N interface description N",
        "address-family ipv4 unicast",
        "neighbor N activate",
        "exit-address-family");
    assertTrue(
        CONFIG
            .getBgpProcess()
            .getDefaultVrf()
            .getNeighbors()
            .get("N")
            .getIpv4UnicastAddressFamily()
            .getActivated());
  }

  @Test
  public void testBgpAddressFamilyNeighborRouteReflectorClient() {
    parseLines(
        "router bgp 1",
        "neighbor N interface description N",
        "address-family ipv4 unicast",
        "neighbor N route-reflector-client",
        "exit-address-family");
    assertTrue(
        CONFIG
            .getBgpProcess()
            .getDefaultVrf()
            .getNeighbors()
            .get("N")
            .getIpv4UnicastAddressFamily()
            .getRouteReflectorClient());
  }

  @Test
  public void testBgpAddressFamilyNeighborSendCommunity() {
    // No extraction because these are already enabled by default
    parseLines(
        "router bgp 1",
        "address-family ipv4 unicast",
        "neighbor N send-community",
        "exit-address-family");
    parseLines(
        "router bgp 1",
        "address-family ipv4 unicast",
        "neighbor N send-community extended",
        "exit-address-family");
  }

  @Test
  public void testBgpAddressFamilyNeighborSoftReconfiguration() {
    parseLines(
        "router bgp 1",
        "address-family ipv4 unicast",
        "neighbor N soft-reconfiguration inbound",
        "exit-address-family");
    parseLines(
        "router bgp 1",
        "address-family ipv4 unicast",
        "neighbor 10.0.0.1 soft-reconfiguration inbound",
        "exit-address-family");
  }

  @Test
  public void testBgpNeighbor_peerGroup() {
    parse("router bgp 1\n neighbor foo peer-group\n");
    Map<String, BgpNeighbor> neighbors = CONFIG.getBgpProcess().getDefaultVrf().getNeighbors();
    assertThat(neighbors.keySet(), contains("foo"));
    assertThat(neighbors.get("foo"), isA(BgpPeerGroupNeighbor.class));
  }

  @Test
  public void testBgpNeighbor_peerGroup_remote_as() {
    parse("router bgp 1\n neighbor foo peer-group\n neighbor foo remote-as 2\n");
    Map<String, BgpNeighbor> neighbors = CONFIG.getBgpProcess().getDefaultVrf().getNeighbors();
    assertThat(neighbors.keySet(), contains("foo"));
    BgpNeighbor foo = neighbors.get("foo");
    assertThat(foo, isA(BgpPeerGroupNeighbor.class));
    assertThat(foo.getRemoteAs(), equalTo(2L));
  }

  @Test
  public void testBgpNeighbor_interface() {
    parse("router bgp 1\n neighbor foo interface remote-as 2\n");
    Map<String, BgpNeighbor> neighbors = CONFIG.getBgpProcess().getDefaultVrf().getNeighbors();
    assertThat(neighbors.keySet(), contains("foo"));
    assertThat(neighbors.get("foo"), isA(BgpInterfaceNeighbor.class));
  }

  @Test
  public void testBgpNeighborProperty_descrption() {
    parse("router bgp 1\n neighbor n interface description a b c! d\n");
    BgpNeighbor neighbor = CONFIG.getBgpProcess().getDefaultVrf().getNeighbors().get("n");
    assertThat(neighbor.getDescription(), equalTo("a b c! d"));
  }

  @Test
  public void testBgpNeighborProperty_remoteAs_explicit() {
    parse("router bgp 1\n neighbor n interface remote-as 2\n");
    Map<String, BgpNeighbor> neighbors = CONFIG.getBgpProcess().getDefaultVrf().getNeighbors();
    assertThat(neighbors.keySet(), contains("n"));
    BgpNeighbor foo = neighbors.get("n");
    assertThat(foo.getRemoteAsType(), equalTo(EXPLICIT));
    assertThat(foo.getRemoteAs(), equalTo(2L));
  }

  @Test
  public void testBgpNeighborProperty_remoteAs_external() {
    parse("router bgp 1\n neighbor n interface remote-as external\n");
    Map<String, BgpNeighbor> neighbors = CONFIG.getBgpProcess().getDefaultVrf().getNeighbors();
    assertThat(neighbors.keySet(), contains("n"));
    BgpNeighbor foo = neighbors.get("n");
    assertThat(foo.getRemoteAsType(), equalTo(EXTERNAL));
    assertNull(foo.getRemoteAs());
  }

  @Test
  public void testBgpNeighborProperty_remoteAs_internal() {
    parse("router bgp 1\n neighbor n interface remote-as internal\n");
    Map<String, BgpNeighbor> neighbors = CONFIG.getBgpProcess().getDefaultVrf().getNeighbors();
    assertThat(neighbors.keySet(), contains("n"));
    BgpNeighbor foo = neighbors.get("n");
    assertThat(foo.getRemoteAsType(), equalTo(INTERNAL));
    assertNull(foo.getRemoteAs());
  }

  @Test
  public void testBgpNeighborProperty_peerGroup() {
    parse("router bgp 1\n neighbor n interface peer-group pg\n");
    Map<String, BgpNeighbor> neighbors = CONFIG.getBgpProcess().getDefaultVrf().getNeighbors();
    assertThat(neighbors.keySet(), contains("n"));
    BgpNeighbor foo = neighbors.get("n");
    assertThat(foo.getPeerGroup(), equalTo("pg"));
  }

  @Test
  public void testBgpNeighbor_ip() {
    parse("router bgp 1\n neighbor 1.2.3.4 remote-as 2\n");
    Map<String, BgpNeighbor> neighbors = CONFIG.getBgpProcess().getDefaultVrf().getNeighbors();
    assertThat(neighbors.keySet(), contains("1.2.3.4"));
    BgpNeighbor neighbor = neighbors.get("1.2.3.4");
    assertThat(neighbor, isA(BgpIpNeighbor.class));
    assertThat(neighbor.getRemoteAs(), equalTo(2L));
  }

  @Test
  public void testBgpBestpathAsPathMultipathRelax() {
    parse("router bgp 1\n bgp bestpath as-path multipath-relax\n");
    assertTrue(CONFIG.getBgpProcess().getDefaultVrf().getAsPathMultipathRelax());
  }

  @Test
  public void testBgpRouterId() {
    parse("router bgp 1\n bgp router-id 1.2.3.4\n");
    assertThat(CONFIG.getBgpProcess().getDefaultVrf().getRouterId(), equalTo(Ip.parse("1.2.3.4")));
  }

  @Test
  public void testHostname() {
    parse("hostname asdf235jgij981\n");
  }

  @Test
  public void testCumulusFrrVrf() {
    CONFIG.getVrfs().put("NAME", new Vrf("NAME"));
    parse("vrf NAME\n exit-vrf\n");
    assertThat(
        getDefinedStructureInfo(CumulusStructureType.VRF, "NAME").getDefinitionLines(),
        contains(1, 2));
  }

  @Test
  public void testCumulusFrrVrfVni() {
    Vrf vrf = new Vrf("NAME");
    CONFIG.getVrfs().put("NAME", vrf);
    parse("vrf NAME\n vni 170000\n exit-vrf\n");
    assertThat(vrf.getVni(), equalTo(170000));
  }

  @Test
  public void testCumulusFrrVrfIpRoutes() {
    Vrf vrf = new Vrf("NAME");
    CONFIG.getVrfs().put("NAME", vrf);
    parse("vrf NAME\n ip route 1.0.0.0/8 10.0.2.1\n ip route 0.0.0.0/0 10.0.0.1\n exit-vrf\n");
    assertThat(
        vrf.getStaticRoutes(),
        equalTo(
            ImmutableSet.of(
                new StaticRoute(Prefix.parse("1.0.0.0/8"), Ip.parse("10.0.2.1"), null),
                new StaticRoute(Prefix.parse("0.0.0.0/0"), Ip.parse("10.0.0.1"), null))));
  }

  @Test
  public void testCumulusFrrRouteMap() {
    String name = "ROUTE-MAP-NAME";
    parse(String.format("route-map %s permit 10\nroute-map %s deny 20\n", name, name));
    assertThat(CONFIG.getRouteMaps().keySet(), equalTo(ImmutableSet.of(name)));

    RouteMap rm = CONFIG.getRouteMaps().get(name);
    assertThat(rm.getEntries().keySet(), equalTo(ImmutableSet.of(10, 20)));

    RouteMapEntry entry1 = rm.getEntries().get(10);
    assertThat(entry1.getAction(), equalTo(LineAction.PERMIT));

    RouteMapEntry entry2 = rm.getEntries().get(20);
    assertThat(entry2.getAction(), equalTo(LineAction.DENY));

    assertThat(
        getDefinedStructureInfo(CumulusStructureType.ROUTE_MAP, name).getDefinitionLines(),
        equalTo(ImmutableSet.of(1, 2)));
  }

  @Test
  public void testCumulusFrrVrfRouteMapDescription() {
    String name = "ROUTE-MAP-NAME";
    String description = "PERmit Xxx Yy_+!@#$%^&*()";

    parse(String.format("route-map %s permit 10\ndescription %s\n", name, description));

    RouteMap rm = CONFIG.getRouteMaps().get(name);
    RouteMapEntry entry1 = rm.getEntries().get(10);
    assertThat(entry1.getDescription(), equalTo(description));
  }

  @Test
<<<<<<< HEAD
  public void testRouteMapMatchAsPathAccessList() {
    parseLines("route-map ROUTE_MAP permit 10", "match as-path AS_PATH_ACCESS_LIST");
=======
  public void testCumulusFrrVrfRouteMapMatchCallExtraction() {
    String name = "ROUTE-MAP-NAME";

    parse(String.format("route-map %s permit 10\ncall SUB-MAP\n", name));

    RouteMapEntry entry = CONFIG.getRouteMaps().get(name).getEntries().get(10);
    assertThat(entry.getCall().getRouteMapName(), equalTo("SUB-MAP"));
  }

  @Test
  public void testCumulusFrrVrfRouteMapOnMatch() {
    String name = "ROUTE-MAP-NAME";
    parse(String.format("route-map %s permit 10\non-match next\n", name));
    RouteMapEntry entry = CONFIG.getRouteMaps().get(name).getEntries().get(10);
    assertTrue(entry.getOnMatchNext());
>>>>>>> 51d8bccf
  }

  @Test
  public void testCumulusFrrVrfRouteMapMatchCommunity() {
    String name = "ROUTE-MAP-NAME";

    parse(String.format("route-map %s permit 10\nmatch community CN1 CN2\n", name));

    RouteMapEntry entry = CONFIG.getRouteMaps().get(name).getEntries().get(10);
    assertThat(entry.getMatchCommunity().getNames(), equalTo(ImmutableList.of("CN1", "CN2")));

    assertThat(
        getStructureReferences(IP_COMMUNITY_LIST, "CN1", ROUTE_MAP_MATCH_COMMUNITY_LIST),
        contains(2));
    assertThat(
        getStructureReferences(IP_COMMUNITY_LIST, "CN2", ROUTE_MAP_MATCH_COMMUNITY_LIST),
        contains(2));
  }

  @Test
  public void testCumulusFrrVrfRouteMapMatchCommunity_multiline() {
    parseLines("route-map RM permit 10", "match community CN1", "match community CN2");

    RouteMapEntry entry = CONFIG.getRouteMaps().get("RM").getEntries().get(10);
    assertThat(entry.getMatchCommunity().getNames(), equalTo(ImmutableList.of("CN1", "CN2")));

    assertThat(
        getStructureReferences(IP_COMMUNITY_LIST, "CN1", ROUTE_MAP_MATCH_COMMUNITY_LIST),
        contains(2));
    assertThat(
        getStructureReferences(IP_COMMUNITY_LIST, "CN2", ROUTE_MAP_MATCH_COMMUNITY_LIST),
        contains(3));
  }

  @Test
  public void testCumulusFrrVrfRouteMapMatchPrefixList() {
    String name = "ROUTE-MAP-NAME";
    String match1 = "match ip address prefix-list PREFIX_LIST1";
    String match2 = "match ip address prefix-list PREFIX_LIST2";

    parse(String.format("route-map %s permit 10\n%s\n%s\n", name, match1, match2));

    RouteMapEntry entry = CONFIG.getRouteMaps().get(name).getEntries().get(10);
    assertThat(
        entry.getMatchIpAddressPrefixList().getNames(),
        equalTo(ImmutableList.of("PREFIX_LIST1", "PREFIX_LIST2")));

    Set<Integer> reference =
        getStructureReferences(
            CumulusStructureType.IP_PREFIX_LIST,
            "PREFIX_LIST1",
            CumulusStructureUsage.ROUTE_MAP_MATCH_IP_ADDRESS_PREFIX_LIST);
    assertThat(reference, equalTo(ImmutableSet.of(2)));

    reference =
        getStructureReferences(
            CumulusStructureType.IP_PREFIX_LIST,
            "PREFIX_LIST2",
            CumulusStructureUsage.ROUTE_MAP_MATCH_IP_ADDRESS_PREFIX_LIST);
    assertThat(reference, equalTo(ImmutableSet.of(3)));
  }

  @Test
  public void testCumulusFrrVrfRouteMapSetMetric() {
    String name = "ROUTE-MAP-NAME";

    parse(String.format("route-map %s permit 10\nset metric 30\n", name));

    RouteMapEntry entry = CONFIG.getRouteMaps().get(name).getEntries().get(10);
    assertThat(entry.getSetMetric().getMetric(), equalTo(30L));
  }

  @Test
  public void testCumulusFrrIpCommunityListExpanded() {
    String name = "NAME";

    parse(String.format("ip community-list expanded %s permit 10000:10 20000:20\n", name));

    IpCommunityListExpanded communityList =
        (IpCommunityListExpanded) CONFIG.getIpCommunityLists().get(name);

    assertThat(
        communityList.getCommunities(),
        equalTo(
            ImmutableList.of(
                StandardCommunity.parse("10000:10"), StandardCommunity.parse("20000:20"))));

    assertThat(
        getDefinedStructureInfo(IP_COMMUNITY_LIST, name).getDefinitionLines(),
        equalTo(ImmutableSet.of(1)));
  }

  @Test
  public void testCumulusFrrVrfRouteMapMatchInterface() {
    String name = "ROUTE-MAP-NAME";

    parse(String.format("route-map %s permit 10\nmatch interface lo\n", name));

    RouteMapEntry entry = CONFIG.getRouteMaps().get(name).getEntries().get(10);
    assertThat(entry.getMatchInterface().getInterfaces(), equalTo(ImmutableSet.of("lo")));

    assertThat(
        getStructureReferences(
            CumulusStructureType.ABSTRACT_INTERFACE,
            "lo",
            CumulusStructureUsage.ROUTE_MAP_MATCH_INTERFACE),
        equalTo(ImmutableSet.of(2)));
  }

  @Test
  public void testCumulusFrrRouteMapMatchTagExtraction() {
    String name = "ROUTE-MAP-NAME";

    parse(String.format("route-map %s permit 10\nmatch tag 65555\n", name));

    RouteMapEntry c = CONFIG.getRouteMaps().get(name).getEntries().get(10);

    assertThat(c.getMatchTag().getTag(), equalTo(65555L));
  }

  @Test
  public void testCumulusFrrRouteMapMatchTagConversion() {
    String name = "ROUTE-MAP-NAME";

    parse(String.format("route-map %s permit 10\nmatch tag 65555\n", name));
    Configuration c = CONFIG.toVendorIndependentConfigurations().get(0);
    RoutingPolicy policy = c.getRoutingPolicies().get(name);

    Builder routeBuilder =
        org.batfish.datamodel.StaticRoute.builder()
            .setNetwork(Prefix.ZERO)
            .setAdmin(1)
            .setNextHopInterface("iface");
    // NOTE: re-using the builder, order of asserts may matter
    // With missing tag -- no match
    assertFalse(policy.process(routeBuilder.build(), Bgpv4Route.builder(), null, "default", OUT));
    // With tag -- match
    assertTrue(
        policy.process(
            routeBuilder.setTag(65555L).build(), Bgpv4Route.builder(), null, "default", OUT));
    // With different tag -- no match
    assertFalse(
        policy.process(
            routeBuilder.setTag(65554L).build(), Bgpv4Route.builder(), null, "default", OUT));
  }

  @Test
  public void testRouteMapSetAsPath() {
    parseLines("route-map ROUTE_MAP permit 10", "set as-path prepend 11111 22222");
  }

  @Test
  public void testCumulusFrrRouteMapSetLocalPref() {
    String name = "ROUTE-MAP-NAME";

    parse(String.format("route-map %s permit 10\nset local-preference 200\n", name));

    RouteMapEntry c = CONFIG.getRouteMaps().get(name).getEntries().get(10);

    assertThat(c.getSetLocalPreference().getLocalPreference(), equalTo(200L));
  }

  @Test
  public void testCumulusFrrRouteMapSetTagPref() {
    String name = "ROUTE-MAP-NAME";

    parse(String.format("route-map %s permit 10\nset tag 999\n", name));

    RouteMapEntry c = CONFIG.getRouteMaps().get(name).getEntries().get(10);

    assertThat(c.getSetTag().getTag(), equalTo(999L));
  }

  @Test
  public void testCumulusFrrVrfRouteMapSetIpNextHop() {
    String name = "ROUTE-MAP-NAME";
    String clause1 = "set ip next-hop 10.0.0.1";

    parse(String.format("route-map %s permit 10\n%s\n", name, clause1));

    RouteMapEntry entry = CONFIG.getRouteMaps().get(name).getEntries().get(10);
    assertThat(entry.getSetIpNextHop().getNextHop(), equalTo(Ip.parse("10.0.0.1")));
  }

  @Test
  public void testCumulusFrrVrfRouteMapSetCommunity() {
    String name = "ROUTE-MAP-NAME";

    parse(String.format("route-map %s permit 10\nset community 10000:1 20000:2\n", name));

    RouteMapEntry entry = CONFIG.getRouteMaps().get(name).getEntries().get(10);
    assertThat(
        entry.getSetCommunity().getCommunities(),
        equalTo(ImmutableList.of(StandardCommunity.of(10000, 1), StandardCommunity.of(20000, 2))));
  }

  @Test
  public void testCumulusFrrIpAsPathAccessList() {
    String name = "NAME";
    long as1 = 11111;
    long as2 = 22222;
    parse(
        String.format(
            "ip as-path access-list %s permit %s\n" + "ip as-path access-list %s deny %s\n",
            name, as1, name, as2));

    // Check that config has the expected AS-path access list with the expected name and num lines
    assertThat(CONFIG.getIpAsPathAccessLists().keySet(), contains(name));
    IpAsPathAccessList asPathAccessList = CONFIG.getIpAsPathAccessLists().get(name);
    assertThat(asPathAccessList.getName(), equalTo(name));
    assertThat(asPathAccessList.getLines(), hasSize(2));

    // Check that lines look as expected
    IpAsPathAccessListLine line0 = asPathAccessList.getLines().get(0);
    IpAsPathAccessListLine line1 = asPathAccessList.getLines().get(1);
    assertThat(line0.getAction(), equalTo(LineAction.PERMIT));
    assertThat(line1.getAction(), equalTo(LineAction.DENY));
    assertThat(line0.getAsNum(), equalTo(as1));
    assertThat(line1.getAsNum(), equalTo(as2));

    // Check that the AS-path access list definition was registered
    DefinedStructureInfo definedStructureInfo =
        getDefinedStructureInfo(CumulusStructureType.IP_AS_PATH_ACCESS_LIST, name);
    assertThat(definedStructureInfo.getDefinitionLines(), contains(1, 2));
  }

  @Test
  public void testCumulusFrrIpPrefixList() {
    String name = "NAME";
    String prefix1 = "10.0.0.1/24";
    String prefix2 = "10.0.1.2/24";
    parse(
        String.format(
            "ip prefix-list %s seq 10 permit %s\n"
                + "ip prefix-list %s seq 20 deny %s ge 27 le 30 \n",
            name, prefix1, name, prefix2));

    assertThat(CONFIG.getIpPrefixLists().keySet(), equalTo(ImmutableSet.of(name)));
    IpPrefixList prefixList = CONFIG.getIpPrefixLists().get(name);
    assertThat(prefixList.getName(), equalTo(name));
    assertThat(prefixList.getLines().keySet(), equalTo(ImmutableSet.of(10L, 20L)));

    IpPrefixListLine line1 = prefixList.getLines().get(10L);
    assertThat(line1.getLine(), equalTo(10L));
    assertThat(line1.getAction(), equalTo(LineAction.PERMIT));
    assertThat(line1.getLengthRange(), equalTo(new SubRange(24, 32)));
    assertThat(line1.getPrefix(), equalTo(Prefix.parse("10.0.0.1/24")));

    IpPrefixListLine line2 = prefixList.getLines().get(20L);
    assertThat(line2.getLine(), equalTo(20L));
    assertThat(line2.getAction(), equalTo(LineAction.DENY));
    assertThat(line2.getLengthRange(), equalTo(new SubRange(27, 30)));
    assertThat(line2.getPrefix(), equalTo(Prefix.parse("10.0.1.2/24")));
  }

  @Test
  public void testCumulusFrrIpPrefixListNoSeq() {
    String name = "NAME";
    String prefix1 = "10.0.0.1/24";
    String prefix2 = "10.0.1.2/24";
    parse(
        String.format(
            "ip prefix-list %s seq 4 permit %s\n" + "ip prefix-list %s deny %s ge 27 le 30 \n",
            name, prefix1, name, prefix2));
    assertThat(CONFIG.getIpPrefixLists().keySet(), equalTo(ImmutableSet.of(name)));
    IpPrefixList prefixList = CONFIG.getIpPrefixLists().get(name);
    IpPrefixListLine line1 = prefixList.getLines().get(4L);
    assertThat(line1.getLine(), equalTo(4L));
    assertThat(line1.getAction(), equalTo(LineAction.PERMIT));
    assertThat(line1.getLengthRange(), equalTo(new SubRange(24, 32)));
    assertThat(line1.getPrefix(), equalTo(Prefix.parse("10.0.0.1/24")));

    IpPrefixListLine line2 = prefixList.getLines().get(5L);
    assertThat(line2.getLine(), equalTo(5L));
    assertThat(line2.getAction(), equalTo(LineAction.DENY));
    assertThat(line2.getLengthRange(), equalTo(new SubRange(27, 30)));
    assertThat(line2.getPrefix(), equalTo(Prefix.parse("10.0.1.2/24")));
  }

  @Test
  public void testCumulusFrrIpPrefixListAny() {
    String name = "NAME";
    parse(String.format("ip prefix-list %s seq 5 permit any\n", name));
    assertThat(CONFIG.getIpPrefixLists().keySet(), equalTo(ImmutableSet.of(name)));
    IpPrefixList prefixList = CONFIG.getIpPrefixLists().get(name);
    IpPrefixListLine line1 = prefixList.getLines().get(5L);
    assertThat(line1.getAction(), equalTo(LineAction.PERMIT));
    assertThat(line1.getLengthRange(), equalTo(new SubRange(0, Prefix.MAX_PREFIX_LENGTH)));
    assertThat(line1.getPrefix(), equalTo(Prefix.ZERO));
  }

  @Test
  public void testCumulusFrrIpPrefixListDescription() {
    String name = "NAME";
    // Don't crash
    parse(String.format("ip prefix-list %s description FOO\n", name));
  }

  @Test
  public void testCumulusFrrAgentx() {
    parse("agentx\n");
  }

  @Test
  public void testCumulusService() {
    parse("service integrated-vtysh-config\n");
  }

  @Test
  public void testCumulusFrrSyslog() {
    parse("log syslog informational\n");
  }

  @Test
  public void testLineVty() {
    parse("line vty\n");
  }

  @Test
  public void testCumulusFrrUsername() {
    parse("username cumulus nopassword\n");
  }

  @Test
  public void testCumulusFrrVersion() {
    parse("frr version\n");
    parse("frr version sV4@%)!@#$%^&**()_+|\n");
  }

  @Test
  public void testCumulusFrrBgpNeighborBfd() {
    parse("router bgp 10000 vrf VRF\nneighbor N bfd 1 10 20\n");
    parse("router bgp 10000 vrf VRF\nneighbor N bfd\n");
  }

  @Test
  public void testCumulusFrrNeightborPassword() {
    parse("router bgp 10000\nneighbor N password sV4@%)!@#$%^&**()_+|\n");
  }

  @Test
  public void testBgpNeighborEbgpMultihopPeerGroup() {
    parseLines("router bgp 10000", "neighbor N peer-group", "neighbor N ebgp-multihop 3");
    assertThat(
        CONFIG.getBgpProcess().getDefaultVrf().getNeighbors().get("N").getEbgpMultihop(),
        equalTo(3L));
  }

  @Test
  public void testBgpNeighborEbgpMultihopPeer() {
    parseLines("router bgp 10000", "neighbor 10.0.0.1 ebgp-multihop 3");
    assertThat(
        CONFIG.getBgpProcess().getDefaultVrf().getNeighbors().get("10.0.0.1").getEbgpMultihop(),
        equalTo(3L));
  }

  @Test
  public void testIp4vUnicastRoutemap_in() {
    parseLines(
        "router bgp 10000",
        "neighbor N peer-group",
        "address-family ipv4 unicast",
        "neighbor N route-map R in",
        "exit-address-family");
    assertThat(
        CONFIG
            .getBgpProcess()
            .getDefaultVrf()
            .getNeighbors()
            .get("N")
            .getIpv4UnicastAddressFamily()
            .getRouteMapIn(),
        equalTo("R"));
    assertThat(
        getStructureReferences(
            CumulusStructureType.ROUTE_MAP,
            "R",
            CumulusStructureUsage.BGP_IPV4_UNICAST_NEIGHBOR_ROUTE_MAP_IN),
        contains(4));
  }

  @Test
  public void testIp4vUnicastRoutemap_out() {
    parseLines(
        "router bgp 10000",
        "neighbor N2 peer-group",
        "address-family ipv4 unicast",
        "neighbor N2 route-map R out",
        "exit-address-family");
    assertThat(
        CONFIG
            .getBgpProcess()
            .getDefaultVrf()
            .getNeighbors()
            .get("N2")
            .getIpv4UnicastAddressFamily()
            .getRouteMapOut(),
        equalTo("R"));
    assertThat(
        getStructureReferences(
            CumulusStructureType.ROUTE_MAP,
            "R",
            CumulusStructureUsage.BGP_IPV4_UNICAST_NEIGHBOR_ROUTE_MAP_OUT),
        contains(4));
  }

  @Test
  public void testInterface_NoInterface() {
    parseLines("interface swp1 vrf VRF", "description rt1010svc01 swp1s1");
    assertThat(CONFIG.getWarnings().getParseWarnings(), empty());
    assertThat(CONFIG.getInterfaces().keySet(), contains("swp1"));
    assertThat(CONFIG.getInterfaces().get("swp1").getVrf(), equalTo("VRF"));
  }

  @Test
  public void testInterface_InterfaceVrfNotMatch() {
    // has vrf but not match
    Interface i1 = new Interface("swp1", CumulusInterfaceType.PHYSICAL, null, null);
    i1.setVrf("VRF2");
    CONFIG.getInterfaces().put("swp1", i1);
    parseLines("interface swp1 vrf VRF", "description rt1010svc01 swp1s1");
    assertThat(CONFIG.getWarnings().getParseWarnings(), hasSize(1));
    assertThat(
        CONFIG.getWarnings().getParseWarnings().get(0).getComment(),
        equalTo("vrf VRF of interface swp1 does not match vrf VRF2 defined already"));
    assertThat(CONFIG.getInterfaces().get("swp1").getAlias(), equalTo("rt1010svc01 swp1s1"));
  }

  @Test
  public void testInterface_InterfaceDefaultVrfNotMatch() {
    // default vrf not match
    Interface i2 = new Interface("swp2", CumulusInterfaceType.PHYSICAL, null, null);
    i2.setVrf("VRF2");
    CONFIG.getInterfaces().put("swp2", i2);
    parseLines("interface swp2", "description rt1010svc01 swp1s1");
    assertThat(CONFIG.getWarnings().getParseWarnings(), hasSize(1));
    assertThat(
        CONFIG.getWarnings().getParseWarnings().get(0).getComment(),
        equalTo("default vrf of interface swp2 does not match vrf VRF2 defined already"));
    assertThat(CONFIG.getInterfaces().get("swp2").getAlias(), equalTo("rt1010svc01 swp1s1"));
  }

  @Test
  public void testInterface_Correct() {
    Interface i1 = new Interface("swp1", CumulusInterfaceType.PHYSICAL, null, null);
    i1.setVrf("VRF");
    i1.setAlias("rt1010svc01 swp1s1");
    CONFIG.getInterfaces().put("swp1", i1);
    parseLines("interface swp1 vrf VRF", "description rt1010svc01 swp1s1");
    assertThat(CONFIG.getWarnings().getParseWarnings(), empty());
  }

  @Test
  public void testRouterOspf() {
    parse("router ospf\n log-adjacency-changes detail\n");
    assertThat(CONFIG.getWarnings().getParseWarnings(), empty());
    assertNotNull(CONFIG.getOspfProcess());
  }

  @Test
  public void testInterface_ospf_area() {
    Interface i1 = new Interface("swp1", CumulusInterfaceType.PHYSICAL, null, null);
    i1.setVrf("VRF");
    CONFIG.getInterfaces().put("swp1", i1);
    parse("interface swp1 vrf VRF\n ip ospf area 0.0.0.0\n");
    assertThat(CONFIG.getWarnings().getParseWarnings(), empty());
    assertThat(CONFIG.getInterfaces().get("swp1").getOspf().getOspfArea(), equalTo(0L));
  }

  @Test
  public void testInterface_ospf_authentication() {
    Interface i1 = new Interface("swp1", CumulusInterfaceType.PHYSICAL, null, null);
    CONFIG.getInterfaces().put("swp1", i1);
    parse("interface swp1\n ip ospf authentication message-digest\n");
  }

  @Test
  public void testInterface_ospf_authentication_key() {
    Interface i1 = new Interface("swp1", CumulusInterfaceType.PHYSICAL, null, null);
    CONFIG.getInterfaces().put("swp1", i1);
    parse("interface swp1\n ip ospf message-digest-key 1 md5 <SCRUBBED>\n");
  }

  @Test
  public void testInterface_ospf_p2p() {
    Interface i1 = new Interface("swp1", CumulusInterfaceType.PHYSICAL, null, null);
    CONFIG.getInterfaces().put("swp1", i1);
    parse("interface swp1\n ip ospf network point-to-point\n");
    assertThat(i1.getOspf().getNetwork(), equalTo(OspfNetworkType.POINT_TO_POINT));
  }

  @Test
  public void testRouterOspfPassiveInterface_NoInterface() {
    parse("router ospf\n passive-interface lo\n");
    assertThat(CONFIG.getWarnings().getParseWarnings(), hasSize(1));
    assertThat(
        CONFIG.getWarnings().getParseWarnings().get(0).getComment(),
        equalTo("interface lo is not defined"));
  }

  @Test
  public void testRouterOspfPassiveInterface() {
    Interface iface = new Interface("lo", CumulusInterfaceType.PHYSICAL, null, null);
    CONFIG.getInterfaces().put("lo", iface);
    parse("router ospf\n passive-interface lo\n");
    assertTrue(iface.getOspf().getPassive());
  }

  @Test
  public void testCreatePhysicalInterfaceInFRR() {
    String name = "eth1";
    parse(String.format("interface %s\n", name));
    assertThat(CONFIG.getWarnings().getParseWarnings(), empty());
    assertThat(CONFIG.getInterfaces().keySet(), contains(name));
    Interface i1 = CONFIG.getInterfaces().get(name);
    assertThat(i1.getType(), equalTo(CumulusInterfaceType.PHYSICAL));
  }

  @Test
  public void testCreateLoopbackInterfaceInFRR() {
    String name = "lo";
    parse(String.format("interface %s\n", name));
    assertThat(CONFIG.getWarnings().getParseWarnings(), empty());
    assertThat(CONFIG.getInterfaces().keySet(), contains(name));
    Interface i1 = CONFIG.getInterfaces().get(name);
    assertThat(i1.getType(), equalTo(CumulusInterfaceType.LOOPBACK));
  }

  @Test
  public void testNoCreateOtherInterfaceInFRR() {
    String name = "vlan1";
    parse(String.format("interface %s\n", name));
    assertThat(CONFIG.getWarnings().getParseWarnings(), hasSize(1));
    assertThat(
        CONFIG.getWarnings().getParseWarnings().get(0).getComment(),
        equalTo("cannot recognize interface vlan1. Only support loopback and physical interfaces"));
    assertThat(CONFIG.getInterfaces().keySet(), empty());
  }

  @Test
  public void testSetInterfaceIpAddress() {
    parseLines("interface eth1", "ip address 1.1.1.1/30");
    assertThat(
        CONFIG.getInterfaces().get("eth1").getIpAddresses(),
        equalTo(ImmutableList.of(ConcreteInterfaceAddress.parse("1.1.1.1/30"))));
  }

  @Test
  public void testFRRDefaultTraditional() {
    parse("frr defaults traditional\n");
  }

  @Test
  public void testNoIpv6Forwarding() {
    parse("no ipv6 forwarding\n");
  }

  @Test
  public void testPasswordEncryption() {
    parse("service password-encryption\n");
  }

  @Test
  public void testLog() {
    parse("log file /var/log/frr/frr.log\n");
    parse("log commands\n");
  }

  @Test
  public void testEnd() {
    parseLines("frr version", "end\n");
  }

  @Test
  public void testNextMultipleOfFive() {
    assertThat(nextMultipleOfFive(null), equalTo(5L));
    assertThat(nextMultipleOfFive(0L), equalTo(5L));
    assertThat(nextMultipleOfFive(1L), equalTo(5L));
    assertThat(nextMultipleOfFive(4L), equalTo(5L));
    assertThat(nextMultipleOfFive(5L), equalTo(10L));
    assertThat(nextMultipleOfFive(6L), equalTo(10L));
  }
}<|MERGE_RESOLUTION|>--- conflicted
+++ resolved
@@ -527,10 +527,11 @@
   }
 
   @Test
-<<<<<<< HEAD
   public void testRouteMapMatchAsPathAccessList() {
     parseLines("route-map ROUTE_MAP permit 10", "match as-path AS_PATH_ACCESS_LIST");
-=======
+  }
+
+  @Test
   public void testCumulusFrrVrfRouteMapMatchCallExtraction() {
     String name = "ROUTE-MAP-NAME";
 
@@ -546,7 +547,6 @@
     parse(String.format("route-map %s permit 10\non-match next\n", name));
     RouteMapEntry entry = CONFIG.getRouteMaps().get(name).getEntries().get(10);
     assertTrue(entry.getOnMatchNext());
->>>>>>> 51d8bccf
   }
 
   @Test
