package org.batfish.grammar.cumulus_frr;

import static org.batfish.main.BatfishTestUtils.configureBatfishTestSettings;
import static org.batfish.representation.cumulus.CumulusRoutingProtocol.CONNECTED;
import static org.batfish.representation.cumulus.CumulusRoutingProtocol.STATIC;
import static org.batfish.representation.cumulus.RemoteAsType.EXPLICIT;
import static org.batfish.representation.cumulus.RemoteAsType.EXTERNAL;
import static org.batfish.representation.cumulus.RemoteAsType.INTERNAL;
import static org.hamcrest.Matchers.contains;
import static org.hamcrest.Matchers.equalTo;
import static org.hamcrest.Matchers.isA;
import static org.junit.Assert.assertNotNull;
import static org.junit.Assert.assertNull;
import static org.junit.Assert.assertThat;
import static org.junit.Assert.assertTrue;

import com.google.common.collect.ImmutableList;
import com.google.common.collect.ImmutableSet;
import com.google.common.collect.ImmutableSortedMap;
import java.util.Map;
import java.util.Set;
import org.antlr.v4.runtime.ParserRuleContext;
import org.antlr.v4.runtime.tree.ParseTreeWalker;
import org.batfish.common.BatfishLogger;
import org.batfish.common.Warnings;
import org.batfish.common.util.CommonUtil;
import org.batfish.config.Settings;
import org.batfish.datamodel.DefinedStructureInfo;
import org.batfish.datamodel.Ip;
import org.batfish.datamodel.LineAction;
import org.batfish.datamodel.Prefix;
import org.batfish.datamodel.SubRange;
import org.batfish.datamodel.answers.ConvertConfigurationAnswerElement;
import org.batfish.datamodel.bgp.community.StandardCommunity;
import org.batfish.grammar.BatfishParseTreeWalker;
import org.batfish.main.Batfish;
import org.batfish.representation.cumulus.BgpInterfaceNeighbor;
import org.batfish.representation.cumulus.BgpIpNeighbor;
import org.batfish.representation.cumulus.BgpNeighbor;
import org.batfish.representation.cumulus.BgpPeerGroupNeighbor;
import org.batfish.representation.cumulus.BgpRedistributionPolicy;
import org.batfish.representation.cumulus.CumulusNcluConfiguration;
import org.batfish.representation.cumulus.CumulusStructureType;
import org.batfish.representation.cumulus.CumulusStructureUsage;
import org.batfish.representation.cumulus.IpCommunityListExpanded;
import org.batfish.representation.cumulus.IpPrefixList;
import org.batfish.representation.cumulus.IpPrefixListLine;
import org.batfish.representation.cumulus.RouteMap;
import org.batfish.representation.cumulus.RouteMapEntry;
import org.batfish.representation.cumulus.StaticRoute;
import org.batfish.representation.cumulus.Vrf;
import org.junit.Before;
import org.junit.Rule;
import org.junit.Test;
import org.junit.rules.ExpectedException;
import org.junit.rules.TemporaryFolder;

/** Tests for {@link CumulusFrrParser}. */
public class CumulusFrrGrammarTest {
  private static final String FILENAME = "";
  private static final String TESTCONFIGS_PREFIX = "org/batfish/grammar/cumulus_frr/testconfigs/";

  @Rule public TemporaryFolder _folder = new TemporaryFolder();

  @Rule public ExpectedException _thrown = ExpectedException.none();

  private static CumulusNcluConfiguration CONFIG;

  @Before
  public void setup() {
    CONFIG = new CumulusNcluConfiguration();
    CONFIG.setFilename(FILENAME);
    CONFIG.setAnswerElement(new ConvertConfigurationAnswerElement());
    CONFIG.setWarnings(new Warnings());
  }

  private static DefinedStructureInfo getDefinedStructureInfo(
      CumulusStructureType type, String name) {
    return CONFIG
        .getAnswerElement()
        .getDefinedStructures()
        .get(CONFIG.getFilename())
        .getOrDefault(type.getDescription(), ImmutableSortedMap.of())
        .get(name);
  }

  private Set<Integer> getStructureReferences(
      CumulusStructureType type, String name, CumulusStructureUsage usage) {
    // The config keeps reference data in a private variable, and only copies into the answer
    // element when you set it.
    CONFIG.setAnswerElement(new ConvertConfigurationAnswerElement());
    return CONFIG
        .getAnswerElement()
        .getReferencedStructures()
        .get(FILENAME)
        .get(type.getDescription())
        .get(name)
        .get(usage.getDescription());
  }

  private static void parseVendorConfig(String filename) {
    Settings settings = new Settings();
    configureBatfishTestSettings(settings);
    parseVendorConfig(filename, settings);
  }

  private static void parseVendorConfig(String filename, Settings settings) {
    String src = CommonUtil.readResource(TESTCONFIGS_PREFIX + filename);
    parseFromTextWithSettings(src, settings);
  }

  private static void parse(String src) {
    Settings settings = new Settings();
    settings.setDisableUnrecognized(true);
    settings.setThrowOnLexerError(true);
    settings.setThrowOnParserError(true);

    parseFromTextWithSettings(src, settings);
  }

  private static void parseLines(String... lines) {
    parse(String.join("\n", lines) + "\n");
  }

  private static void parseFromTextWithSettings(String src, Settings settings) {
    CumulusFrrCombinedParser parser = new CumulusFrrCombinedParser(src, settings, 1, 0);
    ParserRuleContext tree =
        Batfish.parse(parser, new BatfishLogger(BatfishLogger.LEVELSTR_FATAL, false), settings);
    ParseTreeWalker walker = new BatfishParseTreeWalker(parser);
    CumulusFrrConfigurationBuilder cb =
        new CumulusFrrConfigurationBuilder(CONFIG, parser, CONFIG.getWarnings());
    walker.walk(cb, tree);
  }

  @Test
  public void testBgp_defaultVrf() {
    parse("router bgp 12345\n");
    assertThat(CONFIG.getBgpProcess().getDefaultVrf().getAutonomousSystem(), equalTo(12345L));
  }

  @Test
  public void testBgp_vrf() {
    parse("router bgp 12345 vrf foo\n");
    assertThat(CONFIG.getBgpProcess().getVrfs().get("foo").getAutonomousSystem(), equalTo(12345L));
    assertThat(
        getStructureReferences(CumulusStructureType.VRF, "foo", CumulusStructureUsage.BGP_VRF),
        contains(1));
  }

  @Test
  public void testBgpAddressFamily_ipv4Unicast() {
    parse("router bgp 1\n address-family ipv4 unicast\n exit-address-family\n");
    assertNotNull(CONFIG.getBgpProcess().getDefaultVrf().getIpv4Unicast());
  }

  @Test
  public void testBgpAddressFamilyIpv4UnicastNetwork() {
    parseLines(
        "router bgp 1", "address-family ipv4 unicast", "network 1.2.3.4/24", "exit-address-family");
    assertThat(
        CONFIG.getBgpProcess().getDefaultVrf().getIpv4Unicast().getNetworks().keySet(),
        contains(Prefix.parse("1.2.3.4/24")));
  }

  @Test
  public void testBgpAddressFamilyIpv4UnicastRedistributeConnected() {
    parseLines(
        "router bgp 1",
        "address-family ipv4 unicast",
        "redistribute connected",
        "exit-address-family");
    BgpRedistributionPolicy policy =
        CONFIG
            .getBgpProcess()
            .getDefaultVrf()
            .getIpv4Unicast()
            .getRedistributionPolicies()
            .get(CONNECTED);
    assertNotNull(policy);
    assertNull(policy.getRouteMap());
  }

  @Test
  public void testBgpAddressFamilyIpv4UnicastRedistributeRouteMap() {
    parseLines(
        "router bgp 1",
        "address-family ipv4 unicast",
        "redistribute connected route-map foo",
        "exit-address-family");
    BgpRedistributionPolicy policy =
        CONFIG
            .getBgpProcess()
            .getDefaultVrf()
            .getIpv4Unicast()
            .getRedistributionPolicies()
            .get(CONNECTED);
    assertNotNull(policy);
    assertThat(policy.getRouteMap(), equalTo("foo"));
  }

  @Test
  public void testBgpAddressFamilyIpv4UnicastRedistributeStatic() {
    parseLines(
        "router bgp 1",
        "address-family ipv4 unicast",
        "redistribute static",
        "exit-address-family");
    BgpRedistributionPolicy policy =
        CONFIG
            .getBgpProcess()
            .getDefaultVrf()
            .getIpv4Unicast()
            .getRedistributionPolicies()
            .get(STATIC);
    assertNotNull(policy);
    assertNull(policy.getRouteMap());
  }

  @Test
  public void testBgpAddressFamily_l2vpn_evpn() {
    parse("router bgp 1\n address-family l2vpn evpn\n exit-address-family\n");
    assertNotNull(CONFIG.getBgpProcess().getDefaultVrf().getL2VpnEvpn());
  }

  @Test
  public void testBgpAdressFamilyL2vpnEvpnAdvertiseAllVni() {
    parseLines(
        "router bgp 1", "address-family l2vpn evpn", "advertise-all-vni", "exit-address-family");
    assertTrue(CONFIG.getBgpProcess().getDefaultVrf().getL2VpnEvpn().getAdvertiseAllVni());
  }

  @Test
  public void testBgpAdressFamilyL2vpnEvpnAdvertiseIpv4Unicast() {
    parseLines(
        "router bgp 1",
        "address-family l2vpn evpn",
        "advertise ipv4 unicast",
        "exit-address-family");
    assertNotNull(CONFIG.getBgpProcess().getDefaultVrf().getL2VpnEvpn().getAdvertiseIpv4Unicast());
  }

  @Test
  public void testBgpAdressFamilyL2vpnEvpnNeighbor() {
    parseLines(
        "router bgp 1",
        "neighbor n interface description a",
        "neighbor 1.2.3.4 description a",
        "address-family l2vpn evpn",
        "neighbor n activate",
        "neighbor 1.2.3.4 activate",
        "exit-address-family");
    Map<String, BgpNeighbor> neighbors = CONFIG.getBgpProcess().getDefaultVrf().getNeighbors();
    assertTrue(neighbors.get("n").getL2vpnEvpnAddressFamily().getActivated());
    assertTrue(neighbors.get("1.2.3.4").getL2vpnEvpnAddressFamily().getActivated());
  }

  @Test
  public void testBgpAddressFamilyNeighborNextHopSelf() {
    parseLines(
        "router bgp 1",
        "address-family ipv4 unicast",
        "neighbor 10.0.0.1 next-hop-self",
        "exit-address-family");
    assertTrue(
        CONFIG
            .getBgpProcess()
            .getDefaultVrf()
            .getIpv4Unicast()
            .getNeighborAddressFamilyConfigurations()
            .get("10.0.0.1")
            .getNextHopSelf());
  }

  @Test
  public void testBgpNeighbor_peerGroup() {
    parse("router bgp 1\n neighbor foo peer-group\n");
    Map<String, BgpNeighbor> neighbors = CONFIG.getBgpProcess().getDefaultVrf().getNeighbors();
    assertThat(neighbors.keySet(), contains("foo"));
    assertThat(neighbors.get("foo"), isA(BgpPeerGroupNeighbor.class));
  }

  @Test
  public void testBgpNeighbor_peerGroup_remote_as() {
    parse("router bgp 1\n neighbor foo peer-group\n neighbor foo remote-as 2\n");
    Map<String, BgpNeighbor> neighbors = CONFIG.getBgpProcess().getDefaultVrf().getNeighbors();
    assertThat(neighbors.keySet(), contains("foo"));
    BgpNeighbor foo = neighbors.get("foo");
    assertThat(foo, isA(BgpPeerGroupNeighbor.class));
    assertThat(foo.getRemoteAs(), equalTo(2L));
  }

  @Test
  public void testBgpNeighbor_interface() {
    parse("router bgp 1\n neighbor foo interface remote-as 2\n");
    Map<String, BgpNeighbor> neighbors = CONFIG.getBgpProcess().getDefaultVrf().getNeighbors();
    assertThat(neighbors.keySet(), contains("foo"));
    assertThat(neighbors.get("foo"), isA(BgpInterfaceNeighbor.class));
  }

  @Test
  public void testBgpNeighborProperty_descrption() {
    parse("router bgp 1\n neighbor n interface description a b c! d\n");
    BgpNeighbor neighbor = CONFIG.getBgpProcess().getDefaultVrf().getNeighbors().get("n");
    assertThat(neighbor.getDescription(), equalTo("a b c! d"));
  }

  @Test
  public void testBgpNeighborProperty_remoteAs_explicit() {
    parse("router bgp 1\n neighbor n interface remote-as 2\n");
    Map<String, BgpNeighbor> neighbors = CONFIG.getBgpProcess().getDefaultVrf().getNeighbors();
    assertThat(neighbors.keySet(), contains("n"));
    BgpNeighbor foo = neighbors.get("n");
    assertThat(foo.getRemoteAsType(), equalTo(EXPLICIT));
    assertThat(foo.getRemoteAs(), equalTo(2L));
  }

  @Test
  public void testBgpNeighborProperty_remoteAs_external() {
    parse("router bgp 1\n neighbor n interface remote-as external\n");
    Map<String, BgpNeighbor> neighbors = CONFIG.getBgpProcess().getDefaultVrf().getNeighbors();
    assertThat(neighbors.keySet(), contains("n"));
    BgpNeighbor foo = neighbors.get("n");
    assertThat(foo.getRemoteAsType(), equalTo(EXTERNAL));
    assertNull(foo.getRemoteAs());
  }

  @Test
  public void testBgpNeighborProperty_remoteAs_internal() {
    parse("router bgp 1\n neighbor n interface remote-as internal\n");
    Map<String, BgpNeighbor> neighbors = CONFIG.getBgpProcess().getDefaultVrf().getNeighbors();
    assertThat(neighbors.keySet(), contains("n"));
    BgpNeighbor foo = neighbors.get("n");
    assertThat(foo.getRemoteAsType(), equalTo(INTERNAL));
    assertNull(foo.getRemoteAs());
  }

  @Test
  public void testBgpNeighborProperty_peerGroup() {
    parse("router bgp 1\n neighbor n interface peer-group pg\n");
    Map<String, BgpNeighbor> neighbors = CONFIG.getBgpProcess().getDefaultVrf().getNeighbors();
    assertThat(neighbors.keySet(), contains("n"));
    BgpNeighbor foo = neighbors.get("n");
    assertThat(foo.getPeerGroup(), equalTo("pg"));
  }

  @Test
  public void testBgpNeighbor_ip() {
    parse("router bgp 1\n neighbor 1.2.3.4 remote-as 2\n");
    Map<String, BgpNeighbor> neighbors = CONFIG.getBgpProcess().getDefaultVrf().getNeighbors();
    assertThat(neighbors.keySet(), contains("1.2.3.4"));
    BgpNeighbor neighbor = neighbors.get("1.2.3.4");
    assertThat(neighbor, isA(BgpIpNeighbor.class));
    assertThat(neighbor.getRemoteAs(), equalTo(2L));
  }

  @Test
  public void testBgpRouterId() {
    parse("router bgp 1\n bgp router-id 1.2.3.4\n");
    assertThat(CONFIG.getBgpProcess().getDefaultVrf().getRouterId(), equalTo(Ip.parse("1.2.3.4")));
  }

  @Test
  public void testCumulusFrrVrf() {
    parse("vrf NAME\n exit-vrf");
    assertThat(CONFIG.getVrfs().keySet(), equalTo(ImmutableSet.of("NAME")));
    assertThat(
        getDefinedStructureInfo(CumulusStructureType.VRF, "NAME").getDefinitionLines(),
        contains(1));
  }

  @Test
  public void testCumulusFrrVrfVni() {
    parse("vrf NAME\n vni 170000\n exit-vrf");
    Vrf vrf = CONFIG.getVrfs().get("NAME");
    assertThat(vrf.getVni(), equalTo(170000));
  }

  @Test
  public void testCumulusFrrVrfIpRoutes() {
    parse("vrf NAME\n ip route 1.0.0.0/8 10.0.2.1\n ip route 0.0.0.0/0 10.0.0.1\n exit-vrf");
    assertThat(
        CONFIG.getVrfs().get("NAME").getStaticRoutes(),
        equalTo(
            ImmutableSet.of(
                new StaticRoute(Prefix.parse("1.0.0.0/8"), Ip.parse("10.0.2.1"), null),
                new StaticRoute(Prefix.parse("0.0.0.0/0"), Ip.parse("10.0.0.1"), null))));
  }

  @Test
  public void testCumulusFrrRouteMap() {
    String name = "ROUTE-MAP-NAME";
    parse(String.format("route-map %s permit 10\nroute-map %s deny 20\n", name, name));
    assertThat(CONFIG.getRouteMaps().keySet(), equalTo(ImmutableSet.of(name)));

    RouteMap rm = CONFIG.getRouteMaps().get(name);
    assertThat(rm.getEntries().keySet(), equalTo(ImmutableSet.of(10, 20)));

    RouteMapEntry entry1 = rm.getEntries().get(10);
    assertThat(entry1.getAction(), equalTo(LineAction.PERMIT));

    RouteMapEntry entry2 = rm.getEntries().get(20);
    assertThat(entry2.getAction(), equalTo(LineAction.DENY));

    assertThat(
        getDefinedStructureInfo(CumulusStructureType.ROUTE_MAP, name).getDefinitionLines(),
        equalTo(ImmutableSet.of(1, 2)));
  }

  @Test
  public void testCumulusFrrVrfRouteMapDescription() {
    String name = "ROUTE-MAP-NAME";
    String description = "PERmit Xxx Yy_+!@#$%^&*()";

    parse(String.format("route-map %s permit 10\ndescription %s\n", name, description));

    RouteMap rm = CONFIG.getRouteMaps().get(name);
    RouteMapEntry entry1 = rm.getEntries().get(10);
    assertThat(entry1.getDescription(), equalTo(description));
  }

  @Test
  public void testCumulusFrrVrfRouteMapMatchCommunity() {
    String name = "ROUTE-MAP-NAME";

    parse(String.format("route-map %s permit 10\nmatch community CN1 CN2\n", name));

    RouteMapEntry entry = CONFIG.getRouteMaps().get(name).getEntries().get(10);
    assertThat(entry.getMatchCommunity().getNames(), equalTo(ImmutableList.of("CN1", "CN2")));
  }

  @Test
  public void testCumulusFrrVrfRouteMapMatchPrefixList() {
    String name = "ROUTE-MAP-NAME";
    String match1 = "match ip address prefix-list PREFIX_LIST1";
    String match2 = "match ip address prefix-list PREFIX_LIST2";

    parse(String.format("route-map %s permit 10\n%s\n%s\n", name, match1, match2));

    RouteMapEntry entry = CONFIG.getRouteMaps().get(name).getEntries().get(10);
    assertThat(
        entry.getMatchIpAddressPrefixList().getNames(),
        equalTo(ImmutableList.of("PREFIX_LIST1", "PREFIX_LIST2")));

    Set<Integer> reference =
        getStructureReferences(
            CumulusStructureType.IP_PREFIX_LIST,
            "PREFIX_LIST1",
            CumulusStructureUsage.ROUTE_MAP_MATCH_IP_ADDRESS_PREFIX_LIST);
    assertThat(reference, equalTo(ImmutableSet.of(2)));

    reference =
        getStructureReferences(
            CumulusStructureType.IP_PREFIX_LIST,
            "PREFIX_LIST2",
            CumulusStructureUsage.ROUTE_MAP_MATCH_IP_ADDRESS_PREFIX_LIST);
    assertThat(reference, equalTo(ImmutableSet.of(3)));
  }

  @Test
  public void testCumulusFrrVrfRouteMapSetMetric() {
    String name = "ROUTE-MAP-NAME";

    parse(String.format("route-map %s permit 10\nset metric 30\n", name));

    RouteMapEntry entry = CONFIG.getRouteMaps().get(name).getEntries().get(10);
    assertThat(entry.getSetMetric().getMetric(), equalTo(30L));
  }

  @Test
  public void testCumulusFrrIpCommunityListExpanded() {
    String name = "NAME";

    parse(String.format("ip community-list expanded %s permit 10000:10 20000:20\n", name));

    IpCommunityListExpanded communityList =
        (IpCommunityListExpanded) CONFIG.getIpCommunityLists().get(name);

    assertThat(
        communityList.getCommunities(),
        equalTo(
            ImmutableList.of(
                StandardCommunity.parse("10000:10"), StandardCommunity.parse("20000:20"))));

    assertThat(
        getDefinedStructureInfo(CumulusStructureType.IP_COMMUNITY_LIST, name).getDefinitionLines(),
        equalTo(ImmutableSet.of(1)));
  }

  @Test
  public void testCumulusFrrVrfRouteMapMatchInterface() {
    String name = "ROUTE-MAP-NAME";

    parse(String.format("route-map %s permit 10\nmatch interface lo\n", name));

    RouteMapEntry entry = CONFIG.getRouteMaps().get(name).getEntries().get(10);
    assertThat(entry.getMatchInterface().getInterfaces(), equalTo(ImmutableSet.of("lo")));

    assertThat(
        getStructureReferences(
            CumulusStructureType.INTERFACE, "lo", CumulusStructureUsage.ROUTE_MAP_MATCH_INTERFACE),
        equalTo(ImmutableSet.of(2)));
  }

  @Test
  public void testCumulusFrrVrfRouteMapSetIpNextHop() {
    String name = "ROUTE-MAP-NAME";
    String clause1 = "set ip next-hop 10.0.0.1";

    parse(String.format("route-map %s permit 10\n%s\n", name, clause1));

    RouteMapEntry entry = CONFIG.getRouteMaps().get(name).getEntries().get(10);
    assertThat(entry.getSetIpNextHop().getNextHop(), equalTo(Ip.parse("10.0.0.1")));
  }

  @Test
  public void testCumulusFrrVrfRouteMapSetCommunity() {
    String name = "ROUTE-MAP-NAME";

    parse(String.format("route-map %s permit 10\nset community 10000:1 20000:2\n", name));

    RouteMapEntry entry = CONFIG.getRouteMaps().get(name).getEntries().get(10);
    assertThat(
        entry.getSetCommunity().getCommunities(),
        equalTo(ImmutableList.of(StandardCommunity.of(10000, 1), StandardCommunity.of(20000, 2))));
  }

  @Test
  public void testCumulusFrrIpPrefixList() {
    String name = "NAME";
    String prefix1 = "10.0.0.1/24";
    String prefix2 = "10.0.1.2/24";
    parse(
        String.format(
            "ip prefix-list %s seq 10 permit %s\n"
                + "ip prefix-list %s seq 20 deny %s ge 27 le 30 \n",
            name, prefix1, name, prefix2));

    assertThat(CONFIG.getIpPrefixLists().keySet(), equalTo(ImmutableSet.of(name)));
    IpPrefixList prefixList = CONFIG.getIpPrefixLists().get(name);
    assertThat(prefixList.getName(), equalTo(name));
    assertThat(prefixList.getLines().keySet(), equalTo(ImmutableSet.of(10L, 20L)));

    IpPrefixListLine line1 = prefixList.getLines().get(10L);
    assertThat(line1.getLine(), equalTo(10L));
    assertThat(line1.getAction(), equalTo(LineAction.PERMIT));
    assertThat(line1.getLengthRange(), equalTo(new SubRange(24, 32)));
    assertThat(line1.getPrefix(), equalTo(Prefix.parse("10.0.0.1/24")));

    IpPrefixListLine line2 = prefixList.getLines().get(20L);
    assertThat(line2.getLine(), equalTo(20L));
    assertThat(line2.getAction(), equalTo(LineAction.DENY));
    assertThat(line2.getLengthRange(), equalTo(new SubRange(27, 30)));
    assertThat(line2.getPrefix(), equalTo(Prefix.parse("10.0.1.2/24")));
  }

  @Test
  public void testCumulusFrrAgentx() {
    parse("agentx\n");
  }

  @Test
  public void testCumulusService() {
    parse("service integrated-vtysh-config\n");
  }

  @Test
<<<<<<< HEAD
  public void testCumulusFrrVersion() {
    parse("frr version sV4@%)!@#$%^&**()_+|\n");
=======
  public void testCumulusFrrSyslog() {
    parse("log syslog informational\n");
  }

  @Test
  public void testLineVty() {
    parse("line vty\n");
>>>>>>> 70b5e897
  }
}<|MERGE_RESOLUTION|>--- conflicted
+++ resolved
@@ -564,17 +564,17 @@
   }
 
   @Test
-<<<<<<< HEAD
+  public void testCumulusFrrSyslog() {
+    parse("log syslog informational\n");
+  }
+
+  @Test
+  public void testLineVty() {
+    parse("line vty\n");
+  }
+
+  @Test
   public void testCumulusFrrVersion() {
     parse("frr version sV4@%)!@#$%^&**()_+|\n");
-=======
-  public void testCumulusFrrSyslog() {
-    parse("log syslog informational\n");
-  }
-
-  @Test
-  public void testLineVty() {
-    parse("line vty\n");
->>>>>>> 70b5e897
   }
 }