package org.batfish.grammar.cumulus_frr;

import static org.batfish.main.BatfishTestUtils.configureBatfishTestSettings;
import static org.batfish.representation.cumulus.CumulusRoutingProtocol.CONNECTED;
import static org.batfish.representation.cumulus.CumulusRoutingProtocol.STATIC;
import static org.batfish.representation.cumulus.RemoteAsType.EXPLICIT;
import static org.batfish.representation.cumulus.RemoteAsType.EXTERNAL;
import static org.batfish.representation.cumulus.RemoteAsType.INTERNAL;
import static org.hamcrest.Matchers.contains;
import static org.hamcrest.Matchers.equalTo;
import static org.hamcrest.Matchers.isA;
import static org.junit.Assert.assertNotNull;
import static org.junit.Assert.assertNull;
import static org.junit.Assert.assertThat;
import static org.junit.Assert.assertTrue;

import com.google.common.collect.ImmutableList;
import com.google.common.collect.ImmutableSet;
import com.google.common.collect.ImmutableSortedMap;
import java.util.Map;
import java.util.Set;
import org.antlr.v4.runtime.ParserRuleContext;
import org.antlr.v4.runtime.tree.ParseTreeWalker;
import org.batfish.common.BatfishLogger;
import org.batfish.common.Warnings;
import org.batfish.common.util.CommonUtil;
import org.batfish.config.Settings;
import org.batfish.datamodel.DefinedStructureInfo;
import org.batfish.datamodel.Ip;
import org.batfish.datamodel.LineAction;
import org.batfish.datamodel.Prefix;
import org.batfish.datamodel.SubRange;
import org.batfish.datamodel.answers.ConvertConfigurationAnswerElement;
import org.batfish.datamodel.bgp.community.StandardCommunity;
import org.batfish.grammar.BatfishParseTreeWalker;
import org.batfish.main.Batfish;
import org.batfish.representation.cumulus.BgpInterfaceNeighbor;
import org.batfish.representation.cumulus.BgpIpNeighbor;
import org.batfish.representation.cumulus.BgpNeighbor;
import org.batfish.representation.cumulus.BgpPeerGroupNeighbor;
import org.batfish.representation.cumulus.BgpRedistributionPolicy;
import org.batfish.representation.cumulus.CumulusNcluConfiguration;
import org.batfish.representation.cumulus.CumulusStructureType;
import org.batfish.representation.cumulus.CumulusStructureUsage;
import org.batfish.representation.cumulus.IpCommunityListExpanded;
import org.batfish.representation.cumulus.IpPrefixList;
import org.batfish.representation.cumulus.IpPrefixListLine;
import org.batfish.representation.cumulus.RouteMap;
import org.batfish.representation.cumulus.RouteMapEntry;
import org.batfish.representation.cumulus.StaticRoute;
import org.batfish.representation.cumulus.Vrf;
import org.junit.Before;
import org.junit.Rule;
import org.junit.Test;
import org.junit.rules.ExpectedException;
import org.junit.rules.TemporaryFolder;

/** Tests for {@link CumulusFrrParser}. */
public class CumulusFrrGrammarTest {
  private static final String FILENAME = "";
  private static final String TESTCONFIGS_PREFIX = "org/batfish/grammar/cumulus_frr/testconfigs/";

  @Rule public TemporaryFolder _folder = new TemporaryFolder();

  @Rule public ExpectedException _thrown = ExpectedException.none();

  private static CumulusNcluConfiguration CONFIG;

  @Before
  public void setup() {
    CONFIG = new CumulusNcluConfiguration();
    CONFIG.setFilename(FILENAME);
    CONFIG.setAnswerElement(new ConvertConfigurationAnswerElement());
    CONFIG.setWarnings(new Warnings());
  }

  private static DefinedStructureInfo getDefinedStructureInfo(
      CumulusStructureType type, String name) {
    return CONFIG
        .getAnswerElement()
        .getDefinedStructures()
        .get(CONFIG.getFilename())
        .getOrDefault(type.getDescription(), ImmutableSortedMap.of())
        .get(name);
  }

  private Set<Integer> getStructureReferences(
      CumulusStructureType type, String name, CumulusStructureUsage usage) {
    // The config keeps reference data in a private variable, and only copies into the answer
    // element when you set it.
    CONFIG.setAnswerElement(new ConvertConfigurationAnswerElement());
    return CONFIG
        .getAnswerElement()
        .getReferencedStructures()
        .get(FILENAME)
        .get(type.getDescription())
        .get(name)
        .get(usage.getDescription());
  }

  private static void parseVendorConfig(String filename) {
    Settings settings = new Settings();
    configureBatfishTestSettings(settings);
    parseVendorConfig(filename, settings);
  }

  private static void parseVendorConfig(String filename, Settings settings) {
    String src = CommonUtil.readResource(TESTCONFIGS_PREFIX + filename);
    parseFromTextWithSettings(src, settings);
  }

  private static void parse(String src) {
    Settings settings = new Settings();
    settings.setDisableUnrecognized(true);
    settings.setThrowOnLexerError(true);
    settings.setThrowOnParserError(true);

    parseFromTextWithSettings(src, settings);
  }

  private static void parseLines(String... lines) {
    parse(String.join("\n", lines) + "\n");
  }

  private static void parseFromTextWithSettings(String src, Settings settings) {
    CumulusFrrCombinedParser parser = new CumulusFrrCombinedParser(src, settings, 1, 0);
    ParserRuleContext tree =
        Batfish.parse(parser, new BatfishLogger(BatfishLogger.LEVELSTR_FATAL, false), settings);
    ParseTreeWalker walker = new BatfishParseTreeWalker(parser);
    CumulusFrrConfigurationBuilder cb =
        new CumulusFrrConfigurationBuilder(CONFIG, parser, CONFIG.getWarnings());
    walker.walk(cb, tree);
  }

  @Test
  public void testBgp_defaultVrf() {
    parse("router bgp 12345\n");
    assertThat(CONFIG.getBgpProcess().getDefaultVrf().getAutonomousSystem(), equalTo(12345L));
  }

  @Test
  public void testBgp_vrf() {
    parse("router bgp 12345 vrf foo\n");
    assertThat(CONFIG.getBgpProcess().getVrfs().get("foo").getAutonomousSystem(), equalTo(12345L));
    assertThat(
        getStructureReferences(CumulusStructureType.VRF, "foo", CumulusStructureUsage.BGP_VRF),
        contains(1));
  }

  @Test
  public void testBgpAddressFamily_ipv4Unicast() {
    parse("router bgp 1\n address-family ipv4 unicast\n exit-address-family\n");
    assertNotNull(CONFIG.getBgpProcess().getDefaultVrf().getIpv4Unicast());
  }

  @Test
  public void testBgpAddressFamilyIpv4UnicastNetwork() {
    parseLines(
        "router bgp 1", "address-family ipv4 unicast", "network 1.2.3.4/24", "exit-address-family");
    assertThat(
        CONFIG.getBgpProcess().getDefaultVrf().getIpv4Unicast().getNetworks().keySet(),
        contains(Prefix.parse("1.2.3.4/24")));
  }

  @Test
  public void testBgpAddressFamilyIpv4UnicastRedistributeConnected() {
    parseLines(
        "router bgp 1",
        "address-family ipv4 unicast",
        "redistribute connected",
        "exit-address-family");
    BgpRedistributionPolicy policy =
        CONFIG
            .getBgpProcess()
            .getDefaultVrf()
            .getIpv4Unicast()
            .getRedistributionPolicies()
            .get(CONNECTED);
    assertNotNull(policy);
    assertNull(policy.getRouteMap());
  }

  @Test
  public void testBgpAddressFamilyIpv4UnicastRedistributeRouteMap() {
    parseLines(
        "router bgp 1",
        "address-family ipv4 unicast",
        "redistribute connected route-map foo",
        "exit-address-family");
    BgpRedistributionPolicy policy =
        CONFIG
            .getBgpProcess()
            .getDefaultVrf()
            .getIpv4Unicast()
            .getRedistributionPolicies()
            .get(CONNECTED);
    assertNotNull(policy);
    assertThat(policy.getRouteMap(), equalTo("foo"));
  }

  @Test
  public void testBgpAddressFamilyIpv4UnicastRedistributeStatic() {
    parseLines(
        "router bgp 1",
        "address-family ipv4 unicast",
        "redistribute static",
        "exit-address-family");
    BgpRedistributionPolicy policy =
        CONFIG
            .getBgpProcess()
            .getDefaultVrf()
            .getIpv4Unicast()
            .getRedistributionPolicies()
            .get(STATIC);
    assertNotNull(policy);
    assertNull(policy.getRouteMap());
  }

  @Test
  public void testBgpAddressFamily_l2vpn_evpn() {
    parse("router bgp 1\n address-family l2vpn evpn\n exit-address-family\n");
    assertNotNull(CONFIG.getBgpProcess().getDefaultVrf().getL2VpnEvpn());
  }

  @Test
  public void testBgpAdressFamilyL2vpnEvpnAdvertiseAllVni() {
    parseLines(
        "router bgp 1", "address-family l2vpn evpn", "advertise-all-vni", "exit-address-family");
    assertTrue(CONFIG.getBgpProcess().getDefaultVrf().getL2VpnEvpn().getAdvertiseAllVni());
  }

  @Test
  public void testBgpAdressFamilyL2vpnEvpnAdvertiseIpv4Unicast() {
    parseLines(
        "router bgp 1",
        "address-family l2vpn evpn",
        "advertise ipv4 unicast",
        "exit-address-family");
    assertNotNull(CONFIG.getBgpProcess().getDefaultVrf().getL2VpnEvpn().getAdvertiseIpv4Unicast());
  }

  @Test
  public void testBgpAdressFamilyL2vpnEvpnNeighbor() {
    parseLines(
        "router bgp 1",
        "neighbor n interface description a",
        "neighbor 1.2.3.4 description a",
        "address-family l2vpn evpn",
        "neighbor n activate",
        "neighbor 1.2.3.4 activate",
        "exit-address-family");
    Map<String, BgpNeighbor> neighbors = CONFIG.getBgpProcess().getDefaultVrf().getNeighbors();
    assertTrue(neighbors.get("n").getL2vpnEvpnAddressFamily().getActivated());
    assertTrue(neighbors.get("1.2.3.4").getL2vpnEvpnAddressFamily().getActivated());
  }

  @Test
  public void testBgpAddressFamilyNeighborNextHopSelf() {
    parseLines(
        "router bgp 1",
        "address-family ipv4 unicast",
        "neighbor 10.0.0.1 next-hop-self",
        "exit-address-family");
    assertTrue(
        CONFIG
            .getBgpProcess()
            .getDefaultVrf()
            .getIpv4Unicast()
            .getNeighborAddressFamilyConfigurations()
            .get("10.0.0.1")
            .getNextHopSelf());
  }

  @Test
  public void testBgpAlwaysCompareMed() {
    parse("router bgp 1\n bgp always-compare-med\n");
  }

  @Test
  public void testBgpAddressFamilyNeighborSoftReconfiguration() {
    parseLines(
        "router bgp 1",
        "address-family ipv4 unicast",
        "neighbor N soft-reconfiguration inbound",
        "exit-address-family");
    parseLines(
        "router bgp 1",
        "address-family ipv4 unicast",
        "neighbor 10.0.0.1 soft-reconfiguration inbound",
        "exit-address-family");
  }

  @Test
  public void testBgpNeighbor_peerGroup() {
    parse("router bgp 1\n neighbor foo peer-group\n");
    Map<String, BgpNeighbor> neighbors = CONFIG.getBgpProcess().getDefaultVrf().getNeighbors();
    assertThat(neighbors.keySet(), contains("foo"));
    assertThat(neighbors.get("foo"), isA(BgpPeerGroupNeighbor.class));
  }

  @Test
  public void testBgpNeighbor_peerGroup_remote_as() {
    parse("router bgp 1\n neighbor foo peer-group\n neighbor foo remote-as 2\n");
    Map<String, BgpNeighbor> neighbors = CONFIG.getBgpProcess().getDefaultVrf().getNeighbors();
    assertThat(neighbors.keySet(), contains("foo"));
    BgpNeighbor foo = neighbors.get("foo");
    assertThat(foo, isA(BgpPeerGroupNeighbor.class));
    assertThat(foo.getRemoteAs(), equalTo(2L));
  }

  @Test
  public void testBgpNeighbor_interface() {
    parse("router bgp 1\n neighbor foo interface remote-as 2\n");
    Map<String, BgpNeighbor> neighbors = CONFIG.getBgpProcess().getDefaultVrf().getNeighbors();
    assertThat(neighbors.keySet(), contains("foo"));
    assertThat(neighbors.get("foo"), isA(BgpInterfaceNeighbor.class));
  }

  @Test
  public void testBgpNeighborProperty_descrption() {
    parse("router bgp 1\n neighbor n interface description a b c! d\n");
    BgpNeighbor neighbor = CONFIG.getBgpProcess().getDefaultVrf().getNeighbors().get("n");
    assertThat(neighbor.getDescription(), equalTo("a b c! d"));
  }

  @Test
  public void testBgpNeighborProperty_remoteAs_explicit() {
    parse("router bgp 1\n neighbor n interface remote-as 2\n");
    Map<String, BgpNeighbor> neighbors = CONFIG.getBgpProcess().getDefaultVrf().getNeighbors();
    assertThat(neighbors.keySet(), contains("n"));
    BgpNeighbor foo = neighbors.get("n");
    assertThat(foo.getRemoteAsType(), equalTo(EXPLICIT));
    assertThat(foo.getRemoteAs(), equalTo(2L));
  }

  @Test
  public void testBgpNeighborProperty_remoteAs_external() {
    parse("router bgp 1\n neighbor n interface remote-as external\n");
    Map<String, BgpNeighbor> neighbors = CONFIG.getBgpProcess().getDefaultVrf().getNeighbors();
    assertThat(neighbors.keySet(), contains("n"));
    BgpNeighbor foo = neighbors.get("n");
    assertThat(foo.getRemoteAsType(), equalTo(EXTERNAL));
    assertNull(foo.getRemoteAs());
  }

  @Test
  public void testBgpNeighborProperty_remoteAs_internal() {
    parse("router bgp 1\n neighbor n interface remote-as internal\n");
    Map<String, BgpNeighbor> neighbors = CONFIG.getBgpProcess().getDefaultVrf().getNeighbors();
    assertThat(neighbors.keySet(), contains("n"));
    BgpNeighbor foo = neighbors.get("n");
    assertThat(foo.getRemoteAsType(), equalTo(INTERNAL));
    assertNull(foo.getRemoteAs());
  }

  @Test
  public void testBgpNeighborProperty_peerGroup() {
    parse("router bgp 1\n neighbor n interface peer-group pg\n");
    Map<String, BgpNeighbor> neighbors = CONFIG.getBgpProcess().getDefaultVrf().getNeighbors();
    assertThat(neighbors.keySet(), contains("n"));
    BgpNeighbor foo = neighbors.get("n");
    assertThat(foo.getPeerGroup(), equalTo("pg"));
  }

  @Test
  public void testBgpNeighbor_ip() {
    parse("router bgp 1\n neighbor 1.2.3.4 remote-as 2\n");
    Map<String, BgpNeighbor> neighbors = CONFIG.getBgpProcess().getDefaultVrf().getNeighbors();
    assertThat(neighbors.keySet(), contains("1.2.3.4"));
    BgpNeighbor neighbor = neighbors.get("1.2.3.4");
    assertThat(neighbor, isA(BgpIpNeighbor.class));
    assertThat(neighbor.getRemoteAs(), equalTo(2L));
  }

  @Test
  public void testBgpRouterId() {
    parse("router bgp 1\n bgp router-id 1.2.3.4\n");
    assertThat(CONFIG.getBgpProcess().getDefaultVrf().getRouterId(), equalTo(Ip.parse("1.2.3.4")));
  }

  @Test
  public void testHostname() {
    parse("hostname asdf235jgij981\n");
  }

  @Test
  public void testCumulusFrrVrf() {
    parse("vrf NAME\n exit-vrf");
    assertThat(CONFIG.getVrfs().keySet(), equalTo(ImmutableSet.of("NAME")));
    assertThat(
        getDefinedStructureInfo(CumulusStructureType.VRF, "NAME").getDefinitionLines(),
        contains(1));
  }

  @Test
  public void testCumulusFrrVrfVni() {
    parse("vrf NAME\n vni 170000\n exit-vrf");
    Vrf vrf = CONFIG.getVrfs().get("NAME");
    assertThat(vrf.getVni(), equalTo(170000));
  }

  @Test
  public void testCumulusFrrVrfIpRoutes() {
    parse("vrf NAME\n ip route 1.0.0.0/8 10.0.2.1\n ip route 0.0.0.0/0 10.0.0.1\n exit-vrf");
    assertThat(
        CONFIG.getVrfs().get("NAME").getStaticRoutes(),
        equalTo(
            ImmutableSet.of(
                new StaticRoute(Prefix.parse("1.0.0.0/8"), Ip.parse("10.0.2.1"), null),
                new StaticRoute(Prefix.parse("0.0.0.0/0"), Ip.parse("10.0.0.1"), null))));
  }

  @Test
  public void testCumulusFrrRouteMap() {
    String name = "ROUTE-MAP-NAME";
    parse(String.format("route-map %s permit 10\nroute-map %s deny 20\n", name, name));
    assertThat(CONFIG.getRouteMaps().keySet(), equalTo(ImmutableSet.of(name)));

    RouteMap rm = CONFIG.getRouteMaps().get(name);
    assertThat(rm.getEntries().keySet(), equalTo(ImmutableSet.of(10, 20)));

    RouteMapEntry entry1 = rm.getEntries().get(10);
    assertThat(entry1.getAction(), equalTo(LineAction.PERMIT));

    RouteMapEntry entry2 = rm.getEntries().get(20);
    assertThat(entry2.getAction(), equalTo(LineAction.DENY));

    assertThat(
        getDefinedStructureInfo(CumulusStructureType.ROUTE_MAP, name).getDefinitionLines(),
        equalTo(ImmutableSet.of(1, 2)));
  }

  @Test
  public void testCumulusFrrVrfRouteMapDescription() {
    String name = "ROUTE-MAP-NAME";
    String description = "PERmit Xxx Yy_+!@#$%^&*()";

    parse(String.format("route-map %s permit 10\ndescription %s\n", name, description));

    RouteMap rm = CONFIG.getRouteMaps().get(name);
    RouteMapEntry entry1 = rm.getEntries().get(10);
    assertThat(entry1.getDescription(), equalTo(description));
  }

  @Test
  public void testCumulusFrrVrfRouteMapMatchCommunity() {
    String name = "ROUTE-MAP-NAME";

    parse(String.format("route-map %s permit 10\nmatch community CN1 CN2\n", name));

    RouteMapEntry entry = CONFIG.getRouteMaps().get(name).getEntries().get(10);
    assertThat(entry.getMatchCommunity().getNames(), equalTo(ImmutableList.of("CN1", "CN2")));
  }

  @Test
  public void testCumulusFrrVrfRouteMapMatchPrefixList() {
    String name = "ROUTE-MAP-NAME";
    String match1 = "match ip address prefix-list PREFIX_LIST1";
    String match2 = "match ip address prefix-list PREFIX_LIST2";

    parse(String.format("route-map %s permit 10\n%s\n%s\n", name, match1, match2));

    RouteMapEntry entry = CONFIG.getRouteMaps().get(name).getEntries().get(10);
    assertThat(
        entry.getMatchIpAddressPrefixList().getNames(),
        equalTo(ImmutableList.of("PREFIX_LIST1", "PREFIX_LIST2")));

    Set<Integer> reference =
        getStructureReferences(
            CumulusStructureType.IP_PREFIX_LIST,
            "PREFIX_LIST1",
            CumulusStructureUsage.ROUTE_MAP_MATCH_IP_ADDRESS_PREFIX_LIST);
    assertThat(reference, equalTo(ImmutableSet.of(2)));

    reference =
        getStructureReferences(
            CumulusStructureType.IP_PREFIX_LIST,
            "PREFIX_LIST2",
            CumulusStructureUsage.ROUTE_MAP_MATCH_IP_ADDRESS_PREFIX_LIST);
    assertThat(reference, equalTo(ImmutableSet.of(3)));
  }

  @Test
  public void testCumulusFrrVrfRouteMapSetMetric() {
    String name = "ROUTE-MAP-NAME";

    parse(String.format("route-map %s permit 10\nset metric 30\n", name));

    RouteMapEntry entry = CONFIG.getRouteMaps().get(name).getEntries().get(10);
    assertThat(entry.getSetMetric().getMetric(), equalTo(30L));
  }

  @Test
  public void testCumulusFrrIpCommunityListExpanded() {
    String name = "NAME";

    parse(String.format("ip community-list expanded %s permit 10000:10 20000:20\n", name));

    IpCommunityListExpanded communityList =
        (IpCommunityListExpanded) CONFIG.getIpCommunityLists().get(name);

    assertThat(
        communityList.getCommunities(),
        equalTo(
            ImmutableList.of(
                StandardCommunity.parse("10000:10"), StandardCommunity.parse("20000:20"))));

    assertThat(
        getDefinedStructureInfo(CumulusStructureType.IP_COMMUNITY_LIST, name).getDefinitionLines(),
        equalTo(ImmutableSet.of(1)));
  }

  @Test
  public void testCumulusFrrVrfRouteMapMatchInterface() {
    String name = "ROUTE-MAP-NAME";

    parse(String.format("route-map %s permit 10\nmatch interface lo\n", name));

    RouteMapEntry entry = CONFIG.getRouteMaps().get(name).getEntries().get(10);
    assertThat(entry.getMatchInterface().getInterfaces(), equalTo(ImmutableSet.of("lo")));

    assertThat(
        getStructureReferences(
            CumulusStructureType.INTERFACE, "lo", CumulusStructureUsage.ROUTE_MAP_MATCH_INTERFACE),
        equalTo(ImmutableSet.of(2)));
  }

  @Test
  public void testCumulusFrrVrfRouteMapSetIpNextHop() {
    String name = "ROUTE-MAP-NAME";
    String clause1 = "set ip next-hop 10.0.0.1";

    parse(String.format("route-map %s permit 10\n%s\n", name, clause1));

    RouteMapEntry entry = CONFIG.getRouteMaps().get(name).getEntries().get(10);
    assertThat(entry.getSetIpNextHop().getNextHop(), equalTo(Ip.parse("10.0.0.1")));
  }

  @Test
  public void testCumulusFrrVrfRouteMapSetCommunity() {
    String name = "ROUTE-MAP-NAME";

    parse(String.format("route-map %s permit 10\nset community 10000:1 20000:2\n", name));

    RouteMapEntry entry = CONFIG.getRouteMaps().get(name).getEntries().get(10);
    assertThat(
        entry.getSetCommunity().getCommunities(),
        equalTo(ImmutableList.of(StandardCommunity.of(10000, 1), StandardCommunity.of(20000, 2))));
  }

  @Test
  public void testCumulusFrrIpPrefixList() {
    String name = "NAME";
    String prefix1 = "10.0.0.1/24";
    String prefix2 = "10.0.1.2/24";
    parse(
        String.format(
            "ip prefix-list %s seq 10 permit %s\n"
                + "ip prefix-list %s seq 20 deny %s ge 27 le 30 \n",
            name, prefix1, name, prefix2));

    assertThat(CONFIG.getIpPrefixLists().keySet(), equalTo(ImmutableSet.of(name)));
    IpPrefixList prefixList = CONFIG.getIpPrefixLists().get(name);
    assertThat(prefixList.getName(), equalTo(name));
    assertThat(prefixList.getLines().keySet(), equalTo(ImmutableSet.of(10L, 20L)));

    IpPrefixListLine line1 = prefixList.getLines().get(10L);
    assertThat(line1.getLine(), equalTo(10L));
    assertThat(line1.getAction(), equalTo(LineAction.PERMIT));
    assertThat(line1.getLengthRange(), equalTo(new SubRange(24, 32)));
    assertThat(line1.getPrefix(), equalTo(Prefix.parse("10.0.0.1/24")));

    IpPrefixListLine line2 = prefixList.getLines().get(20L);
    assertThat(line2.getLine(), equalTo(20L));
    assertThat(line2.getAction(), equalTo(LineAction.DENY));
    assertThat(line2.getLengthRange(), equalTo(new SubRange(27, 30)));
    assertThat(line2.getPrefix(), equalTo(Prefix.parse("10.0.1.2/24")));
  }

  @Test
  public void testCumulusFrrAgentx() {
    parse("agentx\n");
  }

  @Test
  public void testCumulusService() {
    parse("service integrated-vtysh-config\n");
  }

  @Test
  public void testCumulusFrrSyslog() {
    parse("log syslog informational\n");
  }

  @Test
  public void testLineVty() {
    parse("line vty\n");
  }

  @Test
  public void testCumulusFrrUsername() {
    parse("username cumulus nopassword\n");
  }

  @Test
  public void testCumulusFrrVersion() {
    parse("frr version sV4@%)!@#$%^&**()_+|\n");
  }

  @Test
  public void testCumulusFrrBgpNeighborBfd() {
    parse("router bgp 10000 vrf VRF\nneighbor N bfd 1 10 20\n");
    parse("router bgp 10000 vrf VRF\nneighbor N bfd\n");
  }

  @Test
<<<<<<< HEAD
  public void testBgpNeighborEbgpMultihopPeerGroup() {
    parseLines("router bgp 10000", "neighbor N peer-group", "neighbor N ebgp-multihop 3");
    assertThat(
        CONFIG.getBgpProcess().getDefaultVrf().getNeighbors().get("N").getEbgpMultihop(),
        equalTo(3L));
  }

  @Test
  public void testBgpNeighborEbgpMultihopPeer() {
    parseLines("router bgp 10000", "neighbor 10.0.0.1 ebgp-multihop 3");
    assertThat(
        CONFIG.getBgpProcess().getDefaultVrf().getNeighbors().get("10.0.0.1").getEbgpMultihop(),
        equalTo(3L));
=======
  public void testCumulusFrrNeightborPassword() {
    parse("router bgp 10000\nneighbor N password sV4@%)!@#$%^&**()_+|\n");
>>>>>>> 6388288e
  }
}<|MERGE_RESOLUTION|>--- conflicted
+++ resolved
@@ -614,7 +614,11 @@
   }
 
   @Test
-<<<<<<< HEAD
+  public void testCumulusFrrNeightborPassword() {
+    parse("router bgp 10000\nneighbor N password sV4@%)!@#$%^&**()_+|\n");
+  }
+
+  @Test
   public void testBgpNeighborEbgpMultihopPeerGroup() {
     parseLines("router bgp 10000", "neighbor N peer-group", "neighbor N ebgp-multihop 3");
     assertThat(
@@ -628,9 +632,5 @@
     assertThat(
         CONFIG.getBgpProcess().getDefaultVrf().getNeighbors().get("10.0.0.1").getEbgpMultihop(),
         equalTo(3L));
-=======
-  public void testCumulusFrrNeightborPassword() {
-    parse("router bgp 10000\nneighbor N password sV4@%)!@#$%^&**()_+|\n");
->>>>>>> 6388288e
   }
 }