package org.batfish.grammar.palo_alto;

import static java.nio.charset.StandardCharsets.UTF_8;
import static org.batfish.common.matchers.ParseWarningMatchers.hasComment;
import static org.batfish.common.util.Resources.readResource;
import static org.batfish.datamodel.ConfigurationFormat.PALO_ALTO_NESTED;
import static org.batfish.datamodel.Interface.DependencyType.BIND;
import static org.batfish.datamodel.Names.zoneToZoneFilter;
import static org.batfish.datamodel.OriginType.EGP;
import static org.batfish.datamodel.OriginType.IGP;
import static org.batfish.datamodel.OriginType.INCOMPLETE;
import static org.batfish.datamodel.bgp.AllowRemoteAsOutMode.ALWAYS;
import static org.batfish.datamodel.matchers.AbstractRouteDecoratorMatchers.hasAdministrativeCost;
import static org.batfish.datamodel.matchers.AbstractRouteDecoratorMatchers.hasMetric;
import static org.batfish.datamodel.matchers.AbstractRouteDecoratorMatchers.hasNextHop;
import static org.batfish.datamodel.matchers.AbstractRouteDecoratorMatchers.hasNextHopInterface;
import static org.batfish.datamodel.matchers.AbstractRouteDecoratorMatchers.hasNextHopIp;
import static org.batfish.datamodel.matchers.AbstractRouteDecoratorMatchers.hasPrefix;
import static org.batfish.datamodel.matchers.AclLineMatchers.hasTraceElement;
import static org.batfish.datamodel.matchers.BgpProcessMatchers.hasRouterId;
import static org.batfish.datamodel.matchers.ConfigurationMatchers.hasHostname;
import static org.batfish.datamodel.matchers.ConfigurationMatchers.hasInterface;
import static org.batfish.datamodel.matchers.ConfigurationMatchers.hasIpAccessList;
import static org.batfish.datamodel.matchers.ConfigurationMatchers.hasIpSpace;
import static org.batfish.datamodel.matchers.ConfigurationMatchers.hasVrf;
import static org.batfish.datamodel.matchers.DataModelMatchers.hasBandwidth;
import static org.batfish.datamodel.matchers.DataModelMatchers.hasDefinedStructure;
import static org.batfish.datamodel.matchers.DataModelMatchers.hasDefinedStructureWithDefinitionLines;
import static org.batfish.datamodel.matchers.DataModelMatchers.hasMemberInterfaces;
import static org.batfish.datamodel.matchers.DataModelMatchers.hasNumReferrers;
import static org.batfish.datamodel.matchers.DataModelMatchers.hasOutgoingOriginalFlowFilter;
import static org.batfish.datamodel.matchers.DataModelMatchers.hasReferencedStructure;
import static org.batfish.datamodel.matchers.DataModelMatchers.hasUndefinedReference;
import static org.batfish.datamodel.matchers.DataModelMatchers.hasZone;
import static org.batfish.datamodel.matchers.InterfaceMatchers.hasAddress;
import static org.batfish.datamodel.matchers.InterfaceMatchers.hasAllAddresses;
import static org.batfish.datamodel.matchers.InterfaceMatchers.hasDependencies;
import static org.batfish.datamodel.matchers.InterfaceMatchers.hasDescription;
import static org.batfish.datamodel.matchers.InterfaceMatchers.hasEncapsulationVlan;
import static org.batfish.datamodel.matchers.InterfaceMatchers.hasInterfaceType;
import static org.batfish.datamodel.matchers.InterfaceMatchers.hasMtu;
import static org.batfish.datamodel.matchers.InterfaceMatchers.hasSpeed;
import static org.batfish.datamodel.matchers.InterfaceMatchers.hasZoneName;
import static org.batfish.datamodel.matchers.InterfaceMatchers.isActive;
import static org.batfish.datamodel.matchers.IpAccessListMatchers.accepts;
import static org.batfish.datamodel.matchers.IpAccessListMatchers.rejects;
import static org.batfish.datamodel.matchers.NssaSettingsMatchers.hasDefaultOriginateType;
import static org.batfish.datamodel.matchers.OspfAreaMatchers.hasNssa;
import static org.batfish.datamodel.matchers.OspfAreaMatchers.hasStub;
import static org.batfish.datamodel.matchers.OspfAreaMatchers.hasStubType;
import static org.batfish.datamodel.matchers.OspfProcessMatchers.hasArea;
import static org.batfish.datamodel.matchers.StubSettingsMatchers.hasSuppressType3;
import static org.batfish.datamodel.matchers.TraceTreeMatchers.isChainOfSingleChildren;
import static org.batfish.datamodel.matchers.TraceTreeMatchers.isTraceTree;
import static org.batfish.datamodel.matchers.VrfMatchers.hasBgpProcess;
import static org.batfish.datamodel.matchers.VrfMatchers.hasName;
import static org.batfish.datamodel.matchers.VrfMatchers.hasStaticRoutes;
import static org.batfish.grammar.VendorConfigurationFormatDetector.BATFISH_FLATTENED_PALO_ALTO_HEADER;
import static org.batfish.main.BatfishTestUtils.TEST_SNAPSHOT;
import static org.batfish.main.BatfishTestUtils.configureBatfishTestSettings;
import static org.batfish.representation.palo_alto.PaloAltoConfiguration.DEFAULT_VSYS_NAME;
import static org.batfish.representation.palo_alto.PaloAltoConfiguration.NULL_VRF_NAME;
import static org.batfish.representation.palo_alto.PaloAltoConfiguration.PANORAMA_VSYS_NAME;
import static org.batfish.representation.palo_alto.PaloAltoConfiguration.SHARED_VSYS_NAME;
import static org.batfish.representation.palo_alto.PaloAltoConfiguration.computeObjectName;
import static org.batfish.representation.palo_alto.PaloAltoConfiguration.computeOutgoingFilterName;
import static org.batfish.representation.palo_alto.PaloAltoConfiguration.computeServiceGroupMemberAclName;
import static org.batfish.representation.palo_alto.PaloAltoStructureType.ADDRESS_OBJECT;
import static org.batfish.representation.palo_alto.PaloAltoStructureType.APPLICATION_GROUP_OR_APPLICATION;
import static org.batfish.representation.palo_alto.PaloAltoStructureType.EXTERNAL_LIST;
import static org.batfish.representation.palo_alto.PaloAltoStructureType.INTERFACE;
import static org.batfish.representation.palo_alto.PaloAltoStructureType.SERVICE;
import static org.batfish.representation.palo_alto.PaloAltoStructureType.SERVICE_GROUP;
import static org.batfish.representation.palo_alto.PaloAltoStructureType.SERVICE_OR_SERVICE_GROUP;
import static org.batfish.representation.palo_alto.PaloAltoStructureType.SHARED_GATEWAY;
import static org.batfish.representation.palo_alto.PaloAltoStructureType.TEMPLATE;
import static org.batfish.representation.palo_alto.PaloAltoStructureType.ZONE;
import static org.batfish.representation.palo_alto.PaloAltoStructureUsage.IMPORT_INTERFACE;
import static org.batfish.representation.palo_alto.PaloAltoStructureUsage.SECURITY_RULE_APPLICATION;
import static org.batfish.representation.palo_alto.PaloAltoStructureUsage.STATIC_ROUTE_INTERFACE;
import static org.batfish.representation.palo_alto.PaloAltoStructureUsage.TEMPLATE_STACK_TEMPLATES;
import static org.batfish.representation.palo_alto.PaloAltoStructureUsage.VIRTUAL_ROUTER_INTERFACE;
import static org.batfish.representation.palo_alto.PaloAltoTraceElementCreators.emptyZoneRejectTraceElement;
import static org.batfish.representation.palo_alto.PaloAltoTraceElementCreators.ifaceOutgoingTraceElement;
import static org.batfish.representation.palo_alto.PaloAltoTraceElementCreators.intrazoneDefaultAcceptTraceElement;
import static org.batfish.representation.palo_alto.PaloAltoTraceElementCreators.matchAddressAnyTraceElement;
import static org.batfish.representation.palo_alto.PaloAltoTraceElementCreators.matchAddressValueTraceElement;
import static org.batfish.representation.palo_alto.PaloAltoTraceElementCreators.matchDestinationAddressTraceElement;
import static org.batfish.representation.palo_alto.PaloAltoTraceElementCreators.matchSecurityRuleTraceElement;
import static org.batfish.representation.palo_alto.PaloAltoTraceElementCreators.matchServiceAnyTraceElement;
import static org.batfish.representation.palo_alto.PaloAltoTraceElementCreators.matchSourceAddressTraceElement;
import static org.batfish.representation.palo_alto.PaloAltoTraceElementCreators.originatedFromDeviceTraceElement;
import static org.batfish.representation.palo_alto.PaloAltoTraceElementCreators.unzonedIfaceRejectTraceElement;
import static org.batfish.representation.palo_alto.PaloAltoTraceElementCreators.zoneToZoneMatchTraceElement;
import static org.batfish.representation.palo_alto.PaloAltoTraceElementCreators.zoneToZoneRejectTraceElement;
import static org.batfish.representation.palo_alto.RuleEndpoint.Type.Any;
import static org.batfish.representation.palo_alto.RuleEndpoint.Type.IP_ADDRESS;
import static org.batfish.representation.palo_alto.RuleEndpoint.Type.IP_PREFIX;
import static org.batfish.representation.palo_alto.RuleEndpoint.Type.IP_RANGE;
import static org.batfish.representation.palo_alto.RuleEndpoint.Type.REFERENCE;
import static org.batfish.representation.palo_alto.Zone.Type.EXTERNAL;
import static org.hamcrest.Matchers.allOf;
import static org.hamcrest.Matchers.any;
import static org.hamcrest.Matchers.contains;
import static org.hamcrest.Matchers.containsInAnyOrder;
import static org.hamcrest.Matchers.containsString;
import static org.hamcrest.Matchers.containsStringIgnoringCase;
import static org.hamcrest.Matchers.empty;
import static org.hamcrest.Matchers.emptyIterable;
import static org.hamcrest.Matchers.equalTo;
import static org.hamcrest.Matchers.hasItem;
import static org.hamcrest.Matchers.hasItems;
import static org.hamcrest.Matchers.hasKey;
import static org.hamcrest.Matchers.instanceOf;
import static org.hamcrest.Matchers.is;
import static org.hamcrest.Matchers.iterableWithSize;
import static org.hamcrest.Matchers.lessThan;
import static org.hamcrest.Matchers.not;
import static org.hamcrest.Matchers.notNullValue;
import static org.hamcrest.Matchers.nullValue;
import static org.junit.Assert.assertEquals;
import static org.junit.Assert.assertFalse;
import static org.junit.Assert.assertThat;
import static org.junit.Assert.assertTrue;

import com.google.common.collect.ImmutableList;
import com.google.common.collect.ImmutableMap;
import com.google.common.collect.ImmutableSet;
import com.google.common.collect.ImmutableSortedSet;
import com.google.common.collect.Iterables;
import com.google.common.collect.Range;
import java.io.IOException;
import java.util.Arrays;
import java.util.List;
import java.util.Map;
import java.util.SortedMap;
import java.util.stream.Collectors;
import javax.annotation.Nonnull;
import org.antlr.v4.runtime.ParserRuleContext;
import org.apache.commons.lang3.SerializationUtils;
import org.batfish.common.BatfishException;
import org.batfish.common.BatfishLogger;
import org.batfish.common.Warning;
import org.batfish.common.Warnings;
import org.batfish.common.Warnings.ParseWarning;
import org.batfish.common.bdd.BDDPacket;
import org.batfish.common.bdd.IpSpaceToBDD;
import org.batfish.common.plugin.IBatfish;
import org.batfish.common.runtime.SnapshotRuntimeData;
import org.batfish.config.Settings;
import org.batfish.datamodel.AclIpSpace;
import org.batfish.datamodel.AclLine;
import org.batfish.datamodel.AsPath;
import org.batfish.datamodel.BgpActivePeerConfig;
import org.batfish.datamodel.BgpProcess;
import org.batfish.datamodel.Bgpv4Route;
import org.batfish.datamodel.Bgpv4Route.Builder;
import org.batfish.datamodel.ConcreteInterfaceAddress;
import org.batfish.datamodel.Configuration;
import org.batfish.datamodel.ConfigurationFormat;
import org.batfish.datamodel.ConnectedRoute;
import org.batfish.datamodel.DeviceModel;
import org.batfish.datamodel.DiffieHellmanGroup;
import org.batfish.datamodel.EmptyIpSpace;
import org.batfish.datamodel.EncryptionAlgorithm;
import org.batfish.datamodel.ExprAclLine;
import org.batfish.datamodel.FilterResult;
import org.batfish.datamodel.Flow;
import org.batfish.datamodel.IcmpType;
import org.batfish.datamodel.IkeHashingAlgorithm;
import org.batfish.datamodel.IntegerSpace;
import org.batfish.datamodel.Interface.Dependency;
import org.batfish.datamodel.Interface.DependencyType;
import org.batfish.datamodel.InterfaceType;
import org.batfish.datamodel.Ip;
import org.batfish.datamodel.IpAccessList;
import org.batfish.datamodel.IpProtocol;
import org.batfish.datamodel.IpRange;
import org.batfish.datamodel.IpSpace;
import org.batfish.datamodel.IpsecAuthenticationAlgorithm;
import org.batfish.datamodel.LineAction;
import org.batfish.datamodel.LongSpace;
import org.batfish.datamodel.OriginType;
import org.batfish.datamodel.Prefix;
import org.batfish.datamodel.RoutingProtocol;
import org.batfish.datamodel.TraceElement;
import org.batfish.datamodel.Vrf;
import org.batfish.datamodel.acl.AclTracer;
import org.batfish.datamodel.answers.ConvertConfigurationAnswerElement;
import org.batfish.datamodel.matchers.InterfaceMatchers;
import org.batfish.datamodel.matchers.NssaSettingsMatchers;
import org.batfish.datamodel.matchers.OspfAreaMatchers;
import org.batfish.datamodel.matchers.OspfProcessMatchers;
import org.batfish.datamodel.ospf.OspfDefaultOriginateType;
import org.batfish.datamodel.ospf.OspfInterfaceSettings;
import org.batfish.datamodel.ospf.OspfNetworkType;
import org.batfish.datamodel.ospf.OspfProcess;
import org.batfish.datamodel.ospf.StubType;
import org.batfish.datamodel.route.nh.NextHopVrf;
import org.batfish.datamodel.routing_policy.Environment.Direction;
import org.batfish.datamodel.routing_policy.RoutingPolicy;
import org.batfish.datamodel.trace.TraceTree;
import org.batfish.grammar.flattener.Flattener;
import org.batfish.grammar.flattener.FlattenerLineMap;
import org.batfish.main.Batfish;
import org.batfish.main.BatfishTestUtils;
import org.batfish.main.TestrigText;
import org.batfish.representation.palo_alto.AddressGroup;
import org.batfish.representation.palo_alto.AddressObject;
import org.batfish.representation.palo_alto.AddressPrefix;
import org.batfish.representation.palo_alto.AdminDistances;
import org.batfish.representation.palo_alto.Application;
import org.batfish.representation.palo_alto.ApplicationOverrideRule;
import org.batfish.representation.palo_alto.BgpConnectionOptions;
import org.batfish.representation.palo_alto.BgpPeer;
import org.batfish.representation.palo_alto.BgpPeer.ReflectorClient;
import org.batfish.representation.palo_alto.BgpPeerGroup;
import org.batfish.representation.palo_alto.BgpVr;
import org.batfish.representation.palo_alto.BgpVrRoutingOptions.AsFormat;
import org.batfish.representation.palo_alto.CryptoProfile;
import org.batfish.representation.palo_alto.CryptoProfile.Type;
import org.batfish.representation.palo_alto.DeviceGroup;
import org.batfish.representation.palo_alto.EbgpPeerGroupType;
import org.batfish.representation.palo_alto.EbgpPeerGroupType.ExportNexthopMode;
import org.batfish.representation.palo_alto.EbgpPeerGroupType.ImportNexthopMode;
import org.batfish.representation.palo_alto.IbgpPeerGroupType;
import org.batfish.representation.palo_alto.Interface;
import org.batfish.representation.palo_alto.InterfaceAddress;
import org.batfish.representation.palo_alto.NatRule;
import org.batfish.representation.palo_alto.OspfArea;
import org.batfish.representation.palo_alto.OspfAreaNormal;
import org.batfish.representation.palo_alto.OspfAreaNssa;
import org.batfish.representation.palo_alto.OspfAreaNssa.DefaultRouteType;
import org.batfish.representation.palo_alto.OspfAreaStub;
import org.batfish.representation.palo_alto.OspfInterface;
import org.batfish.representation.palo_alto.OspfInterface.LinkType;
import org.batfish.representation.palo_alto.OspfVr;
import org.batfish.representation.palo_alto.PaloAltoConfiguration;
import org.batfish.representation.palo_alto.PaloAltoStructureType;
import org.batfish.representation.palo_alto.PaloAltoStructureUsage;
import org.batfish.representation.palo_alto.PolicyRule;
import org.batfish.representation.palo_alto.PolicyRule.Action;
import org.batfish.representation.palo_alto.PolicyRuleUpdateOrigin;
import org.batfish.representation.palo_alto.PolicyRuleUpdateWeight;
import org.batfish.representation.palo_alto.RedistProfile;
import org.batfish.representation.palo_alto.RedistProfileFilter;
import org.batfish.representation.palo_alto.RedistRule;
import org.batfish.representation.palo_alto.RedistRule.AddressFamilyIdentifier;
import org.batfish.representation.palo_alto.RedistRule.RouteTableType;
import org.batfish.representation.palo_alto.RedistRuleRefNameOrPrefix;
import org.batfish.representation.palo_alto.RuleEndpoint;
import org.batfish.representation.palo_alto.SecurityRule;
import org.batfish.representation.palo_alto.SecurityRule.RuleType;
import org.batfish.representation.palo_alto.ServiceBuiltIn;
import org.batfish.representation.palo_alto.StaticRoute;
import org.batfish.representation.palo_alto.Tag;
import org.batfish.representation.palo_alto.Template;
import org.batfish.representation.palo_alto.TemplateStack;
import org.batfish.representation.palo_alto.VirtualRouter;
import org.batfish.representation.palo_alto.Vsys;
import org.batfish.representation.palo_alto.Zone;
import org.junit.Ignore;
import org.junit.Rule;
import org.junit.Test;
import org.junit.rules.ExpectedException;
import org.junit.rules.TemporaryFolder;

public final class PaloAltoGrammarTest {
  private static final String TESTCONFIGS_PREFIX = "org/batfish/grammar/palo_alto/testconfigs/";
  private static final String SNAPSHOTS_PREFIX = "org/batfish/grammar/palo_alto/snapshots/";
  private static final BDDPacket PKT = new BDDPacket();
  private static final IpSpaceToBDD DST = PKT.getDstIpSpaceToBDD();

  @Rule public TemporaryFolder _folder = new TemporaryFolder();

  @Rule public ExpectedException _thrown = ExpectedException.none();

  private Batfish getBatfishForConfigurationNames(String... configurationNames) throws IOException {
    String[] names =
        Arrays.stream(configurationNames).map(s -> TESTCONFIGS_PREFIX + s).toArray(String[]::new);
    return BatfishTestUtils.getBatfishForTextConfigs(_folder, names);
  }

  private @Nonnull Configuration parseConfig(String hostname) {
    try {
      Map<String, Configuration> configs = parseTextConfigs(hostname);
      assertThat(configs, hasKey(hostname));
      return configs.get(hostname);
    } catch (IOException e) {
      throw new RuntimeException(e);
    }
  }

  private PaloAltoConfiguration parsePaloAltoConfig(String hostname) {
    String src = readResource(TESTCONFIGS_PREFIX + hostname, UTF_8);
    Settings settings = new Settings();
    configureBatfishTestSettings(settings);
    PaloAltoCombinedParser parser = new PaloAltoCombinedParser(src, settings, null);
    ParserRuleContext tree =
        Batfish.parse(parser, new BatfishLogger(BatfishLogger.LEVELSTR_FATAL, false), settings);
    Warnings parseWarnings = new Warnings();
    PaloAltoControlPlaneExtractor extractor =
        new PaloAltoControlPlaneExtractor(src, parser, parseWarnings);
    extractor.processParseTree(TEST_SNAPSHOT, tree);
    PaloAltoConfiguration pac = (PaloAltoConfiguration) extractor.getVendorConfiguration();
    pac.setVendor(ConfigurationFormat.PALO_ALTO);
    ConvertConfigurationAnswerElement answerElement = new ConvertConfigurationAnswerElement();
    pac.setFilename(TESTCONFIGS_PREFIX + hostname);
    // crash if not serializable
    pac = SerializationUtils.clone(pac);
    pac.setAnswerElement(answerElement);
    pac.setRuntimeData(SnapshotRuntimeData.EMPTY_SNAPSHOT_RUNTIME_DATA);
    pac.setWarnings(parseWarnings);
    return pac;
  }

  private @Nonnull PaloAltoConfiguration parseNestedConfig(String hostname) {
    String src = readResource(TESTCONFIGS_PREFIX + hostname, UTF_8);
    Settings settings = new Settings();
    configureBatfishTestSettings(settings);
    Warnings w = new Warnings();
    BatfishLogger logger = new BatfishLogger(BatfishLogger.LEVELSTR_FATAL, false);
    Flattener flattener =
        Batfish.flatten(
            src, logger, settings, w, PALO_ALTO_NESTED, BATFISH_FLATTENED_PALO_ALTO_HEADER);
    String fileText = flattener.getFlattenedConfigurationText();
    FlattenerLineMap lineMap = flattener.getOriginalLineMap();
    PaloAltoCombinedParser paParser = new PaloAltoCombinedParser(fileText, settings, lineMap);
    PaloAltoControlPlaneExtractor extractor =
        new PaloAltoControlPlaneExtractor(fileText, paParser, w);
    ParserRuleContext tree = Batfish.parse(paParser, logger, settings);
    extractor.processParseTree(TEST_SNAPSHOT, tree);
    PaloAltoConfiguration pac = (PaloAltoConfiguration) extractor.getVendorConfiguration();
    pac.setVendor(ConfigurationFormat.PALO_ALTO);
    ConvertConfigurationAnswerElement answerElement = new ConvertConfigurationAnswerElement();
    pac.setFilename(TESTCONFIGS_PREFIX + hostname);
    pac.setAnswerElement(answerElement);
    return pac;
  }

  private Map<String, Configuration> parseTextConfigs(String... configurationNames)
      throws IOException {
    IBatfish iBatfish = getBatfishForConfigurationNames(configurationNames);
    return iBatfish.loadConfigurations(iBatfish.getSnapshot());
  }

  private static Flow createFlow(IpProtocol protocol, int sourcePort, int destinationPort) {
    Flow.Builder fb = Flow.builder();
    fb.setIngressNode("node");
    fb.setIpProtocol(protocol);
    fb.setDstPort(destinationPort);
    fb.setSrcPort(sourcePort);
    return fb.build();
  }

  private static Flow createFlow(String sourceAddress, String destinationAddress) {
    return createFlow(sourceAddress, destinationAddress, IpProtocol.TCP, 1, 1);
  }

  private static Flow createFlow(
      String sourceAddress,
      String destinationAddress,
      IpProtocol protocol,
      int sourcePort,
      int destinationPort) {
    Flow.Builder fb = Flow.builder();
    fb.setIngressNode("node");
    fb.setSrcIp(Ip.parse(sourceAddress));
    fb.setDstIp(Ip.parse(destinationAddress));
    fb.setIpProtocol(protocol);
    fb.setDstPort(destinationPort);
    fb.setSrcPort(sourcePort);
    return fb.build();
  }

  private static void assertIpSpacesEqual(IpSpace left, IpSpace right) {
    assertThat(DST.visit(left), equalTo(DST.visit(right)));
  }

  @Test
  public void testTags() {
    PaloAltoConfiguration c = parsePaloAltoConfig("tags");

    String tag1 = "vsys_tag";
    String tag2 = "vsys_tag with spaces";
    String sharedTag = "shared_tag";

    Vsys vsys = c.getVirtualSystems().get(DEFAULT_VSYS_NAME);
    Map<String, Tag> tags = vsys.getTags();

    Vsys sharedVsys = c.getShared();
    Map<String, Tag> sharedTags = sharedVsys.getTags();

    // Confirm vsys-specific tags are extracted correctly
    assertThat(tags.keySet(), contains(tag1, tag2));
    assertThat(tags.get(tag1).getComments(), equalTo("something"));
    assertThat(tags.get(tag2).getComments(), equalTo("comments with spaces"));

    // Confirm shared tags are extracted correctly
    assertThat(sharedTags.keySet(), contains(sharedTag));
    assertThat(sharedTags.get(sharedTag).getComments(), nullValue());
  }

  @Test
  public void testAddressGroups() {
    PaloAltoConfiguration c = parsePaloAltoConfig("address-groups");

    Vsys vsys = c.getVirtualSystems().get(DEFAULT_VSYS_NAME);
    Map<String, AddressGroup> addressGroups = vsys.getAddressGroups();
    Map<String, AddressObject> addressObjects = vsys.getAddressObjects();

    // there are four address groups defined in the file, including empty ones
    assertThat(
        addressGroups.keySet(),
        equalTo(ImmutableSet.of("group0", "group1", "group2", "group w spaces")));

    assertThat(
        addressGroups.get("group w spaces").getMembers(),
        equalTo(ImmutableSet.of("addr w spaces")));

    // the ip space of the empty group is empty
    assertThat(addressGroups.get("group0").getMembers(), equalTo(ImmutableSet.of()));
    assertThat(
        addressGroups.get("group0").getIpSpace(addressObjects, addressGroups),
        equalTo(EmptyIpSpace.INSTANCE));

    // we parsed the description and tag, addr3 is undefined but should not have been discarded
    assertThat(addressGroups.get("group1").getDescription(), equalTo("group1-desc"));
    assertThat(addressGroups.get("group1").getTags(), contains("tag1"));
    assertThat(
        addressGroups.get("group1").getMembers(),
        equalTo(ImmutableSet.of("addr1", "addr2", "addr3")));
    assertThat(
        addressGroups.get("group1").getIpSpace(addressObjects, addressGroups),
        equalTo(
            AclIpSpace.union(
                addressObjects.get("addr2").getIpSpace(),
                addressObjects.get("addr1").getIpSpace())));

    // check that we parse multiple address objects and tags on the same line correctly
    assertThat(
        addressGroups.get("group2").getMembers(), equalTo(ImmutableSet.of("addr1", "addr2")));
    assertThat(
        addressGroups.get("group2").getTags(), containsInAnyOrder("tag2", "tag with spaces"));

    // check that ip spaces were inserted properly
    Configuration viConfig = c.toVendorIndependentConfigurations().get(0);
    assertThat(
        viConfig,
        hasIpSpace(
            "group0",
            equalTo(addressGroups.get("group0").getIpSpace(addressObjects, addressGroups))));
    assertThat(
        viConfig,
        hasIpSpace(
            "group1",
            equalTo(addressGroups.get("group1").getIpSpace(addressObjects, addressGroups))));
  }

  // TODO: https://github.com/batfish/batfish/issues/4921
  @Ignore
  @Test
  public void testAddressGroupHybrid() {
    PaloAltoConfiguration c = parsePaloAltoConfig("address-group-hybrid");

    Vsys vsys = c.getVirtualSystems().get(DEFAULT_VSYS_NAME);
    Map<String, AddressGroup> addressGroups = vsys.getAddressGroups();
    Map<String, AddressObject> addressObjects = vsys.getAddressObjects();

    Vsys sharedVsys = c.getShared();
    Map<String, AddressObject> sharedAddressObjects = sharedVsys.getAddressObjects();

    assertThat(addressGroups.keySet(), equalTo(ImmutableSet.of("group")));

    // Confirm hybrid address-group contains both shared and vsys-specific addresses
    assertThat(
        addressGroups.get("group").getIpSpace(addressObjects, addressGroups),
        equalTo(
            AclIpSpace.union(
                addressObjects.get("addr").getIpSpace(),
                sharedAddressObjects.get("shared_addr").getIpSpace())));
  }

  @Test
  public void testAddressGroupDynamic() {
    PaloAltoConfiguration c = parsePaloAltoConfig("address-group-dynamic");

    Vsys vsys = c.getVirtualSystems().get(DEFAULT_VSYS_NAME);
    Map<String, AddressObject> addressObjects = vsys.getAddressObjects();
    Map<String, AddressGroup> addressGroups = vsys.getAddressGroups();

    // Confirm filter was attached to the dynamic address-group
    assertThat(addressGroups.keySet(), contains("group"));
    AddressGroup ag = addressGroups.get("group");
    assertThat(ag.getType(), equalTo(AddressGroup.Type.DYNAMIC));
    assertThat(ag.getFilter(), equalTo("'tagA' and tag1"));

    // Confirm the filter resolves to the correct IpSpace, containing only the one matching address
    assertThat(
        ag.getIpSpace(addressObjects, addressGroups),
        equalTo(addressObjects.get("addr1").getIpSpace()));
  }

  @Test
  public void testAddressGroupsNested() {
    PaloAltoConfiguration c = parsePaloAltoConfig("address-groups-nested");

    Vsys vsys = c.getVirtualSystems().get(DEFAULT_VSYS_NAME);
    Map<String, AddressGroup> addressGroups = vsys.getAddressGroups();

    assertThat(addressGroups.get("group1").getMembers(), equalTo(ImmutableSet.of("group0")));
    assertThat(addressGroups.get("group0").getMembers(), equalTo(ImmutableSet.of("group2")));
    assertThat(addressGroups.get("group2").getMembers(), equalTo(ImmutableSet.of("group0")));
  }

  @Test
  public void testAddressGroupsReference() throws IOException {
    String hostname = "address-groups-nested";
    String filename = "configs/" + hostname;

    String group0 = computeObjectName(DEFAULT_VSYS_NAME, "group0");
    String group1 = computeObjectName(DEFAULT_VSYS_NAME, "group1");

    Batfish batfish = getBatfishForConfigurationNames(hostname);
    ConvertConfigurationAnswerElement ccae =
        batfish.loadConvertConfigurationAnswerElementOrReparse(batfish.getSnapshot());

    assertThat(ccae, hasNumReferrers(filename, PaloAltoStructureType.ADDRESS_GROUP, group0, 2));
    assertThat(ccae, hasNumReferrers(filename, PaloAltoStructureType.ADDRESS_GROUP, group1, 0));
  }

  @Test
  public void testAddressObjectGroupInheritance() {
    String hostname = "address-object-group-inheritance";
    Configuration c = parseConfig(hostname);

    String if1name = "ethernet1/1";
    String if2name = "ethernet1/2";

    // rule1: literal 11.11.11.11 should not be allowed but 10.10.10.10 should be
    Flow rule1Permitted = createFlow("10.10.10.10", "33.33.33.33");
    Flow rule1Denied = createFlow("11.11.11.11", "33.33.33.33");

    assertThat(
        c,
        hasInterface(if1name, hasOutgoingOriginalFlowFilter(accepts(rule1Permitted, if2name, c))));
    assertThat(
        c, hasInterface(if1name, hasOutgoingOriginalFlowFilter(rejects(rule1Denied, if2name, c))));

    // rule2: literal 22.22.22.22 should not be allowed but 10.10.10.10 should be
    Flow rule2Permitted = createFlow("44.44.44.44", "10.10.10.10");
    Flow rule2Denied = createFlow("44.44.44.44", "22.22.22.22");

    assertThat(
        c,
        hasInterface(if1name, hasOutgoingOriginalFlowFilter(accepts(rule2Permitted, if2name, c))));
    assertThat(
        c, hasInterface(if1name, hasOutgoingOriginalFlowFilter(rejects(rule2Denied, if2name, c))));
  }

  @Test
  public void testAddressObjectGroupNameConflict() {
    PaloAltoConfiguration c = parsePaloAltoConfig("address-object-group-name-conflict");

    Vsys vsys = c.getVirtualSystems().get(DEFAULT_VSYS_NAME);

    // the address object definition should win for addr1
    assertThat(vsys.getAddressObjects().keySet(), equalTo(ImmutableSet.of("addr1")));

    // the address group definition should win for group1
    assertThat(vsys.getAddressGroups().keySet(), equalTo(ImmutableSet.of("group1")));
  }

  @Test
  public void testAddressObjectGroupReferenceInRule() throws IOException {
    String hostname = "address-object-group-inheritance";
    String filename = "configs/" + hostname;

    Batfish batfish = getBatfishForConfigurationNames(hostname);
    ConvertConfigurationAnswerElement ccae =
        batfish.loadConvertConfigurationAnswerElementOrReparse(batfish.getSnapshot());

    String objectName = computeObjectName(DEFAULT_VSYS_NAME, "11.11.11.11");
    String groupName = computeObjectName(DEFAULT_VSYS_NAME, "22.22.22.22");

    assertThat(
        ccae, hasNumReferrers(filename, PaloAltoStructureType.ADDRESS_OBJECT, objectName, 2));
    assertThat(ccae, hasNumReferrers(filename, PaloAltoStructureType.ADDRESS_GROUP, groupName, 1));
  }

  @Test
  public void testAddressObjects() {
    PaloAltoConfiguration c = parsePaloAltoConfig("address-objects");

    Vsys vsys = c.getVirtualSystems().get(DEFAULT_VSYS_NAME);
    Map<String, AddressObject> addressObjects = vsys.getAddressObjects();

    // check that we parse normal object names, names with spaces, and that look like IP addresses
    assertThat(
        vsys.getAddressObjects().keySet(),
        equalTo(
            ImmutableSet.of(
                "4.3.2.1",
                "addr0",
                "addr1",
                "addr2",
                "addr3",
                "addr4",
                "addr w spaces",
                "addrBadRange1",
                "addrBadRange2")));

    // check that we parse the name-only object right
    assertThat(addressObjects.get("addr0").getIpSpace(), equalTo(EmptyIpSpace.INSTANCE));

    // check that we parsed description, tag, and prefix right
    // note that PA allows non-canonical prefixes
    assertThat(
        addressObjects.get("addr1").getIpSpace(),
        equalTo(Prefix.strict("10.1.1.0/24").toIpSpace()));
    assertThat(addressObjects.get("addr1").getDescription(), equalTo("addr1-desc"));
    assertThat(addressObjects.get("addr1").getTags(), contains("tag1"));

    // check that we parse the IP address and tags right
    assertThat(addressObjects.get("addr2").getIpSpace(), equalTo(Ip.parse("10.1.1.2").toIpSpace()));
    assertThat(
        addressObjects.get("addr2").getTags(), containsInAnyOrder("tag2", "tag with spaces"));

    // check that we parse the IP range right
    assertThat(
        addressObjects.get("addr3").getIpSpace(),
        equalTo(IpRange.range(Ip.parse("1.1.1.1"), Ip.parse("1.1.1.2"))));

    // check that we create an empty range for bad ranges and warn the user
    assertThat(addressObjects.get("addrBadRange1").getIpSpace(), equalTo(EmptyIpSpace.INSTANCE));
    assertThat(addressObjects.get("addrBadRange2").getIpSpace(), equalTo(EmptyIpSpace.INSTANCE));
    assertThat(c.getWarnings().getParseWarnings(), hasItem(hasComment("Invalid IP address range")));

    // check that ip spaces were inserted properly
    Configuration viConfig = c.toVendorIndependentConfigurations().get(0);
    assertThat(viConfig, hasIpSpace("addr0", equalTo(addressObjects.get("addr0").getIpSpace())));
    assertThat(viConfig, hasIpSpace("addr1", equalTo(addressObjects.get("addr1").getIpSpace())));
    assertThat(viConfig, hasIpSpace("addr2", equalTo(addressObjects.get("addr2").getIpSpace())));
    assertThat(viConfig, hasIpSpace("addr3", equalTo(addressObjects.get("addr3").getIpSpace())));
  }

  @Test
  public void testAddressObjectReference() throws IOException {
    String hostname1 = "address-objects";
    String filename1 = "configs/" + hostname1;
    String hostname2 = "address-groups";
    String filename2 = "configs/" + hostname2;
    String hostname3 = "interface";
    String filename3 = "configs/" + hostname3;

    String name_1 = computeObjectName(DEFAULT_VSYS_NAME, "addr1");
    String name_3 = computeObjectName(DEFAULT_VSYS_NAME, "addr3");
    String name_4 = computeObjectName(DEFAULT_VSYS_NAME, "addr4");
    String name_5 = computeObjectName(DEFAULT_VSYS_NAME, "addr w spaces");
    String name_ambiguous = computeObjectName(DEFAULT_VSYS_NAME, "4.3.2.1");

    // Confirm reference count is correct for used structures
    Batfish batfish1 = getBatfishForConfigurationNames(hostname1);
    ConvertConfigurationAnswerElement ccae1 =
        batfish1.loadConvertConfigurationAnswerElementOrReparse(batfish1.getSnapshot());
    // No reference to unused structure
    assertThat(ccae1, hasNumReferrers(filename1, PaloAltoStructureType.ADDRESS_OBJECT, name_1, 0));
    // Should identify what looks like a valid object reference
    // Even though it cannot be converted as an interface address, it's a range
    assertThat(ccae1, hasNumReferrers(filename1, PaloAltoStructureType.ADDRESS_OBJECT, name_3, 1));
    // One reference from l3 interface, one from loopback
    assertThat(ccae1, hasNumReferrers(filename1, PaloAltoStructureType.ADDRESS_OBJECT, name_4, 2));
    // Should record reference for address object name that looks like a concrete IP address
    assertThat(
        ccae1, hasNumReferrers(filename1, PaloAltoStructureType.ADDRESS_OBJECT, name_ambiguous, 1));
    // Confirm undefined reference is detected
    assertThat(
        ccae1,
        hasUndefinedReference(filename1, PaloAltoStructureType.ADDRESS_OBJECT, "addr_undef"));

    Batfish batfish2 = getBatfishForConfigurationNames(hostname2);
    ConvertConfigurationAnswerElement ccae2 =
        batfish2.loadConvertConfigurationAnswerElementOrReparse(batfish1.getSnapshot());
    // Confirm reference count is correct for used structure
    assertThat(ccae2, hasNumReferrers(filename2, PaloAltoStructureType.ADDRESS_OBJECT, name_1, 2));
    assertThat(ccae2, hasNumReferrers(filename2, PaloAltoStructureType.ADDRESS_OBJECT, name_5, 1));
    // Confirm undefined reference is detected
    assertThat(
        ccae2, hasUndefinedReference(filename2, PaloAltoStructureType.ADDRESS_LIKE, "addr3"));

    Batfish batfish3 = getBatfishForConfigurationNames(hostname3);
    ConvertConfigurationAnswerElement ccae3 =
        batfish3.loadConvertConfigurationAnswerElementOrReparse(batfish3.getSnapshot());
    // Referring to the wrong type of object should result in an undefined reference
    assertThat(
        ccae3, hasUndefinedReference(filename3, PaloAltoStructureType.ADDRESS_OBJECT, "GRP1"));
  }

  @Test
  public void testApplications() {
    PaloAltoConfiguration c = parsePaloAltoConfig("applications");

    Vsys vsys = c.getVirtualSystems().get(DEFAULT_VSYS_NAME);
    Map<String, Application> applications = vsys.getApplications();

    // Should have three applications, including an empty one
    assertThat(applications.keySet(), equalTo(ImmutableSet.of("app1", "app2", "app w spaces")));

    // Check that descriptions are extracted
    assertThat(applications.get("app1").getDescription(), nullValue());
    assertThat(applications.get("app2").getDescription(), equalTo("this is a description"));
    assertThat(
        applications.get("app w spaces").getDescription(), equalTo("this is another description"));
  }

  @Test
  public void testApplicationsIgnoredStatements() {
    PaloAltoConfiguration c = parsePaloAltoConfig("application-ignored");

    // Make sure the configured applications were discovered
    assertThat(
        c.getVirtualSystems().get(DEFAULT_VSYS_NAME).getApplications().keySet(), contains("APP1"));
    assertThat(c.getVirtualSystems().get("vsys2").getApplications().keySet(), contains("APP2"));

    // Should result in only one warning
    ParseWarning warning = Iterables.getOnlyElement(c.getWarnings().getParseWarnings());
    assertThat(warning.getComment(), containsStringIgnoringCase("application"));
  }

  @Test
  public void testApplicationsReference() throws IOException {
    String hostname = "applications";
    String filename = "configs/" + hostname;
    Batfish batfish = getBatfishForConfigurationNames(hostname);
    ConvertConfigurationAnswerElement ccae =
        batfish.loadConvertConfigurationAnswerElementOrReparse(batfish.getSnapshot());

    String app1Name = computeObjectName(DEFAULT_VSYS_NAME, "app1");
    String app2Name = computeObjectName(DEFAULT_VSYS_NAME, "app2");

    // Confirm reference count is correct for defined structures
    assertThat(ccae, hasNumReferrers(filename, PaloAltoStructureType.APPLICATION, app1Name, 0));
    assertThat(ccae, hasNumReferrers(filename, PaloAltoStructureType.APPLICATION, app2Name, 1));

    // Confirm undefined application is detected
    assertThat(
        ccae,
        hasUndefinedReference(
            filename, APPLICATION_GROUP_OR_APPLICATION, "undefined", SECURITY_RULE_APPLICATION));
  }

  @Test
  public void testBgpPolicesExtraction() {
    PaloAltoConfiguration c = parsePaloAltoConfig("bgp-policies");
    VirtualRouter vr = c.getVirtualRouters().get("vr1");
    assertThat(vr, notNullValue());
    BgpVr bgp = vr.getBgp();
    assertThat(bgp, notNullValue());

    assertThat(bgp.getExportPolicyRules(), hasKey("export1"));
    PolicyRule export1 = bgp.getExportPolicyRules().get("export1");
    assertThat(export1.getAction(), equalTo(Action.ALLOW));
    assertThat(export1.getUsedBy(), contains("pg1"));
    assertThat(export1.getUpdateOrigin(), equalTo(new PolicyRuleUpdateOrigin(IGP)));
    assertThat(export1.getMatchAddressPrefixSet(), not(nullValue()));
    assertThat(
        export1.getMatchAddressPrefixSet().getAddressPrefixes(),
        equalTo(ImmutableSet.of(new AddressPrefix(Prefix.ZERO, true))));
    assertThat(export1.getMatchFromPeerSet(), nullValue());

    assertThat(bgp.getImportPolicyRules(), hasKey("import1"));
    PolicyRule import1 = bgp.getImportPolicyRules().get("import1");
    assertThat(import1.getAction(), equalTo(Action.ALLOW));
    assertThat(import1.getUsedBy(), containsInAnyOrder("pg2", "pg4"));
    assertThat(import1.getUpdateOrigin(), equalTo(new PolicyRuleUpdateOrigin(OriginType.EGP)));
    assertThat(import1.getUpdateWeight(), equalTo(new PolicyRuleUpdateWeight(42)));
    assertThat(import1.getMatchAddressPrefixSet(), not(nullValue()));
    assertThat(
        import1.getMatchAddressPrefixSet().getAddressPrefixes(),
        equalTo(
            ImmutableSet.of(
                new AddressPrefix(Prefix.parse("12.12.1.1/32"), true),
                new AddressPrefix(Prefix.parse("1.21.3.0/24"), false),
                new AddressPrefix(Prefix.parse("1.1.1.1/32"), true))));
    assertThat(import1.getMatchFromPeerSet(), not(nullValue()));
    assertThat(
        import1.getMatchFromPeerSet().getFromPeers(),
        equalTo(ImmutableSet.of("evil_peer", "good_peer")));

    assertThat(bgp.getImportPolicyRules(), hasKey("import2"));
    PolicyRule import2 = bgp.getImportPolicyRules().get("import2");
    assertThat(import2.getAction(), equalTo(Action.DENY));
    assertThat(import2.getUsedBy(), contains("pg3"));
    assertThat(import2.getEnable(), equalTo(true));
    assertThat(import2.getMatchAddressPrefixSet(), not(nullValue()));
    assertThat(
        import2.getMatchAddressPrefixSet().getAddressPrefixes(),
        equalTo(ImmutableSet.of(new AddressPrefix(Prefix.parse("1.2.3.0/24"), false))));
  }

  @Test
  public void testBgpRedistProfilesAndRulesExtraction() {
    PaloAltoConfiguration c = parsePaloAltoConfig("bgp-redist-profile");

    VirtualRouter vr = c.getVirtualRouters().get("vr1");
    assertThat(vr, notNullValue());

    RedistProfile redistProfile = vr.getRedistProfiles().get("rdp1");
    assertThat(redistProfile, not(nullValue()));
    assertThat(redistProfile.getAction(), equalTo(RedistProfile.Action.NO_REDIST));
    assertThat(redistProfile.getPriority(), equalTo(2));
    RedistProfileFilter redistProfileFilter = redistProfile.getFilter();
    assertThat(redistProfileFilter, not(nullValue()));
    assertThat(
        redistProfileFilter.getDestinationPrefixes(),
        equalTo(ImmutableSet.of(Prefix.parse("1.1.1.0/24"), Prefix.parse("2.2.2.0/24"))));
    assertThat(
        redistProfileFilter.getRoutingProtocols(),
        equalTo(
            ImmutableSet.of(
                RoutingProtocol.STATIC,
                RoutingProtocol.CONNECTED,
                RoutingProtocol.BGP,
                RoutingProtocol.OSPF,
                RoutingProtocol.RIP)));

    BgpVr bgp = vr.getBgp();
    assertThat(bgp, not(nullValue()));

    RedistRule namedRedistRule = bgp.getRedistRules().get(new RedistRuleRefNameOrPrefix("rdp1"));
    assertThat(namedRedistRule, not(nullValue()));
    assertThat(namedRedistRule.getEnable(), equalTo(Boolean.TRUE));
    assertThat(namedRedistRule.getOrigin(), equalTo(OriginType.INCOMPLETE));

    RedistRule prefixRedistRule =
        bgp.getRedistRules().get(new RedistRuleRefNameOrPrefix(Prefix.parse("1.1.1.0/24")));
    assertThat(prefixRedistRule, not(nullValue()));
    assertThat(prefixRedistRule.getEnable(), equalTo(Boolean.TRUE));
    assertThat(prefixRedistRule.getOrigin(), equalTo(OriginType.EGP));
    assertThat(
        prefixRedistRule.getAddressFamilyIdentifier(), equalTo(AddressFamilyIdentifier.IPV4));
    assertThat(prefixRedistRule.getRouteTableType(), equalTo(RouteTableType.UNICAST));

    RedistRule ipAddressRedistRule =
        bgp.getRedistRules().get(new RedistRuleRefNameOrPrefix(Prefix.parse("2.2.2.2/32")));
    assertThat(ipAddressRedistRule, not(nullValue()));
    assertThat(ipAddressRedistRule.getEnable(), equalTo(Boolean.FALSE));
    assertThat(ipAddressRedistRule.getOrigin(), equalTo(IGP));
    assertThat(
        ipAddressRedistRule.getAddressFamilyIdentifier(), equalTo(AddressFamilyIdentifier.IPV6));
    assertThat(ipAddressRedistRule.getRouteTableType(), equalTo(RouteTableType.MULTICAST));
  }

  @Test
  public void testBgpExtraction() {
    PaloAltoConfiguration c = parseNestedConfig("bgp");
    VirtualRouter vr = c.getVirtualRouters().get("BGP");
    assertThat(vr, notNullValue());
    BgpVr bgp = vr.getBgp();
    assertThat(bgp, notNullValue());
    assertThat(bgp.getEnable(), equalTo(Boolean.TRUE));
    assertThat(bgp.getInstallRoute(), equalTo(Boolean.TRUE));
    assertThat(bgp.getLocalAs(), equalTo(65001L));
    assertThat(bgp.getRejectDefaultRoute(), equalTo(Boolean.FALSE));
    assertThat(bgp.getRouterId(), equalTo(Ip.parse("1.2.3.4")));
    assertThat(bgp.getRoutingOptions().getAggregateMed(), equalTo(Boolean.FALSE));
    assertThat(bgp.getRoutingOptions().getAlwaysCompareMed(), equalTo(Boolean.TRUE));
    assertThat(bgp.getRoutingOptions().getAsFormat(), equalTo(AsFormat.FOUR_BYTE_AS));
    assertThat(bgp.getRoutingOptions().getDefaultLocalPreference(), equalTo(103L));
    assertThat(bgp.getRoutingOptions().getDeterministicMedComparison(), equalTo(Boolean.FALSE));
    assertThat(bgp.getRoutingOptions().getGracefulRestartEnable(), equalTo(Boolean.FALSE));
    assertThat(bgp.getRoutingOptions().getReflectorClusterId(), equalTo(Ip.parse("1.2.3.5")));

    assertThat(bgp.getPeerGroups().keySet(), containsInAnyOrder("PG", "EBGP"));
    BgpPeerGroup pg = bgp.getPeerGroups().get("PG");
    assertThat(pg.getEnable(), equalTo(true));
    assertThat(pg.getTypeAndOptions(), instanceOf(IbgpPeerGroupType.class));

    BgpPeerGroup ebgp = bgp.getPeerGroups().get("EBGP");
    assertThat(ebgp.getEnable(), equalTo(true));
    assertThat(ebgp.getTypeAndOptions(), instanceOf(EbgpPeerGroupType.class));
    EbgpPeerGroupType ebgpOptions = (EbgpPeerGroupType) ebgp.getTypeAndOptions();
    assertThat(ebgpOptions.getExportNexthop(), equalTo(ExportNexthopMode.USE_SELF));
    assertThat(ebgpOptions.getImportNexthop(), equalTo(ImportNexthopMode.USE_PEER));
    assertThat(ebgpOptions.getRemovePrivateAs(), equalTo(false));

    assertThat(pg.getPeers().keySet(), contains("PEER"));
    BgpPeer peer = pg.getOrCreatePeerGroup("PEER");
    assertThat(peer.getEnable(), equalTo(true));
    assertThat(peer.getEnableSenderSideLoopDetection(), equalTo(false));
    assertThat(peer.getLocalInterface(), equalTo("ethernet1/1"));
    assertThat(peer.getLocalAddress(), equalTo(Ip.parse("1.2.3.6")));
    assertThat(peer.getPeerAddress(), equalTo(Ip.parse("5.4.3.2")));
    assertThat(peer.getPeerAs(), equalTo(54321L));
    assertThat(peer.getReflectorClient(), equalTo(ReflectorClient.NON_CLIENT));

    BgpConnectionOptions co = peer.getConnectionOptions();
    assertTrue(co.getIncomingAllow());
    assertThat(co.getRemotePort(), equalTo(0));
    assertFalse(co.getOutgoingAllow());
    assertThat(co.getLocalPort(), equalTo(4321));
  }

  @Test
  public void testBgpConversion() {
    Configuration c = parseConfig("bgp");
    assertThat(c, hasVrf("BGP", hasBgpProcess(any(BgpProcess.class))));
    BgpProcess proc = c.getVrfs().get("BGP").getBgpProcess();
    assertThat(proc, hasRouterId(Ip.parse("1.2.3.4")));
    assertThat(proc.getActiveNeighbors().keySet(), contains(Prefix.parse("5.4.3.2/32")));
    BgpActivePeerConfig peer = proc.getActiveNeighbors().get(Prefix.parse("5.4.3.2/32"));
    assertThat(peer.getDescription(), equalTo("PEER"));
    assertThat(peer.getGroup(), equalTo("PG"));
    assertThat(peer.getLocalIp(), equalTo(Ip.parse("1.2.3.6")));
    assertThat(peer.getLocalAs(), equalTo(65001L));
    assertThat(peer.getRemoteAsns(), equalTo(LongSpace.of(65001)));
    assertThat(
        peer.getIpv4UnicastAddressFamily().getAddressFamilyCapabilities().getAllowRemoteAsOut(),
        equalTo(ALWAYS));
    assertTrue(
        peer.getIpv4UnicastAddressFamily().getAddressFamilyCapabilities().getSendCommunity());
    assertTrue(
        peer.getIpv4UnicastAddressFamily()
            .getAddressFamilyCapabilities()
            .getSendExtendedCommunity());
    // BgpRoutingProcess requires an export policy be present
    String exportPolicyName = peer.getIpv4UnicastAddressFamily().getExportPolicy();
    assertThat(exportPolicyName, not(nullValue()));
    assertThat(c.getRoutingPolicies().get(exportPolicyName), not(nullValue()));
  }

  @Test
  public void testBgpExportImportPolicyConversion() {
    Configuration c = parseConfig("bgp-export-import-policies");

    // test process level common export policy
    String bgpCommonExportPolicyName = "~BGP_COMMON_EXPORT_POLICY:vr1~";
    RoutingPolicy bgpCommonExportPolicy = c.getRoutingPolicies().get(bgpCommonExportPolicyName);

    org.batfish.datamodel.StaticRoute.Builder srb =
        org.batfish.datamodel.StaticRoute.testBuilder()
            .setNetwork(Prefix.parse("1.1.1.0/24"))
            .setAdmin(5)
            .setMetric(10L);

    Bgpv4Route.Builder bgpBuilder = Bgpv4Route.testBuilder();
    boolean accepted = bgpCommonExportPolicy.process(srb.build(), bgpBuilder, Direction.OUT);
    assertTrue(accepted);
    assertThat(bgpBuilder.getOriginType(), equalTo(IGP));

    // rejected because of mismatching prefix
    assertFalse(
        bgpCommonExportPolicy.process(
            srb.setNetwork(Prefix.parse("4.4.4.0/24")).build(),
            Bgpv4Route.testBuilder(),
            Direction.OUT));

    // rejected because of mismatching protocol
    assertFalse(
        bgpCommonExportPolicy.process(
            ConnectedRoute.builder()
                .setNetwork(Prefix.parse("1.1.1.0/24"))
                .setNextHopInterface("iface1")
                .build(),
            Bgpv4Route.testBuilder(),
            Direction.OUT));

    // the common BGP export policy should export any BGP route
    assertTrue(
        bgpCommonExportPolicy.process(
            Bgpv4Route.testBuilder()
                .setAsPath(AsPath.ofSingletonAsSets(2L))
                .setOriginatorIp(Ip.ZERO)
                .setOriginType(OriginType.INCOMPLETE)
                .setProtocol(RoutingProtocol.BGP)
                .setNextHopIp(Ip.parse("23.23.23.32"))
                .setNetwork(Prefix.ZERO)
                .setTag(0L)
                .build(),
            Bgpv4Route.testBuilder(),
            Direction.OUT));

    // test the routing policy generated by for all export policy rules used by this peer
    String bgpExportPolicyRuleRoutingPolicyName = "~BGP_POLICY_RULE_EXPORT_POLICY:vr1:peer1~";
    RoutingPolicy routingPolicyForExportPolicy =
        c.getRoutingPolicies().get(bgpExportPolicyRuleRoutingPolicyName);

    srb =
        org.batfish.datamodel.StaticRoute.testBuilder()
            .setNetwork(Prefix.parse("1.1.1.0/24"))
            .setAdmin(5)
            .setMetric(10L);
    bgpBuilder = Bgpv4Route.testBuilder();
    accepted = routingPolicyForExportPolicy.process(srb.build(), bgpBuilder, Direction.OUT);
    assertTrue(accepted);
    assertThat(bgpBuilder.getMetric(), equalTo(2323L));
    assertThat(bgpBuilder.getOriginType(), equalTo(EGP));

    // only 1.1.1.0/24 allowed by the export policy rule
    assertFalse(
        routingPolicyForExportPolicy.process(
            srb.setNetwork(Prefix.parse("2.2.2.0/24")).build(),
            Bgpv4Route.testBuilder(),
            Direction.OUT));

    // testing the combined routing policy generated for the peer (conjunction of above two
    // policies)
    String bgpExportPoliciesPeer1 = "~BGP_PEER_EXPORT_POLICY:vr1:peer1~";
    RoutingPolicy routingPolicyForPeer1 = c.getRoutingPolicies().get(bgpExportPoliciesPeer1);

    srb =
        org.batfish.datamodel.StaticRoute.testBuilder()
            .setNetwork(Prefix.parse("1.1.1.0/24"))
            .setAdmin(5)
            .setMetric(10L);
    bgpBuilder = Bgpv4Route.testBuilder();
    accepted = routingPolicyForPeer1.process(srb.build(), bgpBuilder, Direction.OUT);
    assertTrue(accepted);
    assertThat(bgpBuilder.getMetric(), equalTo(2323L));
    // Peer export policy rule overrides the BGP common export policy rule
    assertThat(bgpBuilder.getOriginType(), equalTo(EGP));

    // only 1.1.1.0/24 allowed by the export policy rule
    assertFalse(
        routingPolicyForPeer1.process(
            srb.setNetwork(Prefix.parse("2.2.2.0/24")).build(),
            Bgpv4Route.testBuilder(),
            Direction.OUT));
    {
      // testing import policy generated for peer 1
      String importPolicyPeer1Name = "~BGP_PEER_IMPORT_POLICY:vr1:peer1~";
      RoutingPolicy importRoutingPolicyPeer1 = c.getRoutingPolicies().get(importPolicyPeer1Name);

      Builder bgpIncomingBuilder =
          Bgpv4Route.testBuilder().setNetwork(Prefix.parse("3.2.1.0/24")).setMetric(10L);

      bgpBuilder = Bgpv4Route.testBuilder();
      accepted =
          importRoutingPolicyPeer1.process(bgpIncomingBuilder.build(), bgpBuilder, Direction.IN);
      assertTrue(accepted);
      assertThat(bgpBuilder.getOriginType(), equalTo(INCOMPLETE));
      assertThat(bgpBuilder.getWeight(), equalTo(42));

      // rejected because of mismatching prefix
      assertFalse(
          importRoutingPolicyPeer1.process(
              bgpIncomingBuilder.setNetwork(Prefix.parse("1.1.1.0/24")).build(),
              Bgpv4Route.testBuilder(),
              Direction.IN));
    }
    {
      // testing export policy generated for peer 2, any BGP route is allowed
      String exportPolicyName = "~BGP_PEER_EXPORT_POLICY:vr1:peer2~";
      RoutingPolicy exportRoutingPolicy = c.getRoutingPolicies().get(exportPolicyName);

      assertTrue(
          exportRoutingPolicy.process(
              srb.setNetwork(Prefix.parse("1.1.1.0/24")).build(),
              Bgpv4Route.testBuilder(),
              Direction.OUT));
    }
  }

  @Test
  public void testOspfExtraction() {
    PaloAltoConfiguration c = parsePaloAltoConfig("ospf");
    VirtualRouter vr = c.getVirtualRouters().get("vr1");
    assertThat(vr, notNullValue());
    OspfVr ospf = vr.getOspf();

    assertThat(ospf, notNullValue());
    assertThat(ospf.getRouterId(), equalTo(Ip.parse("0.0.0.0")));
    assertTrue(ospf.isEnable());
    assertFalse(ospf.isRejectDefaultRoute());

    Ip areaId = Ip.parse("0.0.0.1");
    assertThat(ospf.getAreas(), hasKey(areaId));
    OspfArea ospfArea = ospf.getAreas().get(areaId);
    assertThat(ospfArea.getAreaId(), equalTo(areaId));
    assertThat(ospfArea.getTypeSettings(), not(nullValue()));
    assertThat(ospfArea.getTypeSettings(), instanceOf(OspfAreaStub.class));
    OspfAreaStub stubArea = (OspfAreaStub) ospfArea.getTypeSettings();
    assertThat(stubArea.getDefaultRouteMetric(), equalTo(12));
    assertThat(stubArea.getAcceptSummary(), equalTo(Boolean.TRUE));
    assertTrue(stubArea.isDefaultRouteDisable());

    areaId = Ip.parse("0.0.0.2");
    assertThat(ospf.getAreas(), hasKey(areaId));
    ospfArea = ospf.getAreas().get(areaId);
    assertThat(ospfArea.getAreaId(), equalTo(areaId));
    assertThat(ospfArea.getTypeSettings(), not(nullValue()));
    assertThat(ospfArea.getTypeSettings(), instanceOf(OspfAreaNormal.class));

    areaId = Ip.parse("0.0.0.3");
    assertThat(ospf.getAreas(), hasKey(areaId));
    ospfArea = ospf.getAreas().get(areaId);
    assertThat(ospfArea.getAreaId(), equalTo(areaId));
    assertThat(ospfArea.getTypeSettings(), not(nullValue()));
    assertThat(ospfArea.getTypeSettings(), instanceOf(OspfAreaNssa.class));
    OspfAreaNssa nssaArea = (OspfAreaNssa) ospfArea.getTypeSettings();
    assertThat(nssaArea.getDefaultRouteMetric(), equalTo(13));
    assertThat(nssaArea.getAcceptSummary(), equalTo(Boolean.FALSE));
    assertThat(nssaArea.getDefaultRouteType(), equalTo(DefaultRouteType.EXT_2));
    assertFalse(nssaArea.isDefaultRouteDisable());

    String ifaceName = "ethernet1/3.5";
    assertThat(ospfArea.getInterfaces(), hasKey(ifaceName));
    OspfInterface ospfIface = ospfArea.getInterfaces().get(ifaceName);
    assertThat(ospfIface.getEnable(), equalTo(Boolean.FALSE));
    assertThat(ospfIface.getPassive(), equalTo(Boolean.FALSE));
    assertThat(ospfIface.getMetric(), equalTo(10));
    assertThat(ospfIface.getPriority(), equalTo(1));
    assertThat(ospfIface.getHelloInterval(), equalTo(10));
    assertThat(ospfIface.getDeadCounts(), equalTo(4));
    assertThat(ospfIface.getRetransmitInterval(), equalTo(5));
    assertThat(ospfIface.getTransitDelay(), equalTo(1));
    assertThat(ospfIface.getLinkType(), equalTo(LinkType.BROADCAST));
  }

  @Test
  public void testOspfConversion() {
    String processId = "~OSPF_PROCESS_0.0.0.0";
    String ifaceName34 = "ethernet1/3.4";
    String ifaceName35 = "ethernet1/3.5";

    Configuration c = parseConfig("ospf");

    // process
    assertThat(c.getVrfs(), hasKey("vr1"));
    assertThat(c.getVrfs().get("vr1").getOspfProcesses(), hasKey(processId));

    OspfProcess ospfProcess = c.getVrfs().get("vr1").getOspfProcesses().get(processId);

    assertThat(ospfProcess, OspfProcessMatchers.hasRouterId(equalTo(Ip.parse("0.0.0.0."))));

    // areas
    assertThat(
        ospfProcess,
        hasArea(
            1L,
            allOf(
                hasStub(hasSuppressType3(false)),
                OspfAreaMatchers.hasInterfaces(equalTo(ImmutableSortedSet.of(ifaceName34))))));
    assertThat(ospfProcess, hasArea(2L, allOf(hasStubType(equalTo(StubType.NONE)))));
    assertThat(
        ospfProcess,
        hasArea(
            3L,
            allOf(
                hasNssa(
                    allOf(
                        hasDefaultOriginateType(OspfDefaultOriginateType.EXTERNAL_TYPE2),
                        NssaSettingsMatchers.hasSuppressType3(true))),
                OspfAreaMatchers.hasInterfaces(equalTo(ImmutableSortedSet.of(ifaceName35))))));

    // interface
    assertThat(
        c.getAllInterfaces().get(ifaceName34).getOspfSettings(),
        equalTo(
            OspfInterfaceSettings.builder()
                .setAreaName(1L)
                .setCost(14)
                .setDeadInterval(8 * 15)
                .setEnabled(true)
                .setHelloInterval(15)
                .setNetworkType(OspfNetworkType.POINT_TO_POINT)
                .setPassive(true)
                .setProcess(processId)
                .build()));
    assertThat(
        c.getAllInterfaces().get(ifaceName35).getOspfSettings(),
        equalTo(
            OspfInterfaceSettings.builder()
                .setAreaName(3L)
                .setCost(10)
                .setDeadInterval(4 * 10)
                .setEnabled(false)
                .setHelloInterval(10)
                .setNetworkType(OspfNetworkType.BROADCAST)
                .setPassive(false)
                .setProcess(processId)
                .build()));
  }

  @Test
  public void testApplicationsBuiltinReference() throws IOException {
    String hostname = "applications-builtin";
    String filename = "configs/" + hostname;
    Batfish batfish = getBatfishForConfigurationNames(hostname);
    ConvertConfigurationAnswerElement ccae =
        batfish.loadConvertConfigurationAnswerElementOrReparse(batfish.getSnapshot());

    String app1Name = computeObjectName(DEFAULT_VSYS_NAME, "ssh");

    // Confirm reference count is correct for defined structure that overwrites builtin
    assertThat(ccae, hasNumReferrers(filename, PaloAltoStructureType.APPLICATION, app1Name, 1));

    // Confirm using builtin does not produce undefined reference
    assertThat(
        ccae,
        not(
            hasUndefinedReference(
                filename, APPLICATION_GROUP_OR_APPLICATION, "ssl", SECURITY_RULE_APPLICATION)));
  }

  @Test
  public void testDnsServerInvalid() {
    _thrown.expect(BatfishException.class);
    // This should throw a BatfishException due to a malformed IP address
    parseConfig("dns-server-invalid");
  }

  @Test
  public void testDnsServers() {
    Configuration c = parseConfig("dns-server");

    // Confirm both dns servers show up
    assertThat(c.getDnsServers(), containsInAnyOrder("1.9.10.99", "100.199.200.255"));
  }

  @Test
  public void testExternalList() throws IOException {
    String hostname = "external-list";
    String filename = "configs/" + hostname;
    Batfish batfish = getBatfishForConfigurationNames(hostname);
    ConvertConfigurationAnswerElement ccae =
        batfish.loadConvertConfigurationAnswerElementOrReparse(batfish.getSnapshot());
    assertThat(
        ccae,
        hasNumReferrers(
            filename, EXTERNAL_LIST, computeObjectName(PANORAMA_VSYS_NAME, "MY_LIST"), 1));
  }

  @Test
  public void testFilesystemConfigFormat() {
    String hostname = "config-filesystem-format";
    Configuration c = parseConfig(hostname);

    // Confirm alternate config format is parsed and extracted properly
    // Confirm config devices set-line extraction works
    assertThat(c, hasHostname(equalTo(hostname)));
    // Confirm general config set-line extraction works
    assertThat(c.getLoggingServers(), contains("2.2.2.2"));
  }

  @Test
  public void testGlobalProtectAppCryptoProfiles() {
    PaloAltoConfiguration c = parsePaloAltoConfig("global-protect-app-crypto-profiles");

    assertThat(
        c.getCryptoProfiles(),
        containsInAnyOrder(
            new CryptoProfile(
                "default",
                Type.GLOBAL_PROTECT_APP,
                IpsecAuthenticationAlgorithm.HMAC_SHA1_96,
                null,
                ImmutableList.of(EncryptionAlgorithm.AES_128_CBC),
                null,
                null)));
  }

  @Test
  public void testHostname() throws IOException {
    String filename = "basic-parsing";
    String hostname = "my-hostname";

    // Confirm hostname extraction works
    assertThat(parseTextConfigs(filename).keySet(), contains(hostname));
  }

  @Test
  public void testIgnoredLines() {
    // will fail if some lines don't parse
    parseConfig("ignored-lines");
  }

  @Test
  public void testIkeCryptoProfiles() {
    PaloAltoConfiguration c = parsePaloAltoConfig("ike-crypto-profiles");

    assertThat(
        c.getCryptoProfiles(),
        containsInAnyOrder(
            new CryptoProfile(
                "default",
                Type.IKE,
                null,
                DiffieHellmanGroup.GROUP2,
                ImmutableList.of(EncryptionAlgorithm.AES_128_CBC, EncryptionAlgorithm.THREEDES_CBC),
                IkeHashingAlgorithm.SHA1,
                123 * 3600),
            new CryptoProfile(
                "profile1",
                Type.IKE,
                null,
                DiffieHellmanGroup.GROUP19,
                ImmutableList.of(EncryptionAlgorithm.AES_256_CBC),
                IkeHashingAlgorithm.SHA_384,
                8)));
  }

  @Test
  public void testIpsecCryptoProfiles() {
    PaloAltoConfiguration c = parsePaloAltoConfig("ipsec-crypto-profiles");

    assertThat(
        c.getCryptoProfiles(),
        containsInAnyOrder(
            new CryptoProfile(
                "default",
                Type.IPSEC,
                IpsecAuthenticationAlgorithm.HMAC_SHA1_96,
                DiffieHellmanGroup.GROUP2,
                ImmutableList.of(EncryptionAlgorithm.AES_128_CBC, EncryptionAlgorithm.DES_CBC),
                null,
                60),
            new CryptoProfile(
                "profile1",
                Type.IPSEC,
                null,
                DiffieHellmanGroup.GROUP14,
                ImmutableList.of(EncryptionAlgorithm.AES_128_GCM),
                null,
                24 * 3600)));
  }

  @Test
  public void testInterfaceExctactionWarning() throws IOException {
    String hostname = "interface";
    String hostnameBadLoopback = "interface-bad-loopback-addr";

    Batfish batfish = getBatfishForConfigurationNames(hostname, hostnameBadLoopback);
    ConvertConfigurationAnswerElement ccae =
        batfish.loadConvertConfigurationAnswerElementOrReparse(batfish.getSnapshot());

    assertThat(ccae.getWarnings().keySet(), hasItem(equalTo(hostname)));
    assertThat(ccae.getWarnings().keySet(), hasItem(equalTo(hostnameBadLoopback)));
    Warnings warn = ccae.getWarnings().get(hostname);
    Warnings warnBadLoopback = ccae.getWarnings().get(hostnameBadLoopback);

    // Should see two warnings:
    // 1. About extant object, but address range can't be used for interface address
    // 2. Interface not being associated w/ virtual-router, therefore being shutdown
    assertThat(
        warn.getRedFlagWarnings().stream().map(Warning::getText).collect(Collectors.toSet()),
        containsInAnyOrder(
            String.format(
                "Interface %s is not in a virtual-router, placing in %s and shutting it down.",
                "ethernet1/3.11", NULL_VRF_NAME),
            String.format(
                "Could not convert %s AddressObject '%s' to ConcreteInterfaceAddress.",
                AddressObject.Type.IP_RANGE, "ADDR3")));

    // Should see a warning about the loopback having a non /32 address
    assertThat(
        warnBadLoopback.getRedFlagWarnings().stream()
            .map(Warning::getText)
            .collect(Collectors.toSet()),
        contains("Loopback ip address must be /32 or without mask"));
  }

  @Test
  public void testInterfaceExtraction() {
    PaloAltoConfiguration c = parsePaloAltoConfig("interface");
    Interface e1_1 = c.getInterfaces().get("ethernet1/1");
    Interface e1_4 = c.getInterfaces().get("ethernet1/4");
    Interface e1_5 = c.getInterfaces().get("ethernet1/5");
    Interface e1_7 = c.getInterfaces().get("ethernet1/7");

    assertThat(e1_1, notNullValue());
    InterfaceAddress e1_1_addr = e1_1.getAddress();
    assertThat(e1_1_addr, notNullValue());
    assertThat(e1_1_addr.getType(), equalTo(InterfaceAddress.Type.IP_PREFIX));
    assertThat(e1_1_addr.getValue(), equalTo("1.1.1.1/24"));

    assertThat(e1_4, notNullValue());
    assertThat(e1_4.getHa(), equalTo(true));

    assertThat(e1_5, notNullValue());
    InterfaceAddress e1_5_addr = e1_5.getAddress();
    assertThat(e1_5_addr, notNullValue());
    assertThat(e1_5_addr.getType(), equalTo(InterfaceAddress.Type.REFERENCE));
    assertThat(e1_5_addr.getValue(), equalTo("ADDR2"));

    assertThat(e1_7, notNullValue());
    InterfaceAddress e1_7_addr = e1_7.getAddress();
    assertThat(e1_7_addr, notNullValue());
    // Object reference that looks like an IP address
    assertThat(e1_7_addr.getType(), equalTo(InterfaceAddress.Type.IP_ADDRESS));
    assertThat(e1_7_addr.getValue(), equalTo("10.100.100.100"));
  }

  @Test
  public void testInterfaceConversion() {
    String hostname = "interface";
    String hostnameLoopbackRef = "interface-loopback-ref";
    String hostnameLoopbackRefInvalid = "interface-loopback-ref-invalid";
    String hostnameLoopbackRefInvalidRange = "interface-loopback-ref-invalid-range";
    String eth1_1 = "ethernet1/1";
    String eth1_2 = "ethernet1/2";
    String eth1_3 = "ethernet1/3";
    String eth1_3_11 = "ethernet1/3.11";
    String eth1_4 = "ethernet1/4";
    String eth1_5 = "ethernet1/5";
    String eth1_6 = "ethernet1/6";
    String eth1_7 = "ethernet1/7";
    String eth1_8 = "ethernet1/8";
    String eth1_21 = "ethernet1/21";
    String loopback = "loopback";
    String loopback_123 = "loopback.123";
    Configuration c = parseConfig(hostname);
    Configuration cLoopbackRef = parseConfig(hostnameLoopbackRef);
    Configuration cLoopbackRefInvalid = parseConfig(hostnameLoopbackRefInvalid);
    Configuration cLoopbackRefInvalidRange = parseConfig(hostnameLoopbackRefInvalidRange);

    assertThat(
        c.getAllInterfaces().keySet(),
        containsInAnyOrder(
            eth1_1,
            eth1_2,
            eth1_3,
            eth1_3_11,
            eth1_4,
            eth1_5,
            eth1_6,
            eth1_7,
            eth1_8,
            eth1_21,
            loopback,
            loopback_123));
    assertThat(cLoopbackRef.getAllInterfaces().keySet(), contains(loopback));
    assertThat(cLoopbackRefInvalid.getAllInterfaces().keySet(), contains(loopback));
    assertThat(cLoopbackRefInvalidRange.getAllInterfaces().keySet(), contains(loopback));

    // Confirm interface MTU is extracted
    assertThat(c, hasInterface(eth1_1, hasMtu(9001)));

    // Confirm addresses are extracted, even when specified as address-object reference
    assertThat(
        c,
        hasInterface(
            eth1_1, hasAllAddresses(contains(ConcreteInterfaceAddress.parse("1.1.1.1/24")))));
    // From address object reference
    assertThat(
        c,
        hasInterface(
            eth1_5, hasAllAddresses(contains(ConcreteInterfaceAddress.parse("10.10.12.10/24")))));
    // Bad address object reference
    assertThat(c, hasInterface(eth1_6, hasAllAddresses(emptyIterable())));
    // From ambiguous address object reference (object name looks like an IP address)
    assertThat(
        c,
        hasInterface(
            eth1_7, hasAllAddresses(contains(ConcreteInterfaceAddress.parse("10.10.11.10/32")))));
    // Address-group object reference is not allowed
    assertThat(c, hasInterface(eth1_8, hasAllAddresses(emptyIterable())));
    assertThat(
        c,
        hasInterface(
            loopback,
            allOf(
                hasAddress("7.7.7.7/32"),
                hasAllAddresses(
                    contains(
                        ConcreteInterfaceAddress.parse("7.7.7.7/32"),
                        ConcreteInterfaceAddress.parse("7.7.7.8/32"))),
                hasBandwidth(nullValue()),
                hasSpeed(nullValue()))));

    // Confirm loopback addresses are extracted, even when specified as address-object reference
    assertThat(
        cLoopbackRef,
        hasInterface(
            loopback, hasAllAddresses(contains(ConcreteInterfaceAddress.parse("10.10.10.10/32")))));
    assertThat(
        c,
        hasInterface(
            loopback_123, hasAllAddresses(contains(ConcreteInterfaceAddress.parse("1.2.3.4/32")))));
    // Bad address object references
    assertThat(cLoopbackRefInvalid, hasInterface(loopback, hasAllAddresses(emptyIterable())));
    assertThat(cLoopbackRefInvalidRange, hasInterface(loopback, hasAllAddresses(emptyIterable())));

    // Confirm comments are extracted
    assertThat(c, hasInterface(eth1_1, hasDescription("description")));
    assertThat(c, hasInterface(eth1_2, hasDescription("interface's long description")));
    assertThat(c, hasInterface(eth1_3, hasDescription("single quoted description")));
    assertThat(c, hasInterface(eth1_3_11, hasDescription("unit description")));
    assertThat(c, hasInterface(eth1_4, hasDescription(nullValue())));

    // Confirm link speed
    assertThat(c.getAllInterfaces().get(eth1_1), allOf(hasBandwidth(1e9), hasSpeed(1e9)));
    assertThat(c.getAllInterfaces().get(eth1_2), allOf(hasBandwidth(1e9), hasSpeed(1e9)));
    assertThat(c.getAllInterfaces().get(eth1_3), allOf(hasBandwidth(1e9), hasSpeed(1e9)));
    assertThat(
        c.getAllInterfaces().get(eth1_3_11), allOf(hasBandwidth(1e9), hasSpeed(nullValue())));
    assertThat(c.getAllInterfaces().get(eth1_21), allOf(hasBandwidth(1e10), hasSpeed(1e10)));

    // Confirm link status is extracted
    assertThat(c, hasInterface(eth1_1, isActive()));
    assertThat(c, hasInterface(eth1_2, not(isActive())));
    assertThat(c, hasInterface(eth1_3, isActive()));
    assertThat(c, hasInterface(eth1_3_11, not(isActive())));

    // Confirm tag extraction for units
    assertThat(c, hasInterface(eth1_3_11, hasEncapsulationVlan(11)));

    // Confirm types
    assertThat(c, hasInterface(eth1_1, hasInterfaceType(InterfaceType.PHYSICAL)));
    assertThat(c, hasInterface(eth1_2, hasInterfaceType(InterfaceType.PHYSICAL)));
    assertThat(c, hasInterface(eth1_3, hasInterfaceType(InterfaceType.PHYSICAL)));
    assertThat(c, hasInterface(eth1_3_11, hasInterfaceType(InterfaceType.LOGICAL)));
    assertThat(c, hasInterface(eth1_21, hasInterfaceType(InterfaceType.PHYSICAL)));
  }

  @Test
  public void testInterfaceUnits() {
    String hostname = "interface-units";
    String interfaceNameUnit1 = "ethernet1/1.1";
    String interfaceNameUnit2 = "ethernet1/1.2";
    Configuration c = parseConfig(hostname);

    // Confirm interface MTU is extracted
    assertThat(c, hasInterface(interfaceNameUnit1, hasMtu(Interface.DEFAULT_INTERFACE_MTU)));
    assertThat(c, hasInterface(interfaceNameUnit2, hasMtu(1234)));

    // Confirm address is extracted
    assertThat(
        c,
        hasInterface(
            interfaceNameUnit1,
            allOf(
                hasAllAddresses(contains(ConcreteInterfaceAddress.parse("1.1.1.1/24"))),
                hasDependencies(contains(new Dependency("ethernet1/1", BIND))))));
    assertThat(
        c,
        hasInterface(
            interfaceNameUnit2,
            allOf(
                hasAllAddresses(contains(ConcreteInterfaceAddress.parse("1.1.2.1/24"))),
                hasDependencies(contains(new Dependency("ethernet1/1", BIND))))));

    // Confirm comment is extracted
    assertThat(c, hasInterface(interfaceNameUnit1, hasDescription("unit 1")));
  }

  // Test for https://github.com/batfish/batfish/issues/5598.
  @Test
  public void testInterfaceAggregateExtraction() {
    String hostname = "interface-agg";
    PaloAltoConfiguration c = parseNestedConfig(hostname);
    Map<String, Interface> interfaces = c.getInterfaces();
    assertThat(
        interfaces.keySet(),
        containsInAnyOrder("ethernet1/3", "ethernet1/21", "ethernet1/22", "ae1"));
    {
      Interface iface = interfaces.get("ethernet1/3");
      assertThat(iface.getAddress().getValue(), equalTo("10.0.0.1/29"));
    }
    {
      Interface iface = interfaces.get("ethernet1/21");
      assertThat(iface.getAddress(), nullValue());
      assertThat(iface.getAggregateGroup(), equalTo("ae1"));
    }
    {
      Interface iface = interfaces.get("ethernet1/22");
      assertThat(iface.getAddress(), nullValue());
      assertThat(iface.getAggregateGroup(), equalTo("ae1"));
    }
    {
      Interface iface = interfaces.get("ae1");
      assertThat(iface.getUnits().keySet(), containsInAnyOrder("ae1.290", "ae1.200", "ae1.201"));
      assertThat(iface.getAddress(), nullValue());
      assertThat(iface.getAggregateGroup(), nullValue());
      Interface ae1_290 = iface.getUnits().get("ae1.290");
      assertThat(ae1_290.getTag(), equalTo(290));
      assertThat(ae1_290.getAddress().getValue(), equalTo("10.0.1.1/29"));
      Interface ae1_200 = iface.getUnits().get("ae1.200");
      assertThat(ae1_200.getTag(), equalTo(200));
      assertThat(ae1_200.getAddress().getValue(), equalTo("10.0.2.1/29"));
      Interface ae1_201 = iface.getUnits().get("ae1.201");
      assertThat(ae1_201.getTag(), equalTo(201));
      assertThat(ae1_201.getAddress().getValue(), equalTo("10.0.3.1/29"));
    }
  }

  // Test for https://github.com/batfish/batfish/issues/5598.
  @Test
  public void testInterfaceAggregateConversion() {
    String hostname = "interface-agg";
    Configuration c = parseConfig(hostname);
    Map<String, org.batfish.datamodel.Interface> interfaces = c.getAllInterfaces();
    assertThat(
        interfaces.keySet(),
        containsInAnyOrder(
            "ethernet1/3", "ethernet1/21", "ethernet1/22", "ae1", "ae1.290", "ae1.200", "ae1.201"));
    {
      org.batfish.datamodel.Interface e3 = interfaces.get("ethernet1/3");
      assertThat(e3.getInterfaceType(), equalTo(InterfaceType.PHYSICAL));
      assertThat(e3.getAddress(), equalTo(ConcreteInterfaceAddress.parse("10.0.0.1/29")));
      assertThat(e3.getChannelGroup(), nullValue());
      assertThat(e3.getChannelGroupMembers(), empty());
    }
    {
      org.batfish.datamodel.Interface e21 = interfaces.get("ethernet1/21");
      assertThat(e21.getInterfaceType(), equalTo(InterfaceType.PHYSICAL));
      assertThat(e21.getAddress(), nullValue());
      assertThat(e21.getChannelGroup(), equalTo("ae1"));
      assertThat(e21.getChannelGroupMembers(), empty());
    }
    {
      org.batfish.datamodel.Interface e22 = interfaces.get("ethernet1/22");
      assertThat(e22.getInterfaceType(), equalTo(InterfaceType.PHYSICAL));
      assertThat(e22.getAddress(), nullValue());
      assertThat(e22.getChannelGroup(), equalTo("ae1"));
      assertThat(e22.getChannelGroupMembers(), empty());
    }
    {
      org.batfish.datamodel.Interface ae1 = interfaces.get("ae1");
      assertThat(ae1, hasBandwidth(20e9));
      assertThat(ae1.getInterfaceType(), equalTo(InterfaceType.AGGREGATED));
      assertThat(ae1.getAddress(), nullValue());
      assertThat(ae1.getChannelGroup(), nullValue());
      assertThat(ae1.getChannelGroupMembers(), containsInAnyOrder("ethernet1/21", "ethernet1/22"));
      assertThat(
          ae1.getDependencies(),
          containsInAnyOrder(
              new Dependency("ethernet1/21", DependencyType.AGGREGATE),
              new Dependency("ethernet1/22", DependencyType.AGGREGATE)));
    }
    {
      org.batfish.datamodel.Interface iface = interfaces.get("ae1.290");
      assertThat(iface.getInterfaceType(), equalTo(InterfaceType.AGGREGATE_CHILD));
      assertThat(iface.getAddress(), equalTo(ConcreteInterfaceAddress.parse("10.0.1.1/29")));
      assertThat(iface, hasBandwidth(20e9));
      assertThat(iface.getChannelGroup(), nullValue());
      assertThat(iface.getChannelGroupMembers(), empty());
      assertThat(iface.getEncapsulationVlan(), equalTo(290));
    }
    {
      org.batfish.datamodel.Interface iface = interfaces.get("ae1.200");
      assertThat(iface.getInterfaceType(), equalTo(InterfaceType.AGGREGATE_CHILD));
      assertThat(iface.getAddress(), equalTo(ConcreteInterfaceAddress.parse("10.0.2.1/29")));
      assertThat(iface, hasBandwidth(20e9));
      assertThat(iface.getChannelGroup(), nullValue());
      assertThat(iface.getChannelGroupMembers(), empty());
      assertThat(iface.getEncapsulationVlan(), equalTo(200));
    }
    {
      org.batfish.datamodel.Interface iface = interfaces.get("ae1.201");
      assertThat(iface.getInterfaceType(), equalTo(InterfaceType.AGGREGATE_CHILD));
      assertThat(iface.getAddress(), equalTo(ConcreteInterfaceAddress.parse("10.0.3.1/29")));
      assertThat(iface, hasBandwidth(20e9));
      assertThat(iface.getChannelGroup(), nullValue());
      assertThat(iface.getChannelGroupMembers(), empty());
      assertThat(iface.getEncapsulationVlan(), equalTo(201));
    }
  }

  @Test
  public void testInterfaceReference() throws IOException {
    String hostname = "interface-reference";
    String filename = "configs/" + hostname;
    Batfish batfish = getBatfishForConfigurationNames(hostname);
    ConvertConfigurationAnswerElement ccae =
        batfish.loadConvertConfigurationAnswerElementOrReparse(batfish.getSnapshot());

    // Confirm reference counts are correct for both used and unused structures
    assertThat(ccae, hasNumReferrers(filename, INTERFACE, "ethernet1/1", 1));
    assertThat(ccae, hasNumReferrers(filename, INTERFACE, "ethernet1/unused", 0));

    // Confirm undefined reference is detected
    assertThat(
        ccae,
        hasUndefinedReference(
            filename, INTERFACE, "ethernet1/undefined", VIRTUAL_ROUTER_INTERFACE));
  }

  @Test
  public void testInterfaceVirtualRouterAssignment() {
    String hostname = "interface-virtual-router";
    Configuration c = parseConfig(hostname);

    // Make sure each interface is associated with the correct vrf
    assertThat(
        c, hasInterface("ethernet1/1", InterfaceMatchers.hasVrf(hasName(equalTo("default")))));
    assertThat(
        c, hasInterface("ethernet1/2", InterfaceMatchers.hasVrf(hasName(equalTo("somename")))));
    assertThat(
        c, hasInterface("ethernet1/3", InterfaceMatchers.hasVrf(hasName(equalTo("somename")))));

    // Make sure the orphaned vrf is associated with the "null", constructed vrf
    assertThat(
        c, hasInterface("ethernet1/4", InterfaceMatchers.hasVrf(hasName(equalTo(NULL_VRF_NAME)))));
  }

  @Test
  public void testLogSettingsSyslog() {
    Configuration c = parseConfig("log-settings-syslog");

    // Confirm all the defined syslog servers show up in VI model
    assertThat(
        c.getLoggingServers(), containsInAnyOrder("1.1.1.1", "2.2.2.2", "3.3.3.3", "4.4.4.4"));
  }

  @Test
  public void testMgmtIface() {
    PaloAltoConfiguration c = parsePaloAltoConfig("mgmt-iface");

    assertThat(c.getMgmtIfaceAddress(), equalTo(Ip.parse("12.25.51.103")));
    assertThat(c.getMgmtIfaceGateway(), equalTo(Ip.parse("12.25.51.1")));
    assertThat(c.getMgmtIfaceNetmask(), equalTo(Ip.parse("255.255.255.128")));
  }

  @Test
  public void testNestedConfig() throws IOException {
    String hostname = "nested-config";

    // Confirm a simple extraction (hostname) works for nested config format
    assertThat(parseTextConfigs(hostname).keySet(), contains(hostname));
  }

  @Test
  public void testNestedConfigLineComments() throws IOException {
    String hostname = "nested-config-line-comments";

    // Confirm extraction works for nested configs even in the presence of line comments
    assertThat(parseTextConfigs(hostname).keySet(), contains(hostname));
  }

  @Test
  public void testLineMapMultilineToken() {
    String hostname = "multiline-token";
    Flattener flattener =
        Batfish.flatten(
            readResource(TESTCONFIGS_PREFIX + hostname, UTF_8),
            new BatfishLogger(BatfishLogger.LEVELSTR_OUTPUT, false),
            new Settings(),
            new Warnings(),
            PALO_ALTO_NESTED,
            BATFISH_FLATTENED_PALO_ALTO_HEADER);
    FlattenerLineMap map = flattener.getOriginalLineMap();

    String[] lines = flattener.getFlattenedConfigurationText().split("\n", -1);

    /* Line numbers for a multiline token in output text */
    int startTokenLine = 2;
    int midTokenLine = 5;
    int endTokenLine = 9;
    /* Line number for a particular set line */
    int setLine = 10;

    /* lines array is 0 indexed, line numbers are 1 indexed */
    String setLineText = lines[setLine - 1];
    String startTokenText = lines[startTokenLine - 1];
    String midTokenText = lines[midTokenLine - 1];
    String endTokenText = lines[endTokenLine - 1];
    /* Sanity check; make sure flattening produces the line we expect, where we expect them */
    assertThat(setLineText, equalTo("set config shared certificate cert-name algorithm RSA"));
    assertThat(startTokenText, containsString("BEGIN CERT"));
    assertThat(midTokenText, containsString("AAaaaaa"));
    assertThat(endTokenText, containsString("\""));

    /* Confirm original line numbers are preserved thru map, note line number here starts from 1 */
    assertThat(map.getOriginalLine(setLine, setLineText.indexOf("certificate")), equalTo(3));
    assertThat(map.getOriginalLine(setLine, setLineText.indexOf("algorithm")), equalTo(13));
    /* Start, middle, and end lines in a multiline token should be mapped to public key line */
    assertThat(
        map.getOriginalLine(startTokenLine, startTokenText.indexOf("BEGIN CERT")), equalTo(5));
    assertThat(map.getOriginalLine(midTokenLine, midTokenText.indexOf("AAaaaaa")), equalTo(5));
    assertThat(map.getOriginalLine(endTokenLine, endTokenText.indexOf("\"")), equalTo(5));

    /* Line beyond end of config should not be mapped */
    assertThat(
        map.getOriginalLine(lines.length, 0), equalTo(FlattenerLineMap.UNMAPPED_LINE_NUMBER));
  }

  @Test
  public void testNestedConfigLineMap() {
    String hostname = "nested-config";
    Flattener flattener =
        Batfish.flatten(
            readResource(TESTCONFIGS_PREFIX + hostname, UTF_8),
            new BatfishLogger(BatfishLogger.LEVELSTR_OUTPUT, false),
            new Settings(),
            new Warnings(),
            PALO_ALTO_NESTED,
            BATFISH_FLATTENED_PALO_ALTO_HEADER);
    FlattenerLineMap lineMap = flattener.getOriginalLineMap();
    /*
     * Flattened config should be two lines: header line and set-hostname line
     * This test is only checking content of the set-hostname line
     */
    String setLineText = flattener.getFlattenedConfigurationText().split("\n", -1)[1];

    /* Confirm original line numbers are preserved */
    assertThat(lineMap.getOriginalLine(2, setLineText.indexOf("deviceconfig")), equalTo(1));
    assertThat(lineMap.getOriginalLine(2, setLineText.indexOf("system")), equalTo(2));
    assertThat(lineMap.getOriginalLine(2, setLineText.indexOf("hostname")), equalTo(3));
    assertThat(lineMap.getOriginalLine(2, setLineText.indexOf("nested-config")), equalTo(3));
  }

  @Test
  public void testNestedConfigStructureDef() throws IOException {
    String hostname = "nested-config-structure-def";
    String filename = "configs/" + hostname;
    Batfish batfish = getBatfishForConfigurationNames(hostname);
    ConvertConfigurationAnswerElement ccae =
        batfish.loadConvertConfigurationAnswerElementOrReparse(batfish.getSnapshot());

    // Confirm defined structures in nested config show up with original definition line numbers
    assertThat(
        ccae,
        hasDefinedStructureWithDefinitionLines(
            filename, INTERFACE, "ethernet1/1", contains(9, 10, 11, 12)));
    assertThat(
        ccae,
        hasDefinedStructureWithDefinitionLines(
            filename, INTERFACE, "ethernet1/2", contains(16, 17, 18, 19)));
  }

  @Test
  public void testNtpServers() {
    Configuration c = parseConfig("ntp-server");

    // Confirm both ntp servers show up
    assertThat(c.getNtpServers(), containsInAnyOrder("1.1.1.1", "ntpservername"));
  }

  @Test
  public void testRulebaseWithPanorama() {
    String hostname = "panorama-rulebase";
    Configuration c = parseConfig(hostname);

    String if1name = "ethernet1/1";
    String if2name = "ethernet1/2";
    Flow.Builder baseBuilder =
        Flow.builder()
            .setIngressNode(c.getHostname())
            .setSrcIp(Ip.ZERO)
            .setDstIp(Ip.ZERO)
            .setIpProtocol(IpProtocol.TCP)
            .setSrcPort(1);
    // See comments in the config for how this test works.
    Flow service1 = baseBuilder.setDstPort(1001).build();
    Flow service2 = baseBuilder.setDstPort(1002).build();
    Flow service3 = baseBuilder.setDstPort(1003).build();
    Flow service4 = baseBuilder.setDstPort(1004).build();

    // Cross-zone flows (starting e2)
    assertThat(
        c,
        hasInterface(
            if1name,
            hasOutgoingOriginalFlowFilter(
                allOf(
                    accepts(service1, if2name, c),
                    rejects(service2, if2name, c),
                    accepts(service3, if2name, c),
                    rejects(service4, if2name, c)))));

    // Intra-zone flows (starting e1)
    assertThat(
        c,
        hasInterface(
            if1name,
            hasOutgoingOriginalFlowFilter(
                allOf(
                    accepts(service1, if1name, c),
                    rejects(service2, if1name, c),
                    accepts(service3, if1name, c),
                    accepts(service4, if1name, c)))));
  }

  @Test
  public void testRulebaseInApplicationWithPanorama() {
    String hostname = "panorama-rulebase-applications";
    Configuration c = parseConfig(hostname);

    String if1name = "ethernet1/1";
    String if2name = "ethernet1/2";
    Flow.Builder tcpBaseBuilder =
        Flow.builder()
            .setIngressNode(c.getHostname())
            .setSrcIp(Ip.ZERO)
            .setDstIp(Ip.ZERO)
            .setIpProtocol(IpProtocol.TCP)
            .setSrcPort(1);
    Flow.Builder udpBaseBuilder =
        Flow.builder()
            .setIngressNode(c.getHostname())
            .setSrcIp(Ip.ZERO)
            .setDstIp(Ip.ZERO)
            .setIpProtocol(IpProtocol.UDP)
            .setSrcPort(1);
    // See comments in the config for how this test works.
    Flow webapplication = tcpBaseBuilder.setDstPort(80).build();
    Flow sslapplication = tcpBaseBuilder.setDstPort(443).build();
    Flow snmpapplication = udpBaseBuilder.setDstPort(161).build();
    Flow pingapplication =
        Flow.builder()
            .setIngressNode(c.getHostname())
            .setSrcIp(Ip.ZERO)
            .setDstIp(Ip.ZERO)
            .setIpProtocol(IpProtocol.ICMP)
            .setIcmpType(IcmpType.ECHO_REPLY)
            .setIcmpCode(0)
            .build();
    assertThat(
        c,
        hasInterface(
            if1name,
            hasOutgoingOriginalFlowFilter(
                allOf(
                    rejects(webapplication, if2name, c),
                    accepts(sslapplication, if2name, c),
                    accepts(snmpapplication, if2name, c),
                    accepts(pingapplication, if2name, c)))));
  }

  @Test
  public void testRulebase() {
    String hostname = "rulebase";
    Configuration c = parseConfig(hostname);

    String if1name = "ethernet1/1";
    String if2name = "ethernet1/2";
    String if3name = "ethernet1/3";
    String if4name = "ethernet1/4";
    Flow z1ToZ1permitted = createFlow("1.1.2.255", "1.1.1.2");
    Flow z1ToZ1rejectedSource = createFlow("2.2.2.2", "1.1.1.2");
    Flow z1ToZ1rejectedDestination = createFlow("1.1.2.2", "1.1.1.3");
    Flow z1ToZ1rejectedService = createFlow("1.1.2.2", "1.1.1.2", IpProtocol.TCP, 1, 999);
    Flow z2ToZ1permitted = createFlow("1.1.4.255", "1.1.1.2");
    Flow noZoneToZ1rejected = createFlow("1.1.3.2", "1.1.1.2");
    Flow fromDevicePermitted = createFlow("1.1.1.1", "1.1.1.2");

    // Confirm flow matching deny rule is rejected
    assertThat(
        c,
        hasInterface(
            if1name, hasOutgoingOriginalFlowFilter(rejects(z1ToZ1rejectedService, if2name, c))));

    // Confirm intrazone flow matching allow rule is accepted
    assertThat(
        c,
        hasInterface(if1name, hasOutgoingOriginalFlowFilter(accepts(z1ToZ1permitted, if2name, c))));
    // Confirm intrazone flow not matching allow rule (bad destination address) is rejected
    assertThat(
        c,
        hasInterface(
            if1name,
            hasOutgoingOriginalFlowFilter(rejects(z1ToZ1rejectedDestination, if2name, c))));
    // Confirm intrazone flow not matching allow rule (source address negated) is rejected
    assertThat(
        c,
        hasInterface(
            if1name, hasOutgoingOriginalFlowFilter(rejects(z1ToZ1rejectedSource, if2name, c))));

    // Confirm interzone flow matching allow rule is accepted
    assertThat(
        c,
        hasInterface(if1name, hasOutgoingOriginalFlowFilter(accepts(z2ToZ1permitted, if4name, c))));

    // Confirm flow from an unzoned interface is rejected
    assertThat(
        c,
        hasInterface(
            if1name, hasOutgoingOriginalFlowFilter(rejects(noZoneToZ1rejected, if3name, c))));

    // Confirm flow from the device itself is permitted
    assertThat(
        c,
        hasInterface(
            if1name, hasOutgoingOriginalFlowFilter(accepts(fromDevicePermitted, null, c))));
  }

  @Test
  public void testSecurityRulesNotExplicitlyMatched() {
    /*
    Setup: Device has an interface in a zone with intrazone security rules. If flows leaving the
    interface match an intrazone rule, its action should be taken (whether permit or deny). Other
    flows should fall through to the rest of the interface outgoing filter.
     */
    String hostname = "security-no-explicit-match";
    Configuration c = parseConfig(hostname);
    String ifaceName = "ethernet1/1.1";
    IpAccessList ifaceOutgoingFilter =
        c.getIpAccessLists().get(computeOutgoingFilterName(ifaceName));

    Flow notMatchingZoneSecurity =
        Flow.builder()
            .setIngressNode(c.getHostname())
            .setDstIp(Ip.parse("10.10.10.10"))
            .setSrcIp(Ip.parse("10.10.10.20"))
            .setSrcPort(111)
            .setDstPort(222)
            .setIpProtocol(IpProtocol.TCP)
            .build();
    Flow rejectedByZoneSecurity =
        notMatchingZoneSecurity.toBuilder().setSrcIp(Ip.parse("2.2.2.2")).build();
    Flow acceptedByZoneSecurity =
        notMatchingZoneSecurity.toBuilder().setSrcIp(Ip.parse("3.3.3.3")).build();

    // Interface outgoing filter ends with an OriginatingFromDevice match.
    // If flow doesn't match zone rules, it should fall through to that.
    int lastLineIndex = ifaceOutgoingFilter.getLines().size() - 1;
    FilterResult originatingFromDeviceResult =
        ifaceOutgoingFilter.filter(
            notMatchingZoneSecurity, null, c.getIpAccessLists(), ImmutableMap.of());
    assertThat(originatingFromDeviceResult.getAction(), equalTo(LineAction.PERMIT));
    assertThat(originatingFromDeviceResult.getMatchLine(), equalTo(lastLineIndex));

    // Flow is from interface inside the zone and is rejected by zone security rules
    FilterResult rejectedByZoneSecurityResult =
        ifaceOutgoingFilter.filter(
            rejectedByZoneSecurity, ifaceName, c.getIpAccessLists(), ImmutableMap.of());
    assertThat(rejectedByZoneSecurityResult.getAction(), equalTo(LineAction.DENY));
    assertThat(rejectedByZoneSecurityResult.getMatchLine(), lessThan(lastLineIndex));

    // Flow is from interface inside the zone and is permitted by zone security rules
    FilterResult acceptedByZoneSecurityResult =
        ifaceOutgoingFilter.filter(
            acceptedByZoneSecurity, ifaceName, c.getIpAccessLists(), ImmutableMap.of());
    assertThat(acceptedByZoneSecurityResult.getAction(), equalTo(LineAction.PERMIT));
    assertThat(acceptedByZoneSecurityResult.getMatchLine(), lessThan(lastLineIndex));
  }

  @Test
  public void testShowConfig() {
    PaloAltoConfiguration vc = parseNestedConfig("show-config");
    assertThat(vc.getHostname(), equalTo("show-config-custom-hostname"));
  }

  @Test
  public void testIntrazoneFilterTraceElements() {
    String hostname = "security-no-explicit-match";
    String filename = "configs/" + hostname;
    Configuration c = parseConfig(hostname);
    String vsysName = "vsys1";
    String zoneName = "ZONE";

    // Device has a zone with intrazone security rules DENY and PERMIT
    String zoneObjName = computeObjectName(vsysName, zoneName);
    String intrazoneFilterName = zoneToZoneFilter(zoneObjName, zoneObjName);
    String zoneOutgoingFilterName = computeOutgoingFilterName(zoneObjName);
    IpAccessList intrazoneFilter = c.getIpAccessLists().get(intrazoneFilterName);
    IpAccessList zoneOutgoingFilter = c.getIpAccessLists().get(zoneOutgoingFilterName);

    // Expected trace elements in intrazone filter
    TraceElement ruleDenyTe = matchSecurityRuleTraceElement("DENY", vsysName, filename);
    TraceElement rulePermitTe = matchSecurityRuleTraceElement("PERMIT", vsysName, filename);
    TraceElement intrazoneDefaultTe = intrazoneDefaultAcceptTraceElement(vsysName, zoneName);

    // Expected trace elements in zone outgoing filter
    TraceElement intrazoneRulesTe = zoneToZoneMatchTraceElement(zoneName, zoneName, vsysName);
    TraceElement mismatchIntrazoneRulesTe =
        zoneToZoneRejectTraceElement(zoneName, zoneName, vsysName);

    assertThat(
        intrazoneFilter.getLines(),
        contains(
            hasTraceElement(ruleDenyTe),
            hasTraceElement(rulePermitTe),
            hasTraceElement(intrazoneDefaultTe)));
    assertThat(
        zoneOutgoingFilter.getLines(),
        contains(hasTraceElement(intrazoneRulesTe), hasTraceElement(mismatchIntrazoneRulesTe)));
  }

  @Test
  public void testIfaceOutgoingFilterTraceElements() {
    // Device has an interface in the zone. Ensure that outgoing filter lines have expected trace
    // elements and flows leaving the interface generate the expected ACL traces.
    String hostname = "security-no-explicit-match";
    String filename = "configs/" + hostname;
    Configuration c = parseConfig(hostname);
    String vsysName = "vsys1";
    String zoneName = "ZONE";

    // Expected trace elements in zone outgoing filter
    TraceElement intrazoneRulesTe = zoneToZoneMatchTraceElement(zoneName, zoneName, vsysName);
    TraceElement intrazoneRejectRulesTe =
        zoneToZoneRejectTraceElement(zoneName, zoneName, vsysName);

    String ifaceName = "ethernet1/1.1";
    String ifaceOutgoingFilterName = computeOutgoingFilterName(ifaceName);
    IpAccessList ifaceOutgoingFilter = c.getIpAccessLists().get(ifaceOutgoingFilterName);

    // Expected trace elements in interface outgoing filter
    TraceElement exitIfaceTe = ifaceOutgoingTraceElement(ifaceName, zoneName, vsysName);
    TraceElement originatedTe = originatedFromDeviceTraceElement();
    assertThat(
        ifaceOutgoingFilter.getLines(),
        contains(hasTraceElement(exitIfaceTe), hasTraceElement(originatedTe)));

    // Flow that does not match either security rule should fall through to intrazone default
    Flow.Builder fb = Flow.builder().setDstIp(Ip.ZERO).setIngressNode("n");
    List<TraceTree> flowTrace =
        AclTracer.trace(
            ifaceOutgoingFilter,
            fb.setSrcIp(Ip.parse("1.1.1.1")).build(),
            ifaceName,
            c.getIpAccessLists(),
            ImmutableMap.of(),
            ImmutableMap.of());
    assertThat(
        flowTrace,
        contains(
            isChainOfSingleChildren(
                exitIfaceTe,
                intrazoneRulesTe,
                intrazoneDefaultAcceptTraceElement(vsysName, zoneName))));

    // Flow matching DENY security rule should generate a trace pointing to that rule.
    flowTrace =
        AclTracer.trace(
            ifaceOutgoingFilter,
            fb.setSrcIp(Ip.parse("2.2.2.2")).build(), // should match DENY rule
            ifaceName,
            c.getIpAccessLists(),
            ImmutableMap.of(),
            ImmutableMap.of());

    assertThat(
        flowTrace,
        contains(
            isTraceTree(
                exitIfaceTe,
                isTraceTree(
                    intrazoneRejectRulesTe,
                    isTraceTree(
                        matchSecurityRuleTraceElement("DENY", vsysName, filename),
                        isTraceTree(
                            matchSourceAddressTraceElement(),
                            isTraceTree(matchAddressValueTraceElement("2.2.2.2/32"))),
                        isTraceTree(
                            matchDestinationAddressTraceElement(),
                            isTraceTree(matchAddressAnyTraceElement())),
                        isTraceTree(matchServiceAnyTraceElement()))))));

    // Flow matching PERMIT security rule should generate a trace pointing to that rule.
    flowTrace =
        AclTracer.trace(
            ifaceOutgoingFilter,
            fb.setSrcIp(Ip.parse("3.3.3.3")).build(), // should match PERMIT rule
            ifaceName,
            c.getIpAccessLists(),
            ImmutableMap.of(),
            ImmutableMap.of());

    assertThat(
        flowTrace,
        contains(
            isTraceTree(
                exitIfaceTe,
                isTraceTree(
                    intrazoneRulesTe,
                    isTraceTree(
                        matchSecurityRuleTraceElement("PERMIT", vsysName, filename),
                        isTraceTree(
                            matchSourceAddressTraceElement(),
                            isTraceTree(matchAddressValueTraceElement("3.3.3.3/32"))),
                        isTraceTree(
                            matchDestinationAddressTraceElement(),
                            isTraceTree(matchAddressAnyTraceElement())),
                        isTraceTree(matchServiceAnyTraceElement()))))));
  }

  @Test
  public void testUnzonedIfaceOutgoingFilterTraceElements() {
    // Device has an interface without a zone; its outgoing filter should reflect that
    String hostname = "security-no-explicit-match";
    Configuration c = parseConfig(hostname);
    String ifaceName = "ethernet1/1";

    // This ACL has an unnecessary (unreachable) second line; no need to assert on that line
    IpAccessList ifaceOutgoingFilter =
        c.getIpAccessLists().get(computeOutgoingFilterName(ifaceName));
    assertThat(
        ifaceOutgoingFilter.getLines().get(0),
        equalTo(
            ExprAclLine.REJECT_ALL.toBuilder()
                .setName("Not in a zone")
                .setTraceElement(unzonedIfaceRejectTraceElement(ifaceName))
                .build()));
  }

  @Test
  public void testEmptyZoneOutgoingFilterTraceElements() {
    // Device has a zone without any interfaces; intra- and cross-zone filters should reflect that
    String hostname = "security-no-explicit-match";
    Configuration c = parseConfig(hostname);
    String vsysName = "vsys1";
    String zoneName = "ZONE";
    String emptyZoneName = "EMPTY_ZONE";
    String zoneObjName = computeObjectName(vsysName, zoneName);
    String emptyZoneObjName = computeObjectName(vsysName, emptyZoneName);

    String emptyIntrazoneFilterName = zoneToZoneFilter(emptyZoneObjName, emptyZoneObjName);
    String emptyToNonEmptyFilterName = zoneToZoneFilter(emptyZoneObjName, zoneObjName);
    String nonEmptyToEmptyFilterName = zoneToZoneFilter(zoneObjName, emptyZoneObjName);
    ImmutableList.of(emptyIntrazoneFilterName, emptyToNonEmptyFilterName, nonEmptyToEmptyFilterName)
        .forEach(
            filterName -> {
              IpAccessList filter = c.getIpAccessLists().get(filterName);
              assertThat(
                  filter.getLines(),
                  contains(hasTraceElement(emptyZoneRejectTraceElement(vsysName, emptyZoneName))));
            });
  }

  @Test
  public void testRulebaseRuleType() {
    String hostname = "rulebase-rule-type";
    PaloAltoConfiguration vendorConfig = parsePaloAltoConfig(hostname);

    Map<String, SecurityRule> rules =
        vendorConfig.getVirtualSystems().get(DEFAULT_VSYS_NAME).getRulebase().getSecurityRules();

    assertThat(rules.get("INTER").getRuleType(), equalTo(RuleType.INTERZONE));
    assertThat(rules.get("INTRA").getRuleType(), equalTo(RuleType.INTRAZONE));
    assertThat(rules.get("UNIVERSAL").getRuleType(), equalTo(RuleType.UNIVERSAL));
    assertThat(rules.get("DEFAULT").getRuleType(), nullValue());

    // the intrazone line should have been rejected -- which leaves this rule as default
    assertThat(rules.get("BADINTRA").getRuleType(), nullValue());
    assertThat(
        vendorConfig.getWarnings().getParseWarnings(),
        hasItem(
            hasComment(
                "Error: Cannot set 'rule-type intrazone' for security rule with different source"
                    + " and destination zones.")));
  }

  @Test
  public void testRulebaseService() {
    String hostname = "rulebase-service";
    Configuration c = parseConfig(hostname);

    String if1name = "ethernet1/1";
    String if4name = "ethernet1/4";
    Flow z1ToZ2OverridePermitted = createFlow("1.1.1.1", "1.1.1.2", IpProtocol.TCP, 999, 1);
    Flow z1ToZ2HttpRejected = createFlow("1.1.1.1", "1.1.1.2", IpProtocol.TCP, 999, 80);
    Flow z1ToZ2HttpsPermitted = createFlow("1.1.1.1", "1.1.1.2", IpProtocol.TCP, 999, 443);

    // Confirm flow matching overridden service is permitted
    assertThat(
        c,
        hasInterface(
            if1name, hasOutgoingOriginalFlowFilter(accepts(z1ToZ2OverridePermitted, if4name, c))));
    // Confirm flow matching built-in service that was overridden is rejected
    assertThat(
        c,
        hasInterface(
            if1name, hasOutgoingOriginalFlowFilter(rejects(z1ToZ2HttpRejected, if4name, c))));
    // Confirm flow matching built-in service, indirectly referenced is permitted
    assertThat(
        c,
        hasInterface(
            if1name, hasOutgoingOriginalFlowFilter(accepts(z1ToZ2HttpsPermitted, if4name, c))));
  }

  @Test
  public void testRulebaseDefault() {
    String hostname = "rulebase-default";
    Configuration c = parseConfig(hostname);

    String if1name = "ethernet1/1";
    String if2name = "ethernet1/2";
    String if3name = "ethernet1/3";
    String if4name = "ethernet1/4";
    Flow z1ToZ1 = createFlow("1.1.1.2", "1.1.2.2");
    Flow z1ToZ2 = createFlow("1.1.1.2", "1.1.4.2");
    Flow z2ToZ1 = createFlow("1.1.4.2", "1.1.1.2");
    Flow noZoneToZ1 = createFlow("1.1.3.2", "1.1.1.2");
    Flow z1ToNoZone = createFlow("1.1.1.2", "1.1.3.2");

    // Confirm intrazone flow is accepted by default
    assertThat(
        c, hasInterface(if2name, hasOutgoingOriginalFlowFilter(accepts(z1ToZ1, if1name, c))));

    // Confirm interzone flows are rejected by default
    assertThat(
        c, hasInterface(if4name, hasOutgoingOriginalFlowFilter(rejects(z1ToZ2, if1name, c))));
    assertThat(
        c, hasInterface(if1name, hasOutgoingOriginalFlowFilter(rejects(z2ToZ1, if4name, c))));

    // Confirm unzoned flows are rejected by default
    assertThat(
        c, hasInterface(if1name, hasOutgoingOriginalFlowFilter(rejects(noZoneToZ1, if3name, c))));
    assertThat(
        c, hasInterface(if3name, hasOutgoingOriginalFlowFilter(rejects(z1ToNoZone, if1name, c))));
  }

  @Test
  public void testRulebaseIprange() throws IOException {
    String hostname = "rulebase-iprange";
    Configuration c = parseConfig(hostname);

    String if1name = "ethernet1/1";
    String if2name = "ethernet1/2";

    // rule1: 11.11.11.11 should be allowed but 11.11.11.13 shouldn't be
    Flow rule1Permitted = createFlow("11.11.11.11", "33.33.33.33");
    Flow rule1Denied = createFlow("11.11.11.13", "33.33.33.33");
    assertThat(
        c,
        hasInterface(if1name, hasOutgoingOriginalFlowFilter(accepts(rule1Permitted, if2name, c))));
    assertThat(
        c, hasInterface(if1name, hasOutgoingOriginalFlowFilter(rejects(rule1Denied, if2name, c))));

    // Should have a warning about invalid ip range
    Batfish batfish = getBatfishForConfigurationNames(hostname);
    ConvertConfigurationAnswerElement ccae =
        batfish.loadConvertConfigurationAnswerElementOrReparse(batfish.getSnapshot());
    assertThat(ccae.getWarnings().keySet(), hasItem(equalTo(hostname)));
    Warnings warn = ccae.getWarnings().get(hostname);
    assertThat(
        warn.getRedFlagWarnings().stream().map(Warning::getText).collect(Collectors.toSet()),
        contains(
            String.format(
                "Could not convert RuleEndpoint range to IpSpace: %s",
                new RuleEndpoint(IP_RANGE, "11.11.11.13-11.11.11.12"))));
  }

  @Test
  public void testRulebaseWarning() throws IOException {
    String hostname = "rulebase-warning";

    Batfish batfish = getBatfishForConfigurationNames(hostname);
    ConvertConfigurationAnswerElement ccae =
        batfish.loadConvertConfigurationAnswerElementOrReparse(batfish.getSnapshot());
    assertThat(ccae.getWarnings().keySet(), hasItem(equalTo(hostname)));
    Warnings warn = ccae.getWarnings().get(hostname);

    // Should have a warning about invalid ip ranges and empty translation pool
    // Confirm we have only one warning for each, *no duplicates*
    assertThat(
        warn.getRedFlagWarnings().stream().map(Warning::getText).collect(Collectors.toList()),
        containsInAnyOrder(
            // Security rule warning
            String.format(
                "Could not convert RuleEndpoint range to IpSpace: %s",
                new RuleEndpoint(IP_RANGE, "11.11.11.13-11.11.11.12")),
            // NAT rule warnings
            String.format(
                "Could not convert RuleEndpoint range to IpSpace: %s",
                new RuleEndpoint(IP_RANGE, "10.0.2.11-10.0.2.1")),
            String.format(
                "Could not convert RuleEndpoint range to RangeSet: %s",
                new RuleEndpoint(IP_RANGE, "192.168.1.101-192.168.1.1")),
            "NAT rule NATRULE1 of VSYS vsys1 will not apply source translation because its source"
                + " translation pool is empty"));
  }

  @Test
  public void testNatIprange() throws IOException {
    String hostname = "nat-iprange";
    Batfish batfish = getBatfishForConfigurationNames(hostname);
    ConvertConfigurationAnswerElement ccae =
        batfish.loadConvertConfigurationAnswerElementOrReparse(batfish.getSnapshot());
    assertThat(ccae.getWarnings().keySet(), hasItem(equalTo(hostname)));
    Warnings warn = ccae.getWarnings().get(hostname);

    // Should have warnings about invalid ip range and empty pool
    assertThat(
        warn.getRedFlagWarnings().stream().map(Warning::getText).collect(Collectors.toSet()),
        containsInAnyOrder(
            "NAT rule RULE1 of VSYS vsys1 will not apply source translation because its source"
                + " translation pool is empty",
            String.format(
                "Could not convert RuleEndpoint range to RangeSet: %s",
                new RuleEndpoint(IP_RANGE, "192.168.1.101-192.168.1.1"))));
  }

  @Test
  public void testNatServiceReference() throws IOException {
    String hostname = "nat-service";
    String filename = "configs/" + hostname;

    Batfish batfish = getBatfishForConfigurationNames(hostname);
    ConvertConfigurationAnswerElement ccae =
        batfish.loadConvertConfigurationAnswerElementOrReparse(batfish.getSnapshot());

    String serviceGroupName = computeObjectName(DEFAULT_VSYS_NAME, "SERVICE_GROUP1");

    // Confirm reference count is correct for the used service group
    assertThat(
        ccae, hasNumReferrers(filename, PaloAltoStructureType.SERVICE_GROUP, serviceGroupName, 1));

    // Confirm we get an undefined reference for the undefined service/group
    assertThat(ccae, hasUndefinedReference(filename, SERVICE_OR_SERVICE_GROUP, "SERVICE_UNDEF"));
  }

  @Test
  public void testRulebaseReference() throws IOException {
    String hostname = "rulebase";
    String filename = "configs/" + hostname;

    Batfish batfish = getBatfishForConfigurationNames(hostname);
    ConvertConfigurationAnswerElement ccae =
        batfish.loadConvertConfigurationAnswerElementOrReparse(batfish.getSnapshot());

    String serviceName = computeObjectName(DEFAULT_VSYS_NAME, "SERVICE1");
    String z1Name = computeObjectName(DEFAULT_VSYS_NAME, "z1");
    String z2Name = computeObjectName(DEFAULT_VSYS_NAME, "z2");
    String zoneUndefName = computeObjectName(DEFAULT_VSYS_NAME, "ZONE_UNDEF");

    // Confirm reference count is correct for used structure
    assertThat(ccae, hasNumReferrers(filename, PaloAltoStructureType.SERVICE, serviceName, 1));
    // 2 references in rules, 2 references from associated interfaces
    assertThat(ccae, hasNumReferrers(filename, PaloAltoStructureType.ZONE, z1Name, 4));
    // 2 references in rules, 1 reference from associated interface
    assertThat(ccae, hasNumReferrers(filename, PaloAltoStructureType.ZONE, z2Name, 3));

    // Confirm undefined references are detected
    assertThat(
        ccae,
        hasUndefinedReference(
            filename,
            PaloAltoStructureType.SERVICE_OR_SERVICE_GROUP,
            "SERVICE_UNDEF",
            PaloAltoStructureUsage.SECURITY_RULE_SERVICE));
    assertThat(
        ccae,
        hasUndefinedReference(
            filename,
            PaloAltoStructureType.ZONE,
            zoneUndefName,
            PaloAltoStructureUsage.SECURITY_RULE_FROM_ZONE));

    // Confirm builtins do not show up as undefined references
    assertThat(
        ccae,
        not(
            hasUndefinedReference(
                filename, SERVICE_OR_SERVICE_GROUP, ServiceBuiltIn.ANY.getName())));
    assertThat(
        ccae,
        not(
            hasUndefinedReference(
                filename, SERVICE_OR_SERVICE_GROUP, ServiceBuiltIn.APPLICATION_DEFAULT.getName())));
  }

  @Test
  public void testNatRulesAndReferences() {
    String hostname = "rulebase-nat";

    // Check VS model
    PaloAltoConfiguration vendorConfig = parsePaloAltoConfig(hostname);
    Map<String, NatRule> natRules =
        vendorConfig.getVirtualSystems().get(DEFAULT_VSYS_NAME).getRulebase().getNatRules();

    // In order of appearance
    String rule1Name = "RULE1";
    String rule2Name = "2nd_RULE";
    RuleEndpoint anyRuleEndpoint = new RuleEndpoint(Any, "any");
    assertThat(natRules.keySet(), contains(rule1Name, rule2Name));

    NatRule rule1 = natRules.get(rule1Name);
    assertThat(rule1.getTo(), equalTo("TO_ZONE"));
    assertThat(rule1.getFrom(), contains("any"));
    assertThat(rule1.getSource(), contains(anyRuleEndpoint));
    assertThat(rule1.getDestination(), contains(anyRuleEndpoint));
    assertThat(
        rule1.getSourceTranslation().getDynamicIpAndPort().getTranslatedAddresses(),
        contains(
            new RuleEndpoint(IP_ADDRESS, "1.1.1.1"),
            new RuleEndpoint(IP_PREFIX, "2.2.2.0/24"),
            new RuleEndpoint(IP_RANGE, "3.3.3.3-4.4.4.4")));
    assertTrue(rule1.getDisabled());

    NatRule rule2 = natRules.get(rule2Name);
    assertThat(rule2.getTo(), equalTo("TO_2"));
    assertThat(rule2.getFrom(), contains("FROM_1", "FROM_2", "FROM_3"));
    assertThat(
        rule2.getSource(),
        contains(
            new RuleEndpoint(REFERENCE, "SRC_1"),
            new RuleEndpoint(REFERENCE, "SRC_2"),
            new RuleEndpoint(REFERENCE, "SRC_3")));
    assertThat(
        rule2.getDestination(),
        contains(
            new RuleEndpoint(REFERENCE, "DST_1"),
            new RuleEndpoint(REFERENCE, "DST_2"),
            new RuleEndpoint(REFERENCE, "DST_3")));
    assertThat(
        rule2.getSourceTranslation().getDynamicIpAndPort().getTranslatedAddresses(),
        contains(
            new RuleEndpoint(REFERENCE, "SRC_1"),
            new RuleEndpoint(REFERENCE, "SRC_2"),
            new RuleEndpoint(REFERENCE, "SRC_3")));
    assertThat(
        rule2.getDestinationTranslation().getTranslatedAddress(),
        equalTo(new RuleEndpoint(REFERENCE, "DST_2")));
    assertThat(rule2.getDestinationTranslation().getTranslatedPort(), equalTo(1234));
    assertFalse(rule2.getDisabled());
  }

  @Test
  public void testSharedRulebase() {
    String hostname = "shared-rulebase";
    PaloAltoConfiguration vendorConfig = parsePaloAltoConfig(hostname);

    Map<String, NatRule> natPreRules = vendorConfig.getShared().getPreRulebase().getNatRules();
    Map<String, SecurityRule> securityPreRules =
        vendorConfig.getShared().getPreRulebase().getSecurityRules();
    Map<String, NatRule> natPostRules = vendorConfig.getShared().getPostRulebase().getNatRules();
    Map<String, SecurityRule> securityPostRules =
        vendorConfig.getShared().getPostRulebase().getSecurityRules();

    // Make sure shared pre- and post- rules are associated with the shared vsys
    assertThat(natPreRules.keySet(), contains("PRE_NAT"));
    assertThat(natPreRules.get("PRE_NAT").getTo(), equalTo("Z1"));

    assertThat(natPostRules.keySet(), contains("POST_NAT"));
    assertThat(natPostRules.get("POST_NAT").getTo(), equalTo("Z2"));

    assertThat(securityPreRules.keySet(), contains("PRE_SECURITY"));
    assertThat(securityPreRules.get("PRE_SECURITY").getTo(), contains("Z1"));

    assertThat(securityPostRules.keySet(), contains("POST_SECURITY"));
    assertThat(securityPostRules.get("POST_SECURITY").getTo(), contains("Z2"));
  }

  @Test
  public void testVsysRulebase() {
    String hostname = "vsys-rulebase";
    Configuration c = parseConfig(hostname);

    String if1name = "ethernet1/1";
    String if2name = "ethernet1/2";
    String if3name = "ethernet1/3";
    String if4name = "ethernet1/4";
    Flow flow = createFlow("1.1.1.1", "2.2.2.2");

    // Confirm flow is rejected in vsys1
    assertThat(c, hasInterface(if1name, hasOutgoingOriginalFlowFilter(rejects(flow, if2name, c))));

    // Confirm intravsys flow is accepted in vsys2
    assertThat(c, hasInterface(if3name, hasOutgoingOriginalFlowFilter(accepts(flow, if4name, c))));
    // Confirm intervsys flow (even from same zone name) is rejected in vsys2
    assertThat(c, hasInterface(if3name, hasOutgoingOriginalFlowFilter(rejects(flow, if2name, c))));
  }

  @Test
  public void testStaticRoute() throws IOException {
    String vrName = "somename";
    String vr2Name = "vr2";
    String hostname = "static-route";
    Batfish batfish = getBatfishForConfigurationNames(hostname);
    Configuration c = batfish.loadConfigurations(batfish.getSnapshot()).get(hostname);

    // Confirm static route shows up with correct extractions
    assertThat(c, hasVrf(vrName, hasStaticRoutes(hasItem(hasAdministrativeCost(equalTo(123))))));
    assertThat(c, hasVrf(vrName, hasStaticRoutes(hasItem(hasMetric(equalTo(12L))))));
    assertThat(
        c, hasVrf(vrName, hasStaticRoutes(hasItem(hasNextHopIp(equalTo(Ip.parse("1.1.1.1")))))));
    assertThat(
        c, hasVrf(vrName, hasStaticRoutes(hasItem(hasNextHopInterface(equalTo("ethernet1/1"))))));
    assertThat(c, hasVrf(vrName, hasStaticRoutes(hasItem(hasPrefix(Prefix.ZERO)))));
    assertThat(
        c,
        hasVrf(
            vr2Name,
            hasStaticRoutes(
                hasItem(
                    allOf(
                        hasPrefix(Prefix.strict("10.0.0.0/8")),
                        hasNextHop(NextHopVrf.of(vrName)))))));
    // static-route with undefined next-vr should not be converted
    assertThat(c, hasVrf(vr2Name, hasStaticRoutes(not(hasItem(hasPrefix(Prefix.ZERO))))));
    // static-route with next-vr same as its own virtual-router should not be converted
    assertThat(
        c, hasVrf(vr2Name, hasStaticRoutes(not(hasItem(hasPrefix(Prefix.strict("1.0.0.0/8")))))));

    // static route with next hop specified as prefix
    assertThat(
        c,
        hasVrf(
            vr2Name,
            hasStaticRoutes(
                hasItem(
                    allOf(
                        hasPrefix(Prefix.strict("2.0.0.0/8")),
                        hasNextHopIp(Ip.parse("2.2.2.2")))))));

    // assert static interface route reference
    ConvertConfigurationAnswerElement ccae =
        batfish.loadConvertConfigurationAnswerElementOrReparse(batfish.getSnapshot());
    String filename = "configs/" + hostname;
    assertThat(
        ccae, hasUndefinedReference(filename, INTERFACE, "ethernet1/1", STATIC_ROUTE_INTERFACE));
    assertThat(
        ccae, hasUndefinedReference(filename, PaloAltoStructureType.VIRTUAL_ROUTER, "fakevr"));
  }

  @Test
  public void testStaticRouteExtraction() {
    String hostname = "static-route";
    PaloAltoConfiguration vc = parsePaloAltoConfig(hostname);
    String vrName = "vr2";

    assertThat(vc.getVirtualRouters(), hasKey(vrName));

    assertThat(vc.getVirtualRouters().get(vrName).getStaticRoutes(), hasKey("ROUTE2"));

    StaticRoute sr = vc.getVirtualRouters().get(vrName).getStaticRoutes().get("ROUTE2");

    assertEquals(sr.getDestination(), Prefix.ZERO);
    assertEquals(sr.getNextVr(), "fakevr");
  }

  @Test
  public void testStaticRouteDefaults() {
    String hostname = "static-route-defaults";
    String vrName = "default";
    Configuration c = parseConfig(hostname);

    // Confirm static route shows up with correct defaults
    assertThat(c, hasVrf(vrName, hasStaticRoutes(hasItem(hasAdministrativeCost(equalTo(10))))));
    assertThat(c, hasVrf(vrName, hasStaticRoutes(hasItem(hasMetric(equalTo(10L))))));
    assertThat(c, hasVrf(vrName, hasStaticRoutes(hasItem(hasPrefix(Prefix.strict("0.0.0.0/0"))))));
  }

  @Test
  public void testService() {
    String hostname = "service";
    Configuration c = parseConfig(hostname);

    String service1AclName = computeServiceGroupMemberAclName(DEFAULT_VSYS_NAME, "SERVICE1");
    String service2AclName = computeServiceGroupMemberAclName(DEFAULT_VSYS_NAME, "SERVICE2");
    String service3AclName = computeServiceGroupMemberAclName(DEFAULT_VSYS_NAME, "SERVICE3");
    String service4AclName = computeServiceGroupMemberAclName(DEFAULT_VSYS_NAME, "SERVICE 4");
    String serviceGroup1AclName = computeServiceGroupMemberAclName(DEFAULT_VSYS_NAME, "SG1");
    String serviceGroup2AclName = computeServiceGroupMemberAclName(DEFAULT_VSYS_NAME, "SG 2");

    Flow service1Flow = createFlow(IpProtocol.TCP, 999, 1);
    Flow service2Flow = createFlow(IpProtocol.UDP, 4, 999);
    Flow service3Flow1 = createFlow(IpProtocol.UDP, 10, 5);
    Flow service3Flow2 = createFlow(IpProtocol.UDP, 9, 6);
    Flow service4Flow = createFlow(IpProtocol.SCTP, 1, 1);

    // Confirm services accept flows matching their definitions and reject others
    assertThat(c, hasIpAccessList(service1AclName, accepts(service1Flow, null, c)));
    assertThat(c, hasIpAccessList(service1AclName, rejects(service2Flow, null, c)));

    assertThat(c, hasIpAccessList(service2AclName, accepts(service2Flow, null, c)));
    assertThat(c, hasIpAccessList(service2AclName, accepts(service3Flow2, null, c)));
    assertThat(c, hasIpAccessList(service2AclName, rejects(service3Flow1, null, c)));

    assertThat(c, hasIpAccessList(service3AclName, accepts(service3Flow1, null, c)));
    assertThat(c, hasIpAccessList(service3AclName, accepts(service3Flow2, null, c)));
    assertThat(c, hasIpAccessList(service3AclName, rejects(service2Flow, null, c)));

    assertThat(c, hasIpAccessList(service4AclName, accepts(service4Flow, null, c)));
    assertThat(c, hasIpAccessList(service4AclName, rejects(service1Flow, null, c)));

    // Confirm service-group SG1 accepts flows matching its member definitions and rejects others
    assertThat(c, hasIpAccessList(serviceGroup1AclName, accepts(service1Flow, null, c)));
    assertThat(c, hasIpAccessList(serviceGroup1AclName, accepts(service2Flow, null, c)));
    assertThat(c, hasIpAccessList(serviceGroup1AclName, rejects(service3Flow1, null, c)));

    // Confirm SG2 accepts flows matching its member's member definitions and rejects others
    assertThat(c, hasIpAccessList(serviceGroup2AclName, accepts(service1Flow, null, c)));
    assertThat(c, hasIpAccessList(serviceGroup2AclName, accepts(service2Flow, null, c)));
    assertThat(c, hasIpAccessList(serviceGroup2AclName, rejects(service3Flow1, null, c)));

    // Verify transitive name.
    IpAccessList service1 = c.getIpAccessLists().get(service1AclName);
    IpAccessList sg1 = c.getIpAccessLists().get(serviceGroup1AclName);
    AclLine line1 = sg1.getLines().get(0);
    assertThat(line1.getName(), equalTo(service1.getSourceName()));

    // Verify VS tags
    PaloAltoConfiguration vsConfig = parsePaloAltoConfig(hostname);
    assertThat(
        vsConfig
            .getVirtualSystems()
            .get(DEFAULT_VSYS_NAME)
            .getServices()
            .get("SERVICE 4")
            .getTags(),
        contains("TAG"));
  }

  @Test
  public void testServiceReference() throws IOException {
    String hostname = "service";
    String filename = "configs/" + hostname;

    Batfish batfish = getBatfishForConfigurationNames(hostname);
    ConvertConfigurationAnswerElement ccae =
        batfish.loadConvertConfigurationAnswerElementOrReparse(batfish.getSnapshot());

    String service1Name = computeObjectName(DEFAULT_VSYS_NAME, "SERVICE1");
    String service2Name = computeObjectName(DEFAULT_VSYS_NAME, "SERVICE2");
    String service3Name = computeObjectName(DEFAULT_VSYS_NAME, "SERVICE3");
    String service4Name = computeObjectName(DEFAULT_VSYS_NAME, "SERVICE 4");
    String serviceGroup1Name = computeObjectName(DEFAULT_VSYS_NAME, "SG1");
    String serviceGroup2Name = computeObjectName(DEFAULT_VSYS_NAME, "SG 2");

    // Confirm structure definitions are tracked
    assertThat(ccae, hasDefinedStructure(filename, SERVICE, service1Name));
    assertThat(ccae, hasDefinedStructure(filename, SERVICE, service2Name));
    assertThat(ccae, hasDefinedStructure(filename, SERVICE, service3Name));
    assertThat(ccae, hasDefinedStructure(filename, SERVICE, service4Name));
    assertThat(ccae, hasDefinedStructure(filename, SERVICE_GROUP, serviceGroup1Name));
    assertThat(ccae, hasDefinedStructure(filename, SERVICE_GROUP, serviceGroup2Name));

    // Confirm structure references are tracked
    assertThat(ccae, hasNumReferrers(filename, SERVICE, service1Name, 1));
    assertThat(ccae, hasNumReferrers(filename, SERVICE, service2Name, 1));
    assertThat(ccae, hasNumReferrers(filename, SERVICE, service3Name, 0));
    assertThat(ccae, hasNumReferrers(filename, SERVICE, service4Name, 0));
    assertThat(ccae, hasNumReferrers(filename, SERVICE_GROUP, serviceGroup1Name, 1));
    assertThat(ccae, hasNumReferrers(filename, SERVICE_GROUP, serviceGroup2Name, 0));

    // Confirm undefined reference shows up as such
    assertThat(
        ccae, hasUndefinedReference(filename, SERVICE_OR_SERVICE_GROUP, "SERVICE_UNDEFINED"));
  }

  @Test
  public void testServiceBuiltin() {
    String hostname = "service-built-in";
    Configuration c = parseConfig(hostname);

    String serviceGroupHttpsAclName =
        computeServiceGroupMemberAclName(DEFAULT_VSYS_NAME, "SG-HTTPS");
    String serviceGroupHttpAclName = computeServiceGroupMemberAclName(DEFAULT_VSYS_NAME, "SG-HTTP");
    String serviceGroupAnyAclName = computeServiceGroupMemberAclName(DEFAULT_VSYS_NAME, "SG-ANY");

    Flow flowHttps = createFlow(IpProtocol.TCP, 999, 443);
    Flow flowHttp = createFlow(IpProtocol.TCP, 999, 80);
    Flow flowHttpAlt = createFlow(IpProtocol.TCP, 999, 8080);
    Flow flowOther = createFlow(IpProtocol.TCP, 999, 1);

    // Confirm HTTPS built-in accepts flows matching built-in HTTPS definition only
    assertThat(c, hasIpAccessList(serviceGroupHttpsAclName, accepts(flowHttps, null, c)));
    assertThat(c, hasIpAccessList(serviceGroupHttpsAclName, rejects(flowHttp, null, c)));
    assertThat(c, hasIpAccessList(serviceGroupHttpsAclName, rejects(flowHttpAlt, null, c)));
    assertThat(c, hasIpAccessList(serviceGroupHttpsAclName, rejects(flowOther, null, c)));

    // Confirm HTTP built-in accepts flows matching built-in HTTP definitions only
    assertThat(c, hasIpAccessList(serviceGroupHttpAclName, rejects(flowHttps, null, c)));
    assertThat(c, hasIpAccessList(serviceGroupHttpAclName, accepts(flowHttp, null, c)));
    assertThat(c, hasIpAccessList(serviceGroupHttpAclName, accepts(flowHttpAlt, null, c)));
    assertThat(c, hasIpAccessList(serviceGroupHttpAclName, rejects(flowOther, null, c)));

    // Confirm any built-in accepts all flows
    assertThat(c, hasIpAccessList(serviceGroupAnyAclName, accepts(flowHttps, null, c)));
    assertThat(c, hasIpAccessList(serviceGroupAnyAclName, accepts(flowHttp, null, c)));
    assertThat(c, hasIpAccessList(serviceGroupAnyAclName, accepts(flowHttpAlt, null, c)));
    assertThat(c, hasIpAccessList(serviceGroupAnyAclName, accepts(flowOther, null, c)));
  }

  @Test
  public void testServiceBuiltinReference() throws IOException {
    String hostname = "service-built-in";
    String filename = "configs/" + hostname;

    Batfish batfish = getBatfishForConfigurationNames(hostname);
    ConvertConfigurationAnswerElement ccae =
        batfish.loadConvertConfigurationAnswerElementOrReparse(batfish.getSnapshot());

    String serviceHttp =
        computeObjectName(DEFAULT_VSYS_NAME, ServiceBuiltIn.SERVICE_HTTP.getName());
    String serviceHttps =
        computeObjectName(DEFAULT_VSYS_NAME, ServiceBuiltIn.SERVICE_HTTPS.getName());
    String serviceAny = computeObjectName(DEFAULT_VSYS_NAME, ServiceBuiltIn.ANY.getName());

    String serviceGroupHttpName = computeObjectName(DEFAULT_VSYS_NAME, "SG-HTTP");
    String serviceGroupHttpsName = computeObjectName(DEFAULT_VSYS_NAME, "SG-HTTPS");
    String serviceGroupAnyName = computeObjectName(DEFAULT_VSYS_NAME, "SG-ANY");

    // Confirm structure definitions are tracked
    assertThat(ccae, hasDefinedStructure(filename, SERVICE_GROUP, serviceGroupHttpName));
    assertThat(ccae, hasDefinedStructure(filename, SERVICE_GROUP, serviceGroupHttpsName));
    assertThat(ccae, hasDefinedStructure(filename, SERVICE_GROUP, serviceGroupAnyName));

    // Confirm built-ins that are not overridden are not considered defined structures
    assertThat(ccae, not(hasDefinedStructure(filename, SERVICE, serviceHttp)));
    assertThat(ccae, not(hasDefinedStructure(filename, SERVICE, serviceHttps)));
    assertThat(ccae, not(hasDefinedStructure(filename, SERVICE, serviceAny)));

    // Confirm there are no undefined references for the built-ins
    assertThat(
        ccae,
        not(
            hasUndefinedReference(
                filename, SERVICE_OR_SERVICE_GROUP, ServiceBuiltIn.ANY.getName())));
    assertThat(
        ccae,
        not(
            hasUndefinedReference(
                filename, SERVICE_OR_SERVICE_GROUP, ServiceBuiltIn.SERVICE_HTTP.getName())));
    assertThat(
        ccae,
        not(
            hasUndefinedReference(
                filename, SERVICE_OR_SERVICE_GROUP, ServiceBuiltIn.SERVICE_HTTPS.getName())));
  }

  @Test
  public void testServiceBuiltinOverride() {
    String hostname = "service-built-in-override";
    Configuration c = parseConfig(hostname);

    String serviceGroupOverrideHttpsAclName =
        computeServiceGroupMemberAclName(DEFAULT_VSYS_NAME, "SG-OVERRIDE-HTTPS");
    String serviceGroupOverrideHttpAclName =
        computeServiceGroupMemberAclName(DEFAULT_VSYS_NAME, "SG-OVERRIDE-HTTP");
    String serviceGroupComboAclName =
        computeServiceGroupMemberAclName(DEFAULT_VSYS_NAME, "SG-COMBO");

    Flow flowHttp = createFlow(IpProtocol.TCP, 999, 80);
    Flow flowHttpOverride = createFlow(IpProtocol.TCP, 999, 1);
    Flow flowHttps = createFlow(IpProtocol.TCP, 999, 443);
    Flow flowHttpsOverride = createFlow(IpProtocol.TCP, 999, 2);
    Flow flowAny = createFlow(IpProtocol.UDP, 999, 999);
    Flow flowAnyOverride = createFlow(IpProtocol.TCP, 999, 3);

    // Confirm HTTPS service group accepts flows matching overridden HTTPS definition only
    assertThat(
        c, hasIpAccessList(serviceGroupOverrideHttpsAclName, accepts(flowHttpsOverride, null, c)));
    assertThat(c, hasIpAccessList(serviceGroupOverrideHttpsAclName, rejects(flowHttps, null, c)));
    assertThat(c, hasIpAccessList(serviceGroupOverrideHttpsAclName, rejects(flowHttp, null, c)));

    // Confirm HTTP service group accepts flows matching overridden HTTP definition only
    assertThat(
        c, hasIpAccessList(serviceGroupOverrideHttpAclName, accepts(flowHttpOverride, null, c)));
    assertThat(c, hasIpAccessList(serviceGroupOverrideHttpAclName, rejects(flowHttp, null, c)));
    assertThat(c, hasIpAccessList(serviceGroupOverrideHttpAclName, rejects(flowHttps, null, c)));

    // Confirm service group accepts flows matching overridden any definition only
    assertThat(c, hasIpAccessList(serviceGroupComboAclName, accepts(flowAnyOverride, null, c)));
    assertThat(c, hasIpAccessList(serviceGroupComboAclName, rejects(flowAny, null, c)));
    assertThat(c, hasIpAccessList(serviceGroupComboAclName, rejects(flowHttp, null, c)));
    assertThat(c, hasIpAccessList(serviceGroupComboAclName, rejects(flowHttps, null, c)));
  }

  @Test
  public void testServiceBuiltinOverrideReference() throws IOException {
    String hostname = "service-built-in-override";
    String filename = "configs/" + hostname;

    Batfish batfish = getBatfishForConfigurationNames(hostname);
    ConvertConfigurationAnswerElement ccae =
        batfish.loadConvertConfigurationAnswerElementOrReparse(batfish.getSnapshot());

    String serviceAnyName = computeObjectName(DEFAULT_VSYS_NAME, ServiceBuiltIn.ANY.getName());
    String serviceHttpName =
        computeObjectName(DEFAULT_VSYS_NAME, ServiceBuiltIn.SERVICE_HTTP.getName());
    String serviceHttpsName =
        computeObjectName(DEFAULT_VSYS_NAME, ServiceBuiltIn.SERVICE_HTTPS.getName());
    String serviceGroupOverrideHttpName = computeObjectName(DEFAULT_VSYS_NAME, "SG-OVERRIDE-HTTP");
    String serviceGroupOverrideHttpsName =
        computeObjectName(DEFAULT_VSYS_NAME, "SG-OVERRIDE-HTTPS");
    String serviceGroupComboName = computeObjectName(DEFAULT_VSYS_NAME, "SG-COMBO");

    // Confirm structure definitions are tracked
    assertThat(ccae, hasDefinedStructure(filename, SERVICE, serviceHttpName));
    assertThat(ccae, hasDefinedStructure(filename, SERVICE, serviceHttpsName));
    assertThat(ccae, hasDefinedStructure(filename, SERVICE, serviceAnyName));
    assertThat(ccae, hasDefinedStructure(filename, SERVICE_GROUP, serviceGroupOverrideHttpName));
    assertThat(ccae, hasDefinedStructure(filename, SERVICE_GROUP, serviceGroupOverrideHttpsName));
    assertThat(ccae, hasDefinedStructure(filename, SERVICE_GROUP, serviceGroupComboName));

    // Confirm structure references are tracked
    assertThat(ccae, hasNumReferrers(filename, SERVICE, serviceHttpName, 2));
    assertThat(ccae, hasNumReferrers(filename, SERVICE, serviceHttpsName, 2));
    assertThat(ccae, hasNumReferrers(filename, SERVICE, serviceAnyName, 1));
  }

  @Test
  public void testSharedGateway() {
    PaloAltoConfiguration c = parsePaloAltoConfig("shared-gateway");

    // Confirm shared-gateways show up in the vendor model
    Map<String, Vsys> sharedGateways = c.getSharedGateways();
    assertThat(sharedGateways, hasKey("sg1"));
    assertThat(sharedGateways, hasKey("sg2"));
    assertThat(sharedGateways, hasKey("sg3"));

    // Confirm display names show up as well
    assertThat(sharedGateways.get("sg1").getDisplayName(), equalTo("shared-gateway1"));
    assertThat(sharedGateways.get("sg2").getDisplayName(), equalTo("shared gateway2"));
    assertThat(sharedGateways.get("sg3").getDisplayName(), equalTo("invalid shared gateway"));
  }

  @Test
  public void testSharedGatewayReference() throws IOException {
    String hostname = "shared-gateway";
    String filename = "configs/" + hostname;

    Batfish batfish = getBatfishForConfigurationNames(hostname);
    ConvertConfigurationAnswerElement ccae =
        batfish.loadConvertConfigurationAnswerElementOrReparse(batfish.getSnapshot());

    // Confirm structure definitions are recorded correctly, even for badly named shared-gateway
    assertThat(ccae, hasDefinedStructure(filename, SHARED_GATEWAY, "sg1"));
    assertThat(ccae, hasDefinedStructure(filename, SHARED_GATEWAY, "sg2"));
    assertThat(ccae, hasDefinedStructure(filename, SHARED_GATEWAY, "sg3"));

    // Confirm structure references are counted correctly
    assertThat(ccae, hasNumReferrers(filename, INTERFACE, "ethernet1/1", 2));
    assertThat(ccae, hasNumReferrers(filename, INTERFACE, "ethernet1/2", 1));

    // Confirm the undefined interface is properly detected as an undefined reference
    assertThat(ccae, hasUndefinedReference(filename, INTERFACE, "ethernet1/3", IMPORT_INTERFACE));
  }

  @Test
  public void testVirtualRouterExtraction() {
    PaloAltoConfiguration c = parseNestedConfig("virtual-router");
    VirtualRouter vr = c.getVirtualRouters().get("VR");
    assertThat(vr, notNullValue());
    AdminDistances ads = vr.getAdminDists();
    assertThat(ads.getEbgp(), equalTo(21));
    assertThat(ads.getIbgp(), equalTo(201));
    assertThat(ads.getOspfExt(), equalTo(111));
    assertThat(ads.getOspfInt(), equalTo(31));
    assertThat(ads.getOspfV3Ext(), equalTo(112));
    assertThat(ads.getOspfV3Int(), equalTo(32));
    assertThat(ads.getRip(), equalTo(121));
    assertThat(ads.getStatic(), equalTo(11));
    assertThat(ads.getStaticv6(), equalTo(12));
  }

  @Test
  public void testVirtualRouterConversion() {
    Configuration c = parseConfig("virtual-router");
    assertThat(c, hasVrf("VR", any(Vrf.class)));
    // TODO: proper conversion test.
  }

  @Test
  public void testVirtualRouterInterfaces() {
    String hostname = "virtual-router-interfaces";
    Configuration c = parseConfig(hostname);

    assertThat(c.getAllInterfaces("default").keySet(), hasItem("ethernet1/1"));
    assertThat(c.getAllInterfaces("somename").keySet(), hasItems("ethernet1/2", "ethernet1/3"));
    assertThat(c.getAllInterfaces("some other name").keySet(), empty());
  }

  @Test
  public void testVsysImport() {
    PaloAltoConfiguration c = parsePaloAltoConfig("vsys-import");

    // Confirm vsys imports are extracted correctly
    assertThat(c.getVirtualSystems().get("vsys1").getImportedVsyses(), emptyIterable());
    assertThat(c.getVirtualSystems().get("vsys2").getImportedVsyses(), contains("vsys1"));
  }

  @Test
  public void testVsysService() {
    String hostname = "vsys-service";
    Configuration c = parseConfig(hostname);

    String vsys1ServiceName = computeServiceGroupMemberAclName("vsys1", "SERVICE1");
    String vsys2ServiceName = computeServiceGroupMemberAclName("vsys2", "SERVICE1");
    String sharedServiceName = computeServiceGroupMemberAclName(SHARED_VSYS_NAME, "SERVICE1");
    String sharedOnlyServiceName = computeServiceGroupMemberAclName(SHARED_VSYS_NAME, "SERVICE2");

    String vsys1ServiceGroupName = computeServiceGroupMemberAclName("vsys1", "SG1");
    String vsys2ServiceGroupName = computeServiceGroupMemberAclName("vsys2", "SG1");
    String sharedServiceGroupName = computeServiceGroupMemberAclName(SHARED_VSYS_NAME, "SG1");

    Flow vsys1Flow = createFlow(IpProtocol.UDP, 999, 1);
    Flow vsys2Flow = createFlow(IpProtocol.UDP, 999, 2);
    Flow sharedFlow = createFlow(IpProtocol.UDP, 999, 3);
    Flow sharedOnlyFlow = createFlow(IpProtocol.UDP, 999, 4);

    // Confirm services accept flows matching their definitions and reject others
    assertThat(c, hasIpAccessList(vsys1ServiceName, accepts(vsys1Flow, null, c)));
    assertThat(c, hasIpAccessList(vsys1ServiceName, rejects(vsys2Flow, null, c)));
    assertThat(c, hasIpAccessList(vsys2ServiceName, accepts(vsys2Flow, null, c)));
    assertThat(c, hasIpAccessList(vsys2ServiceName, rejects(vsys1Flow, null, c)));
    assertThat(c, hasIpAccessList(sharedServiceName, accepts(sharedFlow, null, c)));
    assertThat(c, hasIpAccessList(sharedServiceName, rejects(vsys1Flow, null, c)));
    assertThat(c, hasIpAccessList(sharedOnlyServiceName, accepts(sharedOnlyFlow, null, c)));
    assertThat(c, hasIpAccessList(sharedOnlyServiceName, rejects(vsys1Flow, null, c)));

    // Confirm group in vsys1 namespace references its own service, not shared or neighbor services
    assertThat(c, hasIpAccessList(vsys1ServiceGroupName, accepts(vsys1Flow, null, c)));
    assertThat(c, hasIpAccessList(vsys1ServiceGroupName, rejects(vsys2Flow, null, c)));
    assertThat(c, hasIpAccessList(vsys1ServiceGroupName, rejects(sharedFlow, null, c)));
    // Confirm group in the vsys1 namespace correctly references the shared service
    assertThat(c, hasIpAccessList(vsys1ServiceGroupName, accepts(sharedOnlyFlow, null, c)));

    // Confirm group in vsys2 namespace references its own service, not shared or neighbor services
    assertThat(c, hasIpAccessList(vsys2ServiceGroupName, accepts(vsys2Flow, null, c)));
    assertThat(c, hasIpAccessList(vsys2ServiceGroupName, rejects(vsys1Flow, null, c)));
    assertThat(c, hasIpAccessList(vsys2ServiceGroupName, rejects(sharedFlow, null, c)));
    // Confirm group in the vsys2 namespace correctly references the shared service
    assertThat(c, hasIpAccessList(vsys2ServiceGroupName, accepts(sharedOnlyFlow, null, c)));

    // Confirm group in shared namespace references its own service, not vsys specific services
    assertThat(c, hasIpAccessList(sharedServiceGroupName, accepts(sharedFlow, null, c)));
    assertThat(c, hasIpAccessList(sharedServiceGroupName, rejects(vsys1Flow, null, c)));
    assertThat(c, hasIpAccessList(sharedServiceGroupName, rejects(vsys2Flow, null, c)));
    // Confirm group in the shared namespace correctly references the shared service
    assertThat(c, hasIpAccessList(sharedServiceGroupName, accepts(sharedOnlyFlow, null, c)));
  }

  @Test
  public void testVsysServiceReference() throws IOException {
    String hostname = "vsys-service";
    String filename = "configs/" + hostname;
    String vsys1ServiceName = computeObjectName("vsys1", "SERVICE1");
    String vsys2ServiceName = computeObjectName("vsys2", "SERVICE1");
    String sharedServiceName = computeObjectName(SHARED_VSYS_NAME, "SERVICE1");
    String sharedOnlyServiceName = computeObjectName(SHARED_VSYS_NAME, "SERVICE2");

    Batfish batfish = getBatfishForConfigurationNames(hostname);
    ConvertConfigurationAnswerElement ccae =
        batfish.loadConvertConfigurationAnswerElementOrReparse(batfish.getSnapshot());

    // Confirm structure definitions are tracked separately for each vsys
    assertThat(ccae, hasDefinedStructure(filename, SERVICE, vsys1ServiceName));
    assertThat(ccae, hasDefinedStructure(filename, SERVICE, vsys2ServiceName));
    assertThat(ccae, hasDefinedStructure(filename, SERVICE, sharedServiceName));
    assertThat(ccae, hasDefinedStructure(filename, SERVICE, sharedOnlyServiceName));

    // Confirm structure references are tracked separately for each vsys
    assertThat(ccae, hasNumReferrers(filename, SERVICE, vsys1ServiceName, 1));
    assertThat(ccae, hasNumReferrers(filename, SERVICE, vsys2ServiceName, 1));
    assertThat(ccae, hasNumReferrers(filename, SERVICE, sharedServiceName, 1));
    assertThat(ccae, hasNumReferrers(filename, SERVICE, sharedOnlyServiceName, 3));
  }

  @Test
  public void testVsysZones() throws IOException {
    String hostname = "vsys-zones";
    String filename = "configs/" + hostname;
    Batfish batfish = getBatfishForConfigurationNames(hostname);
    Configuration c = batfish.loadConfigurations(batfish.getSnapshot()).get(hostname);
    ConvertConfigurationAnswerElement ccae =
        batfish.loadConvertConfigurationAnswerElementOrReparse(batfish.getSnapshot());

    String zoneName = computeObjectName("vsys1", "z1");
    String zoneEmptyName = computeObjectName("vsys11", "z1");

    // Confirm zone definitions are recorded properly
    assertThat(ccae, hasDefinedStructure(filename, ZONE, zoneName));
    assertThat(ccae, hasDefinedStructure(filename, ZONE, zoneEmptyName));

    // Confirm interface references in zones are recorded properly
    assertThat(ccae, hasNumReferrers(filename, INTERFACE, "ethernet1/1", 1));
    assertThat(ccae, hasNumReferrers(filename, INTERFACE, "ethernet1/2", 1));

    // Confirm zones contain the correct interfaces
    assertThat(
        c,
        hasZone(
            zoneName,
            hasMemberInterfaces(
                containsInAnyOrder("ethernet1/1", "ethernet1/2", "ethernet1/3.1"))));
    assertThat(c, hasZone(zoneEmptyName, hasMemberInterfaces(empty())));

    // Confirm interfaces have the correct zones
    assertThat(
        c,
        allOf(
            hasInterface("ethernet1/1", hasZoneName("z1")),
            hasInterface("ethernet1/2", hasZoneName("z1")),
            hasInterface("ethernet1/3.1", hasZoneName("z1")),
            hasInterface("ethernet1/3", hasZoneName(nullValue()))));
  }

  @Test
  public void testZoneExternal() {
    PaloAltoConfiguration c = parsePaloAltoConfig("zone-external");

    // Make sure the vsys and zones we're going to check exist
    assertThat(c.getVirtualSystems(), hasKey("vsys3"));
    SortedMap<String, Zone> zones = c.getVirtualSystems().get("vsys3").getZones();
    assertThat(zones.keySet(), containsInAnyOrder("ZONE1", "ZONE2"));

    // Make sure the external zones are correctly populated with the specified external names
    Zone z1 = zones.get("ZONE1");
    assertThat(z1.getType(), equalTo(EXTERNAL));
    assertThat(z1.getExternalNames(), containsInAnyOrder("vsys1", "sg1"));

    Zone z2 = zones.get("ZONE2");
    assertThat(z2.getType(), equalTo(EXTERNAL));
    assertThat(z2.getExternalNames(), contains("vsys2"));
  }

  @Test
  public void testZones() throws IOException {
    String hostname = "zones";
    String filename = "configs/" + hostname;
    Batfish batfish = getBatfishForConfigurationNames(hostname);
    Configuration c = batfish.loadConfigurations(batfish.getSnapshot()).get(hostname);
    ConvertConfigurationAnswerElement ccae =
        batfish.loadConvertConfigurationAnswerElementOrReparse(batfish.getSnapshot());

    String z1Name = computeObjectName(DEFAULT_VSYS_NAME, "zone 1");
    String zEmptyName = computeObjectName(DEFAULT_VSYS_NAME, "zempty");

    // Confirm zone definitions are recorded properly
    assertThat(ccae, hasDefinedStructure(filename, ZONE, z1Name));
    assertThat(ccae, hasDefinedStructure(filename, ZONE, zEmptyName));

    // Confirm interface references in zones are recorded properly
    assertThat(ccae, hasNumReferrers(filename, INTERFACE, "ethernet1/1", 1));
    assertThat(ccae, hasNumReferrers(filename, INTERFACE, "ethernet1/2", 1));

    // Confirm zone containing interfaces is referenced
    assertThat(ccae, hasNumReferrers(filename, ZONE, z1Name, 2));

    // Confirm zone not containing interfaces is not referenced
    assertThat(ccae, hasNumReferrers(filename, ZONE, zEmptyName, 0));

    // Confirm zones contain the correct interfaces
    assertThat(
        c, hasZone(z1Name, hasMemberInterfaces(containsInAnyOrder("ethernet1/1", "ethernet1/2"))));
    assertThat(c, hasZone(zEmptyName, hasMemberInterfaces(empty())));

    // Confirm interfaces are associated with the correct zones
    assertThat(c, hasInterface("ethernet1/1", hasZoneName(equalTo("zone 1"))));
    assertThat(c, hasInterface("ethernet1/2", hasZoneName(equalTo("zone 1"))));
    assertThat(c, hasInterface("ethernet1/3", hasZoneName(is(nullValue()))));
  }

  @Test
  public void testQuotedValues() {
    String hostname = "quoted-values";

    PaloAltoConfiguration c = parsePaloAltoConfig(hostname);
    SortedMap<String, AddressObject> addrs = c.getVirtualSystems().get("vsys1").getAddressObjects();
    assertThat(
        addrs,
        allOf(
            hasKey("addr0"),
            hasKey("addr1"),
            hasKey("addr2"),
            hasKey("addr3"),
            hasKey("addr4"),
            hasKey("addr5"),
            hasKey("addr6"),
            hasKey("addr7")));

    String descr0 = addrs.get("addr0").getDescription();
    String descr1 = addrs.get("addr1").getDescription();
    String descr2 = addrs.get("addr2").getDescription();
    String descr3 = addrs.get("addr3").getDescription();
    String descr4 = addrs.get("addr4").getDescription();
    String descr5 = addrs.get("addr5").getDescription();
    String descr6 = addrs.get("addr6").getDescription();
    String descr7 = addrs.get("addr7").getDescription();

    // Quoted values containing quotes should be extracted
    assertThat(descr0, equalTo("quoted description with a '"));
    assertThat(descr1, equalTo("quoted description with a \""));
    assertThat(descr2, equalTo("quoted description with a \" and '"));
    assertThat(descr3, equalTo("multiline description with \" inside'\nand other stuff"));

    // Quoted and non-quoted values should be extracted correctly
    assertThat(descr4, equalTo("shortdescription"));
    assertThat(descr5, equalTo("quoted description"));
    // Missing value and empty quotes should be interpreted as empty string
    assertThat(descr6, equalTo(""));
    assertThat(descr7, equalTo(""));
  }

  @Test
  public void testApplicationGroup() {
    String hostname = "application-group";
    PaloAltoConfiguration c = parsePaloAltoConfig(hostname);
    assertThat(
        c.getVirtualSystems().get(DEFAULT_VSYS_NAME).getApplicationGroups().get("foo").getMembers(),
        containsInAnyOrder("dns", "app1"));

    assertThat(
        c.getVirtualSystems()
            .get(DEFAULT_VSYS_NAME)
            .getApplicationGroups()
            .get("foo w spaces")
            .getMembers(),
        containsInAnyOrder("dns", "app w spaces"));
  }

  @Test
  public void testApplicationGroupReference() throws IOException {
    String hostname = "application-group";
    String filename = "configs/" + hostname;
    Batfish batfish = getBatfishForConfigurationNames(hostname);
    ConvertConfigurationAnswerElement ccae =
        batfish.loadConvertConfigurationAnswerElementOrReparse(batfish.getSnapshot());

    // Confirm reference count is correct for applications
    assertThat(
        ccae,
        hasNumReferrers(
            filename,
            PaloAltoStructureType.APPLICATION,
            computeObjectName(DEFAULT_VSYS_NAME, "app1"),
            1));
  }

  @Test
  public void testDeviceGroup() {
    String hostname = "device-group";
    String firewallId1 = "00000001";
    String firewallId2 = "00000002";
    String firewallId3 = "00000003";
    PaloAltoConfiguration c = parsePaloAltoConfig(hostname);

    DeviceGroup deviceGroup1 = c.getDeviceGroup("DG1");
    assertThat(deviceGroup1, notNullValue());
    Vsys panoramaDg1 = deviceGroup1.getPanorama();
    DeviceGroup deviceGroup2 = c.getDeviceGroup("DG2");
    assertThat(deviceGroup2, notNullValue());
    Vsys panoramaDg2 = deviceGroup2.getPanorama();

    // Check first device-group
    assertThat(deviceGroup1.getDevices(), containsInAnyOrder(firewallId1, firewallId2));
    assertThat(deviceGroup1.getDescription(), equalTo("long description"));
    assertThat(deviceGroup1.getParentDg(), nullValue());
    assertThat(panoramaDg1, notNullValue());
    assertThat(panoramaDg1.getPostRulebase().getSecurityRules().keySet(), contains("RULE1"));
    assertThat(panoramaDg1.getAddressObjects().keySet(), contains("ADDR1"));

    // Check second device-group
    assertThat(deviceGroup2.getDevices(), contains(firewallId3));
    assertThat(deviceGroup2.getParentDg(), equalTo("DG1"));
    assertThat(panoramaDg2, notNullValue());
    assertThat(panoramaDg2.getAddressObjects().keySet(), contains("ADDR2"));

    // Make sure post-device-group config is attached to the main config as expected
    assertThat(c.getHostname(), equalTo("device-group"));
  }

  @Test
  public void testFirewallDeviceModel() {
    String hostname = "basic-parsing";
    PaloAltoConfiguration c = parsePaloAltoConfig(hostname);
    List<Configuration> viConfigs = c.toVendorIndependentConfigurations();

    // Single firewall should be recognized as such, not Panorama management device
    assertThat(viConfigs, iterableWithSize(1));
    assertThat(viConfigs.get(0).getDeviceModel(), equalTo(DeviceModel.PALO_ALTO_FIREWALL));
  }

  @Test
  public void testPanoramaDeviceModel() {
    String panoramaHostname = "device-group";
    String firewallId1 = "00000001";
    String firewallId2 = "00000002";
    String firewallId3 = "00000003";
    PaloAltoConfiguration c = parsePaloAltoConfig(panoramaHostname);
    List<Configuration> viConfigs = c.toVendorIndependentConfigurations();

    // Should get four nodes from the one Panorama config
    assertThat(
        viConfigs.stream().map(Configuration::getHostname).collect(Collectors.toList()),
        containsInAnyOrder(panoramaHostname, firewallId1, firewallId2, firewallId3));
    Configuration panorama =
        viConfigs.stream()
            .filter(vi -> vi.getHostname().equals(panoramaHostname))
            .findFirst()
            .get();
    Configuration firewall1 =
        viConfigs.stream().filter(vi -> vi.getHostname().equals(firewallId1)).findFirst().get();
    Configuration firewall2 =
        viConfigs.stream().filter(vi -> vi.getHostname().equals(firewallId2)).findFirst().get();
    Configuration firewall3 =
        viConfigs.stream().filter(vi -> vi.getHostname().equals(firewallId3)).findFirst().get();

    // Management device should be detected as Panorama
    assertThat(panorama.getDeviceModel(), equalTo(DeviceModel.PALO_ALTO_PANORAMA));
    // Other devices should be detected as firewalls
    assertThat(firewall1.getDeviceModel(), equalTo(DeviceModel.PALO_ALTO_FIREWALL));
    assertThat(firewall2.getDeviceModel(), equalTo(DeviceModel.PALO_ALTO_FIREWALL));
    assertThat(firewall3.getDeviceModel(), equalTo(DeviceModel.PALO_ALTO_FIREWALL));
  }

  @Test
  public void testDeviceGroupConversion() {
    String panoramaHostname = "device-group";
    String firewallId1 = "00000001";
    String firewallId2 = "00000002";
    String firewallId3 = "00000003";
    String addressObject1Name = "ADDR1";
    String addressObject2Name = "ADDR2";
    PaloAltoConfiguration c = parsePaloAltoConfig(panoramaHostname);
    List<Configuration> viConfigs = c.toVendorIndependentConfigurations();

    // Should get four nodes from the one Panorama config
    assertThat(
        viConfigs.stream().map(Configuration::getHostname).collect(Collectors.toList()),
        containsInAnyOrder(panoramaHostname, firewallId1, firewallId2, firewallId3));
    Configuration firewall1 =
        viConfigs.stream().filter(vi -> vi.getHostname().equals(firewallId1)).findFirst().get();
    Configuration firewall2 =
        viConfigs.stream().filter(vi -> vi.getHostname().equals(firewallId2)).findFirst().get();
    Configuration firewall3 =
        viConfigs.stream().filter(vi -> vi.getHostname().equals(firewallId3)).findFirst().get();

    // First two firewalls should inherit definitions from first Panorama device-group
    assertIpSpacesEqual(
        firewall1.getIpSpaces().get(addressObject1Name), Ip.parse("1.2.3.4").toIpSpace());
    assertIpSpacesEqual(
        firewall2.getIpSpaces().get(addressObject1Name), Ip.parse("1.2.3.4").toIpSpace());
    // Third firewall should inherit definitions from second Panorama device-group
    assertIpSpacesEqual(
        firewall3.getIpSpaces().get(addressObject2Name), Ip.parse("2.3.4.5").toIpSpace());
  }

  @Test
  public void testPanoramaManagedDeviceFilename() {
    String panoramaHostname = "panorama-managed-device-hostname";
    PaloAltoConfiguration c = parsePaloAltoConfig(panoramaHostname);
    List<PaloAltoConfiguration> managedDevices = c.getManagedConfigurations();

    assertThat(c.getFilename(), notNullValue());
    assertThat(managedDevices, not(empty()));
    for (PaloAltoConfiguration device : managedDevices) {
      assertThat(device.getFilename(), equalTo(c.getFilename()));
    }
  }

  @Test
  public void testPanoramaManagedDeviceHostname() {
    String panoramaHostname = "panorama-managed-device-hostname";
    String firewallId1 = "firewall-1";
    String firewallId2 = "firewall-2";
    String firewallId3 = "00000003";
    PaloAltoConfiguration c = parsePaloAltoConfig(panoramaHostname);
    List<Configuration> viConfigs = c.toVendorIndependentConfigurations();

    // Should get four nodes from the one Panorama config with the correct hostnames
    assertThat(
        viConfigs.stream().map(Configuration::getHostname).collect(Collectors.toList()),
        containsInAnyOrder(panoramaHostname, firewallId1, firewallId2, firewallId3));
  }

  @Test
  public void testPanoramaManagedDeviceHostnameWarning() throws IOException {
    String hostname = "panorama-managed-device-hostname";
    Batfish batfish = getBatfishForConfigurationNames(hostname);
    ConvertConfigurationAnswerElement ccae =
        batfish.loadConvertConfigurationAnswerElementOrReparse(batfish.getSnapshot());

    // Should have a warning about trying to set hostname for an unknown device id
    assertThat(ccae.getWarnings().keySet(), hasItem(equalTo(hostname)));
    Warnings warn = ccae.getWarnings().get(hostname);
    assertThat(
        warn.getRedFlagWarnings().stream().map(Warning::getText).collect(Collectors.toSet()),
        contains("Cannot set hostname for unknown device id 00000004."));
  }

  @Test
  public void testTemplate() {
    String hostname = "template";
    PaloAltoConfiguration c = parsePaloAltoConfig(hostname);

    Template t1 = c.getOrCreateTemplate("T1");
    Template t2 = c.getOrCreateTemplate("T2");
    assertThat(t1.getDescription(), equalTo("template description"));
    assertThat(t2.getDescription(), equalTo("template 2 description"));
    assertThat(t1.getHostname(), equalTo("pan-template"));

    // Check network configuration is applied to the template as expected
    assertThat(t1.getInterfaces().keySet(), containsInAnyOrder("ethernet1/1", "ethernet1/2"));
    assertThat(t1.getVirtualRouters().keySet(), contains("default"));
    assertThat(
        t1.getVirtualRouters().get("default").getInterfaceNames(),
        containsInAnyOrder("ethernet1/1", "ethernet1/2"));

    // Check vsys configuration is applied to the template as expected
    assertThat(t1.getVirtualSystems().keySet(), contains("vsys1"));
    Vsys vsys1 = t1.getVirtualSystems().get("vsys1");
    Vsys shared = t1.getShared();
    assertThat(vsys1.getImportedInterfaces(), containsInAnyOrder("ethernet1/1", "ethernet1/2"));
    SortedMap<String, Zone> zones = vsys1.getZones();
    assertThat(zones.keySet(), containsInAnyOrder("ZONE1", "ZONE2"));
    assertThat(zones.get("ZONE1").getInterfaceNames(), contains("ethernet1/1"));
    assertThat(zones.get("ZONE2").getInterfaceNames(), contains("ethernet1/2"));
    assertThat(shared, notNullValue());
    assertThat(shared.getSyslogServer("G1", "S1").getAddress(), equalTo("10.0.0.123"));
  }

  @Test
  public void testTemplateStack() {
    String hostname = "template-stack";
    PaloAltoConfiguration c = parsePaloAltoConfig(hostname);

    TemplateStack ts1 = c.getOrCreateTemplateStack("TS1");
    TemplateStack ts2 = c.getOrCreateTemplateStack("TS2");
    TemplateStack ts3 = c.getOrCreateTemplateStack("TS3");

    assertThat(ts1.getDescription(), equalTo("ts 1 description"));
    assertThat(ts2.getDescription(), equalTo("ts 2 description"));
    assertThat(ts3.getDescription(), equalTo("ts 3 description"));

    // Check devices associated w/ each stack
    assertThat(ts1.getDevices(), containsInAnyOrder("00000001", "00000002"));
    assertThat(ts2.getDevices(), emptyIterable());
    assertThat(ts3.getDevices(), contains("00000003"));

    // Finally, check templates associated w/ each stack; order is important
    assertThat(ts1.getTemplates(), contains("T1", "T2", "T_UNDEF"));
    assertThat(ts2.getTemplates(), contains("T3"));
    assertThat(ts3.getTemplates(), emptyIterable());
  }

  /**
   * Test that inheriting from multiple templates merges and overwrites configuration as expected.
   */
  @Test
  public void testTemplateStackOverwriteConversion() {
    String panoramaHostname = "template-stack-overwrite";
    String firewallHostname = "hostname_one";
    String zone1Name = computeObjectName("vsys1", "Z1");
    String zone2Name = computeObjectName("vsys1", "Z2");
    String zone3Name = computeObjectName("vsys1", "Z3");
    PaloAltoConfiguration c = parsePaloAltoConfig(panoramaHostname);
    List<Configuration> viConfigs = c.toVendorIndependentConfigurations();

    // Should get two nodes from the one Panorama config
    assertThat(
        viConfigs.stream().map(Configuration::getHostname).collect(Collectors.toList()),
        containsInAnyOrder(panoramaHostname, firewallHostname));
    Configuration firewall1 =
        viConfigs.stream()
            .filter(vi -> vi.getHostname().equals(firewallHostname))
            .findFirst()
            .get();

    // Only SG1 servers and shared servers from template 1 should make it into VI model
    assertThat(
        firewall1.getLoggingServers(),
        contains("10.1.21.1", "10.1.23.1", "10.1.31.1", "10.1.33.1"));
    // Primary dns / ntp servers should be overwritten by T1, but secondary should come from T2
    assertThat(firewall1.getDnsServers(), contains("10.1.51.1", "10.2.52.1"));
    assertThat(firewall1.getNtpServers(), contains("10.1.61.1", "10.2.62.1"));
    // eth1/2 address should be from template 2, others should be from template 1
    assertThat(firewall1, hasInterface("ethernet1/1", hasAddress("10.1.41.1/30")));
    assertThat(firewall1, hasInterface("ethernet1/2", hasAddress("10.2.42.1/30")));
    assertThat(firewall1, hasInterface("ethernet1/3", hasAddress("10.1.43.1/30")));
    // Both virtual-routers should make it into VI model
    assertThat(firewall1.getVrfs().keySet(), containsInAnyOrder("default", "default2"));
    // All zones should make it into VI model
    assertThat(firewall1, hasZone(zone1Name, hasMemberInterfaces(contains("ethernet1/1"))));
    assertThat(firewall1, hasZone(zone2Name, hasMemberInterfaces(contains("ethernet1/2"))));
    assertThat(firewall1, hasZone(zone3Name, hasMemberInterfaces(contains("ethernet1/3"))));
  }

  @Test
  public void testTemplateReferences() throws IOException {
    String hostname = "template-stack";
    String filename = "configs/" + hostname;
    Batfish batfish = getBatfishForConfigurationNames(hostname);
    ConvertConfigurationAnswerElement ccae =
        batfish.loadConvertConfigurationAnswerElementOrReparse(batfish.getSnapshot());

    assertThat(ccae, hasDefinedStructureWithDefinitionLines(filename, TEMPLATE, "T1", contains(1)));
    assertThat(ccae, hasDefinedStructureWithDefinitionLines(filename, TEMPLATE, "T2", contains(2)));
    assertThat(ccae, hasDefinedStructureWithDefinitionLines(filename, TEMPLATE, "T3", contains(3)));

    assertThat(
        ccae, hasUndefinedReference(filename, TEMPLATE, "T_UNDEF", TEMPLATE_STACK_TEMPLATES));
    assertThat(ccae, hasNumReferrers(filename, TEMPLATE, "T1", 1));
    assertThat(ccae, hasNumReferrers(filename, TEMPLATE, "T2", 1));
    assertThat(ccae, hasNumReferrers(filename, TEMPLATE, "T3", 1));
  }

  @Test
  public void testDeviceGroupSharedInerhitance() {
    String panoramaHostname = "device-group-shared-inheritance";
    String firewallId1 = "00000001";
    String addressObject1Name = "ADDR1";
    String addressObject2Name = "ADDR2-override";
    String addressObject3Name = "ADDR3-shared";

    PaloAltoConfiguration c = parsePaloAltoConfig(panoramaHostname);
    List<Configuration> viConfigs = c.toVendorIndependentConfigurations();

    // Should get two nodes from the one Panorama config
    assertThat(
        viConfigs.stream().map(Configuration::getHostname).collect(Collectors.toList()),
        containsInAnyOrder(panoramaHostname, firewallId1));
    Configuration firewall1 =
        viConfigs.stream().filter(vi -> vi.getHostname().equals(firewallId1)).findFirst().get();

    // Address only defined in device-group or shared namespace should directly end up in VI config
    assertIpSpacesEqual(
        firewall1.getIpSpaces().get(addressObject1Name), Ip.parse("192.168.1.1").toIpSpace());
    assertIpSpacesEqual(
        firewall1.getIpSpaces().get(addressObject3Name), Ip.parse("192.168.2.3").toIpSpace());
    // Address defined in both device-group and shared namespace should have definition from
    // device-group overwrite shared object definition
    assertIpSpacesEqual(
        firewall1.getIpSpaces().get(addressObject2Name), Ip.parse("192.168.1.2").toIpSpace());
  }

  @Test
  public void testDeviceGroupInerhitance() {
    String panoramaHostname = "device-group-inheritance";
    String firewallId1 = "00000001";
    String firewallId2 = "00000002";
    String commonAddrObjName = "COMMON_ADDR";
    String parentAddrObjName = "PARENT_ADDR_1";
    String childAddrObjName = "CHILD_ADDR_1";

    PaloAltoConfiguration c = parsePaloAltoConfig(panoramaHostname);
    List<Configuration> viConfigs = c.toVendorIndependentConfigurations();

    // Should get three nodes from the one Panorama config
    assertThat(
        viConfigs.stream().map(Configuration::getHostname).collect(Collectors.toList()),
        containsInAnyOrder(panoramaHostname, firewallId1, firewallId2));
    Configuration firewall1 =
        viConfigs.stream().filter(vi -> vi.getHostname().equals(firewallId1)).findFirst().get();
    Configuration firewall2 =
        viConfigs.stream().filter(vi -> vi.getHostname().equals(firewallId2)).findFirst().get();

    // firewall1 based on parent DG should have the non-overridden common addr value
    assertIpSpacesEqual(
        firewall1.getIpSpaces().get(commonAddrObjName), Ip.parse("10.10.2.20").toIpSpace());
    // firewall2 based on child DG should have the overridden common addr value
    assertIpSpacesEqual(
        firewall2.getIpSpaces().get(commonAddrObjName), Ip.parse("10.10.3.30").toIpSpace());

    // both firewalls should have the parent address object
    assertIpSpacesEqual(
        firewall1.getIpSpaces().get(parentAddrObjName), Ip.parse("10.10.2.21").toIpSpace());
    assertIpSpacesEqual(
        firewall2.getIpSpaces().get(parentAddrObjName), Ip.parse("10.10.2.21").toIpSpace());

    // only firewall2 should have the child address object
    assertThat(firewall1.getIpSpaces().keySet(), not(contains(childAddrObjName)));
    assertIpSpacesEqual(
        firewall2.getIpSpaces().get(childAddrObjName), Ip.parse("10.10.3.31").toIpSpace());
  }

  @Test
  public void testPanoramaWarning() throws IOException {
    String panoramaHostname = "panorama-warning";
    String firewallId = "00000001";

    Batfish batfish = getBatfishForConfigurationNames(panoramaHostname);
    ConvertConfigurationAnswerElement ccae =
        batfish.loadConvertConfigurationAnswerElementOrReparse(batfish.getSnapshot());

    // Should have a warning about an unknown application associated with the firewall
    assertThat(ccae.getWarnings().keySet(), hasItem(equalTo(firewallId)));
    Warnings warn = ccae.getWarnings().get(firewallId);
    assertThat(
        warn.getRedFlagWarnings().stream().map(Warning::getText).collect(Collectors.toSet()),
        contains("Unable to identify application undefined_app in vsys panorama rule RULE1"));
  }

  @Test
  public void testDeviceGroupParentWarning() throws IOException {
    String panoramaHostname = "device-group-invalid";
    String firewallId1 = "00000001";

    Batfish batfish = getBatfishForConfigurationNames(panoramaHostname);
    ConvertConfigurationAnswerElement ccae =
        batfish.loadConvertConfigurationAnswerElementOrReparse(batfish.getSnapshot());

    // Detect cyclical device-group inheritance and unknown device-group inheritance
    assertThat(ccae.getWarnings().keySet(), hasItem(equalTo(firewallId1)));
    Warnings warn1 = ccae.getWarnings().get(firewallId1);
    assertThat(
        warn1.getRedFlagWarnings().stream().map(Warning::getText).collect(Collectors.toSet()),
        containsInAnyOrder(
            "Device-group DG1 cannot be inherited more than once.",
            "Device-group DG2 cannot inherit from unknown device-group DG_INVALID."));
  }

  @Test
  public void testPanoramaConfigurationFormat() {
    String panoramaHostname = "device-group";
    String firewallId1 = "00000001";
    String firewallId2 = "00000002";
    String firewallId3 = "00000003";
    PaloAltoConfiguration c = parsePaloAltoConfig(panoramaHostname);
    List<Configuration> viConfigs = c.toVendorIndependentConfigurations();

    // Should get four nodes from the one Panorama config
    assertThat(
        viConfigs.stream().map(Configuration::getHostname).collect(Collectors.toList()),
        containsInAnyOrder(panoramaHostname, firewallId1, firewallId2, firewallId3));
    Configuration panorama =
        viConfigs.stream()
            .filter(vi -> vi.getHostname().equals(panoramaHostname))
            .findFirst()
            .get();
    Configuration firewall1 =
        viConfigs.stream().filter(vi -> vi.getHostname().equals(firewallId1)).findFirst().get();
    Configuration firewall2 =
        viConfigs.stream().filter(vi -> vi.getHostname().equals(firewallId2)).findFirst().get();
    Configuration firewall3 =
        viConfigs.stream().filter(vi -> vi.getHostname().equals(firewallId3)).findFirst().get();

    // All should be the same configuration format
    assertThat(panorama.getConfigurationFormat(), equalTo(ConfigurationFormat.PALO_ALTO));
    assertThat(firewall1.getConfigurationFormat(), equalTo(ConfigurationFormat.PALO_ALTO));
    assertThat(firewall2.getConfigurationFormat(), equalTo(ConfigurationFormat.PALO_ALTO));
    assertThat(firewall3.getConfigurationFormat(), equalTo(ConfigurationFormat.PALO_ALTO));
  }

  @Test
  public void testDeviceGroupAttachVsys() {
    String panoramaHostname = "device-group-attach-vsys";
    String firewallId1 = "00000001";
    PaloAltoConfiguration c = parsePaloAltoConfig(panoramaHostname);

    DeviceGroup deviceGroup1 = c.getOrCreateDeviceGroup("DG1");

    // Device-group should be associated with specific firewall vsys
    assertThat(deviceGroup1.getVsys().keySet(), contains(firewallId1));
    assertThat(deviceGroup1.getVsys().get(firewallId1), contains("vsys1"));
  }

  @Test
  public void testDeviceGroupAttachVsysConversion() {
    String panoramaHostname = "device-group-attach-vsys";
    String firewallId1 = "00000001";
    PaloAltoConfiguration c = parsePaloAltoConfig(panoramaHostname);
    List<Configuration> viConfigs = c.toVendorIndependentConfigurations();

    // Should get the panorama and firewall VI configs from the single panorama VS config
    assertThat(
        viConfigs.stream().map(Configuration::getHostname).collect(Collectors.toList()),
        containsInAnyOrder(panoramaHostname, firewallId1));
    Configuration firewall1 =
        viConfigs.stream().filter(vi -> vi.getHostname().equals(firewallId1)).findFirst().get();
    assertThat(firewall1.getIpSpaces().keySet(), containsInAnyOrder("ADDR1"));
  }

  @Test
  public void testDeviceGroupAttachMultiVsys() {
    String panoramaHostname = "device-group-attach-multi-vsys";
    String firewallId1 = "00000001";
    PaloAltoConfiguration c = parsePaloAltoConfig(panoramaHostname);

    DeviceGroup deviceGroup1 = c.getOrCreateDeviceGroup("DG1");
    DeviceGroup deviceGroup2 = c.getOrCreateDeviceGroup("DG2");

    // Device-group should be associated with only first firewall vsys
    assertThat(deviceGroup1.getVsys().keySet(), contains(firewallId1));
    assertThat(deviceGroup1.getVsys().get(firewallId1), contains("vsys1"));
    // Device-group should be associated with only second firewall vsys
    assertThat(deviceGroup2.getVsys().keySet(), contains(firewallId1));
    assertThat(deviceGroup2.getVsys().get(firewallId1), contains("vsys2"));
  }

  @Ignore("https://github.com/batfish/batfish/issues/5910")
  @Test
  public void testDeviceGroupAttachMultiVsysConversion() {
    String panoramaHostname = "device-group-attach-multi-vsys";
    String firewallId1 = "00000001";
    String addrVsys1 = computeObjectName("vsys1", "ADDR1");
    String addrVsys2 = computeObjectName("vsys2", "ADDR1");
    PaloAltoConfiguration c = parsePaloAltoConfig(panoramaHostname);
    List<Configuration> viConfigs = c.toVendorIndependentConfigurations();

    // Should get the panorama and firewall VI configs from the single panorama VS config
    assertThat(
        viConfigs.stream().map(Configuration::getHostname).collect(Collectors.toList()),
        containsInAnyOrder(panoramaHostname, firewallId1));
    Configuration firewall1 =
        viConfigs.stream().filter(vi -> vi.getHostname().equals(firewallId1)).findFirst().get();

    Map<String, IpSpace> ipSpaces = firewall1.getIpSpaces();
    assertThat(ipSpaces.keySet(), containsInAnyOrder(addrVsys1, addrVsys2));
    // Each vsys should inherit a different definition for the same address object
    assertIpSpacesEqual(ipSpaces.get(addrVsys1), Ip.parse("1.1.1.1").toIpSpace());
    assertIpSpacesEqual(ipSpaces.get(addrVsys2), Ip.parse("2.2.2.2").toIpSpace());
  }

  @Test
  public void testInterfaceRuntimeAddressConversion() throws IOException {
    String snapshotName = "runtime_data";
    String hostname = "panorama";
    String firewall1 = "firewall1";
    String firewall2 = "firewall2";
    String eth1_1 = "ethernet1/1";
    String eth1_2 = "ethernet1/2";
    String eth1_3 = "ethernet1/3";
    String eth_lo = "loopback";
    Batfish batfish =
        BatfishTestUtils.getBatfishFromTestrigText(
            TestrigText.builder()
                .setConfigurationFiles(SNAPSHOTS_PREFIX + snapshotName, ImmutableSet.of(hostname))
                .setRuntimeDataPrefix(SNAPSHOTS_PREFIX + snapshotName)
                .build(),
            _folder);

    Configuration c1 = batfish.loadConfigurations(batfish.getSnapshot()).get(firewall1);
    Configuration c2 = batfish.loadConfigurations(batfish.getSnapshot()).get(firewall2);
    Map<String, org.batfish.datamodel.Interface> interfaces1 = c1.getAllInterfaces();
    Map<String, org.batfish.datamodel.Interface> interfaces2 = c2.getAllInterfaces();

    assertThat(interfaces1.keySet(), containsInAnyOrder(eth1_1, eth1_2, eth1_3));
    assertThat(interfaces2.keySet(), containsInAnyOrder(eth1_1, eth1_2, eth1_3, eth_lo));

    // Should use configured interface address from config where applicable
    assertThat(
        interfaces1.get(eth1_1).getConcreteAddress(),
        equalTo(ConcreteInterfaceAddress.parse("10.1.1.1/30")));
    assertThat(
        interfaces1.get(eth1_2).getConcreteAddress(),
        equalTo(ConcreteInterfaceAddress.parse("10.1.2.1/30")));
    // No address specified for this interface on firewall1
    assertThat(interfaces1.get(eth1_3).getConcreteAddress(), nullValue());

    // Use configured interface address from config where applicable
    assertThat(
        interfaces2.get(eth1_1).getConcreteAddress(),
        equalTo(ConcreteInterfaceAddress.parse("10.2.1.1/30")));
    // For interfaces without configured address, address should be pulled from runtime data
    assertThat(
        interfaces2.get(eth1_2).getConcreteAddress(),
        equalTo(ConcreteInterfaceAddress.parse("192.168.2.1/24")));
    assertThat(
        interfaces2.get(eth1_3).getConcreteAddress(),
        equalTo(ConcreteInterfaceAddress.parse("192.168.3.1/24")));
    // Non /32 address should not be associated with loopback
    assertThat(interfaces2.get(eth_lo).getConcreteAddress(), nullValue());
  }

  @Test
  public void testVirtualRouterEcmp() {
    String hostname = "virtual-router-ecmp";
    // Do not crash (i.e., no warnings generated)
    parsePaloAltoConfig(hostname);
  }

  @Test
  public void testSecurityRuleMove() {
    String hostname = "move-rulebase-security";
    PaloAltoConfiguration c = parsePaloAltoConfig(hostname);
    assertThat(
        c.getVirtualSystems().get(DEFAULT_VSYS_NAME).getRulebase().getSecurityRules().keySet(),
        contains("RULE3", "RULE4", "RULE1", "RULE5", "RULE2"));
    assertThat(
        c.getVirtualSystems().get("MY_VSYS").getRulebase().getSecurityRules().keySet(),
        contains("RULE7", "RULE6"));
  }

  @Test
  public void testSecurityRuleTag() {
    String hostname = "security-rule-tag";
    PaloAltoConfiguration c = parsePaloAltoConfig(hostname);
    assertThat(
        c.getVirtualSystems()
            .get(DEFAULT_VSYS_NAME)
            .getRulebase()
            .getSecurityRules()
            .get("RULE1")
            .getTags(),
        contains("TAG"));
  }

  @Test
  public void testBgpMultihopExtraction() {
    String hostname = "bgp-multihop";
    PaloAltoConfiguration vs = parsePaloAltoConfig(hostname);
    assertThat(
        vs.getVirtualRouters()
            .get("vr1")
            .getBgp()
            .getPeerGroups()
            .get("pg1")
            .getPeers()
            .get("peer1")
            .getMultihop(),
        equalTo(0));
  }

  @Test
  public void testBgpMultihopConversion() {
    String hostname = "bgp-multihop";
    Configuration c = parseConfig(hostname);
    assertTrue(
        c.getVrfs()
            .get("vr1")
            .getBgpProcess()
            .getActiveNeighbors()
            .get(Prefix.parse("120.120.120.120/32"))
            .getEbgpMultihop());
  }

  @Test
  public void testDelete() throws IOException {
    String hostname = "delete-line";
    PaloAltoConfiguration vsConfig = parsePaloAltoConfig(hostname);
    Batfish batfish = getBatfishForConfigurationNames(hostname);
    ConvertConfigurationAnswerElement ccae =
        batfish.loadConvertConfigurationAnswerElementOrReparse(batfish.getSnapshot());

    assertThat(
        vsConfig
            .getVirtualSystems()
            .get(DEFAULT_VSYS_NAME)
            .getRulebase()
            .getSecurityRules()
            .get("RULE1")
            .getSource(),
        contains(new RuleEndpoint(REFERENCE, "addr2")));
    String filename = "configs/" + hostname;
    assertThat(
        ccae,
        hasNumReferrers(
            filename, ADDRESS_OBJECT, computeObjectName(DEFAULT_VSYS_NAME, "addr1"), 0));
    assertThat(
        ccae,
        hasNumReferrers(
            filename, ADDRESS_OBJECT, computeObjectName(DEFAULT_VSYS_NAME, "addr2"), 1));
  }

  @Test
  public void testDeleteAndMoveLines() throws IOException {
    String hostname = "delete-and-move-lines";
    PaloAltoConfiguration vsConfig = parsePaloAltoConfig(hostname);
    Batfish batfish = getBatfishForConfigurationNames(hostname);
    ConvertConfigurationAnswerElement ccae =
        batfish.loadConvertConfigurationAnswerElementOrReparse(batfish.getSnapshot());

    // Check that rules were correctly re-arranged
    assertThat(
        vsConfig
            .getVirtualSystems()
            .get(DEFAULT_VSYS_NAME)
            .getRulebase()
            .getSecurityRules()
            .keySet(),
        contains("RULE2", "RULE1"));

    // References are still as expected
    String filename = "configs/" + hostname;
    assertThat(
        ccae,
        hasNumReferrers(
            filename, ADDRESS_OBJECT, computeObjectName(DEFAULT_VSYS_NAME, "addr1"), 0));
    assertThat(
        ccae,
        hasNumReferrers(
            filename, ADDRESS_OBJECT, computeObjectName(DEFAULT_VSYS_NAME, "addr2"), 1));
  }

  @Test
  public void testCommentLinesAndGarbage() throws IOException {
    String hostname = "comment-lines-and-garbage";
    Batfish batfish = getBatfishForConfigurationNames(hostname);
    batfish.getSettings().setDisableUnrecognized(false);
    PaloAltoConfiguration vsConfig =
        (PaloAltoConfiguration)
            batfish.loadVendorConfigurations(batfish.getSnapshot()).get(hostname);
    assertThat(
        vsConfig.getVirtualSystems().get(DEFAULT_VSYS_NAME).getAddressObjects(),
        hasKey("bippety.boppety_1.2.3.4"));
  }

  @Test
<<<<<<< HEAD
  public void testSecurityRules() {
    String hostname = "security-rules";
    Configuration c = parseConfig(hostname);

    String if1name = "ethernet1/1";
    String if2name = "ethernet1/2";
    String if3name = "ethernet1/3";
    // Arbitrary source ports
    // Specific dest port (matching security rule allowing custom service traffic)
    Flow z1ToZ2permitted = createFlow("10.0.1.2", "10.0.2.2", IpProtocol.TCP, 10000, 1234);
    Flow z1ToZ3rejected = createFlow("10.0.1.2", "10.0.3.2", IpProtocol.TCP, 10000, 1234);

    // Confirm iface in z2 has rules accepting flow (doesn't match initial deny, matches permit)
    assertThat(
        c,
        hasInterface(if2name, hasOutgoingOriginalFlowFilter(accepts(z1ToZ2permitted, if1name, c))));

    // Confirm iface in z3 has rules rejecting the flow (matches initial deny)
    assertThat(
        c,
        hasInterface(if3name, hasOutgoingOriginalFlowFilter(rejects(z1ToZ3rejected, if1name, c))));
  }

=======
>>>>>>> 45b97920
  public void testApplicationOverrideRuleReferences() throws IOException {
    String hostname = "application-override-rule";
    String filename = "configs/" + hostname;

    String ruleName1 = computeObjectName(DEFAULT_VSYS_NAME, "OVERRIDE_APP_RULE1");
    String addrName1 = computeObjectName(DEFAULT_VSYS_NAME, "ADDR1");
    String addrName2 = computeObjectName(DEFAULT_VSYS_NAME, "ADDR2");
    String appName = computeObjectName(DEFAULT_VSYS_NAME, "OVERRIDE_APP");

    Batfish batfish = getBatfishForConfigurationNames(hostname);
    ConvertConfigurationAnswerElement ccae =
        batfish.loadConvertConfigurationAnswerElementOrReparse(batfish.getSnapshot());

    // Confirm self-reference is recorded
    assertThat(
        ccae,
        hasReferencedStructure(
            filename,
            PaloAltoStructureType.APPLICATION_OVERRIDE_RULE,
            ruleName1,
            PaloAltoStructureUsage.APPLICATION_OVERRIDE_RULE_SELF_REF));

    // Address objects referenced in rule
    assertThat(ccae, hasNumReferrers(filename, PaloAltoStructureType.ADDRESS_OBJECT, addrName1, 1));
    assertThat(ccae, hasNumReferrers(filename, PaloAltoStructureType.ADDRESS_OBJECT, addrName2, 1));
    // Application used in application-override rule
    assertThat(ccae, hasNumReferrers(filename, PaloAltoStructureType.APPLICATION, appName, 1));
    // Undefined application used in rule
    assertThat(
        ccae, hasUndefinedReference(filename, PaloAltoStructureType.APPLICATION, "APP_UNDEF"));
    // There shouldn't be an undef ref for a built-in app
    assertThat(
        ccae,
        not(
            hasUndefinedReference(
                filename, PaloAltoStructureType.APPLICATION, "amazon-cloud-drive-base")));
  }

  @Test
  public void testApplicationOverrideRuleExtraction() throws IOException {
    String hostname = "application-override-rule";
    PaloAltoConfiguration c = parsePaloAltoConfig(hostname);
    Vsys vsys = c.getVirtualSystems().get(DEFAULT_VSYS_NAME);
    Map<String, ApplicationOverrideRule> rules = vsys.getRulebase().getApplicationOverrideRules();
    String ruleName = "OVERRIDE_APP_RULE2";

    assertThat(rules.keySet(), hasItem(ruleName));
    ApplicationOverrideRule rule = rules.get(ruleName);

    assertThat(rule.getFrom(), contains("z1", "zone_undef"));
    assertThat(rule.getTo(), contains("z2", "z3"));
    assertThat(
        rule.getSource(),
        contains(
            new RuleEndpoint(IP_ADDRESS, "10.10.10.10"), new RuleEndpoint(REFERENCE, "ADDR1")));
    assertTrue(rule.getNegateSource());
    assertThat(
        rule.getDestination(),
        contains(
            new RuleEndpoint(IP_ADDRESS, "10.10.10.10"), new RuleEndpoint(REFERENCE, "ADDR2")));
    assertTrue(rule.getNegateDestination());
<<<<<<< HEAD
    assertThat(rule.getPort(), equalTo(8642));
=======
    assertThat(
        rule.getPort(),
        equalTo(IntegerSpace.unionOf(Range.closed(8642, 8643), Range.closed(8765, 8888))));
>>>>>>> 45b97920
    assertThat(rule.getProtocol(), equalTo(ApplicationOverrideRule.Protocol.UDP));
    assertThat(rule.getApplication(), equalTo("APP_UNDEF"));
    assertThat(rule.getDescription(), equalTo("longish description"));
    assertThat(rule.getTags(), contains("TAG1", "TAG2"));
    assertTrue(rule.getDisabled());
  }
}<|MERGE_RESOLUTION|>--- conflicted
+++ resolved
@@ -3864,7 +3864,6 @@
   }
 
   @Test
-<<<<<<< HEAD
   public void testSecurityRules() {
     String hostname = "security-rules";
     Configuration c = parseConfig(hostname);
@@ -3888,8 +3887,6 @@
         hasInterface(if3name, hasOutgoingOriginalFlowFilter(rejects(z1ToZ3rejected, if1name, c))));
   }
 
-=======
->>>>>>> 45b97920
   public void testApplicationOverrideRuleReferences() throws IOException {
     String hostname = "application-override-rule";
     String filename = "configs/" + hostname;
@@ -3951,13 +3948,9 @@
         contains(
             new RuleEndpoint(IP_ADDRESS, "10.10.10.10"), new RuleEndpoint(REFERENCE, "ADDR2")));
     assertTrue(rule.getNegateDestination());
-<<<<<<< HEAD
-    assertThat(rule.getPort(), equalTo(8642));
-=======
     assertThat(
         rule.getPort(),
         equalTo(IntegerSpace.unionOf(Range.closed(8642, 8643), Range.closed(8765, 8888))));
->>>>>>> 45b97920
     assertThat(rule.getProtocol(), equalTo(ApplicationOverrideRule.Protocol.UDP));
     assertThat(rule.getApplication(), equalTo("APP_UNDEF"));
     assertThat(rule.getDescription(), equalTo("longish description"));
