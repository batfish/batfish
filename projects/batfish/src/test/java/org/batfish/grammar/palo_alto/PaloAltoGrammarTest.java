package org.batfish.grammar.palo_alto;

import static java.nio.charset.StandardCharsets.UTF_8;
import static org.batfish.common.matchers.ParseWarningMatchers.hasComment;
import static org.batfish.common.util.Resources.readResource;
import static org.batfish.datamodel.ConfigurationFormat.PALO_ALTO_NESTED;
import static org.batfish.datamodel.Interface.DependencyType.BIND;
import static org.batfish.datamodel.Names.zoneToZoneFilter;
import static org.batfish.datamodel.OriginType.EGP;
import static org.batfish.datamodel.OriginType.IGP;
import static org.batfish.datamodel.OriginType.INCOMPLETE;
import static org.batfish.datamodel.bgp.AllowRemoteAsOutMode.ALWAYS;
import static org.batfish.datamodel.matchers.AbstractRouteDecoratorMatchers.hasAdministrativeCost;
import static org.batfish.datamodel.matchers.AbstractRouteDecoratorMatchers.hasMetric;
import static org.batfish.datamodel.matchers.AbstractRouteDecoratorMatchers.hasNextHop;
import static org.batfish.datamodel.matchers.AbstractRouteDecoratorMatchers.hasNextHopInterface;
import static org.batfish.datamodel.matchers.AbstractRouteDecoratorMatchers.hasNextHopIp;
import static org.batfish.datamodel.matchers.AbstractRouteDecoratorMatchers.hasPrefix;
import static org.batfish.datamodel.matchers.AclLineMatchers.hasTraceElement;
import static org.batfish.datamodel.matchers.BgpProcessMatchers.hasRouterId;
import static org.batfish.datamodel.matchers.ConfigurationMatchers.hasHostname;
import static org.batfish.datamodel.matchers.ConfigurationMatchers.hasInterface;
import static org.batfish.datamodel.matchers.ConfigurationMatchers.hasIpAccessList;
import static org.batfish.datamodel.matchers.ConfigurationMatchers.hasIpSpace;
import static org.batfish.datamodel.matchers.ConfigurationMatchers.hasVrf;
import static org.batfish.datamodel.matchers.DataModelMatchers.hasBandwidth;
import static org.batfish.datamodel.matchers.DataModelMatchers.hasDefinedStructure;
import static org.batfish.datamodel.matchers.DataModelMatchers.hasDefinedStructureWithDefinitionLines;
import static org.batfish.datamodel.matchers.DataModelMatchers.hasMemberInterfaces;
import static org.batfish.datamodel.matchers.DataModelMatchers.hasNumReferrers;
import static org.batfish.datamodel.matchers.DataModelMatchers.hasOutgoingOriginalFlowFilter;
import static org.batfish.datamodel.matchers.DataModelMatchers.hasReferencedStructure;
import static org.batfish.datamodel.matchers.DataModelMatchers.hasUndefinedReference;
import static org.batfish.datamodel.matchers.DataModelMatchers.hasZone;
import static org.batfish.datamodel.matchers.InterfaceMatchers.hasAddress;
import static org.batfish.datamodel.matchers.InterfaceMatchers.hasAllAddresses;
import static org.batfish.datamodel.matchers.InterfaceMatchers.hasDependencies;
import static org.batfish.datamodel.matchers.InterfaceMatchers.hasDescription;
import static org.batfish.datamodel.matchers.InterfaceMatchers.hasEncapsulationVlan;
import static org.batfish.datamodel.matchers.InterfaceMatchers.hasInterfaceType;
import static org.batfish.datamodel.matchers.InterfaceMatchers.hasMtu;
import static org.batfish.datamodel.matchers.InterfaceMatchers.hasSpeed;
import static org.batfish.datamodel.matchers.InterfaceMatchers.hasZoneName;
import static org.batfish.datamodel.matchers.InterfaceMatchers.isActive;
import static org.batfish.datamodel.matchers.IpAccessListMatchers.accepts;
import static org.batfish.datamodel.matchers.IpAccessListMatchers.rejects;
import static org.batfish.datamodel.matchers.NssaSettingsMatchers.hasDefaultOriginateType;
import static org.batfish.datamodel.matchers.OspfAreaMatchers.hasNssa;
import static org.batfish.datamodel.matchers.OspfAreaMatchers.hasStub;
import static org.batfish.datamodel.matchers.OspfAreaMatchers.hasStubType;
import static org.batfish.datamodel.matchers.OspfProcessMatchers.hasArea;
import static org.batfish.datamodel.matchers.StubSettingsMatchers.hasSuppressType3;
import static org.batfish.datamodel.matchers.TraceTreeMatchers.isChainOfSingleChildren;
import static org.batfish.datamodel.matchers.TraceTreeMatchers.isTraceTree;
import static org.batfish.datamodel.matchers.VrfMatchers.hasBgpProcess;
import static org.batfish.datamodel.matchers.VrfMatchers.hasName;
import static org.batfish.datamodel.matchers.VrfMatchers.hasStaticRoutes;
import static org.batfish.grammar.VendorConfigurationFormatDetector.BATFISH_FLATTENED_PALO_ALTO_HEADER;
import static org.batfish.main.BatfishTestUtils.TEST_SNAPSHOT;
import static org.batfish.main.BatfishTestUtils.configureBatfishTestSettings;
import static org.batfish.representation.palo_alto.PaloAltoConfiguration.DEFAULT_VSYS_NAME;
import static org.batfish.representation.palo_alto.PaloAltoConfiguration.NULL_VRF_NAME;
import static org.batfish.representation.palo_alto.PaloAltoConfiguration.PANORAMA_VSYS_NAME;
import static org.batfish.representation.palo_alto.PaloAltoConfiguration.SHARED_VSYS_NAME;
import static org.batfish.representation.palo_alto.PaloAltoConfiguration.computeObjectName;
import static org.batfish.representation.palo_alto.PaloAltoConfiguration.computeOutgoingFilterName;
import static org.batfish.representation.palo_alto.PaloAltoConfiguration.computeServiceGroupMemberAclName;
import static org.batfish.representation.palo_alto.PaloAltoStructureType.ADDRESS_OBJECT;
import static org.batfish.representation.palo_alto.PaloAltoStructureType.APPLICATION_GROUP_OR_APPLICATION;
import static org.batfish.representation.palo_alto.PaloAltoStructureType.EXTERNAL_LIST;
import static org.batfish.representation.palo_alto.PaloAltoStructureType.INTERFACE;
import static org.batfish.representation.palo_alto.PaloAltoStructureType.SERVICE;
import static org.batfish.representation.palo_alto.PaloAltoStructureType.SERVICE_GROUP;
import static org.batfish.representation.palo_alto.PaloAltoStructureType.SERVICE_OR_SERVICE_GROUP;
import static org.batfish.representation.palo_alto.PaloAltoStructureType.SHARED_GATEWAY;
import static org.batfish.representation.palo_alto.PaloAltoStructureType.TEMPLATE;
import static org.batfish.representation.palo_alto.PaloAltoStructureType.ZONE;
import static org.batfish.representation.palo_alto.PaloAltoStructureUsage.IMPORT_INTERFACE;
import static org.batfish.representation.palo_alto.PaloAltoStructureUsage.SECURITY_RULE_APPLICATION;
import static org.batfish.representation.palo_alto.PaloAltoStructureUsage.STATIC_ROUTE_INTERFACE;
import static org.batfish.representation.palo_alto.PaloAltoStructureUsage.TEMPLATE_STACK_TEMPLATES;
import static org.batfish.representation.palo_alto.PaloAltoStructureUsage.VIRTUAL_ROUTER_INTERFACE;
import static org.batfish.representation.palo_alto.PaloAltoTraceElementCreators.emptyZoneRejectTraceElement;
import static org.batfish.representation.palo_alto.PaloAltoTraceElementCreators.ifaceOutgoingTraceElement;
import static org.batfish.representation.palo_alto.PaloAltoTraceElementCreators.intrazoneDefaultAcceptTraceElement;
import static org.batfish.representation.palo_alto.PaloAltoTraceElementCreators.matchAddressAnyTraceElement;
import static org.batfish.representation.palo_alto.PaloAltoTraceElementCreators.matchAddressValueTraceElement;
import static org.batfish.representation.palo_alto.PaloAltoTraceElementCreators.matchDestinationAddressTraceElement;
import static org.batfish.representation.palo_alto.PaloAltoTraceElementCreators.matchSecurityRuleTraceElement;
import static org.batfish.representation.palo_alto.PaloAltoTraceElementCreators.matchServiceAnyTraceElement;
import static org.batfish.representation.palo_alto.PaloAltoTraceElementCreators.matchSourceAddressTraceElement;
import static org.batfish.representation.palo_alto.PaloAltoTraceElementCreators.originatedFromDeviceTraceElement;
import static org.batfish.representation.palo_alto.PaloAltoTraceElementCreators.unzonedIfaceRejectTraceElement;
import static org.batfish.representation.palo_alto.PaloAltoTraceElementCreators.zoneToZoneMatchTraceElement;
import static org.batfish.representation.palo_alto.PaloAltoTraceElementCreators.zoneToZoneRejectTraceElement;
import static org.batfish.representation.palo_alto.RuleEndpoint.Type.Any;
import static org.batfish.representation.palo_alto.RuleEndpoint.Type.IP_ADDRESS;
import static org.batfish.representation.palo_alto.RuleEndpoint.Type.IP_PREFIX;
import static org.batfish.representation.palo_alto.RuleEndpoint.Type.IP_RANGE;
import static org.batfish.representation.palo_alto.RuleEndpoint.Type.REFERENCE;
import static org.batfish.representation.palo_alto.Zone.Type.EXTERNAL;
import static org.hamcrest.Matchers.allOf;
import static org.hamcrest.Matchers.any;
import static org.hamcrest.Matchers.contains;
import static org.hamcrest.Matchers.containsInAnyOrder;
import static org.hamcrest.Matchers.containsString;
import static org.hamcrest.Matchers.containsStringIgnoringCase;
import static org.hamcrest.Matchers.empty;
import static org.hamcrest.Matchers.emptyIterable;
import static org.hamcrest.Matchers.equalTo;
import static org.hamcrest.Matchers.hasItem;
import static org.hamcrest.Matchers.hasItems;
import static org.hamcrest.Matchers.hasKey;
import static org.hamcrest.Matchers.instanceOf;
import static org.hamcrest.Matchers.is;
import static org.hamcrest.Matchers.iterableWithSize;
import static org.hamcrest.Matchers.lessThan;
import static org.hamcrest.Matchers.not;
import static org.hamcrest.Matchers.notNullValue;
import static org.hamcrest.Matchers.nullValue;
import static org.junit.Assert.assertEquals;
import static org.junit.Assert.assertFalse;
import static org.junit.Assert.assertThat;
import static org.junit.Assert.assertTrue;

import com.google.common.collect.ImmutableList;
import com.google.common.collect.ImmutableMap;
import com.google.common.collect.ImmutableSet;
import com.google.common.collect.ImmutableSortedSet;
import com.google.common.collect.Iterables;
import com.google.common.collect.Range;
import java.io.IOException;
import java.util.Arrays;
import java.util.List;
import java.util.Map;
import java.util.SortedMap;
import java.util.stream.Collectors;
import javax.annotation.Nonnull;
import org.antlr.v4.runtime.ParserRuleContext;
import org.apache.commons.lang3.SerializationUtils;
import org.batfish.common.BatfishException;
import org.batfish.common.BatfishLogger;
import org.batfish.common.Warning;
import org.batfish.common.Warnings;
import org.batfish.common.Warnings.ParseWarning;
import org.batfish.common.bdd.BDDPacket;
import org.batfish.common.bdd.IpSpaceToBDD;
import org.batfish.common.plugin.IBatfish;
import org.batfish.common.runtime.SnapshotRuntimeData;
import org.batfish.config.Settings;
import org.batfish.datamodel.AclIpSpace;
import org.batfish.datamodel.AclLine;
import org.batfish.datamodel.AsPath;
import org.batfish.datamodel.BgpActivePeerConfig;
import org.batfish.datamodel.BgpProcess;
import org.batfish.datamodel.Bgpv4Route;
import org.batfish.datamodel.Bgpv4Route.Builder;
import org.batfish.datamodel.ConcreteInterfaceAddress;
import org.batfish.datamodel.Configuration;
import org.batfish.datamodel.ConfigurationFormat;
import org.batfish.datamodel.ConnectedRoute;
import org.batfish.datamodel.DeviceModel;
import org.batfish.datamodel.DiffieHellmanGroup;
import org.batfish.datamodel.EmptyIpSpace;
import org.batfish.datamodel.EncryptionAlgorithm;
import org.batfish.datamodel.ExprAclLine;
import org.batfish.datamodel.FilterResult;
import org.batfish.datamodel.Flow;
import org.batfish.datamodel.IcmpType;
import org.batfish.datamodel.IkeHashingAlgorithm;
import org.batfish.datamodel.IntegerSpace;
import org.batfish.datamodel.Interface.Dependency;
import org.batfish.datamodel.Interface.DependencyType;
import org.batfish.datamodel.InterfaceType;
import org.batfish.datamodel.Ip;
import org.batfish.datamodel.IpAccessList;
import org.batfish.datamodel.IpProtocol;
import org.batfish.datamodel.IpRange;
import org.batfish.datamodel.IpSpace;
import org.batfish.datamodel.IpsecAuthenticationAlgorithm;
import org.batfish.datamodel.LineAction;
import org.batfish.datamodel.LongSpace;
import org.batfish.datamodel.OriginType;
import org.batfish.datamodel.Prefix;
import org.batfish.datamodel.RoutingProtocol;
import org.batfish.datamodel.TraceElement;
import org.batfish.datamodel.Vrf;
import org.batfish.datamodel.acl.AclTracer;
import org.batfish.datamodel.answers.ConvertConfigurationAnswerElement;
import org.batfish.datamodel.matchers.InterfaceMatchers;
import org.batfish.datamodel.matchers.NssaSettingsMatchers;
import org.batfish.datamodel.matchers.OspfAreaMatchers;
import org.batfish.datamodel.matchers.OspfProcessMatchers;
import org.batfish.datamodel.ospf.OspfDefaultOriginateType;
import org.batfish.datamodel.ospf.OspfInterfaceSettings;
import org.batfish.datamodel.ospf.OspfNetworkType;
import org.batfish.datamodel.ospf.OspfProcess;
import org.batfish.datamodel.ospf.StubType;
import org.batfish.datamodel.route.nh.NextHopVrf;
import org.batfish.datamodel.routing_policy.Environment.Direction;
import org.batfish.datamodel.routing_policy.RoutingPolicy;
import org.batfish.datamodel.trace.TraceTree;
import org.batfish.grammar.flattener.Flattener;
import org.batfish.grammar.flattener.FlattenerLineMap;
import org.batfish.main.Batfish;
import org.batfish.main.BatfishTestUtils;
import org.batfish.main.TestrigText;
import org.batfish.representation.palo_alto.AddressGroup;
import org.batfish.representation.palo_alto.AddressObject;
import org.batfish.representation.palo_alto.AddressPrefix;
import org.batfish.representation.palo_alto.AdminDistances;
import org.batfish.representation.palo_alto.Application;
import org.batfish.representation.palo_alto.ApplicationOverrideRule;
import org.batfish.representation.palo_alto.BgpConnectionOptions;
import org.batfish.representation.palo_alto.BgpPeer;
import org.batfish.representation.palo_alto.BgpPeer.ReflectorClient;
import org.batfish.representation.palo_alto.BgpPeerGroup;
import org.batfish.representation.palo_alto.BgpVr;
import org.batfish.representation.palo_alto.BgpVrRoutingOptions.AsFormat;
import org.batfish.representation.palo_alto.CryptoProfile;
import org.batfish.representation.palo_alto.CryptoProfile.Type;
import org.batfish.representation.palo_alto.DeviceGroup;
import org.batfish.representation.palo_alto.EbgpPeerGroupType;
import org.batfish.representation.palo_alto.EbgpPeerGroupType.ExportNexthopMode;
import org.batfish.representation.palo_alto.EbgpPeerGroupType.ImportNexthopMode;
import org.batfish.representation.palo_alto.IbgpPeerGroupType;
import org.batfish.representation.palo_alto.Interface;
import org.batfish.representation.palo_alto.InterfaceAddress;
import org.batfish.representation.palo_alto.NatRule;
import org.batfish.representation.palo_alto.OspfArea;
import org.batfish.representation.palo_alto.OspfAreaNormal;
import org.batfish.representation.palo_alto.OspfAreaNssa;
import org.batfish.representation.palo_alto.OspfAreaNssa.DefaultRouteType;
import org.batfish.representation.palo_alto.OspfAreaStub;
import org.batfish.representation.palo_alto.OspfInterface;
import org.batfish.representation.palo_alto.OspfInterface.LinkType;
import org.batfish.representation.palo_alto.OspfVr;
import org.batfish.representation.palo_alto.PaloAltoConfiguration;
import org.batfish.representation.palo_alto.PaloAltoStructureType;
import org.batfish.representation.palo_alto.PaloAltoStructureUsage;
import org.batfish.representation.palo_alto.PolicyRule;
import org.batfish.representation.palo_alto.PolicyRule.Action;
import org.batfish.representation.palo_alto.PolicyRuleUpdateOrigin;
import org.batfish.representation.palo_alto.PolicyRuleUpdateWeight;
import org.batfish.representation.palo_alto.RedistProfile;
import org.batfish.representation.palo_alto.RedistProfileFilter;
import org.batfish.representation.palo_alto.RedistRule;
import org.batfish.representation.palo_alto.RedistRule.AddressFamilyIdentifier;
import org.batfish.representation.palo_alto.RedistRule.RouteTableType;
import org.batfish.representation.palo_alto.RedistRuleRefNameOrPrefix;
import org.batfish.representation.palo_alto.RuleEndpoint;
import org.batfish.representation.palo_alto.SecurityRule;
import org.batfish.representation.palo_alto.SecurityRule.RuleType;
import org.batfish.representation.palo_alto.ServiceBuiltIn;
import org.batfish.representation.palo_alto.StaticRoute;
import org.batfish.representation.palo_alto.Tag;
import org.batfish.representation.palo_alto.Template;
import org.batfish.representation.palo_alto.TemplateStack;
import org.batfish.representation.palo_alto.VirtualRouter;
import org.batfish.representation.palo_alto.Vsys;
import org.batfish.representation.palo_alto.Zone;
import org.junit.Ignore;
import org.junit.Rule;
import org.junit.Test;
import org.junit.rules.ExpectedException;
import org.junit.rules.TemporaryFolder;

public final class PaloAltoGrammarTest {
  private static final String TESTCONFIGS_PREFIX = "org/batfish/grammar/palo_alto/testconfigs/";
  private static final String SNAPSHOTS_PREFIX = "org/batfish/grammar/palo_alto/snapshots/";
  private static final BDDPacket PKT = new BDDPacket();
  private static final IpSpaceToBDD DST = PKT.getDstIpSpaceToBDD();

  @Rule public TemporaryFolder _folder = new TemporaryFolder();

  @Rule public ExpectedException _thrown = ExpectedException.none();

  private Batfish getBatfishForConfigurationNames(String... configurationNames) throws IOException {
    String[] names =
        Arrays.stream(configurationNames).map(s -> TESTCONFIGS_PREFIX + s).toArray(String[]::new);
    return BatfishTestUtils.getBatfishForTextConfigs(_folder, names);
  }

  private @Nonnull Configuration parseConfig(String hostname) {
    try {
      Map<String, Configuration> configs = parseTextConfigs(hostname);
      assertThat(configs, hasKey(hostname));
      return configs.get(hostname);
    } catch (IOException e) {
      throw new RuntimeException(e);
    }
  }

  private PaloAltoConfiguration parsePaloAltoConfig(String hostname) {
    String src = readResource(TESTCONFIGS_PREFIX + hostname, UTF_8);
    Settings settings = new Settings();
    configureBatfishTestSettings(settings);
    PaloAltoCombinedParser parser = new PaloAltoCombinedParser(src, settings, null);
    ParserRuleContext tree =
        Batfish.parse(parser, new BatfishLogger(BatfishLogger.LEVELSTR_FATAL, false), settings);
    Warnings parseWarnings = new Warnings();
    PaloAltoControlPlaneExtractor extractor =
        new PaloAltoControlPlaneExtractor(src, parser, parseWarnings);
    extractor.processParseTree(TEST_SNAPSHOT, tree);
    PaloAltoConfiguration pac = (PaloAltoConfiguration) extractor.getVendorConfiguration();
    pac.setVendor(ConfigurationFormat.PALO_ALTO);
    ConvertConfigurationAnswerElement answerElement = new ConvertConfigurationAnswerElement();
    pac.setFilename(TESTCONFIGS_PREFIX + hostname);
    // crash if not serializable
    pac = SerializationUtils.clone(pac);
    pac.setAnswerElement(answerElement);
    pac.setRuntimeData(SnapshotRuntimeData.EMPTY_SNAPSHOT_RUNTIME_DATA);
    pac.setWarnings(parseWarnings);
    return pac;
  }

  private @Nonnull PaloAltoConfiguration parseNestedConfig(String hostname) {
    String src = readResource(TESTCONFIGS_PREFIX + hostname, UTF_8);
    Settings settings = new Settings();
    configureBatfishTestSettings(settings);
    Warnings w = new Warnings();
    BatfishLogger logger = new BatfishLogger(BatfishLogger.LEVELSTR_FATAL, false);
    Flattener flattener =
        Batfish.flatten(
            src, logger, settings, w, PALO_ALTO_NESTED, BATFISH_FLATTENED_PALO_ALTO_HEADER);
    String fileText = flattener.getFlattenedConfigurationText();
    FlattenerLineMap lineMap = flattener.getOriginalLineMap();
    PaloAltoCombinedParser paParser = new PaloAltoCombinedParser(fileText, settings, lineMap);
    PaloAltoControlPlaneExtractor extractor =
        new PaloAltoControlPlaneExtractor(fileText, paParser, w);
    ParserRuleContext tree = Batfish.parse(paParser, logger, settings);
    extractor.processParseTree(TEST_SNAPSHOT, tree);
    PaloAltoConfiguration pac = (PaloAltoConfiguration) extractor.getVendorConfiguration();
    pac.setVendor(ConfigurationFormat.PALO_ALTO);
    ConvertConfigurationAnswerElement answerElement = new ConvertConfigurationAnswerElement();
    pac.setFilename(TESTCONFIGS_PREFIX + hostname);
    pac.setAnswerElement(answerElement);
    return pac;
  }

  private Map<String, Configuration> parseTextConfigs(String... configurationNames)
      throws IOException {
    IBatfish iBatfish = getBatfishForConfigurationNames(configurationNames);
    return iBatfish.loadConfigurations(iBatfish.getSnapshot());
  }

  private static Flow createFlow(IpProtocol protocol, int sourcePort, int destinationPort) {
    Flow.Builder fb = Flow.builder();
    fb.setIngressNode("node");
    fb.setIpProtocol(protocol);
    fb.setDstPort(destinationPort);
    fb.setSrcPort(sourcePort);
    return fb.build();
  }

  private static Flow createFlow(String sourceAddress, String destinationAddress) {
    return createFlow(sourceAddress, destinationAddress, IpProtocol.TCP, 1, 1);
  }

  private static Flow createFlow(
      String sourceAddress,
      String destinationAddress,
      IpProtocol protocol,
      int sourcePort,
      int destinationPort) {
    Flow.Builder fb = Flow.builder();
    fb.setIngressNode("node");
    fb.setSrcIp(Ip.parse(sourceAddress));
    fb.setDstIp(Ip.parse(destinationAddress));
    fb.setIpProtocol(protocol);
    fb.setDstPort(destinationPort);
    fb.setSrcPort(sourcePort);
    return fb.build();
  }

  private static void assertIpSpacesEqual(IpSpace left, IpSpace right) {
    assertThat(DST.visit(left), equalTo(DST.visit(right)));
  }

  @Test
  public void testTags() {
    PaloAltoConfiguration c = parsePaloAltoConfig("tags");

    String tag1 = "vsys_tag";
    String tag2 = "vsys_tag with spaces";
    String sharedTag = "shared_tag";

    Vsys vsys = c.getVirtualSystems().get(DEFAULT_VSYS_NAME);
    Map<String, Tag> tags = vsys.getTags();

    Vsys sharedVsys = c.getShared();
    Map<String, Tag> sharedTags = sharedVsys.getTags();

    // Confirm vsys-specific tags are extracted correctly
    assertThat(tags.keySet(), contains(tag1, tag2));
    assertThat(tags.get(tag1).getComments(), equalTo("something"));
    assertThat(tags.get(tag2).getComments(), equalTo("comments with spaces"));

    // Confirm shared tags are extracted correctly
    assertThat(sharedTags.keySet(), contains(sharedTag));
    assertThat(sharedTags.get(sharedTag).getComments(), nullValue());
  }

  @Test
  public void testAddressGroups() {
    PaloAltoConfiguration c = parsePaloAltoConfig("address-groups");

    Vsys vsys = c.getVirtualSystems().get(DEFAULT_VSYS_NAME);
    Map<String, AddressGroup> addressGroups = vsys.getAddressGroups();
    Map<String, AddressObject> addressObjects = vsys.getAddressObjects();

    // there are four address groups defined in the file, including empty ones
    assertThat(
        addressGroups.keySet(),
        equalTo(ImmutableSet.of("group0", "group1", "group2", "group w spaces")));

    assertThat(
        addressGroups.get("group w spaces").getMembers(),
        equalTo(ImmutableSet.of("addr w spaces")));

    // the ip space of the empty group is empty
    assertThat(addressGroups.get("group0").getMembers(), equalTo(ImmutableSet.of()));
    assertThat(
        addressGroups.get("group0").getIpSpace(addressObjects, addressGroups),
        equalTo(EmptyIpSpace.INSTANCE));

    // we parsed the description and tag, addr3 is undefined but should not have been discarded
    assertThat(addressGroups.get("group1").getDescription(), equalTo("group1-desc"));
    assertThat(addressGroups.get("group1").getTags(), contains("tag1"));
    assertThat(
        addressGroups.get("group1").getMembers(),
        equalTo(ImmutableSet.of("addr1", "addr2", "addr3")));
    assertThat(
        addressGroups.get("group1").getIpSpace(addressObjects, addressGroups),
        equalTo(
            AclIpSpace.union(
                addressObjects.get("addr2").getIpSpace(),
                addressObjects.get("addr1").getIpSpace())));

    // check that we parse multiple address objects and tags on the same line correctly
    assertThat(
        addressGroups.get("group2").getMembers(), equalTo(ImmutableSet.of("addr1", "addr2")));
    assertThat(
        addressGroups.get("group2").getTags(), containsInAnyOrder("tag2", "tag with spaces"));

    // check that ip spaces were inserted properly
    Configuration viConfig = c.toVendorIndependentConfigurations().get(0);
    assertThat(
        viConfig,
        hasIpSpace(
            "group0",
            equalTo(addressGroups.get("group0").getIpSpace(addressObjects, addressGroups))));
    assertThat(
        viConfig,
        hasIpSpace(
            "group1",
            equalTo(addressGroups.get("group1").getIpSpace(addressObjects, addressGroups))));
  }

  // TODO: https://github.com/batfish/batfish/issues/4921
  @Ignore
  @Test
  public void testAddressGroupHybrid() {
    PaloAltoConfiguration c = parsePaloAltoConfig("address-group-hybrid");

    Vsys vsys = c.getVirtualSystems().get(DEFAULT_VSYS_NAME);
    Map<String, AddressGroup> addressGroups = vsys.getAddressGroups();
    Map<String, AddressObject> addressObjects = vsys.getAddressObjects();

    Vsys sharedVsys = c.getShared();
    Map<String, AddressObject> sharedAddressObjects = sharedVsys.getAddressObjects();

    assertThat(addressGroups.keySet(), equalTo(ImmutableSet.of("group")));

    // Confirm hybrid address-group contains both shared and vsys-specific addresses
    assertThat(
        addressGroups.get("group").getIpSpace(addressObjects, addressGroups),
        equalTo(
            AclIpSpace.union(
                addressObjects.get("addr").getIpSpace(),
                sharedAddressObjects.get("shared_addr").getIpSpace())));
  }

  @Test
  public void testAddressGroupDynamic() {
    PaloAltoConfiguration c = parsePaloAltoConfig("address-group-dynamic");

    Vsys vsys = c.getVirtualSystems().get(DEFAULT_VSYS_NAME);
    Map<String, AddressObject> addressObjects = vsys.getAddressObjects();
    Map<String, AddressGroup> addressGroups = vsys.getAddressGroups();

    // Confirm filter was attached to the dynamic address-group
    assertThat(addressGroups.keySet(), contains("group"));
    AddressGroup ag = addressGroups.get("group");
    assertThat(ag.getType(), equalTo(AddressGroup.Type.DYNAMIC));
    assertThat(ag.getFilter(), equalTo("'tagA' and tag1"));

    // Confirm the filter resolves to the correct IpSpace, containing only the one matching address
    assertThat(
        ag.getIpSpace(addressObjects, addressGroups),
        equalTo(addressObjects.get("addr1").getIpSpace()));
  }

  @Test
  public void testAddressGroupsNested() {
    PaloAltoConfiguration c = parsePaloAltoConfig("address-groups-nested");

    Vsys vsys = c.getVirtualSystems().get(DEFAULT_VSYS_NAME);
    Map<String, AddressGroup> addressGroups = vsys.getAddressGroups();

    assertThat(addressGroups.get("group1").getMembers(), equalTo(ImmutableSet.of("group0")));
    assertThat(addressGroups.get("group0").getMembers(), equalTo(ImmutableSet.of("group2")));
    assertThat(addressGroups.get("group2").getMembers(), equalTo(ImmutableSet.of("group0")));
  }

  @Test
  public void testAddressGroupsReference() throws IOException {
    String hostname = "address-groups-nested";
    String filename = "configs/" + hostname;

    String group0 = computeObjectName(DEFAULT_VSYS_NAME, "group0");
    String group1 = computeObjectName(DEFAULT_VSYS_NAME, "group1");

    Batfish batfish = getBatfishForConfigurationNames(hostname);
    ConvertConfigurationAnswerElement ccae =
        batfish.loadConvertConfigurationAnswerElementOrReparse(batfish.getSnapshot());

    assertThat(ccae, hasNumReferrers(filename, PaloAltoStructureType.ADDRESS_GROUP, group0, 2));
    assertThat(ccae, hasNumReferrers(filename, PaloAltoStructureType.ADDRESS_GROUP, group1, 0));
  }

  @Test
  public void testAddressObjectGroupInheritance() {
    String hostname = "address-object-group-inheritance";
    Configuration c = parseConfig(hostname);

    String if1name = "ethernet1/1";
    String if2name = "ethernet1/2";

    // rule1: literal 11.11.11.11 should not be allowed but 10.10.10.10 should be
    Flow rule1Permitted = createFlow("10.10.10.10", "33.33.33.33");
    Flow rule1Denied = createFlow("11.11.11.11", "33.33.33.33");

    assertThat(
        c,
        hasInterface(if1name, hasOutgoingOriginalFlowFilter(accepts(rule1Permitted, if2name, c))));
    assertThat(
        c, hasInterface(if1name, hasOutgoingOriginalFlowFilter(rejects(rule1Denied, if2name, c))));

    // rule2: literal 22.22.22.22 should not be allowed but 10.10.10.10 should be
    Flow rule2Permitted = createFlow("44.44.44.44", "10.10.10.10");
    Flow rule2Denied = createFlow("44.44.44.44", "22.22.22.22");

    assertThat(
        c,
        hasInterface(if1name, hasOutgoingOriginalFlowFilter(accepts(rule2Permitted, if2name, c))));
    assertThat(
        c, hasInterface(if1name, hasOutgoingOriginalFlowFilter(rejects(rule2Denied, if2name, c))));
  }

  @Test
  public void testAddressObjectGroupNameConflict() {
    PaloAltoConfiguration c = parsePaloAltoConfig("address-object-group-name-conflict");

    Vsys vsys = c.getVirtualSystems().get(DEFAULT_VSYS_NAME);

    // the address object definition should win for addr1
    assertThat(vsys.getAddressObjects().keySet(), equalTo(ImmutableSet.of("addr1")));

    // the address group definition should win for group1
    assertThat(vsys.getAddressGroups().keySet(), equalTo(ImmutableSet.of("group1")));
  }

  @Test
  public void testAddressObjectGroupReferenceInRule() throws IOException {
    String hostname = "address-object-group-inheritance";
    String filename = "configs/" + hostname;

    Batfish batfish = getBatfishForConfigurationNames(hostname);
    ConvertConfigurationAnswerElement ccae =
        batfish.loadConvertConfigurationAnswerElementOrReparse(batfish.getSnapshot());

    String objectName = computeObjectName(DEFAULT_VSYS_NAME, "11.11.11.11");
    String groupName = computeObjectName(DEFAULT_VSYS_NAME, "22.22.22.22");

    assertThat(
        ccae, hasNumReferrers(filename, PaloAltoStructureType.ADDRESS_OBJECT, objectName, 2));
    assertThat(ccae, hasNumReferrers(filename, PaloAltoStructureType.ADDRESS_GROUP, groupName, 1));
  }

  @Test
  public void testAddressObjects() {
    PaloAltoConfiguration c = parsePaloAltoConfig("address-objects");

    Vsys vsys = c.getVirtualSystems().get(DEFAULT_VSYS_NAME);
    Map<String, AddressObject> addressObjects = vsys.getAddressObjects();

    // check that we parse normal object names, names with spaces, and that look like IP addresses
    assertThat(
        vsys.getAddressObjects().keySet(),
        equalTo(
            ImmutableSet.of(
                "4.3.2.1",
                "addr0",
                "addr1",
                "addr2",
                "addr3",
                "addr4",
                "addr w spaces",
                "addrBadRange1",
                "addrBadRange2")));

    // check that we parse the name-only object right
    assertThat(addressObjects.get("addr0").getIpSpace(), equalTo(EmptyIpSpace.INSTANCE));

    // check that we parsed description, tag, and prefix right
    // note that PA allows non-canonical prefixes
    assertThat(
        addressObjects.get("addr1").getIpSpace(),
        equalTo(Prefix.strict("10.1.1.0/24").toIpSpace()));
    assertThat(addressObjects.get("addr1").getDescription(), equalTo("addr1-desc"));
    assertThat(addressObjects.get("addr1").getTags(), contains("tag1"));

    // check that we parse the IP address and tags right
    assertThat(addressObjects.get("addr2").getIpSpace(), equalTo(Ip.parse("10.1.1.2").toIpSpace()));
    assertThat(
        addressObjects.get("addr2").getTags(), containsInAnyOrder("tag2", "tag with spaces"));

    // check that we parse the IP range right
    assertThat(
        addressObjects.get("addr3").getIpSpace(),
        equalTo(IpRange.range(Ip.parse("1.1.1.1"), Ip.parse("1.1.1.2"))));

    // check that we create an empty range for bad ranges and warn the user
    assertThat(addressObjects.get("addrBadRange1").getIpSpace(), equalTo(EmptyIpSpace.INSTANCE));
    assertThat(addressObjects.get("addrBadRange2").getIpSpace(), equalTo(EmptyIpSpace.INSTANCE));
    assertThat(c.getWarnings().getParseWarnings(), hasItem(hasComment("Invalid IP address range")));

    // check that ip spaces were inserted properly
    Configuration viConfig = c.toVendorIndependentConfigurations().get(0);
    assertThat(viConfig, hasIpSpace("addr0", equalTo(addressObjects.get("addr0").getIpSpace())));
    assertThat(viConfig, hasIpSpace("addr1", equalTo(addressObjects.get("addr1").getIpSpace())));
    assertThat(viConfig, hasIpSpace("addr2", equalTo(addressObjects.get("addr2").getIpSpace())));
    assertThat(viConfig, hasIpSpace("addr3", equalTo(addressObjects.get("addr3").getIpSpace())));
  }

  @Test
  public void testAddressObjectReference() throws IOException {
    String hostname1 = "address-objects";
    String filename1 = "configs/" + hostname1;
    String hostname2 = "address-groups";
    String filename2 = "configs/" + hostname2;
    String hostname3 = "interface";
    String filename3 = "configs/" + hostname3;

    String name_1 = computeObjectName(DEFAULT_VSYS_NAME, "addr1");
    String name_3 = computeObjectName(DEFAULT_VSYS_NAME, "addr3");
    String name_4 = computeObjectName(DEFAULT_VSYS_NAME, "addr4");
    String name_5 = computeObjectName(DEFAULT_VSYS_NAME, "addr w spaces");
    String name_ambiguous = computeObjectName(DEFAULT_VSYS_NAME, "4.3.2.1");

    // Confirm reference count is correct for used structures
    Batfish batfish1 = getBatfishForConfigurationNames(hostname1);
    ConvertConfigurationAnswerElement ccae1 =
        batfish1.loadConvertConfigurationAnswerElementOrReparse(batfish1.getSnapshot());
    // No reference to unused structure
    assertThat(ccae1, hasNumReferrers(filename1, PaloAltoStructureType.ADDRESS_OBJECT, name_1, 0));
    // Should identify what looks like a valid object reference
    // Even though it cannot be converted as an interface address, it's a range
    assertThat(ccae1, hasNumReferrers(filename1, PaloAltoStructureType.ADDRESS_OBJECT, name_3, 1));
    // One reference from l3 interface, one from loopback
    assertThat(ccae1, hasNumReferrers(filename1, PaloAltoStructureType.ADDRESS_OBJECT, name_4, 2));
    // Should record reference for address object name that looks like a concrete IP address
    assertThat(
        ccae1, hasNumReferrers(filename1, PaloAltoStructureType.ADDRESS_OBJECT, name_ambiguous, 1));
    // Confirm undefined reference is detected
    assertThat(
        ccae1,
        hasUndefinedReference(filename1, PaloAltoStructureType.ADDRESS_OBJECT, "addr_undef"));

    Batfish batfish2 = getBatfishForConfigurationNames(hostname2);
    ConvertConfigurationAnswerElement ccae2 =
        batfish2.loadConvertConfigurationAnswerElementOrReparse(batfish1.getSnapshot());
    // Confirm reference count is correct for used structure
    assertThat(ccae2, hasNumReferrers(filename2, PaloAltoStructureType.ADDRESS_OBJECT, name_1, 2));
    assertThat(ccae2, hasNumReferrers(filename2, PaloAltoStructureType.ADDRESS_OBJECT, name_5, 1));
    // Confirm undefined reference is detected
    assertThat(
        ccae2, hasUndefinedReference(filename2, PaloAltoStructureType.ADDRESS_LIKE, "addr3"));

    Batfish batfish3 = getBatfishForConfigurationNames(hostname3);
    ConvertConfigurationAnswerElement ccae3 =
        batfish3.loadConvertConfigurationAnswerElementOrReparse(batfish3.getSnapshot());
    // Referring to the wrong type of object should result in an undefined reference
    assertThat(
        ccae3, hasUndefinedReference(filename3, PaloAltoStructureType.ADDRESS_OBJECT, "GRP1"));
  }

  @Test
  public void testApplications() {
    PaloAltoConfiguration c = parsePaloAltoConfig("applications");

    Vsys vsys = c.getVirtualSystems().get(DEFAULT_VSYS_NAME);
    Map<String, Application> applications = vsys.getApplications();

    // Should have three applications, including an empty one
    assertThat(applications.keySet(), equalTo(ImmutableSet.of("app1", "app2", "app w spaces")));

    // Check that descriptions are extracted
    assertThat(applications.get("app1").getDescription(), nullValue());
    assertThat(applications.get("app2").getDescription(), equalTo("this is a description"));
    assertThat(
        applications.get("app w spaces").getDescription(), equalTo("this is another description"));
  }

  @Test
  public void testApplicationsIgnoredStatements() {
    PaloAltoConfiguration c = parsePaloAltoConfig("application-ignored");

    // Make sure the configured applications were discovered
    assertThat(
        c.getVirtualSystems().get(DEFAULT_VSYS_NAME).getApplications().keySet(), contains("APP1"));
    assertThat(c.getVirtualSystems().get("vsys2").getApplications().keySet(), contains("APP2"));

    // Should result in only one warning
    ParseWarning warning = Iterables.getOnlyElement(c.getWarnings().getParseWarnings());
    assertThat(warning.getComment(), containsStringIgnoringCase("application"));
  }

  @Test
  public void testApplicationsReference() throws IOException {
    String hostname = "applications";
    String filename = "configs/" + hostname;
    Batfish batfish = getBatfishForConfigurationNames(hostname);
    ConvertConfigurationAnswerElement ccae =
        batfish.loadConvertConfigurationAnswerElementOrReparse(batfish.getSnapshot());

    String app1Name = computeObjectName(DEFAULT_VSYS_NAME, "app1");
    String app2Name = computeObjectName(DEFAULT_VSYS_NAME, "app2");

    // Confirm reference count is correct for defined structures
    assertThat(ccae, hasNumReferrers(filename, PaloAltoStructureType.APPLICATION, app1Name, 0));
    assertThat(ccae, hasNumReferrers(filename, PaloAltoStructureType.APPLICATION, app2Name, 1));

    // Confirm undefined application is detected
    assertThat(
        ccae,
        hasUndefinedReference(
            filename, APPLICATION_GROUP_OR_APPLICATION, "undefined", SECURITY_RULE_APPLICATION));
  }

  @Test
  public void testBgpPolicesExtraction() {
    PaloAltoConfiguration c = parsePaloAltoConfig("bgp-policies");
    VirtualRouter vr = c.getVirtualRouters().get("vr1");
    assertThat(vr, notNullValue());
    BgpVr bgp = vr.getBgp();
    assertThat(bgp, notNullValue());

    assertThat(bgp.getExportPolicyRules(), hasKey("export1"));
    PolicyRule export1 = bgp.getExportPolicyRules().get("export1");
    assertThat(export1.getAction(), equalTo(Action.ALLOW));
    assertThat(export1.getUsedBy(), contains("pg1"));
    assertThat(export1.getUpdateOrigin(), equalTo(new PolicyRuleUpdateOrigin(IGP)));
    assertThat(export1.getMatchAddressPrefixSet(), not(nullValue()));
    assertThat(
        export1.getMatchAddressPrefixSet().getAddressPrefixes(),
        equalTo(ImmutableSet.of(new AddressPrefix(Prefix.ZERO, true))));
    assertThat(export1.getMatchFromPeerSet(), nullValue());

    assertThat(bgp.getImportPolicyRules(), hasKey("import1"));
    PolicyRule import1 = bgp.getImportPolicyRules().get("import1");
    assertThat(import1.getAction(), equalTo(Action.ALLOW));
    assertThat(import1.getUsedBy(), containsInAnyOrder("pg2", "pg4"));
    assertThat(import1.getUpdateOrigin(), equalTo(new PolicyRuleUpdateOrigin(OriginType.EGP)));
    assertThat(import1.getUpdateWeight(), equalTo(new PolicyRuleUpdateWeight(42)));
    assertThat(import1.getMatchAddressPrefixSet(), not(nullValue()));
    assertThat(
        import1.getMatchAddressPrefixSet().getAddressPrefixes(),
        equalTo(
            ImmutableSet.of(
                new AddressPrefix(Prefix.parse("12.12.1.1/32"), true),
                new AddressPrefix(Prefix.parse("1.21.3.0/24"), false),
                new AddressPrefix(Prefix.parse("1.1.1.1/32"), true))));
    assertThat(import1.getMatchFromPeerSet(), not(nullValue()));
    assertThat(
        import1.getMatchFromPeerSet().getFromPeers(),
        equalTo(ImmutableSet.of("evil_peer", "good_peer")));

    assertThat(bgp.getImportPolicyRules(), hasKey("import2"));
    PolicyRule import2 = bgp.getImportPolicyRules().get("import2");
    assertThat(import2.getAction(), equalTo(Action.DENY));
    assertThat(import2.getUsedBy(), contains("pg3"));
    assertThat(import2.getEnable(), equalTo(true));
    assertThat(import2.getMatchAddressPrefixSet(), not(nullValue()));
    assertThat(
        import2.getMatchAddressPrefixSet().getAddressPrefixes(),
        equalTo(ImmutableSet.of(new AddressPrefix(Prefix.parse("1.2.3.0/24"), false))));
  }

  @Test
  public void testBgpRedistProfilesAndRulesExtraction() {
    PaloAltoConfiguration c = parsePaloAltoConfig("bgp-redist-profile");

    VirtualRouter vr = c.getVirtualRouters().get("vr1");
    assertThat(vr, notNullValue());

    RedistProfile redistProfile = vr.getRedistProfiles().get("rdp1");
    assertThat(redistProfile, not(nullValue()));
    assertThat(redistProfile.getAction(), equalTo(RedistProfile.Action.NO_REDIST));
    assertThat(redistProfile.getPriority(), equalTo(2));
    RedistProfileFilter redistProfileFilter = redistProfile.getFilter();
    assertThat(redistProfileFilter, not(nullValue()));
    assertThat(
        redistProfileFilter.getDestinationPrefixes(),
        equalTo(ImmutableSet.of(Prefix.parse("1.1.1.0/24"), Prefix.parse("2.2.2.0/24"))));
    assertThat(
        redistProfileFilter.getRoutingProtocols(),
        equalTo(
            ImmutableSet.of(
                RoutingProtocol.STATIC,
                RoutingProtocol.CONNECTED,
                RoutingProtocol.BGP,
                RoutingProtocol.OSPF,
                RoutingProtocol.RIP)));

    BgpVr bgp = vr.getBgp();
    assertThat(bgp, not(nullValue()));

    RedistRule namedRedistRule = bgp.getRedistRules().get(new RedistRuleRefNameOrPrefix("rdp1"));
    assertThat(namedRedistRule, not(nullValue()));
    assertThat(namedRedistRule.getEnable(), equalTo(Boolean.TRUE));
    assertThat(namedRedistRule.getOrigin(), equalTo(OriginType.INCOMPLETE));

    RedistRule prefixRedistRule =
        bgp.getRedistRules().get(new RedistRuleRefNameOrPrefix(Prefix.parse("1.1.1.0/24")));
    assertThat(prefixRedistRule, not(nullValue()));
    assertThat(prefixRedistRule.getEnable(), equalTo(Boolean.TRUE));
    assertThat(prefixRedistRule.getOrigin(), equalTo(OriginType.EGP));
    assertThat(
        prefixRedistRule.getAddressFamilyIdentifier(), equalTo(AddressFamilyIdentifier.IPV4));
    assertThat(prefixRedistRule.getRouteTableType(), equalTo(RouteTableType.UNICAST));

    RedistRule ipAddressRedistRule =
        bgp.getRedistRules().get(new RedistRuleRefNameOrPrefix(Prefix.parse("2.2.2.2/32")));
    assertThat(ipAddressRedistRule, not(nullValue()));
    assertThat(ipAddressRedistRule.getEnable(), equalTo(Boolean.FALSE));
    assertThat(ipAddressRedistRule.getOrigin(), equalTo(IGP));
    assertThat(
        ipAddressRedistRule.getAddressFamilyIdentifier(), equalTo(AddressFamilyIdentifier.IPV6));
    assertThat(ipAddressRedistRule.getRouteTableType(), equalTo(RouteTableType.MULTICAST));
  }

  @Test
  public void testBgpExtraction() {
    PaloAltoConfiguration c = parseNestedConfig("bgp");
    VirtualRouter vr = c.getVirtualRouters().get("BGP");
    assertThat(vr, notNullValue());
    BgpVr bgp = vr.getBgp();
    assertThat(bgp, notNullValue());
    assertThat(bgp.getEnable(), equalTo(Boolean.TRUE));
    assertThat(bgp.getInstallRoute(), equalTo(Boolean.TRUE));
    assertThat(bgp.getLocalAs(), equalTo(65001L));
    assertThat(bgp.getRejectDefaultRoute(), equalTo(Boolean.FALSE));
    assertThat(bgp.getRouterId(), equalTo(Ip.parse("1.2.3.4")));
    assertThat(bgp.getRoutingOptions().getAggregateMed(), equalTo(Boolean.FALSE));
    assertThat(bgp.getRoutingOptions().getAlwaysCompareMed(), equalTo(Boolean.TRUE));
    assertThat(bgp.getRoutingOptions().getAsFormat(), equalTo(AsFormat.FOUR_BYTE_AS));
    assertThat(bgp.getRoutingOptions().getDefaultLocalPreference(), equalTo(103L));
    assertThat(bgp.getRoutingOptions().getDeterministicMedComparison(), equalTo(Boolean.FALSE));
    assertThat(bgp.getRoutingOptions().getGracefulRestartEnable(), equalTo(Boolean.FALSE));
    assertThat(bgp.getRoutingOptions().getReflectorClusterId(), equalTo(Ip.parse("1.2.3.5")));

    assertThat(bgp.getPeerGroups().keySet(), containsInAnyOrder("PG", "EBGP"));
    BgpPeerGroup pg = bgp.getPeerGroups().get("PG");
    assertThat(pg.getEnable(), equalTo(true));
    assertThat(pg.getTypeAndOptions(), instanceOf(IbgpPeerGroupType.class));

    BgpPeerGroup ebgp = bgp.getPeerGroups().get("EBGP");
    assertThat(ebgp.getEnable(), equalTo(true));
    assertThat(ebgp.getTypeAndOptions(), instanceOf(EbgpPeerGroupType.class));
    EbgpPeerGroupType ebgpOptions = (EbgpPeerGroupType) ebgp.getTypeAndOptions();
    assertThat(ebgpOptions.getExportNexthop(), equalTo(ExportNexthopMode.USE_SELF));
    assertThat(ebgpOptions.getImportNexthop(), equalTo(ImportNexthopMode.USE_PEER));
    assertThat(ebgpOptions.getRemovePrivateAs(), equalTo(false));

    assertThat(pg.getPeers().keySet(), contains("PEER"));
    BgpPeer peer = pg.getOrCreatePeerGroup("PEER");
    assertThat(peer.getEnable(), equalTo(true));
    assertThat(peer.getEnableSenderSideLoopDetection(), equalTo(false));
    assertThat(peer.getLocalInterface(), equalTo("ethernet1/1"));
    assertThat(peer.getLocalAddress(), equalTo(Ip.parse("1.2.3.6")));
    assertThat(peer.getPeerAddress(), equalTo(Ip.parse("5.4.3.2")));
    assertThat(peer.getPeerAs(), equalTo(54321L));
    assertThat(peer.getReflectorClient(), equalTo(ReflectorClient.NON_CLIENT));

    BgpConnectionOptions co = peer.getConnectionOptions();
    assertTrue(co.getIncomingAllow());
    assertThat(co.getRemotePort(), equalTo(0));
    assertFalse(co.getOutgoingAllow());
    assertThat(co.getLocalPort(), equalTo(4321));
  }

  @Test
  public void testBgpConversion() {
    Configuration c = parseConfig("bgp");
    assertThat(c, hasVrf("BGP", hasBgpProcess(any(BgpProcess.class))));
    BgpProcess proc = c.getVrfs().get("BGP").getBgpProcess();
    assertThat(proc, hasRouterId(Ip.parse("1.2.3.4")));
    assertThat(proc.getActiveNeighbors().keySet(), contains(Prefix.parse("5.4.3.2/32")));
    BgpActivePeerConfig peer = proc.getActiveNeighbors().get(Prefix.parse("5.4.3.2/32"));
    assertThat(peer.getDescription(), equalTo("PEER"));
    assertThat(peer.getGroup(), equalTo("PG"));
    assertThat(peer.getLocalIp(), equalTo(Ip.parse("1.2.3.6")));
    assertThat(peer.getLocalAs(), equalTo(65001L));
    assertThat(peer.getRemoteAsns(), equalTo(LongSpace.of(65001)));
    assertThat(
        peer.getIpv4UnicastAddressFamily().getAddressFamilyCapabilities().getAllowRemoteAsOut(),
        equalTo(ALWAYS));
    assertTrue(
        peer.getIpv4UnicastAddressFamily().getAddressFamilyCapabilities().getSendCommunity());
    assertTrue(
        peer.getIpv4UnicastAddressFamily()
            .getAddressFamilyCapabilities()
            .getSendExtendedCommunity());
    // BgpRoutingProcess requires an export policy be present
    String exportPolicyName = peer.getIpv4UnicastAddressFamily().getExportPolicy();
    assertThat(exportPolicyName, not(nullValue()));
    assertThat(c.getRoutingPolicies().get(exportPolicyName), not(nullValue()));
  }

  @Test
  public void testBgpExportImportPolicyConversion() {
    Configuration c = parseConfig("bgp-export-import-policies");

    // test process level common export policy
    String bgpCommonExportPolicyName = "~BGP_COMMON_EXPORT_POLICY:vr1~";
    RoutingPolicy bgpCommonExportPolicy = c.getRoutingPolicies().get(bgpCommonExportPolicyName);

    org.batfish.datamodel.StaticRoute.Builder srb =
        org.batfish.datamodel.StaticRoute.testBuilder()
            .setNetwork(Prefix.parse("1.1.1.0/24"))
            .setAdmin(5)
            .setMetric(10L);

    Bgpv4Route.Builder bgpBuilder = Bgpv4Route.testBuilder();
    boolean accepted = bgpCommonExportPolicy.process(srb.build(), bgpBuilder, Direction.OUT);
    assertTrue(accepted);
    assertThat(bgpBuilder.getOriginType(), equalTo(IGP));

    // rejected because of mismatching prefix
    assertFalse(
        bgpCommonExportPolicy.process(
            srb.setNetwork(Prefix.parse("4.4.4.0/24")).build(),
            Bgpv4Route.testBuilder(),
            Direction.OUT));

    // rejected because of mismatching protocol
    assertFalse(
        bgpCommonExportPolicy.process(
            ConnectedRoute.builder()
                .setNetwork(Prefix.parse("1.1.1.0/24"))
                .setNextHopInterface("iface1")
                .build(),
            Bgpv4Route.testBuilder(),
            Direction.OUT));

    // the common BGP export policy should export any BGP route
    assertTrue(
        bgpCommonExportPolicy.process(
            Bgpv4Route.testBuilder()
                .setAsPath(AsPath.ofSingletonAsSets(2L))
                .setOriginatorIp(Ip.ZERO)
                .setOriginType(OriginType.INCOMPLETE)
                .setProtocol(RoutingProtocol.BGP)
                .setNextHopIp(Ip.parse("23.23.23.32"))
                .setNetwork(Prefix.ZERO)
                .setTag(0L)
                .build(),
            Bgpv4Route.testBuilder(),
            Direction.OUT));

    // test the routing policy generated by for all export policy rules used by this peer
    String bgpExportPolicyRuleRoutingPolicyName = "~BGP_POLICY_RULE_EXPORT_POLICY:vr1:peer1~";
    RoutingPolicy routingPolicyForExportPolicy =
        c.getRoutingPolicies().get(bgpExportPolicyRuleRoutingPolicyName);

    srb =
        org.batfish.datamodel.StaticRoute.testBuilder()
            .setNetwork(Prefix.parse("1.1.1.0/24"))
            .setAdmin(5)
            .setMetric(10L);
    bgpBuilder = Bgpv4Route.testBuilder();
    accepted = routingPolicyForExportPolicy.process(srb.build(), bgpBuilder, Direction.OUT);
    assertTrue(accepted);
    assertThat(bgpBuilder.getMetric(), equalTo(2323L));
    assertThat(bgpBuilder.getOriginType(), equalTo(EGP));

    // only 1.1.1.0/24 allowed by the export policy rule
    assertFalse(
        routingPolicyForExportPolicy.process(
            srb.setNetwork(Prefix.parse("2.2.2.0/24")).build(),
            Bgpv4Route.testBuilder(),
            Direction.OUT));

    // testing the combined routing policy generated for the peer (conjunction of above two
    // policies)
    String bgpExportPoliciesPeer1 = "~BGP_PEER_EXPORT_POLICY:vr1:peer1~";
    RoutingPolicy routingPolicyForPeer1 = c.getRoutingPolicies().get(bgpExportPoliciesPeer1);

    srb =
        org.batfish.datamodel.StaticRoute.testBuilder()
            .setNetwork(Prefix.parse("1.1.1.0/24"))
            .setAdmin(5)
            .setMetric(10L);
    bgpBuilder = Bgpv4Route.testBuilder();
    accepted = routingPolicyForPeer1.process(srb.build(), bgpBuilder, Direction.OUT);
    assertTrue(accepted);
    assertThat(bgpBuilder.getMetric(), equalTo(2323L));
    // Peer export policy rule overrides the BGP common export policy rule
    assertThat(bgpBuilder.getOriginType(), equalTo(EGP));

    // only 1.1.1.0/24 allowed by the export policy rule
    assertFalse(
        routingPolicyForPeer1.process(
            srb.setNetwork(Prefix.parse("2.2.2.0/24")).build(),
            Bgpv4Route.testBuilder(),
            Direction.OUT));
    {
      // testing import policy generated for peer 1
      String importPolicyPeer1Name = "~BGP_PEER_IMPORT_POLICY:vr1:peer1~";
      RoutingPolicy importRoutingPolicyPeer1 = c.getRoutingPolicies().get(importPolicyPeer1Name);

      Builder bgpIncomingBuilder =
          Bgpv4Route.testBuilder().setNetwork(Prefix.parse("3.2.1.0/24")).setMetric(10L);

      bgpBuilder = Bgpv4Route.testBuilder();
      accepted =
          importRoutingPolicyPeer1.process(bgpIncomingBuilder.build(), bgpBuilder, Direction.IN);
      assertTrue(accepted);
      assertThat(bgpBuilder.getOriginType(), equalTo(INCOMPLETE));
      assertThat(bgpBuilder.getWeight(), equalTo(42));

      // rejected because of mismatching prefix
      assertFalse(
          importRoutingPolicyPeer1.process(
              bgpIncomingBuilder.setNetwork(Prefix.parse("1.1.1.0/24")).build(),
              Bgpv4Route.testBuilder(),
              Direction.IN));
    }
    {
      // testing export policy generated for peer 2, any BGP route is allowed
      String exportPolicyName = "~BGP_PEER_EXPORT_POLICY:vr1:peer2~";
      RoutingPolicy exportRoutingPolicy = c.getRoutingPolicies().get(exportPolicyName);

      assertTrue(
          exportRoutingPolicy.process(
              srb.setNetwork(Prefix.parse("1.1.1.0/24")).build(),
              Bgpv4Route.testBuilder(),
              Direction.OUT));
    }
  }

  @Test
  public void testOspfExtraction() {
    PaloAltoConfiguration c = parsePaloAltoConfig("ospf");
    VirtualRouter vr = c.getVirtualRouters().get("vr1");
    assertThat(vr, notNullValue());
    OspfVr ospf = vr.getOspf();

    assertThat(ospf, notNullValue());
    assertThat(ospf.getRouterId(), equalTo(Ip.parse("0.0.0.0")));
    assertTrue(ospf.isEnable());
    assertFalse(ospf.isRejectDefaultRoute());

    Ip areaId = Ip.parse("0.0.0.1");
    assertThat(ospf.getAreas(), hasKey(areaId));
    OspfArea ospfArea = ospf.getAreas().get(areaId);
    assertThat(ospfArea.getAreaId(), equalTo(areaId));
    assertThat(ospfArea.getTypeSettings(), not(nullValue()));
    assertThat(ospfArea.getTypeSettings(), instanceOf(OspfAreaStub.class));
    OspfAreaStub stubArea = (OspfAreaStub) ospfArea.getTypeSettings();
    assertThat(stubArea.getDefaultRouteMetric(), equalTo(12));
    assertThat(stubArea.getAcceptSummary(), equalTo(Boolean.TRUE));
    assertTrue(stubArea.isDefaultRouteDisable());

    areaId = Ip.parse("0.0.0.2");
    assertThat(ospf.getAreas(), hasKey(areaId));
    ospfArea = ospf.getAreas().get(areaId);
    assertThat(ospfArea.getAreaId(), equalTo(areaId));
    assertThat(ospfArea.getTypeSettings(), not(nullValue()));
    assertThat(ospfArea.getTypeSettings(), instanceOf(OspfAreaNormal.class));

    areaId = Ip.parse("0.0.0.3");
    assertThat(ospf.getAreas(), hasKey(areaId));
    ospfArea = ospf.getAreas().get(areaId);
    assertThat(ospfArea.getAreaId(), equalTo(areaId));
    assertThat(ospfArea.getTypeSettings(), not(nullValue()));
    assertThat(ospfArea.getTypeSettings(), instanceOf(OspfAreaNssa.class));
    OspfAreaNssa nssaArea = (OspfAreaNssa) ospfArea.getTypeSettings();
    assertThat(nssaArea.getDefaultRouteMetric(), equalTo(13));
    assertThat(nssaArea.getAcceptSummary(), equalTo(Boolean.FALSE));
    assertThat(nssaArea.getDefaultRouteType(), equalTo(DefaultRouteType.EXT_2));
    assertFalse(nssaArea.isDefaultRouteDisable());

    String ifaceName = "ethernet1/3.5";
    assertThat(ospfArea.getInterfaces(), hasKey(ifaceName));
    OspfInterface ospfIface = ospfArea.getInterfaces().get(ifaceName);
    assertThat(ospfIface.getEnable(), equalTo(Boolean.FALSE));
    assertThat(ospfIface.getPassive(), equalTo(Boolean.FALSE));
    assertThat(ospfIface.getMetric(), equalTo(10));
    assertThat(ospfIface.getPriority(), equalTo(1));
    assertThat(ospfIface.getHelloInterval(), equalTo(10));
    assertThat(ospfIface.getDeadCounts(), equalTo(4));
    assertThat(ospfIface.getRetransmitInterval(), equalTo(5));
    assertThat(ospfIface.getTransitDelay(), equalTo(1));
    assertThat(ospfIface.getLinkType(), equalTo(LinkType.BROADCAST));
  }

  @Test
  public void testOspfConversion() {
    String processId = "~OSPF_PROCESS_0.0.0.0";
    String ifaceName34 = "ethernet1/3.4";
    String ifaceName35 = "ethernet1/3.5";

    Configuration c = parseConfig("ospf");

    // process
    assertThat(c.getVrfs(), hasKey("vr1"));
    assertThat(c.getVrfs().get("vr1").getOspfProcesses(), hasKey(processId));

    OspfProcess ospfProcess = c.getVrfs().get("vr1").getOspfProcesses().get(processId);

    assertThat(ospfProcess, OspfProcessMatchers.hasRouterId(equalTo(Ip.parse("0.0.0.0."))));

    // areas
    assertThat(
        ospfProcess,
        hasArea(
            1L,
            allOf(
                hasStub(hasSuppressType3(false)),
                OspfAreaMatchers.hasInterfaces(equalTo(ImmutableSortedSet.of(ifaceName34))))));
    assertThat(ospfProcess, hasArea(2L, allOf(hasStubType(equalTo(StubType.NONE)))));
    assertThat(
        ospfProcess,
        hasArea(
            3L,
            allOf(
                hasNssa(
                    allOf(
                        hasDefaultOriginateType(OspfDefaultOriginateType.EXTERNAL_TYPE2),
                        NssaSettingsMatchers.hasSuppressType3(true))),
                OspfAreaMatchers.hasInterfaces(equalTo(ImmutableSortedSet.of(ifaceName35))))));

    // interface
    assertThat(
        c.getAllInterfaces().get(ifaceName34).getOspfSettings(),
        equalTo(
            OspfInterfaceSettings.builder()
                .setAreaName(1L)
                .setCost(14)
                .setDeadInterval(8 * 15)
                .setEnabled(true)
                .setHelloInterval(15)
                .setNetworkType(OspfNetworkType.POINT_TO_POINT)
                .setPassive(true)
                .setProcess(processId)
                .build()));
    assertThat(
        c.getAllInterfaces().get(ifaceName35).getOspfSettings(),
        equalTo(
            OspfInterfaceSettings.builder()
                .setAreaName(3L)
                .setCost(10)
                .setDeadInterval(4 * 10)
                .setEnabled(false)
                .setHelloInterval(10)
                .setNetworkType(OspfNetworkType.BROADCAST)
                .setPassive(false)
                .setProcess(processId)
                .build()));
  }

  @Test
  public void testApplicationsBuiltinReference() throws IOException {
    String hostname = "applications-builtin";
    String filename = "configs/" + hostname;
    Batfish batfish = getBatfishForConfigurationNames(hostname);
    ConvertConfigurationAnswerElement ccae =
        batfish.loadConvertConfigurationAnswerElementOrReparse(batfish.getSnapshot());

    String app1Name = computeObjectName(DEFAULT_VSYS_NAME, "ssh");

    // Confirm reference count is correct for defined structure that overwrites builtin
    assertThat(ccae, hasNumReferrers(filename, PaloAltoStructureType.APPLICATION, app1Name, 1));

    // Confirm using builtin does not produce undefined reference
    assertThat(
        ccae,
        not(
            hasUndefinedReference(
                filename, APPLICATION_GROUP_OR_APPLICATION, "ssl", SECURITY_RULE_APPLICATION)));
  }

  @Test
  public void testDnsServerInvalid() {
    _thrown.expect(BatfishException.class);
    // This should throw a BatfishException due to a malformed IP address
    parseConfig("dns-server-invalid");
  }

  @Test
  public void testDnsServers() {
    Configuration c = parseConfig("dns-server");

    // Confirm both dns servers show up
    assertThat(c.getDnsServers(), containsInAnyOrder("1.9.10.99", "100.199.200.255"));
  }

  @Test
  public void testExternalList() throws IOException {
    String hostname = "external-list";
    String filename = "configs/" + hostname;
    Batfish batfish = getBatfishForConfigurationNames(hostname);
    ConvertConfigurationAnswerElement ccae =
        batfish.loadConvertConfigurationAnswerElementOrReparse(batfish.getSnapshot());
    assertThat(
        ccae,
        hasNumReferrers(
            filename, EXTERNAL_LIST, computeObjectName(PANORAMA_VSYS_NAME, "MY_LIST"), 1));
  }

  @Test
  public void testFilesystemConfigFormat() {
    String hostname = "config-filesystem-format";
    Configuration c = parseConfig(hostname);

    // Confirm alternate config format is parsed and extracted properly
    // Confirm config devices set-line extraction works
    assertThat(c, hasHostname(equalTo(hostname)));
    // Confirm general config set-line extraction works
    assertThat(c.getLoggingServers(), contains("2.2.2.2"));
  }

  @Test
  public void testGlobalProtectAppCryptoProfiles() {
    PaloAltoConfiguration c = parsePaloAltoConfig("global-protect-app-crypto-profiles");

    assertThat(
        c.getCryptoProfiles(),
        containsInAnyOrder(
            new CryptoProfile(
                "default",
                Type.GLOBAL_PROTECT_APP,
                IpsecAuthenticationAlgorithm.HMAC_SHA1_96,
                null,
                ImmutableList.of(EncryptionAlgorithm.AES_128_CBC),
                null,
                null)));
  }

  @Test
  public void testHostname() throws IOException {
    String filename = "basic-parsing";
    String hostname = "my-hostname";

    // Confirm hostname extraction works
    assertThat(parseTextConfigs(filename).keySet(), contains(hostname));
  }

  @Test
  public void testIgnoredLines() {
    // will fail if some lines don't parse
    parseConfig("ignored-lines");
  }

  @Test
  public void testIkeCryptoProfiles() {
    PaloAltoConfiguration c = parsePaloAltoConfig("ike-crypto-profiles");

    assertThat(
        c.getCryptoProfiles(),
        containsInAnyOrder(
            new CryptoProfile(
                "default",
                Type.IKE,
                null,
                DiffieHellmanGroup.GROUP2,
                ImmutableList.of(EncryptionAlgorithm.AES_128_CBC, EncryptionAlgorithm.THREEDES_CBC),
                IkeHashingAlgorithm.SHA1,
                123 * 3600),
            new CryptoProfile(
                "profile1",
                Type.IKE,
                null,
                DiffieHellmanGroup.GROUP19,
                ImmutableList.of(EncryptionAlgorithm.AES_256_CBC),
                IkeHashingAlgorithm.SHA_384,
                8)));
  }

  @Test
  public void testIpsecCryptoProfiles() {
    PaloAltoConfiguration c = parsePaloAltoConfig("ipsec-crypto-profiles");

    assertThat(
        c.getCryptoProfiles(),
        containsInAnyOrder(
            new CryptoProfile(
                "default",
                Type.IPSEC,
                IpsecAuthenticationAlgorithm.HMAC_SHA1_96,
                DiffieHellmanGroup.GROUP2,
                ImmutableList.of(EncryptionAlgorithm.AES_128_CBC, EncryptionAlgorithm.DES_CBC),
                null,
                60),
            new CryptoProfile(
                "profile1",
                Type.IPSEC,
                null,
                DiffieHellmanGroup.GROUP14,
                ImmutableList.of(EncryptionAlgorithm.AES_128_GCM),
                null,
                24 * 3600)));
  }

  @Test
  public void testInterfaceExctactionWarning() throws IOException {
    String hostname = "interface";
    String hostnameBadLoopback = "interface-bad-loopback-addr";

    Batfish batfish = getBatfishForConfigurationNames(hostname, hostnameBadLoopback);
    ConvertConfigurationAnswerElement ccae =
        batfish.loadConvertConfigurationAnswerElementOrReparse(batfish.getSnapshot());

    assertThat(ccae.getWarnings().keySet(), hasItem(equalTo(hostname)));
    assertThat(ccae.getWarnings().keySet(), hasItem(equalTo(hostnameBadLoopback)));
    Warnings warn = ccae.getWarnings().get(hostname);
    Warnings warnBadLoopback = ccae.getWarnings().get(hostnameBadLoopback);

    // Should see two warnings:
    // 1. About extant object, but address range can't be used for interface address
    // 2. Interface not being associated w/ virtual-router, therefore being shutdown
    assertThat(
        warn.getRedFlagWarnings().stream().map(Warning::getText).collect(Collectors.toSet()),
        containsInAnyOrder(
            String.format(
                "Interface %s is not in a virtual-router, placing in %s and shutting it down.",
                "ethernet1/3.11", NULL_VRF_NAME),
            String.format(
                "Could not convert %s AddressObject '%s' to ConcreteInterfaceAddress.",
                AddressObject.Type.IP_RANGE, "ADDR3")));

    // Should see a warning about the loopback having a non /32 address
    assertThat(
        warnBadLoopback.getRedFlagWarnings().stream()
            .map(Warning::getText)
            .collect(Collectors.toSet()),
        contains("Loopback ip address must be /32 or without mask"));
  }

  @Test
  public void testInterfaceExtraction() {
    PaloAltoConfiguration c = parsePaloAltoConfig("interface");
    Interface e1_1 = c.getInterfaces().get("ethernet1/1");
    Interface e1_4 = c.getInterfaces().get("ethernet1/4");
    Interface e1_5 = c.getInterfaces().get("ethernet1/5");
    Interface e1_7 = c.getInterfaces().get("ethernet1/7");

    assertThat(e1_1, notNullValue());
    InterfaceAddress e1_1_addr = e1_1.getAddress();
    assertThat(e1_1_addr, notNullValue());
    assertThat(e1_1_addr.getType(), equalTo(InterfaceAddress.Type.IP_PREFIX));
    assertThat(e1_1_addr.getValue(), equalTo("1.1.1.1/24"));

    assertThat(e1_4, notNullValue());
    assertThat(e1_4.getHa(), equalTo(true));

    assertThat(e1_5, notNullValue());
    InterfaceAddress e1_5_addr = e1_5.getAddress();
    assertThat(e1_5_addr, notNullValue());
    assertThat(e1_5_addr.getType(), equalTo(InterfaceAddress.Type.REFERENCE));
    assertThat(e1_5_addr.getValue(), equalTo("ADDR2"));

    assertThat(e1_7, notNullValue());
    InterfaceAddress e1_7_addr = e1_7.getAddress();
    assertThat(e1_7_addr, notNullValue());
    // Object reference that looks like an IP address
    assertThat(e1_7_addr.getType(), equalTo(InterfaceAddress.Type.IP_ADDRESS));
    assertThat(e1_7_addr.getValue(), equalTo("10.100.100.100"));
  }

  @Test
  public void testInterfaceConversion() {
    String hostname = "interface";
    String hostnameLoopbackRef = "interface-loopback-ref";
    String hostnameLoopbackRefInvalid = "interface-loopback-ref-invalid";
    String hostnameLoopbackRefInvalidRange = "interface-loopback-ref-invalid-range";
    String eth1_1 = "ethernet1/1";
    String eth1_2 = "ethernet1/2";
    String eth1_3 = "ethernet1/3";
    String eth1_3_11 = "ethernet1/3.11";
    String eth1_4 = "ethernet1/4";
    String eth1_5 = "ethernet1/5";
    String eth1_6 = "ethernet1/6";
    String eth1_7 = "ethernet1/7";
    String eth1_8 = "ethernet1/8";
    String eth1_21 = "ethernet1/21";
    String loopback = "loopback";
    String loopback_123 = "loopback.123";
    Configuration c = parseConfig(hostname);
    Configuration cLoopbackRef = parseConfig(hostnameLoopbackRef);
    Configuration cLoopbackRefInvalid = parseConfig(hostnameLoopbackRefInvalid);
    Configuration cLoopbackRefInvalidRange = parseConfig(hostnameLoopbackRefInvalidRange);

    assertThat(
        c.getAllInterfaces().keySet(),
        containsInAnyOrder(
            eth1_1,
            eth1_2,
            eth1_3,
            eth1_3_11,
            eth1_4,
            eth1_5,
            eth1_6,
            eth1_7,
            eth1_8,
            eth1_21,
            loopback,
            loopback_123));
    assertThat(cLoopbackRef.getAllInterfaces().keySet(), contains(loopback));
    assertThat(cLoopbackRefInvalid.getAllInterfaces().keySet(), contains(loopback));
    assertThat(cLoopbackRefInvalidRange.getAllInterfaces().keySet(), contains(loopback));

    // Confirm interface MTU is extracted
    assertThat(c, hasInterface(eth1_1, hasMtu(9001)));

    // Confirm addresses are extracted, even when specified as address-object reference
    assertThat(
        c,
        hasInterface(
            eth1_1, hasAllAddresses(contains(ConcreteInterfaceAddress.parse("1.1.1.1/24")))));
    // From address object reference
    assertThat(
        c,
        hasInterface(
            eth1_5, hasAllAddresses(contains(ConcreteInterfaceAddress.parse("10.10.12.10/24")))));
    // Bad address object reference
    assertThat(c, hasInterface(eth1_6, hasAllAddresses(emptyIterable())));
    // From ambiguous address object reference (object name looks like an IP address)
    assertThat(
        c,
        hasInterface(
            eth1_7, hasAllAddresses(contains(ConcreteInterfaceAddress.parse("10.10.11.10/32")))));
    // Address-group object reference is not allowed
    assertThat(c, hasInterface(eth1_8, hasAllAddresses(emptyIterable())));
    assertThat(
        c,
        hasInterface(
            loopback,
            allOf(
                hasAddress("7.7.7.7/32"),
                hasAllAddresses(
                    contains(
                        ConcreteInterfaceAddress.parse("7.7.7.7/32"),
                        ConcreteInterfaceAddress.parse("7.7.7.8/32"))),
                hasBandwidth(nullValue()),
                hasSpeed(nullValue()))));

    // Confirm loopback addresses are extracted, even when specified as address-object reference
    assertThat(
        cLoopbackRef,
        hasInterface(
            loopback, hasAllAddresses(contains(ConcreteInterfaceAddress.parse("10.10.10.10/32")))));
    assertThat(
        c,
        hasInterface(
            loopback_123, hasAllAddresses(contains(ConcreteInterfaceAddress.parse("1.2.3.4/32")))));
    // Bad address object references
    assertThat(cLoopbackRefInvalid, hasInterface(loopback, hasAllAddresses(emptyIterable())));
    assertThat(cLoopbackRefInvalidRange, hasInterface(loopback, hasAllAddresses(emptyIterable())));

    // Confirm comments are extracted
    assertThat(c, hasInterface(eth1_1, hasDescription("description")));
    assertThat(c, hasInterface(eth1_2, hasDescription("interface's long description")));
    assertThat(c, hasInterface(eth1_3, hasDescription("single quoted description")));
    assertThat(c, hasInterface(eth1_3_11, hasDescription("unit description")));
    assertThat(c, hasInterface(eth1_4, hasDescription(nullValue())));

    // Confirm link speed
    assertThat(c.getAllInterfaces().get(eth1_1), allOf(hasBandwidth(1e9), hasSpeed(1e9)));
    assertThat(c.getAllInterfaces().get(eth1_2), allOf(hasBandwidth(1e9), hasSpeed(1e9)));
    assertThat(c.getAllInterfaces().get(eth1_3), allOf(hasBandwidth(1e9), hasSpeed(1e9)));
    assertThat(
        c.getAllInterfaces().get(eth1_3_11), allOf(hasBandwidth(1e9), hasSpeed(nullValue())));
    assertThat(c.getAllInterfaces().get(eth1_21), allOf(hasBandwidth(1e10), hasSpeed(1e10)));

    // Confirm link status is extracted
    assertThat(c, hasInterface(eth1_1, isActive()));
    assertThat(c, hasInterface(eth1_2, not(isActive())));
    assertThat(c, hasInterface(eth1_3, isActive()));
    assertThat(c, hasInterface(eth1_3_11, not(isActive())));

    // Confirm tag extraction for units
    assertThat(c, hasInterface(eth1_3_11, hasEncapsulationVlan(11)));

    // Confirm types
    assertThat(c, hasInterface(eth1_1, hasInterfaceType(InterfaceType.PHYSICAL)));
    assertThat(c, hasInterface(eth1_2, hasInterfaceType(InterfaceType.PHYSICAL)));
    assertThat(c, hasInterface(eth1_3, hasInterfaceType(InterfaceType.PHYSICAL)));
    assertThat(c, hasInterface(eth1_3_11, hasInterfaceType(InterfaceType.LOGICAL)));
    assertThat(c, hasInterface(eth1_21, hasInterfaceType(InterfaceType.PHYSICAL)));
  }

  @Test
  public void testInterfaceUnits() {
    String hostname = "interface-units";
    String interfaceNameUnit1 = "ethernet1/1.1";
    String interfaceNameUnit2 = "ethernet1/1.2";
    Configuration c = parseConfig(hostname);

    // Confirm interface MTU is extracted
    assertThat(c, hasInterface(interfaceNameUnit1, hasMtu(Interface.DEFAULT_INTERFACE_MTU)));
    assertThat(c, hasInterface(interfaceNameUnit2, hasMtu(1234)));

    // Confirm address is extracted
    assertThat(
        c,
        hasInterface(
            interfaceNameUnit1,
            allOf(
                hasAllAddresses(contains(ConcreteInterfaceAddress.parse("1.1.1.1/24"))),
                hasDependencies(contains(new Dependency("ethernet1/1", BIND))))));
    assertThat(
        c,
        hasInterface(
            interfaceNameUnit2,
            allOf(
                hasAllAddresses(contains(ConcreteInterfaceAddress.parse("1.1.2.1/24"))),
                hasDependencies(contains(new Dependency("ethernet1/1", BIND))))));

    // Confirm comment is extracted
    assertThat(c, hasInterface(interfaceNameUnit1, hasDescription("unit 1")));
  }

  // Test for https://github.com/batfish/batfish/issues/5598.
  @Test
  public void testInterfaceAggregateExtraction() {
    String hostname = "interface-agg";
    PaloAltoConfiguration c = parseNestedConfig(hostname);
    Map<String, Interface> interfaces = c.getInterfaces();
    assertThat(
        interfaces.keySet(),
        containsInAnyOrder("ethernet1/3", "ethernet1/21", "ethernet1/22", "ae1"));
    {
      Interface iface = interfaces.get("ethernet1/3");
      assertThat(iface.getAddress().getValue(), equalTo("10.0.0.1/29"));
    }
    {
      Interface iface = interfaces.get("ethernet1/21");
      assertThat(iface.getAddress(), nullValue());
      assertThat(iface.getAggregateGroup(), equalTo("ae1"));
    }
    {
      Interface iface = interfaces.get("ethernet1/22");
      assertThat(iface.getAddress(), nullValue());
      assertThat(iface.getAggregateGroup(), equalTo("ae1"));
    }
    {
      Interface iface = interfaces.get("ae1");
      assertThat(iface.getUnits().keySet(), containsInAnyOrder("ae1.290", "ae1.200", "ae1.201"));
      assertThat(iface.getAddress(), nullValue());
      assertThat(iface.getAggregateGroup(), nullValue());
      Interface ae1_290 = iface.getUnits().get("ae1.290");
      assertThat(ae1_290.getTag(), equalTo(290));
      assertThat(ae1_290.getAddress().getValue(), equalTo("10.0.1.1/29"));
      Interface ae1_200 = iface.getUnits().get("ae1.200");
      assertThat(ae1_200.getTag(), equalTo(200));
      assertThat(ae1_200.getAddress().getValue(), equalTo("10.0.2.1/29"));
      Interface ae1_201 = iface.getUnits().get("ae1.201");
      assertThat(ae1_201.getTag(), equalTo(201));
      assertThat(ae1_201.getAddress().getValue(), equalTo("10.0.3.1/29"));
    }
  }

  // Test for https://github.com/batfish/batfish/issues/5598.
  @Test
  public void testInterfaceAggregateConversion() {
    String hostname = "interface-agg";
    Configuration c = parseConfig(hostname);
    Map<String, org.batfish.datamodel.Interface> interfaces = c.getAllInterfaces();
    assertThat(
        interfaces.keySet(),
        containsInAnyOrder(
            "ethernet1/3", "ethernet1/21", "ethernet1/22", "ae1", "ae1.290", "ae1.200", "ae1.201"));
    {
      org.batfish.datamodel.Interface e3 = interfaces.get("ethernet1/3");
      assertThat(e3.getInterfaceType(), equalTo(InterfaceType.PHYSICAL));
      assertThat(e3.getAddress(), equalTo(ConcreteInterfaceAddress.parse("10.0.0.1/29")));
      assertThat(e3.getChannelGroup(), nullValue());
      assertThat(e3.getChannelGroupMembers(), empty());
    }
    {
      org.batfish.datamodel.Interface e21 = interfaces.get("ethernet1/21");
      assertThat(e21.getInterfaceType(), equalTo(InterfaceType.PHYSICAL));
      assertThat(e21.getAddress(), nullValue());
      assertThat(e21.getChannelGroup(), equalTo("ae1"));
      assertThat(e21.getChannelGroupMembers(), empty());
    }
    {
      org.batfish.datamodel.Interface e22 = interfaces.get("ethernet1/22");
      assertThat(e22.getInterfaceType(), equalTo(InterfaceType.PHYSICAL));
      assertThat(e22.getAddress(), nullValue());
      assertThat(e22.getChannelGroup(), equalTo("ae1"));
      assertThat(e22.getChannelGroupMembers(), empty());
    }
    {
      org.batfish.datamodel.Interface ae1 = interfaces.get("ae1");
      assertThat(ae1, hasBandwidth(20e9));
      assertThat(ae1.getInterfaceType(), equalTo(InterfaceType.AGGREGATED));
      assertThat(ae1.getAddress(), nullValue());
      assertThat(ae1.getChannelGroup(), nullValue());
      assertThat(ae1.getChannelGroupMembers(), containsInAnyOrder("ethernet1/21", "ethernet1/22"));
      assertThat(
          ae1.getDependencies(),
          containsInAnyOrder(
              new Dependency("ethernet1/21", DependencyType.AGGREGATE),
              new Dependency("ethernet1/22", DependencyType.AGGREGATE)));
    }
    {
      org.batfish.datamodel.Interface iface = interfaces.get("ae1.290");
      assertThat(iface.getInterfaceType(), equalTo(InterfaceType.AGGREGATE_CHILD));
      assertThat(iface.getAddress(), equalTo(ConcreteInterfaceAddress.parse("10.0.1.1/29")));
      assertThat(iface, hasBandwidth(20e9));
      assertThat(iface.getChannelGroup(), nullValue());
      assertThat(iface.getChannelGroupMembers(), empty());
      assertThat(iface.getEncapsulationVlan(), equalTo(290));
    }
    {
      org.batfish.datamodel.Interface iface = interfaces.get("ae1.200");
      assertThat(iface.getInterfaceType(), equalTo(InterfaceType.AGGREGATE_CHILD));
      assertThat(iface.getAddress(), equalTo(ConcreteInterfaceAddress.parse("10.0.2.1/29")));
      assertThat(iface, hasBandwidth(20e9));
      assertThat(iface.getChannelGroup(), nullValue());
      assertThat(iface.getChannelGroupMembers(), empty());
      assertThat(iface.getEncapsulationVlan(), equalTo(200));
    }
    {
      org.batfish.datamodel.Interface iface = interfaces.get("ae1.201");
      assertThat(iface.getInterfaceType(), equalTo(InterfaceType.AGGREGATE_CHILD));
      assertThat(iface.getAddress(), equalTo(ConcreteInterfaceAddress.parse("10.0.3.1/29")));
      assertThat(iface, hasBandwidth(20e9));
      assertThat(iface.getChannelGroup(), nullValue());
      assertThat(iface.getChannelGroupMembers(), empty());
      assertThat(iface.getEncapsulationVlan(), equalTo(201));
    }
  }

  @Test
  public void testInterfaceReference() throws IOException {
    String hostname = "interface-reference";
    String filename = "configs/" + hostname;
    Batfish batfish = getBatfishForConfigurationNames(hostname);
    ConvertConfigurationAnswerElement ccae =
        batfish.loadConvertConfigurationAnswerElementOrReparse(batfish.getSnapshot());

    // Confirm reference counts are correct for both used and unused structures
    assertThat(ccae, hasNumReferrers(filename, INTERFACE, "ethernet1/1", 1));
    assertThat(ccae, hasNumReferrers(filename, INTERFACE, "ethernet1/unused", 0));

    // Confirm undefined reference is detected
    assertThat(
        ccae,
        hasUndefinedReference(
            filename, INTERFACE, "ethernet1/undefined", VIRTUAL_ROUTER_INTERFACE));
  }

  @Test
  public void testInterfaceVirtualRouterAssignment() {
    String hostname = "interface-virtual-router";
    Configuration c = parseConfig(hostname);

    // Make sure each interface is associated with the correct vrf
    assertThat(
        c, hasInterface("ethernet1/1", InterfaceMatchers.hasVrf(hasName(equalTo("default")))));
    assertThat(
        c, hasInterface("ethernet1/2", InterfaceMatchers.hasVrf(hasName(equalTo("somename")))));
    assertThat(
        c, hasInterface("ethernet1/3", InterfaceMatchers.hasVrf(hasName(equalTo("somename")))));

    // Make sure the orphaned vrf is associated with the "null", constructed vrf
    assertThat(
        c, hasInterface("ethernet1/4", InterfaceMatchers.hasVrf(hasName(equalTo(NULL_VRF_NAME)))));
  }

  @Test
  public void testLogSettingsSyslog() {
    Configuration c = parseConfig("log-settings-syslog");

    // Confirm all the defined syslog servers show up in VI model
    assertThat(
        c.getLoggingServers(), containsInAnyOrder("1.1.1.1", "2.2.2.2", "3.3.3.3", "4.4.4.4"));
  }

  @Test
  public void testMgmtIface() {
    PaloAltoConfiguration c = parsePaloAltoConfig("mgmt-iface");

    assertThat(c.getMgmtIfaceAddress(), equalTo(Ip.parse("12.25.51.103")));
    assertThat(c.getMgmtIfaceGateway(), equalTo(Ip.parse("12.25.51.1")));
    assertThat(c.getMgmtIfaceNetmask(), equalTo(Ip.parse("255.255.255.128")));
  }

  @Test
  public void testNestedConfig() throws IOException {
    String hostname = "nested-config";

    // Confirm a simple extraction (hostname) works for nested config format
    assertThat(parseTextConfigs(hostname).keySet(), contains(hostname));
  }

  @Test
  public void testNestedConfigLineComments() throws IOException {
    String hostname = "nested-config-line-comments";

    // Confirm extraction works for nested configs even in the presence of line comments
    assertThat(parseTextConfigs(hostname).keySet(), contains(hostname));
  }

  @Test
  public void testLineMapMultilineToken() {
    String hostname = "multiline-token";
    Flattener flattener =
        Batfish.flatten(
            readResource(TESTCONFIGS_PREFIX + hostname, UTF_8),
            new BatfishLogger(BatfishLogger.LEVELSTR_OUTPUT, false),
            new Settings(),
            new Warnings(),
            PALO_ALTO_NESTED,
            BATFISH_FLATTENED_PALO_ALTO_HEADER);
    FlattenerLineMap map = flattener.getOriginalLineMap();

    String[] lines = flattener.getFlattenedConfigurationText().split("\n", -1);

    /* Line numbers for a multiline token in output text */
    int startTokenLine = 2;
    int midTokenLine = 5;
    int endTokenLine = 9;
    /* Line number for a particular set line */
    int setLine = 10;

    /* lines array is 0 indexed, line numbers are 1 indexed */
    String setLineText = lines[setLine - 1];
    String startTokenText = lines[startTokenLine - 1];
    String midTokenText = lines[midTokenLine - 1];
    String endTokenText = lines[endTokenLine - 1];
    /* Sanity check; make sure flattening produces the line we expect, where we expect them */
    assertThat(setLineText, equalTo("set config shared certificate cert-name algorithm RSA"));
    assertThat(startTokenText, containsString("BEGIN CERT"));
    assertThat(midTokenText, containsString("AAaaaaa"));
    assertThat(endTokenText, containsString("\""));

    /* Confirm original line numbers are preserved thru map, note line number here starts from 1 */
    assertThat(map.getOriginalLine(setLine, setLineText.indexOf("certificate")), equalTo(3));
    assertThat(map.getOriginalLine(setLine, setLineText.indexOf("algorithm")), equalTo(13));
    /* Start, middle, and end lines in a multiline token should be mapped to public key line */
    assertThat(
        map.getOriginalLine(startTokenLine, startTokenText.indexOf("BEGIN CERT")), equalTo(5));
    assertThat(map.getOriginalLine(midTokenLine, midTokenText.indexOf("AAaaaaa")), equalTo(5));
    assertThat(map.getOriginalLine(endTokenLine, endTokenText.indexOf("\"")), equalTo(5));

    /* Line beyond end of config should not be mapped */
    assertThat(
        map.getOriginalLine(lines.length, 0), equalTo(FlattenerLineMap.UNMAPPED_LINE_NUMBER));
  }

  @Test
  public void testNestedConfigLineMap() {
    String hostname = "nested-config";
    Flattener flattener =
        Batfish.flatten(
            readResource(TESTCONFIGS_PREFIX + hostname, UTF_8),
            new BatfishLogger(BatfishLogger.LEVELSTR_OUTPUT, false),
            new Settings(),
            new Warnings(),
            PALO_ALTO_NESTED,
            BATFISH_FLATTENED_PALO_ALTO_HEADER);
    FlattenerLineMap lineMap = flattener.getOriginalLineMap();
    /*
     * Flattened config should be two lines: header line and set-hostname line
     * This test is only checking content of the set-hostname line
     */
    String setLineText = flattener.getFlattenedConfigurationText().split("\n", -1)[1];

    /* Confirm original line numbers are preserved */
    assertThat(lineMap.getOriginalLine(2, setLineText.indexOf("deviceconfig")), equalTo(1));
    assertThat(lineMap.getOriginalLine(2, setLineText.indexOf("system")), equalTo(2));
    assertThat(lineMap.getOriginalLine(2, setLineText.indexOf("hostname")), equalTo(3));
    assertThat(lineMap.getOriginalLine(2, setLineText.indexOf("nested-config")), equalTo(3));
  }

  @Test
  public void testNestedConfigStructureDef() throws IOException {
    String hostname = "nested-config-structure-def";
    String filename = "configs/" + hostname;
    Batfish batfish = getBatfishForConfigurationNames(hostname);
    ConvertConfigurationAnswerElement ccae =
        batfish.loadConvertConfigurationAnswerElementOrReparse(batfish.getSnapshot());

    // Confirm defined structures in nested config show up with original definition line numbers
    assertThat(
        ccae,
        hasDefinedStructureWithDefinitionLines(
            filename, INTERFACE, "ethernet1/1", contains(9, 10, 11, 12)));
    assertThat(
        ccae,
        hasDefinedStructureWithDefinitionLines(
            filename, INTERFACE, "ethernet1/2", contains(16, 17, 18, 19)));
  }

  @Test
  public void testNtpServers() {
    Configuration c = parseConfig("ntp-server");

    // Confirm both ntp servers show up
    assertThat(c.getNtpServers(), containsInAnyOrder("1.1.1.1", "ntpservername"));
  }

  @Test
  public void testRulebaseWithPanorama() {
    String hostname = "panorama-rulebase";
    Configuration c = parseConfig(hostname);

    String if1name = "ethernet1/1";
    String if2name = "ethernet1/2";
    Flow.Builder baseBuilder =
        Flow.builder()
            .setIngressNode(c.getHostname())
            .setSrcIp(Ip.ZERO)
            .setDstIp(Ip.ZERO)
            .setIpProtocol(IpProtocol.TCP)
            .setSrcPort(1);
    // See comments in the config for how this test works.
    Flow service1 = baseBuilder.setDstPort(1001).build();
    Flow service2 = baseBuilder.setDstPort(1002).build();
    Flow service3 = baseBuilder.setDstPort(1003).build();
    Flow service4 = baseBuilder.setDstPort(1004).build();

    // Cross-zone flows (starting e2)
    assertThat(
        c,
        hasInterface(
            if1name,
            hasOutgoingOriginalFlowFilter(
                allOf(
                    accepts(service1, if2name, c),
                    rejects(service2, if2name, c),
                    accepts(service3, if2name, c),
                    rejects(service4, if2name, c)))));

    // Intra-zone flows (starting e1)
    assertThat(
        c,
        hasInterface(
            if1name,
            hasOutgoingOriginalFlowFilter(
                allOf(
                    accepts(service1, if1name, c),
                    rejects(service2, if1name, c),
                    accepts(service3, if1name, c),
                    accepts(service4, if1name, c)))));
  }

  @Test
  public void testRulebaseInApplicationWithPanorama() {
    String hostname = "panorama-rulebase-applications";
    Configuration c = parseConfig(hostname);

    String if1name = "ethernet1/1";
    String if2name = "ethernet1/2";
    Flow.Builder tcpBaseBuilder =
        Flow.builder()
            .setIngressNode(c.getHostname())
            .setSrcIp(Ip.ZERO)
            .setDstIp(Ip.ZERO)
            .setIpProtocol(IpProtocol.TCP)
            .setSrcPort(1);
    Flow.Builder udpBaseBuilder =
        Flow.builder()
            .setIngressNode(c.getHostname())
            .setSrcIp(Ip.ZERO)
            .setDstIp(Ip.ZERO)
            .setIpProtocol(IpProtocol.UDP)
            .setSrcPort(1);
    // See comments in the config for how this test works.
    Flow webapplication = tcpBaseBuilder.setDstPort(80).build();
    Flow sslapplication = tcpBaseBuilder.setDstPort(443).build();
    Flow snmpapplication = udpBaseBuilder.setDstPort(161).build();
    Flow pingapplication =
        Flow.builder()
            .setIngressNode(c.getHostname())
            .setSrcIp(Ip.ZERO)
            .setDstIp(Ip.ZERO)
            .setIpProtocol(IpProtocol.ICMP)
            .setIcmpType(IcmpType.ECHO_REPLY)
            .setIcmpCode(0)
            .build();
    assertThat(
        c,
        hasInterface(
            if1name,
            hasOutgoingOriginalFlowFilter(
                allOf(
                    rejects(webapplication, if2name, c),
                    accepts(sslapplication, if2name, c),
                    accepts(snmpapplication, if2name, c),
                    accepts(pingapplication, if2name, c)))));
  }

  @Test
  public void testRulebase() {
    String hostname = "rulebase";
    Configuration c = parseConfig(hostname);

    String if1name = "ethernet1/1";
    String if2name = "ethernet1/2";
    String if3name = "ethernet1/3";
    String if4name = "ethernet1/4";
    Flow z1ToZ1permitted = createFlow("1.1.2.255", "1.1.1.2");
    Flow z1ToZ1rejectedSource = createFlow("2.2.2.2", "1.1.1.2");
    Flow z1ToZ1rejectedDestination = createFlow("1.1.2.2", "1.1.1.3");
    Flow z1ToZ1rejectedService = createFlow("1.1.2.2", "1.1.1.2", IpProtocol.TCP, 1, 999);
    Flow z2ToZ1permitted = createFlow("1.1.4.255", "1.1.1.2");
    Flow noZoneToZ1rejected = createFlow("1.1.3.2", "1.1.1.2");
    Flow fromDevicePermitted = createFlow("1.1.1.1", "1.1.1.2");

    // Confirm flow matching deny rule is rejected
    assertThat(
        c,
        hasInterface(
            if1name, hasOutgoingOriginalFlowFilter(rejects(z1ToZ1rejectedService, if2name, c))));

    // Confirm intrazone flow matching allow rule is accepted
    assertThat(
        c,
        hasInterface(if1name, hasOutgoingOriginalFlowFilter(accepts(z1ToZ1permitted, if2name, c))));
    // Confirm intrazone flow not matching allow rule (bad destination address) is rejected
    assertThat(
        c,
        hasInterface(
            if1name,
            hasOutgoingOriginalFlowFilter(rejects(z1ToZ1rejectedDestination, if2name, c))));
    // Confirm intrazone flow not matching allow rule (source address negated) is rejected
    assertThat(
        c,
        hasInterface(
            if1name, hasOutgoingOriginalFlowFilter(rejects(z1ToZ1rejectedSource, if2name, c))));

    // Confirm interzone flow matching allow rule is accepted
    assertThat(
        c,
        hasInterface(if1name, hasOutgoingOriginalFlowFilter(accepts(z2ToZ1permitted, if4name, c))));

    // Confirm flow from an unzoned interface is rejected
    assertThat(
        c,
        hasInterface(
            if1name, hasOutgoingOriginalFlowFilter(rejects(noZoneToZ1rejected, if3name, c))));

    // Confirm flow from the device itself is permitted
    assertThat(
        c,
        hasInterface(
            if1name, hasOutgoingOriginalFlowFilter(accepts(fromDevicePermitted, null, c))));
  }

  @Test
  public void testSecurityRulesNotExplicitlyMatched() {
    /*
    Setup: Device has an interface in a zone with intrazone security rules. If flows leaving the
    interface match an intrazone rule, its action should be taken (whether permit or deny). Other
    flows should fall through to the rest of the interface outgoing filter.
     */
    String hostname = "security-no-explicit-match";
    Configuration c = parseConfig(hostname);
    String ifaceName = "ethernet1/1.1";
    IpAccessList ifaceOutgoingFilter =
        c.getIpAccessLists().get(computeOutgoingFilterName(ifaceName));

    Flow notMatchingZoneSecurity =
        Flow.builder()
            .setIngressNode(c.getHostname())
            .setDstIp(Ip.parse("10.10.10.10"))
            .setSrcIp(Ip.parse("10.10.10.20"))
            .setSrcPort(111)
            .setDstPort(222)
            .setIpProtocol(IpProtocol.TCP)
            .build();
    Flow rejectedByZoneSecurity =
        notMatchingZoneSecurity.toBuilder().setSrcIp(Ip.parse("2.2.2.2")).build();
    Flow acceptedByZoneSecurity =
        notMatchingZoneSecurity.toBuilder().setSrcIp(Ip.parse("3.3.3.3")).build();

    // Interface outgoing filter ends with an OriginatingFromDevice match.
    // If flow doesn't match zone rules, it should fall through to that.
    int lastLineIndex = ifaceOutgoingFilter.getLines().size() - 1;
    FilterResult originatingFromDeviceResult =
        ifaceOutgoingFilter.filter(
            notMatchingZoneSecurity, null, c.getIpAccessLists(), ImmutableMap.of());
    assertThat(originatingFromDeviceResult.getAction(), equalTo(LineAction.PERMIT));
    assertThat(originatingFromDeviceResult.getMatchLine(), equalTo(lastLineIndex));

    // Flow is from interface inside the zone and is rejected by zone security rules
    FilterResult rejectedByZoneSecurityResult =
        ifaceOutgoingFilter.filter(
            rejectedByZoneSecurity, ifaceName, c.getIpAccessLists(), ImmutableMap.of());
    assertThat(rejectedByZoneSecurityResult.getAction(), equalTo(LineAction.DENY));
    assertThat(rejectedByZoneSecurityResult.getMatchLine(), lessThan(lastLineIndex));

    // Flow is from interface inside the zone and is permitted by zone security rules
    FilterResult acceptedByZoneSecurityResult =
        ifaceOutgoingFilter.filter(
            acceptedByZoneSecurity, ifaceName, c.getIpAccessLists(), ImmutableMap.of());
    assertThat(acceptedByZoneSecurityResult.getAction(), equalTo(LineAction.PERMIT));
    assertThat(acceptedByZoneSecurityResult.getMatchLine(), lessThan(lastLineIndex));
  }

  @Test
  public void testShowConfig() {
    PaloAltoConfiguration vc = parseNestedConfig("show-config");
    assertThat(vc.getHostname(), equalTo("show-config-custom-hostname"));
  }

  @Test
  public void testIntrazoneFilterTraceElements() {
    String hostname = "security-no-explicit-match";
    String filename = "configs/" + hostname;
    Configuration c = parseConfig(hostname);
    String vsysName = "vsys1";
    String zoneName = "ZONE";

    // Device has a zone with intrazone security rules DENY and PERMIT
    String zoneObjName = computeObjectName(vsysName, zoneName);
    String intrazoneFilterName = zoneToZoneFilter(zoneObjName, zoneObjName);
    String zoneOutgoingFilterName = computeOutgoingFilterName(zoneObjName);
    IpAccessList intrazoneFilter = c.getIpAccessLists().get(intrazoneFilterName);
    IpAccessList zoneOutgoingFilter = c.getIpAccessLists().get(zoneOutgoingFilterName);

    // Expected trace elements in intrazone filter
    TraceElement ruleDenyTe = matchSecurityRuleTraceElement("DENY", vsysName, filename);
    TraceElement rulePermitTe = matchSecurityRuleTraceElement("PERMIT", vsysName, filename);
    TraceElement intrazoneDefaultTe = intrazoneDefaultAcceptTraceElement(vsysName, zoneName);

    // Expected trace elements in zone outgoing filter
    TraceElement intrazoneRulesTe = zoneToZoneMatchTraceElement(zoneName, zoneName, vsysName);
    TraceElement mismatchIntrazoneRulesTe =
        zoneToZoneRejectTraceElement(zoneName, zoneName, vsysName);

    assertThat(
        intrazoneFilter.getLines(),
        contains(
            hasTraceElement(ruleDenyTe),
            hasTraceElement(rulePermitTe),
            hasTraceElement(intrazoneDefaultTe)));
    assertThat(
        zoneOutgoingFilter.getLines(),
        contains(hasTraceElement(intrazoneRulesTe), hasTraceElement(mismatchIntrazoneRulesTe)));
  }

  @Test
  public void testIfaceOutgoingFilterTraceElements() {
    // Device has an interface in the zone. Ensure that outgoing filter lines have expected trace
    // elements and flows leaving the interface generate the expected ACL traces.
    String hostname = "security-no-explicit-match";
    String filename = "configs/" + hostname;
    Configuration c = parseConfig(hostname);
    String vsysName = "vsys1";
    String zoneName = "ZONE";

    // Expected trace elements in zone outgoing filter
    TraceElement intrazoneRulesTe = zoneToZoneMatchTraceElement(zoneName, zoneName, vsysName);
    TraceElement intrazoneRejectRulesTe =
        zoneToZoneRejectTraceElement(zoneName, zoneName, vsysName);

    String ifaceName = "ethernet1/1.1";
    String ifaceOutgoingFilterName = computeOutgoingFilterName(ifaceName);
    IpAccessList ifaceOutgoingFilter = c.getIpAccessLists().get(ifaceOutgoingFilterName);

    // Expected trace elements in interface outgoing filter
    TraceElement exitIfaceTe = ifaceOutgoingTraceElement(ifaceName, zoneName, vsysName);
    TraceElement originatedTe = originatedFromDeviceTraceElement();
    assertThat(
        ifaceOutgoingFilter.getLines(),
        contains(hasTraceElement(exitIfaceTe), hasTraceElement(originatedTe)));

    // Flow that does not match either security rule should fall through to intrazone default
    Flow.Builder fb = Flow.builder().setDstIp(Ip.ZERO).setIngressNode("n");
    List<TraceTree> flowTrace =
        AclTracer.trace(
            ifaceOutgoingFilter,
            fb.setSrcIp(Ip.parse("1.1.1.1")).build(),
            ifaceName,
            c.getIpAccessLists(),
            ImmutableMap.of(),
            ImmutableMap.of());
    assertThat(
        flowTrace,
        contains(
            isChainOfSingleChildren(
                exitIfaceTe,
                intrazoneRulesTe,
                intrazoneDefaultAcceptTraceElement(vsysName, zoneName))));

    // Flow matching DENY security rule should generate a trace pointing to that rule.
    flowTrace =
        AclTracer.trace(
            ifaceOutgoingFilter,
            fb.setSrcIp(Ip.parse("2.2.2.2")).build(), // should match DENY rule
            ifaceName,
            c.getIpAccessLists(),
            ImmutableMap.of(),
            ImmutableMap.of());

    assertThat(
        flowTrace,
        contains(
            isTraceTree(
                exitIfaceTe,
                isTraceTree(
                    intrazoneRejectRulesTe,
                    isTraceTree(
                        matchSecurityRuleTraceElement("DENY", vsysName, filename),
                        isTraceTree(
                            matchSourceAddressTraceElement(),
                            isTraceTree(matchAddressValueTraceElement("2.2.2.2/32"))),
                        isTraceTree(
                            matchDestinationAddressTraceElement(),
                            isTraceTree(matchAddressAnyTraceElement())),
                        isTraceTree(matchServiceAnyTraceElement()))))));

    // Flow matching PERMIT security rule should generate a trace pointing to that rule.
    flowTrace =
        AclTracer.trace(
            ifaceOutgoingFilter,
            fb.setSrcIp(Ip.parse("3.3.3.3")).build(), // should match PERMIT rule
            ifaceName,
            c.getIpAccessLists(),
            ImmutableMap.of(),
            ImmutableMap.of());

    assertThat(
        flowTrace,
        contains(
            isTraceTree(
                exitIfaceTe,
                isTraceTree(
                    intrazoneRulesTe,
                    isTraceTree(
                        matchSecurityRuleTraceElement("PERMIT", vsysName, filename),
                        isTraceTree(
                            matchSourceAddressTraceElement(),
                            isTraceTree(matchAddressValueTraceElement("3.3.3.3/32"))),
                        isTraceTree(
                            matchDestinationAddressTraceElement(),
                            isTraceTree(matchAddressAnyTraceElement())),
                        isTraceTree(matchServiceAnyTraceElement()))))));
  }

  @Test
  public void testUnzonedIfaceOutgoingFilterTraceElements() {
    // Device has an interface without a zone; its outgoing filter should reflect that
    String hostname = "security-no-explicit-match";
    Configuration c = parseConfig(hostname);
    String ifaceName = "ethernet1/1";

    // This ACL has an unnecessary (unreachable) second line; no need to assert on that line
    IpAccessList ifaceOutgoingFilter =
        c.getIpAccessLists().get(computeOutgoingFilterName(ifaceName));
    assertThat(
        ifaceOutgoingFilter.getLines().get(0),
        equalTo(
            ExprAclLine.REJECT_ALL.toBuilder()
                .setName("Not in a zone")
                .setTraceElement(unzonedIfaceRejectTraceElement(ifaceName))
                .build()));
  }

  @Test
  public void testEmptyZoneOutgoingFilterTraceElements() {
    // Device has a zone without any interfaces; intra- and cross-zone filters should reflect that
    String hostname = "security-no-explicit-match";
    Configuration c = parseConfig(hostname);
    String vsysName = "vsys1";
    String zoneName = "ZONE";
    String emptyZoneName = "EMPTY_ZONE";
    String zoneObjName = computeObjectName(vsysName, zoneName);
    String emptyZoneObjName = computeObjectName(vsysName, emptyZoneName);

    String emptyIntrazoneFilterName = zoneToZoneFilter(emptyZoneObjName, emptyZoneObjName);
    String emptyToNonEmptyFilterName = zoneToZoneFilter(emptyZoneObjName, zoneObjName);
    String nonEmptyToEmptyFilterName = zoneToZoneFilter(zoneObjName, emptyZoneObjName);
    ImmutableList.of(emptyIntrazoneFilterName, emptyToNonEmptyFilterName, nonEmptyToEmptyFilterName)
        .forEach(
            filterName -> {
              IpAccessList filter = c.getIpAccessLists().get(filterName);
              assertThat(
                  filter.getLines(),
                  contains(hasTraceElement(emptyZoneRejectTraceElement(vsysName, emptyZoneName))));
            });
  }

  @Test
  public void testRulebaseRuleType() {
    String hostname = "rulebase-rule-type";
    PaloAltoConfiguration vendorConfig = parsePaloAltoConfig(hostname);

    Map<String, SecurityRule> rules =
        vendorConfig.getVirtualSystems().get(DEFAULT_VSYS_NAME).getRulebase().getSecurityRules();

    assertThat(rules.get("INTER").getRuleType(), equalTo(RuleType.INTERZONE));
    assertThat(rules.get("INTRA").getRuleType(), equalTo(RuleType.INTRAZONE));
    assertThat(rules.get("UNIVERSAL").getRuleType(), equalTo(RuleType.UNIVERSAL));
    assertThat(rules.get("DEFAULT").getRuleType(), nullValue());

    // the intrazone line should have been rejected -- which leaves this rule as default
    assertThat(rules.get("BADINTRA").getRuleType(), nullValue());
    assertThat(
        vendorConfig.getWarnings().getParseWarnings(),
        hasItem(
            hasComment(
                "Error: Cannot set 'rule-type intrazone' for security rule with different source"
                    + " and destination zones.")));
  }

  @Test
  public void testRulebaseService() {
    String hostname = "rulebase-service";
    Configuration c = parseConfig(hostname);

    String if1name = "ethernet1/1";
    String if4name = "ethernet1/4";
    Flow z1ToZ2OverridePermitted = createFlow("1.1.1.1", "1.1.1.2", IpProtocol.TCP, 999, 1);
    Flow z1ToZ2HttpRejected = createFlow("1.1.1.1", "1.1.1.2", IpProtocol.TCP, 999, 80);
    Flow z1ToZ2HttpsPermitted = createFlow("1.1.1.1", "1.1.1.2", IpProtocol.TCP, 999, 443);

    // Confirm flow matching overridden service is permitted
    assertThat(
        c,
        hasInterface(
            if1name, hasOutgoingOriginalFlowFilter(accepts(z1ToZ2OverridePermitted, if4name, c))));
    // Confirm flow matching built-in service that was overridden is rejected
    assertThat(
        c,
        hasInterface(
            if1name, hasOutgoingOriginalFlowFilter(rejects(z1ToZ2HttpRejected, if4name, c))));
    // Confirm flow matching built-in service, indirectly referenced is permitted
    assertThat(
        c,
        hasInterface(
            if1name, hasOutgoingOriginalFlowFilter(accepts(z1ToZ2HttpsPermitted, if4name, c))));
  }

  @Test
  public void testRulebaseDefault() {
    String hostname = "rulebase-default";
    Configuration c = parseConfig(hostname);

    String if1name = "ethernet1/1";
    String if2name = "ethernet1/2";
    String if3name = "ethernet1/3";
    String if4name = "ethernet1/4";
    Flow z1ToZ1 = createFlow("1.1.1.2", "1.1.2.2");
    Flow z1ToZ2 = createFlow("1.1.1.2", "1.1.4.2");
    Flow z2ToZ1 = createFlow("1.1.4.2", "1.1.1.2");
    Flow noZoneToZ1 = createFlow("1.1.3.2", "1.1.1.2");
    Flow z1ToNoZone = createFlow("1.1.1.2", "1.1.3.2");

    // Confirm intrazone flow is accepted by default
    assertThat(
        c, hasInterface(if2name, hasOutgoingOriginalFlowFilter(accepts(z1ToZ1, if1name, c))));

    // Confirm interzone flows are rejected by default
    assertThat(
        c, hasInterface(if4name, hasOutgoingOriginalFlowFilter(rejects(z1ToZ2, if1name, c))));
    assertThat(
        c, hasInterface(if1name, hasOutgoingOriginalFlowFilter(rejects(z2ToZ1, if4name, c))));

    // Confirm unzoned flows are rejected by default
    assertThat(
        c, hasInterface(if1name, hasOutgoingOriginalFlowFilter(rejects(noZoneToZ1, if3name, c))));
    assertThat(
        c, hasInterface(if3name, hasOutgoingOriginalFlowFilter(rejects(z1ToNoZone, if1name, c))));
  }

  @Test
  public void testRulebaseIprange() throws IOException {
    String hostname = "rulebase-iprange";
    Configuration c = parseConfig(hostname);

    String if1name = "ethernet1/1";
    String if2name = "ethernet1/2";

    // rule1: 11.11.11.11 should be allowed but 11.11.11.13 shouldn't be
    Flow rule1Permitted = createFlow("11.11.11.11", "33.33.33.33");
    Flow rule1Denied = createFlow("11.11.11.13", "33.33.33.33");
    assertThat(
        c,
        hasInterface(if1name, hasOutgoingOriginalFlowFilter(accepts(rule1Permitted, if2name, c))));
    assertThat(
        c, hasInterface(if1name, hasOutgoingOriginalFlowFilter(rejects(rule1Denied, if2name, c))));

    // Should have a warning about invalid ip range
    Batfish batfish = getBatfishForConfigurationNames(hostname);
    ConvertConfigurationAnswerElement ccae =
        batfish.loadConvertConfigurationAnswerElementOrReparse(batfish.getSnapshot());
    assertThat(ccae.getWarnings().keySet(), hasItem(equalTo(hostname)));
    Warnings warn = ccae.getWarnings().get(hostname);
    assertThat(
        warn.getRedFlagWarnings().stream().map(Warning::getText).collect(Collectors.toSet()),
        contains(
            String.format(
                "Could not convert RuleEndpoint range to IpSpace: %s",
                new RuleEndpoint(IP_RANGE, "11.11.11.13-11.11.11.12"))));
  }

  @Test
  public void testRulebaseWarning() throws IOException {
    String hostname = "rulebase-warning";

    Batfish batfish = getBatfishForConfigurationNames(hostname);
    ConvertConfigurationAnswerElement ccae =
        batfish.loadConvertConfigurationAnswerElementOrReparse(batfish.getSnapshot());
    assertThat(ccae.getWarnings().keySet(), hasItem(equalTo(hostname)));
    Warnings warn = ccae.getWarnings().get(hostname);

    // Should have a warning about invalid ip ranges and empty translation pool
    // Confirm we have only one warning for each, *no duplicates*
    assertThat(
        warn.getRedFlagWarnings().stream().map(Warning::getText).collect(Collectors.toList()),
        containsInAnyOrder(
            // Security rule warning
            String.format(
                "Could not convert RuleEndpoint range to IpSpace: %s",
                new RuleEndpoint(IP_RANGE, "11.11.11.13-11.11.11.12")),
            // NAT rule warnings
            String.format(
                "Could not convert RuleEndpoint range to IpSpace: %s",
                new RuleEndpoint(IP_RANGE, "10.0.2.11-10.0.2.1")),
            String.format(
                "Could not convert RuleEndpoint range to RangeSet: %s",
                new RuleEndpoint(IP_RANGE, "192.168.1.101-192.168.1.1")),
            "NAT rule NATRULE1 of VSYS vsys1 will not apply source translation because its source"
                + " translation pool is empty"));
  }

  @Test
  public void testNatIprange() throws IOException {
    String hostname = "nat-iprange";
    Batfish batfish = getBatfishForConfigurationNames(hostname);
    ConvertConfigurationAnswerElement ccae =
        batfish.loadConvertConfigurationAnswerElementOrReparse(batfish.getSnapshot());
    assertThat(ccae.getWarnings().keySet(), hasItem(equalTo(hostname)));
    Warnings warn = ccae.getWarnings().get(hostname);

    // Should have warnings about invalid ip range and empty pool
    assertThat(
        warn.getRedFlagWarnings().stream().map(Warning::getText).collect(Collectors.toSet()),
        containsInAnyOrder(
            "NAT rule RULE1 of VSYS vsys1 will not apply source translation because its source"
                + " translation pool is empty",
            String.format(
                "Could not convert RuleEndpoint range to RangeSet: %s",
                new RuleEndpoint(IP_RANGE, "192.168.1.101-192.168.1.1"))));
  }

  @Test
  public void testNatServiceReference() throws IOException {
    String hostname = "nat-service";
    String filename = "configs/" + hostname;

    Batfish batfish = getBatfishForConfigurationNames(hostname);
    ConvertConfigurationAnswerElement ccae =
        batfish.loadConvertConfigurationAnswerElementOrReparse(batfish.getSnapshot());

    String serviceGroupName = computeObjectName(DEFAULT_VSYS_NAME, "SERVICE_GROUP1");

    // Confirm reference count is correct for the used service group
    assertThat(
        ccae, hasNumReferrers(filename, PaloAltoStructureType.SERVICE_GROUP, serviceGroupName, 1));

    // Confirm we get an undefined reference for the undefined service/group
    assertThat(ccae, hasUndefinedReference(filename, SERVICE_OR_SERVICE_GROUP, "SERVICE_UNDEF"));
  }

  @Test
  public void testRulebaseReference() throws IOException {
    String hostname = "rulebase";
    String filename = "configs/" + hostname;

    Batfish batfish = getBatfishForConfigurationNames(hostname);
    ConvertConfigurationAnswerElement ccae =
        batfish.loadConvertConfigurationAnswerElementOrReparse(batfish.getSnapshot());

    String serviceName = computeObjectName(DEFAULT_VSYS_NAME, "SERVICE1");
    String z1Name = computeObjectName(DEFAULT_VSYS_NAME, "z1");
    String z2Name = computeObjectName(DEFAULT_VSYS_NAME, "z2");
    String zoneUndefName = computeObjectName(DEFAULT_VSYS_NAME, "ZONE_UNDEF");

    // Confirm reference count is correct for used structure
    assertThat(ccae, hasNumReferrers(filename, PaloAltoStructureType.SERVICE, serviceName, 1));
    // 2 references in rules, 2 references from associated interfaces
    assertThat(ccae, hasNumReferrers(filename, PaloAltoStructureType.ZONE, z1Name, 4));
    // 2 references in rules, 1 reference from associated interface
    assertThat(ccae, hasNumReferrers(filename, PaloAltoStructureType.ZONE, z2Name, 3));

    // Confirm undefined references are detected
    assertThat(
        ccae,
        hasUndefinedReference(
            filename,
            PaloAltoStructureType.SERVICE_OR_SERVICE_GROUP,
            "SERVICE_UNDEF",
            PaloAltoStructureUsage.SECURITY_RULE_SERVICE));
    assertThat(
        ccae,
        hasUndefinedReference(
            filename,
            PaloAltoStructureType.ZONE,
            zoneUndefName,
            PaloAltoStructureUsage.SECURITY_RULE_FROM_ZONE));

    // Confirm builtins do not show up as undefined references
    assertThat(
        ccae,
        not(
            hasUndefinedReference(
                filename, SERVICE_OR_SERVICE_GROUP, ServiceBuiltIn.ANY.getName())));
    assertThat(
        ccae,
        not(
            hasUndefinedReference(
                filename, SERVICE_OR_SERVICE_GROUP, ServiceBuiltIn.APPLICATION_DEFAULT.getName())));
  }

  @Test
  public void testNatRulesAndReferences() {
    String hostname = "rulebase-nat";

    // Check VS model
    PaloAltoConfiguration vendorConfig = parsePaloAltoConfig(hostname);
    Map<String, NatRule> natRules =
        vendorConfig.getVirtualSystems().get(DEFAULT_VSYS_NAME).getRulebase().getNatRules();

    // In order of appearance
    String rule1Name = "RULE1";
    String rule2Name = "2nd_RULE";
    RuleEndpoint anyRuleEndpoint = new RuleEndpoint(Any, "any");
    assertThat(natRules.keySet(), contains(rule1Name, rule2Name));

    NatRule rule1 = natRules.get(rule1Name);
    assertThat(rule1.getTo(), equalTo("TO_ZONE"));
    assertThat(rule1.getFrom(), contains("any"));
    assertThat(rule1.getSource(), contains(anyRuleEndpoint));
    assertThat(rule1.getDestination(), contains(anyRuleEndpoint));
    assertThat(
        rule1.getSourceTranslation().getDynamicIpAndPort().getTranslatedAddresses(),
        contains(
            new RuleEndpoint(IP_ADDRESS, "1.1.1.1"),
            new RuleEndpoint(IP_PREFIX, "2.2.2.0/24"),
            new RuleEndpoint(IP_RANGE, "3.3.3.3-4.4.4.4")));
    assertTrue(rule1.getDisabled());

    NatRule rule2 = natRules.get(rule2Name);
    assertThat(rule2.getTo(), equalTo("TO_2"));
    assertThat(rule2.getFrom(), contains("FROM_1", "FROM_2", "FROM_3"));
    assertThat(
        rule2.getSource(),
        contains(
            new RuleEndpoint(REFERENCE, "SRC_1"),
            new RuleEndpoint(REFERENCE, "SRC_2"),
            new RuleEndpoint(REFERENCE, "SRC_3")));
    assertThat(
        rule2.getDestination(),
        contains(
            new RuleEndpoint(REFERENCE, "DST_1"),
            new RuleEndpoint(REFERENCE, "DST_2"),
            new RuleEndpoint(REFERENCE, "DST_3")));
    assertThat(
        rule2.getSourceTranslation().getDynamicIpAndPort().getTranslatedAddresses(),
        contains(
            new RuleEndpoint(REFERENCE, "SRC_1"),
            new RuleEndpoint(REFERENCE, "SRC_2"),
            new RuleEndpoint(REFERENCE, "SRC_3")));
    assertThat(
        rule2.getDestinationTranslation().getTranslatedAddress(),
        equalTo(new RuleEndpoint(REFERENCE, "DST_2")));
    assertThat(rule2.getDestinationTranslation().getTranslatedPort(), equalTo(1234));
    assertFalse(rule2.getDisabled());
  }

  @Test
  public void testSharedRulebase() {
    String hostname = "shared-rulebase";
    PaloAltoConfiguration vendorConfig = parsePaloAltoConfig(hostname);

    Map<String, NatRule> natPreRules = vendorConfig.getShared().getPreRulebase().getNatRules();
    Map<String, SecurityRule> securityPreRules =
        vendorConfig.getShared().getPreRulebase().getSecurityRules();
    Map<String, NatRule> natPostRules = vendorConfig.getShared().getPostRulebase().getNatRules();
    Map<String, SecurityRule> securityPostRules =
        vendorConfig.getShared().getPostRulebase().getSecurityRules();

    // Make sure shared pre- and post- rules are associated with the shared vsys
    assertThat(natPreRules.keySet(), contains("PRE_NAT"));
    assertThat(natPreRules.get("PRE_NAT").getTo(), equalTo("Z1"));

    assertThat(natPostRules.keySet(), contains("POST_NAT"));
    assertThat(natPostRules.get("POST_NAT").getTo(), equalTo("Z2"));

    assertThat(securityPreRules.keySet(), contains("PRE_SECURITY"));
    assertThat(securityPreRules.get("PRE_SECURITY").getTo(), contains("Z1"));

    assertThat(securityPostRules.keySet(), contains("POST_SECURITY"));
    assertThat(securityPostRules.get("POST_SECURITY").getTo(), contains("Z2"));
  }

  @Test
  public void testVsysRulebase() {
    String hostname = "vsys-rulebase";
    Configuration c = parseConfig(hostname);

    String if1name = "ethernet1/1";
    String if2name = "ethernet1/2";
    String if3name = "ethernet1/3";
    String if4name = "ethernet1/4";
    Flow flow = createFlow("1.1.1.1", "2.2.2.2");

    // Confirm flow is rejected in vsys1
    assertThat(c, hasInterface(if1name, hasOutgoingOriginalFlowFilter(rejects(flow, if2name, c))));

    // Confirm intravsys flow is accepted in vsys2
    assertThat(c, hasInterface(if3name, hasOutgoingOriginalFlowFilter(accepts(flow, if4name, c))));
    // Confirm intervsys flow (even from same zone name) is rejected in vsys2
    assertThat(c, hasInterface(if3name, hasOutgoingOriginalFlowFilter(rejects(flow, if2name, c))));
  }

  @Test
  public void testStaticRoute() throws IOException {
    String vrName = "somename";
    String vr2Name = "vr2";
    String hostname = "static-route";
    Batfish batfish = getBatfishForConfigurationNames(hostname);
    Configuration c = batfish.loadConfigurations(batfish.getSnapshot()).get(hostname);

    // Confirm static route shows up with correct extractions
    assertThat(c, hasVrf(vrName, hasStaticRoutes(hasItem(hasAdministrativeCost(equalTo(123))))));
    assertThat(c, hasVrf(vrName, hasStaticRoutes(hasItem(hasMetric(equalTo(12L))))));
    assertThat(
        c, hasVrf(vrName, hasStaticRoutes(hasItem(hasNextHopIp(equalTo(Ip.parse("1.1.1.1")))))));
    assertThat(
        c, hasVrf(vrName, hasStaticRoutes(hasItem(hasNextHopInterface(equalTo("ethernet1/1"))))));
    assertThat(c, hasVrf(vrName, hasStaticRoutes(hasItem(hasPrefix(Prefix.ZERO)))));
    assertThat(
        c,
        hasVrf(
            vr2Name,
            hasStaticRoutes(
                hasItem(
                    allOf(
                        hasPrefix(Prefix.strict("10.0.0.0/8")),
                        hasNextHop(NextHopVrf.of(vrName)))))));
    // static-route with undefined next-vr should not be converted
    assertThat(c, hasVrf(vr2Name, hasStaticRoutes(not(hasItem(hasPrefix(Prefix.ZERO))))));
    // static-route with next-vr same as its own virtual-router should not be converted
    assertThat(
        c, hasVrf(vr2Name, hasStaticRoutes(not(hasItem(hasPrefix(Prefix.strict("1.0.0.0/8")))))));

    // static route with next hop specified as prefix
    assertThat(
        c,
        hasVrf(
            vr2Name,
            hasStaticRoutes(
                hasItem(
                    allOf(
                        hasPrefix(Prefix.strict("2.0.0.0/8")),
                        hasNextHopIp(Ip.parse("2.2.2.2")))))));

    // assert static interface route reference
    ConvertConfigurationAnswerElement ccae =
        batfish.loadConvertConfigurationAnswerElementOrReparse(batfish.getSnapshot());
    String filename = "configs/" + hostname;
    assertThat(
        ccae, hasUndefinedReference(filename, INTERFACE, "ethernet1/1", STATIC_ROUTE_INTERFACE));
    assertThat(
        ccae, hasUndefinedReference(filename, PaloAltoStructureType.VIRTUAL_ROUTER, "fakevr"));
  }

  @Test
  public void testStaticRouteExtraction() {
    String hostname = "static-route";
    PaloAltoConfiguration vc = parsePaloAltoConfig(hostname);
    String vrName = "vr2";

    assertThat(vc.getVirtualRouters(), hasKey(vrName));

    assertThat(vc.getVirtualRouters().get(vrName).getStaticRoutes(), hasKey("ROUTE2"));

    StaticRoute sr = vc.getVirtualRouters().get(vrName).getStaticRoutes().get("ROUTE2");

    assertEquals(sr.getDestination(), Prefix.ZERO);
    assertEquals(sr.getNextVr(), "fakevr");
  }

  @Test
  public void testStaticRouteDefaults() {
    String hostname = "static-route-defaults";
    String vrName = "default";
    Configuration c = parseConfig(hostname);

    // Confirm static route shows up with correct defaults
    assertThat(c, hasVrf(vrName, hasStaticRoutes(hasItem(hasAdministrativeCost(equalTo(10))))));
    assertThat(c, hasVrf(vrName, hasStaticRoutes(hasItem(hasMetric(equalTo(10L))))));
    assertThat(c, hasVrf(vrName, hasStaticRoutes(hasItem(hasPrefix(Prefix.strict("0.0.0.0/0"))))));
  }

  @Test
  public void testService() {
    String hostname = "service";
    Configuration c = parseConfig(hostname);

    String service1AclName = computeServiceGroupMemberAclName(DEFAULT_VSYS_NAME, "SERVICE1");
    String service2AclName = computeServiceGroupMemberAclName(DEFAULT_VSYS_NAME, "SERVICE2");
    String service3AclName = computeServiceGroupMemberAclName(DEFAULT_VSYS_NAME, "SERVICE3");
    String service4AclName = computeServiceGroupMemberAclName(DEFAULT_VSYS_NAME, "SERVICE 4");
    String serviceGroup1AclName = computeServiceGroupMemberAclName(DEFAULT_VSYS_NAME, "SG1");
    String serviceGroup2AclName = computeServiceGroupMemberAclName(DEFAULT_VSYS_NAME, "SG 2");

    Flow service1Flow = createFlow(IpProtocol.TCP, 999, 1);
    Flow service2Flow = createFlow(IpProtocol.UDP, 4, 999);
    Flow service3Flow1 = createFlow(IpProtocol.UDP, 10, 5);
    Flow service3Flow2 = createFlow(IpProtocol.UDP, 9, 6);
    Flow service4Flow = createFlow(IpProtocol.SCTP, 1, 1);

    // Confirm services accept flows matching their definitions and reject others
    assertThat(c, hasIpAccessList(service1AclName, accepts(service1Flow, null, c)));
    assertThat(c, hasIpAccessList(service1AclName, rejects(service2Flow, null, c)));

    assertThat(c, hasIpAccessList(service2AclName, accepts(service2Flow, null, c)));
    assertThat(c, hasIpAccessList(service2AclName, accepts(service3Flow2, null, c)));
    assertThat(c, hasIpAccessList(service2AclName, rejects(service3Flow1, null, c)));

    assertThat(c, hasIpAccessList(service3AclName, accepts(service3Flow1, null, c)));
    assertThat(c, hasIpAccessList(service3AclName, accepts(service3Flow2, null, c)));
    assertThat(c, hasIpAccessList(service3AclName, rejects(service2Flow, null, c)));

    assertThat(c, hasIpAccessList(service4AclName, accepts(service4Flow, null, c)));
    assertThat(c, hasIpAccessList(service4AclName, rejects(service1Flow, null, c)));

    // Confirm service-group SG1 accepts flows matching its member definitions and rejects others
    assertThat(c, hasIpAccessList(serviceGroup1AclName, accepts(service1Flow, null, c)));
    assertThat(c, hasIpAccessList(serviceGroup1AclName, accepts(service2Flow, null, c)));
    assertThat(c, hasIpAccessList(serviceGroup1AclName, rejects(service3Flow1, null, c)));

    // Confirm SG2 accepts flows matching its member's member definitions and rejects others
    assertThat(c, hasIpAccessList(serviceGroup2AclName, accepts(service1Flow, null, c)));
    assertThat(c, hasIpAccessList(serviceGroup2AclName, accepts(service2Flow, null, c)));
    assertThat(c, hasIpAccessList(serviceGroup2AclName, rejects(service3Flow1, null, c)));

    // Verify transitive name.
    IpAccessList service1 = c.getIpAccessLists().get(service1AclName);
    IpAccessList sg1 = c.getIpAccessLists().get(serviceGroup1AclName);
    AclLine line1 = sg1.getLines().get(0);
    assertThat(line1.getName(), equalTo(service1.getSourceName()));

    // Verify VS tags
    PaloAltoConfiguration vsConfig = parsePaloAltoConfig(hostname);
    assertThat(
        vsConfig
            .getVirtualSystems()
            .get(DEFAULT_VSYS_NAME)
            .getServices()
            .get("SERVICE 4")
            .getTags(),
        contains("TAG"));
  }

  @Test
  public void testServiceReference() throws IOException {
    String hostname = "service";
    String filename = "configs/" + hostname;

    Batfish batfish = getBatfishForConfigurationNames(hostname);
    ConvertConfigurationAnswerElement ccae =
        batfish.loadConvertConfigurationAnswerElementOrReparse(batfish.getSnapshot());

    String service1Name = computeObjectName(DEFAULT_VSYS_NAME, "SERVICE1");
    String service2Name = computeObjectName(DEFAULT_VSYS_NAME, "SERVICE2");
    String service3Name = computeObjectName(DEFAULT_VSYS_NAME, "SERVICE3");
    String service4Name = computeObjectName(DEFAULT_VSYS_NAME, "SERVICE 4");
    String serviceGroup1Name = computeObjectName(DEFAULT_VSYS_NAME, "SG1");
    String serviceGroup2Name = computeObjectName(DEFAULT_VSYS_NAME, "SG 2");

    // Confirm structure definitions are tracked
    assertThat(ccae, hasDefinedStructure(filename, SERVICE, service1Name));
    assertThat(ccae, hasDefinedStructure(filename, SERVICE, service2Name));
    assertThat(ccae, hasDefinedStructure(filename, SERVICE, service3Name));
    assertThat(ccae, hasDefinedStructure(filename, SERVICE, service4Name));
    assertThat(ccae, hasDefinedStructure(filename, SERVICE_GROUP, serviceGroup1Name));
    assertThat(ccae, hasDefinedStructure(filename, SERVICE_GROUP, serviceGroup2Name));

    // Confirm structure references are tracked
    assertThat(ccae, hasNumReferrers(filename, SERVICE, service1Name, 1));
    assertThat(ccae, hasNumReferrers(filename, SERVICE, service2Name, 1));
    assertThat(ccae, hasNumReferrers(filename, SERVICE, service3Name, 0));
    assertThat(ccae, hasNumReferrers(filename, SERVICE, service4Name, 0));
    assertThat(ccae, hasNumReferrers(filename, SERVICE_GROUP, serviceGroup1Name, 1));
    assertThat(ccae, hasNumReferrers(filename, SERVICE_GROUP, serviceGroup2Name, 0));

    // Confirm undefined reference shows up as such
    assertThat(
        ccae, hasUndefinedReference(filename, SERVICE_OR_SERVICE_GROUP, "SERVICE_UNDEFINED"));
  }

  @Test
  public void testServiceBuiltin() {
    String hostname = "service-built-in";
    Configuration c = parseConfig(hostname);

    String serviceGroupHttpsAclName =
        computeServiceGroupMemberAclName(DEFAULT_VSYS_NAME, "SG-HTTPS");
    String serviceGroupHttpAclName = computeServiceGroupMemberAclName(DEFAULT_VSYS_NAME, "SG-HTTP");
    String serviceGroupAnyAclName = computeServiceGroupMemberAclName(DEFAULT_VSYS_NAME, "SG-ANY");

    Flow flowHttps = createFlow(IpProtocol.TCP, 999, 443);
    Flow flowHttp = createFlow(IpProtocol.TCP, 999, 80);
    Flow flowHttpAlt = createFlow(IpProtocol.TCP, 999, 8080);
    Flow flowOther = createFlow(IpProtocol.TCP, 999, 1);

    // Confirm HTTPS built-in accepts flows matching built-in HTTPS definition only
    assertThat(c, hasIpAccessList(serviceGroupHttpsAclName, accepts(flowHttps, null, c)));
    assertThat(c, hasIpAccessList(serviceGroupHttpsAclName, rejects(flowHttp, null, c)));
    assertThat(c, hasIpAccessList(serviceGroupHttpsAclName, rejects(flowHttpAlt, null, c)));
    assertThat(c, hasIpAccessList(serviceGroupHttpsAclName, rejects(flowOther, null, c)));

    // Confirm HTTP built-in accepts flows matching built-in HTTP definitions only
    assertThat(c, hasIpAccessList(serviceGroupHttpAclName, rejects(flowHttps, null, c)));
    assertThat(c, hasIpAccessList(serviceGroupHttpAclName, accepts(flowHttp, null, c)));
    assertThat(c, hasIpAccessList(serviceGroupHttpAclName, accepts(flowHttpAlt, null, c)));
    assertThat(c, hasIpAccessList(serviceGroupHttpAclName, rejects(flowOther, null, c)));

    // Confirm any built-in accepts all flows
    assertThat(c, hasIpAccessList(serviceGroupAnyAclName, accepts(flowHttps, null, c)));
    assertThat(c, hasIpAccessList(serviceGroupAnyAclName, accepts(flowHttp, null, c)));
    assertThat(c, hasIpAccessList(serviceGroupAnyAclName, accepts(flowHttpAlt, null, c)));
    assertThat(c, hasIpAccessList(serviceGroupAnyAclName, accepts(flowOther, null, c)));
  }

  @Test
  public void testServiceBuiltinReference() throws IOException {
    String hostname = "service-built-in";
    String filename = "configs/" + hostname;

    Batfish batfish = getBatfishForConfigurationNames(hostname);
    ConvertConfigurationAnswerElement ccae =
        batfish.loadConvertConfigurationAnswerElementOrReparse(batfish.getSnapshot());

    String serviceHttp =
        computeObjectName(DEFAULT_VSYS_NAME, ServiceBuiltIn.SERVICE_HTTP.getName());
    String serviceHttps =
        computeObjectName(DEFAULT_VSYS_NAME, ServiceBuiltIn.SERVICE_HTTPS.getName());
    String serviceAny = computeObjectName(DEFAULT_VSYS_NAME, ServiceBuiltIn.ANY.getName());

    String serviceGroupHttpName = computeObjectName(DEFAULT_VSYS_NAME, "SG-HTTP");
    String serviceGroupHttpsName = computeObjectName(DEFAULT_VSYS_NAME, "SG-HTTPS");
    String serviceGroupAnyName = computeObjectName(DEFAULT_VSYS_NAME, "SG-ANY");

    // Confirm structure definitions are tracked
    assertThat(ccae, hasDefinedStructure(filename, SERVICE_GROUP, serviceGroupHttpName));
    assertThat(ccae, hasDefinedStructure(filename, SERVICE_GROUP, serviceGroupHttpsName));
    assertThat(ccae, hasDefinedStructure(filename, SERVICE_GROUP, serviceGroupAnyName));

    // Confirm built-ins that are not overridden are not considered defined structures
    assertThat(ccae, not(hasDefinedStructure(filename, SERVICE, serviceHttp)));
    assertThat(ccae, not(hasDefinedStructure(filename, SERVICE, serviceHttps)));
    assertThat(ccae, not(hasDefinedStructure(filename, SERVICE, serviceAny)));

    // Confirm there are no undefined references for the built-ins
    assertThat(
        ccae,
        not(
            hasUndefinedReference(
                filename, SERVICE_OR_SERVICE_GROUP, ServiceBuiltIn.ANY.getName())));
    assertThat(
        ccae,
        not(
            hasUndefinedReference(
                filename, SERVICE_OR_SERVICE_GROUP, ServiceBuiltIn.SERVICE_HTTP.getName())));
    assertThat(
        ccae,
        not(
            hasUndefinedReference(
                filename, SERVICE_OR_SERVICE_GROUP, ServiceBuiltIn.SERVICE_HTTPS.getName())));
  }

  @Test
  public void testServiceBuiltinOverride() {
    String hostname = "service-built-in-override";
    Configuration c = parseConfig(hostname);

    String serviceGroupOverrideHttpsAclName =
        computeServiceGroupMemberAclName(DEFAULT_VSYS_NAME, "SG-OVERRIDE-HTTPS");
    String serviceGroupOverrideHttpAclName =
        computeServiceGroupMemberAclName(DEFAULT_VSYS_NAME, "SG-OVERRIDE-HTTP");
    String serviceGroupComboAclName =
        computeServiceGroupMemberAclName(DEFAULT_VSYS_NAME, "SG-COMBO");

    Flow flowHttp = createFlow(IpProtocol.TCP, 999, 80);
    Flow flowHttpOverride = createFlow(IpProtocol.TCP, 999, 1);
    Flow flowHttps = createFlow(IpProtocol.TCP, 999, 443);
    Flow flowHttpsOverride = createFlow(IpProtocol.TCP, 999, 2);
    Flow flowAny = createFlow(IpProtocol.UDP, 999, 999);
    Flow flowAnyOverride = createFlow(IpProtocol.TCP, 999, 3);

    // Confirm HTTPS service group accepts flows matching overridden HTTPS definition only
    assertThat(
        c, hasIpAccessList(serviceGroupOverrideHttpsAclName, accepts(flowHttpsOverride, null, c)));
    assertThat(c, hasIpAccessList(serviceGroupOverrideHttpsAclName, rejects(flowHttps, null, c)));
    assertThat(c, hasIpAccessList(serviceGroupOverrideHttpsAclName, rejects(flowHttp, null, c)));

    // Confirm HTTP service group accepts flows matching overridden HTTP definition only
    assertThat(
        c, hasIpAccessList(serviceGroupOverrideHttpAclName, accepts(flowHttpOverride, null, c)));
    assertThat(c, hasIpAccessList(serviceGroupOverrideHttpAclName, rejects(flowHttp, null, c)));
    assertThat(c, hasIpAccessList(serviceGroupOverrideHttpAclName, rejects(flowHttps, null, c)));

    // Confirm service group accepts flows matching overridden any definition only
    assertThat(c, hasIpAccessList(serviceGroupComboAclName, accepts(flowAnyOverride, null, c)));
    assertThat(c, hasIpAccessList(serviceGroupComboAclName, rejects(flowAny, null, c)));
    assertThat(c, hasIpAccessList(serviceGroupComboAclName, rejects(flowHttp, null, c)));
    assertThat(c, hasIpAccessList(serviceGroupComboAclName, rejects(flowHttps, null, c)));
  }

  @Test
  public void testServiceBuiltinOverrideReference() throws IOException {
    String hostname = "service-built-in-override";
    String filename = "configs/" + hostname;

    Batfish batfish = getBatfishForConfigurationNames(hostname);
    ConvertConfigurationAnswerElement ccae =
        batfish.loadConvertConfigurationAnswerElementOrReparse(batfish.getSnapshot());

    String serviceAnyName = computeObjectName(DEFAULT_VSYS_NAME, ServiceBuiltIn.ANY.getName());
    String serviceHttpName =
        computeObjectName(DEFAULT_VSYS_NAME, ServiceBuiltIn.SERVICE_HTTP.getName());
    String serviceHttpsName =
        computeObjectName(DEFAULT_VSYS_NAME, ServiceBuiltIn.SERVICE_HTTPS.getName());
    String serviceGroupOverrideHttpName = computeObjectName(DEFAULT_VSYS_NAME, "SG-OVERRIDE-HTTP");
    String serviceGroupOverrideHttpsName =
        computeObjectName(DEFAULT_VSYS_NAME, "SG-OVERRIDE-HTTPS");
    String serviceGroupComboName = computeObjectName(DEFAULT_VSYS_NAME, "SG-COMBO");

    // Confirm structure definitions are tracked
    assertThat(ccae, hasDefinedStructure(filename, SERVICE, serviceHttpName));
    assertThat(ccae, hasDefinedStructure(filename, SERVICE, serviceHttpsName));
    assertThat(ccae, hasDefinedStructure(filename, SERVICE, serviceAnyName));
    assertThat(ccae, hasDefinedStructure(filename, SERVICE_GROUP, serviceGroupOverrideHttpName));
    assertThat(ccae, hasDefinedStructure(filename, SERVICE_GROUP, serviceGroupOverrideHttpsName));
    assertThat(ccae, hasDefinedStructure(filename, SERVICE_GROUP, serviceGroupComboName));

    // Confirm structure references are tracked
    assertThat(ccae, hasNumReferrers(filename, SERVICE, serviceHttpName, 2));
    assertThat(ccae, hasNumReferrers(filename, SERVICE, serviceHttpsName, 2));
    assertThat(ccae, hasNumReferrers(filename, SERVICE, serviceAnyName, 1));
  }

  @Test
  public void testSharedGateway() {
    PaloAltoConfiguration c = parsePaloAltoConfig("shared-gateway");

    // Confirm shared-gateways show up in the vendor model
    Map<String, Vsys> sharedGateways = c.getSharedGateways();
    assertThat(sharedGateways, hasKey("sg1"));
    assertThat(sharedGateways, hasKey("sg2"));
    assertThat(sharedGateways, hasKey("sg3"));

    // Confirm display names show up as well
    assertThat(sharedGateways.get("sg1").getDisplayName(), equalTo("shared-gateway1"));
    assertThat(sharedGateways.get("sg2").getDisplayName(), equalTo("shared gateway2"));
    assertThat(sharedGateways.get("sg3").getDisplayName(), equalTo("invalid shared gateway"));
  }

  @Test
  public void testSharedGatewayReference() throws IOException {
    String hostname = "shared-gateway";
    String filename = "configs/" + hostname;

    Batfish batfish = getBatfishForConfigurationNames(hostname);
    ConvertConfigurationAnswerElement ccae =
        batfish.loadConvertConfigurationAnswerElementOrReparse(batfish.getSnapshot());

    // Confirm structure definitions are recorded correctly, even for badly named shared-gateway
    assertThat(ccae, hasDefinedStructure(filename, SHARED_GATEWAY, "sg1"));
    assertThat(ccae, hasDefinedStructure(filename, SHARED_GATEWAY, "sg2"));
    assertThat(ccae, hasDefinedStructure(filename, SHARED_GATEWAY, "sg3"));

    // Confirm structure references are counted correctly
    assertThat(ccae, hasNumReferrers(filename, INTERFACE, "ethernet1/1", 2));
    assertThat(ccae, hasNumReferrers(filename, INTERFACE, "ethernet1/2", 1));

    // Confirm the undefined interface is properly detected as an undefined reference
    assertThat(ccae, hasUndefinedReference(filename, INTERFACE, "ethernet1/3", IMPORT_INTERFACE));
  }

  @Test
  public void testVirtualRouterExtraction() {
    PaloAltoConfiguration c = parseNestedConfig("virtual-router");
    VirtualRouter vr = c.getVirtualRouters().get("VR");
    assertThat(vr, notNullValue());
    AdminDistances ads = vr.getAdminDists();
    assertThat(ads.getEbgp(), equalTo(21));
    assertThat(ads.getIbgp(), equalTo(201));
    assertThat(ads.getOspfExt(), equalTo(111));
    assertThat(ads.getOspfInt(), equalTo(31));
    assertThat(ads.getOspfV3Ext(), equalTo(112));
    assertThat(ads.getOspfV3Int(), equalTo(32));
    assertThat(ads.getRip(), equalTo(121));
    assertThat(ads.getStatic(), equalTo(11));
    assertThat(ads.getStaticv6(), equalTo(12));
  }

  @Test
  public void testVirtualRouterConversion() {
    Configuration c = parseConfig("virtual-router");
    assertThat(c, hasVrf("VR", any(Vrf.class)));
    // TODO: proper conversion test.
  }

  @Test
  public void testVirtualRouterInterfaces() {
    String hostname = "virtual-router-interfaces";
    Configuration c = parseConfig(hostname);

    assertThat(c.getAllInterfaces("default").keySet(), hasItem("ethernet1/1"));
    assertThat(c.getAllInterfaces("somename").keySet(), hasItems("ethernet1/2", "ethernet1/3"));
    assertThat(c.getAllInterfaces("some other name").keySet(), empty());
  }

  @Test
  public void testVsysImport() {
    PaloAltoConfiguration c = parsePaloAltoConfig("vsys-import");

    // Confirm vsys imports are extracted correctly
    assertThat(c.getVirtualSystems().get("vsys1").getImportedVsyses(), emptyIterable());
    assertThat(c.getVirtualSystems().get("vsys2").getImportedVsyses(), contains("vsys1"));
  }

  @Test
  public void testVsysService() {
    String hostname = "vsys-service";
    Configuration c = parseConfig(hostname);

    String vsys1ServiceName = computeServiceGroupMemberAclName("vsys1", "SERVICE1");
    String vsys2ServiceName = computeServiceGroupMemberAclName("vsys2", "SERVICE1");
    String sharedServiceName = computeServiceGroupMemberAclName(SHARED_VSYS_NAME, "SERVICE1");
    String sharedOnlyServiceName = computeServiceGroupMemberAclName(SHARED_VSYS_NAME, "SERVICE2");

    String vsys1ServiceGroupName = computeServiceGroupMemberAclName("vsys1", "SG1");
    String vsys2ServiceGroupName = computeServiceGroupMemberAclName("vsys2", "SG1");
    String sharedServiceGroupName = computeServiceGroupMemberAclName(SHARED_VSYS_NAME, "SG1");

    Flow vsys1Flow = createFlow(IpProtocol.UDP, 999, 1);
    Flow vsys2Flow = createFlow(IpProtocol.UDP, 999, 2);
    Flow sharedFlow = createFlow(IpProtocol.UDP, 999, 3);
    Flow sharedOnlyFlow = createFlow(IpProtocol.UDP, 999, 4);

    // Confirm services accept flows matching their definitions and reject others
    assertThat(c, hasIpAccessList(vsys1ServiceName, accepts(vsys1Flow, null, c)));
    assertThat(c, hasIpAccessList(vsys1ServiceName, rejects(vsys2Flow, null, c)));
    assertThat(c, hasIpAccessList(vsys2ServiceName, accepts(vsys2Flow, null, c)));
    assertThat(c, hasIpAccessList(vsys2ServiceName, rejects(vsys1Flow, null, c)));
    assertThat(c, hasIpAccessList(sharedServiceName, accepts(sharedFlow, null, c)));
    assertThat(c, hasIpAccessList(sharedServiceName, rejects(vsys1Flow, null, c)));
    assertThat(c, hasIpAccessList(sharedOnlyServiceName, accepts(sharedOnlyFlow, null, c)));
    assertThat(c, hasIpAccessList(sharedOnlyServiceName, rejects(vsys1Flow, null, c)));

    // Confirm group in vsys1 namespace references its own service, not shared or neighbor services
    assertThat(c, hasIpAccessList(vsys1ServiceGroupName, accepts(vsys1Flow, null, c)));
    assertThat(c, hasIpAccessList(vsys1ServiceGroupName, rejects(vsys2Flow, null, c)));
    assertThat(c, hasIpAccessList(vsys1ServiceGroupName, rejects(sharedFlow, null, c)));
    // Confirm group in the vsys1 namespace correctly references the shared service
    assertThat(c, hasIpAccessList(vsys1ServiceGroupName, accepts(sharedOnlyFlow, null, c)));

    // Confirm group in vsys2 namespace references its own service, not shared or neighbor services
    assertThat(c, hasIpAccessList(vsys2ServiceGroupName, accepts(vsys2Flow, null, c)));
    assertThat(c, hasIpAccessList(vsys2ServiceGroupName, rejects(vsys1Flow, null, c)));
    assertThat(c, hasIpAccessList(vsys2ServiceGroupName, rejects(sharedFlow, null, c)));
    // Confirm group in the vsys2 namespace correctly references the shared service
    assertThat(c, hasIpAccessList(vsys2ServiceGroupName, accepts(sharedOnlyFlow, null, c)));

    // Confirm group in shared namespace references its own service, not vsys specific services
    assertThat(c, hasIpAccessList(sharedServiceGroupName, accepts(sharedFlow, null, c)));
    assertThat(c, hasIpAccessList(sharedServiceGroupName, rejects(vsys1Flow, null, c)));
    assertThat(c, hasIpAccessList(sharedServiceGroupName, rejects(vsys2Flow, null, c)));
    // Confirm group in the shared namespace correctly references the shared service
    assertThat(c, hasIpAccessList(sharedServiceGroupName, accepts(sharedOnlyFlow, null, c)));
  }

  @Test
  public void testVsysServiceReference() throws IOException {
    String hostname = "vsys-service";
    String filename = "configs/" + hostname;
    String vsys1ServiceName = computeObjectName("vsys1", "SERVICE1");
    String vsys2ServiceName = computeObjectName("vsys2", "SERVICE1");
    String sharedServiceName = computeObjectName(SHARED_VSYS_NAME, "SERVICE1");
    String sharedOnlyServiceName = computeObjectName(SHARED_VSYS_NAME, "SERVICE2");

    Batfish batfish = getBatfishForConfigurationNames(hostname);
    ConvertConfigurationAnswerElement ccae =
        batfish.loadConvertConfigurationAnswerElementOrReparse(batfish.getSnapshot());

    // Confirm structure definitions are tracked separately for each vsys
    assertThat(ccae, hasDefinedStructure(filename, SERVICE, vsys1ServiceName));
    assertThat(ccae, hasDefinedStructure(filename, SERVICE, vsys2ServiceName));
    assertThat(ccae, hasDefinedStructure(filename, SERVICE, sharedServiceName));
    assertThat(ccae, hasDefinedStructure(filename, SERVICE, sharedOnlyServiceName));

    // Confirm structure references are tracked separately for each vsys
    assertThat(ccae, hasNumReferrers(filename, SERVICE, vsys1ServiceName, 1));
    assertThat(ccae, hasNumReferrers(filename, SERVICE, vsys2ServiceName, 1));
    assertThat(ccae, hasNumReferrers(filename, SERVICE, sharedServiceName, 1));
    assertThat(ccae, hasNumReferrers(filename, SERVICE, sharedOnlyServiceName, 3));
  }

  @Test
  public void testVsysZones() throws IOException {
    String hostname = "vsys-zones";
    String filename = "configs/" + hostname;
    Batfish batfish = getBatfishForConfigurationNames(hostname);
    Configuration c = batfish.loadConfigurations(batfish.getSnapshot()).get(hostname);
    ConvertConfigurationAnswerElement ccae =
        batfish.loadConvertConfigurationAnswerElementOrReparse(batfish.getSnapshot());

    String zoneName = computeObjectName("vsys1", "z1");
    String zoneEmptyName = computeObjectName("vsys11", "z1");

    // Confirm zone definitions are recorded properly
    assertThat(ccae, hasDefinedStructure(filename, ZONE, zoneName));
    assertThat(ccae, hasDefinedStructure(filename, ZONE, zoneEmptyName));

    // Confirm interface references in zones are recorded properly
    assertThat(ccae, hasNumReferrers(filename, INTERFACE, "ethernet1/1", 1));
    assertThat(ccae, hasNumReferrers(filename, INTERFACE, "ethernet1/2", 1));

    // Confirm zones contain the correct interfaces
    assertThat(
        c,
        hasZone(
            zoneName,
            hasMemberInterfaces(
                containsInAnyOrder("ethernet1/1", "ethernet1/2", "ethernet1/3.1"))));
    assertThat(c, hasZone(zoneEmptyName, hasMemberInterfaces(empty())));

    // Confirm interfaces have the correct zones
    assertThat(
        c,
        allOf(
            hasInterface("ethernet1/1", hasZoneName("z1")),
            hasInterface("ethernet1/2", hasZoneName("z1")),
            hasInterface("ethernet1/3.1", hasZoneName("z1")),
            hasInterface("ethernet1/3", hasZoneName(nullValue()))));
  }

  @Test
  public void testZoneExternal() {
    PaloAltoConfiguration c = parsePaloAltoConfig("zone-external");

    // Make sure the vsys and zones we're going to check exist
    assertThat(c.getVirtualSystems(), hasKey("vsys3"));
    SortedMap<String, Zone> zones = c.getVirtualSystems().get("vsys3").getZones();
    assertThat(zones.keySet(), containsInAnyOrder("ZONE1", "ZONE2"));

    // Make sure the external zones are correctly populated with the specified external names
    Zone z1 = zones.get("ZONE1");
    assertThat(z1.getType(), equalTo(EXTERNAL));
    assertThat(z1.getExternalNames(), containsInAnyOrder("vsys1", "sg1"));

    Zone z2 = zones.get("ZONE2");
    assertThat(z2.getType(), equalTo(EXTERNAL));
    assertThat(z2.getExternalNames(), contains("vsys2"));
  }

  @Test
  public void testZones() throws IOException {
    String hostname = "zones";
    String filename = "configs/" + hostname;
    Batfish batfish = getBatfishForConfigurationNames(hostname);
    Configuration c = batfish.loadConfigurations(batfish.getSnapshot()).get(hostname);
    ConvertConfigurationAnswerElement ccae =
        batfish.loadConvertConfigurationAnswerElementOrReparse(batfish.getSnapshot());

    String z1Name = computeObjectName(DEFAULT_VSYS_NAME, "zone 1");
    String zEmptyName = computeObjectName(DEFAULT_VSYS_NAME, "zempty");

    // Confirm zone definitions are recorded properly
    assertThat(ccae, hasDefinedStructure(filename, ZONE, z1Name));
    assertThat(ccae, hasDefinedStructure(filename, ZONE, zEmptyName));

    // Confirm interface references in zones are recorded properly
    assertThat(ccae, hasNumReferrers(filename, INTERFACE, "ethernet1/1", 1));
    assertThat(ccae, hasNumReferrers(filename, INTERFACE, "ethernet1/2", 1));

    // Confirm zone containing interfaces is referenced
    assertThat(ccae, hasNumReferrers(filename, ZONE, z1Name, 2));

    // Confirm zone not containing interfaces is not referenced
    assertThat(ccae, hasNumReferrers(filename, ZONE, zEmptyName, 0));

    // Confirm zones contain the correct interfaces
    assertThat(
        c, hasZone(z1Name, hasMemberInterfaces(containsInAnyOrder("ethernet1/1", "ethernet1/2"))));
    assertThat(c, hasZone(zEmptyName, hasMemberInterfaces(empty())));

    // Confirm interfaces are associated with the correct zones
    assertThat(c, hasInterface("ethernet1/1", hasZoneName(equalTo("zone 1"))));
    assertThat(c, hasInterface("ethernet1/2", hasZoneName(equalTo("zone 1"))));
    assertThat(c, hasInterface("ethernet1/3", hasZoneName(is(nullValue()))));
  }

  @Test
  public void testQuotedValues() {
    String hostname = "quoted-values";

    PaloAltoConfiguration c = parsePaloAltoConfig(hostname);
    SortedMap<String, AddressObject> addrs = c.getVirtualSystems().get("vsys1").getAddressObjects();
    assertThat(
        addrs,
        allOf(
            hasKey("addr0"),
            hasKey("addr1"),
            hasKey("addr2"),
            hasKey("addr3"),
            hasKey("addr4"),
            hasKey("addr5"),
            hasKey("addr6"),
            hasKey("addr7")));

    String descr0 = addrs.get("addr0").getDescription();
    String descr1 = addrs.get("addr1").getDescription();
    String descr2 = addrs.get("addr2").getDescription();
    String descr3 = addrs.get("addr3").getDescription();
    String descr4 = addrs.get("addr4").getDescription();
    String descr5 = addrs.get("addr5").getDescription();
    String descr6 = addrs.get("addr6").getDescription();
    String descr7 = addrs.get("addr7").getDescription();

    // Quoted values containing quotes should be extracted
    assertThat(descr0, equalTo("quoted description with a '"));
    assertThat(descr1, equalTo("quoted description with a \""));
    assertThat(descr2, equalTo("quoted description with a \" and '"));
    assertThat(descr3, equalTo("multiline description with \" inside'\nand other stuff"));

    // Quoted and non-quoted values should be extracted correctly
    assertThat(descr4, equalTo("shortdescription"));
    assertThat(descr5, equalTo("quoted description"));
    // Missing value and empty quotes should be interpreted as empty string
    assertThat(descr6, equalTo(""));
    assertThat(descr7, equalTo(""));
  }

  @Test
  public void testApplicationGroup() {
    String hostname = "application-group";
    PaloAltoConfiguration c = parsePaloAltoConfig(hostname);
    assertThat(
        c.getVirtualSystems().get(DEFAULT_VSYS_NAME).getApplicationGroups().get("foo").getMembers(),
        containsInAnyOrder("dns", "app1"));

    assertThat(
        c.getVirtualSystems()
            .get(DEFAULT_VSYS_NAME)
            .getApplicationGroups()
            .get("foo w spaces")
            .getMembers(),
        containsInAnyOrder("dns", "app w spaces"));
  }

  @Test
  public void testApplicationGroupReference() throws IOException {
    String hostname = "application-group";
    String filename = "configs/" + hostname;
    Batfish batfish = getBatfishForConfigurationNames(hostname);
    ConvertConfigurationAnswerElement ccae =
        batfish.loadConvertConfigurationAnswerElementOrReparse(batfish.getSnapshot());

    // Confirm reference count is correct for applications
    assertThat(
        ccae,
        hasNumReferrers(
            filename,
            PaloAltoStructureType.APPLICATION,
            computeObjectName(DEFAULT_VSYS_NAME, "app1"),
            1));
  }

  @Test
  public void testDeviceGroup() {
    String hostname = "device-group";
    String firewallId1 = "00000001";
    String firewallId2 = "00000002";
    String firewallId3 = "00000003";
    PaloAltoConfiguration c = parsePaloAltoConfig(hostname);

    DeviceGroup deviceGroup1 = c.getDeviceGroup("DG1");
    assertThat(deviceGroup1, notNullValue());
    Vsys panoramaDg1 = deviceGroup1.getPanorama();
    DeviceGroup deviceGroup2 = c.getDeviceGroup("DG2");
    assertThat(deviceGroup2, notNullValue());
    Vsys panoramaDg2 = deviceGroup2.getPanorama();

    // Check first device-group
    assertThat(deviceGroup1.getDevices(), containsInAnyOrder(firewallId1, firewallId2));
    assertThat(deviceGroup1.getDescription(), equalTo("long description"));
    assertThat(deviceGroup1.getParentDg(), nullValue());
    assertThat(panoramaDg1, notNullValue());
    assertThat(panoramaDg1.getPostRulebase().getSecurityRules().keySet(), contains("RULE1"));
    assertThat(panoramaDg1.getAddressObjects().keySet(), contains("ADDR1"));

    // Check second device-group
    assertThat(deviceGroup2.getDevices(), contains(firewallId3));
    assertThat(deviceGroup2.getParentDg(), equalTo("DG1"));
    assertThat(panoramaDg2, notNullValue());
    assertThat(panoramaDg2.getAddressObjects().keySet(), contains("ADDR2"));

    // Make sure post-device-group config is attached to the main config as expected
    assertThat(c.getHostname(), equalTo("device-group"));
  }

  @Test
  public void testFirewallDeviceModel() {
    String hostname = "basic-parsing";
    PaloAltoConfiguration c = parsePaloAltoConfig(hostname);
    List<Configuration> viConfigs = c.toVendorIndependentConfigurations();

    // Single firewall should be recognized as such, not Panorama management device
    assertThat(viConfigs, iterableWithSize(1));
    assertThat(viConfigs.get(0).getDeviceModel(), equalTo(DeviceModel.PALO_ALTO_FIREWALL));
  }

  @Test
  public void testPanoramaDeviceModel() {
    String panoramaHostname = "device-group";
    String firewallId1 = "00000001";
    String firewallId2 = "00000002";
    String firewallId3 = "00000003";
    PaloAltoConfiguration c = parsePaloAltoConfig(panoramaHostname);
    List<Configuration> viConfigs = c.toVendorIndependentConfigurations();

    // Should get four nodes from the one Panorama config
    assertThat(
        viConfigs.stream().map(Configuration::getHostname).collect(Collectors.toList()),
        containsInAnyOrder(panoramaHostname, firewallId1, firewallId2, firewallId3));
    Configuration panorama =
        viConfigs.stream()
            .filter(vi -> vi.getHostname().equals(panoramaHostname))
            .findFirst()
            .get();
    Configuration firewall1 =
        viConfigs.stream().filter(vi -> vi.getHostname().equals(firewallId1)).findFirst().get();
    Configuration firewall2 =
        viConfigs.stream().filter(vi -> vi.getHostname().equals(firewallId2)).findFirst().get();
    Configuration firewall3 =
        viConfigs.stream().filter(vi -> vi.getHostname().equals(firewallId3)).findFirst().get();

    // Management device should be detected as Panorama
    assertThat(panorama.getDeviceModel(), equalTo(DeviceModel.PALO_ALTO_PANORAMA));
    // Other devices should be detected as firewalls
    assertThat(firewall1.getDeviceModel(), equalTo(DeviceModel.PALO_ALTO_FIREWALL));
    assertThat(firewall2.getDeviceModel(), equalTo(DeviceModel.PALO_ALTO_FIREWALL));
    assertThat(firewall3.getDeviceModel(), equalTo(DeviceModel.PALO_ALTO_FIREWALL));
  }

  @Test
  public void testDeviceGroupConversion() {
    String panoramaHostname = "device-group";
    String firewallId1 = "00000001";
    String firewallId2 = "00000002";
    String firewallId3 = "00000003";
    String addressObject1Name = "ADDR1";
    String addressObject2Name = "ADDR2";
    PaloAltoConfiguration c = parsePaloAltoConfig(panoramaHostname);
    List<Configuration> viConfigs = c.toVendorIndependentConfigurations();

    // Should get four nodes from the one Panorama config
    assertThat(
        viConfigs.stream().map(Configuration::getHostname).collect(Collectors.toList()),
        containsInAnyOrder(panoramaHostname, firewallId1, firewallId2, firewallId3));
    Configuration firewall1 =
        viConfigs.stream().filter(vi -> vi.getHostname().equals(firewallId1)).findFirst().get();
    Configuration firewall2 =
        viConfigs.stream().filter(vi -> vi.getHostname().equals(firewallId2)).findFirst().get();
    Configuration firewall3 =
        viConfigs.stream().filter(vi -> vi.getHostname().equals(firewallId3)).findFirst().get();

    // First two firewalls should inherit definitions from first Panorama device-group
    assertIpSpacesEqual(
        firewall1.getIpSpaces().get(addressObject1Name), Ip.parse("1.2.3.4").toIpSpace());
    assertIpSpacesEqual(
        firewall2.getIpSpaces().get(addressObject1Name), Ip.parse("1.2.3.4").toIpSpace());
    // Third firewall should inherit definitions from second Panorama device-group
    assertIpSpacesEqual(
        firewall3.getIpSpaces().get(addressObject2Name), Ip.parse("2.3.4.5").toIpSpace());
  }

  @Test
  public void testPanoramaManagedDeviceFilename() {
    String panoramaHostname = "panorama-managed-device-hostname";
    PaloAltoConfiguration c = parsePaloAltoConfig(panoramaHostname);
    List<PaloAltoConfiguration> managedDevices = c.getManagedConfigurations();

    assertThat(c.getFilename(), notNullValue());
    assertThat(managedDevices, not(empty()));
    for (PaloAltoConfiguration device : managedDevices) {
      assertThat(device.getFilename(), equalTo(c.getFilename()));
    }
  }

  @Test
  public void testPanoramaManagedDeviceHostname() {
    String panoramaHostname = "panorama-managed-device-hostname";
    String firewallId1 = "firewall-1";
    String firewallId2 = "firewall-2";
    String firewallId3 = "00000003";
    PaloAltoConfiguration c = parsePaloAltoConfig(panoramaHostname);
    List<Configuration> viConfigs = c.toVendorIndependentConfigurations();

    // Should get four nodes from the one Panorama config with the correct hostnames
    assertThat(
        viConfigs.stream().map(Configuration::getHostname).collect(Collectors.toList()),
        containsInAnyOrder(panoramaHostname, firewallId1, firewallId2, firewallId3));
  }

  @Test
  public void testPanoramaManagedDeviceHostnameWarning() throws IOException {
    String hostname = "panorama-managed-device-hostname";
    Batfish batfish = getBatfishForConfigurationNames(hostname);
    ConvertConfigurationAnswerElement ccae =
        batfish.loadConvertConfigurationAnswerElementOrReparse(batfish.getSnapshot());

    // Should have a warning about trying to set hostname for an unknown device id
    assertThat(ccae.getWarnings().keySet(), hasItem(equalTo(hostname)));
    Warnings warn = ccae.getWarnings().get(hostname);
    assertThat(
        warn.getRedFlagWarnings().stream().map(Warning::getText).collect(Collectors.toSet()),
        contains("Cannot set hostname for unknown device id 00000004."));
  }

  @Test
  public void testTemplate() {
    String hostname = "template";
    PaloAltoConfiguration c = parsePaloAltoConfig(hostname);

    Template t1 = c.getOrCreateTemplate("T1");
    Template t2 = c.getOrCreateTemplate("T2");
    assertThat(t1.getDescription(), equalTo("template description"));
    assertThat(t2.getDescription(), equalTo("template 2 description"));
    assertThat(t1.getHostname(), equalTo("pan-template"));

    // Check network configuration is applied to the template as expected
    assertThat(t1.getInterfaces().keySet(), containsInAnyOrder("ethernet1/1", "ethernet1/2"));
    assertThat(t1.getVirtualRouters().keySet(), contains("default"));
    assertThat(
        t1.getVirtualRouters().get("default").getInterfaceNames(),
        containsInAnyOrder("ethernet1/1", "ethernet1/2"));

    // Check vsys configuration is applied to the template as expected
    assertThat(t1.getVirtualSystems().keySet(), contains("vsys1"));
    Vsys vsys1 = t1.getVirtualSystems().get("vsys1");
    Vsys shared = t1.getShared();
    assertThat(vsys1.getImportedInterfaces(), containsInAnyOrder("ethernet1/1", "ethernet1/2"));
    SortedMap<String, Zone> zones = vsys1.getZones();
    assertThat(zones.keySet(), containsInAnyOrder("ZONE1", "ZONE2"));
    assertThat(zones.get("ZONE1").getInterfaceNames(), contains("ethernet1/1"));
    assertThat(zones.get("ZONE2").getInterfaceNames(), contains("ethernet1/2"));
    assertThat(shared, notNullValue());
    assertThat(shared.getSyslogServer("G1", "S1").getAddress(), equalTo("10.0.0.123"));
  }

  @Test
  public void testTemplateStack() {
    String hostname = "template-stack";
    PaloAltoConfiguration c = parsePaloAltoConfig(hostname);

    TemplateStack ts1 = c.getOrCreateTemplateStack("TS1");
    TemplateStack ts2 = c.getOrCreateTemplateStack("TS2");
    TemplateStack ts3 = c.getOrCreateTemplateStack("TS3");

    assertThat(ts1.getDescription(), equalTo("ts 1 description"));
    assertThat(ts2.getDescription(), equalTo("ts 2 description"));
    assertThat(ts3.getDescription(), equalTo("ts 3 description"));

    // Check devices associated w/ each stack
    assertThat(ts1.getDevices(), containsInAnyOrder("00000001", "00000002"));
    assertThat(ts2.getDevices(), emptyIterable());
    assertThat(ts3.getDevices(), contains("00000003"));

    // Finally, check templates associated w/ each stack; order is important
    assertThat(ts1.getTemplates(), contains("T1", "T2", "T_UNDEF"));
    assertThat(ts2.getTemplates(), contains("T3"));
    assertThat(ts3.getTemplates(), emptyIterable());
  }

  /**
   * Test that inheriting from multiple templates merges and overwrites configuration as expected.
   */
  @Test
  public void testTemplateStackOverwriteConversion() {
    String panoramaHostname = "template-stack-overwrite";
    String firewallHostname = "hostname_one";
    String zone1Name = computeObjectName("vsys1", "Z1");
    String zone2Name = computeObjectName("vsys1", "Z2");
    String zone3Name = computeObjectName("vsys1", "Z3");
    PaloAltoConfiguration c = parsePaloAltoConfig(panoramaHostname);
    List<Configuration> viConfigs = c.toVendorIndependentConfigurations();

    // Should get two nodes from the one Panorama config
    assertThat(
        viConfigs.stream().map(Configuration::getHostname).collect(Collectors.toList()),
        containsInAnyOrder(panoramaHostname, firewallHostname));
    Configuration firewall1 =
        viConfigs.stream()
            .filter(vi -> vi.getHostname().equals(firewallHostname))
            .findFirst()
            .get();

    // Only SG1 servers and shared servers from template 1 should make it into VI model
    assertThat(
        firewall1.getLoggingServers(),
        contains("10.1.21.1", "10.1.23.1", "10.1.31.1", "10.1.33.1"));
    // Primary dns / ntp servers should be overwritten by T1, but secondary should come from T2
    assertThat(firewall1.getDnsServers(), contains("10.1.51.1", "10.2.52.1"));
    assertThat(firewall1.getNtpServers(), contains("10.1.61.1", "10.2.62.1"));
    // eth1/2 address should be from template 2, others should be from template 1
    assertThat(firewall1, hasInterface("ethernet1/1", hasAddress("10.1.41.1/30")));
    assertThat(firewall1, hasInterface("ethernet1/2", hasAddress("10.2.42.1/30")));
    assertThat(firewall1, hasInterface("ethernet1/3", hasAddress("10.1.43.1/30")));
    // Both virtual-routers should make it into VI model
    assertThat(firewall1.getVrfs().keySet(), containsInAnyOrder("default", "default2"));
    // All zones should make it into VI model
    assertThat(firewall1, hasZone(zone1Name, hasMemberInterfaces(contains("ethernet1/1"))));
    assertThat(firewall1, hasZone(zone2Name, hasMemberInterfaces(contains("ethernet1/2"))));
    assertThat(firewall1, hasZone(zone3Name, hasMemberInterfaces(contains("ethernet1/3"))));
  }

  @Test
  public void testTemplateReferences() throws IOException {
    String hostname = "template-stack";
    String filename = "configs/" + hostname;
    Batfish batfish = getBatfishForConfigurationNames(hostname);
    ConvertConfigurationAnswerElement ccae =
        batfish.loadConvertConfigurationAnswerElementOrReparse(batfish.getSnapshot());

    assertThat(ccae, hasDefinedStructureWithDefinitionLines(filename, TEMPLATE, "T1", contains(1)));
    assertThat(ccae, hasDefinedStructureWithDefinitionLines(filename, TEMPLATE, "T2", contains(2)));
    assertThat(ccae, hasDefinedStructureWithDefinitionLines(filename, TEMPLATE, "T3", contains(3)));

    assertThat(
        ccae, hasUndefinedReference(filename, TEMPLATE, "T_UNDEF", TEMPLATE_STACK_TEMPLATES));
    assertThat(ccae, hasNumReferrers(filename, TEMPLATE, "T1", 1));
    assertThat(ccae, hasNumReferrers(filename, TEMPLATE, "T2", 1));
    assertThat(ccae, hasNumReferrers(filename, TEMPLATE, "T3", 1));
  }

  @Test
  public void testDeviceGroupSharedInerhitance() {
    String panoramaHostname = "device-group-shared-inheritance";
    String firewallId1 = "00000001";
    String addressObject1Name = "ADDR1";
    String addressObject2Name = "ADDR2-override";
    String addressObject3Name = "ADDR3-shared";

    PaloAltoConfiguration c = parsePaloAltoConfig(panoramaHostname);
    List<Configuration> viConfigs = c.toVendorIndependentConfigurations();

    // Should get two nodes from the one Panorama config
    assertThat(
        viConfigs.stream().map(Configuration::getHostname).collect(Collectors.toList()),
        containsInAnyOrder(panoramaHostname, firewallId1));
    Configuration firewall1 =
        viConfigs.stream().filter(vi -> vi.getHostname().equals(firewallId1)).findFirst().get();

    // Address only defined in device-group or shared namespace should directly end up in VI config
    assertIpSpacesEqual(
        firewall1.getIpSpaces().get(addressObject1Name), Ip.parse("192.168.1.1").toIpSpace());
    assertIpSpacesEqual(
        firewall1.getIpSpaces().get(addressObject3Name), Ip.parse("192.168.2.3").toIpSpace());
    // Address defined in both device-group and shared namespace should have definition from
    // device-group overwrite shared object definition
    assertIpSpacesEqual(
        firewall1.getIpSpaces().get(addressObject2Name), Ip.parse("192.168.1.2").toIpSpace());
  }

  @Test
  public void testDeviceGroupInerhitance() {
    String panoramaHostname = "device-group-inheritance";
    String firewallId1 = "00000001";
    String firewallId2 = "00000002";
    String commonAddrObjName = "COMMON_ADDR";
    String parentAddrObjName = "PARENT_ADDR_1";
    String childAddrObjName = "CHILD_ADDR_1";

    PaloAltoConfiguration c = parsePaloAltoConfig(panoramaHostname);
    List<Configuration> viConfigs = c.toVendorIndependentConfigurations();

    // Should get three nodes from the one Panorama config
    assertThat(
        viConfigs.stream().map(Configuration::getHostname).collect(Collectors.toList()),
        containsInAnyOrder(panoramaHostname, firewallId1, firewallId2));
    Configuration firewall1 =
        viConfigs.stream().filter(vi -> vi.getHostname().equals(firewallId1)).findFirst().get();
    Configuration firewall2 =
        viConfigs.stream().filter(vi -> vi.getHostname().equals(firewallId2)).findFirst().get();

    // firewall1 based on parent DG should have the non-overridden common addr value
    assertIpSpacesEqual(
        firewall1.getIpSpaces().get(commonAddrObjName), Ip.parse("10.10.2.20").toIpSpace());
    // firewall2 based on child DG should have the overridden common addr value
    assertIpSpacesEqual(
        firewall2.getIpSpaces().get(commonAddrObjName), Ip.parse("10.10.3.30").toIpSpace());

    // both firewalls should have the parent address object
    assertIpSpacesEqual(
        firewall1.getIpSpaces().get(parentAddrObjName), Ip.parse("10.10.2.21").toIpSpace());
    assertIpSpacesEqual(
        firewall2.getIpSpaces().get(parentAddrObjName), Ip.parse("10.10.2.21").toIpSpace());

    // only firewall2 should have the child address object
    assertThat(firewall1.getIpSpaces().keySet(), not(contains(childAddrObjName)));
    assertIpSpacesEqual(
        firewall2.getIpSpaces().get(childAddrObjName), Ip.parse("10.10.3.31").toIpSpace());
  }

  @Test
  public void testPanoramaWarning() throws IOException {
    String panoramaHostname = "panorama-warning";
    String firewallId = "00000001";

    Batfish batfish = getBatfishForConfigurationNames(panoramaHostname);
    ConvertConfigurationAnswerElement ccae =
        batfish.loadConvertConfigurationAnswerElementOrReparse(batfish.getSnapshot());

    // Should have a warning about an unknown application associated with the firewall
    assertThat(ccae.getWarnings().keySet(), hasItem(equalTo(firewallId)));
    Warnings warn = ccae.getWarnings().get(firewallId);
    assertThat(
        warn.getRedFlagWarnings().stream().map(Warning::getText).collect(Collectors.toSet()),
        contains("Unable to identify application undefined_app in vsys panorama rule RULE1"));
  }

  @Test
  public void testDeviceGroupParentWarning() throws IOException {
    String panoramaHostname = "device-group-invalid";
    String firewallId1 = "00000001";

    Batfish batfish = getBatfishForConfigurationNames(panoramaHostname);
    ConvertConfigurationAnswerElement ccae =
        batfish.loadConvertConfigurationAnswerElementOrReparse(batfish.getSnapshot());

    // Detect cyclical device-group inheritance and unknown device-group inheritance
    assertThat(ccae.getWarnings().keySet(), hasItem(equalTo(firewallId1)));
    Warnings warn1 = ccae.getWarnings().get(firewallId1);
    assertThat(
        warn1.getRedFlagWarnings().stream().map(Warning::getText).collect(Collectors.toSet()),
        containsInAnyOrder(
            "Device-group DG1 cannot be inherited more than once.",
            "Device-group DG2 cannot inherit from unknown device-group DG_INVALID."));
  }

  @Test
  public void testPanoramaConfigurationFormat() {
    String panoramaHostname = "device-group";
    String firewallId1 = "00000001";
    String firewallId2 = "00000002";
    String firewallId3 = "00000003";
    PaloAltoConfiguration c = parsePaloAltoConfig(panoramaHostname);
    List<Configuration> viConfigs = c.toVendorIndependentConfigurations();

    // Should get four nodes from the one Panorama config
    assertThat(
        viConfigs.stream().map(Configuration::getHostname).collect(Collectors.toList()),
        containsInAnyOrder(panoramaHostname, firewallId1, firewallId2, firewallId3));
    Configuration panorama =
        viConfigs.stream()
            .filter(vi -> vi.getHostname().equals(panoramaHostname))
            .findFirst()
            .get();
    Configuration firewall1 =
        viConfigs.stream().filter(vi -> vi.getHostname().equals(firewallId1)).findFirst().get();
    Configuration firewall2 =
        viConfigs.stream().filter(vi -> vi.getHostname().equals(firewallId2)).findFirst().get();
    Configuration firewall3 =
        viConfigs.stream().filter(vi -> vi.getHostname().equals(firewallId3)).findFirst().get();

    // All should be the same configuration format
    assertThat(panorama.getConfigurationFormat(), equalTo(ConfigurationFormat.PALO_ALTO));
    assertThat(firewall1.getConfigurationFormat(), equalTo(ConfigurationFormat.PALO_ALTO));
    assertThat(firewall2.getConfigurationFormat(), equalTo(ConfigurationFormat.PALO_ALTO));
    assertThat(firewall3.getConfigurationFormat(), equalTo(ConfigurationFormat.PALO_ALTO));
  }

  @Test
  public void testDeviceGroupAttachVsys() {
    String panoramaHostname = "device-group-attach-vsys";
    String firewallId1 = "00000001";
    PaloAltoConfiguration c = parsePaloAltoConfig(panoramaHostname);

    DeviceGroup deviceGroup1 = c.getOrCreateDeviceGroup("DG1");

    // Device-group should be associated with specific firewall vsys
    assertThat(deviceGroup1.getVsys().keySet(), contains(firewallId1));
    assertThat(deviceGroup1.getVsys().get(firewallId1), contains("vsys1"));
  }

  @Test
  public void testDeviceGroupAttachVsysConversion() {
    String panoramaHostname = "device-group-attach-vsys";
    String firewallId1 = "00000001";
    PaloAltoConfiguration c = parsePaloAltoConfig(panoramaHostname);
    List<Configuration> viConfigs = c.toVendorIndependentConfigurations();

    // Should get the panorama and firewall VI configs from the single panorama VS config
    assertThat(
        viConfigs.stream().map(Configuration::getHostname).collect(Collectors.toList()),
        containsInAnyOrder(panoramaHostname, firewallId1));
    Configuration firewall1 =
        viConfigs.stream().filter(vi -> vi.getHostname().equals(firewallId1)).findFirst().get();
    assertThat(firewall1.getIpSpaces().keySet(), containsInAnyOrder("ADDR1"));
  }

  @Test
  public void testDeviceGroupAttachMultiVsys() {
    String panoramaHostname = "device-group-attach-multi-vsys";
    String firewallId1 = "00000001";
    PaloAltoConfiguration c = parsePaloAltoConfig(panoramaHostname);

    DeviceGroup deviceGroup1 = c.getOrCreateDeviceGroup("DG1");
    DeviceGroup deviceGroup2 = c.getOrCreateDeviceGroup("DG2");

    // Device-group should be associated with only first firewall vsys
    assertThat(deviceGroup1.getVsys().keySet(), contains(firewallId1));
    assertThat(deviceGroup1.getVsys().get(firewallId1), contains("vsys1"));
    // Device-group should be associated with only second firewall vsys
    assertThat(deviceGroup2.getVsys().keySet(), contains(firewallId1));
    assertThat(deviceGroup2.getVsys().get(firewallId1), contains("vsys2"));
  }

  @Ignore("https://github.com/batfish/batfish/issues/5910")
  @Test
  public void testDeviceGroupAttachMultiVsysConversion() {
    String panoramaHostname = "device-group-attach-multi-vsys";
    String firewallId1 = "00000001";
    String addrVsys1 = computeObjectName("vsys1", "ADDR1");
    String addrVsys2 = computeObjectName("vsys2", "ADDR1");
    PaloAltoConfiguration c = parsePaloAltoConfig(panoramaHostname);
    List<Configuration> viConfigs = c.toVendorIndependentConfigurations();

    // Should get the panorama and firewall VI configs from the single panorama VS config
    assertThat(
        viConfigs.stream().map(Configuration::getHostname).collect(Collectors.toList()),
        containsInAnyOrder(panoramaHostname, firewallId1));
    Configuration firewall1 =
        viConfigs.stream().filter(vi -> vi.getHostname().equals(firewallId1)).findFirst().get();

    Map<String, IpSpace> ipSpaces = firewall1.getIpSpaces();
    assertThat(ipSpaces.keySet(), containsInAnyOrder(addrVsys1, addrVsys2));
    // Each vsys should inherit a different definition for the same address object
    assertIpSpacesEqual(ipSpaces.get(addrVsys1), Ip.parse("1.1.1.1").toIpSpace());
    assertIpSpacesEqual(ipSpaces.get(addrVsys2), Ip.parse("2.2.2.2").toIpSpace());
  }

  @Test
  public void testInterfaceRuntimeAddressConversion() throws IOException {
    String snapshotName = "runtime_data";
    String hostname = "panorama";
    String firewall1 = "firewall1";
    String firewall2 = "firewall2";
    String eth1_1 = "ethernet1/1";
    String eth1_2 = "ethernet1/2";
    String eth1_3 = "ethernet1/3";
    String eth_lo = "loopback";
    Batfish batfish =
        BatfishTestUtils.getBatfishFromTestrigText(
            TestrigText.builder()
                .setConfigurationFiles(SNAPSHOTS_PREFIX + snapshotName, ImmutableSet.of(hostname))
                .setRuntimeDataPrefix(SNAPSHOTS_PREFIX + snapshotName)
                .build(),
            _folder);

    Configuration c1 = batfish.loadConfigurations(batfish.getSnapshot()).get(firewall1);
    Configuration c2 = batfish.loadConfigurations(batfish.getSnapshot()).get(firewall2);
    Map<String, org.batfish.datamodel.Interface> interfaces1 = c1.getAllInterfaces();
    Map<String, org.batfish.datamodel.Interface> interfaces2 = c2.getAllInterfaces();

    assertThat(interfaces1.keySet(), containsInAnyOrder(eth1_1, eth1_2, eth1_3));
    assertThat(interfaces2.keySet(), containsInAnyOrder(eth1_1, eth1_2, eth1_3, eth_lo));

    // Should use configured interface address from config where applicable
    assertThat(
        interfaces1.get(eth1_1).getConcreteAddress(),
        equalTo(ConcreteInterfaceAddress.parse("10.1.1.1/30")));
    assertThat(
        interfaces1.get(eth1_2).getConcreteAddress(),
        equalTo(ConcreteInterfaceAddress.parse("10.1.2.1/30")));
    // No address specified for this interface on firewall1
    assertThat(interfaces1.get(eth1_3).getConcreteAddress(), nullValue());

    // Use configured interface address from config where applicable
    assertThat(
        interfaces2.get(eth1_1).getConcreteAddress(),
        equalTo(ConcreteInterfaceAddress.parse("10.2.1.1/30")));
    // For interfaces without configured address, address should be pulled from runtime data
    assertThat(
        interfaces2.get(eth1_2).getConcreteAddress(),
        equalTo(ConcreteInterfaceAddress.parse("192.168.2.1/24")));
    assertThat(
        interfaces2.get(eth1_3).getConcreteAddress(),
        equalTo(ConcreteInterfaceAddress.parse("192.168.3.1/24")));
    // Non /32 address should not be associated with loopback
    assertThat(interfaces2.get(eth_lo).getConcreteAddress(), nullValue());
  }

  @Test
  public void testVirtualRouterEcmp() {
    String hostname = "virtual-router-ecmp";
    // Do not crash (i.e., no warnings generated)
    parsePaloAltoConfig(hostname);
  }

  @Test
  public void testSecurityRuleMove() {
    String hostname = "move-rulebase-security";
    PaloAltoConfiguration c = parsePaloAltoConfig(hostname);
    assertThat(
        c.getVirtualSystems().get(DEFAULT_VSYS_NAME).getRulebase().getSecurityRules().keySet(),
        contains("RULE3", "RULE4", "RULE1", "RULE5", "RULE2"));
    assertThat(
        c.getVirtualSystems().get("MY_VSYS").getRulebase().getSecurityRules().keySet(),
        contains("RULE7", "RULE6"));
  }

  @Test
  public void testSecurityRuleTag() {
    String hostname = "security-rule-tag";
    PaloAltoConfiguration c = parsePaloAltoConfig(hostname);
    assertThat(
        c.getVirtualSystems()
            .get(DEFAULT_VSYS_NAME)
            .getRulebase()
            .getSecurityRules()
            .get("RULE1")
            .getTags(),
        contains("TAG"));
  }

  @Test
  public void testBgpMultihopExtraction() {
    String hostname = "bgp-multihop";
    PaloAltoConfiguration vs = parsePaloAltoConfig(hostname);
    assertThat(
        vs.getVirtualRouters()
            .get("vr1")
            .getBgp()
            .getPeerGroups()
            .get("pg1")
            .getPeers()
            .get("peer1")
            .getMultihop(),
        equalTo(0));
  }

  @Test
  public void testBgpMultihopConversion() {
    String hostname = "bgp-multihop";
    Configuration c = parseConfig(hostname);
    assertTrue(
        c.getVrfs()
            .get("vr1")
            .getBgpProcess()
            .getActiveNeighbors()
            .get(Prefix.parse("120.120.120.120/32"))
            .getEbgpMultihop());
  }

  @Test
  public void testDelete() throws IOException {
    String hostname = "delete-line";
    PaloAltoConfiguration vsConfig = parsePaloAltoConfig(hostname);
    Batfish batfish = getBatfishForConfigurationNames(hostname);
    ConvertConfigurationAnswerElement ccae =
        batfish.loadConvertConfigurationAnswerElementOrReparse(batfish.getSnapshot());

    assertThat(
        vsConfig
            .getVirtualSystems()
            .get(DEFAULT_VSYS_NAME)
            .getRulebase()
            .getSecurityRules()
            .get("RULE1")
            .getSource(),
        contains(new RuleEndpoint(REFERENCE, "addr2")));
    String filename = "configs/" + hostname;
    assertThat(
        ccae,
        hasNumReferrers(
            filename, ADDRESS_OBJECT, computeObjectName(DEFAULT_VSYS_NAME, "addr1"), 0));
    assertThat(
        ccae,
        hasNumReferrers(
            filename, ADDRESS_OBJECT, computeObjectName(DEFAULT_VSYS_NAME, "addr2"), 1));
  }

  @Test
  public void testDeleteAndMoveLines() throws IOException {
    String hostname = "delete-and-move-lines";
    PaloAltoConfiguration vsConfig = parsePaloAltoConfig(hostname);
    Batfish batfish = getBatfishForConfigurationNames(hostname);
    ConvertConfigurationAnswerElement ccae =
        batfish.loadConvertConfigurationAnswerElementOrReparse(batfish.getSnapshot());

    // Check that rules were correctly re-arranged
    assertThat(
        vsConfig
            .getVirtualSystems()
            .get(DEFAULT_VSYS_NAME)
            .getRulebase()
            .getSecurityRules()
            .keySet(),
        contains("RULE2", "RULE1"));

    // References are still as expected
    String filename = "configs/" + hostname;
    assertThat(
        ccae,
        hasNumReferrers(
            filename, ADDRESS_OBJECT, computeObjectName(DEFAULT_VSYS_NAME, "addr1"), 0));
    assertThat(
        ccae,
        hasNumReferrers(
            filename, ADDRESS_OBJECT, computeObjectName(DEFAULT_VSYS_NAME, "addr2"), 1));
  }

  @Test
  public void testCommentLinesAndGarbage() throws IOException {
    String hostname = "comment-lines-and-garbage";
    Batfish batfish = getBatfishForConfigurationNames(hostname);
    batfish.getSettings().setDisableUnrecognized(false);
    PaloAltoConfiguration vsConfig =
        (PaloAltoConfiguration)
            batfish.loadVendorConfigurations(batfish.getSnapshot()).get(hostname);
    assertThat(
        vsConfig.getVirtualSystems().get(DEFAULT_VSYS_NAME).getAddressObjects(),
        hasKey("bippety.boppety_1.2.3.4"));
  }

  @Test
  public void testSecurityRules() {
    String hostname = "security-rules";
    Configuration c = parseConfig(hostname);

    String if1name = "ethernet1/1";
    String if2name = "ethernet1/2";
    String if3name = "ethernet1/3";
<<<<<<< HEAD
    // Arbitrary source ports
    // Specific dest port (matching security rule allowing custom service traffic)
    Flow z1ToZ2permitted = createFlow("10.0.1.2", "10.0.2.2", IpProtocol.TCP, 10000, 1234);
    Flow z1ToZ3rejected = createFlow("10.0.1.2", "10.0.3.2", IpProtocol.TCP, 10000, 1234);

    // Confirm iface in z2 has rules accepting flow (doesn't match initial deny, matches permit)
    assertThat(
        c,
        hasInterface(if2name, hasOutgoingOriginalFlowFilter(accepts(z1ToZ2permitted, if1name, c))));
=======
    String if4name = "ethernet1/4";
    // Arbitrary source ports
    // Specific dest port (matching security rule allowing custom service traffic)
    Flow z1ToZ2permitted = createFlow("10.0.1.2", "10.0.2.2", IpProtocol.TCP, 10000, 1234);
    Flow z1ToZ4permitted = createFlow("10.0.1.2", "10.0.4.2", IpProtocol.TCP, 10000, 1234);
    Flow z1ToZ3rejected = createFlow("10.0.1.2", "10.0.3.2", IpProtocol.TCP, 10000, 1234);

    // Confirm ifaces in multiple zones have rules accepting flow
    // (doesn't match initial deny, matches permit)
    assertThat(
        c,
        hasInterface(if2name, hasOutgoingOriginalFlowFilter(accepts(z1ToZ2permitted, if1name, c))));
    assertThat(
        c,
        hasInterface(if4name, hasOutgoingOriginalFlowFilter(accepts(z1ToZ4permitted, if1name, c))));
>>>>>>> ae405bff

    // Confirm iface in z3 has rules rejecting the flow (matches initial deny)
    assertThat(
        c,
        hasInterface(if3name, hasOutgoingOriginalFlowFilter(rejects(z1ToZ3rejected, if1name, c))));
  }

<<<<<<< HEAD
=======
  @Test
>>>>>>> ae405bff
  public void testApplicationOverrideRuleReferences() throws IOException {
    String hostname = "application-override-rule";
    String filename = "configs/" + hostname;

    String ruleName1 = computeObjectName(DEFAULT_VSYS_NAME, "OVERRIDE_APP_RULE1");
    String addrName1 = computeObjectName(DEFAULT_VSYS_NAME, "ADDR1");
    String addrName2 = computeObjectName(DEFAULT_VSYS_NAME, "ADDR2");
    String appName = computeObjectName(DEFAULT_VSYS_NAME, "OVERRIDE_APP");

    Batfish batfish = getBatfishForConfigurationNames(hostname);
    ConvertConfigurationAnswerElement ccae =
        batfish.loadConvertConfigurationAnswerElementOrReparse(batfish.getSnapshot());

    // Confirm self-reference is recorded
    assertThat(
        ccae,
        hasReferencedStructure(
            filename,
            PaloAltoStructureType.APPLICATION_OVERRIDE_RULE,
            ruleName1,
            PaloAltoStructureUsage.APPLICATION_OVERRIDE_RULE_SELF_REF));

    // Address objects referenced in rule
    assertThat(ccae, hasNumReferrers(filename, PaloAltoStructureType.ADDRESS_OBJECT, addrName1, 1));
    assertThat(ccae, hasNumReferrers(filename, PaloAltoStructureType.ADDRESS_OBJECT, addrName2, 1));
    // Application used in application-override rule
    assertThat(ccae, hasNumReferrers(filename, PaloAltoStructureType.APPLICATION, appName, 1));
    // Undefined application used in rule
    assertThat(
        ccae, hasUndefinedReference(filename, PaloAltoStructureType.APPLICATION, "APP_UNDEF"));
    // There shouldn't be an undef ref for a built-in app
    assertThat(
        ccae,
        not(
            hasUndefinedReference(
                filename, PaloAltoStructureType.APPLICATION, "amazon-cloud-drive-base")));
  }

  @Test
  public void testApplicationOverrideRuleExtraction() throws IOException {
    String hostname = "application-override-rule";
    PaloAltoConfiguration c = parsePaloAltoConfig(hostname);
    Vsys vsys = c.getVirtualSystems().get(DEFAULT_VSYS_NAME);
    Map<String, ApplicationOverrideRule> rules = vsys.getRulebase().getApplicationOverrideRules();
    String ruleName = "OVERRIDE_APP_RULE2";

    assertThat(rules.keySet(), hasItem(ruleName));
    ApplicationOverrideRule rule = rules.get(ruleName);

    assertThat(rule.getFrom(), contains("z1", "zone_undef"));
    assertThat(rule.getTo(), contains("z2", "z3"));
    assertThat(
        rule.getSource(),
        contains(
            new RuleEndpoint(IP_ADDRESS, "10.10.10.10"), new RuleEndpoint(REFERENCE, "ADDR1")));
    assertTrue(rule.getNegateSource());
    assertThat(
        rule.getDestination(),
        contains(
            new RuleEndpoint(IP_ADDRESS, "10.10.10.10"), new RuleEndpoint(REFERENCE, "ADDR2")));
    assertTrue(rule.getNegateDestination());
    assertThat(
        rule.getPort(),
        equalTo(IntegerSpace.unionOf(Range.closed(8642, 8643), Range.closed(8765, 8888))));
    assertThat(rule.getProtocol(), equalTo(ApplicationOverrideRule.Protocol.UDP));
    assertThat(rule.getApplication(), equalTo("APP_UNDEF"));
    assertThat(rule.getDescription(), equalTo("longish description"));
    assertThat(rule.getTags(), contains("TAG1", "TAG2"));
    assertTrue(rule.getDisabled());
  }
}<|MERGE_RESOLUTION|>--- conflicted
+++ resolved
@@ -3871,17 +3871,6 @@
     String if1name = "ethernet1/1";
     String if2name = "ethernet1/2";
     String if3name = "ethernet1/3";
-<<<<<<< HEAD
-    // Arbitrary source ports
-    // Specific dest port (matching security rule allowing custom service traffic)
-    Flow z1ToZ2permitted = createFlow("10.0.1.2", "10.0.2.2", IpProtocol.TCP, 10000, 1234);
-    Flow z1ToZ3rejected = createFlow("10.0.1.2", "10.0.3.2", IpProtocol.TCP, 10000, 1234);
-
-    // Confirm iface in z2 has rules accepting flow (doesn't match initial deny, matches permit)
-    assertThat(
-        c,
-        hasInterface(if2name, hasOutgoingOriginalFlowFilter(accepts(z1ToZ2permitted, if1name, c))));
-=======
     String if4name = "ethernet1/4";
     // Arbitrary source ports
     // Specific dest port (matching security rule allowing custom service traffic)
@@ -3897,7 +3886,6 @@
     assertThat(
         c,
         hasInterface(if4name, hasOutgoingOriginalFlowFilter(accepts(z1ToZ4permitted, if1name, c))));
->>>>>>> ae405bff
 
     // Confirm iface in z3 has rules rejecting the flow (matches initial deny)
     assertThat(
@@ -3905,10 +3893,7 @@
         hasInterface(if3name, hasOutgoingOriginalFlowFilter(rejects(z1ToZ3rejected, if1name, c))));
   }
 
-<<<<<<< HEAD
-=======
-  @Test
->>>>>>> ae405bff
+  @Test
   public void testApplicationOverrideRuleReferences() throws IOException {
     String hostname = "application-override-rule";
     String filename = "configs/" + hostname;
