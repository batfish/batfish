--- conflicted
+++ resolved
@@ -2180,8 +2180,7 @@
     assertThat(
         ifaceOutgoingFilter.getLines().get(0),
         equalTo(
-            ExprAclLine.REJECT_ALL
-                .toBuilder()
+            ExprAclLine.REJECT_ALL.toBuilder()
                 .setName("Not in a zone")
                 .setTraceElement(unzonedIfaceRejectTraceElement(ifaceName))
                 .build()));
@@ -3865,7 +3864,6 @@
   }
 
   @Test
-<<<<<<< HEAD
   public void testSecurityRules() {
     String hostname = "security-rules";
     Configuration c = parseConfig(hostname);
@@ -3887,7 +3885,8 @@
     assertThat(
         c,
         hasInterface(if3name, hasOutgoingOriginalFlowFilter(rejects(z1ToZ3rejected, if1name, c))));
-=======
+  }
+
   public void testApplicationOverrideRuleReferences() throws IOException {
     String hostname = "application-override-rule";
     String filename = "configs/" + hostname;
@@ -3957,6 +3956,5 @@
     assertThat(rule.getDescription(), equalTo("longish description"));
     assertThat(rule.getTags(), contains("TAG1", "TAG2"));
     assertTrue(rule.getDisabled());
->>>>>>> 45b97920
   }
 }