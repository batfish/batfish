package org.batfish.grammar.palo_alto;

import static org.batfish.datamodel.matchers.AbstractRouteMatchers.hasAdministrativeCost;
import static org.batfish.datamodel.matchers.AbstractRouteMatchers.hasMetric;
import static org.batfish.datamodel.matchers.AbstractRouteMatchers.hasNextHopInterface;
import static org.batfish.datamodel.matchers.AbstractRouteMatchers.hasNextHopIp;
import static org.batfish.datamodel.matchers.AbstractRouteMatchers.hasPrefix;
import static org.batfish.datamodel.matchers.ConfigurationMatchers.hasHostname;
import static org.batfish.datamodel.matchers.ConfigurationMatchers.hasInterface;
import static org.batfish.datamodel.matchers.ConfigurationMatchers.hasIpAccessList;
import static org.batfish.datamodel.matchers.ConfigurationMatchers.hasVrf;
import static org.batfish.datamodel.matchers.DataModelMatchers.hasDefinedStructure;
import static org.batfish.datamodel.matchers.DataModelMatchers.hasDefinedStructureWithDefinitionLines;
import static org.batfish.datamodel.matchers.DataModelMatchers.hasMemberInterfaces;
import static org.batfish.datamodel.matchers.DataModelMatchers.hasNumReferrers;
import static org.batfish.datamodel.matchers.DataModelMatchers.hasUndefinedReference;
import static org.batfish.datamodel.matchers.DataModelMatchers.hasZone;
import static org.batfish.datamodel.matchers.InterfaceMatchers.hasAllAddresses;
import static org.batfish.datamodel.matchers.InterfaceMatchers.hasDescription;
import static org.batfish.datamodel.matchers.InterfaceMatchers.hasMtu;
import static org.batfish.datamodel.matchers.InterfaceMatchers.isActive;
import static org.batfish.datamodel.matchers.IpAccessListMatchers.accepts;
import static org.batfish.datamodel.matchers.IpAccessListMatchers.rejects;
import static org.batfish.datamodel.matchers.VrfMatchers.hasInterfaces;
import static org.batfish.datamodel.matchers.VrfMatchers.hasStaticRoutes;
import static org.batfish.representation.palo_alto.PaloAltoConfiguration.DEFAULT_VSYS_NAME;
import static org.batfish.representation.palo_alto.PaloAltoConfiguration.SHARED_VSYS_NAME;
import static org.batfish.representation.palo_alto.PaloAltoConfiguration.computeObjectName;
import static org.batfish.representation.palo_alto.PaloAltoConfiguration.computeServiceGroupMemberAclName;
import static org.hamcrest.MatcherAssert.assertThat;
import static org.hamcrest.Matchers.contains;
import static org.hamcrest.Matchers.containsInAnyOrder;
import static org.hamcrest.Matchers.empty;
import static org.hamcrest.Matchers.emptyIterable;
import static org.hamcrest.Matchers.equalTo;
import static org.hamcrest.Matchers.hasItem;
import static org.hamcrest.Matchers.hasItems;
import static org.hamcrest.Matchers.not;

import java.io.IOException;
import java.util.Arrays;
import java.util.Map;
import org.batfish.common.BatfishException;
import org.batfish.common.BatfishLogger;
import org.batfish.common.util.CommonUtil;
import org.batfish.config.Settings;
import org.batfish.datamodel.Configuration;
import org.batfish.datamodel.ConfigurationFormat;
import org.batfish.datamodel.Flow;
import org.batfish.datamodel.InterfaceAddress;
import org.batfish.datamodel.Ip;
import org.batfish.datamodel.IpProtocol;
import org.batfish.datamodel.Prefix;
import org.batfish.datamodel.answers.ConvertConfigurationAnswerElement;
import org.batfish.grammar.VendorConfigurationFormatDetector;
import org.batfish.grammar.flattener.Flattener;
import org.batfish.grammar.flattener.FlattenerLineMap;
import org.batfish.main.Batfish;
import org.batfish.main.BatfishTestUtils;
import org.batfish.representation.palo_alto.Interface;
import org.batfish.representation.palo_alto.PaloAltoStructureType;
import org.batfish.representation.palo_alto.PaloAltoStructureUsage;
import org.junit.Rule;
import org.junit.Test;
import org.junit.rules.ExpectedException;
import org.junit.rules.TemporaryFolder;

public class PaloAltoGrammarTest {
  private static final String TESTCONFIGS_PREFIX = "org/batfish/grammar/palo_alto/testconfigs/";

  @Rule public TemporaryFolder _folder = new TemporaryFolder();

  @Rule public ExpectedException _thrown = ExpectedException.none();

  private Batfish getBatfishForConfigurationNames(String... configurationNames) throws IOException {
    String[] names =
        Arrays.stream(configurationNames).map(s -> TESTCONFIGS_PREFIX + s).toArray(String[]::new);
    return BatfishTestUtils.getBatfishForTextConfigs(_folder, names);
  }

  private Configuration parseConfig(String hostname) throws IOException {
    return parseTextConfigs(hostname).get(hostname);
  }

  private Map<String, Configuration> parseTextConfigs(String... configurationNames)
      throws IOException {
    return getBatfishForConfigurationNames(configurationNames).loadConfigurations();
  }

  private static Flow createFlow(IpProtocol protocol, int sourcePort, int destinationPort) {
    Flow.Builder fb = new Flow.Builder();
    fb.setIngressNode("node");
    fb.setIpProtocol(protocol);
    fb.setDstPort(destinationPort);
    fb.setSrcPort(sourcePort);
    fb.setTag("test");
    return fb.build();
  }

  @Test
  public void testDnsServerInvalid() throws IOException {
    _thrown.expect(BatfishException.class);
    String hostname = "dns-server-invalid";

    // This should throw a BatfishException due to a malformed IP address
    parseConfig(hostname);
  }

  @Test
  public void testDnsServers() throws IOException {
    String hostname = "dns-server";
    Configuration c = parseConfig(hostname);

    // Confirm both dns servers show up
    assertThat(c.getDnsServers(), containsInAnyOrder("1.9.10.99", "100.199.200.255"));
  }

  @Test
  public void testFilesystemConfigFormat() throws IOException {
    String hostname = "config-filesystem-format";
    Configuration c = parseConfig(hostname);

    // Confirm alternate config format is parsed and extracted properly
    // Confirm config devices set-line extraction works
    assertThat(c, hasHostname(equalTo(hostname)));
    // Confirm general config set-line extraction works
    assertThat(c.getLoggingServers(), contains("2.2.2.2"));
  }

  @Test
  public void testHostname() throws IOException {
    String filename = "basic-parsing";
    String hostname = "my-hostname";

    // Confirm hostname extraction works
    assertThat(parseTextConfigs(filename).keySet(), contains(hostname));
  }

  @Test
  public void testInterface() throws IOException {
    String hostname = "interface";
    String interfaceName1 = "ethernet1/1";
    String interfaceName2 = "ethernet1/2";
    String interfaceName3 = "ethernet1/3";
    Configuration c = parseConfig(hostname);

    // Confirm interface MTU is extracted
    assertThat(c, hasInterface(interfaceName1, hasMtu(9001)));

    // Confirm address is extracted
    assertThat(
        c,
        hasInterface(
            interfaceName1, hasAllAddresses(contains(new InterfaceAddress("1.1.1.1/24")))));

    // Confirm comments are extracted
    assertThat(c, hasInterface(interfaceName1, hasDescription("description")));
    assertThat(c, hasInterface(interfaceName2, hasDescription("interface's long description")));
    assertThat(c, hasInterface(interfaceName3, hasDescription("single quoted description")));

    // Confirm link status is extracted
    assertThat(c, hasInterface(interfaceName1, isActive()));
    assertThat(c, hasInterface(interfaceName2, not(isActive())));
    assertThat(c, hasInterface(interfaceName3, isActive()));
  }

  @Test
  public void testInterfaceUnits() throws IOException {
    String hostname = "interface-units";
    String interfaceNameUnit1 = "ethernet1/1.1";
    String interfaceNameUnit2 = "ethernet1/1.2";
    Configuration c = parseConfig(hostname);

    // Confirm interface MTU is extracted
    assertThat(c, hasInterface(interfaceNameUnit1, hasMtu(Interface.DEFAULT_INTERFACE_MTU)));
    assertThat(c, hasInterface(interfaceNameUnit2, hasMtu(1234)));

    // Confirm address is extracted
    assertThat(
        c,
        hasInterface(
            interfaceNameUnit1, hasAllAddresses(contains(new InterfaceAddress("1.1.1.1/24")))));
    assertThat(
        c,
        hasInterface(
            interfaceNameUnit2, hasAllAddresses(contains(new InterfaceAddress("1.1.2.1/24")))));
  }

  @Test
  public void testInterfaceReference() throws IOException {
    String hostname = "interface-reference";
    Batfish batfish = getBatfishForConfigurationNames(hostname);
    ConvertConfigurationAnswerElement ccae =
        batfish.loadConvertConfigurationAnswerElementOrReparse();

    // Confirm reference counts are correct for both used and unused structures
    assertThat(ccae, hasNumReferrers(hostname, PaloAltoStructureType.INTERFACE, "ethernet1/1", 1));
    assertThat(
        ccae, hasNumReferrers(hostname, PaloAltoStructureType.INTERFACE, "ethernet1/unused", 0));

    // Confirm undefined reference is detected
    assertThat(
        ccae,
        hasUndefinedReference(
            hostname,
            PaloAltoStructureType.INTERFACE,
            "ethernet1/undefined",
            PaloAltoStructureUsage.VIRTUAL_ROUTER_INTERFACE));
  }

  @Test
  public void testLogSettingsSyslog() throws IOException {
    String hostname = "log-settings-syslog";
    Configuration c = parseConfig(hostname);

    // Confirm all the defined syslog servers show up in VI model
    assertThat(
        c.getLoggingServers(), containsInAnyOrder("1.1.1.1", "2.2.2.2", "3.3.3.3", "4.4.4.4"));
  }

  @Test
  public void testNestedConfig() throws IOException {
    String hostname = "nested-config";

    // Confirm a simple extraction (hostname) works for nested config format
    assertThat(parseTextConfigs(hostname).keySet(), contains(hostname));
  }

  @Test
  public void testNestedConfigLineComments() throws IOException {
    String hostname = "nested-config-line-comments";

    // Confirm extraction works for nested configs even in the presence of line comments
    assertThat(parseTextConfigs(hostname).keySet(), contains(hostname));
  }

  @Test
  public void testNestedConfigLineMap() throws IOException {
    String hostname = "nested-config";
    Flattener flattener =
        Batfish.flatten(
            CommonUtil.readResource(TESTCONFIGS_PREFIX + hostname),
            new BatfishLogger(BatfishLogger.LEVELSTR_OUTPUT, false),
            new Settings(),
            ConfigurationFormat.PALO_ALTO_NESTED,
            VendorConfigurationFormatDetector.BATFISH_FLATTENED_PALO_ALTO_HEADER);
    FlattenerLineMap lineMap = flattener.getOriginalLineMap();
    /*
     * Flattened config should be two lines: header line and set-hostname line
     * This test is only checking content of the set-hostname line
     */
    String setLineText = flattener.getFlattenedConfigurationText().split("\n", -1)[1];

    /* Confirm original line numbers are preserved */
    assertThat(lineMap.getOriginalLine(2, setLineText.indexOf("deviceconfig")), equalTo(1));
    assertThat(lineMap.getOriginalLine(2, setLineText.indexOf("system")), equalTo(2));
    assertThat(lineMap.getOriginalLine(2, setLineText.indexOf("hostname")), equalTo(3));
    assertThat(lineMap.getOriginalLine(2, setLineText.indexOf("nested-config")), equalTo(3));
  }

  @Test
  public void testNestedConfigStructureDef() throws IOException {
    String hostname = "nested-config-structure-def";
    Batfish batfish = getBatfishForConfigurationNames(hostname);
    ConvertConfigurationAnswerElement ccae =
        batfish.loadConvertConfigurationAnswerElementOrReparse();

    // Confirm defined structures in nested config show up with original definition line numbers
    assertThat(
        ccae,
        hasDefinedStructureWithDefinitionLines(
            hostname, PaloAltoStructureType.INTERFACE, "ethernet1/1", contains(8, 9, 10, 11, 12)));
    assertThat(
        ccae,
        hasDefinedStructureWithDefinitionLines(
            hostname, PaloAltoStructureType.INTERFACE, "ethernet1/2", contains(8, 16, 17, 18, 19)));
  }

  @Test
  public void testNtpServers() throws IOException {
    String hostname = "ntp-server";
    Configuration c = parseConfig(hostname);

    // Confirm both ntp servers show up
    assertThat(c.getNtpServers(), containsInAnyOrder("1.1.1.1", "ntpservername"));
  }

  @Test
  public void testStaticRoute() throws IOException {
    String hostname = "static-route";
    String vrName = "somename";
    Configuration c = parseConfig(hostname);

    // Confirm static route shows up with correct extractions
    assertThat(c, hasVrf(vrName, hasStaticRoutes(hasItem(hasAdministrativeCost(equalTo(123))))));
    assertThat(c, hasVrf(vrName, hasStaticRoutes(hasItem(hasMetric(equalTo(12L))))));
    assertThat(
        c, hasVrf(vrName, hasStaticRoutes(hasItem(hasNextHopIp(equalTo(new Ip("1.1.1.1")))))));
    assertThat(
        c, hasVrf(vrName, hasStaticRoutes(hasItem(hasNextHopInterface(equalTo("ethernet1/1"))))));
    assertThat(c, hasVrf(vrName, hasStaticRoutes(hasItem(hasPrefix(Prefix.parse("0.0.0.0/0"))))));
  }

  @Test
  public void testStaticRouteDefaults() throws IOException {
    String hostname = "static-route-defaults";
    String vrName = "default";
    Configuration c = parseConfig(hostname);

    // Confirm static route shows up with correct defaults
    assertThat(c, hasVrf(vrName, hasStaticRoutes(hasItem(hasAdministrativeCost(equalTo(10))))));
    assertThat(c, hasVrf(vrName, hasStaticRoutes(hasItem(hasMetric(equalTo(10L))))));
    assertThat(c, hasVrf(vrName, hasStaticRoutes(hasItem(hasPrefix(Prefix.parse("0.0.0.0/0"))))));
  }

  @Test
  public void testService() throws IOException {
    String hostname = "service";
<<<<<<< HEAD
    Configuration c = parseConfig(hostname);

    String service1AclName = computeServiceGroupMemberAclName(DEFAULT_VSYS_NAME, "SERVICE1");
    String service2AclName = computeServiceGroupMemberAclName(DEFAULT_VSYS_NAME, "SERVICE2");
    String service3AclName = computeServiceGroupMemberAclName(DEFAULT_VSYS_NAME, "SERVICE3");
    String service4AclName = computeServiceGroupMemberAclName(DEFAULT_VSYS_NAME, "SERVICE4");
    String serviceGroup1AclName = computeServiceGroupMemberAclName(DEFAULT_VSYS_NAME, "SG1");
    String serviceGroup2AclName = computeServiceGroupMemberAclName(DEFAULT_VSYS_NAME, "SG2");

    Flow service1Flow = createFlow(IpProtocol.TCP, 999, 1);
    Flow service2Flow = createFlow(IpProtocol.UDP, 4, 999);
    Flow service3Flow1 = createFlow(IpProtocol.UDP, 10, 5);
    Flow service3Flow2 = createFlow(IpProtocol.UDP, 9, 6);
    Flow service4Flow = createFlow(IpProtocol.SCTP, 1, 1);

    // Confirm services accept flows matching their definitions and reject others
    assertThat(c, hasIpAccessList(service1AclName, accepts(service1Flow, null, c)));
    assertThat(c, hasIpAccessList(service1AclName, rejects(service2Flow, null, c)));

    assertThat(c, hasIpAccessList(service2AclName, accepts(service2Flow, null, c)));
    assertThat(c, hasIpAccessList(service2AclName, rejects(service3Flow1, null, c)));

    assertThat(c, hasIpAccessList(service3AclName, accepts(service3Flow1, null, c)));
    assertThat(c, hasIpAccessList(service3AclName, accepts(service3Flow2, null, c)));
    assertThat(c, hasIpAccessList(service3AclName, rejects(service2Flow, null, c)));

    assertThat(c, hasIpAccessList(service4AclName, accepts(service4Flow, null, c)));
    assertThat(c, hasIpAccessList(service4AclName, rejects(service1Flow, null, c)));

    // Confirm serviceGroups accept flows matching their member definitions and reject others
    assertThat(c, hasIpAccessList(serviceGroup1AclName, accepts(service1Flow, null, c)));
    assertThat(c, hasIpAccessList(serviceGroup1AclName, accepts(service2Flow, null, c)));
    assertThat(c, hasIpAccessList(serviceGroup1AclName, rejects(service3Flow1, null, c)));

    assertThat(c, hasIpAccessList(serviceGroup2AclName, accepts(service1Flow, null, c)));
    assertThat(c, hasIpAccessList(serviceGroup2AclName, accepts(service2Flow, null, c)));
    assertThat(c, hasIpAccessList(serviceGroup2AclName, rejects(service3Flow1, null, c)));
  }

  @Test
  public void testServiceReference() throws IOException {
    String hostname = "service";
=======
>>>>>>> f216d8df

    Batfish batfish = getBatfishForConfigurationNames(hostname);
    ConvertConfigurationAnswerElement ccae =
        batfish.loadConvertConfigurationAnswerElementOrReparse();

<<<<<<< HEAD
    String service1Name = computeObjectName(DEFAULT_VSYS_NAME, "SERVICE1");
    String service2Name = computeObjectName(DEFAULT_VSYS_NAME, "SERVICE2");
    String service3Name = computeObjectName(DEFAULT_VSYS_NAME, "SERVICE3");
    String service4Name = computeObjectName(DEFAULT_VSYS_NAME, "SERVICE4");
    String serviceGroup1Name = computeObjectName(DEFAULT_VSYS_NAME, "SG1");
    String serviceGroup2Name = computeObjectName(DEFAULT_VSYS_NAME, "SG2");

    // Confirm structure definitions are tracked
    assertThat(ccae, hasDefinedStructure(hostname, PaloAltoStructureType.SERVICE, service1Name));
    assertThat(ccae, hasDefinedStructure(hostname, PaloAltoStructureType.SERVICE, service2Name));
    assertThat(ccae, hasDefinedStructure(hostname, PaloAltoStructureType.SERVICE, service3Name));
    assertThat(ccae, hasDefinedStructure(hostname, PaloAltoStructureType.SERVICE, service4Name));
    assertThat(
        ccae,
        hasDefinedStructure(hostname, PaloAltoStructureType.SERVICE_GROUP, serviceGroup1Name));
    assertThat(
        ccae,
        hasDefinedStructure(hostname, PaloAltoStructureType.SERVICE_GROUP, serviceGroup2Name));
=======
    // Confirm structure definitions are tracked
    assertThat(
        ccae,
        hasDefinedStructure(
            hostname,
            PaloAltoStructureType.SERVICE,
            computeObjectName(DEFAULT_VSYS_NAME, "SERVICE1")));
    assertThat(
        ccae,
        hasDefinedStructure(
            hostname,
            PaloAltoStructureType.SERVICE,
            computeObjectName(DEFAULT_VSYS_NAME, "SERVICE2")));
    assertThat(
        ccae,
        hasDefinedStructure(
            hostname,
            PaloAltoStructureType.SERVICE,
            computeObjectName(DEFAULT_VSYS_NAME, "SERVICE3")));
    assertThat(
        ccae,
        hasDefinedStructure(
            hostname,
            PaloAltoStructureType.SERVICE,
            computeObjectName(DEFAULT_VSYS_NAME, "SERVICE4")));
>>>>>>> f216d8df
  }

  @Test
  public void testVirtualRouterInterfaces() throws IOException {
    String hostname = "virtual-router-interfaces";
    Configuration c = parseConfig(hostname);

    assertThat(c, hasVrf("default", hasInterfaces(hasItem("ethernet1/1"))));
    assertThat(c, hasVrf("somename", hasInterfaces(hasItems("ethernet1/2", "ethernet1/3"))));
    assertThat(c, hasVrf("someothername", hasInterfaces(emptyIterable())));
  }

  @Test
  public void testVsysService() throws IOException {
    String hostname = "vsys-service";
    String vsys1Name = "vsys1";
    String vsys2Name = "vsys2";
    String serviceName = "SERVICE1";

    Batfish batfish = getBatfishForConfigurationNames(hostname);
    ConvertConfigurationAnswerElement ccae =
        batfish.loadConvertConfigurationAnswerElementOrReparse();

    // Confirm structure definitions are tracked separately for each vsys
    assertThat(
        ccae,
        hasDefinedStructure(
            hostname, PaloAltoStructureType.SERVICE, computeObjectName(vsys1Name, serviceName)));
    assertThat(
        ccae,
        hasDefinedStructure(
            hostname, PaloAltoStructureType.SERVICE, computeObjectName(vsys2Name, serviceName)));
    assertThat(
        ccae,
        hasDefinedStructure(
            hostname,
            PaloAltoStructureType.SERVICE,
            computeObjectName(SHARED_VSYS_NAME, serviceName)));
  }

  @Test
  public void testVsysZones() throws IOException {
    String hostname = "vsys-zones";
    Batfish batfish = getBatfishForConfigurationNames(hostname);
    Configuration c = batfish.loadConfigurations().get(hostname);
    ConvertConfigurationAnswerElement ccae =
        batfish.loadConvertConfigurationAnswerElementOrReparse();

    String zoneName = computeObjectName("vsys1", "z1");
    String zoneEmptyName = computeObjectName("vsys11", "z1");

    // Confirm zone definitions are recorded properly
    assertThat(ccae, hasDefinedStructure(hostname, PaloAltoStructureType.ZONE, zoneName));
    assertThat(ccae, hasDefinedStructure(hostname, PaloAltoStructureType.ZONE, zoneEmptyName));

    // Confirm interface references in zones are recorded properly
    assertThat(ccae, hasNumReferrers(hostname, PaloAltoStructureType.INTERFACE, "ethernet1/1", 1));
    assertThat(ccae, hasNumReferrers(hostname, PaloAltoStructureType.INTERFACE, "ethernet1/2", 1));

    // Confirm zones contain the correct interfaces
    assertThat(
        c,
        hasZone(zoneName, hasMemberInterfaces(containsInAnyOrder("ethernet1/1", "ethernet1/2"))));
    assertThat(c, hasZone(zoneEmptyName, hasMemberInterfaces(empty())));
  }

  @Test
  public void testZones() throws IOException {
    String hostname = "zones";
    Batfish batfish = getBatfishForConfigurationNames(hostname);
    Configuration c = batfish.loadConfigurations().get(hostname);
    ConvertConfigurationAnswerElement ccae =
        batfish.loadConvertConfigurationAnswerElementOrReparse();

    String z1Name = computeObjectName(DEFAULT_VSYS_NAME, "z1");
    String zEmptyName = computeObjectName(DEFAULT_VSYS_NAME, "zempty");

    // Confirm zone definitions are recorded properly
    assertThat(ccae, hasDefinedStructure(hostname, PaloAltoStructureType.ZONE, z1Name));
    assertThat(ccae, hasDefinedStructure(hostname, PaloAltoStructureType.ZONE, zEmptyName));

    // Confirm interface references in zones are recorded properly
    assertThat(ccae, hasNumReferrers(hostname, PaloAltoStructureType.INTERFACE, "ethernet1/1", 1));
    assertThat(ccae, hasNumReferrers(hostname, PaloAltoStructureType.INTERFACE, "ethernet1/2", 1));

    // Confirm zones contain the correct interfaces
    assertThat(
        c, hasZone(z1Name, hasMemberInterfaces(containsInAnyOrder("ethernet1/1", "ethernet1/2"))));
    assertThat(c, hasZone(zEmptyName, hasMemberInterfaces(empty())));
  }
}<|MERGE_RESOLUTION|>--- conflicted
+++ resolved
@@ -316,7 +316,6 @@
   @Test
   public void testService() throws IOException {
     String hostname = "service";
-<<<<<<< HEAD
     Configuration c = parseConfig(hostname);
 
     String service1AclName = computeServiceGroupMemberAclName(DEFAULT_VSYS_NAME, "SERVICE1");
@@ -359,14 +358,11 @@
   @Test
   public void testServiceReference() throws IOException {
     String hostname = "service";
-=======
->>>>>>> f216d8df
-
-    Batfish batfish = getBatfishForConfigurationNames(hostname);
-    ConvertConfigurationAnswerElement ccae =
-        batfish.loadConvertConfigurationAnswerElementOrReparse();
-
-<<<<<<< HEAD
+
+    Batfish batfish = getBatfishForConfigurationNames(hostname);
+    ConvertConfigurationAnswerElement ccae =
+        batfish.loadConvertConfigurationAnswerElementOrReparse();
+
     String service1Name = computeObjectName(DEFAULT_VSYS_NAME, "SERVICE1");
     String service2Name = computeObjectName(DEFAULT_VSYS_NAME, "SERVICE2");
     String service3Name = computeObjectName(DEFAULT_VSYS_NAME, "SERVICE3");
@@ -385,33 +381,6 @@
     assertThat(
         ccae,
         hasDefinedStructure(hostname, PaloAltoStructureType.SERVICE_GROUP, serviceGroup2Name));
-=======
-    // Confirm structure definitions are tracked
-    assertThat(
-        ccae,
-        hasDefinedStructure(
-            hostname,
-            PaloAltoStructureType.SERVICE,
-            computeObjectName(DEFAULT_VSYS_NAME, "SERVICE1")));
-    assertThat(
-        ccae,
-        hasDefinedStructure(
-            hostname,
-            PaloAltoStructureType.SERVICE,
-            computeObjectName(DEFAULT_VSYS_NAME, "SERVICE2")));
-    assertThat(
-        ccae,
-        hasDefinedStructure(
-            hostname,
-            PaloAltoStructureType.SERVICE,
-            computeObjectName(DEFAULT_VSYS_NAME, "SERVICE3")));
-    assertThat(
-        ccae,
-        hasDefinedStructure(
-            hostname,
-            PaloAltoStructureType.SERVICE,
-            computeObjectName(DEFAULT_VSYS_NAME, "SERVICE4")));
->>>>>>> f216d8df
   }
 
   @Test
@@ -425,11 +394,11 @@
   }
 
   @Test
-  public void testVsysService() throws IOException {
+  public void testVsysServiceReference() throws IOException {
     String hostname = "vsys-service";
-    String vsys1Name = "vsys1";
-    String vsys2Name = "vsys2";
-    String serviceName = "SERVICE1";
+    String vsys1ServiceName = computeObjectName("vsys1", "SERVICE1");
+    String vsys2ServiceName = computeObjectName("vsys2", "SERVICE1");
+    String sharedServiceName = computeObjectName(SHARED_VSYS_NAME, "SERVICE1");
 
     Batfish batfish = getBatfishForConfigurationNames(hostname);
     ConvertConfigurationAnswerElement ccae =
@@ -437,19 +406,11 @@
 
     // Confirm structure definitions are tracked separately for each vsys
     assertThat(
-        ccae,
-        hasDefinedStructure(
-            hostname, PaloAltoStructureType.SERVICE, computeObjectName(vsys1Name, serviceName)));
-    assertThat(
-        ccae,
-        hasDefinedStructure(
-            hostname, PaloAltoStructureType.SERVICE, computeObjectName(vsys2Name, serviceName)));
-    assertThat(
-        ccae,
-        hasDefinedStructure(
-            hostname,
-            PaloAltoStructureType.SERVICE,
-            computeObjectName(SHARED_VSYS_NAME, serviceName)));
+        ccae, hasDefinedStructure(hostname, PaloAltoStructureType.SERVICE, vsys1ServiceName));
+    assertThat(
+        ccae, hasDefinedStructure(hostname, PaloAltoStructureType.SERVICE, vsys2ServiceName));
+    assertThat(
+        ccae, hasDefinedStructure(hostname, PaloAltoStructureType.SERVICE, sharedServiceName));
   }
 
   @Test
