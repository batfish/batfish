--- conflicted
+++ resolved
@@ -8,6 +8,7 @@
 import static org.batfish.datamodel.matchers.ConfigurationMatchers.hasHostname;
 import static org.batfish.datamodel.matchers.ConfigurationMatchers.hasInterface;
 import static org.batfish.datamodel.matchers.ConfigurationMatchers.hasVrf;
+import static org.batfish.datamodel.matchers.DataModelMatchers.hasDefinedStructureWithDefinitionLines;
 import static org.batfish.datamodel.matchers.DataModelMatchers.hasNumReferrers;
 import static org.batfish.datamodel.matchers.DataModelMatchers.hasUndefinedReference;
 import static org.batfish.datamodel.matchers.InterfaceMatchers.hasAllAddresses;
@@ -37,13 +38,10 @@
 import org.batfish.datamodel.InterfaceAddress;
 import org.batfish.datamodel.Ip;
 import org.batfish.datamodel.Prefix;
-<<<<<<< HEAD
 import org.batfish.datamodel.answers.ConvertConfigurationAnswerElement;
-=======
 import org.batfish.grammar.VendorConfigurationFormatDetector;
 import org.batfish.grammar.flattener.Flattener;
 import org.batfish.grammar.flattener.FlattenerLineMap;
->>>>>>> 28c50e05
 import org.batfish.main.Batfish;
 import org.batfish.main.BatfishTestUtils;
 import org.batfish.representation.palo_alto.PaloAltoStructureType;
@@ -206,6 +204,27 @@
   }
 
   @Test
+  public void testNestedConfigStructureDef() throws IOException {
+    String hostname = "nested-config-structure-def";
+    Batfish batfish = getBatfishForConfigurationNames(hostname);
+    ConvertConfigurationAnswerElement ccae =
+        batfish.loadConvertConfigurationAnswerElementOrReparse();
+
+    /* Confirm defined structures in nested config show up with original definition line numbers */
+    assertThat(
+        ccae,
+        hasDefinedStructureWithDefinitionLines(
+            hostname,
+            PaloAltoStructureType.INTERFACE,
+            "ethernet1/1",
+            contains(6, 7, 8, 9, 11, 12)));
+    assertThat(
+        ccae,
+        hasDefinedStructureWithDefinitionLines(
+            hostname, PaloAltoStructureType.INTERFACE, "ethernet1/2", contains(16, 17, 18, 19)));
+  }
+
+  @Test
   public void testNtpServers() throws IOException {
     String hostname = "ntp-server";
     Configuration c = parseConfig(hostname);
