package org.batfish.grammar.palo_alto;

import static org.batfish.datamodel.matchers.ConfigurationMatchers.hasInterface;
import static org.batfish.datamodel.matchers.InterfaceMatchers.hasAllAddresses;
import static org.batfish.datamodel.matchers.InterfaceMatchers.hasDescription;
import static org.batfish.datamodel.matchers.InterfaceMatchers.hasMtu;
import static org.batfish.datamodel.matchers.InterfaceMatchers.isActive;
import static org.hamcrest.MatcherAssert.assertThat;
import static org.hamcrest.Matchers.contains;
import static org.hamcrest.Matchers.containsInAnyOrder;
import static org.hamcrest.Matchers.not;

import java.io.IOException;
import java.util.Arrays;
import java.util.Map;
import org.batfish.common.BatfishException;
import org.batfish.datamodel.Configuration;
import org.batfish.datamodel.InterfaceAddress;
import org.batfish.main.Batfish;
import org.batfish.main.BatfishTestUtils;
import org.junit.Rule;
import org.junit.Test;
import org.junit.rules.ExpectedException;
import org.junit.rules.TemporaryFolder;

public class PaloAltoGrammarTest {
  private static final String TESTCONFIGS_PREFIX = "org/batfish/grammar/palo_alto/testconfigs/";

  @Rule public TemporaryFolder _folder = new TemporaryFolder();

  @Rule public ExpectedException _thrown = ExpectedException.none();

  private Batfish getBatfishForConfigurationNames(String... configurationNames) throws IOException {
    String[] names =
        Arrays.stream(configurationNames).map(s -> TESTCONFIGS_PREFIX + s).toArray(String[]::new);
    return BatfishTestUtils.getBatfishForTextConfigs(_folder, names);
  }

  private Configuration parseConfig(String hostname) throws IOException {
    return parseTextConfigs(hostname).get(hostname);
  }

  private Map<String, Configuration> parseTextConfigs(String... configurationNames)
      throws IOException {
    return getBatfishForConfigurationNames(configurationNames).loadConfigurations();
  }

  @Test
  public void testDnsServerInvalid() throws IOException {
    _thrown.expect(BatfishException.class);
    String hostname = "dns-server-invalid";

    // This should throw a BatfishException due to a malformed IP address
    parseConfig(hostname);
  }

  @Test
  public void testDnsServers() throws IOException {
    String hostname = "dns-server";
    Configuration c = parseConfig(hostname);

    // Confirm both dns servers show up
    assertThat(c.getDnsServers(), containsInAnyOrder("1.9.10.99", "100.199.200.255"));
  }

  @Test
  public void testHostname() throws IOException {
    String filename = "basic-parsing";
    String hostname = "my-hostname";

    // Confirm hostname extraction works
    assertThat(parseTextConfigs(filename).keySet(), contains(hostname));
  }

  @Test
<<<<<<< HEAD
  public void testInterface() throws IOException {
    String hostname = "interface";
    String interfaceName1 = "ethernet1/1";
    String interfaceName2 = "ethernet1/2";
    String interfaceName3 = "ethernet1/3";
    Configuration c = parseConfig(hostname);

    // Confirm interface MTU is extracted
    assertThat(c, hasInterface(interfaceName1, hasMtu(9001)));

    // Confirm address is extracted
    assertThat(
        c,
        hasInterface(
            interfaceName1, hasAllAddresses(contains(new InterfaceAddress("1.1.1.1/24")))));

    // Confirm comments are extracted
    assertThat(c, hasInterface(interfaceName1, hasDescription("description")));
    assertThat(c, hasInterface(interfaceName2, hasDescription("interface's long description")));
    assertThat(c, hasInterface(interfaceName3, hasDescription("single quoted description")));

    // Confirm link status is extracted
    assertThat(c, hasInterface(interfaceName1, isActive()));
    assertThat(c, hasInterface(interfaceName2, not(isActive())));
    assertThat(c, hasInterface(interfaceName3, isActive()));
=======
  public void testLogSettingsSyslog() throws IOException {
    String hostname = "log-settings-syslog";
    Configuration c = parseConfig(hostname);

    // Confirm all the defined syslog servers show up in VI model
    assertThat(c.getLoggingServers(), containsInAnyOrder("1.1.1.1", "2.2.2.2", "3.3.3.3"));
>>>>>>> 5f84decf
  }

  @Test
  public void testNestedConfig() throws IOException {
    String hostname = "nested-config";

    // Confirm a simple extraction (hostname) works for nested config format
    assertThat(parseTextConfigs(hostname).keySet(), contains(hostname));
  }

  @Test
  public void testNtpServers() throws IOException {
    String hostname = "ntp-server";
    Configuration c = parseConfig(hostname);

    // Confirm both ntp servers show up
    assertThat(c.getNtpServers(), containsInAnyOrder("1.1.1.1", "ntpservername"));
  }
}<|MERGE_RESOLUTION|>--- conflicted
+++ resolved
@@ -73,7 +73,6 @@
   }
 
   @Test
-<<<<<<< HEAD
   public void testInterface() throws IOException {
     String hostname = "interface";
     String interfaceName1 = "ethernet1/1";
@@ -99,14 +98,15 @@
     assertThat(c, hasInterface(interfaceName1, isActive()));
     assertThat(c, hasInterface(interfaceName2, not(isActive())));
     assertThat(c, hasInterface(interfaceName3, isActive()));
-=======
+  }
+
+  @Test
   public void testLogSettingsSyslog() throws IOException {
     String hostname = "log-settings-syslog";
     Configuration c = parseConfig(hostname);
 
     // Confirm all the defined syslog servers show up in VI model
     assertThat(c.getLoggingServers(), containsInAnyOrder("1.1.1.1", "2.2.2.2", "3.3.3.3"));
->>>>>>> 5f84decf
   }
 
   @Test
