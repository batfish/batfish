--- conflicted
+++ resolved
@@ -189,12 +189,8 @@
     Create routes to compare. With non-ARRIVAL_ORDER tiebreaker, preference should be:
     1. Lowest originator IP
     2. Shortest cluster list
-<<<<<<< HEAD
     3. Best ReceivedFrom
-=======
-    3. Lowest receivedFromIp
     4. Lowest path-id (null considered lowest)
->>>>>>> 57f5ead7
     */
     List<Ip> decreasingIps = ImmutableList.of(Ip.parse("1.1.1.1"), Ip.parse("1.1.1.0"));
     List<Set<Long>> decreasingLengthClusterLists =
@@ -206,15 +202,10 @@
       for (Set<Long> clusterList : decreasingLengthClusterLists) {
         rb.setClusterList(clusterList);
         for (Ip receivedFromIp : decreasingIps) {
-<<<<<<< HEAD
-          ordered.add(rb.setReceivedFrom(ReceivedFromIp.of(receivedFromIp)).build());
-=======
-          // TODO: fix comparator and test other ReceivedFrom subtypes
           rb.setReceivedFrom(ReceivedFromIp.of(receivedFromIp));
           for (Integer pathId : decreasingPathIds) {
             ordered.add(rb.setPathId(pathId).build());
           }
->>>>>>> 57f5ead7
         }
       }
     }
