--- conflicted
+++ resolved
@@ -42,12 +42,9 @@
 import org.batfish.datamodel.LineAction;
 import org.batfish.datamodel.Prefix;
 import org.batfish.datamodel.Vrf;
-<<<<<<< HEAD
+import org.batfish.datamodel.acl.MatchHeaderSpace;
 import org.batfish.referencelibrary.GeneratedRefBookUtils;
 import org.batfish.referencelibrary.GeneratedRefBookUtils.BookType;
-=======
-import org.batfish.datamodel.acl.MatchHeaderSpace;
->>>>>>> 9da9255e
 import org.batfish.representation.aws.NetworkAcl.NetworkAclAssociation;
 import org.junit.Test;
 
@@ -177,12 +174,11 @@
                 null,
                 nacl.getEgressAcl().getName())));
 
-<<<<<<< HEAD
     // test that the reference book was generated
     assertThat(
         ngwConfig.getGeneratedReferenceBooks(),
         hasKey(GeneratedRefBookUtils.getName(ngwConfig.getHostname(), BookType.PublicIps)));
-=======
+
     assertThat(
         ngwConfig.getLocationInfo(),
         equalTo(
@@ -191,7 +187,6 @@
                 INFRASTRUCTURE_LOCATION_INFO,
                 interfaceLinkLocation(ifaceToSubnet),
                 INFRASTRUCTURE_LOCATION_INFO)));
->>>>>>> 9da9255e
   }
 
   @Test
