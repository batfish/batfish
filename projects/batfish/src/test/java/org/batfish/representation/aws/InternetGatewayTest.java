package org.batfish.representation.aws;

import static com.google.common.collect.Iterables.getOnlyElement;
import static org.batfish.representation.aws.AwsVpcEntity.JSON_KEY_INTERNET_GATEWAYS;
import static org.batfish.representation.aws.InternetGateway.BACKBONE_EXPORT_POLICY_NAME;
import static org.batfish.representation.aws.InternetGateway.BACKBONE_INTERFACE_NAME;
import static org.batfish.representation.aws.InternetGateway.createBackboneConnection;
<<<<<<< HEAD
import static org.batfish.representation.aws.Utils.toStaticRoute;
import static org.hamcrest.Matchers.equalTo;
import static org.junit.Assert.assertThat;
=======
import static org.hamcrest.MatcherAssert.assertThat;
import static org.hamcrest.Matchers.equalTo;
>>>>>>> b1269f04
import static org.junit.Assert.assertTrue;

import com.fasterxml.jackson.databind.JsonNode;
import com.fasterxml.jackson.databind.node.ArrayNode;
import com.google.common.collect.ImmutableList;
import com.google.common.collect.ImmutableMap;
import com.google.common.collect.ImmutableSet;
import java.io.IOException;
import java.util.LinkedList;
import java.util.List;
import org.batfish.common.util.BatfishObjectMapper;
import org.batfish.common.util.CommonUtil;
import org.batfish.datamodel.BgpActivePeerConfig;
import org.batfish.datamodel.Configuration;
import org.batfish.datamodel.Ip;
import org.batfish.datamodel.Prefix;
<<<<<<< HEAD
=======
import org.batfish.datamodel.PrefixRange;
import org.batfish.datamodel.PrefixSpace;
import org.batfish.datamodel.StaticRoute;
>>>>>>> b1269f04
import org.batfish.datamodel.bgp.AddressFamily.Type;
import org.junit.Test;

/** Tests for {@link InternetGateway} */
public class InternetGatewayTest {

  @Test
  public void testDeserialization() throws IOException {
    String text =
        CommonUtil.readResource("org/batfish/representation/aws/InternetGatewayTest.json");

    JsonNode json = BatfishObjectMapper.mapper().readTree(text);
    ArrayNode gatewaysArray = (ArrayNode) json.get(JSON_KEY_INTERNET_GATEWAYS);
    List<InternetGateway> gateways = new LinkedList<>();

    for (int index = 0; index < gatewaysArray.size(); index++) {
      gateways.add(
          BatfishObjectMapper.mapper()
              .convertValue(gatewaysArray.get(index), InternetGateway.class));
    }

    assertThat(
        gateways,
        equalTo(
            ImmutableList.of(
                new InternetGateway("igw-fac5839d", ImmutableList.of("vpc-925131f4")))));
  }

  /** Test that the right interfaces are created on the Internet gateway */
  @Test
  public void testToConfigurationNodeInterfaces() {

    Vpc vpc = new Vpc("vpc", ImmutableSet.of());
    Configuration vpcConfig = Utils.newAwsConfiguration(vpc.getId(), "awstest");

    Ip publicIp = Ip.parse("1.1.1.1");

    NetworkInterface ni =
        new NetworkInterface(
            "ni",
            "subnet",
            vpc.getId(),
            ImmutableList.of(),
            ImmutableList.of(new PrivateIpAddress(true, Ip.parse("10.10.10.10"), publicIp)),
            "desc",
            null);

    InternetGateway internetGateway = new InternetGateway("igw", ImmutableList.of(vpc.getId()));

    Region region =
        Region.builder("region")
            .setInternetGateways(ImmutableMap.of(internetGateway.getId(), internetGateway))
            .setVpcs(ImmutableMap.of(vpc.getId(), vpc))
            .setNetworkInterfaces(ImmutableMap.of(ni.getId(), ni))
            .build();

    AwsConfiguration awsConfiguration =
        new AwsConfiguration(
            ImmutableMap.of(region.getName(), region),
            ImmutableMap.of(vpcConfig.getHostname(), vpcConfig));

    Configuration igwConfig = internetGateway.toConfigurationNode(awsConfiguration, region);

    // gateway should have interfaces to the backbone and vpc
    assertThat(
        igwConfig.getAllInterfaces().values().stream()
            .map(i -> i.getName())
            .collect(ImmutableList.toImmutableList()),
        equalTo(ImmutableList.of(BACKBONE_INTERFACE_NAME, vpc.getId())));

    // vpc should have a pointer to the gateway
    assertThat(
        vpcConfig.getAllInterfaces().values().stream()
            .map(i -> i.getName())
            .collect(ImmutableList.toImmutableList()),
        equalTo(ImmutableList.of(internetGateway.getId())));

    // vpc interface should have the right address
    assertThat(
        igwConfig.getAllInterfaces().get(vpc.getId()).getConcreteAddress().getPrefix(),
        equalTo(
            vpcConfig
                .getAllInterfaces()
                .get(internetGateway.getId())
                .getConcreteAddress()
                .getPrefix()));

    // the gateway should have a static route to the public ip
    assertThat(
        igwConfig.getDefaultVrf().getStaticRoutes(),
        equalTo(
            ImmutableSet.of(
<<<<<<< HEAD
                toStaticRoute(
                    publicIp,
                    vpcConfig
                        .getAllInterfaces()
                        .get(internetGateway.getId())
                        .getConcreteAddress()
                        .getIp()))));
=======
                StaticRoute.builder()
                    .setNetwork(Prefix.create(publicIp, 32))
                    .setNextHopIp(
                        vpcConfig
                            .getAllInterfaces()
                            .get(internetGateway.getId())
                            .getConcreteAddress()
                            .getIp())
                    .setAdministrativeCost(Route.DEFAULT_STATIC_ROUTE_ADMIN)
                    .build())));

    // TODO: test that the correct public prefix space is computed
>>>>>>> b1269f04
  }

  @Test
  public void testCreateBackboneConnection() {
    Configuration cfgNode = Utils.newAwsConfiguration("igw", "awstest");
    Prefix prefix = Prefix.parse("10.10.10.10/24");

<<<<<<< HEAD
    createBackboneConnection(cfgNode, prefix);
=======
    // dummy value for prefix space
    createBackboneConnection(
        cfgNode, prefix, new PrefixSpace(PrefixRange.fromPrefix(Prefix.MULTICAST)));
>>>>>>> b1269f04

    assertTrue(cfgNode.getAllInterfaces().containsKey(BACKBONE_INTERFACE_NAME));
    assertThat(cfgNode.getDefaultVrf().getBgpProcess().getRouterId(), equalTo(prefix.getStartIp()));

    BgpActivePeerConfig nbr =
        getOnlyElement(cfgNode.getDefaultVrf().getBgpProcess().getActiveNeighbors().values());
    assertThat(
        nbr.getAddressFamily(Type.IPV4_UNICAST).getExportPolicy(),
        equalTo(BACKBONE_EXPORT_POLICY_NAME));
<<<<<<< HEAD
=======

    // TODO: test that the policy created is correct
>>>>>>> b1269f04
  }
}<|MERGE_RESOLUTION|>--- conflicted
+++ resolved
@@ -5,14 +5,9 @@
 import static org.batfish.representation.aws.InternetGateway.BACKBONE_EXPORT_POLICY_NAME;
 import static org.batfish.representation.aws.InternetGateway.BACKBONE_INTERFACE_NAME;
 import static org.batfish.representation.aws.InternetGateway.createBackboneConnection;
-<<<<<<< HEAD
 import static org.batfish.representation.aws.Utils.toStaticRoute;
 import static org.hamcrest.Matchers.equalTo;
 import static org.junit.Assert.assertThat;
-=======
-import static org.hamcrest.MatcherAssert.assertThat;
-import static org.hamcrest.Matchers.equalTo;
->>>>>>> b1269f04
 import static org.junit.Assert.assertTrue;
 
 import com.fasterxml.jackson.databind.JsonNode;
@@ -29,12 +24,8 @@
 import org.batfish.datamodel.Configuration;
 import org.batfish.datamodel.Ip;
 import org.batfish.datamodel.Prefix;
-<<<<<<< HEAD
-=======
 import org.batfish.datamodel.PrefixRange;
 import org.batfish.datamodel.PrefixSpace;
-import org.batfish.datamodel.StaticRoute;
->>>>>>> b1269f04
 import org.batfish.datamodel.bgp.AddressFamily.Type;
 import org.junit.Test;
 
@@ -127,7 +118,6 @@
         igwConfig.getDefaultVrf().getStaticRoutes(),
         equalTo(
             ImmutableSet.of(
-<<<<<<< HEAD
                 toStaticRoute(
                     publicIp,
                     vpcConfig
@@ -135,20 +125,6 @@
                         .get(internetGateway.getId())
                         .getConcreteAddress()
                         .getIp()))));
-=======
-                StaticRoute.builder()
-                    .setNetwork(Prefix.create(publicIp, 32))
-                    .setNextHopIp(
-                        vpcConfig
-                            .getAllInterfaces()
-                            .get(internetGateway.getId())
-                            .getConcreteAddress()
-                            .getIp())
-                    .setAdministrativeCost(Route.DEFAULT_STATIC_ROUTE_ADMIN)
-                    .build())));
-
-    // TODO: test that the correct public prefix space is computed
->>>>>>> b1269f04
   }
 
   @Test
@@ -156,13 +132,9 @@
     Configuration cfgNode = Utils.newAwsConfiguration("igw", "awstest");
     Prefix prefix = Prefix.parse("10.10.10.10/24");
 
-<<<<<<< HEAD
-    createBackboneConnection(cfgNode, prefix);
-=======
     // dummy value for prefix space
     createBackboneConnection(
         cfgNode, prefix, new PrefixSpace(PrefixRange.fromPrefix(Prefix.MULTICAST)));
->>>>>>> b1269f04
 
     assertTrue(cfgNode.getAllInterfaces().containsKey(BACKBONE_INTERFACE_NAME));
     assertThat(cfgNode.getDefaultVrf().getBgpProcess().getRouterId(), equalTo(prefix.getStartIp()));
@@ -172,10 +144,7 @@
     assertThat(
         nbr.getAddressFamily(Type.IPV4_UNICAST).getExportPolicy(),
         equalTo(BACKBONE_EXPORT_POLICY_NAME));
-<<<<<<< HEAD
-=======
 
     // TODO: test that the policy created is correct
->>>>>>> b1269f04
   }
 }