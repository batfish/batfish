--- conflicted
+++ resolved
@@ -12,11 +12,8 @@
 import static org.batfish.datamodel.matchers.InterfaceMatchers.hasName;
 import static org.batfish.datamodel.matchers.InterfaceMatchers.hasVrfName;
 import static org.batfish.datamodel.matchers.VrfMatchers.hasStaticRoutes;
-<<<<<<< HEAD
 import static org.batfish.representation.aws.AwsConfigurationTestUtils.getTestSubnet;
-=======
 import static org.batfish.representation.aws.AwsConfigurationTestUtils.getTestVpc;
->>>>>>> 3b70960e
 import static org.batfish.representation.aws.AwsVpcEntity.JSON_KEY_SUBNETS;
 import static org.batfish.representation.aws.NetworkAcl.getAclName;
 import static org.batfish.representation.aws.Subnet.NLB_INSTANCE_TARGETS_IFACE_SUFFIX;
@@ -246,14 +243,8 @@
   /** Test that public subnets are labeled as such */
   @Test
   public void testToConfigurationNodePublic() {
-<<<<<<< HEAD
-    Vpc vpc = new Vpc("vpc", ImmutableSet.of(), ImmutableMap.of());
+    Vpc vpc = getTestVpc("vpc");
     Subnet subnet = getTestSubnet(Prefix.parse("10.10.10.0/24"), "subnet", vpc.getId());
-=======
-    Vpc vpc = getTestVpc("vpc");
-    Subnet subnet =
-        new Subnet(Prefix.parse("10.10.10.0/24"), "subnet", vpc.getId(), "zone", ImmutableMap.of());
->>>>>>> 3b70960e
     InternetGateway igw =
         new InternetGateway("igw", ImmutableList.of(vpc.getId()), ImmutableMap.of());
 
