package org.batfish.representation.juniper;

import static org.batfish.datamodel.flow.TransformationStep.TransformationType.SOURCE_NAT;
import static org.hamcrest.Matchers.contains;
import static org.junit.Assert.assertEquals;
import static org.junit.Assert.assertThat;
import static org.junit.Assert.assertTrue;

import java.util.List;
import org.batfish.common.Warnings;
import org.batfish.datamodel.Ip;
import org.batfish.datamodel.transformation.AssignIpAddressFromPool;
import org.batfish.datamodel.transformation.AssignPortFromPool;
import org.batfish.datamodel.transformation.IpField;
import org.batfish.datamodel.transformation.PortField;
import org.batfish.datamodel.transformation.TransformationStep;
import org.batfish.representation.juniper.Nat.Type;
import org.junit.Test;

public class NatRuleThenPoolTest {
  @Test
  public void testToTransformationStep() {
    Ip ip = Ip.parse("1.1.1.1");
    int port = 10000;

    NatPool poolWithoutPAT = new NatPool();
    poolWithoutPAT.setFromAddress(ip);
    poolWithoutPAT.setToAddress(ip);
    poolWithoutPAT.setPortAddressTranslation(NoPortTranslation.INSTANCE);

    NatPool poolWithPAT = new NatPool();
    poolWithPAT.setFromAddress(ip);
    poolWithPAT.setToAddress(ip);
    poolWithPAT.setPortAddressTranslation(new PatPool(port, port));

    NatPool poolWithDefaultPAT = new NatPool();
    poolWithDefaultPAT.setFromAddress(ip);
    poolWithDefaultPAT.setToAddress(ip);

    Nat snat = new Nat(Type.SOURCE);
    snat.getPools().put("POOL1", poolWithoutPAT);
    snat.getPools().put("POOL2", poolWithPAT);
    snat.getPools().put("POOL3", poolWithDefaultPAT);

    // when using a pool with PAT disabled, only IPs need to be transformed
    NatRuleThenPool then = new NatRuleThenPool("POOL1");
<<<<<<< HEAD
    List<TransformationStep> steps = then.toTransformationSteps(null, snat, ip, false);
=======
    List<TransformationStep> steps = then.toTransformationSteps(snat, ip, null);
>>>>>>> da4bf088

    assertThat(steps, contains(new AssignIpAddressFromPool(SOURCE_NAT, IpField.SOURCE, ip, ip)));

    // when using a pool with PAT enable, both IPs and ports need to be transformed
    then = new NatRuleThenPool("POOL2");
<<<<<<< HEAD
    steps = then.toTransformationSteps(null, snat, ip, false);
=======
    steps = then.toTransformationSteps(snat, ip, null);
>>>>>>> da4bf088

    assertThat(
        steps,
        contains(
            new AssignIpAddressFromPool(SOURCE_NAT, IpField.SOURCE, ip, ip),
            new AssignPortFromPool(SOURCE_NAT, PortField.SOURCE, port, port)));

    // when using a pool where PAT is not mentioned, PAT should be applied by default
    then = new NatRuleThenPool("POOL3");
<<<<<<< HEAD
    steps = then.toTransformationSteps(null, snat, ip, false);
=======
    steps = then.toTransformationSteps(snat, ip, null);
>>>>>>> da4bf088

    assertThat(
        steps,
        contains(
            new AssignIpAddressFromPool(SOURCE_NAT, IpField.SOURCE, ip, ip),
            new AssignPortFromPool(
                SOURCE_NAT, PortField.SOURCE, Nat.DEFAULT_FROM_PORT, Nat.DEFAULT_TO_PORT)));

    // when default port range is changed, ports should be transform to the specified default range
    snat.setDefaultFromPort(10000);
    snat.setDefaultToPort(20000);
<<<<<<< HEAD
    steps = then.toTransformationSteps(null, snat, ip, false);
=======
    steps = then.toTransformationSteps(snat, ip, null);
>>>>>>> da4bf088

    assertThat(
        steps,
        contains(
            new AssignIpAddressFromPool(SOURCE_NAT, IpField.SOURCE, ip, ip),
            new AssignPortFromPool(SOURCE_NAT, PortField.SOURCE, 10000, 20000)));
  }

  @Test
  public void testInvalidPool() {
    Ip from = Ip.parse("2.2.2.2");
    Ip to = Ip.parse("1.1.1.1");

    NatPool invalidPool = new NatPool();
    invalidPool.setFromAddress(from);
    invalidPool.setToAddress(to);
    invalidPool.setPortAddressTranslation(NoPortTranslation.INSTANCE);

    Nat snat = new Nat(Type.SOURCE);
    snat.getPools().put("POOL", invalidPool);

    Warnings warnings = new Warnings(false, true, false);
    assertTrue(
        new NatRuleThenPool("POOL").toTransformationSteps(snat, Ip.ZERO, warnings).isEmpty());
    assertEquals(1, warnings.getRedFlagWarnings().size());
    assertTrue(warnings.getRedFlagWarnings().get(0).getText().contains("NAT pool POOL is invalid"));
  }
}<|MERGE_RESOLUTION|>--- conflicted
+++ resolved
@@ -44,21 +44,13 @@
 
     // when using a pool with PAT disabled, only IPs need to be transformed
     NatRuleThenPool then = new NatRuleThenPool("POOL1");
-<<<<<<< HEAD
-    List<TransformationStep> steps = then.toTransformationSteps(null, snat, ip, false);
-=======
-    List<TransformationStep> steps = then.toTransformationSteps(snat, ip, null);
->>>>>>> da4bf088
+    List<TransformationStep> steps = then.toTransformationSteps(null, snat, ip, false, null);
 
     assertThat(steps, contains(new AssignIpAddressFromPool(SOURCE_NAT, IpField.SOURCE, ip, ip)));
 
     // when using a pool with PAT enable, both IPs and ports need to be transformed
     then = new NatRuleThenPool("POOL2");
-<<<<<<< HEAD
-    steps = then.toTransformationSteps(null, snat, ip, false);
-=======
-    steps = then.toTransformationSteps(snat, ip, null);
->>>>>>> da4bf088
+    steps = then.toTransformationSteps(null, snat, ip, false, null);
 
     assertThat(
         steps,
@@ -68,11 +60,7 @@
 
     // when using a pool where PAT is not mentioned, PAT should be applied by default
     then = new NatRuleThenPool("POOL3");
-<<<<<<< HEAD
-    steps = then.toTransformationSteps(null, snat, ip, false);
-=======
-    steps = then.toTransformationSteps(snat, ip, null);
->>>>>>> da4bf088
+    steps = then.toTransformationSteps(null, snat, ip, false, null);
 
     assertThat(
         steps,
@@ -84,11 +72,7 @@
     // when default port range is changed, ports should be transform to the specified default range
     snat.setDefaultFromPort(10000);
     snat.setDefaultToPort(20000);
-<<<<<<< HEAD
-    steps = then.toTransformationSteps(null, snat, ip, false);
-=======
-    steps = then.toTransformationSteps(snat, ip, null);
->>>>>>> da4bf088
+    steps = then.toTransformationSteps(null, snat, ip, false, null);
 
     assertThat(
         steps,
@@ -112,7 +96,9 @@
 
     Warnings warnings = new Warnings(false, true, false);
     assertTrue(
-        new NatRuleThenPool("POOL").toTransformationSteps(snat, Ip.ZERO, warnings).isEmpty());
+        new NatRuleThenPool("POOL")
+            .toTransformationSteps(null, snat, Ip.ZERO, false, warnings)
+            .isEmpty());
     assertEquals(1, warnings.getRedFlagWarnings().size());
     assertTrue(warnings.getRedFlagWarnings().get(0).getText().contains("NAT pool POOL is invalid"));
   }
