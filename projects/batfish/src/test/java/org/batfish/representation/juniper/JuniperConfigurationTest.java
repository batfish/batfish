package org.batfish.representation.juniper;

import static org.batfish.common.Warnings.TAG_PEDANTIC;
import static org.batfish.datamodel.acl.AclLineMatchExprs.matchSrcInterface;
import static org.batfish.datamodel.matchers.AndMatchExprMatchers.hasConjuncts;
import static org.batfish.datamodel.matchers.AndMatchExprMatchers.isAndMatchExprThat;
import static org.batfish.datamodel.matchers.HeaderSpaceMatchers.hasSrcIps;
import static org.batfish.datamodel.matchers.IpAccessListLineMatchers.hasMatchCondition;
import static org.batfish.datamodel.matchers.IpSpaceMatchers.containsIp;
import static org.batfish.datamodel.matchers.MatchHeaderSpaceMatchers.hasHeaderSpace;
import static org.batfish.datamodel.matchers.MatchHeaderSpaceMatchers.isMatchHeaderSpaceThat;
import static org.batfish.representation.juniper.JuniperConfiguration.DEFAULT_ISIS_COST;
import static org.batfish.representation.juniper.JuniperConfiguration.MAX_ISIS_COST_WITHOUT_WIDE_METRICS;
<<<<<<< HEAD
import static org.batfish.representation.juniper.JuniperConfiguration.buildScreen;
=======
import static org.batfish.representation.juniper.NatPacketLocation.interfaceLocation;
import static org.batfish.representation.juniper.NatPacketLocation.routingInstanceLocation;
import static org.batfish.representation.juniper.NatPacketLocation.zoneLocation;
>>>>>>> 8f319e33
import static org.hamcrest.MatcherAssert.assertThat;
import static org.hamcrest.Matchers.contains;
import static org.hamcrest.Matchers.containsInAnyOrder;
import static org.hamcrest.Matchers.equalTo;
import static org.hamcrest.Matchers.iterableWithSize;
import static org.hamcrest.Matchers.notNullValue;
import static org.hamcrest.Matchers.nullValue;

import com.google.common.collect.ImmutableList;
import com.google.common.collect.ImmutableMap;
import com.google.common.collect.ImmutableSortedMap;
import com.google.common.collect.Iterables;
<<<<<<< HEAD
import java.util.List;
import java.util.TreeMap;
import java.util.stream.Collectors;
=======
import java.util.Map;
>>>>>>> 8f319e33
import javax.annotation.Nonnull;
import javax.annotation.Nullable;
import org.batfish.common.Warning;
import org.batfish.common.Warnings;
import org.batfish.datamodel.Configuration;
import org.batfish.datamodel.ConfigurationFormat;
import org.batfish.datamodel.HeaderSpace;
import org.batfish.datamodel.Ip;
import org.batfish.datamodel.IpAccessList;
import org.batfish.datamodel.IpAccessListLine;
import org.batfish.datamodel.IpWildcard;
import org.batfish.datamodel.Prefix;
import org.batfish.datamodel.Vrf;
<<<<<<< HEAD
import org.batfish.datamodel.acl.AndMatchExpr;
=======
import org.batfish.datamodel.acl.AclLineMatchExpr;
>>>>>>> 8f319e33
import org.batfish.datamodel.acl.MatchHeaderSpace;
import org.batfish.datamodel.acl.MatchSrcInterface;
import org.batfish.datamodel.acl.OrMatchExpr;
import org.batfish.datamodel.acl.PermittedByAcl;
import org.junit.Test;

public class JuniperConfigurationTest {

  private static JuniperConfiguration createConfig() {
    JuniperConfiguration config = new JuniperConfiguration();
    config._c = new Configuration("host", ConfigurationFormat.JUNIPER);
    return config;
  }

  @Test
  public void testToIpAccessList() {
    JuniperConfiguration config = createConfig();
    FirewallFilter filter = new FirewallFilter("filter", Family.INET);
    IpAccessList emptyAcl = config.toIpAccessList(filter);

    FwTerm term = new FwTerm("term");
    String ipAddrPrefix = "1.2.3.0/24";
    term.getFroms().add(new FwFromSourceAddress(new IpWildcard(Prefix.parse(ipAddrPrefix))));
    term.getThens().add(FwThenAccept.INSTANCE);
    filter.getTerms().put("term", term);
    IpAccessList headerSpaceAcl = config.toIpAccessList(filter);

    Zone zone = new Zone("zone", new AddressBook("global", null));
    String interface1Name = "interface1";
    zone.getInterfaces().add(new Interface(interface1Name));
    String interface2Name = "interface2";
    zone.getInterfaces().add(new Interface(interface2Name));
    config.getMasterLogicalSystem().getZones().put("zone", zone);
    filter.setFromZone("zone");
    IpAccessList headerSpaceAndSrcInterfaceAcl = config.toIpAccessList(filter);

    // ACL from empty filter should have no lines
    assertThat(emptyAcl.getLines(), iterableWithSize(0));

    // ACL from headerSpace filter should have one line
    IpAccessListLine headerSpaceAclLine = Iterables.getOnlyElement(headerSpaceAcl.getLines());
    // It should have a MatchHeaderSpace match condition, matching the ipAddrPrefix from above
    ImmutableList.of("1.2.3.0", "1.2.3.255")
        .stream()
        .map(Ip::parse)
        .forEach(
            ip ->
                assertThat(
                    headerSpaceAclLine,
                    hasMatchCondition(
                        isMatchHeaderSpaceThat(hasHeaderSpace(hasSrcIps(containsIp(ip)))))));

    // ACL from headerSpace and zone filter should have one line
    IpAccessListLine comboAclLine =
        Iterables.getOnlyElement(headerSpaceAndSrcInterfaceAcl.getLines());
    // It should have an AndMatchExpr match condition, containing both a MatchSrcInterface
    // condition and a MatchHeaderSpace condition
    assertThat(
        comboAclLine,
        hasMatchCondition(
            isAndMatchExprThat(
                hasConjuncts(
                    containsInAnyOrder(
                        new MatchSrcInterface(ImmutableList.of(interface1Name, interface2Name)),
                        new MatchHeaderSpace(
                            HeaderSpace.builder()
                                .setSrcIps(new IpWildcard(Prefix.parse(ipAddrPrefix)).toIpSpace())
                                .build()))))));
  }

  /**
   * Sets up the given configuration with one VRF called vrf containing one interface called iface.
   *
   * @return the created interface
   */
  private static org.batfish.datamodel.Interface createInterface(Configuration c) {
    org.batfish.datamodel.Interface iface = new org.batfish.datamodel.Interface("iface");
    Vrf vrf = new Vrf("vrf");
    vrf.setInterfaces(ImmutableSortedMap.of("iface", iface));
    c.setVrfs(ImmutableMap.of("vrf", vrf));
    return iface;
  }

  /**
   * Creates a {@link RoutingInstance} configured with one VRF called vrf containing one enabled
   * Juniper {@link Interface} called iface with the given {@code ifaceBandwidth}. If {@code
   * configuredIfaceIsisMetric} is not null, interface's level 1 IS-IS settings will use it. If
   * {@code referenceBandwidth} is not null, routing instance's IS-IS settings will use it.
   *
   * @param ifaceBandwidth Bandwidth of interface
   * @param configuredIfaceIsisMetric IS-IS metric for the interface's level 1 IS-IS settings
   * @param referenceBandwidth Reference bandwidth for the routing instance's {@link IsisSettings}
   */
  private static RoutingInstance createRoutingInstance(
      @Nonnull Double ifaceBandwidth,
      @Nullable Long configuredIfaceIsisMetric,
      @Nullable Double referenceBandwidth) {
    Interface iface = new Interface("iface");
    iface.setBandwidth(ifaceBandwidth);
    iface.getIsisSettings().setEnabled(true);
    if (configuredIfaceIsisMetric != null) {
      iface.getIsisSettings().getLevel1Settings().setMetric(configuredIfaceIsisMetric);
    }

    RoutingInstance routingInstance = new RoutingInstance("vrf");
    routingInstance.getInterfaces().put("iface", iface);
    if (referenceBandwidth != null) {
      routingInstance.getIsisSettings().setReferenceBandwidth(referenceBandwidth);
    }

    return routingInstance;
  }

  @Test
  public void testIsisCostFromInterfaceSettings() {
    // Reference bandwidth and interface IS-IS cost are both set. Test that interface IS-IS cost
    // takes precedence.
    JuniperConfiguration config = createConfig();
    org.batfish.datamodel.Interface viIface = createInterface(config._c);
    RoutingInstance routingInstance = createRoutingInstance(100D, 5L, 10000D);

    config.processIsisInterfaceSettings(routingInstance, true, false);
    assertThat(viIface.getIsis().getLevel1().getCost(), equalTo(5L));
  }

  @Test
  public void testIsisCostFromReferenceBandwidth() {
    // Reference bandwidth is set and interface IS-IS cost is not. Test that reference bandwidth is
    // used to produce IS-IS cost.
    JuniperConfiguration config = createConfig();
    org.batfish.datamodel.Interface viIface = createInterface(config._c);
    RoutingInstance routingInstance = createRoutingInstance(500D, null, 10000D);

    config.processIsisInterfaceSettings(routingInstance, true, false);
    assertThat(viIface.getIsis().getLevel1().getCost(), equalTo(20L));
  }

  @Test
  public void testIsisCostFromSmallReferenceBandwidth() {
    // Interface IS-IS cost is not set. Reference bandwidth is set smaller than interface bandwidth.
    // IS-IS cost should be 1.
    JuniperConfiguration config = createConfig();
    org.batfish.datamodel.Interface viIface = createInterface(config._c);
    RoutingInstance routingInstance = createRoutingInstance(100D, null, 10D);

    config.processIsisInterfaceSettings(routingInstance, true, false);
    assertThat(viIface.getIsis().getLevel1().getCost(), equalTo(1L));
  }

  @Test
  public void testDefaultIsisCost() {
    // Neither reference bandwidth nor interface IS-IS cost is set. Test that IS-IS cost is default.
    JuniperConfiguration config = createConfig();
    org.batfish.datamodel.Interface viIface = createInterface(config._c);
    RoutingInstance routingInstance = createRoutingInstance(100D, null, null);

    config.processIsisInterfaceSettings(routingInstance, true, false);
    assertThat(viIface.getIsis().getLevel1().getCost(), equalTo((long) DEFAULT_ISIS_COST));
  }

  @Test
  public void testIsisCostInterfaceBandwidth0() {
    // Reference bandwidth is set, but IS-IS cost can't be calculated because interface bandwidth is
    // 0. IS-IS cost should be default value; conversion warning should be generated.
    JuniperConfiguration config = createConfig();
    org.batfish.datamodel.Interface viIface = createInterface(config._c);
    RoutingInstance routingInstance = createRoutingInstance(0D, null, 10000D);
    config.setWarnings(new Warnings(true, false, false));

    config.processIsisInterfaceSettings(routingInstance, true, false);
    assertThat(viIface.getIsis().getLevel1().getCost(), equalTo((long) DEFAULT_ISIS_COST));
    assertThat(
        config.getWarnings().getPedanticWarnings(),
        contains(
            new Warning(
                "Cannot use IS-IS reference bandwidth for interface 'iface' because interface bandwidth is 0.",
                TAG_PEDANTIC)));
  }

  @Test
  public void testRefBandwidthBasedIsisCostClipped() {
    // Reference bandwidth = 10000, bandwidth = 10. IS-IS cost would be 1000 if wide-metrics-only
    // were set, but since it is not, cost should be clipped to 63.
    JuniperConfiguration config = createConfig();
    org.batfish.datamodel.Interface viIface = createInterface(config._c);
    RoutingInstance routingInstance = createRoutingInstance(10D, null, 10000D);

    config.processIsisInterfaceSettings(routingInstance, true, false);
    assertThat(
        viIface.getIsis().getLevel1().getCost(),
        equalTo((long) MAX_ISIS_COST_WITHOUT_WIDE_METRICS));

    // Now ensure that when wide-metrics-only is set, IS-IS cost doesn't get clipped.
    routingInstance.getIsisSettings().getLevel1Settings().setWideMetricsOnly(true);
    config.processIsisInterfaceSettings(routingInstance, true, false);
    assertThat(viIface.getIsis().getLevel1().getCost(), equalTo(1000L));
  }

  @Test
  public void testInterfaceSettingsBasedIsisCostClipped() {
    // Interface IS-IS metric = 100, but wide-metrics-only is not set. Cost should be clipped to 63.
    JuniperConfiguration config = createConfig();
    org.batfish.datamodel.Interface viIface = createInterface(config._c);
    RoutingInstance routingInstance = createRoutingInstance(10D, 100L, null);

    config.processIsisInterfaceSettings(routingInstance, true, false);
    assertThat(
        viIface.getIsis().getLevel1().getCost(),
        equalTo((long) MAX_ISIS_COST_WITHOUT_WIDE_METRICS));

    // Now ensure that when wide-metrics-only is set, IS-IS cost doesn't get clipped.
    routingInstance.getIsisSettings().getLevel1Settings().setWideMetricsOnly(true);
    config.processIsisInterfaceSettings(routingInstance, true, false);
    assertThat(viIface.getIsis().getLevel1().getCost(), equalTo(100L));
  }

  @Test
<<<<<<< HEAD
  public void testBuildScreen() {
    List<ScreenOption> screenOptionList =
        ImmutableList.of(
            ICMPLarge.INSTANCE,
            IpUnknownProtocol.INSTANCE,
            TCPFinNoAck.INSTANCE,
            TCPSynFin.INSTANCE,
            TCPNoFlag.INSTANCE,
            TCPWinnuke.INSTANCE);

    Screen screen = new Screen("screen");
    for (ScreenOption option : screenOptionList) {
      screen.getScreenOptions().add(option);
    }

    IpAccessList screenAcl = buildScreen(screen);

    assertThat(
        screenAcl,
        equalTo(
            IpAccessList.builder()
                .setName("~SCREEN~screen")
                .setLines(
                    ImmutableList.of(
                        IpAccessListLine.rejecting(
                            new OrMatchExpr(
                                screenOptionList
                                    .stream()
                                    .map(ScreenOption::toAclLineMatchExpr)
                                    .collect(Collectors.toList()))),
                        IpAccessListLine.ACCEPT_ALL))
                .build()));

    Screen screen2 = new Screen("screen2");
    IpAccessList screenAcl2 = buildScreen(screen2);
    assertThat(screenAcl2, nullValue());
  }

  @Test
  public void testBuildScreensPerInterface() {
    JuniperConfiguration config = createConfig();
    Interface iface = new Interface("iface");

    List<ScreenOption> screenOptionList1 =
        ImmutableList.of(ICMPLarge.INSTANCE, IpUnknownProtocol.INSTANCE, TCPFinNoAck.INSTANCE);

    List<ScreenOption> screenOptionList2 =
        ImmutableList.of(TCPSynFin.INSTANCE, TCPNoFlag.INSTANCE, TCPWinnuke.INSTANCE);

    Screen screen1 = new Screen("screen1");
    for (ScreenOption option : screenOptionList1) {
      screen1.getScreenOptions().add(option);
    }

    Screen screen2 = new Screen("screen2");
    for (ScreenOption option : screenOptionList2) {
      screen2.getScreenOptions().add(option);
    }
    screen2.setAction(ScreenActionAlarm.INSTANCE);

    Screen screen3 = new Screen("screen3");

    config.getMasterLogicalSystem().getScreens().put("screen1", screen1);
    config.getMasterLogicalSystem().getScreens().put("screen2", screen2);
    config.getMasterLogicalSystem().getScreens().put("screen3", screen3);

    Zone zone = new Zone("zone", ImmutableMap.of());
    zone.getScreens().add("screen1");
    zone.getScreens().add("screen2");
    zone.getScreens().add("screen3");

    config.getMasterLogicalSystem().getInterfaceZones().put(iface.getName(), zone);

    IpAccessList screenAcl = config.buildScreensPerInterface(iface);

    assertThat(
        screenAcl,
        equalTo(
            IpAccessList.builder()
                .setName("~SCREEN~iface")
                .setLines(
                    ImmutableList.of(
                        IpAccessListLine.accepting(
                            new AndMatchExpr(
                                ImmutableList.of(new PermittedByAcl("~SCREEN~screen1", false))))))
                .build()));
    assertThat(config._c.getIpAccessLists().get("~SCREEN~screen1"), notNullValue());
    assertThat(config._c.getIpAccessLists().get("~SCREEN~screen2"), nullValue());
    assertThat(config._c.getIpAccessLists().get("~SCREEN~screen3"), nullValue());
    assertThat(
        config._c.getIpAccessLists().get("~SCREEN~screen1"),
        equalTo(
            IpAccessList.builder()
                .setName("~SCREEN~screen1")
                .setLines(
                    ImmutableList.of(
                        IpAccessListLine.rejecting(
                            new OrMatchExpr(
                                screenOptionList1
                                    .stream()
                                    .map(ScreenOption::toAclLineMatchExpr)
                                    .collect(Collectors.toList()))),
                        IpAccessListLine.ACCEPT_ALL))
                .build()));
=======
  public void testFromNatPacketLocationMatchExprs() {
    JuniperConfiguration config = createConfig();

    Interface parent = new Interface("parent");

    String interface1Name = "interface1";
    parent.getUnits().put(interface1Name, new Interface(interface1Name));
    config.getMasterLogicalSystem().getInterfaces().put(parent.getName(), parent);

    Zone zone = new Zone("zone", new AddressBook("global", null));
    String zoneInterface1Name = "zoneInterface1";
    zone.getInterfaces().add(new Interface(zoneInterface1Name));
    String zoneInterface2Name = "zoneInterface2";
    zone.getInterfaces().add(new Interface(zoneInterface2Name));
    config.getMasterLogicalSystem().getZones().put(zone.getName(), zone);

    RoutingInstance routingInstance = config.getMasterLogicalSystem().getDefaultRoutingInstance();
    String routingInstanceInterface1Name = "routingInstanceInterface1";
    routingInstance
        .getInterfaces()
        .put(routingInstanceInterface1Name, new Interface(routingInstanceInterface1Name));
    String routingInstanceInterface2Name = "routingInstanceInterface2";
    routingInstance
        .getInterfaces()
        .put(routingInstanceInterface2Name, new Interface(routingInstanceInterface2Name));

    Map<NatPacketLocation, AclLineMatchExpr> matchExprs = config.fromNatPacketLocationMatchExprs();
    assertThat(
        matchExprs,
        equalTo(
            ImmutableMap.of(
                interfaceLocation(interface1Name), matchSrcInterface(interface1Name),
                zoneLocation(zone.getName()),
                    matchSrcInterface(zoneInterface1Name, zoneInterface2Name),
                routingInstanceLocation(routingInstance.getName()),
                    matchSrcInterface(
                        routingInstanceInterface1Name, routingInstanceInterface2Name))));
>>>>>>> 8f319e33
  }
}<|MERGE_RESOLUTION|>--- conflicted
+++ resolved
@@ -11,13 +11,10 @@
 import static org.batfish.datamodel.matchers.MatchHeaderSpaceMatchers.isMatchHeaderSpaceThat;
 import static org.batfish.representation.juniper.JuniperConfiguration.DEFAULT_ISIS_COST;
 import static org.batfish.representation.juniper.JuniperConfiguration.MAX_ISIS_COST_WITHOUT_WIDE_METRICS;
-<<<<<<< HEAD
-import static org.batfish.representation.juniper.JuniperConfiguration.buildScreen;
-=======
 import static org.batfish.representation.juniper.NatPacketLocation.interfaceLocation;
 import static org.batfish.representation.juniper.NatPacketLocation.routingInstanceLocation;
 import static org.batfish.representation.juniper.NatPacketLocation.zoneLocation;
->>>>>>> 8f319e33
+import static org.batfish.representation.juniper.JuniperConfiguration.buildScreen;
 import static org.hamcrest.MatcherAssert.assertThat;
 import static org.hamcrest.Matchers.contains;
 import static org.hamcrest.Matchers.containsInAnyOrder;
@@ -30,13 +27,9 @@
 import com.google.common.collect.ImmutableMap;
 import com.google.common.collect.ImmutableSortedMap;
 import com.google.common.collect.Iterables;
-<<<<<<< HEAD
+import java.util.Map;
 import java.util.List;
-import java.util.TreeMap;
 import java.util.stream.Collectors;
-=======
-import java.util.Map;
->>>>>>> 8f319e33
 import javax.annotation.Nonnull;
 import javax.annotation.Nullable;
 import org.batfish.common.Warning;
@@ -50,11 +43,8 @@
 import org.batfish.datamodel.IpWildcard;
 import org.batfish.datamodel.Prefix;
 import org.batfish.datamodel.Vrf;
-<<<<<<< HEAD
+import org.batfish.datamodel.acl.AclLineMatchExpr;
 import org.batfish.datamodel.acl.AndMatchExpr;
-=======
-import org.batfish.datamodel.acl.AclLineMatchExpr;
->>>>>>> 8f319e33
 import org.batfish.datamodel.acl.MatchHeaderSpace;
 import org.batfish.datamodel.acl.MatchSrcInterface;
 import org.batfish.datamodel.acl.OrMatchExpr;
@@ -272,7 +262,46 @@
   }
 
   @Test
-<<<<<<< HEAD
+  public void testFromNatPacketLocationMatchExprs() {
+    JuniperConfiguration config = createConfig();
+
+    Interface parent = new Interface("parent");
+
+    String interface1Name = "interface1";
+    parent.getUnits().put(interface1Name, new Interface(interface1Name));
+    config.getMasterLogicalSystem().getInterfaces().put(parent.getName(), parent);
+
+    Zone zone = new Zone("zone", new AddressBook("global", null));
+    String zoneInterface1Name = "zoneInterface1";
+    zone.getInterfaces().add(new Interface(zoneInterface1Name));
+    String zoneInterface2Name = "zoneInterface2";
+    zone.getInterfaces().add(new Interface(zoneInterface2Name));
+    config.getMasterLogicalSystem().getZones().put(zone.getName(), zone);
+
+    RoutingInstance routingInstance = config.getMasterLogicalSystem().getDefaultRoutingInstance();
+    String routingInstanceInterface1Name = "routingInstanceInterface1";
+    routingInstance
+        .getInterfaces()
+        .put(routingInstanceInterface1Name, new Interface(routingInstanceInterface1Name));
+    String routingInstanceInterface2Name = "routingInstanceInterface2";
+    routingInstance
+        .getInterfaces()
+        .put(routingInstanceInterface2Name, new Interface(routingInstanceInterface2Name));
+
+    Map<NatPacketLocation, AclLineMatchExpr> matchExprs = config.fromNatPacketLocationMatchExprs();
+    assertThat(
+        matchExprs,
+        equalTo(
+            ImmutableMap.of(
+                interfaceLocation(interface1Name), matchSrcInterface(interface1Name),
+                zoneLocation(zone.getName()),
+                    matchSrcInterface(zoneInterface1Name, zoneInterface2Name),
+                routingInstanceLocation(routingInstance.getName()),
+                    matchSrcInterface(
+                        routingInstanceInterface1Name, routingInstanceInterface2Name))));
+  }
+
+  @Test
   public void testBuildScreen() {
     List<ScreenOption> screenOptionList =
         ImmutableList.of(
@@ -339,7 +368,7 @@
     config.getMasterLogicalSystem().getScreens().put("screen2", screen2);
     config.getMasterLogicalSystem().getScreens().put("screen3", screen3);
 
-    Zone zone = new Zone("zone", ImmutableMap.of());
+    Zone zone = new Zone("zone", null);
     zone.getScreens().add("screen1");
     zone.getScreens().add("screen2");
     zone.getScreens().add("screen3");
@@ -377,44 +406,5 @@
                                     .collect(Collectors.toList()))),
                         IpAccessListLine.ACCEPT_ALL))
                 .build()));
-=======
-  public void testFromNatPacketLocationMatchExprs() {
-    JuniperConfiguration config = createConfig();
-
-    Interface parent = new Interface("parent");
-
-    String interface1Name = "interface1";
-    parent.getUnits().put(interface1Name, new Interface(interface1Name));
-    config.getMasterLogicalSystem().getInterfaces().put(parent.getName(), parent);
-
-    Zone zone = new Zone("zone", new AddressBook("global", null));
-    String zoneInterface1Name = "zoneInterface1";
-    zone.getInterfaces().add(new Interface(zoneInterface1Name));
-    String zoneInterface2Name = "zoneInterface2";
-    zone.getInterfaces().add(new Interface(zoneInterface2Name));
-    config.getMasterLogicalSystem().getZones().put(zone.getName(), zone);
-
-    RoutingInstance routingInstance = config.getMasterLogicalSystem().getDefaultRoutingInstance();
-    String routingInstanceInterface1Name = "routingInstanceInterface1";
-    routingInstance
-        .getInterfaces()
-        .put(routingInstanceInterface1Name, new Interface(routingInstanceInterface1Name));
-    String routingInstanceInterface2Name = "routingInstanceInterface2";
-    routingInstance
-        .getInterfaces()
-        .put(routingInstanceInterface2Name, new Interface(routingInstanceInterface2Name));
-
-    Map<NatPacketLocation, AclLineMatchExpr> matchExprs = config.fromNatPacketLocationMatchExprs();
-    assertThat(
-        matchExprs,
-        equalTo(
-            ImmutableMap.of(
-                interfaceLocation(interface1Name), matchSrcInterface(interface1Name),
-                zoneLocation(zone.getName()),
-                    matchSrcInterface(zoneInterface1Name, zoneInterface2Name),
-                routingInstanceLocation(routingInstance.getName()),
-                    matchSrcInterface(
-                        routingInstanceInterface1Name, routingInstanceInterface2Name))));
->>>>>>> 8f319e33
   }
 }