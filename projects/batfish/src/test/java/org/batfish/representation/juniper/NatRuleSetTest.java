--- conflicted
+++ resolved
@@ -69,7 +69,7 @@
     Warnings warnings = new Warnings(true, true, true);
     Optional<Transformation> transformation =
         ruleSet.toOutgoingTransformation(
-            nat, interfaceIp, matchFromLocationExprs, andThen, orElse, warnings);
+            null, nat, interfaceIp, matchFromLocationExprs, andThen, orElse, warnings);
     assertTrue(warnings.getPedanticWarnings().isEmpty());
     assertTrue(warnings.getRedFlagWarnings().isEmpty());
     assertTrue(warnings.getUnimplementedWarnings().isEmpty());
@@ -84,7 +84,7 @@
       @Nullable Transformation orElse) {
     Warnings warnings = new Warnings(true, true, true);
     Optional<Transformation> transformation =
-        ruleSet.toIncomingTransformation(nat, interfaceIp, andThen, orElse, warnings);
+        ruleSet.toIncomingTransformation(null, nat, interfaceIp, andThen, orElse, warnings);
     assertTrue(warnings.getPedanticWarnings().isEmpty());
     assertTrue(warnings.getRedFlagWarnings().isEmpty());
     assertTrue(warnings.getUnimplementedWarnings().isEmpty());
@@ -166,16 +166,9 @@
 
     Ip interfaceIp = Ip.ZERO;
     assertThat(
-<<<<<<< HEAD
-        ruleSet
-            .toOutgoingTransformation(
-                null,
-                snat,
-=======
         toOutgoingTransformation(
                 ruleSet,
-                dnat,
->>>>>>> da4bf088
+                snat,
                 interfaceIp,
                 ImmutableMap.of(interfaceLocation(fromIface), matchFromIface),
                 andThen,
@@ -186,11 +179,7 @@
             when(matchFromIface).setAndThen(rulesTransformation).setOrElse(orElse).build()));
 
     assertThat(
-<<<<<<< HEAD
-        ruleSet.toIncomingTransformation(null, snat, interfaceIp, andThen, orElse).get(),
-=======
-        toIncomingTransformation(ruleSet, dnat, interfaceIp, andThen, orElse).get(),
->>>>>>> da4bf088
+        toIncomingTransformation(ruleSet, snat, interfaceIp, andThen, orElse).get(),
         equalTo(rulesTransformation));
   }
 
@@ -225,14 +214,8 @@
 
     Ip interfaceIp = Ip.parse("9.9.9.9");
     Transformation transformation =
-<<<<<<< HEAD
-        ruleSet
-            .toOutgoingTransformation(
-                null,
-=======
         toOutgoingTransformation(
                 ruleSet,
->>>>>>> da4bf088
                 snat,
                 interfaceIp,
                 ImmutableMap.of(fromLocation, matchSrcInterface(fromIface)),
