package org.batfish.representation.juniper;

import static org.batfish.datamodel.acl.AclLineMatchExprs.match;
import static org.batfish.datamodel.flow.TransformationStep.TransformationType.DEST_NAT;
import static org.batfish.datamodel.transformation.Transformation.when;
import static org.hamcrest.Matchers.equalTo;
import static org.junit.Assert.assertThat;

import java.util.Optional;
import org.batfish.datamodel.HeaderSpace;
import org.batfish.datamodel.Ip;
import org.batfish.datamodel.Prefix;
import org.batfish.datamodel.transformation.Noop;
import org.batfish.datamodel.transformation.Transformation.Builder;
import org.batfish.datamodel.transformation.TransformationStep;
import org.batfish.representation.juniper.Nat.Type;
import org.junit.Test;

/** Tests of {@link NatRule}. */
public class NatRuleTest {
  @Test
  public void testToLocation() {
    Nat snat = new Nat(Type.SOURCE);
    Nat dnat = new Nat(Type.DESTINATION);
    NatRule rule = new NatRule("RS");
    Prefix pfx = Prefix.parse("1.1.1.1/32");
    HeaderSpace hs = HeaderSpace.builder().setDstIps(pfx.toIpSpace()).build();
    rule.getMatches().add(new NatRuleMatchDstAddr(pfx));
    rule.setThen(NatRuleThenOff.INSTANCE);

    Ip interfaceIp = Ip.ZERO;
    assertThat(
<<<<<<< HEAD
        rule.toTransformationBuilder(null, dnat, interfaceIp).map(Builder::build),
=======
        rule.toTransformationBuilder(dnat, interfaceIp, null).map(Builder::build),
>>>>>>> da4bf088
        equalTo(Optional.of(when(match(hs)).apply(new Noop(DEST_NAT)).build())));

    rule.setThen(new NatRuleThenPool("pool"));

    // pool is undefined
    assertThat(
<<<<<<< HEAD
        rule.toTransformationBuilder(null, dnat, interfaceIp).map(Builder::build),
=======
        rule.toTransformationBuilder(dnat, interfaceIp, null).map(Builder::build),
>>>>>>> da4bf088
        equalTo(Optional.empty()));

    // pool is defined
    NatPool pool = new NatPool();
    Ip startIp = Ip.parse("5.5.5.5");
    Ip endIp = Ip.parse("6.6.6.6");
    pool.setFromAddress(startIp);
    pool.setToAddress(endIp);
    dnat.getPools().put("pool", pool);

    // destination NAT
    assertThat(
<<<<<<< HEAD
        rule.toTransformationBuilder(null, dnat, interfaceIp).map(Builder::build),
=======
        rule.toTransformationBuilder(dnat, interfaceIp, null).map(Builder::build),
>>>>>>> da4bf088
        equalTo(
            Optional.of(
                when(match(hs))
                    .apply(TransformationStep.assignDestinationIp(startIp, endIp))
                    .build())));

    snat.getPools().put("pool", pool);
    // source NAT
    assertThat(
<<<<<<< HEAD
        rule.toTransformationBuilder(null, snat, interfaceIp).map(Builder::build),
=======
        rule.toTransformationBuilder(snat, interfaceIp, null).map(Builder::build),
>>>>>>> da4bf088
        equalTo(
            Optional.of(
                when(match(hs))
                    .apply(
                        TransformationStep.assignSourceIp(startIp, endIp),
                        TransformationStep.assignSourcePort(
                            Nat.DEFAULT_FROM_PORT, Nat.DEFAULT_TO_PORT))
                    .build())));
  }
}<|MERGE_RESOLUTION|>--- conflicted
+++ resolved
@@ -30,22 +30,14 @@
 
     Ip interfaceIp = Ip.ZERO;
     assertThat(
-<<<<<<< HEAD
-        rule.toTransformationBuilder(null, dnat, interfaceIp).map(Builder::build),
-=======
-        rule.toTransformationBuilder(dnat, interfaceIp, null).map(Builder::build),
->>>>>>> da4bf088
+        rule.toTransformationBuilder(null, dnat, interfaceIp, null).map(Builder::build),
         equalTo(Optional.of(when(match(hs)).apply(new Noop(DEST_NAT)).build())));
 
     rule.setThen(new NatRuleThenPool("pool"));
 
     // pool is undefined
     assertThat(
-<<<<<<< HEAD
-        rule.toTransformationBuilder(null, dnat, interfaceIp).map(Builder::build),
-=======
-        rule.toTransformationBuilder(dnat, interfaceIp, null).map(Builder::build),
->>>>>>> da4bf088
+        rule.toTransformationBuilder(null, dnat, interfaceIp, null).map(Builder::build),
         equalTo(Optional.empty()));
 
     // pool is defined
@@ -58,11 +50,7 @@
 
     // destination NAT
     assertThat(
-<<<<<<< HEAD
-        rule.toTransformationBuilder(null, dnat, interfaceIp).map(Builder::build),
-=======
-        rule.toTransformationBuilder(dnat, interfaceIp, null).map(Builder::build),
->>>>>>> da4bf088
+        rule.toTransformationBuilder(null, dnat, interfaceIp, null).map(Builder::build),
         equalTo(
             Optional.of(
                 when(match(hs))
@@ -72,11 +60,7 @@
     snat.getPools().put("pool", pool);
     // source NAT
     assertThat(
-<<<<<<< HEAD
-        rule.toTransformationBuilder(null, snat, interfaceIp).map(Builder::build),
-=======
-        rule.toTransformationBuilder(snat, interfaceIp, null).map(Builder::build),
->>>>>>> da4bf088
+        rule.toTransformationBuilder(null, snat, interfaceIp, null).map(Builder::build),
         equalTo(
             Optional.of(
                 when(match(hs))
