package org.batfish.representation.cumulus;

import static org.batfish.representation.cumulus.CumulusConversions.computeBgpGenerationPolicyName;
import static org.batfish.representation.cumulus.CumulusConversions.computeMatchSuppressedSummaryOnlyPolicyName;
import static org.batfish.representation.cumulus.CumulusNcluConfiguration.computeBgpNeighborImportRoutingPolicy;
import static org.batfish.representation.cumulus.CumulusNcluConfiguration.getSetNextHop;
import static org.batfish.representation.cumulus.CumulusNcluConfiguration.toCommunityList;
import static org.hamcrest.Matchers.equalTo;
import static org.hamcrest.Matchers.hasKey;
import static org.hamcrest.Matchers.not;
import static org.junit.Assert.assertFalse;
import static org.junit.Assert.assertNull;
import static org.junit.Assert.assertThat;
import static org.junit.Assert.assertTrue;

import com.google.common.collect.ImmutableList;
<<<<<<< HEAD
import com.google.common.collect.ImmutableMap;
import com.google.common.collect.ImmutableSet;
import org.batfish.datamodel.Bgpv4Route;
=======
import org.batfish.datamodel.BgpActivePeerConfig;
import org.batfish.datamodel.BgpUnnumberedPeerConfig;
>>>>>>> 545c8e42
import org.batfish.datamodel.CommunityList;
import org.batfish.datamodel.CommunityListLine;
import org.batfish.datamodel.ConcreteInterfaceAddress;
import org.batfish.datamodel.Configuration;
import org.batfish.datamodel.ConfigurationFormat;
import org.batfish.datamodel.InterfaceType;
import org.batfish.datamodel.Ip;
import org.batfish.datamodel.LineAction;
import org.batfish.datamodel.NetworkFactory;
import org.batfish.datamodel.OriginType;
import org.batfish.datamodel.Prefix;
import org.batfish.datamodel.RouteFilterLine;
import org.batfish.datamodel.RouteFilterList;
import org.batfish.datamodel.RoutingProtocol;
import org.batfish.datamodel.SubRange;
import org.batfish.datamodel.Vrf;
import org.batfish.datamodel.bgp.community.StandardCommunity;
<<<<<<< HEAD
import org.batfish.datamodel.routing_policy.Environment;
import org.batfish.datamodel.routing_policy.Environment.Direction;
import org.batfish.datamodel.routing_policy.Result;
import org.batfish.datamodel.routing_policy.RoutingPolicy;
import org.batfish.datamodel.routing_policy.expr.CallExpr;
=======
import org.batfish.datamodel.routing_policy.RoutingPolicy;
>>>>>>> 545c8e42
import org.batfish.datamodel.routing_policy.expr.LiteralCommunity;
import org.batfish.datamodel.routing_policy.expr.MatchCommunitySet;
import org.batfish.datamodel.routing_policy.expr.SelfNextHop;
import org.batfish.datamodel.routing_policy.statement.If;
import org.batfish.datamodel.routing_policy.statement.SetNextHop;
import org.batfish.datamodel.routing_policy.statement.Statements;
import org.junit.Test;

/** Test for {@link CumulusNcluConfiguration}. */
public class CumulusNcluConfigurationTest {
  @Test
  public void testToInterface_active() {
    Interface vsIface = new Interface("swp1", CumulusInterfaceType.PHYSICAL, null, 1);
    org.batfish.datamodel.Interface viIface = new CumulusNcluConfiguration().toInterface(vsIface);
    assertTrue(viIface.getActive());
  }

  @Test
  public void testToInterface_inactive() {
    Interface vsIface = new Interface("swp1", CumulusInterfaceType.PHYSICAL, null, 1);
    vsIface.setDisabled(true);
    org.batfish.datamodel.Interface viIface = new CumulusNcluConfiguration().toInterface(vsIface);
    assertFalse(viIface.getActive());
  }

  @Test
  public void testToInterface_sub_active() {
    Interface vsIface = new Interface("swp1s1", CumulusInterfaceType.PHYSICAL, null, 1);
    org.batfish.datamodel.Interface viIface =
        new CumulusNcluConfiguration().toInterface(vsIface, "swp1");
    assertTrue(viIface.getActive());
  }

  @Test
  public void testToInterface_sub_inactive() {
    Interface vsIface = new Interface("swp1s1", CumulusInterfaceType.PHYSICAL, null, 1);
    vsIface.setDisabled(true);
    org.batfish.datamodel.Interface viIface =
        new CumulusNcluConfiguration().toInterface(vsIface, "swp1");
    assertFalse(viIface.getActive());
  }

  @Test
  public void testToRouteFilterLine() {
    IpPrefixListLine prefixListLine =
        new IpPrefixListLine(
            LineAction.PERMIT, 10, Prefix.parse("10.0.0.1/24"), new SubRange(27, 30));

    RouteFilterLine rfl = CumulusNcluConfiguration.toRouteFilterLine(prefixListLine);
    assertThat(
        rfl,
        equalTo(
            new RouteFilterLine(
                LineAction.PERMIT, Prefix.parse("10.0.0.1/24"), new SubRange(27, 30))));
  }

  @Test
  public void testToRouteFilter() {
    IpPrefixList prefixList = new IpPrefixList("name");
    prefixList
        .getLines()
        .put(
            10L,
            new IpPrefixListLine(
                LineAction.DENY, 10, Prefix.parse("10.0.0.1/24"), new SubRange(27, 30)));
    prefixList
        .getLines()
        .put(
            20L,
            new IpPrefixListLine(
                LineAction.PERMIT, 20, Prefix.parse("10.0.2.1/24"), new SubRange(28, 31)));

    RouteFilterList rfl = CumulusNcluConfiguration.toRouteFilterList(prefixList);

    assertThat(
        rfl,
        equalTo(
            new RouteFilterList(
                "name",
                ImmutableList.of(
                    new RouteFilterLine(
                        LineAction.DENY, Prefix.parse("10.0.0.1/24"), new SubRange(27, 30)),
                    new RouteFilterLine(
                        LineAction.PERMIT, Prefix.parse("10.0.2.1/24"), new SubRange(28, 31))))));
  }

  @Test
  public void testToIpCommunityList() {
    String name = "name";
    IpCommunityListExpanded ipCommunityList =
        new IpCommunityListExpanded(
            name,
            LineAction.PERMIT,
            ImmutableList.of(StandardCommunity.of(10000, 1), StandardCommunity.of(20000, 2)));
    CommunityList result = toCommunityList(ipCommunityList);
    assertThat(
        result,
        equalTo(
            new CommunityList(
                name,
                ImmutableList.of(
                    new CommunityListLine(
                        LineAction.PERMIT, new LiteralCommunity(StandardCommunity.of(10000, 1))),
                    new CommunityListLine(
                        LineAction.PERMIT, new LiteralCommunity(StandardCommunity.of(20000, 2)))),
                false)));
  }

  @Test
  public void testGetAcceptStatements() {
    BgpNeighbor bgpNeighbor = new BgpIpNeighbor("10.0.0.1");
    BgpVrf bgpVrf = new BgpVrf("bgpVrf");

    {
      // if no as set, do not set next-hop-self
      SetNextHop setNextHop = getSetNextHop(bgpNeighbor, bgpVrf);
      assertNull(setNextHop);
    }

    {
      // if is not ibgp, do not set next-hop-self
      bgpNeighbor.setRemoteAs(10000L);
      bgpVrf.setAutonomousSystem(20000L);
      SetNextHop setNextHop = getSetNextHop(bgpNeighbor, bgpVrf);
      assertNull(setNextHop);
    }

    {
      // if is ibgp but no address family set, do not set next-hop-self
      bgpNeighbor.setRemoteAs(10000L);
      bgpVrf.setAutonomousSystem(10000L);
      SetNextHop setNextHop = getSetNextHop(bgpNeighbor, bgpVrf);
      assertNull(setNextHop);
    }

    {
      // if is ibgp and has address family set but no neighbor configuration, do not set
      // next-hop-self
      bgpNeighbor.setRemoteAs(10000L);
      bgpVrf.setAutonomousSystem(10000L);
      bgpVrf.setIpv4Unicast(new BgpIpv4UnicastAddressFamily());
      SetNextHop setNextHop = getSetNextHop(bgpNeighbor, bgpVrf);
      assertNull(setNextHop);
    }

    {
      // if is ibgp but neighbor configuration does not have next-hop-self set, do not set
      // next-hop-self
      bgpNeighbor.setRemoteAs(10000L);
      bgpVrf.setAutonomousSystem(10000L);
      bgpNeighbor.setIpv4UnicastAddressFamily(new BgpNeighborIpv4UnicastAddressFamily());
      SetNextHop setNextHop = getSetNextHop(bgpNeighbor, bgpVrf);
      assertNull(setNextHop);
    }

    {
      // if is ibgp and neighbor configuration set next-hop-self set, then set
      // next-hop-self
      bgpNeighbor.setRemoteAs(10000L);
      bgpVrf.setAutonomousSystem(10000L);
      BgpNeighborIpv4UnicastAddressFamily ipv4af = new BgpNeighborIpv4UnicastAddressFamily();
      ipv4af.setNextHopSelf(true);
      bgpNeighbor.setIpv4UnicastAddressFamily(ipv4af);

      SetNextHop setNextHop = getSetNextHop(bgpNeighbor, bgpVrf);
      assertThat(setNextHop, equalTo(new SetNextHop(SelfNextHop.getInstance(), false)));
    }
  }

  @Test
  public void testToBgpProcess_aggregateRoutes() {
    testToBgpProcess_aggregateRoutes(true);
    testToBgpProcess_aggregateRoutes(false);
  }

  private static void testToBgpProcess_aggregateRoutes(boolean summaryOnly) {
    // setup VI model
    NetworkFactory nf = new NetworkFactory();
    Configuration viConfig =
        nf.configurationBuilder().setConfigurationFormat(ConfigurationFormat.CUMULUS_NCLU).build();
    Vrf viVrf = nf.vrfBuilder().setOwner(viConfig).setName(Configuration.DEFAULT_VRF_NAME).build();

    // setup VS model
    CumulusNcluConfiguration vsConfig = new CumulusNcluConfiguration();
    BgpProcess bgpProcess = new BgpProcess();
    vsConfig.setBgpProcess(bgpProcess);
    vsConfig.setConfiguration(viConfig);

    // setup BgpVrf
    BgpVrf vrf = bgpProcess.getDefaultVrf();
    vrf.setRouterId(Ip.parse("1.1.1.1"));
    BgpIpv4UnicastAddressFamily ipv4Unicast = new BgpIpv4UnicastAddressFamily();
    Prefix prefix = Prefix.parse("1.2.3.0/24");

    BgpVrfAddressFamilyAggregateNetworkConfiguration agg =
        new BgpVrfAddressFamilyAggregateNetworkConfiguration();
    agg.setSummaryOnly(summaryOnly);

    ipv4Unicast.getAggregateNetworks().put(prefix, agg);
    vrf.setIpv4Unicast(ipv4Unicast);

    // the method under test
    vsConfig.toBgpProcess(Configuration.DEFAULT_VRF_NAME, vrf);

    // generation policy exists
    assertThat(
        viConfig.getRoutingPolicies(),
        hasKey(
            computeBgpGenerationPolicyName(
                true, Configuration.DEFAULT_VRF_NAME, prefix.toString())));

    // generated route exists
    assertTrue(viVrf.getGeneratedRoutes().stream().anyMatch(gr -> gr.getNetwork().equals(prefix)));

    if (summaryOnly) {
      // suppress summary only filter list exists
      assertThat(
          viConfig.getRouteFilterLists(),
          hasKey(computeMatchSuppressedSummaryOnlyPolicyName(viVrf.getName())));
    } else {
      // suppress summary only filter list does not exist
      assertThat(
          viConfig.getRouteFilterLists(),
          not(hasKey(computeMatchSuppressedSummaryOnlyPolicyName(viVrf.getName()))));
    }
  }

  @Test
<<<<<<< HEAD
  public void testComputeBgpNeighborImportRoutingPolicy() {
    BgpNeighbor neighbor = new BgpIpNeighbor("neighbor");

    BgpNeighborIpv4UnicastAddressFamily neighborIpv4UnicastFamily =
        new BgpNeighborIpv4UnicastAddressFamily();

    neighborIpv4UnicastFamily.setRouteMapIn("peerMapIn");

    neighbor.setIpv4UnicastAddressFamily(neighborIpv4UnicastFamily);

    BgpVrf bgpVrf = new BgpVrf("bgpVrf");

    Configuration config = new Configuration("host", ConfigurationFormat.CUMULUS_NCLU);

    RoutingPolicy importPolicy = computeBgpNeighborImportRoutingPolicy(neighbor, bgpVrf, config);
    assertThat(
        importPolicy.getStatements(),
        equalTo(
            ImmutableList.of(
                new If(
                    "peer-import policy main conditional: exitAccept if true / exitReject if false",
                    new CallExpr("peerMapIn"),
                    ImmutableList.of(Statements.ExitAccept.toStaticStatement()),
                    ImmutableList.of(Statements.ExitReject.toStaticStatement())))));

    // check route is correctly blocked/permitted
    RoutingPolicy routemapPolicy =
        RoutingPolicy.builder()
            .setOwner(config)
            .setName("peerMapIn")
            .addStatement(
                new If(
                    "match community 10000:1 routes",
                    new MatchCommunitySet(new LiteralCommunity(StandardCommunity.parse("10000:1"))),
                    ImmutableList.of(Statements.ExitAccept.toStaticStatement()),
                    ImmutableList.of(Statements.ExitReject.toStaticStatement())))
            .build();

    {
      // should permit route
      Bgpv4Route ipv4Route =
          Bgpv4Route.builder()
              .setOriginatorIp(Ip.parse("10.0.0.1"))
              .setOriginType(OriginType.EGP)
              .setProtocol(RoutingProtocol.BGP)
              .setNetwork(Prefix.parse("10.0.0.0/24"))
              .setCommunities(ImmutableSet.of(StandardCommunity.parse("10000:1")))
              .build();

      Environment envIpv4 =
          Environment.builder(config)
              .setRoutingPolicies(ImmutableMap.of("peerMapIn", routemapPolicy))
              .setOriginalRoute(ipv4Route)
              .setDirection(Direction.IN)
              .build();
      Result result = importPolicy.call(envIpv4);
      assertTrue(result.getBooleanValue());
    }

    {
      // should block route
      Bgpv4Route ipv4Route =
          Bgpv4Route.builder()
              .setOriginatorIp(Ip.parse("10.0.0.1"))
              .setOriginType(OriginType.EGP)
              .setProtocol(RoutingProtocol.BGP)
              .setNetwork(Prefix.parse("10.0.0.0/24"))
              .setCommunities(ImmutableSet.of(StandardCommunity.parse("20000:1")))
              .build();

      Environment envIpv4 =
          Environment.builder(config)
              .setRoutingPolicies(ImmutableMap.of("peerMapIn", routemapPolicy))
              .setOriginalRoute(ipv4Route)
              .setDirection(Direction.IN)
              .build();
      Result result = importPolicy.call(envIpv4);
      assertFalse(result.getBooleanValue());
    }
=======
  public void testGenerateBgpActivePeerConfig_SetEbgpMultiHop() {

    // set VI configuration
    Configuration configuration = new Configuration("Host", ConfigurationFormat.CUMULUS_NCLU);
    configuration
        .getAllInterfaces()
        .put(
            "i1",
            org.batfish.datamodel.Interface.builder()
                .setName("i1")
                .setType(InterfaceType.PHYSICAL)
                .setOwner(configuration)
                .setAddress(ConcreteInterfaceAddress.parse("10.0.0.1/24"))
                .build());

    // set bgp neighbor
    BgpIpNeighbor neighbor = new BgpIpNeighbor("BgpNeighbor");
    neighbor.setRemoteAs(10000L);
    neighbor.setRemoteAsType(RemoteAsType.INTERNAL);
    neighbor.setPeerIp(Ip.parse("10.0.0.2"));
    neighbor.setEbgpMultihop(3L);

    // set bgp process
    org.batfish.datamodel.BgpProcess newProc =
        new org.batfish.datamodel.BgpProcess(
            Ip.parse("10.0.0.1"), ConfigurationFormat.CUMULUS_NCLU);

    CumulusNcluConfiguration ncluConfiguration = new CumulusNcluConfiguration();
    ncluConfiguration.generateBgpActivePeerConfig(
        neighbor,
        10000L,
        new BgpVrf("Vrf"),
        newProc,
        new RoutingPolicy("Routing", configuration),
        configuration);

    BgpActivePeerConfig peerConfig = newProc.getActiveNeighbors().get(Prefix.parse("10.0.0.2/32"));

    assertTrue(peerConfig.getEbgpMultihop());
  }

  @Test
  public void testGenerateBgpUnnumberedPeerConfig_SetEbgpMultiHop() {

    // set VI configuration
    Configuration configuration = new Configuration("Host", ConfigurationFormat.CUMULUS_NCLU);
    configuration
        .getAllInterfaces()
        .put(
            "i1",
            org.batfish.datamodel.Interface.builder()
                .setName("i1")
                .setType(InterfaceType.PHYSICAL)
                .setOwner(configuration)
                .setAddress(ConcreteInterfaceAddress.parse("10.0.0.1/24"))
                .build());

    // set bgp neighbor
    BgpInterfaceNeighbor neighbor = new BgpInterfaceNeighbor("BgpNeighbor");
    neighbor.setRemoteAs(10000L);
    neighbor.setRemoteAsType(RemoteAsType.INTERNAL);
    neighbor.setEbgpMultihop(3L);

    // set bgp process
    org.batfish.datamodel.BgpProcess newProc =
        new org.batfish.datamodel.BgpProcess(
            Ip.parse("10.0.0.1"), ConfigurationFormat.CUMULUS_NCLU);

    CumulusNcluConfiguration ncluConfiguration = new CumulusNcluConfiguration();
    ncluConfiguration.generateBgpUnnumberedPeerConfig(
        neighbor, 10000L, new BgpVrf("Vrf"), newProc, new RoutingPolicy("Routing", configuration));

    BgpUnnumberedPeerConfig peerConfig = newProc.getInterfaceNeighbors().get("BgpNeighbor");

    assertTrue(peerConfig.getEbgpMultihop());
>>>>>>> 545c8e42
  }
}<|MERGE_RESOLUTION|>--- conflicted
+++ resolved
@@ -14,14 +14,11 @@
 import static org.junit.Assert.assertTrue;
 
 import com.google.common.collect.ImmutableList;
-<<<<<<< HEAD
 import com.google.common.collect.ImmutableMap;
 import com.google.common.collect.ImmutableSet;
-import org.batfish.datamodel.Bgpv4Route;
-=======
 import org.batfish.datamodel.BgpActivePeerConfig;
 import org.batfish.datamodel.BgpUnnumberedPeerConfig;
->>>>>>> 545c8e42
+import org.batfish.datamodel.Bgpv4Route;
 import org.batfish.datamodel.CommunityList;
 import org.batfish.datamodel.CommunityListLine;
 import org.batfish.datamodel.ConcreteInterfaceAddress;
@@ -39,15 +36,11 @@
 import org.batfish.datamodel.SubRange;
 import org.batfish.datamodel.Vrf;
 import org.batfish.datamodel.bgp.community.StandardCommunity;
-<<<<<<< HEAD
 import org.batfish.datamodel.routing_policy.Environment;
 import org.batfish.datamodel.routing_policy.Environment.Direction;
 import org.batfish.datamodel.routing_policy.Result;
 import org.batfish.datamodel.routing_policy.RoutingPolicy;
 import org.batfish.datamodel.routing_policy.expr.CallExpr;
-=======
-import org.batfish.datamodel.routing_policy.RoutingPolicy;
->>>>>>> 545c8e42
 import org.batfish.datamodel.routing_policy.expr.LiteralCommunity;
 import org.batfish.datamodel.routing_policy.expr.MatchCommunitySet;
 import org.batfish.datamodel.routing_policy.expr.SelfNextHop;
@@ -276,7 +269,90 @@
   }
 
   @Test
-<<<<<<< HEAD
+  public void testGenerateBgpActivePeerConfig_SetEbgpMultiHop() {
+
+    // set VI configuration
+    Configuration configuration = new Configuration("Host", ConfigurationFormat.CUMULUS_NCLU);
+    configuration
+        .getAllInterfaces()
+        .put(
+            "i1",
+            org.batfish.datamodel.Interface.builder()
+                .setName("i1")
+                .setType(InterfaceType.PHYSICAL)
+                .setOwner(configuration)
+                .setAddress(ConcreteInterfaceAddress.parse("10.0.0.1/24"))
+                .build());
+
+    // set bgp neighbor
+    BgpIpNeighbor neighbor = new BgpIpNeighbor("BgpNeighbor");
+    neighbor.setRemoteAs(10000L);
+    neighbor.setRemoteAsType(RemoteAsType.INTERNAL);
+    neighbor.setPeerIp(Ip.parse("10.0.0.2"));
+    neighbor.setEbgpMultihop(3L);
+
+    // set bgp process
+    org.batfish.datamodel.BgpProcess newProc =
+        new org.batfish.datamodel.BgpProcess(
+            Ip.parse("10.0.0.1"), ConfigurationFormat.CUMULUS_NCLU);
+
+    CumulusNcluConfiguration ncluConfiguration = new CumulusNcluConfiguration();
+    ncluConfiguration.generateBgpActivePeerConfig(
+        neighbor,
+        10000L,
+        new BgpVrf("Vrf"),
+        newProc,
+        new RoutingPolicy("Routing", configuration),
+        null,
+        configuration);
+
+    BgpActivePeerConfig peerConfig = newProc.getActiveNeighbors().get(Prefix.parse("10.0.0.2/32"));
+
+    assertTrue(peerConfig.getEbgpMultihop());
+  }
+
+  @Test
+  public void testGenerateBgpUnnumberedPeerConfig_SetEbgpMultiHop() {
+
+    // set VI configuration
+    Configuration configuration = new Configuration("Host", ConfigurationFormat.CUMULUS_NCLU);
+    configuration
+        .getAllInterfaces()
+        .put(
+            "i1",
+            org.batfish.datamodel.Interface.builder()
+                .setName("i1")
+                .setType(InterfaceType.PHYSICAL)
+                .setOwner(configuration)
+                .setAddress(ConcreteInterfaceAddress.parse("10.0.0.1/24"))
+                .build());
+
+    // set bgp neighbor
+    BgpInterfaceNeighbor neighbor = new BgpInterfaceNeighbor("BgpNeighbor");
+    neighbor.setRemoteAs(10000L);
+    neighbor.setRemoteAsType(RemoteAsType.INTERNAL);
+    neighbor.setEbgpMultihop(3L);
+
+    // set bgp process
+    org.batfish.datamodel.BgpProcess newProc =
+        new org.batfish.datamodel.BgpProcess(
+            Ip.parse("10.0.0.1"), ConfigurationFormat.CUMULUS_NCLU);
+
+    CumulusNcluConfiguration ncluConfiguration = new CumulusNcluConfiguration();
+    ncluConfiguration.generateBgpUnnumberedPeerConfig(
+        neighbor,
+        10000L,
+        new BgpVrf("Vrf"),
+        newProc,
+        new RoutingPolicy("Routing", configuration),
+        null);
+
+    BgpUnnumberedPeerConfig peerConfig = newProc.getInterfaceNeighbors().get("BgpNeighbor");
+
+    assertTrue(peerConfig.getEbgpMultihop());
+  }
+
+  @Test
   public void testComputeBgpNeighborImportRoutingPolicy() {
     BgpNeighbor neighbor = new BgpIpNeighbor("neighbor");
 
@@ -356,82 +432,5 @@
       Result result = importPolicy.call(envIpv4);
       assertFalse(result.getBooleanValue());
     }
-=======
-  public void testGenerateBgpActivePeerConfig_SetEbgpMultiHop() {
-
-    // set VI configuration
-    Configuration configuration = new Configuration("Host", ConfigurationFormat.CUMULUS_NCLU);
-    configuration
-        .getAllInterfaces()
-        .put(
-            "i1",
-            org.batfish.datamodel.Interface.builder()
-                .setName("i1")
-                .setType(InterfaceType.PHYSICAL)
-                .setOwner(configuration)
-                .setAddress(ConcreteInterfaceAddress.parse("10.0.0.1/24"))
-                .build());
-
-    // set bgp neighbor
-    BgpIpNeighbor neighbor = new BgpIpNeighbor("BgpNeighbor");
-    neighbor.setRemoteAs(10000L);
-    neighbor.setRemoteAsType(RemoteAsType.INTERNAL);
-    neighbor.setPeerIp(Ip.parse("10.0.0.2"));
-    neighbor.setEbgpMultihop(3L);
-
-    // set bgp process
-    org.batfish.datamodel.BgpProcess newProc =
-        new org.batfish.datamodel.BgpProcess(
-            Ip.parse("10.0.0.1"), ConfigurationFormat.CUMULUS_NCLU);
-
-    CumulusNcluConfiguration ncluConfiguration = new CumulusNcluConfiguration();
-    ncluConfiguration.generateBgpActivePeerConfig(
-        neighbor,
-        10000L,
-        new BgpVrf("Vrf"),
-        newProc,
-        new RoutingPolicy("Routing", configuration),
-        configuration);
-
-    BgpActivePeerConfig peerConfig = newProc.getActiveNeighbors().get(Prefix.parse("10.0.0.2/32"));
-
-    assertTrue(peerConfig.getEbgpMultihop());
-  }
-
-  @Test
-  public void testGenerateBgpUnnumberedPeerConfig_SetEbgpMultiHop() {
-
-    // set VI configuration
-    Configuration configuration = new Configuration("Host", ConfigurationFormat.CUMULUS_NCLU);
-    configuration
-        .getAllInterfaces()
-        .put(
-            "i1",
-            org.batfish.datamodel.Interface.builder()
-                .setName("i1")
-                .setType(InterfaceType.PHYSICAL)
-                .setOwner(configuration)
-                .setAddress(ConcreteInterfaceAddress.parse("10.0.0.1/24"))
-                .build());
-
-    // set bgp neighbor
-    BgpInterfaceNeighbor neighbor = new BgpInterfaceNeighbor("BgpNeighbor");
-    neighbor.setRemoteAs(10000L);
-    neighbor.setRemoteAsType(RemoteAsType.INTERNAL);
-    neighbor.setEbgpMultihop(3L);
-
-    // set bgp process
-    org.batfish.datamodel.BgpProcess newProc =
-        new org.batfish.datamodel.BgpProcess(
-            Ip.parse("10.0.0.1"), ConfigurationFormat.CUMULUS_NCLU);
-
-    CumulusNcluConfiguration ncluConfiguration = new CumulusNcluConfiguration();
-    ncluConfiguration.generateBgpUnnumberedPeerConfig(
-        neighbor, 10000L, new BgpVrf("Vrf"), newProc, new RoutingPolicy("Routing", configuration));
-
-    BgpUnnumberedPeerConfig peerConfig = newProc.getInterfaceNeighbors().get("BgpNeighbor");
-
-    assertTrue(peerConfig.getEbgpMultihop());
->>>>>>> 545c8e42
   }
 }