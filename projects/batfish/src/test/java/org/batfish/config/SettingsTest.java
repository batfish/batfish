package org.batfish.config;

import static org.hamcrest.CoreMatchers.equalTo;
import static org.hamcrest.CoreMatchers.is;
import static org.hamcrest.CoreMatchers.not;
import static org.hamcrest.MatcherAssert.assertThat;

import org.batfish.common.CleanBatfishException;
import org.batfish.main.Driver.RunMode;
import org.junit.Test;

/** Test for {@link org.batfish.config.Settings} */
public class SettingsTest {

  /** Test default dataplane engine is ibdp */
  @Test
  public void testDefaultDPEngine() {
    Settings settings = new Settings(new String[] {});
    assertThat(settings.getDataPlaneEngineName(), equalTo("ibdp"));
  }

  /** Test that settings copy is deep */
  @Test
  public void testCopy() {
    Settings origSettings = new Settings(new String[] {});
    origSettings.setDataplaneEngineName("NewValue");

    // Check that settings are preserved on copy
    Settings settings = new Settings(origSettings);
    assertThat(settings.getDataPlaneEngineName(), equalTo("NewValue"));

    // But reparsing the command line updates the value
    settings.parseCommandLine(new String[] {"-dataplaneengine=CmdValue"});
    assertThat(settings.getDataPlaneEngineName(), equalTo("CmdValue"));

    // Ensure re-parsing does not modify original config
    assertThat(
        origSettings.getDataPlaneEngineName(), not(equalTo(settings.getDataPlaneEngineName())));
  }

  /** Test that boolean parsing recognizes "true" or "false" */
  @Test
  public void testBooleanParsing() {
    Settings settings = new Settings(new String[] {"-register=true"});
    assertThat(settings.getCoordinatorRegister(), is(true));

    settings = new Settings(new String[] {"-register=false"});
    assertThat(settings.getCoordinatorRegister(), is(false));
  }

  /** Test that boolean parsing fails on garbage values and not defaults to just false. */
  @Test(expected = CleanBatfishException.class)
  public void testBoolenParsingBogusValue() {
    Settings settings = new Settings(new String[] {"-register=blah"});
    assertThat(settings.getCoordinatorRegister(), is(false));
  }

  /** Test that parsing of runmode is case insensitive */
  @Test
  public void testRunModeCaseInsensitive() {
    Settings settings = new Settings(new String[] {"-runmode=workservice"});
    assertThat(settings.getRunMode(), equalTo(RunMode.WORKSERVICE));
  }

  @Test
  public void testLogfileWithDeltaTestrig() {
    // Only main testrig
    Settings settings =
        new Settings(new String[] {"-storagebase=/path", "-container=foo", "-testrig=main"});
    settings.setTaskId("tid");

<<<<<<< HEAD
    assertThat(settings.getLogFile(), equalTo("/path/foo/snapshots/main/tid.log"));
=======
    assertThat(settings.getLogFile(), equalTo("/path/foo/testrigs/main/output/tid.log"));
>>>>>>> 3927eed7

    // Delta testrig present
    settings =
        new Settings(
            new String[] {
              "-storagebase=/path", "-container=foo", "-testrig=main", "-deltatestrig=delta"
            });
    settings.setTaskId("tid");

<<<<<<< HEAD
    assertThat(settings.getLogFile(), equalTo("/path/foo/snapshots/delta/tid.log"));
=======
    assertThat(settings.getLogFile(), equalTo("/path/foo/testrigs/delta/output/tid.log"));
>>>>>>> 3927eed7

    // Delta testrig present, but the question is differential
    settings =
        new Settings(
            new String[] {
              "-storagebase=/path",
              "-container=foo",
              "-testrig=main",
              "-deltatestrig=delta",
              "-differential=true"
            });
    settings.setTaskId("tid");

<<<<<<< HEAD
    assertThat(settings.getLogFile(), equalTo("/path/foo/snapshots/main/tid.log"));
=======
    assertThat(settings.getLogFile(), equalTo("/path/foo/testrigs/main/output/tid.log"));
>>>>>>> 3927eed7
  }
}<|MERGE_RESOLUTION|>--- conflicted
+++ resolved
@@ -69,11 +69,7 @@
         new Settings(new String[] {"-storagebase=/path", "-container=foo", "-testrig=main"});
     settings.setTaskId("tid");
 
-<<<<<<< HEAD
-    assertThat(settings.getLogFile(), equalTo("/path/foo/snapshots/main/tid.log"));
-=======
-    assertThat(settings.getLogFile(), equalTo("/path/foo/testrigs/main/output/tid.log"));
->>>>>>> 3927eed7
+    assertThat(settings.getLogFile(), equalTo("/path/foo/snapshots/main/output/tid.log"));
 
     // Delta testrig present
     settings =
@@ -83,11 +79,7 @@
             });
     settings.setTaskId("tid");
 
-<<<<<<< HEAD
-    assertThat(settings.getLogFile(), equalTo("/path/foo/snapshots/delta/tid.log"));
-=======
-    assertThat(settings.getLogFile(), equalTo("/path/foo/testrigs/delta/output/tid.log"));
->>>>>>> 3927eed7
+    assertThat(settings.getLogFile(), equalTo("/path/foo/snapshots/delta/output/tid.log"));
 
     // Delta testrig present, but the question is differential
     settings =
@@ -101,10 +93,6 @@
             });
     settings.setTaskId("tid");
 
-<<<<<<< HEAD
-    assertThat(settings.getLogFile(), equalTo("/path/foo/snapshots/main/tid.log"));
-=======
-    assertThat(settings.getLogFile(), equalTo("/path/foo/testrigs/main/output/tid.log"));
->>>>>>> 3927eed7
+    assertThat(settings.getLogFile(), equalTo("/path/foo/snapshots/main/output/tid.log"));
   }
 }