package batfish.representation.juniper;

<<<<<<< HEAD
=======
import java.io.Serializable;
import java.util.Arrays;
>>>>>>> ab93c6da
import java.util.List;

<<<<<<< HEAD
public class PolicyStatement {
   
   private String _name;
   private List<PolicyStatement_Term> _terms;
   
   /* ------------------------------ Constructor ----------------------------*/
   public PolicyStatement(String n, List<PolicyStatement_Term> t) {
      _name = n;
      _terms = t;
=======
public class PolicyStatement implements Serializable {

   private static final long serialVersionUID = 1L;

   private NavigableMap<Integer, PolicyStatementClause> _clauses;
   private String _mapName;

   public PolicyStatement(String name) {
      _mapName = name;
      _clauses = new TreeMap<Integer, PolicyStatementClause>();
   }

   public void addClause(PolicyStatementClause rmc) {
      _clauses.put(rmc.getSeqNum(), rmc);
   }

   public List<PolicyStatementClause> getClauseList() {
      return Arrays.asList(_clauses.values().toArray(new PolicyStatementClause[0]));
>>>>>>> ab93c6da
   }
   
   /* ----------------------------- Other Methods ---------------------------*/
   
   /* ---------------------------- Getters/Setters --------------------------*/
   public List<PolicyStatement_Term> get_terms() {
      return _terms;
   }
   public String get_name () {
      return _name;
   }
   
   /* --------------------------- Inherited Methods -------------------------*/
  
}<|MERGE_RESOLUTION|>--- conflicted
+++ resolved
@@ -1,15 +1,11 @@
 package batfish.representation.juniper;
 
-<<<<<<< HEAD
-=======
-import java.io.Serializable;
-import java.util.Arrays;
->>>>>>> ab93c6da
 import java.util.List;
 
-<<<<<<< HEAD
-public class PolicyStatement {
+public class PolicyStatement implements Serializable {
    
+   private static final long serialVersionUID = 1L;
+
    private String _name;
    private List<PolicyStatement_Term> _terms;
    
@@ -17,26 +13,6 @@
    public PolicyStatement(String n, List<PolicyStatement_Term> t) {
       _name = n;
       _terms = t;
-=======
-public class PolicyStatement implements Serializable {
-
-   private static final long serialVersionUID = 1L;
-
-   private NavigableMap<Integer, PolicyStatementClause> _clauses;
-   private String _mapName;
-
-   public PolicyStatement(String name) {
-      _mapName = name;
-      _clauses = new TreeMap<Integer, PolicyStatementClause>();
-   }
-
-   public void addClause(PolicyStatementClause rmc) {
-      _clauses.put(rmc.getSeqNum(), rmc);
-   }
-
-   public List<PolicyStatementClause> getClauseList() {
-      return Arrays.asList(_clauses.values().toArray(new PolicyStatementClause[0]));
->>>>>>> ab93c6da
    }
    
    /* ----------------------------- Other Methods ---------------------------*/
