--- conflicted
+++ resolved
@@ -401,15 +401,9 @@
 
    private StandardCommunityList _currentStandardCommunityList;
 
-<<<<<<< HEAD
    private BgpPeerTemplatePeerGroup _currentTemplatePeer;
-   
-   private BatfishParser _parser;
-=======
-   private BgpPeerTemplate _currentTemplatePeer;
 
    private BatfishCombinedParser<?, ?> _parser;
->>>>>>> 584946b5
 
    private String _text;
 
