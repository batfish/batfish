--- conflicted
+++ resolved
@@ -2899,20 +2899,16 @@
    'sflow'
 ;
 
-<<<<<<< HEAD
 SHA1
 :
    'sha1' -> pushMode(M_SHA1)
 ;
 
-=======
 SHAPE
 :
    'shape'
 ;
 
-
->>>>>>> a538515e
 SHELL
 :
    'shell'
@@ -3088,19 +3084,19 @@
    'subnet-zero'
 ;
 
+SUBSCRIBE_TO
+:
+   'subscribe-to'
+;
+
+SUBSCRIBE_TO_ALERT_GROUP
+:
+   'subscribe-to-alert-group'
+;
+
 SUBSCRIBER
 :
    'subscriber'
-;
-
-SUBSCRIBE_TO
-:
-   'subscribe-to'
-;
-
-SUBSCRIBE_TO_ALERT_GROUP
-:
-   'subscribe-to-alert-group'
 ;
 
 SUMMARY_ONLY
