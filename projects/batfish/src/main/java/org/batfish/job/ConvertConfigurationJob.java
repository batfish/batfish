--- conflicted
+++ resolved
@@ -77,12 +77,8 @@
         configurations.put(_name, configuration);
         warningsByHost.put(_name, _warnings);
       } else {
-<<<<<<< HEAD
-        configurations = ((AwsConfiguration) _configObject).toConfigurations(_warnings, _logger);
-=======
         configurations =
             ((AwsConfiguration) _configObject).toConfigurations(_warnings, warningsByHost);
->>>>>>> 8ba7bedc
       }
       _logger.info(" ...OK\n");
     } catch (Exception e) {
