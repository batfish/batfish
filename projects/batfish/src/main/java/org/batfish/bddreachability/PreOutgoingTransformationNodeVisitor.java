package org.batfish.bddreachability;

import org.batfish.datamodel.collections.NodeInterfacePair;
import org.batfish.symbolic.state.NodeAccept;
import org.batfish.symbolic.state.NodeDropAclIn;
import org.batfish.symbolic.state.NodeDropAclOut;
import org.batfish.symbolic.state.NodeDropNoRoute;
import org.batfish.symbolic.state.NodeDropNullRoute;
import org.batfish.symbolic.state.NodeInterfaceDeliveredToSubnet;
import org.batfish.symbolic.state.NodeInterfaceExitsNetwork;
import org.batfish.symbolic.state.NodeInterfaceInsufficientInfo;
import org.batfish.symbolic.state.NodeInterfaceNeighborUnreachable;
import org.batfish.symbolic.state.OriginateInterfaceLink;
import org.batfish.symbolic.state.OriginateVrf;
import org.batfish.symbolic.state.PostInInterface;
import org.batfish.symbolic.state.PostInInterfacePostNat;
import org.batfish.symbolic.state.PostInVrf;
import org.batfish.symbolic.state.PostInVrfSession;
import org.batfish.symbolic.state.PreInInterface;
import org.batfish.symbolic.state.PreOutEdge;
import org.batfish.symbolic.state.PreOutEdgePostNat;
import org.batfish.symbolic.state.PreOutEdgeSession;
import org.batfish.symbolic.state.PreOutInterfaceDeliveredToSubnet;
import org.batfish.symbolic.state.PreOutInterfaceExitsNetwork;
import org.batfish.symbolic.state.PreOutInterfaceInsufficientInfo;
import org.batfish.symbolic.state.PreOutInterfaceNeighborUnreachable;
import org.batfish.symbolic.state.PreOutVrf;
import org.batfish.symbolic.state.PreOutVrfSession;
import org.batfish.symbolic.state.StateExprVisitor;
import org.batfish.symbolic.state.VrfAccept;

/**
 * If the input node occurs right before an outgoing transformation is applied (possibly with an
 * intermediate ACL), return the node/interface of that transformation. Otherwise, return null.
 */
public class PreOutgoingTransformationNodeVisitor implements StateExprVisitor<NodeInterfacePair> {
  public static final PreOutgoingTransformationNodeVisitor INSTANCE =
      new PreOutgoingTransformationNodeVisitor();

  private PreOutgoingTransformationNodeVisitor() {}

  @Override
  public NodeInterfacePair visitAccept() {
    return null;
  }

  @Override
  public NodeInterfacePair visitDropAclIn() {
    return null;
  }

  @Override
  public NodeInterfacePair visitDropAclOut() {
    return null;
  }

  @Override
  public NodeInterfacePair visitDropNoRoute() {
    return null;
  }

  @Override
  public NodeInterfacePair visitDropNullRoute() {
    return null;
  }

  @Override
  public NodeInterfacePair visitExitsNetwork() {
    return null;
  }

  @Override
  public NodeInterfacePair visitDeliveredToSubnet() {
    return null;
  }

  @Override
  public NodeInterfacePair visitInsufficientInfo() {
    return null;
  }

  @Override
  public NodeInterfacePair visitNeighborUnreachable() {
    return null;
  }

  @Override
  public NodeInterfacePair visitNodeAccept(NodeAccept nodeAccept) {
    return null;
  }

  @Override
  public NodeInterfacePair visitNodeDropAclIn(NodeDropAclIn nodeDropAclIn) {
    return null;
  }

  @Override
  public NodeInterfacePair visitNodeDropAclOut(NodeDropAclOut nodeDropAclOut) {
    return null;
  }

  @Override
  public NodeInterfacePair visitNodeDropNoRoute(NodeDropNoRoute nodeDropNoRoute) {
    return null;
  }

  @Override
  public NodeInterfacePair visitNodeDropNullRoute(NodeDropNullRoute nodeDropNullRoute) {
    return null;
  }

  @Override
  public NodeInterfacePair visitNodeInterfaceDeliveredToSubnet(
      NodeInterfaceDeliveredToSubnet nodeInterfaceDeliveredToSubnet) {
    return null;
  }

  @Override
  public NodeInterfacePair visitNodeInterfaceExitsNetwork(
      NodeInterfaceExitsNetwork nodeInterfaceExitsNetwork) {
    return null;
  }

  @Override
  public NodeInterfacePair visitNodeInterfaceInsufficientInfo(
      NodeInterfaceInsufficientInfo nodeInterfaceInsufficientInfo) {
    return null;
  }

  @Override
  public NodeInterfacePair visitNodeInterfaceNeighborUnreachable(
      NodeInterfaceNeighborUnreachable nodeInterfaceNeighborUnreachable) {
    return null;
  }

  @Override
  public NodeInterfacePair visitOriginateInterfaceLink(
      OriginateInterfaceLink originateInterfaceLink) {
    return null;
  }

  @Override
  public NodeInterfacePair visitOriginateVrf(OriginateVrf originateVrf) {
    return null;
  }

  @Override
  public NodeInterfacePair visitPostInInterface(PostInInterface postInInterface) {
    return null;
  }

  @Override
  public NodeInterfacePair visitPostInInterfacePostNat(
      PostInInterfacePostNat postInInterfacePostNat) {
    return null;
  }

  @Override
  public NodeInterfacePair visitPostInVrf(PostInVrf postInVrf) {
    return null;
  }

  @Override
  public NodeInterfacePair visitPreInInterface(PreInInterface preInInterface) {
    return null;
  }

  @Override
  public NodeInterfacePair visitPreOutVrf(PreOutVrf preOutVrf) {
    return null;
  }

  @Override
  public NodeInterfacePair visitPreOutEdge(PreOutEdge preOutEdge) {
    return new NodeInterfacePair(preOutEdge.getSrcNode(), preOutEdge.getSrcIface());
  }

  @Override
  public NodeInterfacePair visitPreOutEdgePostNat(PreOutEdgePostNat preOutInterface) {
    return null;
  }

  @Override
  public NodeInterfacePair visitPreOutInterfaceDeliveredToSubnet(
      PreOutInterfaceDeliveredToSubnet state) {
    return new NodeInterfacePair(state.getHostname(), state.getInterface());
  }

  @Override
  public NodeInterfacePair visitPreOutInterfaceExitsNetwork(PreOutInterfaceExitsNetwork state) {
    return new NodeInterfacePair(state.getHostname(), state.getInterface());
  }

  @Override
  public NodeInterfacePair visitPreOutInterfaceInsufficientInfo(
      PreOutInterfaceInsufficientInfo state) {
    return new NodeInterfacePair(state.getHostname(), state.getInterface());
  }

  @Override
  public NodeInterfacePair visitPreOutInterfaceNeighborUnreachable(
      PreOutInterfaceNeighborUnreachable state) {
    return new NodeInterfacePair(state.getHostname(), state.getInterface());
  }

  @Override
  public NodeInterfacePair visitQuery() {
    return null;
  }

  @Override
<<<<<<< HEAD
  public NodeInterfacePair visitPostInVrfSession(PostInVrfSession postInVrfSession) {
    return null;
  }

  @Override
  public NodeInterfacePair visitPreOutEdgeSession(PreOutEdgeSession preOutEdgeSession) {
    return null;
  }

  @Override
  public NodeInterfacePair visitPreOutVrfSession(PreOutVrfSession preOutVrfSession) {
=======
  public NodeInterfacePair visitVrfAccept(VrfAccept vrfAccept) {
>>>>>>> 6f43c604
    return null;
  }
}<|MERGE_RESOLUTION|>--- conflicted
+++ resolved
@@ -209,7 +209,6 @@
   }
 
   @Override
-<<<<<<< HEAD
   public NodeInterfacePair visitPostInVrfSession(PostInVrfSession postInVrfSession) {
     return null;
   }
@@ -221,9 +220,11 @@
 
   @Override
   public NodeInterfacePair visitPreOutVrfSession(PreOutVrfSession preOutVrfSession) {
-=======
+    return null;
+  }
+
+  @Override
   public NodeInterfacePair visitVrfAccept(VrfAccept vrfAccept) {
->>>>>>> 6f43c604
     return null;
   }
 }