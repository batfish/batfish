--- conflicted
+++ resolved
@@ -14,16 +14,13 @@
 import org.batfish.common.bdd.BDDPacket;
 import org.batfish.common.bdd.IpAccessListToBdd;
 import org.batfish.common.bdd.IpSpaceToBDD;
-import org.batfish.datamodel.acl.DeniedByAcl;
+import org.batfish.datamodel.acl.PermittedByAcl;
 import org.batfish.datamodel.packet_policy.Action;
-<<<<<<< HEAD
-=======
-import org.batfish.datamodel.packet_policy.ActionVisitor;
 import org.batfish.datamodel.packet_policy.ApplyFilter;
->>>>>>> c0533041
 import org.batfish.datamodel.packet_policy.ApplyTransformation;
 import org.batfish.datamodel.packet_policy.BoolExprVisitor;
 import org.batfish.datamodel.packet_policy.Conjunction;
+import org.batfish.datamodel.packet_policy.Drop;
 import org.batfish.datamodel.packet_policy.FalseExpr;
 import org.batfish.datamodel.packet_policy.FibLookupOutgoingInterfaceIsOneOf;
 import org.batfish.datamodel.packet_policy.If;
@@ -174,7 +171,22 @@
     }
 
     @Override
-<<<<<<< HEAD
+    public Boolean visitApplyFilter(ApplyFilter applyFilter) {
+      if (!_pathConstraint.isOne()) {
+        _edges.add(new Edge(currentStatement(), nextStatement(), _pathConstraint));
+        _pathConstraint = _pathConstraint.getFactory().one();
+      }
+      BDD permitBdd =
+          _boolExprToBdd._ipAccessListToBdd.toBdd(new PermittedByAcl(applyFilter.getFilter()));
+      _edges.add(
+          new Edge(
+              currentStatement(),
+              new PacketPolicyAction(_hostname, _policy.getName(), Drop.instance()),
+              permitBdd.not()));
+      _edges.add(new Edge(currentStatement(), nextStatement(), permitBdd));
+    }
+
+    @Override
     public Boolean visitApplyTransformation(ApplyTransformation transformation) {
       if (!_pathConstraint.isOne()) {
         // allocate a new statement and apply the path constraint. TODO is this right? will the
@@ -189,23 +201,6 @@
           _transformationToTransition.toTransition(transformation.getTransformation());
       _edges.add(new Edge(preTransformation, postTransformation, transition));
       return true; // fall through
-=======
-    public Void visitApplyFilter(ApplyFilter applyFilter) {
-      // Fundamentally, ApplyFilter behaves the same as this If
-      return visitIf(
-          new If(
-              new PacketMatchExpr(new DeniedByAcl(applyFilter.getFilter())),
-              ImmutableList.of(new Return(Drop.instance()))));
-    }
-
-    @Override
-    public Void visitApplyTransformation(ApplyTransformation transformation) {
-      _pathTransition =
-          compose(
-              _pathTransition,
-              _transformationToTransition.toTransition(transformation.getTransformation()));
-      return null;
->>>>>>> c0533041
     }
   }
 
