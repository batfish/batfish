--- conflicted
+++ resolved
@@ -2,10 +2,6 @@
 
 import java.util.function.Predicate;
 import javax.annotation.Nonnull;
-<<<<<<< HEAD
-import javax.annotation.Nullable;
-=======
->>>>>>> e5ea338c
 import org.batfish.symbolic.state.NodeAccept;
 import org.batfish.symbolic.state.NodeDropAclIn;
 import org.batfish.symbolic.state.NodeDropAclOut;
@@ -57,18 +53,6 @@
    */
   public ReversePassOriginationState(Predicate<String> isFinalNode) {
     _isFinalNode = isFinalNode;
-<<<<<<< HEAD
-  }
-
-  /**
-   * Returns the origination state for the reverse of the trace ending terminating at {@code expr}
-   * for a final node as determined by {@code isFinalNode}.
-   */
-  public static @Nullable StateExpr reverseTraceOriginationState(
-      Predicate<String> isFinalNode, StateExpr expr) {
-    return expr.accept(new ReversePassOriginationState(isFinalNode));
-=======
->>>>>>> e5ea338c
   }
 
   @Override
