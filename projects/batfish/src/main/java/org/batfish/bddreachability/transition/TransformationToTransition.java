--- conflicted
+++ resolved
@@ -25,10 +25,7 @@
 import org.batfish.datamodel.transformation.IpField;
 import org.batfish.datamodel.transformation.Noop;
 import org.batfish.datamodel.transformation.PortField;
-<<<<<<< HEAD
-=======
 import org.batfish.datamodel.transformation.ReturnFlowTransformation;
->>>>>>> 26e9226e
 import org.batfish.datamodel.transformation.ShiftIpAddressIntoSubnet;
 import org.batfish.datamodel.transformation.Transformation;
 import org.batfish.datamodel.transformation.TransformationStep;
@@ -119,8 +116,6 @@
     public Transition visitAssignPortFromPool(AssignPortFromPool step) {
       return assignPortFromPool(
           portField(step.getPortField()), step.getPoolStart(), step.getPoolEnd());
-<<<<<<< HEAD
-=======
     }
 
     @Override
@@ -133,7 +128,6 @@
     public Transition visitApplyAny(ApplyAny applyAny) {
       return Transitions.or(
           applyAny.getSteps().stream().map(step -> step.accept(this)).toArray(Transition[]::new));
->>>>>>> 26e9226e
     }
   }
 
