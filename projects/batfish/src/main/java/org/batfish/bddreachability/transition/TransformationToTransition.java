--- conflicted
+++ resolved
@@ -16,7 +16,6 @@
 import org.batfish.common.bdd.IpAccessListToBdd;
 import org.batfish.common.bdd.IpSpaceToBDD;
 import org.batfish.datamodel.Ip;
-import org.batfish.datamodel.IpSpace;
 import org.batfish.datamodel.Prefix;
 import org.batfish.datamodel.transformation.AssignIpAddressFromPool;
 import org.batfish.datamodel.transformation.AssignPortFromPool;
@@ -44,11 +43,6 @@
     _stepToTransition = new TransformationStepToTransition();
   }
 
-<<<<<<< HEAD
-  private static EraseAndSet assignIpFromPool(BDDInteger var, IpSpace pool) {
-    BDD erase = Arrays.stream(var.getBitvec()).reduce(var.getFactory().one(), BDD::and);
-    BDD setValue = pool.accept(new IpSpaceToBDD(var));
-=======
   private static EraseAndSet assignIpFromPool(BDDInteger var, RangeSet<Ip> ranges) {
     BDD erase = Arrays.stream(var.getBitvec()).reduce(var.getFactory().one(), BDD::and);
     BDD setValue =
@@ -60,7 +54,6 @@
                         : var.geq(range.lowerEndpoint().asLong())
                             .and(var.leq(range.upperEndpoint().asLong())))
             .reduce(var.getFactory().zero(), BDD::or);
->>>>>>> e861c247
     return new EraseAndSet(erase, setValue);
   }
 
@@ -103,11 +96,7 @@
 
     @Override
     public Transition visitAssignIpAddressFromPool(AssignIpAddressFromPool step) {
-<<<<<<< HEAD
-      return assignIpFromPool(ipField(step.getIpField()), step.getPool());
-=======
       return assignIpFromPool(ipField(step.getIpField()), step.getIpRanges());
->>>>>>> e861c247
     }
 
     @Override
