package org.batfish.bddreachability.transition;

import static org.batfish.bddreachability.BDDReachabilityUtils.computePortTransformationProtocolsBdd;
import static org.batfish.bddreachability.transition.Transitions.IDENTITY;
import static org.batfish.bddreachability.transition.Transitions.branch;
import static org.batfish.bddreachability.transition.Transitions.compose;
import static org.batfish.bddreachability.transition.Transitions.reverse;
import static org.batfish.datamodel.transformation.ReturnFlowTransformation.returnFlowTransformation;

import com.google.common.collect.RangeSet;
import java.util.Arrays;
import java.util.IdentityHashMap;
import java.util.List;
import javax.annotation.Nonnull;
import javax.annotation.Nullable;
import javax.annotation.ParametersAreNonnullByDefault;
import net.sf.javabdd.BDD;
import org.batfish.common.bdd.BDDInteger;
import org.batfish.common.bdd.BDDPacket;
import org.batfish.common.bdd.IpAccessListToBdd;
import org.batfish.common.bdd.IpSpaceToBDD;
import org.batfish.datamodel.Ip;
import org.batfish.datamodel.Prefix;
import org.batfish.datamodel.transformation.ApplyAll;
import org.batfish.datamodel.transformation.ApplyAny;
import org.batfish.datamodel.transformation.AssignIpAddressFromPool;
import org.batfish.datamodel.transformation.AssignPortFromPool;
import org.batfish.datamodel.transformation.IpField;
import org.batfish.datamodel.transformation.Noop;
import org.batfish.datamodel.transformation.PortField;
import org.batfish.datamodel.transformation.ReturnFlowTransformation;
import org.batfish.datamodel.transformation.ShiftIpAddressIntoSubnet;
import org.batfish.datamodel.transformation.Transformation;
import org.batfish.datamodel.transformation.TransformationStep;
import org.batfish.datamodel.transformation.TransformationStepVisitor;

/** Convert a {@link Transformation} to a BDD reachability graph {@link Transition}. */
@ParametersAreNonnullByDefault
public class TransformationToTransition {
  private final BDDPacket _bddPacket;
  private final IdentityHashMap<Transformation, Transition> _cache;
  private final IpAccessListToBdd _ipAccessListToBdd;
  private final TransformationStepToTransition _stepToTransition;
  private final BDD _ipProtocolsWithPortsBdd;

  public TransformationToTransition(BDDPacket bddPacket, IpAccessListToBdd ipAccessListToBdd) {
    _bddPacket = bddPacket;
    _cache = new IdentityHashMap<>();
    _ipAccessListToBdd = ipAccessListToBdd;
<<<<<<< HEAD
    _ipProtocolsWithPortsBdd = _bddPacket.getIpProtocol().getIpProtocolsWithPortsBdd();
=======
    _ipProtocolsWithPortsBdd = computePortTransformationProtocolsBdd(_bddPacket.getIpProtocol());
>>>>>>> 6bda876a
    _stepToTransition = new TransformationStepToTransition();
  }

  private static EraseAndSet assignIpFromPool(BDDInteger var, RangeSet<Ip> ranges) {
    BDD erase = Arrays.stream(var.getBitvec()).reduce(var.getFactory().one(), BDD::and);
    BDD setValue =
        ranges.asRanges().stream()
            .map(range -> var.range(range.lowerEndpoint().asLong(), range.upperEndpoint().asLong()))
            .reduce(var.getFactory().zero(), BDD::or);
    return new EraseAndSet(erase, setValue);
  }

  private Transition assignPortFromPool(BDDInteger var, int poolStart, int poolEnd) {
    BDD erase = Arrays.stream(var.getBitvec()).reduce(var.getFactory().one(), BDD::and);
    BDD setValue = var.range(poolStart, poolEnd);
    EraseAndSet eraseAndSet = new EraseAndSet(erase, setValue);
    // AssignPortFromPool is a noop on protocols that don't have ports
    return branch(_ipProtocolsWithPortsBdd, eraseAndSet, IDENTITY);
  }

  private class TransformationStepToTransition implements TransformationStepVisitor<Transition> {
    private BDDInteger ipField(IpField ipField) {
      switch (ipField) {
        case DESTINATION:
          return _bddPacket.getDstIp();
        case SOURCE:
          return _bddPacket.getSrcIp();
        default:
          throw new IllegalArgumentException("Unknown IpField: " + ipField);
      }
    }

    private IpSpaceToBDD ipFieldToBDD(IpField ipField) {
      switch (ipField) {
        case DESTINATION:
          return _bddPacket.getDstIpSpaceToBDD();
        case SOURCE:
          return _bddPacket.getSrcIpSpaceToBDD();
        default:
          throw new IllegalArgumentException("Unknown IpField: " + ipField);
      }
    }

    private BDDInteger portField(PortField portField) {
      switch (portField) {
        case DESTINATION:
          return _bddPacket.getDstPort();
        case SOURCE:
          return _bddPacket.getSrcPort();
        default:
          throw new IllegalArgumentException("Unknown PortField: " + portField);
      }
    }

    @Override
    public Transition visitAssignIpAddressFromPool(AssignIpAddressFromPool step) {
      return assignIpFromPool(ipField(step.getIpField()), step.getIpRanges());
    }

    @Override
    public Transition visitNoop(Noop noop) {
      return IDENTITY;
    }

    @Override
    public Transition visitShiftIpAddressIntoSubnet(ShiftIpAddressIntoSubnet step) {
      Prefix prefix = step.getSubnet();
      BDDInteger var = ipField(step.getIpField());
      IpSpaceToBDD varToBdd = ipFieldToBDD(step.getIpField());
      int len = prefix.getPrefixLength();
      BDD erase =
          Arrays.stream(var.getBitvec()).limit(len).reduce(var.getFactory().one(), BDD::and);
      BDD setValue = varToBdd.toBDD(prefix);
      return new EraseAndSet(erase, setValue);
    }

    @Override
    public Transition visitAssignPortFromPool(AssignPortFromPool step) {
      return assignPortFromPool(
          portField(step.getPortField()), step.getPoolStart(), step.getPoolEnd());
    }

    @Override
    public Transition visitApplyAll(ApplyAll applyAll) {
      return compose(
          applyAll.getSteps().stream().map(step -> step.accept(this)).toArray(Transition[]::new));
    }

    @Override
    public Transition visitApplyAny(ApplyAny applyAny) {
      return Transitions.or(
          applyAny.getSteps().stream().map(step -> step.accept(this)).toArray(Transition[]::new));
    }
  }

  public Transition toTransition(@Nullable Transformation transformation) {
    return transformation == null
        ? IDENTITY
        : _cache.computeIfAbsent(transformation, this::computeTransition);
  }

  /**
   * The return flow transition applies the {@link ReturnFlowTransformation} (in which source and
   * destination fields have been swapped) in the reverse direction (because the return flow travels
   * in the opposite direction as the original).
   */
  public Transition toReturnFlowTransition(@Nullable Transformation transformation) {
    return transformation == null
        ? IDENTITY
        : reverse(toTransition(returnFlowTransformation(transformation)));
  }

  @Nonnull
  private Transition computeTransition(Transformation transformation) {
    BDD guard = _ipAccessListToBdd.toBdd(transformation.getGuard());
    Transition steps = computeSteps(transformation.getTransformationSteps());

    Transition trueBranch =
        transformation.getAndThen() == null
            ? steps
            : Transitions.compose(steps, toTransition(transformation.getAndThen()));
    Transition falseBranch =
        transformation.getOrElse() == null
            ? Identity.INSTANCE
            : toTransition(transformation.getOrElse());
    return branch(guard, trueBranch, falseBranch);
  }

  private Transition computeSteps(List<TransformationStep> transformationSteps) {
    return Transitions.compose(
        transformationSteps.stream().map(_stepToTransition::visit).toArray(Transition[]::new));
  }
}<|MERGE_RESOLUTION|>--- conflicted
+++ resolved
@@ -47,11 +47,7 @@
     _bddPacket = bddPacket;
     _cache = new IdentityHashMap<>();
     _ipAccessListToBdd = ipAccessListToBdd;
-<<<<<<< HEAD
-    _ipProtocolsWithPortsBdd = _bddPacket.getIpProtocol().getIpProtocolsWithPortsBdd();
-=======
     _ipProtocolsWithPortsBdd = computePortTransformationProtocolsBdd(_bddPacket.getIpProtocol());
->>>>>>> 6bda876a
     _stepToTransition = new TransformationStepToTransition();
   }
 
