--- conflicted
+++ resolved
@@ -16,27 +16,21 @@
  * conjuncts and to short-circuit when the set of disjuncts is unsatisfiable.
  */
 public final class ConjunctsBuilder extends AclLineMatchExprSetBuilder {
-  private final AclLineMatchExprToBDD _aclLineMatchExprToBDD;
+  private final IpAccessListToBDD _ipAccessListToBDD;
   private final BDD _one;
   private final BDD _zero;
 
-<<<<<<< HEAD
   public ConjunctsBuilder(IpAccessListToBDD ipAccessListToBDD) {
     super(ipAccessListToBDD, ipAccessListToBDD.getBDDPacket().getFactory().one());
     BDDFactory factory = ipAccessListToBDD.getBDDPacket().getFactory();
-=======
-  public ConjunctsBuilder(AclLineMatchExprToBDD aclLineMatchExprToBDD) {
-    super(aclLineMatchExprToBDD, aclLineMatchExprToBDD.getBDDPacket().getFactory().one());
-    BDDFactory factory = aclLineMatchExprToBDD.getBDDPacket().getFactory();
-    _aclLineMatchExprToBDD = aclLineMatchExprToBDD;
->>>>>>> b9ee303c
+    _ipAccessListToBDD = ipAccessListToBDD;
     _one = factory.one();
     _zero = factory.zero();
   }
 
   public ConjunctsBuilder(ConjunctsBuilder other) {
     super(other);
-    _aclLineMatchExprToBDD = other._aclLineMatchExprToBDD;
+    _ipAccessListToBDD = other._ipAccessListToBDD;
     _one = other._one;
     _zero = other._zero;
   }
@@ -68,7 +62,7 @@
      * conjunct separately (so we can detect and remove redundant conjuncts). This could create some
      * extra work though, so only do this if the conjunction won't be unsat after adding.
      */
-    if (_aclLineMatchExprToBDD.visit(expr).and(getBdd()).isZero()) {
+    if (_ipAccessListToBDD.visit(expr).and(getBdd()).isZero()) {
       /*
        * expr is inconsistent with the other conjuncts. Just add it now.
        */
