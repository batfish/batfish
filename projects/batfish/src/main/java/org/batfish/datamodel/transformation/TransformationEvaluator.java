package org.batfish.datamodel.transformation;

import static org.batfish.datamodel.FlowDiff.flowDiff;

import com.google.common.annotations.VisibleForTesting;
import com.google.common.collect.ImmutableList;
import com.google.common.collect.ImmutableMap;
import com.google.common.collect.ImmutableSortedSet;
import java.util.EnumMap;
import java.util.List;
import java.util.Map;
import org.batfish.datamodel.Flow;
import org.batfish.datamodel.FlowDiff;
import org.batfish.datamodel.Ip;
import org.batfish.datamodel.IpAccessList;
import org.batfish.datamodel.IpSpace;
import org.batfish.datamodel.Prefix;
import org.batfish.datamodel.acl.Evaluator;
import org.batfish.datamodel.flow.Step;
import org.batfish.datamodel.flow.StepAction;
import org.batfish.datamodel.flow.TransformationStep.TransformationStepDetail;
import org.batfish.datamodel.flow.TransformationStep.TransformationType;

/** Evaluates a {@link Transformation} on an input {@link Flow}. */
public class TransformationEvaluator {
  private final Flow.Builder _flowBuilder;
  private final String _srcInterface;
  private final Map<String, IpAccessList> _namedAcls;
  private final Map<String, IpSpace> _namedIpSpaces;
  private final ImmutableList.Builder<Step<?>> _traceSteps;

  // the ACL evaluator has to be re-initialized every time we transform the flow
  private Evaluator _aclEvaluator;
  private Flow _currentFlow;

  /**
   * StepEvaluator returns true iff the step transforms the packet. It's possible that the step
   * matches but doesn't transform the packet (e.g. Noop). This means transformation trace steps are
   * generated even when the packet isn't transformed.
   */
  @VisibleForTesting
  class StepEvaluator implements TransformationStepVisitor<Boolean> {
    private final Map<TransformationType, ImmutableSortedSet.Builder<FlowDiff>> _flowDiffs =
        new EnumMap<>(TransformationType.class);

    private void set(IpField field, Ip ip) {
      switch (field) {
        case DESTINATION:
          _flowBuilder.setDstIp(ip);
          break;
        case SOURCE:
          _flowBuilder.setSrcIp(ip);
          break;
        default:
          throw new IllegalArgumentException("unknown IpField " + field);
      }
    }

    private void set(PortField field, int port) {
      switch (field) {
        case DESTINATION:
          _flowBuilder.setDstPort(port);
          break;
        case SOURCE:
          _flowBuilder.setSrcPort(port);
          break;
        default:
          throw new IllegalArgumentException("unknown PortField " + field);
      }
    }

    private Ip get(IpField field) {
      switch (field) {
        case DESTINATION:
          return _flowBuilder.getDstIp();
        case SOURCE:
          return _flowBuilder.getSrcIp();
        default:
          throw new IllegalArgumentException("unknown IpField " + field);
      }
    }

    private int get(PortField field) {
      switch (field) {
        case DESTINATION:
          return _flowBuilder.getDstPort();
        case SOURCE:
          return _flowBuilder.getSrcPort();
        default:
          throw new IllegalArgumentException("unknown PortField " + field);
      }
    }

    private ImmutableSortedSet.Builder<FlowDiff> getFlowDiffs(TransformationType type) {
      return _flowDiffs.computeIfAbsent(type, k -> ImmutableSortedSet.naturalOrder());
    }

    // when no values change, simply apply noop
    private void noop(TransformationType type) {
      _flowDiffs.computeIfAbsent(type, k -> ImmutableSortedSet.naturalOrder());
    }

    private List<Step<?>> getTraceSteps() {
      return _flowDiffs.entrySet().stream()
          .map(
              entry -> {
                ImmutableSortedSet<FlowDiff> flowDiffs = entry.getValue().build();
                TransformationStepDetail detail =
                    new TransformationStepDetail(entry.getKey(), flowDiffs);
                StepAction action =
                    flowDiffs.isEmpty() ? StepAction.PERMITTED : StepAction.TRANSFORMED;
                return new org.batfish.datamodel.flow.TransformationStep(detail, action);
              })
          .collect(ImmutableList.toImmutableList());
    }

    private boolean set(TransformationType type, IpField ipField, Ip oldValue, Ip newValue) {
      if (oldValue.equals(newValue)) {
        noop(type);
        return false;
      } else {
        set(ipField, newValue);
        getFlowDiffs(type).add(flowDiff(ipField, oldValue, newValue));
        return true;
      }
    }

    private boolean set(TransformationType type, PortField portField, int oldValue, int newValue) {
      if (oldValue == newValue) {
        noop(type);
        return false;
      } else {
        set(portField, newValue);
        getFlowDiffs(type).add(flowDiff(portField, oldValue, newValue));
        return true;
      }
    }

    @Override
    public Boolean visitAssignIpAddressFromPool(AssignIpAddressFromPool step) {
      Ip ip = step.getIpRanges().asRanges().iterator().next().lowerEndpoint();
      return set(step.getType(), step.getIpField(), get(step.getIpField()), ip);
    }

    @Override
    public Boolean visitNoop(Noop noop) {
      /* getFlowDiffs makes sure the type is in the key set, which signals that we went through
       * the transformation
       */
      this.noop(noop.getType());
      return false;
    }

    @Override
    public Boolean visitShiftIpAddressIntoSubnet(ShiftIpAddressIntoSubnet step) {
      IpField field = step.getIpField();
      Ip oldValue = get(field);
      Prefix targetSubnet = step.getSubnet();
      Prefix currentSubnetPrefix = Prefix.create(oldValue, targetSubnet.getPrefixLength());
      long offset = oldValue.asLong() - currentSubnetPrefix.getStartIp().asLong();
      Ip newValue = Ip.create(targetSubnet.getStartIp().asLong() + offset);
      return set(step.getType(), field, oldValue, newValue);
    }

    @Override
    public Boolean visitAssignPortFromPool(AssignPortFromPool step) {
      return set(
          step.getType(), step.getPortField(), get(step.getPortField()), step.getPoolStart());
    }

    @Override
    public Boolean visitApplyAll(ApplyAll applyAll) {
<<<<<<< HEAD
      // NOTE that reduce is used instead of anyMatch to ensure all steps accept the visitor
=======
      // NOTE that reduce is used instead of anyMatch to ensure all steps accept the visitor.
>>>>>>> 531985e3
      return applyAll.getSteps().stream()
          .map(step -> step.accept(this))
          .reduce(false, (a, b) -> a || b);
    }

    @Override
<<<<<<< HEAD
    public Boolean visitApplyOne(ApplyOne applyOne) {
      // NOTE:
      // - reduce is used instead of anyMatch to ensure all steps accept the visitor.
      // - true return value may be an overapproximation
      return applyOne.getSteps().stream()
          .map(step -> step.accept(this))
          .reduce(false, (a, b) -> a || b);
=======
    public Boolean visitApplyAny(ApplyAny applyAny) {
      // NOTE that short-circuiting with anyMatch is intended so no more than one non-identity
      // transformation is performed.
      return applyAny.getSteps().stream().anyMatch(step -> step.accept(this));
>>>>>>> 531985e3
    }
  }

  private TransformationEvaluator(
      Flow flow,
      String srcInterface,
      Map<String, IpAccessList> namedAcls,
      Map<String, IpSpace> namedIpSpaces) {
    _currentFlow = flow;
    _flowBuilder = flow.toBuilder();
    _srcInterface = srcInterface;
    _namedAcls = ImmutableMap.copyOf(namedAcls);
    _namedIpSpaces = ImmutableMap.copyOf(namedIpSpaces);
    _traceSteps = ImmutableList.builder();
    initializeAclEvaluator();
  }

  /** The result of evaluating a {@link Transformation}. */
  public static final class TransformationResult {
    private final Flow _outputFlow;
    private final List<Step<?>> _traceSteps;

    TransformationResult(Flow outputFlow, List<Step<?>> traceSteps) {
      _outputFlow = outputFlow;
      _traceSteps = ImmutableList.copyOf(traceSteps);
    }

    public Flow getOutputFlow() {
      return _outputFlow;
    }

    public List<Step<?>> getTraceSteps() {
      return _traceSteps;
    }
  }

  public static TransformationResult eval(
      Transformation transformation,
      Flow flow,
      String srcInterface,
      Map<String, IpAccessList> namedAcls,
      Map<String, IpSpace> namedIpSpaces) {
    TransformationEvaluator evaluator =
        new TransformationEvaluator(flow, srcInterface, namedAcls, namedIpSpaces);
    evaluator.eval(transformation);
    return new TransformationResult(evaluator._currentFlow, evaluator._traceSteps.build());
  }

  private void initializeAclEvaluator() {
    _aclEvaluator = new Evaluator(_currentFlow, _srcInterface, _namedAcls, _namedIpSpaces);
  }

  private void eval(Transformation transformation) {
    Transformation node = transformation;
    while (node != null) {
      if (_aclEvaluator.visit(node.getGuard())) {
        StepEvaluator stepEvaluator = new StepEvaluator();
        boolean transformed =
            node.getTransformationSteps().stream()
                .map(stepEvaluator::visit)
                .reduce(Boolean::logicalOr)
                .orElse(false);
        // noop transformation steps can generate tracesteps without transforming the flow
        _traceSteps.addAll(stepEvaluator.getTraceSteps());

        if (transformed) {
          _currentFlow = _flowBuilder.build();
          initializeAclEvaluator();
        }

        node = node.getAndThen();
      } else {
        node = node.getOrElse();
      }
    }
  }
}<|MERGE_RESOLUTION|>--- conflicted
+++ resolved
@@ -170,31 +170,17 @@
 
     @Override
     public Boolean visitApplyAll(ApplyAll applyAll) {
-<<<<<<< HEAD
-      // NOTE that reduce is used instead of anyMatch to ensure all steps accept the visitor
-=======
       // NOTE that reduce is used instead of anyMatch to ensure all steps accept the visitor.
->>>>>>> 531985e3
       return applyAll.getSteps().stream()
           .map(step -> step.accept(this))
           .reduce(false, (a, b) -> a || b);
     }
 
     @Override
-<<<<<<< HEAD
-    public Boolean visitApplyOne(ApplyOne applyOne) {
-      // NOTE:
-      // - reduce is used instead of anyMatch to ensure all steps accept the visitor.
-      // - true return value may be an overapproximation
-      return applyOne.getSteps().stream()
-          .map(step -> step.accept(this))
-          .reduce(false, (a, b) -> a || b);
-=======
     public Boolean visitApplyAny(ApplyAny applyAny) {
       // NOTE that short-circuiting with anyMatch is intended so no more than one non-identity
       // transformation is performed.
       return applyAny.getSteps().stream().anyMatch(step -> step.accept(this));
->>>>>>> 531985e3
     }
   }
 
