--- conflicted
+++ resolved
@@ -39,11 +39,7 @@
     @Override
     public TransformationStep visitAssignIpAddressFromPool(AssignIpAddressFromPool step) {
       return new AssignIpAddressFromPool(
-<<<<<<< HEAD
-          step.getType(), step.getIpField().opposite(), step.getPool());
-=======
           step.getType(), step.getIpField().opposite(), step.getIpRanges());
->>>>>>> e861c247
     }
 
     @Override
