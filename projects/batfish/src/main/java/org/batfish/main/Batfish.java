--- conflicted
+++ resolved
@@ -3856,7 +3856,6 @@
   }
 
   @Override
-<<<<<<< HEAD
   public Set<Flow> bddLoopDetection() {
     BDDPacket pkt = new BDDPacket();
     BDDReachabilityAnalysisFactory bddReachabilityAnalysisFactory =
@@ -3894,10 +3893,7 @@
   }
 
   @Override
-  public Set<Flow> bddMultipathConsistency() {
-=======
   public Set<Flow> bddMultipathConsistency(MultipathConsistencyParameters parameters) {
->>>>>>> 89f5d50b
     BDDPacket pkt = new BDDPacket();
     BDDReachabilityAnalysisFactory bddReachabilityAnalysisFactory =
         getBddReachabilityAnalysisFactory(pkt);
