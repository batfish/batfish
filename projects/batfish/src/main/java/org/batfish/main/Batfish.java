package org.batfish.main;

import static com.google.common.base.Preconditions.checkArgument;
import static java.util.stream.Collectors.toMap;
import static org.batfish.bddreachability.BDDMultipathInconsistency.computeMultipathInconsistencies;
import static org.batfish.datamodel.acl.SourcesReferencedByIpAccessLists.SOURCE_ORIGINATING_FROM_DEVICE;
import static org.batfish.datamodel.acl.SourcesReferencedByIpAccessLists.referencedSources;
import static org.batfish.main.ReachabilityParametersResolver.resolveReachabilityParameters;

import com.fasterxml.jackson.core.JsonProcessingException;
import com.fasterxml.jackson.core.type.TypeReference;
import com.google.common.annotations.VisibleForTesting;
import com.google.common.base.Throwables;
import com.google.common.base.Verify;
import com.google.common.cache.Cache;
import com.google.common.collect.ImmutableList;
import com.google.common.collect.ImmutableMap;
import com.google.common.collect.ImmutableSet;
import com.google.common.collect.ImmutableSortedMap;
import com.google.common.collect.ImmutableSortedSet;
import com.google.common.collect.Lists;
import com.google.common.collect.Sets;
import com.google.common.collect.Streams;
import io.opentracing.ActiveSpan;
import io.opentracing.util.GlobalTracer;
import java.io.File;
import java.io.IOException;
import java.io.Serializable;
import java.nio.file.DirectoryStream;
import java.nio.file.FileVisitOption;
import java.nio.file.Files;
import java.nio.file.Path;
import java.nio.file.Paths;
import java.util.AbstractMap.SimpleImmutableEntry;
import java.util.ArrayList;
import java.util.Collection;
import java.util.Collections;
import java.util.Date;
import java.util.HashMap;
import java.util.HashSet;
import java.util.Iterator;
import java.util.LinkedHashSet;
import java.util.List;
import java.util.Map;
import java.util.Map.Entry;
import java.util.Optional;
import java.util.Set;
import java.util.SortedMap;
import java.util.SortedSet;
import java.util.TreeMap;
import java.util.TreeSet;
import java.util.concurrent.atomic.AtomicInteger;
import java.util.function.BiFunction;
import java.util.regex.Pattern;
import java.util.stream.Collectors;
import java.util.stream.Stream;
import javax.annotation.Nonnull;
import javax.annotation.Nullable;
import net.sf.javabdd.BDD;
import org.antlr.v4.runtime.ParserRuleContext;
import org.antlr.v4.runtime.tree.ParseTreeWalker;
import org.apache.commons.configuration2.ImmutableConfiguration;
import org.apache.commons.lang3.SerializationUtils;
import org.batfish.bddreachability.BDDReachabilityAnalysisFactory;
import org.batfish.common.Answerer;
import org.batfish.common.BatfishException;
import org.batfish.common.BatfishException.BatfishStackTrace;
import org.batfish.common.BatfishLogger;
import org.batfish.common.BfConsts;
import org.batfish.common.CleanBatfishException;
import org.batfish.common.CoordConsts;
import org.batfish.common.Directory;
import org.batfish.common.NetworkSnapshot;
import org.batfish.common.Pair;
import org.batfish.common.Snapshot;
import org.batfish.common.Version;
import org.batfish.common.Warning;
import org.batfish.common.Warnings;
import org.batfish.common.bdd.BDDPacket;
import org.batfish.common.bdd.BDDSourceManager;
import org.batfish.common.bdd.HeaderSpaceToBDD;
import org.batfish.common.plugin.BgpTablePlugin;
import org.batfish.common.plugin.DataPlanePlugin;
import org.batfish.common.plugin.DataPlanePlugin.ComputeDataPlaneResult;
import org.batfish.common.plugin.ExternalBgpAdvertisementPlugin;
import org.batfish.common.plugin.IBatfish;
import org.batfish.common.plugin.PluginClientType;
import org.batfish.common.plugin.PluginConsumer;
import org.batfish.common.topology.Layer1Topology;
import org.batfish.common.topology.Layer2Topology;
import org.batfish.common.topology.Layer3Topology;
import org.batfish.common.topology.TopologyUtil;
import org.batfish.common.util.BatfishObjectMapper;
import org.batfish.common.util.CommonUtil;
import org.batfish.config.Settings;
import org.batfish.config.Settings.EnvironmentSettings;
import org.batfish.config.Settings.TestrigSettings;
import org.batfish.datamodel.AbstractRoute;
import org.batfish.datamodel.AclIpSpace;
import org.batfish.datamodel.BgpAdvertisement;
import org.batfish.datamodel.BgpAdvertisement.BgpAdvertisementType;
import org.batfish.datamodel.Configuration;
import org.batfish.datamodel.ConfigurationFormat;
import org.batfish.datamodel.DataPlane;
import org.batfish.datamodel.DeviceType;
import org.batfish.datamodel.Edge;
import org.batfish.datamodel.Flow;
import org.batfish.datamodel.FlowDisposition;
import org.batfish.datamodel.FlowHistory;
import org.batfish.datamodel.FlowTrace;
import org.batfish.datamodel.GenericConfigObject;
import org.batfish.datamodel.HeaderSpace;
import org.batfish.datamodel.Interface;
import org.batfish.datamodel.InterfaceType;
import org.batfish.datamodel.Ip;
import org.batfish.datamodel.IpAccessList;
import org.batfish.datamodel.IpSpace;
import org.batfish.datamodel.IpsecVpn;
import org.batfish.datamodel.RipNeighbor;
import org.batfish.datamodel.RipProcess;
import org.batfish.datamodel.SubRange;
import org.batfish.datamodel.SwitchportMode;
import org.batfish.datamodel.Topology;
import org.batfish.datamodel.UniverseIpSpace;
import org.batfish.datamodel.Vrf;
import org.batfish.datamodel.acl.AclExplainer;
import org.batfish.datamodel.acl.MatchHeaderSpace;
import org.batfish.datamodel.answers.Answer;
import org.batfish.datamodel.answers.AnswerElement;
import org.batfish.datamodel.answers.AnswerMetadataUtil;
import org.batfish.datamodel.answers.AnswerStatus;
import org.batfish.datamodel.answers.AnswerSummary;
import org.batfish.datamodel.answers.ConvertConfigurationAnswerElement;
import org.batfish.datamodel.answers.DataPlaneAnswerElement;
import org.batfish.datamodel.answers.FlattenVendorConfigurationAnswerElement;
import org.batfish.datamodel.answers.InitInfoAnswerElement;
import org.batfish.datamodel.answers.InitStepAnswerElement;
import org.batfish.datamodel.answers.MajorIssueConfig;
import org.batfish.datamodel.answers.NodAnswerElement;
import org.batfish.datamodel.answers.ParseAnswerElement;
import org.batfish.datamodel.answers.ParseEnvironmentBgpTablesAnswerElement;
import org.batfish.datamodel.answers.ParseEnvironmentRoutingTablesAnswerElement;
import org.batfish.datamodel.answers.ParseStatus;
import org.batfish.datamodel.answers.ParseVendorConfigurationAnswerElement;
import org.batfish.datamodel.answers.RunAnalysisAnswerElement;
import org.batfish.datamodel.answers.ValidateEnvironmentAnswerElement;
import org.batfish.datamodel.collections.BgpAdvertisementsByVrf;
import org.batfish.datamodel.collections.NodeInterfacePair;
import org.batfish.datamodel.collections.RoutesByVrf;
import org.batfish.datamodel.ospf.OspfProcess;
import org.batfish.datamodel.pojo.Environment;
import org.batfish.datamodel.questions.InvalidReachabilityParametersException;
import org.batfish.datamodel.questions.NodesSpecifier;
import org.batfish.datamodel.questions.Question;
import org.batfish.datamodel.questions.smt.HeaderLocationQuestion;
import org.batfish.datamodel.questions.smt.HeaderQuestion;
import org.batfish.datamodel.questions.smt.RoleQuestion;
import org.batfish.grammar.BatfishCombinedParser;
import org.batfish.grammar.BgpTableFormat;
import org.batfish.grammar.GrammarSettings;
import org.batfish.grammar.ParseTreePrettyPrinter;
import org.batfish.grammar.flattener.Flattener;
import org.batfish.grammar.juniper.JuniperCombinedParser;
import org.batfish.grammar.juniper.JuniperFlattener;
import org.batfish.grammar.vyos.VyosCombinedParser;
import org.batfish.grammar.vyos.VyosFlattener;
import org.batfish.identifiers.AnalysisId;
import org.batfish.identifiers.AnswerId;
import org.batfish.identifiers.FileBasedIdResolver;
import org.batfish.identifiers.IdResolver;
import org.batfish.identifiers.IssueSettingsId;
import org.batfish.identifiers.NetworkId;
import org.batfish.identifiers.QuestionId;
import org.batfish.identifiers.QuestionSettingsId;
import org.batfish.identifiers.SnapshotId;
import org.batfish.job.BatfishJobExecutor;
import org.batfish.job.ConvertConfigurationJob;
import org.batfish.job.FlattenVendorConfigurationJob;
import org.batfish.job.ParseEnvironmentBgpTableJob;
import org.batfish.job.ParseEnvironmentRoutingTableJob;
import org.batfish.job.ParseVendorConfigurationJob;
import org.batfish.question.ReachabilityParameters;
import org.batfish.question.ResolvedReachabilityParameters;
import org.batfish.question.SearchFiltersParameters;
import org.batfish.question.searchfilters.DifferentialSearchFiltersResult;
import org.batfish.question.searchfilters.SearchFiltersResult;
import org.batfish.referencelibrary.ReferenceLibrary;
import org.batfish.representation.aws.AwsConfiguration;
import org.batfish.representation.host.HostConfiguration;
import org.batfish.representation.iptables.IptablesVendorConfiguration;
import org.batfish.role.InferRoles;
import org.batfish.role.NodeRoleDimension;
import org.batfish.role.NodeRolesData;
import org.batfish.specifier.AllInterfaceLinksLocationSpecifier;
import org.batfish.specifier.AllInterfacesLocationSpecifier;
import org.batfish.specifier.InferFromLocationIpSpaceSpecifier;
import org.batfish.specifier.InterfaceLinkLocation;
import org.batfish.specifier.InterfaceLocation;
import org.batfish.specifier.IpSpaceAssignment;
import org.batfish.specifier.Location;
import org.batfish.specifier.LocationVisitor;
import org.batfish.specifier.SpecifierContext;
import org.batfish.specifier.SpecifierContextImpl;
import org.batfish.specifier.UnionLocationSpecifier;
import org.batfish.storage.FileBasedStorage;
import org.batfish.storage.StorageProvider;
import org.batfish.symbolic.abstraction.BatfishCompressor;
import org.batfish.symbolic.abstraction.Roles;
import org.batfish.symbolic.bdd.BDDAcl;
import org.batfish.symbolic.smt.PropertyChecker;
import org.batfish.vendor.VendorConfiguration;
import org.batfish.z3.BlacklistDstIpQuerySynthesizer;
import org.batfish.z3.CompositeNodJob;
import org.batfish.z3.IngressLocation;
import org.batfish.z3.LocationToIngressLocation;
import org.batfish.z3.MultipathInconsistencyQuerySynthesizer;
import org.batfish.z3.NodJob;
import org.batfish.z3.QuerySynthesizer;
import org.batfish.z3.ReachEdgeQuerySynthesizer;
import org.batfish.z3.ReachabilityQuerySynthesizer;
import org.batfish.z3.StandardReachabilityQuerySynthesizer;
import org.batfish.z3.Synthesizer;
import org.batfish.z3.SynthesizerInputImpl;
import org.batfish.z3.expr.BooleanExpr;
import org.batfish.z3.expr.OrExpr;
import org.codehaus.jettison.json.JSONArray;
import org.codehaus.jettison.json.JSONException;
import org.codehaus.jettison.json.JSONObject;

/** This class encapsulates the main control logic for Batfish. */
public class Batfish extends PluginConsumer implements IBatfish {

  public static final String DIFFERENTIAL_FLOW_TAG = "DIFFERENTIAL";

  /** The name of the [optional] topology file within a test-rig */
  public static void applyBaseDir(
      TestrigSettings settings, Path containerDir, SnapshotId testrig, String envName) {
    Path testrigDir =
        containerDir.resolve(Paths.get(BfConsts.RELPATH_SNAPSHOTS_DIR, testrig.getId()));
    settings.setName(testrig);
    settings.setBasePath(testrigDir);
    EnvironmentSettings envSettings = settings.getEnvironmentSettings();
    settings.setSerializeVendorPath(
        testrigDir.resolve(
            Paths.get(BfConsts.RELPATH_OUTPUT, BfConsts.RELPATH_VENDOR_SPECIFIC_CONFIG_DIR)));
    settings.setTestRigPath(
        testrigDir.resolve(Paths.get(BfConsts.RELPATH_INPUT, BfConsts.RELPATH_TEST_RIG_DIR)));
    settings.setParseAnswerPath(
        testrigDir.resolve(Paths.get(BfConsts.RELPATH_OUTPUT, BfConsts.RELPATH_PARSE_ANSWER_PATH)));
    settings.setReferenceLibraryPath(
        testrigDir.resolve(
            Paths.get(
                BfConsts.RELPATH_INPUT,
                BfConsts.RELPATH_TEST_RIG_DIR,
                BfConsts.RELPATH_REFERENCE_LIBRARY_PATH)));
    settings.setNodeRolesPath(
        testrigDir.resolve(
            Paths.get(
                BfConsts.RELPATH_INPUT,
                BfConsts.RELPATH_TEST_RIG_DIR,
                BfConsts.RELPATH_NODE_ROLES_PATH)));
    settings.setInferredNodeRolesPath(
        testrigDir.resolve(
            Paths.get(
                BfConsts.RELPATH_INPUT,
                BfConsts.RELPATH_TEST_RIG_DIR,
                BfConsts.RELPATH_INFERRED_NODE_ROLES_PATH)));
    settings.setTopologyPath(
        testrigDir.resolve(
            Paths.get(BfConsts.RELPATH_OUTPUT, BfConsts.RELPATH_TESTRIG_TOPOLOGY_PATH)));
    settings.setPojoTopologyPath(
        testrigDir.resolve(
            Paths.get(BfConsts.RELPATH_OUTPUT, BfConsts.RELPATH_TESTRIG_POJO_TOPOLOGY_PATH)));
    if (envName != null) {
      envSettings.setName(envName);
      Path envPathOut =
          testrigDir.resolve(
              Paths.get(BfConsts.RELPATH_OUTPUT, BfConsts.RELPATH_ENVIRONMENTS_DIR, envName));
<<<<<<< HEAD
      Path envPathIn =
          testrigDir.resolve(Paths.get(BfConsts.RELPATH_INPUT, BfConsts.RELPATH_TEST_RIG_DIR));
=======
>>>>>>> 8472e035
      envSettings.setCompressedDataPlanePath(
          envPathOut.resolve(BfConsts.RELPATH_COMPRESSED_DATA_PLANE));
      envSettings.setCompressedDataPlaneAnswerPath(
          envPathOut.resolve(BfConsts.RELPATH_COMPRESSED_DATA_PLANE_ANSWER));
      envSettings.setDataPlanePath(envPathOut.resolve(BfConsts.RELPATH_DATA_PLANE));
      envSettings.setDataPlaneAnswerPath(
          envPathOut.resolve(BfConsts.RELPATH_DATA_PLANE_ANSWER_PATH));
      envSettings.setParseEnvironmentBgpTablesAnswerPath(
          envPathOut.resolve(BfConsts.RELPATH_ENVIRONMENT_BGP_TABLES_ANSWER));
      envSettings.setParseEnvironmentRoutingTablesAnswerPath(
          envPathOut.resolve(BfConsts.RELPATH_ENVIRONMENT_ROUTING_TABLES_ANSWER));
      envSettings.setSerializeEnvironmentBgpTablesPath(
          envPathOut.resolve(BfConsts.RELPATH_SERIALIZED_ENVIRONMENT_BGP_TABLES));
      envSettings.setSerializeEnvironmentRoutingTablesPath(
          envPathOut.resolve(BfConsts.RELPATH_SERIALIZED_ENVIRONMENT_ROUTING_TABLES));
      envSettings.setValidateEnvironmentAnswerPath(
          envPathOut.resolve(BfConsts.RELPATH_VALIDATE_ENVIRONMENT_ANSWER));
      Path envDirPath = envPathOut.resolve(BfConsts.RELPATH_ENV_DIR);
      envSettings.setEnvPath(envDirPath);
      envSettings.setNodeBlacklistPath(envPathIn.resolve(BfConsts.RELPATH_NODE_BLACKLIST_FILE));
      envSettings.setInterfaceBlacklistPath(
          envPathIn.resolve(BfConsts.RELPATH_INTERFACE_BLACKLIST_FILE));
      envSettings.setEdgeBlacklistPath(envPathIn.resolve(BfConsts.RELPATH_EDGE_BLACKLIST_FILE));
      envSettings.setSerializedTopologyPath(envDirPath.resolve(BfConsts.RELPATH_ENV_TOPOLOGY_FILE));
      envSettings.setDeltaConfigurationsDir(
          envDirPath.resolve(BfConsts.RELPATH_CONFIGURATIONS_DIR));
      envSettings.setExternalBgpAnnouncementsPath(
          envPathIn.resolve(BfConsts.RELPATH_EXTERNAL_BGP_ANNOUNCEMENTS));
      envSettings.setEnvironmentBgpTablesPath(
          envPathIn.resolve(BfConsts.RELPATH_ENVIRONMENT_BGP_TABLES));
      envSettings.setEnvironmentRoutingTablesPath(
<<<<<<< HEAD
          envPathIn.resolve(BfConsts.RELPATH_ENVIRONMENT_ROUTING_TABLES));
=======
          envDirPath.resolve(BfConsts.RELPATH_ENVIRONMENT_ROUTING_TABLES));
>>>>>>> 8472e035
      envSettings.setDeltaVendorConfigurationsDir(
          envPathOut.resolve(BfConsts.RELPATH_VENDOR_SPECIFIC_CONFIG_DIR));
    }
  }

  static void checkTopology(Map<String, Configuration> configurations, Topology topology) {
    for (Edge edge : topology.getEdges()) {
      if (!configurations.containsKey(edge.getNode1())) {
        throw new BatfishException(
            String.format("Topology contains a non-existent node '%s'", edge.getNode1()));
      }
      if (!configurations.containsKey(edge.getNode2())) {
        throw new BatfishException(
            String.format("Topology contains a non-existent node '%s'", edge.getNode2()));
      }
      // nodes are valid, now checking corresponding interfaces
      Configuration config1 = configurations.get(edge.getNode1());
      Configuration config2 = configurations.get(edge.getNode2());
      if (!config1.getAllInterfaces().containsKey(edge.getInt1())) {
        throw new BatfishException(
            String.format(
                "Topology contains a non-existent interface '%s' on node '%s'",
                edge.getInt1(), edge.getNode1()));
      }
      if (!config2.getAllInterfaces().containsKey(edge.getInt2())) {
        throw new BatfishException(
            String.format(
                "Topology contains a non-existent interface '%s' on node '%s'",
                edge.getInt2(), edge.getNode2()));
      }
    }
  }

  public static Flattener flatten(
      String input,
      BatfishLogger logger,
      Settings settings,
      ConfigurationFormat format,
      String header) {
    switch (format) {
      case JUNIPER:
        // Just use the Juniper flattener for PaloAlto for now since the process is identical
      case PALO_ALTO_NESTED:
        {
          JuniperCombinedParser parser = new JuniperCombinedParser(input, settings);
          ParserRuleContext tree = parse(parser, logger, settings);
          JuniperFlattener flattener = new JuniperFlattener(header);
          ParseTreeWalker walker = new ParseTreeWalker();
          walker.walk(flattener, tree);
          return flattener;
        }

      case VYOS:
        {
          VyosCombinedParser parser = new VyosCombinedParser(input, settings);
          ParserRuleContext tree = parse(parser, logger, settings);
          VyosFlattener flattener = new VyosFlattener(header);
          ParseTreeWalker walker = new ParseTreeWalker();
          walker.walk(flattener, tree);
          return flattener;
        }

        // $CASES-OMITTED$
      default:
        throw new BatfishException("Invalid format for flattening");
    }
  }

  public static void initTestrigSettings(Settings settings) {
    SnapshotId testrig = settings.getTestrig();
    String envName = settings.getEnvironmentName();
    Path containerDir = settings.getStorageBase().resolve(settings.getContainer().getId());
    if (testrig != null) {
      applyBaseDir(settings.getBaseTestrigSettings(), containerDir, testrig, envName);
      SnapshotId deltaTestrig = settings.getDeltaTestrig();
      String deltaEnvName = settings.getDeltaEnvironmentName();
      TestrigSettings deltaTestrigSettings = settings.getDeltaTestrigSettings();
      if (deltaTestrig != null && deltaEnvName == null) {
        deltaEnvName = envName;
        settings.setDeltaEnvironmentName(envName);
      } else if (deltaTestrig == null && deltaEnvName != null) {
        deltaTestrig = testrig;
        settings.setDeltaTestrig(testrig);
      }
      if (deltaTestrig != null) {
        applyBaseDir(deltaTestrigSettings, containerDir, deltaTestrig, deltaEnvName);
      }
      if (settings.getDiffActive()) {
        settings.setActiveTestrigSettings(settings.getDeltaTestrigSettings());
      } else {
        settings.setActiveTestrigSettings(settings.getBaseTestrigSettings());
      }
    } else if (containerDir != null) {
      throw new CleanBatfishException("Must supply argument to -" + BfConsts.ARG_TESTRIG);
    }
  }

  /**
   * Returns a sorted list of {@link Path paths} contains all files under the directory indicated by
   * {@code configsPath}. Directories under {@code configsPath} are recursively expanded but not
   * included in the returned list.
   *
   * <p>Temporary files(files start with {@code .} are omitted from the returned list.
   *
   * <p>This method follows all symbolic links.
   */
  static List<Path> listAllFiles(Path configsPath) {
    List<Path> configFilePaths;
    try (Stream<Path> allFiles = Files.walk(configsPath, FileVisitOption.FOLLOW_LINKS)) {
      configFilePaths =
          allFiles
              .filter(
                  path ->
                      !path.getFileName().toString().startsWith(".") && Files.isRegularFile(path))
              .sorted()
              .collect(Collectors.toList());
    } catch (IOException e) {
      throw new BatfishException("Failed to walk path: " + configsPath, e);
    }
    return configFilePaths;
  }

  public static void logWarnings(BatfishLogger logger, Warnings warnings) {
    for (Warning warning : warnings.getRedFlagWarnings()) {
      logger.redflag(logWarningsHelper(warning));
    }
    for (Warning warning : warnings.getUnimplementedWarnings()) {
      logger.unimplemented(logWarningsHelper(warning));
    }
    for (Warning warning : warnings.getPedanticWarnings()) {
      logger.pedantic(logWarningsHelper(warning));
    }
  }

  private static String logWarningsHelper(Warning warning) {
    return "   " + warning.getTag() + ": " + warning.getText() + "\n";
  }

  public static ParserRuleContext parse(
      BatfishCombinedParser<?, ?> parser, BatfishLogger logger, Settings settings) {
    ParserRuleContext tree;
    try {
      tree = parser.parse();
    } catch (BatfishException e) {
      throw new ParserBatfishException("Parser error", e);
    }
    List<String> errors = parser.getErrors();
    int numErrors = errors.size();
    if (numErrors > 0) {
      logger.error(numErrors + " ERROR(S)\n");
      for (int i = 0; i < numErrors; i++) {
        String prefix = "ERROR " + (i + 1) + ": ";
        String msg = errors.get(i);
        String prefixedMsg = CommonUtil.applyPrefix(prefix, msg);
        logger.error(prefixedMsg + "\n");
      }
      throw new ParserBatfishException("Parser error(s)");
    } else if (!settings.getPrintParseTree()) {
      logger.info("OK\n");
    } else {
      logger.info("OK, PRINTING PARSE TREE:\n");
      logger.info(
          ParseTreePrettyPrinter.print(tree, parser, settings.getPrintParseTreeLineNums())
              + "\n\n");
    }
    return tree;
  }

  private final Map<String, BiFunction<Question, IBatfish, Answerer>> _answererCreators;

  private TestrigSettings _baseTestrigSettings;

  private SortedMap<BgpTableFormat, BgpTablePlugin> _bgpTablePlugins;

  private final Cache<NetworkSnapshot, SortedMap<String, Configuration>>
      _cachedCompressedConfigurations;

  private final Cache<NetworkSnapshot, SortedMap<String, Configuration>> _cachedConfigurations;

  private final Cache<NetworkSnapshot, DataPlane> _cachedCompressedDataPlanes;

  private final Cache<NetworkSnapshot, DataPlane> _cachedDataPlanes;

  private final Map<NetworkSnapshot, SortedMap<String, BgpAdvertisementsByVrf>>
      _cachedEnvironmentBgpTables;

  private final Map<NetworkSnapshot, SortedMap<String, RoutesByVrf>>
      _cachedEnvironmentRoutingTables;

  private TestrigSettings _deltaTestrigSettings;

  private Set<ExternalBgpAdvertisementPlugin> _externalBgpAdvertisementPlugins;

  private IdResolver _idResolver;

  private BatfishLogger _logger;

  private Settings _settings;

  private final StorageProvider _storage;

  // this variable is used communicate with parent thread on how the job
  // finished (null if job finished successfully)
  private String _terminatingExceptionMessage;

  private TestrigSettings _testrigSettings;

  private final List<TestrigSettings> _testrigSettingsStack;

  private Map<String, DataPlanePlugin> _dataPlanePlugins;

  public Batfish(
      Settings settings,
      Cache<NetworkSnapshot, SortedMap<String, Configuration>> cachedCompressedConfigurations,
      Cache<NetworkSnapshot, SortedMap<String, Configuration>> cachedConfigurations,
      Cache<NetworkSnapshot, DataPlane> cachedCompressedDataPlanes,
      Cache<NetworkSnapshot, DataPlane> cachedDataPlanes,
      Map<NetworkSnapshot, SortedMap<String, BgpAdvertisementsByVrf>> cachedEnvironmentBgpTables,
      Map<NetworkSnapshot, SortedMap<String, RoutesByVrf>> cachedEnvironmentRoutingTables,
      @Nullable StorageProvider alternateStorageProvider,
      @Nullable IdResolver alternateIdResolver) {
    super(settings.getSerializeToText());
    _settings = settings;
    _bgpTablePlugins = new TreeMap<>();
    _cachedCompressedConfigurations = cachedCompressedConfigurations;
    _cachedConfigurations = cachedConfigurations;
    _cachedCompressedDataPlanes = cachedCompressedDataPlanes;
    _cachedDataPlanes = cachedDataPlanes;
    _cachedEnvironmentBgpTables = cachedEnvironmentBgpTables;
    _cachedEnvironmentRoutingTables = cachedEnvironmentRoutingTables;
    _externalBgpAdvertisementPlugins = new TreeSet<>();
    _testrigSettings = settings.getActiveTestrigSettings();
    _baseTestrigSettings = settings.getBaseTestrigSettings();
    _logger = _settings.getLogger();
    _deltaTestrigSettings = settings.getDeltaTestrigSettings();
    _terminatingExceptionMessage = null;
    _answererCreators = new HashMap<>();
    _testrigSettingsStack = new ArrayList<>();
    _dataPlanePlugins = new HashMap<>();
    _storage =
        alternateStorageProvider != null
            ? alternateStorageProvider
            : new FileBasedStorage(_settings.getStorageBase(), _logger, this::newBatch);
    _idResolver =
        alternateIdResolver != null
            ? alternateIdResolver
            : new FileBasedIdResolver(_settings.getStorageBase());
  }

  private Answer analyze() {
    try {
      Answer answer = new Answer();
      AnswerSummary summary = new AnswerSummary();
      AnalysisId analysisName = _settings.getAnalysisName();
      NetworkId containerName = _settings.getContainer();
      RunAnalysisAnswerElement ae = new RunAnalysisAnswerElement();
      _idResolver
          .listQuestions(containerName, analysisName)
          .forEach(
              questionName -> {
                QuestionId questionId =
                    _idResolver.getQuestionId(questionName, containerName, analysisName);
                _settings.setQuestionName(questionId);
                Answer currentAnswer;
                try (ActiveSpan analysisQuestionSpan =
                    GlobalTracer.get()
                        .buildSpan("Getting answer to analysis question")
                        .startActive()) {
                  assert analysisQuestionSpan != null; // make span not show up as unused
                  analysisQuestionSpan.setTag("analysis-name", analysisName.getId());
                  currentAnswer = answer();
                }
                // Ensuring that question was parsed successfully
                if (currentAnswer.getQuestion() != null) {
                  try {
                    // TODO: This can be represented much cleanly and easily with a Json
                    _logger.infof(
                        "Ran question:%s from analysis:%s in container:%s; work-id:%s, status:%s, "
                            + "computed dataplane:%s, parameters:%s\n",
                        questionName,
                        analysisName,
                        containerName,
                        getTaskId(),
                        currentAnswer.getSummary().getNumFailed() > 0 ? "failed" : "passed",
                        currentAnswer.getQuestion().getDataPlane(),
                        BatfishObjectMapper.writeString(
                            currentAnswer.getQuestion().getInstance().getVariables()));
                  } catch (JsonProcessingException e) {
                    throw new BatfishException(
                        String.format(
                            "Error logging question %s in analysis %s", questionName, analysisName),
                        e);
                  }
                }
                try {
                  outputAnswer(currentAnswer);
                  outputAnswerMetadata(currentAnswer);
                  ae.getAnswers().put(questionName, currentAnswer);
                } catch (Exception e) {
                  Answer errorAnswer = new Answer();
                  errorAnswer.addAnswerElement(
                      new BatfishStackTrace(new BatfishException("Failed to output answer", e)));
                  ae.getAnswers().put(questionName, errorAnswer);
                }
                ae.getAnswers().put(questionName, currentAnswer);
                summary.combine(currentAnswer.getSummary());
              });

      answer.addAnswerElement(ae);
      answer.setSummary(summary);
      return answer;
    } finally {
      // ensure question name is null so logger does not try to write analysis answer into a
      // question's answer folder
      _settings.setQuestionName(null);
    }
  }

  public Answer answer() {
    Question question = null;

    // return right away if we cannot parse the question successfully
    try (ActiveSpan parseQuestionSpan =
        GlobalTracer.get().buildSpan("Parse question").startActive()) {
      assert parseQuestionSpan != null; // avoid not used warning
      String rawQuestionStr;
      try {
        rawQuestionStr =
            _storage.loadQuestion(
                _settings.getContainer(), _settings.getQuestionName(), _settings.getAnalysisName());
      } catch (Exception e) {
        Answer answer = new Answer();
        BatfishException exception = new BatfishException("Could not read question", e);
        answer.setStatus(AnswerStatus.FAILURE);
        answer.addAnswerElement(exception.getBatfishStackTrace());
        return answer;
      }
      try {
        question = Question.parseQuestion(rawQuestionStr);
      } catch (Exception e) {
        Answer answer = new Answer();
        BatfishException exception = new BatfishException("Could not parse question", e);
        answer.setStatus(AnswerStatus.FAILURE);
        answer.addAnswerElement(exception.getBatfishStackTrace());
        return answer;
      }
    }

    if (GlobalTracer.get().activeSpan() != null) {
      ActiveSpan activeSpan = GlobalTracer.get().activeSpan();
      activeSpan
          .setTag("container-name", getContainerName().getId())
          .setTag("testrig_name", getTestrigName().getId());
      if (question.getInstance() != null) {
        activeSpan.setTag("question-name", question.getInstance().getInstanceName());
      }
    }

    if (_settings.getDifferential()) {
      question.setDifferential(true);
    }
    boolean dp = question.getDataPlane();
    boolean diff = question.getDifferential();
    boolean diffActive = _settings.getDiffActive() && !diff;
    _settings.setDiffActive(diffActive);
    _settings.setDiffQuestion(diff);

    try (ActiveSpan loadConfigurationSpan =
        GlobalTracer.get().buildSpan("Load configurations").startActive()) {
      assert loadConfigurationSpan != null; // avoid not used warning
      // Ensures configurations are parsed and ready
      loadConfigurations();
    }

    try (ActiveSpan initQuestionEnvSpan =
        GlobalTracer.get().buildSpan("Init question environment").startActive()) {
      assert initQuestionEnvSpan != null; // avoid not used warning
      initQuestionEnvironments(diff, diffActive, dp);
    }

    AnswerElement answerElement = null;
    BatfishException exception = null;
    try (ActiveSpan getAnswerSpan = GlobalTracer.get().buildSpan("Get answer").startActive()) {
      assert getAnswerSpan != null; // avoid not used warning
      if (question.getDifferential()) {
        answerElement = Answerer.create(question, this).answerDiff();
      } else {
        answerElement = Answerer.create(question, this).answer();
      }
    } catch (Exception e) {
      exception = new BatfishException("Failed to answer question", e);
    }

    Answer answer = new Answer();
    answer.setQuestion(question);

    if (exception == null) {
      // success
      answer.setStatus(AnswerStatus.SUCCESS);
      answer.addAnswerElement(answerElement);
    } else {
      // failure
      answer.setStatus(AnswerStatus.FAILURE);
      answer.addAnswerElement(exception.getBatfishStackTrace());
    }
    return answer;
  }

  private void computeAggregatedInterfaceBandwidth(
      Interface iface, Map<String, Interface> interfaces) {
    if (iface.getInterfaceType() != InterfaceType.AGGREGATED) {
      return;
    }
    /* Bandwidth should be sum of bandwidth of channel-group members. */
    iface.setBandwidth(
        iface
            .getChannelGroupMembers()
            .stream()
            .mapToDouble(ifaceName -> interfaces.get(ifaceName).getBandwidth())
            .sum());
  }

  public static Warnings buildWarnings(Settings settings) {
    return new Warnings(
        settings.getPedanticRecord() && settings.getLogger().isActive(BatfishLogger.LEVEL_PEDANTIC),
        settings.getRedFlagRecord() && settings.getLogger().isActive(BatfishLogger.LEVEL_REDFLAG),
        settings.getUnimplementedRecord()
            && settings.getLogger().isActive(BatfishLogger.LEVEL_UNIMPLEMENTED));
  }

  private void checkBaseDirExists() {
    Path baseDir = _testrigSettings.getBasePath();
    if (baseDir == null) {
      throw new BatfishException("Test rig directory not set");
    }
    if (!Files.exists(baseDir)) {
      throw new CleanBatfishException("Test rig does not exist: \"" + baseDir.getFileName() + "\"");
    }
  }

  @Override
  public void checkDataPlane() {
    checkDataPlane(_testrigSettings);
  }

  public static void checkDataPlane(TestrigSettings testrigSettings) {
    EnvironmentSettings envSettings = testrigSettings.getEnvironmentSettings();
    if (!Files.exists(envSettings.getDataPlanePath())) {
      throw new CleanBatfishException(
          "Missing data plane for testrig: \""
              + testrigSettings.getName()
              + "\", environment: \""
              + envSettings.getName()
              + "\"\n");
    }
  }

  private void checkDiffEnvironmentSpecified() {
    if (_settings.getDeltaEnvironmentName() == null) {
      throw new CleanBatfishException(
          "No differential environment specified for differential question");
    }
  }

  public void checkDifferentialDataPlaneQuestionDependencies() {
    checkDiffEnvironmentSpecified();
    checkDataPlane(_baseTestrigSettings);
    checkDataPlane(_deltaTestrigSettings);
  }

  @Override
  public void checkEnvironmentExists() {
    checkEnvironmentExists(_testrigSettings);
  }

  public void checkEnvironmentExists(TestrigSettings testrigSettings) {
    if (!environmentExists(testrigSettings)) {
      throw new CleanBatfishException(
          "Environment not initialized: \""
              + testrigSettings.getEnvironmentSettings().getName()
              + "\"");
    }
  }

  private Answer compileEnvironmentConfigurations(TestrigSettings testrigSettings) {
    Answer answer = new Answer();
    EnvironmentSettings envSettings = testrigSettings.getEnvironmentSettings();
    Path deltaConfigurationsDir = envSettings.getDeltaConfigurationsDir();
    Path vendorConfigsDir = envSettings.getDeltaVendorConfigurationsDir();
    if (deltaConfigurationsDir != null) {
      if (Files.exists(deltaConfigurationsDir)) {
        answer.append(serializeVendorConfigs(envSettings.getEnvPath(), vendorConfigsDir));
        answer.append(serializeIndependentConfigs(vendorConfigsDir));
      }
      return answer;
    } else {
      throw new BatfishException("Delta configurations directory cannot be null");
    }
  }

  public Set<Flow> computeCompositeNodOutput(
      List<CompositeNodJob> jobs, NodAnswerElement answerElement) {
    _logger.info("\n*** EXECUTING COMPOSITE NOD JOBS ***\n");
    _logger.resetTimer();
    Set<Flow> flows = new TreeSet<>();
    BatfishJobExecutor.runJobsInExecutor(
        _settings, _logger, jobs, flows, answerElement, true, "Composite NOD");
    _logger.printElapsedTime();
    return flows;
  }

  private CompressDataPlaneResult computeCompressedDataPlane() {
    CompressDataPlaneResult result = computeCompressedDataPlane(new HeaderSpace());
    _cachedCompressedConfigurations.put(
        getNetworkSnapshot(), new TreeMap<>(result._compressedConfigs));
    saveDataPlane(result._compressedDataPlane, result._answerElement, true);
    return result;
  }

  public class CompressDataPlaneResult {
    public final Map<String, Configuration> _compressedConfigs;
    public final DataPlane _compressedDataPlane;
    public final DataPlaneAnswerElement _answerElement;

    public CompressDataPlaneResult(
        Map<String, Configuration> compressedConfigs,
        DataPlane compressedDataPlane,
        DataPlaneAnswerElement answerElement) {
      _compressedConfigs = compressedConfigs;
      _compressedDataPlane = compressedDataPlane;
      _answerElement = answerElement;
    }
  }

  CompressDataPlaneResult computeCompressedDataPlane(HeaderSpace headerSpace) {
    // Since compression mutates the configurations, we must clone them before that happens.
    // A simple way to do this is to create a deep clone of each entry using Java serialization.
    _logger.info("Computing compressed dataplane\n");
    Map<String, Configuration> clonedConfigs =
        loadConfigurations()
            .entrySet()
            .parallelStream()
            .collect(toMap(Entry::getKey, entry -> SerializationUtils.clone(entry.getValue())));

    Map<String, Configuration> configs =
        new BatfishCompressor(new BDDPacket(), this, clonedConfigs).compress(headerSpace);
    Topology topo = CommonUtil.synthesizeTopology(configs);
    DataPlanePlugin dataPlanePlugin = getDataPlanePlugin();
    ComputeDataPlaneResult result = dataPlanePlugin.computeDataPlane(false, configs, topo);

    _storage.storeCompressedConfigurations(
        configs, _settings.getContainer(), _testrigSettings.getName());
    return new CompressDataPlaneResult(configs, result._dataPlane, result._answerElement);
  }

  @Override
  public DataPlaneAnswerElement computeDataPlane(boolean differentialContext) {
    checkEnvironmentExists();
    ComputeDataPlaneResult result = getDataPlanePlugin().computeDataPlane(differentialContext);
    saveDataPlane(result._dataPlane, result._answerElement, false);
    return result._answerElement;
  }

  /* Write the dataplane to disk and cache, and write the answer element to disk.
   */
  private void saveDataPlane(
      DataPlane dataPlane, DataPlaneAnswerElement answerElement, boolean compressed) {
    Path dataPlanePath =
        compressed
            ? _testrigSettings.getEnvironmentSettings().getCompressedDataPlanePath()
            : _testrigSettings.getEnvironmentSettings().getDataPlanePath();

    Path answerElementPath =
        compressed
            ? _testrigSettings.getEnvironmentSettings().getCompressedDataPlaneAnswerPath()
            : _testrigSettings.getEnvironmentSettings().getDataPlaneAnswerPath();

    Cache<NetworkSnapshot, DataPlane> cache =
        compressed ? _cachedCompressedDataPlanes : _cachedDataPlanes;

    cache.put(getNetworkSnapshot(), dataPlane);

    _logger.resetTimer();
    newBatch("Writing data plane to disk", 0);
    try (ActiveSpan writeDataplane =
        GlobalTracer.get().buildSpan("Writing data plane").startActive()) {
      assert writeDataplane != null; // avoid unused warning
      serializeObject(dataPlane, dataPlanePath);
      serializeObject(answerElement, answerElementPath);
    }
    _logger.printElapsedTime();
  }

  private void computeEnvironmentBgpTables() {
    EnvironmentSettings envSettings = _testrigSettings.getEnvironmentSettings();
    Path outputPath = envSettings.getSerializeEnvironmentBgpTablesPath();
    Path inputPath = envSettings.getEnvironmentBgpTablesPath();
    serializeEnvironmentBgpTables(inputPath, outputPath);
  }

  private void computeEnvironmentRoutingTables() {
    EnvironmentSettings envSettings = _testrigSettings.getEnvironmentSettings();
    Path outputPath = envSettings.getSerializeEnvironmentRoutingTablesPath();
    Path inputPath = envSettings.getEnvironmentRoutingTablesPath();
    serializeEnvironmentRoutingTables(inputPath, outputPath);
  }

  Topology computeEnvironmentTopology(Map<String, Configuration> configurations) {
    _logger.resetTimer();
    Topology topology = computeTestrigTopology(configurations);
    topology.prune(getEdgeBlacklist(), getNodeBlacklist(), getInterfaceBlacklist());
    _logger.printElapsedTime();
    return topology;
  }

  public Set<Flow> computeNodOutput(List<NodJob> jobs) {
    _logger.info("\n*** EXECUTING NOD JOBS ***\n");
    _logger.resetTimer();
    Set<Flow> flows = new TreeSet<>();
    BatfishJobExecutor.runJobsInExecutor(
        _settings, _logger, jobs, flows, new NodAnswerElement(), true, "NOD");
    _logger.printElapsedTime();
    return flows;
  }

  @VisibleForTesting
  Topology computeTestrigTopology(Map<String, Configuration> configurations) {
    Topology legacyTopology =
        _storage.loadLegacyTopology(_settings.getContainer(), _testrigSettings.getName());
    if (legacyTopology != null) {
      return legacyTopology;
    }
    Layer1Topology rawLayer1Topology =
        _storage.loadLayer1Topology(_settings.getContainer(), _testrigSettings.getName());
    if (rawLayer1Topology != null) {
      _logger.infof(
          "Testrig:%s in container:%s has layer-1 topology file",
          getTestrigName(), getContainerName());
      newBatch("Processing layer-1 topology", 0);
      Layer1Topology layer1Topology =
          TopologyUtil.computeLayer1Topology(rawLayer1Topology, configurations);
      newBatch("Computing layer-2 topology", 0);
      Layer2Topology layer2Topology =
          TopologyUtil.computeLayer2Topology(layer1Topology, configurations);
      newBatch("Computing layer-3 topology", 0);
      Layer3Topology layer3Topology =
          TopologyUtil.computeLayer3Topology(layer2Topology, configurations);
      return TopologyUtil.toTopology(layer3Topology);
    }
    // guess adjacencies based on interface subnetworks
    _logger.info("*** (GUESSING TOPOLOGY IN ABSENCE OF EXPLICIT FILE) ***\n");
    return CommonUtil.synthesizeTopology(configurations);
  }

  private Map<String, Configuration> convertConfigurations(
      Map<String, GenericConfigObject> vendorConfigurations,
      ConvertConfigurationAnswerElement answerElement) {
    _logger.info("\n*** CONVERTING VENDOR CONFIGURATIONS TO INDEPENDENT FORMAT ***\n");
    _logger.resetTimer();
    Map<String, Configuration> configurations = new TreeMap<>();
    List<ConvertConfigurationJob> jobs = new ArrayList<>();
    for (Entry<String, GenericConfigObject> config : vendorConfigurations.entrySet()) {
      GenericConfigObject vc = config.getValue();
      ConvertConfigurationJob job = new ConvertConfigurationJob(_settings, vc, config.getKey());
      jobs.add(job);
    }
    BatfishJobExecutor.runJobsInExecutor(
        _settings,
        _logger,
        jobs,
        configurations,
        answerElement,
        _settings.getHaltOnConvertError(),
        "Convert configurations to vendor-independent format");
    _logger.printElapsedTime();
    return configurations;
  }

  private boolean dataPlaneDependenciesExist(TestrigSettings testrigSettings) {
    Path dpPath = testrigSettings.getEnvironmentSettings().getDataPlaneAnswerPath();
    return Files.exists(dpPath);
  }

  private boolean compressedDataPlaneDependenciesExist(TestrigSettings testrigSettings) {
    Path path = testrigSettings.getEnvironmentSettings().getCompressedDataPlaneAnswerPath();
    return Files.exists(path);
  }

  @Override
  public boolean debugFlagEnabled(String flag) {
    return _settings.debugFlagEnabled(flag);
  }

  private SortedMap<String, BgpAdvertisementsByVrf> deserializeEnvironmentBgpTables(
      Path serializeEnvironmentBgpTablesPath) {
    _logger.info("\n*** DESERIALIZING ENVIRONMENT BGP TABLES ***\n");
    _logger.resetTimer();
    Map<Path, String> namesByPath = new TreeMap<>();
    try (DirectoryStream<Path> serializedBgpTables =
        Files.newDirectoryStream(serializeEnvironmentBgpTablesPath)) {
      for (Path serializedBgpTable : serializedBgpTables) {
        String name = serializedBgpTable.getFileName().toString();
        namesByPath.put(serializedBgpTable, name);
      }
    } catch (IOException e) {
      throw new BatfishException("Error reading serialized BGP tables directory", e);
    }
    SortedMap<String, BgpAdvertisementsByVrf> bgpTables =
        deserializeObjects(namesByPath, BgpAdvertisementsByVrf.class);
    _logger.printElapsedTime();
    return bgpTables;
  }

  private SortedMap<String, RoutesByVrf> deserializeEnvironmentRoutingTables(
      Path serializeEnvironmentRoutingTablesPath) {
    _logger.info("\n*** DESERIALIZING ENVIRONMENT ROUTING TABLES ***\n");
    _logger.resetTimer();
    Map<Path, String> namesByPath = new TreeMap<>();
    try (DirectoryStream<Path> serializedRoutingTables =
        Files.newDirectoryStream(serializeEnvironmentRoutingTablesPath)) {
      for (Path serializedRoutingTable : serializedRoutingTables) {
        String name = serializedRoutingTable.getFileName().toString();
        namesByPath.put(serializedRoutingTable, name);
      }
    } catch (IOException e) {
      throw new BatfishException("Error reading serialized routing tables directory", e);
    }
    SortedMap<String, RoutesByVrf> routingTables =
        deserializeObjects(namesByPath, RoutesByVrf.class);
    _logger.printElapsedTime();
    return routingTables;
  }

  /**
   * Deserialize a bunch of objects
   *
   * @param namesByPath Mapping of object paths to their names
   * @param outputClass the class type for {@link S}
   * @param <S> desired type of objects
   * @return a map of objects keyed by their name (from {@code namesByPath})
   */
  public <S extends Serializable> SortedMap<String, S> deserializeObjects(
      Map<Path, String> namesByPath, Class<S> outputClass) {
    String outputClassName = outputClass.getName();
    BatfishLogger logger = getLogger();
    AtomicInteger readCompleted =
        newBatch(
            "Reading, unpacking, and deserializing files containing '"
                + outputClassName
                + "' instances",
            namesByPath.size());
    return namesByPath
        .entrySet()
        .parallelStream()
        .map(
            e -> {
              logger.debugf(
                  "Reading and unzipping: %s '%s' from %s%n",
                  outputClassName, e.getValue(), e.getKey());
              S object = deserializeObject(e.getKey(), outputClass);
              logger.debug(" ...OK\n");
              readCompleted.incrementAndGet();
              return new SimpleImmutableEntry<>(e.getValue(), object);
            })
        .collect(
            ImmutableSortedMap.toImmutableSortedMap(
                String::compareTo, Entry::getKey, Entry::getValue));
  }

  public Map<String, GenericConfigObject> deserializeVendorConfigurations(
      Path serializedVendorConfigPath) {
    _logger.info("\n*** DESERIALIZING VENDOR CONFIGURATION STRUCTURES ***\n");
    _logger.resetTimer();
    Map<Path, String> namesByPath = new TreeMap<>();
    try (DirectoryStream<Path> serializedConfigs =
        Files.newDirectoryStream(serializedVendorConfigPath)) {
      for (Path serializedConfig : serializedConfigs) {
        String name = serializedConfig.getFileName().toString();
        namesByPath.put(serializedConfig, name);
      }
    } catch (IOException e) {
      throw new BatfishException("Error reading vendor configs directory", e);
    }
    Map<String, GenericConfigObject> vendorConfigurations =
        deserializeObjects(namesByPath, GenericConfigObject.class);
    _logger.printElapsedTime();
    return vendorConfigurations;
  }

  private void disableUnusableVlanInterfaces(Map<String, Configuration> configurations) {
    for (Configuration c : configurations.values()) {
      String hostname = c.getHostname();

      Map<Integer, Interface> vlanInterfaces = new HashMap<>();
      Map<Integer, Integer> vlanMemberCounts = new HashMap<>();
      Set<Interface> nonVlanInterfaces = new HashSet<>();
      Integer vlanNumber = null;
      // Populate vlanInterface and nonVlanInterfaces, and initialize
      // vlanMemberCounts:
      for (Interface iface : c.getAllInterfaces().values()) {
        if ((iface.getInterfaceType() == InterfaceType.VLAN)
            && ((vlanNumber = CommonUtil.getInterfaceVlanNumber(iface.getName())) != null)) {
          vlanInterfaces.put(vlanNumber, iface);
          vlanMemberCounts.put(vlanNumber, 0);
        } else {
          nonVlanInterfaces.add(iface);
        }
      }
      // Update vlanMemberCounts:
      for (Interface iface : nonVlanInterfaces) {
        List<SubRange> vlans = new ArrayList<>();
        if (iface.getSwitchportMode() == SwitchportMode.TRUNK) { // vlan trunked interface
          Collection<SubRange> allowed = iface.getAllowedVlans();
          if (!allowed.isEmpty()) {
            // Explicit list of allowed VLANs
            vlans.addAll(allowed);
          } else {
            // No explicit list, so all VLANs are allowed.
            vlanInterfaces.keySet().forEach(v -> vlans.add(new SubRange(v, v)));
          }
          // Add the native VLAN as well.
          vlanNumber = iface.getNativeVlan();
          vlans.add(new SubRange(vlanNumber, vlanNumber));
        } else if (iface.getSwitchportMode() == SwitchportMode.ACCESS) { // access mode ACCESS
          vlanNumber = iface.getAccessVlan();
          vlans.add(new SubRange(vlanNumber, vlanNumber));
          // Any other Switch Port mode is unsupported
        } else if (iface.getSwitchportMode() != SwitchportMode.NONE) {
          _logger.warnf(
              "WARNING: Unsupported switch port mode %s, assuming no VLANs allowed: \"%s:%s\"\n",
              iface.getSwitchportMode(), hostname, iface.getName());
        }

        for (SubRange sr : vlans) {
          for (int vlanId = sr.getStart(); vlanId <= sr.getEnd(); ++vlanId) {
            vlanMemberCounts.compute(vlanId, (k, v) -> (v == null) ? 1 : (v + 1));
          }
        }
      }
      // Disable all "normal" vlan interfaces with zero member counts:
      SubRange normalVlanRange = c.getNormalVlanRange();
      for (Map.Entry<Integer, Integer> entry : vlanMemberCounts.entrySet()) {
        if (entry.getValue() == 0) {
          vlanNumber = entry.getKey();
          if ((vlanNumber >= normalVlanRange.getStart())
              && (vlanNumber <= normalVlanRange.getEnd())) {
            Interface iface = vlanInterfaces.get(vlanNumber);
            if ((iface != null) && iface.getAutoState()) {
              _logger.warnf(
                  "WARNING: Disabling unusable vlan interface because no switch port is assigned "
                      + "to it: \"%s:%d\"\n",
                  hostname, vlanNumber);
              iface.setActive(false);
              iface.setBlacklisted(true);
            }
          }
        }
      }
    }
  }

  private void disableUnusableVpnInterfaces(Map<String, Configuration> configurations) {
    CommonUtil.initRemoteIpsecVpns(configurations);
    for (Configuration c : configurations.values()) {
      for (IpsecVpn vpn : c.getIpsecVpns().values()) {
        Interface bindInterface = vpn.getBindInterface();
        if (bindInterface == null) {
          // Nothing to disable.
          continue;
        }

        if (bindInterface.getInterfaceType() == InterfaceType.PHYSICAL) {
          // Skip tunnels bound to physical interfaces (aka, Cisco interface crypto-map).
          continue;
        }

        IpsecVpn remoteVpn = vpn.getRemoteIpsecVpn();
        if (remoteVpn == null
            || !vpn.compatibleIkeProposals(remoteVpn)
            || !vpn.compatibleIpsecProposals(remoteVpn)
            || !vpn.compatiblePreSharedKey(remoteVpn)) {
          String hostname = c.getHostname();
          bindInterface.setActive(false);
          bindInterface.setBlacklisted(true);
          String bindInterfaceName = bindInterface.getName();
          _logger.warnf(
              "WARNING: Disabling unusable vpn interface because we cannot determine remote "
                  + "endpoint: \"%s:%s\"\n",
              hostname, bindInterfaceName);
        }
      }
    }
  }

  private boolean environmentBgpTablesExist(EnvironmentSettings envSettings) {
    Path answerPath = envSettings.getParseEnvironmentBgpTablesAnswerPath();
    return Files.exists(answerPath);
  }

  private boolean environmentExists(TestrigSettings testrigSettings) {
    checkBaseDirExists();
    Path envPath = testrigSettings.getEnvironmentSettings().getEnvPath();
    if (envPath == null) {
      throw new CleanBatfishException(
          "No environment specified for testrig: " + testrigSettings.getName());
    }
    return Files.exists(envPath);
  }

  private boolean environmentRoutingTablesExist(EnvironmentSettings envSettings) {
    Path answerPath = envSettings.getParseEnvironmentRoutingTablesAnswerPath();
    return Files.exists(answerPath);
  }

  private void flatten(Path inputPath, Path outputPath) {
    Map<Path, String> configurationData =
        readConfigurationFiles(inputPath, BfConsts.RELPATH_CONFIGURATIONS_DIR);
    Map<Path, String> outputConfigurationData = new TreeMap<>();
    Path outputConfigDir = outputPath.resolve(BfConsts.RELPATH_CONFIGURATIONS_DIR);
    CommonUtil.createDirectories(outputConfigDir);
    _logger.info("\n*** FLATTENING TEST RIG ***\n");
    _logger.resetTimer();
    List<FlattenVendorConfigurationJob> jobs = new ArrayList<>();
    for (Entry<Path, String> configFile : configurationData.entrySet()) {
      Path inputFile = configFile.getKey();
      String fileText = configFile.getValue();
      Warnings warnings = buildWarnings(_settings);
      String name = inputFile.getFileName().toString();
      Path outputFile = outputConfigDir.resolve(name);
      FlattenVendorConfigurationJob job =
          new FlattenVendorConfigurationJob(_settings, fileText, inputFile, outputFile, warnings);
      jobs.add(job);
    }
    BatfishJobExecutor.runJobsInExecutor(
        _settings,
        _logger,
        jobs,
        outputConfigurationData,
        new FlattenVendorConfigurationAnswerElement(),
        _settings.getFlatten() || _settings.getHaltOnParseError(),
        "Flatten configurations");
    _logger.printElapsedTime();
    for (Entry<Path, String> e : outputConfigurationData.entrySet()) {
      Path outputFile = e.getKey();
      String flatConfigText = e.getValue();
      String outputFileAsString = outputFile.toString();
      _logger.debugf("Writing config to \"%s\"...", outputFileAsString);
      CommonUtil.writeFile(outputFile, flatConfigText);
      _logger.debug("OK\n");
    }
  }

  @SuppressWarnings("unused")
  private void generateStubs(String inputRole, int stubAs, String interfaceDescriptionRegex) {
    // Map<String, Configuration> configs = loadConfigurations();
    // Pattern pattern = Pattern.compile(interfaceDescriptionRegex);
    // Map<String, Configuration> stubConfigurations = new TreeMap<>();
    //
    // _logger.info("\n*** GENERATING STUBS ***\n");
    // _logger.resetTimer();
    //
    // // load old node-roles to be updated at end
    // RoleSet stubRoles = new RoleSet();
    // stubRoles.add(STUB_ROLE);
    // Path nodeRolesPath = _settings.getNodeRolesPath();
    // _logger.info("Deserializing old node-roles mappings: \"" +
    // nodeRolesPath
    // + "\" ...");
    // NodeRoleMap nodeRoles = deserializeObject(nodeRolesPath,
    // NodeRoleMap.class);
    // _logger.info("OK\n");
    //
    // // create origination policy common to all stubs
    // String stubOriginationPolicyName = "~STUB_ORIGINATION_POLICY~";
    // PolicyMap stubOriginationPolicy = new PolicyMap(
    // stubOriginationPolicyName);
    // PolicyMapClause clause = new PolicyMapClause();
    // stubOriginationPolicy.getClauses().add(clause);
    // String stubOriginationRouteFilterListName =
    // "~STUB_ORIGINATION_ROUTE_FILTER~";
    // RouteFilterList rf = new RouteFilterList(
    // stubOriginationRouteFilterListName);
    // RouteFilterLine rfl = new RouteFilterLine(LineAction.PERMIT,
    // Prefix.ZERO,
    // new SubRange(0, 0));
    // rf.addLine(rfl);
    // PolicyMapMatchRouteFilterListLine matchLine = new
    // PolicyMapMatchRouteFilterListLine(
    // Collections.singleton(rf));
    // clause.getMatchLines().add(matchLine);
    // clause.setAction(PolicyMapAction.PERMIT);
    //
    // Set<String> skipWarningNodes = new HashSet<>();
    //
    // for (Configuration config : configs.values()) {
    // if (!config.getRoles().contains(inputRole)) {
    // continue;
    // }
    // for (BgpPeerConfig neighbor : config.getBgpProcess().getNeighbors()
    // .values()) {
    // if (!neighbor.getRemoteAs().equals(stubAs)) {
    // continue;
    // }
    // Prefix neighborPrefix = neighbor.getIp();
    // if (neighborPrefix.getPrefixLength() != 32) {
    // throw new BatfishException(
    // "do not currently handle generating stubs based on dynamic bgp
    // sessions");
    // }
    // Ip neighborAddress = neighborPrefix.getIp();
    // int edgeAs = neighbor.getLocalAs();
    // /*
    // * Now that we have the ip address of the stub, we want to find the
    // * interface that connects to it. We will extract the hostname for
    // * the stub from the description of this interface using the
    // * supplied regex.
    // */
    // boolean found = false;
    // for (Interface iface : config.getInterfaces().values()) {
    // Prefix prefix = iface.getIp();
    // if (prefix == null || !prefix.contains(neighborAddress)) {
    // continue;
    // }
    // // the neighbor address falls within the network assigned to this
    // // interface, so now we check the description
    // String description = iface.getDescription();
    // Matcher matcher = pattern.matcher(description);
    // if (matcher.find()) {
    // String hostname = matcher.group(1);
    // if (configs.containsKey(hostname)) {
    // Configuration duplicateConfig = configs.get(hostname);
    // if (!duplicateConfig.getRoles().contains(STUB_ROLE)
    // || duplicateConfig.getRoles().size() != 1) {
    // throw new BatfishException(
    // "A non-generated node with hostname: \""
    // + hostname
    // + "\" already exists in network under analysis");
    // }
    // else {
    // if (!skipWarningNodes.contains(hostname)) {
    // _logger
    // .warn("WARNING: Overwriting previously generated node: \""
    // + hostname + "\"\n");
    // skipWarningNodes.add(hostname);
    // }
    // }
    // }
    // found = true;
    // Configuration stub = stubConfigurations.get(hostname);
    //
    // // create stub if it doesn't exist yet
    // if (stub == null) {
    // stub = new Configuration(hostname);
    // stubConfigurations.put(hostname, stub);
    // // create flow sink interface for stub with common deatils
    // String flowSinkName = "TenGibabitEthernet100/100";
    // Interface flowSink = new Interface(flowSinkName, stub);
    // flowSink.setAddress(Prefix.ZERO);
    // flowSink.setActive(true);
    // flowSink.setBandwidth(10E9d);
    //
    // stub.getInterfaces().put(flowSinkName, flowSink);
    // stub.setBgpProcess(new BgpProcess());
    // stub.getPolicyMaps().put(stubOriginationPolicyName,
    // stubOriginationPolicy);
    // stub.getRouteFilterLists()
    // .put(stubOriginationRouteFilterListName, rf);
    // stub.setConfigurationFormat(ConfigurationFormat.CISCO);
    // stub.setRoles(stubRoles);
    // nodeRoles.put(hostname, stubRoles);
    // }
    //
    // // create interface that will on which peering will occur
    // Map<String, Interface> stubInterfaces = stub.getInterfaces();
    // String stubInterfaceName = "TenGigabitEthernet0/"
    // + (stubInterfaces.size() - 1);
    // Interface stubInterface = new Interface(stubInterfaceName,
    // stub);
    // stubInterfaces.put(stubInterfaceName, stubInterface);
    // stubInterface.setAddress(
    // new Prefix(neighborAddress, prefix.getPrefixLength()));
    // stubInterface.setActive(true);
    // stubInterface.setBandwidth(10E9d);
    //
    // // create neighbor within bgp process
    // BgpPeerConfig edgeNeighbor = new BgpPeerConfig(prefix, stub);
    // edgeNeighbor.getOriginationPolicies()
    // .add(stubOriginationPolicy);
    // edgeNeighbor.setRemoteAs(edgeAs);
    // edgeNeighbor.setLocalAs(stubAs);
    // edgeNeighbor.setSendCommunity(true);
    // edgeNeighbor.setDefaultMetric(0);
    // stub.getBgpProcess().getNeighbors()
    // .put(edgeNeighbor.getIp(), edgeNeighbor);
    // break;
    // }
    // else {
    // throw new BatfishException(
    // "Unable to derive stub hostname from interface description: \""
    // + description + "\" using regex: \""
    // + interfaceDescriptionRegex + "\"");
    // }
    // }
    // if (!found) {
    // throw new BatfishException(
    // "Could not determine stub hostname corresponding to ip: \""
    // + neighborAddress.toString()
    // + "\" listed as neighbor on router: \""
    // + config.getHostname() + "\"");
    // }
    // }
    // }
    // // write updated node-roles mappings to disk
    // _logger.info("Serializing updated node-roles mappings: \"" +
    // nodeRolesPath
    // + "\" ...");
    // serializeObject(nodeRoles, nodeRolesPath);
    // _logger.info("OK\n");
    // _logger.printElapsedTime();
    //
    // // write stubs to disk
    // serializeIndependentConfigs(stubConfigurations,
    // _testrigSettings.getSerializeIndependentPath());
  }

  @Deprecated
  @Override
  public Map<String, BiFunction<Question, IBatfish, Answerer>> getAnswererCreators() {
    return _answererCreators;
  }

  public TestrigSettings getBaseTestrigSettings() {
    return _baseTestrigSettings;
  }

  public Map<String, Configuration> getConfigurations(
      Path serializedVendorConfigPath, ConvertConfigurationAnswerElement answerElement) {
    Map<String, GenericConfigObject> vendorConfigurations =
        deserializeVendorConfigurations(serializedVendorConfigPath);
    Map<String, Configuration> configurations =
        convertConfigurations(vendorConfigurations, answerElement);

    postProcessConfigurations(configurations.values());
    return configurations;
  }

  @Override
  public NetworkId getContainerName() {
    return _settings.getContainer();
  }

  @Override
  public DataPlanePlugin getDataPlanePlugin() {
    DataPlanePlugin plugin = _dataPlanePlugins.get(_settings.getDataPlaneEngineName());
    if (plugin == null) {
      throw new BatfishException(
          String.format(
              "Dataplane engine %s is unavailable or unsupported",
              _settings.getDataPlaneEngineName()));
    }
    return plugin;
  }

  @Override
  public String getDifferentialFlowTag() {
    // return _settings.getQuestionName() + ":" +
    // _baseTestrigSettings.getEnvName()
    // + ":" + _baseTestrigSettings.getEnvironmentSettings().getEnvName()
    // + ":" + _deltaTestrigSettings.getEnvName() + ":"
    // + _deltaTestrigSettings.getEnvironmentSettings().getEnvName();
    return DIFFERENTIAL_FLOW_TAG;
  }

  @Override
  public Environment getEnvironment() {
    SortedSet<Edge> edgeBlackList = getEdgeBlacklist();
    SortedSet<NodeInterfacePair> interfaceBlackList = getInterfaceBlacklist();
    SortedSet<String> nodeBlackList = getNodeBlacklist();
    // TODO: add bgp tables and external announcements as well
    return new Environment(
        getEnvironmentName(),
        _idResolver.getSnapshotName(_settings.getContainer(), getTestrigName()),
        edgeBlackList,
        interfaceBlackList,
        nodeBlackList,
        null,
        null,
        null);
  }

  private SortedMap<String, BgpAdvertisementsByVrf> getEnvironmentBgpTables(
      Path inputPath, ParseEnvironmentBgpTablesAnswerElement answerElement) {
    if (Files.exists(inputPath.getParent()) && !Files.exists(inputPath)) {
      return new TreeMap<>();
    }
    SortedMap<Path, String> inputData = readFiles(inputPath, "Environment BGP Tables");
    SortedMap<String, BgpAdvertisementsByVrf> bgpTables =
        parseEnvironmentBgpTables(inputData, answerElement);
    return bgpTables;
  }

  public String getEnvironmentName() {
    return _testrigSettings.getEnvironmentSettings().getName();
  }

  private SortedMap<String, RoutesByVrf> getEnvironmentRoutingTables(
      Path inputPath, ParseEnvironmentRoutingTablesAnswerElement answerElement) {
    if (Files.exists(inputPath.getParent()) && !Files.exists(inputPath)) {
      return new TreeMap<>();
    }
    SortedMap<Path, String> inputData = readFiles(inputPath, "Environment Routing Tables");
    SortedMap<String, RoutesByVrf> routingTables =
        parseEnvironmentRoutingTables(inputData, answerElement);
    return routingTables;
  }

  @Override
  public Topology getEnvironmentTopology() {
    try {
      return BatfishObjectMapper.mapper()
          .readValue(
              CommonUtil.readFile(
                  _testrigSettings.getEnvironmentSettings().getSerializedTopologyPath()),
              Topology.class);
    } catch (IOException e) {
      throw new BatfishException("Could not getEnvironmentTopology: ", e);
    }
  }

  @Override
  public String getFlowTag() {
    return getFlowTag(_testrigSettings);
  }

  public String getFlowTag(TestrigSettings testrigSettings) {
    // return _settings.getQuestionName() + ":" + testrigSettings.getEnvName() +
    // ":"
    // + testrigSettings.getEnvironmentSettings().getEnvName();
    if (testrigSettings == _deltaTestrigSettings) {
      return Flow.DELTA_FLOW_TAG;
    } else if (testrigSettings == _baseTestrigSettings) {
      return Flow.BASE_FLOW_TAG;
    } else {
      throw new BatfishException("Could not determine flow tag");
    }
  }

  @Override
  public GrammarSettings getGrammarSettings() {
    return _settings;
  }

  @Override
  public FlowHistory getHistory() {
    FlowHistory flowHistory = new FlowHistory();
    if (_settings.getDiffQuestion()) {
      String flowTag = getDifferentialFlowTag();
      // String baseEnvTag = _baseTestrigSettings.getEnvName() + ":"
      // + _baseTestrigSettings.getEnvironmentSettings().getEnvName();
      String baseEnvTag = getFlowTag(_baseTestrigSettings);
      // String deltaName = _deltaTestrigSettings.getEnvName() + ":"
      // + _deltaTestrigSettings.getEnvironmentSettings().getEnvName();
      String deltaEnvTag = getFlowTag(_deltaTestrigSettings);
      pushBaseEnvironment();
      Environment baseEnv = getEnvironment();
      populateFlowHistory(flowHistory, baseEnvTag, baseEnv, flowTag);
      popEnvironment();
      pushDeltaEnvironment();
      Environment deltaEnv = getEnvironment();
      populateFlowHistory(flowHistory, deltaEnvTag, deltaEnv, flowTag);
      popEnvironment();
    } else {
      String flowTag = getFlowTag();
      // String name = testrigSettings.getEnvName() + ":"
      // + testrigSettings.getEnvironmentSettings().getEnvName();
      String envTag = flowTag;
      Environment env = getEnvironment();
      populateFlowHistory(flowHistory, envTag, env, flowTag);
    }
    _logger.debug(flowHistory.toString());
    return flowHistory;
  }

  @Nonnull
  private SortedSet<Edge> getEdgeBlacklist() {
    SortedSet<Edge> blacklistEdges =
        _storage.loadEdgeBlacklist(_settings.getContainer(), _settings.getTestrig());
    if (blacklistEdges == null) {
      return Collections.emptySortedSet();
    }
    return blacklistEdges;
  }

  @Nonnull
  private SortedSet<NodeInterfacePair> getInterfaceBlacklist() {
    SortedSet<NodeInterfacePair> blacklistInterfaces =
        _storage.loadInterfaceBlacklist(_settings.getContainer(), _settings.getTestrig());
    if (blacklistInterfaces == null) {
      return Collections.emptySortedSet();
    }
    return blacklistInterfaces;
  }

  @Nonnull
  private SortedSet<String> getNodeBlacklist() {
    SortedSet<String> blacklistNodes =
        _storage.loadNodeBlacklist(_settings.getContainer(), _settings.getTestrig());
    if (blacklistNodes == null) {
      return Collections.emptySortedSet();
    }
    return blacklistNodes;
  }

  @Override
  public BatfishLogger getLogger() {
    return _logger;
  }

  /**
   * Gets the {@link NodeRolesData} for the testrig
   *
   * @return The {@link NodeRolesData} object.
   */
  @Override
  public NodeRolesData getNodeRolesData() {
    try {
      return BatfishObjectMapper.mapper()
          .readValue(_storage.loadNodeRoles(_settings.getContainer()), NodeRolesData.class);
    } catch (IOException e) {
      _logger.errorf("Could not read roles data: %s", e);
      return null;
    }
  }

  /**
   * Gets the {@link NodeRoleDimension} object given dimension name. If {@code dimension} is null,
   * returns the default dimension.
   *
   * @param dimension The dimension name
   * @return An {@link Optional} that has the requested NodeRoleDimension or empty otherwise.
   */
  @Override
  public Optional<NodeRoleDimension> getNodeRoleDimension(@Nullable String dimension) {
    Path nodeRoleDataPath =
        _settings
            .getStorageBase()
            .resolve(_settings.getContainer().getId())
            .resolve(BfConsts.RELPATH_NODE_ROLES_PATH);
    try {
      return NodeRolesData.getNodeRoleDimension(
          () -> getNodeRolesWrapped(_settings.getContainer()), dimension);
    } catch (IOException e) {
      _logger.errorf("Could not read roles data from %s: %s", nodeRoleDataPath, e);
      return Optional.empty();
    }
  }

  private NodeRolesData getNodeRolesWrapped(NetworkId networkId) {
    if (!_storage.hasNodeRoles(networkId)) {
      return new NodeRolesData(null, new Date().toInstant(), null);
    }
    try {
      return BatfishObjectMapper.mapper()
          .readValue(_storage.loadNodeRoles(networkId), NodeRolesData.class);
    } catch (IOException e) {
      throw new BatfishException("Error reading node roles", e);
    }
  }

  private void writeNodeRolesWrapped(NodeRolesData nodeRolesData, NetworkId networkId) {
    try {
      _storage.storeNodeRoles(nodeRolesData, networkId);
    } catch (IOException e) {
      throw new BatfishException("Error writing node roles", e);
    }
  }

  /**
   * Returns the {@link MajorIssueConfig} for the given major issue type.
   *
   * <p>If the corresponding file is not found or it cannot be deserealized, return an empty object.
   */
  @Override
  public MajorIssueConfig getMajorIssueConfig(String majorIssueType) {
    IssueSettingsId id = _idResolver.getIssueSettingsId(majorIssueType, _settings.getContainer());
    if (id == null) {
      return new MajorIssueConfig(majorIssueType, ImmutableMap.of());
    }
    MajorIssueConfig loaded = _storage.loadMajorIssueConfig(_settings.getContainer(), id);
    return loaded != null ? loaded : new MajorIssueConfig(majorIssueType, ImmutableMap.of());
  }

  @Override
  public Map<String, String> getQuestionTemplates() {
    if (_settings.getCoordinatorHost() == null) {
      throw new BatfishException("Cannot get question templates: coordinator host is not set");
    }
    String protocol = _settings.getSslDisable() ? "http" : "https";
    String url =
        String.format(
            "%s://%s:%s%s/%s",
            protocol,
            _settings.getCoordinatorHost(),
            _settings.getCoordinatorPoolPort(),
            CoordConsts.SVC_CFG_POOL_MGR,
            CoordConsts.SVC_RSC_POOL_GET_QUESTION_TEMPLATES);
    Map<String, String> params = new HashMap<>();
    params.put(CoordConsts.SVC_KEY_VERSION, Version.getVersion());

    JSONObject response = (JSONObject) Driver.talkToCoordinator(url, params, _logger);
    if (response == null) {
      throw new BatfishException("Could not get question templates: Got null response");
    }
    if (!response.has(CoordConsts.SVC_KEY_QUESTION_LIST)) {
      throw new BatfishException("Could not get question templates: Response lacks question list");
    }

    try {
      Map<String, String> templates =
          BatfishObjectMapper.mapper()
              .readValue(
                  response.get(CoordConsts.SVC_KEY_QUESTION_LIST).toString(),
                  new TypeReference<Map<String, String>>() {});
      return templates;
    } catch (JSONException | IOException e) {
      throw new BatfishException("Could not cast response to Map: ", e);
    }
  }

  /** Gets the {@link ReferenceLibrary} for the network */
  @Override
  public ReferenceLibrary getReferenceLibraryData() {
    Path libraryPath =
        _settings
            .getStorageBase()
            .resolve(_settings.getContainer().getId())
            .resolve(BfConsts.RELPATH_REFERENCE_LIBRARY_PATH);
    try {
      return ReferenceLibrary.read(libraryPath);
    } catch (IOException e) {
      _logger.errorf("Could not read reference library data from %s: %s", libraryPath, e);
      return null;
    }
  }

  @Override
  public SortedMap<String, SortedMap<String, SortedSet<AbstractRoute>>> getRoutes(
      boolean useCompression) {
    return getDataPlanePlugin().getRoutes(loadDataPlane(useCompression));
  }

  public Settings getSettings() {
    return _settings;
  }

  @Override
  public ImmutableConfiguration getSettingsConfiguration() {
    return _settings.getImmutableConfiguration();
  }

  NetworkSnapshot getNetworkSnapshot() {
    return new NetworkSnapshot(
        _settings.getContainer(),
        new Snapshot(
            _testrigSettings.getName(), _testrigSettings.getEnvironmentSettings().getName()));
  }

  private Set<Edge> getSymmetricEdgePairs(SortedSet<Edge> edges) {
    Set<Edge> consumedEdges = new LinkedHashSet<>();
    for (Edge edge : edges) {
      if (consumedEdges.contains(edge)) {
        continue;
      }
      Edge reverseEdge = new Edge(edge.getInterface2(), edge.getInterface1());
      consumedEdges.add(edge);
      consumedEdges.add(reverseEdge);
    }
    return consumedEdges;
  }

  @Override
  public String getTaskId() {
    return _settings.getTaskId();
  }

  public String getTerminatingExceptionMessage() {
    return _terminatingExceptionMessage;
  }

  @Override
  public Directory getTestrigFileTree() {
    Path trPath = _testrigSettings.getTestRigPath();
    Directory dir = new Directory(trPath);
    return dir;
  }

  @Override
  public SnapshotId getTestrigName() {
    return _testrigSettings.getName();
  }

  public TestrigSettings getTestrigSettings() {
    return _testrigSettings;
  }

  @Override
  public PluginClientType getType() {
    return PluginClientType.BATFISH;
  }

  @Override
  public void initBgpAdvertisements(Map<String, Configuration> configurations) {
    Set<BgpAdvertisement> globalBgpAdvertisements = getDataPlanePlugin().getAdvertisements();
    for (Configuration node : configurations.values()) {
      node.initBgpAdvertisements();
      for (Vrf vrf : node.getVrfs().values()) {
        vrf.initBgpAdvertisements();
      }
    }
    for (BgpAdvertisement bgpAdvertisement : globalBgpAdvertisements) {
      BgpAdvertisementType type = bgpAdvertisement.getType();
      String srcVrf = bgpAdvertisement.getSrcVrf();
      String dstVrf = bgpAdvertisement.getDstVrf();
      switch (type) {
        case EBGP_ORIGINATED:
          {
            String originationNodeName = bgpAdvertisement.getSrcNode();
            Configuration originationNode = configurations.get(originationNodeName);
            if (originationNode != null) {
              originationNode.getBgpAdvertisements().add(bgpAdvertisement);
              originationNode.getOriginatedAdvertisements().add(bgpAdvertisement);
              originationNode.getOriginatedEbgpAdvertisements().add(bgpAdvertisement);
              Vrf originationVrf = originationNode.getVrfs().get(srcVrf);
              originationVrf.getBgpAdvertisements().add(bgpAdvertisement);
              originationVrf.getOriginatedAdvertisements().add(bgpAdvertisement);
              originationVrf.getOriginatedEbgpAdvertisements().add(bgpAdvertisement);
            } else {
              throw new BatfishException(
                  "Originated bgp advertisement refers to missing node: \""
                      + originationNodeName
                      + "\"");
            }
            break;
          }

        case IBGP_ORIGINATED:
          {
            String originationNodeName = bgpAdvertisement.getSrcNode();
            Configuration originationNode = configurations.get(originationNodeName);
            if (originationNode != null) {
              originationNode.getBgpAdvertisements().add(bgpAdvertisement);
              originationNode.getOriginatedAdvertisements().add(bgpAdvertisement);
              originationNode.getOriginatedIbgpAdvertisements().add(bgpAdvertisement);
              Vrf originationVrf = originationNode.getVrfs().get(srcVrf);
              originationVrf.getBgpAdvertisements().add(bgpAdvertisement);
              originationVrf.getOriginatedAdvertisements().add(bgpAdvertisement);
              originationVrf.getOriginatedIbgpAdvertisements().add(bgpAdvertisement);
            } else {
              throw new BatfishException(
                  "Originated bgp advertisement refers to missing node: \""
                      + originationNodeName
                      + "\"");
            }
            break;
          }

        case EBGP_RECEIVED:
          {
            String recevingNodeName = bgpAdvertisement.getDstNode();
            Configuration receivingNode = configurations.get(recevingNodeName);
            if (receivingNode != null) {
              receivingNode.getBgpAdvertisements().add(bgpAdvertisement);
              receivingNode.getReceivedAdvertisements().add(bgpAdvertisement);
              receivingNode.getReceivedEbgpAdvertisements().add(bgpAdvertisement);
              Vrf receivingVrf = receivingNode.getVrfs().get(dstVrf);
              receivingVrf.getBgpAdvertisements().add(bgpAdvertisement);
              receivingVrf.getReceivedAdvertisements().add(bgpAdvertisement);
              receivingVrf.getReceivedEbgpAdvertisements().add(bgpAdvertisement);
            }
            break;
          }

        case IBGP_RECEIVED:
          {
            String recevingNodeName = bgpAdvertisement.getDstNode();
            Configuration receivingNode = configurations.get(recevingNodeName);
            if (receivingNode != null) {
              receivingNode.getBgpAdvertisements().add(bgpAdvertisement);
              receivingNode.getReceivedAdvertisements().add(bgpAdvertisement);
              receivingNode.getReceivedIbgpAdvertisements().add(bgpAdvertisement);
              Vrf receivingVrf = receivingNode.getVrfs().get(dstVrf);
              receivingVrf.getBgpAdvertisements().add(bgpAdvertisement);
              receivingVrf.getReceivedAdvertisements().add(bgpAdvertisement);
              receivingVrf.getReceivedIbgpAdvertisements().add(bgpAdvertisement);
            }
            break;
          }

        case EBGP_SENT:
          {
            String sendingNodeName = bgpAdvertisement.getSrcNode();
            Configuration sendingNode = configurations.get(sendingNodeName);
            if (sendingNode != null) {
              sendingNode.getBgpAdvertisements().add(bgpAdvertisement);
              sendingNode.getSentAdvertisements().add(bgpAdvertisement);
              sendingNode.getSentEbgpAdvertisements().add(bgpAdvertisement);
              Vrf sendingVrf = sendingNode.getVrfs().get(srcVrf);
              sendingVrf.getBgpAdvertisements().add(bgpAdvertisement);
              sendingVrf.getSentAdvertisements().add(bgpAdvertisement);
              sendingVrf.getSentEbgpAdvertisements().add(bgpAdvertisement);
            }
            break;
          }

        case IBGP_SENT:
          {
            String sendingNodeName = bgpAdvertisement.getSrcNode();
            Configuration sendingNode = configurations.get(sendingNodeName);
            if (sendingNode != null) {
              sendingNode.getBgpAdvertisements().add(bgpAdvertisement);
              sendingNode.getSentAdvertisements().add(bgpAdvertisement);
              sendingNode.getSentIbgpAdvertisements().add(bgpAdvertisement);
              Vrf sendingVrf = sendingNode.getVrfs().get(srcVrf);
              sendingVrf.getBgpAdvertisements().add(bgpAdvertisement);
              sendingVrf.getSentAdvertisements().add(bgpAdvertisement);
              sendingVrf.getSentIbgpAdvertisements().add(bgpAdvertisement);
            }
            break;
          }

        default:
          throw new BatfishException("Invalid bgp advertisement type");
      }
    }
  }

  @Override
  public void initBgpOriginationSpaceExplicit(Map<String, Configuration> configurations) {
    // ProtocolDependencyAnalysis protocolDependencyAnalysis = new
    // ProtocolDependencyAnalysis(
    // configurations);
    // DependencyDatabase database = protocolDependencyAnalysis
    // .getDependencyDatabase();
    //
    // for (Entry<String, Configuration> e : configurations.entrySet()) {
    // PrefixSpace ebgpExportSpace = new PrefixSpace();
    // String name = e.getKey();
    // Configuration node = e.getValue();
    // BgpProcess proc = node.getBgpProcess();
    // if (proc != null) {
    // Set<PotentialExport> bgpExports = database.getPotentialExports(name,
    // RoutingProtocol.BGP);
    // for (PotentialExport export : bgpExports) {
    // DependentRoute exportSourceRoute = export.getDependency();
    // if (!exportSourceRoute.dependsOn(RoutingProtocol.BGP)
    // && !exportSourceRoute.dependsOn(RoutingProtocol.IBGP)) {
    // Prefix prefix = export.getIp();
    // ebgpExportSpace.addPrefix(prefix);
    // }
    // }
    // proc.setOriginationSpace(ebgpExportSpace);
    // }
    // }
  }

  @Override
  public InitInfoAnswerElement initInfo(boolean summary, boolean verboseError) {
    ParseVendorConfigurationAnswerElement parseAnswer = loadParseVendorConfigurationAnswerElement();
    InitInfoAnswerElement answerElement = mergeParseAnswer(summary, verboseError, parseAnswer);
    mergeConvertAnswer(summary, verboseError, answerElement);
    _logger.info(answerElement.prettyPrint());
    return answerElement;
  }

  @Override
  public InitInfoAnswerElement initInfoBgpAdvertisements(boolean summary, boolean verboseError) {
    ParseEnvironmentBgpTablesAnswerElement parseAnswer =
        loadParseEnvironmentBgpTablesAnswerElement();
    InitInfoAnswerElement answerElement = mergeParseAnswer(summary, verboseError, parseAnswer);
    _logger.info(answerElement.prettyPrint());
    return answerElement;
  }

  @Override
  public InitInfoAnswerElement initInfoRoutes(boolean summary, boolean verboseError) {
    ParseEnvironmentRoutingTablesAnswerElement parseAnswer =
        loadParseEnvironmentRoutingTablesAnswerElement();
    InitInfoAnswerElement answerElement = mergeParseAnswer(summary, verboseError, parseAnswer);
    _logger.info(answerElement.prettyPrint());
    return answerElement;
  }

  private void initQuestionEnvironment(boolean dp, boolean differentialContext) {
    EnvironmentSettings envSettings = _testrigSettings.getEnvironmentSettings();
    if (!environmentExists(_testrigSettings)) {
      Path envPath = envSettings.getEnvPath();
      // create environment required folders
      CommonUtil.createDirectories(envPath);
    }
    if (!environmentBgpTablesExist(envSettings)) {
      computeEnvironmentBgpTables();
    }
    if (!environmentRoutingTablesExist(envSettings)) {
      computeEnvironmentRoutingTables();
    }
    if (dp) {
      if (!dataPlaneDependenciesExist(_testrigSettings)) {
        computeDataPlane(differentialContext);
      }

      if (!compressedDataPlaneDependenciesExist(_testrigSettings)) {
        // computeCompressedDataPlane();
      }
    }
  }

  private void initQuestionEnvironments(boolean diff, boolean diffActive, boolean dp) {
    if (diff || !diffActive) {
      pushBaseEnvironment();
      initQuestionEnvironment(dp, false);
      popEnvironment();
    }
    if (diff || diffActive) {
      pushDeltaEnvironment();
      initQuestionEnvironment(dp, true);
      popEnvironment();
    }
  }

  @Override
  public void initRemoteRipNeighbors(
      Map<String, Configuration> configurations, Map<Ip, Set<String>> ipOwners, Topology topology) {
    for (Entry<String, Configuration> e : configurations.entrySet()) {
      String hostname = e.getKey();
      Configuration c = e.getValue();
      for (Entry<String, Vrf> e2 : c.getVrfs().entrySet()) {
        Vrf vrf = e2.getValue();
        RipProcess proc = vrf.getRipProcess();
        if (proc != null) {
          proc.setRipNeighbors(new TreeMap<>());
          String vrfName = e2.getKey();
          for (String ifaceName : proc.getInterfaces()) {
            Interface iface = vrf.getInterfaces().get("ifaceName");
            SortedSet<Edge> ifaceEdges =
                topology.getInterfaceEdges().get(new NodeInterfacePair(hostname, ifaceName));
            boolean hasNeighbor = false;
            Ip localIp = iface.getAddress().getIp();
            if (ifaceEdges != null) {
              for (Edge edge : ifaceEdges) {
                if (edge.getNode1().equals(hostname)) {
                  String remoteHostname = edge.getNode2();
                  String remoteIfaceName = edge.getInt2();
                  Configuration remoteNode = configurations.get(remoteHostname);
                  Interface remoteIface = remoteNode.getAllInterfaces().get(remoteIfaceName);
                  Vrf remoteVrf = remoteIface.getVrf();
                  String remoteVrfName = remoteVrf.getName();
                  RipProcess remoteProc = remoteVrf.getRipProcess();
                  if (remoteProc != null) {
                    if (remoteProc.getRipNeighbors() == null) {
                      remoteProc.setRipNeighbors(new TreeMap<>());
                    }
                    if (remoteProc.getInterfaces().contains(remoteIfaceName)) {
                      Ip remoteIp = remoteIface.getAddress().getIp();
                      Pair<Ip, Ip> localKey = new Pair<>(localIp, remoteIp);
                      RipNeighbor neighbor = proc.getRipNeighbors().get(localKey);
                      if (neighbor == null) {
                        hasNeighbor = true;

                        // initialize local neighbor
                        neighbor = new RipNeighbor(localKey);
                        neighbor.setVrf(vrfName);
                        neighbor.setOwner(c);
                        neighbor.setInterface(iface);
                        proc.getRipNeighbors().put(localKey, neighbor);

                        // initialize remote neighbor
                        Pair<Ip, Ip> remoteKey = new Pair<>(remoteIp, localIp);
                        RipNeighbor remoteNeighbor = new RipNeighbor(remoteKey);
                        remoteNeighbor.setVrf(remoteVrfName);
                        remoteNeighbor.setOwner(remoteNode);
                        remoteNeighbor.setInterface(remoteIface);
                        remoteProc.getRipNeighbors().put(remoteKey, remoteNeighbor);

                        // link neighbors
                        neighbor.setRemoteRipNeighbor(remoteNeighbor);
                        remoteNeighbor.setRemoteRipNeighbor(neighbor);
                      }
                    }
                  }
                }
              }
            }
            if (!hasNeighbor) {
              Pair<Ip, Ip> key = new Pair<>(localIp, Ip.ZERO);
              RipNeighbor neighbor = new RipNeighbor(key);
              neighbor.setVrf(vrfName);
              neighbor.setOwner(c);
              neighbor.setInterface(iface);
              proc.getRipNeighbors().put(key, neighbor);
            }
          }
        }
      }
    }
  }

  @Override
  public SortedMap<String, Configuration> loadConfigurations() {
    NetworkSnapshot snapshot = getNetworkSnapshot();
    _logger.debugf("Loading configurations for %s\n", snapshot);
    return loadConfigurations(snapshot);
  }

  SortedMap<String, Configuration> loadCompressedConfigurations(NetworkSnapshot snapshot) {
    // Do we already have configurations in the cache?
    SortedMap<String, Configuration> configurations =
        _cachedCompressedConfigurations.getIfPresent(snapshot);
    if (configurations != null) {
      return configurations;
    }
    _logger.debugf("Loading configurations for %s, cache miss", snapshot);

    // Next, see if we have an up-to-date, environment-specific configurations on disk.
    configurations =
        _storage.loadCompressedConfigurations(
            _settings.getContainer(), snapshot.getSnapshot().getTestrig());
    if (configurations != null) {
      return configurations;
    } else {
      computeCompressedDataPlane();
      configurations = _cachedCompressedConfigurations.getIfPresent(snapshot);
      if (configurations == null) {
        throw new BatfishException("Could not compute compressed configs");
      }
      return configurations;
    }
  }

  /**
   * Returns the configurations for given snapshot, which including any environment-specific
   * features.
   */
  SortedMap<String, Configuration> loadConfigurations(NetworkSnapshot snapshot) {
    // Do we already have configurations in the cache?
    SortedMap<String, Configuration> configurations = _cachedConfigurations.getIfPresent(snapshot);
    if (configurations != null) {
      return configurations;
    }
    _logger.debugf("Loading configurations for %s, cache miss", snapshot);

    // Next, see if we have an up-to-date, environment-specific configurations on disk.
    configurations =
        _storage.loadConfigurations(_settings.getContainer(), snapshot.getSnapshot().getTestrig());
    if (configurations != null) {
      _logger.debugf("Loaded configurations for %s off disk", snapshot);
      applyEnvironment(configurations);
    } else {
      // Otherwise, we have to parse the configurations. Fall back to old, hacky code.
      configurations = parseConfigurationsAndApplyEnvironment();
    }

    _cachedConfigurations.put(snapshot, configurations);
    return configurations;
  }

  @Nonnull
  private SortedMap<String, Configuration> parseConfigurationsAndApplyEnvironment() {
    _logger.infof("Repairing configurations for testrig %s", _testrigSettings.getName());
    repairConfigurations();
    SortedMap<String, Configuration> configurations =
        _storage.loadConfigurations(_settings.getContainer(), _testrigSettings.getName());
    Verify.verify(
        configurations != null,
        "Configurations should not be null when loaded immediately after repair.");
    applyEnvironment(configurations);
    return configurations;
  }

  @Override
  public ConvertConfigurationAnswerElement loadConvertConfigurationAnswerElementOrReparse() {
    ConvertConfigurationAnswerElement ccae =
        _storage.loadConvertConfigurationAnswerElement(
            _settings.getContainer(), _testrigSettings.getName());
    if (ccae != null
        && Version.isCompatibleVersion(
            "Service", "Old processed configurations", ccae.getVersion())) {
      return ccae;
    }

    repairConfigurations();
    ccae =
        _storage.loadConvertConfigurationAnswerElement(
            _settings.getContainer(), _testrigSettings.getName());
    if (ccae != null
        && Version.isCompatibleVersion(
            "Service", "Old processed configurations", ccae.getVersion())) {
      return ccae;
    } else {
      throw new BatfishException(
          "Version error repairing configurations for convert configuration answer element");
    }
  }

  @Override
  public DataPlane loadDataPlane() {
    return loadDataPlane(false);
  }

  DataPlane loadDataPlane(boolean compressed) {
    Cache<NetworkSnapshot, DataPlane> cache =
        compressed ? _cachedCompressedDataPlanes : _cachedDataPlanes;

    Path path =
        compressed
            ? _testrigSettings.getEnvironmentSettings().getCompressedDataPlanePath()
            : _testrigSettings.getEnvironmentSettings().getDataPlanePath();

    NetworkSnapshot snapshot = getNetworkSnapshot();
    DataPlane dp = cache.getIfPresent(snapshot);
    if (dp == null) {
      /*
       * Data plane should exist after loading answer element, as it triggers
       * repair if necessary. However, it might not be cached if it was not
       * repaired, so we still might need to load it from disk.
       */
      loadDataPlaneAnswerElement(compressed);
      dp = cache.getIfPresent(snapshot);
      if (dp == null) {
        newBatch("Loading data plane from disk", 0);
        dp = deserializeObject(path, DataPlane.class);
        cache.put(snapshot, dp);
      }
    }
    return dp;
  }

  private DataPlaneAnswerElement loadDataPlaneAnswerElement(boolean compressed) {
    return loadDataPlaneAnswerElement(compressed, true);
  }

  private DataPlaneAnswerElement loadDataPlaneAnswerElement(
      boolean compressed, boolean firstAttempt) {
    Path answerPath =
        compressed
            ? _testrigSettings.getEnvironmentSettings().getCompressedDataPlaneAnswerPath()
            : _testrigSettings.getEnvironmentSettings().getDataPlaneAnswerPath();

    DataPlaneAnswerElement bae = deserializeObject(answerPath, DataPlaneAnswerElement.class);
    if (!Version.isCompatibleVersion("Service", "Old data plane", bae.getVersion())) {
      if (firstAttempt) {
        repairDataPlane(compressed);
        return loadDataPlaneAnswerElement(compressed, false);
      } else {
        throw new BatfishException(
            "Version error repairing data plane for data plane answer element");
      }
    } else {
      return bae;
    }
  }

  @Override
  public SortedMap<String, BgpAdvertisementsByVrf> loadEnvironmentBgpTables() {
    NetworkSnapshot snapshot = getNetworkSnapshot();
    SortedMap<String, BgpAdvertisementsByVrf> environmentBgpTables =
        _cachedEnvironmentBgpTables.get(snapshot);
    if (environmentBgpTables == null) {
      ParseEnvironmentBgpTablesAnswerElement ae = loadParseEnvironmentBgpTablesAnswerElement();
      if (!Version.isCompatibleVersion(
          "Service", "Old processed environment BGP tables", ae.getVersion())) {
        repairEnvironmentBgpTables();
      }
      environmentBgpTables =
          deserializeEnvironmentBgpTables(
              _testrigSettings.getEnvironmentSettings().getSerializeEnvironmentBgpTablesPath());
      _cachedEnvironmentBgpTables.put(snapshot, environmentBgpTables);
    }
    return environmentBgpTables;
  }

  @Override
  public SortedMap<String, RoutesByVrf> loadEnvironmentRoutingTables() {
    NetworkSnapshot snapshot = getNetworkSnapshot();
    SortedMap<String, RoutesByVrf> environmentRoutingTables =
        _cachedEnvironmentRoutingTables.get(snapshot);
    if (environmentRoutingTables == null) {
      ParseEnvironmentRoutingTablesAnswerElement pertae =
          loadParseEnvironmentRoutingTablesAnswerElement();
      if (!Version.isCompatibleVersion(
          "Service", "Old processed environment routing tables", pertae.getVersion())) {
        repairEnvironmentRoutingTables();
      }
      environmentRoutingTables =
          deserializeEnvironmentRoutingTables(
              _testrigSettings.getEnvironmentSettings().getSerializeEnvironmentRoutingTablesPath());
      _cachedEnvironmentRoutingTables.put(snapshot, environmentRoutingTables);
    }
    return environmentRoutingTables;
  }

  @Override
  public ParseEnvironmentBgpTablesAnswerElement loadParseEnvironmentBgpTablesAnswerElement() {
    return loadParseEnvironmentBgpTablesAnswerElement(true);
  }

  private ParseEnvironmentBgpTablesAnswerElement loadParseEnvironmentBgpTablesAnswerElement(
      boolean firstAttempt) {
    Path answerPath =
        _testrigSettings.getEnvironmentSettings().getParseEnvironmentBgpTablesAnswerPath();
    if (!Files.exists(answerPath)) {
      repairEnvironmentBgpTables();
    }
    ParseEnvironmentBgpTablesAnswerElement ae =
        deserializeObject(answerPath, ParseEnvironmentBgpTablesAnswerElement.class);
    if (!Version.isCompatibleVersion(
        "Service", "Old processed environment BGP tables", ae.getVersion())) {
      if (firstAttempt) {
        repairEnvironmentRoutingTables();
        return loadParseEnvironmentBgpTablesAnswerElement(false);
      } else {
        throw new BatfishException(
            "Version error repairing environment BGP tables for parse environment BGP tables "
                + "answer element");
      }
    } else {
      return ae;
    }
  }

  @Override
  public ParseEnvironmentRoutingTablesAnswerElement
      loadParseEnvironmentRoutingTablesAnswerElement() {
    return loadParseEnvironmentRoutingTablesAnswerElement(true);
  }

  private ParseEnvironmentRoutingTablesAnswerElement loadParseEnvironmentRoutingTablesAnswerElement(
      boolean firstAttempt) {
    Path answerPath =
        _testrigSettings.getEnvironmentSettings().getParseEnvironmentRoutingTablesAnswerPath();
    if (!Files.exists(answerPath)) {
      repairEnvironmentRoutingTables();
    }
    ParseEnvironmentRoutingTablesAnswerElement pertae =
        deserializeObject(answerPath, ParseEnvironmentRoutingTablesAnswerElement.class);
    if (!Version.isCompatibleVersion(
        "Service", "Old processed environment routing tables", pertae.getVersion())) {
      if (firstAttempt) {
        repairEnvironmentRoutingTables();
        return loadParseEnvironmentRoutingTablesAnswerElement(false);
      } else {
        throw new BatfishException(
            "Version error repairing environment routing tables for parse environment routing "
                + "tables answer element");
      }
    } else {
      return pertae;
    }
  }

  @Override
  public ParseVendorConfigurationAnswerElement loadParseVendorConfigurationAnswerElement() {
    return loadParseVendorConfigurationAnswerElement(true);
  }

  private ParseVendorConfigurationAnswerElement loadParseVendorConfigurationAnswerElement(
      boolean firstAttempt) {
    if (Files.exists(_testrigSettings.getParseAnswerPath())) {
      ParseVendorConfigurationAnswerElement pvcae =
          deserializeObject(
              _testrigSettings.getParseAnswerPath(), ParseVendorConfigurationAnswerElement.class);
      if (Version.isCompatibleVersion(
          "Service", "Old processed configurations", pvcae.getVersion())) {
        return pvcae;
      }
    }
    if (firstAttempt) {
      repairVendorConfigurations();
      return loadParseVendorConfigurationAnswerElement(false);
    } else {
      throw new BatfishException(
          "Version error repairing vendor configurations for parse configuration answer element");
    }
  }

  private ValidateEnvironmentAnswerElement loadValidateEnvironmentAnswerElement() {
    return loadValidateEnvironmentAnswerElement(true);
  }

  private ValidateEnvironmentAnswerElement loadValidateEnvironmentAnswerElement(
      boolean firstAttempt) {
    Path answerPath = _testrigSettings.getEnvironmentSettings().getValidateEnvironmentAnswerPath();
    if (Files.exists(answerPath)) {
      ValidateEnvironmentAnswerElement veae =
          deserializeObject(answerPath, ValidateEnvironmentAnswerElement.class);
      if (Version.isCompatibleVersion("Service", "Old processed environment", veae.getVersion())) {
        return veae;
      }
    }
    if (firstAttempt) {
      parseConfigurationsAndApplyEnvironment();
      return loadValidateEnvironmentAnswerElement(false);
    } else {
      throw new BatfishException(
          "Version error repairing environment for validate environment answer element");
    }
  }

  private void mergeConvertAnswer(
      boolean summary, boolean verboseError, InitInfoAnswerElement answerElement) {
    ConvertConfigurationAnswerElement convertAnswer =
        loadConvertConfigurationAnswerElementOrReparse();
    mergeInitStepAnswer(answerElement, convertAnswer, summary, verboseError);
    for (String failed : convertAnswer.getFailed()) {
      answerElement.getParseStatus().put(failed, ParseStatus.FAILED);
    }
  }

  private void mergeInitStepAnswer(
      InitInfoAnswerElement initInfoAnswerElement,
      InitStepAnswerElement initStepAnswerElement,
      boolean summary,
      boolean verboseError) {
    if (!summary) {
      if (verboseError) {
        SortedMap<String, List<BatfishStackTrace>> errors = initInfoAnswerElement.getErrors();
        initStepAnswerElement
            .getErrors()
            .forEach(
                (hostname, initStepErrors) ->
                    errors.computeIfAbsent(hostname, k -> new ArrayList<>()).add(initStepErrors));
      }
      SortedMap<String, Warnings> warnings = initInfoAnswerElement.getWarnings();
      initStepAnswerElement
          .getWarnings()
          .forEach(
              (hostname, initStepWarnings) -> {
                Warnings combined =
                    warnings.computeIfAbsent(hostname, h -> buildWarnings(_settings));
                combined.getParseWarnings().addAll(initStepWarnings.getParseWarnings());
                combined.getPedanticWarnings().addAll(initStepWarnings.getPedanticWarnings());
                combined.getRedFlagWarnings().addAll(initStepWarnings.getRedFlagWarnings());
                combined
                    .getUnimplementedWarnings()
                    .addAll(initStepWarnings.getUnimplementedWarnings());
              });
    }
  }

  private InitInfoAnswerElement mergeParseAnswer(
      boolean summary, boolean verboseError, ParseAnswerElement parseAnswer) {
    InitInfoAnswerElement answerElement = new InitInfoAnswerElement();
    mergeInitStepAnswer(answerElement, parseAnswer, summary, verboseError);
    answerElement.setParseStatus(parseAnswer.getParseStatus());
    answerElement.setParseTrees(parseAnswer.getParseTrees());
    return answerElement;
  }

  @Override
  public AnswerElement multipath(ReachabilityParameters reachabilityParameters) {
    return singleReachability(
        reachabilityParameters, MultipathInconsistencyQuerySynthesizer.builder());
  }

  @Override
  public AtomicInteger newBatch(String description, int jobs) {
    return Driver.newBatch(_settings, description, jobs);
  }

  private void outputAnswer(Answer answer) {
    outputAnswer(answer, /* log */ false);
  }

  void outputAnswerWithLog(Answer answer) {
    outputAnswer(answer, /* log */ true);
  }

  private void outputAnswer(Answer answer, boolean writeLog) {
    try {
      String answerString = BatfishObjectMapper.writePrettyString(answer) + '\n';
      _logger.debug(answerString);
      @Nullable String logString = writeLog ? answerString : null;
      writeJsonAnswerWithLog(logString, answerString);
    } catch (Exception e) {
      BatfishException be = new BatfishException("Error in sending answer", e);
      try {
        Answer failureAnswer = Answer.failureAnswer(e.toString(), answer.getQuestion());
        failureAnswer.addAnswerElement(be.getBatfishStackTrace());
        String answerString = BatfishObjectMapper.writePrettyString(failureAnswer) + '\n';
        _logger.error(answerString);
        @Nullable String logString = writeLog ? answerString : null;
        writeJsonAnswerWithLog(logString, answerString);
      } catch (Exception e1) {
        _logger.errorf(
            "Could not serialize failure answer. %s", Throwables.getStackTraceAsString(e1));
      }
      throw be;
    }
  }

  void outputAnswerMetadata(Answer answer) {
    QuestionId questionId = _settings.getQuestionName();
    if (questionId == null) {
      return;
    }
    SnapshotId deltaSnapshot = _settings.getDiffQuestion() ? _deltaTestrigSettings.getName() : null;
    NetworkId networkId = _settings.getContainer();
    AnalysisId analysisId = _settings.getAnalysisName();
    QuestionSettingsId questionSettingsId;
    try {
      String questionClassId = _storage.loadQuestionClassId(networkId, questionId, analysisId);
      if (_idResolver.hasQuestionSettingsId(questionClassId, networkId)) {
        questionSettingsId = _idResolver.getQuestionSettingsId(questionClassId, networkId);
      } else {
        questionSettingsId = QuestionSettingsId.DEFAULT_ID;
      }
    } catch (IOException e) {
      throw new BatfishException("Failed to retrieve question settings ID", e);
    }
    AnswerId baseAnswerId =
        _idResolver.getBaseAnswerId(
            networkId,
            _baseTestrigSettings.getName(),
            questionId,
            questionSettingsId,
            deltaSnapshot,
            analysisId);

    _storage.storeAnswerMetadata(
        AnswerMetadataUtil.computeAnswerMetadata(answer, _logger), baseAnswerId);
  }

  private ParserRuleContext parse(BatfishCombinedParser<?, ?> parser) {
    return parse(parser, _logger, _settings);
  }

  public ParserRuleContext parse(BatfishCombinedParser<?, ?> parser, String filename) {
    _logger.infof("Parsing: \"%s\"...", filename);
    return parse(parser);
  }

  private AwsConfiguration parseAwsConfigurations(Map<Path, String> configurationData) {
    AwsConfiguration config = new AwsConfiguration();
    for (Entry<Path, String> configFile : configurationData.entrySet()) {
      Path file = configFile.getKey();
      String fileText = configFile.getValue();
      String regionName = file.getName(file.getNameCount() - 2).toString(); // parent dir name

      // we stop classic link processing here because it interferes with VPC
      // processing
      if (file.toString().contains("classic-link")) {
        _logger.errorf("%s has classic link configuration\n", file);
        continue;
      }

      JSONObject jsonObj = null;
      try {
        jsonObj = new JSONObject(fileText);
      } catch (JSONException e) {
        _logger.errorf("%s does not have valid json\n", file);
      }

      if (jsonObj != null) {
        try {
          config.addConfigElement(regionName, jsonObj, _logger);
        } catch (JSONException e) {
          throw new BatfishException("Problems parsing JSON in " + file, e);
        }
      }
    }
    return config;
  }

  private SortedSet<Edge> parseEdgeBlacklist(Path edgeBlacklistPath) {
    String edgeBlacklistText = CommonUtil.readFile(edgeBlacklistPath);
    SortedSet<Edge> edges;
    try {
      edges =
          BatfishObjectMapper.mapper()
              .readValue(edgeBlacklistText, new TypeReference<SortedSet<Edge>>() {});
    } catch (IOException e) {
      throw new BatfishException("Failed to parse edge blacklist", e);
    }
    return edges;
  }

  private SortedMap<String, BgpAdvertisementsByVrf> parseEnvironmentBgpTables(
      SortedMap<Path, String> inputData, ParseEnvironmentBgpTablesAnswerElement answerElement) {
    _logger.info("\n*** PARSING ENVIRONMENT BGP TABLES ***\n");
    _logger.resetTimer();
    SortedMap<String, BgpAdvertisementsByVrf> bgpTables = new TreeMap<>();
    List<ParseEnvironmentBgpTableJob> jobs = new ArrayList<>();
    SortedMap<String, Configuration> configurations = loadConfigurations();
    for (Entry<Path, String> bgpFile : inputData.entrySet()) {
      Path currentFile = bgpFile.getKey();
      String fileText = bgpFile.getValue();

      String hostname = currentFile.getFileName().toString();
      String optionalSuffix = ".bgp";
      if (hostname.endsWith(optionalSuffix)) {
        hostname = hostname.substring(0, hostname.length() - optionalSuffix.length());
      }
      if (!configurations.containsKey(hostname)) {
        continue;
      }
      Warnings warnings = buildWarnings(_settings);
      ParseEnvironmentBgpTableJob job =
          new ParseEnvironmentBgpTableJob(
              _settings, fileText, hostname, currentFile, warnings, _bgpTablePlugins);
      jobs.add(job);
    }
    BatfishJobExecutor.runJobsInExecutor(
        _settings,
        _logger,
        jobs,
        bgpTables,
        answerElement,
        _settings.getHaltOnParseError(),
        "Parse environment BGP tables");
    _logger.printElapsedTime();
    return bgpTables;
  }

  private SortedMap<String, RoutesByVrf> parseEnvironmentRoutingTables(
      SortedMap<Path, String> inputData, ParseEnvironmentRoutingTablesAnswerElement answerElement) {
    _logger.info("\n*** PARSING ENVIRONMENT ROUTING TABLES ***\n");
    _logger.resetTimer();
    SortedMap<String, RoutesByVrf> routingTables = new TreeMap<>();
    List<ParseEnvironmentRoutingTableJob> jobs = new ArrayList<>();
    SortedMap<String, Configuration> configurations = loadConfigurations();
    for (Entry<Path, String> routingFile : inputData.entrySet()) {
      Path currentFile = routingFile.getKey();
      String fileText = routingFile.getValue();

      String hostname = currentFile.getFileName().toString();
      if (!configurations.containsKey(hostname)) {
        continue;
      }

      Warnings warnings = buildWarnings(_settings);
      ParseEnvironmentRoutingTableJob job =
          new ParseEnvironmentRoutingTableJob(_settings, fileText, currentFile, warnings, this);
      jobs.add(job);
    }
    BatfishJobExecutor.runJobsInExecutor(
        _settings,
        _logger,
        jobs,
        routingTables,
        answerElement,
        _settings.getHaltOnParseError(),
        "Parse environment routing tables");
    _logger.printElapsedTime();
    return routingTables;
  }

  private SortedSet<NodeInterfacePair> parseInterfaceBlacklist(Path interfaceBlacklistPath) {
    String interfaceBlacklistText = CommonUtil.readFile(interfaceBlacklistPath);
    SortedSet<NodeInterfacePair> ifaces;
    try {
      ifaces =
          BatfishObjectMapper.mapper()
              .readValue(
                  interfaceBlacklistText, new TypeReference<SortedSet<NodeInterfacePair>>() {});
    } catch (IOException e) {
      throw new BatfishException("Failed to parse interface blacklist", e);
    }
    return ifaces;
  }

  private SortedSet<String> parseNodeBlacklist(Path nodeBlacklistPath) {
    String nodeBlacklistText = CommonUtil.readFile(nodeBlacklistPath);
    SortedSet<String> nodes;
    try {
      nodes =
          BatfishObjectMapper.mapper()
              .readValue(nodeBlacklistText, new TypeReference<SortedSet<String>>() {});
    } catch (IOException e) {
      throw new BatfishException("Failed to parse node blacklist", e);
    }
    return nodes;
  }

  private SortedMap<String, VendorConfiguration> parseVendorConfigurations(
      Map<Path, String> configurationData,
      ParseVendorConfigurationAnswerElement answerElement,
      ConfigurationFormat configurationFormat) {
    _logger.info("\n*** PARSING VENDOR CONFIGURATION FILES ***\n");
    _logger.resetTimer();
    SortedMap<String, VendorConfiguration> vendorConfigurations = new TreeMap<>();
    List<ParseVendorConfigurationJob> jobs = new ArrayList<>();
    for (Entry<Path, String> vendorFile : configurationData.entrySet()) {
      Path currentFile = vendorFile.getKey();
      String fileText = vendorFile.getValue();

      Warnings warnings = buildWarnings(_settings);
      String filename =
          _settings.getActiveTestrigSettings().getTestRigPath().relativize(currentFile).toString();
      ParseVendorConfigurationJob job =
          new ParseVendorConfigurationJob(
              _settings, fileText, filename, warnings, configurationFormat);
      jobs.add(job);
    }
    BatfishJobExecutor.runJobsInExecutor(
        _settings,
        _logger,
        jobs,
        vendorConfigurations,
        answerElement,
        _settings.getHaltOnParseError(),
        "Parse configurations");
    _logger.printElapsedTime();
    return vendorConfigurations;
  }

  @Override
  public AnswerElement pathDiff(ReachabilityParameters reachabilityParameters) {
    Settings settings = getSettings();
    checkDifferentialDataPlaneQuestionDependencies();
    String tag = getDifferentialFlowTag();

    ResolvedReachabilityParameters baseParameters;

    // load base configurations and generate base data plane
    pushBaseEnvironment();
    Topology baseTopology = getEnvironmentTopology();
    try {
      baseParameters =
          resolveReachabilityParameters(this, reachabilityParameters, getNetworkSnapshot());
    } catch (InvalidReachabilityParametersException e) {
      return e.getInvalidParametersAnswer();
    }

    Map<String, Configuration> baseConfigurations = baseParameters.getConfigurations();
    Synthesizer baseDataPlaneSynthesizer = synthesizeDataPlane(baseParameters);
    popEnvironment();

    // load delta configurations and generate delta data plane
    ResolvedReachabilityParameters deltaParameters;
    pushDeltaEnvironment();
    try {
      deltaParameters =
          resolveReachabilityParameters(this, reachabilityParameters, getNetworkSnapshot());
    } catch (InvalidReachabilityParametersException e) {
      return e.getInvalidParametersAnswer();
    }

    Map<String, Configuration> diffConfigurations = deltaParameters.getConfigurations();
    Synthesizer diffDataPlaneSynthesizer = synthesizeDataPlane(deltaParameters);
    Topology diffTopology = getEnvironmentTopology();
    popEnvironment();

    pushDeltaEnvironment();
    SortedSet<String> blacklistNodes = getNodeBlacklist();
    Set<NodeInterfacePair> blacklistInterfaces = getInterfaceBlacklist();
    SortedSet<Edge> blacklistEdges = getEdgeBlacklist();
    popEnvironment();

    BlacklistDstIpQuerySynthesizer blacklistQuery =
        new BlacklistDstIpQuerySynthesizer(
            null, blacklistNodes, blacklistInterfaces, blacklistEdges, baseConfigurations);

    // compute composite program and flows
    List<Synthesizer> commonEdgeSynthesizers =
        ImmutableList.of(
            baseDataPlaneSynthesizer, diffDataPlaneSynthesizer, baseDataPlaneSynthesizer);

    List<CompositeNodJob> jobs = new ArrayList<>();

    Map<IngressLocation, BooleanExpr> srcIpConstraints =
        baseDataPlaneSynthesizer.getInput().getSrcIpConstraints();

    Set<Location> sourceLocations =
        baseParameters
            .getSourceIpAssignment()
            .getEntries()
            .stream()
            .flatMap(entry -> entry.getLocations().stream())
            .collect(ImmutableSet.toImmutableSet());

    // generate local edge reachability and black hole queries
    SortedSet<Edge> diffEdges = diffTopology.getEdges();
    for (Edge edge : diffEdges) {
      String ingressNode = edge.getNode1();
      String outInterface = edge.getInt1();

      // skip if the source interface is not specified by the user
      if (!sourceLocations.contains(new InterfaceLocation(ingressNode, outInterface))) {
        continue;
      }

      String vrf =
          diffConfigurations
              .get(ingressNode)
              .getAllInterfaces()
              .get(outInterface)
              .getVrf()
              .getName();
      IngressLocation ingressLocation = IngressLocation.vrf(ingressNode, vrf);
      BooleanExpr srcIpConstraint = srcIpConstraints.get(ingressLocation);

      ReachEdgeQuerySynthesizer reachQuery =
          new ReachEdgeQuerySynthesizer(
              ingressNode, vrf, edge, true, reachabilityParameters.getHeaderSpace());
      ReachEdgeQuerySynthesizer noReachQuery =
          new ReachEdgeQuerySynthesizer(ingressNode, vrf, edge, true, new HeaderSpace());
      noReachQuery.setNegate(true);
      List<QuerySynthesizer> queries = ImmutableList.of(reachQuery, noReachQuery, blacklistQuery);
      CompositeNodJob job =
          new CompositeNodJob(
              settings,
              commonEdgeSynthesizers,
              queries,
              ImmutableMap.of(ingressLocation, srcIpConstraint),
              reachabilityParameters.getSpecialize(),
              tag);
      jobs.add(job);
    }

    // we also need queries for nodes next to edges that are now missing,
    // in the case that those nodes still exist
    List<Synthesizer> missingEdgeSynthesizers =
        ImmutableList.of(baseDataPlaneSynthesizer, baseDataPlaneSynthesizer);
    SortedSet<Edge> baseEdges = baseTopology.getEdges();
    SortedSet<Edge> missingEdges = ImmutableSortedSet.copyOf(Sets.difference(baseEdges, diffEdges));
    for (Edge missingEdge : missingEdges) {
      String ingressNode = missingEdge.getNode1();
      String outInterface = missingEdge.getInt1();

      // skip if the source interface is not specified by the user
      if (!sourceLocations.contains(new InterfaceLocation(ingressNode, outInterface))) {
        continue;
      }

      // skip if the source node or interface has been removed
      if (!diffConfigurations.containsKey(ingressNode)
          || !diffConfigurations.get(ingressNode).getAllInterfaces().containsKey(outInterface)) {
        continue;
      }

      String vrf =
          diffConfigurations
              .get(ingressNode)
              .getAllInterfaces()
              .get(outInterface)
              .getVrf()
              .getName();
      IngressLocation ingressLocation = IngressLocation.vrf(ingressNode, vrf);
      BooleanExpr srcIpConstraint = srcIpConstraints.get(ingressLocation);

      ReachEdgeQuerySynthesizer reachQuery =
          new ReachEdgeQuerySynthesizer(
              ingressNode, vrf, missingEdge, true, reachabilityParameters.getHeaderSpace());
      List<QuerySynthesizer> queries = ImmutableList.of(reachQuery, blacklistQuery);
      CompositeNodJob job =
          new CompositeNodJob(
              settings,
              missingEdgeSynthesizers,
              queries,
              ImmutableMap.of(ingressLocation, srcIpConstraint),
              reachabilityParameters.getSpecialize(),
              tag);
      jobs.add(job);
    }

    // TODO: maybe do something with nod answer element
    Set<Flow> flows = computeCompositeNodOutput(jobs, new NodAnswerElement());
    pushBaseEnvironment();
    DataPlane baseDataPlane = loadDataPlane();
    getDataPlanePlugin().processFlows(flows, baseDataPlane, false);
    popEnvironment();
    pushDeltaEnvironment();
    DataPlane deltaDataPlane = loadDataPlane();
    getDataPlanePlugin().processFlows(flows, deltaDataPlane, false);
    popEnvironment();

    AnswerElement answerElement = getHistory();
    return answerElement;
  }

  @Override
  public void popEnvironment() {
    int lastIndex = _testrigSettingsStack.size() - 1;
    _testrigSettings = _testrigSettingsStack.get(lastIndex);
    _testrigSettingsStack.remove(lastIndex);
  }

  private void populateChannelGroupMembers(
      Map<String, Interface> interfaces, String ifaceName, Interface iface) {
    String portChannelName = iface.getChannelGroup();
    if (portChannelName == null) {
      return;
    }
    Interface portChannel = interfaces.get(portChannelName);
    if (portChannel == null) {
      return;
    }
    portChannel.setChannelGroupMembers(
        ImmutableSortedSet.<String>naturalOrder()
            .addAll(portChannel.getChannelGroupMembers())
            .add(ifaceName)
            .build());
  }

  private void populateFlowHistory(
      FlowHistory flowHistory, String envTag, Environment environment, String flowTag) {
    DataPlanePlugin dataPlanePlugin = getDataPlanePlugin();
    List<Flow> flows = dataPlanePlugin.getHistoryFlows(loadDataPlane());
    List<FlowTrace> flowTraces = dataPlanePlugin.getHistoryFlowTraces(loadDataPlane());
    int numEntries = flows.size();
    for (int i = 0; i < numEntries; i++) {
      Flow flow = flows.get(i);
      if (flow.getTag().equals(flowTag)) {
        FlowTrace flowTrace = flowTraces.get(i);
        flowHistory.addFlowTrace(flow, envTag, environment, flowTrace);
      }
    }
  }

  private void postProcessAggregatedInterfaces(Map<String, Configuration> configurations) {
    configurations
        .values()
        .forEach(
            c ->
                c.getVrfs()
                    .values()
                    .forEach(v -> postProcessAggregatedInterfacesHelper(v.getInterfaces())));
  }

  private void postProcessAggregatedInterfacesHelper(Map<String, Interface> interfaces) {
    /* Populate aggregated interfaces with members referring to them. */
    interfaces.forEach(
        (ifaceName, iface) -> populateChannelGroupMembers(interfaces, ifaceName, iface));

    /* Disable aggregated interfaces with no members. */
    interfaces
        .values()
        .stream()
        .filter(
            i ->
                i.getInterfaceType() == InterfaceType.AGGREGATED
                    && i.getChannelGroupMembers().isEmpty())
        .forEach(i -> i.setActive(false));

    /* Compute bandwidth for aggregated interfaces. */
    interfaces.values().forEach(iface -> computeAggregatedInterfaceBandwidth(iface, interfaces));
  }

  private void postProcessConfigurations(Collection<Configuration> configurations) {
    for (Configuration c : configurations) {
      // Set device type to host iff the configuration format is HOST
      if (c.getConfigurationFormat() == ConfigurationFormat.HOST) {
        c.setDeviceType(DeviceType.HOST);
      }
      for (Vrf vrf : c.getVrfs().values()) {
        // If vrf has BGP, EIGRP, OSPF, or RIP process and device isn't a host, set device type to
        // router
        if (c.getDeviceType() == null
            && (vrf.getBgpProcess() != null
                || !vrf.getEigrpProcesses().isEmpty()
                || vrf.getOspfProcess() != null
                || vrf.getRipProcess() != null)) {
          c.setDeviceType(DeviceType.ROUTER);
        }
      }
      // If device was not a host or router, call it a switch
      if (c.getDeviceType() == null) {
        c.setDeviceType(DeviceType.SWITCH);
      }
    }
  }

  private void postProcessForEnvironment(Map<String, Configuration> configurations) {
    postProcessAggregatedInterfaces(configurations);
    postProcessOspfCosts(configurations);
  }

  private void postProcessOspfCosts(Map<String, Configuration> configurations) {
    configurations
        .values()
        .forEach(
            c ->
                c.getVrfs()
                    .values()
                    .forEach(
                        vrf -> {
                          // Compute OSPF interface costs where they are missing
                          OspfProcess proc = vrf.getOspfProcess();
                          if (proc != null) {
                            proc.initInterfaceCosts(c);
                          }
                        }));
  }

  private void printSymmetricEdgePairs() {
    Map<String, Configuration> configs = loadConfigurations();
    SortedSet<Edge> edges = CommonUtil.synthesizeTopology(configs).getEdges();
    Set<Edge> symmetricEdgePairs = getSymmetricEdgePairs(edges);
    List<Edge> edgeList = new ArrayList<>(symmetricEdgePairs);
    for (int i = 0; i < edgeList.size() / 2; i++) {
      Edge edge1 = edgeList.get(2 * i);
      Edge edge2 = edgeList.get(2 * i + 1);
      _logger.output(
          edge1.getNode1()
              + ":"
              + edge1.getInt1()
              + ","
              + edge1.getNode2()
              + ":"
              + edge1.getInt2()
              + " "
              + edge2.getNode1()
              + ":"
              + edge2.getInt1()
              + ","
              + edge2.getNode2()
              + ":"
              + edge2.getInt2()
              + "\n");
    }
    _logger.printElapsedTime();
  }

  @Override
  public Set<BgpAdvertisement> loadExternalBgpAnnouncements(
      Map<String, Configuration> configurations) {
    Set<BgpAdvertisement> advertSet = new LinkedHashSet<>();
    for (ExternalBgpAdvertisementPlugin plugin : _externalBgpAdvertisementPlugins) {
      Set<BgpAdvertisement> currentAdvertisements = plugin.loadExternalBgpAdvertisements();
      advertSet.addAll(currentAdvertisements);
    }
    return advertSet;
  }

  /**
   * Reads the external bgp announcement specified in the environment, and populates the
   * vendor-independent configurations with data about those announcements
   *
   * @param configurations The vendor-independent configurations to be modified
   */
  public Set<BgpAdvertisement> processExternalBgpAnnouncements(
      Map<String, Configuration> configurations, SortedSet<Long> allCommunities) {
    Set<BgpAdvertisement> advertSet = new LinkedHashSet<>();
    Path externalBgpAnnouncementsPath =
        _testrigSettings.getEnvironmentSettings().getExternalBgpAnnouncementsPath();
    if (Files.exists(externalBgpAnnouncementsPath)) {
      String externalBgpAnnouncementsFileContents =
          CommonUtil.readFile(externalBgpAnnouncementsPath);
      // Populate advertSet with BgpAdvertisements that
      // gets passed to populatePrecomputedBgpAdvertisements.
      // See populatePrecomputedBgpAdvertisements for the things that get
      // extracted from these advertisements.

      try {
        JSONObject jsonObj = new JSONObject(externalBgpAnnouncementsFileContents);

        JSONArray announcements = jsonObj.getJSONArray(BfConsts.PROP_BGP_ANNOUNCEMENTS);

        for (int index = 0; index < announcements.length(); index++) {
          JSONObject announcement = new JSONObject();
          announcement.put("@id", index);
          JSONObject announcementSrc = announcements.getJSONObject(index);
          for (Iterator<?> i = announcementSrc.keys(); i.hasNext(); ) {
            String key = (String) i.next();
            if (!key.equals("@id")) {
              announcement.put(key, announcementSrc.get(key));
            }
          }
          BgpAdvertisement bgpAdvertisement =
              BatfishObjectMapper.mapper()
                  .readValue(announcement.toString(), BgpAdvertisement.class);
          allCommunities.addAll(bgpAdvertisement.getCommunities());
          advertSet.add(bgpAdvertisement);
        }

      } catch (JSONException | IOException e) {
        throw new BatfishException("Problems parsing JSON in " + externalBgpAnnouncementsPath, e);
      }
    }
    return advertSet;
  }

  @Override
  public void processFlows(Set<Flow> flows, boolean ignoreAcls) {
    DataPlane dp = loadDataPlane();
    getDataPlanePlugin().processFlows(flows, dp, ignoreAcls);
  }

  /**
   * Helper function to disable a blacklisted interface and update the given {@link
   * ValidateEnvironmentAnswerElement} if the interface does not actually exist.
   */
  private static void blacklistInterface(
      Map<String, Configuration> configurations,
      ValidateEnvironmentAnswerElement veae,
      NodeInterfacePair iface) {
    String hostname = iface.getHostname();
    String ifaceName = iface.getInterface();
    @Nullable Configuration node = configurations.get(hostname);
    if (node == null) {
      veae.setValid(false);
      veae.getUndefinedInterfaceBlacklistNodes().add(hostname);
      return;
    }

    @Nullable Interface nodeIface = node.getAllInterfaces().get(ifaceName);
    if (nodeIface == null) {
      veae.setValid(false);
      veae.getUndefinedInterfaceBlacklistInterfaces()
          .computeIfAbsent(hostname, k -> new TreeSet<>())
          .add(ifaceName);
      return;
    }

    nodeIface.setActive(false);
    nodeIface.setBlacklisted(true);
  }

  private void processInterfaceBlacklist(
      Map<String, Configuration> configurations, ValidateEnvironmentAnswerElement veae) {
    Set<NodeInterfacePair> blacklistInterfaces = getInterfaceBlacklist();
    for (NodeInterfacePair p : blacklistInterfaces) {
      blacklistInterface(configurations, veae, p);
    }
  }

  private void processNodeBlacklist(
      Map<String, Configuration> configurations, ValidateEnvironmentAnswerElement veae) {
    SortedSet<String> blacklistNodes = getNodeBlacklist();
    for (String hostname : blacklistNodes) {
      Configuration node = configurations.get(hostname);
      if (node != null) {
        for (Interface iface : node.getAllInterfaces().values()) {
          iface.setActive(false);
          iface.setBlacklisted(true);
        }
      } else {
        veae.setValid(false);
        veae.getUndefinedNodeBlacklistNodes().add(hostname);
      }
    }
  }

  @Override
  public void pushBaseEnvironment() {
    _testrigSettingsStack.add(_testrigSettings);
    _testrigSettings = _baseTestrigSettings;
  }

  @Override
  public void pushDeltaEnvironment() {
    _testrigSettingsStack.add(_testrigSettings);
    _testrigSettings = _deltaTestrigSettings;
  }

  private SortedMap<Path, String> readConfigurationFiles(Path testRigPath, String configsType) {
    _logger.infof("\n*** READING %s FILES ***\n", configsType);
    _logger.resetTimer();
    SortedMap<Path, String> configurationData = new TreeMap<>();
    Path configsPath = testRigPath.resolve(configsType);
    List<Path> configFilePaths = listAllFiles(configsPath);
    AtomicInteger completed =
        newBatch("Reading network configuration files", configFilePaths.size());
    for (Path file : configFilePaths) {
      _logger.debugf("Reading: \"%s\"\n", file);
      String fileTextRaw = CommonUtil.readFile(file.toAbsolutePath());
      String fileText = fileTextRaw + ((fileTextRaw.length() != 0) ? "\n" : "");
      configurationData.put(file, fileText);
      completed.incrementAndGet();
    }
    _logger.printElapsedTime();
    return configurationData;
  }

  @Nullable
  @Override
  public String readExternalBgpAnnouncementsFile() {
    Path externalBgpAnnouncementsPath =
        _testrigSettings.getEnvironmentSettings().getExternalBgpAnnouncementsPath();
    if (Files.exists(externalBgpAnnouncementsPath)) {
      String externalBgpAnnouncementsFileContents =
          CommonUtil.readFile(externalBgpAnnouncementsPath);
      return externalBgpAnnouncementsFileContents;
    } else {
      return null;
    }
  }

  private SortedMap<Path, String> readFiles(Path directory, String description) {
    _logger.infof("\n*** READING FILES: %s ***\n", description);
    _logger.resetTimer();
    SortedMap<Path, String> fileData = new TreeMap<>();
    List<Path> filePaths;
    try (Stream<Path> paths = CommonUtil.list(directory)) {
      filePaths =
          paths
              .filter(path -> !path.getFileName().toString().startsWith("."))
              .sorted()
              .collect(Collectors.toList());
    }
    AtomicInteger completed = newBatch("Reading files: " + description, filePaths.size());
    for (Path file : filePaths) {
      _logger.debugf("Reading: \"%s\"\n", file);
      String fileTextRaw = CommonUtil.readFile(file.toAbsolutePath());
      String fileText = fileTextRaw + ((fileTextRaw.length() != 0) ? "\n" : "");
      fileData.put(file, fileText);
      completed.incrementAndGet();
    }
    _logger.printElapsedTime();
    return fileData;
  }

  /**
   * Read Iptable Files for each host in the keyset of {@code hostConfigurations}, and store the
   * contents in {@code iptablesDate}. Each task fails if the Iptable file specified by host is not
   * under {@code testRigPath} or does not exist.
   *
   * @throws BatfishException if there is a failed task and either {@link
   *     Settings#getExitOnFirstError()} or {@link Settings#getHaltOnParseError()} is set.
   */
  void readIptableFiles(
      Path testRigPath,
      SortedMap<String, VendorConfiguration> hostConfigurations,
      SortedMap<Path, String> iptablesData,
      ParseVendorConfigurationAnswerElement answerElement) {
    List<BatfishException> failureCauses = new ArrayList<>();
    for (VendorConfiguration vc : hostConfigurations.values()) {
      HostConfiguration hostConfig = (HostConfiguration) vc;
      String iptablesFile = hostConfig.getIptablesFile();
      if (iptablesFile == null) {
        continue;
      }

      Path path = Paths.get(testRigPath.toString(), iptablesFile);

      // ensure that the iptables file is not taking us outside of the
      // testrig
      try {
        if (!path.toFile().getCanonicalPath().contains(testRigPath.toFile().getCanonicalPath())
            || !path.toFile().exists()) {
          String failureMessage =
              String.format(
                  "Iptables file %s for host %s is not contained within the testrig",
                  hostConfig.getIptablesFile(), hostConfig.getHostname());
          BatfishException bfc;
          if (answerElement.getErrors().containsKey(hostConfig.getHostname())) {
            bfc =
                new BatfishException(
                    failureMessage,
                    answerElement.getErrors().get(hostConfig.getHostname()).getException());
            answerElement.getErrors().put(hostConfig.getHostname(), bfc.getBatfishStackTrace());
          } else {
            bfc = new BatfishException(failureMessage);
            if (_settings.getExitOnFirstError()) {
              throw bfc;
            } else {
              failureCauses.add(bfc);
              answerElement.getErrors().put(hostConfig.getHostname(), bfc.getBatfishStackTrace());
              answerElement.getParseStatus().put(hostConfig.getIptablesFile(), ParseStatus.FAILED);
            }
          }
        } else {
          String fileText = CommonUtil.readFile(path);
          iptablesData.put(path, fileText);
        }
      } catch (IOException e) {
        throw new BatfishException("Could not get canonical path", e);
      }
    }

    if (_settings.getHaltOnParseError() && !failureCauses.isEmpty()) {
      BatfishException e =
          new BatfishException(
              "Fatal exception due to at least one Iptables file is"
                  + " not contained within the testrig");
      failureCauses.forEach(e::addSuppressed);
      throw e;
    }
  }

  @Override
  public AnswerElement reducedReachability(ReachabilityParameters params) {
    checkDifferentialDataPlaneQuestionDependencies();
    pushBaseEnvironment();
    ResolvedReachabilityParameters baseParams;
    try {
      baseParams = resolveReachabilityParameters(this, params, getNetworkSnapshot());
    } catch (InvalidReachabilityParametersException e) {
      return e.getInvalidParametersAnswer();
    }
    popEnvironment();

    pushDeltaEnvironment();
    ResolvedReachabilityParameters deltaParams;
    try {
      deltaParams = resolveReachabilityParameters(this, params, getNetworkSnapshot());
    } catch (InvalidReachabilityParametersException e) {
      return e.getInvalidParametersAnswer();
    }
    popEnvironment();

    return reducedReachability(baseParams, deltaParams);
  }

  public AnswerElement reducedReachability(
      ResolvedReachabilityParameters baseParams, ResolvedReachabilityParameters deltaParams) {
    Settings settings = getSettings();
    String tag = getDifferentialFlowTag();

    /* Invaraint: baseParams should agree with deltaParams on all params
     * other than those that are computed by resolution (i.e. those determined
     * by specifiers).
     */
    assert baseParams.getActions().equals(deltaParams.getActions());
    assert baseParams.getHeaderSpace() == deltaParams.getHeaderSpace()
        || baseParams.getHeaderSpace().equals(deltaParams.getHeaderSpace());
    assert baseParams.getSpecialize() == deltaParams.getSpecialize();
    assert baseParams.getSrcNatted().equals(deltaParams.getSrcNatted());

    // push environment so we use the right forwarding analysis.
    pushBaseEnvironment();
    Synthesizer baseDataPlaneSynthesizer = synthesizeDataPlane(baseParams);
    popEnvironment();

    pushDeltaEnvironment();
    Synthesizer diffDataPlaneSynthesizer = synthesizeDataPlane(deltaParams);
    popEnvironment();

    /*
    // TODO refine dstIp to exclude blacklisted destinations
    pushDeltaEnvironment();
    SortedSet<String> blacklistNodes = getNodeBlacklist();
    Set<NodeInterfacePair> blacklistInterfaces = getInterfaceBlacklist();
    SortedSet<Edge> blacklistEdges = getEdgeBlacklist();
    popEnvironment();
    */

    // compute composite program and flows
    List<Synthesizer> synthesizers =
        ImmutableList.of(baseDataPlaneSynthesizer, diffDataPlaneSynthesizer);

    /*
     * Merge the srcIpConstraints
     */
    Map<IngressLocation, BooleanExpr> srcIpConstraints =
        new HashMap<>(baseDataPlaneSynthesizer.getInput().getSrcIpConstraints());
    diffDataPlaneSynthesizer
        .getInput()
        .getSrcIpConstraints()
        .forEach(
            (loc, expr) ->
                srcIpConstraints.merge(
                    loc, expr, (expr1, expr2) -> new OrExpr(ImmutableList.of(expr1, expr2))));

    List<CompositeNodJob> jobs =
        srcIpConstraints
            .entrySet()
            .stream()
            .map(
                entry -> {
                  Map<IngressLocation, BooleanExpr> srcIpConstraint =
                      ImmutableMap.of(entry.getKey(), entry.getValue());
                  // build the query for the base testrig
                  StandardReachabilityQuerySynthesizer baseQuery =
                      StandardReachabilityQuerySynthesizer.builder()
                          .setActions(baseParams.getActions())
                          .setHeaderSpace(baseParams.getHeaderSpace())
                          .setFinalNodes(ImmutableSet.of())
                          .setForbiddenTransitNodes(ImmutableSet.of())
                          .setRequiredTransitNodes(ImmutableSet.of())
                          .setSrcIpConstraints(srcIpConstraint)
                          .setSrcNatted(baseParams.getSrcNatted())
                          .build();
                  // build the query for the delta testrig
                  StandardReachabilityQuerySynthesizer deltaQuery =
                      StandardReachabilityQuerySynthesizer.builder()
                          .setActions(deltaParams.getActions())
                          .setHeaderSpace(deltaParams.getHeaderSpace())
                          .setFinalNodes(ImmutableSet.of())
                          .setForbiddenTransitNodes(ImmutableSet.of())
                          .setRequiredTransitNodes(ImmutableSet.of())
                          .setSrcIpConstraints(srcIpConstraint)
                          .setSrcNatted(deltaParams.getSrcNatted())
                          .build();
                  /*
                   * "Reduced" means flows that match the constraints on the base testrig,
                   * bot not on the delta testrig.
                   */
                  deltaQuery.setNegate(true);
                  List<QuerySynthesizer> queries =
                      ImmutableList.of(baseQuery, deltaQuery /*, blacklistQuery*/);
                  return new CompositeNodJob(
                      settings,
                      synthesizers,
                      queries,
                      srcIpConstraint,
                      baseParams.getSpecialize(),
                      tag);
                })
            .collect(Collectors.toList());

    // TODO: maybe do something with nod answer element
    Set<Flow> flows = computeCompositeNodOutput(jobs, new NodAnswerElement());
    pushBaseEnvironment();
    getDataPlanePlugin().processFlows(flows, loadDataPlane(), false);
    popEnvironment();
    pushDeltaEnvironment();
    getDataPlanePlugin().processFlows(flows, loadDataPlane(), false);
    popEnvironment();

    AnswerElement answerElement = getHistory();
    return answerElement;
  }

  @Override
  public void registerAnswerer(
      String questionName,
      String questionClassName,
      BiFunction<Question, IBatfish, Answerer> answererCreator) {
    _answererCreators.put(questionName, answererCreator);
  }

  @Override
  public void registerBgpTablePlugin(BgpTableFormat format, BgpTablePlugin bgpTablePlugin) {
    _bgpTablePlugins.put(format, bgpTablePlugin);
  }

  @Override
  public void registerExternalBgpAdvertisementPlugin(
      ExternalBgpAdvertisementPlugin externalBgpAdvertisementPlugin) {
    _externalBgpAdvertisementPlugins.add(externalBgpAdvertisementPlugin);
  }

  private void repairConfigurations() {
    ParseVendorConfigurationAnswerElement pvcae = loadParseVendorConfigurationAnswerElement();
    if (!Version.isCompatibleVersion("Service", "Old parsed configurations", pvcae.getVersion())) {
      repairVendorConfigurations();
    }
    Path inputPath = _testrigSettings.getSerializeVendorPath();
    serializeIndependentConfigs(inputPath);
  }

  private void repairDataPlane(boolean compressed) {
    Path dataPlanePath =
        compressed
            ? _testrigSettings.getEnvironmentSettings().getCompressedDataPlanePath()
            : _testrigSettings.getEnvironmentSettings().getDataPlanePath();

    Path dataPlaneAnswerPath =
        compressed
            ? _testrigSettings.getEnvironmentSettings().getCompressedDataPlaneAnswerPath()
            : _testrigSettings.getEnvironmentSettings().getDataPlaneAnswerPath();

    CommonUtil.deleteIfExists(dataPlanePath);
    CommonUtil.deleteIfExists(dataPlaneAnswerPath);

    if (compressed) {
      computeCompressedDataPlane();
    } else {
      computeDataPlane(false);
    }
  }

  /**
   * Applies the current environment to the specified configurations and updates the given {@link
   * ValidateEnvironmentAnswerElement}. Applying the environment includes:
   *
   * <ul>
   *   <li>Applying node and interface blacklists.
   *   <li>Applying node and interface blacklists.
   * </ul>
   */
  private void updateBlacklistedAndInactiveConfigs(
      Map<String, Configuration> configurations, ValidateEnvironmentAnswerElement veae) {
    processNodeBlacklist(configurations, veae);
    processInterfaceBlacklist(configurations, veae);
    // We do not process the edge blacklist here. Instead, we rely on these edges being explicitly
    // deleted from the Topology (aka list of edges) that is used along with configurations in
    // answering questions.
    disableUnusableVlanInterfaces(configurations);
    disableUnusableVpnInterfaces(configurations);
  }

  /**
   * Ensures that the current configurations for the current testrig+environment are up to date.
   * Among other things, this includes:
   *
   * <ul>
   *   <li>Invalidating cached configs if the in-memory copy has been changed by question
   *       processing.
   *   <li>Re-loading configurations from disk, including re-parsing if the configs were parsed on a
   *       previous version of Batfish.
   *   <li>Re-applying the environment to the configs, to ensure that blacklists are honored.
   * </ul>
   */
  private void applyEnvironment(Map<String, Configuration> configurationsWithoutEnvironment) {
    ValidateEnvironmentAnswerElement veae = new ValidateEnvironmentAnswerElement();
    updateBlacklistedAndInactiveConfigs(configurationsWithoutEnvironment, veae);
    postProcessForEnvironment(configurationsWithoutEnvironment);

    serializeObject(
        veae, _testrigSettings.getEnvironmentSettings().getValidateEnvironmentAnswerPath());
  }

  private void repairEnvironmentBgpTables() {
    EnvironmentSettings envSettings = _testrigSettings.getEnvironmentSettings();
    Path answerPath = envSettings.getParseEnvironmentBgpTablesAnswerPath();
    Path bgpTablesOutputPath = envSettings.getSerializeEnvironmentBgpTablesPath();
    CommonUtil.deleteIfExists(answerPath);
    CommonUtil.deleteDirectory(bgpTablesOutputPath);
    computeEnvironmentBgpTables();
  }

  private void repairEnvironmentRoutingTables() {
    EnvironmentSettings envSettings = _testrigSettings.getEnvironmentSettings();
    Path answerPath = envSettings.getParseEnvironmentRoutingTablesAnswerPath();
    Path rtOutputPath = envSettings.getSerializeEnvironmentRoutingTablesPath();
    CommonUtil.deleteIfExists(answerPath);
    CommonUtil.deleteDirectory(rtOutputPath);
    computeEnvironmentRoutingTables();
  }

  private void repairVendorConfigurations() {
    Path outputPath = _testrigSettings.getSerializeVendorPath();
    CommonUtil.deleteDirectory(outputPath);
    Path testRigPath = _testrigSettings.getTestRigPath();
    serializeVendorConfigs(testRigPath, outputPath);
  }

  public Answer run() {
    newBatch("Begin job", 0);
    loadPlugins();
    boolean action = false;
    Answer answer = new Answer();

    if (_settings.getPrintSymmetricEdgePairs()) {
      printSymmetricEdgePairs();
      return answer;
    }

    if (_settings.getSynthesizeJsonTopology()) {
      writeJsonTopology();
      return answer;
    }

    if (_settings.getFlatten()) {
      Path flattenSource = _testrigSettings.getTestRigPath();
      Path flattenDestination = _settings.getFlattenDestination();
      flatten(flattenSource, flattenDestination);
      return answer;
    }

    if (_settings.getGenerateStubs()) {
      String inputRole = _settings.getGenerateStubsInputRole();
      String interfaceDescriptionRegex = _settings.getGenerateStubsInterfaceDescriptionRegex();
      int stubAs = _settings.getGenerateStubsRemoteAs();
      generateStubs(inputRole, stubAs, interfaceDescriptionRegex);
      return answer;
    }

    // if (_settings.getZ3()) {
    // Map<String, Configuration> configurations = loadConfigurations();
    // String dataPlanePath = _envSettings.getDataPlanePath();
    // if (dataPlanePath == null) {
    // throw new BatfishException("Missing path to data plane");
    // }
    // File dataPlanePathAsFile = new File(dataPlanePath);
    // genZ3(configurations, dataPlanePathAsFile);
    // return answer;
    // }
    //
    // if (_settings.getRoleTransitQuery()) {
    // genRoleTransitQueries();
    // return answer;
    // }

    if (_settings.getSerializeVendor()) {
      Path testRigPath = _testrigSettings.getTestRigPath();
      Path outputPath = _testrigSettings.getSerializeVendorPath();
      answer.append(serializeVendorConfigs(testRigPath, outputPath));
      action = true;
    }

    if (_settings.getSerializeIndependent()) {
      Path inputPath = _testrigSettings.getSerializeVendorPath();
      answer.append(serializeIndependentConfigs(inputPath));
      action = true;
    }

    if (_settings.getInitInfo()) {
      InitInfoAnswerElement initInfoAnswerElement = initInfo(true, false);
      // In this context we can remove parse trees because they will be returned in preceding answer
      // element. Note that parse trees are not removed when asking initInfo as its own question.
      initInfoAnswerElement.setParseTrees(Collections.emptySortedMap());
      answer.addAnswerElement(initInfoAnswerElement);
      action = true;
    }

    if (_settings.getCompileEnvironment()) {
      answer.append(compileEnvironmentConfigurations(_testrigSettings));
      action = true;
    }

    if (_settings.getAnswer()) {
      try (ActiveSpan questionSpan =
          GlobalTracer.get().buildSpan("Getting answer to question").startActive()) {
        assert questionSpan != null; // avoid unused warning
        answer.append(answer());
        action = true;
      }
    }

    if (_settings.getAnalyze()) {
      answer.append(analyze());
      action = true;
    }

    if (_settings.getDataPlane()) {
      answer.addAnswerElement(computeDataPlane(_settings.getDiffActive()));
      action = true;
    }

    if (_settings.getValidateEnvironment()) {
      answer.append(validateEnvironment());
      action = true;
    }

    if (!action) {
      throw new CleanBatfishException("No task performed! Run with -help flag to see usage\n");
    }
    return answer;
  }

  public static void serializeAsJson(Path outputPath, Object object, String objectName) {
    try {
      BatfishObjectMapper.prettyWriter().writeValue(outputPath.toFile(), object);
    } catch (IOException e) {
      throw new BatfishException("Could not serialize " + objectName + " ", e);
    }
  }

  private Answer serializeAwsConfigs(Path testRigPath, Path outputPath) {
    Answer answer = new Answer();
    Map<Path, String> configurationData =
        readConfigurationFiles(testRigPath, BfConsts.RELPATH_AWS_CONFIGS_DIR);
    AwsConfiguration config;
    try (ActiveSpan parseAwsConfigsSpan =
        GlobalTracer.get().buildSpan("Parse AWS configs").startActive()) {
      assert parseAwsConfigsSpan != null; // avoid unused warning
      config = parseAwsConfigurations(configurationData);
    }

    _logger.info("\n*** SERIALIZING AWS CONFIGURATION STRUCTURES ***\n");
    _logger.resetTimer();
    outputPath.toFile().mkdirs();
    Path currentOutputPath = outputPath.resolve(BfConsts.RELPATH_AWS_CONFIGS_FILE);
    _logger.debugf("Serializing AWS to \"%s\"...", currentOutputPath);
    serializeObject(config, currentOutputPath);
    _logger.debug("OK\n");
    _logger.printElapsedTime();
    return answer;
  }

  private Answer serializeEnvironmentBgpTables(Path inputPath, Path outputPath) {
    Answer answer = new Answer();
    ParseEnvironmentBgpTablesAnswerElement answerElement =
        new ParseEnvironmentBgpTablesAnswerElement();
    answerElement.setVersion(Version.getVersion());
    answer.addAnswerElement(answerElement);
    SortedMap<String, BgpAdvertisementsByVrf> bgpTables =
        getEnvironmentBgpTables(inputPath, answerElement);
    serializeEnvironmentBgpTables(bgpTables, outputPath);
    serializeObject(
        answerElement,
        _testrigSettings.getEnvironmentSettings().getParseEnvironmentBgpTablesAnswerPath());
    return answer;
  }

  private void serializeEnvironmentBgpTables(
      SortedMap<String, BgpAdvertisementsByVrf> bgpTables, Path outputPath) {
    if (bgpTables == null) {
      throw new BatfishException("Exiting due to parsing error(s)");
    }
    _logger.info("\n*** SERIALIZING ENVIRONMENT BGP TABLES ***\n");
    _logger.resetTimer();
    outputPath.toFile().mkdirs();
    SortedMap<Path, BgpAdvertisementsByVrf> output = new TreeMap<>();
    bgpTables.forEach(
        (name, rt) -> {
          Path currentOutputPath = outputPath.resolve(name);
          output.put(currentOutputPath, rt);
        });
    serializeObjects(output);
    _logger.printElapsedTime();
  }

  private Answer serializeEnvironmentRoutingTables(Path inputPath, Path outputPath) {
    Answer answer = new Answer();
    ParseEnvironmentRoutingTablesAnswerElement answerElement =
        new ParseEnvironmentRoutingTablesAnswerElement();
    answerElement.setVersion(Version.getVersion());
    answer.addAnswerElement(answerElement);
    SortedMap<String, RoutesByVrf> routingTables =
        getEnvironmentRoutingTables(inputPath, answerElement);
    serializeEnvironmentRoutingTables(routingTables, outputPath);
    serializeObject(
        answerElement,
        _testrigSettings.getEnvironmentSettings().getParseEnvironmentRoutingTablesAnswerPath());
    return answer;
  }

  private void serializeEnvironmentRoutingTables(
      SortedMap<String, RoutesByVrf> routingTables, Path outputPath) {
    if (routingTables == null) {
      throw new BatfishException("Exiting due to parsing error(s)");
    }
    _logger.info("\n*** SERIALIZING ENVIRONMENT ROUTING TABLES ***\n");
    _logger.resetTimer();
    outputPath.toFile().mkdirs();
    SortedMap<Path, RoutesByVrf> output = new TreeMap<>();
    routingTables.forEach(
        (name, rt) -> {
          Path currentOutputPath = outputPath.resolve(name);
          output.put(currentOutputPath, rt);
        });
    serializeObjects(output);
    _logger.printElapsedTime();
  }

  private SortedMap<String, VendorConfiguration> serializeHostConfigs(
      Path testRigPath, Path outputPath, ParseVendorConfigurationAnswerElement answerElement) {
    SortedMap<Path, String> configurationData =
        readConfigurationFiles(testRigPath, BfConsts.RELPATH_HOST_CONFIGS_DIR);
    // read the host files
    SortedMap<String, VendorConfiguration> allHostConfigurations;
    try (ActiveSpan parseHostConfigsSpan =
        GlobalTracer.get().buildSpan("Parse host configs").startActive()) {
      assert parseHostConfigsSpan != null; // avoid unused warning
      allHostConfigurations =
          parseVendorConfigurations(configurationData, answerElement, ConfigurationFormat.HOST);
    }
    if (allHostConfigurations == null) {
      throw new BatfishException("Exiting due to parser errors");
    }
    _logger.infof(
        "Testrig:%s in container:%s has total number of host configs:%d",
        getTestrigName(), getContainerName(), allHostConfigurations.size());

    // split into hostConfigurations and overlayConfigurations
    SortedMap<String, VendorConfiguration> overlayConfigurations =
        allHostConfigurations
            .entrySet()
            .stream()
            .filter(e -> ((HostConfiguration) e.getValue()).getOverlay())
            .collect(toMap(Entry::getKey, Entry::getValue, (v1, v2) -> v1, TreeMap::new));
    SortedMap<String, VendorConfiguration> nonOverlayHostConfigurations =
        allHostConfigurations
            .entrySet()
            .stream()
            .filter(e -> !((HostConfiguration) e.getValue()).getOverlay())
            .collect(toMap(Entry::getKey, Entry::getValue, (v1, v2) -> v1, TreeMap::new));

    // read and associate iptables files for specified hosts
    SortedMap<Path, String> iptablesData = new TreeMap<>();
    readIptableFiles(testRigPath, allHostConfigurations, iptablesData, answerElement);

    SortedMap<String, VendorConfiguration> iptablesConfigurations =
        parseVendorConfigurations(iptablesData, answerElement, ConfigurationFormat.IPTABLES);
    for (VendorConfiguration vc : allHostConfigurations.values()) {
      HostConfiguration hostConfig = (HostConfiguration) vc;
      if (hostConfig.getIptablesFile() != null) {
        Path path = Paths.get(testRigPath.toString(), hostConfig.getIptablesFile());
        String relativePathStr = _testrigSettings.getTestRigPath().relativize(path).toString();
        if (iptablesConfigurations.containsKey(relativePathStr)) {
          hostConfig.setIptablesVendorConfig(
              (IptablesVendorConfiguration) iptablesConfigurations.get(relativePathStr));
        }
      }
    }

    // now, serialize
    _logger.info("\n*** SERIALIZING VENDOR CONFIGURATION STRUCTURES ***\n");
    _logger.resetTimer();
    CommonUtil.createDirectories(outputPath);

    Map<Path, VendorConfiguration> output = new TreeMap<>();
    nonOverlayHostConfigurations.forEach(
        (name, vc) -> {
          Path currentOutputPath = outputPath.resolve(name);
          output.put(currentOutputPath, vc);
        });
    serializeObjects(output);
    // serialize warnings
    serializeObject(answerElement, _testrigSettings.getParseAnswerPath());
    _logger.printElapsedTime();
    return overlayConfigurations;
  }

  private Answer serializeIndependentConfigs(Path vendorConfigPath) {
    Answer answer = new Answer();
    ConvertConfigurationAnswerElement answerElement = new ConvertConfigurationAnswerElement();
    answerElement.setVersion(Version.getVersion());
    if (_settings.getVerboseParse()) {
      answer.addAnswerElement(answerElement);
    }
    Map<String, Configuration> configurations = getConfigurations(vendorConfigPath, answerElement);
    Topology testrigTopology = computeTestrigTopology(configurations);
    serializeAsJson(_testrigSettings.getTopologyPath(), testrigTopology, "testrig topology");
    checkTopology(configurations, testrigTopology);
    org.batfish.datamodel.pojo.Topology pojoTopology =
        org.batfish.datamodel.pojo.Topology.create(
            _idResolver.getSnapshotName(_settings.getContainer(), _testrigSettings.getName()),
            configurations,
            testrigTopology);
    serializeAsJson(_testrigSettings.getPojoTopologyPath(), pojoTopology, "testrig pojo topology");
    _storage.storeConfigurations(
        configurations, answerElement, _settings.getContainer(), _testrigSettings.getName());

    applyEnvironment(configurations);
    Topology envTopology = computeEnvironmentTopology(configurations);
    serializeAsJson(
        _testrigSettings.getEnvironmentSettings().getSerializedTopologyPath(),
        envTopology,
        "environment topology");

    // Compute new auto role data and updates existing auto data with it
    SortedSet<NodeRoleDimension> autoRoles =
        new InferRoles(configurations.keySet(), envTopology).inferRoles();
    Path nodeRoleDataPath =
        _settings
            .getStorageBase()
            .resolve(_settings.getContainer().getId())
            .resolve(BfConsts.RELPATH_NODE_ROLES_PATH);
    try {
      NetworkId networkId = _settings.getContainer();
      NodeRolesData.mergeNodeRoleDimensions(
          () -> getNodeRolesWrapped(networkId),
          nodeRolesData -> writeNodeRolesWrapped(nodeRolesData, networkId),
          autoRoles,
          null,
          true);
    } catch (IOException e) {
      _logger.warnf("Could not update node roles in %s: %s", nodeRoleDataPath, e);
    }

    return answer;
  }

  private void serializeNetworkConfigs(
      Path testRigPath,
      Path outputPath,
      ParseVendorConfigurationAnswerElement answerElement,
      SortedMap<String, VendorConfiguration> overlayHostConfigurations) {
    Map<Path, String> configurationData =
        readConfigurationFiles(testRigPath, BfConsts.RELPATH_CONFIGURATIONS_DIR);
    Map<String, VendorConfiguration> vendorConfigurations;
    try (ActiveSpan parseNetworkConfigsSpan =
        GlobalTracer.get().buildSpan("Parse network configs").startActive()) {
      assert parseNetworkConfigsSpan != null; // avoid unused warning
      vendorConfigurations =
          parseVendorConfigurations(configurationData, answerElement, ConfigurationFormat.UNKNOWN);
    }
    if (vendorConfigurations == null) {
      throw new BatfishException("Exiting due to parser errors");
    }
    _logger.infof(
        "Testrig:%s in container:%s has total number of network configs:%d",
        getTestrigName(), getContainerName(), vendorConfigurations.size());
    _logger.info("\n*** SERIALIZING VENDOR CONFIGURATION STRUCTURES ***\n");
    _logger.resetTimer();
    CommonUtil.createDirectories(outputPath);
    Map<Path, VendorConfiguration> output = new TreeMap<>();
    vendorConfigurations.forEach(
        (name, vc) -> {
          if (name.contains(File.separator)) {
            // iptables will get a hostname like configs/iptables-save if they
            // are not set up correctly using host files
            _logger.errorf("Cannot serialize configuration with hostname %s\n", name);
            answerElement.addRedFlagWarning(
                name,
                new Warning(
                    "Cannot serialize network config. Bad hostname " + name.replace("\\", "/"),
                    "MISCELLANEOUS"));
          } else {
            // apply overlay if it exists
            VendorConfiguration overlayConfig = overlayHostConfigurations.get(name);
            if (overlayConfig != null) {
              vc.setOverlayConfiguration(overlayConfig);
              overlayHostConfigurations.remove(name);
            }

            Path currentOutputPath = outputPath.resolve(name);
            output.put(currentOutputPath, vc);
          }
        });

    // warn about unused overlays
    overlayHostConfigurations.forEach(
        (name, overlay) ->
            answerElement.getParseStatus().put(overlay.getFilename(), ParseStatus.ORPHANED));

    serializeObjects(output);
    _logger.printElapsedTime();
  }

  public <S extends Serializable> void serializeObjects(Map<Path, S> objectsByPath) {
    if (objectsByPath.isEmpty()) {
      return;
    }

    int size = objectsByPath.size();
    String className = objectsByPath.values().iterator().next().getClass().getName();
    AtomicInteger serializeCompleted =
        newBatch(String.format("Serializing '%s' instances to disk", className), size);
    objectsByPath
        .entrySet()
        .parallelStream()
        .forEach(
            entry -> {
              Path outputPath = entry.getKey();
              S object = entry.getValue();
              serializeObject(object, outputPath);
              serializeCompleted.incrementAndGet();
            });
  }

  Answer serializeVendorConfigs(Path testRigPath, Path outputPath) {
    Answer answer = new Answer();
    boolean configsFound = false;

    // look for network configs
    Path networkConfigsPath = testRigPath.resolve(BfConsts.RELPATH_CONFIGURATIONS_DIR);
    ParseVendorConfigurationAnswerElement answerElement =
        new ParseVendorConfigurationAnswerElement();
    answerElement.setVersion(Version.getVersion());
    if (_settings.getVerboseParse()) {
      answer.addAnswerElement(answerElement);
    }

    // look for host configs and overlay configs
    SortedMap<String, VendorConfiguration> overlayHostConfigurations = new TreeMap<>();
    Path hostConfigsPath = testRigPath.resolve(BfConsts.RELPATH_HOST_CONFIGS_DIR);
    if (Files.exists(hostConfigsPath)) {
      overlayHostConfigurations = serializeHostConfigs(testRigPath, outputPath, answerElement);
      configsFound = true;
    }

    if (Files.exists(networkConfigsPath)) {
      serializeNetworkConfigs(testRigPath, outputPath, answerElement, overlayHostConfigurations);
      configsFound = true;
    }

    // look for AWS VPC configs
    Path awsVpcConfigsPath = testRigPath.resolve(BfConsts.RELPATH_AWS_CONFIGS_DIR);
    if (Files.exists(awsVpcConfigsPath)) {
      answer.append(serializeAwsConfigs(testRigPath, outputPath));
      configsFound = true;
    }

    if (!configsFound) {
      throw new BatfishException("No valid configurations found in testrig path " + testRigPath);
    }

    // serialize warnings
    serializeObject(answerElement, _testrigSettings.getParseAnswerPath());

    return answer;
  }

  @Override
  public void registerDataPlanePlugin(DataPlanePlugin plugin, String name) {
    _dataPlanePlugins.put(name, plugin);
  }

  public void setTerminatingExceptionMessage(String terminatingExceptionMessage) {
    _terminatingExceptionMessage = terminatingExceptionMessage;
  }

  private AnswerElement singleReachability(
      ReachabilityParameters reachabilityParameters,
      ReachabilityQuerySynthesizer.Builder<?, ?> builder) {
    Settings settings = getSettings();
    String tag = getFlowTag(_testrigSettings);

    ResolvedReachabilityParameters parameters;
    try {
      parameters =
          resolveReachabilityParameters(this, reachabilityParameters, getNetworkSnapshot());
    } catch (InvalidReachabilityParametersException e) {
      return e.getInvalidParametersAnswer();
    }

    Set<FlowDisposition> actions = reachabilityParameters.getActions();

    Map<String, Configuration> configurations = parameters.getConfigurations();
    DataPlane dataPlane = parameters.getDataPlane();
    Set<String> forbiddenTransitNodes = parameters.getForbiddenTransitNodes();
    HeaderSpace headerSpace = parameters.getHeaderSpace();
    Set<String> requiredTransitNodes = parameters.getRequiredTransitNodes();
    Synthesizer dataPlaneSynthesizer =
        synthesizeDataPlane(
            configurations,
            dataPlane,
            headerSpace,
            forbiddenTransitNodes,
            requiredTransitNodes,
            parameters.getSourceIpAssignment(),
            reachabilityParameters.getSpecialize());

    Map<IngressLocation, BooleanExpr> srcIpConstraints =
        dataPlaneSynthesizer.getInput().getSrcIpConstraints();

    // chunk ingress locations
    int chunkSize =
        Math.max(
            1,
            Math.min(
                parameters.getMaxChunkSize(),
                srcIpConstraints.size() / _settings.getAvailableThreads()));

    // partition ingress locations into chunks.
    List<List<Entry<IngressLocation, BooleanExpr>>> partitionedIngressLocations =
        Lists.partition(ImmutableList.copyOf(srcIpConstraints.entrySet()), chunkSize);

    List<Map<IngressLocation, BooleanExpr>> chunkedSrcIpConstraints =
        partitionedIngressLocations.stream().map(ImmutableMap::copyOf).collect(Collectors.toList());

    // build query jobs
    List<NodJob> jobs =
        chunkedSrcIpConstraints
            .stream()
            .map(
                chunkSrcIpConstraints -> {
                  ReachabilityQuerySynthesizer query =
                      builder
                          .setActions(actions)
                          .setFinalNodes(parameters.getFinalNodes())
                          .setForbiddenTransitNodes(forbiddenTransitNodes)
                          .setHeaderSpace(headerSpace)
                          .setSrcIpConstraints(chunkSrcIpConstraints)
                          .setRequiredTransitNodes(requiredTransitNodes)
                          .setSrcNatted(parameters.getSrcNatted())
                          .build();

                  return new NodJob(
                      settings,
                      dataPlaneSynthesizer,
                      query,
                      chunkSrcIpConstraints,
                      tag,
                      parameters.getSpecialize());
                })
            .collect(Collectors.toList());

    // run jobs and get resulting flows
    Set<Flow> flows = computeNodOutput(jobs);

    DataPlane dp = loadDataPlane();
    getDataPlanePlugin().processFlows(flows, dp, false);

    AnswerElement answerElement = getHistory();
    return answerElement;
  }

  /** Performs a difference reachFilters analysis (both increased and decreased reachability). */
  @Override
  public DifferentialSearchFiltersResult differentialReachFilter(
      Configuration baseConfig,
      IpAccessList baseAcl,
      Configuration deltaConfig,
      IpAccessList deltaAcl,
      SearchFiltersParameters searchFiltersParameters) {
    BDDPacket bddPacket = new BDDPacket();

    HeaderSpace headerSpace = searchFiltersParameters.resolveHeaderspace(specifierContext());
    BDD headerSpaceBDD =
        new HeaderSpaceToBDD(bddPacket, baseConfig.getIpSpaces()).toBDD(headerSpace);

    // resolve specified source interfaces that exist in both configs.
    Set<String> commonSources =
        Sets.intersection(
            resolveBaseSources(searchFiltersParameters, baseConfig.getHostname()),
            resolveDeltaSources(searchFiltersParameters, deltaConfig.getHostname()));

    Set<String> inactiveInterfaces =
        Sets.union(
            Sets.difference(baseConfig.getAllInterfaces().keySet(), baseConfig.activeInterfaces()),
            Sets.difference(
                deltaConfig.getAllInterfaces().keySet(), deltaConfig.activeInterfaces()));

    // effectively active sources are those of interest that are active in both configs.
    Set<String> activeSources = Sets.difference(commonSources, inactiveInterfaces);

    Set<String> referencedSources =
        Sets.union(
            referencedSources(baseConfig.getIpAccessLists(), baseAcl),
            referencedSources(deltaConfig.getIpAccessLists(), deltaAcl));

    BDDSourceManager mgr = BDDSourceManager.forSources(bddPacket, activeSources, referencedSources);
    BDD baseAclBDD =
        BDDAcl.create(
                bddPacket, baseAcl, baseConfig.getIpAccessLists(), baseConfig.getIpSpaces(), mgr)
            .getBdd()
            .and(headerSpaceBDD)
            .and(mgr.isValidValue());
    BDD deltaAclBDD =
        BDDAcl.create(
                bddPacket, deltaAcl, deltaConfig.getIpAccessLists(), deltaConfig.getIpSpaces(), mgr)
            .getBdd()
            .and(headerSpaceBDD)
            .and(mgr.isValidValue());

    String hostname = baseConfig.getHostname();

    BDD increasedBDD = baseAclBDD.not().and(deltaAclBDD);
    Optional<Flow> increasedFlow = getFlow(bddPacket, mgr, hostname, increasedBDD);

    BDD decreasedBDD = baseAclBDD.and(deltaAclBDD.not());
    Optional<Flow> decreasedFlow = getFlow(bddPacket, mgr, hostname, decreasedBDD);

    boolean explain = searchFiltersParameters.getGenerateExplanations();

    /*
     * Only generate an explanation if the differential headerspace is non-empty (i.e. we found a
     * flow).
     */
    Optional<SearchFiltersResult> increasedResult =
        increasedFlow.map(
            flow ->
                new SearchFiltersResult(
                    flow,
                    !explain
                        ? null
                        : AclExplainer.explainDifferential(
                            bddPacket,
                            mgr,
                            new MatchHeaderSpace(headerSpace),
                            baseAcl,
                            baseConfig.getIpAccessLists(),
                            baseConfig.getIpSpaces(),
                            deltaAcl,
                            deltaConfig.getIpAccessLists(),
                            deltaConfig.getIpSpaces())));

    Optional<SearchFiltersResult> decreasedResult =
        decreasedFlow.map(
            flow ->
                new SearchFiltersResult(
                    flow,
                    !explain
                        ? null
                        : AclExplainer.explainDifferential(
                            bddPacket,
                            mgr,
                            new MatchHeaderSpace(headerSpace),
                            deltaAcl,
                            deltaConfig.getIpAccessLists(),
                            deltaConfig.getIpSpaces(),
                            baseAcl,
                            baseConfig.getIpAccessLists(),
                            baseConfig.getIpSpaces())));

    return new DifferentialSearchFiltersResult(
        increasedResult.orElse(null), decreasedResult.orElse(null));
  }

  private Set<String> resolveDeltaSources(SearchFiltersParameters parameters, String node) {
    pushDeltaEnvironment();
    Set<String> sources = resolveSources(parameters, node);
    popEnvironment();
    return sources;
  }

  private Set<String> resolveBaseSources(SearchFiltersParameters parameters, String node) {
    pushBaseEnvironment();
    Set<String> sources = resolveSources(parameters, node);
    popEnvironment();
    return sources;
  }

  private Set<String> resolveSources(SearchFiltersParameters parameters, String node) {
    LocationVisitor<String> locationToSource =
        new LocationVisitor<String>() {
          @Override
          public String visitInterfaceLinkLocation(InterfaceLinkLocation interfaceLinkLocation) {
            return interfaceLinkLocation.getInterfaceName();
          }

          @Override
          public String visitInterfaceLocation(InterfaceLocation interfaceLocation) {
            return SOURCE_ORIGINATING_FROM_DEVICE;
          }
        };

    return parameters
        .getStartLocationSpecifier()
        .resolve(specifierContext())
        .stream()
        .filter(LocationVisitor.onNode(node)::visit)
        .map(locationToSource::visit)
        .collect(ImmutableSet.toImmutableSet());
  }

  private Optional<Flow> getFlow(
      BDDPacket pkt, BDDSourceManager bddSourceManager, String hostname, BDD bdd) {
    if (bdd.isZero()) {
      return Optional.empty();
    }
    BDD assignment = bdd.fullSatOne();
    return Optional.of(
        pkt.getFlowFromAssignment(assignment)
            .setTag(getFlowTag())
            .setIngressNode(hostname)
            .setIngressInterface(bddSourceManager.getSourceFromAssignment(assignment).orElse(null))
            .build());
  }

  @Override
  public Optional<SearchFiltersResult> reachFilter(
      Configuration node, IpAccessList acl, SearchFiltersParameters parameters) {
    BDDPacket bddPacket = new BDDPacket();

    Set<String> inactiveInterfaces =
        Sets.difference(node.getAllInterfaces().keySet(), node.activeInterfaces());
    Set<String> activeSources =
        Sets.difference(resolveSources(parameters, node.getHostname()), inactiveInterfaces);

    Set<String> referencedSources = referencedSources(node.getIpAccessLists(), acl);

    BDDSourceManager mgr = BDDSourceManager.forSources(bddPacket, activeSources, referencedSources);

    HeaderSpace headerSpace = parameters.resolveHeaderspace(specifierContext());
    BDD headerSpaceBDD = new HeaderSpaceToBDD(bddPacket, node.getIpSpaces()).toBDD(headerSpace);
    BDD bdd =
        BDDAcl.create(bddPacket, acl, node.getIpAccessLists(), node.getIpSpaces(), mgr)
            .getBdd()
            .and(headerSpaceBDD)
            .and(mgr.isValidValue());

    return getFlow(bddPacket, mgr, node.getHostname(), bdd)
        .map(
            flow ->
                new SearchFiltersResult(
                    flow,
                    parameters.getGenerateExplanations()
                        ? AclExplainer.explain(
                            bddPacket,
                            mgr,
                            new MatchHeaderSpace(headerSpace),
                            acl,
                            node.getIpAccessLists(),
                            node.getIpSpaces())
                        : null));
  }

  @Override
  public AnswerElement smtBlackhole(HeaderQuestion q) {
    PropertyChecker p = new PropertyChecker(new BDDPacket(), this, _settings);
    return p.checkBlackHole(q);
  }

  @Override
  public AnswerElement smtBoundedLength(HeaderLocationQuestion q, Integer bound) {
    if (bound == null) {
      throw new BatfishException("Missing parameter length bound: (e.g., bound=3)");
    }
    PropertyChecker p = new PropertyChecker(new BDDPacket(), this, _settings);
    return p.checkBoundedLength(q, bound);
  }

  @Override
  public AnswerElement smtDeterminism(HeaderQuestion q) {
    PropertyChecker p = new PropertyChecker(new BDDPacket(), this, _settings);
    return p.checkDeterminism(q);
  }

  @Override
  public AnswerElement smtEqualLength(HeaderLocationQuestion q) {
    PropertyChecker p = new PropertyChecker(new BDDPacket(), this, _settings);
    return p.checkEqualLength(q);
  }

  @Override
  public AnswerElement smtForwarding(HeaderQuestion q) {
    PropertyChecker p = new PropertyChecker(new BDDPacket(), this, _settings);
    return p.checkForwarding(q);
  }

  @Override
  public AnswerElement smtLoadBalance(HeaderLocationQuestion q, int threshold) {
    PropertyChecker p = new PropertyChecker(new BDDPacket(), this, _settings);
    return p.checkLoadBalancing(q, threshold);
  }

  @Override
  public AnswerElement smtLocalConsistency(Pattern routerRegex, boolean strict, boolean fullModel) {
    PropertyChecker p = new PropertyChecker(new BDDPacket(), this, _settings);
    return p.checkLocalEquivalence(routerRegex, strict, fullModel);
  }

  @Override
  public AnswerElement smtMultipathConsistency(HeaderLocationQuestion q) {
    PropertyChecker p = new PropertyChecker(new BDDPacket(), this, _settings);
    return p.checkMultipathConsistency(q);
  }

  @Override
  public AnswerElement smtReachability(HeaderLocationQuestion q) {
    PropertyChecker p = new PropertyChecker(new BDDPacket(), this, _settings);
    return p.checkReachability(q);
  }

  @Override
  public AnswerElement smtRoles(RoleQuestion q) {
    Roles roles = Roles.create(this, q.getDstIps(), new NodesSpecifier(q.getNodeRegex()));
    return roles.asAnswer(q.getType());
  }

  @Override
  public AnswerElement smtRoutingLoop(HeaderQuestion q) {
    PropertyChecker p = new PropertyChecker(new BDDPacket(), this, _settings);
    return p.checkRoutingLoop(q);
  }

  @Override
  public SpecifierContext specifierContext() {
    return new SpecifierContextImpl(this, loadConfigurations());
  }

  @Override
  public AnswerElement standard(ReachabilityParameters reachabilityParameters) {
    return singleReachability(
        reachabilityParameters, StandardReachabilityQuerySynthesizer.builder());
  }

  public Synthesizer synthesizeDataPlane() {
    return synthesizeDataPlane(loadConfigurations(), loadDataPlane());
  }

  private Synthesizer synthesizeDataPlane(
      Map<String, Configuration> configurations, DataPlane dataPlane) {
    return synthesizeDataPlane(
        configurations,
        dataPlane,
        new HeaderSpace(),
        ImmutableSet.of(),
        ImmutableSet.of(),
        IpSpaceAssignment.empty(),
        false);
  }

  @Override
  public Set<Flow> bddMultipathConsistency() {
    BDDPacket pkt = new BDDPacket();
    BDDReachabilityAnalysisFactory bddReachabilityAnalysisFactory =
        getBddReachabilityAnalysisFactory(pkt);
    IpSpaceAssignment srcIpSpaceAssignment = getAllSourcesInferFromLocationIpSpaceAssignment();
    Set<FlowDisposition> dropDispositions =
        ImmutableSet.of(
            FlowDisposition.DENIED_IN,
            FlowDisposition.DENIED_OUT,
            FlowDisposition.NO_ROUTE,
            FlowDisposition.NULL_ROUTED);
    Map<IngressLocation, BDD> acceptedBDDs =
        bddReachabilityAnalysisFactory
            .bddReachabilityAnalysis(
                srcIpSpaceAssignment,
                UniverseIpSpace.INSTANCE,
                ImmutableSet.of(FlowDisposition.ACCEPTED))
            .getIngressLocationReachableBDDs();
    Map<IngressLocation, BDD> droppedBDDs =
        bddReachabilityAnalysisFactory
            .bddReachabilityAnalysis(
                srcIpSpaceAssignment, UniverseIpSpace.INSTANCE, dropDispositions)
            .getIngressLocationReachableBDDs();
    Map<IngressLocation, BDD> neighborUnreachableBDDs =
        bddReachabilityAnalysisFactory
            .bddReachabilityAnalysis(
                srcIpSpaceAssignment,
                UniverseIpSpace.INSTANCE,
                ImmutableSet.of(FlowDisposition.NEIGHBOR_UNREACHABLE_OR_EXITS_NETWORK))
            .getIngressLocationReachableBDDs();

    String flowTag = getFlowTag();
    return Streams.concat(
            computeMultipathInconsistencies(pkt, flowTag, acceptedBDDs, droppedBDDs).stream(),
            computeMultipathInconsistencies(pkt, flowTag, acceptedBDDs, neighborUnreachableBDDs)
                .stream(),
            computeMultipathInconsistencies(pkt, flowTag, droppedBDDs, neighborUnreachableBDDs)
                .stream())
        .collect(ImmutableSet.toImmutableSet());
  }

  @Nonnull
  public IpSpaceAssignment getAllSourcesInferFromLocationIpSpaceAssignment() {
    SpecifierContextImpl specifierContext = new SpecifierContextImpl(this, loadConfigurations());
    Set<Location> locations =
        new UnionLocationSpecifier(
                AllInterfacesLocationSpecifier.INSTANCE,
                AllInterfaceLinksLocationSpecifier.INSTANCE)
            .resolve(specifierContext);
    return InferFromLocationIpSpaceSpecifier.INSTANCE.resolve(locations, specifierContext);
  }

  @Nonnull
  private BDDReachabilityAnalysisFactory getBddReachabilityAnalysisFactory(BDDPacket pkt) {
    return new BDDReachabilityAnalysisFactory(
        pkt, loadConfigurations(), loadDataPlane().getForwardingAnalysis());
  }

  /**
   * Return a set of flows (at most 1 per source {@link Location}) for which reachability has been
   * reduced by the change from base to delta snapshot.
   *
   * @param dispositions Search for differences in the set of packets with the specified {@link
   *     FlowDisposition FlowDispositions}.
   */
  @Override
  public Set<Flow> bddReducedReachability(Set<FlowDisposition> dispositions) {
    checkArgument(!dispositions.isEmpty(), "Must specify at least one FlowDisposition");
    BDDPacket pkt = new BDDPacket();

    pushBaseEnvironment();
    Map<IngressLocation, BDD> baseAcceptBDDs =
        getBddReachabilityAnalysisFactory(pkt)
            .bddReachabilityAnalysis(
                getAllSourcesInferFromLocationIpSpaceAssignment(),
                UniverseIpSpace.INSTANCE,
                dispositions)
            .getIngressLocationReachableBDDs();
    popEnvironment();

    pushDeltaEnvironment();
    Map<IngressLocation, BDD> deltaAcceptBDDs =
        getBddReachabilityAnalysisFactory(pkt)
            .bddReachabilityAnalysis(
                getAllSourcesInferFromLocationIpSpaceAssignment(),
                UniverseIpSpace.INSTANCE,
                dispositions)
            .getIngressLocationReachableBDDs();
    popEnvironment();

    Set<IngressLocation> commonSources =
        Sets.intersection(baseAcceptBDDs.keySet(), deltaAcceptBDDs.keySet());
    ImmutableSet.Builder<Flow> flows = ImmutableSet.builder();
    for (IngressLocation source : commonSources) {
      BDD reduced = baseAcceptBDDs.get(source).and(deltaAcceptBDDs.get(source).not());
      if (reduced.isZero()) {
        continue;
      }
      Flow.Builder flow =
          pkt.getFlow(reduced)
              .orElseThrow(() -> new BatfishException("Error getting flow from BDD"));

      // set flow parameters
      flow.setTag(getDifferentialFlowTag());
      flow.setIngressNode(source.getNode());
      switch (source.getType()) {
        case VRF:
          flow.setIngressVrf(source.getVrf());
          break;
        case INTERFACE_LINK:
          flow.setIngressInterface(source.getInterface());
          break;
        default:
          throw new BatfishException("Unexpected IngressLocationType: " + source.getType());
      }
      flows.add(flow.build());
    }
    return flows.build();
  }

  @Nonnull
  private Synthesizer synthesizeDataPlane(ResolvedReachabilityParameters parameters) {
    Map<String, Configuration> configs = parameters.getConfigurations();
    DataPlane dataPlane = parameters.getDataPlane();
    return synthesizeDataPlane(
        configs,
        dataPlane,
        parameters.getHeaderSpace(),
        parameters.getForbiddenTransitNodes(),
        parameters.getRequiredTransitNodes(),
        parameters.getSourceIpAssignment(),
        parameters.getSpecialize());
  }

  @Nonnull
  public Synthesizer synthesizeDataPlane(
      Map<String, Configuration> configurations,
      DataPlane dataPlane,
      HeaderSpace headerSpace,
      Set<String> nonTransitNodes,
      Set<String> transitNodes,
      IpSpaceAssignment ipSpaceAssignment,
      boolean specialize) {
    _logger.info("\n*** GENERATING Z3 LOGIC ***\n");
    _logger.resetTimer();

    _logger.info("Synthesizing Z3 logic...");

    Synthesizer s =
        new Synthesizer(
            computeSynthesizerInput(
                configurations,
                dataPlane,
                headerSpace,
                ipSpaceAssignment,
                transitNodes,
                nonTransitNodes,
                _settings.getSimplify(),
                specialize));

    List<String> warnings = s.getWarnings();
    int numWarnings = warnings.size();
    if (numWarnings == 0) {
      _logger.info("OK\n");
    } else {
      for (String warning : warnings) {
        _logger.warn(warning);
      }
    }
    _logger.printElapsedTime();
    return s;
  }

  public static SynthesizerInputImpl computeSynthesizerInput(
      Map<String, Configuration> configurations,
      DataPlane dataPlane,
      HeaderSpace headerSpace,
      IpSpaceAssignment ipSpaceAssignment,
      Set<String> transitNodes,
      Set<String> nonTransitNodes,
      boolean simplify,
      boolean specialize) {
    Topology topology = new Topology(dataPlane.getTopologyEdges());

    // convert Locations to IngressLocations
    Map<IngressLocation, IpSpace> ipSpacePerLocation = new HashMap<>();
    LocationToIngressLocation toIngressLocation = new LocationToIngressLocation(configurations);
    ipSpaceAssignment
        .getEntries()
        .forEach(
            entry ->
                entry
                    .getLocations()
                    .forEach(
                        location ->
                            ipSpacePerLocation.merge(
                                location.accept(toIngressLocation),
                                entry.getIpSpace(),
                                ((ipSpace1, ipSpace2) -> AclIpSpace.union(ipSpace1, ipSpace2)))));

    return SynthesizerInputImpl.builder()
        .setConfigurations(configurations)
        .setForwardingAnalysis(dataPlane.getForwardingAnalysis())
        .setHeaderSpace(headerSpace)
        .setSrcIpConstraints(ipSpacePerLocation)
        .setNonTransitNodes(nonTransitNodes)
        .setSimplify(simplify)
        .setSpecialize(specialize)
        .setTopology(topology)
        .setTransitNodes(transitNodes)
        .build();
  }

  private Answer validateEnvironment() {
    Answer answer = new Answer();
    ValidateEnvironmentAnswerElement ae = loadValidateEnvironmentAnswerElement();
    answer.addAnswerElement(ae);
    Topology envTopology = computeEnvironmentTopology(loadConfigurations());
    serializeAsJson(
        _testrigSettings.getEnvironmentSettings().getSerializedTopologyPath(),
        envTopology,
        "environment topology");
    return answer;
  }

  @Override
  public void writeDataPlane(DataPlane dp, DataPlaneAnswerElement ae) {
    _cachedDataPlanes.put(getNetworkSnapshot(), dp);
    serializeObject(dp, _testrigSettings.getEnvironmentSettings().getDataPlanePath());
    serializeObject(ae, _testrigSettings.getEnvironmentSettings().getDataPlaneAnswerPath());
  }

  private void writeJsonAnswer(String structuredAnswerString) {
    SnapshotId deltaSnapshot = _settings.getDiffQuestion() ? _deltaTestrigSettings.getName() : null;
    NetworkId networkId = _settings.getContainer();
    QuestionId questionId = _settings.getQuestionName();
    AnalysisId analysisId = _settings.getAnalysisName();
    QuestionSettingsId questionSettingsId;

    try {
      String questionClassId = _storage.loadQuestionClassId(networkId, questionId, analysisId);
      if (_idResolver.hasQuestionSettingsId(questionClassId, networkId)) {
        questionSettingsId = _idResolver.getQuestionSettingsId(questionClassId, networkId);
      } else {
        questionSettingsId = QuestionSettingsId.DEFAULT_ID;
      }
    } catch (IOException e) {
      throw new BatfishException("Failed to retrieve question settings ID", e);
    }

    AnswerId baseAnswerId =
        _idResolver.getBaseAnswerId(
            networkId,
            _baseTestrigSettings.getName(),
            questionId,
            questionSettingsId,
            deltaSnapshot,
            analysisId);
    _storage.storeAnswer(structuredAnswerString, baseAnswerId);
  }

  private void writeJsonAnswerWithLog(@Nullable String logString, String structuredAnswerString) {
    // Write log of WorkItem task to the configured path for logs
    if (logString != null && _settings.getTaskId() != null) {
      Path jsonPath =
          _settings
              .getStorageBase()
              .resolve(_settings.getContainer().getId())
              .resolve(BfConsts.RELPATH_SNAPSHOTS_DIR)
              .resolve(_settings.getTestrig().getId())
              .resolve(BfConsts.RELPATH_OUTPUT)
              .resolve(_settings.getTaskId() + BfConsts.SUFFIX_ANSWER_JSON_FILE);
      CommonUtil.writeFile(jsonPath, logString);
    }
    // Write answer.json and answer-pretty.json if WorkItem was answering a question
    if (_settings.getQuestionName() != null) {
      writeJsonAnswer(structuredAnswerString);
    }
  }

  private void writeJsonTopology() {
    try {
      Map<String, Configuration> configs = loadConfigurations();
      SortedSet<Edge> textEdges = CommonUtil.synthesizeTopology(configs).getEdges();
      JSONArray jEdges = new JSONArray();
      for (Edge textEdge : textEdges) {
        Configuration node1 = configs.get(textEdge.getNode1());
        Configuration node2 = configs.get(textEdge.getNode2());
        Interface interface1 = node1.getAllInterfaces().get(textEdge.getInt1());
        Interface interface2 = node2.getAllInterfaces().get(textEdge.getInt2());
        JSONObject jEdge = new JSONObject();
        jEdge.put("interface1", interface1.toJSONObject());
        jEdge.put("interface2", interface2.toJSONObject());
        jEdges.put(jEdge);
      }
      JSONObject master = new JSONObject();
      JSONObject topology = new JSONObject();
      topology.put("edges", jEdges);
      master.put("topology", topology);
      String text = master.toString(3);
      _logger.output(text);
    } catch (JSONException e) {
      throw new BatfishException("Failed to synthesize JSON topology", e);
    }
  }

  @Override
  public @Nullable Layer1Topology getLayer1Topology() {
    return _storage.loadLayer1Topology(_settings.getContainer(), _testrigSettings.getName());
  }

  @Override
  public @Nullable Layer2Topology getLayer2Topology() {
    Layer1Topology layer1Topology = getLayer1Topology();
    if (layer1Topology == null) {
      return null;
    }
    return TopologyUtil.computeLayer2Topology(layer1Topology, loadConfigurations());
  }

  @Override
  public @Nullable String loadQuestionSettings(@Nonnull Question question) {
    String questionClassId = question.getName();
    NetworkId networkId = _settings.getContainer();
    if (!_idResolver.hasQuestionSettingsId(questionClassId, networkId)) {
      return null;
    }
    try {
      QuestionSettingsId questionSettingsId =
          _idResolver.getQuestionSettingsId(questionClassId, networkId);
      return _storage.loadQuestionSettings(_settings.getContainer(), questionSettingsId);
    } catch (IOException e) {
      throw new BatfishException(
          String.format("Failed to read question settings for question: '%s'", questionClassId), e);
    }
  }

  @Override
  public @Nullable Answerer createAnswerer(@Nonnull Question question) {
    BiFunction<Question, IBatfish, Answerer> creator = _answererCreators.get(question.getName());
    return creator != null ? creator.apply(question, this) : null;
  }
}<|MERGE_RESOLUTION|>--- conflicted
+++ resolved
@@ -276,11 +276,8 @@
       Path envPathOut =
           testrigDir.resolve(
               Paths.get(BfConsts.RELPATH_OUTPUT, BfConsts.RELPATH_ENVIRONMENTS_DIR, envName));
-<<<<<<< HEAD
       Path envPathIn =
           testrigDir.resolve(Paths.get(BfConsts.RELPATH_INPUT, BfConsts.RELPATH_TEST_RIG_DIR));
-=======
->>>>>>> 8472e035
       envSettings.setCompressedDataPlanePath(
           envPathOut.resolve(BfConsts.RELPATH_COMPRESSED_DATA_PLANE));
       envSettings.setCompressedDataPlaneAnswerPath(
@@ -312,11 +309,7 @@
       envSettings.setEnvironmentBgpTablesPath(
           envPathIn.resolve(BfConsts.RELPATH_ENVIRONMENT_BGP_TABLES));
       envSettings.setEnvironmentRoutingTablesPath(
-<<<<<<< HEAD
           envPathIn.resolve(BfConsts.RELPATH_ENVIRONMENT_ROUTING_TABLES));
-=======
-          envDirPath.resolve(BfConsts.RELPATH_ENVIRONMENT_ROUTING_TABLES));
->>>>>>> 8472e035
       envSettings.setDeltaVendorConfigurationsDir(
           envPathOut.resolve(BfConsts.RELPATH_VENDOR_SPECIFIC_CONFIG_DIR));
     }
