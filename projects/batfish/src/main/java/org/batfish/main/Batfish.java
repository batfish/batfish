--- conflicted
+++ resolved
@@ -306,13 +306,7 @@
       envSettings.setEnvironmentBgpTablesPath(
           envPathIn.resolve(BfConsts.RELPATH_ENVIRONMENT_BGP_TABLES));
       envSettings.setEnvironmentRoutingTablesPath(
-<<<<<<< HEAD
           envPathIn.resolve(BfConsts.RELPATH_ENVIRONMENT_ROUTING_TABLES));
-      envSettings.setDeltaVendorConfigurationsDir(
-          envPathOut.resolve(BfConsts.RELPATH_VENDOR_SPECIFIC_CONFIG_DIR));
-=======
-          envDirPath.resolve(BfConsts.RELPATH_ENVIRONMENT_ROUTING_TABLES));
->>>>>>> 3b7e7894
     }
   }
 
