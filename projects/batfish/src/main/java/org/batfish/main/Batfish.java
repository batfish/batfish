--- conflicted
+++ resolved
@@ -170,7 +170,6 @@
 import org.batfish.datamodel.ospf.OspfProcess;
 import org.batfish.datamodel.pojo.Environment;
 import org.batfish.datamodel.questions.InvalidReachabilityParametersException;
-import org.batfish.datamodel.questions.NamedStructureSpecifier;
 import org.batfish.datamodel.questions.NodesSpecifier;
 import org.batfish.datamodel.questions.Question;
 import org.batfish.datamodel.questions.smt.HeaderLocationQuestion;
@@ -209,8 +208,6 @@
 import org.batfish.question.multipath.MultipathConsistencyParameters;
 import org.batfish.question.searchfilters.DifferentialSearchFiltersResult;
 import org.batfish.question.searchfilters.SearchFiltersResult;
-import org.batfish.referencelibrary.AddressGroup;
-import org.batfish.referencelibrary.ReferenceBook;
 import org.batfish.referencelibrary.ReferenceLibrary;
 import org.batfish.representation.aws.AwsConfiguration;
 import org.batfish.representation.host.HostConfiguration;
@@ -2998,38 +2995,25 @@
     updateBlacklistedAndInactiveConfigs(configurations);
     postProcessAggregatedInterfaces(configurations);
     postProcessOspfCosts(configurations);
-<<<<<<< HEAD
-=======
     computeAndStoreCompletionMetadata(configurations);
   }
 
   private void computeAndStoreCompletionMetadata(Map<String, Configuration> configurations) {
->>>>>>> 679d297d
     try {
       _storage.storeCompletionMetadata(
           computeCompletionMetadata(configurations),
           _settings.getContainer(),
           _testrigSettings.getName());
     } catch (IOException e) {
-<<<<<<< HEAD
-      throw new BatfishException("Error storing CompletionMetadata", e);
-=======
       _logger.errorf("Error storing CompletionMetadata: %s", e);
->>>>>>> 679d297d
     }
   }
 
   private CompletionMetadata computeCompletionMetadata(Map<String, Configuration> configurations) {
-<<<<<<< HEAD
-    return new CompletionMetadata(
-        getAddressBooks(getReferenceLibraryData()),
-        getAddressGroups(getReferenceLibraryData()),
-=======
     ReferenceLibrary referenceLibrary = getReferenceLibraryData();
     return new CompletionMetadata(
         getAddressBooks(referenceLibrary),
         getAddressGroups(referenceLibrary),
->>>>>>> 679d297d
         getFilterNames(configurations),
         getInterfaces(configurations),
         getIps(configurations),
@@ -3037,158 +3021,6 @@
         getStructureNames(configurations),
         getVrfs(configurations),
         getZones(configurations));
-<<<<<<< HEAD
-  }
-
-  @VisibleForTesting
-  static Set<String> getAddressBooks(ReferenceLibrary referenceLibrary) {
-    ImmutableSet.Builder<String> addressBooks = ImmutableSet.builder();
-    return addressBooks
-        .addAll(
-            referenceLibrary
-                .getReferenceBooks()
-                .stream()
-                .map(ReferenceBook::getName)
-                .collect(Collectors.toSet()))
-        .build();
-  }
-
-  @VisibleForTesting
-  static Set<String> getAddressGroups(ReferenceLibrary referenceLibrary) {
-    ImmutableSet.Builder<String> addressGroups = ImmutableSet.builder();
-    referenceLibrary
-        .getReferenceBooks()
-        .forEach(
-            referenceBook ->
-                addressGroups.addAll(
-                    referenceBook
-                        .getAddressGroups()
-                        .stream()
-                        .map(AddressGroup::getName)
-                        .collect(Collectors.toSet())));
-    return addressGroups.build();
-  }
-
-  @VisibleForTesting
-  static Set<String> getFilterNames(Map<String, Configuration> configurations) {
-    ImmutableSet.Builder<String> filterNames = ImmutableSet.builder();
-    configurations
-        .values()
-        .forEach(configuration -> filterNames.addAll(configuration.getIpAccessLists().keySet()));
-    return filterNames.build();
-  }
-
-  @VisibleForTesting
-  static Set<NodeInterfacePair> getInterfaces(Map<String, Configuration> configurations) {
-    ImmutableSet.Builder<NodeInterfacePair> interfaces = ImmutableSet.builder();
-    configurations
-        .values()
-        .forEach(
-            configuration ->
-                interfaces.addAll(
-                    configuration
-                        .getAllInterfaces()
-                        .values()
-                        .stream()
-                        .map(NodeInterfacePair::new)
-                        .collect(Collectors.toSet())));
-    return interfaces.build();
-  }
-
-  @VisibleForTesting
-  static Set<String> getIps(Map<String, Configuration> configurations) {
-    ImmutableSet.Builder<String> ips = ImmutableSet.builder();
-    configurations
-        .values()
-        .forEach(
-            configuration ->
-                configuration
-                    .getAllInterfaces()
-                    .values()
-                    .forEach(
-                        iface ->
-                            ips.addAll(
-                                iface
-                                    .getAllAddresses()
-                                    .stream()
-                                    .map(interfaceAddress -> interfaceAddress.getIp().toString())
-                                    .collect(Collectors.toSet()))));
-
-    return ips.build();
-  }
-
-  @VisibleForTesting
-  static Set<String> getPrefixes(Map<String, Configuration> configurations) {
-    ImmutableSet.Builder<String> prefixes = ImmutableSet.builder();
-    configurations
-        .values()
-        .forEach(
-            configuration ->
-                configuration
-                    .getAllInterfaces()
-                    .values()
-                    .forEach(
-                        iface ->
-                            prefixes.addAll(
-                                iface
-                                    .getAllAddresses()
-                                    .stream()
-                                    .map(
-                                        interfaceAddress -> interfaceAddress.getPrefix().toString())
-                                    .collect(Collectors.toSet()))));
-    return prefixes.build();
-  }
-
-  @VisibleForTesting
-  static Set<String> getStructureNames(Map<String, Configuration> configurations) {
-    ImmutableSet.Builder<String> structureNames = ImmutableSet.builder();
-    configurations
-        .values()
-        .forEach(
-            configuration ->
-                NamedStructureSpecifier.JAVA_MAP
-                    .values()
-                    .forEach(
-                        type -> {
-                          Object namedStructuresMap = type.getGetter().apply(configuration);
-                          if (namedStructuresMap instanceof Map<?, ?>) {
-                            structureNames.addAll(
-                                ((Map<?, ?>) namedStructuresMap)
-                                    .keySet()
-                                    .stream()
-                                    .map(key -> (String) key)
-                                    .collect(Collectors.toSet()));
-                          }
-                        }));
-    return structureNames.build();
-  }
-
-  @VisibleForTesting
-  static Set<String> getVrfs(Map<String, Configuration> configurations) {
-    ImmutableSet.Builder<String> vrfs = ImmutableSet.builder();
-    configurations
-        .values()
-        .forEach(
-            configuration ->
-                vrfs.addAll(
-                    configuration
-                        .getAllInterfaces()
-                        .values()
-                        .stream()
-                        .map(Interface::getVrfName)
-                        .collect(Collectors.toSet())));
-    return vrfs.build();
-  }
-
-  @VisibleForTesting
-  static Set<String> getZones(Map<String, Configuration> configurations) {
-    ImmutableSet.Builder<String> zones = ImmutableSet.builder();
-    configurations
-        .values()
-        .forEach(configuration -> zones.addAll(configuration.getZones().keySet()));
-    return zones.build();
-=======
->>>>>>> 679d297d
   }
 
   private void repairEnvironmentBgpTables() {
