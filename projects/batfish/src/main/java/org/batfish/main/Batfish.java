--- conflicted
+++ resolved
@@ -737,12 +737,8 @@
       try (Stream<Path> paths = CommonUtil.list(path)) {
         if (!paths.iterator().hasNext()) {
           throw new CleanBatfishException(
-<<<<<<< HEAD
               "Nothing to do: Set of vendor-independent configurations for this test-rig is "
                   + "empty\n");
-=======
-              "Nothing to do: Set of vendor-independent configurations for this test-rig is empty\n");
->>>>>>> a3ec0a8e
         }
       }
     }
@@ -985,7 +981,6 @@
     return ipOwnersSimple;
   }
 
-<<<<<<< HEAD
   public <KeyT, ResultT> void computeNodFirstUnsatOutput(
       List<NodFirstUnsatJob<KeyT, ResultT>> jobs, Map<KeyT, ResultT> output) {
     _logger.info("\n*** EXECUTING NOD UNSAT JOBS ***\n");
@@ -993,15 +988,6 @@
     BatfishJobExecutor<
             NodFirstUnsatJob<KeyT, ResultT>, NodFirstUnsatAnswerElement,
             NodFirstUnsatResult<KeyT, ResultT>, Map<KeyT, ResultT>>
-=======
-  public <Key, Result> void computeNodFirstUnsatOutput(
-      List<NodFirstUnsatJob<Key, Result>> jobs, Map<Key, Result> output) {
-    _logger.info("\n*** EXECUTING NOD UNSAT JOBS ***\n");
-    resetTimer();
-    BatfishJobExecutor<
-            NodFirstUnsatJob<Key, Result>, NodFirstUnsatAnswerElement,
-            NodFirstUnsatResult<Key, Result>, Map<Key, Result>>
->>>>>>> a3ec0a8e
         executor = new BatfishJobExecutor<>(_settings, _logger, true, "NOD First-UNSAT");
     executor.executeJobs(jobs, output, new NodFirstUnsatAnswerElement());
     printElapsedTime();
@@ -1019,17 +1005,10 @@
     return flows;
   }
 
-<<<<<<< HEAD
   public <KeyT> void computeNodSatOutput(List<NodSatJob<KeyT>> jobs, Map<KeyT, Boolean> output) {
     _logger.info("\n*** EXECUTING NOD SAT JOBS ***\n");
     resetTimer();
     BatfishJobExecutor<NodSatJob<KeyT>, NodSatAnswerElement, NodSatResult<KeyT>, Map<KeyT, Boolean>>
-=======
-  public <Key> void computeNodSatOutput(List<NodSatJob<Key>> jobs, Map<Key, Boolean> output) {
-    _logger.info("\n*** EXECUTING NOD SAT JOBS ***\n");
-    resetTimer();
-    BatfishJobExecutor<NodSatJob<Key>, NodSatAnswerElement, NodSatResult<Key>, Map<Key, Boolean>>
->>>>>>> a3ec0a8e
         executor = new BatfishJobExecutor<>(_settings, _logger, true, "NOD SAT");
     executor.executeJobs(jobs, output, new NodSatAnswerElement());
     printElapsedTime();
@@ -1043,10 +1022,6 @@
     if (blacklistEdges != null) {
       EdgeSet edges = topology.getEdges();
       edges.removeAll(blacklistEdges);
-<<<<<<< HEAD
-=======
-      if (blacklistEdges.size() > 0) {}
->>>>>>> a3ec0a8e
     }
     NodeSet blacklistNodes = getNodeBlacklist();
     if (blacklistNodes != null) {
@@ -1366,12 +1341,8 @@
             Interface iface = vlanInterfaces.get(vlanNumber);
             if ((iface != null) && iface.getAutoState()) {
               _logger.warnf(
-<<<<<<< HEAD
                   "WARNING: Disabling unusable vlan interface because no switch port is assigned "
                       + "to it: \"%s:%d\"\n",
-=======
-                  "WARNING: Disabling unusable vlan interface because no switch port is assigned to it: \"%s:%d\"\n",
->>>>>>> a3ec0a8e
                   hostname, vlanNumber);
               iface.setActive(false);
               iface.setBlacklisted(true);
@@ -1394,12 +1365,8 @@
             bindInterface.setBlacklisted(true);
             String bindInterfaceName = bindInterface.getName();
             _logger.warnf(
-<<<<<<< HEAD
                 "WARNING: Disabling unusable vpn interface because we cannot determine remote "
                     + "endpoint: \"%s:%s\"\n",
-=======
-                "WARNING: Disabling unusable vpn interface because we cannot determine remote endpoint: \"%s:%s\"\n",
->>>>>>> a3ec0a8e
                 hostname, bindInterfaceName);
           }
         }
@@ -2580,12 +2547,8 @@
         return loadParseEnvironmentBgpTablesAnswerElement(false);
       } else {
         throw new BatfishException(
-<<<<<<< HEAD
             "Version error repairing environment BGP tables for parse environment BGP tables "
                 + "answer element");
-=======
-            "Version error repairing environment BGP tables for parse environment BGP tables answer element");
->>>>>>> a3ec0a8e
       }
     } else {
       return ae;
@@ -2614,12 +2577,8 @@
         return loadParseEnvironmentRoutingTablesAnswerElement(false);
       } else {
         throw new BatfishException(
-<<<<<<< HEAD
             "Version error repairing environment routing tables for parse environment routing "
                 + "tables answer element");
-=======
-            "Version error repairing environment routing tables for parse environment routing tables answer element");
->>>>>>> a3ec0a8e
       }
     } else {
       return pertae;
@@ -3544,8 +3503,6 @@
     return fileData;
   }
 
-<<<<<<< HEAD
-=======
   /**
    * Read Iptable Files for each host in the keyset of {@code hostConfigurations}, and store the
    * contents in {@code iptablesDate}. Each task fails if the Iptable file specified by host is not
@@ -3611,7 +3568,6 @@
     }
   }
 
->>>>>>> a3ec0a8e
   @Override
   public AnswerElement reducedReachability(HeaderSpace headerSpace) {
     if (SystemUtils.IS_OS_MAC_OSX) {
@@ -4031,34 +3987,7 @@
 
     // read and associate iptables files for specified hosts
     Map<Path, String> iptablesData = new TreeMap<>();
-<<<<<<< HEAD
-    for (VendorConfiguration vc : hostConfigurations.values()) {
-      HostConfiguration hostConfig = (HostConfiguration) vc;
-      if (hostConfig.getIptablesFile() != null) {
-        Path path = Paths.get(testRigPath.toString(), hostConfig.getIptablesFile());
-
-        // ensure that the iptables file is not taking us outside of the
-        // testrig
-        try {
-          if (testRigPath.toFile().getCanonicalPath().contains(path.toFile().getCanonicalPath())) {
-            throw new BatfishException(
-                "Iptables file "
-                    + hostConfig.getIptablesFile()
-                    + " for host "
-                    + hostConfig.getHostname()
-                    + "is not contained within the testrig");
-          }
-        } catch (IOException e) {
-          throw new BatfishException("Could not get canonical path", e);
-        }
-
-        String fileText = CommonUtil.readFile(path);
-        iptablesData.put(path, fileText);
-      }
-    }
-=======
     readIptableFiles(testRigPath, hostConfigurations, iptablesData, answerElement);
->>>>>>> a3ec0a8e
 
     Map<String, VendorConfiguration> iptablesConfigurations =
         parseVendorConfigurations(iptablesData, answerElement, ConfigurationFormat.IPTABLES);
@@ -4067,21 +3996,10 @@
       if (hostConfig.getIptablesFile() != null) {
         Path path = Paths.get(testRigPath.toString(), hostConfig.getIptablesFile());
         String relativePathStr = _testrigSettings.getBasePath().relativize(path).toString();
-<<<<<<< HEAD
-        if (!iptablesConfigurations.containsKey(relativePathStr)) {
-          for (String key : iptablesConfigurations.keySet()) {
-            _logger.errorf("key : %s\n", key);
-          }
-          throw new BatfishException("Key not found for iptables: " + relativePathStr);
-        }
-        hostConfig.setIptablesConfig(
-            (IptablesVendorConfiguration) iptablesConfigurations.get(relativePathStr));
-=======
         if (iptablesConfigurations.containsKey(relativePathStr)) {
           hostConfig.setIptablesConfig(
               (IptablesVendorConfiguration) iptablesConfigurations.get(relativePathStr));
         }
->>>>>>> a3ec0a8e
       }
     }
 
