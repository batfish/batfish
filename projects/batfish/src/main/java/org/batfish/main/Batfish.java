package org.batfish.main;

import com.fasterxml.jackson.core.JsonProcessingException;
import com.fasterxml.jackson.core.type.TypeReference;
import com.fasterxml.jackson.databind.JsonNode;
import com.fasterxml.jackson.databind.ObjectMapper;
import java.io.File;
import java.io.IOException;
import java.io.Serializable;
import java.nio.file.DirectoryStream;
import java.nio.file.FileVisitOption;
import java.nio.file.Files;
import java.nio.file.Path;
import java.nio.file.Paths;
import java.util.ArrayList;
import java.util.Collection;
import java.util.Collections;
import java.util.HashMap;
import java.util.HashSet;
import java.util.IdentityHashMap;
import java.util.Iterator;
import java.util.LinkedHashSet;
import java.util.List;
import java.util.Map;
import java.util.Map.Entry;
import java.util.Set;
import java.util.SortedMap;
import java.util.SortedSet;
import java.util.TreeMap;
import java.util.TreeSet;
import java.util.concurrent.ConcurrentHashMap;
import java.util.concurrent.ConcurrentMap;
import java.util.concurrent.atomic.AtomicInteger;
import java.util.function.BiFunction;
import java.util.regex.Matcher;
import java.util.regex.Pattern;
import java.util.regex.PatternSyntaxException;
import java.util.stream.Collectors;
import java.util.stream.Stream;
import org.antlr.v4.runtime.ParserRuleContext;
import org.antlr.v4.runtime.tree.ParseTreeWalker;
import org.apache.commons.io.FileUtils;
import org.apache.commons.lang.SystemUtils;
import org.apache.commons.lang.exception.ExceptionUtils;
import org.batfish.bdp.BdpDataPlanePlugin;
import org.batfish.bgp.JsonExternalBgpAdvertisementPlugin;
import org.batfish.common.Answerer;
import org.batfish.common.BatfishException;
import org.batfish.common.BatfishLogger;
import org.batfish.common.BfConsts;
import org.batfish.common.CleanBatfishException;
import org.batfish.common.Directory;
import org.batfish.common.Pair;
import org.batfish.common.Version;
import org.batfish.common.Warning;
import org.batfish.common.Warnings;
import org.batfish.common.plugin.BgpTablePlugin;
import org.batfish.common.plugin.DataPlanePlugin;
import org.batfish.common.plugin.ExternalBgpAdvertisementPlugin;
import org.batfish.common.plugin.IBatfish;
import org.batfish.common.plugin.PluginClientType;
import org.batfish.common.plugin.PluginConsumer;
import org.batfish.common.util.BatfishObjectMapper;
import org.batfish.common.util.CommonUtil;
import org.batfish.config.Settings;
import org.batfish.config.Settings.EnvironmentSettings;
import org.batfish.config.Settings.TestrigSettings;
import org.batfish.datamodel.AbstractRoute;
import org.batfish.datamodel.BgpAdvertisement;
import org.batfish.datamodel.BgpAdvertisement.BgpAdvertisementType;
import org.batfish.datamodel.BgpNeighbor;
import org.batfish.datamodel.BgpProcess;
import org.batfish.datamodel.Configuration;
import org.batfish.datamodel.ConfigurationFormat;
import org.batfish.datamodel.DataPlane;
import org.batfish.datamodel.Edge;
import org.batfish.datamodel.Flow;
import org.batfish.datamodel.FlowHistory;
import org.batfish.datamodel.FlowTrace;
import org.batfish.datamodel.ForwardingAction;
import org.batfish.datamodel.GenericConfigObject;
import org.batfish.datamodel.HeaderSpace;
import org.batfish.datamodel.Interface;
import org.batfish.datamodel.InterfaceType;
import org.batfish.datamodel.Ip;
import org.batfish.datamodel.IpAccessList;
import org.batfish.datamodel.IpAccessListLine;
import org.batfish.datamodel.IpsecVpn;
import org.batfish.datamodel.NodeRoleSpecifier;
import org.batfish.datamodel.OspfArea;
import org.batfish.datamodel.OspfNeighbor;
import org.batfish.datamodel.OspfProcess;
import org.batfish.datamodel.Prefix;
import org.batfish.datamodel.Route;
import org.batfish.datamodel.SubRange;
import org.batfish.datamodel.Topology;
import org.batfish.datamodel.Vrf;
import org.batfish.datamodel.VrrpGroup;
import org.batfish.datamodel.answers.AclLinesAnswerElement;
import org.batfish.datamodel.answers.AclLinesAnswerElement.AclReachabilityEntry;
import org.batfish.datamodel.answers.Answer;
import org.batfish.datamodel.answers.AnswerElement;
import org.batfish.datamodel.answers.AnswerStatus;
import org.batfish.datamodel.answers.ConvertConfigurationAnswerElement;
import org.batfish.datamodel.answers.DataPlaneAnswerElement;
import org.batfish.datamodel.answers.EnvironmentCreationAnswerElement;
import org.batfish.datamodel.answers.FlattenVendorConfigurationAnswerElement;
import org.batfish.datamodel.answers.InitInfoAnswerElement;
import org.batfish.datamodel.answers.NodAnswerElement;
import org.batfish.datamodel.answers.NodFirstUnsatAnswerElement;
import org.batfish.datamodel.answers.NodSatAnswerElement;
import org.batfish.datamodel.answers.ParseEnvironmentBgpTablesAnswerElement;
import org.batfish.datamodel.answers.ParseEnvironmentRoutingTablesAnswerElement;
import org.batfish.datamodel.answers.ParseStatus;
import org.batfish.datamodel.answers.ParseVendorConfigurationAnswerElement;
import org.batfish.datamodel.answers.ReportAnswerElement;
import org.batfish.datamodel.answers.RunAnalysisAnswerElement;
import org.batfish.datamodel.answers.StringAnswerElement;
import org.batfish.datamodel.assertion.AssertionAst;
import org.batfish.datamodel.collections.AdvertisementSet;
import org.batfish.datamodel.collections.BgpAdvertisementsByVrf;
import org.batfish.datamodel.collections.EdgeSet;
import org.batfish.datamodel.collections.InterfaceSet;
import org.batfish.datamodel.collections.MultiSet;
import org.batfish.datamodel.collections.NamedStructureEquivalenceSet;
import org.batfish.datamodel.collections.NamedStructureEquivalenceSets;
import org.batfish.datamodel.collections.NodeInterfacePair;
import org.batfish.datamodel.collections.NodeSet;
import org.batfish.datamodel.collections.NodeVrfSet;
import org.batfish.datamodel.collections.RoutesByVrf;
import org.batfish.datamodel.collections.TreeMultiSet;
import org.batfish.datamodel.questions.Question;
import org.batfish.datamodel.questions.Question.InstanceData;
import org.batfish.datamodel.questions.Question.InstanceData.Variable;
import org.batfish.grammar.BatfishCombinedParser;
import org.batfish.grammar.BgpTableFormat;
import org.batfish.grammar.GrammarSettings;
import org.batfish.grammar.ParseTreePrettyPrinter;
import org.batfish.grammar.assertion.AssertionCombinedParser;
import org.batfish.grammar.assertion.AssertionExtractor;
import org.batfish.grammar.assertion.AssertionParser.AssertionContext;
import org.batfish.grammar.juniper.JuniperCombinedParser;
import org.batfish.grammar.juniper.JuniperFlattener;
import org.batfish.grammar.topology.BatfishTopologyCombinedParser;
import org.batfish.grammar.topology.BatfishTopologyExtractor;
import org.batfish.grammar.topology.GNS3TopologyCombinedParser;
import org.batfish.grammar.topology.GNS3TopologyExtractor;
import org.batfish.grammar.topology.TopologyExtractor;
import org.batfish.grammar.vyos.VyosCombinedParser;
import org.batfish.grammar.vyos.VyosFlattener;
import org.batfish.job.BatfishJobExecutor;
import org.batfish.job.ConvertConfigurationJob;
import org.batfish.job.ConvertConfigurationResult;
import org.batfish.job.FlattenVendorConfigurationJob;
import org.batfish.job.FlattenVendorConfigurationResult;
import org.batfish.job.ParseEnvironmentBgpTableJob;
import org.batfish.job.ParseEnvironmentBgpTableResult;
import org.batfish.job.ParseEnvironmentRoutingTableJob;
import org.batfish.job.ParseEnvironmentRoutingTableResult;
import org.batfish.job.ParseVendorConfigurationJob;
import org.batfish.job.ParseVendorConfigurationResult;
import org.batfish.representation.aws_vpcs.AwsVpcConfiguration;
import org.batfish.representation.host.HostConfiguration;
import org.batfish.representation.iptables.IptablesVendorConfiguration;
import org.batfish.vendor.VendorConfiguration;
import org.batfish.z3.AclLine;
import org.batfish.z3.AclReachabilityQuerySynthesizer;
import org.batfish.z3.BlacklistDstIpQuerySynthesizer;
import org.batfish.z3.CompositeNodJob;
import org.batfish.z3.EarliestMoreGeneralReachableLineQuerySynthesizer;
import org.batfish.z3.MultipathInconsistencyQuerySynthesizer;
import org.batfish.z3.NodFirstUnsatJob;
import org.batfish.z3.NodFirstUnsatResult;
import org.batfish.z3.NodJob;
import org.batfish.z3.NodJobResult;
import org.batfish.z3.NodSatJob;
import org.batfish.z3.NodSatResult;
import org.batfish.z3.QuerySynthesizer;
import org.batfish.z3.ReachEdgeQuerySynthesizer;
import org.batfish.z3.ReachabilityQuerySynthesizer;
import org.batfish.z3.Synthesizer;
import org.codehaus.jettison.json.JSONArray;
import org.codehaus.jettison.json.JSONException;
import org.codehaus.jettison.json.JSONObject;

/**
 * This class encapsulates the main control logic for Batfish.
 */
public class Batfish extends PluginConsumer implements AutoCloseable, IBatfish {

   private static final String BASE_TESTRIG_TAG = "BASE";

   private static final String DELTA_TESTRIG_TAG = "DELTA";

   private static final String DIFFERENTIAL_FLOW_TAG = "DIFFERENTIAL";

   private static final String GEN_OSPF_STARTING_IP = "10.0.0.0";

   /**
    * The name of the [optional] topology file within a test-rig
    */
   private static final String TOPOLOGY_FILENAME = "topology.net";

   public static void applyBaseDir(TestrigSettings settings, Path containerDir,
         String testrig, String envName) {
      Path testrigDir = containerDir.resolve(testrig);
      settings.setName(testrig);
      settings.setBasePath(testrigDir);
<<<<<<< HEAD
      if (containerDir != null) {
         EnvironmentSettings envSettings = settings.getEnvironmentSettings();
         settings.setSerializeIndependentPath(testrigDir
               .resolve(BfConsts.RELPATH_VENDOR_INDEPENDENT_CONFIG_DIR));
         settings.setSerializeVendorPath(
               testrigDir.resolve(BfConsts.RELPATH_VENDOR_SPECIFIC_CONFIG_DIR));
         settings.setTestRigPath(
               testrigDir.resolve(BfConsts.RELPATH_TEST_RIG_DIR));
         settings.setParseAnswerPath(
               testrigDir.resolve(BfConsts.RELPATH_PARSE_ANSWER_PATH));
         settings.setConvertAnswerPath(
               testrigDir.resolve(BfConsts.RELPATH_CONVERT_ANSWER_PATH));
         settings.setNodeRolesPath(
               testrigDir.resolve(Paths.get(BfConsts.RELPATH_TEST_RIG_DIR, BfConsts.RELPATH_NODE_ROLES_PATH)));
         
         if (envName != null) {
            envSettings.setName(envName);
            Path envPath = testrigDir.resolve(BfConsts.RELPATH_ENVIRONMENTS_DIR)
                  .resolve(envName);
            envSettings.setEnvironmentBasePath(envPath);
            envSettings.setDataPlanePath(
                  envPath.resolve(BfConsts.RELPATH_DATA_PLANE));
            envSettings.setDataPlaneAnswerPath(
                  envPath.resolve(BfConsts.RELPATH_DATA_PLANE_ANSWER_PATH));
            envSettings.setParseEnvironmentBgpTablesAnswerPath(envPath
                  .resolve(BfConsts.RELPATH_ENVIRONMENT_BGP_TABLES_ANSWER));
            envSettings.setParseEnvironmentRoutingTablesAnswerPath(envPath
                  .resolve(BfConsts.RELPATH_ENVIRONMENT_ROUTING_TABLES_ANSWER));
            envSettings.setSerializeEnvironmentBgpTablesPath(envPath
                  .resolve(BfConsts.RELPATH_SERIALIZED_ENVIRONMENT_BGP_TABLES));
            envSettings
                  .setSerializeEnvironmentRoutingTablesPath(envPath.resolve(
                        BfConsts.RELPATH_SERIALIZED_ENVIRONMENT_ROUTING_TABLES));
            Path envDirPath = envPath.resolve(BfConsts.RELPATH_ENV_DIR);
            envSettings.setEnvPath(envDirPath);
            envSettings.setNodeBlacklistPath(
                  envDirPath.resolve(BfConsts.RELPATH_NODE_BLACKLIST_FILE));
            envSettings.setInterfaceBlacklistPath(envDirPath
                  .resolve(BfConsts.RELPATH_INTERFACE_BLACKLIST_FILE));
            envSettings.setEdgeBlacklistPath(
                  envDirPath.resolve(BfConsts.RELPATH_EDGE_BLACKLIST_FILE));
            envSettings.setSerializedTopologyPath(
                  envDirPath.resolve(BfConsts.RELPATH_TOPOLOGY_FILE));
            envSettings.setDeltaConfigurationsDir(
                  envDirPath.resolve(BfConsts.RELPATH_CONFIGURATIONS_DIR));
            envSettings.setExternalBgpAnnouncementsPath(envDirPath
                  .resolve(BfConsts.RELPATH_EXTERNAL_BGP_ANNOUNCEMENTS));
            envSettings.setEnvironmentBgpTablesPath(
                  envDirPath.resolve(BfConsts.RELPATH_ENVIRONMENT_BGP_TABLES));
            envSettings.setEnvironmentRoutingTablesPath(envDirPath
                  .resolve(BfConsts.RELPATH_ENVIRONMENT_ROUTING_TABLES));
            envSettings.setPrecomputedRoutesPath(
                  envPath.resolve(BfConsts.RELPATH_PRECOMPUTED_ROUTES));
            envSettings.setDeltaCompiledConfigurationsDir(envPath
                  .resolve(BfConsts.RELPATH_VENDOR_INDEPENDENT_CONFIG_DIR));
            envSettings.setDeltaVendorConfigurationsDir(
                  envPath.resolve(BfConsts.RELPATH_VENDOR_SPECIFIC_CONFIG_DIR));
         }
      }
   }

   public static String flatten(
         String input, BatfishLogger logger,
=======
      EnvironmentSettings envSettings = settings.getEnvironmentSettings();
      settings.setSerializeIndependentPath(
            testrigDir.resolve(BfConsts.RELPATH_VENDOR_INDEPENDENT_CONFIG_DIR));
      settings.setSerializeVendorPath(
            testrigDir.resolve(BfConsts.RELPATH_VENDOR_SPECIFIC_CONFIG_DIR));
      settings
            .setTestRigPath(testrigDir.resolve(BfConsts.RELPATH_TEST_RIG_DIR));
      settings.setParseAnswerPath(
            testrigDir.resolve(BfConsts.RELPATH_PARSE_ANSWER_PATH));
      settings.setConvertAnswerPath(
            testrigDir.resolve(BfConsts.RELPATH_CONVERT_ANSWER_PATH));
      if (envName != null) {
         envSettings.setName(envName);
         Path envPath = testrigDir.resolve(BfConsts.RELPATH_ENVIRONMENTS_DIR)
               .resolve(envName);
         envSettings.setEnvironmentBasePath(envPath);
         envSettings
               .setDataPlanePath(envPath.resolve(BfConsts.RELPATH_DATA_PLANE));
         envSettings.setDataPlaneAnswerPath(
               envPath.resolve(BfConsts.RELPATH_DATA_PLANE_ANSWER_PATH));
         envSettings.setParseEnvironmentBgpTablesAnswerPath(
               envPath.resolve(BfConsts.RELPATH_ENVIRONMENT_BGP_TABLES_ANSWER));
         envSettings.setParseEnvironmentRoutingTablesAnswerPath(envPath
               .resolve(BfConsts.RELPATH_ENVIRONMENT_ROUTING_TABLES_ANSWER));
         envSettings.setSerializeEnvironmentBgpTablesPath(envPath
               .resolve(BfConsts.RELPATH_SERIALIZED_ENVIRONMENT_BGP_TABLES));
         envSettings.setSerializeEnvironmentRoutingTablesPath(envPath.resolve(
               BfConsts.RELPATH_SERIALIZED_ENVIRONMENT_ROUTING_TABLES));
         Path envDirPath = envPath.resolve(BfConsts.RELPATH_ENV_DIR);
         envSettings.setEnvPath(envDirPath);
         envSettings.setNodeBlacklistPath(
               envDirPath.resolve(BfConsts.RELPATH_NODE_BLACKLIST_FILE));
         envSettings.setInterfaceBlacklistPath(
               envDirPath.resolve(BfConsts.RELPATH_INTERFACE_BLACKLIST_FILE));
         envSettings.setEdgeBlacklistPath(
               envDirPath.resolve(BfConsts.RELPATH_EDGE_BLACKLIST_FILE));
         envSettings.setSerializedTopologyPath(
               envDirPath.resolve(BfConsts.RELPATH_TOPOLOGY_FILE));
         envSettings.setDeltaConfigurationsDir(
               envDirPath.resolve(BfConsts.RELPATH_CONFIGURATIONS_DIR));
         envSettings.setExternalBgpAnnouncementsPath(
               envDirPath.resolve(BfConsts.RELPATH_EXTERNAL_BGP_ANNOUNCEMENTS));
         envSettings.setEnvironmentBgpTablesPath(
               envDirPath.resolve(BfConsts.RELPATH_ENVIRONMENT_BGP_TABLES));
         envSettings.setEnvironmentRoutingTablesPath(
               envDirPath.resolve(BfConsts.RELPATH_ENVIRONMENT_ROUTING_TABLES));
         envSettings.setPrecomputedRoutesPath(
               envPath.resolve(BfConsts.RELPATH_PRECOMPUTED_ROUTES));
         envSettings.setDeltaCompiledConfigurationsDir(
               envPath.resolve(BfConsts.RELPATH_VENDOR_INDEPENDENT_CONFIG_DIR));
         envSettings.setDeltaVendorConfigurationsDir(
               envPath.resolve(BfConsts.RELPATH_VENDOR_SPECIFIC_CONFIG_DIR));
      }
   }

   public static String flatten(String input, BatfishLogger logger,
>>>>>>> 25469ca3
         Settings settings, ConfigurationFormat format, String header) {
      switch (format) {
      case JUNIPER: {
         JuniperCombinedParser parser = new JuniperCombinedParser(input,
               settings);
         ParserRuleContext tree = parse(parser, logger, settings);
         JuniperFlattener flattener = new JuniperFlattener(header);
         ParseTreeWalker walker = new ParseTreeWalker();
         walker.walk(flattener, tree);
         return flattener.getFlattenedConfigurationText();
      }

      case VYOS: {
         VyosCombinedParser parser = new VyosCombinedParser(input, settings);
         ParserRuleContext tree = parse(parser, logger, settings);
         VyosFlattener flattener = new VyosFlattener(header);
         ParseTreeWalker walker = new ParseTreeWalker();
         walker.walk(flattener, tree);
         return flattener.getFlattenedConfigurationText();
      }

      // $CASES-OMITTED$
      default:
         throw new BatfishException("Invalid format for flattening");
      }
   }

   public static void initQuestionSettings(Settings settings) {
      String questionName = settings.getQuestionName();
      Path testrigDir = settings.getActiveTestrigSettings().getBasePath();
      if (questionName != null) {
         Path questionPath = testrigDir.resolve(BfConsts.RELPATH_QUESTIONS_DIR)
               .resolve(questionName);
         settings.setQuestionPath(
               questionPath.resolve(BfConsts.RELPATH_QUESTION_FILE));
      }
   }

   public static void initTestrigSettings(Settings settings) {
      String testrig = settings.getTestrig();
      String envName = settings.getEnvironmentName();
      Path containerDir = settings.getContainerDir();
      if (testrig != null) {
         applyBaseDir(settings.getBaseTestrigSettings(), containerDir, testrig,
               envName);
         String deltaTestrig = settings.getDeltaTestrig();
         String deltaEnvName = settings.getDeltaEnvironmentName();
         TestrigSettings deltaTestrigSettings = settings
               .getDeltaTestrigSettings();
         if (deltaTestrig != null && deltaEnvName == null) {
            deltaEnvName = envName;
            settings.setDeltaEnvironmentName(envName);
         }
         else if (deltaTestrig == null && deltaEnvName != null) {
            deltaTestrig = testrig;
            settings.setDeltaTestrig(testrig);
         }
         if (deltaTestrig != null) {
            applyBaseDir(deltaTestrigSettings, containerDir, deltaTestrig,
                  deltaEnvName);
         }
         if (settings.getDiffActive()) {
            settings
                  .setActiveTestrigSettings(settings.getDeltaTestrigSettings());
         }
         else {
            settings
                  .setActiveTestrigSettings(settings.getBaseTestrigSettings());
         }
         initQuestionSettings(settings);
      }
      else if (containerDir != null) {
         throw new CleanBatfishException(
               "Must supply argument to -" + BfConsts.ARG_TESTRIG);
      }
   }

   /**
    * Returns a sorted list of {@link Path paths} contains all files under the
    * directory indicated by {@code configsPath}. Directories under
    * {@code configsPath} are recursively expanded but not included in the
    * returned list.
    *
    * <p>
    * Temporary files(files start with {@code .} are omitted from the returned
    * list.
    * </p>
    *
    * <p>
    * This method follows all symbolic links.
    * </p>
    */
   static List<Path> listAllFiles(Path configsPath) {
      List<Path> configFilePaths;
      try (Stream<Path> allFiles = Files.walk(configsPath,
            FileVisitOption.FOLLOW_LINKS)) {
         configFilePaths = allFiles
               .filter(path -> !path.getFileName().toString().startsWith(".")
                     && Files.isRegularFile(path))
               .sorted().collect(Collectors.toList());
      }
      catch (IOException e) {
         throw new BatfishException("Failed to walk path: " + configsPath, e);
      }
      return configFilePaths;
   }

   public static void logWarnings(BatfishLogger logger, Warnings warnings) {
      for (Warning warning : warnings.getRedFlagWarnings()) {
         logger.redflag(logWarningsHelper(warning));
      }
      for (Warning warning : warnings.getUnimplementedWarnings()) {
         logger.unimplemented(logWarningsHelper(warning));
      }
      for (Warning warning : warnings.getPedanticWarnings()) {
         logger.pedantic(logWarningsHelper(warning));
      }
   }

   private static String logWarningsHelper(Warning warning) {
      return "   " + warning.getTag() + ": " + warning.getText() + "\n";
   }

   public static ParserRuleContext parse(BatfishCombinedParser<?, ?> parser,
         BatfishLogger logger, Settings settings) {
      ParserRuleContext tree;
      try {
         tree = parser.parse();
      }
      catch (BatfishException e) {
         throw new ParserBatfishException("Parser error", e);
      }
      List<String> errors = parser.getErrors();
      int numErrors = errors.size();
      if (numErrors > 0) {
         logger.error(numErrors + " ERROR(S)\n");
         for (int i = 0; i < numErrors; i++) {
            String prefix = "ERROR " + (i + 1) + ": ";
            String msg = errors.get(i);
            String prefixedMsg = CommonUtil.applyPrefix(prefix, msg);
            logger.error(prefixedMsg + "\n");
         }
         throw new ParserBatfishException("Parser error(s)");
      }
      else if (!settings.printParseTree()) {
         logger.info("OK\n");
      }
      else {
         logger.info("OK, PRINTING PARSE TREE:\n");
         logger.info(ParseTreePrettyPrinter.print(tree, parser) + "\n\n");
      }
      return tree;
   }

   private final Map<String, BiFunction<Question, IBatfish, Answerer>> _answererCreators;

   private TestrigSettings _baseTestrigSettings;

   private SortedMap<BgpTableFormat, BgpTablePlugin> _bgpTablePlugins;

   private final Map<TestrigSettings, SortedMap<String, Configuration>> _cachedConfigurations;

   private final Map<TestrigSettings, DataPlane> _cachedDataPlanes;

   private final Map<EnvironmentSettings, SortedMap<String, BgpAdvertisementsByVrf>> _cachedEnvironmentBgpTables;

   private final Map<EnvironmentSettings, SortedMap<String, RoutesByVrf>> _cachedEnvironmentRoutingTables;

   private DataPlanePlugin _dataPlanePlugin;

   private TestrigSettings _deltaTestrigSettings;

   private Set<ExternalBgpAdvertisementPlugin> _externalBgpAdvertisementPlugins;

   private BatfishLogger _logger;

   private Settings _settings;

   // this variable is used communicate with parent thread on how the job
   // finished
   private boolean _terminatedWithException;

   private TestrigSettings _testrigSettings;

   private final List<TestrigSettings> _testrigSettingsStack;

   private long _timerCount;

   public Batfish(Settings settings,
         Map<TestrigSettings, SortedMap<String, Configuration>> cachedConfigurations,
         Map<TestrigSettings, DataPlane> cachedDataPlanes,
         Map<EnvironmentSettings, SortedMap<String, BgpAdvertisementsByVrf>> cachedEnvironmentBgpTables,
         Map<EnvironmentSettings, SortedMap<String, RoutesByVrf>> cachedEnvironmentRoutingTables) {
      super(settings.getSerializeToText(), settings.getPluginDirs());
      _settings = settings;
      _bgpTablePlugins = new TreeMap<>();
      _cachedConfigurations = cachedConfigurations;
      _cachedEnvironmentBgpTables = cachedEnvironmentBgpTables;
      _cachedEnvironmentRoutingTables = cachedEnvironmentRoutingTables;
      _cachedDataPlanes = cachedDataPlanes;
      _externalBgpAdvertisementPlugins = new TreeSet<>();
      _testrigSettings = settings.getActiveTestrigSettings();
      _baseTestrigSettings = settings.getBaseTestrigSettings();
      _deltaTestrigSettings = settings.getDeltaTestrigSettings();
      _logger = _settings.getLogger();
      _terminatedWithException = false;
      _answererCreators = new HashMap<>();
      _testrigSettingsStack = new ArrayList<>();
   }

   private Answer analyze() {
      Answer answer = new Answer();
      String analysisName = _settings.getAnalysisName();
      Path analysisQuestionsDir = _settings.getContainerDir()
            .resolve(Paths.get(BfConsts.RELPATH_ANALYSES_DIR, analysisName,
                  BfConsts.RELPATH_QUESTIONS_DIR).toString());
      if (!Files.exists(analysisQuestionsDir)) {
         throw new BatfishException("Analysis questions dir does not exist: '"
               + analysisQuestionsDir.toString() + "'");
      }
      RunAnalysisAnswerElement ae = new RunAnalysisAnswerElement();
      try (Stream<Path> questions = CommonUtil.list(analysisQuestionsDir)) {
         questions.forEach(analysisQuestionDir -> {
            String questionName = analysisQuestionDir.getFileName().toString();
            Path analysisQuestionPath = analysisQuestionDir
                  .resolve(BfConsts.RELPATH_QUESTION_FILE);
            _settings.setQuestionPath(analysisQuestionPath);
            Answer currentAnswer = answer();
            initAnalysisQuestionPath(analysisName, questionName);
            outputAnswer(currentAnswer);
            ae.getAnswers().put(questionName, currentAnswer);
         });
      }
      answer.addAnswerElement(ae);
      return answer;
   }

   private void anonymizeConfigurations() {
      // TODO Auto-generated method stub

   }

   private Answer answer() {
      Question question = parseQuestion();
      if (_settings.getDifferential()) {
         question.setDifferential(true);
      }
      boolean dp = question.getDataPlane();
      boolean diff = question.getDifferential();
      boolean diffActive = _settings.getDiffActive() && !diff;
      _settings.setDiffActive(diffActive);
      _settings.setDiffQuestion(diff);

      // Ensures configurations are parsed and ready
      loadConfigurations();

      initQuestionEnvironments(question, diff, diffActive, dp);
      AnswerElement answerElement = null;
      BatfishException exception = null;
      try {
         if (question.getDifferential() == true) {
            answerElement = Answerer.create(question, this).answerDiff();
         }
         else {
            answerElement = Answerer.create(question, this).answer();
         }
      }
      catch (Exception e) {
         exception = new BatfishException("Failed to answer question", e);
      }

      Answer answer = new Answer();
      answer.setQuestion(question);

      if (exception == null) {
         // success
         answer.setStatus(AnswerStatus.SUCCESS);
         answer.addAnswerElement(answerElement);
      }
      else {
         // failure
         answer.setStatus(AnswerStatus.FAILURE);
         answer.addAnswerElement(exception.getBatfishStackTrace());
      }
      return answer;
   }

   @Override
   public AnswerElement answerAclReachability(String aclNameRegexStr,
         NamedStructureEquivalenceSets<?> aclEqSets) {
      if (SystemUtils.IS_OS_MAC_OSX) {
         // TODO: remove when z3 parallelism bug on OSX is fixed
         _settings.setSequential(true);
      }
      AclLinesAnswerElement answerElement = new AclLinesAnswerElement();

      Pattern aclNameRegex;
      try {
         aclNameRegex = Pattern.compile(aclNameRegexStr);
      }
      catch (PatternSyntaxException e) {
         throw new BatfishException(
               "Supplied regex for nodes is not a valid java regex: \""
                     + aclNameRegexStr + "\"",
               e);
      }

      checkConfigurations();
      Map<String, Configuration> configurations = loadConfigurations();

      List<NodSatJob<AclLine>> jobs = new ArrayList<>();

      for (Entry<String, ?> e : aclEqSets.getSameNamedStructures().entrySet()) {
         String aclName = e.getKey();
         if (!aclNameRegex.matcher(aclName).matches()) {
            continue;
         }
         // skip juniper srx inbound filters, as they can't really contain
         // operator error
         if (aclName.contains("~ZONE_INTERFACE_FILTER~")
               || aclName.contains("~INBOUND_ZONE_FILTER~")) {
            continue;
         }
         SortedSet<?> s = (SortedSet<?>) e.getValue();
         for (Object o : s) {
            NamedStructureEquivalenceSet<?> aclEqSet = (NamedStructureEquivalenceSet<?>) o;
            String hostname = aclEqSet.getRepresentativeElement();
            SortedSet<String> eqClassNodes = aclEqSet.getNodes();
            answerElement.addEquivalenceClass(aclName, hostname, eqClassNodes);
            Configuration c = configurations.get(hostname);
            IpAccessList acl = c.getIpAccessLists().get(aclName);
            int numLines = acl.getLines().size();
            if (numLines == 0) {
               _logger.redflag("RED_FLAG: Acl \"" + hostname + ":" + aclName
                     + "\" contains no lines\n");
               continue;
            }
            AclReachabilityQuerySynthesizer query = new AclReachabilityQuerySynthesizer(
                  hostname, aclName, numLines);
            Synthesizer aclSynthesizer = synthesizeAcls(
                  Collections.singletonMap(hostname, c));
            NodSatJob<AclLine> job = new NodSatJob<>(_settings, aclSynthesizer,
                  query);
            jobs.add(job);
         }
      }

      Map<AclLine, Boolean> output = new TreeMap<>();
      computeNodSatOutput(jobs, output);

      // rearrange output for next step
      Map<String, Map<String, List<AclLine>>> arrangedAclLines = new TreeMap<>();
      for (Entry<AclLine, Boolean> e : output.entrySet()) {
         AclLine line = e.getKey();
         String hostname = line.getHostname();
         Map<String, List<AclLine>> byAclName = arrangedAclLines
               .computeIfAbsent(hostname, k -> new TreeMap<>());
         String aclName = line.getAclName();
         List<AclLine> aclLines = byAclName.computeIfAbsent(aclName,
               k -> new ArrayList<>());
         aclLines.add(line);
      }

      // now get earliest more general lines
      List<NodFirstUnsatJob<AclLine, Integer>> step2Jobs = new ArrayList<>();
      for (Entry<String, Map<String, List<AclLine>>> e : arrangedAclLines
            .entrySet()) {
         String hostname = e.getKey();
         Configuration c = configurations.get(hostname);
         Synthesizer aclSynthesizer = synthesizeAcls(
               Collections.singletonMap(hostname, c));
         Map<String, List<AclLine>> byAclName = e.getValue();
         for (Entry<String, List<AclLine>> e2 : byAclName.entrySet()) {
            String aclName = e2.getKey();
            IpAccessList ipAccessList = c.getIpAccessLists().get(aclName);
            List<AclLine> lines = e2.getValue();
            for (int i = 0; i < lines.size(); i++) {
               AclLine line = lines.get(i);
               boolean reachable = output.get(line);
               if (!reachable) {
                  List<AclLine> toCheck = new ArrayList<>();
                  for (int j = 0; j < i; j++) {
                     AclLine earlierLine = lines.get(j);
                     boolean earlierIsReachable = output.get(earlierLine);
                     if (earlierIsReachable) {
                        toCheck.add(earlierLine);
                     }
                  }
                  EarliestMoreGeneralReachableLineQuerySynthesizer query = new EarliestMoreGeneralReachableLineQuerySynthesizer(
                        line, toCheck, ipAccessList);
                  NodFirstUnsatJob<AclLine, Integer> job = new NodFirstUnsatJob<>(
                        _settings, aclSynthesizer, query);
                  step2Jobs.add(job);
               }
            }
         }
      }
      Map<AclLine, Integer> step2Output = new TreeMap<>();
      computeNodFirstUnsatOutput(step2Jobs, step2Output);
      for (AclLine line : output.keySet()) {
         Integer earliestMoreGeneralReachableLine = step2Output.get(line);
         line.setEarliestMoreGeneralReachableLine(
               earliestMoreGeneralReachableLine);
      }

      Set<Pair<String, String>> aclsWithUnreachableLines = new TreeSet<>();
      Set<Pair<String, String>> allAcls = new TreeSet<>();
      int numUnreachableLines = 0;
      int numLines = output.entrySet().size();
      for (Entry<AclLine, Boolean> e : output.entrySet()) {
         AclLine aclLine = e.getKey();
         boolean sat = e.getValue();
         String hostname = aclLine.getHostname();
         String aclName = aclLine.getAclName();
         Pair<String, String> qualifiedAclName = new Pair<>(hostname, aclName);
         allAcls.add(qualifiedAclName);
         if (!sat) {
            numUnreachableLines++;
            aclsWithUnreachableLines.add(qualifiedAclName);
         }
      }
      for (Entry<AclLine, Boolean> e : output.entrySet()) {
         AclLine aclLine = e.getKey();
         int index = aclLine.getLine();
         boolean sat = e.getValue();
         String hostname = aclLine.getHostname();
         String aclName = aclLine.getAclName();
         Pair<String, String> qualifiedAclName = new Pair<>(hostname, aclName);
         IpAccessList ipAccessList = configurations.get(hostname)
               .getIpAccessLists().get(aclName);
         IpAccessListLine ipAccessListLine = ipAccessList.getLines().get(index);
         AclReachabilityEntry line = new AclReachabilityEntry(index,
               ipAccessListLine.getName());
         if (aclsWithUnreachableLines.contains(qualifiedAclName)) {
            if (sat) {
               _logger.debugf("%s:%s:%d:'%s' is REACHABLE\n", hostname, aclName,
                     line.getIndex(), line.getName());
               answerElement.addReachableLine(hostname, ipAccessList, line);
            }
            else {
               _logger.debugf("%s:%s:%d:'%s' is UNREACHABLE\n\t%s\n", hostname,
                     aclName, line.getIndex(), line.getName(),
                     ipAccessListLine.toString());
               Integer earliestMoreGeneralLineIndex = aclLine
                     .getEarliestMoreGeneralReachableLine();
               if (earliestMoreGeneralLineIndex != null) {
                  IpAccessListLine earliestMoreGeneralLine = ipAccessList
                        .getLines().get(earliestMoreGeneralLineIndex);
                  line.setEarliestMoreGeneralLineIndex(
                        earliestMoreGeneralLineIndex);
                  line.setEarliestMoreGeneralLineName(
                        earliestMoreGeneralLine.getName());
                  if (!earliestMoreGeneralLine.getAction()
                        .equals(ipAccessListLine.getAction())) {
                     line.setDifferentAction(true);
                  }
               }
               answerElement.addUnreachableLine(hostname, ipAccessList, line);
               aclsWithUnreachableLines.add(qualifiedAclName);
            }
         }
         else {
            answerElement.addReachableLine(hostname, ipAccessList, line);
         }
      }
      for (Pair<String, String> qualfiedAcl : aclsWithUnreachableLines) {
         String hostname = qualfiedAcl.getFirst();
         String aclName = qualfiedAcl.getSecond();
         _logger.debugf("%s:%s has at least 1 unreachable line\n", hostname,
               aclName);
      }
      int numAclsWithUnreachableLines = aclsWithUnreachableLines.size();
      int numAcls = allAcls.size();
      double percentUnreachableAcls = 100d * numAclsWithUnreachableLines
            / numAcls;
      double percentUnreachableLines = 100d * numUnreachableLines / numLines;
      _logger.debugf("SUMMARY:\n");
      _logger.debugf("\t%d/%d (%.1f%%) acls have unreachable lines\n",
            numAclsWithUnreachableLines, numAcls, percentUnreachableAcls);
      _logger.debugf("\t%d/%d (%.1f%%) acl lines are unreachable\n",
            numUnreachableLines, numLines, percentUnreachableLines);

      return answerElement;
   }

   private void checkBaseDirExists() {
      Path baseDir = _testrigSettings.getBasePath();
      if (baseDir == null) {
         throw new BatfishException("Test rig directory not set");
      }
      if (!Files.exists(baseDir)) {
         throw new CleanBatfishException("Test rig does not exist: \""
               + baseDir.getFileName().toString() + "\"");
      }
   }

   @Override
   public void checkConfigurations() {
      checkConfigurations(_testrigSettings);
   }

   public void checkConfigurations(TestrigSettings testrigSettings) {
      Path path = testrigSettings.getSerializeIndependentPath();
      if (!Files.exists(path)) {
         throw new CleanBatfishException(
               "Missing compiled vendor-independent configurations for this test-rig\n");
      }
      else {
         try (Stream<Path> paths = CommonUtil.list(path)) {
            if (!paths.iterator().hasNext()) {
               throw new CleanBatfishException(
                     "Nothing to do: Set of vendor-independent configurations for this test-rig is empty\n");
            }
         }
      }
   }

   @Override
   public void checkDataPlane() {
      checkDataPlane(_testrigSettings);
   }

   public void checkDataPlane(TestrigSettings testrigSettings) {
      EnvironmentSettings envSettings = testrigSettings
            .getEnvironmentSettings();
      if (!Files.exists(envSettings.getDataPlanePath())) {
         throw new CleanBatfishException(
               "Missing data plane for testrig: \"" + testrigSettings.getName()
                     + "\", environment: \"" + envSettings.getName() + "\"\n");
      }
   }

   public void checkDiffEnvironmentExists() {
      checkDiffEnvironmentSpecified();
      checkEnvironmentExists(_deltaTestrigSettings);
   }

   private void checkDiffEnvironmentSpecified() {
      if (_settings.getDeltaEnvironmentName() == null) {
         throw new CleanBatfishException(
               "No differential environment specified for differential question");
      }
   }

   public void checkDifferentialDataPlaneQuestionDependencies() {
      checkDiffEnvironmentSpecified();
      checkConfigurations();
      checkDataPlane(_baseTestrigSettings);
      checkDataPlane(_deltaTestrigSettings);
   }

   @Override
   public void checkEnvironmentExists() {
      checkEnvironmentExists(_testrigSettings);
   }

   public void checkEnvironmentExists(TestrigSettings testrigSettings) {
      if (!environmentExists(testrigSettings)) {
         throw new CleanBatfishException("Environment not initialized: \""
               + testrigSettings.getEnvironmentSettings().getName() + "\"");
      }
   }

   private void checkQuestionsDirExists() {
      checkBaseDirExists();
      Path questionsDir = _testrigSettings.getBasePath()
            .resolve(BfConsts.RELPATH_QUESTIONS_DIR);
      if (!Files.exists(questionsDir)) {
         throw new CleanBatfishException("questions dir does not exist: \""
               + questionsDir.getFileName().toString() + "\"");
      }
   }

   @Override
   public void close() throws Exception {
   }

   private Answer compileEnvironmentConfigurations(
         TestrigSettings testrigSettings) {
      Answer answer = new Answer();
      EnvironmentSettings envSettings = testrigSettings
            .getEnvironmentSettings();
      Path deltaConfigurationsDir = envSettings.getDeltaConfigurationsDir();
      Path vendorConfigsDir = envSettings.getDeltaVendorConfigurationsDir();
      Path indepConfigsDir = envSettings.getDeltaCompiledConfigurationsDir();
      if (deltaConfigurationsDir != null) {
         if (Files.exists(deltaConfigurationsDir)) {
            answer.append(serializeVendorConfigs(envSettings.getEnvPath(),
                  vendorConfigsDir));
            answer.append(serializeIndependentConfigs(vendorConfigsDir,
                  indepConfigsDir));
         }
         return answer;
      }
      else {
         throw new BatfishException(
               "Delta configurations directory cannot be null");
      }
   }

   public Set<Flow> computeCompositeNodOutput(List<CompositeNodJob> jobs,
         NodAnswerElement answerElement) {
      _logger.info("\n*** EXECUTING COMPOSITE NOD JOBS ***\n");
      resetTimer();
      Set<Flow> flows = new TreeSet<>();
      BatfishJobExecutor<CompositeNodJob, NodAnswerElement, NodJobResult, Set<Flow>> executor = new BatfishJobExecutor<>(
            _settings, _logger, true, "Composite NOD");
      executor.executeJobs(jobs, flows, answerElement);
      printElapsedTime();
      return flows;
   }

   private Answer computeDataPlane(boolean differentialContext) {
      checkEnvironmentExists();
      return _dataPlanePlugin.computeDataPlane(differentialContext);
   }

   private void computeEnvironmentBgpTables() {
      EnvironmentSettings envSettings = _testrigSettings
            .getEnvironmentSettings();
      Path outputPath = envSettings.getSerializeEnvironmentBgpTablesPath();
      Path inputPath = envSettings.getEnvironmentBgpTablesPath();
      serializeEnvironmentBgpTables(inputPath, outputPath);
   }

   private void computeEnvironmentRoutingTables() {
      EnvironmentSettings envSettings = _testrigSettings
            .getEnvironmentSettings();
      Path outputPath = envSettings.getSerializeEnvironmentRoutingTablesPath();
      Path inputPath = envSettings.getEnvironmentRoutingTablesPath();
      serializeEnvironmentRoutingTables(inputPath, outputPath);
   }

   @Override
   public InterfaceSet computeFlowSinks(
         Map<String, Configuration> configurations, boolean differentialContext,
         Topology topology) {
      InterfaceSet flowSinks = null;
      if (differentialContext) {
         pushBaseEnvironment();
         flowSinks = loadDataPlane().getFlowSinks();
         popEnvironment();
      }
      NodeSet blacklistNodes = getNodeBlacklist();
      if (blacklistNodes != null) {
         if (differentialContext) {
            flowSinks.removeNodes(blacklistNodes);
         }
      }
      Set<NodeInterfacePair> blacklistInterfaces = getInterfaceBlacklist();
      if (blacklistInterfaces != null) {
         for (NodeInterfacePair blacklistInterface : blacklistInterfaces) {
            if (differentialContext) {
               flowSinks.remove(blacklistInterface);
            }
         }
      }
      if (!differentialContext) {
         flowSinks = computeFlowSinks(configurations, topology);
      }
      return flowSinks;
   }

   private InterfaceSet computeFlowSinks(
         Map<String, Configuration> configurations, Topology topology) {
      // TODO: confirm VRFs are handled correctly
      InterfaceSet flowSinks = new InterfaceSet();
      InterfaceSet topologyInterfaces = new InterfaceSet();
      for (Edge edge : topology.getEdges()) {
         topologyInterfaces.add(edge.getInterface1());
         topologyInterfaces.add(edge.getInterface2());
      }
      for (Configuration node : configurations.values()) {
         String hostname = node.getHostname();
         for (Interface iface : node.getInterfaces().values()) {
            String ifaceName = iface.getName();
            NodeInterfacePair p = new NodeInterfacePair(hostname, ifaceName);
            if (iface.getActive()
                  && !iface.isLoopback(node.getConfigurationFormat())
                  && !topologyInterfaces.contains(p)) {
               flowSinks.add(p);
            }
         }
      }
      return flowSinks;
   }

   @Override
   public Map<Ip, Set<String>> computeIpOwners(
         Map<String, Configuration> configurations, boolean excludeInactive) {
      // TODO: confirm VRFs are handled correctly
      Map<Ip, Set<String>> ipOwners = new HashMap<>();
      Map<Pair<Prefix, Integer>, Set<Interface>> vrrpGroups = new HashMap<>();
      configurations.forEach((hostname, c) -> {
         for (Interface i : c.getInterfaces().values()) {
            if (i.getActive() || (!excludeInactive && i.getBlacklisted())) {
               // collect vrrp info
               i.getVrrpGroups().forEach((groupNum, vrrpGroup) -> {
                  Prefix prefix = vrrpGroup.getVirtualAddress();
                  Pair<Prefix, Integer> key = new Pair<>(prefix, groupNum);
                  Set<Interface> candidates = vrrpGroups.computeIfAbsent(key,
                        k -> Collections
                              .newSetFromMap(new IdentityHashMap<>()));
                  candidates.add(i);
               });
               // collect prefixes
               i.getAllPrefixes().stream().map(p -> p.getAddress())
                     .forEach(ip -> {
                        Set<String> owners = ipOwners.computeIfAbsent(ip,
                              k -> new HashSet<>());
                        owners.add(hostname);
                     });
            }
         }
      });
      vrrpGroups.forEach((p, candidates) -> {
         int groupNum = p.getSecond();
         Prefix prefix = p.getFirst();
         Ip ip = prefix.getAddress();
         int lowestPriority = Integer.MAX_VALUE;
         String bestCandidate = null;
         Set<String> bestCandidates = new HashSet<>();
         for (Interface candidate : candidates) {
            VrrpGroup group = candidate.getVrrpGroups().get(groupNum);
            int currentPriority = group.getPriority();
            if (currentPriority < lowestPriority) {
               lowestPriority = currentPriority;
               bestCandidates.clear();
               bestCandidate = candidate.getOwner().getHostname();
            }
            if (currentPriority == lowestPriority) {
               bestCandidates.add(candidate.getOwner().getHostname());
            }
         }
         if (bestCandidates.size() != 1) {
            throw new BatfishException(
                  "multiple best vrrp candidates:" + bestCandidates);
         }
         Set<String> owners = ipOwners.computeIfAbsent(ip,
               k -> new HashSet<>());
         owners.add(bestCandidate);
      });
      return ipOwners;
   }

   @Override
   public Map<Ip, String> computeIpOwnersSimple(Map<Ip, Set<String>> ipOwners) {
      Map<Ip, String> ipOwnersSimple = new HashMap<>();
      ipOwners.forEach((ip, owners) -> {
         String hostname = owners.size() == 1 ? owners.iterator().next()
               : Route.AMBIGUOUS_NEXT_HOP;
         ipOwnersSimple.put(ip, hostname);
      });
      return ipOwnersSimple;
   }

   public <Key, Result> void computeNodFirstUnsatOutput(
         List<NodFirstUnsatJob<Key, Result>> jobs, Map<Key, Result> output) {
      _logger.info("\n*** EXECUTING NOD UNSAT JOBS ***\n");
      resetTimer();
      BatfishJobExecutor<NodFirstUnsatJob<Key, Result>, NodFirstUnsatAnswerElement, NodFirstUnsatResult<Key, Result>, Map<Key, Result>> executor = new BatfishJobExecutor<>(
            _settings, _logger, true, "NOD First-UNSAT");
      executor.executeJobs(jobs, output, new NodFirstUnsatAnswerElement());
      printElapsedTime();
   }

   public Set<Flow> computeNodOutput(List<NodJob> jobs) {
      _logger.info("\n*** EXECUTING NOD JOBS ***\n");
      resetTimer();
      Set<Flow> flows = new TreeSet<>();
      BatfishJobExecutor<NodJob, NodAnswerElement, NodJobResult, Set<Flow>> executor = new BatfishJobExecutor<>(
            _settings, _logger, true, "NOD");
      // todo: do something with nod answer element
      executor.executeJobs(jobs, flows, new NodAnswerElement());
      printElapsedTime();
      return flows;
   }

   public <Key> void computeNodSatOutput(List<NodSatJob<Key>> jobs,
         Map<Key, Boolean> output) {
      _logger.info("\n*** EXECUTING NOD SAT JOBS ***\n");
      resetTimer();
      BatfishJobExecutor<NodSatJob<Key>, NodSatAnswerElement, NodSatResult<Key>, Map<Key, Boolean>> executor = new BatfishJobExecutor<>(
            _settings, _logger, true, "NOD SAT");
      executor.executeJobs(jobs, output, new NodSatAnswerElement());
      printElapsedTime();
   }

   @Override
   public Topology computeTopology(Map<String, Configuration> configurations) {
      resetTimer();
      Topology topology = computeTopology(_testrigSettings.getTestRigPath(),
            configurations);
      EdgeSet blacklistEdges = getEdgeBlacklist();
      if (blacklistEdges != null) {
         EdgeSet edges = topology.getEdges();
         edges.removeAll(blacklistEdges);
         if (blacklistEdges.size() > 0) {
         }
      }
      NodeSet blacklistNodes = getNodeBlacklist();
      if (blacklistNodes != null) {
         for (String blacklistNode : blacklistNodes) {
            topology.removeNode(blacklistNode);
         }
      }
      Set<NodeInterfacePair> blacklistInterfaces = getInterfaceBlacklist();
      if (blacklistInterfaces != null) {
         for (NodeInterfacePair blacklistInterface : blacklistInterfaces) {
            topology.removeInterface(blacklistInterface);
         }
      }
      Topology prunedTopology = new Topology(topology.getEdges());
      printElapsedTime();
      return prunedTopology;
   }

   private Topology computeTopology(Path testRigPath,
         Map<String, Configuration> configurations) {
      Path topologyFilePath = testRigPath.resolve(TOPOLOGY_FILENAME);
      Topology topology;
      // Get generated facts from topology file
      if (Files.exists(topologyFilePath)) {
         topology = processTopologyFile(topologyFilePath);
      }
      else {
         // guess adjacencies based on interface subnetworks
         _logger.info(
               "*** (GUESSING TOPOLOGY IN ABSENCE OF EXPLICIT FILE) ***\n");
         topology = synthesizeTopology(configurations);
      }
      return topology;
   }

   private Map<String, Configuration> convertConfigurations(
         Map<String, GenericConfigObject> vendorConfigurations,
         ConvertConfigurationAnswerElement answerElement) {
      _logger.info(
            "\n*** CONVERTING VENDOR CONFIGURATIONS TO INDEPENDENT FORMAT ***\n");
      resetTimer();
      Map<String, Configuration> configurations = new TreeMap<>();
      List<ConvertConfigurationJob> jobs = new ArrayList<>();
      for (String hostname : vendorConfigurations.keySet()) {
         Warnings warnings = new Warnings(_settings.getPedanticAsError(),
               _settings.getPedanticRecord()
                     && _logger.isActive(BatfishLogger.LEVEL_PEDANTIC),
               _settings.getRedFlagAsError(),
               _settings.getRedFlagRecord()
                     && _logger.isActive(BatfishLogger.LEVEL_REDFLAG),
               _settings.getUnimplementedAsError(),
               _settings.getUnimplementedRecord()
                     && _logger.isActive(BatfishLogger.LEVEL_UNIMPLEMENTED),
               _settings.printParseTree());
         GenericConfigObject vc = vendorConfigurations.get(hostname);
         ConvertConfigurationJob job = new ConvertConfigurationJob(_settings,
               vc, hostname, warnings);
         jobs.add(job);
      }
      BatfishJobExecutor<ConvertConfigurationJob, ConvertConfigurationAnswerElement, ConvertConfigurationResult, Map<String, Configuration>> executor = new BatfishJobExecutor<>(
            _settings, _logger, _settings.getHaltOnConvertError(),
            "Convert configurations to vendor-independent format");
      executor.executeJobs(jobs, configurations, answerElement);
      printElapsedTime();
      return configurations;
   }

   @Override
   public EnvironmentCreationAnswerElement createEnvironment(String newEnvName,
         SortedSet<String> nodeBlacklist,
         SortedSet<NodeInterfacePair> interfaceBlacklist,
         SortedSet<Edge> edgeBlacklist, boolean dp) {
      EnvironmentCreationAnswerElement answerElement = new EnvironmentCreationAnswerElement();
      EnvironmentSettings envSettings = _testrigSettings
            .getEnvironmentSettings();
      String oldEnvName = envSettings.getName();
      if (oldEnvName.equals(newEnvName)) {
         throw new BatfishException(
               "Cannot create new environment: name of environment is same as that of old");
      }
      answerElement.setNewEnvironmentName(newEnvName);
      answerElement.setOldEnvironmentName(oldEnvName);
      Path oldEnvPath = envSettings.getEnvPath();
      applyBaseDir(_testrigSettings, _settings.getContainerDir(),
            _testrigSettings.getName(), newEnvName);
      EnvironmentSettings newEnvSettings = _testrigSettings
            .getEnvironmentSettings();
      Path newEnvPath = newEnvSettings.getEnvPath();
      if (Files.exists(newEnvPath)) {
         throw new BatfishException("Cannot create new environment '"
               + newEnvName + "': environment with same name already exists");
      }
      newEnvPath.toFile().mkdirs();
      try {
         FileUtils.copyDirectory(oldEnvPath.toFile(), newEnvPath.toFile());
      }
      catch (IOException e) {
         throw new BatfishException(
               "Failed to intialize new environment from old environment", e);
      }

      // write node blacklist from question
      String nodeBlacklistStr;
      if (nodeBlacklist != null && !nodeBlacklist.isEmpty()) {
         try {
            nodeBlacklistStr = new BatfishObjectMapper()
                  .writeValueAsString(nodeBlacklist);
         }
         catch (JsonProcessingException e) {
            throw new BatfishException("Could not serialize node blacklist", e);
         }
         CommonUtil.writeFile(newEnvSettings.getNodeBlacklistPath(),
               nodeBlacklistStr);
      }
      // write interface blacklist from question
      if (interfaceBlacklist != null && !interfaceBlacklist.isEmpty()) {
         String interfaceBlacklistStr;
         try {
            interfaceBlacklistStr = new BatfishObjectMapper()
                  .writeValueAsString(interfaceBlacklist);
         }
         catch (JsonProcessingException e) {
            throw new BatfishException(
                  "Could not serialize interface blacklist", e);
         }
         CommonUtil.writeFile(newEnvSettings.getInterfaceBlacklistPath(),
               interfaceBlacklistStr);
      }

      // write edge blacklist from question
      if (edgeBlacklist != null) {
         String edgeBlacklistStr;
         try {
            edgeBlacklistStr = new BatfishObjectMapper()
                  .writeValueAsString(edgeBlacklist);
         }
         catch (JsonProcessingException e) {
            throw new BatfishException("Could not serialize edge blacklist", e);
         }
         CommonUtil.writeFile(newEnvSettings.getEdgeBlacklistPath(),
               edgeBlacklistStr);
      }

      if (dp && !dataPlaneDependenciesExist(_testrigSettings)) {
         computeDataPlane(true);
      }
      return answerElement;
   }

   private boolean dataPlaneDependenciesExist(TestrigSettings testrigSettings) {
      checkConfigurations();
      Path dpPath = testrigSettings.getEnvironmentSettings()
            .getDataPlaneAnswerPath();
      return Files.exists(dpPath);
   }

   public SortedMap<String, Configuration> deserializeConfigurations(
         Path serializedConfigPath) {
      _logger.info(
            "\n*** DESERIALIZING VENDOR-INDEPENDENT CONFIGURATION STRUCTURES ***\n");
      resetTimer();
      if (!Files.exists(serializedConfigPath)) {
         throw new BatfishException(
               "Missing vendor-independent configs directory: '"
                     + serializedConfigPath.toString() + "'");
      }
      Map<Path, String> namesByPath = new TreeMap<>();
      try (DirectoryStream<Path> stream = Files
            .newDirectoryStream(serializedConfigPath)) {
         for (Path serializedConfig : stream) {
            String name = serializedConfig.getFileName().toString();
            namesByPath.put(serializedConfig, name);
         }
      }
      catch (IOException e) {
         throw new BatfishException(
               "Error reading vendor-independent configs directory: '"
                     + serializedConfigPath.toString() + "'",
               e);
      }
      SortedMap<String, Configuration> configurations = deserializeObjects(
            namesByPath, Configuration.class);
      printElapsedTime();
      return configurations;
   }

   private SortedMap<String, BgpAdvertisementsByVrf> deserializeEnvironmentBgpTables(
         Path serializeEnvironmentBgpTablesPath) {
      _logger.info("\n*** DESERIALIZING ENVIRONMENT BGP TABLES ***\n");
      resetTimer();
      Map<Path, String> namesByPath = new TreeMap<>();
      try (DirectoryStream<Path> serializedBgpTables = Files
            .newDirectoryStream(serializeEnvironmentBgpTablesPath)) {
         for (Path serializedBgpTable : serializedBgpTables) {
            String name = serializedBgpTable.getFileName().toString();
            namesByPath.put(serializedBgpTable, name);
         }
      }
      catch (IOException e) {
         throw new BatfishException(
               "Error reading serialized BGP tables directory", e);
      }
      SortedMap<String, BgpAdvertisementsByVrf> bgpTables = deserializeObjects(
            namesByPath, BgpAdvertisementsByVrf.class);
      printElapsedTime();
      return bgpTables;
   }

   private SortedMap<String, RoutesByVrf> deserializeEnvironmentRoutingTables(
         Path serializeEnvironmentRoutingTablesPath) {
      _logger.info("\n*** DESERIALIZING ENVIRONMENT ROUTING TABLES ***\n");
      resetTimer();
      Map<Path, String> namesByPath = new TreeMap<>();
      try (DirectoryStream<Path> serializedRoutingTables = Files
            .newDirectoryStream(serializeEnvironmentRoutingTablesPath)) {
         for (Path serializedRoutingTable : serializedRoutingTables) {
            String name = serializedRoutingTable.getFileName().toString();
            namesByPath.put(serializedRoutingTable, name);
         }
      }
      catch (IOException e) {
         throw new BatfishException(
               "Error reading serialized routing tables directory", e);
      }
      SortedMap<String, RoutesByVrf> routingTables = deserializeObjects(
            namesByPath, RoutesByVrf.class);
      printElapsedTime();
      return routingTables;
   }

   public <S extends Serializable> SortedMap<String, S> deserializeObjects(
         Map<Path, String> namesByPath, Class<S> outputClass) {
      String outputClassName = outputClass.getName();
      BatfishLogger logger = getLogger();
      Map<String, byte[]> dataByName = new TreeMap<>();
      AtomicInteger readCompleted = newBatch(
            "Reading and unpacking files containg '" + outputClassName
                  + "' instances",
            namesByPath.size());
      namesByPath.forEach((inputPath, name) -> {
         logger.debug("Reading and gunzipping: " + outputClassName + " '" + name
               + "' from '" + inputPath.toString() + "'");
         byte[] data = fromGzipFile(inputPath);
         logger.debug(" ...OK\n");
         dataByName.put(name, data);
         readCompleted.incrementAndGet();
      });
      Map<String, S> unsortedOutput = new ConcurrentHashMap<>();
      AtomicInteger deserializeCompleted = newBatch(
            "Deserializing '" + outputClassName + "' instances",
            dataByName.size());
      dataByName.keySet().parallelStream().forEach(name -> {
         byte[] data = dataByName.get(name);
         S object = deserializeObject(data, outputClass);
         unsortedOutput.put(name, object);
         deserializeCompleted.incrementAndGet();
      });
      SortedMap<String, S> output = new TreeMap<>(unsortedOutput);
      return output;
   }

   public Map<String, GenericConfigObject> deserializeVendorConfigurations(
         Path serializedVendorConfigPath) {
      _logger.info("\n*** DESERIALIZING VENDOR CONFIGURATION STRUCTURES ***\n");
      resetTimer();
      Map<Path, String> namesByPath = new TreeMap<>();
      try (DirectoryStream<Path> serializedConfigs = Files
            .newDirectoryStream(serializedVendorConfigPath)) {
         for (Path serializedConfig : serializedConfigs) {
            String name = serializedConfig.getFileName().toString();
            namesByPath.put(serializedConfig, name);
         }
      }
      catch (IOException e) {
         throw new BatfishException("Error reading vendor configs directory",
               e);
      }
      Map<String, GenericConfigObject> vendorConfigurations = deserializeObjects(
            namesByPath, GenericConfigObject.class);
      printElapsedTime();
      return vendorConfigurations;
   }

   private void disableUnusableVlanInterfaces(
         Map<String, Configuration> configurations) {
      for (Configuration c : configurations.values()) {
         Map<Integer, Interface> vlanInterfaces = new HashMap<>();
         Map<Integer, Integer> vlanMemberCounts = new HashMap<>();
         Set<Interface> nonVlanInterfaces = new HashSet<>();
         Integer vlanNumber = null;
         // Populate vlanInterface and nonVlanInterfaces, and initialize
         // vlanMemberCounts:
         for (Interface iface : c.getInterfaces().values()) {
            if ((iface.getInterfaceType() == InterfaceType.VLAN)
                  && ((vlanNumber = CommonUtil
                        .getInterfaceVlanNumber(iface.getName())) != null)) {
               vlanInterfaces.put(vlanNumber, iface);
               vlanMemberCounts.put(vlanNumber, 0);
            }
            else {
               nonVlanInterfaces.add(iface);
            }
         }
         // Update vlanMemberCounts:
         for (Interface iface : nonVlanInterfaces) {
            List<SubRange> vlans = new ArrayList<>();
            vlanNumber = iface.getAccessVlan();
            if (vlanNumber == 0) { // vlan trunked interface
               vlans.addAll(iface.getAllowedVlans());
               vlanNumber = iface.getNativeVlan();
            }
            vlans.add(new SubRange(vlanNumber, vlanNumber));

            for (SubRange sr : vlans) {
               for (int vlanId = sr.getStart(); vlanId <= sr
                     .getEnd(); ++vlanId) {
                  vlanMemberCounts.compute(vlanId,
                        (k, v) -> (v == null) ? 1 : (v + 1));
               }
            }
         }
         // Disable all "normal" vlan interfaces with zero member counts:
         String hostname = c.getHostname();
         SubRange normalVlanRange = c.getNormalVlanRange();
         for (Map.Entry<Integer, Integer> entry : vlanMemberCounts.entrySet()) {
            if (entry.getValue() == 0) {
               vlanNumber = entry.getKey();
               if ((vlanNumber >= normalVlanRange.getStart())
                     && (vlanNumber <= normalVlanRange.getEnd())) {
                  Interface iface = vlanInterfaces.get(vlanNumber);
                  if ((iface != null) && iface.getAutoState()) {
                     _logger.warnf(
                           "WARNING: Disabling unusable vlan interface because no switch port is assigned to it: \"%s:%d\"\n",
                           hostname, vlanNumber);
                     iface.setActive(false);
                     iface.setBlacklisted(true);
                  }
               }
            }
         }
      }
   }

   private void disableUnusableVpnInterfaces(
         Map<String, Configuration> configurations) {
      initRemoteIpsecVpns(configurations);
      for (Configuration c : configurations.values()) {
         for (IpsecVpn vpn : c.getIpsecVpns().values()) {
            if (vpn.getRemoteIpsecVpn() == null) {
               String hostname = c.getHostname();
               Interface bindInterface = vpn.getBindInterface();
               if (bindInterface != null) {
                  bindInterface.setActive(false);
                  bindInterface.setBlacklisted(true);
                  String bindInterfaceName = bindInterface.getName();
                  _logger.warnf(
                        "WARNING: Disabling unusable vpn interface because we cannot determine remote endpoint: \"%s:%s\"\n",
                        hostname, bindInterfaceName);
               }
            }
         }
      }
   }

   private boolean environmentBgpTablesExist(EnvironmentSettings envSettings) {
      checkConfigurations();
      Path answerPath = envSettings.getParseEnvironmentBgpTablesAnswerPath();
      return Files.exists(answerPath);
   }

   private boolean environmentExists(TestrigSettings testrigSettings) {
      checkBaseDirExists();
      Path envPath = testrigSettings.getEnvironmentSettings().getEnvPath();
      if (envPath == null) {
         throw new CleanBatfishException(
               "No environment specified for testrig: "
                     + testrigSettings.getName());
      }
      return Files.exists(envPath);
   }

   private boolean environmentRoutingTablesExist(
         EnvironmentSettings envSettings) {
      checkConfigurations();
      Path answerPath = envSettings
            .getParseEnvironmentRoutingTablesAnswerPath();
      return Files.exists(answerPath);
   }

   private void flatten(Path inputPath, Path outputPath) {
      Map<Path, String> configurationData = readConfigurationFiles(inputPath,
            BfConsts.RELPATH_CONFIGURATIONS_DIR);
      Map<Path, String> outputConfigurationData = new TreeMap<>();
      Path outputConfigDir = outputPath
            .resolve(BfConsts.RELPATH_CONFIGURATIONS_DIR);
      CommonUtil.createDirectories(outputConfigDir);
      _logger.info("\n*** FLATTENING TEST RIG ***\n");
      resetTimer();
      List<FlattenVendorConfigurationJob> jobs = new ArrayList<>();
      for (Path inputFile : configurationData.keySet()) {
         Warnings warnings = new Warnings(_settings.getPedanticAsError(),
               _settings.getPedanticRecord()
                     && _logger.isActive(BatfishLogger.LEVEL_PEDANTIC),
               _settings.getRedFlagAsError(),
               _settings.getRedFlagRecord()
                     && _logger.isActive(BatfishLogger.LEVEL_REDFLAG),
               _settings.getUnimplementedAsError(),
               _settings.getUnimplementedRecord()
                     && _logger.isActive(BatfishLogger.LEVEL_UNIMPLEMENTED),
               _settings.printParseTree());
         String fileText = configurationData.get(inputFile);
         String name = inputFile.getFileName().toString();
         Path outputFile = outputConfigDir.resolve(name);
         FlattenVendorConfigurationJob job = new FlattenVendorConfigurationJob(
               _settings, fileText, inputFile, outputFile, warnings);
         jobs.add(job);
      }
      BatfishJobExecutor<FlattenVendorConfigurationJob, FlattenVendorConfigurationAnswerElement, FlattenVendorConfigurationResult, Map<Path, String>> executor = new BatfishJobExecutor<>(
            _settings, _logger,
            _settings.getFlatten() || _settings.getHaltOnParseError(),
            "Flatten configurations");
      // todo: do something with answer element
      executor.executeJobs(jobs, outputConfigurationData,
            new FlattenVendorConfigurationAnswerElement());
      printElapsedTime();
      for (Entry<Path, String> e : outputConfigurationData.entrySet()) {
         Path outputFile = e.getKey();
         String flatConfigText = e.getValue();
         String outputFileAsString = outputFile.toString();
         _logger.debug("Writing config to \"" + outputFileAsString + "\"...");
         CommonUtil.writeFile(outputFile, flatConfigText);
         _logger.debug("OK\n");
      }
      Path inputTopologyPath = inputPath.resolve(TOPOLOGY_FILENAME);
      Path outputTopologyPath = outputPath.resolve(TOPOLOGY_FILENAME);
      if (Files.isRegularFile(inputTopologyPath)) {
         String topologyFileText = CommonUtil.readFile(inputTopologyPath);
         CommonUtil.writeFile(outputTopologyPath, topologyFileText);
      }
   }

   private void generateOspfConfigs(Path topologyPath, Path outputPath) {
      Topology topology = parseTopology(topologyPath);
      Map<String, Configuration> configs = new TreeMap<>();
      NodeSet allNodes = new NodeSet();
      Map<NodeInterfacePair, Set<NodeInterfacePair>> interfaceMap = new HashMap<>();
      // first we collect set of all mentioned nodes, and build mapping from
      // each interface to the set of interfaces that connect to each other
      for (Edge edge : topology.getEdges()) {
         allNodes.add(edge.getNode1());
         allNodes.add(edge.getNode2());
         NodeInterfacePair interface1 = new NodeInterfacePair(edge.getNode1(),
               edge.getInt1());
         NodeInterfacePair interface2 = new NodeInterfacePair(edge.getNode2(),
               edge.getInt2());
         Set<NodeInterfacePair> interfaceSet = interfaceMap.get(interface1);
         if (interfaceSet == null) {
            interfaceSet = new HashSet<>();
         }
         interfaceMap.put(interface1, interfaceSet);
         interfaceMap.put(interface2, interfaceSet);
         interfaceSet.add(interface1);
         interfaceSet.add(interface2);
      }
      // then we create configs for every mentioned node
      for (String hostname : allNodes) {
         Configuration config = new Configuration(hostname);
         configs.put(hostname, config);
      }
      // Now we create interfaces for each edge and record the number of
      // neighbors so we know how large to make the subnet
      long currentStartingIpAsLong = new Ip(GEN_OSPF_STARTING_IP).asLong();
      Set<Set<NodeInterfacePair>> interfaceSets = new HashSet<>();
      interfaceSets.addAll(interfaceMap.values());
      for (Set<NodeInterfacePair> interfaceSet : interfaceSets) {
         int numInterfaces = interfaceSet.size();
         if (numInterfaces < 2) {
            throw new BatfishException(
                  "The following interface set contains less than two interfaces: "
                        + interfaceSet.toString());
         }
         int numHostBits = 0;
         for (int shiftedValue = numInterfaces
               - 1; shiftedValue != 0; shiftedValue >>= 1, numHostBits++) {
         }
         int subnetBits = 32 - numHostBits;
         int offset = 0;
         for (NodeInterfacePair currentPair : interfaceSet) {
            Ip ip = new Ip(currentStartingIpAsLong + offset);
            Prefix prefix = new Prefix(ip, subnetBits);
            String ifaceName = currentPair.getInterface();
            Interface iface = new Interface(ifaceName,
                  configs.get(currentPair.getHostname()));
            iface.setPrefix(prefix);

            // dirty hack for setting bandwidth for now
            double ciscoBandwidth = org.batfish.representation.cisco.Interface
                  .getDefaultBandwidth(ifaceName);
            double juniperBandwidth = org.batfish.representation.juniper.Interface
                  .getDefaultBandwidthByName(ifaceName);
            double bandwidth = Math.min(ciscoBandwidth, juniperBandwidth);
            iface.setBandwidth(bandwidth);

            String hostname = currentPair.getHostname();
            Configuration config = configs.get(hostname);
            config.getInterfaces().put(ifaceName, iface);
            offset++;
         }
         currentStartingIpAsLong += (1 << numHostBits);
      }
      for (Configuration config : configs.values()) {
         // use cisco arbitrarily
         config.setConfigurationFormat(ConfigurationFormat.CISCO_IOS);
         OspfProcess proc = new OspfProcess();
         config.getDefaultVrf().setOspfProcess(proc);
         proc.setReferenceBandwidth(
               org.batfish.representation.cisco.OspfProcess.DEFAULT_REFERENCE_BANDWIDTH);
         long backboneArea = 0;
         OspfArea area = new OspfArea(backboneArea);
         proc.getAreas().put(backboneArea, area);
         area.getInterfaces()
               .addAll(config.getDefaultVrf().getInterfaces().values());
      }

      serializeIndependentConfigs(configs, outputPath);
   }

   private void generateStubs(String inputRole, int stubAs,
         String interfaceDescriptionRegex) {
      // Map<String, Configuration> configs = loadConfigurations();
      // Pattern pattern = Pattern.compile(interfaceDescriptionRegex);
      // Map<String, Configuration> stubConfigurations = new TreeMap<>();
      //
      // _logger.info("\n*** GENERATING STUBS ***\n");
      // resetTimer();
      //
      // // load old node-roles to be updated at end
      // RoleSet stubRoles = new RoleSet();
      // stubRoles.add(STUB_ROLE);
      // Path nodeRolesPath = _settings.getNodeRolesPath();
      // _logger.info("Deserializing old node-roles mappings: \"" +
      // nodeRolesPath
      // + "\" ...");
      // NodeRoleMap nodeRoles = deserializeObject(nodeRolesPath,
      // NodeRoleMap.class);
      // _logger.info("OK\n");
      //
      // // create origination policy common to all stubs
      // String stubOriginationPolicyName = "~STUB_ORIGINATION_POLICY~";
      // PolicyMap stubOriginationPolicy = new PolicyMap(
      // stubOriginationPolicyName);
      // PolicyMapClause clause = new PolicyMapClause();
      // stubOriginationPolicy.getClauses().add(clause);
      // String stubOriginationRouteFilterListName =
      // "~STUB_ORIGINATION_ROUTE_FILTER~";
      // RouteFilterList rf = new RouteFilterList(
      // stubOriginationRouteFilterListName);
      // RouteFilterLine rfl = new RouteFilterLine(LineAction.ACCEPT,
      // Prefix.ZERO,
      // new SubRange(0, 0));
      // rf.addLine(rfl);
      // PolicyMapMatchRouteFilterListLine matchLine = new
      // PolicyMapMatchRouteFilterListLine(
      // Collections.singleton(rf));
      // clause.getMatchLines().add(matchLine);
      // clause.setAction(PolicyMapAction.PERMIT);
      //
      // Set<String> skipWarningNodes = new HashSet<>();
      //
      // for (Configuration config : configs.values()) {
      // if (!config.getRoles().contains(inputRole)) {
      // continue;
      // }
      // for (BgpNeighbor neighbor : config.getBgpProcess().getNeighbors()
      // .values()) {
      // if (!neighbor.getRemoteAs().equals(stubAs)) {
      // continue;
      // }
      // Prefix neighborPrefix = neighbor.getPrefix();
      // if (neighborPrefix.getPrefixLength() != 32) {
      // throw new BatfishException(
      // "do not currently handle generating stubs based on dynamic bgp
      // sessions");
      // }
      // Ip neighborAddress = neighborPrefix.getAddress();
      // int edgeAs = neighbor.getLocalAs();
      // /*
      // * Now that we have the ip address of the stub, we want to find the
      // * interface that connects to it. We will extract the hostname for
      // * the stub from the description of this interface using the
      // * supplied regex.
      // */
      // boolean found = false;
      // for (Interface iface : config.getInterfaces().values()) {
      // Prefix prefix = iface.getPrefix();
      // if (prefix == null || !prefix.contains(neighborAddress)) {
      // continue;
      // }
      // // the neighbor address falls within the network assigned to this
      // // interface, so now we check the description
      // String description = iface.getDescription();
      // Matcher matcher = pattern.matcher(description);
      // if (matcher.find()) {
      // String hostname = matcher.group(1);
      // if (configs.containsKey(hostname)) {
      // Configuration duplicateConfig = configs.get(hostname);
      // if (!duplicateConfig.getRoles().contains(STUB_ROLE)
      // || duplicateConfig.getRoles().size() != 1) {
      // throw new BatfishException(
      // "A non-generated node with hostname: \""
      // + hostname
      // + "\" already exists in network under analysis");
      // }
      // else {
      // if (!skipWarningNodes.contains(hostname)) {
      // _logger
      // .warn("WARNING: Overwriting previously generated node: \""
      // + hostname + "\"\n");
      // skipWarningNodes.add(hostname);
      // }
      // }
      // }
      // found = true;
      // Configuration stub = stubConfigurations.get(hostname);
      //
      // // create stub if it doesn't exist yet
      // if (stub == null) {
      // stub = new Configuration(hostname);
      // stubConfigurations.put(hostname, stub);
      // // create flow sink interface for stub with common deatils
      // String flowSinkName = "TenGibabitEthernet100/100";
      // Interface flowSink = new Interface(flowSinkName, stub);
      // flowSink.setPrefix(Prefix.ZERO);
      // flowSink.setActive(true);
      // flowSink.setBandwidth(10E9d);
      //
      // stub.getInterfaces().put(flowSinkName, flowSink);
      // stub.setBgpProcess(new BgpProcess());
      // stub.getPolicyMaps().put(stubOriginationPolicyName,
      // stubOriginationPolicy);
      // stub.getRouteFilterLists()
      // .put(stubOriginationRouteFilterListName, rf);
      // stub.setConfigurationFormat(ConfigurationFormat.CISCO);
      // stub.setRoles(stubRoles);
      // nodeRoles.put(hostname, stubRoles);
      // }
      //
      // // create interface that will on which peering will occur
      // Map<String, Interface> stubInterfaces = stub.getInterfaces();
      // String stubInterfaceName = "TenGigabitEthernet0/"
      // + (stubInterfaces.size() - 1);
      // Interface stubInterface = new Interface(stubInterfaceName,
      // stub);
      // stubInterfaces.put(stubInterfaceName, stubInterface);
      // stubInterface.setPrefix(
      // new Prefix(neighborAddress, prefix.getPrefixLength()));
      // stubInterface.setActive(true);
      // stubInterface.setBandwidth(10E9d);
      //
      // // create neighbor within bgp process
      // BgpNeighbor edgeNeighbor = new BgpNeighbor(prefix, stub);
      // edgeNeighbor.getOriginationPolicies()
      // .add(stubOriginationPolicy);
      // edgeNeighbor.setRemoteAs(edgeAs);
      // edgeNeighbor.setLocalAs(stubAs);
      // edgeNeighbor.setSendCommunity(true);
      // edgeNeighbor.setDefaultMetric(0);
      // stub.getBgpProcess().getNeighbors()
      // .put(edgeNeighbor.getPrefix(), edgeNeighbor);
      // break;
      // }
      // else {
      // throw new BatfishException(
      // "Unable to derive stub hostname from interface description: \""
      // + description + "\" using regex: \""
      // + interfaceDescriptionRegex + "\"");
      // }
      // }
      // if (!found) {
      // throw new BatfishException(
      // "Could not determine stub hostname corresponding to ip: \""
      // + neighborAddress.toString()
      // + "\" listed as neighbor on router: \""
      // + config.getHostname() + "\"");
      // }
      // }
      // }
      // // write updated node-roles mappings to disk
      // _logger.info("Serializing updated node-roles mappings: \"" +
      // nodeRolesPath
      // + "\" ...");
      // serializeObject(nodeRoles, nodeRolesPath);
      // _logger.info("OK\n");
      // printElapsedTime();
      //
      // // write stubs to disk
      // serializeIndependentConfigs(stubConfigurations,
      // _testrigSettings.getSerializeIndependentPath());
   }

   @Override
   public Map<String, BiFunction<Question, IBatfish, Answerer>> getAnswererCreators() {
      return _answererCreators;
   }

   public TestrigSettings getBaseTestrigSettings() {
      return _baseTestrigSettings;
   }

   public Map<String, Configuration> getConfigurations(
         Path serializedVendorConfigPath,
         ConvertConfigurationAnswerElement answerElement) {
      Map<String, GenericConfigObject> vendorConfigurations = deserializeVendorConfigurations(
            serializedVendorConfigPath);
      Map<String, Configuration> configurations = convertConfigurations(
            vendorConfigurations, answerElement);
      postProcessConfigurations(configurations.values());
      return configurations;
   }

   public DataPlanePlugin getDataPlanePlugin() {
      return _dataPlanePlugin;
   }

   private Map<String, Configuration> getDeltaConfigurations() {
      EnvironmentSettings envSettings = _testrigSettings
            .getEnvironmentSettings();
      Path deltaDir = envSettings.getDeltaConfigurationsDir();
      if (deltaDir != null && Files.exists(deltaDir)) {
         if (Files.exists(envSettings.getDeltaCompiledConfigurationsDir())) {
            return deserializeConfigurations(
                  envSettings.getDeltaCompiledConfigurationsDir());
         }
         else {
            throw new BatfishException("Missing compiled delta configurations");
         }
      }
      else {
         return Collections.emptyMap();
      }
   }

   public TestrigSettings getDeltaTestrigSettings() {
      return _deltaTestrigSettings;
   }

   @Override
   public String getDifferentialFlowTag() {
      // return _settings.getQuestionName() + ":" +
      // _baseTestrigSettings.getName()
      // + ":" + _baseTestrigSettings.getEnvironmentSettings().getName()
      // + ":" + _deltaTestrigSettings.getName() + ":"
      // + _deltaTestrigSettings.getEnvironmentSettings().getName();
      return DIFFERENTIAL_FLOW_TAG;
   }

   public EdgeSet getEdgeBlacklist() {
      EdgeSet blacklistEdges = null;
      Path edgeBlacklistPath = _testrigSettings.getEnvironmentSettings()
            .getEdgeBlacklistPath();
      if (edgeBlacklistPath != null) {
         if (Files.exists(edgeBlacklistPath)) {
            blacklistEdges = parseEdgeBlacklist(edgeBlacklistPath);
         }
      }
      return blacklistEdges;
   }

   private double getElapsedTime(long beforeTime) {
      long difference = System.currentTimeMillis() - beforeTime;
      double seconds = difference / 1000d;
      return seconds;
   }

   private SortedMap<String, BgpAdvertisementsByVrf> getEnvironmentBgpTables(
         Path inputPath, ParseEnvironmentBgpTablesAnswerElement answerElement) {
      if (Files.exists(inputPath.getParent()) && !Files.exists(inputPath)) {
         return new TreeMap<>();
      }
      SortedMap<Path, String> inputData = readFiles(inputPath,
            "Environment BGP Tables");
      SortedMap<String, BgpAdvertisementsByVrf> bgpTables = parseEnvironmentBgpTables(
            inputData, answerElement);
      return bgpTables;
   }

   public String getEnvironmentName() {
      return _testrigSettings.getEnvironmentSettings().getName();
   }

   private SortedMap<String, RoutesByVrf> getEnvironmentRoutingTables(
         Path inputPath,
         ParseEnvironmentRoutingTablesAnswerElement answerElement) {
      if (Files.exists(inputPath.getParent()) && !Files.exists(inputPath)) {
         return new TreeMap<>();
      }
      SortedMap<Path, String> inputData = readFiles(inputPath,
            "Environment Routing Tables");
      SortedMap<String, RoutesByVrf> routingTables = parseEnvironmentRoutingTables(
            inputData, answerElement);
      return routingTables;
   }

   @Override
   public String getFlowTag() {
      return getFlowTag(_testrigSettings);
   }

   public String getFlowTag(TestrigSettings testrigSettings) {
      // return _settings.getQuestionName() + ":" + testrigSettings.getName() +
      // ":"
      // + testrigSettings.getEnvironmentSettings().getName();
      if (testrigSettings == _deltaTestrigSettings) {
         return DELTA_TESTRIG_TAG;
      }
      else if (testrigSettings == _baseTestrigSettings) {
         return BASE_TESTRIG_TAG;
      }
      else {
         throw new BatfishException("Could not determine flow tag");
      }
   }

   @Override
   public GrammarSettings getGrammarSettings() {
      return _settings;
   }

   @Override
   public FlowHistory getHistory() {
      FlowHistory flowHistory = new FlowHistory();
      if (_settings.getDiffQuestion()) {
         String tag = getDifferentialFlowTag();
         // String baseName = _baseTestrigSettings.getName() + ":"
         // + _baseTestrigSettings.getEnvironmentSettings().getName();
         String baseName = getFlowTag(_baseTestrigSettings);
         // String deltaName = _deltaTestrigSettings.getName() + ":"
         // + _deltaTestrigSettings.getEnvironmentSettings().getName();
         String deltaName = getFlowTag(_deltaTestrigSettings);
         pushBaseEnvironment();
         populateFlowHistory(flowHistory, baseName, tag);
         popEnvironment();
         pushDeltaEnvironment();
         populateFlowHistory(flowHistory, deltaName, tag);
         popEnvironment();
      }
      else {
         String tag = getFlowTag();
         // String name = testrigSettings.getName() + ":"
         // + testrigSettings.getEnvironmentSettings().getName();
         String envName = tag;
         populateFlowHistory(flowHistory, envName, tag);
      }
      _logger.debug(flowHistory.toString());
      return flowHistory;
   }

   public Set<NodeInterfacePair> getInterfaceBlacklist() {
      Set<NodeInterfacePair> blacklistInterfaces = null;
      Path interfaceBlacklistPath = _testrigSettings.getEnvironmentSettings()
            .getInterfaceBlacklistPath();
      if (interfaceBlacklistPath != null) {
         if (Files.exists(interfaceBlacklistPath)) {
            blacklistInterfaces = parseInterfaceBlacklist(
                  interfaceBlacklistPath);
         }
      }
      return blacklistInterfaces;
   }

   @Override
   public BatfishLogger getLogger() {
      return _logger;
   }

   public NodeSet getNodeBlacklist() {
      NodeSet blacklistNodes = null;
      Path nodeBlacklistPath = _testrigSettings.getEnvironmentSettings()
            .getNodeBlacklistPath();
      if (nodeBlacklistPath != null) {
         if (Files.exists(nodeBlacklistPath)) {
            blacklistNodes = parseNodeBlacklist(nodeBlacklistPath);
         }
      }
      return blacklistNodes;
   }

   @Override
   public SortedMap<String, SortedMap<String, SortedSet<AbstractRoute>>> getRoutes() {
      return _dataPlanePlugin.getRoutes();
   }

   public Settings getSettings() {
      return _settings;
   }

   private Set<Edge> getSymmetricEdgePairs(EdgeSet edges) {
      LinkedHashSet<Edge> consumedEdges = new LinkedHashSet<>();
      for (Edge edge : edges) {
         if (consumedEdges.contains(edge)) {
            continue;
         }
         Edge reverseEdge = new Edge(edge.getInterface2(),
               edge.getInterface1());
         consumedEdges.add(edge);
         consumedEdges.add(reverseEdge);
      }
      return consumedEdges;
   }

   public boolean getTerminatedWithException() {
      return _terminatedWithException;
   }

   @Override
   public Directory getTestrigFileTree() {
      Path trPath = _testrigSettings.getTestRigPath();
      Directory dir = new Directory(trPath);
      return dir;
   }

   public String getTestrigName() {
      return _testrigSettings.getName();
   }

   public TestrigSettings getTestrigSettings() {
      return _testrigSettings;
   }

   @Override
   public PluginClientType getType() {
      return PluginClientType.BATFISH;
   }

   private void histogram(Path testRigPath) {
      Map<Path, String> configurationData = readConfigurationFiles(testRigPath,
            BfConsts.RELPATH_CONFIGURATIONS_DIR);
      // todo: either remove histogram function or do something userful with
      // answer
      Map<String, VendorConfiguration> vendorConfigurations = parseVendorConfigurations(
            configurationData, new ParseVendorConfigurationAnswerElement(),
            ConfigurationFormat.UNKNOWN);
      _logger.info("Building feature histogram...");
      MultiSet<String> histogram = new TreeMultiSet<>();
      for (VendorConfiguration vc : vendorConfigurations.values()) {
         Set<String> unimplementedFeatures = vc.getUnimplementedFeatures();
         histogram.add(unimplementedFeatures);
      }
      _logger.info("OK\n");
      for (String feature : histogram.elements()) {
         int count = histogram.count(feature);
         _logger.output(feature + ": " + count + "\n");
      }
   }

   private void initAnalysisQuestionPath(String analysisName,
         String questionName) {
      Path questionDir = _testrigSettings.getBasePath()
            .resolve(Paths
                  .get(BfConsts.RELPATH_ANALYSES_DIR, analysisName,
                        BfConsts.RELPATH_QUESTIONS_DIR, questionName)
                  .toString());
      questionDir.toFile().mkdirs();
      Path questionPath = questionDir.resolve(BfConsts.RELPATH_QUESTION_FILE);
      _settings.setQuestionPath(questionPath);
   }

   @Override
   public void initBgpAdvertisements(
         Map<String, Configuration> configurations) {
      AdvertisementSet globalBgpAdvertisements = _dataPlanePlugin
            .getAdvertisements();
      for (Configuration node : configurations.values()) {
         node.initBgpAdvertisements();
         for (Vrf vrf : node.getVrfs().values()) {
            vrf.initBgpAdvertisements();
         }
      }
      for (BgpAdvertisement bgpAdvertisement : globalBgpAdvertisements) {
         BgpAdvertisementType type = bgpAdvertisement.getType();
         String srcVrf = bgpAdvertisement.getSrcVrf();
         String dstVrf = bgpAdvertisement.getDstVrf();
         switch (type) {
         case EBGP_ORIGINATED: {
            String originationNodeName = bgpAdvertisement.getSrcNode();
            Configuration originationNode = configurations
                  .get(originationNodeName);
            if (originationNode != null) {
               originationNode.getBgpAdvertisements().add(bgpAdvertisement);
               originationNode.getOriginatedAdvertisements()
                     .add(bgpAdvertisement);
               originationNode.getOriginatedEbgpAdvertisements()
                     .add(bgpAdvertisement);
               Vrf originationVrf = originationNode.getVrfs().get(srcVrf);
               originationVrf.getBgpAdvertisements().add(bgpAdvertisement);
               originationVrf.getOriginatedAdvertisements()
                     .add(bgpAdvertisement);
               originationVrf.getOriginatedEbgpAdvertisements()
                     .add(bgpAdvertisement);
            }
            else {
               throw new BatfishException(
                     "Originated bgp advertisement refers to missing node: \""
                           + originationNodeName + "\"");
            }
            break;
         }

         case IBGP_ORIGINATED: {
            String originationNodeName = bgpAdvertisement.getSrcNode();
            Configuration originationNode = configurations
                  .get(originationNodeName);
            if (originationNode != null) {
               originationNode.getBgpAdvertisements().add(bgpAdvertisement);
               originationNode.getOriginatedAdvertisements()
                     .add(bgpAdvertisement);
               originationNode.getOriginatedEbgpAdvertisements()
                     .add(bgpAdvertisement);
               Vrf originationVrf = originationNode.getVrfs().get(srcVrf);
               originationVrf.getBgpAdvertisements().add(bgpAdvertisement);
               originationVrf.getOriginatedAdvertisements()
                     .add(bgpAdvertisement);
               originationVrf.getOriginatedIbgpAdvertisements()
                     .add(bgpAdvertisement);
            }
            else {
               throw new BatfishException(
                     "Originated bgp advertisement refers to missing node: \""
                           + originationNodeName + "\"");
            }
            break;
         }

         case EBGP_RECEIVED: {
            String recevingNodeName = bgpAdvertisement.getDstNode();
            Configuration receivingNode = configurations.get(recevingNodeName);
            if (receivingNode != null) {
               receivingNode.getBgpAdvertisements().add(bgpAdvertisement);
               receivingNode.getReceivedAdvertisements().add(bgpAdvertisement);
               receivingNode.getReceivedEbgpAdvertisements()
                     .add(bgpAdvertisement);
               Vrf receivingVrf = receivingNode.getVrfs().get(dstVrf);
               receivingVrf.getBgpAdvertisements().add(bgpAdvertisement);
               receivingVrf.getReceivedAdvertisements().add(bgpAdvertisement);
               receivingVrf.getReceivedEbgpAdvertisements()
                     .add(bgpAdvertisement);
            }
            break;
         }

         case IBGP_RECEIVED: {
            String recevingNodeName = bgpAdvertisement.getDstNode();
            Configuration receivingNode = configurations.get(recevingNodeName);
            if (receivingNode != null) {
               receivingNode.getBgpAdvertisements().add(bgpAdvertisement);
               receivingNode.getReceivedAdvertisements().add(bgpAdvertisement);
               receivingNode.getReceivedEbgpAdvertisements()
                     .add(bgpAdvertisement);
               Vrf receivingVrf = receivingNode.getVrfs().get(dstVrf);
               receivingVrf.getBgpAdvertisements().add(bgpAdvertisement);
               receivingVrf.getReceivedAdvertisements().add(bgpAdvertisement);
               receivingVrf.getReceivedIbgpAdvertisements()
                     .add(bgpAdvertisement);
            }
            break;
         }

         case EBGP_SENT: {
            String sendingNodeName = bgpAdvertisement.getSrcNode();
            Configuration sendingNode = configurations.get(sendingNodeName);
            if (sendingNode != null) {
               sendingNode.getBgpAdvertisements().add(bgpAdvertisement);
               sendingNode.getSentAdvertisements().add(bgpAdvertisement);
               sendingNode.getSentEbgpAdvertisements().add(bgpAdvertisement);
               Vrf sendingVrf = sendingNode.getVrfs().get(srcVrf);
               sendingVrf.getBgpAdvertisements().add(bgpAdvertisement);
               sendingVrf.getSentAdvertisements().add(bgpAdvertisement);
               sendingVrf.getSentEbgpAdvertisements().add(bgpAdvertisement);
            }
            break;
         }

         case IBGP_SENT: {
            String sendingNodeName = bgpAdvertisement.getSrcNode();
            Configuration sendingNode = configurations.get(sendingNodeName);
            if (sendingNode != null) {
               sendingNode.getBgpAdvertisements().add(bgpAdvertisement);
               sendingNode.getSentAdvertisements().add(bgpAdvertisement);
               sendingNode.getSentEbgpAdvertisements().add(bgpAdvertisement);
               Vrf sendingVrf = sendingNode.getVrfs().get(srcVrf);
               sendingVrf.getBgpAdvertisements().add(bgpAdvertisement);
               sendingVrf.getSentAdvertisements().add(bgpAdvertisement);
               sendingVrf.getSentIbgpAdvertisements().add(bgpAdvertisement);
            }
            break;
         }

         default:
            throw new BatfishException("Invalid bgp advertisement type");
         }
      }
   }

   @Override
   public void initBgpOriginationSpaceExplicit(
         Map<String, Configuration> configurations) {
      // ProtocolDependencyAnalysis protocolDependencyAnalysis = new
      // ProtocolDependencyAnalysis(
      // configurations);
      // DependencyDatabase database = protocolDependencyAnalysis
      // .getDependencyDatabase();
      //
      // for (Entry<String, Configuration> e : configurations.entrySet()) {
      // PrefixSpace ebgpExportSpace = new PrefixSpace();
      // String name = e.getKey();
      // Configuration node = e.getValue();
      // BgpProcess proc = node.getBgpProcess();
      // if (proc != null) {
      // Set<PotentialExport> bgpExports = database.getPotentialExports(name,
      // RoutingProtocol.BGP);
      // for (PotentialExport export : bgpExports) {
      // DependentRoute exportSourceRoute = export.getDependency();
      // if (!exportSourceRoute.dependsOn(RoutingProtocol.BGP)
      // && !exportSourceRoute.dependsOn(RoutingProtocol.IBGP)) {
      // Prefix prefix = export.getPrefix();
      // ebgpExportSpace.addPrefix(prefix);
      // }
      // }
      // proc.setOriginationSpace(ebgpExportSpace);
      // }
      // }
   }

   @Override
   public InitInfoAnswerElement initInfo(boolean summary,
         boolean environmentRoutes) {
      checkConfigurations();
      InitInfoAnswerElement answerElement = new InitInfoAnswerElement();
      if (environmentRoutes) {
         ParseEnvironmentRoutingTablesAnswerElement parseAnswer = loadParseEnvironmentRoutingTablesAnswerElement();
         if (!summary) {
            SortedMap<String, org.batfish.common.Warnings> warnings = answerElement
                  .getWarnings();
            warnings.putAll(parseAnswer.getWarnings());
         }
         answerElement.setParseStatus(parseAnswer.getParseStatus());
      }
      else {
         ParseVendorConfigurationAnswerElement parseAnswer = loadParseVendorConfigurationAnswerElement();
         ConvertConfigurationAnswerElement convertAnswer = loadConvertConfigurationAnswerElement();
         if (!summary) {
            SortedMap<String, org.batfish.common.Warnings> warnings = answerElement
                  .getWarnings();
            warnings.putAll(parseAnswer.getWarnings());
            convertAnswer.getWarnings().forEach((hostname, convertWarnings) -> {
               org.batfish.common.Warnings combined = warnings.get(hostname);
               if (combined == null) {
                  warnings.put(hostname, convertWarnings);
               }
               else {
                  combined.getPedanticWarnings()
                        .addAll(convertWarnings.getPedanticWarnings());
                  combined.getRedFlagWarnings()
                        .addAll(convertWarnings.getRedFlagWarnings());
                  combined.getUnimplementedWarnings()
                        .addAll(convertWarnings.getUnimplementedWarnings());
               }
            });
         }
         answerElement.setParseStatus(parseAnswer.getParseStatus());
         for (String failed : convertAnswer.getFailed()) {
            answerElement.getParseStatus().put(failed, ParseStatus.FAILED);
         }
      }
      _logger.info(answerElement.prettyPrint());
      return answerElement;
   }

   private void initQuestionEnvironment(Question question, boolean dp,
         boolean differentialContext) {
      EnvironmentSettings envSettings = _testrigSettings
            .getEnvironmentSettings();
      if (!environmentExists(_testrigSettings)) {
         Path envPath = envSettings.getEnvPath();
         // create environment required folders
         CommonUtil.createDirectories(envPath);
      }
      if (!environmentBgpTablesExist(envSettings)) {
         computeEnvironmentBgpTables();
      }
      if (!environmentRoutingTablesExist(envSettings)) {
         computeEnvironmentRoutingTables();
      }
      if (dp && !dataPlaneDependenciesExist(_testrigSettings)) {
         computeDataPlane(differentialContext);
      }
   }

   private void initQuestionEnvironments(Question question, boolean diff,
         boolean diffActive, boolean dp) {
      if (diff || !diffActive) {
         pushBaseEnvironment();
         initQuestionEnvironment(question, dp, false);
         popEnvironment();
      }
      if (diff || diffActive) {
         pushDeltaEnvironment();
         initQuestionEnvironment(question, dp, true);
         popEnvironment();
      }
   }

   @Override
   public void initRemoteBgpNeighbors(Map<String, Configuration> configurations,
         Map<Ip, Set<String>> ipOwners) {
      // TODO: handle duplicate ips on different vrfs
      Map<BgpNeighbor, Ip> remoteAddresses = new IdentityHashMap<>();
      Map<Ip, Set<BgpNeighbor>> localAddresses = new HashMap<>();
      for (Configuration node : configurations.values()) {
         String hostname = node.getHostname();
         for (Vrf vrf : node.getVrfs().values()) {
            BgpProcess proc = vrf.getBgpProcess();
            if (proc != null) {
               for (BgpNeighbor bgpNeighbor : proc.getNeighbors().values()) {
                  bgpNeighbor.initCandidateRemoteBgpNeighbors();
                  if (bgpNeighbor.getPrefix().getPrefixLength() < 32) {
                     throw new BatfishException(hostname
                           + ": Do not support dynamic bgp sessions at this time: "
                           + bgpNeighbor.getPrefix());
                  }
                  Ip remoteAddress = bgpNeighbor.getAddress();
                  if (remoteAddress == null) {
                     throw new BatfishException(hostname
                           + ": Could not determine remote address of bgp neighbor: "
                           + bgpNeighbor);
                  }
                  Ip localAddress = bgpNeighbor.getLocalIp();
                  if (localAddress == null
                        || !ipOwners.containsKey(localAddress)
                        || !ipOwners.get(localAddress).contains(hostname)) {
                     continue;
                  }
                  remoteAddresses.put(bgpNeighbor, remoteAddress);
                  Set<BgpNeighbor> localAddressOwners = localAddresses
                        .computeIfAbsent(localAddress, k -> Collections
                              .newSetFromMap(new IdentityHashMap<>()));
                  localAddressOwners.add(bgpNeighbor);
               }
            }
         }
      }
      for (Entry<BgpNeighbor, Ip> e : remoteAddresses.entrySet()) {
         BgpNeighbor bgpNeighbor = e.getKey();
         Ip remoteAddress = e.getValue();
         Ip localAddress = bgpNeighbor.getLocalIp();
         Set<BgpNeighbor> remoteBgpNeighborCandidates = localAddresses
               .get(remoteAddress);
         if (remoteBgpNeighborCandidates != null) {
            for (BgpNeighbor remoteBgpNeighborCandidate : remoteBgpNeighborCandidates) {
               Ip reciprocalRemoteIp = remoteBgpNeighborCandidate.getAddress();
               if (localAddress.equals(reciprocalRemoteIp)) {
                  bgpNeighbor.getCandidateRemoteBgpNeighbors()
                        .add(remoteBgpNeighborCandidate);
                  bgpNeighbor.setRemoteBgpNeighbor(remoteBgpNeighborCandidate);
               }
            }
         }
      }
   }

   @Override
   public void initRemoteIpsecVpns(Map<String, Configuration> configurations) {
      Map<IpsecVpn, Ip> remoteAddresses = new HashMap<>();
      Map<Ip, Set<IpsecVpn>> externalAddresses = new HashMap<>();
      for (Configuration c : configurations.values()) {
         for (IpsecVpn ipsecVpn : c.getIpsecVpns().values()) {
            Ip remoteAddress = ipsecVpn.getIkeGateway().getAddress();
            remoteAddresses.put(ipsecVpn, remoteAddress);
            Set<Prefix> externalPrefixes = ipsecVpn.getIkeGateway()
                  .getExternalInterface().getAllPrefixes();
            for (Prefix externalPrefix : externalPrefixes) {
               Ip externalAddress = externalPrefix.getAddress();
               Set<IpsecVpn> vpnsUsingExternalAddress = externalAddresses
                     .computeIfAbsent(externalAddress, k -> new HashSet<>());
               vpnsUsingExternalAddress.add(ipsecVpn);
            }
         }
      }
      for (Entry<IpsecVpn, Ip> e : remoteAddresses.entrySet()) {
         IpsecVpn ipsecVpn = e.getKey();
         Ip remoteAddress = e.getValue();
         ipsecVpn.initCandidateRemoteVpns();
         Set<IpsecVpn> remoteIpsecVpnCandidates = externalAddresses
               .get(remoteAddress);
         if (remoteIpsecVpnCandidates != null) {
            for (IpsecVpn remoteIpsecVpnCandidate : remoteIpsecVpnCandidates) {
               Ip remoteIpsecVpnLocalAddress = remoteIpsecVpnCandidate
                     .getIkeGateway().getLocalAddress();
               if (remoteIpsecVpnLocalAddress != null
                     && !remoteIpsecVpnLocalAddress.equals(remoteAddress)) {
                  continue;
               }
               Ip reciprocalRemoteAddress = remoteAddresses
                     .get(remoteIpsecVpnCandidate);
               Set<IpsecVpn> reciprocalVpns = externalAddresses
                     .get(reciprocalRemoteAddress);
               if (reciprocalVpns != null
                     && reciprocalVpns.contains(ipsecVpn)) {
                  ipsecVpn.setRemoteIpsecVpn(remoteIpsecVpnCandidate);
                  ipsecVpn.getCandidateRemoteIpsecVpns()
                        .add(remoteIpsecVpnCandidate);
               }
            }
         }
      }
   }

   @Override
   public void initRemoteOspfNeighbors(
         Map<String, Configuration> configurations,
         Map<Ip, Set<String>> ipOwners, Topology topology) {
      for (Entry<String, Configuration> e : configurations.entrySet()) {
         String hostname = e.getKey();
         Configuration c = e.getValue();
         for (Entry<String, Vrf> e2 : c.getVrfs().entrySet()) {
            Vrf vrf = e2.getValue();
            OspfProcess proc = vrf.getOspfProcess();
            if (proc != null) {
               proc.setOspfNeighbors(new TreeMap<>());
               if (proc != null) {
                  String vrfName = e2.getKey();
                  for (Entry<Long, OspfArea> e3 : proc.getAreas().entrySet()) {
                     long areaNum = e3.getKey();
                     OspfArea area = e3.getValue();
                     for (Interface iface : area.getInterfaces()) {
                        String ifaceName = iface.getName();
                        EdgeSet ifaceEdges = topology.getInterfaceEdges()
                              .get(new NodeInterfacePair(hostname, ifaceName));
                        boolean hasNeighbor = false;
                        Ip localIp = iface.getPrefix().getAddress();
                        if (ifaceEdges != null) {
                           for (Edge edge : ifaceEdges) {
                              if (edge.getNode1().equals(hostname)) {
                                 String remoteHostname = edge.getNode2();
                                 String remoteIfaceName = edge.getInt2();
                                 Configuration remoteNode = configurations
                                       .get(remoteHostname);
                                 Interface remoteIface = remoteNode
                                       .getInterfaces().get(remoteIfaceName);
                                 Vrf remoteVrf = remoteIface.getVrf();
                                 String remoteVrfName = remoteVrf.getName();
                                 OspfProcess remoteProc = remoteVrf
                                       .getOspfProcess();
                                 if (remoteProc.getOspfNeighbors() == null) {
                                    remoteProc
                                          .setOspfNeighbors(new TreeMap<>());
                                 }
                                 if (remoteProc != null) {
                                    OspfArea remoteArea = remoteProc.getAreas()
                                          .get(areaNum);
                                    if (remoteArea != null
                                          && remoteArea.getInterfaceNames()
                                                .contains(remoteIfaceName)) {
                                       Ip remoteIp = remoteIface.getPrefix()
                                             .getAddress();
                                       Pair<Ip, Ip> localKey = new Pair<>(
                                             localIp, remoteIp);
                                       OspfNeighbor neighbor = proc
                                             .getOspfNeighbors().get(localKey);
                                       if (neighbor == null) {
                                          hasNeighbor = true;

                                          // initialize local neighbor
                                          neighbor = new OspfNeighbor(localKey);
                                          neighbor.setArea(areaNum);
                                          neighbor.setVrf(vrfName);
                                          neighbor.setOwner(c);
                                          neighbor.setInterface(iface);
                                          proc.getOspfNeighbors().put(localKey,
                                                neighbor);

                                          // initialize remote neighbor
                                          Pair<Ip, Ip> remoteKey = new Pair<>(
                                                remoteIp, localIp);
                                          OspfNeighbor remoteNeighbor = new OspfNeighbor(
                                                remoteKey);
                                          remoteNeighbor.setArea(areaNum);
                                          remoteNeighbor.setVrf(remoteVrfName);
                                          remoteNeighbor.setOwner(remoteNode);
                                          remoteNeighbor
                                                .setInterface(remoteIface);
                                          remoteProc.getOspfNeighbors()
                                                .put(remoteKey, remoteNeighbor);

                                          // link neighbors
                                          neighbor.setRemoteOspfNeighbor(
                                                remoteNeighbor);
                                          remoteNeighbor.setRemoteOspfNeighbor(
                                                neighbor);
                                       }
                                    }
                                 }
                              }
                           }
                        }
                        if (!hasNeighbor) {
                           Pair<Ip, Ip> key = new Pair<>(localIp, Ip.ZERO);
                           OspfNeighbor neighbor = new OspfNeighbor(key);
                           neighbor.setArea(areaNum);
                           neighbor.setVrf(vrfName);
                           neighbor.setOwner(c);
                           neighbor.setInterface(iface);
                           proc.getOspfNeighbors().put(key, neighbor);
                        }
                     }
                  }
               }
            }
         }
      }
   }

   @Override
   public SortedMap<String, Configuration> loadConfigurations() {
      SortedMap<String, Configuration> configurations = _cachedConfigurations
            .get(_testrigSettings);
      if (configurations == null) {
         ConvertConfigurationAnswerElement ccae = loadConvertConfigurationAnswerElement();
         if (!Version.isCompatibleVersion("Service",
               "Old processed configurations", ccae.getVersion())) {
            repairConfigurations();
         }
         configurations = deserializeConfigurations(
               _testrigSettings.getSerializeIndependentPath());
         _cachedConfigurations.put(_testrigSettings, configurations);
      }
      processNodeBlacklist(configurations);
      processNodeRoles(configurations);
      processInterfaceBlacklist(configurations);
      processDeltaConfigurations(configurations);
      disableUnusableVlanInterfaces(configurations);
      disableUnusableVpnInterfaces(configurations);
      return configurations;
   }

   @Override
   public ConvertConfigurationAnswerElement loadConvertConfigurationAnswerElement() {
      return loadConvertConfigurationAnswerElement(true);
   }

   private ConvertConfigurationAnswerElement loadConvertConfigurationAnswerElement(
         boolean firstAttempt) {
      if (Files.exists(_testrigSettings.getConvertAnswerPath())) {
         ConvertConfigurationAnswerElement ccae = deserializeObject(
               _testrigSettings.getConvertAnswerPath(),
               ConvertConfigurationAnswerElement.class);
         if (Version.isCompatibleVersion("Service",
               "Old processed configurations", ccae.getVersion())) {
            return ccae;
         }
      }
      if (firstAttempt) {
         repairConfigurations();
         return loadConvertConfigurationAnswerElement(false);
      }
      else {
         throw new BatfishException(
               "Version error repairing configurations for convert configuration answer element");
      }
   }

   @Override
   public DataPlane loadDataPlane() {
      DataPlane dp = _cachedDataPlanes.get(_testrigSettings);
      if (dp == null) {
         /*
          * Data plane should exist after loading answer element, as it triggers
          * repair if necessary. However, it might not be cached if it was not
          * repaired, so we still might need to load it from disk.
          */
         loadDataPlaneAnswerElement();
         dp = _cachedDataPlanes.get(_testrigSettings);
         if (dp == null) {
            newBatch("Loading data plane from disk", 0);
            dp = deserializeObject(
                  _testrigSettings.getEnvironmentSettings().getDataPlanePath(),
                  DataPlane.class);
            _cachedDataPlanes.put(_testrigSettings, dp);
         }
      }
      return dp;
   }

   private DataPlaneAnswerElement loadDataPlaneAnswerElement() {
      return loadDataPlaneAnswerElement(true);
   }

   private DataPlaneAnswerElement loadDataPlaneAnswerElement(
         boolean firstAttempt) {
      DataPlaneAnswerElement bae = deserializeObject(
            _testrigSettings.getEnvironmentSettings().getDataPlaneAnswerPath(),
            DataPlaneAnswerElement.class);
      if (!Version.isCompatibleVersion("Service", "Old data plane",
            bae.getVersion())) {
         if (firstAttempt) {
            repairDataPlane();
            return loadDataPlaneAnswerElement(false);
         }
         else {
            throw new BatfishException(
                  "Version error repairing data plane for data plane answer element");
         }
      }
      else {
         return bae;
      }
   }

   @Override
   public SortedMap<String, BgpAdvertisementsByVrf> loadEnvironmentBgpTables() {
      EnvironmentSettings envSettings = _testrigSettings
            .getEnvironmentSettings();
      SortedMap<String, BgpAdvertisementsByVrf> environmentBgpTables = _cachedEnvironmentBgpTables
            .get(envSettings);
      if (environmentBgpTables == null) {
         ParseEnvironmentBgpTablesAnswerElement ae = loadParseEnvironmentBgpTablesAnswerElement();
         if (!Version.isCompatibleVersion("Service",
               "Old processed environment BGP tables", ae.getVersion())) {
            repairEnvironmentBgpTables();
         }
         environmentBgpTables = deserializeEnvironmentBgpTables(
               envSettings.getSerializeEnvironmentBgpTablesPath());
         _cachedEnvironmentBgpTables.put(envSettings, environmentBgpTables);
      }
      return environmentBgpTables;
   }

   @Override
   public SortedMap<String, RoutesByVrf> loadEnvironmentRoutingTables() {
      EnvironmentSettings envSettings = _testrigSettings
            .getEnvironmentSettings();
      SortedMap<String, RoutesByVrf> environmentRoutingTables = _cachedEnvironmentRoutingTables
            .get(envSettings);
      if (environmentRoutingTables == null) {
         ParseEnvironmentRoutingTablesAnswerElement pertae = loadParseEnvironmentRoutingTablesAnswerElement();
         if (!Version.isCompatibleVersion("Service",
               "Old processed environment routing tables",
               pertae.getVersion())) {
            repairEnvironmentRoutingTables();
         }
         environmentRoutingTables = deserializeEnvironmentRoutingTables(
               envSettings.getSerializeEnvironmentRoutingTablesPath());
         _cachedEnvironmentRoutingTables.put(envSettings,
               environmentRoutingTables);
      }
      return environmentRoutingTables;
   }

   @Override
   public ParseEnvironmentBgpTablesAnswerElement loadParseEnvironmentBgpTablesAnswerElement() {
      return loadParseEnvironmentBgpTablesAnswerElement(true);
   }

   private ParseEnvironmentBgpTablesAnswerElement loadParseEnvironmentBgpTablesAnswerElement(
         boolean firstAttempt) {
      Path answerPath = _testrigSettings.getEnvironmentSettings()
            .getParseEnvironmentBgpTablesAnswerPath();
      if (!Files.exists(answerPath)) {
         repairEnvironmentBgpTables();
      }
      ParseEnvironmentBgpTablesAnswerElement ae = deserializeObject(answerPath,
            ParseEnvironmentBgpTablesAnswerElement.class);
      if (!Version.isCompatibleVersion("Service",
            "Old processed environment BGP tables", ae.getVersion())) {
         if (firstAttempt) {
            repairEnvironmentRoutingTables();
            return loadParseEnvironmentBgpTablesAnswerElement(false);
         }
         else {
            throw new BatfishException(
                  "Version error repairing environment BGP tables for parse environment BGP tables answer element");
         }
      }
      else {
         return ae;
      }
   }

   @Override
   public ParseEnvironmentRoutingTablesAnswerElement loadParseEnvironmentRoutingTablesAnswerElement() {
      return loadParseEnvironmentRoutingTablesAnswerElement(true);
   }

   private ParseEnvironmentRoutingTablesAnswerElement loadParseEnvironmentRoutingTablesAnswerElement(
         boolean firstAttempt) {
      Path answerPath = _testrigSettings.getEnvironmentSettings()
            .getParseEnvironmentRoutingTablesAnswerPath();
      if (!Files.exists(answerPath)) {
         repairEnvironmentRoutingTables();
      }
      ParseEnvironmentRoutingTablesAnswerElement pertae = deserializeObject(
            answerPath, ParseEnvironmentRoutingTablesAnswerElement.class);
      if (!Version.isCompatibleVersion("Service",
            "Old processed environment routing tables", pertae.getVersion())) {
         if (firstAttempt) {
            repairEnvironmentRoutingTables();
            return loadParseEnvironmentRoutingTablesAnswerElement(false);
         }
         else {
            throw new BatfishException(
                  "Version error repairing environment routing tables for parse environment routing tables answer element");
         }
      }
      else {
         return pertae;
      }
   }

   @Override
   public ParseVendorConfigurationAnswerElement loadParseVendorConfigurationAnswerElement() {
      return loadParseVendorConfigurationAnswerElement(true);
   }

   private ParseVendorConfigurationAnswerElement loadParseVendorConfigurationAnswerElement(
         boolean firstAttempt) {
      if (Files.exists(_testrigSettings.getParseAnswerPath())) {
         ParseVendorConfigurationAnswerElement pvcae = deserializeObject(
               _testrigSettings.getParseAnswerPath(),
               ParseVendorConfigurationAnswerElement.class);
         if (Version.isCompatibleVersion("Service",
               "Old processed configurations", pvcae.getVersion())) {
            return pvcae;
         }
      }
      if (firstAttempt) {
         repairVendorConfigurations();
         return loadParseVendorConfigurationAnswerElement(false);
      }
      else {
         throw new BatfishException(
               "Version error repairing vendor configurations for parse configuration answer element");
      }
   }

   public Topology loadTopology() {
      Path topologyPath = _testrigSettings.getEnvironmentSettings()
            .getSerializedTopologyPath();
      _logger.info("Deserializing topology...");
      Topology topology = deserializeObject(topologyPath, Topology.class);
      _logger.info("OK\n");
      return topology;
   }

   @Override
   public AnswerElement multipath(HeaderSpace headerSpace) {
      if (SystemUtils.IS_OS_MAC_OSX) {
         // TODO: remove when z3 parallelism bug on OSX is fixed
         _settings.setSequential(true);
      }
      Settings settings = getSettings();
      String tag = getFlowTag(_testrigSettings);
      Map<String, Configuration> configurations = loadConfigurations();
      Set<Flow> flows = null;
      Synthesizer dataPlaneSynthesizer = synthesizeDataPlane();
      List<NodJob> jobs = new ArrayList<>();
      configurations.forEach((node, configuration) -> {
         for (String vrf : configuration.getVrfs().keySet()) {
            MultipathInconsistencyQuerySynthesizer query = new MultipathInconsistencyQuerySynthesizer(
                  node, vrf, headerSpace);
            NodeVrfSet nodes = new NodeVrfSet();
            nodes.add(new Pair<>(node, vrf));
            NodJob job = new NodJob(settings, dataPlaneSynthesizer, query,
                  nodes, tag);
            jobs.add(job);
         }
      });

      flows = computeNodOutput(jobs);

      getDataPlanePlugin().processFlows(flows);

      AnswerElement answerElement = getHistory();
      return answerElement;
   }

   @Override
   public AtomicInteger newBatch(String description, int jobs) {
      return Driver.newBatch(_settings, description, jobs);
   }

   void outputAnswer(Answer answer) {
      ObjectMapper mapper = new BatfishObjectMapper();
      try {
         Answer structuredAnswer = answer;
         Answer prettyAnswer = structuredAnswer.prettyPrintAnswer();
         StringBuilder structuredAnswerSb = new StringBuilder();
         String structuredAnswerRawString = mapper
               .writeValueAsString(structuredAnswer);
         structuredAnswerSb.append(structuredAnswerRawString);
         structuredAnswerSb.append("\n");
         String structuredAnswerString = structuredAnswerSb.toString();
         StringBuilder prettyAnswerSb = new StringBuilder();
         String prettyAnswerRawString = mapper.writeValueAsString(prettyAnswer);
         prettyAnswerSb.append(prettyAnswerRawString);
         prettyAnswerSb.append("\n");
         String answerString;
         String prettyAnswerString = prettyAnswerSb.toString();
         if (_settings.prettyPrintAnswer()) {
            answerString = prettyAnswerString;
         }
         else {
            answerString = structuredAnswerString;
         }
         _logger.debug(answerString);
         writeJsonAnswer(structuredAnswerString, prettyAnswerString);
      }
      catch (Exception e) {
         BatfishException be = new BatfishException("Error in sending answer",
               e);
         try {
            Answer failureAnswer = Answer.failureAnswer(e.toString(),
                  answer.getQuestion());
            failureAnswer.addAnswerElement(be.getBatfishStackTrace());
            Answer structuredAnswer = failureAnswer;
            Answer prettyAnswer = structuredAnswer.prettyPrintAnswer();
            StringBuilder structuredAnswerSb = new StringBuilder();
            String structuredAnswerRawString = mapper
                  .writeValueAsString(structuredAnswer);
            structuredAnswerSb.append(structuredAnswerRawString);
            structuredAnswerSb.append("\n");
            String structuredAnswerString = structuredAnswerSb.toString();
            StringBuilder prettyAnswerSb = new StringBuilder();
            String prettyAnswerRawString = mapper
                  .writeValueAsString(prettyAnswer);
            prettyAnswerSb.append(prettyAnswerRawString);
            prettyAnswerSb.append("\n");
            String answerString;
            String prettyAnswerString = prettyAnswerSb.toString();
            if (_settings.prettyPrintAnswer()) {
               answerString = prettyAnswerString;
            }
            else {
               answerString = structuredAnswerString;
            }
            _logger.error(answerString);
            writeJsonAnswer(structuredAnswerString, prettyAnswerString);
         }
         catch (Exception e1) {
            String errorMessage = String.format(
                  "Could not serialize failure answer.",
                  ExceptionUtils.getStackTrace(e1));
            _logger.error(errorMessage);
         }
         throw be;
      }
   }

   void outputAnswerWithLog(Answer answer) {
      ObjectMapper mapper = new BatfishObjectMapper();
      try {
         Answer structuredAnswer = answer;
         Answer prettyAnswer = structuredAnswer.prettyPrintAnswer();
         StringBuilder structuredAnswerSb = new StringBuilder();
         String structuredAnswerRawString = mapper
               .writeValueAsString(structuredAnswer);
         structuredAnswerSb.append(structuredAnswerRawString);
         structuredAnswerSb.append("\n");
         String structuredAnswerString = structuredAnswerSb.toString();
         StringBuilder prettyAnswerSb = new StringBuilder();
         String prettyAnswerRawString = mapper.writeValueAsString(prettyAnswer);
         prettyAnswerSb.append(prettyAnswerRawString);
         prettyAnswerSb.append("\n");
         String answerString;
         String prettyAnswerString = prettyAnswerSb.toString();
         if (_settings.prettyPrintAnswer()) {
            answerString = prettyAnswerString;
         }
         else {
            answerString = structuredAnswerString;
         }
         _logger.debug(answerString);
         writeJsonAnswerWithLog(answerString, structuredAnswerString,
               prettyAnswerString);
      }
      catch (Exception e) {
         BatfishException be = new BatfishException("Error in sending answer",
               e);
         try {
            Answer failureAnswer = Answer.failureAnswer(e.toString(),
                  answer.getQuestion());
            failureAnswer.addAnswerElement(be.getBatfishStackTrace());
            Answer structuredAnswer = failureAnswer;
            Answer prettyAnswer = structuredAnswer.prettyPrintAnswer();
            StringBuilder structuredAnswerSb = new StringBuilder();
            String structuredAnswerRawString = mapper
                  .writeValueAsString(structuredAnswer);
            structuredAnswerSb.append(structuredAnswerRawString);
            structuredAnswerSb.append("\n");
            String structuredAnswerString = structuredAnswerSb.toString();
            StringBuilder prettyAnswerSb = new StringBuilder();
            String prettyAnswerRawString = mapper
                  .writeValueAsString(prettyAnswer);
            prettyAnswerSb.append(prettyAnswerRawString);
            prettyAnswerSb.append("\n");
            String answerString;
            String prettyAnswerString = prettyAnswerSb.toString();
            if (_settings.prettyPrintAnswer()) {
               answerString = prettyAnswerString;
            }
            else {
               answerString = structuredAnswerString;
            }
            _logger.error(answerString);
            writeJsonAnswerWithLog(answerString, structuredAnswerString,
                  prettyAnswerString);
         }
         catch (Exception e1) {
            String errorMessage = String.format(
                  "Could not serialize failure answer.",
                  ExceptionUtils.getStackTrace(e1));
            _logger.error(errorMessage);
         }
         throw be;
      }
   }

   private ParserRuleContext parse(BatfishCombinedParser<?, ?> parser) {
      return parse(parser, _logger, _settings);
   }

   public ParserRuleContext parse(BatfishCombinedParser<?, ?> parser,
         String filename) {
      _logger.info("Parsing: \"" + filename + "\"...");
      return parse(parser);
   }

   @Override
   public AssertionAst parseAssertion(String text) {
      AssertionCombinedParser parser = new AssertionCombinedParser(text,
            _settings);
      AssertionContext tree = (AssertionContext) parse(parser);
      ParseTreeWalker walker = new ParseTreeWalker();
      AssertionExtractor extractor = new AssertionExtractor(text,
            parser.getParser());
      walker.walk(extractor, tree);
      AssertionAst ast = extractor.getAst();
      return ast;
   }

   private AwsVpcConfiguration parseAwsVpcConfigurations(
         Map<Path, String> configurationData) {
      AwsVpcConfiguration config = new AwsVpcConfiguration();
      for (Path file : configurationData.keySet()) {

         // we stop classic link processing here because it interferes with VPC
         // processing
         if (file.toString().contains("classic-link")) {
            _logger.errorf("%s has classic link configuration\n",
                  file.toString());
            continue;
         }

         JSONObject jsonObj = null;
         try {
            jsonObj = new JSONObject(configurationData.get(file));
         }
         catch (JSONException e) {
            _logger.errorf("%s does not have valid json\n", file.toString());
         }

         if (jsonObj != null) {
            try {
               config.addConfigElement(jsonObj, _logger);
            }
            catch (JSONException e) {
               throw new BatfishException(
                     "Problems parsing JSON in " + file.toString(), e);
            }
         }
      }
      return config;
   }

   private EdgeSet parseEdgeBlacklist(Path edgeBlacklistPath) {
      String edgeBlacklistText = CommonUtil.readFile(edgeBlacklistPath);
      SortedSet<Edge> edges;
      try {
         edges = new BatfishObjectMapper().<SortedSet<Edge>> readValue(
               edgeBlacklistText, new TypeReference<SortedSet<Edge>>() {
               });
      }
      catch (IOException e) {
         throw new BatfishException("Failed to parse edge blacklist", e);
      }
      return new EdgeSet(edges);
   }

   private SortedMap<String, BgpAdvertisementsByVrf> parseEnvironmentBgpTables(
         SortedMap<Path, String> inputData,
         ParseEnvironmentBgpTablesAnswerElement answerElement) {
      _logger.info("\n*** PARSING ENVIRONMENT BGP TABLES ***\n");
      resetTimer();
      SortedMap<String, BgpAdvertisementsByVrf> bgpTables = new TreeMap<>();
      List<ParseEnvironmentBgpTableJob> jobs = new ArrayList<>();
      SortedMap<String, Configuration> configurations = loadConfigurations();
      for (Path currentFile : inputData.keySet()) {
         String hostname = currentFile.getFileName().toString();
         String optionalSuffix = ".bgp";
         if (hostname.endsWith(optionalSuffix)) {
            hostname = hostname.substring(0,
                  hostname.length() - optionalSuffix.length());
         }
         if (!configurations.containsKey(hostname)) {
            continue;
         }
         Warnings warnings = new Warnings(_settings.getPedanticAsError(),
               _settings.getPedanticRecord()
                     && _logger.isActive(BatfishLogger.LEVEL_PEDANTIC),
               _settings.getRedFlagAsError(),
               _settings.getRedFlagRecord()
                     && _logger.isActive(BatfishLogger.LEVEL_REDFLAG),
               _settings.getUnimplementedAsError(),
               _settings.getUnimplementedRecord()
                     && _logger.isActive(BatfishLogger.LEVEL_UNIMPLEMENTED),
               _settings.printParseTree());
         String fileText = inputData.get(currentFile);
         ParseEnvironmentBgpTableJob job = new ParseEnvironmentBgpTableJob(
               _settings, fileText, hostname, currentFile, warnings,
               _bgpTablePlugins);
         jobs.add(job);
      }
      BatfishJobExecutor<ParseEnvironmentBgpTableJob, ParseEnvironmentBgpTablesAnswerElement, ParseEnvironmentBgpTableResult, SortedMap<String, BgpAdvertisementsByVrf>> executor = new BatfishJobExecutor<>(
            _settings, _logger, _settings.getHaltOnParseError(),
            "Parse environment BGP tables");
      executor.executeJobs(jobs, bgpTables, answerElement);
      printElapsedTime();
      return bgpTables;
   }

   private SortedMap<String, RoutesByVrf> parseEnvironmentRoutingTables(
         SortedMap<Path, String> inputData,
         ParseEnvironmentRoutingTablesAnswerElement answerElement) {
      _logger.info("\n*** PARSING ENVIRONMENT ROUTING TABLES ***\n");
      resetTimer();
      SortedMap<String, RoutesByVrf> routingTables = new TreeMap<>();
      List<ParseEnvironmentRoutingTableJob> jobs = new ArrayList<>();
      SortedMap<String, Configuration> configurations = loadConfigurations();
      for (Path currentFile : inputData.keySet()) {
         String hostname = currentFile.getFileName().toString();
         if (!configurations.containsKey(hostname)) {
            continue;
         }
         Warnings warnings = new Warnings(_settings.getPedanticAsError(),
               _settings.getPedanticRecord()
                     && _logger.isActive(BatfishLogger.LEVEL_PEDANTIC),
               _settings.getRedFlagAsError(),
               _settings.getRedFlagRecord()
                     && _logger.isActive(BatfishLogger.LEVEL_REDFLAG),
               _settings.getUnimplementedAsError(),
               _settings.getUnimplementedRecord()
                     && _logger.isActive(BatfishLogger.LEVEL_UNIMPLEMENTED),
               _settings.printParseTree());
         String fileText = inputData.get(currentFile);
         ParseEnvironmentRoutingTableJob job = new ParseEnvironmentRoutingTableJob(
               _settings, fileText, currentFile, warnings, this);
         jobs.add(job);
      }
      BatfishJobExecutor<ParseEnvironmentRoutingTableJob, ParseEnvironmentRoutingTablesAnswerElement, ParseEnvironmentRoutingTableResult, SortedMap<String, RoutesByVrf>> executor = new BatfishJobExecutor<>(
            _settings, _logger, _settings.getHaltOnParseError(),
            "Parse environment routing tables");
      executor.executeJobs(jobs, routingTables, answerElement);
      printElapsedTime();
      return routingTables;
   }

   private Set<NodeInterfacePair> parseInterfaceBlacklist(
         Path interfaceBlacklistPath) {
      String interfaceBlacklistText = CommonUtil
            .readFile(interfaceBlacklistPath);
      SortedSet<NodeInterfacePair> ifaces;
      try {
         ifaces = new BatfishObjectMapper()
               .<SortedSet<NodeInterfacePair>> readValue(interfaceBlacklistText,
                     new TypeReference<SortedSet<NodeInterfacePair>>() {
                     });
      }
      catch (IOException e) {
         throw new BatfishException("Failed to parse interface blacklist", e);
      }
      return ifaces;
   }

   private NodeSet parseNodeBlacklist(Path nodeBlacklistPath) {
      String nodeBlacklistText = CommonUtil.readFile(nodeBlacklistPath);
      SortedSet<String> nodes;
      try {
         nodes = new BatfishObjectMapper().<SortedSet<String>> readValue(
               nodeBlacklistText, new TypeReference<SortedSet<String>>() {
               });
      }
      catch (IOException e) {
         throw new BatfishException("Failed to parse node blacklist", e);
      }
      return new NodeSet(nodes);
   }

<<<<<<< HEAD
   private SortedMap<String, SortedSet<String>> parseNodeRoles(Path nodeRolesPath, Set<String> nodes) {
      _logger.info("Parsing: \"" + nodeRolesPath.toAbsolutePath().toString() + "\"");
      String roleFileText = CommonUtil.readFile(nodeRolesPath);
      NodeRoleSpecifier specifier;
      try {
         specifier = new BatfishObjectMapper()
               .<NodeRoleSpecifier> readValue(roleFileText,
                     new TypeReference<NodeRoleSpecifier>() {
                     });
      }
      catch (IOException e) {
         throw new BatfishException("Failed to parse node roles", e);
      }
      return specifier.createNodeRolesMap(nodes);
     
=======
   private NodeRoleMap parseNodeRoles(Path testRigPath) {
      Path rolePath = testRigPath.resolve("node_roles");
      String roleFileText = CommonUtil.readFile(rolePath);
      _logger.info("Parsing: \"" + rolePath.toAbsolutePath().toString() + "\"");
      BatfishCombinedParser<?, ?> parser = new RoleCombinedParser(roleFileText,
            _settings);
      RoleExtractor extractor = new RoleExtractor();
      ParserRuleContext tree = parse(parser);
      ParseTreeWalker walker = new ParseTreeWalker();
      walker.walk(extractor, tree);
      NodeRoleMap nodeRoles = extractor.getRoleMap();
      return nodeRoles;
>>>>>>> 25469ca3
   }

   private Question parseQuestion() {
      Path questionPath = _settings.getQuestionPath();
      _logger.info("Reading question file: \"" + questionPath + "\"...");
      String rawQuestionText = CommonUtil.readFile(questionPath);
      _logger.info("OK\n");
      String questionText = preprocessQuestion(rawQuestionText);
      try {
         ObjectMapper mapper = new BatfishObjectMapper(getCurrentClassLoader());
         Question question = mapper.readValue(questionText, Question.class);
         return question;
      }
      catch (IOException e) {
         throw new BatfishException("Could not parse JSON question", e);
      }
   }

   private Topology parseTopology(Path topologyFilePath) {
      _logger.info("*** PARSING TOPOLOGY ***\n");
      resetTimer();
      String topologyFileText = CommonUtil.readFile(topologyFilePath);
      BatfishCombinedParser<?, ?> parser = null;
      TopologyExtractor extractor = null;
      _logger.info("Parsing: \"" + topologyFilePath.toAbsolutePath().toString()
            + "\" ...");
      if (topologyFileText.startsWith("autostart")) {
         parser = new GNS3TopologyCombinedParser(topologyFileText, _settings);
         extractor = new GNS3TopologyExtractor();
      }
      else if (topologyFileText
            .startsWith(BatfishTopologyCombinedParser.HEADER)) {
         parser = new BatfishTopologyCombinedParser(topologyFileText,
               _settings);
         extractor = new BatfishTopologyExtractor();
      }
      else if (topologyFileText.equals("")) {
         throw new BatfishException("ERROR: empty topology\n");
      }
      else {
         _logger.fatal("...ERROR\n");
         throw new BatfishException("Topology format error");
      }
      ParserRuleContext tree = parse(parser);
      ParseTreeWalker walker = new ParseTreeWalker();
      walker.walk(extractor, tree);
      Topology topology = extractor.getTopology();
      printElapsedTime();
      return topology;
   }

   private Map<String, VendorConfiguration> parseVendorConfigurations(
         Map<Path, String> configurationData,
         ParseVendorConfigurationAnswerElement answerElement,
         ConfigurationFormat configurationFormat) {
      _logger.info("\n*** PARSING VENDOR CONFIGURATION FILES ***\n");
      resetTimer();
      Map<String, VendorConfiguration> vendorConfigurations = new TreeMap<>();
      List<ParseVendorConfigurationJob> jobs = new ArrayList<>();
      for (Path currentFile : configurationData.keySet()) {
         Warnings warnings = new Warnings(_settings.getPedanticAsError(),
               _settings.getPedanticRecord()
                     && _logger.isActive(BatfishLogger.LEVEL_PEDANTIC),
               _settings.getRedFlagAsError(),
               _settings.getRedFlagRecord()
                     && _logger.isActive(BatfishLogger.LEVEL_REDFLAG),
               _settings.getUnimplementedAsError(),
               _settings.getUnimplementedRecord()
                     && _logger.isActive(BatfishLogger.LEVEL_UNIMPLEMENTED),
               _settings.printParseTree());
         String fileText = configurationData.get(currentFile);
         ParseVendorConfigurationJob job = new ParseVendorConfigurationJob(
               _settings, fileText, currentFile, warnings, configurationFormat);
         jobs.add(job);
      }
      BatfishJobExecutor<ParseVendorConfigurationJob, ParseVendorConfigurationAnswerElement, ParseVendorConfigurationResult, Map<String, VendorConfiguration>> executor = new BatfishJobExecutor<>(
            _settings, _logger, _settings.getHaltOnParseError(),
            "Parse configurations");
      executor.executeJobs(jobs, vendorConfigurations, answerElement);
      printElapsedTime();
      return vendorConfigurations;
   }

   @Override
   public AnswerElement pathDiff(HeaderSpace headerSpace) {
      if (SystemUtils.IS_OS_MAC_OSX) {
         // TODO: remove when z3 parallelism bug on OSX is fixed
         _settings.setSequential(true);
      }
      Settings settings = getSettings();
      checkDifferentialDataPlaneQuestionDependencies();
      String tag = getDifferentialFlowTag();

      // load base configurations and generate base data plane
      pushBaseEnvironment();
      Map<String, Configuration> baseConfigurations = loadConfigurations();
      Synthesizer baseDataPlaneSynthesizer = synthesizeDataPlane();
      popEnvironment();

      // load diff configurations and generate diff data plane
      pushDeltaEnvironment();
      Map<String, Configuration> diffConfigurations = loadConfigurations();
      Synthesizer diffDataPlaneSynthesizer = synthesizeDataPlane();
      popEnvironment();

      Set<String> commonNodes = new TreeSet<>();
      commonNodes.addAll(baseConfigurations.keySet());
      commonNodes.retainAll(diffConfigurations.keySet());

      pushDeltaEnvironment();
      NodeSet blacklistNodes = getNodeBlacklist();
      Set<NodeInterfacePair> blacklistInterfaces = getInterfaceBlacklist();
      EdgeSet blacklistEdges = getEdgeBlacklist();
      popEnvironment();

      BlacklistDstIpQuerySynthesizer blacklistQuery = new BlacklistDstIpQuerySynthesizer(
            null, blacklistNodes, blacklistInterfaces, blacklistEdges,
            baseConfigurations);

      // compute composite program and flows
      List<Synthesizer> commonEdgeSynthesizers = new ArrayList<>();
      commonEdgeSynthesizers.add(baseDataPlaneSynthesizer);
      commonEdgeSynthesizers.add(diffDataPlaneSynthesizer);
      commonEdgeSynthesizers.add(baseDataPlaneSynthesizer);

      List<CompositeNodJob> jobs = new ArrayList<>();

      // generate local edge reachability and black hole queries
      pushDeltaEnvironment();
      Topology diffTopology = loadTopology();
      popEnvironment();
      EdgeSet diffEdges = diffTopology.getEdges();
      for (Edge edge : diffEdges) {
         String ingressNode = edge.getNode1();
         String outInterface = edge.getInt1();
         String vrf = diffConfigurations.get(ingressNode).getInterfaces()
               .get(outInterface).getVrf().getName();
         ReachEdgeQuerySynthesizer reachQuery = new ReachEdgeQuerySynthesizer(
               ingressNode, vrf, edge, true, headerSpace);
         ReachEdgeQuerySynthesizer noReachQuery = new ReachEdgeQuerySynthesizer(
               ingressNode, vrf, edge, true, new HeaderSpace());
         noReachQuery.setNegate(true);
         List<QuerySynthesizer> queries = new ArrayList<>();
         queries.add(reachQuery);
         queries.add(noReachQuery);
         queries.add(blacklistQuery);
         NodeVrfSet nodes = new NodeVrfSet();
         nodes.add(new Pair<>(ingressNode, vrf));
         CompositeNodJob job = new CompositeNodJob(settings,
               commonEdgeSynthesizers, queries, nodes, tag);
         jobs.add(job);
      }

      // we also need queries for nodes next to edges that are now missing,
      // in the case that those nodes still exist
      List<Synthesizer> missingEdgeSynthesizers = new ArrayList<>();
      missingEdgeSynthesizers.add(baseDataPlaneSynthesizer);
      missingEdgeSynthesizers.add(baseDataPlaneSynthesizer);
      pushBaseEnvironment();
      Topology baseTopology = loadTopology();
      popEnvironment();
      EdgeSet baseEdges = baseTopology.getEdges();
      EdgeSet missingEdges = new EdgeSet();
      missingEdges.addAll(baseEdges);
      missingEdges.removeAll(diffEdges);
      for (Edge missingEdge : missingEdges) {
         String ingressNode = missingEdge.getNode1();
         String outInterface = missingEdge.getInt1();
         String vrf = diffConfigurations.get(ingressNode).getInterfaces()
               .get(outInterface).getVrf().getName();
         if (diffConfigurations.containsKey(ingressNode)) {
            ReachEdgeQuerySynthesizer reachQuery = new ReachEdgeQuerySynthesizer(
                  ingressNode, vrf, missingEdge, true, headerSpace);
            List<QuerySynthesizer> queries = new ArrayList<>();
            queries.add(reachQuery);
            queries.add(blacklistQuery);
            NodeVrfSet nodes = new NodeVrfSet();
            nodes.add(new Pair<>(ingressNode, vrf));
            CompositeNodJob job = new CompositeNodJob(settings,
                  missingEdgeSynthesizers, queries, nodes, tag);
            jobs.add(job);
         }

      }

      // TODO: maybe do something with nod answer element
      Set<Flow> flows = computeCompositeNodOutput(jobs, new NodAnswerElement());
      pushBaseEnvironment();
      getDataPlanePlugin().processFlows(flows);
      popEnvironment();
      pushDeltaEnvironment();
      getDataPlanePlugin().processFlows(flows);
      popEnvironment();

      AnswerElement answerElement = getHistory();
      return answerElement;
   }

   @Override
   public void popEnvironment() {
      int lastIndex = _testrigSettingsStack.size() - 1;
      _testrigSettings = _testrigSettingsStack.get(lastIndex);
      _testrigSettingsStack.remove(lastIndex);
   }

   private void populateFlowHistory(FlowHistory flowHistory,
         String environmentName, String tag) {
      List<Flow> flows = _dataPlanePlugin.getHistoryFlows();
      List<FlowTrace> flowTraces = _dataPlanePlugin.getHistoryFlowTraces();
      int numEntries = flows.size();
      for (int i = 0; i < numEntries; i++) {
         Flow flow = flows.get(i);
         if (flow.getTag().equals(tag)) {
            FlowTrace flowTrace = flowTraces.get(i);
            flowHistory.addFlowTrace(flow, environmentName, flowTrace);
         }
      }
   }

   private void postProcessConfigurations(
         Collection<Configuration> configurations) {
      // ComputeOSPF interface costs where they are missing
      for (Configuration c : configurations) {
         for (Vrf vrf : c.getVrfs().values()) {
            OspfProcess proc = vrf.getOspfProcess();
            if (proc != null) {
               proc.initInterfaceCosts();
            }
         }
      }
   }

   private String preprocessQuestion(String rawQuestionText) {
      try {
         JSONObject jobj = new JSONObject(rawQuestionText);
         if (jobj.has(BfConsts.INSTANCE_VAR)
               && !jobj.isNull(BfConsts.INSTANCE_VAR)) {
            String instanceDataStr = jobj.getString(BfConsts.INSTANCE_VAR);
            BatfishObjectMapper mapper = new BatfishObjectMapper();
            InstanceData instanceData = mapper.<InstanceData> readValue(
                  instanceDataStr, new TypeReference<InstanceData>() {
                  });
            for (Entry<String, Variable> e : instanceData.getVariables()
                  .entrySet()) {
               String varName = e.getKey();
               Variable variable = e.getValue();
               JsonNode value = variable.getValue();
               if (value == null) {
                  if (variable.getOptional()) {
                     /*
                      * For now we assume optional values are top-level
                      * variables and single-line. Otherwise it's not really
                      * clear what to do.
                      */
                     jobj.remove(varName);
                  }
                  else {
                     // What to do here? For now, do nothing and assume that
                     // later validation will handle it.
                  }
                  continue;
               }
               if (variable.getType() == Variable.Type.QUESTION) {
                  if (variable.getMinElements() != null) {
                     if (!value.isArray()) {
                        throw new IllegalArgumentException(
                              "Expecting JSON array for array type");
                     }
                     JSONArray arr = new JSONArray();
                     for (int i = 0; i < value.size(); i++) {
                        String valueJsonString = new ObjectMapper()
                              .writeValueAsString(value.get(i));
                        arr.put(i, new JSONObject(
                              preprocessQuestion(valueJsonString)));
                     }
                     jobj.put(varName, arr);
                  }
                  else {
                     String valueJsonString = new ObjectMapper()
                           .writeValueAsString(value);
                     jobj.put(varName,
                           new JSONObject(preprocessQuestion(valueJsonString)));
                  }
               }
            }
            String questionText = jobj.toString();
            for (Entry<String, Variable> e : instanceData.getVariables()
                  .entrySet()) {
               String varName = e.getKey();
               Variable variable = e.getValue();
               JsonNode value = variable.getValue();
               String valueJsonString = new ObjectMapper()
                     .writeValueAsString(value);
               boolean stringType = variable.getType().getStringType();
               boolean setType = variable.getMinElements() != null;
               if (value != null) {
                  String topLevelVarNameRegex = Pattern
                        .quote("\"${" + varName + "}\"");
                  String inlineVarNameRegex = Pattern
                        .quote("${" + varName + "}");
                  String topLevelReplacement = valueJsonString;
                  String inlineReplacement;
                  if (stringType && !setType) {
                     inlineReplacement = valueJsonString.substring(1,
                           valueJsonString.length() - 1);
                  }
                  else {
                     String quotedValueJsonString = JSONObject
                           .quote(valueJsonString);
                     inlineReplacement = quotedValueJsonString.substring(1,
                           quotedValueJsonString.length() - 1);
                  }
                  String inlineReplacementRegex = Matcher
                        .quoteReplacement(inlineReplacement);
                  String topLevelReplacementRegex = Matcher
                        .quoteReplacement(topLevelReplacement);
                  questionText = questionText.replaceAll(topLevelVarNameRegex,
                        topLevelReplacementRegex);
                  questionText = questionText.replaceAll(inlineVarNameRegex,
                        inlineReplacementRegex);
               }
            }
            return questionText;
         }
         return rawQuestionText;
      }
      catch (JSONException | IOException e) {
         throw new BatfishException(
               String.format("Could not convert raw question text [%s] to JSON",
                     rawQuestionText),
               e);
      }
   }

   @Override
   public void printElapsedTime() {
      double seconds = getElapsedTime(_timerCount);
      _logger.info("Time taken for this task: " + seconds + " seconds\n");
   }

   private void printSymmetricEdgePairs() {
      Map<String, Configuration> configs = loadConfigurations();
      EdgeSet edges = synthesizeTopology(configs).getEdges();
      Set<Edge> symmetricEdgePairs = getSymmetricEdgePairs(edges);
      List<Edge> edgeList = new ArrayList<>();
      edgeList.addAll(symmetricEdgePairs);
      for (int i = 0; i < edgeList.size() / 2; i++) {
         Edge edge1 = edgeList.get(2 * i);
         Edge edge2 = edgeList.get(2 * i + 1);
         _logger.output(edge1.getNode1() + ":" + edge1.getInt1() + ","
               + edge1.getNode2() + ":" + edge1.getInt2() + " "
               + edge2.getNode1() + ":" + edge2.getInt1() + ","
               + edge2.getNode2() + ":" + edge2.getInt2() + "\n");
      }
      printElapsedTime();
   }

   private void processDeltaConfigurations(
         Map<String, Configuration> configurations) {
      Map<String, Configuration> deltaConfigurations = getDeltaConfigurations();
      configurations.putAll(deltaConfigurations);
      // TODO: deal with topological changes
   }

   @Override
   public AdvertisementSet processExternalBgpAnnouncements(
         Map<String, Configuration> configurations) {
      AdvertisementSet advertSet = new AdvertisementSet();
      for (ExternalBgpAdvertisementPlugin plugin : _externalBgpAdvertisementPlugins) {
         AdvertisementSet currentAdvertisements = plugin
               .loadExternalBgpAdvertisements();
         advertSet.addAll(currentAdvertisements);
      }
      return advertSet;

   }

   /**
    * Reads the external bgp announcement specified in the environment, and
    * populates the vendor-independent configurations with data about those
    * announcements
    *
    * @param configurations
    *           The vendor-independent configurations to be modified
    */
   public AdvertisementSet processExternalBgpAnnouncements(
         Map<String, Configuration> configurations,
         SortedSet<Long> allCommunities) {
      AdvertisementSet advertSet = new AdvertisementSet();
      Path externalBgpAnnouncementsPath = _testrigSettings
            .getEnvironmentSettings().getExternalBgpAnnouncementsPath();
      if (Files.exists(externalBgpAnnouncementsPath)) {
         String externalBgpAnnouncementsFileContents = CommonUtil
               .readFile(externalBgpAnnouncementsPath);
         // Populate advertSet with BgpAdvertisements that
         // gets passed to populatePrecomputedBgpAdvertisements.
         // See populatePrecomputedBgpAdvertisements for the things that get
         // extracted from these advertisements.

         try {
            JSONObject jsonObj = new JSONObject(
                  externalBgpAnnouncementsFileContents);

            JSONArray announcements = jsonObj
                  .getJSONArray(BfConsts.KEY_BGP_ANNOUNCEMENTS);

            ObjectMapper mapper = new ObjectMapper();

            for (int index = 0; index < announcements.length(); index++) {
               JSONObject announcement = new JSONObject();
               announcement.put("@id", index);
               JSONObject announcementSrc = announcements.getJSONObject(index);
               for (Iterator<?> i = announcementSrc.keys(); i.hasNext();) {
                  String key = (String) i.next();
                  if (!key.equals("@id")) {
                     announcement.put(key, announcementSrc.get(key));
                  }
               }
               BgpAdvertisement bgpAdvertisement = mapper.readValue(
                     announcement.toString(), BgpAdvertisement.class);
               allCommunities.addAll(bgpAdvertisement.getCommunities());
               advertSet.add(bgpAdvertisement);
            }

         }
         catch (JSONException | IOException e) {
            throw new BatfishException("Problems parsing JSON in "
                  + externalBgpAnnouncementsPath.toString(), e);
         }
      }
      return advertSet;
   }

   @Override
   public void processFlows(Set<Flow> flows) {
      _dataPlanePlugin.processFlows(flows);
   }

   private void processInterfaceBlacklist(
         Map<String, Configuration> configurations) {
      Set<NodeInterfacePair> blacklistInterfaces = getInterfaceBlacklist();
      if (blacklistInterfaces != null) {
         for (NodeInterfacePair p : blacklistInterfaces) {
            String hostname = p.getHostname();
            String ifaceName = p.getInterface();
            Configuration node = configurations.get(hostname);
            Interface iface = node.getInterfaces().get(ifaceName);
            if (iface == null) {
               throw new BatfishException(
                     "Cannot disable non-existent interface '" + ifaceName
                           + "' on node '" + hostname + "'\n");
            }
            else {
               iface.setActive(false);
               iface.setBlacklisted(true);
            }
         }
      }
   }

   private void processNodeBlacklist(
         Map<String, Configuration> configurations) {
      NodeSet blacklistNodes = getNodeBlacklist();
      if (blacklistNodes != null) {
         for (String hostname : blacklistNodes) {
            Configuration node = configurations.get(hostname);
            if (node != null) {
               for (Interface iface : node.getInterfaces().values()) {
                  iface.setActive(false);
                  iface.setBlacklisted(true);
               }
            }
         }
      }
   }
   
   private void processNodeRoles(
         Map<String, Configuration> configurations) {
      TestrigSettings settings = _settings.getActiveTestrigSettings();
      Path nodeRolesPath = settings.getNodeRolesPath();
      if (Files.exists(nodeRolesPath)) {
         SortedMap<String, SortedSet<String>> nodeRoles = parseNodeRoles(nodeRolesPath, configurations.keySet());
         for (Entry<String, SortedSet<String>> nodeRolesEntry : nodeRoles.entrySet()) {
            String hostname = nodeRolesEntry.getKey();
            Configuration config = configurations.get(hostname);
            if (config == null) {
               throw new BatfishException(
                     "role set assigned to non-existent node: \"" + hostname
                     + "\"");
            }
            SortedSet<String> roles = nodeRolesEntry.getValue();
            config.setRoles(roles);
         }
      }
   }

   private Topology processTopologyFile(Path topologyFilePath) {
      Topology topology = parseTopology(topologyFilePath);
      return topology;
   }

   @Override
   public void pushBaseEnvironment() {
      _testrigSettingsStack.add(_testrigSettings);
      _testrigSettings = _baseTestrigSettings;
   }

   @Override
   public void pushDeltaEnvironment() {
      _testrigSettingsStack.add(_testrigSettings);
      _testrigSettings = _deltaTestrigSettings;
   }

   private Map<Path, String> readConfigurationFiles(Path testRigPath,
         String configsType) {
      _logger.infof("\n*** READING %s FILES ***\n", configsType);
      resetTimer();
      Map<Path, String> configurationData = new TreeMap<>();
      Path configsPath = testRigPath.resolve(configsType);
      List<Path> configFilePaths = listAllFiles(configsPath);
      AtomicInteger completed = newBatch("Reading network configuration files",
            configFilePaths.size());
      for (Path file : configFilePaths) {
         _logger.debug("Reading: \"" + file.toString() + "\"\n");
         String fileTextRaw = CommonUtil.readFile(file.toAbsolutePath());
         String fileText = fileTextRaw
               + ((fileTextRaw.length() != 0) ? "\n" : "");
         configurationData.put(file, fileText);
         completed.incrementAndGet();
      }
      printElapsedTime();
      return configurationData;
   }

   @Override
   public String readExternalBgpAnnouncementsFile() {
      Path externalBgpAnnouncementsPath = _testrigSettings
            .getEnvironmentSettings().getExternalBgpAnnouncementsPath();
      if (Files.exists(externalBgpAnnouncementsPath)) {
         String externalBgpAnnouncementsFileContents = CommonUtil
               .readFile(externalBgpAnnouncementsPath);
         return externalBgpAnnouncementsFileContents;
      }
      else {
         return null;
      }
   }

   private SortedMap<Path, String> readFiles(Path directory,
         String description) {
      _logger.infof("\n*** READING FILES: %s ***\n", description);
      resetTimer();
      SortedMap<Path, String> fileData = new TreeMap<>();
      List<Path> filePaths;
      try (Stream<Path> paths = CommonUtil.list(directory)) {
         filePaths = paths
               .filter(path -> !path.getFileName().toString().startsWith("."))
               .sorted().collect(Collectors.toList());
      }
      AtomicInteger completed = newBatch("Reading files: " + description,
            filePaths.size());
      for (Path file : filePaths) {
         _logger.debug("Reading: \"" + file.toString() + "\"\n");
         String fileTextRaw = CommonUtil.readFile(file.toAbsolutePath());
         String fileText = fileTextRaw
               + ((fileTextRaw.length() != 0) ? "\n" : "");
         fileData.put(file, fileText);
         completed.incrementAndGet();
      }
      printElapsedTime();
      return fileData;
   }

   @Override
   public AnswerElement reducedReachability(HeaderSpace headerSpace) {
      if (SystemUtils.IS_OS_MAC_OSX) {
         // TODO: remove when z3 parallelism bug on OSX is fixed
         _settings.setSequential(true);
      }
      Settings settings = getSettings();
      checkDifferentialDataPlaneQuestionDependencies();
      String tag = getDifferentialFlowTag();

      // load base configurations and generate base data plane
      pushBaseEnvironment();
      Map<String, Configuration> baseConfigurations = loadConfigurations();
      Synthesizer baseDataPlaneSynthesizer = synthesizeDataPlane();
      popEnvironment();

      // load diff configurations and generate diff data plane
      pushDeltaEnvironment();
      Map<String, Configuration> diffConfigurations = loadConfigurations();
      Synthesizer diffDataPlaneSynthesizer = synthesizeDataPlane();
      popEnvironment();

      Set<String> commonNodes = new TreeSet<>();
      commonNodes.addAll(baseConfigurations.keySet());
      commonNodes.retainAll(diffConfigurations.keySet());

      pushDeltaEnvironment();
      NodeSet blacklistNodes = getNodeBlacklist();
      Set<NodeInterfacePair> blacklistInterfaces = getInterfaceBlacklist();
      EdgeSet blacklistEdges = getEdgeBlacklist();
      popEnvironment();

      BlacklistDstIpQuerySynthesizer blacklistQuery = new BlacklistDstIpQuerySynthesizer(
            null, blacklistNodes, blacklistInterfaces, blacklistEdges,
            baseConfigurations);

      // compute composite program and flows
      List<Synthesizer> synthesizers = new ArrayList<>();
      synthesizers.add(baseDataPlaneSynthesizer);
      synthesizers.add(diffDataPlaneSynthesizer);
      synthesizers.add(baseDataPlaneSynthesizer);

      List<CompositeNodJob> jobs = new ArrayList<>();

      // generate base reachability and diff blackhole and blacklist queries
      for (String node : commonNodes) {
         for (String vrf : baseConfigurations.get(node).getVrfs().keySet()) {
            Map<String, Set<String>> nodeVrfs = new TreeMap<>();
            nodeVrfs.put(node, Collections.singleton(vrf));
            ReachabilityQuerySynthesizer acceptQuery = new ReachabilityQuerySynthesizer(
                  Collections.singleton(ForwardingAction.ACCEPT), headerSpace,
                  Collections.<String> emptySet(), nodeVrfs);
            ReachabilityQuerySynthesizer notAcceptQuery = new ReachabilityQuerySynthesizer(
                  Collections.singleton(ForwardingAction.ACCEPT),
                  new HeaderSpace(), Collections.<String> emptySet(), nodeVrfs);
            notAcceptQuery.setNegate(true);
            NodeVrfSet nodes = new NodeVrfSet();
            nodes.add(new Pair<>(node, vrf));
            List<QuerySynthesizer> queries = new ArrayList<>();
            queries.add(acceptQuery);
            queries.add(notAcceptQuery);
            queries.add(blacklistQuery);
            CompositeNodJob job = new CompositeNodJob(settings, synthesizers,
                  queries, nodes, tag);
            jobs.add(job);
         }
      }

      // TODO: maybe do something with nod answer element
      Set<Flow> flows = computeCompositeNodOutput(jobs, new NodAnswerElement());
      pushBaseEnvironment();
      getDataPlanePlugin().processFlows(flows);
      popEnvironment();
      pushDeltaEnvironment();
      getDataPlanePlugin().processFlows(flows);
      popEnvironment();

      AnswerElement answerElement = getHistory();
      return answerElement;
   }

   @Override
   public void registerAnswerer(String questionName, String questionClassName,
         BiFunction<Question, IBatfish, Answerer> answererCreator) {
      _answererCreators.put(questionName, answererCreator);
   }

   @Override
   public void registerBgpTablePlugin(BgpTableFormat format,
         BgpTablePlugin bgpTablePlugin) {
      _bgpTablePlugins.put(format, bgpTablePlugin);
   }

   @Override
   public void registerExternalBgpAdvertisementPlugin(
         ExternalBgpAdvertisementPlugin externalBgpAdvertisementPlugin) {
      _externalBgpAdvertisementPlugins.add(externalBgpAdvertisementPlugin);
   }

   private void repairConfigurations() {
      Path outputPath = _testrigSettings.getSerializeIndependentPath();
      CommonUtil.deleteDirectory(outputPath);
      ParseVendorConfigurationAnswerElement pvcae = loadParseVendorConfigurationAnswerElement();
      if (!Version.isCompatibleVersion("Service", "Old parsed configurations",
            pvcae.getVersion())) {
         repairVendorConfigurations();
      }
      Path inputPath = _testrigSettings.getSerializeVendorPath();
      serializeIndependentConfigs(inputPath, outputPath);
   }

   private void repairDataPlane() {
      Path dataPlanePath = _testrigSettings.getEnvironmentSettings()
            .getDataPlanePath();
      Path dataPlaneAnswerPath = _testrigSettings.getEnvironmentSettings()
            .getDataPlaneAnswerPath();
      CommonUtil.deleteIfExists(dataPlanePath);
      CommonUtil.deleteIfExists(dataPlaneAnswerPath);
      computeDataPlane(false);
   }

   private void repairEnvironmentBgpTables() {
      EnvironmentSettings envSettings = _testrigSettings
            .getEnvironmentSettings();
      Path answerPath = envSettings.getParseEnvironmentBgpTablesAnswerPath();
      Path bgpTablesOutputPath = envSettings
            .getSerializeEnvironmentBgpTablesPath();
      CommonUtil.deleteIfExists(answerPath);
      CommonUtil.deleteDirectory(bgpTablesOutputPath);
      computeEnvironmentBgpTables();
   }

   private void repairEnvironmentRoutingTables() {
      EnvironmentSettings envSettings = _testrigSettings
            .getEnvironmentSettings();
      Path answerPath = envSettings
            .getParseEnvironmentRoutingTablesAnswerPath();
      Path rtOutputPath = envSettings
            .getSerializeEnvironmentRoutingTablesPath();
      CommonUtil.deleteIfExists(answerPath);
      CommonUtil.deleteDirectory(rtOutputPath);
      computeEnvironmentRoutingTables();
   }

   private void repairVendorConfigurations() {
      Path outputPath = _testrigSettings.getSerializeVendorPath();
      CommonUtil.deleteDirectory(outputPath);
      Path testRigPath = _testrigSettings.getTestRigPath();
      serializeVendorConfigs(testRigPath, outputPath);
   }

   private AnswerElement report() {
      ReportAnswerElement answerElement = new ReportAnswerElement();
      checkQuestionsDirExists();
      Path questionsDir = _settings.getActiveTestrigSettings().getBasePath()
            .resolve(BfConsts.RELPATH_QUESTIONS_DIR);
      ConcurrentMap<Path, String> answers = new ConcurrentHashMap<>();
      try (DirectoryStream<Path> questions = Files
            .newDirectoryStream(questionsDir)) {
         questions.forEach(questionDirPath -> answers.put(
               questionDirPath.resolve(BfConsts.RELPATH_ANSWER_JSON),
               !questionDirPath.getFileName().startsWith(".") && Files.exists(
                     questionDirPath.resolve(BfConsts.RELPATH_ANSWER_JSON))
                           ? CommonUtil.readFile(questionDirPath
                                 .resolve(BfConsts.RELPATH_ANSWER_JSON))
                           : ""));
      }
      catch (IOException e1) {
         throw new BatfishException("Could not create directory stream for '"
               + questionsDir.toString() + "'", e1);
      }
      ObjectMapper mapper = new BatfishObjectMapper();
      for (Entry<Path, String> entry : answers.entrySet()) {
         Path answerPath = entry.getKey();
         String answerText = entry.getValue();
         if (!answerText.equals("")) {
            try {
               answerElement.getJsonAnswers().add(mapper.readTree(answerText));
            }
            catch (IOException e) {
               throw new BatfishException("Error mapping JSON content of '"
                     + answerPath.toString() + "' to object", e);
            }
         }
      }
      return answerElement;
   }

   @Override
   public void resetTimer() {
      _timerCount = System.currentTimeMillis();
   }

   public Answer run() {
      newBatch("Begin job", 0);
      loadPlugins();
      if (_dataPlanePlugin == null) {
         _dataPlanePlugin = new BdpDataPlanePlugin();
         _dataPlanePlugin.initialize(this);
      }
      JsonExternalBgpAdvertisementPlugin jsonExternalBgpAdvertisementsPlugin = new JsonExternalBgpAdvertisementPlugin();
      jsonExternalBgpAdvertisementsPlugin.initialize(this);
      _externalBgpAdvertisementPlugins.add(jsonExternalBgpAdvertisementsPlugin);
      boolean action = false;
      Answer answer = new Answer();

      if (_settings.getPrintSymmetricEdgePairs()) {
         printSymmetricEdgePairs();
         return answer;
      }

      if (_settings.getReport()) {
         answer.addAnswerElement(report());
         return answer;
      }

      if (_settings.getSynthesizeTopology()) {
         writeSynthesizedTopology();
         return answer;
      }

      if (_settings.getSynthesizeJsonTopology()) {
         writeJsonTopology();
         return answer;
      }

      if (_settings.getHistogram()) {
         histogram(_testrigSettings.getTestRigPath());
         return answer;
      }

      if (_settings.getGenerateOspfTopologyPath() != null) {
         generateOspfConfigs(_settings.getGenerateOspfTopologyPath(),
               _testrigSettings.getSerializeIndependentPath());
         return answer;
      }

      if (_settings.getFlatten()) {
         Path flattenSource = _testrigSettings.getTestRigPath();
         Path flattenDestination = _settings.getFlattenDestination();
         flatten(flattenSource, flattenDestination);
         return answer;
      }

      if (_settings.getGenerateStubs()) {
         String inputRole = _settings.getGenerateStubsInputRole();
         String interfaceDescriptionRegex = _settings
               .getGenerateStubsInterfaceDescriptionRegex();
         int stubAs = _settings.getGenerateStubsRemoteAs();
         generateStubs(inputRole, stubAs, interfaceDescriptionRegex);
         return answer;
      }

      // if (_settings.getZ3()) {
      // Map<String, Configuration> configurations = loadConfigurations();
      // String dataPlanePath = _envSettings.getDataPlanePath();
      // if (dataPlanePath == null) {
      // throw new BatfishException("Missing path to data plane");
      // }
      // File dataPlanePathAsFile = new File(dataPlanePath);
      // genZ3(configurations, dataPlanePathAsFile);
      // return answer;
      // }
      //
      if (_settings.getAnonymize()) {
         anonymizeConfigurations();
         return answer;
      }

      // if (_settings.getRoleTransitQuery()) {
      // genRoleTransitQueries();
      // return answer;
      // }

      if (_settings.getSerializeVendor()) {
         Path testRigPath = _testrigSettings.getTestRigPath();
         Path outputPath = _testrigSettings.getSerializeVendorPath();
         answer.append(serializeVendorConfigs(testRigPath, outputPath));
         action = true;
      }

      if (_settings.getSerializeIndependent()) {
         Path inputPath = _testrigSettings.getSerializeVendorPath();
         Path outputPath = _testrigSettings.getSerializeIndependentPath();
         answer.append(serializeIndependentConfigs(inputPath, outputPath));
         action = true;
      }

      if (_settings.getInitInfo()) {
         answer.addAnswerElement(initInfo(true, false));
         action = true;
      }

      if (_settings.getCompileEnvironment()) {
         answer.append(compileEnvironmentConfigurations(_testrigSettings));
         action = true;
      }

      if (_settings.getAnswer()) {
         answer.append(answer());
         action = true;
      }

      if (_settings.getAnalyze()) {
         answer.append(analyze());
         action = true;
      }

      if (_settings.getDataPlane()) {
         answer.append(computeDataPlane(_settings.getDiffActive()));
         action = true;
      }

      if (!action) {
         throw new CleanBatfishException(
               "No task performed! Run with -help flag to see usage\n");
      }
      return answer;
   }

   private Answer serializeAwsVpcConfigs(Path testRigPath, Path outputPath) {
      Answer answer = new Answer();
      Map<Path, String> configurationData = readConfigurationFiles(testRigPath,
            BfConsts.RELPATH_AWS_VPC_CONFIGS_DIR);
      AwsVpcConfiguration config = parseAwsVpcConfigurations(configurationData);

      _logger.info("\n*** SERIALIZING AWS CONFIGURATION STRUCTURES ***\n");
      resetTimer();
      outputPath.toFile().mkdirs();
      Path currentOutputPath = outputPath
            .resolve(BfConsts.RELPATH_AWS_VPC_CONFIGS_FILE);
      _logger.debug("Serializing AWS VPCs to " + currentOutputPath.toString()
            + "\"...");
      serializeObject(config, currentOutputPath);
      _logger.debug("OK\n");
      printElapsedTime();
      return answer;
   }

   private Answer serializeEnvironmentBgpTables(Path inputPath,
         Path outputPath) {
      Answer answer = new Answer();
      ParseEnvironmentBgpTablesAnswerElement answerElement = new ParseEnvironmentBgpTablesAnswerElement();
      answerElement.setVersion(Version.getVersion());
      answer.addAnswerElement(answerElement);
      SortedMap<String, BgpAdvertisementsByVrf> bgpTables = getEnvironmentBgpTables(
            inputPath, answerElement);
      serializeEnvironmentBgpTables(bgpTables, outputPath);
      serializeObject(answerElement, _testrigSettings.getEnvironmentSettings()
            .getParseEnvironmentBgpTablesAnswerPath());
      return answer;
   }

   private void serializeEnvironmentBgpTables(
         SortedMap<String, BgpAdvertisementsByVrf> bgpTables, Path outputPath) {
      if (bgpTables == null) {
         throw new BatfishException("Exiting due to parsing error(s)");
      }
      _logger.info("\n*** SERIALIZING ENVIRONMENT BGP TABLES ***\n");
      resetTimer();
      outputPath.toFile().mkdirs();
      SortedMap<Path, BgpAdvertisementsByVrf> output = new TreeMap<>();
      bgpTables.forEach((name, rt) -> {
         Path currentOutputPath = outputPath.resolve(name);
         output.put(currentOutputPath, rt);
      });
      serializeObjects(output);
      printElapsedTime();
   }

   private Answer serializeEnvironmentRoutingTables(Path inputPath,
         Path outputPath) {
      Answer answer = new Answer();
      ParseEnvironmentRoutingTablesAnswerElement answerElement = new ParseEnvironmentRoutingTablesAnswerElement();
      answerElement.setVersion(Version.getVersion());
      answer.addAnswerElement(answerElement);
      SortedMap<String, RoutesByVrf> routingTables = getEnvironmentRoutingTables(
            inputPath, answerElement);
      serializeEnvironmentRoutingTables(routingTables, outputPath);
      serializeObject(answerElement, _testrigSettings.getEnvironmentSettings()
            .getParseEnvironmentRoutingTablesAnswerPath());
      return answer;
   }

   private void serializeEnvironmentRoutingTables(
         SortedMap<String, RoutesByVrf> routingTables, Path outputPath) {
      if (routingTables == null) {
         throw new BatfishException("Exiting due to parsing error(s)");
      }
      _logger.info("\n*** SERIALIZING ENVIRONMENT ROUTING TABLES ***\n");
      resetTimer();
      outputPath.toFile().mkdirs();
      SortedMap<Path, RoutesByVrf> output = new TreeMap<>();
      routingTables.forEach((name, rt) -> {
         Path currentOutputPath = outputPath.resolve(name);
         output.put(currentOutputPath, rt);
      });
      serializeObjects(output);
      printElapsedTime();
   }

   private void serializeHostConfigs(Path testRigPath, Path outputPath,
         ParseVendorConfigurationAnswerElement answerElement) {
      Map<Path, String> configurationData = readConfigurationFiles(testRigPath,
            BfConsts.RELPATH_HOST_CONFIGS_DIR);
      // read the host files
      Map<String, VendorConfiguration> hostConfigurations = parseVendorConfigurations(
            configurationData, answerElement, ConfigurationFormat.HOST);
      if (hostConfigurations == null) {
         throw new BatfishException("Exiting due to parser errors");
      }

      // read and associate iptables files for specified hosts
      Map<Path, String> iptablesData = new TreeMap<>();
      for (VendorConfiguration vc : hostConfigurations.values()) {
         HostConfiguration hostConfig = (HostConfiguration) vc;
         if (hostConfig.getIptablesFile() != null) {
            Path path = Paths.get(testRigPath.toString(),
                  hostConfig.getIptablesFile());

            // ensure that the iptables file is not taking us outside of the
            // testrig
            try {
               if (testRigPath.toFile().getCanonicalPath()
                     .contains(path.toFile().getCanonicalPath())) {
                  throw new BatfishException(
                        "Iptables file " + hostConfig.getIptablesFile()
                              + " for host " + hostConfig.getHostname()
                              + "is not contained within the testrig");
               }
            }
            catch (IOException e) {
               throw new BatfishException("Could not get canonical path", e);
            }

            String fileText = CommonUtil.readFile(path);
            iptablesData.put(path, fileText);
         }
      }

      Map<String, VendorConfiguration> iptablesConfigurations = parseVendorConfigurations(
            iptablesData, answerElement, ConfigurationFormat.IPTABLES);
      for (VendorConfiguration vc : hostConfigurations.values()) {
         HostConfiguration hostConfig = (HostConfiguration) vc;
         if (hostConfig.getIptablesFile() != null) {
            Path path = Paths.get(testRigPath.toString(),
                  hostConfig.getIptablesFile());
            String relativePathStr = _testrigSettings.getBasePath()
                  .relativize(path).toString();
            if (!iptablesConfigurations.containsKey(relativePathStr)) {
               for (String key : iptablesConfigurations.keySet()) {
                  _logger.errorf("key : %s\n", key);
               }
               throw new BatfishException(
                     "Key not found for iptables: " + relativePathStr);
            }
            hostConfig.setIptablesConfig(
                  (IptablesVendorConfiguration) iptablesConfigurations
                        .get(relativePathStr));
         }
      }

      // now, serialize
      _logger.info("\n*** SERIALIZING VENDOR CONFIGURATION STRUCTURES ***\n");
      resetTimer();
      CommonUtil.createDirectories(outputPath);

      Map<Path, VendorConfiguration> output = new TreeMap<>();
      hostConfigurations.forEach((name, vc) -> {
         Path currentOutputPath = outputPath.resolve(name);
         output.put(currentOutputPath, vc);
      });
      serializeObjects(output);
      // serialize warnings
      serializeObject(answerElement, _testrigSettings.getParseAnswerPath());
      printElapsedTime();
   }

   private void serializeIndependentConfigs(
         Map<String, Configuration> configurations, Path outputPath) {
      if (configurations == null) {
         throw new BatfishException("Exiting due to conversion error(s)");
      }
      _logger.info(
            "\n*** SERIALIZING VENDOR-INDEPENDENT CONFIGURATION STRUCTURES ***\n");
      resetTimer();
      outputPath.toFile().mkdirs();
      Map<Path, Configuration> output = new TreeMap<>();
      configurations.forEach((name, c) -> {
         Path currentOutputPath = outputPath.resolve(name);
         output.put(currentOutputPath, c);
      });
      serializeObjects(output);
      printElapsedTime();
   }

   private Answer serializeIndependentConfigs(Path vendorConfigPath,
         Path outputPath) {
      Answer answer = new Answer();
      ConvertConfigurationAnswerElement answerElement = new ConvertConfigurationAnswerElement();
      answerElement.setVersion(Version.getVersion());
      if (_settings.getVerboseParse()) {
         answer.addAnswerElement(answerElement);
      }
      Map<String, Configuration> configurations = getConfigurations(
            vendorConfigPath, answerElement);
      serializeIndependentConfigs(configurations, outputPath);
      serializeObject(answerElement, _testrigSettings.getConvertAnswerPath());
      return answer;
   }

   private void serializeNetworkConfigs(Path testRigPath, Path outputPath,
         ParseVendorConfigurationAnswerElement answerElement) {
      Map<Path, String> configurationData = readConfigurationFiles(testRigPath,
            BfConsts.RELPATH_CONFIGURATIONS_DIR);
      Map<String, VendorConfiguration> vendorConfigurations = parseVendorConfigurations(
            configurationData, answerElement, ConfigurationFormat.UNKNOWN);
      if (vendorConfigurations == null) {
         throw new BatfishException("Exiting due to parser errors");
      }
      _logger.info("\n*** SERIALIZING VENDOR CONFIGURATION STRUCTURES ***\n");
      resetTimer();
      CommonUtil.createDirectories(outputPath);
      Map<Path, VendorConfiguration> output = new TreeMap<>();
      vendorConfigurations.forEach((name, vc) -> {
         if (name.contains(File.separator)) {
            // iptables will get a hostname like configs/iptables-save if they
            // are not set up correctly using host files
            _logger.errorf("Cannot serialize configuration with hostname %s\n",
                  name);
            answerElement
                  .addRedFlagWarning(name,
                        new Warning(
                              "Cannot serialize network config. Bad hostname "
                                    + name.replace("\\", "/"),
                              "MISCELLANEOUS"));
         }
         else {
            Path currentOutputPath = outputPath.resolve(name);
            output.put(currentOutputPath, vc);
         }
      });
      serializeObjects(output);
      printElapsedTime();
   }

   public <S extends Serializable> void serializeObjects(
         Map<Path, S> objectsByPath) {
      if (objectsByPath.isEmpty()) {
         return;
      }
      BatfishLogger logger = getLogger();
      Map<Path, byte[]> dataByPath = new ConcurrentHashMap<>();
      int size = objectsByPath.size();
      String className = objectsByPath.values().iterator().next().getClass()
            .getName();
      AtomicInteger serializeCompleted = newBatch(
            "Serializing '" + className + "' instances", size);
      objectsByPath.keySet().parallelStream().forEach(outputPath -> {
         S object = objectsByPath.get(outputPath);
         byte[] gzipData = toGzipData(object);
         dataByPath.put(outputPath, gzipData);
         serializeCompleted.incrementAndGet();
      });
      AtomicInteger writeCompleted = newBatch(
            "Packing and writing '" + className + "' instances to disk", size);
      dataByPath.forEach((outputPath, data) -> {
         logger.debug("Writing: \"" + outputPath.toString() + "\"...");
         try {
            Files.write(outputPath, data);
         }
         catch (IOException e) {
            throw new BatfishException(
                  "Failed to write: '" + outputPath.toString() + "'");
         }
         logger.debug("OK\n");
         writeCompleted.incrementAndGet();
      });
   }

   private Answer serializeVendorConfigs(Path testRigPath, Path outputPath) {
      Answer answer = new Answer();
      boolean configsFound = false;

      // look for network configs
      Path networkConfigsPath = testRigPath
            .resolve(BfConsts.RELPATH_CONFIGURATIONS_DIR);
      ParseVendorConfigurationAnswerElement answerElement = new ParseVendorConfigurationAnswerElement();
      answerElement.setVersion(Version.getVersion());
      if (_settings.getVerboseParse()) {
         answer.addAnswerElement(answerElement);
      }
      if (Files.exists(networkConfigsPath)) {
         serializeNetworkConfigs(testRigPath, outputPath, answerElement);
         configsFound = true;
      }

      // look for AWS VPC configs
      Path awsVpcConfigsPath = testRigPath
            .resolve(BfConsts.RELPATH_AWS_VPC_CONFIGS_DIR);
      if (Files.exists(awsVpcConfigsPath)) {
         answer.append(serializeAwsVpcConfigs(testRigPath, outputPath));
         configsFound = true;
      }

      // look for host configs
      Path hostConfigsPath = testRigPath
            .resolve(BfConsts.RELPATH_HOST_CONFIGS_DIR);
      if (Files.exists(hostConfigsPath)) {
         serializeHostConfigs(testRigPath, outputPath, answerElement);
         configsFound = true;
      }

      if (!configsFound) {
         throw new BatfishException("No valid configurations found");
      }

      // serialize warnings
      serializeObject(answerElement, _testrigSettings.getParseAnswerPath());

      return answer;
   }

   @Override
   public void setDataPlanePlugin(DataPlanePlugin dataPlanePlugin) {
      _dataPlanePlugin = dataPlanePlugin;
   }

   public void setTerminatedWithException(boolean terminatedWithException) {
      _terminatedWithException = terminatedWithException;
   }

   @Override
   public AnswerElement standard(HeaderSpace headerSpace,
         Set<ForwardingAction> actions, String ingressNodeRegexStr,
         String notIngressNodeRegexStr, String finalNodeRegexStr,
         String notFinalNodeRegexStr) {
      if (SystemUtils.IS_OS_MAC_OSX) {
         // TODO: remove when z3 parallelism bug on OSX is fixed
         _settings.setSequential(true);
      }
      Settings settings = getSettings();
      String tag = getFlowTag(_testrigSettings);
      Map<String, Configuration> configurations = loadConfigurations();
      Set<Flow> flows = null;
      Synthesizer dataPlaneSynthesizer = synthesizeDataPlane();

      // collect ingress nodes
      Pattern ingressNodeRegex = Pattern.compile(ingressNodeRegexStr);
      Pattern notIngressNodeRegex = Pattern.compile(notIngressNodeRegexStr);
      Set<String> activeIngressNodes = new TreeSet<>();
      for (String node : configurations.keySet()) {
         Matcher ingressNodeMatcher = ingressNodeRegex.matcher(node);
         Matcher notIngressNodeMatcher = notIngressNodeRegex.matcher(node);
         if (ingressNodeMatcher.matches() && !notIngressNodeMatcher.matches()) {
            activeIngressNodes.add(node);
         }
      }
      if (activeIngressNodes.isEmpty()) {
         return new StringAnswerElement(
               "NOTHING TO DO: No nodes both match ingressNodeRegex: '"
                     + ingressNodeRegexStr
                     + "' and fail to match notIngressNodeRegex: '"
                     + notIngressNodeRegexStr + "'");
      }

      // collect final nodes
      Pattern finalNodeRegex = Pattern.compile(finalNodeRegexStr);
      Pattern notFinalNodeRegex = Pattern.compile(notFinalNodeRegexStr);
      Set<String> activeFinalNodes = new TreeSet<>();
      for (String node : configurations.keySet()) {
         Matcher finalNodeMatcher = finalNodeRegex.matcher(node);
         Matcher notFinalNodeMatcher = notFinalNodeRegex.matcher(node);
         if (finalNodeMatcher.matches() && !notFinalNodeMatcher.matches()) {
            activeFinalNodes.add(node);
         }
      }
      if (activeFinalNodes.isEmpty()) {
         return new StringAnswerElement(
               "NOTHING TO DO: No nodes both match finalNodeRegex: '"
                     + finalNodeRegexStr
                     + "' and fail to match notFinalNodeRegex: '"
                     + notFinalNodeRegexStr + "'");
      }

      // build query jobs
      List<NodJob> jobs = new ArrayList<>();
      for (String ingressNode : activeIngressNodes) {
         for (String ingressVrf : configurations.get(ingressNode).getVrfs()
               .keySet()) {
            Map<String, Set<String>> nodeVrfs = new TreeMap<>();
            nodeVrfs.put(ingressNode, Collections.singleton(ingressVrf));
            ReachabilityQuerySynthesizer query = new ReachabilityQuerySynthesizer(
                  actions, headerSpace, activeFinalNodes, nodeVrfs);
            NodeVrfSet nodes = new NodeVrfSet();
            nodes.add(new Pair<>(ingressNode, ingressVrf));
            NodJob job = new NodJob(settings, dataPlaneSynthesizer, query,
                  nodes, tag);
            jobs.add(job);
         }
      }

      // run jobs and get resulting flows
      flows = computeNodOutput(jobs);

      getDataPlanePlugin().processFlows(flows);

      AnswerElement answerElement = getHistory();
      return answerElement;

   }

   private Synthesizer synthesizeAcls(
         Map<String, Configuration> configurations) {
      _logger.info("\n*** GENERATING Z3 LOGIC ***\n");
      resetTimer();

      _logger.info("Synthesizing Z3 ACL logic...");
      Synthesizer s = new Synthesizer(configurations, _settings.getSimplify());

      List<String> warnings = s.getWarnings();
      int numWarnings = warnings.size();
      if (numWarnings == 0) {
         _logger.info("OK\n");
      }
      else {
         for (String warning : warnings) {
            _logger.warn(warning);
         }
      }
      printElapsedTime();
      return s;
   }

   public Synthesizer synthesizeDataPlane() {

      _logger.info("\n*** GENERATING Z3 LOGIC ***\n");
      resetTimer();

      DataPlane dataPlane = loadDataPlane();

      _logger.info("Synthesizing Z3 logic...");
      Map<String, Configuration> configurations = loadConfigurations();
      Synthesizer s = new Synthesizer(configurations, dataPlane,
            _settings.getSimplify());

      List<String> warnings = s.getWarnings();
      int numWarnings = warnings.size();
      if (numWarnings == 0) {
         _logger.info("OK\n");
      }
      else {
         for (String warning : warnings) {
            _logger.warn(warning);
         }
      }
      printElapsedTime();
      return s;
   }

   private Topology synthesizeTopology(
         Map<String, Configuration> configurations) {
      _logger.info(
            "\n*** SYNTHESIZING TOPOLOGY FROM INTERFACE SUBNET INFORMATION ***\n");
      resetTimer();
      EdgeSet edges = new EdgeSet();
      Map<Prefix, Set<NodeInterfacePair>> prefixInterfaces = new HashMap<>();
      configurations.forEach((nodeName, node) -> {
         for (Entry<String, Interface> e : node.getInterfaces().entrySet()) {
            String ifaceName = e.getKey();
            Interface iface = e.getValue();
            if (!iface.isLoopback(node.getConfigurationFormat())
                  && iface.getActive()) {
               for (Prefix prefix : iface.getAllPrefixes()) {
                  if (prefix.getPrefixLength() < 32) {
                     Prefix network = new Prefix(prefix.getNetworkAddress(),
                           prefix.getPrefixLength());
                     NodeInterfacePair pair = new NodeInterfacePair(nodeName,
                           ifaceName);
                     Set<NodeInterfacePair> interfaceBucket = prefixInterfaces
                           .computeIfAbsent(network, k -> new HashSet<>());
                     interfaceBucket.add(pair);
                  }
               }
            }
         }
      });
      for (Set<NodeInterfacePair> bucket : prefixInterfaces.values()) {
         for (NodeInterfacePair p1 : bucket) {
            for (NodeInterfacePair p2 : bucket) {
               if (!p1.equals(p2)) {
                  Edge edge = new Edge(p1, p2);
                  edges.add(edge);
               }
            }
         }
      }
      return new Topology(edges);
   }

   @Override
   public void writeDataPlane(DataPlane dp, DataPlaneAnswerElement ae) {
      _cachedDataPlanes.put(_testrigSettings, dp);
      serializeObject(dp,
            _testrigSettings.getEnvironmentSettings().getDataPlanePath());
      serializeObject(ae,
            _testrigSettings.getEnvironmentSettings().getDataPlaneAnswerPath());
   }

   private void writeJsonAnswer(String structuredAnswerString,
         String prettyAnswerString) {
      Path questionPath = _settings.getQuestionPath();
      if (questionPath != null) {
         Path questionDir = questionPath.getParent();
         if (!Files.exists(questionDir)) {
            throw new BatfishException(
                  "Could not write JSON answer to question dir '"
                        + questionDir.toString()
                        + "' because it does not exist");
         }
         boolean diff = _settings.getDiffQuestion();
         String baseEnvName = _testrigSettings.getEnvironmentSettings()
               .getName();
         Path answerDir = questionDir.resolve(Paths
               .get(BfConsts.RELPATH_ENVIRONMENTS_DIR, baseEnvName).toString());
         if (diff) {
            String deltaTestrigName = _deltaTestrigSettings.getName();
            String deltaEnvName = _deltaTestrigSettings.getEnvironmentSettings()
                  .getName();
            answerDir = answerDir.resolve(Paths
                  .get(BfConsts.RELPATH_DELTA, deltaTestrigName, deltaEnvName)
                  .toString());
         }
         Path structuredAnswerPath = answerDir
               .resolve(BfConsts.RELPATH_ANSWER_JSON);
         Path prettyAnswerPath = answerDir
               .resolve(BfConsts.RELPATH_ANSWER_PRETTY_JSON);
         answerDir.toFile().mkdirs();
         CommonUtil.writeFile(structuredAnswerPath, structuredAnswerString);
         CommonUtil.writeFile(prettyAnswerPath, prettyAnswerString);
      }
   }

   private void writeJsonAnswerWithLog(String answerString,
         String structuredAnswerString, String prettyAnswerString) {
      Path jsonPath = _settings.getAnswerJsonPath();
      if (jsonPath != null) {
         CommonUtil.writeFile(jsonPath, answerString);
      }
      Path questionPath = _settings.getQuestionPath();
      if (questionPath != null) {
         Path questionDir = questionPath.getParent();
         if (!Files.exists(questionDir)) {
            throw new BatfishException(
                  "Could not write JSON answer to question dir '"
                        + questionDir.toString()
                        + "' because it does not exist");
         }
         boolean diff = _settings.getDiffQuestion();
         String baseEnvName = _testrigSettings.getEnvironmentSettings()
               .getName();
         Path answerDir = questionDir.resolve(Paths
               .get(BfConsts.RELPATH_ENVIRONMENTS_DIR, baseEnvName).toString());
         if (diff) {
            String deltaTestrigName = _deltaTestrigSettings.getName();
            String deltaEnvName = _deltaTestrigSettings.getEnvironmentSettings()
                  .getName();
            answerDir = answerDir.resolve(Paths
                  .get(BfConsts.RELPATH_DELTA, deltaTestrigName, deltaEnvName)
                  .toString());
         }
         Path structuredAnswerPath = answerDir
               .resolve(BfConsts.RELPATH_ANSWER_JSON);
         Path prettyAnswerPath = answerDir
               .resolve(BfConsts.RELPATH_ANSWER_PRETTY_JSON);
         answerDir.toFile().mkdirs();
         CommonUtil.writeFile(structuredAnswerPath, structuredAnswerString);
         CommonUtil.writeFile(prettyAnswerPath, prettyAnswerString);
      }
   }

   private void writeJsonTopology() {
      try {
         Map<String, Configuration> configs = loadConfigurations();
         EdgeSet textEdges = synthesizeTopology(configs).getEdges();
         JSONArray jEdges = new JSONArray();
         for (Edge textEdge : textEdges) {
            Configuration node1 = configs.get(textEdge.getNode1());
            Configuration node2 = configs.get(textEdge.getNode2());
            Interface interface1 = node1.getInterfaces()
                  .get(textEdge.getInt1());
            Interface interface2 = node2.getInterfaces()
                  .get(textEdge.getInt2());
            JSONObject jEdge = new JSONObject();
            jEdge.put("interface1", interface1.toJSONObject());
            jEdge.put("interface2", interface2.toJSONObject());
            jEdges.put(jEdge);
         }
         JSONObject master = new JSONObject();
         JSONObject topology = new JSONObject();
         topology.put("edges", jEdges);
         master.put("topology", topology);
         String text = master.toString(3);
         _logger.output(text);
      }
      catch (JSONException e) {
         throw new BatfishException("Failed to synthesize JSON topology", e);
      }
   }

   private void writeSynthesizedTopology() {
      Map<String, Configuration> configs = loadConfigurations();
      EdgeSet edges = synthesizeTopology(configs).getEdges();
      _logger.output(BatfishTopologyCombinedParser.HEADER + "\n");
      for (Edge edge : edges) {
         _logger.output(edge.getNode1() + ":" + edge.getInt1() + ","
               + edge.getNode2() + ":" + edge.getInt2() + "\n");
      }
      printElapsedTime();
   }

}<|MERGE_RESOLUTION|>--- conflicted
+++ resolved
@@ -206,71 +206,6 @@
       Path testrigDir = containerDir.resolve(testrig);
       settings.setName(testrig);
       settings.setBasePath(testrigDir);
-<<<<<<< HEAD
-      if (containerDir != null) {
-         EnvironmentSettings envSettings = settings.getEnvironmentSettings();
-         settings.setSerializeIndependentPath(testrigDir
-               .resolve(BfConsts.RELPATH_VENDOR_INDEPENDENT_CONFIG_DIR));
-         settings.setSerializeVendorPath(
-               testrigDir.resolve(BfConsts.RELPATH_VENDOR_SPECIFIC_CONFIG_DIR));
-         settings.setTestRigPath(
-               testrigDir.resolve(BfConsts.RELPATH_TEST_RIG_DIR));
-         settings.setParseAnswerPath(
-               testrigDir.resolve(BfConsts.RELPATH_PARSE_ANSWER_PATH));
-         settings.setConvertAnswerPath(
-               testrigDir.resolve(BfConsts.RELPATH_CONVERT_ANSWER_PATH));
-         settings.setNodeRolesPath(
-               testrigDir.resolve(Paths.get(BfConsts.RELPATH_TEST_RIG_DIR, BfConsts.RELPATH_NODE_ROLES_PATH)));
-         
-         if (envName != null) {
-            envSettings.setName(envName);
-            Path envPath = testrigDir.resolve(BfConsts.RELPATH_ENVIRONMENTS_DIR)
-                  .resolve(envName);
-            envSettings.setEnvironmentBasePath(envPath);
-            envSettings.setDataPlanePath(
-                  envPath.resolve(BfConsts.RELPATH_DATA_PLANE));
-            envSettings.setDataPlaneAnswerPath(
-                  envPath.resolve(BfConsts.RELPATH_DATA_PLANE_ANSWER_PATH));
-            envSettings.setParseEnvironmentBgpTablesAnswerPath(envPath
-                  .resolve(BfConsts.RELPATH_ENVIRONMENT_BGP_TABLES_ANSWER));
-            envSettings.setParseEnvironmentRoutingTablesAnswerPath(envPath
-                  .resolve(BfConsts.RELPATH_ENVIRONMENT_ROUTING_TABLES_ANSWER));
-            envSettings.setSerializeEnvironmentBgpTablesPath(envPath
-                  .resolve(BfConsts.RELPATH_SERIALIZED_ENVIRONMENT_BGP_TABLES));
-            envSettings
-                  .setSerializeEnvironmentRoutingTablesPath(envPath.resolve(
-                        BfConsts.RELPATH_SERIALIZED_ENVIRONMENT_ROUTING_TABLES));
-            Path envDirPath = envPath.resolve(BfConsts.RELPATH_ENV_DIR);
-            envSettings.setEnvPath(envDirPath);
-            envSettings.setNodeBlacklistPath(
-                  envDirPath.resolve(BfConsts.RELPATH_NODE_BLACKLIST_FILE));
-            envSettings.setInterfaceBlacklistPath(envDirPath
-                  .resolve(BfConsts.RELPATH_INTERFACE_BLACKLIST_FILE));
-            envSettings.setEdgeBlacklistPath(
-                  envDirPath.resolve(BfConsts.RELPATH_EDGE_BLACKLIST_FILE));
-            envSettings.setSerializedTopologyPath(
-                  envDirPath.resolve(BfConsts.RELPATH_TOPOLOGY_FILE));
-            envSettings.setDeltaConfigurationsDir(
-                  envDirPath.resolve(BfConsts.RELPATH_CONFIGURATIONS_DIR));
-            envSettings.setExternalBgpAnnouncementsPath(envDirPath
-                  .resolve(BfConsts.RELPATH_EXTERNAL_BGP_ANNOUNCEMENTS));
-            envSettings.setEnvironmentBgpTablesPath(
-                  envDirPath.resolve(BfConsts.RELPATH_ENVIRONMENT_BGP_TABLES));
-            envSettings.setEnvironmentRoutingTablesPath(envDirPath
-                  .resolve(BfConsts.RELPATH_ENVIRONMENT_ROUTING_TABLES));
-            envSettings.setPrecomputedRoutesPath(
-                  envPath.resolve(BfConsts.RELPATH_PRECOMPUTED_ROUTES));
-            envSettings.setDeltaCompiledConfigurationsDir(envPath
-                  .resolve(BfConsts.RELPATH_VENDOR_INDEPENDENT_CONFIG_DIR));
-            envSettings.setDeltaVendorConfigurationsDir(
-                  envPath.resolve(BfConsts.RELPATH_VENDOR_SPECIFIC_CONFIG_DIR));
-         }
-      }
-   }
-
-   public static String flatten(
-         String input, BatfishLogger logger,
-=======
       EnvironmentSettings envSettings = settings.getEnvironmentSettings();
       settings.setSerializeIndependentPath(
             testrigDir.resolve(BfConsts.RELPATH_VENDOR_INDEPENDENT_CONFIG_DIR));
@@ -282,6 +217,8 @@
             testrigDir.resolve(BfConsts.RELPATH_PARSE_ANSWER_PATH));
       settings.setConvertAnswerPath(
             testrigDir.resolve(BfConsts.RELPATH_CONVERT_ANSWER_PATH));
+      settings.setNodeRolesPath(
+            testrigDir.resolve(Paths.get(BfConsts.RELPATH_TEST_RIG_DIR, BfConsts.RELPATH_NODE_ROLES_PATH)));
       if (envName != null) {
          envSettings.setName(envName);
          Path envPath = testrigDir.resolve(BfConsts.RELPATH_ENVIRONMENTS_DIR)
@@ -327,7 +264,6 @@
    }
 
    public static String flatten(String input, BatfishLogger logger,
->>>>>>> 25469ca3
          Settings settings, ConfigurationFormat format, String header) {
       switch (format) {
       case JUNIPER: {
@@ -3133,7 +3069,6 @@
       return new NodeSet(nodes);
    }
 
-<<<<<<< HEAD
    private SortedMap<String, SortedSet<String>> parseNodeRoles(Path nodeRolesPath, Set<String> nodes) {
       _logger.info("Parsing: \"" + nodeRolesPath.toAbsolutePath().toString() + "\"");
       String roleFileText = CommonUtil.readFile(nodeRolesPath);
@@ -3149,20 +3084,6 @@
       }
       return specifier.createNodeRolesMap(nodes);
      
-=======
-   private NodeRoleMap parseNodeRoles(Path testRigPath) {
-      Path rolePath = testRigPath.resolve("node_roles");
-      String roleFileText = CommonUtil.readFile(rolePath);
-      _logger.info("Parsing: \"" + rolePath.toAbsolutePath().toString() + "\"");
-      BatfishCombinedParser<?, ?> parser = new RoleCombinedParser(roleFileText,
-            _settings);
-      RoleExtractor extractor = new RoleExtractor();
-      ParserRuleContext tree = parse(parser);
-      ParseTreeWalker walker = new ParseTreeWalker();
-      walker.walk(extractor, tree);
-      NodeRoleMap nodeRoles = extractor.getRoleMap();
-      return nodeRoles;
->>>>>>> 25469ca3
    }
 
    private Question parseQuestion() {
