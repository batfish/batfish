--- conflicted
+++ resolved
@@ -3846,13 +3846,8 @@
       throw new BatfishException("Exiting due to parser errors");
     }
     _logger.infof(
-<<<<<<< HEAD
         "Testrig:%s in container:%s has total number of host configs:%d",
         getTestrigName(), getContainerName(), allHostConfigurations.size());
-=======
-        "Testrig:%s has total number of host configs:%d ",
-        _settings.getTestrig(), allHostConfigurations.size());
->>>>>>> 71ec5002
 
     // split into hostConfigurations and overlayConfigurations
     SortedMap<String, VendorConfiguration> overlayConfigurations =
