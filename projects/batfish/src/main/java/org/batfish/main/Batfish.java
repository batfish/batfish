--- conflicted
+++ resolved
@@ -50,10 +50,6 @@
 import java.util.concurrent.ConcurrentMap;
 import java.util.concurrent.atomic.AtomicInteger;
 import java.util.function.BiFunction;
-<<<<<<< HEAD
-import java.util.function.Function;
-=======
->>>>>>> 87722754
 import java.util.regex.Pattern;
 import java.util.stream.Collectors;
 import java.util.stream.Stream;
@@ -769,67 +765,11 @@
         SortedSet<Integer> blockingLineNums = new TreeSet<Integer>();
         BDD restOfLine = ipLineToBDDMap.get(lineNum);
 
-<<<<<<< HEAD
-    return IntStream.range(0, lines.size())
-        .parallel()
-        .mapToObj(i -> new AclLine(hostname, aclName, i))
-        .collect(
-            Collectors.toMap(
-                Function.identity(),
-                aclLine -> {
-                  int lineNum = aclLine.getLine();
-                  AclLineMatchExpr matchExpr = lines.get(lineNum).getMatchCondition();
-
-                  // If line matches other ACLs, build aclEnv
-                  BDDPacket bddPacket = new BDDPacket();
-                  BDDSourceManager sourceMgr =
-                      BDDSourceManager.forInterfaces(bddPacket, aclSpec.acl.getInterfaces());
-
-                  // Specialize ACL and dependencies to current line
-                  BDD lineBDD =
-                      IpAccessListToBDD.create(
-                              bddPacket,
-                              sourceMgr,
-                              aclSpec.acl.getDependencies(),
-                              ImmutableMap.of())
-                          .visit(matchExpr);
-                  BDDIpAccessListSpecializer specializer =
-                      new BDDIpAccessListSpecializer(
-                          bddPacket, lineBDD, ImmutableMap.of(), sourceMgr);
-
-                  // Build new configuration from ACLs and interfaces
-                  Configuration c = new Configuration(hostname, ConfigurationFormat.CISCO_IOS);
-                  c.setInterfaces(interfaces);
-                  c.setIpAccessLists(collectAcls(lineNum, aclSpec, specializer));
-                  return c;
-                }));
-  }
-
-  private static NavigableMap<String, IpAccessList> collectAcls(
-      int lineNum, AclSpecs aclSpec, @Nullable BDDIpAccessListSpecializer specializer) {
-    Map<String, IpAccessList> dependencies = aclSpec.acl.getDependencies();
-    IpAccessList acl = aclSpec.acl.getSanitizedAcl();
-    if (specializer != null) {
-      dependencies =
-          dependencies
-              .entrySet()
-              .stream()
-              .collect(
-                  Collectors.toMap(Entry::getKey, dep -> specializer.specialize(dep.getValue())));
-      acl = specializer.specializeUpToLine(acl, lineNum);
-    }
-    return new ImmutableSortedMap.Builder<String, IpAccessList>(Comparator.naturalOrder())
-        .putAll(dependencies)
-        .put(acl.getName(), acl)
-        .build();
-  }
-=======
         for (int prevLineNum = 0; prevLineNum < lineNum; prevLineNum++) {
           if (restOfLine.isZero()) {
             break;
           }
           BDD prevBDD = ipLineToBDDMap.get(prevLineNum);
->>>>>>> 87722754
 
           if (!(prevBDD.and(restOfLine).isZero())) {
             blockingLineNums.add(prevLineNum);
