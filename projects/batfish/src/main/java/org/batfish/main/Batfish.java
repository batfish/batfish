package org.batfish.main;

import static java.util.stream.Collectors.toMap;

import com.fasterxml.jackson.core.JsonProcessingException;
import com.fasterxml.jackson.core.type.TypeReference;
import com.fasterxml.jackson.databind.ObjectMapper;
import com.google.common.base.Predicates;
import com.google.common.base.Verify;
import com.google.common.cache.Cache;
import com.google.common.collect.ImmutableList;
import com.google.common.collect.ImmutableMap;
import com.google.common.collect.ImmutableSet;
import com.google.common.collect.ImmutableSortedSet;
import com.google.common.collect.Lists;
import com.google.common.collect.Sets;
import io.opentracing.ActiveSpan;
import io.opentracing.util.GlobalTracer;
import java.io.File;
import java.io.IOException;
import java.io.Serializable;
import java.nio.file.DirectoryStream;
import java.nio.file.FileVisitOption;
import java.nio.file.Files;
import java.nio.file.Path;
import java.nio.file.Paths;
import java.util.ArrayList;
import java.util.Collection;
import java.util.Collections;
import java.util.HashMap;
import java.util.HashSet;
import java.util.Iterator;
import java.util.LinkedHashSet;
import java.util.List;
import java.util.Map;
import java.util.Map.Entry;
import java.util.NavigableMap;
import java.util.Set;
import java.util.SortedMap;
import java.util.SortedSet;
import java.util.TreeMap;
import java.util.TreeSet;
import java.util.concurrent.ConcurrentHashMap;
import java.util.concurrent.ConcurrentMap;
import java.util.concurrent.atomic.AtomicInteger;
import java.util.function.BiFunction;
import java.util.regex.Pattern;
import java.util.regex.PatternSyntaxException;
import java.util.stream.Collectors;
import java.util.stream.Stream;
import javax.annotation.Nonnull;
import javax.annotation.Nullable;
import org.antlr.v4.runtime.ParserRuleContext;
import org.antlr.v4.runtime.tree.ParseTreeWalker;
import org.apache.commons.configuration2.ImmutableConfiguration;
import org.apache.commons.lang3.SerializationUtils;
import org.apache.commons.lang3.exception.ExceptionUtils;
import org.batfish.common.Answerer;
import org.batfish.common.BatfishException;
import org.batfish.common.BatfishException.BatfishStackTrace;
import org.batfish.common.BatfishLogger;
import org.batfish.common.BfConsts;
import org.batfish.common.CleanBatfishException;
import org.batfish.common.CoordConsts;
import org.batfish.common.Directory;
import org.batfish.common.Pair;
import org.batfish.common.Snapshot;
import org.batfish.common.Version;
import org.batfish.common.Warning;
import org.batfish.common.Warnings;
import org.batfish.common.plugin.BgpTablePlugin;
import org.batfish.common.plugin.DataPlanePlugin;
import org.batfish.common.plugin.DataPlanePlugin.ComputeDataPlaneResult;
import org.batfish.common.plugin.DataPlanePluginSettings;
import org.batfish.common.plugin.ExternalBgpAdvertisementPlugin;
import org.batfish.common.plugin.IBatfish;
import org.batfish.common.plugin.PluginClientType;
import org.batfish.common.plugin.PluginConsumer;
import org.batfish.common.util.BatfishObjectMapper;
import org.batfish.common.util.CommonUtil;
import org.batfish.config.Settings;
import org.batfish.config.Settings.EnvironmentSettings;
import org.batfish.config.Settings.TestrigSettings;
import org.batfish.datamodel.AbstractRoute;
import org.batfish.datamodel.BgpAdvertisement;
import org.batfish.datamodel.BgpAdvertisement.BgpAdvertisementType;
import org.batfish.datamodel.Configuration;
import org.batfish.datamodel.ConfigurationFormat;
import org.batfish.datamodel.DataPlane;
import org.batfish.datamodel.DeviceType;
import org.batfish.datamodel.Edge;
import org.batfish.datamodel.Flow;
import org.batfish.datamodel.FlowHistory;
import org.batfish.datamodel.FlowTrace;
import org.batfish.datamodel.ForwardingAction;
import org.batfish.datamodel.GenericConfigObject;
import org.batfish.datamodel.HeaderSpace;
import org.batfish.datamodel.Interface;
import org.batfish.datamodel.InterfaceType;
import org.batfish.datamodel.Ip;
import org.batfish.datamodel.IpAccessList;
import org.batfish.datamodel.IpAccessListLine;
import org.batfish.datamodel.IpsecVpn;
import org.batfish.datamodel.NodeRoleSpecifier;
import org.batfish.datamodel.OspfProcess;
import org.batfish.datamodel.RipNeighbor;
import org.batfish.datamodel.RipProcess;
import org.batfish.datamodel.SubRange;
import org.batfish.datamodel.Topology;
import org.batfish.datamodel.Vrf;
import org.batfish.datamodel.answers.AclLinesAnswerElement;
import org.batfish.datamodel.answers.AclLinesAnswerElement.AclReachabilityEntry;
import org.batfish.datamodel.answers.Answer;
import org.batfish.datamodel.answers.AnswerElement;
import org.batfish.datamodel.answers.AnswerStatus;
import org.batfish.datamodel.answers.AnswerSummary;
import org.batfish.datamodel.answers.ConvertConfigurationAnswerElement;
import org.batfish.datamodel.answers.DataPlaneAnswerElement;
import org.batfish.datamodel.answers.FlattenVendorConfigurationAnswerElement;
import org.batfish.datamodel.answers.InitInfoAnswerElement;
import org.batfish.datamodel.answers.InitStepAnswerElement;
import org.batfish.datamodel.answers.NodAnswerElement;
import org.batfish.datamodel.answers.NodFirstUnsatAnswerElement;
import org.batfish.datamodel.answers.NodSatAnswerElement;
import org.batfish.datamodel.answers.ParseAnswerElement;
import org.batfish.datamodel.answers.ParseEnvironmentBgpTablesAnswerElement;
import org.batfish.datamodel.answers.ParseEnvironmentRoutingTablesAnswerElement;
import org.batfish.datamodel.answers.ParseStatus;
import org.batfish.datamodel.answers.ParseVendorConfigurationAnswerElement;
import org.batfish.datamodel.answers.ReportAnswerElement;
import org.batfish.datamodel.answers.RunAnalysisAnswerElement;
import org.batfish.datamodel.answers.StringAnswerElement;
import org.batfish.datamodel.answers.ValidateEnvironmentAnswerElement;
import org.batfish.datamodel.assertion.AssertionAst;
import org.batfish.datamodel.collections.BgpAdvertisementsByVrf;
import org.batfish.datamodel.collections.MultiSet;
import org.batfish.datamodel.collections.NamedStructureEquivalenceSet;
import org.batfish.datamodel.collections.NamedStructureEquivalenceSets;
import org.batfish.datamodel.collections.NodeInterfacePair;
import org.batfish.datamodel.collections.RoutesByVrf;
import org.batfish.datamodel.collections.TreeMultiSet;
import org.batfish.datamodel.pojo.Environment;
import org.batfish.datamodel.questions.NodesSpecifier;
import org.batfish.datamodel.questions.Question;
import org.batfish.datamodel.questions.smt.HeaderLocationQuestion;
import org.batfish.datamodel.questions.smt.HeaderQuestion;
import org.batfish.datamodel.questions.smt.RoleQuestion;
import org.batfish.grammar.BatfishCombinedParser;
import org.batfish.grammar.BgpTableFormat;
import org.batfish.grammar.GrammarSettings;
import org.batfish.grammar.ParseTreePrettyPrinter;
import org.batfish.grammar.assertion.AssertionCombinedParser;
import org.batfish.grammar.assertion.AssertionExtractor;
import org.batfish.grammar.assertion.AssertionParser.AssertionContext;
import org.batfish.grammar.juniper.JuniperCombinedParser;
import org.batfish.grammar.juniper.JuniperFlattener;
import org.batfish.grammar.topology.GNS3TopologyCombinedParser;
import org.batfish.grammar.topology.GNS3TopologyExtractor;
import org.batfish.grammar.topology.TopologyExtractor;
import org.batfish.grammar.vyos.VyosCombinedParser;
import org.batfish.grammar.vyos.VyosFlattener;
import org.batfish.job.BatfishJobExecutor;
import org.batfish.job.ConvertConfigurationJob;
import org.batfish.job.FlattenVendorConfigurationJob;
import org.batfish.job.ParseEnvironmentBgpTableJob;
import org.batfish.job.ParseEnvironmentRoutingTableJob;
import org.batfish.job.ParseVendorConfigurationJob;
import org.batfish.representation.aws.AwsConfiguration;
import org.batfish.representation.host.HostConfiguration;
import org.batfish.representation.iptables.IptablesVendorConfiguration;
import org.batfish.role.InferRoles;
import org.batfish.symbolic.abstraction.BatfishCompressor;
import org.batfish.symbolic.abstraction.Roles;
import org.batfish.symbolic.smt.PropertyChecker;
import org.batfish.vendor.VendorConfiguration;
import org.batfish.z3.AclLine;
import org.batfish.z3.AclReachabilityQuerySynthesizer;
import org.batfish.z3.BlacklistDstIpQuerySynthesizer;
import org.batfish.z3.CompositeNodJob;
import org.batfish.z3.EarliestMoreGeneralReachableLineQuerySynthesizer;
import org.batfish.z3.MultipathInconsistencyQuerySynthesizer;
import org.batfish.z3.NodFirstUnsatJob;
import org.batfish.z3.NodJob;
import org.batfish.z3.NodSatJob;
import org.batfish.z3.QuerySynthesizer;
import org.batfish.z3.ReachEdgeQuerySynthesizer;
import org.batfish.z3.ReachabilityQuerySynthesizer;
import org.batfish.z3.Synthesizer;
import org.batfish.z3.SynthesizerInputImpl;
import org.codehaus.jettison.json.JSONArray;
import org.codehaus.jettison.json.JSONException;
import org.codehaus.jettison.json.JSONObject;

/** This class encapsulates the main control logic for Batfish. */
public class Batfish extends PluginConsumer implements IBatfish {

  private static final String BASE_TESTRIG_TAG = "BASE";

  private static final String DELTA_TESTRIG_TAG = "DELTA";

  private static final String DIFFERENTIAL_FLOW_TAG = "DIFFERENTIAL";

  /** The name of the [optional] topology file within a test-rig */
  private static final String TOPOLOGY_FILENAME = "topology.net";

  public static void applyBaseDir(
      TestrigSettings settings, Path containerDir, String testrig, String envName) {
    Path testrigDir = containerDir.resolve(Paths.get(BfConsts.RELPATH_TESTRIGS_DIR, testrig));
    settings.setName(testrig);
    settings.setBasePath(testrigDir);
    EnvironmentSettings envSettings = settings.getEnvironmentSettings();
    settings.setSerializeVendorPath(
        testrigDir.resolve(BfConsts.RELPATH_VENDOR_SPECIFIC_CONFIG_DIR));
    settings.setTestRigPath(testrigDir.resolve(BfConsts.RELPATH_TEST_RIG_DIR));
    settings.setParseAnswerPath(testrigDir.resolve(BfConsts.RELPATH_PARSE_ANSWER_PATH));
    settings.setNodeRolesPath(
        testrigDir.resolve(
            Paths.get(BfConsts.RELPATH_TEST_RIG_DIR, BfConsts.RELPATH_NODE_ROLES_PATH)));
    settings.setInferredNodeRolesPath(
        testrigDir.resolve(
            Paths.get(BfConsts.RELPATH_TEST_RIG_DIR, BfConsts.RELPATH_INFERRED_NODE_ROLES_PATH)));
    settings.setTopologyPath(testrigDir.resolve(BfConsts.RELPATH_TESTRIG_TOPOLOGY_PATH));
    settings.setPojoTopologyPath(testrigDir.resolve(BfConsts.RELPATH_TESTRIG_POJO_TOPOLOGY_PATH));
    if (envName != null) {
      envSettings.setName(envName);
      Path envPath = testrigDir.resolve(BfConsts.RELPATH_ENVIRONMENTS_DIR).resolve(envName);
      envSettings.setEnvironmentBasePath(envPath);
      envSettings.setCompressedDataPlanePath(
          envPath.resolve(BfConsts.RELPATH_COMPRESSED_DATA_PLANE));
      envSettings.setCompressedDataPlaneAnswerPath(
          envPath.resolve(BfConsts.RELPATH_COMPRESSED_DATA_PLANE_ANSWER));
      envSettings.setDataPlanePath(envPath.resolve(BfConsts.RELPATH_DATA_PLANE));
      envSettings.setDataPlaneAnswerPath(envPath.resolve(BfConsts.RELPATH_DATA_PLANE_ANSWER_PATH));
      envSettings.setParseEnvironmentBgpTablesAnswerPath(
          envPath.resolve(BfConsts.RELPATH_ENVIRONMENT_BGP_TABLES_ANSWER));
      envSettings.setParseEnvironmentRoutingTablesAnswerPath(
          envPath.resolve(BfConsts.RELPATH_ENVIRONMENT_ROUTING_TABLES_ANSWER));
      envSettings.setSerializeEnvironmentBgpTablesPath(
          envPath.resolve(BfConsts.RELPATH_SERIALIZED_ENVIRONMENT_BGP_TABLES));
      envSettings.setSerializeEnvironmentRoutingTablesPath(
          envPath.resolve(BfConsts.RELPATH_SERIALIZED_ENVIRONMENT_ROUTING_TABLES));
      envSettings.setValidateEnvironmentAnswerPath(
          envPath.resolve(BfConsts.RELPATH_VALIDATE_ENVIRONMENT_ANSWER));
      Path envDirPath = envPath.resolve(BfConsts.RELPATH_ENV_DIR);
      envSettings.setEnvPath(envDirPath);
      envSettings.setNodeBlacklistPath(envDirPath.resolve(BfConsts.RELPATH_NODE_BLACKLIST_FILE));
      envSettings.setInterfaceBlacklistPath(
          envDirPath.resolve(BfConsts.RELPATH_INTERFACE_BLACKLIST_FILE));
      envSettings.setEdgeBlacklistPath(envDirPath.resolve(BfConsts.RELPATH_EDGE_BLACKLIST_FILE));
      envSettings.setSerializedTopologyPath(envDirPath.resolve(BfConsts.RELPATH_ENV_TOPOLOGY_FILE));
      envSettings.setDeltaConfigurationsDir(
          envDirPath.resolve(BfConsts.RELPATH_CONFIGURATIONS_DIR));
      envSettings.setExternalBgpAnnouncementsPath(
          envDirPath.resolve(BfConsts.RELPATH_EXTERNAL_BGP_ANNOUNCEMENTS));
      envSettings.setEnvironmentBgpTablesPath(
          envDirPath.resolve(BfConsts.RELPATH_ENVIRONMENT_BGP_TABLES));
      envSettings.setEnvironmentRoutingTablesPath(
          envDirPath.resolve(BfConsts.RELPATH_ENVIRONMENT_ROUTING_TABLES));
      envSettings.setPrecomputedRoutesPath(envPath.resolve(BfConsts.RELPATH_PRECOMPUTED_ROUTES));
      envSettings.setDeltaCompiledConfigurationsDir(
          envPath.resolve(BfConsts.RELPATH_VENDOR_INDEPENDENT_CONFIG_DIR));
      envSettings.setDeltaVendorConfigurationsDir(
          envPath.resolve(BfConsts.RELPATH_VENDOR_SPECIFIC_CONFIG_DIR));
    }
  }

  static void checkTopology(Map<String, Configuration> configurations, Topology topology) {
    for (Edge edge : topology.getEdges()) {
      if (!configurations.containsKey(edge.getNode1())) {
        throw new BatfishException(
            String.format("Topology contains a non-existent node '%s'", edge.getNode1()));
      }
      if (!configurations.containsKey(edge.getNode2())) {
        throw new BatfishException(
            String.format("Topology contains a non-existent node '%s'", edge.getNode2()));
      }
      // nodes are valid, now checking corresponding interfaces
      Configuration config1 = configurations.get(edge.getNode1());
      Configuration config2 = configurations.get(edge.getNode2());
      if (!config1.getInterfaces().containsKey(edge.getInt1())) {
        throw new BatfishException(
            String.format(
                "Topology contains a non-existent interface '%s' on node '%s'",
                edge.getInt1(), edge.getNode1()));
      }
      if (!config2.getInterfaces().containsKey(edge.getInt2())) {
        throw new BatfishException(
            String.format(
                "Topology contains a non-existent interface '%s' on node '%s'",
                edge.getInt2(), edge.getNode2()));
      }
    }
  }

  public static String flatten(
      String input,
      BatfishLogger logger,
      Settings settings,
      ConfigurationFormat format,
      String header) {
    switch (format) {
      case JUNIPER:
        {
          JuniperCombinedParser parser = new JuniperCombinedParser(input, settings);
          ParserRuleContext tree = parse(parser, logger, settings);
          JuniperFlattener flattener = new JuniperFlattener(header);
          ParseTreeWalker walker = new ParseTreeWalker();
          walker.walk(flattener, tree);
          return flattener.getFlattenedConfigurationText();
        }

      case VYOS:
        {
          VyosCombinedParser parser = new VyosCombinedParser(input, settings);
          ParserRuleContext tree = parse(parser, logger, settings);
          VyosFlattener flattener = new VyosFlattener(header);
          ParseTreeWalker walker = new ParseTreeWalker();
          walker.walk(flattener, tree);
          return flattener.getFlattenedConfigurationText();
        }

        // $CASES-OMITTED$
      default:
        throw new BatfishException("Invalid format for flattening");
    }
  }

  public static void initQuestionSettings(Settings settings) {
    String questionName = settings.getQuestionName();
    Path containerDir = settings.getContainerDir();
    if (questionName != null) {
      Path questionPath =
          containerDir.resolve(BfConsts.RELPATH_QUESTIONS_DIR).resolve(questionName);
      settings.setQuestionPath(questionPath.resolve(BfConsts.RELPATH_QUESTION_FILE));
    }
  }

  public static void initTestrigSettings(Settings settings) {
    String testrig = settings.getTestrig();
    String envName = settings.getEnvironmentName();
    Path containerDir = settings.getContainerDir();
    if (testrig != null) {
      applyBaseDir(settings.getBaseTestrigSettings(), containerDir, testrig, envName);
      String deltaTestrig = settings.getDeltaTestrig();
      String deltaEnvName = settings.getDeltaEnvironmentName();
      TestrigSettings deltaTestrigSettings = settings.getDeltaTestrigSettings();
      if (deltaTestrig != null && deltaEnvName == null) {
        deltaEnvName = envName;
        settings.setDeltaEnvironmentName(envName);
      } else if (deltaTestrig == null && deltaEnvName != null) {
        deltaTestrig = testrig;
        settings.setDeltaTestrig(testrig);
      }
      if (deltaTestrig != null) {
        applyBaseDir(deltaTestrigSettings, containerDir, deltaTestrig, deltaEnvName);
      }
      if (settings.getDiffActive()) {
        settings.setActiveTestrigSettings(settings.getDeltaTestrigSettings());
      } else {
        settings.setActiveTestrigSettings(settings.getBaseTestrigSettings());
      }
      initQuestionSettings(settings);
    } else if (containerDir != null) {
      throw new CleanBatfishException("Must supply argument to -" + BfConsts.ARG_TESTRIG);
    }
  }

  /**
   * Returns a sorted list of {@link Path paths} contains all files under the directory indicated by
   * {@code configsPath}. Directories under {@code configsPath} are recursively expanded but not
   * included in the returned list.
   *
   * <p>Temporary files(files start with {@code .} are omitted from the returned list.
   *
   * <p>This method follows all symbolic links.
   */
  static List<Path> listAllFiles(Path configsPath) {
    List<Path> configFilePaths;
    try (Stream<Path> allFiles = Files.walk(configsPath, FileVisitOption.FOLLOW_LINKS)) {
      configFilePaths =
          allFiles
              .filter(
                  path ->
                      !path.getFileName().toString().startsWith(".") && Files.isRegularFile(path))
              .sorted()
              .collect(Collectors.toList());
    } catch (IOException e) {
      throw new BatfishException("Failed to walk path: " + configsPath, e);
    }
    return configFilePaths;
  }

  public static void logWarnings(BatfishLogger logger, Warnings warnings) {
    for (Warning warning : warnings.getRedFlagWarnings()) {
      logger.redflag(logWarningsHelper(warning));
    }
    for (Warning warning : warnings.getUnimplementedWarnings()) {
      logger.unimplemented(logWarningsHelper(warning));
    }
    for (Warning warning : warnings.getPedanticWarnings()) {
      logger.pedantic(logWarningsHelper(warning));
    }
  }

  private static String logWarningsHelper(Warning warning) {
    return "   " + warning.getTag() + ": " + warning.getText() + "\n";
  }

  public static ParserRuleContext parse(
      BatfishCombinedParser<?, ?> parser, BatfishLogger logger, Settings settings) {
    ParserRuleContext tree;
    try {
      tree = parser.parse();
    } catch (BatfishException e) {
      throw new ParserBatfishException("Parser error", e);
    }
    List<String> errors = parser.getErrors();
    int numErrors = errors.size();
    if (numErrors > 0) {
      logger.error(numErrors + " ERROR(S)\n");
      for (int i = 0; i < numErrors; i++) {
        String prefix = "ERROR " + (i + 1) + ": ";
        String msg = errors.get(i);
        String prefixedMsg = CommonUtil.applyPrefix(prefix, msg);
        logger.error(prefixedMsg + "\n");
      }
      throw new ParserBatfishException("Parser error(s)");
    } else if (!settings.getPrintParseTree()) {
      logger.info("OK\n");
    } else {
      logger.info("OK, PRINTING PARSE TREE:\n");
      logger.info(ParseTreePrettyPrinter.print(tree, parser) + "\n\n");
    }
    return tree;
  }

  private final Map<String, BiFunction<Question, IBatfish, Answerer>> _answererCreators;

  private TestrigSettings _baseTestrigSettings;

  private SortedMap<BgpTableFormat, BgpTablePlugin> _bgpTablePlugins;

  private final Cache<Snapshot, SortedMap<String, Configuration>> _cachedCompressedConfigurations;

  private final Cache<Snapshot, SortedMap<String, Configuration>> _cachedConfigurations;

  private final Cache<TestrigSettings, DataPlane> _cachedCompressedDataPlanes;

  private final Cache<TestrigSettings, DataPlane> _cachedDataPlanes;

  private final Map<EnvironmentSettings, SortedMap<String, BgpAdvertisementsByVrf>>
      _cachedEnvironmentBgpTables;

  private final Map<EnvironmentSettings, SortedMap<String, RoutesByVrf>>
      _cachedEnvironmentRoutingTables;

  private TestrigSettings _deltaTestrigSettings;

  private Set<ExternalBgpAdvertisementPlugin> _externalBgpAdvertisementPlugins;

  private BatfishLogger _logger;

  private Settings _settings;

  private final BatfishStorage _storage;

  // this variable is used communicate with parent thread on how the job
  // finished (null if job finished successfully)
  private String _terminatingExceptionMessage;

  private TestrigSettings _testrigSettings;

  private final List<TestrigSettings> _testrigSettingsStack;

  private Map<String, DataPlanePlugin> _dataPlanePlugins;

  public Batfish(
      Settings settings,
      Cache<Snapshot, SortedMap<String, Configuration>> cachedCompressedConfigurations,
      Cache<Snapshot, SortedMap<String, Configuration>> cachedConfigurations,
      Cache<TestrigSettings, DataPlane> cachedCompressedDataPlanes,
      Cache<TestrigSettings, DataPlane> cachedDataPlanes,
      Map<EnvironmentSettings, SortedMap<String, BgpAdvertisementsByVrf>>
          cachedEnvironmentBgpTables,
      Map<EnvironmentSettings, SortedMap<String, RoutesByVrf>> cachedEnvironmentRoutingTables) {
    super(settings.getSerializeToText());
    _settings = settings;
    _bgpTablePlugins = new TreeMap<>();
    _cachedCompressedConfigurations = cachedCompressedConfigurations;
    _cachedConfigurations = cachedConfigurations;
    _cachedEnvironmentBgpTables = cachedEnvironmentBgpTables;
    _cachedEnvironmentRoutingTables = cachedEnvironmentRoutingTables;
    _cachedCompressedDataPlanes = cachedCompressedDataPlanes;
    _cachedDataPlanes = cachedDataPlanes;
    _externalBgpAdvertisementPlugins = new TreeSet<>();
    _testrigSettings = settings.getActiveTestrigSettings();
    _baseTestrigSettings = settings.getBaseTestrigSettings();
    _logger = _settings.getLogger();
    _deltaTestrigSettings = settings.getDeltaTestrigSettings();
    _terminatingExceptionMessage = null;
    _answererCreators = new HashMap<>();
    _testrigSettingsStack = new ArrayList<>();
    _dataPlanePlugins = new HashMap<>();
    _storage = new BatfishStorage(_settings.getContainerDir(), _logger, this::newBatch);
  }

  private Answer analyze() {
    Answer answer = new Answer();
    AnswerSummary summary = new AnswerSummary();
    String analysisName = _settings.getAnalysisName();
    String containerName = _settings.getContainerDir().getFileName().toString();
    Path analysisQuestionsDir =
        _settings
            .getContainerDir()
            .resolve(
                Paths.get(
                        BfConsts.RELPATH_ANALYSES_DIR, analysisName, BfConsts.RELPATH_QUESTIONS_DIR)
                    .toString());
    if (!Files.exists(analysisQuestionsDir)) {
      throw new BatfishException(
          "Analysis questions dir does not exist: '" + analysisQuestionsDir + "'");
    }
    RunAnalysisAnswerElement ae = new RunAnalysisAnswerElement();
    try (Stream<Path> questions = CommonUtil.list(analysisQuestionsDir)) {
      questions.forEach(
          analysisQuestionDir -> {
            String questionName = analysisQuestionDir.getFileName().toString();
            Path analysisQuestionPath = analysisQuestionDir.resolve(BfConsts.RELPATH_QUESTION_FILE);
            _settings.setQuestionPath(analysisQuestionPath);
            Answer currentAnswer;
            try (ActiveSpan analysisQuestionSpan =
                GlobalTracer.get()
                    .buildSpan(
                        String.format(
                            "Getting answer to question %s from analysis %s",
                            questionName, analysisName))
                    .startActive()) {
              assert analysisQuestionSpan != null; // make span not show up as unused
              currentAnswer = answer();
            }
            // Ensuring that question was parsed successfully
            if (currentAnswer.getQuestion() != null) {
              try {
                BatfishObjectMapper mapper = new BatfishObjectMapper(false);
                // TODO: This can be represented much cleanly and easily with a Json
                _logger.infof(
                    "Ran question:%s from analysis:%s in container:%s; work-id:%s, status:%s, "
                        + "computed dataplane:%s, parameters:%s\n",
                    questionName,
                    analysisName,
                    containerName,
                    getTaskId(),
                    currentAnswer.getSummary().getNumFailed() > 0 ? "failed" : "passed",
                    currentAnswer.getQuestion().getDataPlane(),
                    mapper.writeValueAsString(
                        currentAnswer.getQuestion().getInstance().getVariables()));
              } catch (JsonProcessingException e) {
                throw new BatfishException(
                    String.format(
                        "Error logging question %s in analysis %s", questionName, analysisName),
                    e);
              }
            }
            initAnalysisQuestionPath(analysisName, questionName);
            outputAnswer(currentAnswer);
            ae.getAnswers().put(questionName, currentAnswer);
            _settings.setQuestionPath(null);
            summary.combine(currentAnswer.getSummary());
          });
    }
    answer.addAnswerElement(ae);
    answer.setSummary(summary);
    return answer;
  }

  public Answer answer() {
    Question question = null;

    // return right away if we cannot parse the question successfully
    try (ActiveSpan parseQuestionSpan =
        GlobalTracer.get().buildSpan("Parse question").startActive()) {
      assert parseQuestionSpan != null; // avoid not used warning
      question = Question.parseQuestion(_settings.getQuestionPath(), getCurrentClassLoader());
    } catch (Exception e) {
      Answer answer = new Answer();
      BatfishException exception = new BatfishException("Could not parse question", e);
      answer.setStatus(AnswerStatus.FAILURE);
      answer.addAnswerElement(exception.getBatfishStackTrace());
      return answer;
    }

    if (_settings.getDifferential()) {
      question.setDifferential(true);
    }
    boolean dp = question.getDataPlane();
    boolean diff = question.getDifferential();
    boolean diffActive = _settings.getDiffActive() && !diff;
    _settings.setDiffActive(diffActive);
    _settings.setDiffQuestion(diff);

    try (ActiveSpan loadConfigurationSpan =
        GlobalTracer.get().buildSpan("Load configurations").startActive()) {
      assert loadConfigurationSpan != null; // avoid not used warning
      // Ensures configurations are parsed and ready
      loadConfigurations();
    }

    try (ActiveSpan initQuestionEnvSpan =
        GlobalTracer.get().buildSpan("Init question environment").startActive()) {
      assert initQuestionEnvSpan != null; // avoid not used warning
      initQuestionEnvironments(question, diff, diffActive, dp);
    }

    AnswerElement answerElement = null;
    BatfishException exception = null;
    try (ActiveSpan getAnswerSpan = GlobalTracer.get().buildSpan("Get answer").startActive()) {
      assert getAnswerSpan != null; // avoid not used warning
      if (question.getDifferential()) {
        answerElement = Answerer.create(question, this).answerDiff();
      } else {
        answerElement = Answerer.create(question, this).answer();
      }
    } catch (Exception e) {
      exception = new BatfishException("Failed to answer question", e);
    }

    Answer answer = new Answer();
    answer.setQuestion(question);

    if (exception == null) {
      // success
      answer.setStatus(AnswerStatus.SUCCESS);
      answer.addAnswerElement(answerElement);
    } else {
      // failure
      answer.setStatus(AnswerStatus.FAILURE);
      answer.addAnswerElement(exception.getBatfishStackTrace());
    }
    return answer;
  }

  @Override
  public AnswerElement answerAclReachability(
      String aclNameRegexStr, NamedStructureEquivalenceSets<?> aclEqSets) {
    AclLinesAnswerElement answerElement = new AclLinesAnswerElement();

    Pattern aclNameRegex;
    try {
      aclNameRegex = Pattern.compile(aclNameRegexStr);
    } catch (PatternSyntaxException e) {
      throw new BatfishException(
          "Supplied regex for nodes is not a valid java regex: \"" + aclNameRegexStr + "\"", e);
    }

    Map<String, Configuration> configurations = loadConfigurations();

    List<NodSatJob<AclLine>> jobs = new ArrayList<>();

    for (Entry<String, ?> e : aclEqSets.getSameNamedStructures().entrySet()) {
      String aclName = e.getKey();
      if (!aclNameRegex.matcher(aclName).matches()) {
        continue;
      }
      // skip juniper srx inbound filters, as they can't really contain
      // operator error
      if (aclName.contains("~ZONE_INTERFACE_FILTER~")
          || aclName.contains("~INBOUND_ZONE_FILTER~")) {
        continue;
      }
      Set<?> s = (Set<?>) e.getValue();
      for (Object o : s) {
        NamedStructureEquivalenceSet<?> aclEqSet = (NamedStructureEquivalenceSet<?>) o;
        String hostname = aclEqSet.getRepresentativeElement();
        SortedSet<String> eqClassNodes = aclEqSet.getNodes();
        answerElement.addEquivalenceClass(aclName, hostname, eqClassNodes);
        Configuration c = configurations.get(hostname);
        IpAccessList acl = c.getIpAccessLists().get(aclName);
        int numLines = acl.getLines().size();
        if (numLines == 0) {
          _logger.redflag("RED_FLAG: Acl \"" + hostname + ":" + aclName + "\" contains no lines\n");
          continue;
        }
        AclReachabilityQuerySynthesizer query =
            new AclReachabilityQuerySynthesizer(hostname, aclName, numLines);
        Synthesizer aclSynthesizer = synthesizeAcls(Collections.singletonMap(hostname, c));
        NodSatJob<AclLine> job = new NodSatJob<>(_settings, aclSynthesizer, query);
        jobs.add(job);
      }
    }

    Map<AclLine, Boolean> output = new TreeMap<>();
    computeNodSatOutput(jobs, output);

    // rearrange output for next step
    Map<String, Map<String, List<AclLine>>> arrangedAclLines = new TreeMap<>();
    for (Entry<AclLine, Boolean> e : output.entrySet()) {
      AclLine line = e.getKey();
      String hostname = line.getHostname();
      Map<String, List<AclLine>> byAclName =
          arrangedAclLines.computeIfAbsent(hostname, k -> new TreeMap<>());
      String aclName = line.getAclName();
      List<AclLine> aclLines = byAclName.computeIfAbsent(aclName, k -> new ArrayList<>());
      aclLines.add(line);
    }

    // now get earliest more general lines
    List<NodFirstUnsatJob<AclLine, Integer>> step2Jobs = new ArrayList<>();
    for (Entry<String, Map<String, List<AclLine>>> e : arrangedAclLines.entrySet()) {
      String hostname = e.getKey();
      Configuration c = configurations.get(hostname);
      Synthesizer aclSynthesizer = synthesizeAcls(Collections.singletonMap(hostname, c));
      Map<String, List<AclLine>> byAclName = e.getValue();
      for (Entry<String, List<AclLine>> e2 : byAclName.entrySet()) {
        String aclName = e2.getKey();
        IpAccessList ipAccessList = c.getIpAccessLists().get(aclName);
        List<AclLine> lines = e2.getValue();
        for (int i = 0; i < lines.size(); i++) {
          AclLine line = lines.get(i);
          boolean reachable = output.get(line);
          if (!reachable) {
            List<AclLine> toCheck = new ArrayList<>();
            for (int j = 0; j < i; j++) {
              AclLine earlierLine = lines.get(j);
              boolean earlierIsReachable = output.get(earlierLine);
              if (earlierIsReachable) {
                toCheck.add(earlierLine);
              }
            }
            EarliestMoreGeneralReachableLineQuerySynthesizer query =
                new EarliestMoreGeneralReachableLineQuerySynthesizer(line, toCheck, ipAccessList);
            NodFirstUnsatJob<AclLine, Integer> job =
                new NodFirstUnsatJob<>(_settings, aclSynthesizer, query);
            step2Jobs.add(job);
          }
        }
      }
    }
    Map<AclLine, Integer> step2Output = new TreeMap<>();
    computeNodFirstUnsatOutput(step2Jobs, step2Output);
    for (AclLine line : output.keySet()) {
      Integer earliestMoreGeneralReachableLine = step2Output.get(line);
      line.setEarliestMoreGeneralReachableLine(earliestMoreGeneralReachableLine);
    }

    Set<Pair<String, String>> aclsWithUnreachableLines = new TreeSet<>();
    Set<Pair<String, String>> allAcls = new TreeSet<>();
    int numUnreachableLines = 0;
    int numLines = output.entrySet().size();
    for (Entry<AclLine, Boolean> e : output.entrySet()) {
      AclLine aclLine = e.getKey();
      boolean sat = e.getValue();
      String hostname = aclLine.getHostname();
      String aclName = aclLine.getAclName();
      Pair<String, String> qualifiedAclName = new Pair<>(hostname, aclName);
      allAcls.add(qualifiedAclName);
      if (!sat) {
        numUnreachableLines++;
        aclsWithUnreachableLines.add(qualifiedAclName);
      }
    }
    for (Entry<AclLine, Boolean> e : output.entrySet()) {
      AclLine aclLine = e.getKey();
      int index = aclLine.getLine();
      boolean sat = e.getValue();
      String hostname = aclLine.getHostname();
      String aclName = aclLine.getAclName();
      Pair<String, String> qualifiedAclName = new Pair<>(hostname, aclName);
      IpAccessList ipAccessList = configurations.get(hostname).getIpAccessLists().get(aclName);
      IpAccessListLine ipAccessListLine = ipAccessList.getLines().get(index);
      AclReachabilityEntry line = new AclReachabilityEntry(index, ipAccessListLine.getName());
      if (aclsWithUnreachableLines.contains(qualifiedAclName)) {
        if (sat) {
          _logger.debugf(
              "%s:%s:%d:'%s' is REACHABLE\n", hostname, aclName, line.getIndex(), line.getName());
          answerElement.addReachableLine(hostname, ipAccessList, line);
        } else {
          _logger.debugf(
              "%s:%s:%d:'%s' is UNREACHABLE\n\t%s\n",
              hostname, aclName, line.getIndex(), line.getName(), ipAccessListLine.toString());
          Integer earliestMoreGeneralLineIndex = aclLine.getEarliestMoreGeneralReachableLine();
          if (earliestMoreGeneralLineIndex != null) {
            IpAccessListLine earliestMoreGeneralLine =
                ipAccessList.getLines().get(earliestMoreGeneralLineIndex);
            line.setEarliestMoreGeneralLineIndex(earliestMoreGeneralLineIndex);
            line.setEarliestMoreGeneralLineName(earliestMoreGeneralLine.getName());
            if (!earliestMoreGeneralLine.getAction().equals(ipAccessListLine.getAction())) {
              line.setDifferentAction(true);
            }
          }
          answerElement.addUnreachableLine(hostname, ipAccessList, line);
          aclsWithUnreachableLines.add(qualifiedAclName);
        }
      } else {
        answerElement.addReachableLine(hostname, ipAccessList, line);
      }
    }
    for (Pair<String, String> qualfiedAcl : aclsWithUnreachableLines) {
      String hostname = qualfiedAcl.getFirst();
      String aclName = qualfiedAcl.getSecond();
      _logger.debugf("%s:%s has at least 1 unreachable line\n", hostname, aclName);
    }
    int numAclsWithUnreachableLines = aclsWithUnreachableLines.size();
    int numAcls = allAcls.size();
    double percentUnreachableAcls = 100d * numAclsWithUnreachableLines / numAcls;
    double percentUnreachableLines = 100d * numUnreachableLines / numLines;
    _logger.debugf("SUMMARY:\n");
    _logger.debugf(
        "\t%d/%d (%.1f%%) acls have unreachable lines\n",
        numAclsWithUnreachableLines, numAcls, percentUnreachableAcls);
    _logger.debugf(
        "\t%d/%d (%.1f%%) acl lines are unreachable\n",
        numUnreachableLines, numLines, percentUnreachableLines);

    return answerElement;
  }

  private Warnings buildWarnings() {
    return new Warnings(
        _settings.getPedanticAsError(),
        _settings.getPedanticRecord() && _logger.isActive(BatfishLogger.LEVEL_PEDANTIC),
        _settings.getRedFlagAsError(),
        _settings.getRedFlagRecord() && _logger.isActive(BatfishLogger.LEVEL_REDFLAG),
        _settings.getUnimplementedAsError(),
        _settings.getUnimplementedRecord() && _logger.isActive(BatfishLogger.LEVEL_UNIMPLEMENTED),
        _settings.getPrintParseTree());
  }

  private void checkBaseDirExists() {
    Path baseDir = _testrigSettings.getBasePath();
    if (baseDir == null) {
      throw new BatfishException("Test rig directory not set");
    }
    if (!Files.exists(baseDir)) {
      throw new CleanBatfishException("Test rig does not exist: \"" + baseDir.getFileName() + "\"");
    }
  }

  @Override
  public void checkDataPlane() {
    checkDataPlane(_testrigSettings);
  }

  public void checkDataPlane(TestrigSettings testrigSettings) {
    EnvironmentSettings envSettings = testrigSettings.getEnvironmentSettings();
    if (!Files.exists(envSettings.getDataPlanePath())) {
      throw new CleanBatfishException(
          "Missing data plane for testrig: \""
              + testrigSettings.getName()
              + "\", environment: \""
              + envSettings.getName()
              + "\"\n");
    }
  }

  public void checkDiffEnvironmentExists() {
    checkDiffEnvironmentSpecified();
    checkEnvironmentExists(_deltaTestrigSettings);
  }

  private void checkDiffEnvironmentSpecified() {
    if (_settings.getDeltaEnvironmentName() == null) {
      throw new CleanBatfishException(
          "No differential environment specified for differential question");
    }
  }

  public void checkDifferentialDataPlaneQuestionDependencies() {
    checkDiffEnvironmentSpecified();
    checkDataPlane(_baseTestrigSettings);
    checkDataPlane(_deltaTestrigSettings);
  }

  @Override
  public void checkEnvironmentExists() {
    checkEnvironmentExists(_testrigSettings);
  }

  public void checkEnvironmentExists(TestrigSettings testrigSettings) {
    if (!environmentExists(testrigSettings)) {
      throw new CleanBatfishException(
          "Environment not initialized: \""
              + testrigSettings.getEnvironmentSettings().getName()
              + "\"");
    }
  }

  private void checkQuestionsDirExists() {
    checkBaseDirExists();
    Path questionsDir = _testrigSettings.getBasePath().resolve(BfConsts.RELPATH_QUESTIONS_DIR);
    if (!Files.exists(questionsDir)) {
      throw new CleanBatfishException(
          "questions dir does not exist: \"" + questionsDir.getFileName() + "\"");
    }
  }

  private Answer compileEnvironmentConfigurations(TestrigSettings testrigSettings) {
    Answer answer = new Answer();
    EnvironmentSettings envSettings = testrigSettings.getEnvironmentSettings();
    Path deltaConfigurationsDir = envSettings.getDeltaConfigurationsDir();
    Path vendorConfigsDir = envSettings.getDeltaVendorConfigurationsDir();
    if (deltaConfigurationsDir != null) {
      if (Files.exists(deltaConfigurationsDir)) {
        answer.append(serializeVendorConfigs(envSettings.getEnvPath(), vendorConfigsDir));
        answer.append(serializeIndependentConfigs(vendorConfigsDir));
      }
      return answer;
    } else {
      throw new BatfishException("Delta configurations directory cannot be null");
    }
  }

  public Set<Flow> computeCompositeNodOutput(
      List<CompositeNodJob> jobs, NodAnswerElement answerElement) {
    _logger.info("\n*** EXECUTING COMPOSITE NOD JOBS ***\n");
    _logger.resetTimer();
    Set<Flow> flows = new TreeSet<>();
    BatfishJobExecutor.runJobsInExecutor(
        _settings, _logger, jobs, flows, answerElement, true, "Composite NOD");
    _logger.printElapsedTime();
    return flows;
  }

  private CompressDataPlaneResult computeCompressedDataPlane() {
    CompressDataPlaneResult result = computeCompressedDataPlane(new HeaderSpace());
    _cachedCompressedConfigurations.put(getSnapshot(), new TreeMap<>(result._compressedConfigs));
    saveDataPlane(result._compressedDataPlane, result._answerElement, true);
    return result;
  }

  public class CompressDataPlaneResult {
    public final Map<String, Configuration> _compressedConfigs;
    public final DataPlane _compressedDataPlane;
    public final DataPlaneAnswerElement _answerElement;

    public CompressDataPlaneResult(
        Map<String, Configuration> compressedConfigs,
        DataPlane compressedDataPlane,
        DataPlaneAnswerElement answerElement) {
      _compressedConfigs = compressedConfigs;
      _compressedDataPlane = compressedDataPlane;
      _answerElement = answerElement;
    }
  }

  private CompressDataPlaneResult computeCompressedDataPlane(HeaderSpace headerSpace) {
    // Since compression mutates the configurations, we must clone them before that happens.
    // A simple way to do this is to create a deep clone of each entry using Java serialization.
    _logger.info("Computing compressed dataplane");
    Map<String, Configuration> clonedConfigs =
        loadConfigurations()
            .entrySet()
            .parallelStream()
            .collect(toMap(Entry::getKey, entry -> SerializationUtils.clone(entry.getValue())));

    Map<String, Configuration> configs =
        new BatfishCompressor(this, clonedConfigs).compress(headerSpace);
    Topology topo = CommonUtil.synthesizeTopology(configs);
    DataPlanePlugin dataPlanePlugin = getDataPlanePlugin();
    ComputeDataPlaneResult result = dataPlanePlugin.computeDataPlane(false, configs, topo);

    _storage.storeCompressedConfigurations(configs, _testrigSettings.getName());
    return new CompressDataPlaneResult(configs, result._dataPlane, result._answerElement);
  }

  @Override
  public DataPlaneAnswerElement computeDataPlane(boolean differentialContext) {
    checkEnvironmentExists();
    ComputeDataPlaneResult result = getDataPlanePlugin().computeDataPlane(differentialContext);
    saveDataPlane(result._dataPlane, result._answerElement, false);
    return result._answerElement;
  }

  /* Write the dataplane to disk and cache, and write the answer element to disk.
   */
  private void saveDataPlane(
      DataPlane dataPlane, DataPlaneAnswerElement answerElement, boolean compressed) {
    Path dataPlanePath =
        compressed
            ? _testrigSettings.getEnvironmentSettings().getCompressedDataPlanePath()
            : _testrigSettings.getEnvironmentSettings().getDataPlanePath();

    Path answerElementPath =
        compressed
            ? _testrigSettings.getEnvironmentSettings().getCompressedDataPlaneAnswerPath()
            : _testrigSettings.getEnvironmentSettings().getDataPlaneAnswerPath();

    Cache<TestrigSettings, DataPlane> cache =
        compressed ? _cachedCompressedDataPlanes : _cachedDataPlanes;

    cache.put(_testrigSettings, dataPlane);

    _logger.resetTimer();
    newBatch("Writing data plane to disk", 0);
    try (ActiveSpan writeDataplane =
        GlobalTracer.get().buildSpan("Writing data plane").startActive()) {
      assert writeDataplane != null; // avoid unused warning
      serializeObject(dataPlane, dataPlanePath);
      serializeObject(answerElement, answerElementPath);
    }
    _logger.printElapsedTime();
  }

  private void computeEnvironmentBgpTables() {
    EnvironmentSettings envSettings = _testrigSettings.getEnvironmentSettings();
    Path outputPath = envSettings.getSerializeEnvironmentBgpTablesPath();
    Path inputPath = envSettings.getEnvironmentBgpTablesPath();
    serializeEnvironmentBgpTables(inputPath, outputPath);
  }

  private void computeEnvironmentRoutingTables() {
    EnvironmentSettings envSettings = _testrigSettings.getEnvironmentSettings();
    Path outputPath = envSettings.getSerializeEnvironmentRoutingTablesPath();
    Path inputPath = envSettings.getEnvironmentRoutingTablesPath();
    serializeEnvironmentRoutingTables(inputPath, outputPath);
  }

  Topology computeEnvironmentTopology(Map<String, Configuration> configurations) {
    _logger.resetTimer();
    Topology topology = computeTestrigTopology(_testrigSettings.getTestRigPath(), configurations);
    topology.prune(getEdgeBlacklist(), getNodeBlacklist(), getInterfaceBlacklist());
    _logger.printElapsedTime();
    return topology;
  }

  @Override
  public Set<NodeInterfacePair> computeFlowSinks(
      Map<String, Configuration> configurations, boolean differentialContext, Topology topology) {
    Set<NodeInterfacePair> flowSinks = null;
    if (differentialContext) {
      pushBaseEnvironment();
      flowSinks = new LinkedHashSet<>(loadDataPlane().getFlowSinks());
      popEnvironment();
    }
    SortedSet<String> blacklistNodes = getNodeBlacklist();
    if (differentialContext) {
      flowSinks.removeIf(
          nodeInterfacePair -> blacklistNodes.contains(nodeInterfacePair.getHostname()));
    }
    Set<NodeInterfacePair> blacklistInterfaces = getInterfaceBlacklist();
    for (NodeInterfacePair blacklistInterface : blacklistInterfaces) {
      if (differentialContext) {
        flowSinks.remove(blacklistInterface);
      }
    }
    if (!differentialContext) {
      flowSinks = computeFlowSinks(configurations, topology);
    }
    return ImmutableSet.copyOf(flowSinks);
  }

  private Set<NodeInterfacePair> computeFlowSinks(
      Map<String, Configuration> configurations, Topology topology) {
    // TODO: confirm VRFs are handled correctly
    ImmutableSet.Builder<NodeInterfacePair> flowSinksBuilder = new ImmutableSet.Builder<>();
    ImmutableSet.Builder<NodeInterfacePair> topologyInterfacesBuilder =
        new ImmutableSet.Builder<>();
    for (Edge edge : topology.getEdges()) {
      topologyInterfacesBuilder.add(edge.getInterface1());
      topologyInterfacesBuilder.add(edge.getInterface2());
    }
    Set<NodeInterfacePair> topologyInterfaces = topologyInterfacesBuilder.build();
    for (Configuration node : configurations.values()) {
      String hostname = node.getHostname();
      for (Interface iface : node.getInterfaces().values()) {
        String ifaceName = iface.getName();
        NodeInterfacePair p = new NodeInterfacePair(hostname, ifaceName);
        if (iface.getActive()
            && !iface.isLoopback(node.getConfigurationFormat())
            && !topologyInterfaces.contains(p)) {
          flowSinksBuilder.add(p);
        }
      }
    }
    return flowSinksBuilder.build();
  }

  public <KeyT, ResultT> void computeNodFirstUnsatOutput(
      List<NodFirstUnsatJob<KeyT, ResultT>> jobs, Map<KeyT, ResultT> output) {
    _logger.info("\n*** EXECUTING NOD UNSAT JOBS ***\n");
    _logger.resetTimer();
    BatfishJobExecutor.runJobsInExecutor(
        _settings,
        _logger,
        jobs,
        output,
        new NodFirstUnsatAnswerElement(),
        true,
        "NOD First-UNSAT");
    _logger.printElapsedTime();
  }

  public Set<Flow> computeNodOutput(List<NodJob> jobs) {
    _logger.info("\n*** EXECUTING NOD JOBS ***\n");
    _logger.resetTimer();
    Set<Flow> flows = new TreeSet<>();
    BatfishJobExecutor.runJobsInExecutor(
        _settings, _logger, jobs, flows, new NodAnswerElement(), true, "NOD");
    _logger.printElapsedTime();
    return flows;
  }

  public <KeyT> void computeNodSatOutput(List<NodSatJob<KeyT>> jobs, Map<KeyT, Boolean> output) {
    _logger.info("\n*** EXECUTING NOD SAT JOBS ***\n");
    _logger.resetTimer();
    BatfishJobExecutor.runJobsInExecutor(
        _settings, _logger, jobs, output, new NodSatAnswerElement(), true, "NOD SAT");
    _logger.printElapsedTime();
  }

  private Topology computeTestrigTopology(
      Path testRigPath, Map<String, Configuration> configurations) {
    Path topologyFilePath = testRigPath.resolve(TOPOLOGY_FILENAME);
    Topology topology;
    // Get generated facts from topology file
    if (Files.exists(topologyFilePath)) {
      topology = processTopologyFile(topologyFilePath);
      _logger.infof(
          "Testrig:%s in container:%s has topology file", getTestrigName(), getContainerName());
    } else {
      // guess adjacencies based on interface subnetworks
      _logger.info("*** (GUESSING TOPOLOGY IN ABSENCE OF EXPLICIT FILE) ***\n");
      topology = CommonUtil.synthesizeTopology(configurations);
    }
    return topology;
  }

  private Map<String, Configuration> convertConfigurations(
      Map<String, GenericConfigObject> vendorConfigurations,
      ConvertConfigurationAnswerElement answerElement) {
    _logger.info("\n*** CONVERTING VENDOR CONFIGURATIONS TO INDEPENDENT FORMAT ***\n");
    _logger.resetTimer();
    Map<String, Configuration> configurations = new TreeMap<>();
    List<ConvertConfigurationJob> jobs = new ArrayList<>();
    for (Entry<String, GenericConfigObject> config : vendorConfigurations.entrySet()) {
      Warnings warnings = buildWarnings();
      GenericConfigObject vc = config.getValue();
      ConvertConfigurationJob job =
          new ConvertConfigurationJob(_settings, vc, config.getKey(), warnings);
      jobs.add(job);
    }
    BatfishJobExecutor.runJobsInExecutor(
        _settings,
        _logger,
        jobs,
        configurations,
        answerElement,
        _settings.getHaltOnConvertError(),
        "Convert configurations to vendor-independent format");
    _logger.printElapsedTime();
    return configurations;
  }

  private boolean dataPlaneDependenciesExist(TestrigSettings testrigSettings) {
    Path dpPath = testrigSettings.getEnvironmentSettings().getDataPlaneAnswerPath();
    return Files.exists(dpPath);
  }

  private boolean compressedDataPlaneDependenciesExist(TestrigSettings testrigSettings) {
    Path path = testrigSettings.getEnvironmentSettings().getCompressedDataPlaneAnswerPath();
    return Files.exists(path);
  }

  private SortedMap<String, BgpAdvertisementsByVrf> deserializeEnvironmentBgpTables(
      Path serializeEnvironmentBgpTablesPath) {
    _logger.info("\n*** DESERIALIZING ENVIRONMENT BGP TABLES ***\n");
    _logger.resetTimer();
    Map<Path, String> namesByPath = new TreeMap<>();
    try (DirectoryStream<Path> serializedBgpTables =
        Files.newDirectoryStream(serializeEnvironmentBgpTablesPath)) {
      for (Path serializedBgpTable : serializedBgpTables) {
        String name = serializedBgpTable.getFileName().toString();
        namesByPath.put(serializedBgpTable, name);
      }
    } catch (IOException e) {
      throw new BatfishException("Error reading serialized BGP tables directory", e);
    }
    SortedMap<String, BgpAdvertisementsByVrf> bgpTables =
        deserializeObjects(namesByPath, BgpAdvertisementsByVrf.class);
    _logger.printElapsedTime();
    return bgpTables;
  }

  private SortedMap<String, RoutesByVrf> deserializeEnvironmentRoutingTables(
      Path serializeEnvironmentRoutingTablesPath) {
    _logger.info("\n*** DESERIALIZING ENVIRONMENT ROUTING TABLES ***\n");
    _logger.resetTimer();
    Map<Path, String> namesByPath = new TreeMap<>();
    try (DirectoryStream<Path> serializedRoutingTables =
        Files.newDirectoryStream(serializeEnvironmentRoutingTablesPath)) {
      for (Path serializedRoutingTable : serializedRoutingTables) {
        String name = serializedRoutingTable.getFileName().toString();
        namesByPath.put(serializedRoutingTable, name);
      }
    } catch (IOException e) {
      throw new BatfishException("Error reading serialized routing tables directory", e);
    }
    SortedMap<String, RoutesByVrf> routingTables =
        deserializeObjects(namesByPath, RoutesByVrf.class);
    _logger.printElapsedTime();
    return routingTables;
  }

  public <S extends Serializable> SortedMap<String, S> deserializeObjects(
      Map<Path, String> namesByPath, Class<S> outputClass) {
    String outputClassName = outputClass.getName();
    BatfishLogger logger = getLogger();
    Map<String, byte[]> dataByName = new TreeMap<>();
    AtomicInteger readCompleted =
        newBatch(
            "Reading and unpacking files containing '" + outputClassName + "' instances",
            namesByPath.size());
    namesByPath.forEach(
        (inputPath, name) -> {
          logger.debugf(
              "Reading and gunzipping: {} '{}' from '{}'", outputClassName, name, inputPath);
          byte[] data = fromGzipFile(inputPath);
          logger.debug(" ...OK\n");
          dataByName.put(name, data);
          readCompleted.incrementAndGet();
        });
    Map<String, S> unsortedOutput = new ConcurrentHashMap<>();
    AtomicInteger deserializeCompleted =
        newBatch("Deserializing '" + outputClassName + "' instances", dataByName.size());
    dataByName
        .entrySet()
        .parallelStream()
        .forEach(
            entry -> {
              String name = entry.getKey();
              byte[] data = entry.getValue();
              S object = deserializeObject(data, outputClass);
              unsortedOutput.put(name, object);
              deserializeCompleted.incrementAndGet();
            });
    SortedMap<String, S> output = new TreeMap<>(unsortedOutput);
    return output;
  }

  public Map<String, GenericConfigObject> deserializeVendorConfigurations(
      Path serializedVendorConfigPath) {
    _logger.info("\n*** DESERIALIZING VENDOR CONFIGURATION STRUCTURES ***\n");
    _logger.resetTimer();
    Map<Path, String> namesByPath = new TreeMap<>();
    try (DirectoryStream<Path> serializedConfigs =
        Files.newDirectoryStream(serializedVendorConfigPath)) {
      for (Path serializedConfig : serializedConfigs) {
        String name = serializedConfig.getFileName().toString();
        namesByPath.put(serializedConfig, name);
      }
    } catch (IOException e) {
      throw new BatfishException("Error reading vendor configs directory", e);
    }
    Map<String, GenericConfigObject> vendorConfigurations =
        deserializeObjects(namesByPath, GenericConfigObject.class);
    _logger.printElapsedTime();
    return vendorConfigurations;
  }

  private void disableUnusableVlanInterfaces(Map<String, Configuration> configurations) {
    for (Configuration c : configurations.values()) {
      Map<Integer, Interface> vlanInterfaces = new HashMap<>();
      Map<Integer, Integer> vlanMemberCounts = new HashMap<>();
      Set<Interface> nonVlanInterfaces = new HashSet<>();
      Integer vlanNumber = null;
      // Populate vlanInterface and nonVlanInterfaces, and initialize
      // vlanMemberCounts:
      for (Interface iface : c.getInterfaces().values()) {
        if ((iface.getInterfaceType() == InterfaceType.VLAN)
            && ((vlanNumber = CommonUtil.getInterfaceVlanNumber(iface.getName())) != null)) {
          vlanInterfaces.put(vlanNumber, iface);
          vlanMemberCounts.put(vlanNumber, 0);
        } else {
          nonVlanInterfaces.add(iface);
        }
      }
      // Update vlanMemberCounts:
      for (Interface iface : nonVlanInterfaces) {
        List<SubRange> vlans = new ArrayList<>();
        vlanNumber = iface.getAccessVlan();
        if (vlanNumber == 0) { // vlan trunked interface
          vlans.addAll(iface.getAllowedVlans());
          vlanNumber = iface.getNativeVlan();
        }
        vlans.add(new SubRange(vlanNumber, vlanNumber));

        for (SubRange sr : vlans) {
          for (int vlanId = sr.getStart(); vlanId <= sr.getEnd(); ++vlanId) {
            vlanMemberCounts.compute(vlanId, (k, v) -> (v == null) ? 1 : (v + 1));
          }
        }
      }
      // Disable all "normal" vlan interfaces with zero member counts:
      String hostname = c.getHostname();
      SubRange normalVlanRange = c.getNormalVlanRange();
      for (Map.Entry<Integer, Integer> entry : vlanMemberCounts.entrySet()) {
        if (entry.getValue() == 0) {
          vlanNumber = entry.getKey();
          if ((vlanNumber >= normalVlanRange.getStart())
              && (vlanNumber <= normalVlanRange.getEnd())) {
            Interface iface = vlanInterfaces.get(vlanNumber);
            if ((iface != null) && iface.getAutoState()) {
              _logger.warnf(
                  "WARNING: Disabling unusable vlan interface because no switch port is assigned "
                      + "to it: \"%s:%d\"\n",
                  hostname, vlanNumber);
              iface.setActive(false);
              iface.setBlacklisted(true);
            }
          }
        }
      }
    }
  }

  private void disableUnusableVpnInterfaces(Map<String, Configuration> configurations) {
    CommonUtil.initRemoteIpsecVpns(configurations);
    for (Configuration c : configurations.values()) {
      for (IpsecVpn vpn : c.getIpsecVpns().values()) {
        IpsecVpn remoteVpn = vpn.getRemoteIpsecVpn();
        if (remoteVpn == null
            || !vpn.compatibleIkeProposals(remoteVpn)
            || !vpn.compatibleIpsecProposals(remoteVpn)
            || !vpn.compatiblePreSharedKey(remoteVpn)) {
          String hostname = c.getHostname();
          Interface bindInterface = vpn.getBindInterface();
          if (bindInterface != null) {
            bindInterface.setActive(false);
            bindInterface.setBlacklisted(true);
            String bindInterfaceName = bindInterface.getName();
            _logger.warnf(
                "WARNING: Disabling unusable vpn interface because we cannot determine remote "
                    + "endpoint: \"%s:%s\"\n",
                hostname, bindInterfaceName);
          }
        }
      }
    }
  }

  private boolean environmentBgpTablesExist(EnvironmentSettings envSettings) {
    Path answerPath = envSettings.getParseEnvironmentBgpTablesAnswerPath();
    return Files.exists(answerPath);
  }

  private boolean environmentExists(TestrigSettings testrigSettings) {
    checkBaseDirExists();
    Path envPath = testrigSettings.getEnvironmentSettings().getEnvPath();
    if (envPath == null) {
      throw new CleanBatfishException(
          "No environment specified for testrig: " + testrigSettings.getName());
    }
    return Files.exists(envPath);
  }

  private boolean environmentRoutingTablesExist(EnvironmentSettings envSettings) {
    Path answerPath = envSettings.getParseEnvironmentRoutingTablesAnswerPath();
    return Files.exists(answerPath);
  }

  private void flatten(Path inputPath, Path outputPath) {
    Map<Path, String> configurationData =
        readConfigurationFiles(inputPath, BfConsts.RELPATH_CONFIGURATIONS_DIR);
    Map<Path, String> outputConfigurationData = new TreeMap<>();
    Path outputConfigDir = outputPath.resolve(BfConsts.RELPATH_CONFIGURATIONS_DIR);
    CommonUtil.createDirectories(outputConfigDir);
    _logger.info("\n*** FLATTENING TEST RIG ***\n");
    _logger.resetTimer();
    List<FlattenVendorConfigurationJob> jobs = new ArrayList<>();
    for (Entry<Path, String> configFile : configurationData.entrySet()) {
      Path inputFile = configFile.getKey();
      String fileText = configFile.getValue();
      Warnings warnings = buildWarnings();
      String name = inputFile.getFileName().toString();
      Path outputFile = outputConfigDir.resolve(name);
      FlattenVendorConfigurationJob job =
          new FlattenVendorConfigurationJob(_settings, fileText, inputFile, outputFile, warnings);
      jobs.add(job);
    }
    BatfishJobExecutor.runJobsInExecutor(
        _settings,
        _logger,
        jobs,
        outputConfigurationData,
        new FlattenVendorConfigurationAnswerElement(),
        _settings.getFlatten() || _settings.getHaltOnParseError(),
        "Flatten configurations");
    _logger.printElapsedTime();
    for (Entry<Path, String> e : outputConfigurationData.entrySet()) {
      Path outputFile = e.getKey();
      String flatConfigText = e.getValue();
      String outputFileAsString = outputFile.toString();
      _logger.debugf("Writing config to \"%s\"...", outputFileAsString);
      CommonUtil.writeFile(outputFile, flatConfigText);
      _logger.debug("OK\n");
    }
    Path inputTopologyPath = inputPath.resolve(TOPOLOGY_FILENAME);
    Path outputTopologyPath = outputPath.resolve(TOPOLOGY_FILENAME);
    if (Files.isRegularFile(inputTopologyPath)) {
      String topologyFileText = CommonUtil.readFile(inputTopologyPath);
      CommonUtil.writeFile(outputTopologyPath, topologyFileText);
    }
  }

  private void generateStubs(String inputRole, int stubAs, String interfaceDescriptionRegex) {
    // Map<String, Configuration> configs = loadConfigurations();
    // Pattern pattern = Pattern.compile(interfaceDescriptionRegex);
    // Map<String, Configuration> stubConfigurations = new TreeMap<>();
    //
    // _logger.info("\n*** GENERATING STUBS ***\n");
    // _logger.resetTimer();
    //
    // // load old node-roles to be updated at end
    // RoleSet stubRoles = new RoleSet();
    // stubRoles.add(STUB_ROLE);
    // Path nodeRolesPath = _settings.getNodeRolesPath();
    // _logger.info("Deserializing old node-roles mappings: \"" +
    // nodeRolesPath
    // + "\" ...");
    // NodeRoleMap nodeRoles = deserializeObject(nodeRolesPath,
    // NodeRoleMap.class);
    // _logger.info("OK\n");
    //
    // // create origination policy common to all stubs
    // String stubOriginationPolicyName = "~STUB_ORIGINATION_POLICY~";
    // PolicyMap stubOriginationPolicy = new PolicyMap(
    // stubOriginationPolicyName);
    // PolicyMapClause clause = new PolicyMapClause();
    // stubOriginationPolicy.getClauses().add(clause);
    // String stubOriginationRouteFilterListName =
    // "~STUB_ORIGINATION_ROUTE_FILTER~";
    // RouteFilterList rf = new RouteFilterList(
    // stubOriginationRouteFilterListName);
    // RouteFilterLine rfl = new RouteFilterLine(LineAction.ACCEPT,
    // Prefix.ZERO,
    // new SubRange(0, 0));
    // rf.addLine(rfl);
    // PolicyMapMatchRouteFilterListLine matchLine = new
    // PolicyMapMatchRouteFilterListLine(
    // Collections.singleton(rf));
    // clause.getMatchLines().add(matchLine);
    // clause.setAction(PolicyMapAction.PERMIT);
    //
    // Set<String> skipWarningNodes = new HashSet<>();
    //
    // for (Configuration config : configs.values()) {
    // if (!config.getRoles().contains(inputRole)) {
    // continue;
    // }
    // for (BgpNeighbor neighbor : config.getBgpProcess().getNeighbors()
    // .values()) {
    // if (!neighbor.getRemoteAs().equals(stubAs)) {
    // continue;
    // }
    // Prefix neighborPrefix = neighbor.getIp();
    // if (neighborPrefix.getPrefixLength() != 32) {
    // throw new BatfishException(
    // "do not currently handle generating stubs based on dynamic bgp
    // sessions");
    // }
    // Ip neighborAddress = neighborPrefix.getIp();
    // int edgeAs = neighbor.getLocalAs();
    // /*
    // * Now that we have the ip address of the stub, we want to find the
    // * interface that connects to it. We will extract the hostname for
    // * the stub from the description of this interface using the
    // * supplied regex.
    // */
    // boolean found = false;
    // for (Interface iface : config.getInterfaces().values()) {
    // Prefix prefix = iface.getIp();
    // if (prefix == null || !prefix.contains(neighborAddress)) {
    // continue;
    // }
    // // the neighbor address falls within the network assigned to this
    // // interface, so now we check the description
    // String description = iface.getDescription();
    // Matcher matcher = pattern.matcher(description);
    // if (matcher.find()) {
    // String hostname = matcher.group(1);
    // if (configs.containsKey(hostname)) {
    // Configuration duplicateConfig = configs.get(hostname);
    // if (!duplicateConfig.getRoles().contains(STUB_ROLE)
    // || duplicateConfig.getRoles().size() != 1) {
    // throw new BatfishException(
    // "A non-generated node with hostname: \""
    // + hostname
    // + "\" already exists in network under analysis");
    // }
    // else {
    // if (!skipWarningNodes.contains(hostname)) {
    // _logger
    // .warn("WARNING: Overwriting previously generated node: \""
    // + hostname + "\"\n");
    // skipWarningNodes.add(hostname);
    // }
    // }
    // }
    // found = true;
    // Configuration stub = stubConfigurations.get(hostname);
    //
    // // create stub if it doesn't exist yet
    // if (stub == null) {
    // stub = new Configuration(hostname);
    // stubConfigurations.put(hostname, stub);
    // // create flow sink interface for stub with common deatils
    // String flowSinkName = "TenGibabitEthernet100/100";
    // Interface flowSink = new Interface(flowSinkName, stub);
    // flowSink.setAddress(Prefix.ZERO);
    // flowSink.setActive(true);
    // flowSink.setBandwidth(10E9d);
    //
    // stub.getInterfaces().put(flowSinkName, flowSink);
    // stub.setBgpProcess(new BgpProcess());
    // stub.getPolicyMaps().put(stubOriginationPolicyName,
    // stubOriginationPolicy);
    // stub.getRouteFilterLists()
    // .put(stubOriginationRouteFilterListName, rf);
    // stub.setConfigurationFormat(ConfigurationFormat.CISCO);
    // stub.setRoles(stubRoles);
    // nodeRoles.put(hostname, stubRoles);
    // }
    //
    // // create interface that will on which peering will occur
    // Map<String, Interface> stubInterfaces = stub.getInterfaces();
    // String stubInterfaceName = "TenGigabitEthernet0/"
    // + (stubInterfaces.size() - 1);
    // Interface stubInterface = new Interface(stubInterfaceName,
    // stub);
    // stubInterfaces.put(stubInterfaceName, stubInterface);
    // stubInterface.setAddress(
    // new Prefix(neighborAddress, prefix.getPrefixLength()));
    // stubInterface.setActive(true);
    // stubInterface.setBandwidth(10E9d);
    //
    // // create neighbor within bgp process
    // BgpNeighbor edgeNeighbor = new BgpNeighbor(prefix, stub);
    // edgeNeighbor.getOriginationPolicies()
    // .add(stubOriginationPolicy);
    // edgeNeighbor.setRemoteAs(edgeAs);
    // edgeNeighbor.setLocalAs(stubAs);
    // edgeNeighbor.setSendCommunity(true);
    // edgeNeighbor.setDefaultMetric(0);
    // stub.getBgpProcess().getNeighbors()
    // .put(edgeNeighbor.getIp(), edgeNeighbor);
    // break;
    // }
    // else {
    // throw new BatfishException(
    // "Unable to derive stub hostname from interface description: \""
    // + description + "\" using regex: \""
    // + interfaceDescriptionRegex + "\"");
    // }
    // }
    // if (!found) {
    // throw new BatfishException(
    // "Could not determine stub hostname corresponding to ip: \""
    // + neighborAddress.toString()
    // + "\" listed as neighbor on router: \""
    // + config.getHostname() + "\"");
    // }
    // }
    // }
    // // write updated node-roles mappings to disk
    // _logger.info("Serializing updated node-roles mappings: \"" +
    // nodeRolesPath
    // + "\" ...");
    // serializeObject(nodeRoles, nodeRolesPath);
    // _logger.info("OK\n");
    // _logger.printElapsedTime();
    //
    // // write stubs to disk
    // serializeIndependentConfigs(stubConfigurations,
    // _testrigSettings.getSerializeIndependentPath());
  }

  @Override
  public Map<String, BiFunction<Question, IBatfish, Answerer>> getAnswererCreators() {
    return _answererCreators;
  }

  public TestrigSettings getBaseTestrigSettings() {
    return _baseTestrigSettings;
  }

  public Map<String, Configuration> getConfigurations(
      Path serializedVendorConfigPath, ConvertConfigurationAnswerElement answerElement) {
    Map<String, GenericConfigObject> vendorConfigurations =
        deserializeVendorConfigurations(serializedVendorConfigPath);
    Map<String, Configuration> configurations =
        convertConfigurations(vendorConfigurations, answerElement);

    postProcessConfigurations(configurations.values());
    return configurations;
  }

  @Override
  public String getContainerName() {
    return _settings.getContainerDir().getFileName().toString();
  }

  public DataPlanePlugin getDataPlanePlugin() {
    DataPlanePlugin plugin = _dataPlanePlugins.get(_settings.getDataPlaneEngineName());
    if (plugin == null) {
      throw new BatfishException(
          String.format(
              "Dataplane engine %s is unavailable or unsupported",
              _settings.getDataPlaneEngineName()));
    }
    return plugin;
  }

  @Override
  public DataPlanePluginSettings getDataPlanePluginSettings() {
    return _settings;
  }

  @Override
  public String getDifferentialFlowTag() {
    // return _settings.getQuestionName() + ":" +
    // _baseTestrigSettings.getEnvName()
    // + ":" + _baseTestrigSettings.getEnvironmentSettings().getEnvName()
    // + ":" + _deltaTestrigSettings.getEnvName() + ":"
    // + _deltaTestrigSettings.getEnvironmentSettings().getEnvName();
    return DIFFERENTIAL_FLOW_TAG;
  }

  @Nonnull
  private SortedSet<Edge> getEdgeBlacklist() {
    SortedSet<Edge> blacklistEdges = Collections.emptySortedSet();
    Path edgeBlacklistPath = _testrigSettings.getEnvironmentSettings().getEdgeBlacklistPath();
    if (edgeBlacklistPath != null && Files.exists(edgeBlacklistPath)) {
      blacklistEdges = parseEdgeBlacklist(edgeBlacklistPath);
    }
    return blacklistEdges;
  }

  @Override
  public Environment getEnvironment() {
    SortedSet<Edge> edgeBlackList = getEdgeBlacklist();
    SortedSet<NodeInterfacePair> interfaceBlackList = getInterfaceBlacklist();
    SortedSet<String> nodeBlackList = getNodeBlacklist();
    // TODO: add bgp tables and external announcements as well
    return new Environment(
        getEnvironmentName(),
        getTestrigName(),
        edgeBlackList,
        interfaceBlackList,
        nodeBlackList,
        null,
        null,
        null);
  }

  private SortedMap<String, BgpAdvertisementsByVrf> getEnvironmentBgpTables(
      Path inputPath, ParseEnvironmentBgpTablesAnswerElement answerElement) {
    if (Files.exists(inputPath.getParent()) && !Files.exists(inputPath)) {
      return new TreeMap<>();
    }
    SortedMap<Path, String> inputData = readFiles(inputPath, "Environment BGP Tables");
    SortedMap<String, BgpAdvertisementsByVrf> bgpTables =
        parseEnvironmentBgpTables(inputData, answerElement);
    return bgpTables;
  }

  public String getEnvironmentName() {
    return _testrigSettings.getEnvironmentSettings().getName();
  }

  private SortedMap<String, RoutesByVrf> getEnvironmentRoutingTables(
      Path inputPath, ParseEnvironmentRoutingTablesAnswerElement answerElement) {
    if (Files.exists(inputPath.getParent()) && !Files.exists(inputPath)) {
      return new TreeMap<>();
    }
    SortedMap<Path, String> inputData = readFiles(inputPath, "Environment Routing Tables");
    SortedMap<String, RoutesByVrf> routingTables =
        parseEnvironmentRoutingTables(inputData, answerElement);
    return routingTables;
  }

  @Override
  public Topology getEnvironmentTopology() {
    try {
      BatfishObjectMapper mapper = new BatfishObjectMapper();
      return mapper.readValue(
          CommonUtil.readFile(
              _testrigSettings.getEnvironmentSettings().getSerializedTopologyPath()),
          Topology.class);
    } catch (IOException e) {
      throw new BatfishException("Could not getEnvironmentTopology: ", e);
    }
  }

  @Override
  public String getFlowTag() {
    return getFlowTag(_testrigSettings);
  }

  public String getFlowTag(TestrigSettings testrigSettings) {
    // return _settings.getQuestionName() + ":" + testrigSettings.getEnvName() +
    // ":"
    // + testrigSettings.getEnvironmentSettings().getEnvName();
    if (testrigSettings == _deltaTestrigSettings) {
      return DELTA_TESTRIG_TAG;
    } else if (testrigSettings == _baseTestrigSettings) {
      return BASE_TESTRIG_TAG;
    } else {
      throw new BatfishException("Could not determine flow tag");
    }
  }

  @Override
  public GrammarSettings getGrammarSettings() {
    return _settings;
  }

  @Override
  public FlowHistory getHistory() {
    FlowHistory flowHistory = new FlowHistory();
    if (_settings.getDiffQuestion()) {
      String flowTag = getDifferentialFlowTag();
      // String baseEnvTag = _baseTestrigSettings.getEnvName() + ":"
      // + _baseTestrigSettings.getEnvironmentSettings().getEnvName();
      String baseEnvTag = getFlowTag(_baseTestrigSettings);
      // String deltaName = _deltaTestrigSettings.getEnvName() + ":"
      // + _deltaTestrigSettings.getEnvironmentSettings().getEnvName();
      String deltaEnvTag = getFlowTag(_deltaTestrigSettings);
      pushBaseEnvironment();
      Environment baseEnv = getEnvironment();
      populateFlowHistory(flowHistory, baseEnvTag, baseEnv, flowTag);
      popEnvironment();
      pushDeltaEnvironment();
      Environment deltaEnv = getEnvironment();
      populateFlowHistory(flowHistory, deltaEnvTag, deltaEnv, flowTag);
      popEnvironment();
    } else {
      String flowTag = getFlowTag();
      // String name = testrigSettings.getEnvName() + ":"
      // + testrigSettings.getEnvironmentSettings().getEnvName();
      String envTag = flowTag;
      Environment env = getEnvironment();
      populateFlowHistory(flowHistory, envTag, env, flowTag);
    }
    _logger.debug(flowHistory.toString());
    return flowHistory;
  }

  @Nonnull
  private SortedSet<NodeInterfacePair> getInterfaceBlacklist() {
    SortedSet<NodeInterfacePair> blacklistInterfaces = Collections.emptySortedSet();
    Path interfaceBlacklistPath =
        _testrigSettings.getEnvironmentSettings().getInterfaceBlacklistPath();
    if (interfaceBlacklistPath != null && Files.exists(interfaceBlacklistPath)) {
      blacklistInterfaces = parseInterfaceBlacklist(interfaceBlacklistPath);
    }
    return blacklistInterfaces;
  }

  @Override
  public BatfishLogger getLogger() {
    return _logger;
  }

  @Nonnull
  private SortedSet<String> getNodeBlacklist() {
    SortedSet<String> blacklistNodes = Collections.emptySortedSet();
    Path nodeBlacklistPath = _testrigSettings.getEnvironmentSettings().getNodeBlacklistPath();
    if (nodeBlacklistPath != null && Files.exists(nodeBlacklistPath)) {
      blacklistNodes = parseNodeBlacklist(nodeBlacklistPath);
    }
    return blacklistNodes;
  }

  /* Gets the NodeRoleSpecifier that specifies the roles for each node.
     If inferred is true, it returns the inferred roles;
     otherwise it prefers the user-specified roles if they exist.
  */
  @Override
  public NodeRoleSpecifier getNodeRoleSpecifier(boolean inferred) {
    NodeRoleSpecifier result;
    boolean inferredRoles = false;
    TestrigSettings settings = _settings.getActiveTestrigSettings();
    Path nodeRolesPath = settings.getNodeRolesPath();
    if (!Files.exists(nodeRolesPath) || inferred) {
      inferredRoles = true;
      nodeRolesPath = settings.getInferredNodeRolesPath();
      if (!Files.exists(nodeRolesPath)) {
        return new NodeRoleSpecifier();
      }
    }
    result = parseNodeRoles(nodeRolesPath);
    result.setInferred(inferredRoles);
    return result;
  }

  @Override
  public Map<String, String> getQuestionTemplates() {
    if (_settings.getCoordinatorHost() == null) {
      throw new BatfishException("Cannot get question templates: coordinator host is not set");
    }
    String protocol = _settings.getSslDisable() ? "http" : "https";
    String url =
        String.format(
            "%s://%s:%s%s/%s",
            protocol,
            _settings.getCoordinatorHost(),
            _settings.getCoordinatorPoolPort(),
            CoordConsts.SVC_CFG_POOL_MGR,
            CoordConsts.SVC_RSC_POOL_GET_QUESTION_TEMPLATES);
    Map<String, String> params = new HashMap<>();
    params.put(CoordConsts.SVC_KEY_VERSION, Version.getVersion());

    JSONObject response = (JSONObject) Driver.talkToCoordinator(url, params, _logger);
    if (response == null) {
      throw new BatfishException("Could not get question templates: Got null response");
    }
    if (!response.has(CoordConsts.SVC_KEY_QUESTION_LIST)) {
      throw new BatfishException("Could not get question templates: Response lacks question list");
    }

    try {
      BatfishObjectMapper mapper = new BatfishObjectMapper();
      Map<String, String> templates =
          mapper.readValue(
              response.get(CoordConsts.SVC_KEY_QUESTION_LIST).toString(),
              new TypeReference<Map<String, String>>() {});
      return templates;
    } catch (JSONException | IOException e) {
      throw new BatfishException("Could not cast response to Map: ", e);
    }
  }

  @Override
  public SortedMap<String, SortedMap<String, SortedSet<AbstractRoute>>> getRoutes(
      boolean useCompression) {
    return getDataPlanePlugin().getRoutes(loadDataPlane(useCompression));
  }

  public Settings getSettings() {
    return _settings;
  }

<<<<<<< HEAD
  @Override
  public ImmutableConfiguration getSettingsConfiguration() {
    return _settings.getImmutableConfiguration();
=======
  private Snapshot getSnapshot() {
    return new Snapshot(
        _testrigSettings.getName(), _testrigSettings.getEnvironmentSettings().getName());
>>>>>>> 928de454
  }

  private Set<Edge> getSymmetricEdgePairs(SortedSet<Edge> edges) {
    Set<Edge> consumedEdges = new LinkedHashSet<>();
    for (Edge edge : edges) {
      if (consumedEdges.contains(edge)) {
        continue;
      }
      Edge reverseEdge = new Edge(edge.getInterface2(), edge.getInterface1());
      consumedEdges.add(edge);
      consumedEdges.add(reverseEdge);
    }
    return consumedEdges;
  }

  @Override
  public String getTaskId() {
    return _settings.getTaskId();
  }

  public String getTerminatingExceptionMessage() {
    return _terminatingExceptionMessage;
  }

  @Override
  public Directory getTestrigFileTree() {
    Path trPath = _testrigSettings.getTestRigPath();
    Directory dir = new Directory(trPath);
    return dir;
  }

  @Override
  public String getTestrigName() {
    return _testrigSettings.getName();
  }

  public TestrigSettings getTestrigSettings() {
    return _testrigSettings;
  }

  @Override
  public PluginClientType getType() {
    return PluginClientType.BATFISH;
  }

  private void histogram(Path testRigPath) {
    Map<Path, String> configurationData =
        readConfigurationFiles(testRigPath, BfConsts.RELPATH_CONFIGURATIONS_DIR);
    // todo: either remove histogram function or do something userful with
    // answer
    Map<String, VendorConfiguration> vendorConfigurations =
        parseVendorConfigurations(
            configurationData,
            new ParseVendorConfigurationAnswerElement(),
            ConfigurationFormat.UNKNOWN);
    _logger.info("Building feature histogram...");
    MultiSet<String> histogram = new TreeMultiSet<>();
    for (VendorConfiguration vc : vendorConfigurations.values()) {
      Set<String> unimplementedFeatures = vc.getUnimplementedFeatures();
      histogram.add(unimplementedFeatures);
    }
    _logger.info("OK\n");
    for (String feature : histogram.elements()) {
      int count = histogram.count(feature);
      _logger.outputf("%s: %s\n", feature, count);
    }
  }

  private NodeRoleSpecifier inferNodeRoles(Map<String, Configuration> configurations) {
    InferRoles ir = new InferRoles(configurations.keySet(), configurations, this);
    return ir.call();
  }

  private void initAnalysisQuestionPath(String analysisName, String questionName) {
    Path questionDir =
        _testrigSettings
            .getBasePath()
            .resolve(
                Paths.get(
                        BfConsts.RELPATH_ANALYSES_DIR,
                        analysisName,
                        BfConsts.RELPATH_QUESTIONS_DIR,
                        questionName)
                    .toString());
    questionDir.toFile().mkdirs();
    Path questionPath = questionDir.resolve(BfConsts.RELPATH_QUESTION_FILE);
    _settings.setQuestionPath(questionPath);
  }

  @Override
  public void initBgpAdvertisements(Map<String, Configuration> configurations) {
    Set<BgpAdvertisement> globalBgpAdvertisements = getDataPlanePlugin().getAdvertisements();
    for (Configuration node : configurations.values()) {
      node.initBgpAdvertisements();
      for (Vrf vrf : node.getVrfs().values()) {
        vrf.initBgpAdvertisements();
      }
    }
    for (BgpAdvertisement bgpAdvertisement : globalBgpAdvertisements) {
      BgpAdvertisementType type = bgpAdvertisement.getType();
      String srcVrf = bgpAdvertisement.getSrcVrf();
      String dstVrf = bgpAdvertisement.getDstVrf();
      switch (type) {
        case EBGP_ORIGINATED:
          {
            String originationNodeName = bgpAdvertisement.getSrcNode();
            Configuration originationNode = configurations.get(originationNodeName);
            if (originationNode != null) {
              originationNode.getBgpAdvertisements().add(bgpAdvertisement);
              originationNode.getOriginatedAdvertisements().add(bgpAdvertisement);
              originationNode.getOriginatedEbgpAdvertisements().add(bgpAdvertisement);
              Vrf originationVrf = originationNode.getVrfs().get(srcVrf);
              originationVrf.getBgpAdvertisements().add(bgpAdvertisement);
              originationVrf.getOriginatedAdvertisements().add(bgpAdvertisement);
              originationVrf.getOriginatedEbgpAdvertisements().add(bgpAdvertisement);
            } else {
              throw new BatfishException(
                  "Originated bgp advertisement refers to missing node: \""
                      + originationNodeName
                      + "\"");
            }
            break;
          }

        case IBGP_ORIGINATED:
          {
            String originationNodeName = bgpAdvertisement.getSrcNode();
            Configuration originationNode = configurations.get(originationNodeName);
            if (originationNode != null) {
              originationNode.getBgpAdvertisements().add(bgpAdvertisement);
              originationNode.getOriginatedAdvertisements().add(bgpAdvertisement);
              originationNode.getOriginatedIbgpAdvertisements().add(bgpAdvertisement);
              Vrf originationVrf = originationNode.getVrfs().get(srcVrf);
              originationVrf.getBgpAdvertisements().add(bgpAdvertisement);
              originationVrf.getOriginatedAdvertisements().add(bgpAdvertisement);
              originationVrf.getOriginatedIbgpAdvertisements().add(bgpAdvertisement);
            } else {
              throw new BatfishException(
                  "Originated bgp advertisement refers to missing node: \""
                      + originationNodeName
                      + "\"");
            }
            break;
          }

        case EBGP_RECEIVED:
          {
            String recevingNodeName = bgpAdvertisement.getDstNode();
            Configuration receivingNode = configurations.get(recevingNodeName);
            if (receivingNode != null) {
              receivingNode.getBgpAdvertisements().add(bgpAdvertisement);
              receivingNode.getReceivedAdvertisements().add(bgpAdvertisement);
              receivingNode.getReceivedEbgpAdvertisements().add(bgpAdvertisement);
              Vrf receivingVrf = receivingNode.getVrfs().get(dstVrf);
              receivingVrf.getBgpAdvertisements().add(bgpAdvertisement);
              receivingVrf.getReceivedAdvertisements().add(bgpAdvertisement);
              receivingVrf.getReceivedEbgpAdvertisements().add(bgpAdvertisement);
            }
            break;
          }

        case IBGP_RECEIVED:
          {
            String recevingNodeName = bgpAdvertisement.getDstNode();
            Configuration receivingNode = configurations.get(recevingNodeName);
            if (receivingNode != null) {
              receivingNode.getBgpAdvertisements().add(bgpAdvertisement);
              receivingNode.getReceivedAdvertisements().add(bgpAdvertisement);
              receivingNode.getReceivedIbgpAdvertisements().add(bgpAdvertisement);
              Vrf receivingVrf = receivingNode.getVrfs().get(dstVrf);
              receivingVrf.getBgpAdvertisements().add(bgpAdvertisement);
              receivingVrf.getReceivedAdvertisements().add(bgpAdvertisement);
              receivingVrf.getReceivedIbgpAdvertisements().add(bgpAdvertisement);
            }
            break;
          }

        case EBGP_SENT:
          {
            String sendingNodeName = bgpAdvertisement.getSrcNode();
            Configuration sendingNode = configurations.get(sendingNodeName);
            if (sendingNode != null) {
              sendingNode.getBgpAdvertisements().add(bgpAdvertisement);
              sendingNode.getSentAdvertisements().add(bgpAdvertisement);
              sendingNode.getSentEbgpAdvertisements().add(bgpAdvertisement);
              Vrf sendingVrf = sendingNode.getVrfs().get(srcVrf);
              sendingVrf.getBgpAdvertisements().add(bgpAdvertisement);
              sendingVrf.getSentAdvertisements().add(bgpAdvertisement);
              sendingVrf.getSentEbgpAdvertisements().add(bgpAdvertisement);
            }
            break;
          }

        case IBGP_SENT:
          {
            String sendingNodeName = bgpAdvertisement.getSrcNode();
            Configuration sendingNode = configurations.get(sendingNodeName);
            if (sendingNode != null) {
              sendingNode.getBgpAdvertisements().add(bgpAdvertisement);
              sendingNode.getSentAdvertisements().add(bgpAdvertisement);
              sendingNode.getSentIbgpAdvertisements().add(bgpAdvertisement);
              Vrf sendingVrf = sendingNode.getVrfs().get(srcVrf);
              sendingVrf.getBgpAdvertisements().add(bgpAdvertisement);
              sendingVrf.getSentAdvertisements().add(bgpAdvertisement);
              sendingVrf.getSentIbgpAdvertisements().add(bgpAdvertisement);
            }
            break;
          }

        default:
          throw new BatfishException("Invalid bgp advertisement type");
      }
    }
  }

  @Override
  public void initBgpOriginationSpaceExplicit(Map<String, Configuration> configurations) {
    // ProtocolDependencyAnalysis protocolDependencyAnalysis = new
    // ProtocolDependencyAnalysis(
    // configurations);
    // DependencyDatabase database = protocolDependencyAnalysis
    // .getDependencyDatabase();
    //
    // for (Entry<String, Configuration> e : configurations.entrySet()) {
    // PrefixSpace ebgpExportSpace = new PrefixSpace();
    // String name = e.getKey();
    // Configuration node = e.getValue();
    // BgpProcess proc = node.getBgpProcess();
    // if (proc != null) {
    // Set<PotentialExport> bgpExports = database.getPotentialExports(name,
    // RoutingProtocol.BGP);
    // for (PotentialExport export : bgpExports) {
    // DependentRoute exportSourceRoute = export.getDependency();
    // if (!exportSourceRoute.dependsOn(RoutingProtocol.BGP)
    // && !exportSourceRoute.dependsOn(RoutingProtocol.IBGP)) {
    // Prefix prefix = export.getIp();
    // ebgpExportSpace.addPrefix(prefix);
    // }
    // }
    // proc.setOriginationSpace(ebgpExportSpace);
    // }
    // }
  }

  @Override
  public InitInfoAnswerElement initInfo(boolean summary, boolean verboseError) {
    ParseVendorConfigurationAnswerElement parseAnswer = loadParseVendorConfigurationAnswerElement();
    InitInfoAnswerElement answerElement = mergeParseAnswer(summary, verboseError, parseAnswer);
    mergeConvertAnswer(summary, verboseError, answerElement);
    _logger.info(answerElement.prettyPrint());
    return answerElement;
  }

  @Override
  public InitInfoAnswerElement initInfoBgpAdvertisements(boolean summary, boolean verboseError) {
    ParseEnvironmentBgpTablesAnswerElement parseAnswer =
        loadParseEnvironmentBgpTablesAnswerElement();
    InitInfoAnswerElement answerElement = mergeParseAnswer(summary, verboseError, parseAnswer);
    _logger.info(answerElement.prettyPrint());
    return answerElement;
  }

  @Override
  public InitInfoAnswerElement initInfoRoutes(boolean summary, boolean verboseError) {
    ParseEnvironmentRoutingTablesAnswerElement parseAnswer =
        loadParseEnvironmentRoutingTablesAnswerElement();
    InitInfoAnswerElement answerElement = mergeParseAnswer(summary, verboseError, parseAnswer);
    _logger.info(answerElement.prettyPrint());
    return answerElement;
  }

  private void initQuestionEnvironment(Question question, boolean dp, boolean differentialContext) {
    EnvironmentSettings envSettings = _testrigSettings.getEnvironmentSettings();
    if (!environmentExists(_testrigSettings)) {
      Path envPath = envSettings.getEnvPath();
      // create environment required folders
      CommonUtil.createDirectories(envPath);
    }
    if (!environmentBgpTablesExist(envSettings)) {
      computeEnvironmentBgpTables();
    }
    if (!environmentRoutingTablesExist(envSettings)) {
      computeEnvironmentRoutingTables();
    }
    if (dp) {
      if (!dataPlaneDependenciesExist(_testrigSettings)) {
        computeDataPlane(differentialContext);
      }

      if (!compressedDataPlaneDependenciesExist(_testrigSettings)) {
        computeCompressedDataPlane();
      }
    }
  }

  private void initQuestionEnvironments(
      Question question, boolean diff, boolean diffActive, boolean dp) {
    if (diff || !diffActive) {
      pushBaseEnvironment();
      initQuestionEnvironment(question, dp, false);
      popEnvironment();
    }
    if (diff || diffActive) {
      pushDeltaEnvironment();
      initQuestionEnvironment(question, dp, true);
      popEnvironment();
    }
  }

  @Override
  public void initRemoteRipNeighbors(
      Map<String, Configuration> configurations, Map<Ip, Set<String>> ipOwners, Topology topology) {
    for (Entry<String, Configuration> e : configurations.entrySet()) {
      String hostname = e.getKey();
      Configuration c = e.getValue();
      for (Entry<String, Vrf> e2 : c.getVrfs().entrySet()) {
        Vrf vrf = e2.getValue();
        RipProcess proc = vrf.getRipProcess();
        if (proc != null) {
          proc.setRipNeighbors(new TreeMap<>());
          String vrfName = e2.getKey();
          for (String ifaceName : proc.getInterfaces()) {
            Interface iface = vrf.getInterfaces().get("ifaceName");
            SortedSet<Edge> ifaceEdges =
                topology.getInterfaceEdges().get(new NodeInterfacePair(hostname, ifaceName));
            boolean hasNeighbor = false;
            Ip localIp = iface.getAddress().getIp();
            if (ifaceEdges != null) {
              for (Edge edge : ifaceEdges) {
                if (edge.getNode1().equals(hostname)) {
                  String remoteHostname = edge.getNode2();
                  String remoteIfaceName = edge.getInt2();
                  Configuration remoteNode = configurations.get(remoteHostname);
                  Interface remoteIface = remoteNode.getInterfaces().get(remoteIfaceName);
                  Vrf remoteVrf = remoteIface.getVrf();
                  String remoteVrfName = remoteVrf.getName();
                  RipProcess remoteProc = remoteVrf.getRipProcess();
                  if (remoteProc != null) {
                    if (remoteProc.getRipNeighbors() == null) {
                      remoteProc.setRipNeighbors(new TreeMap<>());
                    }
                    if (remoteProc.getInterfaces().contains(remoteIfaceName)) {
                      Ip remoteIp = remoteIface.getAddress().getIp();
                      Pair<Ip, Ip> localKey = new Pair<>(localIp, remoteIp);
                      RipNeighbor neighbor = proc.getRipNeighbors().get(localKey);
                      if (neighbor == null) {
                        hasNeighbor = true;

                        // initialize local neighbor
                        neighbor = new RipNeighbor(localKey);
                        neighbor.setVrf(vrfName);
                        neighbor.setOwner(c);
                        neighbor.setInterface(iface);
                        proc.getRipNeighbors().put(localKey, neighbor);

                        // initialize remote neighbor
                        Pair<Ip, Ip> remoteKey = new Pair<>(remoteIp, localIp);
                        RipNeighbor remoteNeighbor = new RipNeighbor(remoteKey);
                        remoteNeighbor.setVrf(remoteVrfName);
                        remoteNeighbor.setOwner(remoteNode);
                        remoteNeighbor.setInterface(remoteIface);
                        remoteProc.getRipNeighbors().put(remoteKey, remoteNeighbor);

                        // link neighbors
                        neighbor.setRemoteRipNeighbor(remoteNeighbor);
                        remoteNeighbor.setRemoteRipNeighbor(neighbor);
                      }
                    }
                  }
                }
              }
            }
            if (!hasNeighbor) {
              Pair<Ip, Ip> key = new Pair<>(localIp, Ip.ZERO);
              RipNeighbor neighbor = new RipNeighbor(key);
              neighbor.setVrf(vrfName);
              neighbor.setOwner(c);
              neighbor.setInterface(iface);
              proc.getRipNeighbors().put(key, neighbor);
            }
          }
        }
      }
    }
  }

  @Override
  public SortedMap<String, Configuration> loadConfigurations() {
    Snapshot snapshot = getSnapshot();
    _logger.debugf("Loading configurations for %s", snapshot);
    return loadConfigurations(snapshot);
  }

  private SortedMap<String, Configuration> loadCompressedConfigurations(Snapshot snapshot) {
    // Do we already have configurations in the cache?
    SortedMap<String, Configuration> configurations =
        _cachedCompressedConfigurations.getIfPresent(snapshot);
    if (configurations != null) {
      return configurations;
    }
    _logger.debugf("Loading configurations for %s, cache miss", snapshot);

    // Next, see if we have an up-to-date, environment-specific configurations on disk.
    configurations = _storage.loadCompressedConfigurations(snapshot.getTestrig());
    if (configurations != null) {
      return configurations;
    } else {
      computeCompressedDataPlane();
      configurations = _cachedCompressedConfigurations.getIfPresent(snapshot);
      if (configurations == null) {
        throw new BatfishException("Could not compute compressed configs");
      }
      return configurations;
    }
  }

  /**
   * Returns the configurations for given snapshot, which including any environment-specific
   * features.
   */
  private SortedMap<String, Configuration> loadConfigurations(Snapshot snapshot) {
    // Do we already have configurations in the cache?
    SortedMap<String, Configuration> configurations = _cachedConfigurations.getIfPresent(snapshot);
    if (configurations != null) {
      return configurations;
    }
    _logger.debugf("Loading configurations for %s, cache miss", snapshot);

    // Next, see if we have an up-to-date, environment-specific configurations on disk.
    configurations = _storage.loadConfigurations(snapshot.getTestrig());
    if (configurations != null) {
      _logger.debugf("Loaded configurations for %s off disk", snapshot);
      applyEnvironment(configurations);
    } else {
      // Otherwise, we have to parse the configurations. Fall back to old, hacky code.
      configurations = parseConfigurationsAndApplyEnvironment();
    }

    _cachedConfigurations.put(snapshot, configurations);
    return configurations;
  }

  @Nonnull
  private SortedMap<String, Configuration> parseConfigurationsAndApplyEnvironment() {
    _logger.infof("Repairing configurations for testrig %s", _testrigSettings.getName());
    repairConfigurations();
    SortedMap<String, Configuration> configurations =
        _storage.loadConfigurations(_testrigSettings.getName());
    Verify.verify(
        configurations != null,
        "Configurations should not be null when loaded immediately after repair.");
    applyEnvironment(configurations);
    return configurations;
  }

  @Override
  public ConvertConfigurationAnswerElement loadConvertConfigurationAnswerElementOrReparse() {
    ConvertConfigurationAnswerElement ccae =
        _storage.loadConvertConfigurationAnswerElement(_testrigSettings.getName());
    if (ccae != null
        && Version.isCompatibleVersion(
            "Service", "Old processed configurations", ccae.getVersion())) {
      return ccae;
    }

    repairConfigurations();
    ccae = _storage.loadConvertConfigurationAnswerElement(_testrigSettings.getName());
    if (ccae != null
        && Version.isCompatibleVersion(
            "Service", "Old processed configurations", ccae.getVersion())) {
      return ccae;
    } else {
      throw new BatfishException(
          "Version error repairing configurations for convert configuration answer element");
    }
  }

  @Override
  public DataPlane loadDataPlane() {
    return loadDataPlane(false);
  }

  private DataPlane loadDataPlane(boolean compressed) {
    Cache<TestrigSettings, DataPlane> cache =
        compressed ? _cachedCompressedDataPlanes : _cachedDataPlanes;

    Path path =
        compressed
            ? _testrigSettings.getEnvironmentSettings().getCompressedDataPlanePath()
            : _testrigSettings.getEnvironmentSettings().getDataPlanePath();

    DataPlane dp = cache.getIfPresent(_testrigSettings);
    if (dp == null) {
      /*
       * Data plane should exist after loading answer element, as it triggers
       * repair if necessary. However, it might not be cached if it was not
       * repaired, so we still might need to load it from disk.
       */
      loadDataPlaneAnswerElement(compressed);
      dp = cache.getIfPresent(_testrigSettings);
      if (dp == null) {
        newBatch("Loading data plane from disk", 0);
        dp = deserializeObject(path, DataPlane.class);
        cache.put(_testrigSettings, dp);
      }
    }
    return dp;
  }

  private DataPlaneAnswerElement loadDataPlaneAnswerElement(boolean compressed) {
    return loadDataPlaneAnswerElement(compressed, true);
  }

  private DataPlaneAnswerElement loadDataPlaneAnswerElement(
      boolean compressed, boolean firstAttempt) {
    Path answerPath =
        compressed
            ? _testrigSettings.getEnvironmentSettings().getCompressedDataPlaneAnswerPath()
            : _testrigSettings.getEnvironmentSettings().getDataPlaneAnswerPath();

    DataPlaneAnswerElement bae = deserializeObject(answerPath, DataPlaneAnswerElement.class);
    if (!Version.isCompatibleVersion("Service", "Old data plane", bae.getVersion())) {
      if (firstAttempt) {
        repairDataPlane(compressed);
        return loadDataPlaneAnswerElement(compressed, false);
      } else {
        throw new BatfishException(
            "Version error repairing data plane for data plane answer element");
      }
    } else {
      return bae;
    }
  }

  @Override
  public SortedMap<String, BgpAdvertisementsByVrf> loadEnvironmentBgpTables() {
    EnvironmentSettings envSettings = _testrigSettings.getEnvironmentSettings();
    SortedMap<String, BgpAdvertisementsByVrf> environmentBgpTables =
        _cachedEnvironmentBgpTables.get(envSettings);
    if (environmentBgpTables == null) {
      ParseEnvironmentBgpTablesAnswerElement ae = loadParseEnvironmentBgpTablesAnswerElement();
      if (!Version.isCompatibleVersion(
          "Service", "Old processed environment BGP tables", ae.getVersion())) {
        repairEnvironmentBgpTables();
      }
      environmentBgpTables =
          deserializeEnvironmentBgpTables(envSettings.getSerializeEnvironmentBgpTablesPath());
      _cachedEnvironmentBgpTables.put(envSettings, environmentBgpTables);
    }
    return environmentBgpTables;
  }

  @Override
  public SortedMap<String, RoutesByVrf> loadEnvironmentRoutingTables() {
    EnvironmentSettings envSettings = _testrigSettings.getEnvironmentSettings();
    SortedMap<String, RoutesByVrf> environmentRoutingTables =
        _cachedEnvironmentRoutingTables.get(envSettings);
    if (environmentRoutingTables == null) {
      ParseEnvironmentRoutingTablesAnswerElement pertae =
          loadParseEnvironmentRoutingTablesAnswerElement();
      if (!Version.isCompatibleVersion(
          "Service", "Old processed environment routing tables", pertae.getVersion())) {
        repairEnvironmentRoutingTables();
      }
      environmentRoutingTables =
          deserializeEnvironmentRoutingTables(
              envSettings.getSerializeEnvironmentRoutingTablesPath());
      _cachedEnvironmentRoutingTables.put(envSettings, environmentRoutingTables);
    }
    return environmentRoutingTables;
  }

  @Override
  public ParseEnvironmentBgpTablesAnswerElement loadParseEnvironmentBgpTablesAnswerElement() {
    return loadParseEnvironmentBgpTablesAnswerElement(true);
  }

  private ParseEnvironmentBgpTablesAnswerElement loadParseEnvironmentBgpTablesAnswerElement(
      boolean firstAttempt) {
    Path answerPath =
        _testrigSettings.getEnvironmentSettings().getParseEnvironmentBgpTablesAnswerPath();
    if (!Files.exists(answerPath)) {
      repairEnvironmentBgpTables();
    }
    ParseEnvironmentBgpTablesAnswerElement ae =
        deserializeObject(answerPath, ParseEnvironmentBgpTablesAnswerElement.class);
    if (!Version.isCompatibleVersion(
        "Service", "Old processed environment BGP tables", ae.getVersion())) {
      if (firstAttempt) {
        repairEnvironmentRoutingTables();
        return loadParseEnvironmentBgpTablesAnswerElement(false);
      } else {
        throw new BatfishException(
            "Version error repairing environment BGP tables for parse environment BGP tables "
                + "answer element");
      }
    } else {
      return ae;
    }
  }

  @Override
  public ParseEnvironmentRoutingTablesAnswerElement
      loadParseEnvironmentRoutingTablesAnswerElement() {
    return loadParseEnvironmentRoutingTablesAnswerElement(true);
  }

  private ParseEnvironmentRoutingTablesAnswerElement loadParseEnvironmentRoutingTablesAnswerElement(
      boolean firstAttempt) {
    Path answerPath =
        _testrigSettings.getEnvironmentSettings().getParseEnvironmentRoutingTablesAnswerPath();
    if (!Files.exists(answerPath)) {
      repairEnvironmentRoutingTables();
    }
    ParseEnvironmentRoutingTablesAnswerElement pertae =
        deserializeObject(answerPath, ParseEnvironmentRoutingTablesAnswerElement.class);
    if (!Version.isCompatibleVersion(
        "Service", "Old processed environment routing tables", pertae.getVersion())) {
      if (firstAttempt) {
        repairEnvironmentRoutingTables();
        return loadParseEnvironmentRoutingTablesAnswerElement(false);
      } else {
        throw new BatfishException(
            "Version error repairing environment routing tables for parse environment routing "
                + "tables answer element");
      }
    } else {
      return pertae;
    }
  }

  @Override
  public ParseVendorConfigurationAnswerElement loadParseVendorConfigurationAnswerElement() {
    return loadParseVendorConfigurationAnswerElement(true);
  }

  private ParseVendorConfigurationAnswerElement loadParseVendorConfigurationAnswerElement(
      boolean firstAttempt) {
    if (Files.exists(_testrigSettings.getParseAnswerPath())) {
      ParseVendorConfigurationAnswerElement pvcae =
          deserializeObject(
              _testrigSettings.getParseAnswerPath(), ParseVendorConfigurationAnswerElement.class);
      if (Version.isCompatibleVersion(
          "Service", "Old processed configurations", pvcae.getVersion())) {
        return pvcae;
      }
    }
    if (firstAttempt) {
      repairVendorConfigurations();
      return loadParseVendorConfigurationAnswerElement(false);
    } else {
      throw new BatfishException(
          "Version error repairing vendor configurations for parse configuration answer element");
    }
  }

  private ValidateEnvironmentAnswerElement loadValidateEnvironmentAnswerElement() {
    return loadValidateEnvironmentAnswerElement(true);
  }

  private ValidateEnvironmentAnswerElement loadValidateEnvironmentAnswerElement(
      boolean firstAttempt) {
    Path answerPath = _testrigSettings.getEnvironmentSettings().getValidateEnvironmentAnswerPath();
    if (Files.exists(answerPath)) {
      ValidateEnvironmentAnswerElement veae =
          deserializeObject(answerPath, ValidateEnvironmentAnswerElement.class);
      if (Version.isCompatibleVersion("Service", "Old processed environment", veae.getVersion())) {
        return veae;
      }
    }
    if (firstAttempt) {
      parseConfigurationsAndApplyEnvironment();
      return loadValidateEnvironmentAnswerElement(false);
    } else {
      throw new BatfishException(
          "Version error repairing environment for validate environment answer element");
    }
  }

  private void mergeConvertAnswer(
      boolean summary, boolean verboseError, InitInfoAnswerElement answerElement) {
    ConvertConfigurationAnswerElement convertAnswer =
        loadConvertConfigurationAnswerElementOrReparse();
    mergeInitStepAnswer(answerElement, convertAnswer, summary, verboseError);
    for (String failed : convertAnswer.getFailed()) {
      answerElement.getParseStatus().put(failed, ParseStatus.FAILED);
    }
  }

  private void mergeInitStepAnswer(
      InitInfoAnswerElement initInfoAnswerElement,
      InitStepAnswerElement initStepAnswerElement,
      boolean summary,
      boolean verboseError) {
    if (!summary) {
      if (verboseError) {
        SortedMap<String, List<BatfishStackTrace>> errors = initInfoAnswerElement.getErrors();
        initStepAnswerElement
            .getErrors()
            .forEach(
                (hostname, initStepErrors) -> {
                  errors.computeIfAbsent(hostname, k -> new ArrayList<>()).add(initStepErrors);
                });
      }
      SortedMap<String, Warnings> warnings = initInfoAnswerElement.getWarnings();
      initStepAnswerElement
          .getWarnings()
          .forEach(
              (hostname, initStepWarnings) -> {
                Warnings combined = warnings.computeIfAbsent(hostname, h -> buildWarnings());
                combined.getPedanticWarnings().addAll(initStepWarnings.getPedanticWarnings());
                combined.getRedFlagWarnings().addAll(initStepWarnings.getRedFlagWarnings());
                combined
                    .getUnimplementedWarnings()
                    .addAll(initStepWarnings.getUnimplementedWarnings());
              });
    }
  }

  private InitInfoAnswerElement mergeParseAnswer(
      boolean summary, boolean verboseError, ParseAnswerElement parseAnswer) {
    InitInfoAnswerElement answerElement = new InitInfoAnswerElement();
    mergeInitStepAnswer(answerElement, parseAnswer, summary, verboseError);
    answerElement.setParseStatus(parseAnswer.getParseStatus());
    answerElement.setParseTrees(parseAnswer.getParseTrees());
    return answerElement;
  }

  @Override
  public AnswerElement multipath(HeaderSpace headerSpace, NodesSpecifier ingressNodeRegex) {
    Settings settings = getSettings();
    String tag = getFlowTag(_testrigSettings);
    Map<String, Configuration> configurations = loadConfigurations();
    Set<Flow> flows = null;
    Synthesizer dataPlaneSynthesizer = synthesizeDataPlane();
    Set<String> ingressNodes = ingressNodeRegex.getMatchingNodes(configurations);
    List<NodJob> jobs =
        configurations
            .entrySet()
            .stream()
            .filter(e -> !ingressNodes.contains(e.getKey()))
            .flatMap(
                e -> {
                  String node = e.getKey();
                  Configuration c = e.getValue();
                  return c.getVrfs()
                      .keySet()
                      .stream()
                      .map(
                          vrf -> {
                            MultipathInconsistencyQuerySynthesizer query =
                                new MultipathInconsistencyQuerySynthesizer(node, vrf, headerSpace);
                            SortedSet<Pair<String, String>> nodes =
                                ImmutableSortedSet.of(new Pair<>(node, vrf));
                            return new NodJob(settings, dataPlaneSynthesizer, query, nodes, tag);
                          });
                })
            .collect(Collectors.toList());
    flows = computeNodOutput(jobs);
    getDataPlanePlugin().processFlows(flows, loadDataPlane());
    AnswerElement answerElement = getHistory();
    return answerElement;
  }

  @Override
  public AtomicInteger newBatch(String description, int jobs) {
    return Driver.newBatch(_settings, description, jobs);
  }

  private void outputAnswer(Answer answer) {
    outputAnswer(answer, /* log */ false);
  }

  void outputAnswerWithLog(Answer answer) {
    outputAnswer(answer, /* log */ true);
  }

  private void outputAnswer(Answer answer, boolean writeLog) {
    BatfishObjectMapper mapper = new BatfishObjectMapper();
    try {
      String answerString = mapper.writeValueAsString(answer) + '\n';
      _logger.debug(answerString);
      @Nullable String logString = writeLog ? answerString : null;
      writeJsonAnswerWithLog(logString, answerString);
    } catch (Exception e) {
      BatfishException be = new BatfishException("Error in sending answer", e);
      try {
        Answer failureAnswer = Answer.failureAnswer(e.toString(), answer.getQuestion());
        failureAnswer.addAnswerElement(be.getBatfishStackTrace());
        String answerString = mapper.writeValueAsString(failureAnswer) + '\n';
        _logger.error(answerString);
        @Nullable String logString = writeLog ? answerString : null;
        writeJsonAnswerWithLog(logString, answerString);
      } catch (Exception e1) {
        _logger.errorf("Could not serialize failure answer. %s", ExceptionUtils.getStackTrace(e1));
      }
      throw be;
    }
  }

  private ParserRuleContext parse(BatfishCombinedParser<?, ?> parser) {
    return parse(parser, _logger, _settings);
  }

  public ParserRuleContext parse(BatfishCombinedParser<?, ?> parser, String filename) {
    _logger.infof("Parsing: \"%s\"...", filename);
    return parse(parser);
  }

  @Override
  public AssertionAst parseAssertion(String text) {
    AssertionCombinedParser parser = new AssertionCombinedParser(text, _settings);
    AssertionContext tree = (AssertionContext) parse(parser);
    ParseTreeWalker walker = new ParseTreeWalker();
    AssertionExtractor extractor = new AssertionExtractor(text, parser.getParser());
    walker.walk(extractor, tree);
    AssertionAst ast = extractor.getAst();
    return ast;
  }

  private AwsConfiguration parseAwsConfigurations(Map<Path, String> configurationData) {
    AwsConfiguration config = new AwsConfiguration();
    for (Entry<Path, String> configFile : configurationData.entrySet()) {
      Path file = configFile.getKey();
      String fileText = configFile.getValue();
      String regionName = file.getName(file.getNameCount() - 2).toString(); // parent dir name

      // we stop classic link processing here because it interferes with VPC
      // processing
      if (file.toString().contains("classic-link")) {
        _logger.errorf("%s has classic link configuration\n", file);
        continue;
      }

      JSONObject jsonObj = null;
      try {
        jsonObj = new JSONObject(fileText);
      } catch (JSONException e) {
        _logger.errorf("%s does not have valid json\n", file);
      }

      if (jsonObj != null) {
        try {
          config.addConfigElement(regionName, jsonObj, _logger);
        } catch (JSONException e) {
          throw new BatfishException("Problems parsing JSON in " + file, e);
        }
      }
    }
    return config;
  }

  private SortedSet<Edge> parseEdgeBlacklist(Path edgeBlacklistPath) {
    String edgeBlacklistText = CommonUtil.readFile(edgeBlacklistPath);
    SortedSet<Edge> edges;
    try {
      edges =
          new BatfishObjectMapper()
              .<SortedSet<Edge>>readValue(
                  edgeBlacklistText, new TypeReference<SortedSet<Edge>>() {});
    } catch (IOException e) {
      throw new BatfishException("Failed to parse edge blacklist", e);
    }
    return edges;
  }

  private SortedMap<String, BgpAdvertisementsByVrf> parseEnvironmentBgpTables(
      SortedMap<Path, String> inputData, ParseEnvironmentBgpTablesAnswerElement answerElement) {
    _logger.info("\n*** PARSING ENVIRONMENT BGP TABLES ***\n");
    _logger.resetTimer();
    SortedMap<String, BgpAdvertisementsByVrf> bgpTables = new TreeMap<>();
    List<ParseEnvironmentBgpTableJob> jobs = new ArrayList<>();
    SortedMap<String, Configuration> configurations = loadConfigurations();
    for (Entry<Path, String> bgpFile : inputData.entrySet()) {
      Path currentFile = bgpFile.getKey();
      String fileText = bgpFile.getValue();

      String hostname = currentFile.getFileName().toString();
      String optionalSuffix = ".bgp";
      if (hostname.endsWith(optionalSuffix)) {
        hostname = hostname.substring(0, hostname.length() - optionalSuffix.length());
      }
      if (!configurations.containsKey(hostname)) {
        continue;
      }
      Warnings warnings = buildWarnings();
      ParseEnvironmentBgpTableJob job =
          new ParseEnvironmentBgpTableJob(
              _settings, fileText, hostname, currentFile, warnings, _bgpTablePlugins);
      jobs.add(job);
    }
    BatfishJobExecutor.runJobsInExecutor(
        _settings,
        _logger,
        jobs,
        bgpTables,
        answerElement,
        _settings.getHaltOnParseError(),
        "Parse environment BGP tables");
    _logger.printElapsedTime();
    return bgpTables;
  }

  private SortedMap<String, RoutesByVrf> parseEnvironmentRoutingTables(
      SortedMap<Path, String> inputData, ParseEnvironmentRoutingTablesAnswerElement answerElement) {
    _logger.info("\n*** PARSING ENVIRONMENT ROUTING TABLES ***\n");
    _logger.resetTimer();
    SortedMap<String, RoutesByVrf> routingTables = new TreeMap<>();
    List<ParseEnvironmentRoutingTableJob> jobs = new ArrayList<>();
    SortedMap<String, Configuration> configurations = loadConfigurations();
    for (Entry<Path, String> routingFile : inputData.entrySet()) {
      Path currentFile = routingFile.getKey();
      String fileText = routingFile.getValue();

      String hostname = currentFile.getFileName().toString();
      if (!configurations.containsKey(hostname)) {
        continue;
      }

      Warnings warnings = buildWarnings();
      ParseEnvironmentRoutingTableJob job =
          new ParseEnvironmentRoutingTableJob(_settings, fileText, currentFile, warnings, this);
      jobs.add(job);
    }
    BatfishJobExecutor.runJobsInExecutor(
        _settings,
        _logger,
        jobs,
        routingTables,
        answerElement,
        _settings.getHaltOnParseError(),
        "Parse environment routing tables");
    _logger.printElapsedTime();
    return routingTables;
  }

  private SortedSet<NodeInterfacePair> parseInterfaceBlacklist(Path interfaceBlacklistPath) {
    String interfaceBlacklistText = CommonUtil.readFile(interfaceBlacklistPath);
    SortedSet<NodeInterfacePair> ifaces;
    try {
      ifaces =
          new BatfishObjectMapper()
              .<SortedSet<NodeInterfacePair>>readValue(
                  interfaceBlacklistText, new TypeReference<SortedSet<NodeInterfacePair>>() {});
    } catch (IOException e) {
      throw new BatfishException("Failed to parse interface blacklist", e);
    }
    return ifaces;
  }

  private SortedSet<String> parseNodeBlacklist(Path nodeBlacklistPath) {
    String nodeBlacklistText = CommonUtil.readFile(nodeBlacklistPath);
    SortedSet<String> nodes;
    try {
      nodes =
          new BatfishObjectMapper()
              .<SortedSet<String>>readValue(
                  nodeBlacklistText, new TypeReference<SortedSet<String>>() {});
    } catch (IOException e) {
      throw new BatfishException("Failed to parse node blacklist", e);
    }
    return nodes;
  }

  private NodeRoleSpecifier parseNodeRoles(Path nodeRolesPath) {
    _logger.infof("Parsing: \"%s\"\n", nodeRolesPath.toAbsolutePath());
    String roleFileText = CommonUtil.readFile(nodeRolesPath);
    NodeRoleSpecifier specifier;
    try {
      specifier =
          new BatfishObjectMapper()
              .<NodeRoleSpecifier>readValue(
                  roleFileText, new TypeReference<NodeRoleSpecifier>() {});
    } catch (IOException e) {
      throw new BatfishException("Failed to parse node roles", e);
    }
    return specifier;
  }

  public Topology parseTopology(Path topologyFilePath) {
    _logger.info("*** PARSING TOPOLOGY ***\n");
    _logger.resetTimer();
    String topologyFileText = CommonUtil.readFile(topologyFilePath);
    _logger.infof("Parsing: \"%s\" ...", topologyFilePath.toAbsolutePath());
    Topology topology = null;
    if (topologyFileText.equals("")) {
      throw new BatfishException("ERROR: empty topology\n");
    } else if (topologyFileText.startsWith("autostart")) {
      BatfishCombinedParser<?, ?> parser = null;
      TopologyExtractor extractor = null;
      parser = new GNS3TopologyCombinedParser(topologyFileText, _settings);
      extractor = new GNS3TopologyExtractor();
      ParserRuleContext tree = parse(parser);
      ParseTreeWalker walker = new ParseTreeWalker();
      walker.walk(extractor, tree);
      topology = extractor.getTopology();
    } else {
      try {
        BatfishObjectMapper mapper = new BatfishObjectMapper();
        topology = mapper.readValue(topologyFileText, Topology.class);
      } catch (IOException e) {
        _logger.fatal("...ERROR\n");
        throw new BatfishException("Topology format error", e);
      }
    }
    _logger.printElapsedTime();
    return topology;
  }

  private SortedMap<String, VendorConfiguration> parseVendorConfigurations(
      Map<Path, String> configurationData,
      ParseVendorConfigurationAnswerElement answerElement,
      ConfigurationFormat configurationFormat) {
    _logger.info("\n*** PARSING VENDOR CONFIGURATION FILES ***\n");
    _logger.resetTimer();
    SortedMap<String, VendorConfiguration> vendorConfigurations = new TreeMap<>();
    List<ParseVendorConfigurationJob> jobs = new ArrayList<>();
    for (Entry<Path, String> vendorFile : configurationData.entrySet()) {
      Path currentFile = vendorFile.getKey();
      String fileText = vendorFile.getValue();

      Warnings warnings = buildWarnings();
      ParseVendorConfigurationJob job =
          new ParseVendorConfigurationJob(
              _settings, fileText, currentFile, warnings, configurationFormat);
      jobs.add(job);
    }
    BatfishJobExecutor.runJobsInExecutor(
        _settings,
        _logger,
        jobs,
        vendorConfigurations,
        answerElement,
        _settings.getHaltOnParseError(),
        "Parse configurations");
    _logger.printElapsedTime();
    return vendorConfigurations;
  }

  @Override
  public AnswerElement pathDiff(HeaderSpace headerSpace) {
    Settings settings = getSettings();
    checkDifferentialDataPlaneQuestionDependencies();
    String tag = getDifferentialFlowTag();

    // load base configurations and generate base data plane
    pushBaseEnvironment();
    Map<String, Configuration> baseConfigurations = loadConfigurations();
    Synthesizer baseDataPlaneSynthesizer = synthesizeDataPlane();
    Topology baseTopology = getEnvironmentTopology();
    popEnvironment();

    // load diff configurations and generate diff data plane
    pushDeltaEnvironment();
    Map<String, Configuration> diffConfigurations = loadConfigurations();
    Synthesizer diffDataPlaneSynthesizer = synthesizeDataPlane();
    Topology diffTopology = getEnvironmentTopology();
    popEnvironment();

    pushDeltaEnvironment();
    SortedSet<String> blacklistNodes = getNodeBlacklist();
    Set<NodeInterfacePair> blacklistInterfaces = getInterfaceBlacklist();
    SortedSet<Edge> blacklistEdges = getEdgeBlacklist();
    popEnvironment();

    BlacklistDstIpQuerySynthesizer blacklistQuery =
        new BlacklistDstIpQuerySynthesizer(
            null, blacklistNodes, blacklistInterfaces, blacklistEdges, baseConfigurations);

    // compute composite program and flows
    List<Synthesizer> commonEdgeSynthesizers =
        ImmutableList.of(
            baseDataPlaneSynthesizer, diffDataPlaneSynthesizer, baseDataPlaneSynthesizer);

    List<CompositeNodJob> jobs = new ArrayList<>();

    // generate local edge reachability and black hole queries
    SortedSet<Edge> diffEdges = diffTopology.getEdges();
    for (Edge edge : diffEdges) {
      String ingressNode = edge.getNode1();
      String outInterface = edge.getInt1();
      String vrf =
          diffConfigurations.get(ingressNode).getInterfaces().get(outInterface).getVrf().getName();
      ReachEdgeQuerySynthesizer reachQuery =
          new ReachEdgeQuerySynthesizer(ingressNode, vrf, edge, true, headerSpace);
      ReachEdgeQuerySynthesizer noReachQuery =
          new ReachEdgeQuerySynthesizer(ingressNode, vrf, edge, true, new HeaderSpace());
      noReachQuery.setNegate(true);
      List<QuerySynthesizer> queries = ImmutableList.of(reachQuery, noReachQuery, blacklistQuery);
      SortedSet<Pair<String, String>> nodes = ImmutableSortedSet.of(new Pair<>(ingressNode, vrf));
      CompositeNodJob job =
          new CompositeNodJob(settings, commonEdgeSynthesizers, queries, nodes, tag);
      jobs.add(job);
    }

    // we also need queries for nodes next to edges that are now missing,
    // in the case that those nodes still exist
    List<Synthesizer> missingEdgeSynthesizers =
        ImmutableList.of(baseDataPlaneSynthesizer, baseDataPlaneSynthesizer);
    SortedSet<Edge> baseEdges = baseTopology.getEdges();
    SortedSet<Edge> missingEdges = ImmutableSortedSet.copyOf(Sets.difference(baseEdges, diffEdges));
    for (Edge missingEdge : missingEdges) {
      String ingressNode = missingEdge.getNode1();
      String outInterface = missingEdge.getInt1();
      if (diffConfigurations.containsKey(ingressNode)
          && diffConfigurations.get(ingressNode).getInterfaces().containsKey(outInterface)) {
        String vrf =
            diffConfigurations
                .get(ingressNode)
                .getInterfaces()
                .get(outInterface)
                .getVrf()
                .getName();
        ReachEdgeQuerySynthesizer reachQuery =
            new ReachEdgeQuerySynthesizer(ingressNode, vrf, missingEdge, true, headerSpace);
        List<QuerySynthesizer> queries = ImmutableList.of(reachQuery, blacklistQuery);
        SortedSet<Pair<String, String>> nodes = ImmutableSortedSet.of(new Pair<>(ingressNode, vrf));
        CompositeNodJob job =
            new CompositeNodJob(settings, missingEdgeSynthesizers, queries, nodes, tag);
        jobs.add(job);
      }
    }

    // TODO: maybe do something with nod answer element
    Set<Flow> flows = computeCompositeNodOutput(jobs, new NodAnswerElement());
    pushBaseEnvironment();
    getDataPlanePlugin().processFlows(flows, loadDataPlane());
    popEnvironment();
    pushDeltaEnvironment();
    getDataPlanePlugin().processFlows(flows, loadDataPlane());
    popEnvironment();

    AnswerElement answerElement = getHistory();
    return answerElement;
  }

  @Override
  public void popEnvironment() {
    int lastIndex = _testrigSettingsStack.size() - 1;
    _testrigSettings = _testrigSettingsStack.get(lastIndex);
    _testrigSettingsStack.remove(lastIndex);
  }

  private void populateFlowHistory(
      FlowHistory flowHistory, String envTag, Environment environment, String flowTag) {
    DataPlanePlugin dataPlanePlugin = getDataPlanePlugin();
    List<Flow> flows = dataPlanePlugin.getHistoryFlows(loadDataPlane());
    List<FlowTrace> flowTraces = dataPlanePlugin.getHistoryFlowTraces(loadDataPlane());
    int numEntries = flows.size();
    for (int i = 0; i < numEntries; i++) {
      Flow flow = flows.get(i);
      if (flow.getTag().equals(flowTag)) {
        FlowTrace flowTrace = flowTraces.get(i);
        flowHistory.addFlowTrace(flow, envTag, environment, flowTrace);
      }
    }
  }

  private void postProcessConfigurations(Collection<Configuration> configurations) {
    for (Configuration c : configurations) {
      // Set device type to host iff the configuration format is HOST
      if (c.getConfigurationFormat() == ConfigurationFormat.HOST) {
        c.setDeviceType(DeviceType.HOST);
      }
      for (Vrf vrf : c.getVrfs().values()) {
        // If vrf has BGP, OSPF, or RIP process and device isn't a host, set device type to router
        if (c.getDeviceType() == null
            && (vrf.getBgpProcess() != null
                || vrf.getOspfProcess() != null
                || vrf.getRipProcess() != null)) {
          c.setDeviceType(DeviceType.ROUTER);
        }
        // Compute OSPF interface costs where they are missing
        OspfProcess proc = vrf.getOspfProcess();
        if (proc != null) {
          proc.initInterfaceCosts(c);
        }
      }
      // If device was not a host or router, call it a switch
      if (c.getDeviceType() == null) {
        c.setDeviceType(DeviceType.SWITCH);
      }
    }
  }

  private void printSymmetricEdgePairs() {
    Map<String, Configuration> configs = loadConfigurations();
    SortedSet<Edge> edges = CommonUtil.synthesizeTopology(configs).getEdges();
    Set<Edge> symmetricEdgePairs = getSymmetricEdgePairs(edges);
    List<Edge> edgeList = new ArrayList<>();
    edgeList.addAll(symmetricEdgePairs);
    for (int i = 0; i < edgeList.size() / 2; i++) {
      Edge edge1 = edgeList.get(2 * i);
      Edge edge2 = edgeList.get(2 * i + 1);
      _logger.output(
          edge1.getNode1()
              + ":"
              + edge1.getInt1()
              + ","
              + edge1.getNode2()
              + ":"
              + edge1.getInt2()
              + " "
              + edge2.getNode1()
              + ":"
              + edge2.getInt1()
              + ","
              + edge2.getNode2()
              + ":"
              + edge2.getInt2()
              + "\n");
    }
    _logger.printElapsedTime();
  }

  @Override
  public Set<BgpAdvertisement> loadExternalBgpAnnouncements(
      Map<String, Configuration> configurations) {
    Set<BgpAdvertisement> advertSet = new LinkedHashSet<>();
    for (ExternalBgpAdvertisementPlugin plugin : _externalBgpAdvertisementPlugins) {
      Set<BgpAdvertisement> currentAdvertisements = plugin.loadExternalBgpAdvertisements();
      advertSet.addAll(currentAdvertisements);
    }
    return advertSet;
  }

  /**
   * Reads the external bgp announcement specified in the environment, and populates the
   * vendor-independent configurations with data about those announcements
   *
   * @param configurations The vendor-independent configurations to be modified
   */
  public Set<BgpAdvertisement> processExternalBgpAnnouncements(
      Map<String, Configuration> configurations, SortedSet<Long> allCommunities) {
    Set<BgpAdvertisement> advertSet = new LinkedHashSet<>();
    Path externalBgpAnnouncementsPath =
        _testrigSettings.getEnvironmentSettings().getExternalBgpAnnouncementsPath();
    if (Files.exists(externalBgpAnnouncementsPath)) {
      String externalBgpAnnouncementsFileContents =
          CommonUtil.readFile(externalBgpAnnouncementsPath);
      // Populate advertSet with BgpAdvertisements that
      // gets passed to populatePrecomputedBgpAdvertisements.
      // See populatePrecomputedBgpAdvertisements for the things that get
      // extracted from these advertisements.

      try {
        JSONObject jsonObj = new JSONObject(externalBgpAnnouncementsFileContents);

        JSONArray announcements = jsonObj.getJSONArray(BfConsts.PROP_BGP_ANNOUNCEMENTS);

        ObjectMapper mapper = new ObjectMapper();

        for (int index = 0; index < announcements.length(); index++) {
          JSONObject announcement = new JSONObject();
          announcement.put("@id", index);
          JSONObject announcementSrc = announcements.getJSONObject(index);
          for (Iterator<?> i = announcementSrc.keys(); i.hasNext(); ) {
            String key = (String) i.next();
            if (!key.equals("@id")) {
              announcement.put(key, announcementSrc.get(key));
            }
          }
          BgpAdvertisement bgpAdvertisement =
              mapper.readValue(announcement.toString(), BgpAdvertisement.class);
          allCommunities.addAll(bgpAdvertisement.getCommunities());
          advertSet.add(bgpAdvertisement);
        }

      } catch (JSONException | IOException e) {
        throw new BatfishException("Problems parsing JSON in " + externalBgpAnnouncementsPath, e);
      }
    }
    return advertSet;
  }

  @Override
  public void processFlows(Set<Flow> flows) {
    getDataPlanePlugin().processFlows(flows, loadDataPlane());
  }

  /**
   * Helper function to disable a blacklisted interface and update the given {@link
   * ValidateEnvironmentAnswerElement} if the interface does not actually exist.
   */
  private static void blacklistInterface(
      Map<String, Configuration> configurations,
      ValidateEnvironmentAnswerElement veae,
      NodeInterfacePair iface) {
    String hostname = iface.getHostname();
    String ifaceName = iface.getInterface();
    @Nullable Configuration node = configurations.get(hostname);
    if (node == null) {
      veae.setValid(false);
      veae.getUndefinedInterfaceBlacklistNodes().add(hostname);
      return;
    }

    @Nullable Interface nodeIface = node.getInterfaces().get(ifaceName);
    if (nodeIface == null) {
      veae.setValid(false);
      veae.getUndefinedInterfaceBlacklistInterfaces()
          .computeIfAbsent(hostname, k -> new TreeSet<>())
          .add(ifaceName);
      return;
    }

    nodeIface.setActive(false);
    nodeIface.setBlacklisted(true);
  }

  private void processInterfaceBlacklist(
      Map<String, Configuration> configurations, ValidateEnvironmentAnswerElement veae) {
    Set<NodeInterfacePair> blacklistInterfaces = getInterfaceBlacklist();
    for (NodeInterfacePair p : blacklistInterfaces) {
      blacklistInterface(configurations, veae, p);
    }
  }

  private void processNodeBlacklist(
      Map<String, Configuration> configurations, ValidateEnvironmentAnswerElement veae) {
    SortedSet<String> blacklistNodes = getNodeBlacklist();
    for (String hostname : blacklistNodes) {
      Configuration node = configurations.get(hostname);
      if (node != null) {
        for (Interface iface : node.getInterfaces().values()) {
          iface.setActive(false);
          iface.setBlacklisted(true);
        }
      } else {
        veae.setValid(false);
        veae.getUndefinedNodeBlacklistNodes().add(hostname);
      }
    }
  }

  /**
   * Set the roles of each configuration. Use an explicitly provided {@link NodeRoleSpecifier} if
   * one exists; otherwise use the results of our node-role inference. Also set the inferred role
   * dimensions of each node, based on its name.
   */
  private void processNodeRoles(
      Map<String, Configuration> configurations, ValidateEnvironmentAnswerElement veae) {
    NodeRoleSpecifier specifier = getNodeRoleSpecifier(false);
    SortedMap<String, SortedSet<String>> nodeRoles =
        specifier.createNodeRolesMap(configurations.keySet());
    for (Entry<String, SortedSet<String>> nodeRolesEntry : nodeRoles.entrySet()) {
      String hostname = nodeRolesEntry.getKey();
      Configuration config = configurations.get(hostname);
      if (config == null) {
        veae.setValid(false);
        veae.getUndefinedNodeRoleSpecifierNodes().add(hostname);
      } else {
        SortedSet<String> roles = nodeRolesEntry.getValue();
        config.setRoles(roles);
      }
    }
    Map<String, NavigableMap<Integer, String>> roleDimensions =
        InferRoles.getRoleDimensions(configurations);
    for (Map.Entry<String, NavigableMap<Integer, String>> entry : roleDimensions.entrySet()) {
      String nodeName = entry.getKey();
      Configuration config = configurations.get(nodeName);
      if (config == null) {
        veae.setValid(false);
      } else {
        config.setRoleDimensions(entry.getValue());
      }
    }
  }

  private Topology processTopologyFile(Path topologyFilePath) {
    Topology topology = parseTopology(topologyFilePath);
    return topology;
  }

  @Override
  public void pushBaseEnvironment() {
    _testrigSettingsStack.add(_testrigSettings);
    _testrigSettings = _baseTestrigSettings;
  }

  @Override
  public void pushDeltaEnvironment() {
    _testrigSettingsStack.add(_testrigSettings);
    _testrigSettings = _deltaTestrigSettings;
  }

  private SortedMap<Path, String> readConfigurationFiles(Path testRigPath, String configsType) {
    _logger.infof("\n*** READING %s FILES ***\n", configsType);
    _logger.resetTimer();
    SortedMap<Path, String> configurationData = new TreeMap<>();
    Path configsPath = testRigPath.resolve(configsType);
    List<Path> configFilePaths = listAllFiles(configsPath);
    AtomicInteger completed =
        newBatch("Reading network configuration files", configFilePaths.size());
    for (Path file : configFilePaths) {
      _logger.debugf("Reading: \"%s\"\n", file);
      String fileTextRaw = CommonUtil.readFile(file.toAbsolutePath());
      String fileText = fileTextRaw + ((fileTextRaw.length() != 0) ? "\n" : "");
      configurationData.put(file, fileText);
      completed.incrementAndGet();
    }
    _logger.printElapsedTime();
    return configurationData;
  }

  @Nullable
  @Override
  public String readExternalBgpAnnouncementsFile() {
    Path externalBgpAnnouncementsPath =
        _testrigSettings.getEnvironmentSettings().getExternalBgpAnnouncementsPath();
    if (Files.exists(externalBgpAnnouncementsPath)) {
      String externalBgpAnnouncementsFileContents =
          CommonUtil.readFile(externalBgpAnnouncementsPath);
      return externalBgpAnnouncementsFileContents;
    } else {
      return null;
    }
  }

  private SortedMap<Path, String> readFiles(Path directory, String description) {
    _logger.infof("\n*** READING FILES: %s ***\n", description);
    _logger.resetTimer();
    SortedMap<Path, String> fileData = new TreeMap<>();
    List<Path> filePaths;
    try (Stream<Path> paths = CommonUtil.list(directory)) {
      filePaths =
          paths
              .filter(path -> !path.getFileName().toString().startsWith("."))
              .sorted()
              .collect(Collectors.toList());
    }
    AtomicInteger completed = newBatch("Reading files: " + description, filePaths.size());
    for (Path file : filePaths) {
      _logger.debugf("Reading: \"%s\"\n", file);
      String fileTextRaw = CommonUtil.readFile(file.toAbsolutePath());
      String fileText = fileTextRaw + ((fileTextRaw.length() != 0) ? "\n" : "");
      fileData.put(file, fileText);
      completed.incrementAndGet();
    }
    _logger.printElapsedTime();
    return fileData;
  }

  /**
   * Read Iptable Files for each host in the keyset of {@code hostConfigurations}, and store the
   * contents in {@code iptablesDate}. Each task fails if the Iptable file specified by host is not
   * under {@code testRigPath} or does not exist.
   *
   * @throws BatfishException if there is a failed task and either {@link
   *     Settings#getExitOnFirstError()} or {@link Settings#getHaltOnParseError()} is set.
   */
  void readIptableFiles(
      Path testRigPath,
      SortedMap<String, VendorConfiguration> hostConfigurations,
      SortedMap<Path, String> iptablesData,
      ParseVendorConfigurationAnswerElement answerElement) {
    List<BatfishException> failureCauses = new ArrayList<>();
    for (VendorConfiguration vc : hostConfigurations.values()) {
      HostConfiguration hostConfig = (HostConfiguration) vc;
      if (hostConfig.getIptablesFile() != null) {
        Path path = Paths.get(testRigPath.toString(), hostConfig.getIptablesFile());

        // ensure that the iptables file is not taking us outside of the
        // testrig
        try {
          if (!path.toFile().getCanonicalPath().contains(testRigPath.toFile().getCanonicalPath())
              || !path.toFile().exists()) {
            String failureMessage =
                String.format(
                    "Iptables file %s for host %s is not contained within the testrig",
                    hostConfig.getIptablesFile(), hostConfig.getHostname());
            BatfishException bfc;
            if (answerElement.getErrors().containsKey(hostConfig.getHostname())) {
              bfc =
                  new BatfishException(
                      failureMessage,
                      answerElement.getErrors().get(hostConfig.getHostname()).getException());
              answerElement.getErrors().put(hostConfig.getHostname(), bfc.getBatfishStackTrace());
            } else {
              bfc = new BatfishException(failureMessage);
              if (_settings.getExitOnFirstError()) {
                throw bfc;
              } else {
                failureCauses.add(bfc);
                answerElement.getErrors().put(hostConfig.getHostname(), bfc.getBatfishStackTrace());
                answerElement.getParseStatus().put(hostConfig.getHostname(), ParseStatus.FAILED);
              }
            }
          } else {
            String fileText = CommonUtil.readFile(path);
            iptablesData.put(path, fileText);
          }
        } catch (IOException e) {
          throw new BatfishException("Could not get canonical path", e);
        }
      }
    }

    if (_settings.getHaltOnParseError() && !failureCauses.isEmpty()) {
      BatfishException e =
          new BatfishException(
              "Fatal exception due to at least one Iptables file is"
                  + " not contained within the testrig");
      failureCauses.forEach(e::addSuppressed);
      throw e;
    }
  }

  @Override
  public AnswerElement reducedReachability(
      HeaderSpace headerSpace, NodesSpecifier ingressNodeRegex) {
    Settings settings = getSettings();
    checkDifferentialDataPlaneQuestionDependencies();
    String tag = getDifferentialFlowTag();

    // load base configurations and generate base data plane
    pushBaseEnvironment();
    Map<String, Configuration> baseConfigurations = loadConfigurations();
    Synthesizer baseDataPlaneSynthesizer = synthesizeDataPlane();
    popEnvironment();

    // load diff configurations and generate diff data plane
    pushDeltaEnvironment();
    Map<String, Configuration> diffConfigurations = loadConfigurations();
    Synthesizer diffDataPlaneSynthesizer = synthesizeDataPlane();
    popEnvironment();

    Set<String> commonNodes =
        ImmutableSet.copyOf(
            Sets.intersection(baseConfigurations.keySet(), diffConfigurations.keySet()));

    pushDeltaEnvironment();
    SortedSet<String> blacklistNodes = getNodeBlacklist();
    Set<NodeInterfacePair> blacklistInterfaces = getInterfaceBlacklist();
    SortedSet<Edge> blacklistEdges = getEdgeBlacklist();
    popEnvironment();

    BlacklistDstIpQuerySynthesizer blacklistQuery =
        new BlacklistDstIpQuerySynthesizer(
            null, blacklistNodes, blacklistInterfaces, blacklistEdges, baseConfigurations);

    // compute composite program and flows
    List<Synthesizer> synthesizers =
        ImmutableList.of(
            baseDataPlaneSynthesizer, diffDataPlaneSynthesizer, baseDataPlaneSynthesizer);

    Set<String> ingressNodes = ingressNodeRegex.getMatchingNodes(baseConfigurations);

    // generate base reachability and diff blackhole and blacklist queries
    List<CompositeNodJob> jobs =
        commonNodes
            .stream()
            .filter(Predicates.not(ingressNodes::contains))
            .flatMap(
                node ->
                    baseConfigurations
                        .get(node)
                        .getVrfs()
                        .keySet()
                        .stream()
                        .map(
                            vrf -> {
                              Map<String, Set<String>> ingressNodeVrfs =
                                  ImmutableMap.of(node, ImmutableSet.of(vrf));
                              ReachabilityQuerySynthesizer acceptQuery =
                                  new ReachabilityQuerySynthesizer(
                                      ImmutableSet.of(ForwardingAction.ACCEPT), headerSpace,
                                      ImmutableSet.of(), ingressNodeVrfs,
                                      ImmutableSet.of(), ImmutableSet.of());
                              ReachabilityQuerySynthesizer notAcceptQuery =
                                  new ReachabilityQuerySynthesizer(
                                      Collections.singleton(ForwardingAction.ACCEPT),
                                      new HeaderSpace(),
                                      ImmutableSet.of(),
                                      ingressNodeVrfs,
                                      ImmutableSet.of(),
                                      ImmutableSet.of());
                              notAcceptQuery.setNegate(true);
                              SortedSet<Pair<String, String>> nodes =
                                  ImmutableSortedSet.of(new Pair<>(node, vrf));
                              List<QuerySynthesizer> queries =
                                  ImmutableList.of(acceptQuery, notAcceptQuery, blacklistQuery);
                              return new CompositeNodJob(
                                  settings, synthesizers, queries, nodes, tag);
                            }))
            .collect(Collectors.toList());

    // TODO: maybe do something with nod answer element
    Set<Flow> flows = computeCompositeNodOutput(jobs, new NodAnswerElement());
    pushBaseEnvironment();
    getDataPlanePlugin().processFlows(flows, loadDataPlane());
    popEnvironment();
    pushDeltaEnvironment();
    getDataPlanePlugin().processFlows(flows, loadDataPlane());
    popEnvironment();

    AnswerElement answerElement = getHistory();
    return answerElement;
  }

  @Override
  public void registerAnswerer(
      String questionName,
      String questionClassName,
      BiFunction<Question, IBatfish, Answerer> answererCreator) {
    _answererCreators.put(questionName, answererCreator);
  }

  @Override
  public void registerBgpTablePlugin(BgpTableFormat format, BgpTablePlugin bgpTablePlugin) {
    _bgpTablePlugins.put(format, bgpTablePlugin);
  }

  @Override
  public void registerExternalBgpAdvertisementPlugin(
      ExternalBgpAdvertisementPlugin externalBgpAdvertisementPlugin) {
    _externalBgpAdvertisementPlugins.add(externalBgpAdvertisementPlugin);
  }

  private void repairConfigurations() {
    ParseVendorConfigurationAnswerElement pvcae = loadParseVendorConfigurationAnswerElement();
    if (!Version.isCompatibleVersion("Service", "Old parsed configurations", pvcae.getVersion())) {
      repairVendorConfigurations();
    }
    Path inputPath = _testrigSettings.getSerializeVendorPath();
    serializeIndependentConfigs(inputPath);
  }

  private void repairDataPlane(boolean compressed) {
    Path dataPlanePath =
        compressed
            ? _testrigSettings.getEnvironmentSettings().getCompressedDataPlanePath()
            : _testrigSettings.getEnvironmentSettings().getDataPlanePath();

    Path dataPlaneAnswerPath =
        compressed
            ? _testrigSettings.getEnvironmentSettings().getCompressedDataPlaneAnswerPath()
            : _testrigSettings.getEnvironmentSettings().getDataPlaneAnswerPath();

    CommonUtil.deleteIfExists(dataPlanePath);
    CommonUtil.deleteIfExists(dataPlaneAnswerPath);

    if (compressed) {
      computeCompressedDataPlane();
    } else {
      computeDataPlane(false);
    }
  }

  /**
   * Applies the current environment to the specified configurations and updates the given {@link
   * ValidateEnvironmentAnswerElement}. Applying the environment includes:
   *
   * <ul>
   *   <li>Applying node and interface blacklists.
   *   <li>Applying node and interface blacklists.
   * </ul>
   */
  private void updateBlacklistedAndInactiveConfigs(
      Map<String, Configuration> configurations, ValidateEnvironmentAnswerElement veae) {
    processNodeBlacklist(configurations, veae);
    processInterfaceBlacklist(configurations, veae);
    // We do not process the edge blacklist here. Instead, we rely on these edges being explicitly
    // deleted from the Topology (aka list of edges) that is used along with configurations in
    // answering questions.
    disableUnusableVlanInterfaces(configurations);
    disableUnusableVpnInterfaces(configurations);
  }

  /**
   * Ensures that the current configurations for the current testrig+environment are up to date.
   * Among other things, this includes:
   *
   * <ul>
   *   <li>Invalidating cached configs if the in-memory copy has been changed by question
   *       processing.
   *   <li>Re-loading configurations from disk, including re-parsing if the configs were parsed on a
   *       previous version of Batfish.
   *   <li>Re-applying the environment to the configs, to ensure that blacklists are honored.
   * </ul>
   */
  private void applyEnvironment(Map<String, Configuration> configurationsWithoutEnvironment) {
    ValidateEnvironmentAnswerElement veae = new ValidateEnvironmentAnswerElement();
    updateBlacklistedAndInactiveConfigs(configurationsWithoutEnvironment, veae);
    processNodeRoles(configurationsWithoutEnvironment, veae);

    serializeObject(
        veae, _testrigSettings.getEnvironmentSettings().getValidateEnvironmentAnswerPath());
  }

  private void repairEnvironmentBgpTables() {
    EnvironmentSettings envSettings = _testrigSettings.getEnvironmentSettings();
    Path answerPath = envSettings.getParseEnvironmentBgpTablesAnswerPath();
    Path bgpTablesOutputPath = envSettings.getSerializeEnvironmentBgpTablesPath();
    CommonUtil.deleteIfExists(answerPath);
    CommonUtil.deleteDirectory(bgpTablesOutputPath);
    computeEnvironmentBgpTables();
  }

  private void repairEnvironmentRoutingTables() {
    EnvironmentSettings envSettings = _testrigSettings.getEnvironmentSettings();
    Path answerPath = envSettings.getParseEnvironmentRoutingTablesAnswerPath();
    Path rtOutputPath = envSettings.getSerializeEnvironmentRoutingTablesPath();
    CommonUtil.deleteIfExists(answerPath);
    CommonUtil.deleteDirectory(rtOutputPath);
    computeEnvironmentRoutingTables();
  }

  private void repairVendorConfigurations() {
    Path outputPath = _testrigSettings.getSerializeVendorPath();
    CommonUtil.deleteDirectory(outputPath);
    Path testRigPath = _testrigSettings.getTestRigPath();
    serializeVendorConfigs(testRigPath, outputPath);
  }

  private AnswerElement report() {
    ReportAnswerElement answerElement = new ReportAnswerElement();
    checkQuestionsDirExists();
    Path questionsDir =
        _settings.getActiveTestrigSettings().getBasePath().resolve(BfConsts.RELPATH_QUESTIONS_DIR);
    ConcurrentMap<Path, String> answers = new ConcurrentHashMap<>();
    try (DirectoryStream<Path> questions = Files.newDirectoryStream(questionsDir)) {
      questions.forEach(
          questionDirPath ->
              answers.put(
                  questionDirPath.resolve(BfConsts.RELPATH_ANSWER_JSON),
                  !questionDirPath.getFileName().startsWith(".")
                          && Files.exists(questionDirPath.resolve(BfConsts.RELPATH_ANSWER_JSON))
                      ? CommonUtil.readFile(questionDirPath.resolve(BfConsts.RELPATH_ANSWER_JSON))
                      : ""));
    } catch (IOException e1) {
      throw new BatfishException(
          "Could not create directory stream for '" + questionsDir + "'", e1);
    }
    ObjectMapper mapper = new BatfishObjectMapper();
    for (Entry<Path, String> entry : answers.entrySet()) {
      Path answerPath = entry.getKey();
      String answerText = entry.getValue();
      if (!answerText.equals("")) {
        try {
          answerElement.getJsonAnswers().add(mapper.readTree(answerText));
        } catch (IOException e) {
          throw new BatfishException(
              "Error mapping JSON content of '" + answerPath + "' to object", e);
        }
      }
    }
    return answerElement;
  }

  public Answer run() {
    newBatch("Begin job", 0);
    loadPlugins();
    boolean action = false;
    Answer answer = new Answer();

    if (_settings.getPrintSymmetricEdgePairs()) {
      printSymmetricEdgePairs();
      return answer;
    }

    if (_settings.getReport()) {
      answer.addAnswerElement(report());
      return answer;
    }

    if (_settings.getSynthesizeJsonTopology()) {
      writeJsonTopology();
      return answer;
    }

    if (_settings.getHistogram()) {
      histogram(_testrigSettings.getTestRigPath());
      return answer;
    }

    if (_settings.getFlatten()) {
      Path flattenSource = _testrigSettings.getTestRigPath();
      Path flattenDestination = _settings.getFlattenDestination();
      flatten(flattenSource, flattenDestination);
      return answer;
    }

    if (_settings.getGenerateStubs()) {
      String inputRole = _settings.getGenerateStubsInputRole();
      String interfaceDescriptionRegex = _settings.getGenerateStubsInterfaceDescriptionRegex();
      int stubAs = _settings.getGenerateStubsRemoteAs();
      generateStubs(inputRole, stubAs, interfaceDescriptionRegex);
      return answer;
    }

    // if (_settings.getZ3()) {
    // Map<String, Configuration> configurations = loadConfigurations();
    // String dataPlanePath = _envSettings.getDataPlanePath();
    // if (dataPlanePath == null) {
    // throw new BatfishException("Missing path to data plane");
    // }
    // File dataPlanePathAsFile = new File(dataPlanePath);
    // genZ3(configurations, dataPlanePathAsFile);
    // return answer;
    // }
    //
    // if (_settings.getRoleTransitQuery()) {
    // genRoleTransitQueries();
    // return answer;
    // }

    if (_settings.getSerializeVendor()) {
      Path testRigPath = _testrigSettings.getTestRigPath();
      Path outputPath = _testrigSettings.getSerializeVendorPath();
      answer.append(serializeVendorConfigs(testRigPath, outputPath));
      action = true;
    }

    if (_settings.getSerializeIndependent()) {
      Path inputPath = _testrigSettings.getSerializeVendorPath();
      answer.append(serializeIndependentConfigs(inputPath));
      action = true;
    }

    if (_settings.getInitInfo()) {
      InitInfoAnswerElement initInfoAnswerElement = initInfo(true, false);
      // In this context we can remove parse trees because they will be returned in preceding answer
      // element. Note that parse trees are not removed when asking initInfo as its own question.
      initInfoAnswerElement.setParseTrees(Collections.emptySortedMap());
      answer.addAnswerElement(initInfoAnswerElement);
      action = true;
    }

    if (_settings.getCompileEnvironment()) {
      answer.append(compileEnvironmentConfigurations(_testrigSettings));
      action = true;
    }

    if (_settings.getAnswer()) {
      answer.append(answer());
      action = true;
    }

    if (_settings.getAnalyze()) {
      answer.append(analyze());
      action = true;
    }

    if (_settings.getDataPlane()) {
      answer.addAnswerElement(computeDataPlane(_settings.getDiffActive()));
      action = true;
    }

    if (_settings.getValidateEnvironment()) {
      answer.append(validateEnvironment());
      action = true;
    }

    if (!action) {
      throw new CleanBatfishException("No task performed! Run with -help flag to see usage\n");
    }
    return answer;
  }

  public static void serializeAsJson(Path outputPath, Object object, String objectName) {
    try {
      new BatfishObjectMapper().writeValue(outputPath.toFile(), object);
    } catch (IOException e) {
      throw new BatfishException("Could not serialize " + objectName + " ", e);
    }
  }

  private Answer serializeAwsConfigs(Path testRigPath, Path outputPath) {
    Answer answer = new Answer();
    Map<Path, String> configurationData =
        readConfigurationFiles(testRigPath, BfConsts.RELPATH_AWS_CONFIGS_DIR);
    AwsConfiguration config;
    try (ActiveSpan parseAwsConfigsSpan =
        GlobalTracer.get().buildSpan("Parse AWS configs").startActive()) {
      assert parseAwsConfigsSpan != null; // avoid unused warning
      config = parseAwsConfigurations(configurationData);
    }

    _logger.info("\n*** SERIALIZING AWS CONFIGURATION STRUCTURES ***\n");
    _logger.resetTimer();
    outputPath.toFile().mkdirs();
    Path currentOutputPath = outputPath.resolve(BfConsts.RELPATH_AWS_CONFIGS_FILE);
    _logger.debugf("Serializing AWS to \"%s\"...", currentOutputPath);
    serializeObject(config, currentOutputPath);
    _logger.debug("OK\n");
    _logger.printElapsedTime();
    return answer;
  }

  private Answer serializeEnvironmentBgpTables(Path inputPath, Path outputPath) {
    Answer answer = new Answer();
    ParseEnvironmentBgpTablesAnswerElement answerElement =
        new ParseEnvironmentBgpTablesAnswerElement();
    answerElement.setVersion(Version.getVersion());
    answer.addAnswerElement(answerElement);
    SortedMap<String, BgpAdvertisementsByVrf> bgpTables =
        getEnvironmentBgpTables(inputPath, answerElement);
    serializeEnvironmentBgpTables(bgpTables, outputPath);
    serializeObject(
        answerElement,
        _testrigSettings.getEnvironmentSettings().getParseEnvironmentBgpTablesAnswerPath());
    return answer;
  }

  private void serializeEnvironmentBgpTables(
      SortedMap<String, BgpAdvertisementsByVrf> bgpTables, Path outputPath) {
    if (bgpTables == null) {
      throw new BatfishException("Exiting due to parsing error(s)");
    }
    _logger.info("\n*** SERIALIZING ENVIRONMENT BGP TABLES ***\n");
    _logger.resetTimer();
    outputPath.toFile().mkdirs();
    SortedMap<Path, BgpAdvertisementsByVrf> output = new TreeMap<>();
    bgpTables.forEach(
        (name, rt) -> {
          Path currentOutputPath = outputPath.resolve(name);
          output.put(currentOutputPath, rt);
        });
    serializeObjects(output);
    _logger.printElapsedTime();
  }

  private Answer serializeEnvironmentRoutingTables(Path inputPath, Path outputPath) {
    Answer answer = new Answer();
    ParseEnvironmentRoutingTablesAnswerElement answerElement =
        new ParseEnvironmentRoutingTablesAnswerElement();
    answerElement.setVersion(Version.getVersion());
    answer.addAnswerElement(answerElement);
    SortedMap<String, RoutesByVrf> routingTables =
        getEnvironmentRoutingTables(inputPath, answerElement);
    serializeEnvironmentRoutingTables(routingTables, outputPath);
    serializeObject(
        answerElement,
        _testrigSettings.getEnvironmentSettings().getParseEnvironmentRoutingTablesAnswerPath());
    return answer;
  }

  private void serializeEnvironmentRoutingTables(
      SortedMap<String, RoutesByVrf> routingTables, Path outputPath) {
    if (routingTables == null) {
      throw new BatfishException("Exiting due to parsing error(s)");
    }
    _logger.info("\n*** SERIALIZING ENVIRONMENT ROUTING TABLES ***\n");
    _logger.resetTimer();
    outputPath.toFile().mkdirs();
    SortedMap<Path, RoutesByVrf> output = new TreeMap<>();
    routingTables.forEach(
        (name, rt) -> {
          Path currentOutputPath = outputPath.resolve(name);
          output.put(currentOutputPath, rt);
        });
    serializeObjects(output);
    _logger.printElapsedTime();
  }

  private SortedMap<String, VendorConfiguration> serializeHostConfigs(
      Path testRigPath, Path outputPath, ParseVendorConfigurationAnswerElement answerElement) {
    SortedMap<Path, String> configurationData =
        readConfigurationFiles(testRigPath, BfConsts.RELPATH_HOST_CONFIGS_DIR);
    // read the host files
    SortedMap<String, VendorConfiguration> allHostConfigurations;
    try (ActiveSpan parseHostConfigsSpan =
        GlobalTracer.get().buildSpan("Parse host configs").startActive()) {
      assert parseHostConfigsSpan != null; // avoid unused warning
      allHostConfigurations =
          parseVendorConfigurations(configurationData, answerElement, ConfigurationFormat.HOST);
    }
    if (allHostConfigurations == null) {
      throw new BatfishException("Exiting due to parser errors");
    }
    _logger.infof(
        "Testrig:%s in container:%s has total number of host configs:%d",
        getTestrigName(), getContainerName(), allHostConfigurations.size());

    // split into hostConfigurations and overlayConfigurations
    SortedMap<String, VendorConfiguration> overlayConfigurations =
        allHostConfigurations
            .entrySet()
            .stream()
            .filter(e -> ((HostConfiguration) e.getValue()).getOverlay())
            .collect(toMap(Entry::getKey, Entry::getValue, (v1, v2) -> v1, TreeMap::new));
    SortedMap<String, VendorConfiguration> nonOverlayHostConfigurations =
        allHostConfigurations
            .entrySet()
            .stream()
            .filter(e -> !((HostConfiguration) e.getValue()).getOverlay())
            .collect(toMap(Entry::getKey, Entry::getValue, (v1, v2) -> v1, TreeMap::new));

    // read and associate iptables files for specified hosts
    SortedMap<Path, String> iptablesData = new TreeMap<>();
    readIptableFiles(testRigPath, allHostConfigurations, iptablesData, answerElement);

    SortedMap<String, VendorConfiguration> iptablesConfigurations =
        parseVendorConfigurations(iptablesData, answerElement, ConfigurationFormat.IPTABLES);
    for (VendorConfiguration vc : allHostConfigurations.values()) {
      HostConfiguration hostConfig = (HostConfiguration) vc;
      if (hostConfig.getIptablesFile() != null) {
        Path path = Paths.get(testRigPath.toString(), hostConfig.getIptablesFile());
        String relativePathStr = _testrigSettings.getBasePath().relativize(path).toString();
        if (iptablesConfigurations.containsKey(relativePathStr)) {
          hostConfig.setIptablesVendorConfig(
              (IptablesVendorConfiguration) iptablesConfigurations.get(relativePathStr));
        }
      }
    }

    // now, serialize
    _logger.info("\n*** SERIALIZING VENDOR CONFIGURATION STRUCTURES ***\n");
    _logger.resetTimer();
    CommonUtil.createDirectories(outputPath);

    Map<Path, VendorConfiguration> output = new TreeMap<>();
    nonOverlayHostConfigurations.forEach(
        (name, vc) -> {
          Path currentOutputPath = outputPath.resolve(name);
          output.put(currentOutputPath, vc);
        });
    serializeObjects(output);
    // serialize warnings
    serializeObject(answerElement, _testrigSettings.getParseAnswerPath());
    _logger.printElapsedTime();
    return overlayConfigurations;
  }

  private Answer serializeIndependentConfigs(Path vendorConfigPath) {
    Answer answer = new Answer();
    ConvertConfigurationAnswerElement answerElement = new ConvertConfigurationAnswerElement();
    answerElement.setVersion(Version.getVersion());
    if (_settings.getVerboseParse()) {
      answer.addAnswerElement(answerElement);
    }
    Map<String, Configuration> configurations = getConfigurations(vendorConfigPath, answerElement);
    Topology testrigTopology =
        computeTestrigTopology(_testrigSettings.getTestRigPath(), configurations);
    serializeAsJson(_testrigSettings.getTopologyPath(), testrigTopology, "testrig topology");
    checkTopology(configurations, testrigTopology);
    org.batfish.datamodel.pojo.Topology pojoTopology =
        org.batfish.datamodel.pojo.Topology.create(
            _testrigSettings.getName(), configurations, testrigTopology);
    serializeAsJson(_testrigSettings.getPojoTopologyPath(), pojoTopology, "testrig pojo topology");
    _storage.storeConfigurations(configurations, answerElement, _testrigSettings.getName());

    applyEnvironment(configurations);
    Topology envTopology = computeEnvironmentTopology(configurations);
    serializeAsJson(
        _testrigSettings.getEnvironmentSettings().getSerializedTopologyPath(),
        envTopology,
        "environment topology");

    NodeRoleSpecifier roleSpecifier = inferNodeRoles(configurations);
    serializeAsJson(
        _testrigSettings.getInferredNodeRolesPath(), roleSpecifier, "inferred node roles");

    return answer;
  }

  private void serializeNetworkConfigs(
      Path testRigPath,
      Path outputPath,
      ParseVendorConfigurationAnswerElement answerElement,
      SortedMap<String, VendorConfiguration> overlayHostConfigurations) {
    Map<Path, String> configurationData =
        readConfigurationFiles(testRigPath, BfConsts.RELPATH_CONFIGURATIONS_DIR);
    Map<String, VendorConfiguration> vendorConfigurations;
    try (ActiveSpan parseNetworkConfigsSpan =
        GlobalTracer.get().buildSpan("Parse network configs").startActive()) {
      assert parseNetworkConfigsSpan != null; // avoid unused warning
      vendorConfigurations =
          parseVendorConfigurations(configurationData, answerElement, ConfigurationFormat.UNKNOWN);
    }
    if (vendorConfigurations == null) {
      throw new BatfishException("Exiting due to parser errors");
    }
    _logger.infof(
        "Testrig:%s in container:%s has total number of network configs:%d",
        getTestrigName(), getContainerName(), vendorConfigurations.size());
    _logger.info("\n*** SERIALIZING VENDOR CONFIGURATION STRUCTURES ***\n");
    _logger.resetTimer();
    CommonUtil.createDirectories(outputPath);
    Map<Path, VendorConfiguration> output = new TreeMap<>();
    vendorConfigurations.forEach(
        (name, vc) -> {
          if (name.contains(File.separator)) {
            // iptables will get a hostname like configs/iptables-save if they
            // are not set up correctly using host files
            _logger.errorf("Cannot serialize configuration with hostname %s\n", name);
            answerElement.addRedFlagWarning(
                name,
                new Warning(
                    "Cannot serialize network config. Bad hostname " + name.replace("\\", "/"),
                    "MISCELLANEOUS"));
          } else {
            // apply overlay if it exists
            VendorConfiguration overlayConfig = overlayHostConfigurations.get(name);
            if (overlayConfig != null) {
              vc.setOverlayConfiguration(overlayConfig);
              overlayHostConfigurations.remove(name);
            }

            Path currentOutputPath = outputPath.resolve(name);
            output.put(currentOutputPath, vc);
          }
        });

    // warn about unused overlays
    overlayHostConfigurations.forEach(
        (name, overlay) -> {
          answerElement.getParseStatus().put(name, ParseStatus.ORPHANED);
        });

    serializeObjects(output);
    _logger.printElapsedTime();
  }

  public <S extends Serializable> void serializeObjects(Map<Path, S> objectsByPath) {
    if (objectsByPath.isEmpty()) {
      return;
    }

    int size = objectsByPath.size();
    String className = objectsByPath.values().iterator().next().getClass().getName();
    AtomicInteger serializeCompleted =
        newBatch(String.format("Serializing '%s' instances to disk", className), size);
    objectsByPath
        .entrySet()
        .parallelStream()
        .forEach(
            entry -> {
              Path outputPath = entry.getKey();
              S object = entry.getValue();
              serializeObject(object, outputPath);
              serializeCompleted.incrementAndGet();
            });
  }

  Answer serializeVendorConfigs(Path testRigPath, Path outputPath) {
    Answer answer = new Answer();
    boolean configsFound = false;

    // look for network configs
    Path networkConfigsPath = testRigPath.resolve(BfConsts.RELPATH_CONFIGURATIONS_DIR);
    ParseVendorConfigurationAnswerElement answerElement =
        new ParseVendorConfigurationAnswerElement();
    answerElement.setVersion(Version.getVersion());
    if (_settings.getVerboseParse()) {
      answer.addAnswerElement(answerElement);
    }

    // look for host configs and overlay configs
    SortedMap<String, VendorConfiguration> overlayHostConfigurations = new TreeMap<>();
    Path hostConfigsPath = testRigPath.resolve(BfConsts.RELPATH_HOST_CONFIGS_DIR);
    if (Files.exists(hostConfigsPath)) {
      overlayHostConfigurations = serializeHostConfigs(testRigPath, outputPath, answerElement);
      configsFound = true;
    }

    if (Files.exists(networkConfigsPath)) {
      serializeNetworkConfigs(testRigPath, outputPath, answerElement, overlayHostConfigurations);
      configsFound = true;
    }

    // look for AWS VPC configs
    Path awsVpcConfigsPath = testRigPath.resolve(BfConsts.RELPATH_AWS_CONFIGS_DIR);
    if (Files.exists(awsVpcConfigsPath)) {
      answer.append(serializeAwsConfigs(testRigPath, outputPath));
      configsFound = true;
    }

    if (!configsFound) {
      throw new BatfishException("No valid configurations found");
    }

    // serialize warnings
    serializeObject(answerElement, _testrigSettings.getParseAnswerPath());

    return answer;
  }

  @Override
  public void registerDataPlanePlugin(DataPlanePlugin plugin, String name) {
    _dataPlanePlugins.put(name, plugin);
  }

  public void setTerminatingExceptionMessage(String terminatingExceptionMessage) {
    _terminatingExceptionMessage = terminatingExceptionMessage;
  }

  @Override
  public AnswerElement smtBlackhole(HeaderQuestion q) {
    PropertyChecker p = new PropertyChecker(this, _settings);
    return p.checkBlackHole(q);
  }

  @Override
  public AnswerElement smtBoundedLength(HeaderLocationQuestion q, Integer bound) {
    if (bound == null) {
      throw new BatfishException("Missing parameter length bound: (e.g., bound=3)");
    }
    PropertyChecker p = new PropertyChecker(this, _settings);
    return p.checkBoundedLength(q, bound);
  }

  @Override
  public AnswerElement smtDeterminism(HeaderQuestion q) {
    PropertyChecker p = new PropertyChecker(this, _settings);
    return p.checkDeterminism(q);
  }

  @Override
  public AnswerElement smtEqualLength(HeaderLocationQuestion q) {
    PropertyChecker p = new PropertyChecker(this, _settings);
    return p.checkEqualLength(q);
  }

  @Override
  public AnswerElement smtForwarding(HeaderQuestion q) {
    PropertyChecker p = new PropertyChecker(this, _settings);
    return p.checkForwarding(q);
  }

  @Override
  public AnswerElement smtLoadBalance(HeaderLocationQuestion q, int threshold) {
    PropertyChecker p = new PropertyChecker(this, _settings);
    return p.checkLoadBalancing(q, threshold);
  }

  @Override
  public AnswerElement smtLocalConsistency(Pattern routerRegex, boolean strict, boolean fullModel) {
    PropertyChecker p = new PropertyChecker(this, _settings);
    return p.checkLocalEquivalence(routerRegex, strict, fullModel);
  }

  @Override
  public AnswerElement smtMultipathConsistency(HeaderLocationQuestion q) {
    PropertyChecker p = new PropertyChecker(this, _settings);
    return p.checkMultipathConsistency(q);
  }

  @Override
  public AnswerElement smtReachability(HeaderLocationQuestion q) {
    PropertyChecker p = new PropertyChecker(this, _settings);
    return p.checkReachability(q);
  }

  @Override
  public AnswerElement smtRoles(RoleQuestion q) {
    Roles roles = Roles.create(this, q.getDstIps(), new NodesSpecifier(q.getNodeRegex()));
    return roles.asAnswer(q.getType());
  }

  @Override
  public AnswerElement smtRoutingLoop(HeaderQuestion q) {
    PropertyChecker p = new PropertyChecker(this, _settings);
    return p.checkRoutingLoop(q);
  }

  @Override
  public AnswerElement standard(
      HeaderSpace headerSpace,
      Set<ForwardingAction> actions,
      NodesSpecifier ingressNodeRegex,
      NodesSpecifier notIngressNodeRegex,
      NodesSpecifier finalNodeRegex,
      NodesSpecifier notFinalNodeRegex,
      Set<String> transitNodes,
      Set<String> notTransitNodes,
      boolean useCompression,
      int maxChunkSize) {
    Settings settings = getSettings();
    String tag = getFlowTag(_testrigSettings);

    // specialized compression
    /*
    CompressDataPlaneResult compressionResult =
        useCompression ? computeCompressedDataPlane(headerSpace) : null;
    Map<String, Configuration> configurations =
        useCompression ? compressionResult._compressedConfigs : loadConfigurations();
    DataPlane dataPlane = useCompression ? compressionResult._compressedDataPlane : loadDataPlane();
    */

    // general compression
    Snapshot snapshot = getSnapshot();
    Map<String, Configuration> configurations =
        useCompression ? loadCompressedConfigurations(snapshot) : loadConfigurations(snapshot);
    DataPlane dataPlane = loadDataPlane(useCompression);

    if (configurations == null) {
      throw new BatfishException("error loading configurations");
    }

    if (dataPlane == null) {
      throw new BatfishException("error loading data plane");
    }

    // collect ingress nodes
    Set<String> ingressNodes = ingressNodeRegex.getMatchingNodes(configurations);
    Set<String> notIngressNodes = notIngressNodeRegex.getMatchingNodes(configurations);
    Set<String> activeIngressNodes = Sets.difference(ingressNodes, notIngressNodes);
    if (activeIngressNodes.isEmpty()) {
      return new StringAnswerElement(
          "NOTHING TO DO: No nodes both match ingressNodeRegex: '"
              + ingressNodeRegex
              + "' and fail to match notIngressNodeRegex: '"
              + notIngressNodeRegex
              + "'");
    }

    // collect final nodes
    Set<String> finalNodes = finalNodeRegex.getMatchingNodes(configurations);
    Set<String> notFinalNodes = notFinalNodeRegex.getMatchingNodes(configurations);
    Set<String> activeFinalNodes = Sets.difference(finalNodes, notFinalNodes);
    if (activeFinalNodes.isEmpty()) {
      return new StringAnswerElement(
          "NOTHING TO DO: No nodes both match finalNodeRegex: '"
              + finalNodeRegex
              + "' and fail to match notFinalNodeRegex: '"
              + notFinalNodeRegex
              + "'");
    }

    // check transit nodes
    Set<String> allNodes = configurations.keySet();
    Set<String> invalidTransitNodes = Sets.difference(transitNodes, allNodes);
    if (!invalidTransitNodes.isEmpty()) {
      return new StringAnswerElement(
          String.format("Unknown transit nodes %s", invalidTransitNodes));
    }
    Set<String> invalidNotTransitNodes = Sets.difference(notTransitNodes, allNodes);
    if (!invalidNotTransitNodes.isEmpty()) {
      return new StringAnswerElement(
          String.format("Unknown notTransit nodes %s", invalidNotTransitNodes));
    }
    Set<String> illegalTransitNodes = Sets.intersection(transitNodes, notTransitNodes);
    if (!illegalTransitNodes.isEmpty()) {
      return new StringAnswerElement(
          String.format(
              "Same node %s can not be in both transit and notTransit", illegalTransitNodes));
    }

    List<Pair<String, String>> originateNodeVrfs =
        activeIngressNodes
            .stream()
            .flatMap(
                ingressNode ->
                    configurations
                        .get(ingressNode)
                        .getVrfs()
                        .keySet()
                        .stream()
                        .map(ingressVrf -> new Pair<>(ingressNode, ingressVrf)))
            .collect(Collectors.toList());

    int chunkSize =
        Math.max(
            1, Math.min(maxChunkSize, originateNodeVrfs.size() / _settings.getAvailableThreads()));

    // partition originateNodeVrfs into chunks
    List<List<Pair<String, String>>> originateNodeVrfChunks =
        Lists.partition(originateNodeVrfs, chunkSize);

    Synthesizer dataPlaneSynthesizer = synthesizeDataPlane(configurations, dataPlane);

    // build query jobs
    List<NodJob> jobs =
        originateNodeVrfChunks
            .stream()
            .map(ImmutableSortedSet::copyOf)
            .map(
                nodeVrfs -> {
                  SortedMap<String, Set<String>> vrfsByNode = new TreeMap<>();
                  nodeVrfs.forEach(
                      nodeVrf -> {
                        String node = nodeVrf.getFirst();
                        String vrf = nodeVrf.getSecond();
                        vrfsByNode.computeIfAbsent(node, key -> new TreeSet<>());
                        vrfsByNode.get(node).add(vrf);
                      });

                  ReachabilityQuerySynthesizer query =
                      new ReachabilityQuerySynthesizer(
                          actions,
                          headerSpace,
                          activeFinalNodes,
                          vrfsByNode,
                          transitNodes,
                          notTransitNodes);

                  return new NodJob(settings, dataPlaneSynthesizer, query, nodeVrfs, tag);
                })
            .collect(Collectors.toList());

    // run jobs and get resulting flows
    Set<Flow> flows = computeNodOutput(jobs);

    getDataPlanePlugin().processFlows(flows, loadDataPlane());

    AnswerElement answerElement = getHistory();
    return answerElement;
  }

  private Synthesizer synthesizeAcls(Map<String, Configuration> configurations) {
    _logger.info("\n*** GENERATING Z3 LOGIC ***\n");
    _logger.resetTimer();

    _logger.info("Synthesizing Z3 ACL logic...");
    Synthesizer s =
        new Synthesizer(
            SynthesizerInputImpl.builder()
                .setConfigurations(configurations)
                .setSimplify(_settings.getSimplify())
                .build());

    List<String> warnings = s.getWarnings();
    int numWarnings = warnings.size();
    if (numWarnings == 0) {
      _logger.info("OK\n");
    } else {
      for (String warning : warnings) {
        _logger.warn(warning);
      }
    }
    _logger.printElapsedTime();
    return s;
  }

  public Synthesizer synthesizeDataPlane() {
    return synthesizeDataPlane(loadConfigurations(), loadDataPlane());
  }

  @Nonnull
  public Synthesizer synthesizeDataPlane(
      Map<String, Configuration> configurations, DataPlane dataPlane) {
    _logger.info("\n*** GENERATING Z3 LOGIC ***\n");
    _logger.resetTimer();

    _logger.info("Synthesizing Z3 logic...");
    Synthesizer s =
        new Synthesizer(
            SynthesizerInputImpl.builder()
                .setConfigurations(configurations)
                .setDataPlane(dataPlane)
                .setSimplify(_settings.getSimplify())
                .build());

    List<String> warnings = s.getWarnings();
    int numWarnings = warnings.size();
    if (numWarnings == 0) {
      _logger.info("OK\n");
    } else {
      for (String warning : warnings) {
        _logger.warn(warning);
      }
    }
    _logger.printElapsedTime();
    return s;
  }

  private Answer validateEnvironment() {
    Answer answer = new Answer();
    ValidateEnvironmentAnswerElement ae = loadValidateEnvironmentAnswerElement();
    answer.addAnswerElement(ae);
    Topology envTopology = computeEnvironmentTopology(loadConfigurations());
    serializeAsJson(
        _testrigSettings.getEnvironmentSettings().getSerializedTopologyPath(),
        envTopology,
        "environment topology");
    return answer;
  }

  @Override
  public void writeDataPlane(DataPlane dp, DataPlaneAnswerElement ae) {
    _cachedDataPlanes.put(_testrigSettings, dp);
    serializeObject(dp, _testrigSettings.getEnvironmentSettings().getDataPlanePath());
    serializeObject(ae, _testrigSettings.getEnvironmentSettings().getDataPlaneAnswerPath());
  }

  private void writeJsonAnswer(String structuredAnswerString) {
    // TODO Reduce calls to _settings to deobfuscate this method's purpose and dependencies.
    // Purpose: to write answer json files for adhoc and analysis questions
    // Dependencies: Container, tr & env, (delta tr & env), question name, analysis name if present
    boolean diff = _settings.getDiffQuestion();
    String baseEnvName = _testrigSettings.getEnvironmentSettings().getName();
    Path answerDir;

    if (_settings.getQuestionName() != null) {
      // If settings has a question name, we're answering an adhoc question. Set up path accordingly
      Path testrigDir = _testrigSettings.getBasePath();
      answerDir =
          testrigDir.resolve(
              Paths.get(BfConsts.RELPATH_ANSWERS_DIR, _settings.getQuestionName(), baseEnvName));
      if (diff) {
        String deltaTestrigName = _deltaTestrigSettings.getName();
        String deltaEnvName = _deltaTestrigSettings.getEnvironmentSettings().getName();
        answerDir =
            answerDir.resolve(Paths.get(BfConsts.RELPATH_DIFF_DIR, deltaTestrigName, deltaEnvName));
      } else {
        answerDir = answerDir.resolve(Paths.get(BfConsts.RELPATH_STANDARD_DIR));
      }
    } else if (_settings.getAnalysisName() != null && _settings.getQuestionPath() != null) {
      // If settings has an analysis name and question path, we're answering an analysis question
      Path questionDir = _settings.getQuestionPath().getParent();
      answerDir = questionDir.resolve(Paths.get(BfConsts.RELPATH_ENVIRONMENTS_DIR, baseEnvName));
      if (diff) {
        answerDir =
            answerDir.resolve(
                Paths.get(
                    BfConsts.RELPATH_DELTA,
                    _deltaTestrigSettings.getName(),
                    _deltaTestrigSettings.getEnvironmentSettings().getName()));
      }
    } else {
      // If settings has neither a question nor an analysis configured, don't write a file
      return;
    }
    Path structuredAnswerPath = answerDir.resolve(BfConsts.RELPATH_ANSWER_JSON);
    answerDir.toFile().mkdirs();
    CommonUtil.writeFile(structuredAnswerPath, structuredAnswerString);
  }

  private void writeJsonAnswerWithLog(@Nullable String logString, String structuredAnswerString) {
    // Write log of WorkItem task to the configured path for logs
    Path jsonPath = _settings.getAnswerJsonPath();
    if (jsonPath != null && logString != null) {
      CommonUtil.writeFile(jsonPath, logString);
    }
    // Write answer.json and answer-pretty.json if WorkItem was answering a question
    writeJsonAnswer(structuredAnswerString);
  }

  private void writeJsonTopology() {
    try {
      Map<String, Configuration> configs = loadConfigurations();
      SortedSet<Edge> textEdges = CommonUtil.synthesizeTopology(configs).getEdges();
      JSONArray jEdges = new JSONArray();
      for (Edge textEdge : textEdges) {
        Configuration node1 = configs.get(textEdge.getNode1());
        Configuration node2 = configs.get(textEdge.getNode2());
        Interface interface1 = node1.getInterfaces().get(textEdge.getInt1());
        Interface interface2 = node2.getInterfaces().get(textEdge.getInt2());
        JSONObject jEdge = new JSONObject();
        jEdge.put("interface1", interface1.toJSONObject());
        jEdge.put("interface2", interface2.toJSONObject());
        jEdges.put(jEdge);
      }
      JSONObject master = new JSONObject();
      JSONObject topology = new JSONObject();
      topology.put("edges", jEdges);
      master.put("topology", topology);
      String text = master.toString(3);
      _logger.output(text);
    } catch (JSONException e) {
      throw new BatfishException("Failed to synthesize JSON topology", e);
    }
  }
}<|MERGE_RESOLUTION|>--- conflicted
+++ resolved
@@ -1839,15 +1839,14 @@
     return _settings;
   }
 
-<<<<<<< HEAD
   @Override
   public ImmutableConfiguration getSettingsConfiguration() {
     return _settings.getImmutableConfiguration();
-=======
+  }
+
   private Snapshot getSnapshot() {
     return new Snapshot(
         _testrigSettings.getName(), _testrigSettings.getEnvironmentSettings().getName());
->>>>>>> 928de454
   }
 
   private Set<Edge> getSymmetricEdgePairs(SortedSet<Edge> edges) {
