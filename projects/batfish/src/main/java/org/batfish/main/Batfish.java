package org.batfish.main;

import static com.google.common.base.Preconditions.checkArgument;
import static com.google.common.base.Preconditions.checkState;
import static com.google.common.base.Verify.verify;
import static java.nio.charset.StandardCharsets.UTF_8;
import static java.util.regex.Pattern.CASE_INSENSITIVE;
import static java.util.stream.Collectors.toMap;
import static org.batfish.bddreachability.BDDMultipathInconsistency.computeMultipathInconsistencies;
import static org.batfish.common.util.CommonUtil.toImmutableMap;
import static org.batfish.common.util.CompletionMetadataUtils.getAddressBooks;
import static org.batfish.common.util.CompletionMetadataUtils.getAddressGroups;
import static org.batfish.common.util.CompletionMetadataUtils.getFilterNames;
import static org.batfish.common.util.CompletionMetadataUtils.getInterfaces;
import static org.batfish.common.util.CompletionMetadataUtils.getIps;
import static org.batfish.common.util.CompletionMetadataUtils.getPrefixes;
import static org.batfish.common.util.CompletionMetadataUtils.getStructureNames;
import static org.batfish.common.util.CompletionMetadataUtils.getVrfs;
import static org.batfish.common.util.CompletionMetadataUtils.getZones;
import static org.batfish.datamodel.acl.AclLineMatchExprs.TRUE;
import static org.batfish.datamodel.acl.AclLineMatchExprs.not;
import static org.batfish.datamodel.acl.SourcesReferencedByIpAccessLists.SOURCE_ORIGINATING_FROM_DEVICE;
import static org.batfish.datamodel.acl.SourcesReferencedByIpAccessLists.referencedSources;
import static org.batfish.main.BatfishParsing.readAllFiles;
import static org.batfish.main.ReachabilityParametersResolver.resolveReachabilityParameters;

import com.fasterxml.jackson.core.JsonProcessingException;
import com.fasterxml.jackson.core.type.TypeReference;
import com.google.common.annotations.VisibleForTesting;
import com.google.common.base.Throwables;
import com.google.common.cache.Cache;
import com.google.common.collect.HashMultimap;
import com.google.common.collect.ImmutableList;
import com.google.common.collect.ImmutableMap;
import com.google.common.collect.ImmutableSet;
import com.google.common.collect.ImmutableSortedMap;
import com.google.common.collect.ImmutableSortedSet;
import com.google.common.collect.Lists;
import com.google.common.collect.Sets;
import com.google.common.hash.Hashing;
import io.opentracing.ActiveSpan;
import io.opentracing.SpanContext;
import io.opentracing.util.GlobalTracer;
import java.io.File;
import java.io.FileNotFoundException;
import java.io.IOException;
import java.io.InputStream;
import java.io.Serializable;
import java.nio.file.DirectoryStream;
import java.nio.file.Files;
import java.nio.file.Path;
import java.nio.file.Paths;
import java.util.AbstractMap.SimpleImmutableEntry;
import java.util.ArrayList;
import java.util.Collection;
import java.util.Collections;
import java.util.HashMap;
import java.util.HashSet;
import java.util.LinkedHashSet;
import java.util.List;
import java.util.Map;
import java.util.Map.Entry;
import java.util.NavigableMap;
import java.util.Objects;
import java.util.Optional;
import java.util.Set;
import java.util.SortedMap;
import java.util.SortedSet;
import java.util.TreeMap;
import java.util.TreeSet;
import java.util.concurrent.atomic.AtomicInteger;
import java.util.function.BiFunction;
import java.util.regex.Pattern;
import java.util.stream.Collectors;
import java.util.stream.Stream;
import javax.annotation.Nonnull;
import javax.annotation.Nullable;
import net.sf.javabdd.BDD;
import org.antlr.v4.runtime.ParserRuleContext;
import org.antlr.v4.runtime.tree.ParseTreeWalker;
import org.apache.commons.configuration2.ImmutableConfiguration;
import org.apache.commons.lang3.SerializationUtils;
import org.batfish.bddreachability.BDDReachabilityAnalysis;
import org.batfish.bddreachability.BDDReachabilityAnalysisFactory;
import org.batfish.common.Answerer;
import org.batfish.common.BatfishException;
import org.batfish.common.BatfishException.BatfishStackTrace;
import org.batfish.common.BatfishLogger;
import org.batfish.common.BfConsts;
import org.batfish.common.CleanBatfishException;
import org.batfish.common.CompletionMetadata;
import org.batfish.common.CoordConsts;
import org.batfish.common.CoordConstsV2;
import org.batfish.common.NetworkSnapshot;
import org.batfish.common.Pair;
import org.batfish.common.Version;
import org.batfish.common.Warning;
import org.batfish.common.Warnings;
import org.batfish.common.bdd.BDDPacket;
import org.batfish.common.bdd.BDDSourceManager;
import org.batfish.common.bdd.HeaderSpaceToBDD;
import org.batfish.common.plugin.BgpTablePlugin;
import org.batfish.common.plugin.DataPlanePlugin;
import org.batfish.common.plugin.DataPlanePlugin.ComputeDataPlaneResult;
import org.batfish.common.plugin.ExternalBgpAdvertisementPlugin;
import org.batfish.common.plugin.IBatfish;
import org.batfish.common.plugin.PluginClientType;
import org.batfish.common.plugin.PluginConsumer;
import org.batfish.common.plugin.TracerouteEngine;
import org.batfish.common.topology.Layer1Topology;
import org.batfish.common.topology.Layer2Topology;
import org.batfish.common.topology.TopologyProvider;
import org.batfish.common.topology.TopologyUtil;
import org.batfish.common.util.BatfishObjectMapper;
import org.batfish.common.util.CommonUtil;
import org.batfish.config.Settings;
import org.batfish.config.TestrigSettings;
import org.batfish.datamodel.AbstractRoute;
import org.batfish.datamodel.AclIpSpace;
import org.batfish.datamodel.BgpAdvertisement;
import org.batfish.datamodel.Configuration;
import org.batfish.datamodel.ConfigurationFormat;
import org.batfish.datamodel.DataPlane;
import org.batfish.datamodel.DeviceType;
import org.batfish.datamodel.Edge;
import org.batfish.datamodel.Flow;
import org.batfish.datamodel.FlowDisposition;
import org.batfish.datamodel.FlowHistory;
import org.batfish.datamodel.FlowTrace;
import org.batfish.datamodel.GenericConfigObject;
import org.batfish.datamodel.HeaderSpace;
import org.batfish.datamodel.IntegerSpace;
import org.batfish.datamodel.Interface;
import org.batfish.datamodel.Interface.Dependency;
import org.batfish.datamodel.Interface.DependencyType;
import org.batfish.datamodel.InterfaceType;
import org.batfish.datamodel.Ip;
import org.batfish.datamodel.IpAccessList;
import org.batfish.datamodel.IpSpace;
import org.batfish.datamodel.NetworkConfigurations;
import org.batfish.datamodel.RipNeighbor;
import org.batfish.datamodel.RipProcess;
import org.batfish.datamodel.SubRange;
import org.batfish.datamodel.SwitchportMode;
import org.batfish.datamodel.Topology;
import org.batfish.datamodel.Vrf;
import org.batfish.datamodel.acl.AclExplainer;
import org.batfish.datamodel.acl.AclLineMatchExpr;
import org.batfish.datamodel.acl.MatchHeaderSpace;
import org.batfish.datamodel.answers.Answer;
import org.batfish.datamodel.answers.AnswerElement;
import org.batfish.datamodel.answers.AnswerMetadataUtil;
import org.batfish.datamodel.answers.AnswerStatus;
import org.batfish.datamodel.answers.AnswerSummary;
import org.batfish.datamodel.answers.ConvertConfigurationAnswerElement;
import org.batfish.datamodel.answers.ConvertStatus;
import org.batfish.datamodel.answers.DataPlaneAnswerElement;
import org.batfish.datamodel.answers.FlattenVendorConfigurationAnswerElement;
import org.batfish.datamodel.answers.InitInfoAnswerElement;
import org.batfish.datamodel.answers.InitStepAnswerElement;
import org.batfish.datamodel.answers.MajorIssueConfig;
import org.batfish.datamodel.answers.NodAnswerElement;
import org.batfish.datamodel.answers.ParseAnswerElement;
import org.batfish.datamodel.answers.ParseEnvironmentBgpTablesAnswerElement;
import org.batfish.datamodel.answers.ParseEnvironmentRoutingTablesAnswerElement;
import org.batfish.datamodel.answers.ParseStatus;
import org.batfish.datamodel.answers.ParseVendorConfigurationAnswerElement;
import org.batfish.datamodel.answers.RunAnalysisAnswerElement;
import org.batfish.datamodel.collections.BgpAdvertisementsByVrf;
import org.batfish.datamodel.collections.NodeInterfacePair;
import org.batfish.datamodel.collections.RoutesByVrf;
import org.batfish.datamodel.flow.Trace;
import org.batfish.datamodel.flow.TraceWrapperAsAnswerElement;
import org.batfish.datamodel.ospf.OspfProcess;
import org.batfish.datamodel.pojo.Environment;
import org.batfish.datamodel.questions.InvalidReachabilityParametersException;
import org.batfish.datamodel.questions.NodesSpecifier;
import org.batfish.datamodel.questions.Question;
import org.batfish.datamodel.questions.smt.HeaderLocationQuestion;
import org.batfish.datamodel.questions.smt.HeaderQuestion;
import org.batfish.datamodel.questions.smt.RoleQuestion;
import org.batfish.dataplane.TracerouteEngineImpl;
import org.batfish.grammar.BgpTableFormat;
import org.batfish.grammar.flattener.Flattener;
import org.batfish.grammar.juniper.JuniperCombinedParser;
import org.batfish.grammar.juniper.JuniperFlattener;
import org.batfish.grammar.vyos.VyosCombinedParser;
import org.batfish.grammar.vyos.VyosFlattener;
import org.batfish.identifiers.AnalysisId;
import org.batfish.identifiers.AnswerId;
import org.batfish.identifiers.FileBasedIdResolver;
import org.batfish.identifiers.IdResolver;
import org.batfish.identifiers.IssueSettingsId;
import org.batfish.identifiers.NetworkId;
import org.batfish.identifiers.NodeRolesId;
import org.batfish.identifiers.QuestionId;
import org.batfish.identifiers.QuestionSettingsId;
import org.batfish.identifiers.SnapshotId;
import org.batfish.job.BatfishJobExecutor;
import org.batfish.job.ConvertConfigurationJob;
import org.batfish.job.FlattenVendorConfigurationJob;
import org.batfish.job.ParseEnvironmentBgpTableJob;
import org.batfish.job.ParseEnvironmentRoutingTableJob;
import org.batfish.job.ParseResult;
import org.batfish.job.ParseVendorConfigurationJob;
import org.batfish.job.ParseVendorConfigurationResult;
import org.batfish.question.ReachabilityParameters;
import org.batfish.question.ResolvedReachabilityParameters;
import org.batfish.question.SearchFiltersParameters;
import org.batfish.question.SrcNattedConstraint;
import org.batfish.question.differentialreachability.DifferentialReachabilityParameters;
import org.batfish.question.differentialreachability.DifferentialReachabilityResult;
import org.batfish.question.multipath.MultipathConsistencyParameters;
import org.batfish.question.searchfilters.DifferentialSearchFiltersResult;
import org.batfish.question.searchfilters.SearchFiltersResult;
import org.batfish.referencelibrary.ReferenceLibrary;
import org.batfish.representation.aws.AwsConfiguration;
import org.batfish.representation.host.HostConfiguration;
import org.batfish.representation.iptables.IptablesVendorConfiguration;
import org.batfish.role.InferRoles;
import org.batfish.role.NodeRoleDimension;
import org.batfish.role.NodeRolesData;
import org.batfish.specifier.AllInterfaceLinksLocationSpecifier;
import org.batfish.specifier.AllInterfacesLocationSpecifier;
import org.batfish.specifier.InferFromLocationIpSpaceSpecifier;
import org.batfish.specifier.InterfaceLinkLocation;
import org.batfish.specifier.InterfaceLocation;
import org.batfish.specifier.IpSpaceAssignment;
import org.batfish.specifier.Location;
import org.batfish.specifier.LocationVisitor;
import org.batfish.specifier.SpecifierContext;
import org.batfish.specifier.SpecifierContextImpl;
import org.batfish.specifier.UnionLocationSpecifier;
import org.batfish.storage.FileBasedStorage;
import org.batfish.storage.StorageProvider;
import org.batfish.symbolic.abstraction.BatfishCompressor;
import org.batfish.symbolic.abstraction.Roles;
import org.batfish.symbolic.bdd.BDDAcl;
import org.batfish.symbolic.smt.PropertyChecker;
import org.batfish.topology.TopologyProviderImpl;
import org.batfish.vendor.VendorConfiguration;
import org.batfish.z3.BlacklistDstIpQuerySynthesizer;
import org.batfish.z3.CompositeNodJob;
import org.batfish.z3.IngressLocation;
import org.batfish.z3.LocationToIngressLocation;
import org.batfish.z3.MultipathInconsistencyQuerySynthesizer;
import org.batfish.z3.NodJob;
import org.batfish.z3.QuerySynthesizer;
import org.batfish.z3.ReachEdgeQuerySynthesizer;
import org.batfish.z3.ReachabilityQuerySynthesizer;
import org.batfish.z3.StandardReachabilityQuerySynthesizer;
import org.batfish.z3.Synthesizer;
import org.batfish.z3.SynthesizerInputImpl;
import org.batfish.z3.expr.BooleanExpr;
import org.batfish.z3.expr.OrExpr;
import org.codehaus.jettison.json.JSONException;
import org.codehaus.jettison.json.JSONObject;
import org.jgrapht.Graph;
import org.jgrapht.graph.SimpleDirectedGraph;
import org.jgrapht.traverse.TopologicalOrderIterator;

/** This class encapsulates the main control logic for Batfish. */
public class Batfish extends PluginConsumer implements IBatfish {

  public static final String DIFFERENTIAL_FLOW_TAG = "DIFFERENTIAL";

  private static final Pattern MANAGEMENT_INTERFACES =
      Pattern.compile(
          "(\\Amgmt)|(\\Amanagement)|(\\Afxp0)|(\\Aem0)|(\\Ame0)|(\\Avme)", CASE_INSENSITIVE);

  private static final Pattern MANAGEMENT_VRFS =
      Pattern.compile("(\\Amgmt)|(\\Amanagement)", CASE_INSENSITIVE);

  /** The name of the [optional] topology file within a test-rig */
  public static void applyBaseDir(TestrigSettings settings, Path containerDir, SnapshotId testrig) {
    Path testrigDir =
        containerDir.resolve(Paths.get(BfConsts.RELPATH_SNAPSHOTS_DIR, testrig.getId()));
    settings.setName(testrig);
    settings.setBasePath(testrigDir);
  }

  static void checkTopology(Map<String, Configuration> configurations, Topology topology) {
    for (Edge edge : topology.getEdges()) {
      if (!configurations.containsKey(edge.getNode1())) {
        throw new BatfishException(
            String.format("Topology contains a non-existent node '%s'", edge.getNode1()));
      }
      if (!configurations.containsKey(edge.getNode2())) {
        throw new BatfishException(
            String.format("Topology contains a non-existent node '%s'", edge.getNode2()));
      }
      // nodes are valid, now checking corresponding interfaces
      Configuration config1 = configurations.get(edge.getNode1());
      Configuration config2 = configurations.get(edge.getNode2());
      if (!config1.getAllInterfaces().containsKey(edge.getInt1())) {
        throw new BatfishException(
            String.format(
                "Topology contains a non-existent interface '%s' on node '%s'",
                edge.getInt1(), edge.getNode1()));
      }
      if (!config2.getAllInterfaces().containsKey(edge.getInt2())) {
        throw new BatfishException(
            String.format(
                "Topology contains a non-existent interface '%s' on node '%s'",
                edge.getInt2(), edge.getNode2()));
      }
    }
  }

  public static Flattener flatten(
      String input,
      BatfishLogger logger,
      Settings settings,
      ConfigurationFormat format,
      String header) {
    switch (format) {
      case JUNIPER:
        // Just use the Juniper flattener for PaloAlto for now since the process is identical
      case PALO_ALTO_NESTED:
        {
          JuniperCombinedParser parser = new JuniperCombinedParser(input, settings);
          ParserRuleContext tree = BatfishParsing.parse(parser, logger, settings);
          JuniperFlattener flattener = new JuniperFlattener(header);
          ParseTreeWalker walker = new ParseTreeWalker();
          walker.walk(flattener, tree);
          return flattener;
        }

      case VYOS:
        {
          VyosCombinedParser parser = new VyosCombinedParser(input, settings);
          ParserRuleContext tree = BatfishParsing.parse(parser, logger, settings);
          VyosFlattener flattener = new VyosFlattener(header);
          ParseTreeWalker walker = new ParseTreeWalker();
          walker.walk(flattener, tree);
          return flattener;
        }

        // $CASES-OMITTED$
      default:
        throw new BatfishException("Invalid format for flattening");
    }
  }

  public static void initTestrigSettings(Settings settings) {
    SnapshotId testrig = settings.getTestrig();
    Path containerDir = settings.getStorageBase().resolve(settings.getContainer().getId());
    if (testrig != null) {
      applyBaseDir(settings.getBaseTestrigSettings(), containerDir, testrig);
      SnapshotId deltaTestrig = settings.getDeltaTestrig();
      TestrigSettings deltaTestrigSettings = settings.getDeltaTestrigSettings();
      if (deltaTestrig != null) {
        applyBaseDir(deltaTestrigSettings, containerDir, deltaTestrig);
      }
      if (settings.getDiffActive()) {
        settings.setActiveTestrigSettings(settings.getDeltaTestrigSettings());
      } else {
        settings.setActiveTestrigSettings(settings.getBaseTestrigSettings());
      }
    } else {
      throw new CleanBatfishException("Must supply argument to -" + BfConsts.ARG_TESTRIG);
    }
  }

  public static void logWarnings(BatfishLogger logger, Warnings warnings) {
    for (Warning warning : warnings.getRedFlagWarnings()) {
      logger.redflag(logWarningsHelper(warning));
    }
    for (Warning warning : warnings.getUnimplementedWarnings()) {
      logger.unimplemented(logWarningsHelper(warning));
    }
    for (Warning warning : warnings.getPedanticWarnings()) {
      logger.pedantic(logWarningsHelper(warning));
    }
  }

  private static String logWarningsHelper(Warning warning) {
    return "   " + warning.getTag() + ": " + warning.getText() + "\n";
  }

<<<<<<< HEAD
  private final Map<String, BiFunction<Question, IBatfish, Answerer>> _answererCreators;
=======
  public static ParserRuleContext parse(
      BatfishCombinedParser<?, ?> parser, BatfishLogger logger, Settings settings) {
    ParserRuleContext tree;
    try {
      tree = parser.parse();
    } catch (BatfishException e) {
      throw new ParserBatfishException("Parser error", e);
    }
    List<String> errors = parser.getErrors();
    int numErrors = errors.size();
    if (numErrors > 0) {
      logger.error(numErrors + " ERROR(S)\n");
      for (int i = 0; i < numErrors; i++) {
        String prefix = "ERROR " + (i + 1) + ": ";
        String msg = errors.get(i);
        String prefixedMsg = CommonUtil.applyPrefix(prefix, msg);
        logger.error(prefixedMsg + "\n");
      }
      throw new ParserBatfishException("Parser error(s)");
    } else if (!settings.getPrintParseTree()) {
      logger.info("OK\n");
    } else {
      logger.info("OK, PRINTING PARSE TREE:\n");
      logger.info(
          ParseTreePrettyPrinter.print(tree, parser, settings.getPrintParseTreeLineNums())
              + "\n\n");
    }
    return tree;
  }

  private final Map<String, AnswererCreator> _answererCreators;
>>>>>>> a9ff6502

  private TestrigSettings _baseTestrigSettings;

  private SortedMap<BgpTableFormat, BgpTablePlugin> _bgpTablePlugins;

  private final Cache<NetworkSnapshot, SortedMap<String, Configuration>>
      _cachedCompressedConfigurations;

  private final Cache<NetworkSnapshot, SortedMap<String, Configuration>> _cachedConfigurations;

  private final Cache<NetworkSnapshot, DataPlane> _cachedCompressedDataPlanes;

  private final Cache<NetworkSnapshot, DataPlane> _cachedDataPlanes;

  private final Map<NetworkSnapshot, SortedMap<String, BgpAdvertisementsByVrf>>
      _cachedEnvironmentBgpTables;

  private final Map<NetworkSnapshot, SortedMap<String, RoutesByVrf>>
      _cachedEnvironmentRoutingTables;

  private TestrigSettings _deltaTestrigSettings;

  private Set<ExternalBgpAdvertisementPlugin> _externalBgpAdvertisementPlugins;

  private IdResolver _idResolver;

  private BatfishLogger _logger;

  private Settings _settings;

  private final StorageProvider _storage;

  // this variable is used communicate with parent thread on how the job
  // finished (null if job finished successfully)
  private String _terminatingExceptionMessage;

  private TestrigSettings _testrigSettings;

  private final List<TestrigSettings> _testrigSettingsStack;

  private Map<String, DataPlanePlugin> _dataPlanePlugins;

  private final TopologyProvider _topologyProvider;

  public Batfish(
      Settings settings,
      Cache<NetworkSnapshot, SortedMap<String, Configuration>> cachedCompressedConfigurations,
      Cache<NetworkSnapshot, SortedMap<String, Configuration>> cachedConfigurations,
      Cache<NetworkSnapshot, DataPlane> cachedCompressedDataPlanes,
      Cache<NetworkSnapshot, DataPlane> cachedDataPlanes,
      Map<NetworkSnapshot, SortedMap<String, BgpAdvertisementsByVrf>> cachedEnvironmentBgpTables,
      Map<NetworkSnapshot, SortedMap<String, RoutesByVrf>> cachedEnvironmentRoutingTables,
      @Nullable StorageProvider alternateStorageProvider,
      @Nullable IdResolver alternateIdResolver) {
    super(settings.getSerializeToText());
    _settings = settings;
    _bgpTablePlugins = new TreeMap<>();
    _cachedCompressedConfigurations = cachedCompressedConfigurations;
    _cachedConfigurations = cachedConfigurations;
    _cachedCompressedDataPlanes = cachedCompressedDataPlanes;
    _cachedDataPlanes = cachedDataPlanes;
    _cachedEnvironmentBgpTables = cachedEnvironmentBgpTables;
    _cachedEnvironmentRoutingTables = cachedEnvironmentRoutingTables;
    _externalBgpAdvertisementPlugins = new TreeSet<>();
    _testrigSettings = settings.getActiveTestrigSettings();
    _baseTestrigSettings = settings.getBaseTestrigSettings();
    _logger = _settings.getLogger();
    _deltaTestrigSettings = settings.getDeltaTestrigSettings();
    _terminatingExceptionMessage = null;
    _answererCreators = new HashMap<>();
    _testrigSettingsStack = new ArrayList<>();
    _dataPlanePlugins = new HashMap<>();
    _storage =
        alternateStorageProvider != null
            ? alternateStorageProvider
            : new FileBasedStorage(_settings.getStorageBase(), _logger, this::newBatch);
    _idResolver =
        alternateIdResolver != null
            ? alternateIdResolver
            : new FileBasedIdResolver(_settings.getStorageBase());
    _topologyProvider = new TopologyProviderImpl(this);
  }

  private Answer analyze() {
    try {
      Answer answer = new Answer();
      AnswerSummary summary = new AnswerSummary();
      AnalysisId analysisName = _settings.getAnalysisName();
      NetworkId containerName = _settings.getContainer();
      RunAnalysisAnswerElement ae = new RunAnalysisAnswerElement();
      _idResolver
          .listQuestions(containerName, analysisName)
          .forEach(
              questionName -> {
                QuestionId questionId =
                    _idResolver.getQuestionId(questionName, containerName, analysisName);
                _settings.setQuestionName(questionId);
                Answer currentAnswer;
                try (ActiveSpan analysisQuestionSpan =
                    GlobalTracer.get()
                        .buildSpan("Getting answer to analysis question")
                        .startActive()) {
                  assert analysisQuestionSpan != null; // make span not show up as unused
                  analysisQuestionSpan.setTag("analysis-name", analysisName.getId());
                  currentAnswer = answer();
                }
                // Ensuring that question was parsed successfully
                if (currentAnswer.getQuestion() != null) {
                  try {
                    // TODO: This can be represented much cleanly and easily with a Json
                    _logger.infof(
                        "Ran question:%s from analysis:%s in container:%s; work-id:%s, status:%s, "
                            + "computed dataplane:%s, parameters:%s\n",
                        questionName,
                        analysisName,
                        containerName,
                        getTaskId(),
                        currentAnswer.getSummary().getNumFailed() > 0 ? "failed" : "passed",
                        currentAnswer.getQuestion().getDataPlane(),
                        BatfishObjectMapper.writeString(
                            currentAnswer.getQuestion().getInstance().getVariables()));
                  } catch (JsonProcessingException e) {
                    throw new BatfishException(
                        String.format(
                            "Error logging question %s in analysis %s", questionName, analysisName),
                        e);
                  }
                }
                try {
                  outputAnswer(currentAnswer);
                  outputAnswerMetadata(currentAnswer);
                  ae.getAnswers().put(questionName, currentAnswer);
                } catch (Exception e) {
                  Answer errorAnswer = new Answer();
                  errorAnswer.addAnswerElement(
                      new BatfishStackTrace(new BatfishException("Failed to output answer", e)));
                  ae.getAnswers().put(questionName, errorAnswer);
                }
                ae.getAnswers().put(questionName, currentAnswer);
                summary.combine(currentAnswer.getSummary());
              });

      answer.addAnswerElement(ae);
      answer.setSummary(summary);
      return answer;
    } finally {
      // ensure question name is null so logger does not try to write analysis answer into a
      // question's answer folder
      _settings.setQuestionName(null);
    }
  }

  public Answer answer() {
    Question question = null;

    // return right away if we cannot parse the question successfully
    try (ActiveSpan parseQuestionSpan =
        GlobalTracer.get().buildSpan("Parse question").startActive()) {
      assert parseQuestionSpan != null; // avoid not used warning
      String rawQuestionStr;
      try {
        rawQuestionStr =
            _storage.loadQuestion(
                _settings.getContainer(), _settings.getQuestionName(), _settings.getAnalysisName());
      } catch (Exception e) {
        Answer answer = new Answer();
        BatfishException exception = new BatfishException("Could not read question", e);
        answer.setStatus(AnswerStatus.FAILURE);
        answer.addAnswerElement(exception.getBatfishStackTrace());
        return answer;
      }
      try {
        question = Question.parseQuestion(rawQuestionStr);
      } catch (Exception e) {
        Answer answer = new Answer();
        BatfishException exception = new BatfishException("Could not parse question", e);
        answer.setStatus(AnswerStatus.FAILURE);
        answer.addAnswerElement(exception.getBatfishStackTrace());
        return answer;
      }
    }

    if (GlobalTracer.get().activeSpan() != null) {
      ActiveSpan activeSpan = GlobalTracer.get().activeSpan();
      activeSpan
          .setTag("container-name", getContainerName().getId())
          .setTag("testrig_name", getTestrigName().getId());
      if (question.getInstance() != null) {
        activeSpan.setTag("question-name", question.getInstance().getInstanceName());
      }
    }

    if (_settings.getDifferential()) {
      question.setDifferential(true);
    }
    boolean dp = question.getDataPlane();
    boolean diff = question.getDifferential();
    boolean diffActive = _settings.getDiffActive() && !diff;
    _settings.setDiffActive(diffActive);
    _settings.setDiffQuestion(diff);

    try (ActiveSpan loadConfigurationSpan =
        GlobalTracer.get().buildSpan("Load configurations").startActive()) {
      assert loadConfigurationSpan != null; // avoid not used warning
      // Ensures configurations are parsed and ready
      loadConfigurations();
    }

    try (ActiveSpan initQuestionEnvSpan =
        GlobalTracer.get().buildSpan("Init question environment").startActive()) {
      assert initQuestionEnvSpan != null; // avoid not used warning
      prepareToAnswerQuestions(diff, diffActive, dp);
    }

    AnswerElement answerElement = null;
    BatfishException exception = null;
    try (ActiveSpan getAnswerSpan = GlobalTracer.get().buildSpan("Get answer").startActive()) {
      assert getAnswerSpan != null; // avoid not used warning
      if (question.getDifferential()) {
        answerElement = Answerer.create(question, this).answerDiff();
      } else {
        answerElement = Answerer.create(question, this).answer();
      }
    } catch (Exception e) {
      exception = new BatfishException("Failed to answer question", e);
    }

    Answer answer = new Answer();
    answer.setQuestion(question);

    if (exception == null) {
      // success
      answer.setStatus(AnswerStatus.SUCCESS);
      answer.addAnswerElement(answerElement);
    } else {
      // failure
      answer.setStatus(AnswerStatus.FAILURE);
      answer.addAnswerElement(exception.getBatfishStackTrace());
    }
    return answer;
  }

  private static void computeAggregatedInterfaceBandwidth(
      Interface iface, Map<String, Interface> interfaces) {
    if (iface.getInterfaceType() == InterfaceType.AGGREGATED) {
      /* Bandwidth should be sum of bandwidth of channel-group members. */
      iface.setBandwidth(
          iface.getChannelGroupMembers().stream()
              .mapToDouble(ifaceName -> interfaces.get(ifaceName).getBandwidth())
              .sum());
    } else if (iface.getInterfaceType() == InterfaceType.AGGREGATE_CHILD) {
      /* Bandwidth for aggregate child interfaces (e.g. units) should be inherited from the parent. */
      iface.getDependencies().stream()
          .filter(d -> d.getType() == DependencyType.BIND)
          .findFirst()
          .map(Dependency::getInterfaceName)
          .map(interfaces::get)
          .map(Interface::getBandwidth)
          .ifPresent(iface::setBandwidth);
    }
  }

  public static Warnings buildWarnings(Settings settings) {
    return new Warnings(
        settings.getPedanticRecord() && settings.getLogger().isActive(BatfishLogger.LEVEL_PEDANTIC),
        settings.getRedFlagRecord() && settings.getLogger().isActive(BatfishLogger.LEVEL_REDFLAG),
        settings.getUnimplementedRecord()
            && settings.getLogger().isActive(BatfishLogger.LEVEL_UNIMPLEMENTED));
  }

  @Override
  public void checkDataPlane() {
    checkDataPlane(_testrigSettings);
  }

  public static void checkDataPlane(TestrigSettings testrigSettings) {
    if (!Files.exists(testrigSettings.getDataPlanePath())) {
      throw new CleanBatfishException(
          "Missing data plane for testrig: \"" + testrigSettings.getName() + "\"\n");
    }
  }

  public void checkDifferentialDataPlaneQuestionDependencies() {
    checkDataPlane(_baseTestrigSettings);
    checkDataPlane(_deltaTestrigSettings);
  }

  @Override
  public void checkSnapshotOutputReady() {
    checkSnapshotOutputReady(_testrigSettings);
  }

  public void checkSnapshotOutputReady(TestrigSettings testrigSettings) {
    checkState(
        outputExists(testrigSettings),
        "Output directory does not exist for snapshot %s",
        testrigSettings.getName());
  }

  public Set<Flow> computeCompositeNodOutput(
      List<CompositeNodJob> jobs, NodAnswerElement answerElement) {
    _logger.info("\n*** EXECUTING COMPOSITE NOD JOBS ***\n");
    _logger.resetTimer();
    Set<Flow> flows = new TreeSet<>();
    BatfishJobExecutor.runJobsInExecutor(
        _settings, _logger, jobs, flows, answerElement, true, "Composite NOD");
    _logger.printElapsedTime();
    return flows;
  }

  private CompressDataPlaneResult computeCompressedDataPlane() {
    CompressDataPlaneResult result = computeCompressedDataPlane(new HeaderSpace());
    _cachedCompressedConfigurations.put(
        getNetworkSnapshot(), new TreeMap<>(result._compressedConfigs));
    saveDataPlane(result._compressedDataPlane, result._answerElement, true);
    return result;
  }

  public class CompressDataPlaneResult {
    public final Map<String, Configuration> _compressedConfigs;
    public final DataPlane _compressedDataPlane;
    public final DataPlaneAnswerElement _answerElement;

    public CompressDataPlaneResult(
        Map<String, Configuration> compressedConfigs,
        DataPlane compressedDataPlane,
        DataPlaneAnswerElement answerElement) {
      _compressedConfigs = compressedConfigs;
      _compressedDataPlane = compressedDataPlane;
      _answerElement = answerElement;
    }
  }

  CompressDataPlaneResult computeCompressedDataPlane(HeaderSpace headerSpace) {
    // Since compression mutates the configurations, we must clone them before that happens.
    // A simple way to do this is to create a deep clone of each entry using Java serialization.
    _logger.info("Computing compressed dataplane\n");
    Map<String, Configuration> clonedConfigs =
        loadConfigurations()
            .entrySet()
            .parallelStream()
            .collect(toMap(Entry::getKey, entry -> SerializationUtils.clone(entry.getValue())));

    Map<String, Configuration> configs =
        new BatfishCompressor(new BDDPacket(), this, clonedConfigs).compress(headerSpace);
    Topology topo = TopologyUtil.synthesizeL3Topology(configs);
    DataPlanePlugin dataPlanePlugin = getDataPlanePlugin();
    ComputeDataPlaneResult result = dataPlanePlugin.computeDataPlane(false, configs, topo);

    _storage.storeCompressedConfigurations(
        configs, _settings.getContainer(), _testrigSettings.getName());
    return new CompressDataPlaneResult(configs, result._dataPlane, result._answerElement);
  }

  @Override
  public DataPlaneAnswerElement computeDataPlane(boolean differentialContext) {
    checkSnapshotOutputReady();
    ComputeDataPlaneResult result = getDataPlanePlugin().computeDataPlane(differentialContext);
    saveDataPlane(result._dataPlane, result._answerElement, false);
    return result._answerElement;
  }

  /* Write the dataplane to disk and cache, and write the answer element to disk.
   */
  private void saveDataPlane(
      DataPlane dataPlane, DataPlaneAnswerElement answerElement, boolean compressed) {
    Path dataPlanePath =
        compressed
            ? _testrigSettings.getCompressedDataPlanePath()
            : _testrigSettings.getDataPlanePath();

    Path answerElementPath =
        compressed
            ? _testrigSettings.getCompressedDataPlaneAnswerPath()
            : _testrigSettings.getDataPlaneAnswerPath();

    Cache<NetworkSnapshot, DataPlane> cache =
        compressed ? _cachedCompressedDataPlanes : _cachedDataPlanes;

    cache.put(getNetworkSnapshot(), dataPlane);

    _logger.resetTimer();
    newBatch("Writing data plane to disk", 0);
    try (ActiveSpan writeDataplane =
        GlobalTracer.get().buildSpan("Writing data plane").startActive()) {
      assert writeDataplane != null; // avoid unused warning
      serializeObject(dataPlane, dataPlanePath);
      serializeObject(answerElement, answerElementPath);
    }
    _logger.printElapsedTime();
  }

  private void computeEnvironmentBgpTables() {
    Path outputPath = _testrigSettings.getSerializeEnvironmentBgpTablesPath();
    Path inputPath = _testrigSettings.getEnvironmentBgpTablesPath();
    serializeEnvironmentBgpTables(inputPath, outputPath);
  }

  private void computeEnvironmentRoutingTables() {
    Path outputPath = _testrigSettings.getSerializeEnvironmentRoutingTablesPath();
    Path inputPath = _testrigSettings.getEnvironmentRoutingTablesPath();
    serializeEnvironmentRoutingTables(inputPath, outputPath);
  }

  public Set<Flow> computeNodOutput(List<NodJob> jobs) {
    _logger.info("\n*** EXECUTING NOD JOBS ***\n");
    _logger.resetTimer();
    Set<Flow> flows = new TreeSet<>();
    BatfishJobExecutor.runJobsInExecutor(
        _settings, _logger, jobs, flows, new NodAnswerElement(), true, "NOD");
    _logger.printElapsedTime();
    return flows;
  }

  @Override
  public Layer1Topology loadRawLayer1PhysicalTopology(NetworkSnapshot networkSnapshot) {
    return _storage.loadLayer1Topology(networkSnapshot.getNetwork(), networkSnapshot.getSnapshot());
  }

  private Map<String, Configuration> convertConfigurations(
      Map<String, GenericConfigObject> vendorConfigurations,
      ConvertConfigurationAnswerElement answerElement) {
    _logger.info("\n*** CONVERTING VENDOR CONFIGURATIONS TO INDEPENDENT FORMAT ***\n");
    _logger.resetTimer();
    Map<String, Configuration> configurations = new TreeMap<>();
    List<ConvertConfigurationJob> jobs = new ArrayList<>();
    for (Entry<String, GenericConfigObject> config : vendorConfigurations.entrySet()) {
      GenericConfigObject vc = config.getValue();
      ConvertConfigurationJob job = new ConvertConfigurationJob(_settings, vc, config.getKey());
      jobs.add(job);
    }
    BatfishJobExecutor.runJobsInExecutor(
        _settings,
        _logger,
        jobs,
        configurations,
        answerElement,
        _settings.getHaltOnConvertError(),
        "Convert configurations to vendor-independent format");
    _logger.printElapsedTime();
    return configurations;
  }

  private boolean dataPlaneDependenciesExist(TestrigSettings testrigSettings) {
    Path dpPath = testrigSettings.getDataPlaneAnswerPath();
    return Files.exists(dpPath);
  }

  private boolean compressedDataPlaneDependenciesExist(TestrigSettings testrigSettings) {
    Path path = testrigSettings.getCompressedDataPlaneAnswerPath();
    return Files.exists(path);
  }

  @Override
  public boolean debugFlagEnabled(String flag) {
    return _settings.debugFlagEnabled(flag);
  }

  private SortedMap<String, BgpAdvertisementsByVrf> deserializeEnvironmentBgpTables(
      Path serializeEnvironmentBgpTablesPath) {
    _logger.info("\n*** DESERIALIZING ENVIRONMENT BGP TABLES ***\n");
    _logger.resetTimer();
    Map<Path, String> namesByPath = new TreeMap<>();
    try (DirectoryStream<Path> serializedBgpTables =
        Files.newDirectoryStream(serializeEnvironmentBgpTablesPath)) {
      for (Path serializedBgpTable : serializedBgpTables) {
        String name = serializedBgpTable.getFileName().toString();
        namesByPath.put(serializedBgpTable, name);
      }
    } catch (IOException e) {
      throw new BatfishException("Error reading serialized BGP tables directory", e);
    }
    SortedMap<String, BgpAdvertisementsByVrf> bgpTables =
        deserializeObjects(namesByPath, BgpAdvertisementsByVrf.class);
    _logger.printElapsedTime();
    return bgpTables;
  }

  private SortedMap<String, RoutesByVrf> deserializeEnvironmentRoutingTables(
      Path serializeEnvironmentRoutingTablesPath) {
    _logger.info("\n*** DESERIALIZING ENVIRONMENT ROUTING TABLES ***\n");
    _logger.resetTimer();
    Map<Path, String> namesByPath = new TreeMap<>();
    try (DirectoryStream<Path> serializedRoutingTables =
        Files.newDirectoryStream(serializeEnvironmentRoutingTablesPath)) {
      for (Path serializedRoutingTable : serializedRoutingTables) {
        String name = serializedRoutingTable.getFileName().toString();
        namesByPath.put(serializedRoutingTable, name);
      }
    } catch (IOException e) {
      throw new BatfishException("Error reading serialized routing tables directory", e);
    }
    SortedMap<String, RoutesByVrf> routingTables =
        deserializeObjects(namesByPath, RoutesByVrf.class);
    _logger.printElapsedTime();
    return routingTables;
  }

  /**
   * Deserialize a bunch of objects
   *
   * @param namesByPath Mapping of object paths to their names
   * @param outputClass the class type for {@link S}
   * @param <S> desired type of objects
   * @return a map of objects keyed by their name (from {@code namesByPath})
   */
  public <S extends Serializable> SortedMap<String, S> deserializeObjects(
      Map<Path, String> namesByPath, Class<S> outputClass) {
    String outputClassName = outputClass.getName();
    BatfishLogger logger = getLogger();
    AtomicInteger readCompleted =
        newBatch(
            "Reading, unpacking, and deserializing files containing '"
                + outputClassName
                + "' instances",
            namesByPath.size());
    return namesByPath
        .entrySet()
        .parallelStream()
        .map(
            e -> {
              logger.debugf(
                  "Reading and unzipping: %s '%s' from %s%n",
                  outputClassName, e.getValue(), e.getKey());
              S object = deserializeObject(e.getKey(), outputClass);
              logger.debug(" ...OK\n");
              readCompleted.incrementAndGet();
              return new SimpleImmutableEntry<>(e.getValue(), object);
            })
        .collect(
            ImmutableSortedMap.toImmutableSortedMap(
                String::compareTo, Entry::getKey, Entry::getValue));
  }

  public Map<String, GenericConfigObject> deserializeVendorConfigurations(
      Path serializedVendorConfigPath) {
    _logger.info("\n*** DESERIALIZING VENDOR CONFIGURATION STRUCTURES ***\n");
    _logger.resetTimer();
    Map<Path, String> namesByPath = new TreeMap<>();
    try (DirectoryStream<Path> serializedConfigs =
        Files.newDirectoryStream(serializedVendorConfigPath)) {
      for (Path serializedConfig : serializedConfigs) {
        String name = serializedConfig.getFileName().toString();
        namesByPath.put(serializedConfig, name);
      }
    } catch (IOException e) {
      throw new BatfishException("Error reading vendor configs directory", e);
    }
    Map<String, GenericConfigObject> vendorConfigurations =
        deserializeObjects(namesByPath, GenericConfigObject.class);
    _logger.printElapsedTime();
    return vendorConfigurations;
  }

  private void disableUnusableVlanInterfaces(Map<String, Configuration> configurations) {
    for (Configuration c : configurations.values()) {
      String hostname = c.getHostname();

      Map<Integer, Interface> vlanInterfaces = new HashMap<>();
      Map<Integer, Integer> vlanMemberCounts = new HashMap<>();
      Set<Interface> nonVlanInterfaces = new HashSet<>();
      Integer vlanNumber = null;
      // Populate vlanInterface and nonVlanInterfaces, and initialize
      // vlanMemberCounts:
      for (Interface iface : c.getAllInterfaces().values()) {
        if ((iface.getInterfaceType() == InterfaceType.VLAN)
            && ((vlanNumber = CommonUtil.getInterfaceVlanNumber(iface.getName())) != null)) {
          vlanInterfaces.put(vlanNumber, iface);
          vlanMemberCounts.put(vlanNumber, 0);
        } else {
          nonVlanInterfaces.add(iface);
        }
      }
      // Update vlanMemberCounts:
      for (Interface iface : nonVlanInterfaces) {
        IntegerSpace.Builder vlans = IntegerSpace.builder();
        if (iface.getSwitchportMode() == SwitchportMode.TRUNK) { // vlan trunked interface
          IntegerSpace allowed = iface.getAllowedVlans();
          if (!allowed.isEmpty()) {
            // Explicit list of allowed VLANs
            vlans.including(allowed);
          } else {
            // No explicit list, so all VLANs are allowed.
            vlanInterfaces.keySet().forEach(vlans::including);
          }
          // Add the native VLAN as well.
          vlanNumber = iface.getNativeVlan();
          if (vlanNumber != null) {
            vlans.including(vlanNumber);
          }
        } else if (iface.getSwitchportMode() == SwitchportMode.ACCESS) { // access mode ACCESS
          vlanNumber = iface.getAccessVlan();
          if (vlanNumber != null) {
            vlans.including(vlanNumber);
          }
          // Any other Switch Port mode is unsupported
        } else if (iface.getSwitchportMode() != SwitchportMode.NONE) {
          _logger.warnf(
              "WARNING: Unsupported switch port mode %s, assuming no VLANs allowed: \"%s:%s\"\n",
              iface.getSwitchportMode(), hostname, iface.getName());
        }

        vlans.build().stream()
            .forEach(
                vlanId -> vlanMemberCounts.compute(vlanId, (k, v) -> (v == null) ? 1 : (v + 1)));
      }
      // Disable all "normal" vlan interfaces with zero member counts:
      SubRange normalVlanRange = c.getNormalVlanRange();
      for (Map.Entry<Integer, Integer> entry : vlanMemberCounts.entrySet()) {
        if (entry.getValue() == 0) {
          vlanNumber = entry.getKey();
          if ((vlanNumber >= normalVlanRange.getStart())
              && (vlanNumber <= normalVlanRange.getEnd())) {
            Interface iface = vlanInterfaces.get(vlanNumber);
            if ((iface != null) && iface.getAutoState()) {
              _logger.warnf(
                  "WARNING: Disabling unusable vlan interface because no switch port is assigned "
                      + "to it: \"%s:%d\"\n",
                  hostname, vlanNumber);
              iface.setActive(false);
              iface.setBlacklisted(true);
            }
          }
        }
      }
    }
  }

  private boolean environmentBgpTablesExist(TestrigSettings testrigSettings) {
    Path answerPath = testrigSettings.getParseEnvironmentBgpTablesAnswerPath();
    return Files.exists(answerPath);
  }

  private boolean outputExists(TestrigSettings testrigSettings) {
    return testrigSettings.getOutputPath().toFile().exists();
  }

  private boolean environmentRoutingTablesExist(TestrigSettings testrigSettings) {
    Path answerPath = testrigSettings.getParseEnvironmentRoutingTablesAnswerPath();
    return Files.exists(answerPath);
  }

  public void flatten(Path inputPath, Path outputPath) {
    _logger.info("\n*** READING FILES TO FLATTEN ***\n");
    Map<Path, String> configurationData =
        readAllFiles(inputPath.resolve(BfConsts.RELPATH_CONFIGURATIONS_DIR), _logger);

    Map<Path, String> outputConfigurationData = new TreeMap<>();
    Path outputConfigDir = outputPath.resolve(BfConsts.RELPATH_CONFIGURATIONS_DIR);
    createDirectories(outputConfigDir);
    _logger.info("\n*** FLATTENING TEST RIG ***\n");
    _logger.resetTimer();
    List<FlattenVendorConfigurationJob> jobs = new ArrayList<>();
    for (Entry<Path, String> configFile : configurationData.entrySet()) {
      Path inputFile = configFile.getKey();
      String fileText = configFile.getValue();
      Warnings warnings = buildWarnings(_settings);
      String name = inputFile.getFileName().toString();
      Path outputFile = outputConfigDir.resolve(name);
      FlattenVendorConfigurationJob job =
          new FlattenVendorConfigurationJob(_settings, fileText, inputFile, outputFile, warnings);
      jobs.add(job);
    }
    BatfishJobExecutor.runJobsInExecutor(
        _settings,
        _logger,
        jobs,
        outputConfigurationData,
        new FlattenVendorConfigurationAnswerElement(),
        _settings.getFlatten() || _settings.getHaltOnParseError(),
        "Flatten configurations");
    _logger.printElapsedTime();
    for (Entry<Path, String> e : outputConfigurationData.entrySet()) {
      Path outputFile = e.getKey();
      String flatConfigText = e.getValue();
      String outputFileAsString = outputFile.toString();
      _logger.debugf("Writing config to \"%s\"...", outputFileAsString);
      CommonUtil.writeFile(outputFile, flatConfigText);
      _logger.debug("OK\n");
    }
  }

  @Deprecated
  @Override
  public Map<String, BiFunction<Question, IBatfish, Answerer>> getAnswererCreators() {
    return toImmutableMap(_answererCreators, Entry::getKey, entry -> entry.getValue()::create);
  }

  public TestrigSettings getBaseTestrigSettings() {
    return _baseTestrigSettings;
  }

  public Map<String, Configuration> getConfigurations(
      Path serializedVendorConfigPath, ConvertConfigurationAnswerElement answerElement) {
    Map<String, GenericConfigObject> vendorConfigurations =
        deserializeVendorConfigurations(serializedVendorConfigPath);
    Map<String, Configuration> configurations =
        convertConfigurations(vendorConfigurations, answerElement);

    identifyDeviceTypes(configurations.values());
    return configurations;
  }

  @Override
  public NetworkId getContainerName() {
    return _settings.getContainer();
  }

  @Override
  public DataPlanePlugin getDataPlanePlugin() {
    DataPlanePlugin plugin = _dataPlanePlugins.get(_settings.getDataPlaneEngineName());
    if (plugin == null) {
      throw new BatfishException(
          String.format(
              "Dataplane engine %s is unavailable or unsupported",
              _settings.getDataPlaneEngineName()));
    }
    return plugin;
  }

  @Override
  public String getDifferentialFlowTag() {
    return DIFFERENTIAL_FLOW_TAG;
  }

  @Override
  public Environment getEnvironment() {
    SortedSet<Edge> edgeBlackList = getEdgeBlacklist();
    SortedSet<NodeInterfacePair> interfaceBlackList = getInterfaceBlacklist();
    SortedSet<String> nodeBlackList = getNodeBlacklist();
    // TODO: add bgp tables and external announcements as well
    return new Environment(
        _settings.getSnapshotName(),
        edgeBlackList,
        interfaceBlackList,
        nodeBlackList,
        null,
        null,
        null);
  }

  private SortedMap<String, BgpAdvertisementsByVrf> getEnvironmentBgpTables(
      Path inputPath, ParseEnvironmentBgpTablesAnswerElement answerElement) {
    if (Files.exists(inputPath.getParent()) && !Files.exists(inputPath)) {
      return new TreeMap<>();
    }
    _logger.info("\n*** READING Environment BGP Tables ***\n");
    SortedMap<Path, String> inputData = readAllFiles(inputPath, _logger);
    SortedMap<String, BgpAdvertisementsByVrf> bgpTables =
        parseEnvironmentBgpTables(inputData, answerElement);
    return bgpTables;
  }

  private SortedMap<String, RoutesByVrf> getEnvironmentRoutingTables(
      Path inputPath, ParseEnvironmentRoutingTablesAnswerElement answerElement) {
    if (Files.exists(inputPath.getParent()) && !Files.exists(inputPath)) {
      return new TreeMap<>();
    }
    _logger.info("\n*** READING Environment Routing Tables ***\n");
    SortedMap<Path, String> inputData = readAllFiles(inputPath, _logger);
    SortedMap<String, RoutesByVrf> routingTables =
        parseEnvironmentRoutingTables(inputData, answerElement);
    return routingTables;
  }

  @Override
  public Topology getEnvironmentTopology() {
    try {
      return BatfishObjectMapper.mapper()
          .readValue(
              CommonUtil.readFile(_testrigSettings.getSerializeTopologyPath()), Topology.class);
    } catch (IOException e) {
      throw new BatfishException("Could not getEnvironmentTopology: ", e);
    }
  }

  @Override
  public String getFlowTag() {
    return getFlowTag(_testrigSettings);
  }

  public String getFlowTag(TestrigSettings testrigSettings) {
    if (testrigSettings == _deltaTestrigSettings) {
      return Flow.DELTA_FLOW_TAG;
    } else if (testrigSettings == _baseTestrigSettings) {
      return Flow.BASE_FLOW_TAG;
    } else {
      throw new BatfishException("Could not determine flow tag");
    }
  }

  @Override
  public FlowHistory flowHistory(Set<Flow> flows, boolean ignoreFilters) {
    String envTag = getFlowTag();
    Environment env = getEnvironment();
    Map<Flow, Set<FlowTrace>> traces = getTracerouteEngine().processFlows(flows, ignoreFilters);
    return FlowHistory.forTraces(envTag, env, traces);
  }

  @Override
  public FlowHistory differentialFlowHistory(Set<Flow> flows, boolean ignoreFilters) {
    pushBaseSnapshot();
    Environment baseEnv = getEnvironment();
    Map<Flow, Set<FlowTrace>> baseTraces = getTracerouteEngine().processFlows(flows, ignoreFilters);
    popSnapshot();
    pushDeltaSnapshot();
    Environment deltaEnv = getEnvironment();
    Map<Flow, Set<FlowTrace>> deltaTraces = getTracerouteEngine().processFlows(flows, false);
    popSnapshot();
    String baseEnvTag = getFlowTag(_baseTestrigSettings);
    String deltaEnvTag = getFlowTag(_deltaTestrigSettings);
    return FlowHistory.forDifferentialTraces(
        baseEnvTag, baseEnv, baseTraces, deltaEnvTag, deltaEnv, deltaTraces);
  }

  @Override
  @Nonnull
  public SortedSet<Edge> getEdgeBlacklist(@Nonnull NetworkSnapshot networkSnapshot) {
    SortedSet<Edge> blacklistEdges =
        _storage.loadEdgeBlacklist(networkSnapshot.getNetwork(), networkSnapshot.getSnapshot());
    if (blacklistEdges == null) {
      return Collections.emptySortedSet();
    }
    return blacklistEdges;
  }

  @Override
  @Nonnull
  public SortedSet<NodeInterfacePair> getInterfaceBlacklist(
      @Nonnull NetworkSnapshot networkSnapshot) {
    SortedSet<NodeInterfacePair> blacklistInterfaces =
        _storage.loadInterfaceBlacklist(
            networkSnapshot.getNetwork(), networkSnapshot.getSnapshot());
    if (blacklistInterfaces == null) {
      return Collections.emptySortedSet();
    }
    return blacklistInterfaces;
  }

  @Override
  @Nonnull
  public SortedSet<String> getNodeBlacklist(@Nonnull NetworkSnapshot networkSnapshot) {
    SortedSet<String> blacklistNodes =
        _storage.loadNodeBlacklist(networkSnapshot.getNetwork(), networkSnapshot.getSnapshot());
    if (blacklistNodes == null) {
      return Collections.emptySortedSet();
    }
    return blacklistNodes;
  }

  @Nonnull
  private SortedSet<Edge> getEdgeBlacklist() {
    return getEdgeBlacklist(getNetworkSnapshot());
  }

  @Nonnull
  private SortedSet<NodeInterfacePair> getInterfaceBlacklist() {
    return getInterfaceBlacklist(getNetworkSnapshot());
  }

  @Nonnull
  private SortedSet<String> getNodeBlacklist() {
    return getNodeBlacklist(getNetworkSnapshot());
  }

  @Override
  public BatfishLogger getLogger() {
    return _logger;
  }

  /**
   * Gets the {@link NodeRolesData} for the testrig
   *
   * @return The {@link NodeRolesData} object.
   */
  @Override
  public NodeRolesData getNodeRolesData() {
    try {
      NetworkId networkId = _settings.getContainer();
      if (!_idResolver.hasNetworkNodeRolesId(networkId)) {
        return null;
      }
      NodeRolesId nodeRolesId = _idResolver.getNetworkNodeRolesId(networkId);
      return BatfishObjectMapper.mapper()
          .readValue(_storage.loadNodeRoles(nodeRolesId), NodeRolesData.class);
    } catch (IOException e) {
      _logger.errorf("Could not read roles data: %s", e);
      return null;
    }
  }

  /**
   * Gets the {@link NodeRoleDimension} object given dimension name. If {@code dimension} is null,
   * returns the default dimension.
   *
   * @param dimension The dimension name
   * @return An {@link Optional} that has the requested NodeRoleDimension or empty otherwise.
   */
  @Override
  public Optional<NodeRoleDimension> getNodeRoleDimension(@Nullable String dimension) {
    try {
      NodeRolesData nodeRolesData = getNodeRolesData();
      return nodeRolesData.getNodeRoleDimension(dimension);
    } catch (IOException e) {
      _logger.errorf("Could not read roles data: %s", e);
      return Optional.empty();
    }
  }

  /**
   * Returns the {@link MajorIssueConfig} for the given major issue type.
   *
   * <p>If the corresponding file is not found or it cannot be deserealized, return an empty object.
   */
  @Override
  public MajorIssueConfig getMajorIssueConfig(String majorIssueType) {
    IssueSettingsId id = _idResolver.getIssueSettingsId(majorIssueType, _settings.getContainer());
    if (id == null) {
      return new MajorIssueConfig(majorIssueType, ImmutableMap.of());
    }
    MajorIssueConfig loaded = _storage.loadMajorIssueConfig(_settings.getContainer(), id);
    return loaded != null ? loaded : new MajorIssueConfig(majorIssueType, ImmutableMap.of());
  }

  @Override
  public Map<String, String> getQuestionTemplates(boolean verbose) {
    if (_settings.getCoordinatorHost() == null) {
      throw new BatfishException("Cannot get question templates: coordinator host is not set");
    }
    String protocol = _settings.getSslDisable() ? "http" : "https";
    String url =
        String.format(
            "%s://%s:%s%s/%s",
            protocol,
            _settings.getCoordinatorHost(),
            _settings.getCoordinatorPoolPort(),
            CoordConsts.SVC_CFG_POOL_MGR,
            CoordConsts.SVC_RSC_POOL_GET_QUESTION_TEMPLATES);
    Map<String, String> params = new HashMap<>();
    params.put(CoordConsts.SVC_KEY_VERSION, Version.getVersion());
    params.put(CoordConstsV2.QP_VERBOSE, String.valueOf(verbose));

    JSONObject response = (JSONObject) Driver.talkToCoordinator(url, params, _logger);
    if (response == null) {
      throw new BatfishException("Could not get question templates: Got null response");
    }
    if (!response.has(CoordConsts.SVC_KEY_QUESTION_LIST)) {
      throw new BatfishException("Could not get question templates: Response lacks question list");
    }

    try {
      Map<String, String> templates =
          BatfishObjectMapper.mapper()
              .readValue(
                  response.get(CoordConsts.SVC_KEY_QUESTION_LIST).toString(),
                  new TypeReference<Map<String, String>>() {});
      return templates;
    } catch (JSONException | IOException e) {
      throw new BatfishException("Could not cast response to Map: ", e);
    }
  }

  /** Gets the {@link ReferenceLibrary} for the network */
  @Override
  public ReferenceLibrary getReferenceLibraryData() {
    Path libraryPath =
        _settings
            .getStorageBase()
            .resolve(_settings.getContainer().getId())
            .resolve(BfConsts.RELPATH_REFERENCE_LIBRARY_PATH);
    try {
      return ReferenceLibrary.read(libraryPath);
    } catch (IOException e) {
      _logger.errorf("Could not read reference library data from %s: %s", libraryPath, e);
      return null;
    }
  }

  @Override
  public SortedMap<String, SortedMap<String, SortedSet<AbstractRoute>>> getRoutes(
      boolean useCompression) {
    return getDataPlanePlugin().getRoutes(loadDataPlane(useCompression));
  }

  public Settings getSettings() {
    return _settings;
  }

  @Override
  public ImmutableConfiguration getSettingsConfiguration() {
    return _settings.getImmutableConfiguration();
  }

  @Override
  public NetworkSnapshot getNetworkSnapshot() {
    return new NetworkSnapshot(_settings.getContainer(), _testrigSettings.getName());
  }

  @Override
  public String getTaskId() {
    return _settings.getTaskId();
  }

  public String getTerminatingExceptionMessage() {
    return _terminatingExceptionMessage;
  }

  @Override
  public SnapshotId getTestrigName() {
    return _testrigSettings.getName();
  }

  @Nonnull
  @Override
  public TopologyProvider getTopologyProvider() {
    return _topologyProvider;
  }

  @Override
  public PluginClientType getType() {
    return PluginClientType.BATFISH;
  }

  @Override
  public void initBgpOriginationSpaceExplicit(Map<String, Configuration> configurations) {
    // ProtocolDependencyAnalysis protocolDependencyAnalysis = new
    // ProtocolDependencyAnalysis(
    // configurations);
    // DependencyDatabase database = protocolDependencyAnalysis
    // .getDependencyDatabase();
    //
    // for (Entry<String, Configuration> e : configurations.entrySet()) {
    // PrefixSpace ebgpExportSpace = new PrefixSpace();
    // String name = e.getKey();
    // Configuration node = e.getValue();
    // BgpProcess proc = node.getBgpProcess();
    // if (proc != null) {
    // Set<PotentialExport> bgpExports = database.getPotentialExports(name,
    // RoutingProtocol.BGP);
    // for (PotentialExport export : bgpExports) {
    // DependentRoute exportSourceRoute = export.getDependency();
    // if (!exportSourceRoute.dependsOn(RoutingProtocol.BGP)
    // && !exportSourceRoute.dependsOn(RoutingProtocol.IBGP)) {
    // Prefix prefix = export.getIp();
    // ebgpExportSpace.addPrefix(prefix);
    // }
    // }
    // proc.setOriginationSpace(ebgpExportSpace);
    // }
    // }
  }

  @Override
  public InitInfoAnswerElement initInfo(boolean summary, boolean verboseError) {
    ParseVendorConfigurationAnswerElement parseAnswer = loadParseVendorConfigurationAnswerElement();
    InitInfoAnswerElement answerElement = mergeParseAnswer(summary, verboseError, parseAnswer);
    mergeConvertAnswer(summary, verboseError, answerElement);
    _logger.info(answerElement.prettyPrint());
    return answerElement;
  }

  @Override
  public InitInfoAnswerElement initInfoBgpAdvertisements(boolean summary, boolean verboseError) {
    ParseEnvironmentBgpTablesAnswerElement parseAnswer =
        loadParseEnvironmentBgpTablesAnswerElement();
    InitInfoAnswerElement answerElement = mergeParseAnswer(summary, verboseError, parseAnswer);
    _logger.info(answerElement.prettyPrint());
    return answerElement;
  }

  @Override
  public InitInfoAnswerElement initInfoRoutes(boolean summary, boolean verboseError) {
    ParseEnvironmentRoutingTablesAnswerElement parseAnswer =
        loadParseEnvironmentRoutingTablesAnswerElement();
    InitInfoAnswerElement answerElement = mergeParseAnswer(summary, verboseError, parseAnswer);
    _logger.info(answerElement.prettyPrint());
    return answerElement;
  }

  private void prepareToAnswerQuestions(boolean dp, boolean differentialContext) {
    if (!outputExists(_testrigSettings)) {
      createDirectories(_testrigSettings.getOutputPath());
    }
    if (!environmentBgpTablesExist(_testrigSettings)) {
      computeEnvironmentBgpTables();
    }
    if (!environmentRoutingTablesExist(_testrigSettings)) {
      computeEnvironmentRoutingTables();
    }
    if (dp) {
      if (!dataPlaneDependenciesExist(_testrigSettings)) {
        computeDataPlane(differentialContext);
      }

      if (!compressedDataPlaneDependenciesExist(_testrigSettings)) {
        // computeCompressedDataPlane();
      }
    }
  }

  private void prepareToAnswerQuestions(boolean diff, boolean diffActive, boolean dp) {
    if (diff || !diffActive) {
      pushBaseSnapshot();
      prepareToAnswerQuestions(dp, false);
      popSnapshot();
    }
    if (diff || diffActive) {
      pushDeltaSnapshot();
      prepareToAnswerQuestions(dp, true);
      popSnapshot();
    }
  }

  @Override
  public void initRemoteRipNeighbors(
      Map<String, Configuration> configurations, Map<Ip, Set<String>> ipOwners, Topology topology) {
    for (Entry<String, Configuration> e : configurations.entrySet()) {
      String hostname = e.getKey();
      Configuration c = e.getValue();
      for (Entry<String, Vrf> e2 : c.getVrfs().entrySet()) {
        Vrf vrf = e2.getValue();
        RipProcess proc = vrf.getRipProcess();
        if (proc != null) {
          proc.setRipNeighbors(new TreeMap<>());
          String vrfName = e2.getKey();
          for (String ifaceName : proc.getInterfaces()) {
            Interface iface = vrf.getInterfaces().get("ifaceName");
            SortedSet<Edge> ifaceEdges =
                topology.getInterfaceEdges().get(new NodeInterfacePair(hostname, ifaceName));
            boolean hasNeighbor = false;
            Ip localIp = iface.getAddress().getIp();
            if (ifaceEdges != null) {
              for (Edge edge : ifaceEdges) {
                if (edge.getNode1().equals(hostname)) {
                  String remoteHostname = edge.getNode2();
                  String remoteIfaceName = edge.getInt2();
                  Configuration remoteNode = configurations.get(remoteHostname);
                  Interface remoteIface = remoteNode.getAllInterfaces().get(remoteIfaceName);
                  Vrf remoteVrf = remoteIface.getVrf();
                  String remoteVrfName = remoteVrf.getName();
                  RipProcess remoteProc = remoteVrf.getRipProcess();
                  if (remoteProc != null) {
                    if (remoteProc.getRipNeighbors() == null) {
                      remoteProc.setRipNeighbors(new TreeMap<>());
                    }
                    if (remoteProc.getInterfaces().contains(remoteIfaceName)) {
                      Ip remoteIp = remoteIface.getAddress().getIp();
                      Pair<Ip, Ip> localKey = new Pair<>(localIp, remoteIp);
                      RipNeighbor neighbor = proc.getRipNeighbors().get(localKey);
                      if (neighbor == null) {
                        hasNeighbor = true;

                        // initialize local neighbor
                        neighbor = new RipNeighbor(localKey);
                        neighbor.setVrf(vrfName);
                        neighbor.setOwner(c);
                        neighbor.setInterface(iface);
                        proc.getRipNeighbors().put(localKey, neighbor);

                        // initialize remote neighbor
                        Pair<Ip, Ip> remoteKey = new Pair<>(remoteIp, localIp);
                        RipNeighbor remoteNeighbor = new RipNeighbor(remoteKey);
                        remoteNeighbor.setVrf(remoteVrfName);
                        remoteNeighbor.setOwner(remoteNode);
                        remoteNeighbor.setInterface(remoteIface);
                        remoteProc.getRipNeighbors().put(remoteKey, remoteNeighbor);

                        // link neighbors
                        neighbor.setRemoteRipNeighbor(remoteNeighbor);
                        remoteNeighbor.setRemoteRipNeighbor(neighbor);
                      }
                    }
                  }
                }
              }
            }
            if (!hasNeighbor) {
              Pair<Ip, Ip> key = new Pair<>(localIp, Ip.ZERO);
              RipNeighbor neighbor = new RipNeighbor(key);
              neighbor.setVrf(vrfName);
              neighbor.setOwner(c);
              neighbor.setInterface(iface);
              proc.getRipNeighbors().put(key, neighbor);
            }
          }
        }
      }
    }
  }

  @Override
  public SortedMap<String, Configuration> loadConfigurations() {
    NetworkSnapshot snapshot = getNetworkSnapshot();
    _logger.debugf("Loading configurations for %s\n", snapshot);
    return loadConfigurations(snapshot);
  }

  SortedMap<String, Configuration> loadCompressedConfigurations(NetworkSnapshot snapshot) {
    // Do we already have configurations in the cache?
    SortedMap<String, Configuration> configurations =
        _cachedCompressedConfigurations.getIfPresent(snapshot);
    if (configurations != null) {
      return configurations;
    }
    _logger.debugf("Loading configurations for %s, cache miss", snapshot);

    // Next, see if we have an up-to-date configurations on disk.
    configurations =
        _storage.loadCompressedConfigurations(_settings.getContainer(), snapshot.getSnapshot());
    if (configurations != null) {
      return configurations;
    } else {
      computeCompressedDataPlane();
      configurations = _cachedCompressedConfigurations.getIfPresent(snapshot);
      if (configurations == null) {
        throw new BatfishException("Could not compute compressed configs");
      }
      return configurations;
    }
  }

  @Override
  public SortedMap<String, Configuration> loadConfigurations(NetworkSnapshot snapshot) {
    // Do we already have configurations in the cache?
    SortedMap<String, Configuration> configurations = _cachedConfigurations.getIfPresent(snapshot);
    if (configurations != null) {
      return configurations;
    }
    _logger.debugf("Loading configurations for %s, cache miss", snapshot);

    // Next, see if we have an up-to-date configurations on disk.
    configurations = _storage.loadConfigurations(snapshot.getNetwork(), snapshot.getSnapshot());
    if (configurations != null) {
      _logger.debugf("Loaded configurations for %s off disk", snapshot);
      postProcessSnapshot(configurations);
    } else {
      // Otherwise, we have to parse the configurations. Fall back to old, hacky code.
      configurations = parseConfigurationsAndApplyEnvironment();
    }

    _cachedConfigurations.put(snapshot, configurations);
    return configurations;
  }

  @Nonnull
  private SortedMap<String, Configuration> parseConfigurationsAndApplyEnvironment() {
    _logger.infof("Repairing configurations for testrig %s", _testrigSettings.getName());
    repairConfigurations();
    SortedMap<String, Configuration> configurations =
        _storage.loadConfigurations(_settings.getContainer(), _testrigSettings.getName());
    verify(
        configurations != null,
        "Configurations should not be null when loaded immediately after repair.");
    postProcessSnapshot(configurations);
    return configurations;
  }

  @Override
  public ConvertConfigurationAnswerElement loadConvertConfigurationAnswerElementOrReparse() {
    ConvertConfigurationAnswerElement ccae =
        _storage.loadConvertConfigurationAnswerElement(
            _settings.getContainer(), _testrigSettings.getName());
    if (ccae != null
        && Version.isCompatibleVersion(
            "Service", "Old processed configurations", ccae.getVersion())) {
      return ccae;
    }

    repairConfigurations();
    ccae =
        _storage.loadConvertConfigurationAnswerElement(
            _settings.getContainer(), _testrigSettings.getName());
    if (ccae != null
        && Version.isCompatibleVersion(
            "Service", "Old processed configurations", ccae.getVersion())) {
      return ccae;
    } else {
      throw new BatfishException(
          "Version error repairing configurations for convert configuration answer element");
    }
  }

  @Override
  public DataPlane loadDataPlane() {
    return loadDataPlane(false);
  }

  DataPlane loadDataPlane(boolean compressed) {
    Cache<NetworkSnapshot, DataPlane> cache =
        compressed ? _cachedCompressedDataPlanes : _cachedDataPlanes;

    Path path =
        compressed
            ? _testrigSettings.getCompressedDataPlanePath()
            : _testrigSettings.getDataPlanePath();

    NetworkSnapshot snapshot = getNetworkSnapshot();
    DataPlane dp = cache.getIfPresent(snapshot);
    if (dp == null) {
      /*
       * Data plane should exist after loading answer element, as it triggers
       * repair if necessary. However, it might not be cached if it was not
       * repaired, so we still might need to load it from disk.
       */
      loadDataPlaneAnswerElement(compressed);
      dp = cache.getIfPresent(snapshot);
      if (dp == null) {
        newBatch("Loading data plane from disk", 0);
        dp = deserializeObject(path, DataPlane.class);
        cache.put(snapshot, dp);
      }
    }
    return dp;
  }

  private DataPlaneAnswerElement loadDataPlaneAnswerElement(boolean compressed) {
    return loadDataPlaneAnswerElement(compressed, true);
  }

  private DataPlaneAnswerElement loadDataPlaneAnswerElement(
      boolean compressed, boolean firstAttempt) {
    Path answerPath =
        compressed
            ? _testrigSettings.getCompressedDataPlaneAnswerPath()
            : _testrigSettings.getDataPlaneAnswerPath();

    DataPlaneAnswerElement bae = deserializeObject(answerPath, DataPlaneAnswerElement.class);
    if (!Version.isCompatibleVersion("Service", "Old data plane", bae.getVersion())) {
      if (firstAttempt) {
        repairDataPlane(compressed);
        return loadDataPlaneAnswerElement(compressed, false);
      } else {
        throw new BatfishException(
            "Version error repairing data plane for data plane answer element");
      }
    } else {
      return bae;
    }
  }

  @Override
  public SortedMap<String, BgpAdvertisementsByVrf> loadEnvironmentBgpTables() {
    NetworkSnapshot snapshot = getNetworkSnapshot();
    SortedMap<String, BgpAdvertisementsByVrf> environmentBgpTables =
        _cachedEnvironmentBgpTables.get(snapshot);
    if (environmentBgpTables == null) {
      ParseEnvironmentBgpTablesAnswerElement ae = loadParseEnvironmentBgpTablesAnswerElement();
      if (!Version.isCompatibleVersion(
          "Service", "Old processed environment BGP tables", ae.getVersion())) {
        repairEnvironmentBgpTables();
      }
      environmentBgpTables =
          deserializeEnvironmentBgpTables(_testrigSettings.getSerializeEnvironmentBgpTablesPath());
      _cachedEnvironmentBgpTables.put(snapshot, environmentBgpTables);
    }
    return environmentBgpTables;
  }

  @Override
  public SortedMap<String, RoutesByVrf> loadEnvironmentRoutingTables() {
    NetworkSnapshot snapshot = getNetworkSnapshot();
    SortedMap<String, RoutesByVrf> environmentRoutingTables =
        _cachedEnvironmentRoutingTables.get(snapshot);
    if (environmentRoutingTables == null) {
      ParseEnvironmentRoutingTablesAnswerElement pertae =
          loadParseEnvironmentRoutingTablesAnswerElement();
      if (!Version.isCompatibleVersion(
          "Service", "Old processed environment routing tables", pertae.getVersion())) {
        repairEnvironmentRoutingTables();
      }
      environmentRoutingTables =
          deserializeEnvironmentRoutingTables(
              _testrigSettings.getSerializeEnvironmentRoutingTablesPath());
      _cachedEnvironmentRoutingTables.put(snapshot, environmentRoutingTables);
    }
    return environmentRoutingTables;
  }

  @Override
  public ParseEnvironmentBgpTablesAnswerElement loadParseEnvironmentBgpTablesAnswerElement() {
    return loadParseEnvironmentBgpTablesAnswerElement(true);
  }

  private ParseEnvironmentBgpTablesAnswerElement loadParseEnvironmentBgpTablesAnswerElement(
      boolean firstAttempt) {
    Path answerPath = _testrigSettings.getParseEnvironmentBgpTablesAnswerPath();
    if (!Files.exists(answerPath)) {
      repairEnvironmentBgpTables();
    }
    ParseEnvironmentBgpTablesAnswerElement ae =
        deserializeObject(answerPath, ParseEnvironmentBgpTablesAnswerElement.class);
    if (!Version.isCompatibleVersion(
        "Service", "Old processed environment BGP tables", ae.getVersion())) {
      if (firstAttempt) {
        repairEnvironmentRoutingTables();
        return loadParseEnvironmentBgpTablesAnswerElement(false);
      } else {
        throw new BatfishException(
            "Version error repairing environment BGP tables for parse environment BGP tables "
                + "answer element");
      }
    } else {
      return ae;
    }
  }

  @Override
  public ParseEnvironmentRoutingTablesAnswerElement
      loadParseEnvironmentRoutingTablesAnswerElement() {
    return loadParseEnvironmentRoutingTablesAnswerElement(true);
  }

  private ParseEnvironmentRoutingTablesAnswerElement loadParseEnvironmentRoutingTablesAnswerElement(
      boolean firstAttempt) {
    Path answerPath = _testrigSettings.getParseEnvironmentRoutingTablesAnswerPath();
    if (!Files.exists(answerPath)) {
      repairEnvironmentRoutingTables();
    }
    ParseEnvironmentRoutingTablesAnswerElement pertae =
        deserializeObject(answerPath, ParseEnvironmentRoutingTablesAnswerElement.class);
    if (!Version.isCompatibleVersion(
        "Service", "Old processed environment routing tables", pertae.getVersion())) {
      if (firstAttempt) {
        repairEnvironmentRoutingTables();
        return loadParseEnvironmentRoutingTablesAnswerElement(false);
      } else {
        throw new BatfishException(
            "Version error repairing environment routing tables for parse environment routing "
                + "tables answer element");
      }
    } else {
      return pertae;
    }
  }

  @Override
  public ParseVendorConfigurationAnswerElement loadParseVendorConfigurationAnswerElement() {
    return loadParseVendorConfigurationAnswerElement(true);
  }

  private ParseVendorConfigurationAnswerElement loadParseVendorConfigurationAnswerElement(
      boolean firstAttempt) {
    if (Files.exists(_testrigSettings.getParseAnswerPath())) {
      ParseVendorConfigurationAnswerElement pvcae =
          deserializeObject(
              _testrigSettings.getParseAnswerPath(), ParseVendorConfigurationAnswerElement.class);
      if (Version.isCompatibleVersion(
          "Service", "Old processed configurations", pvcae.getVersion())) {
        return pvcae;
      }
    }
    if (firstAttempt) {
      repairVendorConfigurations();
      return loadParseVendorConfigurationAnswerElement(false);
    } else {
      throw new BatfishException(
          "Version error repairing vendor configurations for parse configuration answer element");
    }
  }

  private void mergeConvertAnswer(
      boolean summary, boolean verboseError, InitInfoAnswerElement answerElement) {
    ConvertConfigurationAnswerElement convertAnswer =
        loadConvertConfigurationAnswerElementOrReparse();
    mergeInitStepAnswer(answerElement, convertAnswer, summary, verboseError);
    convertAnswer.getConvertStatus().entrySet().stream()
        .filter(s -> s.getValue() == ConvertStatus.FAILED)
        .forEach(s -> answerElement.getParseStatus().put(s.getKey(), ParseStatus.FAILED));
  }

  private void mergeInitStepAnswer(
      InitInfoAnswerElement initInfoAnswerElement,
      InitStepAnswerElement initStepAnswerElement,
      boolean summary,
      boolean verboseError) {
    if (!summary) {
      if (verboseError) {
        SortedMap<String, List<BatfishStackTrace>> errors = initInfoAnswerElement.getErrors();
        initStepAnswerElement
            .getErrors()
            .forEach(
                (hostname, initStepErrors) ->
                    errors.computeIfAbsent(hostname, k -> new ArrayList<>()).add(initStepErrors));
      }
      SortedMap<String, Warnings> warnings = initInfoAnswerElement.getWarnings();
      initStepAnswerElement
          .getWarnings()
          .forEach(
              (hostname, initStepWarnings) -> {
                Warnings combined =
                    warnings.computeIfAbsent(hostname, h -> buildWarnings(_settings));
                combined.getParseWarnings().addAll(initStepWarnings.getParseWarnings());
                combined.getPedanticWarnings().addAll(initStepWarnings.getPedanticWarnings());
                combined.getRedFlagWarnings().addAll(initStepWarnings.getRedFlagWarnings());
                combined
                    .getUnimplementedWarnings()
                    .addAll(initStepWarnings.getUnimplementedWarnings());
              });
    }
  }

  private InitInfoAnswerElement mergeParseAnswer(
      boolean summary, boolean verboseError, ParseAnswerElement parseAnswer) {
    InitInfoAnswerElement answerElement = new InitInfoAnswerElement();
    mergeInitStepAnswer(answerElement, parseAnswer, summary, verboseError);
    answerElement.setParseStatus(parseAnswer.getParseStatus());
    answerElement.setParseTrees(parseAnswer.getParseTrees());
    return answerElement;
  }

  @Override
  public AnswerElement multipath(ReachabilityParameters reachabilityParameters) {
    return singleReachability(
        reachabilityParameters, MultipathInconsistencyQuerySynthesizer.builder());
  }

  @Override
  public AtomicInteger newBatch(String description, int jobs) {
    return Driver.newBatch(_settings, description, jobs);
  }

  private void outputAnswer(Answer answer) {
    outputAnswer(answer, /* log */ false);
  }

  void outputAnswerWithLog(Answer answer) {
    outputAnswer(answer, /* log */ true);
  }

  private void outputAnswer(Answer answer, boolean writeLog) {
    try {
      String answerString = BatfishObjectMapper.writePrettyString(answer) + '\n';
      _logger.debug(answerString);
      @Nullable String logString = writeLog ? answerString : null;
      writeJsonAnswerWithLog(logString, answerString);
    } catch (Exception e) {
      BatfishException be = new BatfishException("Error in sending answer", e);
      try {
        Answer failureAnswer = Answer.failureAnswer(e.toString(), answer.getQuestion());
        failureAnswer.addAnswerElement(be.getBatfishStackTrace());
        String answerString = BatfishObjectMapper.writePrettyString(failureAnswer) + '\n';
        _logger.error(answerString);
        @Nullable String logString = writeLog ? answerString : null;
        writeJsonAnswerWithLog(logString, answerString);
      } catch (Exception e1) {
        _logger.errorf(
            "Could not serialize failure answer. %s", Throwables.getStackTraceAsString(e1));
      }
      throw be;
    }
  }

  void outputAnswerMetadata(Answer answer) {
    QuestionId questionId = _settings.getQuestionName();
    if (questionId == null) {
      return;
    }
    SnapshotId deltaSnapshot = _settings.getDiffQuestion() ? _deltaTestrigSettings.getName() : null;
    NetworkId networkId = _settings.getContainer();
    AnalysisId analysisId = _settings.getAnalysisName();
    QuestionSettingsId questionSettingsId;
    try {
      String questionClassId = _storage.loadQuestionClassId(networkId, questionId, analysisId);
      if (_idResolver.hasQuestionSettingsId(questionClassId, networkId)) {
        questionSettingsId = _idResolver.getQuestionSettingsId(questionClassId, networkId);
      } else {
        questionSettingsId = QuestionSettingsId.DEFAULT_QUESTION_SETTINGS_ID;
      }
    } catch (IOException e) {
      throw new BatfishException("Failed to retrieve question settings ID", e);
    }
    NodeRolesId networkNodeRolesId =
        _idResolver.hasNetworkNodeRolesId(networkId)
            ? _idResolver.getNetworkNodeRolesId(networkId)
            : NodeRolesId.DEFAULT_NETWORK_NODE_ROLES_ID;
    AnswerId baseAnswerId =
        _idResolver.getBaseAnswerId(
            networkId,
            _baseTestrigSettings.getName(),
            questionId,
            questionSettingsId,
            networkNodeRolesId,
            deltaSnapshot,
            analysisId);

    _storage.storeAnswerMetadata(
        AnswerMetadataUtil.computeAnswerMetadata(answer, _logger), baseAnswerId);
  }

  @VisibleForTesting
  public static AwsConfiguration parseAwsConfigurations(
      Map<Path, String> configurationData, ParseVendorConfigurationAnswerElement pvcae) {
    AwsConfiguration config = new AwsConfiguration();
    for (Entry<Path, String> configFile : configurationData.entrySet()) {
      Path path = configFile.getKey();
      int pathLength = configFile.getKey().getNameCount();
      String fileText = configFile.getValue();
      String regionName = path.getName(pathLength - 2).toString(); // parent dir name
      String fileName = path.subpath(pathLength - 3, pathLength).toString();
      pvcae.getFileMap().put(BfConsts.RELPATH_AWS_CONFIGS_FILE, fileName);

      JSONObject jsonObj = null;
      try {
        jsonObj = new JSONObject(fileText);
      } catch (JSONException e) {
        pvcae.addRedFlagWarning(
            BfConsts.RELPATH_AWS_CONFIGS_FILE,
            new Warning(String.format("AWS file %s is not valid JSON", fileName), "AWS"));
      }

      if (jsonObj != null) {
        try {
          config.addConfigElement(regionName, jsonObj, fileName, pvcae);
        } catch (JSONException e) {
          throw new BatfishException("Problems parsing JSON in " + fileName, e);
        }
      }
    }
    return config;
  }

  private SortedMap<String, BgpAdvertisementsByVrf> parseEnvironmentBgpTables(
      SortedMap<Path, String> inputData, ParseEnvironmentBgpTablesAnswerElement answerElement) {
    _logger.info("\n*** PARSING ENVIRONMENT BGP TABLES ***\n");
    _logger.resetTimer();
    SortedMap<String, BgpAdvertisementsByVrf> bgpTables = new TreeMap<>();
    List<ParseEnvironmentBgpTableJob> jobs = new ArrayList<>();
    SortedMap<String, Configuration> configurations = loadConfigurations();
    for (Entry<Path, String> bgpFile : inputData.entrySet()) {
      Path currentFile = bgpFile.getKey();
      String fileText = bgpFile.getValue();

      String hostname = currentFile.getFileName().toString();
      String optionalSuffix = ".bgp";
      if (hostname.endsWith(optionalSuffix)) {
        hostname = hostname.substring(0, hostname.length() - optionalSuffix.length());
      }
      if (!configurations.containsKey(hostname)) {
        continue;
      }
      Warnings warnings = buildWarnings(_settings);
      ParseEnvironmentBgpTableJob job =
          new ParseEnvironmentBgpTableJob(
              _settings, fileText, hostname, currentFile, warnings, _bgpTablePlugins);
      jobs.add(job);
    }
    BatfishJobExecutor.runJobsInExecutor(
        _settings,
        _logger,
        jobs,
        bgpTables,
        answerElement,
        _settings.getHaltOnParseError(),
        "Parse environment BGP tables");
    _logger.printElapsedTime();
    return bgpTables;
  }

  private SortedMap<String, RoutesByVrf> parseEnvironmentRoutingTables(
      SortedMap<Path, String> inputData, ParseEnvironmentRoutingTablesAnswerElement answerElement) {
    _logger.info("\n*** PARSING ENVIRONMENT ROUTING TABLES ***\n");
    _logger.resetTimer();
    SortedMap<String, RoutesByVrf> routingTables = new TreeMap<>();
    List<ParseEnvironmentRoutingTableJob> jobs = new ArrayList<>();
    SortedMap<String, Configuration> configurations = loadConfigurations();
    for (Entry<Path, String> routingFile : inputData.entrySet()) {
      Path currentFile = routingFile.getKey();
      String fileText = routingFile.getValue();

      String hostname = currentFile.getFileName().toString();
      if (!configurations.containsKey(hostname)) {
        continue;
      }

      Warnings warnings = buildWarnings(_settings);
      ParseEnvironmentRoutingTableJob job =
          new ParseEnvironmentRoutingTableJob(_settings, fileText, currentFile, warnings, this);
      jobs.add(job);
    }
    BatfishJobExecutor.runJobsInExecutor(
        _settings,
        _logger,
        jobs,
        routingTables,
        answerElement,
        _settings.getHaltOnParseError(),
        "Parse environment routing tables");
    _logger.printElapsedTime();
    return routingTables;
  }

  /** Returns a list of {@link ParseVendorConfigurationJob} to parse each file. */
  private List<ParseVendorConfigurationJob> makeParseVendorConfigurationsJobs(
      Map<String, String> keyedFileText, ConfigurationFormat seedFormat) {
    List<ParseVendorConfigurationJob> jobs = new ArrayList<>(keyedFileText.size());
    for (Entry<String, String> vendorFile : keyedFileText.entrySet()) {
      @Nullable
      SpanContext parseVendorConfigurationSpanContext =
          GlobalTracer.get().activeSpan() == null
              ? null
              : GlobalTracer.get().activeSpan().context();

      ParseVendorConfigurationJob job =
          new ParseVendorConfigurationJob(
              _settings,
              vendorFile.getValue(),
              vendorFile.getKey(),
              buildWarnings(_settings),
              seedFormat,
              HashMultimap.create(),
              parseVendorConfigurationSpanContext);
      jobs.add(job);
    }
    return jobs;
  }

  private SortedMap<String, VendorConfiguration> parseVendorConfigurations(
      Map<String, String> configurationData,
      ParseVendorConfigurationAnswerElement answerElement,
      ConfigurationFormat seedFormat) {
    _logger.info("\n*** PARSING VENDOR CONFIGURATION FILES ***\n");
    _logger.resetTimer();
    SortedMap<String, VendorConfiguration> vendorConfigurations = new TreeMap<>();
    List<ParseVendorConfigurationJob> jobs =
        makeParseVendorConfigurationsJobs(configurationData, seedFormat);
    BatfishJobExecutor.runJobsInExecutor(
        _settings,
        _logger,
        jobs,
        vendorConfigurations,
        answerElement,
        _settings.getHaltOnParseError(),
        "Parse configurations");
    _logger.printElapsedTime();
    return vendorConfigurations;
  }

  @Override
  public AnswerElement pathDiff(ReachabilityParameters reachabilityParameters) {
    Settings settings = getSettings();
    checkDifferentialDataPlaneQuestionDependencies();
    String tag = getDifferentialFlowTag();

    ResolvedReachabilityParameters baseParameters;

    // load base configurations and generate base data plane
    pushBaseSnapshot();
    Topology baseTopology = getEnvironmentTopology();
    try {
      baseParameters =
          resolveReachabilityParameters(this, reachabilityParameters, getNetworkSnapshot());
    } catch (InvalidReachabilityParametersException e) {
      return e.getInvalidParametersAnswer();
    }

    Map<String, Configuration> baseConfigurations = baseParameters.getConfigurations();
    Synthesizer baseDataPlaneSynthesizer = synthesizeDataPlane(baseParameters);
    popSnapshot();

    // load delta configurations and generate delta data plane
    ResolvedReachabilityParameters deltaParameters;
    pushDeltaSnapshot();
    try {
      deltaParameters =
          resolveReachabilityParameters(this, reachabilityParameters, getNetworkSnapshot());
    } catch (InvalidReachabilityParametersException e) {
      return e.getInvalidParametersAnswer();
    }

    Map<String, Configuration> diffConfigurations = deltaParameters.getConfigurations();
    Synthesizer diffDataPlaneSynthesizer = synthesizeDataPlane(deltaParameters);
    Topology diffTopology = getEnvironmentTopology();
    popSnapshot();

    pushDeltaSnapshot();
    SortedSet<String> blacklistNodes = getNodeBlacklist();
    Set<NodeInterfacePair> blacklistInterfaces = getInterfaceBlacklist();
    SortedSet<Edge> blacklistEdges = getEdgeBlacklist();
    popSnapshot();

    BlacklistDstIpQuerySynthesizer blacklistQuery =
        new BlacklistDstIpQuerySynthesizer(
            null, blacklistNodes, blacklistInterfaces, blacklistEdges, baseConfigurations);

    // compute composite program and flows
    List<Synthesizer> commonEdgeSynthesizers =
        ImmutableList.of(
            baseDataPlaneSynthesizer, diffDataPlaneSynthesizer, baseDataPlaneSynthesizer);

    List<CompositeNodJob> jobs = new ArrayList<>();

    Map<IngressLocation, BooleanExpr> srcIpConstraints =
        baseDataPlaneSynthesizer.getInput().getSrcIpConstraints();

    Set<Location> sourceLocations =
        baseParameters.getSourceIpAssignment().getEntries().stream()
            .flatMap(entry -> entry.getLocations().stream())
            .collect(ImmutableSet.toImmutableSet());

    // generate local edge reachability and black hole queries
    SortedSet<Edge> diffEdges = diffTopology.getEdges();
    for (Edge edge : diffEdges) {
      String ingressNode = edge.getNode1();
      String outInterface = edge.getInt1();

      // skip if the source interface is not specified by the user
      if (!sourceLocations.contains(new InterfaceLocation(ingressNode, outInterface))) {
        continue;
      }

      String vrf =
          diffConfigurations
              .get(ingressNode)
              .getAllInterfaces()
              .get(outInterface)
              .getVrf()
              .getName();
      IngressLocation ingressLocation = IngressLocation.vrf(ingressNode, vrf);
      BooleanExpr srcIpConstraint = srcIpConstraints.get(ingressLocation);

      ReachEdgeQuerySynthesizer reachQuery =
          new ReachEdgeQuerySynthesizer(
              ingressNode, vrf, edge, true, reachabilityParameters.getHeaderSpace());
      ReachEdgeQuerySynthesizer noReachQuery =
          new ReachEdgeQuerySynthesizer(ingressNode, vrf, edge, true, TRUE);
      noReachQuery.setNegate(true);
      List<QuerySynthesizer> queries = ImmutableList.of(reachQuery, noReachQuery, blacklistQuery);
      CompositeNodJob job =
          new CompositeNodJob(
              settings,
              commonEdgeSynthesizers,
              queries,
              ImmutableMap.of(ingressLocation, srcIpConstraint),
              reachabilityParameters.getSpecialize(),
              tag);
      jobs.add(job);
    }

    // we also need queries for nodes next to edges that are now missing,
    // in the case that those nodes still exist
    List<Synthesizer> missingEdgeSynthesizers =
        ImmutableList.of(baseDataPlaneSynthesizer, baseDataPlaneSynthesizer);
    SortedSet<Edge> baseEdges = baseTopology.getEdges();
    SortedSet<Edge> missingEdges = ImmutableSortedSet.copyOf(Sets.difference(baseEdges, diffEdges));
    for (Edge missingEdge : missingEdges) {
      String ingressNode = missingEdge.getNode1();
      String outInterface = missingEdge.getInt1();

      // skip if the source interface is not specified by the user
      if (!sourceLocations.contains(new InterfaceLocation(ingressNode, outInterface))) {
        continue;
      }

      // skip if the source node or interface has been removed
      if (!diffConfigurations.containsKey(ingressNode)
          || !diffConfigurations.get(ingressNode).getAllInterfaces().containsKey(outInterface)) {
        continue;
      }

      String vrf =
          diffConfigurations
              .get(ingressNode)
              .getAllInterfaces()
              .get(outInterface)
              .getVrf()
              .getName();
      IngressLocation ingressLocation = IngressLocation.vrf(ingressNode, vrf);
      BooleanExpr srcIpConstraint = srcIpConstraints.get(ingressLocation);

      ReachEdgeQuerySynthesizer reachQuery =
          new ReachEdgeQuerySynthesizer(
              ingressNode, vrf, missingEdge, true, reachabilityParameters.getHeaderSpace());
      List<QuerySynthesizer> queries = ImmutableList.of(reachQuery, blacklistQuery);
      CompositeNodJob job =
          new CompositeNodJob(
              settings,
              missingEdgeSynthesizers,
              queries,
              ImmutableMap.of(ingressLocation, srcIpConstraint),
              reachabilityParameters.getSpecialize(),
              tag);
      jobs.add(job);
    }

    // TODO: maybe do something with nod answer element
    Set<Flow> flows = computeCompositeNodOutput(jobs, new NodAnswerElement());
    return differentialFlowHistory(flows, false);
  }

  @Override
  public void popSnapshot() {
    int lastIndex = _testrigSettingsStack.size() - 1;
    _testrigSettings = _testrigSettingsStack.get(lastIndex);
    _testrigSettingsStack.remove(lastIndex);
  }

  private void populateChannelGroupMembers(
      Map<String, Interface> interfaces, String ifaceName, Interface iface) {
    String portChannelName = iface.getChannelGroup();
    if (portChannelName == null) {
      return;
    }
    Interface portChannel = interfaces.get(portChannelName);
    if (portChannel == null) {
      return;
    }
    portChannel.setChannelGroupMembers(
        ImmutableSortedSet.<String>naturalOrder()
            .addAll(portChannel.getChannelGroupMembers())
            .add(ifaceName)
            .build());
  }

  private void postProcessAggregatedInterfaces(Map<String, Configuration> configurations) {
    configurations
        .values()
        .forEach(
            c ->
                c.getVrfs()
                    .values()
                    .forEach(v -> postProcessAggregatedInterfacesHelper(v.getInterfaces())));
  }

  private void postProcessAggregatedInterfacesHelper(Map<String, Interface> interfaces) {
    /* Populate aggregated interfaces with members referring to them. */
    interfaces.forEach(
        (ifaceName, iface) -> populateChannelGroupMembers(interfaces, ifaceName, iface));

    /* Compute bandwidth for aggregated interfaces. */
    interfaces.values().forEach(iface -> computeAggregatedInterfaceBandwidth(iface, interfaces));

    /*
     * For aggregated logical interfaces, inherit a subset of properties
     * from the parent aggregated interfaces
     */
    interfaces.values().stream()
        .filter(iface -> iface.getInterfaceType() == InterfaceType.AGGREGATED)
        .filter(iface -> !iface.getDependencies().isEmpty())
        .forEach(
            iface ->
                iface.setBandwidth(
                    iface.getDependencies().stream()
                        .map(dependency -> interfaces.get(dependency.getInterfaceName()))
                        .filter(Objects::nonNull)
                        .map(Interface::getBandwidth)
                        .filter(Objects::nonNull)
                        .mapToDouble(Double::doubleValue)
                        .sum()));
  }

  private void identifyDeviceTypes(Collection<Configuration> configurations) {
    for (Configuration c : configurations) {
      if (c.getDeviceType() != null) {
        continue;
      }
      // Set device type to host iff the configuration format is HOST
      if (c.getConfigurationFormat() == ConfigurationFormat.HOST) {
        c.setDeviceType(DeviceType.HOST);
      } else if (c.getVrfs().values().stream()
          .anyMatch(
              vrf ->
                  vrf.getBgpProcess() != null
                      || !vrf.getEigrpProcesses().isEmpty()
                      || vrf.getOspfProcess() != null
                      || vrf.getRipProcess() != null)) {
        // If any vrf on device has BGP, EIGRP, OSPF, or RIP, set device type to router
        c.setDeviceType(DeviceType.ROUTER);
      } else {
        // If device was not a host or router, call it a switch
        c.setDeviceType(DeviceType.SWITCH);
      }
    }
  }

  @VisibleForTesting
  static void postProcessInterfaceDependencies(Map<String, Configuration> configurations) {
    configurations
        .values()
        .forEach(
            config -> {
              NavigableMap<String, Interface> allInterfaces = config.getAllInterfaces();
              Graph<String, Dependency> graph = new SimpleDirectedGraph<>(Dependency.class);
              allInterfaces.keySet().forEach(graph::addVertex);
              allInterfaces
                  .values()
                  .forEach(
                      iface ->
                          iface
                              .getDependencies()
                              .forEach(
                                  dependency ->
                                      graph.addEdge(
                                          // Reverse edge direction to aid topological sort
                                          dependency.getInterfaceName(),
                                          iface.getName(),
                                          dependency)));

              // Traverse interfaces in topological order and deactivate if necessary
              for (TopologicalOrderIterator<String, Dependency> iterator =
                      new TopologicalOrderIterator<>(graph);
                  iterator.hasNext(); ) {
                String ifaceName = iterator.next();
                deactivateInterfaceIfNeeded(allInterfaces.get(ifaceName));
              }
            });
  }

  /** Deactivate an interface if it is blacklisted or its dependencies are not active */
  private static void deactivateInterfaceIfNeeded(Interface iface) {
    Configuration config = iface.getOwner();
    Set<Dependency> dependencies = iface.getDependencies();
    if (dependencies.stream()
        // Look at bind dependencies
        .filter(d -> d.getType() == DependencyType.BIND)
        .map(d -> config.getAllInterfaces().get(d.getInterfaceName()))
        // Find any missing or inactive interfaces
        .anyMatch(parent -> parent == null || !parent.getActive())) {
      iface.setActive(false);
    }

    // Look at aggregate dependencies only now
    Set<Dependency> aggregateDependencies =
        dependencies.stream()
            .filter(d -> d.getType() == DependencyType.AGGREGATE)
            .collect(ImmutableSet.toImmutableSet());
    if (iface.getInterfaceType() == InterfaceType.AGGREGATED
        && aggregateDependencies.stream()
            // Extract existing and active interfaces
            .map(d -> config.getAllInterfaces().get(d.getInterfaceName()))
            .filter(Objects::nonNull)
            .noneMatch(Interface::getActive)) {
      iface.setActive(false);
    }
  }

  private void postProcessOspfCosts(Map<String, Configuration> configurations) {
    configurations
        .values()
        .forEach(
            c ->
                c.getVrfs()
                    .values()
                    .forEach(
                        vrf -> {
                          // Compute OSPF interface costs where they are missing
                          OspfProcess proc = vrf.getOspfProcess();
                          if (proc != null) {
                            proc.initInterfaceCosts(c);
                          }
                        }));
  }

  @Override
  public Set<BgpAdvertisement> loadExternalBgpAnnouncements(
      Map<String, Configuration> configurations) {
    Set<BgpAdvertisement> advertSet = new LinkedHashSet<>();
    for (ExternalBgpAdvertisementPlugin plugin : _externalBgpAdvertisementPlugins) {
      Set<BgpAdvertisement> currentAdvertisements = plugin.loadExternalBgpAdvertisements();
      advertSet.addAll(currentAdvertisements);
    }
    return advertSet;
  }

  /**
   * Builds the {@link Trace}s for a {@link Set} of {@link Flow}s
   *
   * @param flows {@link Set} of {@link Flow} for which {@link Trace}s are to be found
   * @param ignoreFilters if true, will ignore ACLs
   * @return {@link SortedMap} of {@link Flow}s to {@link List} of {@link Trace}s
   */
  @Override
  public SortedMap<Flow, List<Trace>> buildFlows(Set<Flow> flows, boolean ignoreFilters) {
    return getTracerouteEngine().computeTraces(flows, ignoreFilters);
  }

  @Override
  public TracerouteEngine getTracerouteEngine() {
    return new TracerouteEngineImpl(loadDataPlane());
  }

  /** Function that processes an interface blacklist across all configurations */
  private static void processInterfaceBlacklist(
      Set<NodeInterfacePair> interfaceBlacklist, NetworkConfigurations configurations) {
    interfaceBlacklist.stream()
        .map(iface -> configurations.getInterface(iface.getHostname(), iface.getInterface()))
        .filter(Optional::isPresent)
        .map(Optional::get)
        .forEach(Interface::blacklist);
  }

  @VisibleForTesting
  static Set<NodeInterfacePair> nodeToInterfaceBlacklist(
      SortedSet<String> blacklistNodes, NetworkConfigurations configurations) {
    return blacklistNodes.stream()
        // Get all valid/present node configs
        .map(configurations::get)
        .filter(Optional::isPresent)
        .map(Optional::get)
        // All interfaces in each config
        .flatMap(c -> c.getAllInterfaces().values().stream())
        .map(NodeInterfacePair::new)
        .collect(ImmutableSet.toImmutableSet());
  }

  @VisibleForTesting
  static void processManagementInterfaces(Map<String, Configuration> configurations) {
    configurations
        .values()
        .forEach(
            configuration -> {
              for (Interface iface : configuration.getAllInterfaces().values()) {
                if (MANAGEMENT_INTERFACES.matcher(iface.getName()).find()
                    || MANAGEMENT_VRFS.matcher(iface.getVrfName()).find()) {
                  iface.setActive(false);
                  iface.setBlacklisted(true);
                }
              }
            });
  }

  @Override
  public void pushBaseSnapshot() {
    _testrigSettingsStack.add(_testrigSettings);
    _testrigSettings = _baseTestrigSettings;
  }

  @Override
  public void pushDeltaSnapshot() {
    _testrigSettingsStack.add(_testrigSettings);
    _testrigSettings = _deltaTestrigSettings;
  }

  @Nullable
  @Override
  public String readExternalBgpAnnouncementsFile() {
    Path externalBgpAnnouncementsPath = _testrigSettings.getExternalBgpAnnouncementsPath();
    if (Files.exists(externalBgpAnnouncementsPath)) {
      String externalBgpAnnouncementsFileContents =
          CommonUtil.readFile(externalBgpAnnouncementsPath);
      return externalBgpAnnouncementsFileContents;
    } else {
      return null;
    }
  }

  /**
   * Read Iptable Files for each host in the keyset of {@code hostConfigurations}, and store the
   * contents in {@code iptablesDate}. Each task fails if the Iptable file specified by host is not
   * under {@code testRigPath} or does not exist.
   *
   * @throws BatfishException if there is a failed task and either {@link
   *     Settings#getExitOnFirstError()} or {@link Settings#getHaltOnParseError()} is set.
   */
  void readIptableFiles(
      Path testRigPath,
      SortedMap<String, VendorConfiguration> hostConfigurations,
      SortedMap<Path, String> iptablesData,
      ParseVendorConfigurationAnswerElement answerElement) {
    List<BatfishException> failureCauses = new ArrayList<>();
    for (VendorConfiguration vc : hostConfigurations.values()) {
      HostConfiguration hostConfig = (HostConfiguration) vc;
      String iptablesFile = hostConfig.getIptablesFile();
      if (iptablesFile == null) {
        continue;
      }

      Path path = Paths.get(testRigPath.toString(), iptablesFile);

      // ensure that the iptables file is not taking us outside of the
      // testrig
      try {
        if (!path.toFile().getCanonicalPath().contains(testRigPath.toFile().getCanonicalPath())
            || !path.toFile().exists()) {
          String failureMessage =
              String.format(
                  "Iptables file %s for host %s is not contained within the testrig",
                  hostConfig.getIptablesFile(), hostConfig.getHostname());
          BatfishException bfc;
          if (answerElement.getErrors().containsKey(hostConfig.getHostname())) {
            bfc =
                new BatfishException(
                    failureMessage,
                    answerElement.getErrors().get(hostConfig.getHostname()).getException());
            answerElement.getErrors().put(hostConfig.getHostname(), bfc.getBatfishStackTrace());
          } else {
            bfc = new BatfishException(failureMessage);
            if (_settings.getExitOnFirstError()) {
              throw bfc;
            } else {
              failureCauses.add(bfc);
              answerElement.getErrors().put(hostConfig.getHostname(), bfc.getBatfishStackTrace());
              answerElement.getParseStatus().put(hostConfig.getIptablesFile(), ParseStatus.FAILED);
            }
          }
        } else {
          String fileText = CommonUtil.readFile(path);
          iptablesData.put(path, fileText);
        }
      } catch (IOException e) {
        throw new BatfishException("Could not get canonical path", e);
      }
    }

    if (_settings.getHaltOnParseError() && !failureCauses.isEmpty()) {
      BatfishException e =
          new BatfishException(
              "Fatal exception due to at least one Iptables file is"
                  + " not contained within the testrig");
      failureCauses.forEach(e::addSuppressed);
      throw e;
    }
  }

  @Override
  public AnswerElement reducedReachability(ReachabilityParameters params) {
    checkDifferentialDataPlaneQuestionDependencies();
    pushBaseSnapshot();
    ResolvedReachabilityParameters baseParams;
    try {
      baseParams = resolveReachabilityParameters(this, params, getNetworkSnapshot());
    } catch (InvalidReachabilityParametersException e) {
      return e.getInvalidParametersAnswer();
    }
    popSnapshot();

    pushDeltaSnapshot();
    ResolvedReachabilityParameters deltaParams;
    try {
      deltaParams = resolveReachabilityParameters(this, params, getNetworkSnapshot());
    } catch (InvalidReachabilityParametersException e) {
      return e.getInvalidParametersAnswer();
    }
    popSnapshot();

    return reducedReachability(baseParams, deltaParams);
  }

  public AnswerElement reducedReachability(
      ResolvedReachabilityParameters baseParams, ResolvedReachabilityParameters deltaParams) {
    Settings settings = getSettings();
    String tag = getDifferentialFlowTag();

    /* Invaraint: baseParams should agree with deltaParams on all params
     * other than those that are computed by resolution (i.e. those determined
     * by specifiers).
     */
    assert baseParams.getActions().equals(deltaParams.getActions());
    assert baseParams.getHeaderSpace() == deltaParams.getHeaderSpace()
        || baseParams.getHeaderSpace().equals(deltaParams.getHeaderSpace());
    assert baseParams.getSpecialize() == deltaParams.getSpecialize();
    assert baseParams.getSrcNatted().equals(deltaParams.getSrcNatted());

    // push environment so we use the right forwarding analysis.
    pushBaseSnapshot();
    Synthesizer baseDataPlaneSynthesizer = synthesizeDataPlane(baseParams);
    popSnapshot();

    pushDeltaSnapshot();
    Synthesizer diffDataPlaneSynthesizer = synthesizeDataPlane(deltaParams);
    popSnapshot();

    /*
    // TODO refine dstIp to exclude blacklisted destinations
    pushDeltaSnapshot();
    SortedSet<String> blacklistNodes = getNodeBlacklist();
    Set<NodeInterfacePair> blacklistInterfaces = getInterfaceBlacklist();
    SortedSet<Edge> blacklistEdges = getEdgeBlacklist();
    popSnapshot();
    */

    // compute composite program and flows
    List<Synthesizer> synthesizers =
        ImmutableList.of(baseDataPlaneSynthesizer, diffDataPlaneSynthesizer);

    /*
     * Merge the srcIpConstraints
     */
    Map<IngressLocation, BooleanExpr> srcIpConstraints =
        new HashMap<>(baseDataPlaneSynthesizer.getInput().getSrcIpConstraints());
    diffDataPlaneSynthesizer
        .getInput()
        .getSrcIpConstraints()
        .forEach(
            (loc, expr) ->
                srcIpConstraints.merge(
                    loc, expr, (expr1, expr2) -> new OrExpr(ImmutableList.of(expr1, expr2))));

    List<CompositeNodJob> jobs =
        srcIpConstraints.entrySet().stream()
            .map(
                entry -> {
                  Map<IngressLocation, BooleanExpr> srcIpConstraint =
                      ImmutableMap.of(entry.getKey(), entry.getValue());
                  // build the query for the base testrig
                  StandardReachabilityQuerySynthesizer baseQuery =
                      StandardReachabilityQuerySynthesizer.builder()
                          .setActions(baseParams.getActions())
                          .setHeaderSpace(baseParams.getHeaderSpace())
                          .setFinalNodes(ImmutableSet.of())
                          .setForbiddenTransitNodes(ImmutableSet.of())
                          .setRequiredTransitNodes(ImmutableSet.of())
                          .setSrcIpConstraints(srcIpConstraint)
                          .setSrcNatted(baseParams.getSrcNatted())
                          .build();
                  // build the query for the delta testrig
                  StandardReachabilityQuerySynthesizer deltaQuery =
                      StandardReachabilityQuerySynthesizer.builder()
                          .setActions(deltaParams.getActions())
                          .setHeaderSpace(deltaParams.getHeaderSpace())
                          .setFinalNodes(ImmutableSet.of())
                          .setForbiddenTransitNodes(ImmutableSet.of())
                          .setRequiredTransitNodes(ImmutableSet.of())
                          .setSrcIpConstraints(srcIpConstraint)
                          .setSrcNatted(deltaParams.getSrcNatted())
                          .build();
                  /*
                   * "Reduced" means flows that match the constraints on the base testrig,
                   * bot not on the delta testrig.
                   */
                  deltaQuery.setNegate(true);
                  List<QuerySynthesizer> queries =
                      ImmutableList.of(baseQuery, deltaQuery /*, blacklistQuery*/);
                  return new CompositeNodJob(
                      settings,
                      synthesizers,
                      queries,
                      srcIpConstraint,
                      baseParams.getSpecialize(),
                      tag);
                })
            .collect(Collectors.toList());

    // TODO: maybe do something with nod answer element
    Set<Flow> flows = computeCompositeNodOutput(jobs, new NodAnswerElement());
    return differentialFlowHistory(flows, false);
  }

  @Override
  public void registerAnswerer(
      String questionName,
      String questionClassName,
      BiFunction<Question, IBatfish, Answerer> answererCreator) {
    AnswererCreator oldAnswererCreator =
        _answererCreators.putIfAbsent(
            questionName, new AnswererCreator(questionClassName, answererCreator));
    if (oldAnswererCreator != null) {
      // Error: questionName collision.
      String oldQuestionClassName = _answererCreators.get(questionClassName).getQuestionClassName();
      throw new IllegalArgumentException(
          String.format(
              "questionName %s already exists.\n"
                  + "  old questionClassName: %s\n"
                  + "  new questionClassName: %s",
              questionName, oldQuestionClassName, questionClassName));
    }
  }

  @Override
  public void registerBgpTablePlugin(BgpTableFormat format, BgpTablePlugin bgpTablePlugin) {
    _bgpTablePlugins.put(format, bgpTablePlugin);
  }

  @Override
  public void registerExternalBgpAdvertisementPlugin(
      ExternalBgpAdvertisementPlugin externalBgpAdvertisementPlugin) {
    _externalBgpAdvertisementPlugins.add(externalBgpAdvertisementPlugin);
  }

  private void repairConfigurations() {
    ParseVendorConfigurationAnswerElement pvcae = loadParseVendorConfigurationAnswerElement();
    if (!Version.isCompatibleVersion("Service", "Old parsed configurations", pvcae.getVersion())) {
      repairVendorConfigurations();
    }
    Path inputPath = _testrigSettings.getSerializeVendorPath();
    serializeIndependentConfigs(inputPath);
  }

  private void repairDataPlane(boolean compressed) {
    Path dataPlanePath =
        compressed
            ? _testrigSettings.getCompressedDataPlanePath()
            : _testrigSettings.getDataPlanePath();

    Path dataPlaneAnswerPath =
        compressed
            ? _testrigSettings.getCompressedDataPlaneAnswerPath()
            : _testrigSettings.getDataPlaneAnswerPath();

    CommonUtil.deleteIfExists(dataPlanePath);
    CommonUtil.deleteIfExists(dataPlaneAnswerPath);

    if (compressed) {
      computeCompressedDataPlane();
    } else {
      computeDataPlane(false);
    }
  }

  /**
   * Post-process the configuration in the current snapshot. Post-processing includes:
   *
   * <ul>
   *   <li>Applying node and interface blacklists.
   *   <li>Process interface dependencies and deactivate interfaces that cannot be up
   * </ul>
   */
  private void updateBlacklistedAndInactiveConfigs(Map<String, Configuration> configurations) {
    NetworkConfigurations nc = NetworkConfigurations.of(configurations);
    processInterfaceBlacklist(nodeToInterfaceBlacklist(getNodeBlacklist(), nc), nc);
    processInterfaceBlacklist(getInterfaceBlacklist(), nc);
    if (_settings.ignoreManagementInterfaces()) {
      processManagementInterfaces(configurations);
    }
    postProcessInterfaceDependencies(configurations);

    // We do not process the edge blacklist here. Instead, we rely on these edges being explicitly
    // deleted from the Topology (aka list of edges) that is used along with configurations in
    // answering questions.

    // TODO: take this out once dependencies are *the* definitive way to disable interfaces
    disableUnusableVlanInterfaces(configurations);
  }

  /**
   * Ensures that the current configurations for the current snapshot are correct by performing some
   * post-processing on the vendor-independent datamodel. Among other things, this includes:
   *
   * <ul>
   *   <li>Invalidating cached configs if the in-memory copy has been changed by question
   *       processing.
   *   <li>Re-loading configurations from disk, including re-parsing if the configs were parsed on a
   *       previous version of Batfish.
   *   <li>Ensuring that blacklists are honored.
   * </ul>
   */
  private void postProcessSnapshot(Map<String, Configuration> configurations) {
    updateBlacklistedAndInactiveConfigs(configurations);
    postProcessAggregatedInterfaces(configurations);
    postProcessOspfCosts(configurations);
    computeAndStoreCompletionMetadata(configurations);
  }

  private void computeAndStoreCompletionMetadata(Map<String, Configuration> configurations) {
    try {
      _storage.storeCompletionMetadata(
          computeCompletionMetadata(configurations),
          _settings.getContainer(),
          _testrigSettings.getName());
    } catch (IOException e) {
      _logger.errorf("Error storing CompletionMetadata: %s", e);
    }
  }

  private CompletionMetadata computeCompletionMetadata(Map<String, Configuration> configurations) {
    ReferenceLibrary referenceLibrary = getReferenceLibraryData();
    return new CompletionMetadata(
        getAddressBooks(referenceLibrary),
        getAddressGroups(referenceLibrary),
        getFilterNames(configurations),
        getInterfaces(configurations),
        getIps(configurations),
        getPrefixes(configurations),
        getStructureNames(configurations),
        getVrfs(configurations),
        getZones(configurations));
  }

  private void repairEnvironmentBgpTables() {
    Path answerPath = _testrigSettings.getParseEnvironmentBgpTablesAnswerPath();
    Path bgpTablesOutputPath = _testrigSettings.getSerializeEnvironmentBgpTablesPath();
    CommonUtil.deleteIfExists(answerPath);
    CommonUtil.deleteDirectory(bgpTablesOutputPath);
    computeEnvironmentBgpTables();
  }

  private void repairEnvironmentRoutingTables() {
    Path answerPath = _testrigSettings.getParseEnvironmentRoutingTablesAnswerPath();
    Path rtOutputPath = _testrigSettings.getSerializeEnvironmentRoutingTablesPath();
    CommonUtil.deleteIfExists(answerPath);
    CommonUtil.deleteDirectory(rtOutputPath);
    computeEnvironmentRoutingTables();
  }

  private void repairVendorConfigurations() {
    Path outputPath = _testrigSettings.getSerializeVendorPath();
    CommonUtil.deleteDirectory(outputPath);
    Path testRigPath = _testrigSettings.getInputPath();
    serializeVendorConfigs(testRigPath, outputPath);
  }

  public Answer run() {
    newBatch("Begin job", 0);
    loadPlugins();
    boolean action = false;
    Answer answer = new Answer();

    if (_settings.getFlatten()) {
      Path flattenSource = _testrigSettings.getInputPath();
      Path flattenDestination = _settings.getFlattenDestination();
      flatten(flattenSource, flattenDestination);
      return answer;
    }

    if (_settings.getSerializeVendor()) {
      Path testRigPath = _testrigSettings.getInputPath();
      Path outputPath = _testrigSettings.getSerializeVendorPath();
      answer.append(serializeVendorConfigs(testRigPath, outputPath));
      action = true;
    }

    if (_settings.getSerializeIndependent()) {
      Path inputPath = _testrigSettings.getSerializeVendorPath();
      answer.append(serializeIndependentConfigs(inputPath));
      // TODO: compute topology on initialization in cleaner way
      initializeTopology(getNetworkSnapshot());
      updateSnapshotNodeRoles();
      action = true;
    }

    if (_settings.getInitInfo()) {
      InitInfoAnswerElement initInfoAnswerElement = initInfo(true, false);
      // In this context we can remove parse trees because they will be returned in preceding answer
      // element. Note that parse trees are not removed when asking initInfo as its own question.
      initInfoAnswerElement.setParseTrees(Collections.emptySortedMap());
      answer.addAnswerElement(initInfoAnswerElement);
      action = true;
    }

    if (_settings.getAnswer()) {
      try (ActiveSpan questionSpan =
          GlobalTracer.get().buildSpan("Getting answer to question").startActive()) {
        assert questionSpan != null; // avoid unused warning
        answer.append(answer());
        action = true;
      }
    }

    if (_settings.getAnalyze()) {
      answer.append(analyze());
      action = true;
    }

    if (_settings.getDataPlane()) {
      answer.addAnswerElement(computeDataPlane(_settings.getDiffActive()));
      action = true;
    }

    if (!action) {
      throw new CleanBatfishException("No task performed! Run with -help flag to see usage\n");
    }
    return answer;
  }

  /** Initialize topologies, commit {raw, raw pojo, pruned} layer-3 topologies to storage. */
  @VisibleForTesting
  void initializeTopology(NetworkSnapshot networkSnapshot) {
    Map<String, Configuration> configurations = loadConfigurations();
    Topology rawLayer3Topology = _topologyProvider.getRawLayer3Topology(networkSnapshot);
    serializeAsJson(_testrigSettings.getTopologyPath(), rawLayer3Topology, "raw layer-3 topology");
    checkTopology(configurations, rawLayer3Topology);
    org.batfish.datamodel.pojo.Topology pojoTopology =
        org.batfish.datamodel.pojo.Topology.create(
            _settings.getSnapshotName(), configurations, rawLayer3Topology);
    serializeAsJson(
        _testrigSettings.getPojoTopologyPath(), pojoTopology, "raw layer-3 pojo topology");
    Topology layer3Topology = _topologyProvider.getLayer3Topology(getNetworkSnapshot());
    try {
      _storage.storeTopology(
          layer3Topology, networkSnapshot.getNetwork(), networkSnapshot.getSnapshot());
    } catch (IOException e) {
      throw new BatfishException("Could not serialize layer-3 topology", e);
    }
  }

  public static void serializeAsJson(Path outputPath, Object object, String objectName) {
    try {
      BatfishObjectMapper.prettyWriter().writeValue(outputPath.toFile(), object);
    } catch (IOException e) {
      throw new BatfishException("Could not serialize " + objectName + " ", e);
    }
  }

  private void serializeAwsConfigs(
      Path testRigPath, Path outputPath, ParseVendorConfigurationAnswerElement pvcae) {
    _logger.info("\n*** READING AWS CONFIGS ***\n");
    Map<Path, String> configurationData =
        readAllFiles(testRigPath.resolve(BfConsts.RELPATH_AWS_CONFIGS_DIR), _logger);
    AwsConfiguration config;
    try (ActiveSpan parseAwsConfigsSpan =
        GlobalTracer.get().buildSpan("Parse AWS configs").startActive()) {
      assert parseAwsConfigsSpan != null; // avoid unused warning
      config = parseAwsConfigurations(configurationData, pvcae);
    }

    _logger.info("\n*** SERIALIZING AWS CONFIGURATION STRUCTURES ***\n");
    _logger.resetTimer();
    outputPath.toFile().mkdirs();
    Path currentOutputPath = outputPath.resolve(BfConsts.RELPATH_AWS_CONFIGS_FILE);
    _logger.debugf("Serializing AWS to \"%s\"...", currentOutputPath);
    serializeObject(config, currentOutputPath);
    _logger.debug("OK\n");
    _logger.printElapsedTime();
  }

  private Answer serializeEnvironmentBgpTables(Path inputPath, Path outputPath) {
    Answer answer = new Answer();
    ParseEnvironmentBgpTablesAnswerElement answerElement =
        new ParseEnvironmentBgpTablesAnswerElement();
    answerElement.setVersion(Version.getVersion());
    answer.addAnswerElement(answerElement);
    SortedMap<String, BgpAdvertisementsByVrf> bgpTables =
        getEnvironmentBgpTables(inputPath, answerElement);
    serializeEnvironmentBgpTables(bgpTables, outputPath);
    serializeObject(answerElement, _testrigSettings.getParseEnvironmentBgpTablesAnswerPath());
    return answer;
  }

  private void serializeEnvironmentBgpTables(
      SortedMap<String, BgpAdvertisementsByVrf> bgpTables, Path outputPath) {
    if (bgpTables == null) {
      throw new BatfishException("Exiting due to parsing error(s)");
    }
    _logger.info("\n*** SERIALIZING ENVIRONMENT BGP TABLES ***\n");
    _logger.resetTimer();
    outputPath.toFile().mkdirs();
    SortedMap<Path, BgpAdvertisementsByVrf> output = new TreeMap<>();
    bgpTables.forEach(
        (name, rt) -> {
          Path currentOutputPath = outputPath.resolve(name);
          output.put(currentOutputPath, rt);
        });
    serializeObjects(output);
    _logger.printElapsedTime();
  }

  private Answer serializeEnvironmentRoutingTables(Path inputPath, Path outputPath) {
    Answer answer = new Answer();
    ParseEnvironmentRoutingTablesAnswerElement answerElement =
        new ParseEnvironmentRoutingTablesAnswerElement();
    answerElement.setVersion(Version.getVersion());
    answer.addAnswerElement(answerElement);
    SortedMap<String, RoutesByVrf> routingTables =
        getEnvironmentRoutingTables(inputPath, answerElement);
    serializeEnvironmentRoutingTables(routingTables, outputPath);
    serializeObject(answerElement, _testrigSettings.getParseEnvironmentRoutingTablesAnswerPath());
    return answer;
  }

  private void serializeEnvironmentRoutingTables(
      SortedMap<String, RoutesByVrf> routingTables, Path outputPath) {
    if (routingTables == null) {
      throw new BatfishException("Exiting due to parsing error(s)");
    }
    _logger.info("\n*** SERIALIZING ENVIRONMENT ROUTING TABLES ***\n");
    _logger.resetTimer();
    outputPath.toFile().mkdirs();
    SortedMap<Path, RoutesByVrf> output = new TreeMap<>();
    routingTables.forEach(
        (name, rt) -> {
          Path currentOutputPath = outputPath.resolve(name);
          output.put(currentOutputPath, rt);
        });
    serializeObjects(output);
    _logger.printElapsedTime();
  }

  private SortedMap<String, VendorConfiguration> serializeHostConfigs(
      Path testRigPath, Path outputPath, ParseVendorConfigurationAnswerElement answerElement) {
    _logger.info("\n*** READING HOST CONFIGS ***\n");
    Map<String, String> keyedHostText =
        readAllFiles(testRigPath.resolve(BfConsts.RELPATH_HOST_CONFIGS_DIR), _logger).entrySet()
            .stream()
            .collect(
                ImmutableMap.toImmutableMap(
                    e -> testRigPath.relativize(e.getKey()).toString(), Entry::getValue));
    // read the host files
    SortedMap<String, VendorConfiguration> allHostConfigurations;
    try (ActiveSpan parseHostConfigsSpan =
        GlobalTracer.get().buildSpan("Parse host configs").startActive()) {
      assert parseHostConfigsSpan != null; // avoid unused warning
      allHostConfigurations =
          parseVendorConfigurations(keyedHostText, answerElement, ConfigurationFormat.HOST);
    }
    if (allHostConfigurations == null) {
      throw new BatfishException("Exiting due to parser errors");
    }
    _logger.infof(
        "Testrig:%s in container:%s has total number of host configs:%d",
        getTestrigName(), getContainerName(), allHostConfigurations.size());

    // split into hostConfigurations and overlayConfigurations
    SortedMap<String, VendorConfiguration> overlayConfigurations =
        allHostConfigurations.entrySet().stream()
            .filter(e -> ((HostConfiguration) e.getValue()).getOverlay())
            .collect(toMap(Entry::getKey, Entry::getValue, (v1, v2) -> v1, TreeMap::new));
    SortedMap<String, VendorConfiguration> nonOverlayHostConfigurations =
        allHostConfigurations.entrySet().stream()
            .filter(e -> !((HostConfiguration) e.getValue()).getOverlay())
            .collect(toMap(Entry::getKey, Entry::getValue, (v1, v2) -> v1, TreeMap::new));

    // read and associate iptables files for specified hosts
    SortedMap<Path, String> iptablesData = new TreeMap<>();
    readIptableFiles(testRigPath, allHostConfigurations, iptablesData, answerElement);
    Map<String, String> keyedIptablesText =
        iptablesData.entrySet().stream()
            .collect(
                ImmutableMap.toImmutableMap(
                    e -> testRigPath.relativize(e.getKey()).toString(), Entry::getValue));

    SortedMap<String, VendorConfiguration> iptablesConfigurations =
        parseVendorConfigurations(keyedIptablesText, answerElement, ConfigurationFormat.IPTABLES);
    for (VendorConfiguration vc : allHostConfigurations.values()) {
      HostConfiguration hostConfig = (HostConfiguration) vc;
      if (hostConfig.getIptablesFile() != null) {
        Path path = Paths.get(testRigPath.toString(), hostConfig.getIptablesFile());
        String relativePathStr = testRigPath.relativize(path).toString();
        if (iptablesConfigurations.containsKey(relativePathStr)) {
          hostConfig.setIptablesVendorConfig(
              (IptablesVendorConfiguration) iptablesConfigurations.get(relativePathStr));
        }
      }
    }

    // now, serialize
    _logger.info("\n*** SERIALIZING VENDOR CONFIGURATION STRUCTURES ***\n");
    _logger.resetTimer();
    createDirectories(outputPath);

    Map<Path, VendorConfiguration> output = new TreeMap<>();
    nonOverlayHostConfigurations.forEach(
        (name, vc) -> {
          Path currentOutputPath = outputPath.resolve(name);
          output.put(currentOutputPath, vc);
        });
    serializeObjects(output);
    // serialize warnings
    serializeObject(answerElement, _testrigSettings.getParseAnswerPath());
    _logger.printElapsedTime();
    return overlayConfigurations;
  }

  private Answer serializeIndependentConfigs(Path vendorConfigPath) {
    Answer answer = new Answer();
    ConvertConfigurationAnswerElement answerElement = new ConvertConfigurationAnswerElement();
    answerElement.setVersion(Version.getVersion());
    if (_settings.getVerboseParse()) {
      answer.addAnswerElement(answerElement);
    }
    Map<String, Configuration> configurations = getConfigurations(vendorConfigPath, answerElement);
    _storage.storeConfigurations(
        configurations, answerElement, _settings.getContainer(), _testrigSettings.getName());
    postProcessSnapshot(configurations);
    return answer;
  }

  private void updateSnapshotNodeRoles() {
    // Compute new auto role data and updates existing auto data with it
    NetworkId networkId = _settings.getContainer();
    SnapshotId snapshotId = _settings.getTestrig();
    NodeRolesId snapshotNodeRolesId = _idResolver.getSnapshotNodeRolesId(networkId, snapshotId);
    Set<String> nodeNames = loadConfigurations().keySet();
    Topology rawLayer3Topology = _topologyProvider.getRawLayer3Topology(getNetworkSnapshot());
    SortedSet<NodeRoleDimension> autoRoles =
        new InferRoles(nodeNames, rawLayer3Topology).inferRoles();
    NodeRolesData.Builder snapshotNodeRoles = NodeRolesData.builder();
    try {
      if (!autoRoles.isEmpty()) {
        snapshotNodeRoles.setDefaultDimension(autoRoles.first().getName());
        snapshotNodeRoles.setRoleDimensions(autoRoles);
      }
      _storage.storeNodeRoles(snapshotNodeRoles.build(), snapshotNodeRolesId);
    } catch (IOException e) {
      _logger.warnf("Could not update node roles: %s", e);
    }
  }

  private ParseVendorConfigurationResult getOrParse(ParseVendorConfigurationJob job) {
    String filename = job.getFilename();
    String filetext = job.getFileText();
    String id =
        Hashing.murmur3_128()
            .newHasher()
            .putString("Cached Parse Result", UTF_8)
            .putString(filename, UTF_8)
            .putString(filetext, UTF_8)
            .hash()
            .toString();
    long startTime = System.currentTimeMillis();
    ParseResult result;
    try (InputStream in = _storage.loadNetworkObject(getContainerName(), id)) {
      result = SerializationUtils.deserialize(in);
    } catch (FileNotFoundException e) {
      result = job.parse();
    } catch (IOException e) {
      _logger.warnf(
          "Error deserializing cached parse result for %s: %s",
          filename, Throwables.getStackTraceAsString(e));
      result = job.parse();
    }
    long elapsed = System.currentTimeMillis() - startTime;
    return job.fromResult(result, elapsed);
  }

  /**
   * Parses configuration files for networking devices from the uploaded user data and produces
   * {@link VendorConfiguration vendor-specific configurations} serialized to the given output path.
   *
   * <p>This function should be named better, but it's called by the {@link
   * #serializeVendorConfigs(Path, Path)}, so leaving as-is for now.
   */
  private void serializeNetworkConfigs(
      Path userUploadPath,
      Path outputPath,
      ParseVendorConfigurationAnswerElement answerElement,
      SortedMap<String, VendorConfiguration> overlayHostConfigurations) {
    if (!overlayHostConfigurations.isEmpty()) {
      // Not able to cache with overlays.
      oldSerializeNetworkConfigs(
          userUploadPath, outputPath, answerElement, overlayHostConfigurations);
      return;
    }

    _logger.info("\n*** READING DEVICE CONFIGURATION FILES ***\n");

    List<ParseVendorConfigurationResult> parseResults;
    try (ActiveSpan parseNetworkConfigsSpan =
        GlobalTracer.get().buildSpan("Parse network configs").startActive()) {
      assert parseNetworkConfigsSpan != null; // avoid unused warning

      // user filename (configs/foo) -> text of configs/foo
      Map<String, String> keyedConfigText =
          readAllFiles(userUploadPath.resolve(BfConsts.RELPATH_CONFIGURATIONS_DIR), _logger)
              .entrySet().stream()
              .collect(
                  ImmutableMap.toImmutableMap(
                      e -> userUploadPath.relativize(e.getKey()).toString(), Entry::getValue));
      List<ParseVendorConfigurationJob> jobs =
          makeParseVendorConfigurationsJobs(keyedConfigText, ConfigurationFormat.UNKNOWN);
      parseResults = jobs.stream().map(this::getOrParse).collect(ImmutableList.toImmutableList());
    }

    _logger.infof(
        "Snapshot %s in network %s has total number of network configs:%d",
        getTestrigName(), getContainerName(), parseResults.size());

    /* Assemble answer. */
    SortedMap<String, VendorConfiguration> vendorConfigurations = new TreeMap<>();
    parseResults.forEach(pvcr -> pvcr.applyTo(vendorConfigurations, _logger, answerElement));

    _logger.info("\n*** SERIALIZING VENDOR CONFIGURATION STRUCTURES ***\n");
    _logger.resetTimer();
    createDirectories(outputPath);
    Map<Path, VendorConfiguration> output = new TreeMap<>();
    vendorConfigurations.forEach(
        (name, vc) -> {
          if (name.contains(File.separator)) {
            // iptables will get a hostname like configs/iptables-save if they
            // are not set up correctly using host files
            _logger.errorf("Cannot serialize configuration with hostname %s\n", name);
            answerElement.addRedFlagWarning(
                name,
                new Warning(
                    "Cannot serialize network config. Bad hostname " + name.replace("\\", "/"),
                    "MISCELLANEOUS"));
          } else {
            Path currentOutputPath = outputPath.resolve(name);
            output.put(currentOutputPath, vc);
          }
        });

    serializeObjects(output);
    _logger.printElapsedTime();
  }

  private void oldSerializeNetworkConfigs(
      Path userUploadPath,
      Path outputPath,
      ParseVendorConfigurationAnswerElement answerElement,
      SortedMap<String, VendorConfiguration> overlayHostConfigurations) {
    _logger.info("\n*** READING DEVICE CONFIGURATION FILES ***\n");

    Map<String, VendorConfiguration> vendorConfigurations;
    try (ActiveSpan parseNetworkConfigsSpan =
        GlobalTracer.get().buildSpan("Parse network configs").startActive()) {
      assert parseNetworkConfigsSpan != null; // avoid unused warning
      Map<String, String> keyedConfigText =
          readAllFiles(userUploadPath.resolve(BfConsts.RELPATH_CONFIGURATIONS_DIR), _logger)
              .entrySet().stream()
              .collect(
                  ImmutableMap.toImmutableMap(
                      e -> userUploadPath.relativize(e.getKey()).toString(), Entry::getValue));
      vendorConfigurations =
          parseVendorConfigurations(keyedConfigText, answerElement, ConfigurationFormat.UNKNOWN);
    }
    if (vendorConfigurations == null) {
      throw new BatfishException("Exiting due to parser errors");
    }
    _logger.infof(
        "Snapshot %s in network %s has total number of network configs:%d",
        getTestrigName(), getContainerName(), vendorConfigurations.size());

    _logger.info("\n*** SERIALIZING VENDOR CONFIGURATION STRUCTURES ***\n");
    _logger.resetTimer();
    createDirectories(outputPath);
    Map<Path, VendorConfiguration> output = new TreeMap<>();
    vendorConfigurations.forEach(
        (name, vc) -> {
          if (name.contains(File.separator)) {
            // iptables will get a hostname like configs/iptables-save if they
            // are not set up correctly using host files
            _logger.errorf("Cannot serialize configuration with hostname %s\n", name);
            answerElement.addRedFlagWarning(
                name,
                new Warning(
                    "Cannot serialize network config. Bad hostname " + name.replace("\\", "/"),
                    "MISCELLANEOUS"));
          } else {
            // apply overlay if it exists
            VendorConfiguration overlayConfig = overlayHostConfigurations.get(name);
            if (overlayConfig != null) {
              vc.setOverlayConfiguration(overlayConfig);
              overlayHostConfigurations.remove(name);
            }

            Path currentOutputPath = outputPath.resolve(name);
            output.put(currentOutputPath, vc);
          }
        });

    // warn about unused overlays
    overlayHostConfigurations.forEach(
        (name, overlay) ->
            answerElement.getParseStatus().put(overlay.getFilename(), ParseStatus.ORPHANED));

    serializeObjects(output);
    _logger.printElapsedTime();
  }

  public <S extends Serializable> void serializeObjects(Map<Path, S> objectsByPath) {
    if (objectsByPath.isEmpty()) {
      return;
    }

    int size = objectsByPath.size();
    String className = objectsByPath.values().iterator().next().getClass().getName();
    AtomicInteger serializeCompleted =
        newBatch(String.format("Serializing '%s' instances to disk", className), size);
    objectsByPath
        .entrySet()
        .parallelStream()
        .forEach(
            entry -> {
              Path outputPath = entry.getKey();
              S object = entry.getValue();
              serializeObject(object, outputPath);
              serializeCompleted.incrementAndGet();
            });
  }

  /**
   * Parses configuration files from the uploaded user data and produces {@link VendorConfiguration
   * vendor-specific configurations} serialized to the given output path.
   *
   * <p>This function should be named better, but it's called by the {@code -sv} argument to Batfish
   * so leaving as-is for now.
   */
  private Answer serializeVendorConfigs(Path userUploadPath, Path outputPath) {
    Answer answer = new Answer();
    boolean configsFound = false;

    ParseVendorConfigurationAnswerElement answerElement =
        new ParseVendorConfigurationAnswerElement();
    answerElement.setVersion(Version.getVersion());
    if (_settings.getVerboseParse()) {
      answer.addAnswerElement(answerElement);
    }

    // look for host configs and overlay configs in the `hosts/` subfolder.
    SortedMap<String, VendorConfiguration> overlayHostConfigurations = new TreeMap<>();
    if (Files.exists(userUploadPath.resolve(BfConsts.RELPATH_HOST_CONFIGS_DIR))) {
      overlayHostConfigurations = serializeHostConfigs(userUploadPath, outputPath, answerElement);
      configsFound = true;
    }

    // look for network configs in the `configs/` subfolder.
    if (Files.exists(userUploadPath.resolve(BfConsts.RELPATH_CONFIGURATIONS_DIR))) {
      serializeNetworkConfigs(userUploadPath, outputPath, answerElement, overlayHostConfigurations);
      configsFound = true;
    }

    // look for AWS VPC configs in the `aws_configs/` subfolder.
    if (Files.exists(userUploadPath.resolve(BfConsts.RELPATH_AWS_CONFIGS_DIR))) {
      serializeAwsConfigs(userUploadPath, outputPath, answerElement);
      configsFound = true;
    }

    if (!configsFound) {
      throw new BatfishException(
          "No valid configurations found in snapshot path " + userUploadPath);
    }

    // serialize warnings
    serializeObject(answerElement, _testrigSettings.getParseAnswerPath());

    return answer;
  }

  @Override
  public void registerDataPlanePlugin(DataPlanePlugin plugin, String name) {
    _dataPlanePlugins.put(name, plugin);
  }

  public void setTerminatingExceptionMessage(String terminatingExceptionMessage) {
    _terminatingExceptionMessage = terminatingExceptionMessage;
  }

  private AnswerElement singleReachability(
      ReachabilityParameters reachabilityParameters,
      ReachabilityQuerySynthesizer.Builder<?, ?> builder) {
    Settings settings = getSettings();
    String tag = getFlowTag(_testrigSettings);

    ResolvedReachabilityParameters parameters;
    try {
      parameters =
          resolveReachabilityParameters(this, reachabilityParameters, getNetworkSnapshot());
    } catch (InvalidReachabilityParametersException e) {
      return e.getInvalidParametersAnswer();
    }

    Set<FlowDisposition> actions = reachabilityParameters.getActions();

    Map<String, Configuration> configurations = parameters.getConfigurations();
    DataPlane dataPlane = parameters.getDataPlane();
    Set<String> forbiddenTransitNodes = parameters.getForbiddenTransitNodes();
    AclLineMatchExpr headerSpace = parameters.getHeaderSpace();
    Set<String> requiredTransitNodes = parameters.getRequiredTransitNodes();
    Synthesizer dataPlaneSynthesizer =
        synthesizeDataPlane(
            configurations,
            dataPlane,
            headerSpace,
            forbiddenTransitNodes,
            requiredTransitNodes,
            parameters.getSourceIpAssignment(),
            reachabilityParameters.getSpecialize());

    Map<IngressLocation, BooleanExpr> srcIpConstraints =
        dataPlaneSynthesizer.getInput().getSrcIpConstraints();

    // chunk ingress locations
    int chunkSize =
        Math.max(
            1,
            Math.min(
                parameters.getMaxChunkSize(),
                srcIpConstraints.size() / _settings.getAvailableThreads()));

    // partition ingress locations into chunks.
    List<List<Entry<IngressLocation, BooleanExpr>>> partitionedIngressLocations =
        Lists.partition(ImmutableList.copyOf(srcIpConstraints.entrySet()), chunkSize);

    List<Map<IngressLocation, BooleanExpr>> chunkedSrcIpConstraints =
        partitionedIngressLocations.stream().map(ImmutableMap::copyOf).collect(Collectors.toList());

    // build query jobs
    List<NodJob> jobs =
        chunkedSrcIpConstraints.stream()
            .map(
                chunkSrcIpConstraints -> {
                  ReachabilityQuerySynthesizer query =
                      builder
                          .setActions(actions)
                          .setFinalNodes(parameters.getFinalNodes())
                          .setForbiddenTransitNodes(forbiddenTransitNodes)
                          .setHeaderSpace(headerSpace)
                          .setSrcIpConstraints(chunkSrcIpConstraints)
                          .setRequiredTransitNodes(requiredTransitNodes)
                          .setSrcNatted(parameters.getSrcNatted())
                          .build();

                  return new NodJob(
                      settings,
                      dataPlaneSynthesizer,
                      query,
                      chunkSrcIpConstraints,
                      tag,
                      parameters.getSpecialize());
                })
            .collect(Collectors.toList());

    // run jobs and get resulting flows
    Set<Flow> flows = computeNodOutput(jobs);
    return flowHistory(flows, false);
  }

  /** Performs a difference reachFilters analysis (both increased and decreased reachability). */
  @Override
  public DifferentialSearchFiltersResult differentialReachFilter(
      Configuration baseConfig,
      IpAccessList baseAcl,
      Configuration deltaConfig,
      IpAccessList deltaAcl,
      SearchFiltersParameters searchFiltersParameters) {
    BDDPacket bddPacket = new BDDPacket();

    HeaderSpace headerSpace = searchFiltersParameters.resolveHeaderspace(specifierContext());
    BDD headerSpaceBDD =
        new HeaderSpaceToBDD(bddPacket, baseConfig.getIpSpaces()).toBDD(headerSpace);

    // resolve specified source interfaces that exist in both configs.
    Set<String> commonSources =
        Sets.intersection(
            resolveBaseSources(searchFiltersParameters, baseConfig.getHostname()),
            resolveDeltaSources(searchFiltersParameters, deltaConfig.getHostname()));

    Set<String> inactiveInterfaces =
        Sets.union(
            Sets.difference(baseConfig.getAllInterfaces().keySet(), baseConfig.activeInterfaces()),
            Sets.difference(
                deltaConfig.getAllInterfaces().keySet(), deltaConfig.activeInterfaces()));

    // effectively active sources are those of interest that are active in both configs.
    Set<String> activeSources = Sets.difference(commonSources, inactiveInterfaces);

    Set<String> referencedSources =
        Sets.union(
            referencedSources(baseConfig.getIpAccessLists(), baseAcl),
            referencedSources(deltaConfig.getIpAccessLists(), deltaAcl));

    BDDSourceManager mgr = BDDSourceManager.forSources(bddPacket, activeSources, referencedSources);
    BDD baseAclBDD =
        BDDAcl.create(
                bddPacket, baseAcl, baseConfig.getIpAccessLists(), baseConfig.getIpSpaces(), mgr)
            .getBdd()
            .and(headerSpaceBDD)
            .and(mgr.isValidValue());
    BDD deltaAclBDD =
        BDDAcl.create(
                bddPacket, deltaAcl, deltaConfig.getIpAccessLists(), deltaConfig.getIpSpaces(), mgr)
            .getBdd()
            .and(headerSpaceBDD)
            .and(mgr.isValidValue());

    String hostname = baseConfig.getHostname();

    BDD increasedBDD = baseAclBDD.not().and(deltaAclBDD);
    Optional<Flow> increasedFlow = getFlow(bddPacket, mgr, hostname, increasedBDD);

    BDD decreasedBDD = baseAclBDD.and(deltaAclBDD.not());
    Optional<Flow> decreasedFlow = getFlow(bddPacket, mgr, hostname, decreasedBDD);

    boolean explain = searchFiltersParameters.getGenerateExplanations();

    /*
     * Only generate an explanation if the differential headerspace is non-empty (i.e. we found a
     * flow).
     */
    Optional<SearchFiltersResult> increasedResult =
        increasedFlow.map(
            flow ->
                new SearchFiltersResult(
                    flow,
                    !explain
                        ? null
                        : AclExplainer.explainDifferential(
                            bddPacket,
                            mgr,
                            new MatchHeaderSpace(headerSpace),
                            baseAcl,
                            baseConfig.getIpAccessLists(),
                            baseConfig.getIpSpaces(),
                            deltaAcl,
                            deltaConfig.getIpAccessLists(),
                            deltaConfig.getIpSpaces())));

    Optional<SearchFiltersResult> decreasedResult =
        decreasedFlow.map(
            flow ->
                new SearchFiltersResult(
                    flow,
                    !explain
                        ? null
                        : AclExplainer.explainDifferential(
                            bddPacket,
                            mgr,
                            new MatchHeaderSpace(headerSpace),
                            deltaAcl,
                            deltaConfig.getIpAccessLists(),
                            deltaConfig.getIpSpaces(),
                            baseAcl,
                            baseConfig.getIpAccessLists(),
                            baseConfig.getIpSpaces())));

    return new DifferentialSearchFiltersResult(
        increasedResult.orElse(null), decreasedResult.orElse(null));
  }

  private Set<String> resolveDeltaSources(SearchFiltersParameters parameters, String node) {
    pushDeltaSnapshot();
    Set<String> sources = resolveSources(parameters, node);
    popSnapshot();
    return sources;
  }

  private Set<String> resolveBaseSources(SearchFiltersParameters parameters, String node) {
    pushBaseSnapshot();
    Set<String> sources = resolveSources(parameters, node);
    popSnapshot();
    return sources;
  }

  private Set<String> resolveSources(SearchFiltersParameters parameters, String node) {
    LocationVisitor<String> locationToSource =
        new LocationVisitor<String>() {
          @Override
          public String visitInterfaceLinkLocation(InterfaceLinkLocation interfaceLinkLocation) {
            return interfaceLinkLocation.getInterfaceName();
          }

          @Override
          public String visitInterfaceLocation(InterfaceLocation interfaceLocation) {
            return SOURCE_ORIGINATING_FROM_DEVICE;
          }
        };

    return parameters.getStartLocationSpecifier().resolve(specifierContext()).stream()
        .filter(LocationVisitor.onNode(node)::visit)
        .map(locationToSource::visit)
        .collect(ImmutableSet.toImmutableSet());
  }

  private Optional<Flow> getFlow(
      BDDPacket pkt, BDDSourceManager bddSourceManager, String hostname, BDD bdd) {
    if (bdd.isZero()) {
      return Optional.empty();
    }
    BDD assignment = bdd.fullSatOne();
    return Optional.of(
        pkt.getFlowFromAssignment(assignment)
            .setTag(getFlowTag())
            .setIngressNode(hostname)
            .setIngressInterface(bddSourceManager.getSourceFromAssignment(assignment).orElse(null))
            .build());
  }

  @Override
  public Optional<SearchFiltersResult> reachFilter(
      Configuration node, IpAccessList acl, SearchFiltersParameters parameters) {
    BDDPacket bddPacket = new BDDPacket();

    Set<String> inactiveInterfaces =
        Sets.difference(node.getAllInterfaces().keySet(), node.activeInterfaces());
    Set<String> activeSources =
        Sets.difference(resolveSources(parameters, node.getHostname()), inactiveInterfaces);

    Set<String> referencedSources = referencedSources(node.getIpAccessLists(), acl);

    BDDSourceManager mgr = BDDSourceManager.forSources(bddPacket, activeSources, referencedSources);

    HeaderSpace headerSpace = parameters.resolveHeaderspace(specifierContext());
    BDD headerSpaceBDD = new HeaderSpaceToBDD(bddPacket, node.getIpSpaces()).toBDD(headerSpace);
    BDD bdd =
        BDDAcl.create(bddPacket, acl, node.getIpAccessLists(), node.getIpSpaces(), mgr)
            .getBdd()
            .and(headerSpaceBDD)
            .and(mgr.isValidValue());

    return getFlow(bddPacket, mgr, node.getHostname(), bdd)
        .map(
            flow ->
                new SearchFiltersResult(
                    flow,
                    parameters.getGenerateExplanations()
                        ? AclExplainer.explain(
                            bddPacket,
                            mgr,
                            new MatchHeaderSpace(headerSpace),
                            acl,
                            node.getIpAccessLists(),
                            node.getIpSpaces())
                        : null));
  }

  @Override
  public AnswerElement smtBlackhole(HeaderQuestion q) {
    PropertyChecker p = new PropertyChecker(new BDDPacket(), this, _settings);
    return p.checkBlackHole(q);
  }

  @Override
  public AnswerElement smtBoundedLength(HeaderLocationQuestion q, Integer bound) {
    if (bound == null) {
      throw new BatfishException("Missing parameter length bound: (e.g., bound=3)");
    }
    PropertyChecker p = new PropertyChecker(new BDDPacket(), this, _settings);
    return p.checkBoundedLength(q, bound);
  }

  @Override
  public AnswerElement smtDeterminism(HeaderQuestion q) {
    PropertyChecker p = new PropertyChecker(new BDDPacket(), this, _settings);
    return p.checkDeterminism(q);
  }

  @Override
  public AnswerElement smtEqualLength(HeaderLocationQuestion q) {
    PropertyChecker p = new PropertyChecker(new BDDPacket(), this, _settings);
    return p.checkEqualLength(q);
  }

  @Override
  public AnswerElement smtForwarding(HeaderQuestion q) {
    PropertyChecker p = new PropertyChecker(new BDDPacket(), this, _settings);
    return p.checkForwarding(q);
  }

  @Override
  public AnswerElement smtLoadBalance(HeaderLocationQuestion q, int threshold) {
    PropertyChecker p = new PropertyChecker(new BDDPacket(), this, _settings);
    return p.checkLoadBalancing(q, threshold);
  }

  @Override
  public AnswerElement smtLocalConsistency(Pattern routerRegex, boolean strict, boolean fullModel) {
    PropertyChecker p = new PropertyChecker(new BDDPacket(), this, _settings);
    return p.checkLocalEquivalence(routerRegex, strict, fullModel);
  }

  @Override
  public AnswerElement smtMultipathConsistency(HeaderLocationQuestion q) {
    PropertyChecker p = new PropertyChecker(new BDDPacket(), this, _settings);
    return p.checkMultipathConsistency(q);
  }

  @Override
  public AnswerElement smtReachability(HeaderLocationQuestion q) {
    PropertyChecker p = new PropertyChecker(new BDDPacket(), this, _settings);
    return p.checkReachability(q);
  }

  @Override
  public AnswerElement smtRoles(RoleQuestion q) {
    Roles roles = Roles.create(this, q.getDstIps(), new NodesSpecifier(q.getNodeRegex()));
    return roles.asAnswer(q.getType());
  }

  @Override
  public AnswerElement smtRoutingLoop(HeaderQuestion q) {
    PropertyChecker p = new PropertyChecker(new BDDPacket(), this, _settings);
    return p.checkRoutingLoop(q);
  }

  @Override
  public SpecifierContext specifierContext() {
    return new SpecifierContextImpl(this, getNetworkSnapshot());
  }

  @Override
  public SpecifierContext specifierContext(NetworkSnapshot networkSnapshot) {
    return new SpecifierContextImpl(this, networkSnapshot);
  }

  @Override
  public AnswerElement standard(ReachabilityParameters reachabilityParameters) {
    if (debugFlagEnabled("useNodReachability")) {
      return singleReachability(
          reachabilityParameters, StandardReachabilityQuerySynthesizer.builder());
    }
    return bddSingleReachability(reachabilityParameters);
  }

  public AnswerElement bddSingleReachability(ReachabilityParameters parameters) {
    ResolvedReachabilityParameters params;
    try {
      params = resolveReachabilityParameters(this, parameters, getNetworkSnapshot());
    } catch (InvalidReachabilityParametersException e) {
      return e.getInvalidParametersAnswer();
    }

    checkArgument(
        params.getSrcNatted() == SrcNattedConstraint.UNCONSTRAINED,
        "Requiring or forbidding Source NAT is currently unsupported");

    BDDPacket pkt = new BDDPacket();
    boolean ignoreFilters = params.getIgnoreFilters();
    BDDReachabilityAnalysisFactory bddReachabilityAnalysisFactory =
        getBddReachabilityAnalysisFactory(pkt, ignoreFilters);

    Map<IngressLocation, BDD> reachableBDDs =
        bddReachabilityAnalysisFactory.getAllBDDs(
            params.getSourceIpAssignment(),
            params.getHeaderSpace(),
            params.getForbiddenTransitNodes(),
            params.getRequiredTransitNodes(),
            params.getFinalNodes(),
            params.getActions());

    String flowTag = getFlowTag();
    Set<Flow> flows =
        reachableBDDs.entrySet().stream()
            .flatMap(
                entry -> {
                  IngressLocation loc = entry.getKey();
                  BDD headerSpace = entry.getValue();
                  Optional<Flow.Builder> optionalFlow = pkt.getFlow(headerSpace);
                  if (!optionalFlow.isPresent()) {
                    return Stream.of();
                  }
                  Flow.Builder flow = optionalFlow.get();
                  flow.setIngressNode(loc.getNode());
                  flow.setTag(flowTag);
                  switch (loc.getType()) {
                    case INTERFACE_LINK:
                      flow.setIngressInterface(loc.getInterface());
                      break;
                    case VRF:
                      flow.setIngressVrf(loc.getVrf());
                      break;
                    default:
                      throw new BatfishException(
                          "Unexpected IngressLocation Type: " + loc.getType().name());
                  }
                  return Stream.of(flow.build());
                })
            .collect(ImmutableSet.toImmutableSet());

    return _settings.debugFlagEnabled("oldtraceroute")
        ? flowHistory(flows, ignoreFilters)
        : new TraceWrapperAsAnswerElement(buildFlows(flows, ignoreFilters));
  }

  @Override
  public Set<Flow> bddLoopDetection() {
    BDDPacket pkt = new BDDPacket();
    // TODO add ignoreFilters parameter
    boolean ignoreFilters = false;
    BDDReachabilityAnalysisFactory bddReachabilityAnalysisFactory =
        getBddReachabilityAnalysisFactory(pkt, ignoreFilters);
    BDDReachabilityAnalysis analysis =
        bddReachabilityAnalysisFactory.bddReachabilityAnalysis(
            getAllSourcesInferFromLocationIpSpaceAssignment());
    Map<IngressLocation, BDD> loopBDDs = analysis.detectLoops();

    String flowTag = getFlowTag();
    return loopBDDs.entrySet().stream()
        .map(
            entry ->
                pkt.getFlow(entry.getValue())
                    .map(
                        fb -> {
                          IngressLocation loc = entry.getKey();
                          fb.setTag(flowTag);
                          fb.setIngressNode(loc.getNode());
                          switch (loc.getType()) {
                            case INTERFACE_LINK:
                              fb.setIngressInterface(loc.getInterface());
                              break;
                            case VRF:
                              fb.setIngressVrf(loc.getVrf());
                              break;
                            default:
                              throw new BatfishException("Unknown Location Type: " + loc.getType());
                          }
                          return fb.build();
                        }))
        .flatMap(optional -> optional.map(Stream::of).orElse(Stream.empty()))
        .collect(ImmutableSet.toImmutableSet());
  }

  @Override
  public Set<Flow> bddMultipathConsistency(MultipathConsistencyParameters parameters) {
    BDDPacket pkt = new BDDPacket();
    // TODO add ignoreFilters parameter
    boolean ignoreFilters = false;
    BDDReachabilityAnalysisFactory bddReachabilityAnalysisFactory =
        getBddReachabilityAnalysisFactory(pkt, ignoreFilters);
    IpSpaceAssignment srcIpSpaceAssignment = parameters.getSrcIpSpaceAssignment();
    Set<String> finalNodes = parameters.getFinalNodes();
    Set<FlowDisposition> failureDispositions =
        ImmutableSet.of(
            FlowDisposition.DENIED_IN,
            FlowDisposition.DENIED_OUT,
            FlowDisposition.LOOP,
            FlowDisposition.INSUFFICIENT_INFO,
            FlowDisposition.NEIGHBOR_UNREACHABLE,
            FlowDisposition.NO_ROUTE,
            FlowDisposition.NULL_ROUTED);
    Set<FlowDisposition> successDispositions =
        ImmutableSet.of(
            FlowDisposition.ACCEPTED,
            FlowDisposition.DELIVERED_TO_SUBNET,
            FlowDisposition.EXITS_NETWORK);
    Set<String> forbiddenTransitNodes = parameters.getForbiddenTransitNodes();
    Set<String> requiredTransitNodes = parameters.getRequiredTransitNodes();
    Map<IngressLocation, BDD> successBdds =
        bddReachabilityAnalysisFactory.getAllBDDs(
            srcIpSpaceAssignment,
            parameters.getHeaderSpace(),
            forbiddenTransitNodes,
            requiredTransitNodes,
            finalNodes,
            successDispositions);
    Map<IngressLocation, BDD> failureBdds =
        bddReachabilityAnalysisFactory.getAllBDDs(
            srcIpSpaceAssignment,
            parameters.getHeaderSpace(),
            forbiddenTransitNodes,
            requiredTransitNodes,
            finalNodes,
            failureDispositions);

    return ImmutableSet.copyOf(
        computeMultipathInconsistencies(pkt, getFlowTag(), successBdds, failureBdds));
  }

  @Nonnull
  public IpSpaceAssignment getAllSourcesInferFromLocationIpSpaceAssignment() {
    SpecifierContextImpl specifierContext = new SpecifierContextImpl(this, getNetworkSnapshot());
    Set<Location> locations =
        new UnionLocationSpecifier(
                AllInterfacesLocationSpecifier.INSTANCE,
                AllInterfaceLinksLocationSpecifier.INSTANCE)
            .resolve(specifierContext);
    return InferFromLocationIpSpaceSpecifier.INSTANCE.resolve(locations, specifierContext);
  }

  @Nonnull
  private BDDReachabilityAnalysisFactory getBddReachabilityAnalysisFactory(
      BDDPacket pkt, boolean ignoreFilters) {
    return new BDDReachabilityAnalysisFactory(
        pkt, loadConfigurations(), loadDataPlane().getForwardingAnalysis(), ignoreFilters);
  }

  /**
   * Return a set of flows (at most 1 per source {@link Location}) for which reachability has been
   * reduced by the change from base to delta snapshot.
   */
  @Override
  public DifferentialReachabilityResult bddDifferentialReachability(
      DifferentialReachabilityParameters parameters) {
    checkArgument(
        !parameters.getFlowDispositions().isEmpty(), "Must specify at least one FlowDisposition");
    BDDPacket pkt = new BDDPacket();

    AclLineMatchExpr headerSpace =
        parameters.getInvertSearch()
            ? not(parameters.getHeaderSpace())
            : parameters.getHeaderSpace();

    /*
     * TODO should we have separate parameters for base and delta?
     * E.g. suppose we add a host subnet in the delta network. This would be a source of
     * differential reachability, but we currently won't find it because it won't be in the
     * IpSpaceAssignment.
     */
    pushBaseSnapshot();
    Map<IngressLocation, BDD> baseAcceptBDDs =
        getBddReachabilityAnalysisFactory(pkt, parameters.getIgnoreFilters())
            .getAllBDDs(
                parameters.getIpSpaceAssignment(),
                headerSpace,
                parameters.getForbiddenTransitNodes(),
                parameters.getRequiredTransitNodes(),
                parameters.getFinalNodes(),
                parameters.getFlowDispositions());
    popSnapshot();

    pushDeltaSnapshot();
    Map<IngressLocation, BDD> deltaAcceptBDDs =
        getBddReachabilityAnalysisFactory(pkt, parameters.getIgnoreFilters())
            .getAllBDDs(
                parameters.getIpSpaceAssignment(),
                headerSpace,
                parameters.getForbiddenTransitNodes(),
                parameters.getRequiredTransitNodes(),
                parameters.getFinalNodes(),
                parameters.getFlowDispositions());
    popSnapshot();

    Set<IngressLocation> commonSources =
        Sets.intersection(baseAcceptBDDs.keySet(), deltaAcceptBDDs.keySet());
    String flowTag = getDifferentialFlowTag();

    Set<Flow> decreasedFlows =
        getDifferentialFlows(pkt, commonSources, baseAcceptBDDs, deltaAcceptBDDs, flowTag);
    Set<Flow> increasedFlows =
        getDifferentialFlows(pkt, commonSources, deltaAcceptBDDs, baseAcceptBDDs, flowTag);
    return new DifferentialReachabilityResult(increasedFlows, decreasedFlows);
  }

  private static Set<Flow> getDifferentialFlows(
      BDDPacket pkt,
      Set<IngressLocation> commonSources,
      Map<IngressLocation, BDD> includeBDDs,
      Map<IngressLocation, BDD> excludeBDDs,
      String flowTag) {
    return commonSources.stream()
        .flatMap(
            source -> {
              BDD difference = includeBDDs.get(source).and(excludeBDDs.get(source).not());

              if (difference.isZero()) {
                return Stream.of();
              }

              Flow.Builder flow =
                  pkt.getFlow(difference)
                      .orElseThrow(() -> new BatfishException("Error getting flow from BDD"));

              // set flow parameters
              flow.setTag(flowTag);
              flow.setIngressNode(source.getNode());
              switch (source.getType()) {
                case VRF:
                  flow.setIngressVrf(source.getVrf());
                  break;
                case INTERFACE_LINK:
                  flow.setIngressInterface(source.getInterface());
                  break;
                default:
                  throw new BatfishException("Unexpected IngressLocationType: " + source.getType());
              }
              return Stream.of(flow.build());
            })
        .collect(ImmutableSet.toImmutableSet());
  }

  @Nonnull
  private Synthesizer synthesizeDataPlane(ResolvedReachabilityParameters parameters) {
    Map<String, Configuration> configs = parameters.getConfigurations();
    DataPlane dataPlane = parameters.getDataPlane();
    return synthesizeDataPlane(
        configs,
        dataPlane,
        parameters.getHeaderSpace(),
        parameters.getForbiddenTransitNodes(),
        parameters.getRequiredTransitNodes(),
        parameters.getSourceIpAssignment(),
        parameters.getSpecialize());
  }

  @Nonnull
  public Synthesizer synthesizeDataPlane(
      Map<String, Configuration> configurations,
      DataPlane dataPlane,
      AclLineMatchExpr headerSpace,
      Set<String> nonTransitNodes,
      Set<String> transitNodes,
      IpSpaceAssignment ipSpaceAssignment,
      boolean specialize) {
    _logger.info("\n*** GENERATING Z3 LOGIC ***\n");
    _logger.resetTimer();

    _logger.info("Synthesizing Z3 logic...");

    Synthesizer s =
        new Synthesizer(
            computeSynthesizerInput(
                configurations,
                dataPlane,
                headerSpace,
                ipSpaceAssignment,
                transitNodes,
                nonTransitNodes,
                _settings.getSimplify(),
                specialize));

    List<String> warnings = s.getWarnings();
    int numWarnings = warnings.size();
    if (numWarnings == 0) {
      _logger.info("OK\n");
    } else {
      for (String warning : warnings) {
        _logger.warn(warning);
      }
    }
    _logger.printElapsedTime();
    return s;
  }

  public static SynthesizerInputImpl computeSynthesizerInput(
      Map<String, Configuration> configurations,
      DataPlane dataPlane,
      AclLineMatchExpr headerSpace,
      IpSpaceAssignment ipSpaceAssignment,
      Set<String> transitNodes,
      Set<String> nonTransitNodes,
      boolean simplify,
      boolean specialize) {
    Topology topology = new Topology(dataPlane.getTopologyEdges());

    // convert Locations to IngressLocations
    Map<IngressLocation, IpSpace> ipSpacePerLocation = new HashMap<>();
    LocationToIngressLocation toIngressLocation = new LocationToIngressLocation(configurations);
    ipSpaceAssignment
        .getEntries()
        .forEach(
            entry ->
                entry
                    .getLocations()
                    .forEach(
                        location ->
                            ipSpacePerLocation.merge(
                                location.accept(toIngressLocation),
                                entry.getIpSpace(),
                                ((ipSpace1, ipSpace2) -> AclIpSpace.union(ipSpace1, ipSpace2)))));

    return SynthesizerInputImpl.builder()
        .setConfigurations(configurations)
        .setForwardingAnalysis(dataPlane.getForwardingAnalysis())
        .setHeaderSpace(headerSpace)
        .setSrcIpConstraints(ipSpacePerLocation)
        .setNonTransitNodes(nonTransitNodes)
        .setSimplify(simplify)
        .setSpecialize(specialize)
        .setTopology(topology)
        .setTransitNodes(transitNodes)
        .build();
  }

  private void writeJsonAnswer(String structuredAnswerString) {
    SnapshotId deltaSnapshot = _settings.getDiffQuestion() ? _deltaTestrigSettings.getName() : null;
    NetworkId networkId = _settings.getContainer();
    QuestionId questionId = _settings.getQuestionName();
    AnalysisId analysisId = _settings.getAnalysisName();
    QuestionSettingsId questionSettingsId;
    try {
      String questionClassId = _storage.loadQuestionClassId(networkId, questionId, analysisId);
      if (_idResolver.hasQuestionSettingsId(questionClassId, networkId)) {
        questionSettingsId = _idResolver.getQuestionSettingsId(questionClassId, networkId);
      } else {
        questionSettingsId = QuestionSettingsId.DEFAULT_QUESTION_SETTINGS_ID;
      }
    } catch (IOException e) {
      throw new BatfishException("Failed to retrieve question settings ID", e);
    }
    NodeRolesId networkNodeRolesId =
        _idResolver.hasNetworkNodeRolesId(networkId)
            ? _idResolver.getNetworkNodeRolesId(networkId)
            : NodeRolesId.DEFAULT_NETWORK_NODE_ROLES_ID;
    AnswerId baseAnswerId =
        _idResolver.getBaseAnswerId(
            networkId,
            _baseTestrigSettings.getName(),
            questionId,
            questionSettingsId,
            networkNodeRolesId,
            deltaSnapshot,
            analysisId);
    _storage.storeAnswer(structuredAnswerString, baseAnswerId);
  }

  private void writeJsonAnswerWithLog(@Nullable String logString, String structuredAnswerString) {
    // Write log of WorkItem task to the configured path for logs
    if (logString != null && _settings.getTaskId() != null) {
      Path jsonPath =
          _settings
              .getStorageBase()
              .resolve(_settings.getContainer().getId())
              .resolve(BfConsts.RELPATH_SNAPSHOTS_DIR)
              .resolve(_settings.getTestrig().getId())
              .resolve(BfConsts.RELPATH_OUTPUT)
              .resolve(_settings.getTaskId() + BfConsts.SUFFIX_ANSWER_JSON_FILE);
      CommonUtil.writeFile(jsonPath, logString);
    }
    // Write answer.json and answer-pretty.json if WorkItem was answering a question
    if (_settings.getQuestionName() != null) {
      writeJsonAnswer(structuredAnswerString);
    }
  }

  @Override
  public @Nullable Layer1Topology getLayer1Topology() {
    return _storage.loadLayer1Topology(_settings.getContainer(), _testrigSettings.getName());
  }

  @Override
  public @Nullable Layer2Topology getLayer2Topology() {
    Layer1Topology layer1Topology = getLayer1Topology();
    if (layer1Topology == null) {
      return null;
    }
    return TopologyUtil.computeLayer2Topology(layer1Topology, loadConfigurations());
  }

  @Override
  public @Nullable String loadQuestionSettings(@Nonnull Question question) {
    String questionClassId = question.getName();
    NetworkId networkId = _settings.getContainer();
    if (!_idResolver.hasQuestionSettingsId(questionClassId, networkId)) {
      return null;
    }
    try {
      QuestionSettingsId questionSettingsId =
          _idResolver.getQuestionSettingsId(questionClassId, networkId);
      return _storage.loadQuestionSettings(_settings.getContainer(), questionSettingsId);
    } catch (IOException e) {
      throw new BatfishException(
          String.format("Failed to read question settings for question: '%s'", questionClassId), e);
    }
  }

  @Override
  public @Nullable Answerer createAnswerer(@Nonnull Question question) {
    AnswererCreator creator = _answererCreators.get(question.getName());
    return creator != null ? creator.create(question, this) : null;
  }

  /**
   * A shallow wrapper for {@link Files#createDirectories} that throws a {@link BatfishException}
   * instead of {@link IOException}.
   *
   * @throws BatfishException if there is an error creating directories.
   */
  private static void createDirectories(Path path) {
    try {
      Files.createDirectories(path);
    } catch (IOException e) {
      throw new BatfishException(
          "Could not create directories leading up to and including '" + path + "'", e);
    }
  }
}<|MERGE_RESOLUTION|>--- conflicted
+++ resolved
@@ -180,7 +180,9 @@
 import org.batfish.datamodel.questions.smt.HeaderQuestion;
 import org.batfish.datamodel.questions.smt.RoleQuestion;
 import org.batfish.dataplane.TracerouteEngineImpl;
+import org.batfish.grammar.BatfishCombinedParser;
 import org.batfish.grammar.BgpTableFormat;
+import org.batfish.grammar.ParseTreePrettyPrinter;
 import org.batfish.grammar.flattener.Flattener;
 import org.batfish.grammar.juniper.JuniperCombinedParser;
 import org.batfish.grammar.juniper.JuniperFlattener;
@@ -378,9 +380,6 @@
     return "   " + warning.getTag() + ": " + warning.getText() + "\n";
   }
 
-<<<<<<< HEAD
-  private final Map<String, BiFunction<Question, IBatfish, Answerer>> _answererCreators;
-=======
   public static ParserRuleContext parse(
       BatfishCombinedParser<?, ?> parser, BatfishLogger logger, Settings settings) {
     ParserRuleContext tree;
@@ -412,7 +411,6 @@
   }
 
   private final Map<String, AnswererCreator> _answererCreators;
->>>>>>> a9ff6502
 
   private TestrigSettings _baseTestrigSettings;
 
