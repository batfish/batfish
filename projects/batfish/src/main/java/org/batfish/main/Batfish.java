--- conflicted
+++ resolved
@@ -78,6 +78,7 @@
 import javax.annotation.Nullable;
 import net.sf.javabdd.BDD;
 import org.antlr.v4.runtime.ParserRuleContext;
+import org.antlr.v4.runtime.tree.ParseTreeWalker;
 import org.apache.commons.configuration2.ImmutableConfiguration;
 import org.apache.commons.lang3.SerializationUtils;
 import org.batfish.bddreachability.BDDReachabilityAnalysis;
@@ -319,17 +320,6 @@
           JuniperCombinedParser parser = new JuniperCombinedParser(input, settings);
           ParserRuleContext tree = parse(parser, logger, settings);
           JuniperFlattener flattener = new JuniperFlattener(header);
-<<<<<<< HEAD
-          BatfishParseTreeWalker walker = new BatfishParseTreeWalker();
-          try {
-            walker.walk(flattener, tree);
-          } catch (Exception e) {
-            warnings.setErrorDetails(
-                new ErrorDetails(
-                    Throwables.getStackTraceAsString(e),
-                    new ParseExceptionContext(walker.getCurrentCtx(), parser, input)));
-            throw e;
-=======
           ParseTreeWalker walker = new BatfishParseTreeWalker();
           try {
             walker.walk(flattener, tree);
@@ -340,7 +330,6 @@
                     new ParseExceptionContext(e.getContext(), parser, input)));
             throw new BatfishException(
                 String.format("Error flattening %s config", format.getVendorString()), e);
->>>>>>> 083a25af
           }
           return flattener;
         }
@@ -350,17 +339,6 @@
           VyosCombinedParser parser = new VyosCombinedParser(input, settings);
           ParserRuleContext tree = parse(parser, logger, settings);
           VyosFlattener flattener = new VyosFlattener(header);
-<<<<<<< HEAD
-          BatfishParseTreeWalker walker = new BatfishParseTreeWalker();
-          try {
-            walker.walk(flattener, tree);
-          } catch (Exception e) {
-            warnings.setErrorDetails(
-                new ErrorDetails(
-                    Throwables.getStackTraceAsString(e),
-                    new ParseExceptionContext(walker.getCurrentCtx(), parser, input)));
-            throw e;
-=======
           ParseTreeWalker walker = new BatfishParseTreeWalker();
           try {
             walker.walk(flattener, tree);
@@ -371,7 +349,6 @@
                     new ParseExceptionContext(e.getContext(), parser, input)));
             throw new BatfishException(
                 String.format("Error flattening %s config", format.getVendorString()), e);
->>>>>>> 083a25af
           }
           return flattener;
         }
