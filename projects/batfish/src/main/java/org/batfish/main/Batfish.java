package org.batfish.main;

import static com.google.common.base.MoreObjects.firstNonNull;
import static java.util.stream.Collectors.toMap;
import static org.batfish.main.ReachabilityParametersResolver.resolveReachabilityParameters;

import com.fasterxml.jackson.core.JsonProcessingException;
import com.fasterxml.jackson.core.type.TypeReference;
import com.fasterxml.jackson.databind.ObjectMapper;
import com.google.common.base.Verify;
import com.google.common.cache.Cache;
import com.google.common.collect.ImmutableList;
import com.google.common.collect.ImmutableMap;
import com.google.common.collect.ImmutableSet;
import com.google.common.collect.ImmutableSortedMap;
import com.google.common.collect.ImmutableSortedSet;
import com.google.common.collect.Lists;
import com.google.common.collect.Sets;
import io.opentracing.ActiveSpan;
import io.opentracing.util.GlobalTracer;
import java.io.File;
import java.io.IOException;
import java.io.Serializable;
import java.nio.file.DirectoryStream;
import java.nio.file.FileVisitOption;
import java.nio.file.Files;
import java.nio.file.Path;
import java.nio.file.Paths;
import java.util.AbstractMap.SimpleImmutableEntry;
import java.util.ArrayList;
import java.util.Collection;
import java.util.Collections;
import java.util.HashMap;
import java.util.HashSet;
import java.util.Iterator;
import java.util.LinkedHashSet;
import java.util.List;
import java.util.Map;
import java.util.Map.Entry;
import java.util.Optional;
import java.util.Set;
import java.util.SortedMap;
import java.util.SortedSet;
import java.util.TreeMap;
import java.util.TreeSet;
import java.util.concurrent.ConcurrentHashMap;
import java.util.concurrent.ConcurrentMap;
import java.util.concurrent.ExecutionException;
import java.util.concurrent.atomic.AtomicInteger;
import java.util.function.BiFunction;
import java.util.regex.Pattern;
import java.util.regex.PatternSyntaxException;
import java.util.stream.Collectors;
import java.util.stream.Stream;
import javax.annotation.Nonnull;
import javax.annotation.Nullable;
import org.antlr.v4.runtime.ParserRuleContext;
import org.antlr.v4.runtime.tree.ParseTreeWalker;
import org.apache.commons.configuration2.ImmutableConfiguration;
import org.apache.commons.lang3.SerializationUtils;
import org.apache.commons.lang3.exception.ExceptionUtils;
import org.batfish.common.Answerer;
import org.batfish.common.BatfishException;
import org.batfish.common.BatfishException.BatfishStackTrace;
import org.batfish.common.BatfishLogger;
import org.batfish.common.BfConsts;
import org.batfish.common.CleanBatfishException;
import org.batfish.common.CoordConsts;
import org.batfish.common.Directory;
import org.batfish.common.Pair;
import org.batfish.common.Snapshot;
import org.batfish.common.Version;
import org.batfish.common.Warning;
import org.batfish.common.Warnings;
import org.batfish.common.plugin.BgpTablePlugin;
import org.batfish.common.plugin.DataPlanePlugin;
import org.batfish.common.plugin.DataPlanePlugin.ComputeDataPlaneResult;
import org.batfish.common.plugin.DataPlanePluginSettings;
import org.batfish.common.plugin.ExternalBgpAdvertisementPlugin;
import org.batfish.common.plugin.IBatfish;
import org.batfish.common.plugin.PluginClientType;
import org.batfish.common.plugin.PluginConsumer;
import org.batfish.common.util.BatfishObjectMapper;
import org.batfish.common.util.CommonUtil;
import org.batfish.config.Settings;
import org.batfish.config.Settings.EnvironmentSettings;
import org.batfish.config.Settings.TestrigSettings;
import org.batfish.datamodel.AbstractRoute;
import org.batfish.datamodel.AclIpSpace;
import org.batfish.datamodel.BgpAdvertisement;
import org.batfish.datamodel.BgpAdvertisement.BgpAdvertisementType;
import org.batfish.datamodel.Configuration;
import org.batfish.datamodel.ConfigurationFormat;
import org.batfish.datamodel.DataPlane;
import org.batfish.datamodel.DeviceType;
import org.batfish.datamodel.Edge;
import org.batfish.datamodel.Flow;
import org.batfish.datamodel.FlowHistory;
import org.batfish.datamodel.FlowTrace;
import org.batfish.datamodel.ForwardingAction;
import org.batfish.datamodel.ForwardingAnalysis;
import org.batfish.datamodel.ForwardingAnalysisImpl;
import org.batfish.datamodel.GenericConfigObject;
import org.batfish.datamodel.HeaderSpace;
import org.batfish.datamodel.Interface;
import org.batfish.datamodel.InterfaceType;
import org.batfish.datamodel.Ip;
import org.batfish.datamodel.IpAccessList;
import org.batfish.datamodel.IpAccessListLine;
import org.batfish.datamodel.IpSpace;
import org.batfish.datamodel.IpsecVpn;
import org.batfish.datamodel.OspfProcess;
import org.batfish.datamodel.RipNeighbor;
import org.batfish.datamodel.RipProcess;
import org.batfish.datamodel.SubRange;
import org.batfish.datamodel.SwitchportMode;
import org.batfish.datamodel.Topology;
import org.batfish.datamodel.Vrf;
import org.batfish.datamodel.answers.AclLinesAnswerElementInterface;
import org.batfish.datamodel.answers.Answer;
import org.batfish.datamodel.answers.AnswerElement;
import org.batfish.datamodel.answers.AnswerStatus;
import org.batfish.datamodel.answers.AnswerSummary;
import org.batfish.datamodel.answers.ConvertConfigurationAnswerElement;
import org.batfish.datamodel.answers.DataPlaneAnswerElement;
import org.batfish.datamodel.answers.FlattenVendorConfigurationAnswerElement;
import org.batfish.datamodel.answers.InitInfoAnswerElement;
import org.batfish.datamodel.answers.InitStepAnswerElement;
import org.batfish.datamodel.answers.NodAnswerElement;
import org.batfish.datamodel.answers.NodFirstUnsatAnswerElement;
import org.batfish.datamodel.answers.NodSatAnswerElement;
import org.batfish.datamodel.answers.ParseAnswerElement;
import org.batfish.datamodel.answers.ParseEnvironmentBgpTablesAnswerElement;
import org.batfish.datamodel.answers.ParseEnvironmentRoutingTablesAnswerElement;
import org.batfish.datamodel.answers.ParseStatus;
import org.batfish.datamodel.answers.ParseVendorConfigurationAnswerElement;
import org.batfish.datamodel.answers.ReportAnswerElement;
import org.batfish.datamodel.answers.RunAnalysisAnswerElement;
import org.batfish.datamodel.answers.ValidateEnvironmentAnswerElement;
import org.batfish.datamodel.collections.BgpAdvertisementsByVrf;
import org.batfish.datamodel.collections.MultiSet;
import org.batfish.datamodel.collections.NamedStructureEquivalenceSet;
import org.batfish.datamodel.collections.NamedStructureEquivalenceSets;
import org.batfish.datamodel.collections.NodeInterfacePair;
import org.batfish.datamodel.collections.RoutesByVrf;
import org.batfish.datamodel.collections.TreeMultiSet;
import org.batfish.datamodel.pojo.Environment;
import org.batfish.datamodel.questions.InvalidReachabilityParametersException;
import org.batfish.datamodel.questions.NodesSpecifier;
import org.batfish.datamodel.questions.Question;
import org.batfish.datamodel.questions.ReachabilitySettings;
import org.batfish.datamodel.questions.smt.HeaderLocationQuestion;
import org.batfish.datamodel.questions.smt.HeaderQuestion;
import org.batfish.datamodel.questions.smt.RoleQuestion;
import org.batfish.grammar.BatfishCombinedParser;
import org.batfish.grammar.BgpTableFormat;
import org.batfish.grammar.GrammarSettings;
import org.batfish.grammar.ParseTreePrettyPrinter;
import org.batfish.grammar.juniper.JuniperCombinedParser;
import org.batfish.grammar.juniper.JuniperFlattener;
import org.batfish.grammar.vyos.VyosCombinedParser;
import org.batfish.grammar.vyos.VyosFlattener;
import org.batfish.job.BatfishJobExecutor;
import org.batfish.job.ConvertConfigurationJob;
import org.batfish.job.FlattenVendorConfigurationJob;
import org.batfish.job.ParseEnvironmentBgpTableJob;
import org.batfish.job.ParseEnvironmentRoutingTableJob;
import org.batfish.job.ParseVendorConfigurationJob;
import org.batfish.question.ReachabilityParameters;
import org.batfish.question.ResolvedReachabilityParameters;
import org.batfish.representation.aws.AwsConfiguration;
import org.batfish.representation.host.HostConfiguration;
import org.batfish.representation.iptables.IptablesVendorConfiguration;
import org.batfish.role.InferRoles;
import org.batfish.role.NodeRoleDimension;
import org.batfish.role.NodeRolesData;
import org.batfish.specifier.IpSpaceAssignment;
import org.batfish.symbolic.abstraction.BatfishCompressor;
import org.batfish.symbolic.abstraction.Roles;
import org.batfish.symbolic.ainterpreter.AbstractInterpreter;
import org.batfish.symbolic.smt.PropertyChecker;
import org.batfish.vendor.VendorConfiguration;
import org.batfish.z3.AclLine;
import org.batfish.z3.AclLineIndependentSatisfiabilityQuerySynthesizer;
import org.batfish.z3.AclReachabilityQuerySynthesizer;
import org.batfish.z3.BlacklistDstIpQuerySynthesizer;
import org.batfish.z3.CompositeNodJob;
import org.batfish.z3.EarliestMoreGeneralReachableLineQuerySynthesizer;
import org.batfish.z3.IngressLocation;
import org.batfish.z3.LocationToIngressLocation;
import org.batfish.z3.MultipathInconsistencyQuerySynthesizer;
import org.batfish.z3.NodFirstUnsatJob;
import org.batfish.z3.NodJob;
import org.batfish.z3.NodSatJob;
import org.batfish.z3.QuerySynthesizer;
import org.batfish.z3.ReachEdgeQuerySynthesizer;
import org.batfish.z3.ReachabilityQuerySynthesizer;
import org.batfish.z3.StandardReachabilityQuerySynthesizer;
import org.batfish.z3.Synthesizer;
import org.batfish.z3.SynthesizerInputImpl;
import org.batfish.z3.expr.BooleanExpr;
import org.batfish.z3.expr.OrExpr;
import org.batfish.z3.expr.TrueExpr;
import org.codehaus.jettison.json.JSONArray;
import org.codehaus.jettison.json.JSONException;
import org.codehaus.jettison.json.JSONObject;

/** This class encapsulates the main control logic for Batfish. */
public class Batfish extends PluginConsumer implements IBatfish {

  private static final String BASE_TESTRIG_TAG = "BASE";

  private static final String DELTA_TESTRIG_TAG = "DELTA";

  private static final String DIFFERENTIAL_FLOW_TAG = "DIFFERENTIAL";

  /** The name of the [optional] topology file within a test-rig */
  private static final String TOPOLOGY_FILENAME = "topology.net";

  public static void applyBaseDir(
      TestrigSettings settings, Path containerDir, String testrig, String envName) {
    Path testrigDir = containerDir.resolve(Paths.get(BfConsts.RELPATH_TESTRIGS_DIR, testrig));
    settings.setName(testrig);
    settings.setBasePath(testrigDir);
    EnvironmentSettings envSettings = settings.getEnvironmentSettings();
    settings.setSerializeVendorPath(
        testrigDir.resolve(BfConsts.RELPATH_VENDOR_SPECIFIC_CONFIG_DIR));
    settings.setTestRigPath(testrigDir.resolve(BfConsts.RELPATH_TEST_RIG_DIR));
    settings.setParseAnswerPath(testrigDir.resolve(BfConsts.RELPATH_PARSE_ANSWER_PATH));
    settings.setNodeRolesPath(
        testrigDir.resolve(
            Paths.get(BfConsts.RELPATH_TEST_RIG_DIR, BfConsts.RELPATH_NODE_ROLES_PATH)));
    settings.setInferredNodeRolesPath(
        testrigDir.resolve(
            Paths.get(BfConsts.RELPATH_TEST_RIG_DIR, BfConsts.RELPATH_INFERRED_NODE_ROLES_PATH)));
    settings.setTopologyPath(testrigDir.resolve(BfConsts.RELPATH_TESTRIG_TOPOLOGY_PATH));
    settings.setPojoTopologyPath(testrigDir.resolve(BfConsts.RELPATH_TESTRIG_POJO_TOPOLOGY_PATH));
    if (envName != null) {
      envSettings.setName(envName);
      Path envPath = testrigDir.resolve(BfConsts.RELPATH_ENVIRONMENTS_DIR).resolve(envName);
      envSettings.setEnvironmentBasePath(envPath);
      envSettings.setCompressedDataPlanePath(
          envPath.resolve(BfConsts.RELPATH_COMPRESSED_DATA_PLANE));
      envSettings.setCompressedDataPlaneAnswerPath(
          envPath.resolve(BfConsts.RELPATH_COMPRESSED_DATA_PLANE_ANSWER));
      envSettings.setDataPlanePath(envPath.resolve(BfConsts.RELPATH_DATA_PLANE));
      envSettings.setDataPlaneAnswerPath(envPath.resolve(BfConsts.RELPATH_DATA_PLANE_ANSWER_PATH));
      envSettings.setParseEnvironmentBgpTablesAnswerPath(
          envPath.resolve(BfConsts.RELPATH_ENVIRONMENT_BGP_TABLES_ANSWER));
      envSettings.setParseEnvironmentRoutingTablesAnswerPath(
          envPath.resolve(BfConsts.RELPATH_ENVIRONMENT_ROUTING_TABLES_ANSWER));
      envSettings.setSerializeEnvironmentBgpTablesPath(
          envPath.resolve(BfConsts.RELPATH_SERIALIZED_ENVIRONMENT_BGP_TABLES));
      envSettings.setSerializeEnvironmentRoutingTablesPath(
          envPath.resolve(BfConsts.RELPATH_SERIALIZED_ENVIRONMENT_ROUTING_TABLES));
      envSettings.setValidateEnvironmentAnswerPath(
          envPath.resolve(BfConsts.RELPATH_VALIDATE_ENVIRONMENT_ANSWER));
      Path envDirPath = envPath.resolve(BfConsts.RELPATH_ENV_DIR);
      envSettings.setEnvPath(envDirPath);
      envSettings.setNodeBlacklistPath(envDirPath.resolve(BfConsts.RELPATH_NODE_BLACKLIST_FILE));
      envSettings.setInterfaceBlacklistPath(
          envDirPath.resolve(BfConsts.RELPATH_INTERFACE_BLACKLIST_FILE));
      envSettings.setEdgeBlacklistPath(envDirPath.resolve(BfConsts.RELPATH_EDGE_BLACKLIST_FILE));
      envSettings.setSerializedTopologyPath(envDirPath.resolve(BfConsts.RELPATH_ENV_TOPOLOGY_FILE));
      envSettings.setDeltaConfigurationsDir(
          envDirPath.resolve(BfConsts.RELPATH_CONFIGURATIONS_DIR));
      envSettings.setExternalBgpAnnouncementsPath(
          envDirPath.resolve(BfConsts.RELPATH_EXTERNAL_BGP_ANNOUNCEMENTS));
      envSettings.setEnvironmentBgpTablesPath(
          envDirPath.resolve(BfConsts.RELPATH_ENVIRONMENT_BGP_TABLES));
      envSettings.setEnvironmentRoutingTablesPath(
          envDirPath.resolve(BfConsts.RELPATH_ENVIRONMENT_ROUTING_TABLES));
      envSettings.setPrecomputedRoutesPath(envPath.resolve(BfConsts.RELPATH_PRECOMPUTED_ROUTES));
      envSettings.setDeltaCompiledConfigurationsDir(
          envPath.resolve(BfConsts.RELPATH_VENDOR_INDEPENDENT_CONFIG_DIR));
      envSettings.setDeltaVendorConfigurationsDir(
          envPath.resolve(BfConsts.RELPATH_VENDOR_SPECIFIC_CONFIG_DIR));
    }
  }

  static void checkTopology(Map<String, Configuration> configurations, Topology topology) {
    for (Edge edge : topology.getEdges()) {
      if (!configurations.containsKey(edge.getNode1())) {
        throw new BatfishException(
            String.format("Topology contains a non-existent node '%s'", edge.getNode1()));
      }
      if (!configurations.containsKey(edge.getNode2())) {
        throw new BatfishException(
            String.format("Topology contains a non-existent node '%s'", edge.getNode2()));
      }
      // nodes are valid, now checking corresponding interfaces
      Configuration config1 = configurations.get(edge.getNode1());
      Configuration config2 = configurations.get(edge.getNode2());
      if (!config1.getInterfaces().containsKey(edge.getInt1())) {
        throw new BatfishException(
            String.format(
                "Topology contains a non-existent interface '%s' on node '%s'",
                edge.getInt1(), edge.getNode1()));
      }
      if (!config2.getInterfaces().containsKey(edge.getInt2())) {
        throw new BatfishException(
            String.format(
                "Topology contains a non-existent interface '%s' on node '%s'",
                edge.getInt2(), edge.getNode2()));
      }
    }
  }

  public static String flatten(
      String input,
      BatfishLogger logger,
      Settings settings,
      ConfigurationFormat format,
      String header) {
    switch (format) {
      case JUNIPER:
        {
          JuniperCombinedParser parser = new JuniperCombinedParser(input, settings);
          ParserRuleContext tree = parse(parser, logger, settings);
          JuniperFlattener flattener = new JuniperFlattener(header);
          ParseTreeWalker walker = new ParseTreeWalker();
          walker.walk(flattener, tree);
          return flattener.getFlattenedConfigurationText();
        }

      case VYOS:
        {
          VyosCombinedParser parser = new VyosCombinedParser(input, settings);
          ParserRuleContext tree = parse(parser, logger, settings);
          VyosFlattener flattener = new VyosFlattener(header);
          ParseTreeWalker walker = new ParseTreeWalker();
          walker.walk(flattener, tree);
          return flattener.getFlattenedConfigurationText();
        }

        // $CASES-OMITTED$
      default:
        throw new BatfishException("Invalid format for flattening");
    }
  }

  public static void initQuestionSettings(Settings settings) {
    String questionName = settings.getQuestionName();
    Path containerDir = settings.getContainerDir();
    if (questionName != null) {
      Path questionPath =
          containerDir.resolve(BfConsts.RELPATH_QUESTIONS_DIR).resolve(questionName);
      settings.setQuestionPath(questionPath.resolve(BfConsts.RELPATH_QUESTION_FILE));
    }
  }

  public static void initTestrigSettings(Settings settings) {
    String testrig = settings.getTestrig();
    String envName = settings.getEnvironmentName();
    Path containerDir = settings.getContainerDir();
    if (testrig != null) {
      applyBaseDir(settings.getBaseTestrigSettings(), containerDir, testrig, envName);
      String deltaTestrig = settings.getDeltaTestrig();
      String deltaEnvName = settings.getDeltaEnvironmentName();
      TestrigSettings deltaTestrigSettings = settings.getDeltaTestrigSettings();
      if (deltaTestrig != null && deltaEnvName == null) {
        deltaEnvName = envName;
        settings.setDeltaEnvironmentName(envName);
      } else if (deltaTestrig == null && deltaEnvName != null) {
        deltaTestrig = testrig;
        settings.setDeltaTestrig(testrig);
      }
      if (deltaTestrig != null) {
        applyBaseDir(deltaTestrigSettings, containerDir, deltaTestrig, deltaEnvName);
      }
      if (settings.getDiffActive()) {
        settings.setActiveTestrigSettings(settings.getDeltaTestrigSettings());
      } else {
        settings.setActiveTestrigSettings(settings.getBaseTestrigSettings());
      }
      initQuestionSettings(settings);
    } else if (containerDir != null) {
      throw new CleanBatfishException("Must supply argument to -" + BfConsts.ARG_TESTRIG);
    }
  }

  /**
   * Returns a sorted list of {@link Path paths} contains all files under the directory indicated by
   * {@code configsPath}. Directories under {@code configsPath} are recursively expanded but not
   * included in the returned list.
   *
   * <p>Temporary files(files start with {@code .} are omitted from the returned list.
   *
   * <p>This method follows all symbolic links.
   */
  static List<Path> listAllFiles(Path configsPath) {
    List<Path> configFilePaths;
    try (Stream<Path> allFiles = Files.walk(configsPath, FileVisitOption.FOLLOW_LINKS)) {
      configFilePaths =
          allFiles
              .filter(
                  path ->
                      !path.getFileName().toString().startsWith(".") && Files.isRegularFile(path))
              .sorted()
              .collect(Collectors.toList());
    } catch (IOException e) {
      throw new BatfishException("Failed to walk path: " + configsPath, e);
    }
    return configFilePaths;
  }

  public static void logWarnings(BatfishLogger logger, Warnings warnings) {
    for (Warning warning : warnings.getRedFlagWarnings()) {
      logger.redflag(logWarningsHelper(warning));
    }
    for (Warning warning : warnings.getUnimplementedWarnings()) {
      logger.unimplemented(logWarningsHelper(warning));
    }
    for (Warning warning : warnings.getPedanticWarnings()) {
      logger.pedantic(logWarningsHelper(warning));
    }
  }

  private static String logWarningsHelper(Warning warning) {
    return "   " + warning.getTag() + ": " + warning.getText() + "\n";
  }

  public static ParserRuleContext parse(
      BatfishCombinedParser<?, ?> parser, BatfishLogger logger, Settings settings) {
    ParserRuleContext tree;
    try {
      tree = parser.parse();
    } catch (BatfishException e) {
      throw new ParserBatfishException("Parser error", e);
    }
    List<String> errors = parser.getErrors();
    int numErrors = errors.size();
    if (numErrors > 0) {
      logger.error(numErrors + " ERROR(S)\n");
      for (int i = 0; i < numErrors; i++) {
        String prefix = "ERROR " + (i + 1) + ": ";
        String msg = errors.get(i);
        String prefixedMsg = CommonUtil.applyPrefix(prefix, msg);
        logger.error(prefixedMsg + "\n");
      }
      throw new ParserBatfishException("Parser error(s)");
    } else if (!settings.getPrintParseTree()) {
      logger.info("OK\n");
    } else {
      logger.info("OK, PRINTING PARSE TREE:\n");
      logger.info(ParseTreePrettyPrinter.print(tree, parser) + "\n\n");
    }
    return tree;
  }

  private final Map<String, BiFunction<Question, IBatfish, Answerer>> _answererCreators;

  private TestrigSettings _baseTestrigSettings;

  private SortedMap<BgpTableFormat, BgpTablePlugin> _bgpTablePlugins;

  private final Cache<Snapshot, SortedMap<String, Configuration>> _cachedCompressedConfigurations;

  private final Cache<Snapshot, SortedMap<String, Configuration>> _cachedConfigurations;

  private final Cache<TestrigSettings, DataPlane> _cachedCompressedDataPlanes;

  private final Cache<TestrigSettings, DataPlane> _cachedDataPlanes;

  private final Map<EnvironmentSettings, SortedMap<String, BgpAdvertisementsByVrf>>
      _cachedEnvironmentBgpTables;

  private final Map<EnvironmentSettings, SortedMap<String, RoutesByVrf>>
      _cachedEnvironmentRoutingTables;

  private final Cache<TestrigSettings, ForwardingAnalysis> _cachedForwardingAnalyses;

  private TestrigSettings _deltaTestrigSettings;

  private Set<ExternalBgpAdvertisementPlugin> _externalBgpAdvertisementPlugins;

  private BatfishLogger _logger;

  private Settings _settings;

  private final BatfishStorage _storage;

  // this variable is used communicate with parent thread on how the job
  // finished (null if job finished successfully)
  private String _terminatingExceptionMessage;

  private TestrigSettings _testrigSettings;

  private final List<TestrigSettings> _testrigSettingsStack;

  private Map<String, DataPlanePlugin> _dataPlanePlugins;

  public Batfish(
      Settings settings,
      Cache<Snapshot, SortedMap<String, Configuration>> cachedCompressedConfigurations,
      Cache<Snapshot, SortedMap<String, Configuration>> cachedConfigurations,
      Cache<TestrigSettings, DataPlane> cachedCompressedDataPlanes,
      Cache<TestrigSettings, DataPlane> cachedDataPlanes,
      Map<EnvironmentSettings, SortedMap<String, BgpAdvertisementsByVrf>>
          cachedEnvironmentBgpTables,
      Map<EnvironmentSettings, SortedMap<String, RoutesByVrf>> cachedEnvironmentRoutingTables,
      Cache<TestrigSettings, ForwardingAnalysis> cachedForwardingAnalyses) {
    super(settings.getSerializeToText());
    _settings = settings;
    _bgpTablePlugins = new TreeMap<>();
    _cachedCompressedConfigurations = cachedCompressedConfigurations;
    _cachedConfigurations = cachedConfigurations;
    _cachedCompressedDataPlanes = cachedCompressedDataPlanes;
    _cachedDataPlanes = cachedDataPlanes;
    _cachedEnvironmentBgpTables = cachedEnvironmentBgpTables;
    _cachedEnvironmentRoutingTables = cachedEnvironmentRoutingTables;
    _cachedForwardingAnalyses = cachedForwardingAnalyses;
    _externalBgpAdvertisementPlugins = new TreeSet<>();
    _testrigSettings = settings.getActiveTestrigSettings();
    _baseTestrigSettings = settings.getBaseTestrigSettings();
    _logger = _settings.getLogger();
    _deltaTestrigSettings = settings.getDeltaTestrigSettings();
    _terminatingExceptionMessage = null;
    _answererCreators = new HashMap<>();
    _testrigSettingsStack = new ArrayList<>();
    _dataPlanePlugins = new HashMap<>();
    _storage = new BatfishStorage(_settings.getContainerDir(), _logger, this::newBatch);
  }

  private Answer analyze() {
    Answer answer = new Answer();
    AnswerSummary summary = new AnswerSummary();
    String analysisName = _settings.getAnalysisName();
    String containerName = _settings.getContainerDir().getFileName().toString();
    Path analysisQuestionsDir =
        _settings
            .getContainerDir()
            .resolve(
                Paths.get(
                        BfConsts.RELPATH_ANALYSES_DIR, analysisName, BfConsts.RELPATH_QUESTIONS_DIR)
                    .toString());
    if (!Files.exists(analysisQuestionsDir)) {
      throw new BatfishException(
          "Analysis questions dir does not exist: '" + analysisQuestionsDir + "'");
    }
    RunAnalysisAnswerElement ae = new RunAnalysisAnswerElement();
    try (Stream<Path> questions = CommonUtil.list(analysisQuestionsDir)) {
      questions.forEach(
          analysisQuestionDir -> {
            String questionName = analysisQuestionDir.getFileName().toString();
            Path analysisQuestionPath = analysisQuestionDir.resolve(BfConsts.RELPATH_QUESTION_FILE);
            _settings.setQuestionPath(analysisQuestionPath);
            Answer currentAnswer;
            try (ActiveSpan analysisQuestionSpan =
                GlobalTracer.get().buildSpan("Getting answer to analysis question").startActive()) {
              assert analysisQuestionSpan != null; // make span not show up as unused
              analysisQuestionSpan.setTag("analysis-name", analysisName);
              currentAnswer = answer();
            }
            // Ensuring that question was parsed successfully
            if (currentAnswer.getQuestion() != null) {
              try {
                // TODO: This can be represented much cleanly and easily with a Json
                _logger.infof(
                    "Ran question:%s from analysis:%s in container:%s; work-id:%s, status:%s, "
                        + "computed dataplane:%s, parameters:%s\n",
                    questionName,
                    analysisName,
                    containerName,
                    getTaskId(),
                    currentAnswer.getSummary().getNumFailed() > 0 ? "failed" : "passed",
                    currentAnswer.getQuestion().getDataPlane(),
                    BatfishObjectMapper.writeString(
                        currentAnswer.getQuestion().getInstance().getVariables()));
              } catch (JsonProcessingException e) {
                throw new BatfishException(
                    String.format(
                        "Error logging question %s in analysis %s", questionName, analysisName),
                    e);
              }
            }
            initAnalysisQuestionPath(analysisName, questionName);
            outputAnswer(currentAnswer);
            ae.getAnswers().put(questionName, currentAnswer);
            _settings.setQuestionPath(null);
            summary.combine(currentAnswer.getSummary());
          });
    }
    answer.addAnswerElement(ae);
    answer.setSummary(summary);
    return answer;
  }

  public Answer answer() {
    Question question = null;

    // return right away if we cannot parse the question successfully
    try (ActiveSpan parseQuestionSpan =
        GlobalTracer.get().buildSpan("Parse question").startActive()) {
      assert parseQuestionSpan != null; // avoid not used warning
      question = Question.parseQuestion(_settings.getQuestionPath());
    } catch (Exception e) {
      Answer answer = new Answer();
      BatfishException exception = new BatfishException("Could not parse question", e);
      answer.setStatus(AnswerStatus.FAILURE);
      answer.addAnswerElement(exception.getBatfishStackTrace());
      return answer;
    }

    if (GlobalTracer.get().activeSpan() != null) {
      ActiveSpan activeSpan = GlobalTracer.get().activeSpan();
      activeSpan
          .setTag("container-name", getContainerName())
          .setTag("testrig_name", getTestrigName());
      if (question.getInstance() != null) {
        activeSpan.setTag("question-name", question.getInstance().getInstanceName());
      }
    }

    if (_settings.getDifferential()) {
      question.setDifferential(true);
    }
    boolean dp = question.getDataPlane();
    boolean diff = question.getDifferential();
    boolean diffActive = _settings.getDiffActive() && !diff;
    _settings.setDiffActive(diffActive);
    _settings.setDiffQuestion(diff);

    try (ActiveSpan loadConfigurationSpan =
        GlobalTracer.get().buildSpan("Load configurations").startActive()) {
      assert loadConfigurationSpan != null; // avoid not used warning
      // Ensures configurations are parsed and ready
      loadConfigurations();
    }

    try (ActiveSpan initQuestionEnvSpan =
        GlobalTracer.get().buildSpan("Init question environment").startActive()) {
      assert initQuestionEnvSpan != null; // avoid not used warning
      initQuestionEnvironments(question, diff, diffActive, dp);
    }

    AnswerElement answerElement = null;
    BatfishException exception = null;
    try (ActiveSpan getAnswerSpan = GlobalTracer.get().buildSpan("Get answer").startActive()) {
      assert getAnswerSpan != null; // avoid not used warning
      if (question.getDifferential()) {
        answerElement = Answerer.create(question, this).answerDiff();
      } else {
        answerElement = Answerer.create(question, this).answer();
      }
    } catch (Exception e) {
      exception = new BatfishException("Failed to answer question", e);
    }

    Answer answer = new Answer();
    answer.setQuestion(question);

    if (exception == null) {
      // success
      answer.setStatus(AnswerStatus.SUCCESS);
      answer.addAnswerElement(answerElement);
    } else {
      // failure
      answer.setStatus(AnswerStatus.FAILURE);
      answer.addAnswerElement(exception.getBatfishStackTrace());
    }
    return answer;
  }

  private void computeAggregatedInterfaceBandwidth(
      Interface iface, Map<String, Interface> interfaces) {
    if (iface.getInterfaceType() != InterfaceType.AGGREGATED) {
      return;
    }
    /* Bandwidth should be sum of bandwidth of channel-group members. */
    iface.setBandwidth(
        iface
            .getChannelGroupMembers()
            .stream()
            .mapToDouble(ifaceName -> interfaces.get(ifaceName).getBandwidth())
            .sum());
  }

  /**
   * Identifies any independently unmatchable ACL lines (i.e. they have unsatisfiable match
   * condition) in the given set of ACL lines.
   *
   * @param configurations Map of hostnames -> configuration objects
   * @param linesToCheck Map of hostnames -> ACL names -> set of line numbers for which to check
   *     matchability
   * @return Map of hostname -> ACL names -> set of line numbers that are independently unmatchable
   */
  public SortedMap<String, SortedMap<String, SortedSet<Integer>>>
      computeIndependentlyUnmatchableAclLines(
          Map<String, Configuration> configurations,
          Map<String, Map<String, Set<Integer>>> linesToCheck) {
    List<NodSatJob<AclLine>> jobs = new ArrayList<>();
    linesToCheck.forEach(
        (hostname, aclNames) -> {
          aclNames.forEach(
              (aclName, lineNumbers) -> {
                Configuration c = configurations.get(hostname);
                Synthesizer aclSynthesizer = synthesizeAcls(hostname, c, aclName);
                IpAccessList acl = c.getIpAccessLists().get(aclName);
                int numLines = acl.getLines().size();
                if (numLines == 0) {
                  _logger.redflag(
                      "RED_FLAG: Acl \"" + hostname + ":" + aclName + "\" contains no lines\n");
                  return;
                }
                for (int lineNumber : lineNumbers) {
                  AclLineIndependentSatisfiabilityQuerySynthesizer query =
                      new AclLineIndependentSatisfiabilityQuerySynthesizer(
                          hostname, aclName, lineNumber);
                  NodSatJob<AclLine> job = new NodSatJob<>(_settings, aclSynthesizer, query, true);
                  jobs.add(job);
                }
              });
        });
    Map<AclLine, Boolean> satisfiabilityByLine = new TreeMap<>();
    computeNodSatOutput(jobs, satisfiabilityByLine);
    SortedMap<String, SortedMap<String, ImmutableSortedSet.Builder<Integer>>> output =
        new TreeMap<>();
    satisfiabilityByLine.forEach(
        (aclLine, satisfiable) -> {
          if (!satisfiable) {
            output
                .computeIfAbsent(aclLine.getHostname(), h -> new TreeMap<>())
                .computeIfAbsent(aclLine.getAclName(), a -> ImmutableSortedSet.naturalOrder())
                .add(aclLine.getLine());
          }
        });
    return CommonUtil.toImmutableSortedMap(
        output,
        Entry::getKey /* hostname */,
        linesByAclNameByHostnameNameEntry ->
            CommonUtil.toImmutableSortedMap(
                linesByAclNameByHostnameNameEntry.getValue(),
                Entry::getKey /* aclName */,
                linesByAclNameEntry -> linesByAclNameEntry.getValue().build()));
  }

  @Override
<<<<<<< HEAD
  public AnswerElement aiReachability(HeaderLocationQuestion q) {
    AbstractInterpreter i = new AbstractInterpreter(this);
    return i.reachability(q);
  }

  @Override
  public AnswerElement aiRoutes(NodesSpecifier ns) {
    AbstractInterpreter i = new AbstractInterpreter(this);
    return i.routes(ns);
  }

  @Override
  public AnswerElement answerAclReachability(
      String aclNameRegexStr, NamedStructureEquivalenceSets<?> aclEqSets) {
    AclLinesAnswerElement answerElement = new AclLinesAnswerElement();
=======
  public void answerAclReachability(
      String aclNameRegexStr,
      NamedStructureEquivalenceSets<?> aclEqSets,
      AclLinesAnswerElementInterface answerElement) {
>>>>>>> 82c8ec8d

    Pattern aclNameRegex;
    try {
      aclNameRegex = Pattern.compile(aclNameRegexStr);
    } catch (PatternSyntaxException e) {
      throw new BatfishException(
          "Supplied regex for nodes is not a valid Java regex: \"" + aclNameRegexStr + "\"", e);
    }

    Map<String, Configuration> configurations = loadConfigurations();

    // Run first batch of nod jobs to find unreachable lines
    List<NodSatJob<AclLine>> jobs =
        generateUnreachableAclLineJobs(aclNameRegex, aclEqSets, configurations, answerElement);
    Map<AclLine, Boolean> linesReachableMap = new TreeMap<>();
    computeNodSatOutput(jobs, linesReachableMap);

    // Create two maps with hostnames as keys and Map(acl name -> acl lines) as values. One map will
    // contain all ACLs with unreachable lines, the other will have all fully reachable ACLs.
    // Also create a map of hostname -> aclName -> Set<unreachable lines> to use for finding
    // independently unmatchable lines.
    Map<String, Map<String, List<AclLine>>> hostnamesToAclsWithUnreachableLinesMap =
        new TreeMap<>();
    Map<String, Map<String, List<AclLine>>> hostnamesToFullyReachableAclsMap = new TreeMap<>();
    Map<String, Map<String, Set<Integer>>> hostnamesToUnreachableLinesMap = new TreeMap<>();
    for (Entry<AclLine, Boolean> e : linesReachableMap.entrySet()) {
      AclLine line = e.getKey();
      String aclName = line.getAclName();
      String hostname = line.getHostname();

      Map<String, List<AclLine>> fullyReachableAcls =
          hostnamesToFullyReachableAclsMap.computeIfAbsent(hostname, k -> new TreeMap<>());
      Map<String, List<AclLine>> aclsWithUnreachableLines =
          hostnamesToAclsWithUnreachableLinesMap.computeIfAbsent(hostname, k -> new TreeMap<>());

      if (!e.getValue()) {
        // Current line is unreachable. Add it to hostnamesToUnreachableLinesMap.
        hostnamesToUnreachableLinesMap
            .computeIfAbsent(hostname, h -> new TreeMap<>())
            .computeIfAbsent(aclName, a -> new TreeSet<>())
            .add(line.getLine());
        // Get lines so far of this ACL. Could be in fullyReachableAcls or aclsWithUnreachableLines,
        // or this could be the first line (and be independently unsatisfiable).
        // If ACL was thus far completely reachable, move its lines into aclsWithUnreachableLines.
        List<AclLine> aclRecordedAsReachable = fullyReachableAcls.remove(aclName);
        if (aclRecordedAsReachable != null) {
          aclRecordedAsReachable.add(line);
          aclsWithUnreachableLines.put(aclName, aclRecordedAsReachable);
        } else {
          // Otherwise, either this is the first line (and is independently unsatisfiable) or there
          // were already unreachable lines in this ACL. Add line to appropriate ACL line list.
          aclsWithUnreachableLines.computeIfAbsent(aclName, k -> new ArrayList<>()).add(line);
        }
      } else {
        // Current line is reachable.
        // Get lines so far of this ACL. Could be in fullyReachableAcls, aclsWithUnreachableLines,
        // or this could be the first line. Create/get the ACL's list of lines.
        List<AclLine> aclLineList = aclsWithUnreachableLines.get(aclName);
        if (aclLineList == null) {
          aclLineList = fullyReachableAcls.computeIfAbsent(aclName, k -> new ArrayList<>());
        }
        // Add line to the ACL's list of lines.
        aclLineList.add(line);
      }
    }

    // Find any independently unmatchable lines.
    SortedMap<String, SortedMap<String, SortedSet<Integer>>> unmatchableLines =
        computeIndependentlyUnmatchableAclLines(configurations, hostnamesToUnreachableLinesMap);

    // Run second batch of nod jobs to get earliest more general lines for each unreachable line
    // Produces a map of acl line -> line number of earliest more general reachable line
    List<NodFirstUnsatJob<AclLine, Integer>> step2Jobs =
        generateEarliestMoreGeneralAclLineJobs(
            hostnamesToAclsWithUnreachableLinesMap,
            linesReachableMap,
            unmatchableLines,
            configurations);
    Map<AclLine, Integer> blockingLinesMap = new TreeMap<>();
    computeNodFirstUnsatOutput(step2Jobs, blockingLinesMap);

    // For each line:
    // - Add <hostname, aclName> pair to allAclHostPairs set
    // - Create an AclReachabilityEntry
    // - If the line is unreachable:
    //    - Add <hostname, aclName> pair to aclHostPairsWithUnreachableLines set
    //    - If line is independently unmatchable, set reachability entry's message appropriately
    //    - Else check earliestMoreGeneralReachableLine; if it exists, add to reachability entry
    //      - If it doesn't exist, assume multiple blocking lines; set reachability entry's message
    // - Add the reachability entry to the answer element
    Set<Pair<String, String>> aclHostPairsWithUnreachableLines = new TreeSet<>();
    Set<Pair<String, String>> allAclHostPairs = new TreeSet<>();
    int numUnreachableLines = 0;
    int numLines = linesReachableMap.entrySet().size();
    for (Entry<AclLine, Boolean> e : linesReachableMap.entrySet()) {
      AclLine line = e.getKey();
      String hostname = line.getHostname();
      String aclName = line.getAclName();
      int lineNumber = line.getLine();
      boolean lineIsReachable = e.getValue();
      SortedSet<Integer> unmatchableLinesOnThisAcl =
          unmatchableLines
              .getOrDefault(hostname, ImmutableSortedMap.of())
              .getOrDefault(aclName, ImmutableSortedSet.of());

      // TODO add ipAccessList to ACL mapping so we don't have to get it multiple times for one ACL
      IpAccessList ipAccessList = configurations.get(hostname).getIpAccessLists().get(aclName);
      IpAccessListLine ipAccessListLine = ipAccessList.getLines().get(lineNumber);
      String lineName = firstNonNull(ipAccessListLine.getName(), ipAccessListLine.toString());

      Pair<String, String> hostnameAclPair = new Pair<>(hostname, aclName);
      allAclHostPairs.add(hostnameAclPair);

      if (!lineIsReachable) {
        _logger.debugf(
            "%s:%s:%d:'%s' is UNREACHABLE\n\t%s\n",
            hostname, aclName, lineNumber, lineName, ipAccessListLine.toString());
        numUnreachableLines++;
        aclHostPairsWithUnreachableLines.add(hostnameAclPair);

        boolean unmatchable = unmatchableLinesOnThisAcl.contains(lineNumber);
        SortedMap<Integer, String> blockingLines = new TreeMap<>();
        boolean diffAction = false;
        Integer blockingLineNumber = blockingLinesMap.get(line);
        if (blockingLineNumber != null) {
          IpAccessListLine blocker = ipAccessList.getLines().get(blockingLineNumber);
          diffAction = !blocker.getAction().equals(ipAccessListLine.getAction());
          blockingLines.put(
              blockingLineNumber, firstNonNull(blocker.getName(), blocker.toString()));
          line.setEarliestMoreGeneralReachableLine(blockingLineNumber);
        }
        answerElement.addUnreachableLine(
            hostname, ipAccessList, lineNumber, lineName, unmatchable, blockingLines, diffAction);
      } else {
        _logger.debugf("%s:%s:%d:'%s' is REACHABLE\n", hostname, aclName, lineNumber, lineName);
        answerElement.addReachableLine(hostname, ipAccessList, lineNumber, lineName);
      }
    }

    // Log results
    for (Pair<String, String> qualifiedAcl : aclHostPairsWithUnreachableLines) {
      String hostname = qualifiedAcl.getFirst();
      String aclName = qualifiedAcl.getSecond();
      _logger.debugf("%s:%s has at least 1 unreachable line\n", hostname, aclName);
    }
    int numAclsWithUnreachableLines = aclHostPairsWithUnreachableLines.size();
    int numAcls = allAclHostPairs.size();
    double percentUnreachableAcls = 100d * numAclsWithUnreachableLines / numAcls;
    double percentUnreachableLines = 100d * numUnreachableLines / numLines;
    _logger.debugf("SUMMARY:\n");
    _logger.debugf(
        "\t%d/%d (%.1f%%) acls have unreachable lines\n",
        numAclsWithUnreachableLines, numAcls, percentUnreachableAcls);
    _logger.debugf(
        "\t%d/%d (%.1f%%) acl lines are unreachable\n",
        numUnreachableLines, numLines, percentUnreachableLines);
  }

  private List<NodSatJob<AclLine>> generateUnreachableAclLineJobs(
      Pattern aclNameRegex,
      NamedStructureEquivalenceSets<?> aclEqSets,
      Map<String, Configuration> configurations,
      AclLinesAnswerElementInterface answerElement) {
    List<NodSatJob<AclLine>> jobs = new ArrayList<>();

    for (Entry<String, ?> e : aclEqSets.getSameNamedStructures().entrySet()) {
      String aclName = e.getKey();
      if (!aclNameRegex.matcher(aclName).matches()) {
        continue;
      }

      Set<?> s = (Set<?>) e.getValue();
      for (Object o : s) {
        NamedStructureEquivalenceSet<?> aclEqSet = (NamedStructureEquivalenceSet<?>) o;
        String hostname = aclEqSet.getRepresentativeElement();
        SortedSet<String> eqClassNodes = aclEqSet.getNodes();
        Configuration c = configurations.get(hostname);
        List<IpAccessListLine> aclLines = c.getIpAccessLists().get(aclName).getLines();
        answerElement.addEquivalenceClass(
            aclName,
            hostname,
            eqClassNodes,
            aclLines.stream().map(l -> l.getName()).collect(Collectors.toList()));
        int numLines = aclLines.size();
        if (numLines == 0) {
          _logger.redflag("RED_FLAG: Acl \"" + hostname + ":" + aclName + "\" contains no lines\n");
          continue;
        }
        AclReachabilityQuerySynthesizer query =
            new AclReachabilityQuerySynthesizer(hostname, aclName, numLines);
        Synthesizer aclSynthesizer = synthesizeAcls(hostname, c, aclName);
        NodSatJob<AclLine> job = new NodSatJob<>(_settings, aclSynthesizer, query, true);
        jobs.add(job);
      }
    }
    return jobs;
  }

  private List<NodFirstUnsatJob<AclLine, Integer>> generateEarliestMoreGeneralAclLineJobs(
      Map<String, Map<String, List<AclLine>>> unreachableAclLinesMap,
      Map<AclLine, Boolean> aclLinesReachabilityMap, // map of acl line -> isReachable boolean
      SortedMap<String, SortedMap<String, SortedSet<Integer>>> unmatchableLines,
      Map<String, Configuration> configurations) {
    List<NodFirstUnsatJob<AclLine, Integer>> jobs = new ArrayList<>();
    for (Entry<String, Map<String, List<AclLine>>> e : unreachableAclLinesMap.entrySet()) {
      String hostname = e.getKey();
      Configuration c = configurations.get(hostname);
      Map<String, SortedSet<Integer>> unmatchableLinesForHostname =
          unmatchableLines.getOrDefault(hostname, ImmutableSortedMap.of());
      List<String> nodeInterfaces =
          ImmutableList.sortedCopyOf(
              c.getInterfaces()
                  .values()
                  .stream()
                  .map(Interface::getName)
                  .collect(Collectors.toList()));
      Map<String, List<AclLine>> byAclName = e.getValue();
      for (Entry<String, List<AclLine>> e2 : byAclName.entrySet()) {
        String aclName = e2.getKey();
        Synthesizer aclSynthesizer = synthesizeAcls(hostname, c, aclName);
        SortedSet<Integer> unmatchableLinesForAcl =
            unmatchableLinesForHostname.getOrDefault(aclName, ImmutableSortedSet.of());
        // Generate job for earlier blocking lines in this ACL
        IpAccessList ipAccessList = c.getIpAccessLists().get(aclName);
        List<AclLine> lines = e2.getValue();
        for (int i = 0; i < lines.size(); i++) {
          AclLine line = lines.get(i);
          boolean reachable = aclLinesReachabilityMap.get(line);
          // Create job to find blocking line if current line is unreachable but not unmatchable
          if (!reachable && !unmatchableLinesForAcl.contains(line.getLine())) {
            List<AclLine> toCheck = new ArrayList<>();
            for (int j = 0; j < i; j++) {
              AclLine earlierLine = lines.get(j);
              boolean earlierIsReachable = aclLinesReachabilityMap.get(earlierLine);
              if (earlierIsReachable) {
                toCheck.add(earlierLine);
              }
            }
            EarliestMoreGeneralReachableLineQuerySynthesizer query =
                new EarliestMoreGeneralReachableLineQuerySynthesizer(
                    line,
                    toCheck,
                    ipAccessList,
                    c.getIpSpaces(),
                    c.getIpAccessLists(),
                    nodeInterfaces);
            NodFirstUnsatJob<AclLine, Integer> job =
                new NodFirstUnsatJob<>(_settings, aclSynthesizer, query, true);
            jobs.add(job);
          }
        }
      }
    }
    return jobs;
  }

  public static Warnings buildWarnings(Settings settings) {
    return new Warnings(
        settings.getPedanticAsError(),
        settings.getPedanticRecord() && settings.getLogger().isActive(BatfishLogger.LEVEL_PEDANTIC),
        settings.getRedFlagAsError(),
        settings.getRedFlagRecord() && settings.getLogger().isActive(BatfishLogger.LEVEL_REDFLAG),
        settings.getUnimplementedAsError(),
        settings.getUnimplementedRecord()
            && settings.getLogger().isActive(BatfishLogger.LEVEL_UNIMPLEMENTED),
        settings.getPrintParseTree());
  }

  private void checkBaseDirExists() {
    Path baseDir = _testrigSettings.getBasePath();
    if (baseDir == null) {
      throw new BatfishException("Test rig directory not set");
    }
    if (!Files.exists(baseDir)) {
      throw new CleanBatfishException("Test rig does not exist: \"" + baseDir.getFileName() + "\"");
    }
  }

  @Override
  public void checkDataPlane() {
    checkDataPlane(_testrigSettings);
  }

  public void checkDataPlane(TestrigSettings testrigSettings) {
    EnvironmentSettings envSettings = testrigSettings.getEnvironmentSettings();
    if (!Files.exists(envSettings.getDataPlanePath())) {
      throw new CleanBatfishException(
          "Missing data plane for testrig: \""
              + testrigSettings.getName()
              + "\", environment: \""
              + envSettings.getName()
              + "\"\n");
    }
  }

  public void checkDiffEnvironmentExists() {
    checkDiffEnvironmentSpecified();
    checkEnvironmentExists(_deltaTestrigSettings);
  }

  private void checkDiffEnvironmentSpecified() {
    if (_settings.getDeltaEnvironmentName() == null) {
      throw new CleanBatfishException(
          "No differential environment specified for differential question");
    }
  }

  public void checkDifferentialDataPlaneQuestionDependencies() {
    checkDiffEnvironmentSpecified();
    checkDataPlane(_baseTestrigSettings);
    checkDataPlane(_deltaTestrigSettings);
  }

  @Override
  public void checkEnvironmentExists() {
    checkEnvironmentExists(_testrigSettings);
  }

  public void checkEnvironmentExists(TestrigSettings testrigSettings) {
    if (!environmentExists(testrigSettings)) {
      throw new CleanBatfishException(
          "Environment not initialized: \""
              + testrigSettings.getEnvironmentSettings().getName()
              + "\"");
    }
  }

  private void checkQuestionsDirExists() {
    checkBaseDirExists();
    Path questionsDir = _testrigSettings.getBasePath().resolve(BfConsts.RELPATH_QUESTIONS_DIR);
    if (!Files.exists(questionsDir)) {
      throw new CleanBatfishException(
          "questions dir does not exist: \"" + questionsDir.getFileName() + "\"");
    }
  }

  private Answer compileEnvironmentConfigurations(TestrigSettings testrigSettings) {
    Answer answer = new Answer();
    EnvironmentSettings envSettings = testrigSettings.getEnvironmentSettings();
    Path deltaConfigurationsDir = envSettings.getDeltaConfigurationsDir();
    Path vendorConfigsDir = envSettings.getDeltaVendorConfigurationsDir();
    if (deltaConfigurationsDir != null) {
      if (Files.exists(deltaConfigurationsDir)) {
        answer.append(serializeVendorConfigs(envSettings.getEnvPath(), vendorConfigsDir));
        answer.append(serializeIndependentConfigs(vendorConfigsDir));
      }
      return answer;
    } else {
      throw new BatfishException("Delta configurations directory cannot be null");
    }
  }

  public Set<Flow> computeCompositeNodOutput(
      List<CompositeNodJob> jobs, NodAnswerElement answerElement) {
    _logger.info("\n*** EXECUTING COMPOSITE NOD JOBS ***\n");
    _logger.resetTimer();
    Set<Flow> flows = new TreeSet<>();
    BatfishJobExecutor.runJobsInExecutor(
        _settings, _logger, jobs, flows, answerElement, true, "Composite NOD");
    _logger.printElapsedTime();
    return flows;
  }

  private CompressDataPlaneResult computeCompressedDataPlane() {
    CompressDataPlaneResult result = computeCompressedDataPlane(new HeaderSpace());
    _cachedCompressedConfigurations.put(getSnapshot(), new TreeMap<>(result._compressedConfigs));
    saveDataPlane(result._compressedDataPlane, result._answerElement, true);
    return result;
  }

  public class CompressDataPlaneResult {
    public final Map<String, Configuration> _compressedConfigs;
    public final DataPlane _compressedDataPlane;
    public final DataPlaneAnswerElement _answerElement;

    public CompressDataPlaneResult(
        Map<String, Configuration> compressedConfigs,
        DataPlane compressedDataPlane,
        DataPlaneAnswerElement answerElement) {
      _compressedConfigs = compressedConfigs;
      _compressedDataPlane = compressedDataPlane;
      _answerElement = answerElement;
    }
  }

  CompressDataPlaneResult computeCompressedDataPlane(HeaderSpace headerSpace) {
    // Since compression mutates the configurations, we must clone them before that happens.
    // A simple way to do this is to create a deep clone of each entry using Java serialization.
    _logger.info("Computing compressed dataplane\n");
    Map<String, Configuration> clonedConfigs =
        loadConfigurations()
            .entrySet()
            .parallelStream()
            .collect(toMap(Entry::getKey, entry -> SerializationUtils.clone(entry.getValue())));

    Map<String, Configuration> configs =
        new BatfishCompressor(this, clonedConfigs).compress(headerSpace);
    Topology topo = CommonUtil.synthesizeTopology(configs);
    DataPlanePlugin dataPlanePlugin = getDataPlanePlugin();
    ComputeDataPlaneResult result = dataPlanePlugin.computeDataPlane(false, configs, topo);

    _storage.storeCompressedConfigurations(configs, _testrigSettings.getName());
    return new CompressDataPlaneResult(configs, result._dataPlane, result._answerElement);
  }

  @Override
  public DataPlaneAnswerElement computeDataPlane(boolean differentialContext) {
    checkEnvironmentExists();
    ComputeDataPlaneResult result = getDataPlanePlugin().computeDataPlane(differentialContext);
    saveDataPlane(result._dataPlane, result._answerElement, false);
    return result._answerElement;
  }

  /* Write the dataplane to disk and cache, and write the answer element to disk.
   */
  private void saveDataPlane(
      DataPlane dataPlane, DataPlaneAnswerElement answerElement, boolean compressed) {
    Path dataPlanePath =
        compressed
            ? _testrigSettings.getEnvironmentSettings().getCompressedDataPlanePath()
            : _testrigSettings.getEnvironmentSettings().getDataPlanePath();

    Path answerElementPath =
        compressed
            ? _testrigSettings.getEnvironmentSettings().getCompressedDataPlaneAnswerPath()
            : _testrigSettings.getEnvironmentSettings().getDataPlaneAnswerPath();

    Cache<TestrigSettings, DataPlane> cache =
        compressed ? _cachedCompressedDataPlanes : _cachedDataPlanes;

    cache.put(_testrigSettings, dataPlane);

    _logger.resetTimer();
    newBatch("Writing data plane to disk", 0);
    try (ActiveSpan writeDataplane =
        GlobalTracer.get().buildSpan("Writing data plane").startActive()) {
      assert writeDataplane != null; // avoid unused warning
      serializeObject(dataPlane, dataPlanePath);
      serializeObject(answerElement, answerElementPath);
    }
    _logger.printElapsedTime();
  }

  private void computeEnvironmentBgpTables() {
    EnvironmentSettings envSettings = _testrigSettings.getEnvironmentSettings();
    Path outputPath = envSettings.getSerializeEnvironmentBgpTablesPath();
    Path inputPath = envSettings.getEnvironmentBgpTablesPath();
    serializeEnvironmentBgpTables(inputPath, outputPath);
  }

  private void computeEnvironmentRoutingTables() {
    EnvironmentSettings envSettings = _testrigSettings.getEnvironmentSettings();
    Path outputPath = envSettings.getSerializeEnvironmentRoutingTablesPath();
    Path inputPath = envSettings.getEnvironmentRoutingTablesPath();
    serializeEnvironmentRoutingTables(inputPath, outputPath);
  }

  Topology computeEnvironmentTopology(Map<String, Configuration> configurations) {
    _logger.resetTimer();
    Topology topology = computeTestrigTopology(_testrigSettings.getTestRigPath(), configurations);
    topology.prune(getEdgeBlacklist(), getNodeBlacklist(), getInterfaceBlacklist());
    _logger.printElapsedTime();
    return topology;
  }

  public <KeyT, ResultT> void computeNodFirstUnsatOutput(
      List<NodFirstUnsatJob<KeyT, ResultT>> jobs, Map<KeyT, ResultT> output) {
    _logger.info("\n*** EXECUTING NOD UNSAT JOBS ***\n");
    _logger.resetTimer();
    BatfishJobExecutor.runJobsInExecutor(
        _settings,
        _logger,
        jobs,
        output,
        new NodFirstUnsatAnswerElement(),
        true,
        "NOD First-UNSAT");
    _logger.printElapsedTime();
  }

  public Set<Flow> computeNodOutput(List<NodJob> jobs) {
    _logger.info("\n*** EXECUTING NOD JOBS ***\n");
    _logger.resetTimer();
    Set<Flow> flows = new TreeSet<>();
    BatfishJobExecutor.runJobsInExecutor(
        _settings, _logger, jobs, flows, new NodAnswerElement(), true, "NOD");
    _logger.printElapsedTime();
    return flows;
  }

  public <KeyT> void computeNodSatOutput(List<NodSatJob<KeyT>> jobs, Map<KeyT, Boolean> output) {
    _logger.info("\n*** EXECUTING NOD SAT JOBS ***\n");
    _logger.resetTimer();
    BatfishJobExecutor.runJobsInExecutor(
        _settings, _logger, jobs, output, new NodSatAnswerElement(), true, "NOD SAT");
    _logger.printElapsedTime();
  }

  private Topology computeTestrigTopology(
      Path testRigPath, Map<String, Configuration> configurations) {
    Path topologyFilePath = testRigPath.resolve(TOPOLOGY_FILENAME);
    Topology topology;
    // Get generated facts from topology file
    if (Files.exists(topologyFilePath)) {
      topology = processTopologyFile(topologyFilePath);
      _logger.infof(
          "Testrig:%s in container:%s has topology file", getTestrigName(), getContainerName());
    } else {
      // guess adjacencies based on interface subnetworks
      _logger.info("*** (GUESSING TOPOLOGY IN ABSENCE OF EXPLICIT FILE) ***\n");
      topology = CommonUtil.synthesizeTopology(configurations);
    }
    return topology;
  }

  private Map<String, Configuration> convertConfigurations(
      Map<String, GenericConfigObject> vendorConfigurations,
      ConvertConfigurationAnswerElement answerElement) {
    _logger.info("\n*** CONVERTING VENDOR CONFIGURATIONS TO INDEPENDENT FORMAT ***\n");
    _logger.resetTimer();
    Map<String, Configuration> configurations = new TreeMap<>();
    List<ConvertConfigurationJob> jobs = new ArrayList<>();
    for (Entry<String, GenericConfigObject> config : vendorConfigurations.entrySet()) {
      GenericConfigObject vc = config.getValue();
      ConvertConfigurationJob job = new ConvertConfigurationJob(_settings, vc, config.getKey());
      jobs.add(job);
    }
    BatfishJobExecutor.runJobsInExecutor(
        _settings,
        _logger,
        jobs,
        configurations,
        answerElement,
        _settings.getHaltOnConvertError(),
        "Convert configurations to vendor-independent format");
    _logger.printElapsedTime();
    return configurations;
  }

  private boolean dataPlaneDependenciesExist(TestrigSettings testrigSettings) {
    Path dpPath = testrigSettings.getEnvironmentSettings().getDataPlaneAnswerPath();
    return Files.exists(dpPath);
  }

  private boolean compressedDataPlaneDependenciesExist(TestrigSettings testrigSettings) {
    Path path = testrigSettings.getEnvironmentSettings().getCompressedDataPlaneAnswerPath();
    return Files.exists(path);
  }

  @Override
  public boolean debugFlagEnabled(String flag) {
    return _settings.debugFlagEnabled(flag);
  }

  private SortedMap<String, BgpAdvertisementsByVrf> deserializeEnvironmentBgpTables(
      Path serializeEnvironmentBgpTablesPath) {
    _logger.info("\n*** DESERIALIZING ENVIRONMENT BGP TABLES ***\n");
    _logger.resetTimer();
    Map<Path, String> namesByPath = new TreeMap<>();
    try (DirectoryStream<Path> serializedBgpTables =
        Files.newDirectoryStream(serializeEnvironmentBgpTablesPath)) {
      for (Path serializedBgpTable : serializedBgpTables) {
        String name = serializedBgpTable.getFileName().toString();
        namesByPath.put(serializedBgpTable, name);
      }
    } catch (IOException e) {
      throw new BatfishException("Error reading serialized BGP tables directory", e);
    }
    SortedMap<String, BgpAdvertisementsByVrf> bgpTables =
        deserializeObjects(namesByPath, BgpAdvertisementsByVrf.class);
    _logger.printElapsedTime();
    return bgpTables;
  }

  private SortedMap<String, RoutesByVrf> deserializeEnvironmentRoutingTables(
      Path serializeEnvironmentRoutingTablesPath) {
    _logger.info("\n*** DESERIALIZING ENVIRONMENT ROUTING TABLES ***\n");
    _logger.resetTimer();
    Map<Path, String> namesByPath = new TreeMap<>();
    try (DirectoryStream<Path> serializedRoutingTables =
        Files.newDirectoryStream(serializeEnvironmentRoutingTablesPath)) {
      for (Path serializedRoutingTable : serializedRoutingTables) {
        String name = serializedRoutingTable.getFileName().toString();
        namesByPath.put(serializedRoutingTable, name);
      }
    } catch (IOException e) {
      throw new BatfishException("Error reading serialized routing tables directory", e);
    }
    SortedMap<String, RoutesByVrf> routingTables =
        deserializeObjects(namesByPath, RoutesByVrf.class);
    _logger.printElapsedTime();
    return routingTables;
  }

  /**
   * Deserialize a bunch of objects
   *
   * @param namesByPath Mapping of object paths to their names
   * @param outputClass the class type for {@link S}
   * @param <S> desired type of objects
   * @return a map of objects keyed by their name (from {@code namesByPath})
   */
  public <S extends Serializable> SortedMap<String, S> deserializeObjects(
      Map<Path, String> namesByPath, Class<S> outputClass) {
    String outputClassName = outputClass.getName();
    BatfishLogger logger = getLogger();
    AtomicInteger readCompleted =
        newBatch(
            "Reading, unpacking, and deserializing files containing '"
                + outputClassName
                + "' instances",
            namesByPath.size());
    return namesByPath
        .entrySet()
        .parallelStream()
        .map(
            e -> {
              logger.debugf(
                  "Reading and unzipping: %s '%s' from %s%n",
                  outputClassName, e.getValue(), e.getKey());
              S object = deserializeObject(e.getKey(), outputClass);
              logger.debug(" ...OK\n");
              readCompleted.incrementAndGet();
              return new SimpleImmutableEntry<>(e.getValue(), object);
            })
        .collect(
            ImmutableSortedMap.toImmutableSortedMap(
                String::compareTo, Entry::getKey, Entry::getValue));
  }

  public Map<String, GenericConfigObject> deserializeVendorConfigurations(
      Path serializedVendorConfigPath) {
    _logger.info("\n*** DESERIALIZING VENDOR CONFIGURATION STRUCTURES ***\n");
    _logger.resetTimer();
    Map<Path, String> namesByPath = new TreeMap<>();
    try (DirectoryStream<Path> serializedConfigs =
        Files.newDirectoryStream(serializedVendorConfigPath)) {
      for (Path serializedConfig : serializedConfigs) {
        String name = serializedConfig.getFileName().toString();
        namesByPath.put(serializedConfig, name);
      }
    } catch (IOException e) {
      throw new BatfishException("Error reading vendor configs directory", e);
    }
    Map<String, GenericConfigObject> vendorConfigurations =
        deserializeObjects(namesByPath, GenericConfigObject.class);
    _logger.printElapsedTime();
    return vendorConfigurations;
  }

  private void disableUnusableVlanInterfaces(Map<String, Configuration> configurations) {
    for (Configuration c : configurations.values()) {
      String hostname = c.getHostname();

      Map<Integer, Interface> vlanInterfaces = new HashMap<>();
      Map<Integer, Integer> vlanMemberCounts = new HashMap<>();
      Set<Interface> nonVlanInterfaces = new HashSet<>();
      Integer vlanNumber = null;
      // Populate vlanInterface and nonVlanInterfaces, and initialize
      // vlanMemberCounts:
      for (Interface iface : c.getInterfaces().values()) {
        if ((iface.getInterfaceType() == InterfaceType.VLAN)
            && ((vlanNumber = CommonUtil.getInterfaceVlanNumber(iface.getName())) != null)) {
          vlanInterfaces.put(vlanNumber, iface);
          vlanMemberCounts.put(vlanNumber, 0);
        } else {
          nonVlanInterfaces.add(iface);
        }
      }
      // Update vlanMemberCounts:
      for (Interface iface : nonVlanInterfaces) {
        List<SubRange> vlans = new ArrayList<>();
        if (iface.getSwitchportMode() == SwitchportMode.TRUNK) { // vlan trunked interface
          Collection<SubRange> allowed = iface.getAllowedVlans();
          if (!allowed.isEmpty()) {
            // Explicit list of allowed VLANs
            vlans.addAll(allowed);
          } else {
            // No explicit list, so all VLANs are allowed.
            vlanInterfaces.keySet().forEach(v -> vlans.add(new SubRange(v, v)));
          }
          // Add the native VLAN as well.
          vlanNumber = iface.getNativeVlan();
          vlans.add(new SubRange(vlanNumber, vlanNumber));
        } else if (iface.getSwitchportMode() == SwitchportMode.ACCESS) { // access mode ACCESS
          vlanNumber = iface.getAccessVlan();
          vlans.add(new SubRange(vlanNumber, vlanNumber));
          // Any other Switch Port mode is unsupported
        } else if (iface.getSwitchportMode() != SwitchportMode.NONE) {
          _logger.warnf(
              "WARNING: Unsupported switch port mode %s, assuming no VLANs allowed: \"%s:%s\"\n",
              iface.getSwitchportMode(), hostname, iface.getName());
        }

        for (SubRange sr : vlans) {
          for (int vlanId = sr.getStart(); vlanId <= sr.getEnd(); ++vlanId) {
            vlanMemberCounts.compute(vlanId, (k, v) -> (v == null) ? 1 : (v + 1));
          }
        }
      }
      // Disable all "normal" vlan interfaces with zero member counts:
      SubRange normalVlanRange = c.getNormalVlanRange();
      for (Map.Entry<Integer, Integer> entry : vlanMemberCounts.entrySet()) {
        if (entry.getValue() == 0) {
          vlanNumber = entry.getKey();
          if ((vlanNumber >= normalVlanRange.getStart())
              && (vlanNumber <= normalVlanRange.getEnd())) {
            Interface iface = vlanInterfaces.get(vlanNumber);
            if ((iface != null) && iface.getAutoState()) {
              _logger.warnf(
                  "WARNING: Disabling unusable vlan interface because no switch port is assigned "
                      + "to it: \"%s:%d\"\n",
                  hostname, vlanNumber);
              iface.setActive(false);
              iface.setBlacklisted(true);
            }
          }
        }
      }
    }
  }

  private void disableUnusableVpnInterfaces(Map<String, Configuration> configurations) {
    CommonUtil.initRemoteIpsecVpns(configurations);
    for (Configuration c : configurations.values()) {
      for (IpsecVpn vpn : c.getIpsecVpns().values()) {
        IpsecVpn remoteVpn = vpn.getRemoteIpsecVpn();
        if (remoteVpn == null
            || !vpn.compatibleIkeProposals(remoteVpn)
            || !vpn.compatibleIpsecProposals(remoteVpn)
            || !vpn.compatiblePreSharedKey(remoteVpn)) {
          String hostname = c.getHostname();
          Interface bindInterface = vpn.getBindInterface();
          if (bindInterface != null) {
            bindInterface.setActive(false);
            bindInterface.setBlacklisted(true);
            String bindInterfaceName = bindInterface.getName();
            _logger.warnf(
                "WARNING: Disabling unusable vpn interface because we cannot determine remote "
                    + "endpoint: \"%s:%s\"\n",
                hostname, bindInterfaceName);
          }
        }
      }
    }
  }

  private boolean environmentBgpTablesExist(EnvironmentSettings envSettings) {
    Path answerPath = envSettings.getParseEnvironmentBgpTablesAnswerPath();
    return Files.exists(answerPath);
  }

  private boolean environmentExists(TestrigSettings testrigSettings) {
    checkBaseDirExists();
    Path envPath = testrigSettings.getEnvironmentSettings().getEnvPath();
    if (envPath == null) {
      throw new CleanBatfishException(
          "No environment specified for testrig: " + testrigSettings.getName());
    }
    return Files.exists(envPath);
  }

  private boolean environmentRoutingTablesExist(EnvironmentSettings envSettings) {
    Path answerPath = envSettings.getParseEnvironmentRoutingTablesAnswerPath();
    return Files.exists(answerPath);
  }

  private void flatten(Path inputPath, Path outputPath) {
    Map<Path, String> configurationData =
        readConfigurationFiles(inputPath, BfConsts.RELPATH_CONFIGURATIONS_DIR);
    Map<Path, String> outputConfigurationData = new TreeMap<>();
    Path outputConfigDir = outputPath.resolve(BfConsts.RELPATH_CONFIGURATIONS_DIR);
    CommonUtil.createDirectories(outputConfigDir);
    _logger.info("\n*** FLATTENING TEST RIG ***\n");
    _logger.resetTimer();
    List<FlattenVendorConfigurationJob> jobs = new ArrayList<>();
    for (Entry<Path, String> configFile : configurationData.entrySet()) {
      Path inputFile = configFile.getKey();
      String fileText = configFile.getValue();
      Warnings warnings = buildWarnings(_settings);
      String name = inputFile.getFileName().toString();
      Path outputFile = outputConfigDir.resolve(name);
      FlattenVendorConfigurationJob job =
          new FlattenVendorConfigurationJob(_settings, fileText, inputFile, outputFile, warnings);
      jobs.add(job);
    }
    BatfishJobExecutor.runJobsInExecutor(
        _settings,
        _logger,
        jobs,
        outputConfigurationData,
        new FlattenVendorConfigurationAnswerElement(),
        _settings.getFlatten() || _settings.getHaltOnParseError(),
        "Flatten configurations");
    _logger.printElapsedTime();
    for (Entry<Path, String> e : outputConfigurationData.entrySet()) {
      Path outputFile = e.getKey();
      String flatConfigText = e.getValue();
      String outputFileAsString = outputFile.toString();
      _logger.debugf("Writing config to \"%s\"...", outputFileAsString);
      CommonUtil.writeFile(outputFile, flatConfigText);
      _logger.debug("OK\n");
    }
    Path inputTopologyPath = inputPath.resolve(TOPOLOGY_FILENAME);
    Path outputTopologyPath = outputPath.resolve(TOPOLOGY_FILENAME);
    if (Files.isRegularFile(inputTopologyPath)) {
      String topologyFileText = CommonUtil.readFile(inputTopologyPath);
      CommonUtil.writeFile(outputTopologyPath, topologyFileText);
    }
  }

  private void generateStubs(String inputRole, int stubAs, String interfaceDescriptionRegex) {
    // Map<String, Configuration> configs = loadConfigurations();
    // Pattern pattern = Pattern.compile(interfaceDescriptionRegex);
    // Map<String, Configuration> stubConfigurations = new TreeMap<>();
    //
    // _logger.info("\n*** GENERATING STUBS ***\n");
    // _logger.resetTimer();
    //
    // // load old node-roles to be updated at end
    // RoleSet stubRoles = new RoleSet();
    // stubRoles.add(STUB_ROLE);
    // Path nodeRolesPath = _settings.getNodeRolesPath();
    // _logger.info("Deserializing old node-roles mappings: \"" +
    // nodeRolesPath
    // + "\" ...");
    // NodeRoleMap nodeRoles = deserializeObject(nodeRolesPath,
    // NodeRoleMap.class);
    // _logger.info("OK\n");
    //
    // // create origination policy common to all stubs
    // String stubOriginationPolicyName = "~STUB_ORIGINATION_POLICY~";
    // PolicyMap stubOriginationPolicy = new PolicyMap(
    // stubOriginationPolicyName);
    // PolicyMapClause clause = new PolicyMapClause();
    // stubOriginationPolicy.getClauses().add(clause);
    // String stubOriginationRouteFilterListName =
    // "~STUB_ORIGINATION_ROUTE_FILTER~";
    // RouteFilterList rf = new RouteFilterList(
    // stubOriginationRouteFilterListName);
    // RouteFilterLine rfl = new RouteFilterLine(LineAction.ACCEPT,
    // Prefix.ZERO,
    // new SubRange(0, 0));
    // rf.addLine(rfl);
    // PolicyMapMatchRouteFilterListLine matchLine = new
    // PolicyMapMatchRouteFilterListLine(
    // Collections.singleton(rf));
    // clause.getMatchLines().add(matchLine);
    // clause.setAction(PolicyMapAction.PERMIT);
    //
    // Set<String> skipWarningNodes = new HashSet<>();
    //
    // for (Configuration config : configs.values()) {
    // if (!config.getRoles().contains(inputRole)) {
    // continue;
    // }
    // for (BgpNeighbor neighbor : config.getBgpProcess().getNeighbors()
    // .values()) {
    // if (!neighbor.getRemoteAs().equals(stubAs)) {
    // continue;
    // }
    // Prefix neighborPrefix = neighbor.getIp();
    // if (neighborPrefix.getPrefixLength() != 32) {
    // throw new BatfishException(
    // "do not currently handle generating stubs based on dynamic bgp
    // sessions");
    // }
    // Ip neighborAddress = neighborPrefix.getIp();
    // int edgeAs = neighbor.getLocalAs();
    // /*
    // * Now that we have the ip address of the stub, we want to find the
    // * interface that connects to it. We will extract the hostname for
    // * the stub from the description of this interface using the
    // * supplied regex.
    // */
    // boolean found = false;
    // for (Interface iface : config.getInterfaces().values()) {
    // Prefix prefix = iface.getIp();
    // if (prefix == null || !prefix.contains(neighborAddress)) {
    // continue;
    // }
    // // the neighbor address falls within the network assigned to this
    // // interface, so now we check the description
    // String description = iface.getDescription();
    // Matcher matcher = pattern.matcher(description);
    // if (matcher.find()) {
    // String hostname = matcher.group(1);
    // if (configs.containsKey(hostname)) {
    // Configuration duplicateConfig = configs.get(hostname);
    // if (!duplicateConfig.getRoles().contains(STUB_ROLE)
    // || duplicateConfig.getRoles().size() != 1) {
    // throw new BatfishException(
    // "A non-generated node with hostname: \""
    // + hostname
    // + "\" already exists in network under analysis");
    // }
    // else {
    // if (!skipWarningNodes.contains(hostname)) {
    // _logger
    // .warn("WARNING: Overwriting previously generated node: \""
    // + hostname + "\"\n");
    // skipWarningNodes.add(hostname);
    // }
    // }
    // }
    // found = true;
    // Configuration stub = stubConfigurations.get(hostname);
    //
    // // create stub if it doesn't exist yet
    // if (stub == null) {
    // stub = new Configuration(hostname);
    // stubConfigurations.put(hostname, stub);
    // // create flow sink interface for stub with common deatils
    // String flowSinkName = "TenGibabitEthernet100/100";
    // Interface flowSink = new Interface(flowSinkName, stub);
    // flowSink.setAddress(Prefix.ZERO);
    // flowSink.setActive(true);
    // flowSink.setBandwidth(10E9d);
    //
    // stub.getInterfaces().put(flowSinkName, flowSink);
    // stub.setBgpProcess(new BgpProcess());
    // stub.getPolicyMaps().put(stubOriginationPolicyName,
    // stubOriginationPolicy);
    // stub.getRouteFilterLists()
    // .put(stubOriginationRouteFilterListName, rf);
    // stub.setConfigurationFormat(ConfigurationFormat.CISCO);
    // stub.setRoles(stubRoles);
    // nodeRoles.put(hostname, stubRoles);
    // }
    //
    // // create interface that will on which peering will occur
    // Map<String, Interface> stubInterfaces = stub.getInterfaces();
    // String stubInterfaceName = "TenGigabitEthernet0/"
    // + (stubInterfaces.size() - 1);
    // Interface stubInterface = new Interface(stubInterfaceName,
    // stub);
    // stubInterfaces.put(stubInterfaceName, stubInterface);
    // stubInterface.setAddress(
    // new Prefix(neighborAddress, prefix.getPrefixLength()));
    // stubInterface.setActive(true);
    // stubInterface.setBandwidth(10E9d);
    //
    // // create neighbor within bgp process
    // BgpNeighbor edgeNeighbor = new BgpNeighbor(prefix, stub);
    // edgeNeighbor.getOriginationPolicies()
    // .add(stubOriginationPolicy);
    // edgeNeighbor.setRemoteAs(edgeAs);
    // edgeNeighbor.setLocalAs(stubAs);
    // edgeNeighbor.setSendCommunity(true);
    // edgeNeighbor.setDefaultMetric(0);
    // stub.getBgpProcess().getNeighbors()
    // .put(edgeNeighbor.getIp(), edgeNeighbor);
    // break;
    // }
    // else {
    // throw new BatfishException(
    // "Unable to derive stub hostname from interface description: \""
    // + description + "\" using regex: \""
    // + interfaceDescriptionRegex + "\"");
    // }
    // }
    // if (!found) {
    // throw new BatfishException(
    // "Could not determine stub hostname corresponding to ip: \""
    // + neighborAddress.toString()
    // + "\" listed as neighbor on router: \""
    // + config.getHostname() + "\"");
    // }
    // }
    // }
    // // write updated node-roles mappings to disk
    // _logger.info("Serializing updated node-roles mappings: \"" +
    // nodeRolesPath
    // + "\" ...");
    // serializeObject(nodeRoles, nodeRolesPath);
    // _logger.info("OK\n");
    // _logger.printElapsedTime();
    //
    // // write stubs to disk
    // serializeIndependentConfigs(stubConfigurations,
    // _testrigSettings.getSerializeIndependentPath());
  }

  @Override
  public Map<String, BiFunction<Question, IBatfish, Answerer>> getAnswererCreators() {
    return _answererCreators;
  }

  public TestrigSettings getBaseTestrigSettings() {
    return _baseTestrigSettings;
  }

  public Map<String, Configuration> getConfigurations(
      Path serializedVendorConfigPath, ConvertConfigurationAnswerElement answerElement) {
    Map<String, GenericConfigObject> vendorConfigurations =
        deserializeVendorConfigurations(serializedVendorConfigPath);
    Map<String, Configuration> configurations =
        convertConfigurations(vendorConfigurations, answerElement);

    postProcessConfigurations(configurations.values());
    return configurations;
  }

  @Override
  public String getContainerName() {
    return _settings.getContainerDir().getFileName().toString();
  }

  @Override
  public DataPlanePlugin getDataPlanePlugin() {
    DataPlanePlugin plugin = _dataPlanePlugins.get(_settings.getDataPlaneEngineName());
    if (plugin == null) {
      throw new BatfishException(
          String.format(
              "Dataplane engine %s is unavailable or unsupported",
              _settings.getDataPlaneEngineName()));
    }
    return plugin;
  }

  @Override
  public DataPlanePluginSettings getDataPlanePluginSettings() {
    return _settings;
  }

  @Override
  public String getDifferentialFlowTag() {
    // return _settings.getQuestionName() + ":" +
    // _baseTestrigSettings.getEnvName()
    // + ":" + _baseTestrigSettings.getEnvironmentSettings().getEnvName()
    // + ":" + _deltaTestrigSettings.getEnvName() + ":"
    // + _deltaTestrigSettings.getEnvironmentSettings().getEnvName();
    return DIFFERENTIAL_FLOW_TAG;
  }

  @Nonnull
  private SortedSet<Edge> getEdgeBlacklist() {
    SortedSet<Edge> blacklistEdges = Collections.emptySortedSet();
    Path edgeBlacklistPath = _testrigSettings.getEnvironmentSettings().getEdgeBlacklistPath();
    if (edgeBlacklistPath != null && Files.exists(edgeBlacklistPath)) {
      blacklistEdges = parseEdgeBlacklist(edgeBlacklistPath);
    }
    return blacklistEdges;
  }

  @Override
  public Environment getEnvironment() {
    SortedSet<Edge> edgeBlackList = getEdgeBlacklist();
    SortedSet<NodeInterfacePair> interfaceBlackList = getInterfaceBlacklist();
    SortedSet<String> nodeBlackList = getNodeBlacklist();
    // TODO: add bgp tables and external announcements as well
    return new Environment(
        getEnvironmentName(),
        getTestrigName(),
        edgeBlackList,
        interfaceBlackList,
        nodeBlackList,
        null,
        null,
        null);
  }

  private SortedMap<String, BgpAdvertisementsByVrf> getEnvironmentBgpTables(
      Path inputPath, ParseEnvironmentBgpTablesAnswerElement answerElement) {
    if (Files.exists(inputPath.getParent()) && !Files.exists(inputPath)) {
      return new TreeMap<>();
    }
    SortedMap<Path, String> inputData = readFiles(inputPath, "Environment BGP Tables");
    SortedMap<String, BgpAdvertisementsByVrf> bgpTables =
        parseEnvironmentBgpTables(inputData, answerElement);
    return bgpTables;
  }

  public String getEnvironmentName() {
    return _testrigSettings.getEnvironmentSettings().getName();
  }

  private SortedMap<String, RoutesByVrf> getEnvironmentRoutingTables(
      Path inputPath, ParseEnvironmentRoutingTablesAnswerElement answerElement) {
    if (Files.exists(inputPath.getParent()) && !Files.exists(inputPath)) {
      return new TreeMap<>();
    }
    SortedMap<Path, String> inputData = readFiles(inputPath, "Environment Routing Tables");
    SortedMap<String, RoutesByVrf> routingTables =
        parseEnvironmentRoutingTables(inputData, answerElement);
    return routingTables;
  }

  @Override
  public Topology getEnvironmentTopology() {
    try {
      return BatfishObjectMapper.mapper()
          .readValue(
              CommonUtil.readFile(
                  _testrigSettings.getEnvironmentSettings().getSerializedTopologyPath()),
              Topology.class);
    } catch (IOException e) {
      throw new BatfishException("Could not getEnvironmentTopology: ", e);
    }
  }

  @Override
  public String getFlowTag() {
    return getFlowTag(_testrigSettings);
  }

  public String getFlowTag(TestrigSettings testrigSettings) {
    // return _settings.getQuestionName() + ":" + testrigSettings.getEnvName() +
    // ":"
    // + testrigSettings.getEnvironmentSettings().getEnvName();
    if (testrigSettings == _deltaTestrigSettings) {
      return DELTA_TESTRIG_TAG;
    } else if (testrigSettings == _baseTestrigSettings) {
      return BASE_TESTRIG_TAG;
    } else {
      throw new BatfishException("Could not determine flow tag");
    }
  }

  @Override
  public GrammarSettings getGrammarSettings() {
    return _settings;
  }

  @Override
  public FlowHistory getHistory() {
    FlowHistory flowHistory = new FlowHistory();
    if (_settings.getDiffQuestion()) {
      String flowTag = getDifferentialFlowTag();
      // String baseEnvTag = _baseTestrigSettings.getEnvName() + ":"
      // + _baseTestrigSettings.getEnvironmentSettings().getEnvName();
      String baseEnvTag = getFlowTag(_baseTestrigSettings);
      // String deltaName = _deltaTestrigSettings.getEnvName() + ":"
      // + _deltaTestrigSettings.getEnvironmentSettings().getEnvName();
      String deltaEnvTag = getFlowTag(_deltaTestrigSettings);
      pushBaseEnvironment();
      Environment baseEnv = getEnvironment();
      populateFlowHistory(flowHistory, baseEnvTag, baseEnv, flowTag);
      popEnvironment();
      pushDeltaEnvironment();
      Environment deltaEnv = getEnvironment();
      populateFlowHistory(flowHistory, deltaEnvTag, deltaEnv, flowTag);
      popEnvironment();
    } else {
      String flowTag = getFlowTag();
      // String name = testrigSettings.getEnvName() + ":"
      // + testrigSettings.getEnvironmentSettings().getEnvName();
      String envTag = flowTag;
      Environment env = getEnvironment();
      populateFlowHistory(flowHistory, envTag, env, flowTag);
    }
    _logger.debug(flowHistory.toString());
    return flowHistory;
  }

  @Nonnull
  private SortedSet<NodeInterfacePair> getInterfaceBlacklist() {
    SortedSet<NodeInterfacePair> blacklistInterfaces = Collections.emptySortedSet();
    Path interfaceBlacklistPath =
        _testrigSettings.getEnvironmentSettings().getInterfaceBlacklistPath();
    if (interfaceBlacklistPath != null && Files.exists(interfaceBlacklistPath)) {
      blacklistInterfaces = parseInterfaceBlacklist(interfaceBlacklistPath);
    }
    return blacklistInterfaces;
  }

  @Override
  public BatfishLogger getLogger() {
    return _logger;
  }

  @Nonnull
  private SortedSet<String> getNodeBlacklist() {
    SortedSet<String> blacklistNodes = Collections.emptySortedSet();
    Path nodeBlacklistPath = _testrigSettings.getEnvironmentSettings().getNodeBlacklistPath();
    if (nodeBlacklistPath != null && Files.exists(nodeBlacklistPath)) {
      blacklistNodes = parseNodeBlacklist(nodeBlacklistPath);
    }
    return blacklistNodes;
  }

  /**
   * Gets the {@link NodeRolesData} for the testrig
   *
   * @return The {@link NodeRolesData} object.
   */
  @Override
  public NodeRolesData getNodeRolesData() {
    Path nodeRoleDataPath = _settings.getContainerDir().resolve(BfConsts.RELPATH_NODE_ROLES_PATH);
    try {
      return NodeRolesData.read(nodeRoleDataPath);
    } catch (IOException e) {
      _logger.errorf("Could not read roles data from %s: %s", nodeRoleDataPath, e);
      return null;
    }
  }

  /**
   * Gets the {@link NodeRoleDimension} object give dimension name
   *
   * @param dimension The dimension name
   * @return An {@link Optional} that has the requested NodeRoleDimension or empty otherwise.
   */
  @Override
  public Optional<NodeRoleDimension> getNodeRoleDimension(String dimension) {
    Path nodeRoleDataPath = _settings.getContainerDir().resolve(BfConsts.RELPATH_NODE_ROLES_PATH);
    try {
      return NodeRolesData.getNodeRoleDimension(nodeRoleDataPath, dimension);
    } catch (IOException e) {
      _logger.errorf("Could not read roles data from %s: %s", nodeRoleDataPath, e);
      return Optional.empty();
    }
  }

  @Override
  public Map<String, String> getQuestionTemplates() {
    if (_settings.getCoordinatorHost() == null) {
      throw new BatfishException("Cannot get question templates: coordinator host is not set");
    }
    String protocol = _settings.getSslDisable() ? "http" : "https";
    String url =
        String.format(
            "%s://%s:%s%s/%s",
            protocol,
            _settings.getCoordinatorHost(),
            _settings.getCoordinatorPoolPort(),
            CoordConsts.SVC_CFG_POOL_MGR,
            CoordConsts.SVC_RSC_POOL_GET_QUESTION_TEMPLATES);
    Map<String, String> params = new HashMap<>();
    params.put(CoordConsts.SVC_KEY_VERSION, Version.getVersion());

    JSONObject response = (JSONObject) Driver.talkToCoordinator(url, params, _logger);
    if (response == null) {
      throw new BatfishException("Could not get question templates: Got null response");
    }
    if (!response.has(CoordConsts.SVC_KEY_QUESTION_LIST)) {
      throw new BatfishException("Could not get question templates: Response lacks question list");
    }

    try {
      Map<String, String> templates =
          BatfishObjectMapper.mapper()
              .readValue(
                  response.get(CoordConsts.SVC_KEY_QUESTION_LIST).toString(),
                  new TypeReference<Map<String, String>>() {});
      return templates;
    } catch (JSONException | IOException e) {
      throw new BatfishException("Could not cast response to Map: ", e);
    }
  }

  @Override
  public SortedMap<String, SortedMap<String, SortedSet<AbstractRoute>>> getRoutes(
      boolean useCompression) {
    return getDataPlanePlugin().getRoutes(loadDataPlane(useCompression));
  }

  public Settings getSettings() {
    return _settings;
  }

  @Override
  public ImmutableConfiguration getSettingsConfiguration() {
    return _settings.getImmutableConfiguration();
  }

  private Snapshot getSnapshot() {
    return new Snapshot(
        _testrigSettings.getName(), _testrigSettings.getEnvironmentSettings().getName());
  }

  private Set<Edge> getSymmetricEdgePairs(SortedSet<Edge> edges) {
    Set<Edge> consumedEdges = new LinkedHashSet<>();
    for (Edge edge : edges) {
      if (consumedEdges.contains(edge)) {
        continue;
      }
      Edge reverseEdge = new Edge(edge.getInterface2(), edge.getInterface1());
      consumedEdges.add(edge);
      consumedEdges.add(reverseEdge);
    }
    return consumedEdges;
  }

  @Override
  public String getTaskId() {
    return _settings.getTaskId();
  }

  public String getTerminatingExceptionMessage() {
    return _terminatingExceptionMessage;
  }

  @Override
  public Directory getTestrigFileTree() {
    Path trPath = _testrigSettings.getTestRigPath();
    Directory dir = new Directory(trPath);
    return dir;
  }

  @Override
  public String getTestrigName() {
    return _testrigSettings.getName();
  }

  public TestrigSettings getTestrigSettings() {
    return _testrigSettings;
  }

  @Override
  public PluginClientType getType() {
    return PluginClientType.BATFISH;
  }

  private void histogram(Path testRigPath) {
    Map<Path, String> configurationData =
        readConfigurationFiles(testRigPath, BfConsts.RELPATH_CONFIGURATIONS_DIR);
    // todo: either remove histogram function or do something userful with
    // answer
    Map<String, VendorConfiguration> vendorConfigurations =
        parseVendorConfigurations(
            configurationData,
            new ParseVendorConfigurationAnswerElement(),
            ConfigurationFormat.UNKNOWN);
    _logger.info("Building feature histogram...");
    MultiSet<String> histogram = new TreeMultiSet<>();
    for (VendorConfiguration vc : vendorConfigurations.values()) {
      Set<String> unimplementedFeatures = vc.getUnimplementedFeatures();
      histogram.add(unimplementedFeatures);
    }
    _logger.info("OK\n");
    for (String feature : histogram.elements()) {
      int count = histogram.count(feature);
      _logger.outputf("%s: %s\n", feature, count);
    }
  }

  private void initAnalysisQuestionPath(String analysisName, String questionName) {
    Path questionDir =
        _testrigSettings
            .getBasePath()
            .resolve(
                Paths.get(
                        BfConsts.RELPATH_ANALYSES_DIR,
                        analysisName,
                        BfConsts.RELPATH_QUESTIONS_DIR,
                        questionName)
                    .toString());
    questionDir.toFile().mkdirs();
    Path questionPath = questionDir.resolve(BfConsts.RELPATH_QUESTION_FILE);
    _settings.setQuestionPath(questionPath);
  }

  @Override
  public void initBgpAdvertisements(Map<String, Configuration> configurations) {
    Set<BgpAdvertisement> globalBgpAdvertisements = getDataPlanePlugin().getAdvertisements();
    for (Configuration node : configurations.values()) {
      node.initBgpAdvertisements();
      for (Vrf vrf : node.getVrfs().values()) {
        vrf.initBgpAdvertisements();
      }
    }
    for (BgpAdvertisement bgpAdvertisement : globalBgpAdvertisements) {
      BgpAdvertisementType type = bgpAdvertisement.getType();
      String srcVrf = bgpAdvertisement.getSrcVrf();
      String dstVrf = bgpAdvertisement.getDstVrf();
      switch (type) {
        case EBGP_ORIGINATED:
          {
            String originationNodeName = bgpAdvertisement.getSrcNode();
            Configuration originationNode = configurations.get(originationNodeName);
            if (originationNode != null) {
              originationNode.getBgpAdvertisements().add(bgpAdvertisement);
              originationNode.getOriginatedAdvertisements().add(bgpAdvertisement);
              originationNode.getOriginatedEbgpAdvertisements().add(bgpAdvertisement);
              Vrf originationVrf = originationNode.getVrfs().get(srcVrf);
              originationVrf.getBgpAdvertisements().add(bgpAdvertisement);
              originationVrf.getOriginatedAdvertisements().add(bgpAdvertisement);
              originationVrf.getOriginatedEbgpAdvertisements().add(bgpAdvertisement);
            } else {
              throw new BatfishException(
                  "Originated bgp advertisement refers to missing node: \""
                      + originationNodeName
                      + "\"");
            }
            break;
          }

        case IBGP_ORIGINATED:
          {
            String originationNodeName = bgpAdvertisement.getSrcNode();
            Configuration originationNode = configurations.get(originationNodeName);
            if (originationNode != null) {
              originationNode.getBgpAdvertisements().add(bgpAdvertisement);
              originationNode.getOriginatedAdvertisements().add(bgpAdvertisement);
              originationNode.getOriginatedIbgpAdvertisements().add(bgpAdvertisement);
              Vrf originationVrf = originationNode.getVrfs().get(srcVrf);
              originationVrf.getBgpAdvertisements().add(bgpAdvertisement);
              originationVrf.getOriginatedAdvertisements().add(bgpAdvertisement);
              originationVrf.getOriginatedIbgpAdvertisements().add(bgpAdvertisement);
            } else {
              throw new BatfishException(
                  "Originated bgp advertisement refers to missing node: \""
                      + originationNodeName
                      + "\"");
            }
            break;
          }

        case EBGP_RECEIVED:
          {
            String recevingNodeName = bgpAdvertisement.getDstNode();
            Configuration receivingNode = configurations.get(recevingNodeName);
            if (receivingNode != null) {
              receivingNode.getBgpAdvertisements().add(bgpAdvertisement);
              receivingNode.getReceivedAdvertisements().add(bgpAdvertisement);
              receivingNode.getReceivedEbgpAdvertisements().add(bgpAdvertisement);
              Vrf receivingVrf = receivingNode.getVrfs().get(dstVrf);
              receivingVrf.getBgpAdvertisements().add(bgpAdvertisement);
              receivingVrf.getReceivedAdvertisements().add(bgpAdvertisement);
              receivingVrf.getReceivedEbgpAdvertisements().add(bgpAdvertisement);
            }
            break;
          }

        case IBGP_RECEIVED:
          {
            String recevingNodeName = bgpAdvertisement.getDstNode();
            Configuration receivingNode = configurations.get(recevingNodeName);
            if (receivingNode != null) {
              receivingNode.getBgpAdvertisements().add(bgpAdvertisement);
              receivingNode.getReceivedAdvertisements().add(bgpAdvertisement);
              receivingNode.getReceivedIbgpAdvertisements().add(bgpAdvertisement);
              Vrf receivingVrf = receivingNode.getVrfs().get(dstVrf);
              receivingVrf.getBgpAdvertisements().add(bgpAdvertisement);
              receivingVrf.getReceivedAdvertisements().add(bgpAdvertisement);
              receivingVrf.getReceivedIbgpAdvertisements().add(bgpAdvertisement);
            }
            break;
          }

        case EBGP_SENT:
          {
            String sendingNodeName = bgpAdvertisement.getSrcNode();
            Configuration sendingNode = configurations.get(sendingNodeName);
            if (sendingNode != null) {
              sendingNode.getBgpAdvertisements().add(bgpAdvertisement);
              sendingNode.getSentAdvertisements().add(bgpAdvertisement);
              sendingNode.getSentEbgpAdvertisements().add(bgpAdvertisement);
              Vrf sendingVrf = sendingNode.getVrfs().get(srcVrf);
              sendingVrf.getBgpAdvertisements().add(bgpAdvertisement);
              sendingVrf.getSentAdvertisements().add(bgpAdvertisement);
              sendingVrf.getSentEbgpAdvertisements().add(bgpAdvertisement);
            }
            break;
          }

        case IBGP_SENT:
          {
            String sendingNodeName = bgpAdvertisement.getSrcNode();
            Configuration sendingNode = configurations.get(sendingNodeName);
            if (sendingNode != null) {
              sendingNode.getBgpAdvertisements().add(bgpAdvertisement);
              sendingNode.getSentAdvertisements().add(bgpAdvertisement);
              sendingNode.getSentIbgpAdvertisements().add(bgpAdvertisement);
              Vrf sendingVrf = sendingNode.getVrfs().get(srcVrf);
              sendingVrf.getBgpAdvertisements().add(bgpAdvertisement);
              sendingVrf.getSentAdvertisements().add(bgpAdvertisement);
              sendingVrf.getSentIbgpAdvertisements().add(bgpAdvertisement);
            }
            break;
          }

        default:
          throw new BatfishException("Invalid bgp advertisement type");
      }
    }
  }

  @Override
  public void initBgpOriginationSpaceExplicit(Map<String, Configuration> configurations) {
    // ProtocolDependencyAnalysis protocolDependencyAnalysis = new
    // ProtocolDependencyAnalysis(
    // configurations);
    // DependencyDatabase database = protocolDependencyAnalysis
    // .getDependencyDatabase();
    //
    // for (Entry<String, Configuration> e : configurations.entrySet()) {
    // PrefixSpace ebgpExportSpace = new PrefixSpace();
    // String name = e.getKey();
    // Configuration node = e.getValue();
    // BgpProcess proc = node.getBgpProcess();
    // if (proc != null) {
    // Set<PotentialExport> bgpExports = database.getPotentialExports(name,
    // RoutingProtocol.BGP);
    // for (PotentialExport export : bgpExports) {
    // DependentRoute exportSourceRoute = export.getDependency();
    // if (!exportSourceRoute.dependsOn(RoutingProtocol.BGP)
    // && !exportSourceRoute.dependsOn(RoutingProtocol.IBGP)) {
    // Prefix prefix = export.getIp();
    // ebgpExportSpace.addPrefix(prefix);
    // }
    // }
    // proc.setOriginationSpace(ebgpExportSpace);
    // }
    // }
  }

  @Override
  public InitInfoAnswerElement initInfo(boolean summary, boolean verboseError) {
    ParseVendorConfigurationAnswerElement parseAnswer = loadParseVendorConfigurationAnswerElement();
    InitInfoAnswerElement answerElement = mergeParseAnswer(summary, verboseError, parseAnswer);
    mergeConvertAnswer(summary, verboseError, answerElement);
    _logger.info(answerElement.prettyPrint());
    return answerElement;
  }

  @Override
  public InitInfoAnswerElement initInfoBgpAdvertisements(boolean summary, boolean verboseError) {
    ParseEnvironmentBgpTablesAnswerElement parseAnswer =
        loadParseEnvironmentBgpTablesAnswerElement();
    InitInfoAnswerElement answerElement = mergeParseAnswer(summary, verboseError, parseAnswer);
    _logger.info(answerElement.prettyPrint());
    return answerElement;
  }

  @Override
  public InitInfoAnswerElement initInfoRoutes(boolean summary, boolean verboseError) {
    ParseEnvironmentRoutingTablesAnswerElement parseAnswer =
        loadParseEnvironmentRoutingTablesAnswerElement();
    InitInfoAnswerElement answerElement = mergeParseAnswer(summary, verboseError, parseAnswer);
    _logger.info(answerElement.prettyPrint());
    return answerElement;
  }

  private void initQuestionEnvironment(Question question, boolean dp, boolean differentialContext) {
    EnvironmentSettings envSettings = _testrigSettings.getEnvironmentSettings();
    if (!environmentExists(_testrigSettings)) {
      Path envPath = envSettings.getEnvPath();
      // create environment required folders
      CommonUtil.createDirectories(envPath);
    }
    if (!environmentBgpTablesExist(envSettings)) {
      computeEnvironmentBgpTables();
    }
    if (!environmentRoutingTablesExist(envSettings)) {
      computeEnvironmentRoutingTables();
    }
    if (dp) {
      if (!dataPlaneDependenciesExist(_testrigSettings)) {
        computeDataPlane(differentialContext);
      }

      if (!compressedDataPlaneDependenciesExist(_testrigSettings)) {
        // computeCompressedDataPlane();
      }
    }
  }

  private void initQuestionEnvironments(
      Question question, boolean diff, boolean diffActive, boolean dp) {
    if (diff || !diffActive) {
      pushBaseEnvironment();
      initQuestionEnvironment(question, dp, false);
      popEnvironment();
    }
    if (diff || diffActive) {
      pushDeltaEnvironment();
      initQuestionEnvironment(question, dp, true);
      popEnvironment();
    }
  }

  @Override
  public void initRemoteRipNeighbors(
      Map<String, Configuration> configurations, Map<Ip, Set<String>> ipOwners, Topology topology) {
    for (Entry<String, Configuration> e : configurations.entrySet()) {
      String hostname = e.getKey();
      Configuration c = e.getValue();
      for (Entry<String, Vrf> e2 : c.getVrfs().entrySet()) {
        Vrf vrf = e2.getValue();
        RipProcess proc = vrf.getRipProcess();
        if (proc != null) {
          proc.setRipNeighbors(new TreeMap<>());
          String vrfName = e2.getKey();
          for (String ifaceName : proc.getInterfaces()) {
            Interface iface = vrf.getInterfaces().get("ifaceName");
            SortedSet<Edge> ifaceEdges =
                topology.getInterfaceEdges().get(new NodeInterfacePair(hostname, ifaceName));
            boolean hasNeighbor = false;
            Ip localIp = iface.getAddress().getIp();
            if (ifaceEdges != null) {
              for (Edge edge : ifaceEdges) {
                if (edge.getNode1().equals(hostname)) {
                  String remoteHostname = edge.getNode2();
                  String remoteIfaceName = edge.getInt2();
                  Configuration remoteNode = configurations.get(remoteHostname);
                  Interface remoteIface = remoteNode.getInterfaces().get(remoteIfaceName);
                  Vrf remoteVrf = remoteIface.getVrf();
                  String remoteVrfName = remoteVrf.getName();
                  RipProcess remoteProc = remoteVrf.getRipProcess();
                  if (remoteProc != null) {
                    if (remoteProc.getRipNeighbors() == null) {
                      remoteProc.setRipNeighbors(new TreeMap<>());
                    }
                    if (remoteProc.getInterfaces().contains(remoteIfaceName)) {
                      Ip remoteIp = remoteIface.getAddress().getIp();
                      Pair<Ip, Ip> localKey = new Pair<>(localIp, remoteIp);
                      RipNeighbor neighbor = proc.getRipNeighbors().get(localKey);
                      if (neighbor == null) {
                        hasNeighbor = true;

                        // initialize local neighbor
                        neighbor = new RipNeighbor(localKey);
                        neighbor.setVrf(vrfName);
                        neighbor.setOwner(c);
                        neighbor.setInterface(iface);
                        proc.getRipNeighbors().put(localKey, neighbor);

                        // initialize remote neighbor
                        Pair<Ip, Ip> remoteKey = new Pair<>(remoteIp, localIp);
                        RipNeighbor remoteNeighbor = new RipNeighbor(remoteKey);
                        remoteNeighbor.setVrf(remoteVrfName);
                        remoteNeighbor.setOwner(remoteNode);
                        remoteNeighbor.setInterface(remoteIface);
                        remoteProc.getRipNeighbors().put(remoteKey, remoteNeighbor);

                        // link neighbors
                        neighbor.setRemoteRipNeighbor(remoteNeighbor);
                        remoteNeighbor.setRemoteRipNeighbor(neighbor);
                      }
                    }
                  }
                }
              }
            }
            if (!hasNeighbor) {
              Pair<Ip, Ip> key = new Pair<>(localIp, Ip.ZERO);
              RipNeighbor neighbor = new RipNeighbor(key);
              neighbor.setVrf(vrfName);
              neighbor.setOwner(c);
              neighbor.setInterface(iface);
              proc.getRipNeighbors().put(key, neighbor);
            }
          }
        }
      }
    }
  }

  @Override
  public SortedMap<String, Configuration> loadConfigurations() {
    Snapshot snapshot = getSnapshot();
    _logger.debugf("Loading configurations for %s\n", snapshot);
    return loadConfigurations(snapshot);
  }

  SortedMap<String, Configuration> loadCompressedConfigurations(Snapshot snapshot) {
    // Do we already have configurations in the cache?
    SortedMap<String, Configuration> configurations =
        _cachedCompressedConfigurations.getIfPresent(snapshot);
    if (configurations != null) {
      return configurations;
    }
    _logger.debugf("Loading configurations for %s, cache miss", snapshot);

    // Next, see if we have an up-to-date, environment-specific configurations on disk.
    configurations = _storage.loadCompressedConfigurations(snapshot.getTestrig());
    if (configurations != null) {
      return configurations;
    } else {
      computeCompressedDataPlane();
      configurations = _cachedCompressedConfigurations.getIfPresent(snapshot);
      if (configurations == null) {
        throw new BatfishException("Could not compute compressed configs");
      }
      return configurations;
    }
  }

  /**
   * Returns the configurations for given snapshot, which including any environment-specific
   * features.
   */
  SortedMap<String, Configuration> loadConfigurations(Snapshot snapshot) {
    // Do we already have configurations in the cache?
    SortedMap<String, Configuration> configurations = _cachedConfigurations.getIfPresent(snapshot);
    if (configurations != null) {
      return configurations;
    }
    _logger.debugf("Loading configurations for %s, cache miss", snapshot);

    // Next, see if we have an up-to-date, environment-specific configurations on disk.
    configurations = _storage.loadConfigurations(snapshot.getTestrig());
    if (configurations != null) {
      _logger.debugf("Loaded configurations for %s off disk", snapshot);
      applyEnvironment(configurations);
    } else {
      // Otherwise, we have to parse the configurations. Fall back to old, hacky code.
      configurations = parseConfigurationsAndApplyEnvironment();
    }

    _cachedConfigurations.put(snapshot, configurations);
    return configurations;
  }

  @Nonnull
  private SortedMap<String, Configuration> parseConfigurationsAndApplyEnvironment() {
    _logger.infof("Repairing configurations for testrig %s", _testrigSettings.getName());
    repairConfigurations();
    SortedMap<String, Configuration> configurations =
        _storage.loadConfigurations(_testrigSettings.getName());
    Verify.verify(
        configurations != null,
        "Configurations should not be null when loaded immediately after repair.");
    applyEnvironment(configurations);
    return configurations;
  }

  @Override
  public ConvertConfigurationAnswerElement loadConvertConfigurationAnswerElementOrReparse() {
    ConvertConfigurationAnswerElement ccae =
        _storage.loadConvertConfigurationAnswerElement(_testrigSettings.getName());
    if (ccae != null
        && Version.isCompatibleVersion(
            "Service", "Old processed configurations", ccae.getVersion())) {
      return ccae;
    }

    repairConfigurations();
    ccae = _storage.loadConvertConfigurationAnswerElement(_testrigSettings.getName());
    if (ccae != null
        && Version.isCompatibleVersion(
            "Service", "Old processed configurations", ccae.getVersion())) {
      return ccae;
    } else {
      throw new BatfishException(
          "Version error repairing configurations for convert configuration answer element");
    }
  }

  @Override
  public DataPlane loadDataPlane() {
    return loadDataPlane(false);
  }

  DataPlane loadDataPlane(boolean compressed) {
    Cache<TestrigSettings, DataPlane> cache =
        compressed ? _cachedCompressedDataPlanes : _cachedDataPlanes;

    Path path =
        compressed
            ? _testrigSettings.getEnvironmentSettings().getCompressedDataPlanePath()
            : _testrigSettings.getEnvironmentSettings().getDataPlanePath();

    DataPlane dp = cache.getIfPresent(_testrigSettings);
    if (dp == null) {
      /*
       * Data plane should exist after loading answer element, as it triggers
       * repair if necessary. However, it might not be cached if it was not
       * repaired, so we still might need to load it from disk.
       */
      loadDataPlaneAnswerElement(compressed);
      dp = cache.getIfPresent(_testrigSettings);
      if (dp == null) {
        newBatch("Loading data plane from disk", 0);
        dp = deserializeObject(path, DataPlane.class);
        cache.put(_testrigSettings, dp);
      }
    }
    return dp;
  }

  private DataPlaneAnswerElement loadDataPlaneAnswerElement(boolean compressed) {
    return loadDataPlaneAnswerElement(compressed, true);
  }

  private DataPlaneAnswerElement loadDataPlaneAnswerElement(
      boolean compressed, boolean firstAttempt) {
    Path answerPath =
        compressed
            ? _testrigSettings.getEnvironmentSettings().getCompressedDataPlaneAnswerPath()
            : _testrigSettings.getEnvironmentSettings().getDataPlaneAnswerPath();

    DataPlaneAnswerElement bae = deserializeObject(answerPath, DataPlaneAnswerElement.class);
    if (!Version.isCompatibleVersion("Service", "Old data plane", bae.getVersion())) {
      if (firstAttempt) {
        repairDataPlane(compressed);
        return loadDataPlaneAnswerElement(compressed, false);
      } else {
        throw new BatfishException(
            "Version error repairing data plane for data plane answer element");
      }
    } else {
      return bae;
    }
  }

  @Override
  public SortedMap<String, BgpAdvertisementsByVrf> loadEnvironmentBgpTables() {
    EnvironmentSettings envSettings = _testrigSettings.getEnvironmentSettings();
    SortedMap<String, BgpAdvertisementsByVrf> environmentBgpTables =
        _cachedEnvironmentBgpTables.get(envSettings);
    if (environmentBgpTables == null) {
      ParseEnvironmentBgpTablesAnswerElement ae = loadParseEnvironmentBgpTablesAnswerElement();
      if (!Version.isCompatibleVersion(
          "Service", "Old processed environment BGP tables", ae.getVersion())) {
        repairEnvironmentBgpTables();
      }
      environmentBgpTables =
          deserializeEnvironmentBgpTables(envSettings.getSerializeEnvironmentBgpTablesPath());
      _cachedEnvironmentBgpTables.put(envSettings, environmentBgpTables);
    }
    return environmentBgpTables;
  }

  @Override
  public SortedMap<String, RoutesByVrf> loadEnvironmentRoutingTables() {
    EnvironmentSettings envSettings = _testrigSettings.getEnvironmentSettings();
    SortedMap<String, RoutesByVrf> environmentRoutingTables =
        _cachedEnvironmentRoutingTables.get(envSettings);
    if (environmentRoutingTables == null) {
      ParseEnvironmentRoutingTablesAnswerElement pertae =
          loadParseEnvironmentRoutingTablesAnswerElement();
      if (!Version.isCompatibleVersion(
          "Service", "Old processed environment routing tables", pertae.getVersion())) {
        repairEnvironmentRoutingTables();
      }
      environmentRoutingTables =
          deserializeEnvironmentRoutingTables(
              envSettings.getSerializeEnvironmentRoutingTablesPath());
      _cachedEnvironmentRoutingTables.put(envSettings, environmentRoutingTables);
    }
    return environmentRoutingTables;
  }

  private ForwardingAnalysis loadForwardingAnalysis(
      Map<String, Configuration> configurations, DataPlane dataPlane) {
    Topology topology = new Topology(dataPlane.getTopologyEdges());
    try {
      return _cachedForwardingAnalyses.get(
          _testrigSettings,
          () ->
              new ForwardingAnalysisImpl(
                  configurations, dataPlane.getRibs(), dataPlane.getFibs(), topology));
    } catch (ExecutionException e) {
      throw new BatfishException("error loading ForwardingAnalysis", e);
    }
  }

  @Override
  public ParseEnvironmentBgpTablesAnswerElement loadParseEnvironmentBgpTablesAnswerElement() {
    return loadParseEnvironmentBgpTablesAnswerElement(true);
  }

  private ParseEnvironmentBgpTablesAnswerElement loadParseEnvironmentBgpTablesAnswerElement(
      boolean firstAttempt) {
    Path answerPath =
        _testrigSettings.getEnvironmentSettings().getParseEnvironmentBgpTablesAnswerPath();
    if (!Files.exists(answerPath)) {
      repairEnvironmentBgpTables();
    }
    ParseEnvironmentBgpTablesAnswerElement ae =
        deserializeObject(answerPath, ParseEnvironmentBgpTablesAnswerElement.class);
    if (!Version.isCompatibleVersion(
        "Service", "Old processed environment BGP tables", ae.getVersion())) {
      if (firstAttempt) {
        repairEnvironmentRoutingTables();
        return loadParseEnvironmentBgpTablesAnswerElement(false);
      } else {
        throw new BatfishException(
            "Version error repairing environment BGP tables for parse environment BGP tables "
                + "answer element");
      }
    } else {
      return ae;
    }
  }

  @Override
  public ParseEnvironmentRoutingTablesAnswerElement
      loadParseEnvironmentRoutingTablesAnswerElement() {
    return loadParseEnvironmentRoutingTablesAnswerElement(true);
  }

  private ParseEnvironmentRoutingTablesAnswerElement loadParseEnvironmentRoutingTablesAnswerElement(
      boolean firstAttempt) {
    Path answerPath =
        _testrigSettings.getEnvironmentSettings().getParseEnvironmentRoutingTablesAnswerPath();
    if (!Files.exists(answerPath)) {
      repairEnvironmentRoutingTables();
    }
    ParseEnvironmentRoutingTablesAnswerElement pertae =
        deserializeObject(answerPath, ParseEnvironmentRoutingTablesAnswerElement.class);
    if (!Version.isCompatibleVersion(
        "Service", "Old processed environment routing tables", pertae.getVersion())) {
      if (firstAttempt) {
        repairEnvironmentRoutingTables();
        return loadParseEnvironmentRoutingTablesAnswerElement(false);
      } else {
        throw new BatfishException(
            "Version error repairing environment routing tables for parse environment routing "
                + "tables answer element");
      }
    } else {
      return pertae;
    }
  }

  @Override
  public ParseVendorConfigurationAnswerElement loadParseVendorConfigurationAnswerElement() {
    return loadParseVendorConfigurationAnswerElement(true);
  }

  private ParseVendorConfigurationAnswerElement loadParseVendorConfigurationAnswerElement(
      boolean firstAttempt) {
    if (Files.exists(_testrigSettings.getParseAnswerPath())) {
      ParseVendorConfigurationAnswerElement pvcae =
          deserializeObject(
              _testrigSettings.getParseAnswerPath(), ParseVendorConfigurationAnswerElement.class);
      if (Version.isCompatibleVersion(
          "Service", "Old processed configurations", pvcae.getVersion())) {
        return pvcae;
      }
    }
    if (firstAttempt) {
      repairVendorConfigurations();
      return loadParseVendorConfigurationAnswerElement(false);
    } else {
      throw new BatfishException(
          "Version error repairing vendor configurations for parse configuration answer element");
    }
  }

  private ValidateEnvironmentAnswerElement loadValidateEnvironmentAnswerElement() {
    return loadValidateEnvironmentAnswerElement(true);
  }

  private ValidateEnvironmentAnswerElement loadValidateEnvironmentAnswerElement(
      boolean firstAttempt) {
    Path answerPath = _testrigSettings.getEnvironmentSettings().getValidateEnvironmentAnswerPath();
    if (Files.exists(answerPath)) {
      ValidateEnvironmentAnswerElement veae =
          deserializeObject(answerPath, ValidateEnvironmentAnswerElement.class);
      if (Version.isCompatibleVersion("Service", "Old processed environment", veae.getVersion())) {
        return veae;
      }
    }
    if (firstAttempt) {
      parseConfigurationsAndApplyEnvironment();
      return loadValidateEnvironmentAnswerElement(false);
    } else {
      throw new BatfishException(
          "Version error repairing environment for validate environment answer element");
    }
  }

  private void mergeConvertAnswer(
      boolean summary, boolean verboseError, InitInfoAnswerElement answerElement) {
    ConvertConfigurationAnswerElement convertAnswer =
        loadConvertConfigurationAnswerElementOrReparse();
    mergeInitStepAnswer(answerElement, convertAnswer, summary, verboseError);
    for (String failed : convertAnswer.getFailed()) {
      answerElement.getParseStatus().put(failed, ParseStatus.FAILED);
    }
  }

  private void mergeInitStepAnswer(
      InitInfoAnswerElement initInfoAnswerElement,
      InitStepAnswerElement initStepAnswerElement,
      boolean summary,
      boolean verboseError) {
    if (!summary) {
      if (verboseError) {
        SortedMap<String, List<BatfishStackTrace>> errors = initInfoAnswerElement.getErrors();
        initStepAnswerElement
            .getErrors()
            .forEach(
                (hostname, initStepErrors) -> {
                  errors.computeIfAbsent(hostname, k -> new ArrayList<>()).add(initStepErrors);
                });
      }
      SortedMap<String, Warnings> warnings = initInfoAnswerElement.getWarnings();
      initStepAnswerElement
          .getWarnings()
          .forEach(
              (hostname, initStepWarnings) -> {
                Warnings combined =
                    warnings.computeIfAbsent(hostname, h -> buildWarnings(_settings));
                combined.getPedanticWarnings().addAll(initStepWarnings.getPedanticWarnings());
                combined.getRedFlagWarnings().addAll(initStepWarnings.getRedFlagWarnings());
                combined
                    .getUnimplementedWarnings()
                    .addAll(initStepWarnings.getUnimplementedWarnings());
              });
    }
  }

  private InitInfoAnswerElement mergeParseAnswer(
      boolean summary, boolean verboseError, ParseAnswerElement parseAnswer) {
    InitInfoAnswerElement answerElement = new InitInfoAnswerElement();
    mergeInitStepAnswer(answerElement, parseAnswer, summary, verboseError);
    answerElement.setParseStatus(parseAnswer.getParseStatus());
    answerElement.setParseTrees(parseAnswer.getParseTrees());
    return answerElement;
  }

  @Override
  public AnswerElement multipath(ReachabilitySettings reachabilitySettings) {
    return singleReachability(
        reachabilitySettings, MultipathInconsistencyQuerySynthesizer.builder());
  }

  @Override
  public AtomicInteger newBatch(String description, int jobs) {
    return Driver.newBatch(_settings, description, jobs);
  }

  private void outputAnswer(Answer answer) {
    outputAnswer(answer, /* log */ false);
  }

  void outputAnswerWithLog(Answer answer) {
    outputAnswer(answer, /* log */ true);
  }

  private void outputAnswer(Answer answer, boolean writeLog) {
    try {
      String answerString = BatfishObjectMapper.writePrettyString(answer) + '\n';
      _logger.debug(answerString);
      @Nullable String logString = writeLog ? answerString : null;
      writeJsonAnswerWithLog(logString, answerString);
    } catch (Exception e) {
      BatfishException be = new BatfishException("Error in sending answer", e);
      try {
        Answer failureAnswer = Answer.failureAnswer(e.toString(), answer.getQuestion());
        failureAnswer.addAnswerElement(be.getBatfishStackTrace());
        String answerString = BatfishObjectMapper.writePrettyString(failureAnswer) + '\n';
        _logger.error(answerString);
        @Nullable String logString = writeLog ? answerString : null;
        writeJsonAnswerWithLog(logString, answerString);
      } catch (Exception e1) {
        _logger.errorf("Could not serialize failure answer. %s", ExceptionUtils.getStackTrace(e1));
      }
      throw be;
    }
  }

  private ParserRuleContext parse(BatfishCombinedParser<?, ?> parser) {
    return parse(parser, _logger, _settings);
  }

  public ParserRuleContext parse(BatfishCombinedParser<?, ?> parser, String filename) {
    _logger.infof("Parsing: \"%s\"...", filename);
    return parse(parser);
  }

  private AwsConfiguration parseAwsConfigurations(Map<Path, String> configurationData) {
    AwsConfiguration config = new AwsConfiguration();
    for (Entry<Path, String> configFile : configurationData.entrySet()) {
      Path file = configFile.getKey();
      String fileText = configFile.getValue();
      String regionName = file.getName(file.getNameCount() - 2).toString(); // parent dir name

      // we stop classic link processing here because it interferes with VPC
      // processing
      if (file.toString().contains("classic-link")) {
        _logger.errorf("%s has classic link configuration\n", file);
        continue;
      }

      JSONObject jsonObj = null;
      try {
        jsonObj = new JSONObject(fileText);
      } catch (JSONException e) {
        _logger.errorf("%s does not have valid json\n", file);
      }

      if (jsonObj != null) {
        try {
          config.addConfigElement(regionName, jsonObj, _logger);
        } catch (JSONException e) {
          throw new BatfishException("Problems parsing JSON in " + file, e);
        }
      }
    }
    return config;
  }

  private SortedSet<Edge> parseEdgeBlacklist(Path edgeBlacklistPath) {
    String edgeBlacklistText = CommonUtil.readFile(edgeBlacklistPath);
    SortedSet<Edge> edges;
    try {
      edges =
          BatfishObjectMapper.mapper()
              .readValue(edgeBlacklistText, new TypeReference<SortedSet<Edge>>() {});
    } catch (IOException e) {
      throw new BatfishException("Failed to parse edge blacklist", e);
    }
    return edges;
  }

  private SortedMap<String, BgpAdvertisementsByVrf> parseEnvironmentBgpTables(
      SortedMap<Path, String> inputData, ParseEnvironmentBgpTablesAnswerElement answerElement) {
    _logger.info("\n*** PARSING ENVIRONMENT BGP TABLES ***\n");
    _logger.resetTimer();
    SortedMap<String, BgpAdvertisementsByVrf> bgpTables = new TreeMap<>();
    List<ParseEnvironmentBgpTableJob> jobs = new ArrayList<>();
    SortedMap<String, Configuration> configurations = loadConfigurations();
    for (Entry<Path, String> bgpFile : inputData.entrySet()) {
      Path currentFile = bgpFile.getKey();
      String fileText = bgpFile.getValue();

      String hostname = currentFile.getFileName().toString();
      String optionalSuffix = ".bgp";
      if (hostname.endsWith(optionalSuffix)) {
        hostname = hostname.substring(0, hostname.length() - optionalSuffix.length());
      }
      if (!configurations.containsKey(hostname)) {
        continue;
      }
      Warnings warnings = buildWarnings(_settings);
      ParseEnvironmentBgpTableJob job =
          new ParseEnvironmentBgpTableJob(
              _settings, fileText, hostname, currentFile, warnings, _bgpTablePlugins);
      jobs.add(job);
    }
    BatfishJobExecutor.runJobsInExecutor(
        _settings,
        _logger,
        jobs,
        bgpTables,
        answerElement,
        _settings.getHaltOnParseError(),
        "Parse environment BGP tables");
    _logger.printElapsedTime();
    return bgpTables;
  }

  private SortedMap<String, RoutesByVrf> parseEnvironmentRoutingTables(
      SortedMap<Path, String> inputData, ParseEnvironmentRoutingTablesAnswerElement answerElement) {
    _logger.info("\n*** PARSING ENVIRONMENT ROUTING TABLES ***\n");
    _logger.resetTimer();
    SortedMap<String, RoutesByVrf> routingTables = new TreeMap<>();
    List<ParseEnvironmentRoutingTableJob> jobs = new ArrayList<>();
    SortedMap<String, Configuration> configurations = loadConfigurations();
    for (Entry<Path, String> routingFile : inputData.entrySet()) {
      Path currentFile = routingFile.getKey();
      String fileText = routingFile.getValue();

      String hostname = currentFile.getFileName().toString();
      if (!configurations.containsKey(hostname)) {
        continue;
      }

      Warnings warnings = buildWarnings(_settings);
      ParseEnvironmentRoutingTableJob job =
          new ParseEnvironmentRoutingTableJob(_settings, fileText, currentFile, warnings, this);
      jobs.add(job);
    }
    BatfishJobExecutor.runJobsInExecutor(
        _settings,
        _logger,
        jobs,
        routingTables,
        answerElement,
        _settings.getHaltOnParseError(),
        "Parse environment routing tables");
    _logger.printElapsedTime();
    return routingTables;
  }

  private SortedSet<NodeInterfacePair> parseInterfaceBlacklist(Path interfaceBlacklistPath) {
    String interfaceBlacklistText = CommonUtil.readFile(interfaceBlacklistPath);
    SortedSet<NodeInterfacePair> ifaces;
    try {
      ifaces =
          BatfishObjectMapper.mapper()
              .readValue(
                  interfaceBlacklistText, new TypeReference<SortedSet<NodeInterfacePair>>() {});
    } catch (IOException e) {
      throw new BatfishException("Failed to parse interface blacklist", e);
    }
    return ifaces;
  }

  private SortedSet<String> parseNodeBlacklist(Path nodeBlacklistPath) {
    String nodeBlacklistText = CommonUtil.readFile(nodeBlacklistPath);
    SortedSet<String> nodes;
    try {
      nodes =
          BatfishObjectMapper.mapper()
              .readValue(nodeBlacklistText, new TypeReference<SortedSet<String>>() {});
    } catch (IOException e) {
      throw new BatfishException("Failed to parse node blacklist", e);
    }
    return nodes;
  }

  public Topology parseTopology(Path topologyFilePath) {
    _logger.info("*** PARSING TOPOLOGY ***\n");
    String topologyFileText = CommonUtil.readFile(topologyFilePath);
    if (topologyFileText.trim().isEmpty()) {
      throw new BatfishException("ERROR: empty topology\n");
    }
    _logger.infof("Parsing: \"%s\" ...", topologyFilePath.toAbsolutePath());
    try {
      return BatfishObjectMapper.mapper().readValue(topologyFileText, Topology.class);
    } catch (IOException e) {
      _logger.fatal("...ERROR\n");
      throw new BatfishException("Topology format error " + e.getMessage(), e);
    }
  }

  private SortedMap<String, VendorConfiguration> parseVendorConfigurations(
      Map<Path, String> configurationData,
      ParseVendorConfigurationAnswerElement answerElement,
      ConfigurationFormat configurationFormat) {
    _logger.info("\n*** PARSING VENDOR CONFIGURATION FILES ***\n");
    _logger.resetTimer();
    SortedMap<String, VendorConfiguration> vendorConfigurations = new TreeMap<>();
    List<ParseVendorConfigurationJob> jobs = new ArrayList<>();
    for (Entry<Path, String> vendorFile : configurationData.entrySet()) {
      Path currentFile = vendorFile.getKey();
      String fileText = vendorFile.getValue();

      Warnings warnings = buildWarnings(_settings);
      ParseVendorConfigurationJob job =
          new ParseVendorConfigurationJob(
              _settings, fileText, currentFile, warnings, configurationFormat);
      jobs.add(job);
    }
    BatfishJobExecutor.runJobsInExecutor(
        _settings,
        _logger,
        jobs,
        vendorConfigurations,
        answerElement,
        _settings.getHaltOnParseError(),
        "Parse configurations");
    _logger.printElapsedTime();
    return vendorConfigurations;
  }

  @Override
  public AnswerElement pathDiff(ReachabilitySettings reachabilitySettings) {
    Settings settings = getSettings();
    checkDifferentialDataPlaneQuestionDependencies();
    String tag = getDifferentialFlowTag();

    // load base configurations and generate base data plane
    pushBaseEnvironment();
    Map<String, Configuration> baseConfigurations = loadConfigurations();
    Synthesizer baseDataPlaneSynthesizer = synthesizeDataPlane();
    Topology baseTopology = getEnvironmentTopology();
    popEnvironment();

    // load diff configurations and generate diff data plane
    pushDeltaEnvironment();
    Map<String, Configuration> diffConfigurations = loadConfigurations();
    Synthesizer diffDataPlaneSynthesizer = synthesizeDataPlane();
    Topology diffTopology = getEnvironmentTopology();
    popEnvironment();

    pushDeltaEnvironment();
    SortedSet<String> blacklistNodes = getNodeBlacklist();
    Set<NodeInterfacePair> blacklistInterfaces = getInterfaceBlacklist();
    SortedSet<Edge> blacklistEdges = getEdgeBlacklist();
    popEnvironment();

    BlacklistDstIpQuerySynthesizer blacklistQuery =
        new BlacklistDstIpQuerySynthesizer(
            null, blacklistNodes, blacklistInterfaces, blacklistEdges, baseConfigurations);

    // compute composite program and flows
    List<Synthesizer> commonEdgeSynthesizers =
        ImmutableList.of(
            baseDataPlaneSynthesizer, diffDataPlaneSynthesizer, baseDataPlaneSynthesizer);

    List<CompositeNodJob> jobs = new ArrayList<>();

    // generate local edge reachability and black hole queries
    SortedSet<Edge> diffEdges = diffTopology.getEdges();
    for (Edge edge : diffEdges) {
      String ingressNode = edge.getNode1();
      String outInterface = edge.getInt1();
      String vrf =
          diffConfigurations.get(ingressNode).getInterfaces().get(outInterface).getVrf().getName();
      Map<IngressLocation, BooleanExpr> srcIpConstraint =
          ImmutableMap.of(IngressLocation.vrf(ingressNode, vrf), TrueExpr.INSTANCE);
      ReachEdgeQuerySynthesizer reachQuery =
          new ReachEdgeQuerySynthesizer(
              ingressNode, vrf, edge, true, reachabilitySettings.getHeaderSpace());
      ReachEdgeQuerySynthesizer noReachQuery =
          new ReachEdgeQuerySynthesizer(ingressNode, vrf, edge, true, new HeaderSpace());
      noReachQuery.setNegate(true);
      List<QuerySynthesizer> queries = ImmutableList.of(reachQuery, noReachQuery, blacklistQuery);
      CompositeNodJob job =
          new CompositeNodJob(settings, commonEdgeSynthesizers, queries, srcIpConstraint, tag);
      jobs.add(job);
    }

    // we also need queries for nodes next to edges that are now missing,
    // in the case that those nodes still exist
    List<Synthesizer> missingEdgeSynthesizers =
        ImmutableList.of(baseDataPlaneSynthesizer, baseDataPlaneSynthesizer);
    SortedSet<Edge> baseEdges = baseTopology.getEdges();
    SortedSet<Edge> missingEdges = ImmutableSortedSet.copyOf(Sets.difference(baseEdges, diffEdges));
    for (Edge missingEdge : missingEdges) {
      String ingressNode = missingEdge.getNode1();
      String outInterface = missingEdge.getInt1();
      if (diffConfigurations.containsKey(ingressNode)
          && diffConfigurations.get(ingressNode).getInterfaces().containsKey(outInterface)) {
        String vrf =
            diffConfigurations
                .get(ingressNode)
                .getInterfaces()
                .get(outInterface)
                .getVrf()
                .getName();
        ReachEdgeQuerySynthesizer reachQuery =
            new ReachEdgeQuerySynthesizer(
                ingressNode, vrf, missingEdge, true, reachabilitySettings.getHeaderSpace());
        List<QuerySynthesizer> queries = ImmutableList.of(reachQuery, blacklistQuery);
        Map<IngressLocation, BooleanExpr> srcIpConstraint =
            ImmutableMap.of(IngressLocation.vrf(ingressNode, vrf), TrueExpr.INSTANCE);
        CompositeNodJob job =
            new CompositeNodJob(settings, missingEdgeSynthesizers, queries, srcIpConstraint, tag);
        jobs.add(job);
      }
    }

    // TODO: maybe do something with nod answer element
    Set<Flow> flows = computeCompositeNodOutput(jobs, new NodAnswerElement());
    pushBaseEnvironment();
    getDataPlanePlugin().processFlows(flows, loadDataPlane(), false);
    popEnvironment();
    pushDeltaEnvironment();
    getDataPlanePlugin().processFlows(flows, loadDataPlane(), false);
    popEnvironment();

    AnswerElement answerElement = getHistory();
    return answerElement;
  }

  @Override
  public void popEnvironment() {
    int lastIndex = _testrigSettingsStack.size() - 1;
    _testrigSettings = _testrigSettingsStack.get(lastIndex);
    _testrigSettingsStack.remove(lastIndex);
  }

  private void populateChannelGroupMembers(
      Map<String, Interface> interfaces, String ifaceName, Interface iface) {
    String portChannelName = iface.getChannelGroup();
    if (portChannelName == null) {
      return;
    }
    Interface portChannel = interfaces.get(portChannelName);
    if (portChannel == null) {
      return;
    }
    portChannel.setChannelGroupMembers(
        ImmutableSortedSet.<String>naturalOrder()
            .addAll(portChannel.getChannelGroupMembers())
            .add(ifaceName)
            .build());
  }

  private void populateFlowHistory(
      FlowHistory flowHistory, String envTag, Environment environment, String flowTag) {
    DataPlanePlugin dataPlanePlugin = getDataPlanePlugin();
    List<Flow> flows = dataPlanePlugin.getHistoryFlows(loadDataPlane());
    List<FlowTrace> flowTraces = dataPlanePlugin.getHistoryFlowTraces(loadDataPlane());
    int numEntries = flows.size();
    for (int i = 0; i < numEntries; i++) {
      Flow flow = flows.get(i);
      if (flow.getTag().equals(flowTag)) {
        FlowTrace flowTrace = flowTraces.get(i);
        flowHistory.addFlowTrace(flow, envTag, environment, flowTrace);
      }
    }
  }

  private void postProcessAggregatedInterfaces(Map<String, Configuration> configurations) {
    configurations
        .values()
        .forEach(
            c ->
                c.getVrfs()
                    .values()
                    .forEach(v -> postProcessAggregatedInterfacesHelper(v.getInterfaces())));
  }

  private void postProcessAggregatedInterfacesHelper(Map<String, Interface> interfaces) {
    /* Populate aggregated interfaces with members referring to them. */
    interfaces.forEach(
        (ifaceName, iface) -> populateChannelGroupMembers(interfaces, ifaceName, iface));

    /* Disable aggregated interfaces with no members. */
    interfaces
        .values()
        .stream()
        .filter(
            i ->
                i.getInterfaceType() == InterfaceType.AGGREGATED
                    && i.getChannelGroupMembers().isEmpty())
        .forEach(i -> i.setActive(false));

    /* Compute bandwidth for aggregated interfaces. */
    interfaces.values().forEach(iface -> computeAggregatedInterfaceBandwidth(iface, interfaces));
  }

  private void postProcessConfigurations(Collection<Configuration> configurations) {
    for (Configuration c : configurations) {
      // Set device type to host iff the configuration format is HOST
      if (c.getConfigurationFormat() == ConfigurationFormat.HOST) {
        c.setDeviceType(DeviceType.HOST);
      }
      for (Vrf vrf : c.getVrfs().values()) {
        // If vrf has BGP, OSPF, or RIP process and device isn't a host, set device type to router
        if (c.getDeviceType() == null
            && (vrf.getBgpProcess() != null
                || vrf.getOspfProcess() != null
                || vrf.getRipProcess() != null)) {
          c.setDeviceType(DeviceType.ROUTER);
        }
      }
      // If device was not a host or router, call it a switch
      if (c.getDeviceType() == null) {
        c.setDeviceType(DeviceType.SWITCH);
      }
    }
  }

  private void postProcessForEnvironment(Map<String, Configuration> configurations) {
    postProcessAggregatedInterfaces(configurations);
    postProcessOspfCosts(configurations);
  }

  private void postProcessOspfCosts(Map<String, Configuration> configurations) {
    configurations
        .values()
        .forEach(
            c ->
                c.getVrfs()
                    .values()
                    .forEach(
                        vrf -> {
                          // Compute OSPF interface costs where they are missing
                          OspfProcess proc = vrf.getOspfProcess();
                          if (proc != null) {
                            proc.initInterfaceCosts(c);
                          }
                        }));
  }

  private void printSymmetricEdgePairs() {
    Map<String, Configuration> configs = loadConfigurations();
    SortedSet<Edge> edges = CommonUtil.synthesizeTopology(configs).getEdges();
    Set<Edge> symmetricEdgePairs = getSymmetricEdgePairs(edges);
    List<Edge> edgeList = new ArrayList<>();
    edgeList.addAll(symmetricEdgePairs);
    for (int i = 0; i < edgeList.size() / 2; i++) {
      Edge edge1 = edgeList.get(2 * i);
      Edge edge2 = edgeList.get(2 * i + 1);
      _logger.output(
          edge1.getNode1()
              + ":"
              + edge1.getInt1()
              + ","
              + edge1.getNode2()
              + ":"
              + edge1.getInt2()
              + " "
              + edge2.getNode1()
              + ":"
              + edge2.getInt1()
              + ","
              + edge2.getNode2()
              + ":"
              + edge2.getInt2()
              + "\n");
    }
    _logger.printElapsedTime();
  }

  @Override
  public Set<BgpAdvertisement> loadExternalBgpAnnouncements(
      Map<String, Configuration> configurations) {
    Set<BgpAdvertisement> advertSet = new LinkedHashSet<>();
    for (ExternalBgpAdvertisementPlugin plugin : _externalBgpAdvertisementPlugins) {
      Set<BgpAdvertisement> currentAdvertisements = plugin.loadExternalBgpAdvertisements();
      advertSet.addAll(currentAdvertisements);
    }
    return advertSet;
  }

  /**
   * Reads the external bgp announcement specified in the environment, and populates the
   * vendor-independent configurations with data about those announcements
   *
   * @param configurations The vendor-independent configurations to be modified
   */
  public Set<BgpAdvertisement> processExternalBgpAnnouncements(
      Map<String, Configuration> configurations, SortedSet<Long> allCommunities) {
    Set<BgpAdvertisement> advertSet = new LinkedHashSet<>();
    Path externalBgpAnnouncementsPath =
        _testrigSettings.getEnvironmentSettings().getExternalBgpAnnouncementsPath();
    if (Files.exists(externalBgpAnnouncementsPath)) {
      String externalBgpAnnouncementsFileContents =
          CommonUtil.readFile(externalBgpAnnouncementsPath);
      // Populate advertSet with BgpAdvertisements that
      // gets passed to populatePrecomputedBgpAdvertisements.
      // See populatePrecomputedBgpAdvertisements for the things that get
      // extracted from these advertisements.

      try {
        JSONObject jsonObj = new JSONObject(externalBgpAnnouncementsFileContents);

        JSONArray announcements = jsonObj.getJSONArray(BfConsts.PROP_BGP_ANNOUNCEMENTS);

        for (int index = 0; index < announcements.length(); index++) {
          JSONObject announcement = new JSONObject();
          announcement.put("@id", index);
          JSONObject announcementSrc = announcements.getJSONObject(index);
          for (Iterator<?> i = announcementSrc.keys(); i.hasNext(); ) {
            String key = (String) i.next();
            if (!key.equals("@id")) {
              announcement.put(key, announcementSrc.get(key));
            }
          }
          BgpAdvertisement bgpAdvertisement =
              BatfishObjectMapper.mapper()
                  .readValue(announcement.toString(), BgpAdvertisement.class);
          allCommunities.addAll(bgpAdvertisement.getCommunities());
          advertSet.add(bgpAdvertisement);
        }

      } catch (JSONException | IOException e) {
        throw new BatfishException("Problems parsing JSON in " + externalBgpAnnouncementsPath, e);
      }
    }
    return advertSet;
  }

  @Override
  public void processFlows(Set<Flow> flows, boolean ignoreAcls) {
    getDataPlanePlugin().processFlows(flows, loadDataPlane(), ignoreAcls);
  }

  /**
   * Helper function to disable a blacklisted interface and update the given {@link
   * ValidateEnvironmentAnswerElement} if the interface does not actually exist.
   */
  private static void blacklistInterface(
      Map<String, Configuration> configurations,
      ValidateEnvironmentAnswerElement veae,
      NodeInterfacePair iface) {
    String hostname = iface.getHostname();
    String ifaceName = iface.getInterface();
    @Nullable Configuration node = configurations.get(hostname);
    if (node == null) {
      veae.setValid(false);
      veae.getUndefinedInterfaceBlacklistNodes().add(hostname);
      return;
    }

    @Nullable Interface nodeIface = node.getInterfaces().get(ifaceName);
    if (nodeIface == null) {
      veae.setValid(false);
      veae.getUndefinedInterfaceBlacklistInterfaces()
          .computeIfAbsent(hostname, k -> new TreeSet<>())
          .add(ifaceName);
      return;
    }

    nodeIface.setActive(false);
    nodeIface.setBlacklisted(true);
  }

  private void processInterfaceBlacklist(
      Map<String, Configuration> configurations, ValidateEnvironmentAnswerElement veae) {
    Set<NodeInterfacePair> blacklistInterfaces = getInterfaceBlacklist();
    for (NodeInterfacePair p : blacklistInterfaces) {
      blacklistInterface(configurations, veae, p);
    }
  }

  private void processNodeBlacklist(
      Map<String, Configuration> configurations, ValidateEnvironmentAnswerElement veae) {
    SortedSet<String> blacklistNodes = getNodeBlacklist();
    for (String hostname : blacklistNodes) {
      Configuration node = configurations.get(hostname);
      if (node != null) {
        for (Interface iface : node.getInterfaces().values()) {
          iface.setActive(false);
          iface.setBlacklisted(true);
        }
      } else {
        veae.setValid(false);
        veae.getUndefinedNodeBlacklistNodes().add(hostname);
      }
    }
  }

  private Topology processTopologyFile(Path topologyFilePath) {
    Topology topology = parseTopology(topologyFilePath);
    return topology;
  }

  @Override
  public void pushBaseEnvironment() {
    _testrigSettingsStack.add(_testrigSettings);
    _testrigSettings = _baseTestrigSettings;
  }

  @Override
  public void pushDeltaEnvironment() {
    _testrigSettingsStack.add(_testrigSettings);
    _testrigSettings = _deltaTestrigSettings;
  }

  private SortedMap<Path, String> readConfigurationFiles(Path testRigPath, String configsType) {
    _logger.infof("\n*** READING %s FILES ***\n", configsType);
    _logger.resetTimer();
    SortedMap<Path, String> configurationData = new TreeMap<>();
    Path configsPath = testRigPath.resolve(configsType);
    List<Path> configFilePaths = listAllFiles(configsPath);
    AtomicInteger completed =
        newBatch("Reading network configuration files", configFilePaths.size());
    for (Path file : configFilePaths) {
      _logger.debugf("Reading: \"%s\"\n", file);
      String fileTextRaw = CommonUtil.readFile(file.toAbsolutePath());
      String fileText = fileTextRaw + ((fileTextRaw.length() != 0) ? "\n" : "");
      configurationData.put(file, fileText);
      completed.incrementAndGet();
    }
    _logger.printElapsedTime();
    return configurationData;
  }

  @Nullable
  @Override
  public String readExternalBgpAnnouncementsFile() {
    Path externalBgpAnnouncementsPath =
        _testrigSettings.getEnvironmentSettings().getExternalBgpAnnouncementsPath();
    if (Files.exists(externalBgpAnnouncementsPath)) {
      String externalBgpAnnouncementsFileContents =
          CommonUtil.readFile(externalBgpAnnouncementsPath);
      return externalBgpAnnouncementsFileContents;
    } else {
      return null;
    }
  }

  private SortedMap<Path, String> readFiles(Path directory, String description) {
    _logger.infof("\n*** READING FILES: %s ***\n", description);
    _logger.resetTimer();
    SortedMap<Path, String> fileData = new TreeMap<>();
    List<Path> filePaths;
    try (Stream<Path> paths = CommonUtil.list(directory)) {
      filePaths =
          paths
              .filter(path -> !path.getFileName().toString().startsWith("."))
              .sorted()
              .collect(Collectors.toList());
    }
    AtomicInteger completed = newBatch("Reading files: " + description, filePaths.size());
    for (Path file : filePaths) {
      _logger.debugf("Reading: \"%s\"\n", file);
      String fileTextRaw = CommonUtil.readFile(file.toAbsolutePath());
      String fileText = fileTextRaw + ((fileTextRaw.length() != 0) ? "\n" : "");
      fileData.put(file, fileText);
      completed.incrementAndGet();
    }
    _logger.printElapsedTime();
    return fileData;
  }

  /**
   * Read Iptable Files for each host in the keyset of {@code hostConfigurations}, and store the
   * contents in {@code iptablesDate}. Each task fails if the Iptable file specified by host is not
   * under {@code testRigPath} or does not exist.
   *
   * @throws BatfishException if there is a failed task and either {@link
   *     Settings#getExitOnFirstError()} or {@link Settings#getHaltOnParseError()} is set.
   */
  void readIptableFiles(
      Path testRigPath,
      SortedMap<String, VendorConfiguration> hostConfigurations,
      SortedMap<Path, String> iptablesData,
      ParseVendorConfigurationAnswerElement answerElement) {
    List<BatfishException> failureCauses = new ArrayList<>();
    for (VendorConfiguration vc : hostConfigurations.values()) {
      HostConfiguration hostConfig = (HostConfiguration) vc;
      if (hostConfig.getIptablesFile() != null) {
        Path path = Paths.get(testRigPath.toString(), hostConfig.getIptablesFile());

        // ensure that the iptables file is not taking us outside of the
        // testrig
        try {
          if (!path.toFile().getCanonicalPath().contains(testRigPath.toFile().getCanonicalPath())
              || !path.toFile().exists()) {
            String failureMessage =
                String.format(
                    "Iptables file %s for host %s is not contained within the testrig",
                    hostConfig.getIptablesFile(), hostConfig.getHostname());
            BatfishException bfc;
            if (answerElement.getErrors().containsKey(hostConfig.getHostname())) {
              bfc =
                  new BatfishException(
                      failureMessage,
                      answerElement.getErrors().get(hostConfig.getHostname()).getException());
              answerElement.getErrors().put(hostConfig.getHostname(), bfc.getBatfishStackTrace());
            } else {
              bfc = new BatfishException(failureMessage);
              if (_settings.getExitOnFirstError()) {
                throw bfc;
              } else {
                failureCauses.add(bfc);
                answerElement.getErrors().put(hostConfig.getHostname(), bfc.getBatfishStackTrace());
                answerElement.getParseStatus().put(hostConfig.getHostname(), ParseStatus.FAILED);
              }
            }
          } else {
            String fileText = CommonUtil.readFile(path);
            iptablesData.put(path, fileText);
          }
        } catch (IOException e) {
          throw new BatfishException("Could not get canonical path", e);
        }
      }
    }

    if (_settings.getHaltOnParseError() && !failureCauses.isEmpty()) {
      BatfishException e =
          new BatfishException(
              "Fatal exception due to at least one Iptables file is"
                  + " not contained within the testrig");
      failureCauses.forEach(e::addSuppressed);
      throw e;
    }
  }

  @Override
  public AnswerElement reducedReachability(ReachabilitySettings reachabilitySettings) {
    ReachabilityParameters params = reachabilitySettings.toReachabilityParameters();
    checkDifferentialDataPlaneQuestionDependencies();
    pushBaseEnvironment();
    ResolvedReachabilityParameters baseParams;
    try {
      baseParams = resolveReachabilityParameters(this, params, getSnapshot());
    } catch (InvalidReachabilityParametersException e) {
      return e.getInvalidSettingsAnswer();
    }
    popEnvironment();

    pushDeltaEnvironment();
    ResolvedReachabilityParameters deltaParams;
    try {
      deltaParams = resolveReachabilityParameters(this, params, getSnapshot());
    } catch (InvalidReachabilityParametersException e) {
      return e.getInvalidSettingsAnswer();
    }
    popEnvironment();

    return reducedReachability(baseParams, deltaParams);
  }

  public AnswerElement reducedReachability(
      ResolvedReachabilityParameters baseParams, ResolvedReachabilityParameters deltaParams) {
    Settings settings = getSettings();
    String tag = getDifferentialFlowTag();

    Map<String, Configuration> baseConfigurations = baseParams.getConfigurations();

    Synthesizer baseDataPlaneSynthesizer =
        synthesizeDataPlane(baseParams.getConfigurations(), baseParams.getDataPlane());

    Synthesizer diffDataPlaneSynthesizer =
        synthesizeDataPlane(deltaParams.getConfigurations(), deltaParams.getDataPlane());

    pushDeltaEnvironment();
    SortedSet<String> blacklistNodes = getNodeBlacklist();
    Set<NodeInterfacePair> blacklistInterfaces = getInterfaceBlacklist();
    SortedSet<Edge> blacklistEdges = getEdgeBlacklist();
    popEnvironment();

    BlacklistDstIpQuerySynthesizer blacklistQuery =
        new BlacklistDstIpQuerySynthesizer(
            null, blacklistNodes, blacklistInterfaces, blacklistEdges, baseConfigurations);

    // compute composite program and flows
    List<Synthesizer> synthesizers =
        ImmutableList.of(baseDataPlaneSynthesizer, diffDataPlaneSynthesizer);

    /*
     * Merge the srcIpConstraints
     */
    Map<IngressLocation, BooleanExpr> srcIpConstraints =
        new HashMap<>(baseDataPlaneSynthesizer.getInput().getSrcIpConstraints());
    diffDataPlaneSynthesizer
        .getInput()
        .getSrcIpConstraints()
        .forEach(
            (loc, expr) ->
                srcIpConstraints.merge(
                    loc, expr, (expr1, expr2) -> new OrExpr(ImmutableList.of(expr1, expr2))));

    List<CompositeNodJob> jobs =
        srcIpConstraints
            .entrySet()
            .stream()
            .map(
                entry -> {
                  Map<IngressLocation, BooleanExpr> srcIpConstraint =
                      ImmutableMap.of(entry.getKey(), entry.getValue());
                  StandardReachabilityQuerySynthesizer acceptQuery =
                      StandardReachabilityQuerySynthesizer.builder()
                          .setActions(
                              ImmutableSet.of(
                                  ForwardingAction.ACCEPT,
                                  ForwardingAction.NEIGHBOR_UNREACHABLE_OR_EXITS_NETWORK))
                          .setHeaderSpace(baseParams.getHeaderSpace())
                          .setSrcIpConstraints(srcIpConstraint)
                          .setFinalNodes(ImmutableSet.of())
                          .setRequiredTransitNodes(ImmutableSet.of())
                          .setForbiddenTransitNodes(ImmutableSet.of())
                          .setSrcNatted(baseParams.getSrcNatted())
                          .build();
                  StandardReachabilityQuerySynthesizer notAcceptQuery =
                      StandardReachabilityQuerySynthesizer.builder()
                          .setActions(
                              ImmutableSet.of(
                                  ForwardingAction.ACCEPT,
                                  ForwardingAction.NEIGHBOR_UNREACHABLE_OR_EXITS_NETWORK))
                          .setFinalNodes(ImmutableSet.of())
                          .setForbiddenTransitNodes(ImmutableSet.of())
                          .setHeaderSpace(baseParams.getHeaderSpace())
                          .setRequiredTransitNodes(ImmutableSet.of())
                          .setSrcIpConstraints(srcIpConstraint)
                          .setSrcNatted(baseParams.getSrcNatted())
                          .build();
                  notAcceptQuery.setNegate(true);
                  List<QuerySynthesizer> queries =
                      ImmutableList.of(acceptQuery, notAcceptQuery, blacklistQuery);
                  return new CompositeNodJob(settings, synthesizers, queries, srcIpConstraint, tag);
                })
            .collect(Collectors.toList());

    // TODO: maybe do something with nod answer element
    Set<Flow> flows = computeCompositeNodOutput(jobs, new NodAnswerElement());
    pushBaseEnvironment();
    getDataPlanePlugin().processFlows(flows, loadDataPlane(), false);
    popEnvironment();
    pushDeltaEnvironment();
    getDataPlanePlugin().processFlows(flows, loadDataPlane(), false);
    popEnvironment();

    AnswerElement answerElement = getHistory();
    return answerElement;
  }

  @Override
  public void registerAnswerer(
      String questionName,
      String questionClassName,
      BiFunction<Question, IBatfish, Answerer> answererCreator) {
    _answererCreators.put(questionName, answererCreator);
  }

  @Override
  public void registerBgpTablePlugin(BgpTableFormat format, BgpTablePlugin bgpTablePlugin) {
    _bgpTablePlugins.put(format, bgpTablePlugin);
  }

  @Override
  public void registerExternalBgpAdvertisementPlugin(
      ExternalBgpAdvertisementPlugin externalBgpAdvertisementPlugin) {
    _externalBgpAdvertisementPlugins.add(externalBgpAdvertisementPlugin);
  }

  private void repairConfigurations() {
    ParseVendorConfigurationAnswerElement pvcae = loadParseVendorConfigurationAnswerElement();
    if (!Version.isCompatibleVersion("Service", "Old parsed configurations", pvcae.getVersion())) {
      repairVendorConfigurations();
    }
    Path inputPath = _testrigSettings.getSerializeVendorPath();
    serializeIndependentConfigs(inputPath);
  }

  private void repairDataPlane(boolean compressed) {
    Path dataPlanePath =
        compressed
            ? _testrigSettings.getEnvironmentSettings().getCompressedDataPlanePath()
            : _testrigSettings.getEnvironmentSettings().getDataPlanePath();

    Path dataPlaneAnswerPath =
        compressed
            ? _testrigSettings.getEnvironmentSettings().getCompressedDataPlaneAnswerPath()
            : _testrigSettings.getEnvironmentSettings().getDataPlaneAnswerPath();

    CommonUtil.deleteIfExists(dataPlanePath);
    CommonUtil.deleteIfExists(dataPlaneAnswerPath);

    if (compressed) {
      computeCompressedDataPlane();
    } else {
      computeDataPlane(false);
    }
  }

  /**
   * Applies the current environment to the specified configurations and updates the given {@link
   * ValidateEnvironmentAnswerElement}. Applying the environment includes:
   *
   * <ul>
   *   <li>Applying node and interface blacklists.
   *   <li>Applying node and interface blacklists.
   * </ul>
   */
  private void updateBlacklistedAndInactiveConfigs(
      Map<String, Configuration> configurations, ValidateEnvironmentAnswerElement veae) {
    processNodeBlacklist(configurations, veae);
    processInterfaceBlacklist(configurations, veae);
    // We do not process the edge blacklist here. Instead, we rely on these edges being explicitly
    // deleted from the Topology (aka list of edges) that is used along with configurations in
    // answering questions.
    disableUnusableVlanInterfaces(configurations);
    disableUnusableVpnInterfaces(configurations);
  }

  /**
   * Ensures that the current configurations for the current testrig+environment are up to date.
   * Among other things, this includes:
   *
   * <ul>
   *   <li>Invalidating cached configs if the in-memory copy has been changed by question
   *       processing.
   *   <li>Re-loading configurations from disk, including re-parsing if the configs were parsed on a
   *       previous version of Batfish.
   *   <li>Re-applying the environment to the configs, to ensure that blacklists are honored.
   * </ul>
   */
  private void applyEnvironment(Map<String, Configuration> configurationsWithoutEnvironment) {
    ValidateEnvironmentAnswerElement veae = new ValidateEnvironmentAnswerElement();
    updateBlacklistedAndInactiveConfigs(configurationsWithoutEnvironment, veae);
    postProcessForEnvironment(configurationsWithoutEnvironment);

    serializeObject(
        veae, _testrigSettings.getEnvironmentSettings().getValidateEnvironmentAnswerPath());
  }

  private void repairEnvironmentBgpTables() {
    EnvironmentSettings envSettings = _testrigSettings.getEnvironmentSettings();
    Path answerPath = envSettings.getParseEnvironmentBgpTablesAnswerPath();
    Path bgpTablesOutputPath = envSettings.getSerializeEnvironmentBgpTablesPath();
    CommonUtil.deleteIfExists(answerPath);
    CommonUtil.deleteDirectory(bgpTablesOutputPath);
    computeEnvironmentBgpTables();
  }

  private void repairEnvironmentRoutingTables() {
    EnvironmentSettings envSettings = _testrigSettings.getEnvironmentSettings();
    Path answerPath = envSettings.getParseEnvironmentRoutingTablesAnswerPath();
    Path rtOutputPath = envSettings.getSerializeEnvironmentRoutingTablesPath();
    CommonUtil.deleteIfExists(answerPath);
    CommonUtil.deleteDirectory(rtOutputPath);
    computeEnvironmentRoutingTables();
  }

  private void repairVendorConfigurations() {
    Path outputPath = _testrigSettings.getSerializeVendorPath();
    CommonUtil.deleteDirectory(outputPath);
    Path testRigPath = _testrigSettings.getTestRigPath();
    serializeVendorConfigs(testRigPath, outputPath);
  }

  private AnswerElement report() {
    ReportAnswerElement answerElement = new ReportAnswerElement();
    checkQuestionsDirExists();
    Path questionsDir =
        _settings.getActiveTestrigSettings().getBasePath().resolve(BfConsts.RELPATH_QUESTIONS_DIR);
    ConcurrentMap<Path, String> answers = new ConcurrentHashMap<>();
    try (DirectoryStream<Path> questions = Files.newDirectoryStream(questionsDir)) {
      questions.forEach(
          questionDirPath ->
              answers.put(
                  questionDirPath.resolve(BfConsts.RELPATH_ANSWER_JSON),
                  !questionDirPath.getFileName().startsWith(".")
                          && Files.exists(questionDirPath.resolve(BfConsts.RELPATH_ANSWER_JSON))
                      ? CommonUtil.readFile(questionDirPath.resolve(BfConsts.RELPATH_ANSWER_JSON))
                      : ""));
    } catch (IOException e1) {
      throw new BatfishException(
          "Could not create directory stream for '" + questionsDir + "'", e1);
    }
    ObjectMapper mapper = BatfishObjectMapper.mapper();
    for (Entry<Path, String> entry : answers.entrySet()) {
      Path answerPath = entry.getKey();
      String answerText = entry.getValue();
      if (!answerText.equals("")) {
        try {
          answerElement.getJsonAnswers().add(mapper.readTree(answerText));
        } catch (IOException e) {
          throw new BatfishException(
              "Error mapping JSON content of '" + answerPath + "' to object", e);
        }
      }
    }
    return answerElement;
  }

  public Answer run() {
    newBatch("Begin job", 0);
    loadPlugins();
    boolean action = false;
    Answer answer = new Answer();

    if (_settings.getPrintSymmetricEdgePairs()) {
      printSymmetricEdgePairs();
      return answer;
    }

    if (_settings.getReport()) {
      answer.addAnswerElement(report());
      return answer;
    }

    if (_settings.getSynthesizeJsonTopology()) {
      writeJsonTopology();
      return answer;
    }

    if (_settings.getHistogram()) {
      histogram(_testrigSettings.getTestRigPath());
      return answer;
    }

    if (_settings.getFlatten()) {
      Path flattenSource = _testrigSettings.getTestRigPath();
      Path flattenDestination = _settings.getFlattenDestination();
      flatten(flattenSource, flattenDestination);
      return answer;
    }

    if (_settings.getGenerateStubs()) {
      String inputRole = _settings.getGenerateStubsInputRole();
      String interfaceDescriptionRegex = _settings.getGenerateStubsInterfaceDescriptionRegex();
      int stubAs = _settings.getGenerateStubsRemoteAs();
      generateStubs(inputRole, stubAs, interfaceDescriptionRegex);
      return answer;
    }

    // if (_settings.getZ3()) {
    // Map<String, Configuration> configurations = loadConfigurations();
    // String dataPlanePath = _envSettings.getDataPlanePath();
    // if (dataPlanePath == null) {
    // throw new BatfishException("Missing path to data plane");
    // }
    // File dataPlanePathAsFile = new File(dataPlanePath);
    // genZ3(configurations, dataPlanePathAsFile);
    // return answer;
    // }
    //
    // if (_settings.getRoleTransitQuery()) {
    // genRoleTransitQueries();
    // return answer;
    // }

    if (_settings.getSerializeVendor()) {
      Path testRigPath = _testrigSettings.getTestRigPath();
      Path outputPath = _testrigSettings.getSerializeVendorPath();
      answer.append(serializeVendorConfigs(testRigPath, outputPath));
      action = true;
    }

    if (_settings.getSerializeIndependent()) {
      Path inputPath = _testrigSettings.getSerializeVendorPath();
      answer.append(serializeIndependentConfigs(inputPath));
      action = true;
    }

    if (_settings.getInitInfo()) {
      InitInfoAnswerElement initInfoAnswerElement = initInfo(true, false);
      // In this context we can remove parse trees because they will be returned in preceding answer
      // element. Note that parse trees are not removed when asking initInfo as its own question.
      initInfoAnswerElement.setParseTrees(Collections.emptySortedMap());
      answer.addAnswerElement(initInfoAnswerElement);
      action = true;
    }

    if (_settings.getCompileEnvironment()) {
      answer.append(compileEnvironmentConfigurations(_testrigSettings));
      action = true;
    }

    if (_settings.getAnswer()) {
      try (ActiveSpan questionSpan =
          GlobalTracer.get().buildSpan("Getting answer to question").startActive()) {
        assert questionSpan != null; // avoid unused warning
        answer.append(answer());
        action = true;
      }
    }

    if (_settings.getAnalyze()) {
      answer.append(analyze());
      action = true;
    }

    if (_settings.getDataPlane()) {
      answer.addAnswerElement(computeDataPlane(_settings.getDiffActive()));
      action = true;
    }

    if (_settings.getValidateEnvironment()) {
      answer.append(validateEnvironment());
      action = true;
    }

    if (!action) {
      throw new CleanBatfishException("No task performed! Run with -help flag to see usage\n");
    }
    return answer;
  }

  public static void serializeAsJson(Path outputPath, Object object, String objectName) {
    try {
      BatfishObjectMapper.prettyWriter().writeValue(outputPath.toFile(), object);
    } catch (IOException e) {
      throw new BatfishException("Could not serialize " + objectName + " ", e);
    }
  }

  private Answer serializeAwsConfigs(Path testRigPath, Path outputPath) {
    Answer answer = new Answer();
    Map<Path, String> configurationData =
        readConfigurationFiles(testRigPath, BfConsts.RELPATH_AWS_CONFIGS_DIR);
    AwsConfiguration config;
    try (ActiveSpan parseAwsConfigsSpan =
        GlobalTracer.get().buildSpan("Parse AWS configs").startActive()) {
      assert parseAwsConfigsSpan != null; // avoid unused warning
      config = parseAwsConfigurations(configurationData);
    }

    _logger.info("\n*** SERIALIZING AWS CONFIGURATION STRUCTURES ***\n");
    _logger.resetTimer();
    outputPath.toFile().mkdirs();
    Path currentOutputPath = outputPath.resolve(BfConsts.RELPATH_AWS_CONFIGS_FILE);
    _logger.debugf("Serializing AWS to \"%s\"...", currentOutputPath);
    serializeObject(config, currentOutputPath);
    _logger.debug("OK\n");
    _logger.printElapsedTime();
    return answer;
  }

  private Answer serializeEnvironmentBgpTables(Path inputPath, Path outputPath) {
    Answer answer = new Answer();
    ParseEnvironmentBgpTablesAnswerElement answerElement =
        new ParseEnvironmentBgpTablesAnswerElement();
    answerElement.setVersion(Version.getVersion());
    answer.addAnswerElement(answerElement);
    SortedMap<String, BgpAdvertisementsByVrf> bgpTables =
        getEnvironmentBgpTables(inputPath, answerElement);
    serializeEnvironmentBgpTables(bgpTables, outputPath);
    serializeObject(
        answerElement,
        _testrigSettings.getEnvironmentSettings().getParseEnvironmentBgpTablesAnswerPath());
    return answer;
  }

  private void serializeEnvironmentBgpTables(
      SortedMap<String, BgpAdvertisementsByVrf> bgpTables, Path outputPath) {
    if (bgpTables == null) {
      throw new BatfishException("Exiting due to parsing error(s)");
    }
    _logger.info("\n*** SERIALIZING ENVIRONMENT BGP TABLES ***\n");
    _logger.resetTimer();
    outputPath.toFile().mkdirs();
    SortedMap<Path, BgpAdvertisementsByVrf> output = new TreeMap<>();
    bgpTables.forEach(
        (name, rt) -> {
          Path currentOutputPath = outputPath.resolve(name);
          output.put(currentOutputPath, rt);
        });
    serializeObjects(output);
    _logger.printElapsedTime();
  }

  private Answer serializeEnvironmentRoutingTables(Path inputPath, Path outputPath) {
    Answer answer = new Answer();
    ParseEnvironmentRoutingTablesAnswerElement answerElement =
        new ParseEnvironmentRoutingTablesAnswerElement();
    answerElement.setVersion(Version.getVersion());
    answer.addAnswerElement(answerElement);
    SortedMap<String, RoutesByVrf> routingTables =
        getEnvironmentRoutingTables(inputPath, answerElement);
    serializeEnvironmentRoutingTables(routingTables, outputPath);
    serializeObject(
        answerElement,
        _testrigSettings.getEnvironmentSettings().getParseEnvironmentRoutingTablesAnswerPath());
    return answer;
  }

  private void serializeEnvironmentRoutingTables(
      SortedMap<String, RoutesByVrf> routingTables, Path outputPath) {
    if (routingTables == null) {
      throw new BatfishException("Exiting due to parsing error(s)");
    }
    _logger.info("\n*** SERIALIZING ENVIRONMENT ROUTING TABLES ***\n");
    _logger.resetTimer();
    outputPath.toFile().mkdirs();
    SortedMap<Path, RoutesByVrf> output = new TreeMap<>();
    routingTables.forEach(
        (name, rt) -> {
          Path currentOutputPath = outputPath.resolve(name);
          output.put(currentOutputPath, rt);
        });
    serializeObjects(output);
    _logger.printElapsedTime();
  }

  private SortedMap<String, VendorConfiguration> serializeHostConfigs(
      Path testRigPath, Path outputPath, ParseVendorConfigurationAnswerElement answerElement) {
    SortedMap<Path, String> configurationData =
        readConfigurationFiles(testRigPath, BfConsts.RELPATH_HOST_CONFIGS_DIR);
    // read the host files
    SortedMap<String, VendorConfiguration> allHostConfigurations;
    try (ActiveSpan parseHostConfigsSpan =
        GlobalTracer.get().buildSpan("Parse host configs").startActive()) {
      assert parseHostConfigsSpan != null; // avoid unused warning
      allHostConfigurations =
          parseVendorConfigurations(configurationData, answerElement, ConfigurationFormat.HOST);
    }
    if (allHostConfigurations == null) {
      throw new BatfishException("Exiting due to parser errors");
    }
    _logger.infof(
        "Testrig:%s in container:%s has total number of host configs:%d",
        getTestrigName(), getContainerName(), allHostConfigurations.size());

    // split into hostConfigurations and overlayConfigurations
    SortedMap<String, VendorConfiguration> overlayConfigurations =
        allHostConfigurations
            .entrySet()
            .stream()
            .filter(e -> ((HostConfiguration) e.getValue()).getOverlay())
            .collect(toMap(Entry::getKey, Entry::getValue, (v1, v2) -> v1, TreeMap::new));
    SortedMap<String, VendorConfiguration> nonOverlayHostConfigurations =
        allHostConfigurations
            .entrySet()
            .stream()
            .filter(e -> !((HostConfiguration) e.getValue()).getOverlay())
            .collect(toMap(Entry::getKey, Entry::getValue, (v1, v2) -> v1, TreeMap::new));

    // read and associate iptables files for specified hosts
    SortedMap<Path, String> iptablesData = new TreeMap<>();
    readIptableFiles(testRigPath, allHostConfigurations, iptablesData, answerElement);

    SortedMap<String, VendorConfiguration> iptablesConfigurations =
        parseVendorConfigurations(iptablesData, answerElement, ConfigurationFormat.IPTABLES);
    for (VendorConfiguration vc : allHostConfigurations.values()) {
      HostConfiguration hostConfig = (HostConfiguration) vc;
      if (hostConfig.getIptablesFile() != null) {
        Path path = Paths.get(testRigPath.toString(), hostConfig.getIptablesFile());
        String relativePathStr = _testrigSettings.getBasePath().relativize(path).toString();
        if (iptablesConfigurations.containsKey(relativePathStr)) {
          hostConfig.setIptablesVendorConfig(
              (IptablesVendorConfiguration) iptablesConfigurations.get(relativePathStr));
        }
      }
    }

    // now, serialize
    _logger.info("\n*** SERIALIZING VENDOR CONFIGURATION STRUCTURES ***\n");
    _logger.resetTimer();
    CommonUtil.createDirectories(outputPath);

    Map<Path, VendorConfiguration> output = new TreeMap<>();
    nonOverlayHostConfigurations.forEach(
        (name, vc) -> {
          Path currentOutputPath = outputPath.resolve(name);
          output.put(currentOutputPath, vc);
        });
    serializeObjects(output);
    // serialize warnings
    serializeObject(answerElement, _testrigSettings.getParseAnswerPath());
    _logger.printElapsedTime();
    return overlayConfigurations;
  }

  private Answer serializeIndependentConfigs(Path vendorConfigPath) {
    Answer answer = new Answer();
    ConvertConfigurationAnswerElement answerElement = new ConvertConfigurationAnswerElement();
    answerElement.setVersion(Version.getVersion());
    if (_settings.getVerboseParse()) {
      answer.addAnswerElement(answerElement);
    }
    Map<String, Configuration> configurations = getConfigurations(vendorConfigPath, answerElement);
    Topology testrigTopology =
        computeTestrigTopology(_testrigSettings.getTestRigPath(), configurations);
    serializeAsJson(_testrigSettings.getTopologyPath(), testrigTopology, "testrig topology");
    checkTopology(configurations, testrigTopology);
    org.batfish.datamodel.pojo.Topology pojoTopology =
        org.batfish.datamodel.pojo.Topology.create(
            _testrigSettings.getName(), configurations, testrigTopology);
    serializeAsJson(_testrigSettings.getPojoTopologyPath(), pojoTopology, "testrig pojo topology");
    _storage.storeConfigurations(configurations, answerElement, _testrigSettings.getName());

    applyEnvironment(configurations);
    Topology envTopology = computeEnvironmentTopology(configurations);
    serializeAsJson(
        _testrigSettings.getEnvironmentSettings().getSerializedTopologyPath(),
        envTopology,
        "environment topology");

    // Compute new auto role data and updates existing auto data with it
    SortedSet<NodeRoleDimension> autoRoles =
        new InferRoles(configurations.keySet(), configurations, this).call();
    Path nodeRoleDataPath = _settings.getContainerDir().resolve(BfConsts.RELPATH_NODE_ROLES_PATH);
    try {
      NodeRolesData.mergeNodeRoleDimensions(nodeRoleDataPath, autoRoles, null, true);
    } catch (IOException e) {
      _logger.warnf("Could not update node roles in %s: %s", nodeRoleDataPath, e);
    }

    return answer;
  }

  private void serializeNetworkConfigs(
      Path testRigPath,
      Path outputPath,
      ParseVendorConfigurationAnswerElement answerElement,
      SortedMap<String, VendorConfiguration> overlayHostConfigurations) {
    Map<Path, String> configurationData =
        readConfigurationFiles(testRigPath, BfConsts.RELPATH_CONFIGURATIONS_DIR);
    Map<String, VendorConfiguration> vendorConfigurations;
    try (ActiveSpan parseNetworkConfigsSpan =
        GlobalTracer.get().buildSpan("Parse network configs").startActive()) {
      assert parseNetworkConfigsSpan != null; // avoid unused warning
      vendorConfigurations =
          parseVendorConfigurations(configurationData, answerElement, ConfigurationFormat.UNKNOWN);
    }
    if (vendorConfigurations == null) {
      throw new BatfishException("Exiting due to parser errors");
    }
    _logger.infof(
        "Testrig:%s in container:%s has total number of network configs:%d",
        getTestrigName(), getContainerName(), vendorConfigurations.size());
    _logger.info("\n*** SERIALIZING VENDOR CONFIGURATION STRUCTURES ***\n");
    _logger.resetTimer();
    CommonUtil.createDirectories(outputPath);
    Map<Path, VendorConfiguration> output = new TreeMap<>();
    vendorConfigurations.forEach(
        (name, vc) -> {
          if (name.contains(File.separator)) {
            // iptables will get a hostname like configs/iptables-save if they
            // are not set up correctly using host files
            _logger.errorf("Cannot serialize configuration with hostname %s\n", name);
            answerElement.addRedFlagWarning(
                name,
                new Warning(
                    "Cannot serialize network config. Bad hostname " + name.replace("\\", "/"),
                    "MISCELLANEOUS"));
          } else {
            // apply overlay if it exists
            VendorConfiguration overlayConfig = overlayHostConfigurations.get(name);
            if (overlayConfig != null) {
              vc.setOverlayConfiguration(overlayConfig);
              overlayHostConfigurations.remove(name);
            }

            Path currentOutputPath = outputPath.resolve(name);
            output.put(currentOutputPath, vc);
          }
        });

    // warn about unused overlays
    overlayHostConfigurations.forEach(
        (name, overlay) -> {
          answerElement.getParseStatus().put(name, ParseStatus.ORPHANED);
        });

    serializeObjects(output);
    _logger.printElapsedTime();
  }

  public <S extends Serializable> void serializeObjects(Map<Path, S> objectsByPath) {
    if (objectsByPath.isEmpty()) {
      return;
    }

    int size = objectsByPath.size();
    String className = objectsByPath.values().iterator().next().getClass().getName();
    AtomicInteger serializeCompleted =
        newBatch(String.format("Serializing '%s' instances to disk", className), size);
    objectsByPath
        .entrySet()
        .parallelStream()
        .forEach(
            entry -> {
              Path outputPath = entry.getKey();
              S object = entry.getValue();
              serializeObject(object, outputPath);
              serializeCompleted.incrementAndGet();
            });
  }

  Answer serializeVendorConfigs(Path testRigPath, Path outputPath) {
    Answer answer = new Answer();
    boolean configsFound = false;

    // look for network configs
    Path networkConfigsPath = testRigPath.resolve(BfConsts.RELPATH_CONFIGURATIONS_DIR);
    ParseVendorConfigurationAnswerElement answerElement =
        new ParseVendorConfigurationAnswerElement();
    answerElement.setVersion(Version.getVersion());
    if (_settings.getVerboseParse()) {
      answer.addAnswerElement(answerElement);
    }

    // look for host configs and overlay configs
    SortedMap<String, VendorConfiguration> overlayHostConfigurations = new TreeMap<>();
    Path hostConfigsPath = testRigPath.resolve(BfConsts.RELPATH_HOST_CONFIGS_DIR);
    if (Files.exists(hostConfigsPath)) {
      overlayHostConfigurations = serializeHostConfigs(testRigPath, outputPath, answerElement);
      configsFound = true;
    }

    if (Files.exists(networkConfigsPath)) {
      serializeNetworkConfigs(testRigPath, outputPath, answerElement, overlayHostConfigurations);
      configsFound = true;
    }

    // look for AWS VPC configs
    Path awsVpcConfigsPath = testRigPath.resolve(BfConsts.RELPATH_AWS_CONFIGS_DIR);
    if (Files.exists(awsVpcConfigsPath)) {
      answer.append(serializeAwsConfigs(testRigPath, outputPath));
      configsFound = true;
    }

    if (!configsFound) {
      throw new BatfishException("No valid configurations found");
    }

    // serialize warnings
    serializeObject(answerElement, _testrigSettings.getParseAnswerPath());

    return answer;
  }

  @Override
  public void registerDataPlanePlugin(DataPlanePlugin plugin, String name) {
    _dataPlanePlugins.put(name, plugin);
  }

  public void setTerminatingExceptionMessage(String terminatingExceptionMessage) {
    _terminatingExceptionMessage = terminatingExceptionMessage;
  }

  private AnswerElement singleReachability(
      ReachabilitySettings reachabilitySettings,
      ReachabilityQuerySynthesizer.Builder<?, ?> builder) {
    Settings settings = getSettings();
    String tag = getFlowTag(_testrigSettings);

    ResolvedReachabilityParameters parameters;
    try {
      parameters =
          resolveReachabilityParameters(
              this, reachabilitySettings.toReachabilityParameters(), getSnapshot());
    } catch (InvalidReachabilityParametersException e) {
      return e.getInvalidSettingsAnswer();
    }

    Set<ForwardingAction> actions = reachabilitySettings.getActions();

    Map<String, Configuration> configurations = parameters.getConfigurations();
    DataPlane dataPlane = parameters.getDataPlane();
    Set<String> forbiddenTransitNodes = parameters.getForbiddenTransitNodes();
    HeaderSpace headerSpace = parameters.getHeaderSpace();
    Set<String> requiredTransitNodes = parameters.getRequiredTransitNodes();
    Synthesizer dataPlaneSynthesizer =
        synthesizeDataPlane(
            configurations,
            dataPlane,
            loadForwardingAnalysis(configurations, dataPlane),
            headerSpace,
            forbiddenTransitNodes,
            requiredTransitNodes,
            parameters.getSourceIpAssignment(),
            reachabilitySettings.getSpecialize());

    Map<IngressLocation, BooleanExpr> srcIpConstraints =
        dataPlaneSynthesizer.getInput().getSrcIpConstraints();

    // chunk ingress locations
    int chunkSize =
        Math.max(
            1,
            Math.min(
                parameters.getMaxChunkSize(),
                srcIpConstraints.size() / _settings.getAvailableThreads()));

    // partition ingress locations into chunks.
    List<List<Entry<IngressLocation, BooleanExpr>>> partitionedIngressLocations =
        Lists.partition(ImmutableList.copyOf(srcIpConstraints.entrySet()), chunkSize);

    List<Map<IngressLocation, BooleanExpr>> chunkedSrcIpConstraints =
        partitionedIngressLocations.stream().map(ImmutableMap::copyOf).collect(Collectors.toList());

    // build query jobs
    List<NodJob> jobs =
        chunkedSrcIpConstraints
            .stream()
            .map(
                chunkSrcIpConstraints -> {
                  ReachabilityQuerySynthesizer query =
                      builder
                          .setActions(actions)
                          .setFinalNodes(parameters.getFinalNodes())
                          .setForbiddenTransitNodes(forbiddenTransitNodes)
                          .setHeaderSpace(headerSpace)
                          .setSrcIpConstraints(chunkSrcIpConstraints)
                          .setRequiredTransitNodes(requiredTransitNodes)
                          .setSrcNatted(parameters.getSrcNatted())
                          .build();

                  return new NodJob(
                      settings,
                      dataPlaneSynthesizer,
                      query,
                      chunkSrcIpConstraints,
                      tag,
                      parameters.getSpecialize());
                })
            .collect(Collectors.toList());

    // run jobs and get resulting flows
    Set<Flow> flows = computeNodOutput(jobs);

    getDataPlanePlugin().processFlows(flows, loadDataPlane(), false);

    AnswerElement answerElement = getHistory();
    return answerElement;
  }

  @Override
  public AnswerElement smtBlackhole(HeaderQuestion q) {
    PropertyChecker p = new PropertyChecker(this, _settings);
    return p.checkBlackHole(q);
  }

  @Override
  public AnswerElement smtBoundedLength(HeaderLocationQuestion q, Integer bound) {
    if (bound == null) {
      throw new BatfishException("Missing parameter length bound: (e.g., bound=3)");
    }
    PropertyChecker p = new PropertyChecker(this, _settings);
    return p.checkBoundedLength(q, bound);
  }

  @Override
  public AnswerElement smtDeterminism(HeaderQuestion q) {
    PropertyChecker p = new PropertyChecker(this, _settings);
    return p.checkDeterminism(q);
  }

  @Override
  public AnswerElement smtEqualLength(HeaderLocationQuestion q) {
    PropertyChecker p = new PropertyChecker(this, _settings);
    return p.checkEqualLength(q);
  }

  @Override
  public AnswerElement smtForwarding(HeaderQuestion q) {
    PropertyChecker p = new PropertyChecker(this, _settings);
    return p.checkForwarding(q);
  }

  @Override
  public AnswerElement smtLoadBalance(HeaderLocationQuestion q, int threshold) {
    PropertyChecker p = new PropertyChecker(this, _settings);
    return p.checkLoadBalancing(q, threshold);
  }

  @Override
  public AnswerElement smtLocalConsistency(Pattern routerRegex, boolean strict, boolean fullModel) {
    PropertyChecker p = new PropertyChecker(this, _settings);
    return p.checkLocalEquivalence(routerRegex, strict, fullModel);
  }

  @Override
  public AnswerElement smtMultipathConsistency(HeaderLocationQuestion q) {
    PropertyChecker p = new PropertyChecker(this, _settings);
    return p.checkMultipathConsistency(q);
  }

  @Override
  public AnswerElement smtReachability(HeaderLocationQuestion q) {
    PropertyChecker p = new PropertyChecker(this, _settings);
    return p.checkReachability(q);
  }

  @Override
  public AnswerElement smtRoles(RoleQuestion q) {
    Roles roles = Roles.create(this, q.getDstIps(), new NodesSpecifier(q.getNodeRegex()));
    return roles.asAnswer(q.getType());
  }

  @Override
  public AnswerElement smtRoutingLoop(HeaderQuestion q) {
    PropertyChecker p = new PropertyChecker(this, _settings);
    return p.checkRoutingLoop(q);
  }

  @Override
  public AnswerElement standard(ReachabilitySettings reachabilitySettings) {
    return singleReachability(reachabilitySettings, StandardReachabilityQuerySynthesizer.builder());
  }

  private Synthesizer synthesizeAcls(String hostname, Configuration config, String aclName) {
    _logger.info("\n*** GENERATING Z3 LOGIC ***\n");
    _logger.resetTimer();

    _logger.info("Synthesizing Z3 ACL logic...");
    Synthesizer s =
        new Synthesizer(
            SynthesizerInputImpl.builder()
                .setConfigurations(Collections.singletonMap(hostname, config))
                .setEnabledAcls(Collections.singletonMap(hostname, ImmutableSet.of(aclName)))
                .setSimplify(_settings.getSimplify())
                .build());

    List<String> warnings = s.getWarnings();
    int numWarnings = warnings.size();
    if (numWarnings == 0) {
      _logger.info("OK\n");
    } else {
      for (String warning : warnings) {
        _logger.warn(warning);
      }
    }
    _logger.printElapsedTime();
    return s;
  }

  public Synthesizer synthesizeDataPlane() {
    return synthesizeDataPlane(loadConfigurations(), loadDataPlane());
  }

  private Synthesizer synthesizeDataPlane(
      Map<String, Configuration> configurations, DataPlane dataPlane) {
    ForwardingAnalysis forwardingAnalysis = loadForwardingAnalysis(configurations, dataPlane);
    return synthesizeDataPlane(
        configurations,
        dataPlane,
        forwardingAnalysis,
        new HeaderSpace(),
        ImmutableSet.of(),
        ImmutableSet.of(),
        IpSpaceAssignment.empty(),
        false);
  }

  @Nonnull
  public Synthesizer synthesizeDataPlane(
      Map<String, Configuration> configurations,
      DataPlane dataPlane,
      ForwardingAnalysis forwardingAnalysis,
      HeaderSpace headerSpace,
      Set<String> nonTransitNodes,
      Set<String> transitNodes,
      IpSpaceAssignment ipSpaceAssignment,
      boolean specialize) {
    _logger.info("\n*** GENERATING Z3 LOGIC ***\n");
    _logger.resetTimer();

    _logger.info("Synthesizing Z3 logic...");

    Synthesizer s =
        new Synthesizer(
            computeSynthesizerInput(
                configurations,
                dataPlane,
                forwardingAnalysis,
                headerSpace,
                ipSpaceAssignment,
                transitNodes,
                nonTransitNodes,
                _settings.getSimplify(),
                specialize));

    List<String> warnings = s.getWarnings();
    int numWarnings = warnings.size();
    if (numWarnings == 0) {
      _logger.info("OK\n");
    } else {
      for (String warning : warnings) {
        _logger.warn(warning);
      }
    }
    _logger.printElapsedTime();
    return s;
  }

  public static SynthesizerInputImpl computeSynthesizerInput(
      Map<String, Configuration> configurations,
      DataPlane dataPlane,
      ForwardingAnalysis forwardingAnalysis,
      HeaderSpace headerSpace,
      IpSpaceAssignment ipSpaceAssignment,
      Set<String> transitNodes,
      Set<String> nonTransitNodes,
      boolean simplify,
      boolean specialize) {
    Topology topology = new Topology(dataPlane.getTopologyEdges());

    // convert Locations to IngressLocations
    Map<IngressLocation, IpSpace> ipSpacePerLocation = new HashMap<>();
    LocationToIngressLocation toIngressLocation = new LocationToIngressLocation(configurations);
    ipSpaceAssignment
        .getEntries()
        .forEach(
            entry ->
                entry
                    .getLocations()
                    .forEach(
                        location ->
                            ipSpacePerLocation.merge(
                                location.accept(toIngressLocation),
                                entry.getIpSpace(),
                                ((ipSpace1, ipSpace2) -> AclIpSpace.union(ipSpace1, ipSpace2)))));

    return SynthesizerInputImpl.builder()
        .setConfigurations(configurations)
        .setForwardingAnalysis(forwardingAnalysis)
        .setHeaderSpace(headerSpace)
        .setSrcIpConstraints(ipSpacePerLocation)
        .setNonTransitNodes(nonTransitNodes)
        .setSimplify(simplify)
        .setSpecialize(specialize)
        .setTopology(topology)
        .setTransitNodes(transitNodes)
        .build();
  }

  private Answer validateEnvironment() {
    Answer answer = new Answer();
    ValidateEnvironmentAnswerElement ae = loadValidateEnvironmentAnswerElement();
    answer.addAnswerElement(ae);
    Topology envTopology = computeEnvironmentTopology(loadConfigurations());
    serializeAsJson(
        _testrigSettings.getEnvironmentSettings().getSerializedTopologyPath(),
        envTopology,
        "environment topology");
    return answer;
  }

  @Override
  public void writeDataPlane(DataPlane dp, DataPlaneAnswerElement ae) {
    _cachedDataPlanes.put(_testrigSettings, dp);
    serializeObject(dp, _testrigSettings.getEnvironmentSettings().getDataPlanePath());
    serializeObject(ae, _testrigSettings.getEnvironmentSettings().getDataPlaneAnswerPath());
  }

  private void writeJsonAnswer(String structuredAnswerString) {
    // TODO Reduce calls to _settings to deobfuscate this method's purpose and dependencies.
    // Purpose: to write answer json files for adhoc and analysis questions
    // Dependencies: Container, tr & env, (delta tr & env), question name, analysis name if present
    boolean diff = _settings.getDiffQuestion();
    String baseEnvName = _testrigSettings.getEnvironmentSettings().getName();
    Path answerDir;

    if (_settings.getQuestionName() != null) {
      // If settings has a question name, we're answering an adhoc question. Set up path accordingly
      Path testrigDir = _testrigSettings.getBasePath();
      answerDir =
          testrigDir.resolve(
              Paths.get(BfConsts.RELPATH_ANSWERS_DIR, _settings.getQuestionName(), baseEnvName));
      if (diff) {
        String deltaTestrigName = _deltaTestrigSettings.getName();
        String deltaEnvName = _deltaTestrigSettings.getEnvironmentSettings().getName();
        answerDir =
            answerDir.resolve(Paths.get(BfConsts.RELPATH_DIFF_DIR, deltaTestrigName, deltaEnvName));
      } else {
        answerDir = answerDir.resolve(Paths.get(BfConsts.RELPATH_STANDARD_DIR));
      }
    } else if (_settings.getAnalysisName() != null && _settings.getQuestionPath() != null) {
      // If settings has an analysis name and question path, we're answering an analysis question
      Path questionDir = _settings.getQuestionPath().getParent();
      answerDir = questionDir.resolve(Paths.get(BfConsts.RELPATH_ENVIRONMENTS_DIR, baseEnvName));
      if (diff) {
        answerDir =
            answerDir.resolve(
                Paths.get(
                    BfConsts.RELPATH_DELTA,
                    _deltaTestrigSettings.getName(),
                    _deltaTestrigSettings.getEnvironmentSettings().getName()));
      }
    } else {
      // If settings has neither a question nor an analysis configured, don't write a file
      return;
    }
    Path structuredAnswerPath = answerDir.resolve(BfConsts.RELPATH_ANSWER_JSON);
    answerDir.toFile().mkdirs();
    CommonUtil.writeFile(structuredAnswerPath, structuredAnswerString);
  }

  private void writeJsonAnswerWithLog(@Nullable String logString, String structuredAnswerString) {
    // Write log of WorkItem task to the configured path for logs
    Path jsonPath = _settings.getAnswerJsonPath();
    if (jsonPath != null && logString != null) {
      CommonUtil.writeFile(jsonPath, logString);
    }
    // Write answer.json and answer-pretty.json if WorkItem was answering a question
    writeJsonAnswer(structuredAnswerString);
  }

  private void writeJsonTopology() {
    try {
      Map<String, Configuration> configs = loadConfigurations();
      SortedSet<Edge> textEdges = CommonUtil.synthesizeTopology(configs).getEdges();
      JSONArray jEdges = new JSONArray();
      for (Edge textEdge : textEdges) {
        Configuration node1 = configs.get(textEdge.getNode1());
        Configuration node2 = configs.get(textEdge.getNode2());
        Interface interface1 = node1.getInterfaces().get(textEdge.getInt1());
        Interface interface2 = node2.getInterfaces().get(textEdge.getInt2());
        JSONObject jEdge = new JSONObject();
        jEdge.put("interface1", interface1.toJSONObject());
        jEdge.put("interface2", interface2.toJSONObject());
        jEdges.put(jEdge);
      }
      JSONObject master = new JSONObject();
      JSONObject topology = new JSONObject();
      topology.put("edges", jEdges);
      master.put("topology", topology);
      String text = master.toString(3);
      _logger.output(text);
    } catch (JSONException e) {
      throw new BatfishException("Failed to synthesize JSON topology", e);
    }
  }
}<|MERGE_RESOLUTION|>--- conflicted
+++ resolved
@@ -736,7 +736,6 @@
   }
 
   @Override
-<<<<<<< HEAD
   public AnswerElement aiReachability(HeaderLocationQuestion q) {
     AbstractInterpreter i = new AbstractInterpreter(this);
     return i.reachability(q);
@@ -749,15 +748,10 @@
   }
 
   @Override
-  public AnswerElement answerAclReachability(
-      String aclNameRegexStr, NamedStructureEquivalenceSets<?> aclEqSets) {
-    AclLinesAnswerElement answerElement = new AclLinesAnswerElement();
-=======
   public void answerAclReachability(
       String aclNameRegexStr,
       NamedStructureEquivalenceSets<?> aclEqSets,
       AclLinesAnswerElementInterface answerElement) {
->>>>>>> 82c8ec8d
 
     Pattern aclNameRegex;
     try {
