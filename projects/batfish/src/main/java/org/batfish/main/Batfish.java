--- conflicted
+++ resolved
@@ -802,7 +802,8 @@
     // - If the line is unreachable:
     //    - Add <hostname, aclName> pair to aclHostPairsWithUnreachableLines set
     //    - If line is independently unmatchable, set reachability entry's message appropriately
-    //    - Else set earliestMoreGeneralReachableLine in its AclLine and its reachability entry
+    //    - Else check earliestMoreGeneralReachableLine; if it exists, add to reachability entry
+    //      - If it doesn't exist, assume multiple blocking lines; set reachability entry's message
     // - Add the reachability entry to the answer element
     Set<Pair<String, String>> aclHostPairsWithUnreachableLines = new TreeSet<>();
     Set<Pair<String, String>> allAclHostPairs = new TreeSet<>();
@@ -835,7 +836,6 @@
         numUnreachableLines++;
         aclHostPairsWithUnreachableLines.add(hostnameAclPair);
 
-<<<<<<< HEAD
         if (unmatchableLinesOnThisAcl.contains(lineNumber)) {
           reachabilityEntry.setEarliestMoreGeneralLineIndex(-1);
           reachabilityEntry.setEarliestMoreGeneralLineName(
@@ -844,38 +844,24 @@
           Integer earliestMoreGeneralReachableLineNumber = blockingLinesMap.get(line);
           line.setEarliestMoreGeneralReachableLine(earliestMoreGeneralReachableLineNumber);
 
-          // TODO Something intelligent when earliestMoreGeneralReachableLine is null.
-          // If line is unreachable but earliestMoreGeneralReachableLine is null, there must be
-          // multiple partially-blocking lines.
           if (earliestMoreGeneralReachableLineNumber != null) {
             IpAccessListLine earliestMoreGeneralLine =
                 ipAccessList.getLines().get(earliestMoreGeneralReachableLineNumber);
             reachabilityEntry.setEarliestMoreGeneralLineIndex(
                 earliestMoreGeneralReachableLineNumber);
-            reachabilityEntry.setEarliestMoreGeneralLineName(earliestMoreGeneralLine.getName());
+            reachabilityEntry.setEarliestMoreGeneralLineName(
+                firstNonNull(
+                    earliestMoreGeneralLine.getName(), earliestMoreGeneralLine.toString()));
             if (!earliestMoreGeneralLine.getAction().equals(ipAccessListLine.getAction())) {
               reachabilityEntry.setDifferentAction(true);
             }
-=======
-        Integer earliestMoreGeneralReachableLineNumber = blockingLinesMap.get(line);
-        line.setEarliestMoreGeneralReachableLine(earliestMoreGeneralReachableLineNumber);
-
-        if (earliestMoreGeneralReachableLineNumber != null) {
-          IpAccessListLine earliestMoreGeneralLine =
-              ipAccessList.getLines().get(earliestMoreGeneralReachableLineNumber);
-          reachabilityEntry.setEarliestMoreGeneralLineIndex(earliestMoreGeneralReachableLineNumber);
-          reachabilityEntry.setEarliestMoreGeneralLineName(
-              firstNonNull(earliestMoreGeneralLine.getName(), earliestMoreGeneralLine.toString()));
-          if (!earliestMoreGeneralLine.getAction().equals(ipAccessListLine.getAction())) {
-            reachabilityEntry.setDifferentAction(true);
->>>>>>> c19097aa
+          } else {
+            // If line is unreachable but earliestMoreGeneralReachableLine is null, there must be
+            // multiple partially-blocking lines. Provide that info in any way we can...
+            reachabilityEntry.setEarliestMoreGeneralLineIndex(-1);
+            reachabilityEntry.setEarliestMoreGeneralLineName(
+                "Multiple earlier lines partially block this line, making it unreachable.");
           }
-        } else {
-          // If line is unreachable but earliestMoreGeneralReachableLine is null, there must be
-          // multiple partially-blocking lines. Provide that info in any way we can...
-          reachabilityEntry.setEarliestMoreGeneralLineIndex(-1);
-          reachabilityEntry.setEarliestMoreGeneralLineName(
-              "Multiple earlier lines partially block this line, making it unreachable.");
         }
         answerElement.addUnreachableLine(hostname, ipAccessList, reachabilityEntry);
 
