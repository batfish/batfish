package org.batfish.main;

import com.fasterxml.jackson.core.JsonProcessingException;
import com.fasterxml.jackson.core.type.TypeReference;
import com.fasterxml.jackson.databind.JsonNode;
import com.fasterxml.jackson.databind.ObjectMapper;
import java.io.File;
import java.io.IOException;
import java.io.Serializable;
import java.nio.file.DirectoryStream;
import java.nio.file.FileVisitOption;
import java.nio.file.Files;
import java.nio.file.Path;
import java.nio.file.Paths;
import java.util.ArrayList;
import java.util.Collection;
import java.util.Collections;
import java.util.HashMap;
import java.util.HashSet;
import java.util.IdentityHashMap;
import java.util.Iterator;
import java.util.LinkedHashSet;
import java.util.List;
import java.util.Map;
import java.util.Map.Entry;
import java.util.Set;
import java.util.SortedMap;
import java.util.SortedSet;
import java.util.TreeMap;
import java.util.TreeSet;
import java.util.concurrent.ConcurrentHashMap;
import java.util.concurrent.ConcurrentMap;
import java.util.concurrent.atomic.AtomicInteger;
import java.util.function.BiFunction;
import java.util.regex.Matcher;
import java.util.regex.Pattern;
import java.util.regex.PatternSyntaxException;
import java.util.stream.Collectors;
import java.util.stream.Stream;
import javax.annotation.Nullable;
import org.antlr.v4.runtime.ParserRuleContext;
import org.antlr.v4.runtime.tree.ParseTreeWalker;
import org.apache.commons.io.FileUtils;
import org.apache.commons.lang.SystemUtils;
import org.apache.commons.lang.exception.ExceptionUtils;
import org.batfish.bdp.BdpDataPlanePlugin;
import org.batfish.bgp.JsonExternalBgpAdvertisementPlugin;
import org.batfish.common.Answerer;
import org.batfish.common.BatfishException;
import org.batfish.common.BatfishException.BatfishStackTrace;
import org.batfish.common.BatfishLogger;
import org.batfish.common.BfConsts;
import org.batfish.common.CleanBatfishException;
import org.batfish.common.CompositeBatfishException;
import org.batfish.common.Directory;
import org.batfish.common.Pair;
import org.batfish.common.Version;
import org.batfish.common.Warning;
import org.batfish.common.Warnings;
import org.batfish.common.plugin.BgpTablePlugin;
import org.batfish.common.plugin.DataPlanePlugin;
import org.batfish.common.plugin.ExternalBgpAdvertisementPlugin;
import org.batfish.common.plugin.IBatfish;
import org.batfish.common.plugin.PluginClientType;
import org.batfish.common.plugin.PluginConsumer;
import org.batfish.common.util.BatfishObjectMapper;
import org.batfish.common.util.CommonUtil;
import org.batfish.config.Settings;
import org.batfish.config.Settings.EnvironmentSettings;
import org.batfish.config.Settings.TestrigSettings;
import org.batfish.datamodel.AbstractRoute;
import org.batfish.datamodel.BgpAdvertisement;
import org.batfish.datamodel.BgpAdvertisement.BgpAdvertisementType;
import org.batfish.datamodel.BgpNeighbor;
import org.batfish.datamodel.BgpProcess;
import org.batfish.datamodel.Configuration;
import org.batfish.datamodel.ConfigurationFormat;
import org.batfish.datamodel.DataPlane;
import org.batfish.datamodel.Edge;
import org.batfish.datamodel.Flow;
import org.batfish.datamodel.FlowHistory;
import org.batfish.datamodel.FlowTrace;
import org.batfish.datamodel.ForwardingAction;
import org.batfish.datamodel.GenericConfigObject;
import org.batfish.datamodel.HeaderSpace;
import org.batfish.datamodel.Interface;
import org.batfish.datamodel.InterfaceType;
import org.batfish.datamodel.Ip;
import org.batfish.datamodel.IpAccessList;
import org.batfish.datamodel.IpAccessListLine;
import org.batfish.datamodel.IpsecVpn;
import org.batfish.datamodel.NodeRoleSpecifier;
import org.batfish.datamodel.OspfArea;
import org.batfish.datamodel.OspfNeighbor;
import org.batfish.datamodel.OspfProcess;
import org.batfish.datamodel.Prefix;
import org.batfish.datamodel.Route;
import org.batfish.datamodel.SubRange;
import org.batfish.datamodel.Topology;
import org.batfish.datamodel.Vrf;
import org.batfish.datamodel.VrrpGroup;
import org.batfish.datamodel.answers.AclLinesAnswerElement;
import org.batfish.datamodel.answers.AclLinesAnswerElement.AclReachabilityEntry;
import org.batfish.datamodel.answers.Answer;
import org.batfish.datamodel.answers.AnswerElement;
import org.batfish.datamodel.answers.AnswerStatus;
import org.batfish.datamodel.answers.ConvertConfigurationAnswerElement;
import org.batfish.datamodel.answers.DataPlaneAnswerElement;
import org.batfish.datamodel.answers.EnvironmentCreationAnswerElement;
import org.batfish.datamodel.answers.FlattenVendorConfigurationAnswerElement;
import org.batfish.datamodel.answers.InitInfoAnswerElement;
import org.batfish.datamodel.answers.NodAnswerElement;
import org.batfish.datamodel.answers.NodFirstUnsatAnswerElement;
import org.batfish.datamodel.answers.NodSatAnswerElement;
import org.batfish.datamodel.answers.ParseEnvironmentBgpTablesAnswerElement;
import org.batfish.datamodel.answers.ParseEnvironmentRoutingTablesAnswerElement;
import org.batfish.datamodel.answers.ParseStatus;
import org.batfish.datamodel.answers.ParseVendorConfigurationAnswerElement;
import org.batfish.datamodel.answers.ReportAnswerElement;
import org.batfish.datamodel.answers.RunAnalysisAnswerElement;
import org.batfish.datamodel.answers.StringAnswerElement;
import org.batfish.datamodel.assertion.AssertionAst;
import org.batfish.datamodel.collections.AdvertisementSet;
import org.batfish.datamodel.collections.BgpAdvertisementsByVrf;
import org.batfish.datamodel.collections.EdgeSet;
import org.batfish.datamodel.collections.InterfaceSet;
import org.batfish.datamodel.collections.MultiSet;
import org.batfish.datamodel.collections.NamedStructureEquivalenceSet;
import org.batfish.datamodel.collections.NamedStructureEquivalenceSets;
import org.batfish.datamodel.collections.NodeInterfacePair;
import org.batfish.datamodel.collections.NodeSet;
import org.batfish.datamodel.collections.NodeVrfSet;
import org.batfish.datamodel.collections.RoutesByVrf;
import org.batfish.datamodel.collections.TreeMultiSet;
import org.batfish.datamodel.questions.Question;
import org.batfish.datamodel.questions.Question.InstanceData;
import org.batfish.datamodel.questions.Question.InstanceData.Variable;
import org.batfish.datamodel.questions.smt.HeaderLocationQuestion;
import org.batfish.datamodel.questions.smt.HeaderQuestion;
import org.batfish.grammar.BatfishCombinedParser;
import org.batfish.grammar.BgpTableFormat;
import org.batfish.grammar.GrammarSettings;
import org.batfish.grammar.ParseTreePrettyPrinter;
import org.batfish.grammar.assertion.AssertionCombinedParser;
import org.batfish.grammar.assertion.AssertionExtractor;
import org.batfish.grammar.assertion.AssertionParser.AssertionContext;
import org.batfish.grammar.juniper.JuniperCombinedParser;
import org.batfish.grammar.juniper.JuniperFlattener;
import org.batfish.grammar.topology.GNS3TopologyCombinedParser;
import org.batfish.grammar.topology.GNS3TopologyExtractor;
import org.batfish.grammar.topology.TopologyExtractor;
import org.batfish.grammar.vyos.VyosCombinedParser;
import org.batfish.grammar.vyos.VyosFlattener;
import org.batfish.job.BatfishJobExecutor;
import org.batfish.job.ConvertConfigurationJob;
import org.batfish.job.ConvertConfigurationResult;
import org.batfish.job.FlattenVendorConfigurationJob;
import org.batfish.job.FlattenVendorConfigurationResult;
import org.batfish.job.ParseEnvironmentBgpTableJob;
import org.batfish.job.ParseEnvironmentBgpTableResult;
import org.batfish.job.ParseEnvironmentRoutingTableJob;
import org.batfish.job.ParseEnvironmentRoutingTableResult;
import org.batfish.job.ParseVendorConfigurationJob;
import org.batfish.job.ParseVendorConfigurationResult;
import org.batfish.representation.aws_vpcs.AwsVpcConfiguration;
import org.batfish.representation.host.HostConfiguration;
import org.batfish.representation.iptables.IptablesVendorConfiguration;
import org.batfish.role.InferRoles;
import org.batfish.smt.PropertyChecker;
import org.batfish.vendor.VendorConfiguration;
import org.batfish.z3.AclLine;
import org.batfish.z3.AclReachabilityQuerySynthesizer;
import org.batfish.z3.BlacklistDstIpQuerySynthesizer;
import org.batfish.z3.CompositeNodJob;
import org.batfish.z3.EarliestMoreGeneralReachableLineQuerySynthesizer;
import org.batfish.z3.MultipathInconsistencyQuerySynthesizer;
import org.batfish.z3.NodFirstUnsatJob;
import org.batfish.z3.NodFirstUnsatResult;
import org.batfish.z3.NodJob;
import org.batfish.z3.NodJobResult;
import org.batfish.z3.NodSatJob;
import org.batfish.z3.NodSatResult;
import org.batfish.z3.QuerySynthesizer;
import org.batfish.z3.ReachEdgeQuerySynthesizer;
import org.batfish.z3.ReachabilityQuerySynthesizer;
import org.batfish.z3.Synthesizer;
import org.codehaus.jettison.json.JSONArray;
import org.codehaus.jettison.json.JSONException;
import org.codehaus.jettison.json.JSONObject;

/** This class encapsulates the main control logic for Batfish. */
public class Batfish extends PluginConsumer implements AutoCloseable, IBatfish {

  private static final String BASE_TESTRIG_TAG = "BASE";

  private static final String DELTA_TESTRIG_TAG = "DELTA";

  private static final String DIFFERENTIAL_FLOW_TAG = "DIFFERENTIAL";

  private static final String GEN_OSPF_STARTING_IP = "10.0.0.0";

  /** The name of the [optional] topology file within a test-rig */
  private static final String TOPOLOGY_FILENAME = "topology.net";

  public static void applyBaseDir(
      TestrigSettings settings, Path containerDir, String testrig, String envName) {
    Path testrigDir = containerDir.resolve(testrig);
    settings.setName(testrig);
    settings.setBasePath(testrigDir);
    EnvironmentSettings envSettings = settings.getEnvironmentSettings();
    settings.setSerializeIndependentPath(
        testrigDir.resolve(BfConsts.RELPATH_VENDOR_INDEPENDENT_CONFIG_DIR));
    settings.setSerializeVendorPath(
        testrigDir.resolve(BfConsts.RELPATH_VENDOR_SPECIFIC_CONFIG_DIR));
    settings.setTestRigPath(testrigDir.resolve(BfConsts.RELPATH_TEST_RIG_DIR));
    settings.setParseAnswerPath(testrigDir.resolve(BfConsts.RELPATH_PARSE_ANSWER_PATH));
    settings.setConvertAnswerPath(testrigDir.resolve(BfConsts.RELPATH_CONVERT_ANSWER_PATH));
    settings.setNodeRolesPath(
        testrigDir.resolve(
            Paths.get(BfConsts.RELPATH_TEST_RIG_DIR, BfConsts.RELPATH_NODE_ROLES_PATH)));
    settings.setInferredNodeRolesPath(
        testrigDir.resolve(
            Paths.get(BfConsts.RELPATH_TEST_RIG_DIR, BfConsts.RELPATH_INFERRED_NODE_ROLES_PATH)));
    settings.setTopologyPath(testrigDir.resolve(BfConsts.RELPATH_TESTRIG_TOPOLOGY_PATH));
    if (envName != null) {
      envSettings.setName(envName);
      Path envPath = testrigDir.resolve(BfConsts.RELPATH_ENVIRONMENTS_DIR).resolve(envName);
      envSettings.setEnvironmentBasePath(envPath);
      envSettings.setDataPlanePath(envPath.resolve(BfConsts.RELPATH_DATA_PLANE));
      envSettings.setDataPlaneAnswerPath(envPath.resolve(BfConsts.RELPATH_DATA_PLANE_ANSWER_PATH));
      envSettings.setParseEnvironmentBgpTablesAnswerPath(
          envPath.resolve(BfConsts.RELPATH_ENVIRONMENT_BGP_TABLES_ANSWER));
      envSettings.setParseEnvironmentRoutingTablesAnswerPath(
          envPath.resolve(BfConsts.RELPATH_ENVIRONMENT_ROUTING_TABLES_ANSWER));
      envSettings.setSerializeEnvironmentBgpTablesPath(
          envPath.resolve(BfConsts.RELPATH_SERIALIZED_ENVIRONMENT_BGP_TABLES));
      envSettings.setSerializeEnvironmentRoutingTablesPath(
          envPath.resolve(BfConsts.RELPATH_SERIALIZED_ENVIRONMENT_ROUTING_TABLES));
      Path envDirPath = envPath.resolve(BfConsts.RELPATH_ENV_DIR);
      envSettings.setEnvPath(envDirPath);
      envSettings.setNodeBlacklistPath(envDirPath.resolve(BfConsts.RELPATH_NODE_BLACKLIST_FILE));
      envSettings.setInterfaceBlacklistPath(
          envDirPath.resolve(BfConsts.RELPATH_INTERFACE_BLACKLIST_FILE));
      envSettings.setEdgeBlacklistPath(envDirPath.resolve(BfConsts.RELPATH_EDGE_BLACKLIST_FILE));
      envSettings.setSerializedTopologyPath(envDirPath.resolve(BfConsts.RELPATH_ENV_TOPOLOGY_FILE));
      envSettings.setDeltaConfigurationsDir(
          envDirPath.resolve(BfConsts.RELPATH_CONFIGURATIONS_DIR));
      envSettings.setExternalBgpAnnouncementsPath(
          envDirPath.resolve(BfConsts.RELPATH_EXTERNAL_BGP_ANNOUNCEMENTS));
      envSettings.setEnvironmentBgpTablesPath(
          envDirPath.resolve(BfConsts.RELPATH_ENVIRONMENT_BGP_TABLES));
      envSettings.setEnvironmentRoutingTablesPath(
          envDirPath.resolve(BfConsts.RELPATH_ENVIRONMENT_ROUTING_TABLES));
      envSettings.setPrecomputedRoutesPath(envPath.resolve(BfConsts.RELPATH_PRECOMPUTED_ROUTES));
      envSettings.setDeltaCompiledConfigurationsDir(
          envPath.resolve(BfConsts.RELPATH_VENDOR_INDEPENDENT_CONFIG_DIR));
      envSettings.setDeltaVendorConfigurationsDir(
          envPath.resolve(BfConsts.RELPATH_VENDOR_SPECIFIC_CONFIG_DIR));
    }
  }

  public static String flatten(
      String input,
      BatfishLogger logger,
      Settings settings,
      ConfigurationFormat format,
      String header) {
    switch (format) {
      case JUNIPER:
        {
          JuniperCombinedParser parser = new JuniperCombinedParser(input, settings);
          ParserRuleContext tree = parse(parser, logger, settings);
          JuniperFlattener flattener = new JuniperFlattener(header);
          ParseTreeWalker walker = new ParseTreeWalker();
          walker.walk(flattener, tree);
          return flattener.getFlattenedConfigurationText();
        }

      case VYOS:
        {
          VyosCombinedParser parser = new VyosCombinedParser(input, settings);
          ParserRuleContext tree = parse(parser, logger, settings);
          VyosFlattener flattener = new VyosFlattener(header);
          ParseTreeWalker walker = new ParseTreeWalker();
          walker.walk(flattener, tree);
          return flattener.getFlattenedConfigurationText();
        }

        // $CASES-OMITTED$
      default:
        throw new BatfishException("Invalid format for flattening");
    }
  }

  public static void initQuestionSettings(Settings settings) {
    String questionName = settings.getQuestionName();
    Path testrigDir = settings.getActiveTestrigSettings().getBasePath();
    if (questionName != null) {
      Path questionPath = testrigDir.resolve(BfConsts.RELPATH_QUESTIONS_DIR).resolve(questionName);
      settings.setQuestionPath(questionPath.resolve(BfConsts.RELPATH_QUESTION_FILE));
    }
  }

  public static void initTestrigSettings(Settings settings) {
    String testrig = settings.getTestrig();
    String envName = settings.getEnvironmentName();
    Path containerDir = settings.getContainerDir();
    if (testrig != null) {
      applyBaseDir(settings.getBaseTestrigSettings(), containerDir, testrig, envName);
      String deltaTestrig = settings.getDeltaTestrig();
      String deltaEnvName = settings.getDeltaEnvironmentName();
      TestrigSettings deltaTestrigSettings = settings.getDeltaTestrigSettings();
      if (deltaTestrig != null && deltaEnvName == null) {
        deltaEnvName = envName;
        settings.setDeltaEnvironmentName(envName);
      } else if (deltaTestrig == null && deltaEnvName != null) {
        deltaTestrig = testrig;
        settings.setDeltaTestrig(testrig);
      }
      if (deltaTestrig != null) {
        applyBaseDir(deltaTestrigSettings, containerDir, deltaTestrig, deltaEnvName);
      }
      if (settings.getDiffActive()) {
        settings.setActiveTestrigSettings(settings.getDeltaTestrigSettings());
      } else {
        settings.setActiveTestrigSettings(settings.getBaseTestrigSettings());
      }
      initQuestionSettings(settings);
    } else if (containerDir != null) {
      throw new CleanBatfishException("Must supply argument to -" + BfConsts.ARG_TESTRIG);
    }
  }

  /**
   * Returns a sorted list of {@link Path paths} contains all files under the directory indicated by
   * {@code configsPath}. Directories under {@code configsPath} are recursively expanded but not
   * included in the returned list.
   *
   * <p>Temporary files(files start with {@code .} are omitted from the returned list.
   *
   * <p>This method follows all symbolic links.
   */
  static List<Path> listAllFiles(Path configsPath) {
    List<Path> configFilePaths;
    try (Stream<Path> allFiles = Files.walk(configsPath, FileVisitOption.FOLLOW_LINKS)) {
      configFilePaths =
          allFiles
              .filter(
                  path ->
                      !path.getFileName().toString().startsWith(".") && Files.isRegularFile(path))
              .sorted()
              .collect(Collectors.toList());
    } catch (IOException e) {
      throw new BatfishException("Failed to walk path: " + configsPath, e);
    }
    return configFilePaths;
  }

  public static void logWarnings(BatfishLogger logger, Warnings warnings) {
    for (Warning warning : warnings.getRedFlagWarnings()) {
      logger.redflag(logWarningsHelper(warning));
    }
    for (Warning warning : warnings.getUnimplementedWarnings()) {
      logger.unimplemented(logWarningsHelper(warning));
    }
    for (Warning warning : warnings.getPedanticWarnings()) {
      logger.pedantic(logWarningsHelper(warning));
    }
  }

  private static String logWarningsHelper(Warning warning) {
    return "   " + warning.getTag() + ": " + warning.getText() + "\n";
  }

  public static ParserRuleContext parse(
      BatfishCombinedParser<?, ?> parser, BatfishLogger logger, Settings settings) {
    ParserRuleContext tree;
    try {
      tree = parser.parse();
    } catch (BatfishException e) {
      throw new ParserBatfishException("Parser error", e);
    }
    List<String> errors = parser.getErrors();
    int numErrors = errors.size();
    if (numErrors > 0) {
      logger.error(numErrors + " ERROR(S)\n");
      for (int i = 0; i < numErrors; i++) {
        String prefix = "ERROR " + (i + 1) + ": ";
        String msg = errors.get(i);
        String prefixedMsg = CommonUtil.applyPrefix(prefix, msg);
        logger.error(prefixedMsg + "\n");
      }
      throw new ParserBatfishException("Parser error(s)");
    } else if (!settings.printParseTree()) {
      logger.info("OK\n");
    } else {
      logger.info("OK, PRINTING PARSE TREE:\n");
      logger.info(ParseTreePrettyPrinter.print(tree, parser) + "\n\n");
    }
    return tree;
  }

  private final Map<String, BiFunction<Question, IBatfish, Answerer>> _answererCreators;

  private TestrigSettings _baseTestrigSettings;

  private SortedMap<BgpTableFormat, BgpTablePlugin> _bgpTablePlugins;

  private final Map<TestrigSettings, SortedMap<String, Configuration>> _cachedConfigurations;

  private final Map<TestrigSettings, DataPlane> _cachedDataPlanes;

  private final Map<EnvironmentSettings, SortedMap<String, BgpAdvertisementsByVrf>>
      _cachedEnvironmentBgpTables;

  private final Map<EnvironmentSettings, SortedMap<String, RoutesByVrf>>
      _cachedEnvironmentRoutingTables;

  private DataPlanePlugin _dataPlanePlugin;

  private TestrigSettings _deltaTestrigSettings;

  private Set<ExternalBgpAdvertisementPlugin> _externalBgpAdvertisementPlugins;

  private BatfishLogger _logger;

  private Settings _settings;

  // this variable is used communicate with parent thread on how the job
  // finished
  private boolean _terminatedWithException;

  private TestrigSettings _testrigSettings;

  private final List<TestrigSettings> _testrigSettingsStack;

  private long _timerCount;

  public Batfish(
      Settings settings,
      Map<TestrigSettings, SortedMap<String, Configuration>> cachedConfigurations,
      Map<TestrigSettings, DataPlane> cachedDataPlanes,
      Map<EnvironmentSettings, SortedMap<String, BgpAdvertisementsByVrf>>
          cachedEnvironmentBgpTables,
      Map<EnvironmentSettings, SortedMap<String, RoutesByVrf>> cachedEnvironmentRoutingTables) {
    super(settings.getSerializeToText(), settings.getPluginDirs());
    _settings = settings;
    _bgpTablePlugins = new TreeMap<>();
    _cachedConfigurations = cachedConfigurations;
    _cachedEnvironmentBgpTables = cachedEnvironmentBgpTables;
    _cachedEnvironmentRoutingTables = cachedEnvironmentRoutingTables;
    _cachedDataPlanes = cachedDataPlanes;
    _externalBgpAdvertisementPlugins = new TreeSet<>();
    _testrigSettings = settings.getActiveTestrigSettings();
    _baseTestrigSettings = settings.getBaseTestrigSettings();
    _deltaTestrigSettings = settings.getDeltaTestrigSettings();
    _logger = _settings.getLogger();
    _terminatedWithException = false;
    _answererCreators = new HashMap<>();
    _testrigSettingsStack = new ArrayList<>();
  }

  private Answer analyze() {
    Answer answer = new Answer();
    String analysisName = _settings.getAnalysisName();
    Path analysisQuestionsDir =
        _settings
            .getContainerDir()
            .resolve(
                Paths.get(
                        BfConsts.RELPATH_ANALYSES_DIR, analysisName, BfConsts.RELPATH_QUESTIONS_DIR)
                    .toString());
    if (!Files.exists(analysisQuestionsDir)) {
      throw new BatfishException(
          "Analysis questions dir does not exist: '" + analysisQuestionsDir + "'");
    }
    RunAnalysisAnswerElement ae = new RunAnalysisAnswerElement();
    try (Stream<Path> questions = CommonUtil.list(analysisQuestionsDir)) {
      questions.forEach(
          analysisQuestionDir -> {
            String questionName = analysisQuestionDir.getFileName().toString();
            Path analysisQuestionPath = analysisQuestionDir.resolve(BfConsts.RELPATH_QUESTION_FILE);
            _settings.setQuestionPath(analysisQuestionPath);
            Answer currentAnswer = answer();
            initAnalysisQuestionPath(analysisName, questionName);
            outputAnswer(currentAnswer);
            ae.getAnswers().put(questionName, currentAnswer);
            _settings.setQuestionPath(null);
          });
    }
    answer.addAnswerElement(ae);
    return answer;
  }

  private void anonymizeConfigurations() {
    // TODO Auto-generated method stub

  }

  public Answer answer() {
    Question question = null;

    //return right away if we cannot parse the question successfully
    try {
      question = parseQuestion();
    } catch (Exception e) {
      Answer answer = new Answer();
      BatfishException exception = new BatfishException("Could not parse question", e);
      answer.setStatus(AnswerStatus.FAILURE);
      answer.addAnswerElement(exception.getBatfishStackTrace());
      return answer;
    }

    if (_settings.getDifferential()) {
      question.setDifferential(true);
    }
    boolean dp = question.getDataPlane();
    boolean diff = question.getDifferential();
    boolean diffActive = _settings.getDiffActive() && !diff;
    _settings.setDiffActive(diffActive);
    _settings.setDiffQuestion(diff);

    // Ensures configurations are parsed and ready
    loadConfigurations();

    initQuestionEnvironments(question, diff, diffActive, dp);
    AnswerElement answerElement = null;
    BatfishException exception = null;
    try {
      if (question.getDifferential()) {
        answerElement = Answerer.create(question, this).answerDiff();
      } else {
        answerElement = Answerer.create(question, this).answer();
      }
    } catch (Exception e) {
      exception = new BatfishException("Failed to answer question", e);
    }

    Answer answer = new Answer();
    answer.setQuestion(question);

    if (exception == null) {
      // success
      answer.setStatus(AnswerStatus.SUCCESS);
      answer.addAnswerElement(answerElement);
    } else {
      // failure
      answer.setStatus(AnswerStatus.FAILURE);
      answer.addAnswerElement(exception.getBatfishStackTrace());
    }
    return answer;
  }

  @Override
  public AnswerElement answerAclReachability(
      String aclNameRegexStr, NamedStructureEquivalenceSets<?> aclEqSets) {
    if (SystemUtils.IS_OS_MAC_OSX) {
      // TODO: remove when z3 parallelism bug on OSX is fixed
      _settings.setSequential(true);
    }
    AclLinesAnswerElement answerElement = new AclLinesAnswerElement();

    Pattern aclNameRegex;
    try {
      aclNameRegex = Pattern.compile(aclNameRegexStr);
    } catch (PatternSyntaxException e) {
      throw new BatfishException(
          "Supplied regex for nodes is not a valid java regex: \"" + aclNameRegexStr + "\"", e);
    }

    Map<String, Configuration> configurations = loadConfigurations();

    List<NodSatJob<AclLine>> jobs = new ArrayList<>();

    for (Entry<String, ?> e : aclEqSets.getSameNamedStructures().entrySet()) {
      String aclName = e.getKey();
      if (!aclNameRegex.matcher(aclName).matches()) {
        continue;
      }
      // skip juniper srx inbound filters, as they can't really contain
      // operator error
      if (aclName.contains("~ZONE_INTERFACE_FILTER~")
          || aclName.contains("~INBOUND_ZONE_FILTER~")) {
        continue;
      }
      SortedSet<?> s = (SortedSet<?>) e.getValue();
      for (Object o : s) {
        NamedStructureEquivalenceSet<?> aclEqSet = (NamedStructureEquivalenceSet<?>) o;
        String hostname = aclEqSet.getRepresentativeElement();
        SortedSet<String> eqClassNodes = aclEqSet.getNodes();
        answerElement.addEquivalenceClass(aclName, hostname, eqClassNodes);
        Configuration c = configurations.get(hostname);
        IpAccessList acl = c.getIpAccessLists().get(aclName);
        int numLines = acl.getLines().size();
        if (numLines == 0) {
          _logger.redflag("RED_FLAG: Acl \"" + hostname + ":" + aclName + "\" contains no lines\n");
          continue;
        }
        AclReachabilityQuerySynthesizer query =
            new AclReachabilityQuerySynthesizer(hostname, aclName, numLines);
        Synthesizer aclSynthesizer = synthesizeAcls(Collections.singletonMap(hostname, c));
        NodSatJob<AclLine> job = new NodSatJob<>(_settings, aclSynthesizer, query);
        jobs.add(job);
      }
    }

    Map<AclLine, Boolean> output = new TreeMap<>();
    computeNodSatOutput(jobs, output);

    // rearrange output for next step
    Map<String, Map<String, List<AclLine>>> arrangedAclLines = new TreeMap<>();
    for (Entry<AclLine, Boolean> e : output.entrySet()) {
      AclLine line = e.getKey();
      String hostname = line.getHostname();
      Map<String, List<AclLine>> byAclName =
          arrangedAclLines.computeIfAbsent(hostname, k -> new TreeMap<>());
      String aclName = line.getAclName();
      List<AclLine> aclLines = byAclName.computeIfAbsent(aclName, k -> new ArrayList<>());
      aclLines.add(line);
    }

    // now get earliest more general lines
    List<NodFirstUnsatJob<AclLine, Integer>> step2Jobs = new ArrayList<>();
    for (Entry<String, Map<String, List<AclLine>>> e : arrangedAclLines.entrySet()) {
      String hostname = e.getKey();
      Configuration c = configurations.get(hostname);
      Synthesizer aclSynthesizer = synthesizeAcls(Collections.singletonMap(hostname, c));
      Map<String, List<AclLine>> byAclName = e.getValue();
      for (Entry<String, List<AclLine>> e2 : byAclName.entrySet()) {
        String aclName = e2.getKey();
        IpAccessList ipAccessList = c.getIpAccessLists().get(aclName);
        List<AclLine> lines = e2.getValue();
        for (int i = 0; i < lines.size(); i++) {
          AclLine line = lines.get(i);
          boolean reachable = output.get(line);
          if (!reachable) {
            List<AclLine> toCheck = new ArrayList<>();
            for (int j = 0; j < i; j++) {
              AclLine earlierLine = lines.get(j);
              boolean earlierIsReachable = output.get(earlierLine);
              if (earlierIsReachable) {
                toCheck.add(earlierLine);
              }
            }
            EarliestMoreGeneralReachableLineQuerySynthesizer query =
                new EarliestMoreGeneralReachableLineQuerySynthesizer(line, toCheck, ipAccessList);
            NodFirstUnsatJob<AclLine, Integer> job =
                new NodFirstUnsatJob<>(_settings, aclSynthesizer, query);
            step2Jobs.add(job);
          }
        }
      }
    }
    Map<AclLine, Integer> step2Output = new TreeMap<>();
    computeNodFirstUnsatOutput(step2Jobs, step2Output);
    for (AclLine line : output.keySet()) {
      Integer earliestMoreGeneralReachableLine = step2Output.get(line);
      line.setEarliestMoreGeneralReachableLine(earliestMoreGeneralReachableLine);
    }

    Set<Pair<String, String>> aclsWithUnreachableLines = new TreeSet<>();
    Set<Pair<String, String>> allAcls = new TreeSet<>();
    int numUnreachableLines = 0;
    int numLines = output.entrySet().size();
    for (Entry<AclLine, Boolean> e : output.entrySet()) {
      AclLine aclLine = e.getKey();
      boolean sat = e.getValue();
      String hostname = aclLine.getHostname();
      String aclName = aclLine.getAclName();
      Pair<String, String> qualifiedAclName = new Pair<>(hostname, aclName);
      allAcls.add(qualifiedAclName);
      if (!sat) {
        numUnreachableLines++;
        aclsWithUnreachableLines.add(qualifiedAclName);
      }
    }
    for (Entry<AclLine, Boolean> e : output.entrySet()) {
      AclLine aclLine = e.getKey();
      int index = aclLine.getLine();
      boolean sat = e.getValue();
      String hostname = aclLine.getHostname();
      String aclName = aclLine.getAclName();
      Pair<String, String> qualifiedAclName = new Pair<>(hostname, aclName);
      IpAccessList ipAccessList = configurations.get(hostname).getIpAccessLists().get(aclName);
      IpAccessListLine ipAccessListLine = ipAccessList.getLines().get(index);
      AclReachabilityEntry line = new AclReachabilityEntry(index, ipAccessListLine.getName());
      if (aclsWithUnreachableLines.contains(qualifiedAclName)) {
        if (sat) {
          _logger.debugf(
              "%s:%s:%d:'%s' is REACHABLE\n", hostname, aclName, line.getIndex(), line.getName());
          answerElement.addReachableLine(hostname, ipAccessList, line);
        } else {
          _logger.debugf(
              "%s:%s:%d:'%s' is UNREACHABLE\n\t%s\n",
              hostname, aclName, line.getIndex(), line.getName(), ipAccessListLine.toString());
          Integer earliestMoreGeneralLineIndex = aclLine.getEarliestMoreGeneralReachableLine();
          if (earliestMoreGeneralLineIndex != null) {
            IpAccessListLine earliestMoreGeneralLine =
                ipAccessList.getLines().get(earliestMoreGeneralLineIndex);
            line.setEarliestMoreGeneralLineIndex(earliestMoreGeneralLineIndex);
            line.setEarliestMoreGeneralLineName(earliestMoreGeneralLine.getName());
            if (!earliestMoreGeneralLine.getAction().equals(ipAccessListLine.getAction())) {
              line.setDifferentAction(true);
            }
          }
          answerElement.addUnreachableLine(hostname, ipAccessList, line);
          aclsWithUnreachableLines.add(qualifiedAclName);
        }
      } else {
        answerElement.addReachableLine(hostname, ipAccessList, line);
      }
    }
    for (Pair<String, String> qualfiedAcl : aclsWithUnreachableLines) {
      String hostname = qualfiedAcl.getFirst();
      String aclName = qualfiedAcl.getSecond();
      _logger.debugf("%s:%s has at least 1 unreachable line\n", hostname, aclName);
    }
    int numAclsWithUnreachableLines = aclsWithUnreachableLines.size();
    int numAcls = allAcls.size();
    double percentUnreachableAcls = 100d * numAclsWithUnreachableLines / numAcls;
    double percentUnreachableLines = 100d * numUnreachableLines / numLines;
    _logger.debugf("SUMMARY:\n");
    _logger.debugf(
        "\t%d/%d (%.1f%%) acls have unreachable lines\n",
        numAclsWithUnreachableLines, numAcls, percentUnreachableAcls);
    _logger.debugf(
        "\t%d/%d (%.1f%%) acl lines are unreachable\n",
        numUnreachableLines, numLines, percentUnreachableLines);

    return answerElement;
  }

  private void checkBaseDirExists() {
    Path baseDir = _testrigSettings.getBasePath();
    if (baseDir == null) {
      throw new BatfishException("Test rig directory not set");
    }
    if (!Files.exists(baseDir)) {
      throw new CleanBatfishException("Test rig does not exist: \"" + baseDir.getFileName() + "\"");
    }
  }

  @Override
  public void checkDataPlane() {
    checkDataPlane(_testrigSettings);
  }

  public void checkDataPlane(TestrigSettings testrigSettings) {
    EnvironmentSettings envSettings = testrigSettings.getEnvironmentSettings();
    if (!Files.exists(envSettings.getDataPlanePath())) {
      throw new CleanBatfishException(
          "Missing data plane for testrig: \""
              + testrigSettings.getName()
              + "\", environment: \""
              + envSettings.getName()
              + "\"\n");
    }
  }

  public void checkDiffEnvironmentExists() {
    checkDiffEnvironmentSpecified();
    checkEnvironmentExists(_deltaTestrigSettings);
  }

  private void checkDiffEnvironmentSpecified() {
    if (_settings.getDeltaEnvironmentName() == null) {
      throw new CleanBatfishException(
          "No differential environment specified for differential question");
    }
  }

  public void checkDifferentialDataPlaneQuestionDependencies() {
    checkDiffEnvironmentSpecified();
    checkDataPlane(_baseTestrigSettings);
    checkDataPlane(_deltaTestrigSettings);
  }

  @Override
  public void checkEnvironmentExists() {
    checkEnvironmentExists(_testrigSettings);
  }

  public void checkEnvironmentExists(TestrigSettings testrigSettings) {
    if (!environmentExists(testrigSettings)) {
      throw new CleanBatfishException(
          "Environment not initialized: \""
              + testrigSettings.getEnvironmentSettings().getName()
              + "\"");
    }
  }

  private void checkQuestionsDirExists() {
    checkBaseDirExists();
    Path questionsDir = _testrigSettings.getBasePath().resolve(BfConsts.RELPATH_QUESTIONS_DIR);
    if (!Files.exists(questionsDir)) {
      throw new CleanBatfishException(
          "questions dir does not exist: \"" + questionsDir.getFileName() + "\"");
    }
  }

  @Override
  public void close() {}

  private Answer compileEnvironmentConfigurations(TestrigSettings testrigSettings) {
    Answer answer = new Answer();
    EnvironmentSettings envSettings = testrigSettings.getEnvironmentSettings();
    Path deltaConfigurationsDir = envSettings.getDeltaConfigurationsDir();
    Path vendorConfigsDir = envSettings.getDeltaVendorConfigurationsDir();
    Path indepConfigsDir = envSettings.getDeltaCompiledConfigurationsDir();
    if (deltaConfigurationsDir != null) {
      if (Files.exists(deltaConfigurationsDir)) {
        answer.append(serializeVendorConfigs(envSettings.getEnvPath(), vendorConfigsDir));
        answer.append(serializeIndependentConfigs(vendorConfigsDir, indepConfigsDir));
      }
      return answer;
    } else {
      throw new BatfishException("Delta configurations directory cannot be null");
    }
  }

  public Set<Flow> computeCompositeNodOutput(
      List<CompositeNodJob> jobs, NodAnswerElement answerElement) {
    _logger.info("\n*** EXECUTING COMPOSITE NOD JOBS ***\n");
    resetTimer();
    Set<Flow> flows = new TreeSet<>();
    BatfishJobExecutor<CompositeNodJob, NodAnswerElement, NodJobResult, Set<Flow>> executor =
        new BatfishJobExecutor<>(_settings, _logger, true, "Composite NOD");
    executor.executeJobs(jobs, flows, answerElement);
    printElapsedTime();
    return flows;
  }

  private Answer computeDataPlane(boolean differentialContext) {
    checkEnvironmentExists();
    return _dataPlanePlugin.computeDataPlane(differentialContext);
  }

  private void computeEnvironmentBgpTables() {
    EnvironmentSettings envSettings = _testrigSettings.getEnvironmentSettings();
    Path outputPath = envSettings.getSerializeEnvironmentBgpTablesPath();
    Path inputPath = envSettings.getEnvironmentBgpTablesPath();
    serializeEnvironmentBgpTables(inputPath, outputPath);
  }

  private void computeEnvironmentRoutingTables() {
    EnvironmentSettings envSettings = _testrigSettings.getEnvironmentSettings();
    Path outputPath = envSettings.getSerializeEnvironmentRoutingTablesPath();
    Path inputPath = envSettings.getEnvironmentRoutingTablesPath();
    serializeEnvironmentRoutingTables(inputPath, outputPath);
  }

  @Override
  public InterfaceSet computeFlowSinks(
      Map<String, Configuration> configurations, boolean differentialContext, Topology topology) {
    InterfaceSet flowSinks = null;
    if (differentialContext) {
      pushBaseEnvironment();
      flowSinks = loadDataPlane().getFlowSinks();
      popEnvironment();
    }
    NodeSet blacklistNodes = getNodeBlacklist();
    if (blacklistNodes != null) {
      if (differentialContext) {
        flowSinks.removeNodes(blacklistNodes);
      }
    }
    Set<NodeInterfacePair> blacklistInterfaces = getInterfaceBlacklist();
    if (blacklistInterfaces != null) {
      for (NodeInterfacePair blacklistInterface : blacklistInterfaces) {
        if (differentialContext) {
          flowSinks.remove(blacklistInterface);
        }
      }
    }
    if (!differentialContext) {
      flowSinks = computeFlowSinks(configurations, topology);
    }
    return flowSinks;
  }

  private InterfaceSet computeFlowSinks(
      Map<String, Configuration> configurations, Topology topology) {
    // TODO: confirm VRFs are handled correctly
    InterfaceSet flowSinks = new InterfaceSet();
    InterfaceSet topologyInterfaces = new InterfaceSet();
    for (Edge edge : topology.getEdges()) {
      topologyInterfaces.add(edge.getInterface1());
      topologyInterfaces.add(edge.getInterface2());
    }
    for (Configuration node : configurations.values()) {
      String hostname = node.getHostname();
      for (Interface iface : node.getInterfaces().values()) {
        String ifaceName = iface.getName();
        NodeInterfacePair p = new NodeInterfacePair(hostname, ifaceName);
        if (iface.getActive()
            && !iface.isLoopback(node.getConfigurationFormat())
            && !topologyInterfaces.contains(p)) {
          flowSinks.add(p);
        }
      }
    }
    return flowSinks;
  }

  @Override
  public Map<Ip, Set<String>> computeIpOwners(
      Map<String, Configuration> configurations, boolean excludeInactive) {
    // TODO: confirm VRFs are handled correctly
    Map<Ip, Set<String>> ipOwners = new HashMap<>();
    Map<Pair<Prefix, Integer>, Set<Interface>> vrrpGroups = new HashMap<>();
    configurations.forEach(
        (hostname, c) -> {
          for (Interface i : c.getInterfaces().values()) {
            if (i.getActive() || (!excludeInactive && i.getBlacklisted())) {
              // collect vrrp info
              i.getVrrpGroups()
                  .forEach(
                      (groupNum, vrrpGroup) -> {
                        Prefix prefix = vrrpGroup.getVirtualAddress();
                        Pair<Prefix, Integer> key = new Pair<>(prefix, groupNum);
                        Set<Interface> candidates =
                            vrrpGroups.computeIfAbsent(
                                key, k -> Collections.newSetFromMap(new IdentityHashMap<>()));
                        candidates.add(i);
                      });
              // collect prefixes
              i.getAllPrefixes()
                  .stream()
                  .map(p -> p.getAddress())
                  .forEach(
                      ip -> {
                        Set<String> owners = ipOwners.computeIfAbsent(ip, k -> new HashSet<>());
                        owners.add(hostname);
                      });
            }
          }
        });
    vrrpGroups.forEach(
        (p, candidates) -> {
          int groupNum = p.getSecond();
          Prefix prefix = p.getFirst();
          Ip ip = prefix.getAddress();
          int lowestPriority = Integer.MAX_VALUE;
          String bestCandidate = null;
          Set<String> bestCandidates = new HashSet<>();
          for (Interface candidate : candidates) {
            VrrpGroup group = candidate.getVrrpGroups().get(groupNum);
            int currentPriority = group.getPriority();
            if (currentPriority < lowestPriority) {
              lowestPriority = currentPriority;
              bestCandidates.clear();
              bestCandidate = candidate.getOwner().getHostname();
            }
            if (currentPriority == lowestPriority) {
              bestCandidates.add(candidate.getOwner().getHostname());
            }
          }
          if (bestCandidates.size() != 1) {
            throw new BatfishException("multiple best vrrp candidates:" + bestCandidates);
          }
          Set<String> owners = ipOwners.computeIfAbsent(ip, k -> new HashSet<>());
          owners.add(bestCandidate);
        });
    return ipOwners;
  }

  @Override
  public Map<Ip, String> computeIpOwnersSimple(Map<Ip, Set<String>> ipOwners) {
    Map<Ip, String> ipOwnersSimple = new HashMap<>();
    ipOwners.forEach(
        (ip, owners) -> {
          String hostname =
              owners.size() == 1 ? owners.iterator().next() : Route.AMBIGUOUS_NEXT_HOP;
          ipOwnersSimple.put(ip, hostname);
        });
    return ipOwnersSimple;
  }

  public <KeyT, ResultT> void computeNodFirstUnsatOutput(
      List<NodFirstUnsatJob<KeyT, ResultT>> jobs, Map<KeyT, ResultT> output) {
    _logger.info("\n*** EXECUTING NOD UNSAT JOBS ***\n");
    resetTimer();
    BatfishJobExecutor<
            NodFirstUnsatJob<KeyT, ResultT>, NodFirstUnsatAnswerElement,
            NodFirstUnsatResult<KeyT, ResultT>, Map<KeyT, ResultT>>
        executor = new BatfishJobExecutor<>(_settings, _logger, true, "NOD First-UNSAT");
    executor.executeJobs(jobs, output, new NodFirstUnsatAnswerElement());
    printElapsedTime();
  }

  public Set<Flow> computeNodOutput(List<NodJob> jobs) {
    _logger.info("\n*** EXECUTING NOD JOBS ***\n");
    resetTimer();
    Set<Flow> flows = new TreeSet<>();
    BatfishJobExecutor<NodJob, NodAnswerElement, NodJobResult, Set<Flow>> executor =
        new BatfishJobExecutor<>(_settings, _logger, true, "NOD");
    // todo: do something with nod answer element
    executor.executeJobs(jobs, flows, new NodAnswerElement());
    printElapsedTime();
    return flows;
  }

  public <KeyT> void computeNodSatOutput(List<NodSatJob<KeyT>> jobs, Map<KeyT, Boolean> output) {
    _logger.info("\n*** EXECUTING NOD SAT JOBS ***\n");
    resetTimer();
    BatfishJobExecutor<NodSatJob<KeyT>, NodSatAnswerElement, NodSatResult<KeyT>, Map<KeyT, Boolean>>
        executor = new BatfishJobExecutor<>(_settings, _logger, true, "NOD SAT");
    executor.executeJobs(jobs, output, new NodSatAnswerElement());
    printElapsedTime();
  }

  @Override
  public Topology computeTopology(Map<String, Configuration> configurations) {
    resetTimer();
    Topology topology = computeTopology(_testrigSettings.getTestRigPath(), configurations);
    EdgeSet blacklistEdges = getEdgeBlacklist();
    if (blacklistEdges != null) {
      EdgeSet edges = topology.getEdges();
      edges.removeAll(blacklistEdges);
    }
    NodeSet blacklistNodes = getNodeBlacklist();
    if (blacklistNodes != null) {
      for (String blacklistNode : blacklistNodes) {
        topology.removeNode(blacklistNode);
      }
    }
    Set<NodeInterfacePair> blacklistInterfaces = getInterfaceBlacklist();
    if (blacklistInterfaces != null) {
      for (NodeInterfacePair blacklistInterface : blacklistInterfaces) {
        topology.removeInterface(blacklistInterface);
      }
    }
    Topology prunedTopology = new Topology(topology.getEdges());
    printElapsedTime();
    return prunedTopology;
  }

  private Topology computeTopology(Path testRigPath, Map<String, Configuration> configurations) {
    Path topologyFilePath = testRigPath.resolve(TOPOLOGY_FILENAME);
    Topology topology;
    // Get generated facts from topology file
    if (Files.exists(topologyFilePath)) {
      topology = processTopologyFile(topologyFilePath);
    } else {
      // guess adjacencies based on interface subnetworks
      _logger.info("*** (GUESSING TOPOLOGY IN ABSENCE OF EXPLICIT FILE) ***\n");
      topology = synthesizeTopology(configurations);
    }
    return topology;
  }

  private Map<String, Configuration> convertConfigurations(
      Map<String, GenericConfigObject> vendorConfigurations,
      ConvertConfigurationAnswerElement answerElement) {
    _logger.info("\n*** CONVERTING VENDOR CONFIGURATIONS TO INDEPENDENT FORMAT ***\n");
    resetTimer();
    Map<String, Configuration> configurations = new TreeMap<>();
    List<ConvertConfigurationJob> jobs = new ArrayList<>();
    for (String hostname : vendorConfigurations.keySet()) {
      Warnings warnings =
          new Warnings(
              _settings.getPedanticAsError(),
              _settings.getPedanticRecord() && _logger.isActive(BatfishLogger.LEVEL_PEDANTIC),
              _settings.getRedFlagAsError(),
              _settings.getRedFlagRecord() && _logger.isActive(BatfishLogger.LEVEL_REDFLAG),
              _settings.getUnimplementedAsError(),
              _settings.getUnimplementedRecord()
                  && _logger.isActive(BatfishLogger.LEVEL_UNIMPLEMENTED),
              _settings.printParseTree());
      GenericConfigObject vc = vendorConfigurations.get(hostname);
      ConvertConfigurationJob job = new ConvertConfigurationJob(_settings, vc, hostname, warnings);
      jobs.add(job);
    }
    BatfishJobExecutor<
            ConvertConfigurationJob, ConvertConfigurationAnswerElement, ConvertConfigurationResult,
            Map<String, Configuration>>
        executor =
            new BatfishJobExecutor<>(
                _settings,
                _logger,
                _settings.getHaltOnConvertError(),
                "Convert configurations to vendor-independent format");
    executor.executeJobs(jobs, configurations, answerElement);
    printElapsedTime();
    return configurations;
  }

  @Override
  public EnvironmentCreationAnswerElement createEnvironment(
      String newEnvName,
      SortedSet<String> nodeBlacklist,
      SortedSet<NodeInterfacePair> interfaceBlacklist,
      SortedSet<Edge> edgeBlacklist,
      boolean dp) {
    EnvironmentCreationAnswerElement answerElement = new EnvironmentCreationAnswerElement();
    EnvironmentSettings envSettings = _testrigSettings.getEnvironmentSettings();
    String oldEnvName = envSettings.getName();
    if (oldEnvName.equals(newEnvName)) {
      throw new BatfishException(
          "Cannot create new environment: name of environment is same as that of old");
    }
    answerElement.setNewEnvironmentName(newEnvName);
    answerElement.setOldEnvironmentName(oldEnvName);
    Path oldEnvPath = envSettings.getEnvPath();
    applyBaseDir(
        _testrigSettings, _settings.getContainerDir(), _testrigSettings.getName(), newEnvName);
    EnvironmentSettings newEnvSettings = _testrigSettings.getEnvironmentSettings();
    Path newEnvPath = newEnvSettings.getEnvPath();
    if (Files.exists(newEnvPath)) {
      throw new BatfishException(
          "Cannot create new environment '"
              + newEnvName
              + "': environment with same name already exists");
    }
    newEnvPath.toFile().mkdirs();
    try {
      FileUtils.copyDirectory(oldEnvPath.toFile(), newEnvPath.toFile());
    } catch (IOException e) {
      throw new BatfishException("Failed to intialize new environment from old environment", e);
    }

    // write node blacklist from question
    String nodeBlacklistStr;
    if (nodeBlacklist != null && !nodeBlacklist.isEmpty()) {
      try {
        nodeBlacklistStr = new BatfishObjectMapper().writeValueAsString(nodeBlacklist);
      } catch (JsonProcessingException e) {
        throw new BatfishException("Could not serialize node blacklist", e);
      }
      CommonUtil.writeFile(newEnvSettings.getNodeBlacklistPath(), nodeBlacklistStr);
    }
    // write interface blacklist from question
    if (interfaceBlacklist != null && !interfaceBlacklist.isEmpty()) {
      String interfaceBlacklistStr;
      try {
        interfaceBlacklistStr = new BatfishObjectMapper().writeValueAsString(interfaceBlacklist);
      } catch (JsonProcessingException e) {
        throw new BatfishException("Could not serialize interface blacklist", e);
      }
      CommonUtil.writeFile(newEnvSettings.getInterfaceBlacklistPath(), interfaceBlacklistStr);
    }

    // write edge blacklist from question
    if (edgeBlacklist != null) {
      String edgeBlacklistStr;
      try {
        edgeBlacklistStr = new BatfishObjectMapper().writeValueAsString(edgeBlacklist);
      } catch (JsonProcessingException e) {
        throw new BatfishException("Could not serialize edge blacklist", e);
      }
      CommonUtil.writeFile(newEnvSettings.getEdgeBlacklistPath(), edgeBlacklistStr);
    }

    if (dp && !dataPlaneDependenciesExist(_testrigSettings)) {
      computeDataPlane(true);
    }
    return answerElement;
  }

  private boolean dataPlaneDependenciesExist(TestrigSettings testrigSettings) {
    Path dpPath = testrigSettings.getEnvironmentSettings().getDataPlaneAnswerPath();
    return Files.exists(dpPath);
  }

  public SortedMap<String, Configuration> deserializeConfigurations(Path serializedConfigPath) {
    _logger.info("\n*** DESERIALIZING VENDOR-INDEPENDENT CONFIGURATION STRUCTURES ***\n");
    resetTimer();
    if (!Files.exists(serializedConfigPath)) {
      throw new BatfishException(
          "Missing vendor-independent configs directory: '" + serializedConfigPath + "'");
    }
    Map<Path, String> namesByPath = new TreeMap<>();
    try (DirectoryStream<Path> stream = Files.newDirectoryStream(serializedConfigPath)) {
      for (Path serializedConfig : stream) {
        String name = serializedConfig.getFileName().toString();
        namesByPath.put(serializedConfig, name);
      }
    } catch (IOException e) {
      throw new BatfishException(
          "Error reading vendor-independent configs directory: '" + serializedConfigPath + "'", e);
    }
    SortedMap<String, Configuration> configurations =
        deserializeObjects(namesByPath, Configuration.class);
    printElapsedTime();
    return configurations;
  }

  private SortedMap<String, BgpAdvertisementsByVrf> deserializeEnvironmentBgpTables(
      Path serializeEnvironmentBgpTablesPath) {
    _logger.info("\n*** DESERIALIZING ENVIRONMENT BGP TABLES ***\n");
    resetTimer();
    Map<Path, String> namesByPath = new TreeMap<>();
    try (DirectoryStream<Path> serializedBgpTables =
        Files.newDirectoryStream(serializeEnvironmentBgpTablesPath)) {
      for (Path serializedBgpTable : serializedBgpTables) {
        String name = serializedBgpTable.getFileName().toString();
        namesByPath.put(serializedBgpTable, name);
      }
    } catch (IOException e) {
      throw new BatfishException("Error reading serialized BGP tables directory", e);
    }
    SortedMap<String, BgpAdvertisementsByVrf> bgpTables =
        deserializeObjects(namesByPath, BgpAdvertisementsByVrf.class);
    printElapsedTime();
    return bgpTables;
  }

  private SortedMap<String, RoutesByVrf> deserializeEnvironmentRoutingTables(
      Path serializeEnvironmentRoutingTablesPath) {
    _logger.info("\n*** DESERIALIZING ENVIRONMENT ROUTING TABLES ***\n");
    resetTimer();
    Map<Path, String> namesByPath = new TreeMap<>();
    try (DirectoryStream<Path> serializedRoutingTables =
        Files.newDirectoryStream(serializeEnvironmentRoutingTablesPath)) {
      for (Path serializedRoutingTable : serializedRoutingTables) {
        String name = serializedRoutingTable.getFileName().toString();
        namesByPath.put(serializedRoutingTable, name);
      }
    } catch (IOException e) {
      throw new BatfishException("Error reading serialized routing tables directory", e);
    }
    SortedMap<String, RoutesByVrf> routingTables =
        deserializeObjects(namesByPath, RoutesByVrf.class);
    printElapsedTime();
    return routingTables;
  }

  public <S extends Serializable> SortedMap<String, S> deserializeObjects(
      Map<Path, String> namesByPath, Class<S> outputClass) {
    String outputClassName = outputClass.getName();
    BatfishLogger logger = getLogger();
    Map<String, byte[]> dataByName = new TreeMap<>();
    AtomicInteger readCompleted =
        newBatch(
            "Reading and unpacking files containg '" + outputClassName + "' instances",
            namesByPath.size());
    namesByPath.forEach(
        (inputPath, name) -> {
          logger.debug(
              "Reading and gunzipping: "
                  + outputClassName
                  + " '"
                  + name
                  + "' from '"
                  + inputPath
                  + "'");
          byte[] data = fromGzipFile(inputPath);
          logger.debug(" ...OK\n");
          dataByName.put(name, data);
          readCompleted.incrementAndGet();
        });
    Map<String, S> unsortedOutput = new ConcurrentHashMap<>();
    AtomicInteger deserializeCompleted =
        newBatch("Deserializing '" + outputClassName + "' instances", dataByName.size());
    dataByName
        .keySet()
        .parallelStream()
        .forEach(
            name -> {
              byte[] data = dataByName.get(name);
              S object = deserializeObject(data, outputClass);
              unsortedOutput.put(name, object);
              deserializeCompleted.incrementAndGet();
            });
    SortedMap<String, S> output = new TreeMap<>(unsortedOutput);
    return output;
  }

  public Map<String, GenericConfigObject> deserializeVendorConfigurations(
      Path serializedVendorConfigPath) {
    _logger.info("\n*** DESERIALIZING VENDOR CONFIGURATION STRUCTURES ***\n");
    resetTimer();
    Map<Path, String> namesByPath = new TreeMap<>();
    try (DirectoryStream<Path> serializedConfigs =
        Files.newDirectoryStream(serializedVendorConfigPath)) {
      for (Path serializedConfig : serializedConfigs) {
        String name = serializedConfig.getFileName().toString();
        namesByPath.put(serializedConfig, name);
      }
    } catch (IOException e) {
      throw new BatfishException("Error reading vendor configs directory", e);
    }
    Map<String, GenericConfigObject> vendorConfigurations =
        deserializeObjects(namesByPath, GenericConfigObject.class);
    printElapsedTime();
    return vendorConfigurations;
  }

  private void disableUnusableVlanInterfaces(Map<String, Configuration> configurations) {
    for (Configuration c : configurations.values()) {
      Map<Integer, Interface> vlanInterfaces = new HashMap<>();
      Map<Integer, Integer> vlanMemberCounts = new HashMap<>();
      Set<Interface> nonVlanInterfaces = new HashSet<>();
      Integer vlanNumber = null;
      // Populate vlanInterface and nonVlanInterfaces, and initialize
      // vlanMemberCounts:
      for (Interface iface : c.getInterfaces().values()) {
        if ((iface.getInterfaceType() == InterfaceType.VLAN)
            && ((vlanNumber = CommonUtil.getInterfaceVlanNumber(iface.getName())) != null)) {
          vlanInterfaces.put(vlanNumber, iface);
          vlanMemberCounts.put(vlanNumber, 0);
        } else {
          nonVlanInterfaces.add(iface);
        }
      }
      // Update vlanMemberCounts:
      for (Interface iface : nonVlanInterfaces) {
        List<SubRange> vlans = new ArrayList<>();
        vlanNumber = iface.getAccessVlan();
        if (vlanNumber == 0) { // vlan trunked interface
          vlans.addAll(iface.getAllowedVlans());
          vlanNumber = iface.getNativeVlan();
        }
        vlans.add(new SubRange(vlanNumber, vlanNumber));

        for (SubRange sr : vlans) {
          for (int vlanId = sr.getStart(); vlanId <= sr.getEnd(); ++vlanId) {
            vlanMemberCounts.compute(vlanId, (k, v) -> (v == null) ? 1 : (v + 1));
          }
        }
      }
      // Disable all "normal" vlan interfaces with zero member counts:
      String hostname = c.getHostname();
      SubRange normalVlanRange = c.getNormalVlanRange();
      for (Map.Entry<Integer, Integer> entry : vlanMemberCounts.entrySet()) {
        if (entry.getValue() == 0) {
          vlanNumber = entry.getKey();
          if ((vlanNumber >= normalVlanRange.getStart())
              && (vlanNumber <= normalVlanRange.getEnd())) {
            Interface iface = vlanInterfaces.get(vlanNumber);
            if ((iface != null) && iface.getAutoState()) {
              _logger.warnf(
                  "WARNING: Disabling unusable vlan interface because no switch port is assigned "
                      + "to it: \"%s:%d\"\n",
                  hostname, vlanNumber);
              iface.setActive(false);
              iface.setBlacklisted(true);
            }
          }
        }
      }
    }
  }

  private void disableUnusableVpnInterfaces(Map<String, Configuration> configurations) {
    initRemoteIpsecVpns(configurations);
    for (Configuration c : configurations.values()) {
      for (IpsecVpn vpn : c.getIpsecVpns().values()) {
        if (vpn.getRemoteIpsecVpn() == null) {
          String hostname = c.getHostname();
          Interface bindInterface = vpn.getBindInterface();
          if (bindInterface != null) {
            bindInterface.setActive(false);
            bindInterface.setBlacklisted(true);
            String bindInterfaceName = bindInterface.getName();
            _logger.warnf(
                "WARNING: Disabling unusable vpn interface because we cannot determine remote "
                    + "endpoint: \"%s:%s\"\n",
                hostname, bindInterfaceName);
          }
        }
      }
    }
  }

  private boolean environmentBgpTablesExist(EnvironmentSettings envSettings) {
    Path answerPath = envSettings.getParseEnvironmentBgpTablesAnswerPath();
    return Files.exists(answerPath);
  }

  private boolean environmentExists(TestrigSettings testrigSettings) {
    checkBaseDirExists();
    Path envPath = testrigSettings.getEnvironmentSettings().getEnvPath();
    if (envPath == null) {
      throw new CleanBatfishException(
          "No environment specified for testrig: " + testrigSettings.getName());
    }
    return Files.exists(envPath);
  }

  private boolean environmentRoutingTablesExist(EnvironmentSettings envSettings) {
    Path answerPath = envSettings.getParseEnvironmentRoutingTablesAnswerPath();
    return Files.exists(answerPath);
  }

  private void flatten(Path inputPath, Path outputPath) {
    Map<Path, String> configurationData =
        readConfigurationFiles(inputPath, BfConsts.RELPATH_CONFIGURATIONS_DIR);
    Map<Path, String> outputConfigurationData = new TreeMap<>();
    Path outputConfigDir = outputPath.resolve(BfConsts.RELPATH_CONFIGURATIONS_DIR);
    CommonUtil.createDirectories(outputConfigDir);
    _logger.info("\n*** FLATTENING TEST RIG ***\n");
    resetTimer();
    List<FlattenVendorConfigurationJob> jobs = new ArrayList<>();
    for (Path inputFile : configurationData.keySet()) {
      Warnings warnings =
          new Warnings(
              _settings.getPedanticAsError(),
              _settings.getPedanticRecord() && _logger.isActive(BatfishLogger.LEVEL_PEDANTIC),
              _settings.getRedFlagAsError(),
              _settings.getRedFlagRecord() && _logger.isActive(BatfishLogger.LEVEL_REDFLAG),
              _settings.getUnimplementedAsError(),
              _settings.getUnimplementedRecord()
                  && _logger.isActive(BatfishLogger.LEVEL_UNIMPLEMENTED),
              _settings.printParseTree());
      String fileText = configurationData.get(inputFile);
      String name = inputFile.getFileName().toString();
      Path outputFile = outputConfigDir.resolve(name);
      FlattenVendorConfigurationJob job =
          new FlattenVendorConfigurationJob(_settings, fileText, inputFile, outputFile, warnings);
      jobs.add(job);
    }
    BatfishJobExecutor<
            FlattenVendorConfigurationJob, FlattenVendorConfigurationAnswerElement,
            FlattenVendorConfigurationResult, Map<Path, String>>
        executor =
            new BatfishJobExecutor<>(
                _settings,
                _logger,
                _settings.getFlatten() || _settings.getHaltOnParseError(),
                "Flatten configurations");
    // todo: do something with answer element
    executor.executeJobs(
        jobs, outputConfigurationData, new FlattenVendorConfigurationAnswerElement());
    printElapsedTime();
    for (Entry<Path, String> e : outputConfigurationData.entrySet()) {
      Path outputFile = e.getKey();
      String flatConfigText = e.getValue();
      String outputFileAsString = outputFile.toString();
      _logger.debug("Writing config to \"" + outputFileAsString + "\"...");
      CommonUtil.writeFile(outputFile, flatConfigText);
      _logger.debug("OK\n");
    }
    Path inputTopologyPath = inputPath.resolve(TOPOLOGY_FILENAME);
    Path outputTopologyPath = outputPath.resolve(TOPOLOGY_FILENAME);
    if (Files.isRegularFile(inputTopologyPath)) {
      String topologyFileText = CommonUtil.readFile(inputTopologyPath);
      CommonUtil.writeFile(outputTopologyPath, topologyFileText);
    }
  }

  private void generateOspfConfigs(Path topologyPath, Path outputPath) {
    Topology topology = parseTopology(topologyPath);
    Map<String, Configuration> configs = new TreeMap<>();
    NodeSet allNodes = new NodeSet();
    Map<NodeInterfacePair, Set<NodeInterfacePair>> interfaceMap = new HashMap<>();
    // first we collect set of all mentioned nodes, and build mapping from
    // each interface to the set of interfaces that connect to each other
    for (Edge edge : topology.getEdges()) {
      allNodes.add(edge.getNode1());
      allNodes.add(edge.getNode2());
      NodeInterfacePair interface1 = new NodeInterfacePair(edge.getNode1(), edge.getInt1());
      NodeInterfacePair interface2 = new NodeInterfacePair(edge.getNode2(), edge.getInt2());
      Set<NodeInterfacePair> interfaceSet = interfaceMap.get(interface1);
      if (interfaceSet == null) {
        interfaceSet = new HashSet<>();
      }
      interfaceMap.put(interface1, interfaceSet);
      interfaceMap.put(interface2, interfaceSet);
      interfaceSet.add(interface1);
      interfaceSet.add(interface2);
    }
    // then we create configs for every mentioned node
    for (String hostname : allNodes) {
      Configuration config = new Configuration(hostname);
      configs.put(hostname, config);
    }
    // Now we create interfaces for each edge and record the number of
    // neighbors so we know how large to make the subnet
    long currentStartingIpAsLong = new Ip(GEN_OSPF_STARTING_IP).asLong();
    Set<Set<NodeInterfacePair>> interfaceSets = new HashSet<>();
    interfaceSets.addAll(interfaceMap.values());
    for (Set<NodeInterfacePair> interfaceSet : interfaceSets) {
      int numInterfaces = interfaceSet.size();
      if (numInterfaces < 2) {
        throw new BatfishException(
            "The following interface set contains less than two interfaces: " + interfaceSet);
      }
      int numHostBits = 0;
      for (int shiftedValue = numInterfaces - 1;
          shiftedValue != 0;
          shiftedValue >>= 1, numHostBits++) {}
      int subnetBits = 32 - numHostBits;
      int offset = 0;
      for (NodeInterfacePair currentPair : interfaceSet) {
        Ip ip = new Ip(currentStartingIpAsLong + offset);
        Prefix prefix = new Prefix(ip, subnetBits);
        String ifaceName = currentPair.getInterface();
        Interface iface = new Interface(ifaceName, configs.get(currentPair.getHostname()));
        iface.setPrefix(prefix);

        // dirty hack for setting bandwidth for now
        double ciscoBandwidth =
            org.batfish.representation.cisco.Interface.getDefaultBandwidth(ifaceName);
        double juniperBandwidth =
            org.batfish.representation.juniper.Interface.getDefaultBandwidthByName(ifaceName);
        double bandwidth = Math.min(ciscoBandwidth, juniperBandwidth);
        iface.setBandwidth(bandwidth);

        String hostname = currentPair.getHostname();
        Configuration config = configs.get(hostname);
        config.getInterfaces().put(ifaceName, iface);
        offset++;
      }
      currentStartingIpAsLong += (1 << numHostBits);
    }
    for (Configuration config : configs.values()) {
      // use cisco arbitrarily
      config.setConfigurationFormat(ConfigurationFormat.CISCO_IOS);
      OspfProcess proc = new OspfProcess();
      config.getDefaultVrf().setOspfProcess(proc);
      proc.setReferenceBandwidth(
          org.batfish.representation.cisco.OspfProcess.DEFAULT_REFERENCE_BANDWIDTH);
      long backboneArea = 0;
      OspfArea area = new OspfArea(backboneArea);
      proc.getAreas().put(backboneArea, area);
      area.getInterfaces().addAll(config.getDefaultVrf().getInterfaces().values());
    }

    serializeIndependentConfigs(configs, outputPath);
  }

  private void generateStubs(String inputRole, int stubAs, String interfaceDescriptionRegex) {
    // Map<String, Configuration> configs = loadConfigurations();
    // Pattern pattern = Pattern.compile(interfaceDescriptionRegex);
    // Map<String, Configuration> stubConfigurations = new TreeMap<>();
    //
    // _logger.info("\n*** GENERATING STUBS ***\n");
    // resetTimer();
    //
    // // load old node-roles to be updated at end
    // RoleSet stubRoles = new RoleSet();
    // stubRoles.add(STUB_ROLE);
    // Path nodeRolesPath = _settings.getNodeRolesPath();
    // _logger.info("Deserializing old node-roles mappings: \"" +
    // nodeRolesPath
    // + "\" ...");
    // NodeRoleMap nodeRoles = deserializeObject(nodeRolesPath,
    // NodeRoleMap.class);
    // _logger.info("OK\n");
    //
    // // create origination policy common to all stubs
    // String stubOriginationPolicyName = "~STUB_ORIGINATION_POLICY~";
    // PolicyMap stubOriginationPolicy = new PolicyMap(
    // stubOriginationPolicyName);
    // PolicyMapClause clause = new PolicyMapClause();
    // stubOriginationPolicy.getClauses().add(clause);
    // String stubOriginationRouteFilterListName =
    // "~STUB_ORIGINATION_ROUTE_FILTER~";
    // RouteFilterList rf = new RouteFilterList(
    // stubOriginationRouteFilterListName);
    // RouteFilterLine rfl = new RouteFilterLine(LineAction.ACCEPT,
    // Prefix.ZERO,
    // new SubRange(0, 0));
    // rf.addLine(rfl);
    // PolicyMapMatchRouteFilterListLine matchLine = new
    // PolicyMapMatchRouteFilterListLine(
    // Collections.singleton(rf));
    // clause.getMatchLines().add(matchLine);
    // clause.setAction(PolicyMapAction.PERMIT);
    //
    // Set<String> skipWarningNodes = new HashSet<>();
    //
    // for (Configuration config : configs.values()) {
    // if (!config.getRoles().contains(inputRole)) {
    // continue;
    // }
    // for (BgpNeighbor neighbor : config.getBgpProcess().getNeighbors()
    // .values()) {
    // if (!neighbor.getRemoteAs().equals(stubAs)) {
    // continue;
    // }
    // Prefix neighborPrefix = neighbor.getPrefix();
    // if (neighborPrefix.getPrefixLength() != 32) {
    // throw new BatfishException(
    // "do not currently handle generating stubs based on dynamic bgp
    // sessions");
    // }
    // Ip neighborAddress = neighborPrefix.getAddress();
    // int edgeAs = neighbor.getLocalAs();
    // /*
    // * Now that we have the ip address of the stub, we want to find the
    // * interface that connects to it. We will extract the hostname for
    // * the stub from the description of this interface using the
    // * supplied regex.
    // */
    // boolean found = false;
    // for (Interface iface : config.getInterfaces().values()) {
    // Prefix prefix = iface.getPrefix();
    // if (prefix == null || !prefix.contains(neighborAddress)) {
    // continue;
    // }
    // // the neighbor address falls within the network assigned to this
    // // interface, so now we check the description
    // String description = iface.getDescription();
    // Matcher matcher = pattern.matcher(description);
    // if (matcher.find()) {
    // String hostname = matcher.group(1);
    // if (configs.containsKey(hostname)) {
    // Configuration duplicateConfig = configs.get(hostname);
    // if (!duplicateConfig.getRoles().contains(STUB_ROLE)
    // || duplicateConfig.getRoles().size() != 1) {
    // throw new BatfishException(
    // "A non-generated node with hostname: \""
    // + hostname
    // + "\" already exists in network under analysis");
    // }
    // else {
    // if (!skipWarningNodes.contains(hostname)) {
    // _logger
    // .warn("WARNING: Overwriting previously generated node: \""
    // + hostname + "\"\n");
    // skipWarningNodes.add(hostname);
    // }
    // }
    // }
    // found = true;
    // Configuration stub = stubConfigurations.get(hostname);
    //
    // // create stub if it doesn't exist yet
    // if (stub == null) {
    // stub = new Configuration(hostname);
    // stubConfigurations.put(hostname, stub);
    // // create flow sink interface for stub with common deatils
    // String flowSinkName = "TenGibabitEthernet100/100";
    // Interface flowSink = new Interface(flowSinkName, stub);
    // flowSink.setPrefix(Prefix.ZERO);
    // flowSink.setActive(true);
    // flowSink.setBandwidth(10E9d);
    //
    // stub.getInterfaces().put(flowSinkName, flowSink);
    // stub.setBgpProcess(new BgpProcess());
    // stub.getPolicyMaps().put(stubOriginationPolicyName,
    // stubOriginationPolicy);
    // stub.getRouteFilterLists()
    // .put(stubOriginationRouteFilterListName, rf);
    // stub.setConfigurationFormat(ConfigurationFormat.CISCO);
    // stub.setRoles(stubRoles);
    // nodeRoles.put(hostname, stubRoles);
    // }
    //
    // // create interface that will on which peering will occur
    // Map<String, Interface> stubInterfaces = stub.getInterfaces();
    // String stubInterfaceName = "TenGigabitEthernet0/"
    // + (stubInterfaces.size() - 1);
    // Interface stubInterface = new Interface(stubInterfaceName,
    // stub);
    // stubInterfaces.put(stubInterfaceName, stubInterface);
    // stubInterface.setPrefix(
    // new Prefix(neighborAddress, prefix.getPrefixLength()));
    // stubInterface.setActive(true);
    // stubInterface.setBandwidth(10E9d);
    //
    // // create neighbor within bgp process
    // BgpNeighbor edgeNeighbor = new BgpNeighbor(prefix, stub);
    // edgeNeighbor.getOriginationPolicies()
    // .add(stubOriginationPolicy);
    // edgeNeighbor.setRemoteAs(edgeAs);
    // edgeNeighbor.setLocalAs(stubAs);
    // edgeNeighbor.setSendCommunity(true);
    // edgeNeighbor.setDefaultMetric(0);
    // stub.getBgpProcess().getNeighbors()
    // .put(edgeNeighbor.getPrefix(), edgeNeighbor);
    // break;
    // }
    // else {
    // throw new BatfishException(
    // "Unable to derive stub hostname from interface description: \""
    // + description + "\" using regex: \""
    // + interfaceDescriptionRegex + "\"");
    // }
    // }
    // if (!found) {
    // throw new BatfishException(
    // "Could not determine stub hostname corresponding to ip: \""
    // + neighborAddress.toString()
    // + "\" listed as neighbor on router: \""
    // + config.getHostname() + "\"");
    // }
    // }
    // }
    // // write updated node-roles mappings to disk
    // _logger.info("Serializing updated node-roles mappings: \"" +
    // nodeRolesPath
    // + "\" ...");
    // serializeObject(nodeRoles, nodeRolesPath);
    // _logger.info("OK\n");
    // printElapsedTime();
    //
    // // write stubs to disk
    // serializeIndependentConfigs(stubConfigurations,
    // _testrigSettings.getSerializeIndependentPath());
  }

  @Override
  public Map<String, BiFunction<Question, IBatfish, Answerer>> getAnswererCreators() {
    return _answererCreators;
  }

  public TestrigSettings getBaseTestrigSettings() {
    return _baseTestrigSettings;
  }

  public Map<String, Configuration> getConfigurations(
      Path serializedVendorConfigPath, ConvertConfigurationAnswerElement answerElement) {
    Map<String, GenericConfigObject> vendorConfigurations =
        deserializeVendorConfigurations(serializedVendorConfigPath);
    Map<String, Configuration> configurations =
        convertConfigurations(vendorConfigurations, answerElement);
    postProcessConfigurations(configurations.values());
    return configurations;
  }

  public DataPlanePlugin getDataPlanePlugin() {
    return _dataPlanePlugin;
  }

  private Map<String, Configuration> getDeltaConfigurations() {
    EnvironmentSettings envSettings = _testrigSettings.getEnvironmentSettings();
    Path deltaDir = envSettings.getDeltaConfigurationsDir();
    if (deltaDir != null && Files.exists(deltaDir)) {
      if (Files.exists(envSettings.getDeltaCompiledConfigurationsDir())) {
        return deserializeConfigurations(envSettings.getDeltaCompiledConfigurationsDir());
      } else {
        throw new BatfishException("Missing compiled delta configurations");
      }
    } else {
      return Collections.emptyMap();
    }
  }

  public TestrigSettings getDeltaTestrigSettings() {
    return _deltaTestrigSettings;
  }

  @Override
  public String getDifferentialFlowTag() {
    // return _settings.getQuestionName() + ":" +
    // _baseTestrigSettings.getName()
    // + ":" + _baseTestrigSettings.getEnvironmentSettings().getName()
    // + ":" + _deltaTestrigSettings.getName() + ":"
    // + _deltaTestrigSettings.getEnvironmentSettings().getName();
    return DIFFERENTIAL_FLOW_TAG;
  }

  public EdgeSet getEdgeBlacklist() {
    EdgeSet blacklistEdges = null;
    Path edgeBlacklistPath = _testrigSettings.getEnvironmentSettings().getEdgeBlacklistPath();
    if (edgeBlacklistPath != null) {
      if (Files.exists(edgeBlacklistPath)) {
        blacklistEdges = parseEdgeBlacklist(edgeBlacklistPath);
      }
    }
    return blacklistEdges;
  }

  private double getElapsedTime(long beforeTime) {
    long difference = System.currentTimeMillis() - beforeTime;
    double seconds = difference / 1000d;
    return seconds;
  }

  private SortedMap<String, BgpAdvertisementsByVrf> getEnvironmentBgpTables(
      Path inputPath, ParseEnvironmentBgpTablesAnswerElement answerElement) {
    if (Files.exists(inputPath.getParent()) && !Files.exists(inputPath)) {
      return new TreeMap<>();
    }
    SortedMap<Path, String> inputData = readFiles(inputPath, "Environment BGP Tables");
    SortedMap<String, BgpAdvertisementsByVrf> bgpTables =
        parseEnvironmentBgpTables(inputData, answerElement);
    return bgpTables;
  }

  public String getEnvironmentName() {
    return _testrigSettings.getEnvironmentSettings().getName();
  }

  private SortedMap<String, RoutesByVrf> getEnvironmentRoutingTables(
      Path inputPath, ParseEnvironmentRoutingTablesAnswerElement answerElement) {
    if (Files.exists(inputPath.getParent()) && !Files.exists(inputPath)) {
      return new TreeMap<>();
    }
    SortedMap<Path, String> inputData = readFiles(inputPath, "Environment Routing Tables");
    SortedMap<String, RoutesByVrf> routingTables =
        parseEnvironmentRoutingTables(inputData, answerElement);
    return routingTables;
  }

  @Override
  public String getFlowTag() {
    return getFlowTag(_testrigSettings);
  }

  public String getFlowTag(TestrigSettings testrigSettings) {
    // return _settings.getQuestionName() + ":" + testrigSettings.getName() +
    // ":"
    // + testrigSettings.getEnvironmentSettings().getName();
    if (testrigSettings == _deltaTestrigSettings) {
      return DELTA_TESTRIG_TAG;
    } else if (testrigSettings == _baseTestrigSettings) {
      return BASE_TESTRIG_TAG;
    } else {
      throw new BatfishException("Could not determine flow tag");
    }
  }

  @Override
  public GrammarSettings getGrammarSettings() {
    return _settings;
  }

  @Override
  public FlowHistory getHistory() {
    FlowHistory flowHistory = new FlowHistory();
    if (_settings.getDiffQuestion()) {
      String tag = getDifferentialFlowTag();
      // String baseName = _baseTestrigSettings.getName() + ":"
      // + _baseTestrigSettings.getEnvironmentSettings().getName();
      String baseName = getFlowTag(_baseTestrigSettings);
      // String deltaName = _deltaTestrigSettings.getName() + ":"
      // + _deltaTestrigSettings.getEnvironmentSettings().getName();
      String deltaName = getFlowTag(_deltaTestrigSettings);
      pushBaseEnvironment();
      populateFlowHistory(flowHistory, baseName, tag);
      popEnvironment();
      pushDeltaEnvironment();
      populateFlowHistory(flowHistory, deltaName, tag);
      popEnvironment();
    } else {
      String tag = getFlowTag();
      // String name = testrigSettings.getName() + ":"
      // + testrigSettings.getEnvironmentSettings().getName();
      String envName = tag;
      populateFlowHistory(flowHistory, envName, tag);
    }
    _logger.debug(flowHistory.toString());
    return flowHistory;
  }

  public Set<NodeInterfacePair> getInterfaceBlacklist() {
    Set<NodeInterfacePair> blacklistInterfaces = null;
    Path interfaceBlacklistPath =
        _testrigSettings.getEnvironmentSettings().getInterfaceBlacklistPath();
    if (interfaceBlacklistPath != null) {
      if (Files.exists(interfaceBlacklistPath)) {
        blacklistInterfaces = parseInterfaceBlacklist(interfaceBlacklistPath);
      }
    }
    return blacklistInterfaces;
  }

  @Override
  public BatfishLogger getLogger() {
    return _logger;
  }

  public NodeSet getNodeBlacklist() {
    NodeSet blacklistNodes = null;
    Path nodeBlacklistPath = _testrigSettings.getEnvironmentSettings().getNodeBlacklistPath();
    if (nodeBlacklistPath != null) {
      if (Files.exists(nodeBlacklistPath)) {
        blacklistNodes = parseNodeBlacklist(nodeBlacklistPath);
      }
    }
    return blacklistNodes;
  }

  @Override
  public SortedMap<String, SortedMap<String, SortedSet<AbstractRoute>>> getRoutes() {
    return _dataPlanePlugin.getRoutes();
  }

  public Settings getSettings() {
    return _settings;
  }

  private Set<Edge> getSymmetricEdgePairs(EdgeSet edges) {
    LinkedHashSet<Edge> consumedEdges = new LinkedHashSet<>();
    for (Edge edge : edges) {
      if (consumedEdges.contains(edge)) {
        continue;
      }
      Edge reverseEdge = new Edge(edge.getInterface2(), edge.getInterface1());
      consumedEdges.add(edge);
      consumedEdges.add(reverseEdge);
    }
    return consumedEdges;
  }

  public boolean getTerminatedWithException() {
    return _terminatedWithException;
  }

  @Override
  public Directory getTestrigFileTree() {
    Path trPath = _testrigSettings.getTestRigPath();
    Directory dir = new Directory(trPath);
    return dir;
  }

  public String getTestrigName() {
    return _testrigSettings.getName();
  }

  public TestrigSettings getTestrigSettings() {
    return _testrigSettings;
  }

  @Override
  public PluginClientType getType() {
    return PluginClientType.BATFISH;
  }

  private void histogram(Path testRigPath) {
    Map<Path, String> configurationData =
        readConfigurationFiles(testRigPath, BfConsts.RELPATH_CONFIGURATIONS_DIR);
    // todo: either remove histogram function or do something userful with
    // answer
    Map<String, VendorConfiguration> vendorConfigurations =
        parseVendorConfigurations(
            configurationData,
            new ParseVendorConfigurationAnswerElement(),
            ConfigurationFormat.UNKNOWN);
    _logger.info("Building feature histogram...");
    MultiSet<String> histogram = new TreeMultiSet<>();
    for (VendorConfiguration vc : vendorConfigurations.values()) {
      Set<String> unimplementedFeatures = vc.getUnimplementedFeatures();
      histogram.add(unimplementedFeatures);
    }
    _logger.info("OK\n");
    for (String feature : histogram.elements()) {
      int count = histogram.count(feature);
      _logger.output(feature + ": " + count + "\n");
    }
  }

  private NodeRoleSpecifier inferNodeRoles(Map<String, Configuration> configurations) {
    InferRoles ir =
        new InferRoles(new ArrayList<>(configurations.keySet()), configurations, this);
    return ir.call();
  }

  private void initAnalysisQuestionPath(String analysisName, String questionName) {
    Path questionDir =
        _testrigSettings
            .getBasePath()
            .resolve(
                Paths.get(
                        BfConsts.RELPATH_ANALYSES_DIR,
                        analysisName,
                        BfConsts.RELPATH_QUESTIONS_DIR,
                        questionName)
                    .toString());
    questionDir.toFile().mkdirs();
    Path questionPath = questionDir.resolve(BfConsts.RELPATH_QUESTION_FILE);
    _settings.setQuestionPath(questionPath);
  }

  @Override
  public void initBgpAdvertisements(Map<String, Configuration> configurations) {
    AdvertisementSet globalBgpAdvertisements = _dataPlanePlugin.getAdvertisements();
    for (Configuration node : configurations.values()) {
      node.initBgpAdvertisements();
      for (Vrf vrf : node.getVrfs().values()) {
        vrf.initBgpAdvertisements();
      }
    }
    for (BgpAdvertisement bgpAdvertisement : globalBgpAdvertisements) {
      BgpAdvertisementType type = bgpAdvertisement.getType();
      String srcVrf = bgpAdvertisement.getSrcVrf();
      String dstVrf = bgpAdvertisement.getDstVrf();
      switch (type) {
        case EBGP_ORIGINATED:
          {
            String originationNodeName = bgpAdvertisement.getSrcNode();
            Configuration originationNode = configurations.get(originationNodeName);
            if (originationNode != null) {
              originationNode.getBgpAdvertisements().add(bgpAdvertisement);
              originationNode.getOriginatedAdvertisements().add(bgpAdvertisement);
              originationNode.getOriginatedEbgpAdvertisements().add(bgpAdvertisement);
              Vrf originationVrf = originationNode.getVrfs().get(srcVrf);
              originationVrf.getBgpAdvertisements().add(bgpAdvertisement);
              originationVrf.getOriginatedAdvertisements().add(bgpAdvertisement);
              originationVrf.getOriginatedEbgpAdvertisements().add(bgpAdvertisement);
            } else {
              throw new BatfishException(
                  "Originated bgp advertisement refers to missing node: \""
                      + originationNodeName
                      + "\"");
            }
            break;
          }

        case IBGP_ORIGINATED:
          {
            String originationNodeName = bgpAdvertisement.getSrcNode();
            Configuration originationNode = configurations.get(originationNodeName);
            if (originationNode != null) {
              originationNode.getBgpAdvertisements().add(bgpAdvertisement);
              originationNode.getOriginatedAdvertisements().add(bgpAdvertisement);
              originationNode.getOriginatedEbgpAdvertisements().add(bgpAdvertisement);
              Vrf originationVrf = originationNode.getVrfs().get(srcVrf);
              originationVrf.getBgpAdvertisements().add(bgpAdvertisement);
              originationVrf.getOriginatedAdvertisements().add(bgpAdvertisement);
              originationVrf.getOriginatedIbgpAdvertisements().add(bgpAdvertisement);
            } else {
              throw new BatfishException(
                  "Originated bgp advertisement refers to missing node: \""
                      + originationNodeName
                      + "\"");
            }
            break;
          }

        case EBGP_RECEIVED:
          {
            String recevingNodeName = bgpAdvertisement.getDstNode();
            Configuration receivingNode = configurations.get(recevingNodeName);
            if (receivingNode != null) {
              receivingNode.getBgpAdvertisements().add(bgpAdvertisement);
              receivingNode.getReceivedAdvertisements().add(bgpAdvertisement);
              receivingNode.getReceivedEbgpAdvertisements().add(bgpAdvertisement);
              Vrf receivingVrf = receivingNode.getVrfs().get(dstVrf);
              receivingVrf.getBgpAdvertisements().add(bgpAdvertisement);
              receivingVrf.getReceivedAdvertisements().add(bgpAdvertisement);
              receivingVrf.getReceivedEbgpAdvertisements().add(bgpAdvertisement);
            }
            break;
          }

        case IBGP_RECEIVED:
          {
            String recevingNodeName = bgpAdvertisement.getDstNode();
            Configuration receivingNode = configurations.get(recevingNodeName);
            if (receivingNode != null) {
              receivingNode.getBgpAdvertisements().add(bgpAdvertisement);
              receivingNode.getReceivedAdvertisements().add(bgpAdvertisement);
              receivingNode.getReceivedEbgpAdvertisements().add(bgpAdvertisement);
              Vrf receivingVrf = receivingNode.getVrfs().get(dstVrf);
              receivingVrf.getBgpAdvertisements().add(bgpAdvertisement);
              receivingVrf.getReceivedAdvertisements().add(bgpAdvertisement);
              receivingVrf.getReceivedIbgpAdvertisements().add(bgpAdvertisement);
            }
            break;
          }

        case EBGP_SENT:
          {
            String sendingNodeName = bgpAdvertisement.getSrcNode();
            Configuration sendingNode = configurations.get(sendingNodeName);
            if (sendingNode != null) {
              sendingNode.getBgpAdvertisements().add(bgpAdvertisement);
              sendingNode.getSentAdvertisements().add(bgpAdvertisement);
              sendingNode.getSentEbgpAdvertisements().add(bgpAdvertisement);
              Vrf sendingVrf = sendingNode.getVrfs().get(srcVrf);
              sendingVrf.getBgpAdvertisements().add(bgpAdvertisement);
              sendingVrf.getSentAdvertisements().add(bgpAdvertisement);
              sendingVrf.getSentEbgpAdvertisements().add(bgpAdvertisement);
            }
            break;
          }

        case IBGP_SENT:
          {
            String sendingNodeName = bgpAdvertisement.getSrcNode();
            Configuration sendingNode = configurations.get(sendingNodeName);
            if (sendingNode != null) {
              sendingNode.getBgpAdvertisements().add(bgpAdvertisement);
              sendingNode.getSentAdvertisements().add(bgpAdvertisement);
              sendingNode.getSentEbgpAdvertisements().add(bgpAdvertisement);
              Vrf sendingVrf = sendingNode.getVrfs().get(srcVrf);
              sendingVrf.getBgpAdvertisements().add(bgpAdvertisement);
              sendingVrf.getSentAdvertisements().add(bgpAdvertisement);
              sendingVrf.getSentIbgpAdvertisements().add(bgpAdvertisement);
            }
            break;
          }

        default:
          throw new BatfishException("Invalid bgp advertisement type");
      }
    }
  }

  @Override
  public void initBgpOriginationSpaceExplicit(Map<String, Configuration> configurations) {
    // ProtocolDependencyAnalysis protocolDependencyAnalysis = new
    // ProtocolDependencyAnalysis(
    // configurations);
    // DependencyDatabase database = protocolDependencyAnalysis
    // .getDependencyDatabase();
    //
    // for (Entry<String, Configuration> e : configurations.entrySet()) {
    // PrefixSpace ebgpExportSpace = new PrefixSpace();
    // String name = e.getKey();
    // Configuration node = e.getValue();
    // BgpProcess proc = node.getBgpProcess();
    // if (proc != null) {
    // Set<PotentialExport> bgpExports = database.getPotentialExports(name,
    // RoutingProtocol.BGP);
    // for (PotentialExport export : bgpExports) {
    // DependentRoute exportSourceRoute = export.getDependency();
    // if (!exportSourceRoute.dependsOn(RoutingProtocol.BGP)
    // && !exportSourceRoute.dependsOn(RoutingProtocol.IBGP)) {
    // Prefix prefix = export.getPrefix();
    // ebgpExportSpace.addPrefix(prefix);
    // }
    // }
    // proc.setOriginationSpace(ebgpExportSpace);
    // }
    // }
  }

  @Override
  public InitInfoAnswerElement initInfo(
      boolean summary, boolean verboseError, boolean environmentRoutes) {
    InitInfoAnswerElement answerElement = new InitInfoAnswerElement();
    if (environmentRoutes) {
      ParseEnvironmentRoutingTablesAnswerElement parseAnswer =
          loadParseEnvironmentRoutingTablesAnswerElement();
      if (!summary) {
        SortedMap<String, org.batfish.common.Warnings> warnings = answerElement.getWarnings();
        warnings.putAll(parseAnswer.getWarnings());
      }
      answerElement.setParseStatus(parseAnswer.getParseStatus());
    } else {
      ParseVendorConfigurationAnswerElement parseAnswer =
          loadParseVendorConfigurationAnswerElement();
      ConvertConfigurationAnswerElement convertAnswer = loadConvertConfigurationAnswerElement();
      if (!summary) {
        if (verboseError) {
          SortedMap<String, Set<BatfishStackTrace>> errors = answerElement.getErrors();
          parseAnswer
              .getErrors()
              .forEach(
                  (hostname, parseErrors) -> {
                    errors.computeIfAbsent(hostname, k -> new HashSet<>()).add(parseErrors);
                  });
          convertAnswer
              .getErrors()
              .forEach(
                  (hostname, convertErrors) -> {
                    errors.computeIfAbsent(hostname, k -> new HashSet<>()).add(convertErrors);
                  });
        }
        SortedMap<String, org.batfish.common.Warnings> warnings = answerElement.getWarnings();
        warnings.putAll(parseAnswer.getWarnings());
        convertAnswer
            .getWarnings()
            .forEach(
                (hostname, convertWarnings) -> {
                  org.batfish.common.Warnings combined = warnings.get(hostname);
                  if (combined == null) {
                    warnings.put(hostname, convertWarnings);
                  } else {
                    combined.getPedanticWarnings().addAll(convertWarnings.getPedanticWarnings());
                    combined.getRedFlagWarnings().addAll(convertWarnings.getRedFlagWarnings());
                    combined
                        .getUnimplementedWarnings()
                        .addAll(convertWarnings.getUnimplementedWarnings());
                  }
                });
      }
      answerElement.setParseStatus(parseAnswer.getParseStatus());
      for (String failed : convertAnswer.getFailed()) {
        answerElement.getParseStatus().put(failed, ParseStatus.FAILED);
      }
    }
    _logger.info(answerElement.prettyPrint());
    return answerElement;
  }

  private void initQuestionEnvironment(Question question, boolean dp, boolean differentialContext) {
    EnvironmentSettings envSettings = _testrigSettings.getEnvironmentSettings();
    if (!environmentExists(_testrigSettings)) {
      Path envPath = envSettings.getEnvPath();
      // create environment required folders
      CommonUtil.createDirectories(envPath);
    }
    if (!environmentBgpTablesExist(envSettings)) {
      computeEnvironmentBgpTables();
    }
    if (!environmentRoutingTablesExist(envSettings)) {
      computeEnvironmentRoutingTables();
    }
    if (dp && !dataPlaneDependenciesExist(_testrigSettings)) {
      computeDataPlane(differentialContext);
    }
  }

  private void initQuestionEnvironments(
      Question question, boolean diff, boolean diffActive, boolean dp) {
    if (diff || !diffActive) {
      pushBaseEnvironment();
      initQuestionEnvironment(question, dp, false);
      popEnvironment();
    }
    if (diff || diffActive) {
      pushDeltaEnvironment();
      initQuestionEnvironment(question, dp, true);
      popEnvironment();
    }
  }

  @Override
  public void initRemoteBgpNeighbors(
      Map<String, Configuration> configurations, Map<Ip, Set<String>> ipOwners) {
    // TODO: handle duplicate ips on different vrfs
    Map<BgpNeighbor, Ip> remoteAddresses = new IdentityHashMap<>();
    Map<Ip, Set<BgpNeighbor>> localAddresses = new HashMap<>();
    for (Configuration node : configurations.values()) {
      String hostname = node.getHostname();
      for (Vrf vrf : node.getVrfs().values()) {
        BgpProcess proc = vrf.getBgpProcess();
        if (proc != null) {
          for (BgpNeighbor bgpNeighbor : proc.getNeighbors().values()) {
            bgpNeighbor.initCandidateRemoteBgpNeighbors();
            if (bgpNeighbor.getPrefix().getPrefixLength() < 32) {
              throw new BatfishException(
                  hostname
                      + ": Do not support dynamic bgp sessions at this time: "
                      + bgpNeighbor.getPrefix());
            }
            Ip remoteAddress = bgpNeighbor.getAddress();
            if (remoteAddress == null) {
              throw new BatfishException(
                  hostname
                      + ": Could not determine remote address of bgp neighbor: "
                      + bgpNeighbor);
            }
            Ip localAddress = bgpNeighbor.getLocalIp();
            if (localAddress == null
                || !ipOwners.containsKey(localAddress)
                || !ipOwners.get(localAddress).contains(hostname)) {
              continue;
            }
            remoteAddresses.put(bgpNeighbor, remoteAddress);
            Set<BgpNeighbor> localAddressOwners =
                localAddresses.computeIfAbsent(
                    localAddress, k -> Collections.newSetFromMap(new IdentityHashMap<>()));
            localAddressOwners.add(bgpNeighbor);
          }
        }
      }
    }
    for (Entry<BgpNeighbor, Ip> e : remoteAddresses.entrySet()) {
      BgpNeighbor bgpNeighbor = e.getKey();
      Ip remoteAddress = e.getValue();
      Ip localAddress = bgpNeighbor.getLocalIp();
      Set<BgpNeighbor> remoteBgpNeighborCandidates = localAddresses.get(remoteAddress);
      if (remoteBgpNeighborCandidates != null) {
        for (BgpNeighbor remoteBgpNeighborCandidate : remoteBgpNeighborCandidates) {
          Ip reciprocalRemoteIp = remoteBgpNeighborCandidate.getAddress();
          if (localAddress.equals(reciprocalRemoteIp)) {
            bgpNeighbor.getCandidateRemoteBgpNeighbors().add(remoteBgpNeighborCandidate);
            bgpNeighbor.setRemoteBgpNeighbor(remoteBgpNeighborCandidate);
          }
        }
      }
    }
  }

  @Override
  public void initRemoteIpsecVpns(Map<String, Configuration> configurations) {
    Map<IpsecVpn, Ip> remoteAddresses = new HashMap<>();
    Map<Ip, Set<IpsecVpn>> externalAddresses = new HashMap<>();
    for (Configuration c : configurations.values()) {
      for (IpsecVpn ipsecVpn : c.getIpsecVpns().values()) {
        Ip remoteAddress = ipsecVpn.getIkeGateway().getAddress();
        remoteAddresses.put(ipsecVpn, remoteAddress);
        Set<Prefix> externalPrefixes =
            ipsecVpn.getIkeGateway().getExternalInterface().getAllPrefixes();
        for (Prefix externalPrefix : externalPrefixes) {
          Ip externalAddress = externalPrefix.getAddress();
          Set<IpsecVpn> vpnsUsingExternalAddress =
              externalAddresses.computeIfAbsent(externalAddress, k -> new HashSet<>());
          vpnsUsingExternalAddress.add(ipsecVpn);
        }
      }
    }
    for (Entry<IpsecVpn, Ip> e : remoteAddresses.entrySet()) {
      IpsecVpn ipsecVpn = e.getKey();
      Ip remoteAddress = e.getValue();
      ipsecVpn.initCandidateRemoteVpns();
      Set<IpsecVpn> remoteIpsecVpnCandidates = externalAddresses.get(remoteAddress);
      if (remoteIpsecVpnCandidates != null) {
        for (IpsecVpn remoteIpsecVpnCandidate : remoteIpsecVpnCandidates) {
          Ip remoteIpsecVpnLocalAddress = remoteIpsecVpnCandidate.getIkeGateway().getLocalAddress();
          if (remoteIpsecVpnLocalAddress != null
              && !remoteIpsecVpnLocalAddress.equals(remoteAddress)) {
            continue;
          }
          Ip reciprocalRemoteAddress = remoteAddresses.get(remoteIpsecVpnCandidate);
          Set<IpsecVpn> reciprocalVpns = externalAddresses.get(reciprocalRemoteAddress);
          if (reciprocalVpns != null && reciprocalVpns.contains(ipsecVpn)) {
            ipsecVpn.setRemoteIpsecVpn(remoteIpsecVpnCandidate);
            ipsecVpn.getCandidateRemoteIpsecVpns().add(remoteIpsecVpnCandidate);
          }
        }
      }
    }
  }

  @Override
  public void initRemoteOspfNeighbors(
      Map<String, Configuration> configurations, Map<Ip, Set<String>> ipOwners, Topology topology) {
    for (Entry<String, Configuration> e : configurations.entrySet()) {
      String hostname = e.getKey();
      Configuration c = e.getValue();
      for (Entry<String, Vrf> e2 : c.getVrfs().entrySet()) {
        Vrf vrf = e2.getValue();
        OspfProcess proc = vrf.getOspfProcess();
        if (proc != null) {
          proc.setOspfNeighbors(new TreeMap<>());
          if (proc != null) {
            String vrfName = e2.getKey();
            for (Entry<Long, OspfArea> e3 : proc.getAreas().entrySet()) {
              long areaNum = e3.getKey();
              OspfArea area = e3.getValue();
              for (Interface iface : area.getInterfaces()) {
                String ifaceName = iface.getName();
                EdgeSet ifaceEdges =
                    topology.getInterfaceEdges().get(new NodeInterfacePair(hostname, ifaceName));
                boolean hasNeighbor = false;
                Ip localIp = iface.getPrefix().getAddress();
                if (ifaceEdges != null) {
                  for (Edge edge : ifaceEdges) {
                    if (edge.getNode1().equals(hostname)) {
                      String remoteHostname = edge.getNode2();
                      String remoteIfaceName = edge.getInt2();
                      Configuration remoteNode = configurations.get(remoteHostname);
                      Interface remoteIface = remoteNode.getInterfaces().get(remoteIfaceName);
                      Vrf remoteVrf = remoteIface.getVrf();
                      String remoteVrfName = remoteVrf.getName();
                      OspfProcess remoteProc = remoteVrf.getOspfProcess();
                      if (remoteProc.getOspfNeighbors() == null) {
                        remoteProc.setOspfNeighbors(new TreeMap<>());
                      }
                      if (remoteProc != null) {
                        OspfArea remoteArea = remoteProc.getAreas().get(areaNum);
                        if (remoteArea != null
                            && remoteArea.getInterfaceNames().contains(remoteIfaceName)) {
                          Ip remoteIp = remoteIface.getPrefix().getAddress();
                          Pair<Ip, Ip> localKey = new Pair<>(localIp, remoteIp);
                          OspfNeighbor neighbor = proc.getOspfNeighbors().get(localKey);
                          if (neighbor == null) {
                            hasNeighbor = true;

                            // initialize local neighbor
                            neighbor = new OspfNeighbor(localKey);
                            neighbor.setArea(areaNum);
                            neighbor.setVrf(vrfName);
                            neighbor.setOwner(c);
                            neighbor.setInterface(iface);
                            proc.getOspfNeighbors().put(localKey, neighbor);

                            // initialize remote neighbor
                            Pair<Ip, Ip> remoteKey = new Pair<>(remoteIp, localIp);
                            OspfNeighbor remoteNeighbor = new OspfNeighbor(remoteKey);
                            remoteNeighbor.setArea(areaNum);
                            remoteNeighbor.setVrf(remoteVrfName);
                            remoteNeighbor.setOwner(remoteNode);
                            remoteNeighbor.setInterface(remoteIface);
                            remoteProc.getOspfNeighbors().put(remoteKey, remoteNeighbor);

                            // link neighbors
                            neighbor.setRemoteOspfNeighbor(remoteNeighbor);
                            remoteNeighbor.setRemoteOspfNeighbor(neighbor);
                          }
                        }
                      }
                    }
                  }
                }
                if (!hasNeighbor) {
                  Pair<Ip, Ip> key = new Pair<>(localIp, Ip.ZERO);
                  OspfNeighbor neighbor = new OspfNeighbor(key);
                  neighbor.setArea(areaNum);
                  neighbor.setVrf(vrfName);
                  neighbor.setOwner(c);
                  neighbor.setInterface(iface);
                  proc.getOspfNeighbors().put(key, neighbor);
                }
              }
            }
          }
        }
      }
    }
  }

  @Override
  public SortedMap<String, Configuration> loadConfigurations() {
    SortedMap<String, Configuration> configurations = _cachedConfigurations.get(_testrigSettings);
    if (configurations == null) {
      ConvertConfigurationAnswerElement ccae = loadConvertConfigurationAnswerElement();
      if (!Version.isCompatibleVersion(
          "Service", "Old processed configurations", ccae.getVersion())) {
        repairConfigurations();
      }
      configurations = deserializeConfigurations(_testrigSettings.getSerializeIndependentPath());
      _cachedConfigurations.put(_testrigSettings, configurations);
    }
    processNodeBlacklist(configurations);
    processNodeRoles(configurations);
    processInterfaceBlacklist(configurations);
    processDeltaConfigurations(configurations);
    disableUnusableVlanInterfaces(configurations);
    disableUnusableVpnInterfaces(configurations);
    return configurations;
  }

  @Override
  public ConvertConfigurationAnswerElement loadConvertConfigurationAnswerElement() {
    return loadConvertConfigurationAnswerElement(true);
  }

  private ConvertConfigurationAnswerElement loadConvertConfigurationAnswerElement(
      boolean firstAttempt) {
    if (Files.exists(_testrigSettings.getConvertAnswerPath())) {
      ConvertConfigurationAnswerElement ccae =
          deserializeObject(
              _testrigSettings.getConvertAnswerPath(), ConvertConfigurationAnswerElement.class);
      if (Version.isCompatibleVersion(
          "Service", "Old processed configurations", ccae.getVersion())) {
        return ccae;
      }
    }
    if (firstAttempt) {
      repairConfigurations();
      return loadConvertConfigurationAnswerElement(false);
    } else {
      throw new BatfishException(
          "Version error repairing configurations for convert configuration answer element");
    }
  }

  @Override
  public DataPlane loadDataPlane() {
    DataPlane dp = _cachedDataPlanes.get(_testrigSettings);
    if (dp == null) {
      /*
       * Data plane should exist after loading answer element, as it triggers
       * repair if necessary. However, it might not be cached if it was not
       * repaired, so we still might need to load it from disk.
       */
      loadDataPlaneAnswerElement();
      dp = _cachedDataPlanes.get(_testrigSettings);
      if (dp == null) {
        newBatch("Loading data plane from disk", 0);
        dp =
            deserializeObject(
                _testrigSettings.getEnvironmentSettings().getDataPlanePath(), DataPlane.class);
        _cachedDataPlanes.put(_testrigSettings, dp);
      }
    }
    return dp;
  }

  private DataPlaneAnswerElement loadDataPlaneAnswerElement() {
    return loadDataPlaneAnswerElement(true);
  }

  private DataPlaneAnswerElement loadDataPlaneAnswerElement(boolean firstAttempt) {
    DataPlaneAnswerElement bae =
        deserializeObject(
            _testrigSettings.getEnvironmentSettings().getDataPlaneAnswerPath(),
            DataPlaneAnswerElement.class);
    if (!Version.isCompatibleVersion("Service", "Old data plane", bae.getVersion())) {
      if (firstAttempt) {
        repairDataPlane();
        return loadDataPlaneAnswerElement(false);
      } else {
        throw new BatfishException(
            "Version error repairing data plane for data plane answer element");
      }
    } else {
      return bae;
    }
  }

  @Override
  public SortedMap<String, BgpAdvertisementsByVrf> loadEnvironmentBgpTables() {
    EnvironmentSettings envSettings = _testrigSettings.getEnvironmentSettings();
    SortedMap<String, BgpAdvertisementsByVrf> environmentBgpTables =
        _cachedEnvironmentBgpTables.get(envSettings);
    if (environmentBgpTables == null) {
      ParseEnvironmentBgpTablesAnswerElement ae = loadParseEnvironmentBgpTablesAnswerElement();
      if (!Version.isCompatibleVersion(
          "Service", "Old processed environment BGP tables", ae.getVersion())) {
        repairEnvironmentBgpTables();
      }
      environmentBgpTables =
          deserializeEnvironmentBgpTables(envSettings.getSerializeEnvironmentBgpTablesPath());
      _cachedEnvironmentBgpTables.put(envSettings, environmentBgpTables);
    }
    return environmentBgpTables;
  }

  @Override
  public SortedMap<String, RoutesByVrf> loadEnvironmentRoutingTables() {
    EnvironmentSettings envSettings = _testrigSettings.getEnvironmentSettings();
    SortedMap<String, RoutesByVrf> environmentRoutingTables =
        _cachedEnvironmentRoutingTables.get(envSettings);
    if (environmentRoutingTables == null) {
      ParseEnvironmentRoutingTablesAnswerElement pertae =
          loadParseEnvironmentRoutingTablesAnswerElement();
      if (!Version.isCompatibleVersion(
          "Service", "Old processed environment routing tables", pertae.getVersion())) {
        repairEnvironmentRoutingTables();
      }
      environmentRoutingTables =
          deserializeEnvironmentRoutingTables(
              envSettings.getSerializeEnvironmentRoutingTablesPath());
      _cachedEnvironmentRoutingTables.put(envSettings, environmentRoutingTables);
    }
    return environmentRoutingTables;
  }

  @Override
  public ParseEnvironmentBgpTablesAnswerElement loadParseEnvironmentBgpTablesAnswerElement() {
    return loadParseEnvironmentBgpTablesAnswerElement(true);
  }

  private ParseEnvironmentBgpTablesAnswerElement loadParseEnvironmentBgpTablesAnswerElement(
      boolean firstAttempt) {
    Path answerPath =
        _testrigSettings.getEnvironmentSettings().getParseEnvironmentBgpTablesAnswerPath();
    if (!Files.exists(answerPath)) {
      repairEnvironmentBgpTables();
    }
    ParseEnvironmentBgpTablesAnswerElement ae =
        deserializeObject(answerPath, ParseEnvironmentBgpTablesAnswerElement.class);
    if (!Version.isCompatibleVersion(
        "Service", "Old processed environment BGP tables", ae.getVersion())) {
      if (firstAttempt) {
        repairEnvironmentRoutingTables();
        return loadParseEnvironmentBgpTablesAnswerElement(false);
      } else {
        throw new BatfishException(
            "Version error repairing environment BGP tables for parse environment BGP tables "
                + "answer element");
      }
    } else {
      return ae;
    }
  }

  @Override
  public ParseEnvironmentRoutingTablesAnswerElement
      loadParseEnvironmentRoutingTablesAnswerElement() {
    return loadParseEnvironmentRoutingTablesAnswerElement(true);
  }

  private ParseEnvironmentRoutingTablesAnswerElement loadParseEnvironmentRoutingTablesAnswerElement(
      boolean firstAttempt) {
    Path answerPath =
        _testrigSettings.getEnvironmentSettings().getParseEnvironmentRoutingTablesAnswerPath();
    if (!Files.exists(answerPath)) {
      repairEnvironmentRoutingTables();
    }
    ParseEnvironmentRoutingTablesAnswerElement pertae =
        deserializeObject(answerPath, ParseEnvironmentRoutingTablesAnswerElement.class);
    if (!Version.isCompatibleVersion(
        "Service", "Old processed environment routing tables", pertae.getVersion())) {
      if (firstAttempt) {
        repairEnvironmentRoutingTables();
        return loadParseEnvironmentRoutingTablesAnswerElement(false);
      } else {
        throw new BatfishException(
            "Version error repairing environment routing tables for parse environment routing "
                + "tables answer element");
      }
    } else {
      return pertae;
    }
  }

  @Override
  public ParseVendorConfigurationAnswerElement loadParseVendorConfigurationAnswerElement() {
    return loadParseVendorConfigurationAnswerElement(true);
  }

  private ParseVendorConfigurationAnswerElement loadParseVendorConfigurationAnswerElement(
      boolean firstAttempt) {
    if (Files.exists(_testrigSettings.getParseAnswerPath())) {
      ParseVendorConfigurationAnswerElement pvcae =
          deserializeObject(
              _testrigSettings.getParseAnswerPath(), ParseVendorConfigurationAnswerElement.class);
      if (Version.isCompatibleVersion(
          "Service", "Old processed configurations", pvcae.getVersion())) {
        return pvcae;
      }
    }
    if (firstAttempt) {
      repairVendorConfigurations();
      return loadParseVendorConfigurationAnswerElement(false);
    } else {
      throw new BatfishException(
          "Version error repairing vendor configurations for parse configuration answer element");
    }
  }

  public Topology loadTopology() {
    Path topologyPath = _testrigSettings.getEnvironmentSettings().getSerializedTopologyPath();
    _logger.info("Deserializing topology...");
    Topology topology = deserializeObject(topologyPath, Topology.class);
    _logger.info("OK\n");
    return topology;
  }

  @Override
  public AnswerElement multipath(HeaderSpace headerSpace) {
    if (SystemUtils.IS_OS_MAC_OSX) {
      // TODO: remove when z3 parallelism bug on OSX is fixed
      _settings.setSequential(true);
    }
    Settings settings = getSettings();
    String tag = getFlowTag(_testrigSettings);
    Map<String, Configuration> configurations = loadConfigurations();
    Set<Flow> flows = null;
    Synthesizer dataPlaneSynthesizer = synthesizeDataPlane();
    List<NodJob> jobs = new ArrayList<>();
    configurations.forEach(
        (node, configuration) -> {
          for (String vrf : configuration.getVrfs().keySet()) {
            MultipathInconsistencyQuerySynthesizer query =
                new MultipathInconsistencyQuerySynthesizer(node, vrf, headerSpace);
            NodeVrfSet nodes = new NodeVrfSet();
            nodes.add(new Pair<>(node, vrf));
            NodJob job = new NodJob(settings, dataPlaneSynthesizer, query, nodes, tag);
            jobs.add(job);
          }
        });

    flows = computeNodOutput(jobs);

    getDataPlanePlugin().processFlows(flows);

    AnswerElement answerElement = getHistory();
    return answerElement;
  }

  @Override
  public AtomicInteger newBatch(String description, int jobs) {
    return Driver.newBatch(_settings, description, jobs);
  }

  void outputAnswer(Answer answer) {
    ObjectMapper mapper = new BatfishObjectMapper();
    try {
      Answer structuredAnswer = answer;
      Answer prettyAnswer = structuredAnswer.prettyPrintAnswer();
      StringBuilder structuredAnswerSb = new StringBuilder();
      String structuredAnswerRawString = mapper.writeValueAsString(structuredAnswer);
      structuredAnswerSb.append(structuredAnswerRawString);
      structuredAnswerSb.append("\n");
      String structuredAnswerString = structuredAnswerSb.toString();
      StringBuilder prettyAnswerSb = new StringBuilder();
      String prettyAnswerRawString = mapper.writeValueAsString(prettyAnswer);
      prettyAnswerSb.append(prettyAnswerRawString);
      prettyAnswerSb.append("\n");
      String answerString;
      String prettyAnswerString = prettyAnswerSb.toString();
      if (_settings.prettyPrintAnswer()) {
        answerString = prettyAnswerString;
      } else {
        answerString = structuredAnswerString;
      }
      _logger.debug(answerString);
      writeJsonAnswer(structuredAnswerString, prettyAnswerString);
    } catch (Exception e) {
      BatfishException be = new BatfishException("Error in sending answer", e);
      try {
        Answer failureAnswer = Answer.failureAnswer(e.toString(), answer.getQuestion());
        failureAnswer.addAnswerElement(be.getBatfishStackTrace());
        Answer structuredAnswer = failureAnswer;
        Answer prettyAnswer = structuredAnswer.prettyPrintAnswer();
        StringBuilder structuredAnswerSb = new StringBuilder();
        String structuredAnswerRawString = mapper.writeValueAsString(structuredAnswer);
        structuredAnswerSb.append(structuredAnswerRawString);
        structuredAnswerSb.append("\n");
        String structuredAnswerString = structuredAnswerSb.toString();
        StringBuilder prettyAnswerSb = new StringBuilder();
        String prettyAnswerRawString = mapper.writeValueAsString(prettyAnswer);
        prettyAnswerSb.append(prettyAnswerRawString);
        prettyAnswerSb.append("\n");
        String answerString;
        String prettyAnswerString = prettyAnswerSb.toString();
        if (_settings.prettyPrintAnswer()) {
          answerString = prettyAnswerString;
        } else {
          answerString = structuredAnswerString;
        }
        _logger.error(answerString);
        writeJsonAnswer(structuredAnswerString, prettyAnswerString);
      } catch (Exception e1) {
        String errorMessage =
            String.format("Could not serialize failure answer.", ExceptionUtils.getStackTrace(e1));
        _logger.error(errorMessage);
      }
      throw be;
    }
  }

  void outputAnswerWithLog(Answer answer) {
    ObjectMapper mapper = new BatfishObjectMapper();
    try {
      Answer structuredAnswer = answer;
      Answer prettyAnswer = structuredAnswer.prettyPrintAnswer();
      StringBuilder structuredAnswerSb = new StringBuilder();
      String structuredAnswerRawString = mapper.writeValueAsString(structuredAnswer);
      structuredAnswerSb.append(structuredAnswerRawString);
      structuredAnswerSb.append("\n");
      String structuredAnswerString = structuredAnswerSb.toString();
      StringBuilder prettyAnswerSb = new StringBuilder();
      String prettyAnswerRawString = mapper.writeValueAsString(prettyAnswer);
      prettyAnswerSb.append(prettyAnswerRawString);
      prettyAnswerSb.append("\n");
      String answerString;
      String prettyAnswerString = prettyAnswerSb.toString();
      if (_settings.prettyPrintAnswer()) {
        answerString = prettyAnswerString;
      } else {
        answerString = structuredAnswerString;
      }
      _logger.debug(answerString);
      writeJsonAnswerWithLog(answerString, structuredAnswerString, prettyAnswerString);
    } catch (Exception e) {
      BatfishException be = new BatfishException("Error in sending answer", e);
      try {
        Answer failureAnswer = Answer.failureAnswer(e.toString(), answer.getQuestion());
        failureAnswer.addAnswerElement(be.getBatfishStackTrace());
        Answer structuredAnswer = failureAnswer;
        Answer prettyAnswer = structuredAnswer.prettyPrintAnswer();
        StringBuilder structuredAnswerSb = new StringBuilder();
        String structuredAnswerRawString = mapper.writeValueAsString(structuredAnswer);
        structuredAnswerSb.append(structuredAnswerRawString);
        structuredAnswerSb.append("\n");
        String structuredAnswerString = structuredAnswerSb.toString();
        StringBuilder prettyAnswerSb = new StringBuilder();
        String prettyAnswerRawString = mapper.writeValueAsString(prettyAnswer);
        prettyAnswerSb.append(prettyAnswerRawString);
        prettyAnswerSb.append("\n");
        String answerString;
        String prettyAnswerString = prettyAnswerSb.toString();
        if (_settings.prettyPrintAnswer()) {
          answerString = prettyAnswerString;
        } else {
          answerString = structuredAnswerString;
        }
        _logger.error(answerString);
        writeJsonAnswerWithLog(answerString, structuredAnswerString, prettyAnswerString);
      } catch (Exception e1) {
        String errorMessage =
            String.format("Could not serialize failure answer.", ExceptionUtils.getStackTrace(e1));
        _logger.error(errorMessage);
      }
      throw be;
    }
  }

  private ParserRuleContext parse(BatfishCombinedParser<?, ?> parser) {
    return parse(parser, _logger, _settings);
  }

  public ParserRuleContext parse(BatfishCombinedParser<?, ?> parser, String filename) {
    _logger.info("Parsing: \"" + filename + "\"...");
    return parse(parser);
  }

  @Override
  public AssertionAst parseAssertion(String text) {
    AssertionCombinedParser parser = new AssertionCombinedParser(text, _settings);
    AssertionContext tree = (AssertionContext) parse(parser);
    ParseTreeWalker walker = new ParseTreeWalker();
    AssertionExtractor extractor = new AssertionExtractor(text, parser.getParser());
    walker.walk(extractor, tree);
    AssertionAst ast = extractor.getAst();
    return ast;
  }

  private AwsVpcConfiguration parseAwsVpcConfigurations(Map<Path, String> configurationData) {
    AwsVpcConfiguration config = new AwsVpcConfiguration();
    for (Path file : configurationData.keySet()) {

      // we stop classic link processing here because it interferes with VPC
      // processing
      if (file.toString().contains("classic-link")) {
        _logger.errorf("%s has classic link configuration\n", file.toString());
        continue;
      }

      JSONObject jsonObj = null;
      try {
        jsonObj = new JSONObject(configurationData.get(file));
      } catch (JSONException e) {
        _logger.errorf("%s does not have valid json\n", file.toString());
      }

      if (jsonObj != null) {
        try {
          config.addConfigElement(jsonObj, _logger);
        } catch (JSONException e) {
          throw new BatfishException("Problems parsing JSON in " + file, e);
        }
      }
    }
    return config;
  }

  private EdgeSet parseEdgeBlacklist(Path edgeBlacklistPath) {
    String edgeBlacklistText = CommonUtil.readFile(edgeBlacklistPath);
    SortedSet<Edge> edges;
    try {
      edges =
          new BatfishObjectMapper()
              .<SortedSet<Edge>>readValue(
                  edgeBlacklistText, new TypeReference<SortedSet<Edge>>() {});
    } catch (IOException e) {
      throw new BatfishException("Failed to parse edge blacklist", e);
    }
    return new EdgeSet(edges);
  }

  private SortedMap<String, BgpAdvertisementsByVrf> parseEnvironmentBgpTables(
      SortedMap<Path, String> inputData, ParseEnvironmentBgpTablesAnswerElement answerElement) {
    _logger.info("\n*** PARSING ENVIRONMENT BGP TABLES ***\n");
    resetTimer();
    SortedMap<String, BgpAdvertisementsByVrf> bgpTables = new TreeMap<>();
    List<ParseEnvironmentBgpTableJob> jobs = new ArrayList<>();
    SortedMap<String, Configuration> configurations = loadConfigurations();
    for (Path currentFile : inputData.keySet()) {
      String hostname = currentFile.getFileName().toString();
      String optionalSuffix = ".bgp";
      if (hostname.endsWith(optionalSuffix)) {
        hostname = hostname.substring(0, hostname.length() - optionalSuffix.length());
      }
      if (!configurations.containsKey(hostname)) {
        continue;
      }
      Warnings warnings =
          new Warnings(
              _settings.getPedanticAsError(),
              _settings.getPedanticRecord() && _logger.isActive(BatfishLogger.LEVEL_PEDANTIC),
              _settings.getRedFlagAsError(),
              _settings.getRedFlagRecord() && _logger.isActive(BatfishLogger.LEVEL_REDFLAG),
              _settings.getUnimplementedAsError(),
              _settings.getUnimplementedRecord()
                  && _logger.isActive(BatfishLogger.LEVEL_UNIMPLEMENTED),
              _settings.printParseTree());
      String fileText = inputData.get(currentFile);
      ParseEnvironmentBgpTableJob job =
          new ParseEnvironmentBgpTableJob(
              _settings, fileText, hostname, currentFile, warnings, _bgpTablePlugins);
      jobs.add(job);
    }
    BatfishJobExecutor<
            ParseEnvironmentBgpTableJob, ParseEnvironmentBgpTablesAnswerElement,
            ParseEnvironmentBgpTableResult, SortedMap<String, BgpAdvertisementsByVrf>>
        executor =
            new BatfishJobExecutor<>(
                _settings,
                _logger,
                _settings.getHaltOnParseError(),
                "Parse environment BGP tables");
    executor.executeJobs(jobs, bgpTables, answerElement);
    printElapsedTime();
    return bgpTables;
  }

  private SortedMap<String, RoutesByVrf> parseEnvironmentRoutingTables(
      SortedMap<Path, String> inputData, ParseEnvironmentRoutingTablesAnswerElement answerElement) {
    _logger.info("\n*** PARSING ENVIRONMENT ROUTING TABLES ***\n");
    resetTimer();
    SortedMap<String, RoutesByVrf> routingTables = new TreeMap<>();
    List<ParseEnvironmentRoutingTableJob> jobs = new ArrayList<>();
    SortedMap<String, Configuration> configurations = loadConfigurations();
    for (Path currentFile : inputData.keySet()) {
      String hostname = currentFile.getFileName().toString();
      if (!configurations.containsKey(hostname)) {
        continue;
      }
      Warnings warnings =
          new Warnings(
              _settings.getPedanticAsError(),
              _settings.getPedanticRecord() && _logger.isActive(BatfishLogger.LEVEL_PEDANTIC),
              _settings.getRedFlagAsError(),
              _settings.getRedFlagRecord() && _logger.isActive(BatfishLogger.LEVEL_REDFLAG),
              _settings.getUnimplementedAsError(),
              _settings.getUnimplementedRecord()
                  && _logger.isActive(BatfishLogger.LEVEL_UNIMPLEMENTED),
              _settings.printParseTree());
      String fileText = inputData.get(currentFile);
      ParseEnvironmentRoutingTableJob job =
          new ParseEnvironmentRoutingTableJob(_settings, fileText, currentFile, warnings, this);
      jobs.add(job);
    }
    BatfishJobExecutor<
            ParseEnvironmentRoutingTableJob, ParseEnvironmentRoutingTablesAnswerElement,
            ParseEnvironmentRoutingTableResult, SortedMap<String, RoutesByVrf>>
        executor =
            new BatfishJobExecutor<>(
                _settings,
                _logger,
                _settings.getHaltOnParseError(),
                "Parse environment routing tables");
    executor.executeJobs(jobs, routingTables, answerElement);
    printElapsedTime();
    return routingTables;
  }

  private Set<NodeInterfacePair> parseInterfaceBlacklist(Path interfaceBlacklistPath) {
    String interfaceBlacklistText = CommonUtil.readFile(interfaceBlacklistPath);
    SortedSet<NodeInterfacePair> ifaces;
    try {
      ifaces =
          new BatfishObjectMapper()
              .<SortedSet<NodeInterfacePair>>readValue(
                  interfaceBlacklistText, new TypeReference<SortedSet<NodeInterfacePair>>() {});
    } catch (IOException e) {
      throw new BatfishException("Failed to parse interface blacklist", e);
    }
    return ifaces;
  }

  private NodeSet parseNodeBlacklist(Path nodeBlacklistPath) {
    String nodeBlacklistText = CommonUtil.readFile(nodeBlacklistPath);
    SortedSet<String> nodes;
    try {
      nodes =
          new BatfishObjectMapper()
              .<SortedSet<String>>readValue(
                  nodeBlacklistText, new TypeReference<SortedSet<String>>() {});
    } catch (IOException e) {
      throw new BatfishException("Failed to parse node blacklist", e);
    }
    return new NodeSet(nodes);
  }

  private SortedMap<String, SortedSet<String>> parseNodeRoles(
      Path nodeRolesPath, Set<String> nodes) {
    _logger.info("Parsing: \"" + nodeRolesPath.toAbsolutePath() + "\"");
    String roleFileText = CommonUtil.readFile(nodeRolesPath);
    NodeRoleSpecifier specifier;
    try {
      specifier =
          new BatfishObjectMapper()
              .<NodeRoleSpecifier>readValue(
                  roleFileText, new TypeReference<NodeRoleSpecifier>() {});
    } catch (IOException e) {
      throw new BatfishException("Failed to parse node roles", e);
    }
    return specifier.createNodeRolesMap(nodes);
  }

  private Question parseQuestion() {
    Path questionPath = _settings.getQuestionPath();
    _logger.info("Reading question file: \"" + questionPath + "\"...");
    String rawQuestionText = CommonUtil.readFile(questionPath);
    _logger.info("OK\n");
    String questionText = preprocessQuestion(rawQuestionText);
    try {
      ObjectMapper mapper = new BatfishObjectMapper(getCurrentClassLoader());
      Question question = mapper.readValue(questionText, Question.class);
      return question;
    } catch (IOException e) {
      throw new BatfishException("Could not parse JSON question", e);
    }
  }

  public Topology parseTopology(Path topologyFilePath) {
    _logger.info("*** PARSING TOPOLOGY ***\n");
    resetTimer();
    String topologyFileText = CommonUtil.readFile(topologyFilePath);
    _logger.info("Parsing: \"" + topologyFilePath.toAbsolutePath() + "\" ...");
    Topology topology = null;
    if (topologyFileText.equals("")) {
      throw new BatfishException("ERROR: empty topology\n");
    } else if (topologyFileText.startsWith("autostart")) {
      BatfishCombinedParser<?, ?> parser = null;
      TopologyExtractor extractor = null;
      parser = new GNS3TopologyCombinedParser(topologyFileText, _settings);
      extractor = new GNS3TopologyExtractor();
      ParserRuleContext tree = parse(parser);
      ParseTreeWalker walker = new ParseTreeWalker();
      walker.walk(extractor, tree);
      topology = extractor.getTopology();
    } else {
      try {
        BatfishObjectMapper mapper = new BatfishObjectMapper();
        topology = mapper.readValue(topologyFileText, Topology.class);
      } catch (IOException e) {
        _logger.fatal("...ERROR\n");
        throw new BatfishException("Topology format error", e);
      }
    }
    printElapsedTime();
    return topology;
  }

  private Map<String, VendorConfiguration> parseVendorConfigurations(
      Map<Path, String> configurationData,
      ParseVendorConfigurationAnswerElement answerElement,
      ConfigurationFormat configurationFormat) {
    _logger.info("\n*** PARSING VENDOR CONFIGURATION FILES ***\n");
    resetTimer();
    Map<String, VendorConfiguration> vendorConfigurations = new TreeMap<>();
    List<ParseVendorConfigurationJob> jobs = new ArrayList<>();
    for (Path currentFile : configurationData.keySet()) {
      Warnings warnings =
          new Warnings(
              _settings.getPedanticAsError(),
              _settings.getPedanticRecord() && _logger.isActive(BatfishLogger.LEVEL_PEDANTIC),
              _settings.getRedFlagAsError(),
              _settings.getRedFlagRecord() && _logger.isActive(BatfishLogger.LEVEL_REDFLAG),
              _settings.getUnimplementedAsError(),
              _settings.getUnimplementedRecord()
                  && _logger.isActive(BatfishLogger.LEVEL_UNIMPLEMENTED),
              _settings.printParseTree());
      String fileText = configurationData.get(currentFile);
      ParseVendorConfigurationJob job =
          new ParseVendorConfigurationJob(
              _settings, fileText, currentFile, warnings, configurationFormat);
      jobs.add(job);
    }
    BatfishJobExecutor<
            ParseVendorConfigurationJob, ParseVendorConfigurationAnswerElement,
            ParseVendorConfigurationResult, Map<String, VendorConfiguration>>
        executor =
            new BatfishJobExecutor<>(
                _settings, _logger, _settings.getHaltOnParseError(), "Parse configurations");
    executor.executeJobs(jobs, vendorConfigurations, answerElement);
    printElapsedTime();
    return vendorConfigurations;
  }

  @Override
  public AnswerElement pathDiff(HeaderSpace headerSpace) {
    if (SystemUtils.IS_OS_MAC_OSX) {
      // TODO: remove when z3 parallelism bug on OSX is fixed
      _settings.setSequential(true);
    }
    Settings settings = getSettings();
    checkDifferentialDataPlaneQuestionDependencies();
    String tag = getDifferentialFlowTag();

    // load base configurations and generate base data plane
    pushBaseEnvironment();
    Map<String, Configuration> baseConfigurations = loadConfigurations();
    Synthesizer baseDataPlaneSynthesizer = synthesizeDataPlane();
    popEnvironment();

    // load diff configurations and generate diff data plane
    pushDeltaEnvironment();
    Map<String, Configuration> diffConfigurations = loadConfigurations();
    Synthesizer diffDataPlaneSynthesizer = synthesizeDataPlane();
    popEnvironment();

    Set<String> commonNodes = new TreeSet<>();
    commonNodes.addAll(baseConfigurations.keySet());
    commonNodes.retainAll(diffConfigurations.keySet());

    pushDeltaEnvironment();
    NodeSet blacklistNodes = getNodeBlacklist();
    Set<NodeInterfacePair> blacklistInterfaces = getInterfaceBlacklist();
    EdgeSet blacklistEdges = getEdgeBlacklist();
    popEnvironment();

    BlacklistDstIpQuerySynthesizer blacklistQuery =
        new BlacklistDstIpQuerySynthesizer(
            null, blacklistNodes, blacklistInterfaces, blacklistEdges, baseConfigurations);

    // compute composite program and flows
    List<Synthesizer> commonEdgeSynthesizers = new ArrayList<>();
    commonEdgeSynthesizers.add(baseDataPlaneSynthesizer);
    commonEdgeSynthesizers.add(diffDataPlaneSynthesizer);
    commonEdgeSynthesizers.add(baseDataPlaneSynthesizer);

    List<CompositeNodJob> jobs = new ArrayList<>();

    // generate local edge reachability and black hole queries
    pushDeltaEnvironment();
    Topology diffTopology = loadTopology();
    popEnvironment();
    EdgeSet diffEdges = diffTopology.getEdges();
    for (Edge edge : diffEdges) {
      String ingressNode = edge.getNode1();
      String outInterface = edge.getInt1();
      String vrf =
          diffConfigurations.get(ingressNode).getInterfaces().get(outInterface).getVrf().getName();
      ReachEdgeQuerySynthesizer reachQuery =
          new ReachEdgeQuerySynthesizer(ingressNode, vrf, edge, true, headerSpace);
      ReachEdgeQuerySynthesizer noReachQuery =
          new ReachEdgeQuerySynthesizer(ingressNode, vrf, edge, true, new HeaderSpace());
      noReachQuery.setNegate(true);
      List<QuerySynthesizer> queries = new ArrayList<>();
      queries.add(reachQuery);
      queries.add(noReachQuery);
      queries.add(blacklistQuery);
      NodeVrfSet nodes = new NodeVrfSet();
      nodes.add(new Pair<>(ingressNode, vrf));
      CompositeNodJob job =
          new CompositeNodJob(settings, commonEdgeSynthesizers, queries, nodes, tag);
      jobs.add(job);
    }

    // we also need queries for nodes next to edges that are now missing,
    // in the case that those nodes still exist
    List<Synthesizer> missingEdgeSynthesizers = new ArrayList<>();
    missingEdgeSynthesizers.add(baseDataPlaneSynthesizer);
    missingEdgeSynthesizers.add(baseDataPlaneSynthesizer);
    pushBaseEnvironment();
    Topology baseTopology = loadTopology();
    popEnvironment();
    EdgeSet baseEdges = baseTopology.getEdges();
    EdgeSet missingEdges = new EdgeSet();
    missingEdges.addAll(baseEdges);
    missingEdges.removeAll(diffEdges);
    for (Edge missingEdge : missingEdges) {
      String ingressNode = missingEdge.getNode1();
      String outInterface = missingEdge.getInt1();
      String vrf =
          diffConfigurations.get(ingressNode).getInterfaces().get(outInterface).getVrf().getName();
      if (diffConfigurations.containsKey(ingressNode)) {
        ReachEdgeQuerySynthesizer reachQuery =
            new ReachEdgeQuerySynthesizer(ingressNode, vrf, missingEdge, true, headerSpace);
        List<QuerySynthesizer> queries = new ArrayList<>();
        queries.add(reachQuery);
        queries.add(blacklistQuery);
        NodeVrfSet nodes = new NodeVrfSet();
        nodes.add(new Pair<>(ingressNode, vrf));
        CompositeNodJob job =
            new CompositeNodJob(settings, missingEdgeSynthesizers, queries, nodes, tag);
        jobs.add(job);
      }
    }

    // TODO: maybe do something with nod answer element
    Set<Flow> flows = computeCompositeNodOutput(jobs, new NodAnswerElement());
    pushBaseEnvironment();
    getDataPlanePlugin().processFlows(flows);
    popEnvironment();
    pushDeltaEnvironment();
    getDataPlanePlugin().processFlows(flows);
    popEnvironment();

    AnswerElement answerElement = getHistory();
    return answerElement;
  }

  @Override
  public void popEnvironment() {
    int lastIndex = _testrigSettingsStack.size() - 1;
    _testrigSettings = _testrigSettingsStack.get(lastIndex);
    _testrigSettingsStack.remove(lastIndex);
  }

  private void populateFlowHistory(FlowHistory flowHistory, String environmentName, String tag) {
    List<Flow> flows = _dataPlanePlugin.getHistoryFlows();
    List<FlowTrace> flowTraces = _dataPlanePlugin.getHistoryFlowTraces();
    int numEntries = flows.size();
    for (int i = 0; i < numEntries; i++) {
      Flow flow = flows.get(i);
      if (flow.getTag().equals(tag)) {
        FlowTrace flowTrace = flowTraces.get(i);
        flowHistory.addFlowTrace(flow, environmentName, flowTrace);
      }
    }
  }

  private void postProcessConfigurations(Collection<Configuration> configurations) {
    // ComputeOSPF interface costs where they are missing
    for (Configuration c : configurations) {
      for (Vrf vrf : c.getVrfs().values()) {
        OspfProcess proc = vrf.getOspfProcess();
        if (proc != null) {
          proc.initInterfaceCosts();
        }
      }
    }
  }

  private String preprocessQuestion(String rawQuestionText) {
    try {
      JSONObject jobj = new JSONObject(rawQuestionText);
      if (jobj.has(BfConsts.PROP_INSTANCE) && !jobj.isNull(BfConsts.PROP_INSTANCE)) {
        String instanceDataStr = jobj.getString(BfConsts.PROP_INSTANCE);
        BatfishObjectMapper mapper = new BatfishObjectMapper();
        InstanceData instanceData =
            mapper.<InstanceData>readValue(instanceDataStr, new TypeReference<InstanceData>() {});
        for (Entry<String, Variable> e : instanceData.getVariables().entrySet()) {
          String varName = e.getKey();
          Variable variable = e.getValue();
          JsonNode value = variable.getValue();
          if (value == null) {
            if (variable.getOptional()) {
              /*
               * For now we assume optional values are top-level
               * variables and single-line. Otherwise it's not really
               * clear what to do.
               */
              jobj.remove(varName);
            } else {
              // What to do here? For now, do nothing and assume that
              // later validation will handle it.
            }
            continue;
          }
          if (variable.getType() == Variable.Type.QUESTION) {
            if (variable.getMinElements() != null) {
              if (!value.isArray()) {
                throw new IllegalArgumentException("Expecting JSON array for array type");
              }
              JSONArray arr = new JSONArray();
              for (int i = 0; i < value.size(); i++) {
                String valueJsonString = new ObjectMapper().writeValueAsString(value.get(i));
                arr.put(i, new JSONObject(preprocessQuestion(valueJsonString)));
              }
              jobj.put(varName, arr);
            } else {
              String valueJsonString = new ObjectMapper().writeValueAsString(value);
              jobj.put(varName, new JSONObject(preprocessQuestion(valueJsonString)));
            }
          }
        }
        String questionText = jobj.toString();
        for (Entry<String, Variable> e : instanceData.getVariables().entrySet()) {
          String varName = e.getKey();
          Variable variable = e.getValue();
          JsonNode value = variable.getValue();
          String valueJsonString = new ObjectMapper().writeValueAsString(value);
          boolean stringType = variable.getType().getStringType();
          boolean setType = variable.getMinElements() != null;
          if (value != null) {
            String topLevelVarNameRegex = Pattern.quote("\"${" + varName + "}\"");
            String inlineVarNameRegex = Pattern.quote("${" + varName + "}");
            String topLevelReplacement = valueJsonString;
            String inlineReplacement;
            if (stringType && !setType) {
              inlineReplacement = valueJsonString.substring(1, valueJsonString.length() - 1);
            } else {
              String quotedValueJsonString = JSONObject.quote(valueJsonString);
              inlineReplacement =
                  quotedValueJsonString.substring(1, quotedValueJsonString.length() - 1);
            }
            String inlineReplacementRegex = Matcher.quoteReplacement(inlineReplacement);
            String topLevelReplacementRegex = Matcher.quoteReplacement(topLevelReplacement);
            questionText = questionText.replaceAll(topLevelVarNameRegex, topLevelReplacementRegex);
            questionText = questionText.replaceAll(inlineVarNameRegex, inlineReplacementRegex);
          }
        }
        return questionText;
      }
      return rawQuestionText;
    } catch (JSONException | IOException e) {
      throw new BatfishException(
          String.format("Could not convert raw question text [%s] to JSON", rawQuestionText), e);
    }
  }

  @Override
  public void printElapsedTime() {
    double seconds = getElapsedTime(_timerCount);
    _logger.info("Time taken for this task: " + seconds + " seconds\n");
  }

  private void printSymmetricEdgePairs() {
    Map<String, Configuration> configs = loadConfigurations();
    EdgeSet edges = synthesizeTopology(configs).getEdges();
    Set<Edge> symmetricEdgePairs = getSymmetricEdgePairs(edges);
    List<Edge> edgeList = new ArrayList<>();
    edgeList.addAll(symmetricEdgePairs);
    for (int i = 0; i < edgeList.size() / 2; i++) {
      Edge edge1 = edgeList.get(2 * i);
      Edge edge2 = edgeList.get(2 * i + 1);
      _logger.output(
          edge1.getNode1()
              + ":"
              + edge1.getInt1()
              + ","
              + edge1.getNode2()
              + ":"
              + edge1.getInt2()
              + " "
              + edge2.getNode1()
              + ":"
              + edge2.getInt1()
              + ","
              + edge2.getNode2()
              + ":"
              + edge2.getInt2()
              + "\n");
    }
    printElapsedTime();
  }

  private void processDeltaConfigurations(Map<String, Configuration> configurations) {
    Map<String, Configuration> deltaConfigurations = getDeltaConfigurations();
    configurations.putAll(deltaConfigurations);
    // TODO: deal with topological changes
  }

  @Override
  public AdvertisementSet processExternalBgpAnnouncements(
      Map<String, Configuration> configurations) {
    AdvertisementSet advertSet = new AdvertisementSet();
    for (ExternalBgpAdvertisementPlugin plugin : _externalBgpAdvertisementPlugins) {
      AdvertisementSet currentAdvertisements = plugin.loadExternalBgpAdvertisements();
      advertSet.addAll(currentAdvertisements);
    }
    return advertSet;
  }

  /**
   * Reads the external bgp announcement specified in the environment, and populates the
   * vendor-independent configurations with data about those announcements
   *
   * @param configurations The vendor-independent configurations to be modified
   */
  public AdvertisementSet processExternalBgpAnnouncements(
      Map<String, Configuration> configurations, SortedSet<Long> allCommunities) {
    AdvertisementSet advertSet = new AdvertisementSet();
    Path externalBgpAnnouncementsPath =
        _testrigSettings.getEnvironmentSettings().getExternalBgpAnnouncementsPath();
    if (Files.exists(externalBgpAnnouncementsPath)) {
      String externalBgpAnnouncementsFileContents =
          CommonUtil.readFile(externalBgpAnnouncementsPath);
      // Populate advertSet with BgpAdvertisements that
      // gets passed to populatePrecomputedBgpAdvertisements.
      // See populatePrecomputedBgpAdvertisements for the things that get
      // extracted from these advertisements.

      try {
        JSONObject jsonObj = new JSONObject(externalBgpAnnouncementsFileContents);

        JSONArray announcements = jsonObj.getJSONArray(BfConsts.KEY_BGP_ANNOUNCEMENTS);

        ObjectMapper mapper = new ObjectMapper();

        for (int index = 0; index < announcements.length(); index++) {
          JSONObject announcement = new JSONObject();
          announcement.put("@id", index);
          JSONObject announcementSrc = announcements.getJSONObject(index);
          for (Iterator<?> i = announcementSrc.keys(); i.hasNext(); ) {
            String key = (String) i.next();
            if (!key.equals("@id")) {
              announcement.put(key, announcementSrc.get(key));
            }
          }
          BgpAdvertisement bgpAdvertisement =
              mapper.readValue(announcement.toString(), BgpAdvertisement.class);
          allCommunities.addAll(bgpAdvertisement.getCommunities());
          advertSet.add(bgpAdvertisement);
        }

      } catch (JSONException | IOException e) {
        throw new BatfishException("Problems parsing JSON in " + externalBgpAnnouncementsPath, e);
      }
    }
    return advertSet;
  }

  @Override
  public void processFlows(Set<Flow> flows) {
    _dataPlanePlugin.processFlows(flows);
  }

  private void processInterfaceBlacklist(Map<String, Configuration> configurations) {
    Set<NodeInterfacePair> blacklistInterfaces = getInterfaceBlacklist();
    if (blacklistInterfaces != null) {
      for (NodeInterfacePair p : blacklistInterfaces) {
        String hostname = p.getHostname();
        String ifaceName = p.getInterface();
        Configuration node = configurations.get(hostname);
        Interface iface = node.getInterfaces().get(ifaceName);
        if (iface == null) {
          throw new BatfishException(
              "Cannot disable non-existent interface '"
                  + ifaceName
                  + "' on node '"
                  + hostname
                  + "'\n");
        } else {
          iface.setActive(false);
          iface.setBlacklisted(true);
        }
      }
    }
  }

  private void processNodeBlacklist(Map<String, Configuration> configurations) {
    NodeSet blacklistNodes = getNodeBlacklist();
    if (blacklistNodes != null) {
      for (String hostname : blacklistNodes) {
        Configuration node = configurations.get(hostname);
        if (node != null) {
          for (Interface iface : node.getInterfaces().values()) {
            iface.setActive(false);
            iface.setBlacklisted(true);
          }
        }
      }
    }
  }

  /* Set the roles of each configuration.  Use an explicitly provided NodeRoleSpecifier
     if one exists; otherwise use the results of our node-role inference.
   */
  private void processNodeRoles(Map<String, Configuration> configurations) {
    TestrigSettings settings = _settings.getActiveTestrigSettings();
    Path nodeRolesPath = settings.getNodeRolesPath();
    if (!Files.exists(nodeRolesPath)) {
      nodeRolesPath = settings.getInferredNodeRolesPath();
      if (!Files.exists(nodeRolesPath)) {
        return;
      }
    }

    SortedMap<String, SortedSet<String>> nodeRoles =
        parseNodeRoles(nodeRolesPath, configurations.keySet());
    for (Entry<String, SortedSet<String>> nodeRolesEntry : nodeRoles.entrySet()) {
      String hostname = nodeRolesEntry.getKey();
      Configuration config = configurations.get(hostname);
      if (config == null) {
        throw new BatfishException(
            "role set assigned to non-existent node: \"" + hostname + "\"");
      }
      SortedSet<String> roles = nodeRolesEntry.getValue();
      config.setRoles(roles);
    }
  }

  private Topology processTopologyFile(Path topologyFilePath) {
    Topology topology = parseTopology(topologyFilePath);
    return topology;
  }

  @Override
  public void pushBaseEnvironment() {
    _testrigSettingsStack.add(_testrigSettings);
    _testrigSettings = _baseTestrigSettings;
  }

  @Override
  public void pushDeltaEnvironment() {
    _testrigSettingsStack.add(_testrigSettings);
    _testrigSettings = _deltaTestrigSettings;
  }

  private Map<Path, String> readConfigurationFiles(Path testRigPath, String configsType) {
    _logger.infof("\n*** READING %s FILES ***\n", configsType);
    resetTimer();
    Map<Path, String> configurationData = new TreeMap<>();
    Path configsPath = testRigPath.resolve(configsType);
    List<Path> configFilePaths = listAllFiles(configsPath);
    AtomicInteger completed =
        newBatch("Reading network configuration files", configFilePaths.size());
    for (Path file : configFilePaths) {
      _logger.debug("Reading: \"" + file + "\"\n");
      String fileTextRaw = CommonUtil.readFile(file.toAbsolutePath());
      String fileText = fileTextRaw + ((fileTextRaw.length() != 0) ? "\n" : "");
      configurationData.put(file, fileText);
      completed.incrementAndGet();
    }
    printElapsedTime();
    return configurationData;
  }

  @Nullable
  @Override
  public String readExternalBgpAnnouncementsFile() {
    Path externalBgpAnnouncementsPath =
        _testrigSettings.getEnvironmentSettings().getExternalBgpAnnouncementsPath();
    if (Files.exists(externalBgpAnnouncementsPath)) {
      String externalBgpAnnouncementsFileContents =
          CommonUtil.readFile(externalBgpAnnouncementsPath);
      return externalBgpAnnouncementsFileContents;
    } else {
      return null;
    }
  }

  private SortedMap<Path, String> readFiles(Path directory, String description) {
    _logger.infof("\n*** READING FILES: %s ***\n", description);
    resetTimer();
    SortedMap<Path, String> fileData = new TreeMap<>();
    List<Path> filePaths;
    try (Stream<Path> paths = CommonUtil.list(directory)) {
      filePaths =
          paths
              .filter(path -> !path.getFileName().toString().startsWith("."))
              .sorted()
              .collect(Collectors.toList());
    }
    AtomicInteger completed = newBatch("Reading files: " + description, filePaths.size());
    for (Path file : filePaths) {
      _logger.debug("Reading: \"" + file + "\"\n");
      String fileTextRaw = CommonUtil.readFile(file.toAbsolutePath());
      String fileText = fileTextRaw + ((fileTextRaw.length() != 0) ? "\n" : "");
      fileData.put(file, fileText);
      completed.incrementAndGet();
    }
    printElapsedTime();
    return fileData;
  }

  /**
   * Read Iptable Files for each host in the keyset of {@code hostConfigurations}, and store the
   * contents in {@code iptablesDate}. Each task fails if the Iptable file specified by host is not
   * under {@code testRigPath} or does not exist.
   *
   * @throws BatfishException if there is a failed task and {@code _exitOnFirstError} is set
   * @throws CompositeBatfishException if there is at least one failed task, {@code
   *     _exitOnFirstError} is not set, and {@code _haltOnParseError} is set.
   */
  void readIptableFiles(
      Path testRigPath,
      Map<String, VendorConfiguration> hostConfigurations,
      Map<Path, String> iptablesData,
      ParseVendorConfigurationAnswerElement answerElement) {
    List<BatfishException> failureCauses = new ArrayList<>();
    for (VendorConfiguration vc : hostConfigurations.values()) {
      HostConfiguration hostConfig = (HostConfiguration) vc;
      if (hostConfig.getIptablesFile() != null) {
        Path path = Paths.get(testRigPath.toString(), hostConfig.getIptablesFile());

        // ensure that the iptables file is not taking us outside of the
        // testrig
        try {
          if (!path.toFile().getCanonicalPath().contains(testRigPath.toFile().getCanonicalPath())
              || !path.toFile().exists()) {
            String failureMessage =
                String.format(
                    "Iptables file %s for host %s is not contained within the testrig",
                    hostConfig.getIptablesFile(), hostConfig.getHostname());
            BatfishException bfc;
            if (answerElement.getErrors().containsKey(hostConfig.getHostname())) {
              bfc =
                  new BatfishException(
                      failureMessage,
                      answerElement.getErrors().get(hostConfig.getHostname()).getException());
              answerElement.getErrors().put(hostConfig.getHostname(), bfc.getBatfishStackTrace());
            } else {
              bfc = new BatfishException(failureMessage);
              if (_settings.getExitOnFirstError()) {
                throw bfc;
              } else {
                failureCauses.add(bfc);
                answerElement.getErrors().put(hostConfig.getHostname(), bfc.getBatfishStackTrace());
                answerElement.getParseStatus().put(hostConfig.getHostname(), ParseStatus.FAILED);
              }
            }
          } else {
            String fileText = CommonUtil.readFile(path);
            iptablesData.put(path, fileText);
          }
        } catch (IOException e) {
          throw new BatfishException("Could not get canonical path", e);
        }
      }
    }

    if (_settings.getHaltOnParseError() && !failureCauses.isEmpty()) {
      throw new CompositeBatfishException(
          new BatfishException(
              "Fatal exception due to at least one Iptables file is not contained"
                  + " within the testrig"),
          failureCauses);
    }
  }

  @Override
  public AnswerElement reducedReachability(HeaderSpace headerSpace) {
    if (SystemUtils.IS_OS_MAC_OSX) {
      // TODO: remove when z3 parallelism bug on OSX is fixed
      _settings.setSequential(true);
    }
    Settings settings = getSettings();
    checkDifferentialDataPlaneQuestionDependencies();
    String tag = getDifferentialFlowTag();

    // load base configurations and generate base data plane
    pushBaseEnvironment();
    Map<String, Configuration> baseConfigurations = loadConfigurations();
    Synthesizer baseDataPlaneSynthesizer = synthesizeDataPlane();
    popEnvironment();

    // load diff configurations and generate diff data plane
    pushDeltaEnvironment();
    Map<String, Configuration> diffConfigurations = loadConfigurations();
    Synthesizer diffDataPlaneSynthesizer = synthesizeDataPlane();
    popEnvironment();

    Set<String> commonNodes = new TreeSet<>();
    commonNodes.addAll(baseConfigurations.keySet());
    commonNodes.retainAll(diffConfigurations.keySet());

    pushDeltaEnvironment();
    NodeSet blacklistNodes = getNodeBlacklist();
    Set<NodeInterfacePair> blacklistInterfaces = getInterfaceBlacklist();
    EdgeSet blacklistEdges = getEdgeBlacklist();
    popEnvironment();

    BlacklistDstIpQuerySynthesizer blacklistQuery =
        new BlacklistDstIpQuerySynthesizer(
            null, blacklistNodes, blacklistInterfaces, blacklistEdges, baseConfigurations);

    // compute composite program and flows
    List<Synthesizer> synthesizers = new ArrayList<>();
    synthesizers.add(baseDataPlaneSynthesizer);
    synthesizers.add(diffDataPlaneSynthesizer);
    synthesizers.add(baseDataPlaneSynthesizer);

    List<CompositeNodJob> jobs = new ArrayList<>();

    // generate base reachability and diff blackhole and blacklist queries
    for (String node : commonNodes) {
      for (String vrf : baseConfigurations.get(node).getVrfs().keySet()) {
        Map<String, Set<String>> nodeVrfs = new TreeMap<>();
        nodeVrfs.put(node, Collections.singleton(vrf));
        ReachabilityQuerySynthesizer acceptQuery =
            new ReachabilityQuerySynthesizer(
                Collections.singleton(ForwardingAction.ACCEPT), headerSpace,
                Collections.<String>emptySet(), nodeVrfs);
        ReachabilityQuerySynthesizer notAcceptQuery =
            new ReachabilityQuerySynthesizer(
                Collections.singleton(ForwardingAction.ACCEPT),
                new HeaderSpace(),
                Collections.<String>emptySet(),
                nodeVrfs);
        notAcceptQuery.setNegate(true);
        NodeVrfSet nodes = new NodeVrfSet();
        nodes.add(new Pair<>(node, vrf));
        List<QuerySynthesizer> queries = new ArrayList<>();
        queries.add(acceptQuery);
        queries.add(notAcceptQuery);
        queries.add(blacklistQuery);
        CompositeNodJob job = new CompositeNodJob(settings, synthesizers, queries, nodes, tag);
        jobs.add(job);
      }
    }

    // TODO: maybe do something with nod answer element
    Set<Flow> flows = computeCompositeNodOutput(jobs, new NodAnswerElement());
    pushBaseEnvironment();
    getDataPlanePlugin().processFlows(flows);
    popEnvironment();
    pushDeltaEnvironment();
    getDataPlanePlugin().processFlows(flows);
    popEnvironment();

    AnswerElement answerElement = getHistory();
    return answerElement;
  }

  @Override
  public void registerAnswerer(
      String questionName,
      String questionClassName,
      BiFunction<Question, IBatfish, Answerer> answererCreator) {
    _answererCreators.put(questionName, answererCreator);
  }

  @Override
  public void registerBgpTablePlugin(BgpTableFormat format, BgpTablePlugin bgpTablePlugin) {
    _bgpTablePlugins.put(format, bgpTablePlugin);
  }

  @Override
  public void registerExternalBgpAdvertisementPlugin(
      ExternalBgpAdvertisementPlugin externalBgpAdvertisementPlugin) {
    _externalBgpAdvertisementPlugins.add(externalBgpAdvertisementPlugin);
  }

  private void repairConfigurations() {
    Path outputPath = _testrigSettings.getSerializeIndependentPath();
    CommonUtil.deleteDirectory(outputPath);
    ParseVendorConfigurationAnswerElement pvcae = loadParseVendorConfigurationAnswerElement();
    if (!Version.isCompatibleVersion("Service", "Old parsed configurations", pvcae.getVersion())) {
      repairVendorConfigurations();
    }
    Path inputPath = _testrigSettings.getSerializeVendorPath();
    serializeIndependentConfigs(inputPath, outputPath);
  }

  private void repairDataPlane() {
    Path dataPlanePath = _testrigSettings.getEnvironmentSettings().getDataPlanePath();
    Path dataPlaneAnswerPath = _testrigSettings.getEnvironmentSettings().getDataPlaneAnswerPath();
    CommonUtil.deleteIfExists(dataPlanePath);
    CommonUtil.deleteIfExists(dataPlaneAnswerPath);
    computeDataPlane(false);
  }

  private void repairEnvironmentBgpTables() {
    EnvironmentSettings envSettings = _testrigSettings.getEnvironmentSettings();
    Path answerPath = envSettings.getParseEnvironmentBgpTablesAnswerPath();
    Path bgpTablesOutputPath = envSettings.getSerializeEnvironmentBgpTablesPath();
    CommonUtil.deleteIfExists(answerPath);
    CommonUtil.deleteDirectory(bgpTablesOutputPath);
    computeEnvironmentBgpTables();
  }

  private void repairEnvironmentRoutingTables() {
    EnvironmentSettings envSettings = _testrigSettings.getEnvironmentSettings();
    Path answerPath = envSettings.getParseEnvironmentRoutingTablesAnswerPath();
    Path rtOutputPath = envSettings.getSerializeEnvironmentRoutingTablesPath();
    CommonUtil.deleteIfExists(answerPath);
    CommonUtil.deleteDirectory(rtOutputPath);
    computeEnvironmentRoutingTables();
  }

  private void repairVendorConfigurations() {
    Path outputPath = _testrigSettings.getSerializeVendorPath();
    CommonUtil.deleteDirectory(outputPath);
    Path testRigPath = _testrigSettings.getTestRigPath();
    serializeVendorConfigs(testRigPath, outputPath);
  }

  private AnswerElement report() {
    ReportAnswerElement answerElement = new ReportAnswerElement();
    checkQuestionsDirExists();
    Path questionsDir =
        _settings.getActiveTestrigSettings().getBasePath().resolve(BfConsts.RELPATH_QUESTIONS_DIR);
    ConcurrentMap<Path, String> answers = new ConcurrentHashMap<>();
    try (DirectoryStream<Path> questions = Files.newDirectoryStream(questionsDir)) {
      questions.forEach(
          questionDirPath ->
              answers.put(
                  questionDirPath.resolve(BfConsts.RELPATH_ANSWER_JSON),
                  !questionDirPath.getFileName().startsWith(".")
                          && Files.exists(questionDirPath.resolve(BfConsts.RELPATH_ANSWER_JSON))
                      ? CommonUtil.readFile(questionDirPath.resolve(BfConsts.RELPATH_ANSWER_JSON))
                      : ""));
    } catch (IOException e1) {
      throw new BatfishException(
          "Could not create directory stream for '" + questionsDir + "'", e1);
    }
    ObjectMapper mapper = new BatfishObjectMapper();
    for (Entry<Path, String> entry : answers.entrySet()) {
      Path answerPath = entry.getKey();
      String answerText = entry.getValue();
      if (!answerText.equals("")) {
        try {
          answerElement.getJsonAnswers().add(mapper.readTree(answerText));
        } catch (IOException e) {
          throw new BatfishException(
              "Error mapping JSON content of '" + answerPath + "' to object", e);
        }
      }
    }
    return answerElement;
  }

  @Override
  public void resetTimer() {
    _timerCount = System.currentTimeMillis();
  }

  public Answer run() {
    newBatch("Begin job", 0);
    loadPlugins();
    if (_dataPlanePlugin == null) {
      _dataPlanePlugin = new BdpDataPlanePlugin();
      _dataPlanePlugin.initialize(this);
    }
    JsonExternalBgpAdvertisementPlugin jsonExternalBgpAdvertisementsPlugin =
        new JsonExternalBgpAdvertisementPlugin();
    jsonExternalBgpAdvertisementsPlugin.initialize(this);
    _externalBgpAdvertisementPlugins.add(jsonExternalBgpAdvertisementsPlugin);
    boolean action = false;
    Answer answer = new Answer();

    if (_settings.getPrintSymmetricEdgePairs()) {
      printSymmetricEdgePairs();
      return answer;
    }

    if (_settings.getReport()) {
      answer.addAnswerElement(report());
      return answer;
    }

    if (_settings.getSynthesizeJsonTopology()) {
      writeJsonTopology();
      return answer;
    }

    if (_settings.getHistogram()) {
      histogram(_testrigSettings.getTestRigPath());
      return answer;
    }

    if (_settings.getGenerateOspfTopologyPath() != null) {
      generateOspfConfigs(
          _settings.getGenerateOspfTopologyPath(), _testrigSettings.getSerializeIndependentPath());
      return answer;
    }

    if (_settings.getFlatten()) {
      Path flattenSource = _testrigSettings.getTestRigPath();
      Path flattenDestination = _settings.getFlattenDestination();
      flatten(flattenSource, flattenDestination);
      return answer;
    }

    if (_settings.getGenerateStubs()) {
      String inputRole = _settings.getGenerateStubsInputRole();
      String interfaceDescriptionRegex = _settings.getGenerateStubsInterfaceDescriptionRegex();
      int stubAs = _settings.getGenerateStubsRemoteAs();
      generateStubs(inputRole, stubAs, interfaceDescriptionRegex);
      return answer;
    }

    // if (_settings.getZ3()) {
    // Map<String, Configuration> configurations = loadConfigurations();
    // String dataPlanePath = _envSettings.getDataPlanePath();
    // if (dataPlanePath == null) {
    // throw new BatfishException("Missing path to data plane");
    // }
    // File dataPlanePathAsFile = new File(dataPlanePath);
    // genZ3(configurations, dataPlanePathAsFile);
    // return answer;
    // }
    //
    if (_settings.getAnonymize()) {
      anonymizeConfigurations();
      return answer;
    }

    // if (_settings.getRoleTransitQuery()) {
    // genRoleTransitQueries();
    // return answer;
    // }

    if (_settings.getSerializeVendor()) {
      Path testRigPath = _testrigSettings.getTestRigPath();
      Path outputPath = _testrigSettings.getSerializeVendorPath();
      answer.append(serializeVendorConfigs(testRigPath, outputPath));
      action = true;
    }

    if (_settings.getSerializeIndependent()) {
      Path inputPath = _testrigSettings.getSerializeVendorPath();
      Path outputPath = _testrigSettings.getSerializeIndependentPath();
      answer.append(serializeIndependentConfigs(inputPath, outputPath));
      action = true;
    }

    if (_settings.getInitInfo()) {
      answer.addAnswerElement(initInfo(true, false, false));
      action = true;
    }

    if (_settings.getCompileEnvironment()) {
      answer.append(compileEnvironmentConfigurations(_testrigSettings));
      action = true;
    }

    if (_settings.getAnswer()) {
      answer.append(answer());
      action = true;
    }

    if (_settings.getAnalyze()) {
      answer.append(analyze());
      action = true;
    }

    if (_settings.getDataPlane()) {
      answer.append(computeDataPlane(_settings.getDiffActive()));
      action = true;
    }

    if (!action) {
      throw new CleanBatfishException("No task performed! Run with -help flag to see usage\n");
    }
    return answer;
  }

  private void serializeAsJson(Path outputPath, Object object, String objectName) {
    String str;
    try {
      str = new BatfishObjectMapper().writeValueAsString(object);
    } catch (JsonProcessingException e) {
      throw new BatfishException("Could not serialize " + objectName + " ", e);
    }
    CommonUtil.writeFile(outputPath, str);
  }

  private Answer serializeAwsVpcConfigs(Path testRigPath, Path outputPath) {
    Answer answer = new Answer();
    Map<Path, String> configurationData =
        readConfigurationFiles(testRigPath, BfConsts.RELPATH_AWS_VPC_CONFIGS_DIR);
    AwsVpcConfiguration config = parseAwsVpcConfigurations(configurationData);

    _logger.info("\n*** SERIALIZING AWS CONFIGURATION STRUCTURES ***\n");
    resetTimer();
    outputPath.toFile().mkdirs();
    Path currentOutputPath = outputPath.resolve(BfConsts.RELPATH_AWS_VPC_CONFIGS_FILE);
    _logger.debug("Serializing AWS VPCs to " + currentOutputPath + "\"...");
    serializeObject(config, currentOutputPath);
    _logger.debug("OK\n");
    printElapsedTime();
    return answer;
  }

  private Answer serializeEnvironmentBgpTables(Path inputPath, Path outputPath) {
    Answer answer = new Answer();
    ParseEnvironmentBgpTablesAnswerElement answerElement =
        new ParseEnvironmentBgpTablesAnswerElement();
    answerElement.setVersion(Version.getVersion());
    answer.addAnswerElement(answerElement);
    SortedMap<String, BgpAdvertisementsByVrf> bgpTables =
        getEnvironmentBgpTables(inputPath, answerElement);
    serializeEnvironmentBgpTables(bgpTables, outputPath);
    serializeObject(
        answerElement,
        _testrigSettings.getEnvironmentSettings().getParseEnvironmentBgpTablesAnswerPath());
    return answer;
  }

  private void serializeEnvironmentBgpTables(
      SortedMap<String, BgpAdvertisementsByVrf> bgpTables, Path outputPath) {
    if (bgpTables == null) {
      throw new BatfishException("Exiting due to parsing error(s)");
    }
    _logger.info("\n*** SERIALIZING ENVIRONMENT BGP TABLES ***\n");
    resetTimer();
    outputPath.toFile().mkdirs();
    SortedMap<Path, BgpAdvertisementsByVrf> output = new TreeMap<>();
    bgpTables.forEach(
        (name, rt) -> {
          Path currentOutputPath = outputPath.resolve(name);
          output.put(currentOutputPath, rt);
        });
    serializeObjects(output);
    printElapsedTime();
  }

  private Answer serializeEnvironmentRoutingTables(Path inputPath, Path outputPath) {
    Answer answer = new Answer();
    ParseEnvironmentRoutingTablesAnswerElement answerElement =
        new ParseEnvironmentRoutingTablesAnswerElement();
    answerElement.setVersion(Version.getVersion());
    answer.addAnswerElement(answerElement);
    SortedMap<String, RoutesByVrf> routingTables =
        getEnvironmentRoutingTables(inputPath, answerElement);
    serializeEnvironmentRoutingTables(routingTables, outputPath);
    serializeObject(
        answerElement,
        _testrigSettings.getEnvironmentSettings().getParseEnvironmentRoutingTablesAnswerPath());
    return answer;
  }

  private void serializeEnvironmentRoutingTables(
      SortedMap<String, RoutesByVrf> routingTables, Path outputPath) {
    if (routingTables == null) {
      throw new BatfishException("Exiting due to parsing error(s)");
    }
    _logger.info("\n*** SERIALIZING ENVIRONMENT ROUTING TABLES ***\n");
    resetTimer();
    outputPath.toFile().mkdirs();
    SortedMap<Path, RoutesByVrf> output = new TreeMap<>();
    routingTables.forEach(
        (name, rt) -> {
          Path currentOutputPath = outputPath.resolve(name);
          output.put(currentOutputPath, rt);
        });
    serializeObjects(output);
    printElapsedTime();
  }

  private void serializeHostConfigs(
      Path testRigPath, Path outputPath, ParseVendorConfigurationAnswerElement answerElement) {
    Map<Path, String> configurationData =
        readConfigurationFiles(testRigPath, BfConsts.RELPATH_HOST_CONFIGS_DIR);
    // read the host files
    Map<String, VendorConfiguration> hostConfigurations =
        parseVendorConfigurations(configurationData, answerElement, ConfigurationFormat.HOST);
    if (hostConfigurations == null) {
      throw new BatfishException("Exiting due to parser errors");
    }

    // read and associate iptables files for specified hosts
    Map<Path, String> iptablesData = new TreeMap<>();
    readIptableFiles(testRigPath, hostConfigurations, iptablesData, answerElement);

    Map<String, VendorConfiguration> iptablesConfigurations =
        parseVendorConfigurations(iptablesData, answerElement, ConfigurationFormat.IPTABLES);
    for (VendorConfiguration vc : hostConfigurations.values()) {
      HostConfiguration hostConfig = (HostConfiguration) vc;
      if (hostConfig.getIptablesFile() != null) {
        Path path = Paths.get(testRigPath.toString(), hostConfig.getIptablesFile());
        String relativePathStr = _testrigSettings.getBasePath().relativize(path).toString();
        if (iptablesConfigurations.containsKey(relativePathStr)) {
          hostConfig.setIptablesConfig(
              (IptablesVendorConfiguration) iptablesConfigurations.get(relativePathStr));
        }
      }
    }

    // now, serialize
    _logger.info("\n*** SERIALIZING VENDOR CONFIGURATION STRUCTURES ***\n");
    resetTimer();
    CommonUtil.createDirectories(outputPath);

    Map<Path, VendorConfiguration> output = new TreeMap<>();
    hostConfigurations.forEach(
        (name, vc) -> {
          Path currentOutputPath = outputPath.resolve(name);
          output.put(currentOutputPath, vc);
        });
    serializeObjects(output);
    // serialize warnings
    serializeObject(answerElement, _testrigSettings.getParseAnswerPath());
    printElapsedTime();
  }

  private void serializeIndependentConfigs(
      Map<String, Configuration> configurations, Path outputPath) {
    if (configurations == null) {
      throw new BatfishException("Exiting due to conversion error(s)");
    }
    _logger.info("\n*** SERIALIZING VENDOR-INDEPENDENT CONFIGURATION STRUCTURES ***\n");
    resetTimer();
    outputPath.toFile().mkdirs();
    Map<Path, Configuration> output = new TreeMap<>();
    configurations.forEach(
        (name, c) -> {
          Path currentOutputPath = outputPath.resolve(name);
          output.put(currentOutputPath, c);
        });
    serializeObjects(output);
    printElapsedTime();
  }

  private Answer serializeIndependentConfigs(Path vendorConfigPath, Path outputPath) {
    Answer answer = new Answer();
    ConvertConfigurationAnswerElement answerElement = new ConvertConfigurationAnswerElement();
    answerElement.setVersion(Version.getVersion());
    if (_settings.getVerboseParse()) {
      answer.addAnswerElement(answerElement);
    }
    Map<String, Configuration> configurations = getConfigurations(vendorConfigPath, answerElement);
    Topology topology = computeTopology(_testrigSettings.getTestRigPath(), configurations);
    serializeAsJson(_testrigSettings.getTopologyPath(), topology, "testrig topology");
    checkTopology(configurations, topology);
    NodeRoleSpecifier roleSpecifier = inferNodeRoles(configurations);
    serializeAsJson(_testrigSettings.getInferredNodeRolesPath(), roleSpecifier,
        "inferred node roles");
    serializeIndependentConfigs(configurations, outputPath);
    serializeObject(answerElement, _testrigSettings.getConvertAnswerPath());
    return answer;
  }

  private void serializeNetworkConfigs(
      Path testRigPath, Path outputPath, ParseVendorConfigurationAnswerElement answerElement) {
    Map<Path, String> configurationData =
        readConfigurationFiles(testRigPath, BfConsts.RELPATH_CONFIGURATIONS_DIR);
    Map<String, VendorConfiguration> vendorConfigurations =
        parseVendorConfigurations(configurationData, answerElement, ConfigurationFormat.UNKNOWN);
    if (vendorConfigurations == null) {
      throw new BatfishException("Exiting due to parser errors");
    }
    _logger.info("\n*** SERIALIZING VENDOR CONFIGURATION STRUCTURES ***\n");
    resetTimer();
    CommonUtil.createDirectories(outputPath);
    Map<Path, VendorConfiguration> output = new TreeMap<>();
    vendorConfigurations.forEach(
        (name, vc) -> {
          if (name.contains(File.separator)) {
            // iptables will get a hostname like configs/iptables-save if they
            // are not set up correctly using host files
            _logger.errorf("Cannot serialize configuration with hostname %s\n", name);
            answerElement.addRedFlagWarning(
                name,
                new Warning(
                    "Cannot serialize network config. Bad hostname " + name.replace("\\", "/"),
                    "MISCELLANEOUS"));
          } else {
            Path currentOutputPath = outputPath.resolve(name);
            output.put(currentOutputPath, vc);
          }
        });
    serializeObjects(output);
    printElapsedTime();
  }

  public <S extends Serializable> void serializeObjects(Map<Path, S> objectsByPath) {
    if (objectsByPath.isEmpty()) {
      return;
    }
    BatfishLogger logger = getLogger();
    Map<Path, byte[]> dataByPath = new ConcurrentHashMap<>();
    int size = objectsByPath.size();
    String className = objectsByPath.values().iterator().next().getClass().getName();
    AtomicInteger serializeCompleted = newBatch("Serializing '" + className + "' instances", size);
    objectsByPath
        .keySet()
        .parallelStream()
        .forEach(
            outputPath -> {
              S object = objectsByPath.get(outputPath);
              byte[] gzipData = toGzipData(object);
              dataByPath.put(outputPath, gzipData);
              serializeCompleted.incrementAndGet();
            });
    AtomicInteger writeCompleted =
        newBatch("Packing and writing '" + className + "' instances to disk", size);
    dataByPath.forEach(
        (outputPath, data) -> {
          logger.debug("Writing: \"" + outputPath + "\"...");
          try {
            Files.write(outputPath, data);
          } catch (IOException e) {
            throw new BatfishException("Failed to write: '" + outputPath + "'");
          }
          logger.debug("OK\n");
          writeCompleted.incrementAndGet();
        });
  }

  private Answer serializeVendorConfigs(Path testRigPath, Path outputPath) {
    Answer answer = new Answer();
    boolean configsFound = false;

    // look for network configs
    Path networkConfigsPath = testRigPath.resolve(BfConsts.RELPATH_CONFIGURATIONS_DIR);
    ParseVendorConfigurationAnswerElement answerElement =
        new ParseVendorConfigurationAnswerElement();
    answerElement.setVersion(Version.getVersion());
    if (_settings.getVerboseParse()) {
      answer.addAnswerElement(answerElement);
    }
    if (Files.exists(networkConfigsPath)) {
      serializeNetworkConfigs(testRigPath, outputPath, answerElement);
      configsFound = true;
    }

    // look for AWS VPC configs
    Path awsVpcConfigsPath = testRigPath.resolve(BfConsts.RELPATH_AWS_VPC_CONFIGS_DIR);
    if (Files.exists(awsVpcConfigsPath)) {
      answer.append(serializeAwsVpcConfigs(testRigPath, outputPath));
      configsFound = true;
    }

    // look for host configs
    Path hostConfigsPath = testRigPath.resolve(BfConsts.RELPATH_HOST_CONFIGS_DIR);
    if (Files.exists(hostConfigsPath)) {
      serializeHostConfigs(testRigPath, outputPath, answerElement);
      configsFound = true;
    }

    if (!configsFound) {
      throw new BatfishException("No valid configurations found");
    }

    // serialize warnings
    serializeObject(answerElement, _testrigSettings.getParseAnswerPath());

    return answer;
  }

  @Override
  public void setDataPlanePlugin(DataPlanePlugin dataPlanePlugin) {
    _dataPlanePlugin = dataPlanePlugin;
  }

  public void setTerminatedWithException(boolean terminatedWithException) {
    _terminatedWithException = terminatedWithException;
  }

  @Override
  public AnswerElement standard(
      HeaderSpace headerSpace,
      Set<ForwardingAction> actions,
      String ingressNodeRegexStr,
      String notIngressNodeRegexStr,
      String finalNodeRegexStr,
      String notFinalNodeRegexStr) {
    if (SystemUtils.IS_OS_MAC_OSX) {
      // TODO: remove when z3 parallelism bug on OSX is fixed
      _settings.setSequential(true);
    }
    Settings settings = getSettings();
    String tag = getFlowTag(_testrigSettings);
    Map<String, Configuration> configurations = loadConfigurations();
    Set<Flow> flows = null;
    Synthesizer dataPlaneSynthesizer = synthesizeDataPlane();

    // collect ingress nodes
    Pattern ingressNodeRegex = Pattern.compile(ingressNodeRegexStr);
    Pattern notIngressNodeRegex = Pattern.compile(notIngressNodeRegexStr);
    Set<String> activeIngressNodes = new TreeSet<>();
    for (String node : configurations.keySet()) {
      Matcher ingressNodeMatcher = ingressNodeRegex.matcher(node);
      Matcher notIngressNodeMatcher = notIngressNodeRegex.matcher(node);
      if (ingressNodeMatcher.matches() && !notIngressNodeMatcher.matches()) {
        activeIngressNodes.add(node);
      }
    }
    if (activeIngressNodes.isEmpty()) {
      return new StringAnswerElement(
          "NOTHING TO DO: No nodes both match ingressNodeRegex: '"
              + ingressNodeRegexStr
              + "' and fail to match notIngressNodeRegex: '"
              + notIngressNodeRegexStr
              + "'");
    }

    // collect final nodes
    Pattern finalNodeRegex = Pattern.compile(finalNodeRegexStr);
    Pattern notFinalNodeRegex = Pattern.compile(notFinalNodeRegexStr);
    Set<String> activeFinalNodes = new TreeSet<>();
    for (String node : configurations.keySet()) {
      Matcher finalNodeMatcher = finalNodeRegex.matcher(node);
      Matcher notFinalNodeMatcher = notFinalNodeRegex.matcher(node);
      if (finalNodeMatcher.matches() && !notFinalNodeMatcher.matches()) {
        activeFinalNodes.add(node);
      }
    }
    if (activeFinalNodes.isEmpty()) {
      return new StringAnswerElement(
          "NOTHING TO DO: No nodes both match finalNodeRegex: '"
              + finalNodeRegexStr
              + "' and fail to match notFinalNodeRegex: '"
              + notFinalNodeRegexStr
              + "'");
    }

    // build query jobs
    List<NodJob> jobs = new ArrayList<>();
    for (String ingressNode : activeIngressNodes) {
      for (String ingressVrf : configurations.get(ingressNode).getVrfs().keySet()) {
        Map<String, Set<String>> nodeVrfs = new TreeMap<>();
        nodeVrfs.put(ingressNode, Collections.singleton(ingressVrf));
        ReachabilityQuerySynthesizer query =
            new ReachabilityQuerySynthesizer(actions, headerSpace, activeFinalNodes, nodeVrfs);
        NodeVrfSet nodes = new NodeVrfSet();
        nodes.add(new Pair<>(ingressNode, ingressVrf));
        NodJob job = new NodJob(settings, dataPlaneSynthesizer, query, nodes, tag);
        jobs.add(job);
      }
    }

    // run jobs and get resulting flows
    flows = computeNodOutput(jobs);

    getDataPlanePlugin().processFlows(flows);

    AnswerElement answerElement = getHistory();
    return answerElement;
  }

  private Synthesizer synthesizeAcls(Map<String, Configuration> configurations) {
    _logger.info("\n*** GENERATING Z3 LOGIC ***\n");
    resetTimer();

    _logger.info("Synthesizing Z3 ACL logic...");
    Synthesizer s = new Synthesizer(configurations, _settings.getSimplify());

    List<String> warnings = s.getWarnings();
    int numWarnings = warnings.size();
    if (numWarnings == 0) {
      _logger.info("OK\n");
    } else {
      for (String warning : warnings) {
        _logger.warn(warning);
      }
    }
    printElapsedTime();
    return s;
  }

  public Synthesizer synthesizeDataPlane() {

    _logger.info("\n*** GENERATING Z3 LOGIC ***\n");
    resetTimer();

    DataPlane dataPlane = loadDataPlane();

    _logger.info("Synthesizing Z3 logic...");
    Map<String, Configuration> configurations = loadConfigurations();
    Synthesizer s = new Synthesizer(configurations, dataPlane, _settings.getSimplify());

    List<String> warnings = s.getWarnings();
    int numWarnings = warnings.size();
    if (numWarnings == 0) {
      _logger.info("OK\n");
    } else {
      for (String warning : warnings) {
        _logger.warn(warning);
      }
    }
    printElapsedTime();
    return s;
  }

  private Topology synthesizeTopology(Map<String, Configuration> configurations) {
    _logger.info("\n*** SYNTHESIZING TOPOLOGY FROM INTERFACE SUBNET INFORMATION ***\n");
    resetTimer();
    EdgeSet edges = new EdgeSet();
    Map<Prefix, Set<NodeInterfacePair>> prefixInterfaces = new HashMap<>();
    configurations.forEach(
        (nodeName, node) -> {
          for (Entry<String, Interface> e : node.getInterfaces().entrySet()) {
            String ifaceName = e.getKey();
            Interface iface = e.getValue();
            if (!iface.isLoopback(node.getConfigurationFormat()) && iface.getActive()) {
              for (Prefix prefix : iface.getAllPrefixes()) {
                if (prefix.getPrefixLength() < 32) {
                  Prefix network = new Prefix(prefix.getNetworkAddress(), prefix.getPrefixLength());
                  NodeInterfacePair pair = new NodeInterfacePair(nodeName, ifaceName);
                  Set<NodeInterfacePair> interfaceBucket =
                      prefixInterfaces.computeIfAbsent(network, k -> new HashSet<>());
                  interfaceBucket.add(pair);
                }
              }
            }
          }
        });
    for (Set<NodeInterfacePair> bucket : prefixInterfaces.values()) {
      for (NodeInterfacePair p1 : bucket) {
        for (NodeInterfacePair p2 : bucket) {
          if (!p1.equals(p2)) {
            Edge edge = new Edge(p1, p2);
            edges.add(edge);
          }
        }
      }
    }
    return new Topology(edges);
  }

  @Override
  public void writeDataPlane(DataPlane dp, DataPlaneAnswerElement ae) {
    _cachedDataPlanes.put(_testrigSettings, dp);
    serializeObject(dp, _testrigSettings.getEnvironmentSettings().getDataPlanePath());
    serializeObject(ae, _testrigSettings.getEnvironmentSettings().getDataPlaneAnswerPath());
  }

  private void writeJsonAnswer(String structuredAnswerString, String prettyAnswerString) {
    Path questionPath = _settings.getQuestionPath();
    if (questionPath != null) {
      Path questionDir = questionPath.getParent();
      if (!Files.exists(questionDir)) {
        throw new BatfishException(
            "Could not write JSON answer to question dir '"
                + questionDir
                + "' because it does not exist");
      }
      boolean diff = _settings.getDiffQuestion();
      String baseEnvName = _testrigSettings.getEnvironmentSettings().getName();
      Path answerDir =
          questionDir.resolve(Paths.get(BfConsts.RELPATH_ENVIRONMENTS_DIR, baseEnvName).toString());
      if (diff) {
        String deltaTestrigName = _deltaTestrigSettings.getName();
        String deltaEnvName = _deltaTestrigSettings.getEnvironmentSettings().getName();
        answerDir =
            answerDir.resolve(
                Paths.get(BfConsts.RELPATH_DELTA, deltaTestrigName, deltaEnvName).toString());
      }
      Path structuredAnswerPath = answerDir.resolve(BfConsts.RELPATH_ANSWER_JSON);
      Path prettyAnswerPath = answerDir.resolve(BfConsts.RELPATH_ANSWER_PRETTY_JSON);
      answerDir.toFile().mkdirs();
      CommonUtil.writeFile(structuredAnswerPath, structuredAnswerString);
      CommonUtil.writeFile(prettyAnswerPath, prettyAnswerString);
    }
  }

  private void writeJsonAnswerWithLog(
      String answerString, String structuredAnswerString, String prettyAnswerString) {
    Path jsonPath = _settings.getAnswerJsonPath();
    if (jsonPath != null) {
      CommonUtil.writeFile(jsonPath, answerString);
    }
    Path questionPath = _settings.getQuestionPath();
    if (questionPath != null) {
      Path questionDir = questionPath.getParent();
      if (!Files.exists(questionDir)) {
        throw new BatfishException(
            "Could not write JSON answer to question dir '"
                + questionDir
                + "' because it does not exist");
      }
      boolean diff = _settings.getDiffQuestion();
      String baseEnvName = _testrigSettings.getEnvironmentSettings().getName();
      Path answerDir =
          questionDir.resolve(Paths.get(BfConsts.RELPATH_ENVIRONMENTS_DIR, baseEnvName).toString());
      if (diff) {
        String deltaTestrigName = _deltaTestrigSettings.getName();
        String deltaEnvName = _deltaTestrigSettings.getEnvironmentSettings().getName();
        answerDir =
            answerDir.resolve(
                Paths.get(BfConsts.RELPATH_DELTA, deltaTestrigName, deltaEnvName).toString());
      }
      Path structuredAnswerPath = answerDir.resolve(BfConsts.RELPATH_ANSWER_JSON);
      Path prettyAnswerPath = answerDir.resolve(BfConsts.RELPATH_ANSWER_PRETTY_JSON);
      answerDir.toFile().mkdirs();
      CommonUtil.writeFile(structuredAnswerPath, structuredAnswerString);
      CommonUtil.writeFile(prettyAnswerPath, prettyAnswerString);
    }
  }

  private void writeJsonTopology() {
    try {
      Map<String, Configuration> configs = loadConfigurations();
      EdgeSet textEdges = synthesizeTopology(configs).getEdges();
      JSONArray jEdges = new JSONArray();
      for (Edge textEdge : textEdges) {
        Configuration node1 = configs.get(textEdge.getNode1());
        Configuration node2 = configs.get(textEdge.getNode2());
        Interface interface1 = node1.getInterfaces().get(textEdge.getInt1());
        Interface interface2 = node2.getInterfaces().get(textEdge.getInt2());
        JSONObject jEdge = new JSONObject();
        jEdge.put("interface1", interface1.toJSONObject());
        jEdge.put("interface2", interface2.toJSONObject());
        jEdges.put(jEdge);
      }
      JSONObject master = new JSONObject();
      JSONObject topology = new JSONObject();
      topology.put("edges", jEdges);
      master.put("topology", topology);
      String text = master.toString(3);
      _logger.output(text);
    } catch (JSONException e) {
      throw new BatfishException("Failed to synthesize JSON topology", e);
    }
  }

<<<<<<< HEAD
  static void checkTopology(Map<String, Configuration> configurations, Topology topology) {
    for (Edge edge : topology.getEdges()) {
      if (!configurations.containsKey(edge.getNode1())) {
        throw new BatfishException(
            String.format("Topology contains a non-existent node '%s'", edge.getNode1()));
      }
      if (!configurations.containsKey(edge.getNode2())) {
        throw new BatfishException(
            String.format("Topology contains a non-existent node '%s'", edge.getNode2()));
      }
      //nodes are valid, now checking corresponding interfaces
      Configuration config1 = configurations.get(edge.getNode1());
      Configuration config2 = configurations.get(edge.getNode2());
      if (!config1.getInterfaces().containsKey(edge.getInt1())) {
        throw new BatfishException(
            String.format(
                "Topology contains a non-existent interface '%s' on node '%s'",
                edge.getInt1(), edge.getNode1()));
      }
      if (!config2.getInterfaces().containsKey(edge.getInt2())) {
        throw new BatfishException(
            String.format(
                "Topology contains a non-existent interface '%s' on node '%s'",
                edge.getInt2(), edge.getNode2()));
      }
    }
  }
=======
  @Override
  public AnswerElement smtForwarding(HeaderQuestion q) {
    return PropertyChecker.computeForwarding(this, q);
  }

  @Override
  public AnswerElement smtReachability(HeaderLocationQuestion q) {
    return PropertyChecker.computeReachability(this, q);
  }

  @Override
  public AnswerElement smtBlackhole(HeaderQuestion q) {
    return PropertyChecker.computeBlackHole(this, q);
  }

  @Override
  public AnswerElement smtRoutingLoop(HeaderQuestion q) {
    return PropertyChecker.computeRoutingLoop(this, q);
  }

  @Override
  public AnswerElement smtBoundedLength(HeaderLocationQuestion q, Integer bound) {
    if (bound == null) {
      throw new BatfishException("Missing parameter length bound: (e.g., bound=3)");
    }
    return PropertyChecker.computeBoundedLength(this, q, bound);
  }

  @Override
  public AnswerElement smtEqualLength(HeaderLocationQuestion q) {
    return PropertyChecker.computeEqualLength(this, q);
  }

  @Override
  public AnswerElement smtMultipathConsistency(HeaderLocationQuestion q) {
    return PropertyChecker.computeMultipathConsistency(this, q);
  }

  @Override
  public AnswerElement smtLoadBalance(HeaderLocationQuestion q, int threshold) {
    return PropertyChecker.computeLoadBalance(this, q, threshold);
  }

  @Override
  public AnswerElement smtLocalConsistency(Pattern routerRegex, boolean strict, boolean fullModel) {
    return PropertyChecker.computeLocalConsistency(this, routerRegex, strict, fullModel);
  }

>>>>>>> 1bd5f09c
}<|MERGE_RESOLUTION|>--- conflicted
+++ resolved
@@ -4429,7 +4429,6 @@
     }
   }
 
-<<<<<<< HEAD
   static void checkTopology(Map<String, Configuration> configurations, Topology topology) {
     for (Edge edge : topology.getEdges()) {
       if (!configurations.containsKey(edge.getNode1())) {
@@ -4457,7 +4456,7 @@
       }
     }
   }
-=======
+
   @Override
   public AnswerElement smtForwarding(HeaderQuestion q) {
     return PropertyChecker.computeForwarding(this, q);
@@ -4506,5 +4505,4 @@
     return PropertyChecker.computeLocalConsistency(this, routerRegex, strict, fullModel);
   }
 
->>>>>>> 1bd5f09c
 }