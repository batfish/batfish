package org.batfish.main;

import static com.google.common.base.MoreObjects.firstNonNull;
import static com.google.common.base.Preconditions.checkArgument;
import static com.google.common.base.Verify.verify;
import static java.nio.charset.StandardCharsets.UTF_8;
import static java.util.regex.Pattern.CASE_INSENSITIVE;
import static java.util.stream.Collectors.toMap;
import static org.batfish.bddreachability.BDDMultipathInconsistency.computeMultipathInconsistencies;
import static org.batfish.bddreachability.BDDReachabilityUtils.constructFlows;
import static org.batfish.common.runtime.SnapshotRuntimeData.EMPTY_SNAPSHOT_RUNTIME_DATA;
import static org.batfish.common.util.CompletionMetadataUtils.getFilterNames;
import static org.batfish.common.util.CompletionMetadataUtils.getInterfaces;
import static org.batfish.common.util.CompletionMetadataUtils.getIps;
import static org.batfish.common.util.CompletionMetadataUtils.getLocationCompletionMetadata;
import static org.batfish.common.util.CompletionMetadataUtils.getMlagIds;
import static org.batfish.common.util.CompletionMetadataUtils.getNodes;
import static org.batfish.common.util.CompletionMetadataUtils.getPrefixes;
import static org.batfish.common.util.CompletionMetadataUtils.getRoutingPolicyNames;
import static org.batfish.common.util.CompletionMetadataUtils.getStructureNames;
import static org.batfish.common.util.CompletionMetadataUtils.getVrfs;
import static org.batfish.common.util.CompletionMetadataUtils.getZones;
import static org.batfish.common.util.isp.IspModelingUtils.INTERNET_HOST_NAME;
import static org.batfish.datamodel.acl.AclLineMatchExprs.not;
import static org.batfish.datamodel.interface_dependency.InterfaceDependencies.getInterfacesToDeactivate;
import static org.batfish.main.ReachabilityParametersResolver.resolveReachabilityParameters;
import static org.batfish.main.StreamDecoder.decodeStreamAndAppendNewline;
import static org.batfish.specifier.LocationInfoUtils.computeLocationInfo;
import static org.batfish.vendor.check_point_management.parsing.CheckpointManagementParser.parseCheckpointManagementData;

import com.fasterxml.jackson.core.JsonProcessingException;
import com.fasterxml.jackson.core.type.TypeReference;
import com.fasterxml.jackson.databind.JsonNode;
import com.google.common.annotations.VisibleForTesting;
import com.google.common.base.Throwables;
import com.google.common.cache.Cache;
import com.google.common.collect.HashMultimap;
import com.google.common.collect.ImmutableList;
import com.google.common.collect.ImmutableMap;
import com.google.common.collect.ImmutableMultimap;
import com.google.common.collect.ImmutableSet;
import com.google.common.collect.ImmutableSortedMap;
import com.google.common.collect.ImmutableSortedSet;
import com.google.common.collect.Ordering;
import com.google.common.collect.Sets;
import com.google.common.collect.Table;
import com.google.common.hash.Hasher;
import com.google.common.hash.Hashing;
import com.google.errorprone.annotations.MustBeClosed;
import io.opentracing.References;
import io.opentracing.Scope;
import io.opentracing.Span;
import io.opentracing.SpanContext;
import io.opentracing.util.GlobalTracer;
import java.io.ByteArrayInputStream;
import java.io.File;
import java.io.FileNotFoundException;
import java.io.IOException;
import java.io.InputStream;
import java.io.UncheckedIOException;
import java.nio.file.Path;
import java.nio.file.Paths;
import java.util.AbstractMap.SimpleEntry;
import java.util.ArrayList;
import java.util.Collection;
import java.util.Collections;
import java.util.HashMap;
import java.util.HashSet;
import java.util.LinkedHashSet;
import java.util.LinkedList;
import java.util.List;
import java.util.Map;
import java.util.Map.Entry;
import java.util.Objects;
import java.util.Optional;
import java.util.Set;
import java.util.SortedMap;
import java.util.SortedSet;
import java.util.TreeMap;
import java.util.TreeSet;
import java.util.concurrent.atomic.AtomicInteger;
import java.util.function.BiFunction;
import java.util.function.Function;
import java.util.regex.Pattern;
import java.util.stream.Collectors;
import java.util.stream.Stream;
import javax.annotation.Nonnull;
import javax.annotation.Nullable;
import net.sf.javabdd.BDD;
import org.antlr.v4.runtime.ParserRuleContext;
import org.antlr.v4.runtime.tree.ParseTreeWalker;
import org.apache.commons.configuration2.ImmutableConfiguration;
import org.apache.commons.lang3.SerializationUtils;
import org.apache.logging.log4j.LogManager;
import org.apache.logging.log4j.Logger;
import org.batfish.bddreachability.BDDLoopDetectionAnalysis;
import org.batfish.bddreachability.BDDReachabilityAnalysis;
import org.batfish.bddreachability.BDDReachabilityAnalysisFactory;
import org.batfish.bddreachability.BidirectionalReachabilityAnalysis;
import org.batfish.bddreachability.IpsRoutedOutInterfacesFactory;
import org.batfish.common.Answerer;
import org.batfish.common.BatfishException;
import org.batfish.common.BatfishException.BatfishStackTrace;
import org.batfish.common.BatfishLogger;
import org.batfish.common.BfConsts;
import org.batfish.common.CleanBatfishException;
import org.batfish.common.CompletionMetadata;
import org.batfish.common.CoordConsts;
import org.batfish.common.CoordConstsV2;
import org.batfish.common.ErrorDetails;
import org.batfish.common.NetworkSnapshot;
import org.batfish.common.Warning;
import org.batfish.common.Warnings;
import org.batfish.common.bdd.BDDPacket;
import org.batfish.common.plugin.BgpTablePlugin;
import org.batfish.common.plugin.DataPlanePlugin;
import org.batfish.common.plugin.DataPlanePlugin.ComputeDataPlaneResult;
import org.batfish.common.plugin.ExternalBgpAdvertisementPlugin;
import org.batfish.common.plugin.IBatfish;
import org.batfish.common.plugin.PluginClientType;
import org.batfish.common.plugin.PluginConsumer;
import org.batfish.common.plugin.TracerouteEngine;
import org.batfish.common.runtime.SnapshotRuntimeData;
import org.batfish.common.topology.Layer1Edge;
import org.batfish.common.topology.Layer1Topologies;
import org.batfish.common.topology.Layer1TopologiesFactory;
import org.batfish.common.topology.Layer1Topology;
import org.batfish.common.topology.TopologyContainer;
import org.batfish.common.topology.TopologyProvider;
import org.batfish.common.util.BatfishObjectMapper;
import org.batfish.common.util.isp.IspModelingUtils;
import org.batfish.common.util.isp.IspModelingUtils.ModeledNodes;
import org.batfish.config.Settings;
import org.batfish.datamodel.AbstractRoute;
import org.batfish.datamodel.AnnotatedRoute;
import org.batfish.datamodel.BgpAdvertisement;
import org.batfish.datamodel.Bgpv4Route;
import org.batfish.datamodel.Configuration;
import org.batfish.datamodel.ConfigurationFormat;
import org.batfish.datamodel.DataPlane;
import org.batfish.datamodel.DeviceType;
import org.batfish.datamodel.Edge;
import org.batfish.datamodel.EvpnRoute;
import org.batfish.datamodel.Fib;
import org.batfish.datamodel.Flow;
import org.batfish.datamodel.FlowDisposition;
import org.batfish.datamodel.ForwardingAnalysis;
import org.batfish.datamodel.GenericRib;
import org.batfish.datamodel.IntegerSpace;
import org.batfish.datamodel.Interface;
import org.batfish.datamodel.Interface.Dependency;
import org.batfish.datamodel.Interface.DependencyType;
import org.batfish.datamodel.InterfaceType;
import org.batfish.datamodel.NetworkConfigurations;
import org.batfish.datamodel.Prefix;
import org.batfish.datamodel.SubRange;
import org.batfish.datamodel.SwitchportMode;
import org.batfish.datamodel.Topology;
import org.batfish.datamodel.acl.AclLineMatchExpr;
import org.batfish.datamodel.answers.Answer;
import org.batfish.datamodel.answers.AnswerElement;
import org.batfish.datamodel.answers.AnswerMetadataUtil;
import org.batfish.datamodel.answers.AnswerStatus;
import org.batfish.datamodel.answers.AnswerSummary;
import org.batfish.datamodel.answers.ConvertConfigurationAnswerElement;
import org.batfish.datamodel.answers.ConvertStatus;
import org.batfish.datamodel.answers.DataPlaneAnswerElement;
import org.batfish.datamodel.answers.InitInfoAnswerElement;
import org.batfish.datamodel.answers.InitStepAnswerElement;
import org.batfish.datamodel.answers.ParseAnswerElement;
import org.batfish.datamodel.answers.ParseEnvironmentBgpTablesAnswerElement;
import org.batfish.datamodel.answers.ParseStatus;
import org.batfish.datamodel.answers.ParseVendorConfigurationAnswerElement;
import org.batfish.datamodel.answers.RunAnalysisAnswerElement;
import org.batfish.datamodel.collections.BgpAdvertisementsByVrf;
import org.batfish.datamodel.collections.NodeInterfacePair;
import org.batfish.datamodel.eigrp.EigrpMetricValues;
import org.batfish.datamodel.eigrp.EigrpTopologyUtils;
import org.batfish.datamodel.flow.Trace;
import org.batfish.datamodel.flow.TraceWrapperAsAnswerElement;
import org.batfish.datamodel.isp_configuration.IspConfiguration;
import org.batfish.datamodel.isp_configuration.IspConfigurationException;
import org.batfish.datamodel.ospf.OspfTopologyUtils;
import org.batfish.datamodel.questions.InvalidReachabilityParametersException;
import org.batfish.datamodel.questions.Question;
import org.batfish.datamodel.vxlan.Layer2Vni;
import org.batfish.dataplane.TracerouteEngineImpl;
import org.batfish.grammar.BatfishCombinedParser;
import org.batfish.grammar.BatfishParseException;
import org.batfish.grammar.BatfishParseTreeWalker;
import org.batfish.grammar.BgpTableFormat;
import org.batfish.grammar.GrammarSettings;
import org.batfish.grammar.NopFlattener;
import org.batfish.grammar.ParseTreePrettyPrinter;
import org.batfish.grammar.VendorConfigurationFormatDetector;
import org.batfish.grammar.flattener.Flattener;
import org.batfish.grammar.juniper.JuniperCombinedParser;
import org.batfish.grammar.juniper.JuniperFlattener;
import org.batfish.grammar.palo_alto_nested.PaloAltoNestedCombinedParser;
import org.batfish.grammar.palo_alto_nested.PaloAltoNestedFlattener;
import org.batfish.grammar.vyos.VyosCombinedParser;
import org.batfish.grammar.vyos.VyosFlattener;
import org.batfish.identifiers.AnalysisId;
import org.batfish.identifiers.AnswerId;
import org.batfish.identifiers.IdResolver;
import org.batfish.identifiers.NetworkId;
import org.batfish.identifiers.NodeRolesId;
import org.batfish.identifiers.QuestionId;
import org.batfish.identifiers.SnapshotId;
import org.batfish.identifiers.StorageBasedIdResolver;
import org.batfish.job.BatfishJobExecutor;
import org.batfish.job.ConvertConfigurationJob;
import org.batfish.job.ParseEnvironmentBgpTableJob;
import org.batfish.job.ParseResult;
import org.batfish.job.ParseVendorConfigurationJob;
import org.batfish.job.ParseVendorConfigurationResult;
import org.batfish.question.ReachabilityParameters;
import org.batfish.question.ResolvedReachabilityParameters;
import org.batfish.question.SrcNattedConstraint;
import org.batfish.question.bidirectionalreachability.BidirectionalReachabilityResult;
import org.batfish.question.differentialreachability.DifferentialReachabilityParameters;
import org.batfish.question.differentialreachability.DifferentialReachabilityResult;
import org.batfish.question.multipath.MultipathConsistencyParameters;
import org.batfish.referencelibrary.ReferenceLibrary;
import org.batfish.representation.aws.AwsConfiguration;
import org.batfish.representation.host.HostConfiguration;
import org.batfish.representation.iptables.IptablesVendorConfiguration;
import org.batfish.role.InferRoles;
import org.batfish.role.NodeRoleDimension;
import org.batfish.role.NodeRolesData;
import org.batfish.role.NodeRolesData.Type;
import org.batfish.role.RoleMapping;
import org.batfish.specifier.AllInterfaceLinksLocationSpecifier;
import org.batfish.specifier.AllInterfacesLocationSpecifier;
import org.batfish.specifier.InferFromLocationIpSpaceSpecifier;
import org.batfish.specifier.IpSpaceAssignment;
import org.batfish.specifier.Location;
import org.batfish.specifier.LocationInfo;
import org.batfish.specifier.SpecifierContext;
import org.batfish.specifier.SpecifierContextImpl;
import org.batfish.specifier.UnionLocationSpecifier;
import org.batfish.storage.FileBasedStorage;
import org.batfish.storage.StorageProvider;
import org.batfish.symbolic.IngressLocation;
import org.batfish.topology.TopologyProviderImpl;
import org.batfish.vendor.ConversionContext;
import org.batfish.vendor.VendorConfiguration;
import org.batfish.vendor.check_point_management.CheckpointManagementConfiguration;
import org.batfish.version.BatfishVersion;
import org.codehaus.jettison.json.JSONException;
import org.codehaus.jettison.json.JSONObject;

/** This class encapsulates the main control logic for Batfish. */
public class Batfish extends PluginConsumer implements IBatfish {

  private static final Pattern MANAGEMENT_INTERFACES =
      Pattern.compile(
          "(\\Amgmt)|(\\Amanagement)|(\\Afxp0)|(\\Aem0)|(\\Ame0)|(\\Avme)|(\\Awlan-ap)|(\\Aeth\\d+-mgmt\\d+)",
          CASE_INSENSITIVE);

  private static final Pattern MANAGEMENT_VRFS =
      Pattern.compile("(\\Amgmt)|(\\Amanagement)", CASE_INSENSITIVE);

  static void checkTopology(Map<String, Configuration> configurations, Topology topology) {
    for (Edge edge : topology.getEdges()) {
      if (!configurations.containsKey(edge.getNode1())) {
        throw new BatfishException(
            String.format("Topology contains a non-existent node '%s'", edge.getNode1()));
      }
      if (!configurations.containsKey(edge.getNode2())) {
        throw new BatfishException(
            String.format("Topology contains a non-existent node '%s'", edge.getNode2()));
      }
      // nodes are valid, now checking corresponding interfaces
      Configuration config1 = configurations.get(edge.getNode1());
      Configuration config2 = configurations.get(edge.getNode2());
      if (!config1.getAllInterfaces().containsKey(edge.getInt1())) {
        throw new BatfishException(
            String.format(
                "Topology contains a non-existent interface '%s' on node '%s'",
                edge.getInt1(), edge.getNode1()));
      }
      if (!config2.getAllInterfaces().containsKey(edge.getInt2())) {
        throw new BatfishException(
            String.format(
                "Topology contains a non-existent interface '%s' on node '%s'",
                edge.getInt2(), edge.getNode2()));
      }
    }
  }

  public static @Nonnull Flattener flatten(
      String input,
      BatfishLogger logger,
      GrammarSettings settings,
      Warnings warnings,
      ConfigurationFormat format,
      String header) {
    switch (format) {
      case PALO_ALTO_NESTED:
        {
          PaloAltoNestedCombinedParser parser = new PaloAltoNestedCombinedParser(input, settings);
          ParserRuleContext tree = parse(parser, logger, settings);
          PaloAltoNestedFlattener flattener =
              new PaloAltoNestedFlattener(
                  VendorConfigurationFormatDetector.BATFISH_FLATTENED_PALO_ALTO_HEADER);
          ParseTreeWalker walker = new BatfishParseTreeWalker(parser);
          try {
            walker.walk(flattener, tree);
          } catch (BatfishParseException e) {
            warnings.setErrorDetails(e.getErrorDetails());
            throw new BatfishException(
                String.format("Error flattening %s config", format.getVendorString()), e);
          }
          return flattener;
        }

      case JUNIPER:
        {
          JuniperCombinedParser parser = new JuniperCombinedParser(input, settings);
          ParserRuleContext tree = parse(parser, logger, settings);
          JuniperFlattener flattener =
              new JuniperFlattener(
                  VendorConfigurationFormatDetector.BATFISH_FLATTENED_JUNIPER_HEADER, input);
          ParseTreeWalker walker = new BatfishParseTreeWalker(parser);
          try {
            walker.walk(flattener, tree);
          } catch (BatfishParseException e) {
            warnings.setErrorDetails(e.getErrorDetails());
            throw new BatfishException(
                String.format("Error flattening %s config", format.getVendorString()), e);
          }
          return flattener;
        }

      case VYOS:
        {
          VyosCombinedParser parser = new VyosCombinedParser(input, settings);
          ParserRuleContext tree = parse(parser, logger, settings);
          VyosFlattener flattener =
              new VyosFlattener(VendorConfigurationFormatDetector.BATFISH_FLATTENED_VYOS_HEADER);
          ParseTreeWalker walker = new BatfishParseTreeWalker(parser);
          try {
            walker.walk(flattener, tree);
          } catch (BatfishParseException e) {
            warnings.setErrorDetails(e.getErrorDetails());
            throw new BatfishException(
                String.format("Error flattening %s config", format.getVendorString()), e);
          }
          return flattener;
        }

        // $CASES-OMITTED$
      default:
        return new NopFlattener(input);
    }
  }

  private void initLocalSettings(Settings settings) {
    if (settings == null || settings.getStorageBase() == null || settings.getContainer() == null) {
      // This should only happen in tests.
      return;
    }
    _snapshot = settings.getTestrig();
    if (_snapshot == null) {
      throw new CleanBatfishException("Must supply argument to -" + BfConsts.ARG_TESTRIG);
    }
    _referenceSnapshot = settings.getDeltaTestrig();
  }

  /**
   * Reads the snapshot input objects corresponding to the provided keys, and returns a map from
   * each object's key to its contents.
   */
  private @Nonnull SortedMap<String, String> readAllInputObjects(
      Stream<String> keys, NetworkSnapshot snapshot) {
    return keys.parallel()
        .map(
            key -> {
              _logger.debugf("Reading: \"%s\"\n", key);
              try (InputStream inputStream =
                  _storage.loadSnapshotInputObject(
                      snapshot.getNetwork(), snapshot.getSnapshot(), key)) {
                return new SimpleEntry<>(key, decodeStreamAndAppendNewline(inputStream));
              } catch (IOException e) {
                throw new UncheckedIOException(e);
              }
            })
        .collect(
            ImmutableSortedMap.toImmutableSortedMap(
                Ordering.natural(), SimpleEntry::getKey, SimpleEntry::getValue));
  }

  public static void logWarnings(BatfishLogger logger, Warnings warnings) {
    for (Warning warning : warnings.getRedFlagWarnings()) {
      logger.redflag(logWarningsHelper(warning));
    }
    for (Warning warning : warnings.getUnimplementedWarnings()) {
      logger.unimplemented(logWarningsHelper(warning));
    }
    for (Warning warning : warnings.getPedanticWarnings()) {
      logger.pedantic(logWarningsHelper(warning));
    }
  }

  private static String logWarningsHelper(Warning warning) {
    return "   " + warning.getTag() + ": " + warning.getText() + "\n";
  }

  /**
   * Returns the parse tree for the given parser, logging to the given logger and using the given
   * settings to control the parse tree printing, if applicable.
   */
  public static ParserRuleContext parse(
      BatfishCombinedParser<?, ?> parser, BatfishLogger logger, GrammarSettings settings) {
    ParserRuleContext tree;
    try {
      tree = parser.parse();
    } catch (BatfishException e) {
      throw new ParserBatfishException("Parser error", e);
    }
    List<String> errors = parser.getErrors();
    int numErrors = errors.size();
    if (numErrors > 0) {
      throw new ParserBatfishException("Parser error(s)", errors);
    } else if (!settings.getPrintParseTree()) {
      logger.info("OK\n");
    } else {
      logger.info("OK, PRINTING PARSE TREE:\n");
      logger.info(
          ParseTreePrettyPrinter.print(tree, parser, settings.getPrintParseTreeLineNums())
              + "\n\n");
    }
    return tree;
  }

  private final Map<String, AnswererCreator> _answererCreators;

  private SnapshotId _snapshot;

  private SortedMap<BgpTableFormat, BgpTablePlugin> _bgpTablePlugins;

  private final Cache<NetworkSnapshot, SortedMap<String, Configuration>> _cachedConfigurations;

  private final Cache<NetworkSnapshot, DataPlane> _cachedDataPlanes;

  private final Map<NetworkSnapshot, SortedMap<String, BgpAdvertisementsByVrf>>
      _cachedEnvironmentBgpTables;

  private final Cache<NetworkSnapshot, Map<String, VendorConfiguration>>
      _cachedVendorConfigurations;

  private SnapshotId _referenceSnapshot;

  private Set<ExternalBgpAdvertisementPlugin> _externalBgpAdvertisementPlugins;

  private IdResolver _idResolver;

  private BatfishLogger _logger;

  private Settings _settings;

  private final StorageProvider _storage;

  // this variable is used communicate with parent thread on how the job
  // finished (null if job finished successfully)
  private String _terminatingExceptionMessage;

  private Map<String, DataPlanePlugin> _dataPlanePlugins;

  private final TopologyProvider _topologyProvider;

  public Batfish(
      Settings settings,
      Cache<NetworkSnapshot, SortedMap<String, Configuration>> cachedConfigurations,
      Cache<NetworkSnapshot, DataPlane> cachedDataPlanes,
      Map<NetworkSnapshot, SortedMap<String, BgpAdvertisementsByVrf>> cachedEnvironmentBgpTables,
      Cache<NetworkSnapshot, Map<String, VendorConfiguration>> cachedVendorConfigurations,
      @Nullable StorageProvider alternateStorageProvider,
      @Nullable IdResolver alternateIdResolver) {
    _settings = settings;
    _bgpTablePlugins = new TreeMap<>();
    _cachedConfigurations = cachedConfigurations;
    _cachedDataPlanes = cachedDataPlanes;
    _cachedEnvironmentBgpTables = cachedEnvironmentBgpTables;
    _cachedVendorConfigurations = cachedVendorConfigurations;
    _externalBgpAdvertisementPlugins = new TreeSet<>();
    initLocalSettings(settings);
    _logger = _settings.getLogger();
    _terminatingExceptionMessage = null;
    _answererCreators = new HashMap<>();
    _dataPlanePlugins = new HashMap<>();
    _storage =
        alternateStorageProvider != null
            ? alternateStorageProvider
            : new FileBasedStorage(_settings.getStorageBase(), _logger, this::newBatch);
    _idResolver =
        alternateIdResolver != null ? alternateIdResolver : new StorageBasedIdResolver(_storage);
    _topologyProvider = new TopologyProviderImpl(this, _storage);
    loadPlugins();
  }

  private Answer analyze() {
    try {
      Answer answer = new Answer();
      AnswerSummary summary = new AnswerSummary();
      AnalysisId analysisName = _settings.getAnalysisName();
      NetworkId containerName = _settings.getContainer();
      RunAnalysisAnswerElement ae = new RunAnalysisAnswerElement();
      _idResolver
          .listQuestions(containerName, analysisName)
          .forEach(
              questionName -> {
                Optional<QuestionId> questionIdOpt =
                    _idResolver.getQuestionId(questionName, containerName, analysisName);
                checkArgument(
                    questionIdOpt.isPresent(),
                    "Question '%s' for analysis '%s' for network '%s' was deleted in the middle of"
                        + " this operation",
                    questionName,
                    containerName,
                    analysisName);
                _settings.setQuestionName(questionIdOpt.get());
                Answer currentAnswer;
                Span span =
                    GlobalTracer.get().buildSpan("Getting answer to analysis question").start();
                try (Scope scope = GlobalTracer.get().scopeManager().activate(span)) {
                  assert scope != null; // avoid unused warning
                  span.setTag("analysis-name", analysisName.getId());
                  currentAnswer = answer();
                } finally {
                  span.finish();
                }
                // Ensuring that question was parsed successfully
                if (currentAnswer.getQuestion() != null) {
                  try {
                    // TODO: This can be represented much cleanly and easily with a Json
                    _logger.infof(
                        "Ran question:%s from analysis:%s in container:%s; work-id:%s, status:%s, "
                            + "computed dataplane:%s, parameters:%s\n",
                        questionName,
                        analysisName,
                        containerName,
                        getTaskId(),
                        currentAnswer.getSummary().getNumFailed() > 0 ? "failed" : "passed",
                        currentAnswer.getQuestion().getDataPlane(),
                        BatfishObjectMapper.writeString(
                            currentAnswer.getQuestion().getInstance().getVariables()));
                  } catch (JsonProcessingException e) {
                    throw new BatfishException(
                        String.format(
                            "Error logging question %s in analysis %s", questionName, analysisName),
                        e);
                  }
                }
                try {
                  outputAnswer(currentAnswer);
                  outputAnswerMetadata(currentAnswer);
                  ae.getAnswers().put(questionName, currentAnswer);
                } catch (Exception e) {
                  Answer errorAnswer = new Answer();
                  errorAnswer.addAnswerElement(
                      new BatfishStackTrace(new BatfishException("Failed to output answer", e)));
                  ae.getAnswers().put(questionName, errorAnswer);
                }
                ae.getAnswers().put(questionName, currentAnswer);
                summary.combine(currentAnswer.getSummary());
              });

      answer.addAnswerElement(ae);
      answer.setSummary(summary);
      return answer;
    } finally {
      // ensure question name is null so logger does not try to write analysis answer into a
      // question's answer folder
      _settings.setQuestionName(null);
    }
  }

  public Answer answer() {
    Question question = null;

    // return right away if we cannot parse the question successfully
    Span span = GlobalTracer.get().buildSpan("Parse question span").start();
    try (Scope scope = GlobalTracer.get().scopeManager().activate(span)) {
      assert scope != null; // avoid unused warning
      String rawQuestionStr;
      try {
        rawQuestionStr =
            _storage.loadQuestion(
                _settings.getContainer(), _settings.getQuestionName(), _settings.getAnalysisName());
      } catch (Exception e) {
        Answer answer = new Answer();
        BatfishException exception = new BatfishException("Could not read question", e);
        answer.setStatus(AnswerStatus.FAILURE);
        answer.addAnswerElement(exception.getBatfishStackTrace());
        return answer;
      }
      try {
        question = Question.parseQuestion(rawQuestionStr);
      } catch (Exception e) {
        Answer answer = new Answer();
        BatfishException exception = new BatfishException("Could not parse question", e);
        answer.setStatus(AnswerStatus.FAILURE);
        answer.addAnswerElement(exception.getBatfishStackTrace());
        return answer;
      }
    } finally {
      span.finish();
    }

    LOGGER.info("Answering question {}", question.getClass().getSimpleName());
    if (GlobalTracer.get().scopeManager().activeSpan() != null) {
      Span activeSpan = GlobalTracer.get().scopeManager().activeSpan();
      activeSpan
          .setTag("container-name", getContainerName().getId())
          .setTag("testrig_name", getSnapshot().getSnapshot().getId());
      if (question.getInstance() != null) {
        activeSpan.setTag("question-name", question.getInstance().getInstanceName());
      }
    }

    if (_settings.getDifferential()) {
      question.setDifferential(true);
    }
    boolean dp = question.getDataPlane();
    boolean diff = question.getDifferential();
    _settings.setDiffQuestion(diff);

    // Ensures configurations are parsed and ready
    loadConfigurations(getSnapshot());
    if (diff) {
      loadConfigurations(getReferenceSnapshot());
    }

    Span initQuestionSpan = GlobalTracer.get().buildSpan("Init question env").start();
    try (Scope scope = GlobalTracer.get().scopeManager().activate(span)) {
      assert scope != null; // avoid unused warning
      prepareToAnswerQuestions(diff, dp);
    } finally {
      initQuestionSpan.finish();
    }

    AnswerElement answerElement = null;
    BatfishException exception = null;
    Span getAnswerSpan = GlobalTracer.get().buildSpan("Get answer").start();
    try (Scope scope = GlobalTracer.get().scopeManager().activate(span)) {
      assert scope != null; // avoid unused warning
      if (question.getDifferential()) {
        answerElement =
            Answerer.create(question, this).answerDiff(getSnapshot(), getReferenceSnapshot());
      } else {
        answerElement = Answerer.create(question, this).answer(getSnapshot());
      }
    } catch (Exception e) {
      exception = new BatfishException("Failed to answer question", e);
    } finally {
      getAnswerSpan.finish();
    }

    Answer answer = new Answer();
    answer.setQuestion(question);

    if (exception == null) {
      LOGGER.info("Question answered successfully");
      // success
      answer.setStatus(AnswerStatus.SUCCESS);
      answer.addAnswerElement(answerElement);
    } else {
      LOGGER.warn("Question execution failed", exception);
      // failure
      answer.setStatus(AnswerStatus.FAILURE);
      answer.addAnswerElement(exception.getBatfishStackTrace());
    }
    return answer;
  }

  private static void computeAggregatedInterfaceBandwidths(Map<String, Interface> interfaces) {
    // Set bandwidths for aggregate interfaces
    interfaces.values().stream()
        .filter(iface -> iface.getInterfaceType() == InterfaceType.AGGREGATED)
        .forEach(
            iface -> {
              /* If interface has dependencies, bandwidth should be sum of their bandwidths. */
              if (!iface.getDependencies().isEmpty()) {
                iface.setBandwidth(
                    iface.getDependencies().stream()
                        .map(dependency -> interfaces.get(dependency.getInterfaceName()))
                        .filter(Objects::nonNull)
                        .filter(Interface::getActive)
                        .map(Interface::getBandwidth)
                        .filter(Objects::nonNull)
                        .mapToDouble(Double::doubleValue)
                        .sum());
              } else {
                /* Bandwidth should be sum of bandwidth of channel-group members. */
                iface.setBandwidth(
                    iface.getChannelGroupMembers().stream()
                        .mapToDouble(ifaceName -> interfaces.get(ifaceName).getBandwidth())
                        .sum());
              }
            });
    // Now that aggregate interfaces have bandwidths, set bandwidths for aggregate child interfaces
    interfaces.values().stream()
        .filter(iface -> iface.getInterfaceType() == InterfaceType.AGGREGATE_CHILD)
        .forEach(
            iface -> {
              /*
              Bandwidth for aggregate child interfaces (e.g. units) should be inherited from parent.
              */
              double bandwidth =
                  iface.getDependencies().stream()
                      .filter(d -> d.getType() == DependencyType.BIND)
                      .findFirst()
                      .map(Dependency::getInterfaceName)
                      .map(interfaces::get)
                      .map(Interface::getBandwidth)
                      .orElse(0.0);
              iface.setBandwidth(bandwidth);
            });
  }

  private static void computeRedundantInterfaceBandwidths(Map<String, Interface> interfaces) {
    // Set bandwidths for redundant interfaces
    interfaces.values().stream()
        .filter(iface -> iface.getInterfaceType() == InterfaceType.REDUNDANT)
        .forEach(
            iface -> {
              /* If interface has dependencies, bandwidth should be bandwidth of any active dependency. */
              iface.setBandwidth(
                  iface.getDependencies().stream()
                      .map(dependency -> interfaces.get(dependency.getInterfaceName()))
                      .filter(Objects::nonNull)
                      .filter(Interface::getActive)
                      .map(Interface::getBandwidth)
                      .filter(Objects::nonNull)
                      .mapToDouble(Double::doubleValue)
                      .min()
                      .orElse(0.0));
            });
    // Now that redundant interfaces have bandwidths, set bandwidths for redundant child interfaces
    interfaces.values().stream()
        .filter(iface -> iface.getInterfaceType() == InterfaceType.REDUNDANT_CHILD)
        .forEach(
            iface -> {
              /*
              Bandwidth for redundant child interfaces (e.g. units) should be inherited from parent.
              */
              double bandwidth =
                  iface.getDependencies().stream()
                      .filter(d -> d.getType() == DependencyType.BIND)
                      .findFirst()
                      .map(Dependency::getInterfaceName)
                      .map(interfaces::get)
                      .map(Interface::getBandwidth)
                      .orElse(0.0);
              iface.setBandwidth(bandwidth);
            });
  }

  public static Warnings buildWarnings(Settings settings) {
    return Warnings.forLogger(settings.getLogger());
  }

  private static final NetworkSnapshot DUMMY_SNAPSHOT =
      new NetworkSnapshot(
          new NetworkId("__BATFISH_DUMMY_NETWORK"), new SnapshotId("__BATFISH_DUMMY_SNAPSHOT"));
  private static final DataPlane DUMMY_DATAPLANE =
      new DataPlane() {
        @Override
        public Table<String, String, Set<Bgpv4Route>> getBgpRoutes() {
          throw new UnsupportedOperationException();
        }

        @Override
        public Table<String, String, Set<Bgpv4Route>> getBgpBackupRoutes() {
          throw new UnsupportedOperationException();
        }

        @Override
        public Table<String, String, Set<EvpnRoute<?, ?>>> getEvpnRoutes() {
          throw new UnsupportedOperationException();
        }

        @Override
        public Table<String, String, Set<EvpnRoute<?, ?>>> getEvpnBackupRoutes() {
          throw new UnsupportedOperationException();
        }

        @Override
        public Map<String, Map<String, Fib>> getFibs() {
          throw new UnsupportedOperationException();
        }

        @Override
        public ForwardingAnalysis getForwardingAnalysis() {
          throw new UnsupportedOperationException();
        }

        @Override
        public SortedMap<String, SortedMap<String, GenericRib<AnnotatedRoute<AbstractRoute>>>>
            getRibs() {
          throw new UnsupportedOperationException();
        }

        @Override
        public SortedMap<String, SortedMap<String, Map<Prefix, Map<String, Set<String>>>>>
            getPrefixTracingInfoSummary() {
          throw new UnsupportedOperationException();
        }

        @Override
        public Table<String, String, Set<Layer2Vni>> getLayer2Vnis() {
          throw new UnsupportedOperationException();
        }
      };

  @Override
  public DataPlaneAnswerElement computeDataPlane(NetworkSnapshot snapshot) {
    // If already present, invalidate a dataplane for this snapshot.
    // (unlikely, only when devs force recomputation)
    _cachedDataPlanes.invalidate(snapshot);

    // Reserve space for the new dataplane in the in-memory cache by inserting and invalidating a
    // dummy value.
    _cachedDataPlanes.put(DUMMY_SNAPSHOT, DUMMY_DATAPLANE);
    _cachedDataPlanes.invalidate(DUMMY_SNAPSHOT);

    ComputeDataPlaneResult result = getDataPlanePlugin().computeDataPlane(snapshot);
    DataPlaneAnswerElement answerElement = result._answerElement;
    DataPlane dataplane = result._dataPlane;
    TopologyContainer topologyContainer = result._topologies;
    result = null; // let it be garbage collected.

    saveDataPlane(snapshot, dataplane, topologyContainer);
    return answerElement;
  }

  /* Write the dataplane to disk and cache, and write the answer element to disk.
   */
  private void saveDataPlane(
      NetworkSnapshot snapshot, DataPlane dataplane, TopologyContainer topologies) {
    _cachedDataPlanes.put(snapshot, dataplane);

    _logger.resetTimer();
    newBatch("Writing data plane to disk", 0);
    Span writeDataplane = GlobalTracer.get().buildSpan("Writing data plane").start();
    try (Scope scope = GlobalTracer.get().scopeManager().activate(writeDataplane)) {
      assert scope != null; // avoid unused warning
      LOGGER.info("Storing DataPlane");
      _storage.storeDataPlane(dataplane, snapshot);
      LOGGER.info("Storing BGP Topology");
      _storage.storeBgpTopology(topologies.getBgpTopology(), snapshot);
      LOGGER.info("Storing EIGRP Topology");
      _storage.storeEigrpTopology(topologies.getEigrpTopology(), snapshot);
      LOGGER.info("Storing L3 Adjacencies");
      _storage.storeL3Adjacencies(topologies.getL3Adjacencies(), snapshot);
      LOGGER.info("Storing Layer3 Topology");
      _storage.storeLayer3Topology(topologies.getLayer3Topology(), snapshot);
      LOGGER.info("Storing OSPF Topology");
      _storage.storeOspfTopology(topologies.getOspfTopology(), snapshot);
      LOGGER.info("Storing VxLAN Topology");
      _storage.storeVxlanTopology(topologies.getVxlanTopology(), snapshot);
    } catch (IOException e) {
      throw new BatfishException("Failed to save data plane", e);
    } finally {
      writeDataplane.finish();
    }
    _logger.printElapsedTime();
  }

  private Map<String, Configuration> convertConfigurations(
      Map<String, VendorConfiguration> vendorConfigurations,
      ConversionContext conversionContext,
      SnapshotRuntimeData runtimeData,
      ConvertConfigurationAnswerElement answerElement) {
    _logger.info("\n*** CONVERTING VENDOR CONFIGURATIONS TO INDEPENDENT FORMAT ***\n");
    _logger.resetTimer();
    Map<String, Configuration> configurations = new TreeMap<>();
    List<ConvertConfigurationJob> jobs = new ArrayList<>();
    for (Entry<String, VendorConfiguration> config : vendorConfigurations.entrySet()) {
      VendorConfiguration vc = config.getValue();
      ConvertConfigurationJob job =
          new ConvertConfigurationJob(
              _settings, conversionContext, runtimeData, vc, config.getKey());
      jobs.add(job);
    }
    BatfishJobExecutor.runJobsInExecutor(
        _settings,
        _logger,
        jobs,
        configurations,
        answerElement,
        _settings.getHaltOnConvertError(),
        "Convert configurations to vendor-independent format");
    _logger.printElapsedTime();
    return configurations;
  }

  @Override
  public boolean debugFlagEnabled(String flag) {
    return _settings.debugFlagEnabled(flag);
  }

  @Override
  public Map<Location, LocationInfo> getLocationInfo(NetworkSnapshot snapshot) {
    return computeLocationInfo(
        getTopologyProvider().getIpOwners(snapshot), loadConfigurations(snapshot));
  }

  private void disableUnusableVlanInterfaces(Map<String, Configuration> configurations) {
    for (Configuration c : configurations.values()) {
      String hostname = c.getHostname();

      Map<Integer, Interface> vlanInterfaces = new HashMap<>();
      Map<Integer, Integer> vlanMemberCounts = new HashMap<>();
      Set<Interface> nonVlanInterfaces = new HashSet<>();
      // Populate vlanInterface and nonVlanInterfaces, and initialize
      // vlanMemberCounts:
      for (Interface iface : c.getActiveInterfaces().values()) {
        Integer vlanNumber = iface.getVlan();
        if (iface.getInterfaceType() == InterfaceType.VLAN && vlanNumber != null) {
          vlanInterfaces.put(vlanNumber, iface);
          vlanMemberCounts.put(vlanNumber, 0);
        } else {
          nonVlanInterfaces.add(iface);
        }
      }
      // Update vlanMemberCounts:
      for (Interface iface : nonVlanInterfaces) {
        IntegerSpace.Builder vlans = IntegerSpace.builder();
        if (iface.getSwitchportMode() == SwitchportMode.TRUNK) { // vlan trunked interface
          IntegerSpace allowed = iface.getAllowedVlans();
          if (!allowed.isEmpty()) {
            // Explicit list of allowed VLANs
            vlans.including(allowed);
          } else {
            // No explicit list, so all VLANs are allowed.
            vlanInterfaces.keySet().forEach(vlans::including);
          }
          // Add the native VLAN as well.
          Integer nativeVlan = iface.getNativeVlan();
          if (nativeVlan != null) {
            vlans.including(nativeVlan);
          }
        } else if (iface.getSwitchportMode() == SwitchportMode.ACCESS) { // access mode ACCESS
          Integer accessVlan = iface.getAccessVlan();
          if (accessVlan != null) {
            vlans.including(accessVlan);
          }
          // Any other Switch Port mode is unsupported
        } else if (iface.getSwitchportMode() != SwitchportMode.NONE) {
          _logger.warnf(
              "WARNING: Unsupported switch port mode %s, assuming no VLANs allowed: \"%s:%s\"\n",
              iface.getSwitchportMode(), hostname, iface.getName());
        }

        vlans.build().stream()
            .forEach(
                vlanId -> vlanMemberCounts.compute(vlanId, (k, v) -> (v == null) ? 1 : (v + 1)));
      }
      // Disable all "normal" vlan interfaces with zero member counts:
      SubRange normalVlanRange = c.getNormalVlanRange();
      for (Map.Entry<Integer, Integer> entry : vlanMemberCounts.entrySet()) {
        if (entry.getValue() == 0) {
          int vlanNumber = entry.getKey();
          if (normalVlanRange.includes(vlanNumber)) {
            Interface iface = vlanInterfaces.get(vlanNumber);
            if ((iface != null) && iface.getAutoState()) {
              _logger.warnf(
                  "Disabling unusable vlan interface because no switch port is assigned to it: %s",
                  NodeInterfacePair.of(iface));
              iface.blacklist();
            }
          }
        }
      }
    }
  }

  /** Returns a map of hostname to VI {@link Configuration} */
  public Map<String, Configuration> getConfigurations(
      Map<String, VendorConfiguration> vendorConfigurations,
      ConversionContext conversionContext,
      SnapshotRuntimeData runtimeData,
      ConvertConfigurationAnswerElement answerElement) {
    Map<String, Configuration> configurations =
        convertConfigurations(vendorConfigurations, conversionContext, runtimeData, answerElement);

    identifyDeviceTypes(configurations.values());
    return configurations;
  }

  @Override
  public NetworkId getContainerName() {
    return _settings.getContainer();
  }

  @Override
  public DataPlanePlugin getDataPlanePlugin() {
    DataPlanePlugin plugin = _dataPlanePlugins.get(_settings.getDataPlaneEngineName());
    if (plugin == null) {
      throw new BatfishException(
          String.format(
              "Dataplane engine %s is unavailable or unsupported",
              _settings.getDataPlaneEngineName()));
    }
    return plugin;
  }

  private SortedMap<String, BgpAdvertisementsByVrf> getEnvironmentBgpTables(
      NetworkSnapshot snapshot, ParseEnvironmentBgpTablesAnswerElement answerElement) {
    _logger.info("\n*** READING Environment BGP Tables ***\n");
    SortedMap<String, String> inputData;
    try (Stream<String> keys = _storage.listInputEnvironmentBgpTableKeys(snapshot)) {
      inputData = readAllInputObjects(keys, snapshot);
    } catch (IOException e) {
      throw new UncheckedIOException(e);
    }
    SortedMap<String, BgpAdvertisementsByVrf> bgpTables =
        parseEnvironmentBgpTables(snapshot, inputData, answerElement);
    return bgpTables;
  }

  @Override
  public BatfishLogger getLogger() {
    return _logger;
  }

  /**
   * Gets the {@link NodeRolesData} for the testrig
   *
   * @return The {@link NodeRolesData} object.
   */
  @Override
  public NodeRolesData getNodeRolesData() {
    try {
      NetworkId networkId = _settings.getContainer();
      Optional<NodeRolesId> networkNodeRolesIdOpt = _idResolver.getNetworkNodeRolesId(networkId);
      if (!networkNodeRolesIdOpt.isPresent()) {
        return null;
      }
      return BatfishObjectMapper.mapper()
          .readValue(
              _storage.loadNodeRoles(networkId, networkNodeRolesIdOpt.get()), NodeRolesData.class);
    } catch (IOException e) {
      _logger.errorf("Could not read roles data: %s", e);
      return null;
    }
  }

  /**
   * Gets the {@link NodeRoleDimension} object given dimension name. If {@code dimension} is null,
   * returns the default dimension.
   *
   * @param dimension The dimension name
   * @return An {@link Optional} that has the requested NodeRoleDimension or empty otherwise.
   */
  @Override
  public Optional<NodeRoleDimension> getNodeRoleDimension(@Nullable String dimension) {
    NodeRolesData nodeRolesData = getNodeRolesData();
    return nodeRolesData.nodeRoleDimensionFor(dimension);
  }

  @Override
  public Map<String, String> getQuestionTemplates(boolean verbose) {
    if (_settings.getCoordinatorHost() == null) {
      throw new BatfishException("Cannot get question templates: coordinator host is not set");
    }
    String url =
        String.format(
            "http://%s:%s%s/%s",
            _settings.getCoordinatorHost(),
            _settings.getCoordinatorPoolPort(),
            CoordConsts.SVC_CFG_POOL_MGR,
            CoordConsts.SVC_RSC_POOL_GET_QUESTION_TEMPLATES);
    Map<String, String> params = new HashMap<>();
    params.put(CoordConsts.SVC_KEY_VERSION, BatfishVersion.getVersionStatic());
    params.put(CoordConstsV2.QP_VERBOSE, String.valueOf(verbose));

    JSONObject response =
        (JSONObject) CoordinatorClient.talkToCoordinator(url, params, _settings, _logger);
    if (response == null) {
      throw new BatfishException("Could not get question templates: Got null response");
    }
    if (!response.has(CoordConsts.SVC_KEY_QUESTION_LIST)) {
      throw new BatfishException("Could not get question templates: Response lacks question list");
    }

    try {
      Map<String, String> templates =
          BatfishObjectMapper.mapper()
              .readValue(
                  response.get(CoordConsts.SVC_KEY_QUESTION_LIST).toString(),
                  new TypeReference<Map<String, String>>() {});
      return templates;
    } catch (JSONException | IOException e) {
      throw new BatfishException("Could not cast response to Map: ", e);
    }
  }

  /** Gets the {@link ReferenceLibrary} for the network */
  @Override
  public @Nullable ReferenceLibrary getReferenceLibraryData() {
    try {
      return _storage
          .loadReferenceLibrary(_settings.getContainer())
          .orElse(new ReferenceLibrary(null));
    } catch (IOException e) {
      _logger.errorf(
          "Could not read reference library data for network %s: %s", _settings.getContainer(), e);
      return null;
    }
  }

  public Settings getSettings() {
    return _settings;
  }

  @Override
  public ImmutableConfiguration getSettingsConfiguration() {
    return _settings.getImmutableConfiguration();
  }

  @Override
  public NetworkSnapshot getSnapshot() {
    return new NetworkSnapshot(_settings.getContainer(), _snapshot);
  }

  @Override
  public NetworkSnapshot getReferenceSnapshot() {
    return new NetworkSnapshot(_settings.getContainer(), _referenceSnapshot);
  }

  @Override
  public String getTaskId() {
    return _settings.getTaskId();
  }

  public String getTerminatingExceptionMessage() {
    return _terminatingExceptionMessage;
  }

  @Nonnull
  @Override
  public TopologyProvider getTopologyProvider() {
    return _topologyProvider;
  }

  @Override
  public PluginClientType getType() {
    return PluginClientType.BATFISH;
  }

  @Override
  public InitInfoAnswerElement initInfo(
      NetworkSnapshot snapshot, boolean summary, boolean verboseError) {
    LOGGER.info("Getting snapshot initialization info");
    ParseVendorConfigurationAnswerElement parseAnswer =
        loadParseVendorConfigurationAnswerElement(snapshot);
    InitInfoAnswerElement answerElement = mergeParseAnswer(summary, verboseError, parseAnswer);
    ConvertConfigurationAnswerElement convertAnswer =
        loadConvertConfigurationAnswerElementOrReparse(snapshot);
    mergeConvertAnswer(summary, verboseError, convertAnswer, answerElement);
    _logger.info(answerElement.toString());
    return answerElement;
  }

  @Override
  public InitInfoAnswerElement initInfoBgpAdvertisements(
      NetworkSnapshot snapshot, boolean summary, boolean verboseError) {
    ParseEnvironmentBgpTablesAnswerElement parseAnswer =
        loadParseEnvironmentBgpTablesAnswerElement(snapshot);
    InitInfoAnswerElement answerElement = mergeParseAnswer(summary, verboseError, parseAnswer);
    _logger.info(answerElement.toString());
    return answerElement;
  }

  private void prepareToAnswerQuestions(NetworkSnapshot snapshot, boolean dp) {
    try {
      if (!_storage.hasParseEnvironmentBgpTablesAnswerElement(snapshot)) {
        computeEnvironmentBgpTables(snapshot);
      }
      if (dp && _cachedDataPlanes.getIfPresent(snapshot) == null) {
        if (!_storage.hasDataPlane(snapshot)) {
          computeDataPlane(snapshot);
        }
      }
    } catch (IOException e) {
      throw new UncheckedIOException(e);
    }
  }

  private void prepareToAnswerQuestions(boolean diff, boolean dp) {
    prepareToAnswerQuestions(getSnapshot(), dp);
    if (diff) {
      prepareToAnswerQuestions(getReferenceSnapshot(), dp);
    }
  }

  @Override
  public Optional<SortedMap<String, Configuration>> getProcessedConfigurations(
      NetworkSnapshot snapshot) {
    return loadConfigurations(snapshot, false);
  }

  @Override
  public SortedMap<String, Configuration> loadConfigurations(NetworkSnapshot snapshot) {
    return loadConfigurations(snapshot, true).get();
  }

  private Optional<SortedMap<String, Configuration>> loadConfigurations(
      NetworkSnapshot snapshot, boolean parseIfNeeded) {
    Span span = GlobalTracer.get().buildSpan("Load configurations").start();
    try (Scope scope = GlobalTracer.get().scopeManager().activate(span)) {
      assert scope != null; // avoid unused warning
      _logger.debugf("Loading configurations for %s\n", snapshot);
      // Do we already have configurations in the cache?
      SortedMap<String, Configuration> configurations =
          _cachedConfigurations.getIfPresent(snapshot);
      if (configurations != null) {
        return Optional.of(configurations);
      }
      _logger.debugf("Loading configurations for %s, cache miss", snapshot);

      // Next, see if we have an up-to-date configurations on disk.
      configurations = _storage.loadConfigurations(snapshot.getNetwork(), snapshot.getSnapshot());
      if (configurations == null && !parseIfNeeded) {
        return Optional.empty();
      }

      if (configurations != null) {
        _logger.debugf("Loaded configurations for %s off disk", snapshot);
      } else {
        // Otherwise, we have to parse the configurations. Fall back to old, hacky code.
        configurations = actuallyParseConfigurations(snapshot);
      }

      // Apply things like blacklist and aggregations before installing in the cache.
      postProcessSnapshot(snapshot, configurations);
      _cachedConfigurations.put(snapshot, configurations);

      return Optional.of(configurations);
    } finally {
      span.finish();
    }
  }

  @Nonnull
  private SortedMap<String, Configuration> actuallyParseConfigurations(NetworkSnapshot snapshot) {
    _logger.infof("Repairing configurations for testrig %s", snapshot.getSnapshot());
    repairConfigurations(snapshot);
    SortedMap<String, Configuration> configurations =
        _storage.loadConfigurations(snapshot.getNetwork(), snapshot.getSnapshot());
    verify(
        configurations != null,
        "Configurations should not be null when loaded immediately after repair.");
    assert configurations != null;
    return configurations;
  }

  @Override
  public ConvertConfigurationAnswerElement loadConvertConfigurationAnswerElementOrReparse(
      NetworkSnapshot snapshot) {
    ConvertConfigurationAnswerElement ccae =
        _storage.loadConvertConfigurationAnswerElement(
            snapshot.getNetwork(), snapshot.getSnapshot());
    if (ccae != null) {
      return ccae;
    }

    repairConfigurations(snapshot);
    ccae =
        _storage.loadConvertConfigurationAnswerElement(
            snapshot.getNetwork(), snapshot.getSnapshot());
    if (ccae != null) {
      return ccae;
    } else {
      throw new BatfishException(
          "Version error repairing configurations for convert configuration answer element");
    }
  }

  @Override
  public DataPlane loadDataPlane(NetworkSnapshot snapshot) {
    Span span = GlobalTracer.get().buildSpan("Load data plane").start();
    try (Scope scope = GlobalTracer.get().scopeManager().activate(span)) {
      assert scope != null; // avoid unused warning
      DataPlane dp = _cachedDataPlanes.getIfPresent(snapshot);
      if (dp == null) {
        newBatch("Loading data plane from disk", 0);
        dp = _storage.loadDataPlane(snapshot);
        _cachedDataPlanes.put(snapshot, dp);
      }
      return dp;
    } catch (IOException e) {
      throw new UncheckedIOException(e);
    } finally {
      span.finish();
    }
  }

  @Override
  public SortedMap<String, BgpAdvertisementsByVrf> loadEnvironmentBgpTables(
      NetworkSnapshot snapshot) {
    SortedMap<String, BgpAdvertisementsByVrf> environmentBgpTables =
        _cachedEnvironmentBgpTables.get(snapshot);
    if (environmentBgpTables == null) {
      loadParseEnvironmentBgpTablesAnswerElement(snapshot);
      try {
        environmentBgpTables =
            ImmutableSortedMap.copyOf(_storage.loadEnvironmentBgpTables(snapshot));
      } catch (IOException e) {
        throw new UncheckedIOException(e);
      }
      _cachedEnvironmentBgpTables.put(snapshot, environmentBgpTables);
    }
    return environmentBgpTables;
  }

  public ParseEnvironmentBgpTablesAnswerElement loadParseEnvironmentBgpTablesAnswerElement(
      NetworkSnapshot snapshot) {
    return loadParseEnvironmentBgpTablesAnswerElement(snapshot, true);
  }

  private ParseEnvironmentBgpTablesAnswerElement loadParseEnvironmentBgpTablesAnswerElement(
      NetworkSnapshot snapshot, boolean firstAttempt) {
    try {
      if (!_storage.hasParseEnvironmentBgpTablesAnswerElement(snapshot)) {
        repairEnvironmentBgpTables(snapshot);
      }
    } catch (IOException e) {
      throw new UncheckedIOException(e);
    }
    try {
      return _storage.loadParseEnvironmentBgpTablesAnswerElement(snapshot);
    } catch (Exception e) {
      /* Do nothing, this is expected on serialization or other errors. */
      _logger.warn("Unable to load prior parse data");
    }

    if (firstAttempt) {
      repairEnvironmentBgpTables(snapshot);
      return loadParseEnvironmentBgpTablesAnswerElement(snapshot, false);
    } else {
      throw new BatfishException(
          "Version error repairing environment BGP tables for parse environment BGP tables "
              + "answer element");
    }
  }

  @Override
  public ParseVendorConfigurationAnswerElement loadParseVendorConfigurationAnswerElement(
      NetworkSnapshot snapshot) {
    return loadParseVendorConfigurationAnswerElement(snapshot, true);
  }

  private ParseVendorConfigurationAnswerElement loadParseVendorConfigurationAnswerElement(
      NetworkSnapshot snapshot, boolean firstAttempt) {
    try {
      if (_storage.hasParseVendorConfigurationAnswerElement(snapshot)) {
        try {
          return _storage.loadParseVendorConfigurationAnswerElement(snapshot);
        } catch (Exception e) {
          /* Do nothing, this is expected on serialization or other errors. */
          _logger.warn("Unable to load prior parse data");
        }
      }
    } catch (IOException e) {
      throw new UncheckedIOException(e);
    }
    if (firstAttempt) {
      repairVendorConfigurations(snapshot);
      return loadParseVendorConfigurationAnswerElement(snapshot, false);
    } else {
      throw new BatfishException(
          "Version error repairing vendor configurations for parse configuration answer element");
    }
  }

  @Override
  public Map<String, VendorConfiguration> loadVendorConfigurations(NetworkSnapshot snapshot) {
    Span span = GlobalTracer.get().buildSpan("Load vendor configurations").start();
    try (Scope scope = GlobalTracer.get().scopeManager().activate(span)) {
      assert scope != null; // avoid unused warning
      _logger.debugf("Loading vendor configurations for %s\n", snapshot);
      // Do we already have configurations in the cache?
      Map<String, VendorConfiguration> vendorConfigurations =
          _cachedVendorConfigurations.getIfPresent(snapshot);
      if (vendorConfigurations == null) {
        _logger.debugf("Loading vendor configurations for %s, cache miss", snapshot);
        loadParseVendorConfigurationAnswerElement(snapshot);
        try {
          vendorConfigurations = _storage.loadVendorConfigurations(snapshot);
        } catch (IOException e) {
          throw new UncheckedIOException(e);
        }
        _cachedVendorConfigurations.put(snapshot, vendorConfigurations);
      }
      return vendorConfigurations;
    } finally {
      span.finish();
    }
  }

  private void mergeConvertAnswer(
      boolean summary,
      boolean verboseError,
      ConvertConfigurationAnswerElement convertAnswer,
      InitInfoAnswerElement answerElement) {
    mergeInitStepAnswer(answerElement, convertAnswer, summary, verboseError);
    convertAnswer.getConvertStatus().entrySet().stream()
        .filter(s -> s.getValue() == ConvertStatus.FAILED)
        .forEach(s -> answerElement.getParseStatus().put(s.getKey(), ParseStatus.FAILED));
  }

  private void mergeInitStepAnswer(
      InitInfoAnswerElement initInfoAnswerElement,
      InitStepAnswerElement initStepAnswerElement,
      boolean summary,
      boolean verboseError) {
    if (!summary) {
      if (verboseError) {
        SortedMap<String, List<BatfishStackTrace>> errors = initInfoAnswerElement.getErrors();
        initStepAnswerElement
            .getErrors()
            .forEach(
                (hostname, initStepErrors) ->
                    errors.computeIfAbsent(hostname, k -> new ArrayList<>()).add(initStepErrors));
      }
      SortedMap<String, Warnings> warnings = initInfoAnswerElement.getWarnings();
      initStepAnswerElement
          .getWarnings()
          .forEach(
              (hostname, initStepWarnings) -> {
                Warnings combined =
                    warnings.computeIfAbsent(hostname, h -> buildWarnings(_settings));
                combined.getParseWarnings().addAll(initStepWarnings.getParseWarnings());
                combined.getPedanticWarnings().addAll(initStepWarnings.getPedanticWarnings());
                combined.getRedFlagWarnings().addAll(initStepWarnings.getRedFlagWarnings());
                combined
                    .getUnimplementedWarnings()
                    .addAll(initStepWarnings.getUnimplementedWarnings());
              });
    }
  }

  private InitInfoAnswerElement mergeParseAnswer(
      boolean summary, boolean verboseError, ParseAnswerElement parseAnswer) {
    InitInfoAnswerElement answerElement = new InitInfoAnswerElement();
    mergeInitStepAnswer(answerElement, parseAnswer, summary, verboseError);
    answerElement.setParseStatus(parseAnswer.getParseStatus());
    answerElement.setParseTrees(parseAnswer.getParseTrees());
    return answerElement;
  }

  @Override
  public AtomicInteger newBatch(String description, int jobs) {
    return BatchManager.get().newBatch(_settings, description, jobs);
  }

  private void outputAnswer(Answer answer) {
    outputAnswer(answer, /* log */ false);
  }

  void outputAnswerWithLog(Answer answer) {
    outputAnswer(answer, /* log */ true);
  }

  private void outputAnswer(Answer answer, boolean writeLog) {
    try {
      // Write answer to work json log if caller requested.
      // Summarize that answer if all of the following are true:
      // - answering a question
      // - question successful
      // - client did not request full successful answers
      String answerString = BatfishObjectMapper.writeString(answer);
      boolean summarizeWorkJsonLogAnswer =
          writeLog
              && _settings.getQuestionName() != null
              && !_settings.getAlwaysIncludeAnswerInWorkJsonLog()
              && answer.getStatus() == AnswerStatus.SUCCESS;
      String workJsonLogAnswerString;
      if (summarizeWorkJsonLogAnswer) {
        Answer summaryAnswer = new Answer();
        summaryAnswer.setQuestion(answer.getQuestion());
        summaryAnswer.setStatus(answer.getStatus());
        summaryAnswer.setSummary(answer.getSummary());
        // do not include answer elements
        workJsonLogAnswerString = BatfishObjectMapper.writeString(summaryAnswer);
      } else {
        workJsonLogAnswerString = answerString;
      }
      _logger.debug(answerString);
      writeJsonAnswerWithLog(answerString, workJsonLogAnswerString, writeLog);
    } catch (Exception e) {
      BatfishException be = new BatfishException("Error in sending answer", e);
      try {
        Answer failureAnswer = Answer.failureAnswer(e.toString(), answer.getQuestion());
        failureAnswer.addAnswerElement(be.getBatfishStackTrace());
        String answerString = BatfishObjectMapper.writeString(failureAnswer);
        _logger.error(answerString);
        // write "answer" to work json log if caller requested
        writeJsonAnswerWithLog(answerString, answerString, writeLog);
      } catch (Exception e1) {
        _logger.errorf(
            "Could not serialize failure answer. %s", Throwables.getStackTraceAsString(e1));
      }
      throw be;
    }
  }

  void outputAnswerMetadata(Answer answer) throws IOException {
    QuestionId questionId = _settings.getQuestionName();
    if (questionId == null) {
      return;
    }
    SnapshotId referenceSnapshot = _settings.getDiffQuestion() ? _referenceSnapshot : null;
    NetworkId networkId = _settings.getContainer();
    AnalysisId analysisId = _settings.getAnalysisName();
    NodeRolesId networkNodeRolesId =
        _idResolver
            .getNetworkNodeRolesId(networkId)
            .orElse(NodeRolesId.DEFAULT_NETWORK_NODE_ROLES_ID);
    AnswerId baseAnswerId =
        _idResolver.getAnswerId(
            networkId, _snapshot, questionId, networkNodeRolesId, referenceSnapshot, analysisId);

    _storage.storeAnswerMetadata(
        networkId,
        _snapshot,
        AnswerMetadataUtil.computeAnswerMetadata(answer, _logger),
        baseAnswerId);
  }

  /** Parse AWS configurations for a single account (possibly with multiple regions) */
  @VisibleForTesting
  @Nonnull
  public static AwsConfiguration parseAwsConfigurations(
      Map<String, String> configurationData, ParseVendorConfigurationAnswerElement pvcae) {
    AwsConfiguration config = new AwsConfiguration();
    for (Entry<String, String> configFile : configurationData.entrySet()) {
      // Using path for convenience for now to handle separators and key hierarchcially gracefully
      Path path = Paths.get(configFile.getKey());

      // Find the place in the path where "aws_configs" starts
      int awsRootIndex = 0;
      for (Path value : path) {
        if (value.toString().equals(BfConsts.RELPATH_AWS_CONFIGS_DIR)) {
          break;
        }
        awsRootIndex++;
      }
      int pathLength = path.getNameCount();
      String regionName;
      String accountName;
      if (pathLength == 2) {
        // Currently happens for tests, but probably shouldn't be allowed
        regionName = AwsConfiguration.DEFAULT_REGION_NAME;
        accountName = AwsConfiguration.DEFAULT_ACCOUNT_NAME;
      } else if (pathLength == 3) {
        // If we are processing old-style packaging, just put everything in to one "default"
        // account.
        regionName = path.getName(pathLength - 2).toString(); // parent dir name
        accountName = AwsConfiguration.DEFAULT_ACCOUNT_NAME;
      } else if (pathLength > 3) {
        regionName = path.getName(pathLength - 2).toString(); // parent dir name
        accountName = path.getName(pathLength - 3).toString(); // account dir name
      } else {
        pvcae.addRedFlagWarning(
            BfConsts.RELPATH_AWS_CONFIGS_FILE,
            new Warning(String.format("Unexpected AWS configuration path:  %s", path), "AWS"));
        continue;
      }
      String fileName = path.subpath(awsRootIndex, pathLength).toString();
      pvcae.getFileMap().put(BfConsts.RELPATH_AWS_CONFIGS_FILE, fileName);

      try {
        JsonNode json = BatfishObjectMapper.mapper().readTree(configFile.getValue());
        config.addConfigElement(regionName, json, fileName, pvcae, accountName);
      } catch (IOException e) {
        pvcae.addRedFlagWarning(
            BfConsts.RELPATH_AWS_CONFIGS_FILE,
            new Warning(String.format("Unexpected content in AWS file %s", fileName), "AWS"));
      }
    }
    return config;
  }

  private SortedMap<String, BgpAdvertisementsByVrf> parseEnvironmentBgpTables(
      NetworkSnapshot snapshot,
      SortedMap<String, String> inputData,
      ParseEnvironmentBgpTablesAnswerElement answerElement) {
    _logger.info("\n*** PARSING ENVIRONMENT BGP TABLES ***\n");
    _logger.resetTimer();
    SortedMap<String, BgpAdvertisementsByVrf> bgpTables = new TreeMap<>();
    List<ParseEnvironmentBgpTableJob> jobs = new ArrayList<>();
    SortedMap<String, Configuration> configurations = loadConfigurations(snapshot);
    for (Entry<String, String> bgpObject : inputData.entrySet()) {
      String currentKey = bgpObject.getKey();
      String objectText = bgpObject.getValue();
      String hostname = Paths.get(currentKey).getFileName().toString(); //
      String optionalSuffix = ".bgp";
      if (hostname.endsWith(optionalSuffix)) {
        hostname = hostname.substring(0, hostname.length() - optionalSuffix.length());
      }
      if (!configurations.containsKey(hostname)) {
        continue;
      }
      Warnings warnings = buildWarnings(_settings);
      ParseEnvironmentBgpTableJob job =
          new ParseEnvironmentBgpTableJob(
              _settings, snapshot, objectText, hostname, currentKey, warnings, _bgpTablePlugins);
      jobs.add(job);
    }
    BatfishJobExecutor.runJobsInExecutor(
        _settings,
        _logger,
        jobs,
        bgpTables,
        answerElement,
        _settings.getHaltOnParseError(),
        "Parse environment BGP tables");
    _logger.printElapsedTime();
    return bgpTables;
  }

  /**
   * Returns a {@link ParseVendorConfigurationJob}.
   *
   * <p>{@code expectedFormat} specifies the type of files expected in the {@code keyedFileText}
   * map, or is set to {@link ConfigurationFormat#UNKNOWN} to trigger format detection.
   */
  private ParseVendorConfigurationJob makeParseVendorConfigurationJob(
      NetworkSnapshot snapshot,
      Map<String, String> keyedFileText,
      ConfigurationFormat expectedFormat) {
    return new ParseVendorConfigurationJob(
        _settings,
        snapshot,
        keyedFileText,
        Warnings.Settings.fromLogger(_settings.getLogger()),
        expectedFormat,
        HashMultimap.create(),
        GlobalTracer.get().activeSpan() == null ? null : GlobalTracer.get().activeSpan().context());
  }

  /**
   * Parses the given configuration files and returns a map keyed by hostname representing the
   * {@link VendorConfiguration vendor-specific configurations}.
   *
   * <p>{@code keyedConfigurationText} is a map from filename to its content, and each entry
   * represent a single file parsing job.
   *
   * <p>{@code expectedFormat} specifies the type of files expected in the {@code keyedFileText}
   * map, or is set to {@link ConfigurationFormat#UNKNOWN} to trigger format detection.
   */
  private SortedMap<String, VendorConfiguration> parseVendorConfigurations(
      NetworkSnapshot snapshot,
      Map<String, String> keyedConfigurationText,
      ParseVendorConfigurationAnswerElement answerElement,
      ConfigurationFormat expectedFormat) {
    List<Map<String, String>> jobList =
        keyedConfigurationText.entrySet().stream()
            .map(e -> ImmutableMap.of(e.getKey(), e.getValue()))
            .collect(ImmutableList.toImmutableList());
    return parseVendorConfigurations(snapshot, jobList, answerElement, expectedFormat);
  }

  /**
   * Parses the given configuration files and returns a map keyed by hostname representing the
   * {@link VendorConfiguration vendor-specific configurations}.
   *
   * <p>{@code keyedConfigurationTexts} is a list of (possibly multi-file) parsing jobs, where each
   * job is described by its corresponding filename to content map.
   *
   * <p>{@code expectedFormat} specifies the type of files expected in the {@code keyedFileTexts}
   * map, or is set to {@link ConfigurationFormat#UNKNOWN} to trigger format detection.
   */
  private SortedMap<String, VendorConfiguration> parseVendorConfigurations(
      NetworkSnapshot snapshot,
      List<Map<String, String>> keyedConfigurationTexts,
      ParseVendorConfigurationAnswerElement answerElement,
      ConfigurationFormat expectedFormat) {
    _logger.info("\n*** PARSING VENDOR CONFIGURATION FILES ***\n");
    _logger.resetTimer();
    SortedMap<String, VendorConfiguration> vendorConfigurations = new TreeMap<>();
    List<ParseVendorConfigurationJob> jobs =
        keyedConfigurationTexts.stream()
            .map(fileMap -> makeParseVendorConfigurationJob(snapshot, fileMap, expectedFormat))
<<<<<<< HEAD
            .collect(ImmutableList.toImmutableList());
=======
            .collect(
                Collectors.toList()); // should not be immutable because the job executor shuffles
>>>>>>> 6b0a597a
    BatfishJobExecutor.runJobsInExecutor(
        _settings,
        _logger,
        jobs,
        vendorConfigurations,
        answerElement,
        _settings.getHaltOnParseError(),
        "Parse configurations");
    _logger.printElapsedTime();
    return vendorConfigurations;
  }

  private void populateChannelGroupMembers(
      Map<String, Interface> interfaces, String ifaceName, Interface iface) {
    String portChannelName = iface.getChannelGroup();
    if (portChannelName == null) {
      return;
    }
    Interface portChannel = interfaces.get(portChannelName);
    if (portChannel == null) {
      return;
    }
    portChannel.setChannelGroupMembers(
        ImmutableSortedSet.<String>naturalOrder()
            .addAll(portChannel.getChannelGroupMembers())
            .add(ifaceName)
            .build());
  }

  private void postProcessAggregatedInterfaces(Map<String, Configuration> configurations) {
    configurations
        .values()
        .forEach(c -> postProcessAggregatedInterfacesHelper(c.getAllInterfaces()));
  }

  private void postProcessAggregatedInterfacesHelper(Map<String, Interface> interfaces) {
    /* Populate aggregated interfaces with members referring to them. */
    interfaces.forEach(
        (ifaceName, iface) -> populateChannelGroupMembers(interfaces, ifaceName, iface));

    /* Compute bandwidth for aggregated interfaces. */
    computeAggregatedInterfaceBandwidths(interfaces);
  }

  private void postProcessRedundantInterfaces(Map<String, Configuration> configurations) {
    configurations
        .values()
        .forEach(
            c ->
                c.getVrfs()
                    .values()
                    .forEach(
                        v ->
                            postProcessRedundantInterfacesHelper(c.getAllInterfaces(v.getName()))));
  }

  private void postProcessRedundantInterfacesHelper(Map<String, Interface> interfaces) {
    /* Compute bandwidth for redundnant interfaces. */
    computeRedundantInterfaceBandwidths(interfaces);
  }

  private void identifyDeviceTypes(Collection<Configuration> configurations) {
    for (Configuration c : configurations) {
      if (c.getDeviceType() != null) {
        continue;
      }
      // Set device type to host iff the configuration format is HOST
      if (c.getConfigurationFormat() == ConfigurationFormat.HOST) {
        c.setDeviceType(DeviceType.HOST);
      } else if (c.getVrfs().values().stream()
          .anyMatch(
              vrf ->
                  vrf.getBgpProcess() != null
                      || !vrf.getEigrpProcesses().isEmpty()
                      || vrf.getIsisProcess() != null
                      || !vrf.getOspfProcesses().isEmpty()
                      || vrf.getRipProcess() != null)) {
        c.setDeviceType(DeviceType.ROUTER);
      } else {
        // If device was not a host or router, call it a switch
        c.setDeviceType(DeviceType.SWITCH);
      }
    }
  }

  @VisibleForTesting
  static void postProcessInterfaceDependencies(
      Map<String, Configuration> configurations, Layer1Topologies layer1Topologies) {
    getInterfacesToDeactivate(configurations, layer1Topologies)
        .forEach(
            iface ->
                configurations
                    .get(iface.getHostname())
                    .getAllInterfaces()
                    .get(iface.getInterface())
                    .setActive(false));
  }

  private void postProcessEigrpCosts(Map<String, Configuration> configurations) {
    configurations.values().stream()
        .flatMap(c -> c.getAllInterfaces().values().stream())
        .filter(
            iface ->
                iface.getEigrp() != null
                    && (iface.getInterfaceType() == InterfaceType.AGGREGATED
                        || iface.getInterfaceType() == InterfaceType.AGGREGATE_CHILD))
        .forEach(
            iface -> {
              EigrpMetricValues metricValues = iface.getEigrp().getMetric().getValues();
              if (metricValues.getBandwidth() == null) {
                // only set bandwidth if it's not explicitly configured for EIGRP
                Double bw = iface.getBandwidth();
                assert bw != null; // all bandwidths should be finalized at this point
                metricValues.setBandwidth(bw.longValue() / 1000); // convert to kbps
              }
            });
  }

  private void postProcessOspfCosts(Map<String, Configuration> configurations) {
    configurations
        .values()
        .forEach(
            c ->
                c.getVrfs()
                    .values()
                    .forEach(
                        vrf -> {
                          // Compute OSPF interface costs where they are missing
                          vrf.getOspfProcesses().values().forEach(p -> p.initInterfaceCosts(c));
                        }));
  }

  @Override
  public Set<BgpAdvertisement> loadExternalBgpAnnouncements(
      NetworkSnapshot snapshot, Map<String, Configuration> configurations) {
    Set<BgpAdvertisement> advertSet = new LinkedHashSet<>();
    for (ExternalBgpAdvertisementPlugin plugin : _externalBgpAdvertisementPlugins) {
      Set<BgpAdvertisement> currentAdvertisements = plugin.loadExternalBgpAdvertisements(snapshot);
      advertSet.addAll(currentAdvertisements);
    }
    return advertSet;
  }

  /**
   * Builds the {@link Trace}s for a {@link Set} of {@link Flow}s.
   *
   * @param flows {@link Set} of {@link Flow} for which {@link Trace}s are to be found
   * @param ignoreFilters if true, will ignore ACLs
   * @return {@link SortedMap} of {@link Flow}s to {@link List} of {@link Trace}s
   */
  @Override
  public SortedMap<Flow, List<Trace>> buildFlows(
      NetworkSnapshot snapshot, Set<Flow> flows, boolean ignoreFilters) {
    return getTracerouteEngine(snapshot).computeTraces(flows, ignoreFilters);
  }

  @Override
  public TracerouteEngine getTracerouteEngine(NetworkSnapshot snapshot) {
    return new TracerouteEngineImpl(
        loadDataPlane(snapshot),
        _topologyProvider.getLayer3Topology(snapshot),
        loadConfigurations(snapshot));
  }

  /** Function that processes an interface blacklist across all configurations */
  private static void processInterfaceBlacklist(
      Set<NodeInterfacePair> interfaceBlacklist, NetworkConfigurations configurations) {
    interfaceBlacklist.stream()
        .map(iface -> configurations.getInterface(iface.getHostname(), iface.getInterface()))
        .filter(Optional::isPresent)
        .map(Optional::get)
        .forEach(Interface::blacklist);
  }

  @VisibleForTesting
  static Set<NodeInterfacePair> nodeToInterfaceBlacklist(
      SortedSet<String> blacklistNodes, NetworkConfigurations configurations) {
    return blacklistNodes.stream()
        // Get all valid/present node configs
        .map(configurations::get)
        .filter(Optional::isPresent)
        .map(Optional::get)
        // All interfaces in each config
        .flatMap(c -> c.getAllInterfaces().values().stream())
        .map(NodeInterfacePair::of)
        .collect(ImmutableSet.toImmutableSet());
  }

  @VisibleForTesting
  static void processManagementInterfaces(Map<String, Configuration> configurations) {
    configurations
        .values()
        .forEach(
            configuration -> {
              for (Interface iface : configuration.getAllInterfaces().values()) {
                if (MANAGEMENT_INTERFACES.matcher(iface.getName()).find()
                    || MANAGEMENT_VRFS.matcher(iface.getVrfName()).find()) {
                  iface.blacklist();
                }
              }
            });
  }

  @Override
  @Nullable
  public String readExternalBgpAnnouncementsFile(NetworkSnapshot snapshot) {
    try {
      return _storage.loadExternalBgpAnnouncementsFile(snapshot).orElse(null);
    } catch (IOException e) {
      throw new UncheckedIOException(e);
    }
  }

  /**
   * Read Iptable Files for each host in the keyset of {@code hostConfigurations}, and store the
   * contents in {@code iptablesData}. Each task fails if the Iptables file specified by host does
   * not exist.
   *
   * @throws BatfishException if there is a failed task and either {@link
   *     Settings#getExitOnFirstError()} or {@link Settings#getHaltOnParseError()} is set.
   */
  void readIptablesFiles(
      NetworkSnapshot snapshot,
      SortedMap<String, VendorConfiguration> hostConfigurations,
      SortedMap<String, String> iptablesData,
      ParseVendorConfigurationAnswerElement answerElement) {
    List<BatfishException> failureCauses = new ArrayList<>();
    for (VendorConfiguration vc : hostConfigurations.values()) {
      HostConfiguration hostConfig = (HostConfiguration) vc;
      String iptablesFile = hostConfig.getIptablesFile();
      if (iptablesFile == null) {
        continue;
      }

      // ensure that the iptables file is not taking us outside of the
      // testrig
      try {
        if (!_storage.hasSnapshotInputObject(iptablesFile, snapshot)) {
          String failureMessage =
              String.format(
                  "Iptables file %s for host %s is not contained within the snapshot",
                  hostConfig.getIptablesFile(), hostConfig.getHostname());
          BatfishException bfc;
          if (answerElement.getErrors().containsKey(hostConfig.getHostname())) {
            bfc =
                new BatfishException(
                    failureMessage,
                    answerElement.getErrors().get(hostConfig.getHostname()).getException());
            answerElement.getErrors().put(hostConfig.getHostname(), bfc.getBatfishStackTrace());
            answerElement
                .getErrorDetails()
                .put(
                    hostConfig.getHostname(),
                    new ErrorDetails(Throwables.getStackTraceAsString(bfc)));
          } else {
            bfc = new BatfishException(failureMessage);
            if (_settings.getExitOnFirstError()) {
              throw bfc;
            } else {
              failureCauses.add(bfc);
              answerElement.getErrors().put(hostConfig.getHostname(), bfc.getBatfishStackTrace());
              answerElement.getParseStatus().put(hostConfig.getIptablesFile(), ParseStatus.FAILED);
              answerElement
                  .getErrorDetails()
                  .put(
                      hostConfig.getHostname(),
                      new ErrorDetails(Throwables.getStackTraceAsString(bfc)));
            }
          }
        } else {
          try (InputStream inputStream =
              _storage.loadSnapshotInputObject(
                  snapshot.getNetwork(), snapshot.getSnapshot(), iptablesFile)) {
            iptablesData.put(iptablesFile, decodeStreamAndAppendNewline(inputStream));
          }
        }
      } catch (IOException e) {
        throw new BatfishException("Could not get canonical path", e);
      }
    }

    if (_settings.getHaltOnParseError() && !failureCauses.isEmpty()) {
      BatfishException e =
          new BatfishException(
              "Fatal exception due to at least one Iptables file is"
                  + " not contained within the testrig");
      failureCauses.forEach(e::addSuppressed);
      throw e;
    }
  }

  @Override
  public void registerAnswerer(
      String questionName,
      String questionClassName,
      BiFunction<Question, IBatfish, Answerer> answererCreator) {
    AnswererCreator oldAnswererCreator =
        _answererCreators.putIfAbsent(
            questionName, new AnswererCreator(questionClassName, answererCreator));
    if (oldAnswererCreator != null) {
      // Error: questionName collision.
      String oldQuestionClassName = _answererCreators.get(questionClassName).getQuestionClassName();
      throw new IllegalArgumentException(
          String.format(
              "questionName %s already exists.\n"
                  + "  old questionClassName: %s\n"
                  + "  new questionClassName: %s",
              questionName, oldQuestionClassName, questionClassName));
    }
  }

  @Override
  public void registerBgpTablePlugin(BgpTableFormat format, BgpTablePlugin bgpTablePlugin) {
    _bgpTablePlugins.put(format, bgpTablePlugin);
  }

  @Override
  public void registerExternalBgpAdvertisementPlugin(
      ExternalBgpAdvertisementPlugin externalBgpAdvertisementPlugin) {
    _externalBgpAdvertisementPlugins.add(externalBgpAdvertisementPlugin);
  }

  private void repairConfigurations(NetworkSnapshot snapshot) {
    // Needed to ensure vendor configs are written
    loadParseVendorConfigurationAnswerElement(snapshot);
    serializeIndependentConfigs(snapshot);
  }

  /**
   * Post-process the configuration in the current snapshot. Post-processing includes:
   *
   * <ul>
   *   <li>Applying node and interface blacklists.
   *   <li>Process interface dependencies and deactivate interfaces that cannot be up
   * </ul>
   */
  private void updateBlacklistedAndInactiveConfigs(
      NetworkSnapshot snapshot, Map<String, Configuration> configurations) {
    NetworkConfigurations nc = NetworkConfigurations.of(configurations);
    NetworkId networkId = snapshot.getNetwork();
    SnapshotId snapshotId = snapshot.getSnapshot();

    SortedSet<String> blacklistedNodes = _storage.loadNodeBlacklist(networkId, snapshotId);
    if (blacklistedNodes != null) {
      processInterfaceBlacklist(nodeToInterfaceBlacklist(blacklistedNodes, nc), nc);
    }
    // If interface blacklist was provided, it was converted to runtime data file by WorkMgr
    SnapshotRuntimeData runtimeData = _storage.loadRuntimeData(networkId, snapshotId);
    if (runtimeData != null) {
      processInterfaceBlacklist(runtimeData.getBlacklistedInterfaces(), nc);
    }
    if (_settings.ignoreManagementInterfaces()) {
      processManagementInterfaces(configurations);
    }

    /* compute a Layer1Topologies directly instead of getting it from _topologyProvider, since doing so would try to
     * load configurations (which we're in the middle of loading now). We don't yet have the "real" configs, so the
     * adjacencies we build now may not match what we get later.
     */
    Layer1Topology synthesizedLayer1Topology;
    try {
      synthesizedLayer1Topology =
          _storage.loadSynthesizedLayer1Topology(snapshot).orElse(Layer1Topology.EMPTY);
    } catch (IOException e) {
      synthesizedLayer1Topology = Layer1Topology.EMPTY;
    }
    Layer1Topologies l1Topologies =
        Layer1TopologiesFactory.create(
            _topologyProvider.getRawLayer1PhysicalTopology(snapshot).orElse(Layer1Topology.EMPTY),
            synthesizedLayer1Topology,
            configurations);

    postProcessInterfaceDependencies(configurations, l1Topologies);

    // We do not process the edge blacklist here. Instead, we rely on these edges being explicitly
    // deleted from the Topology (aka list of edges) that is used along with configurations in
    // answering questions.

    // TODO: take this out once dependencies are *the* definitive way to disable interfaces
    disableUnusableVlanInterfaces(configurations);
  }

  /**
   * Ensures that the current configurations for the current snapshot are correct by performing some
   * post-processing on the vendor-independent datamodel. Among other things, this includes:
   *
   * <ul>
   *   <li>Invalidating cached configs if the in-memory copy has been changed by question
   *       processing.
   *   <li>Re-loading configurations from disk, including re-parsing if the configs were parsed on a
   *       previous version of Batfish.
   *   <li>Ensuring that blacklists are honored.
   * </ul>
   */
  private void postProcessSnapshot(
      NetworkSnapshot snapshot, Map<String, Configuration> configurations) {
    updateBlacklistedAndInactiveConfigs(snapshot, configurations);
    postProcessAggregatedInterfaces(configurations);
    postProcessRedundantInterfaces(configurations);
    NetworkConfigurations nc = NetworkConfigurations.of(configurations);
    OspfTopologyUtils.initNeighborConfigs(nc);
    postProcessOspfCosts(configurations);
    postProcessEigrpCosts(configurations); // must be after postProcessAggregatedInterfaces
    EigrpTopologyUtils.initNeighborConfigs(nc);
  }

  private void computeAndStoreCompletionMetadata(
      NetworkSnapshot snapshot, Map<String, Configuration> configurations) {
    try {
      _storage.storeCompletionMetadata(
          computeCompletionMetadata(snapshot, configurations),
          _settings.getContainer(),
          snapshot.getSnapshot());
    } catch (IOException e) {
      _logger.errorf("Error storing CompletionMetadata: %s", e);
    }
  }

  private CompletionMetadata computeCompletionMetadata(
      NetworkSnapshot snapshot, Map<String, Configuration> configurations) {
    return new CompletionMetadata(
        getFilterNames(configurations),
        getInterfaces(configurations),
        getIps(configurations),
        getLocationCompletionMetadata(getLocationInfo(snapshot), configurations),
        getMlagIds(configurations),
        getNodes(configurations),
        getPrefixes(configurations),
        getRoutingPolicyNames(configurations),
        getStructureNames(configurations),
        getVrfs(configurations),
        getZones(configurations));
  }

  @MustBeClosed
  @Nonnull
  @Override
  public InputStream getNetworkObject(NetworkId networkId, String key) throws IOException {
    return _storage.loadNetworkObject(networkId, key);
  }

  @MustBeClosed
  @Nonnull
  @Override
  public InputStream getSnapshotInputObject(NetworkSnapshot snapshot, String key)
      throws IOException {
    return _storage.loadSnapshotInputObject(snapshot.getNetwork(), snapshot.getSnapshot(), key);
  }

  private void repairEnvironmentBgpTables(NetworkSnapshot snapshot) {
    try {
      _storage.deleteParseEnvironmentBgpTablesAnswerElement(snapshot);
      _storage.deleteEnvironmentBgpTables(snapshot);
    } catch (IOException e) {
      throw new UncheckedIOException(e);
    }
    computeEnvironmentBgpTables(snapshot);
  }

  private void repairVendorConfigurations(NetworkSnapshot snapshot) {
    try {
      _storage.deleteParseVendorConfigurationAnswerElement(snapshot);
      _storage.deleteVendorConfigurations(snapshot);
    } catch (IOException e) {
      throw new UncheckedIOException(e);
    }
    serializeVendorConfigs(snapshot);
  }

  public Answer run(NetworkSnapshot snapshot) {
    newBatch("Begin job", 0);
    boolean action = false;
    Answer answer = new Answer();

    if (_settings.getSerializeVendor()) {
      answer.append(serializeVendorConfigs(snapshot));
      action = true;
    }

    if (_settings.getSerializeIndependent()) {
      answer.append(serializeIndependentConfigs(snapshot));
      // TODO: compute topology on initialization in cleaner way
      initializeTopology(snapshot);
      updateSnapshotNodeRoles(snapshot);
      action = true;
    }

    if (_settings.getInitInfo()) {
      InitInfoAnswerElement initInfoAnswerElement = initInfo(snapshot, true, false);
      // In this context we can remove parse trees because they will be returned in preceding answer
      // element. Note that parse trees are not removed when asking initInfo as its own question.
      initInfoAnswerElement.setParseTrees(Collections.emptySortedMap());
      answer.addAnswerElement(initInfoAnswerElement);
      action = true;
    }

    if (_settings.getAnswer()) {
      Span span = GlobalTracer.get().buildSpan("Getting answer to question").start();
      try (Scope scope = GlobalTracer.get().scopeManager().activate(span)) {
        assert scope != null; // avoid unused warning
        answer.append(answer());
        action = true;
      } finally {
        span.finish();
      }
    }

    if (_settings.getAnalyze()) {
      answer.append(analyze());
      action = true;
    }

    if (_settings.getDataPlane()) {
      answer.addAnswerElement(computeDataPlane(snapshot));
      action = true;
    }

    if (!action) {
      throw new CleanBatfishException("No task performed! Run with -help flag to see usage\n");
    }
    return answer;
  }

  /** Initialize topologies, commit {raw, raw pojo, pruned} layer-3 topologies to storage. */
  @VisibleForTesting
  void initializeTopology(NetworkSnapshot networkSnapshot) {
    Map<String, Configuration> configurations = loadConfigurations(networkSnapshot);
    LOGGER.info("Initializing topology");
    Topology rawLayer3Topology = _topologyProvider.getRawLayer3Topology(networkSnapshot);
    checkTopology(configurations, rawLayer3Topology);
    org.batfish.datamodel.pojo.Topology pojoTopology =
        org.batfish.datamodel.pojo.Topology.create(
            _settings.getSnapshotName(), configurations, rawLayer3Topology);
    try {
      _storage.storePojoTopology(
          pojoTopology, networkSnapshot.getNetwork(), networkSnapshot.getSnapshot());
    } catch (IOException e) {
      throw new BatfishException("Could not serialize layer-3 POJO topology", e);
    }
    Topology layer3Topology = _topologyProvider.getInitialLayer3Topology(networkSnapshot);
    try {
      _storage.storeInitialTopology(
          layer3Topology, networkSnapshot.getNetwork(), networkSnapshot.getSnapshot());
    } catch (IOException e) {
      throw new BatfishException("Could not serialize layer-3 topology", e);
    }
  }

  /** Returns {@code true} iff AWS configuration data is found. */
  private boolean serializeAwsConfigs(
      NetworkSnapshot snapshot, ParseVendorConfigurationAnswerElement pvcae) {
    _logger.info("\n*** READING AWS CONFIGS ***\n");

    AwsConfiguration awsConfiguration;
    boolean found = false;
    Span span = GlobalTracer.get().buildSpan("Parse AWS configs").start();
    try (Scope scope = GlobalTracer.get().scopeManager().activate(span)) {
      assert scope != null; // avoid unused warning
      Map<String, String> awsConfigurationData;
      // Try to parse all accounts as one vendor configuration
      try (Stream<String> keys = _storage.listInputAwsMultiAccountKeys(snapshot)) {
        awsConfigurationData = readAllInputObjects(keys, snapshot);
      }
      if (awsConfigurationData.isEmpty()) {
        // No multi-account data, so try to parse as single-account
        try (Stream<String> keys = _storage.listInputAwsSingleAccountKeys(snapshot)) {
          awsConfigurationData = readAllInputObjects(keys, snapshot);
        }
      }
      found = !awsConfigurationData.isEmpty();
      awsConfiguration = parseAwsConfigurations(awsConfigurationData, pvcae);
    } catch (IOException e) {
      throw new UncheckedIOException(e);
    } finally {
      span.finish();
    }

    _logger.info("\n*** SERIALIZING AWS CONFIGURATION STRUCTURES ***\n");
    _logger.resetTimer();
    _logger.debugf("Serializing AWS");
    try {
      _storage.storeVendorConfigurations(
          ImmutableMap.of(BfConsts.RELPATH_AWS_CONFIGS_FILE, awsConfiguration), snapshot);
    } catch (IOException e) {
      throw new UncheckedIOException(e);
    }
    _logger.debug("OK\n");
    _logger.printElapsedTime();
    return found;
  }

  private void serializeConversionContext(
      NetworkSnapshot snapshot, ParseVendorConfigurationAnswerElement pvcae) {
    // Serialize Checkpoint management servers if present
    LOGGER.info("\n*** READING CHECKPOINT MANAGEMENT CONFIGS ***\n");
    CheckpointManagementConfiguration cpMgmtConfig = null;
    Span span = GlobalTracer.get().buildSpan("Parse Checkpoint management configs").start();
    try (Scope scope = GlobalTracer.get().scopeManager().activate(span)) {
      assert scope != null; // avoid unused warning
      Map<String, String> cpServerData;
      // Try to parse all accounts as one vendor configuration
      try (Stream<String> keys = _storage.listInputCheckpointManagementKeys(snapshot)) {
        cpServerData = readAllInputObjects(keys, snapshot);
      }
      if (!cpServerData.isEmpty()) {
        cpMgmtConfig = parseCheckpointManagementData(cpServerData, pvcae);
      }
    } catch (IOException e) {
      throw new UncheckedIOException(e);
    } finally {
      span.finish();
    }

    LOGGER.info("\n*** SERIALIZING CONVERSION CONTEXT ***\n");
    ConversionContext conversionContext = new ConversionContext();
    conversionContext.setCheckpointManagementConfiguration(cpMgmtConfig);
    if (!conversionContext.isEmpty()) {
      try {
        _storage.storeConversionContext(conversionContext, snapshot);
      } catch (IOException e) {
        throw new UncheckedIOException(e);
      }
    }
  }

  private Answer computeEnvironmentBgpTables(NetworkSnapshot snapshot) {
    Answer answer = new Answer();
    ParseEnvironmentBgpTablesAnswerElement answerElement =
        new ParseEnvironmentBgpTablesAnswerElement();
    answerElement.setVersion(BatfishVersion.getVersionStatic());
    answer.addAnswerElement(answerElement);
    SortedMap<String, BgpAdvertisementsByVrf> bgpTables =
        getEnvironmentBgpTables(snapshot, answerElement);
    try {
      _storage.storeEnvironmentBgpTables(bgpTables, snapshot);
      _storage.storeParseEnvironmentBgpTablesAnswerElement(answerElement, snapshot);
    } catch (IOException e) {
      throw new UncheckedIOException(e);
    }
    return answer;
  }

  private SortedMap<String, VendorConfiguration> serializeHostConfigs(
      NetworkSnapshot snapshot, ParseVendorConfigurationAnswerElement answerElement) {
    _logger.info("\n*** READING HOST CONFIGS ***\n");
    Map<String, String> keyedHostText;
    try (Stream<String> keys = _storage.listInputHostConfigurationsKeys(snapshot)) {
      keyedHostText = readAllInputObjects(keys, snapshot);
    } catch (IOException e) {
      throw new UncheckedIOException(e);
    }

    // read the host files
    SortedMap<String, VendorConfiguration> allHostConfigurations;
    Span span = GlobalTracer.get().buildSpan("Parse host configs").start();
    try (Scope scope = GlobalTracer.get().scopeManager().activate(span)) {
      assert scope != null; // avoid unused warning
      allHostConfigurations =
          parseVendorConfigurations(
              snapshot, keyedHostText, answerElement, ConfigurationFormat.HOST);
    } finally {
      span.finish();
    }
    if (allHostConfigurations == null) {
      throw new BatfishException("Exiting due to parser errors");
    }
    _logger.infof(
        "Testrig:%s in container:%s has total number of host configs:%d",
        snapshot.getSnapshot(), snapshot.getNetwork(), allHostConfigurations.size());

    // split into hostConfigurations and overlayConfigurations
    SortedMap<String, VendorConfiguration> overlayConfigurations =
        allHostConfigurations.entrySet().stream()
            .filter(e -> ((HostConfiguration) e.getValue()).getOverlay())
            .collect(toMap(Entry::getKey, Entry::getValue, (v1, v2) -> v1, TreeMap::new));
    SortedMap<String, VendorConfiguration> nonOverlayHostConfigurations =
        allHostConfigurations.entrySet().stream()
            .filter(e -> !((HostConfiguration) e.getValue()).getOverlay())
            .collect(toMap(Entry::getKey, Entry::getValue, (v1, v2) -> v1, TreeMap::new));

    // read and associate iptables files for specified hosts
    SortedMap<String, String> keyedIptablesText = new TreeMap<>();
    readIptablesFiles(snapshot, allHostConfigurations, keyedIptablesText, answerElement);

    SortedMap<String, VendorConfiguration> iptablesConfigurations =
        parseVendorConfigurations(
            snapshot, keyedIptablesText, answerElement, ConfigurationFormat.IPTABLES);
    for (VendorConfiguration vc : allHostConfigurations.values()) {
      HostConfiguration hostConfig = (HostConfiguration) vc;
      if (hostConfig.getIptablesFile() != null) {
        String iptablesKeyFromHost = hostConfig.getIptablesFile();
        if (iptablesConfigurations.containsKey(iptablesKeyFromHost)) {
          hostConfig.setIptablesVendorConfig(
              (IptablesVendorConfiguration) iptablesConfigurations.get(iptablesKeyFromHost));
        }
      }
    }

    // now, serialize
    _logger.info("\n*** SERIALIZING VENDOR CONFIGURATION STRUCTURES ***\n");
    _logger.resetTimer();

    try {
      _storage.storeVendorConfigurations(nonOverlayHostConfigurations, snapshot);
    } catch (IOException e) {
      throw new UncheckedIOException(e);
    }
    // serialize warnings
    try {
      _storage.storeParseVendorConfigurationAnswerElement(answerElement, snapshot);
    } catch (IOException e) {
      throw new UncheckedIOException(e);
    }
    _logger.printElapsedTime();
    return overlayConfigurations;
  }

  private Answer serializeIndependentConfigs(NetworkSnapshot snapshot) {
    Span span = GlobalTracer.get().buildSpan("serializeIndependentConfigs").start();
    try (Scope scope = GlobalTracer.get().scopeManager().activate(span)) {
      assert scope != null; // avoid unused warning
      Answer answer = new Answer();
      ConvertConfigurationAnswerElement answerElement = new ConvertConfigurationAnswerElement();
      answerElement.setVersion(BatfishVersion.getVersionStatic());
      if (_settings.getVerboseParse()) {
        answer.addAnswerElement(answerElement);
      }

      ConversionContext conversionContext;
      try {
        conversionContext = _storage.loadConversionContext(snapshot);
      } catch (FileNotFoundException e) {
        // Not written when it is empty.
        conversionContext = new ConversionContext();
      } catch (IOException e) {
        throw new UncheckedIOException(e);
      }
      SnapshotRuntimeData runtimeData =
          firstNonNull(
              _storage.loadRuntimeData(snapshot.getNetwork(), snapshot.getSnapshot()),
              EMPTY_SNAPSHOT_RUNTIME_DATA);
      Map<String, VendorConfiguration> vendorConfigs;
      Map<String, Configuration> configurations;
      LOGGER.info(
          "Converting the Vendor-Specific configurations to Vendor-Independent configurations");
      Span convertSpan = GlobalTracer.get().buildSpan("convert VS to VI").start();
      try (Scope childScope = GlobalTracer.get().scopeManager().activate(span)) {
        assert childScope != null; // avoid unused warning
        vendorConfigs = _storage.loadVendorConfigurations(snapshot);
        configurations =
            getConfigurations(vendorConfigs, conversionContext, runtimeData, answerElement);
      } catch (IOException e) {
        throw new UncheckedIOException(e);
      } finally {
        convertSpan.finish();
      }

      Set<Layer1Edge> layer1Edges =
          vendorConfigs.values().stream()
              .flatMap(vc -> vc.getLayer1Edges().stream())
              .collect(Collectors.toSet());

      Warnings internetWarnings =
          answerElement
              .getWarnings()
              .computeIfAbsent(INTERNET_HOST_NAME, i -> buildWarnings(_settings));

      ModeledNodes modeledNodes =
          getInternetAndIspNodes(snapshot, configurations, vendorConfigs, internetWarnings);

      mergeInternetAndIspNodes(modeledNodes, configurations, layer1Edges, internetWarnings);

      LOGGER.info("Serializing Vendor-Independent configurations");
      Span storeSpan = GlobalTracer.get().buildSpan("store VI configs").start();
      try (Scope childScope = GlobalTracer.get().scopeManager().activate(span)) {
        assert childScope != null; // avoid unused warning
        try {
          _storage.storeConfigurations(
              configurations,
              answerElement,
              // we don't write anything if no Layer1 edges were produced
              // empty topologies are currently dangerous for L1 computation
              layer1Edges.isEmpty() ? null : new Layer1Topology(layer1Edges),
              snapshot.getNetwork(),
              snapshot.getSnapshot());
        } catch (IOException e) {
          throw new BatfishException("Could not store vendor independent configs to disk: %s", e);
        }
      } finally {
        storeSpan.finish();
      }

      LOGGER.info("Post-processing the Vendor-Independent devices");
      Span ppSpan = GlobalTracer.get().buildSpan("Post-process vendor-independent configs").start();
      try (Scope childScope = GlobalTracer.get().scopeManager().activate(span)) {
        assert childScope != null; // avoid unused warning
        postProcessSnapshot(snapshot, configurations);
      } finally {
        ppSpan.finish();
      }

      LOGGER.info("Computing completion metadata");
      Span metadataSpan =
          GlobalTracer.get().buildSpan("Compute and store completion metadata").start();
      try (Scope childScope = GlobalTracer.get().scopeManager().activate(span)) {
        assert childScope != null; // avoid unused warning
        computeAndStoreCompletionMetadata(snapshot, configurations);
      } finally {
        metadataSpan.finish();
      }
      return answer;
    } finally {
      span.finish();
    }
  }

  /**
   * Merges modeled nodes into {@code configurations} and {@code layer1Edges}. Nothing is done if
   * the input configurations have a node in common with modeled nodes.
   */
  @VisibleForTesting
  static void mergeInternetAndIspNodes(
      ModeledNodes modeledNodes,
      Map<String, Configuration> configurations,
      Set<Layer1Edge> layer1Edges,
      Warnings internetWarnings) {
    Map<String, Configuration> modeledConfigs = modeledNodes.getConfigurations();
    Set<String> commonNodes = Sets.intersection(configurations.keySet(), modeledConfigs.keySet());
    if (!commonNodes.isEmpty()) {
      internetWarnings.redFlag(
          String.format(
              "Cannot add internet and ISP nodes because nodes with the following names already"
                  + " exist in the snapshot: %s",
              commonNodes));
      return;
    }
    configurations.putAll(modeledConfigs);
    layer1Edges.addAll(modeledNodes.getLayer1Edges());
  }

  /**
   * Creates and returns ISP and Internet nodes.
   *
   * <p>If a node named 'internet' already exists in input {@code configurations} an empty {@link
   * ModeledNodes} object is returned.
   */
  @Nonnull
  private ModeledNodes getInternetAndIspNodes(
      NetworkSnapshot snapshot,
      Map<String, Configuration> configurations,
      Map<String, VendorConfiguration> vendorConfigs,
      Warnings internetWarnings) {
    if (configurations.containsKey(INTERNET_HOST_NAME)) {
      internetWarnings.redFlag(
          "Cannot model internet because a node with the name 'internet' already exists");
      return new ModeledNodes();
    }

    ImmutableList.Builder<IspConfiguration> ispConfigurations = new ImmutableList.Builder<>();

    try {
      IspConfiguration ispConfiguration =
          _storage.loadIspConfiguration(snapshot.getNetwork(), snapshot.getSnapshot());
      if (ispConfiguration != null) {
        LOGGER.info("Loading Batfish ISP Configuration");
        ispConfigurations.add(ispConfiguration);
      }
    } catch (IspConfigurationException e) {
      internetWarnings.redFlag(e.getMessage());
      _logger.warnf(
          "Error loading ISP configuration for snapshot %s", Throwables.getStackTraceAsString(e));
    }

    vendorConfigs.values().stream()
        .map(VendorConfiguration::getIspConfiguration)
        .filter(Objects::nonNull)
        .forEach(ispConfigurations::add);

    return IspModelingUtils.getInternetAndIspNodes(
        configurations, ispConfigurations.build(), _logger, internetWarnings);
  }

  private void updateSnapshotNodeRoles(NetworkSnapshot snapshot) {
    // Compute new auto role data and updates existing auto data with it
    NodeRolesId snapshotNodeRolesId =
        _idResolver.getSnapshotNodeRolesId(snapshot.getNetwork(), snapshot.getSnapshot());
    Set<String> nodeNames = loadConfigurations(snapshot).keySet();
    Topology rawLayer3Topology = _topologyProvider.getRawLayer3Topology(snapshot);
    Optional<RoleMapping> autoRoles = new InferRoles(nodeNames, rawLayer3Topology).inferRoles();
    NodeRolesData.Builder snapshotNodeRoles = NodeRolesData.builder();
    try {
      if (autoRoles.isPresent()) {
        snapshotNodeRoles.setDefaultDimension(NodeRoleDimension.AUTO_DIMENSION_PRIMARY);
        snapshotNodeRoles.setRoleMappings(ImmutableList.of(autoRoles.get()));
        snapshotNodeRoles.setType(Type.AUTO);
      }
      _storage.storeNodeRoles(
          snapshot.getNetwork(), snapshotNodeRoles.build(), snapshotNodeRolesId);
    } catch (IOException e) {
      _logger.warnf("Could not update node roles: %s", e);
    }
  }

  private ParseVendorConfigurationResult getOrParse(
      ParseVendorConfigurationJob job, @Nullable SpanContext span, GrammarSettings settings) {
    Span parseNetworkConfigsSpan =
        GlobalTracer.get()
            .buildSpan("Parse " + job.getFileTexts().keySet())
            .addReference(References.FOLLOWS_FROM, span)
            .start();
    try (Scope scope = GlobalTracer.get().scopeManager().activate(parseNetworkConfigsSpan)) {
      assert scope != null; // avoid unused warning

      // Short-circuit all cache-related code.
      if (!_settings.getParseReuse()) {
        long startTime = System.currentTimeMillis();
        ParseResult result = job.parse();
        long elapsed = System.currentTimeMillis() - startTime;
        return job.fromResult(result, elapsed);
      }

      Hasher hasher =
          Hashing.murmur3_128()
              .newHasher()
              .putString("Cached Parse Result", UTF_8)
              .putBoolean(settings.getDisableUnrecognized())
              .putInt(settings.getMaxParserContextLines())
              .putInt(settings.getMaxParserContextTokens())
              .putInt(settings.getMaxParseTreePrintLength())
              .putBoolean(settings.getPrintParseTreeLineNums())
              .putBoolean(settings.getPrintParseTree())
              .putBoolean(settings.getThrowOnLexerError())
              .putBoolean(settings.getThrowOnParserError());
      job.getFileTexts().keySet().stream()
          .sorted()
          .forEach(
              filename -> {
                hasher.putString(filename, UTF_8);
                hasher.putString(job.getFileTexts().get(filename), UTF_8);
              });
      String id = hasher.hash().toString();
      long startTime = System.currentTimeMillis();
      boolean cached = false;
      ParseResult result;
      try (InputStream in = _storage.loadNetworkBlob(getContainerName(), id)) {
        result = SerializationUtils.deserialize(in);
        // sanity-check filenames. In the extremely unlikely event of a collision, we'll lose reuse
        // for this input.
        cached = result.getFileResults().keySet().equals(job.getFileTexts().keySet());
      } catch (FileNotFoundException e) {
        result = job.parse();
      } catch (Exception e) {
        _logger.warnf(
            "Error deserializing cached parse result for %s: %s",
            job.getFileTexts().keySet(), Throwables.getStackTraceAsString(e));
        result = job.parse();
      }
      if (!cached) {
        try {
          byte[] serialized = SerializationUtils.serialize(result);
          _storage.storeNetworkBlob(new ByteArrayInputStream(serialized), getContainerName(), id);
        } catch (Exception e) {
          _logger.warnf(
              "Error caching parse result for %s: %s",
              job.getFileTexts().keySet(), Throwables.getStackTraceAsString(e));
        }
      }
      long elapsed = System.currentTimeMillis() - startTime;
      return job.fromResult(result, elapsed);
    } finally {
      parseNetworkConfigsSpan.finish();
    }
  }

  /**
   * Parses configuration files for networking devices from the uploaded user data and produces
   * {@link VendorConfiguration vendor-specific configurations} serialized to the given output path.
   * Returns {@code true} iff at least one network configuration was found.
   *
   * <p>This function should be named better, but it's called by the {@link
   * #serializeVendorConfigs(NetworkSnapshot)}, so leaving as-is for now.
   */
  private boolean serializeNetworkConfigs(
      NetworkSnapshot snapshot,
      ParseVendorConfigurationAnswerElement answerElement,
      SortedMap<String, VendorConfiguration> overlayHostConfigurations) {
    if (!overlayHostConfigurations.isEmpty()) {
      // Not able to cache with overlays.
      return oldSerializeNetworkConfigs(snapshot, answerElement, overlayHostConfigurations);
    }
    boolean found = false;
    _logger.info("\n*** READING DEVICE CONFIGURATION FILES ***\n");

    List<ParseVendorConfigurationResult> parseResults;
    Span parseNetworkConfigsSpan = GlobalTracer.get().buildSpan("Parse network configs").start();
    try (Scope scope = GlobalTracer.get().scopeManager().activate(parseNetworkConfigsSpan)) {
      assert scope != null; // avoid unused warning

      List<ParseVendorConfigurationJob> jobs;
      Span makeJobsSpan = GlobalTracer.get().buildSpan("Read files and make jobs").start();
      try (Scope makeJobsScope = GlobalTracer.get().scopeManager().activate(makeJobsSpan)) {
        assert makeJobsScope != null; // avoid unused warning
        List<Map<String, String>> keyedConfigTexts = new LinkedList<>();

        // add devices in the 'configs' folder
        try (Stream<String> keys = _storage.listInputNetworkConfigurationsKeys(snapshot)) {
          keyedConfigTexts.addAll(
              readAllInputObjects(keys, snapshot).entrySet().stream()
                  .map(entry -> ImmutableMap.of(entry.getKey(), entry.getValue()))
                  .collect(ImmutableList.toImmutableList()));
        } catch (IOException e) {
          throw new UncheckedIOException(e);
        }

        // add devices in the sonic_configs folder
        try (Stream<String> keys = _storage.listInputSonicConfigsKeys(snapshot)) {
          Map<String, String> sonicObjects = readAllInputObjects(keys, snapshot);
          keyedConfigTexts.addAll(
              makeSonicFilePairs(sonicObjects.keySet(), answerElement).parallelStream()
                  .map(
                      files ->
                          files.stream()
                              .collect(
                                  ImmutableMap.toImmutableMap(
                                      Function.identity(), sonicObjects::get)))
                  .collect(ImmutableList.toImmutableList()));
        } catch (IOException e) {
          throw new UncheckedIOException(e);
        }

        if (!keyedConfigTexts.isEmpty()) {
          found = true;
        }

        jobs =
            keyedConfigTexts.stream()
                .map(
                    jobFileMap ->
                        makeParseVendorConfigurationJob(
                            snapshot, jobFileMap, ConfigurationFormat.UNKNOWN))
                .collect(Collectors.toList()); // should not be immutable because we shuffle below

        // Java parallel streams are not self-balancing in large networks, so shuffle the jobs.
        Collections.shuffle(jobs);
      } finally {
        makeJobsSpan.finish();
      }

      AtomicInteger batch = newBatch("Parse network configs", jobs.size());
      LOGGER.info("Parsing {} configuration files", jobs.size());
      parseResults =
          jobs.parallelStream()
              .map(
                  j -> {
                    ParseVendorConfigurationResult result =
                        getOrParse(j, parseNetworkConfigsSpan.context(), _settings);
                    int done = batch.incrementAndGet();
                    if (done % 100 == 0) {
                      LOGGER.info(
                          "Successfully parsed {}/{} configuration files", done, jobs.size());
                    }
                    return result;
                  })
              .collect(ImmutableList.toImmutableList());
      LOGGER.info("Done parsing {} configuration files", jobs.size());
    } finally {
      parseNetworkConfigsSpan.finish();
    }

    if (_settings.getHaltOnParseError()
        && parseResults.stream().anyMatch(r -> r.getFailureCause() != null)) {
      BatfishException e = new BatfishException("Exiting due to parser errors");
      parseResults.stream()
          .map(ParseVendorConfigurationResult::getFailureCause)
          .filter(Objects::nonNull)
          .forEach(e::addSuppressed);
      throw e;
    }

    _logger.infof(
        "Snapshot %s in network %s has total number of network configs:%d",
        snapshot.getSnapshot(), snapshot.getNetwork(), parseResults.size());

    /* Assemble answer. */
    SortedMap<String, VendorConfiguration> vendorConfigurations = new TreeMap<>();
    parseResults.forEach(pvcr -> pvcr.applyTo(vendorConfigurations, _logger, answerElement));
    LOGGER.info("Serializing Vendor-Specific configurations");
    Span serializeNetworkConfigsSpan =
        GlobalTracer.get().buildSpan("Serialize network configs").start();
    try (Scope scope = GlobalTracer.get().scopeManager().activate(serializeNetworkConfigsSpan)) {
      assert scope != null; // avoid unused warning
      _logger.info("\n*** SERIALIZING VENDOR CONFIGURATION STRUCTURES ***\n");
      _logger.resetTimer();
      Map<String, VendorConfiguration> output = new TreeMap<>();
      vendorConfigurations.forEach(
          (name, vc) -> {
            if (name.contains(File.separator)) {
              // iptables will get a hostname like configs/iptables-save if they
              // are not set up correctly using host files
              _logger.errorf("Cannot serialize configuration with bad hostname %s\n", name);
              answerElement.addRedFlagWarning(
                  name,
                  new Warning(
                      "Cannot serialize network config. Bad hostname " + name.replace("\\", "/"),
                      "MISCELLANEOUS"));
            } else {
              output.put(name, vc);
            }
          });

      _storage.storeVendorConfigurations(output, snapshot);
      _logger.printElapsedTime();
    } catch (IOException e) {
      throw new UncheckedIOException(e);
    } finally {
      serializeNetworkConfigsSpan.finish();
    }
    return found;
  }

  /** Returns {@code true} iff at least one network configuration was found. */
  private boolean oldSerializeNetworkConfigs(
      NetworkSnapshot snapshot,
      ParseVendorConfigurationAnswerElement answerElement,
      SortedMap<String, VendorConfiguration> overlayHostConfigurations) {
    boolean found = false;
    _logger.info("\n*** READING DEVICE CONFIGURATION FILES ***\n");

    Map<String, VendorConfiguration> vendorConfigurations;
    Span parseNetworkConfigsSpan = GlobalTracer.get().buildSpan("Parse network configs").start();
    try (Scope scope = GlobalTracer.get().scopeManager().activate(parseNetworkConfigsSpan)) {
      ImmutableMap.Builder<String, VendorConfiguration> vendorConfigurationBuilder =
          ImmutableMap.builder();
      assert scope != null; // avoid unused warning
      List<Map<String, String>> keyedConfigTexts = new LinkedList<>();

      // consider what is in the configs folder
      try (Stream<String> keys = _storage.listInputNetworkConfigurationsKeys(snapshot)) {
        keyedConfigTexts.addAll(
            readAllInputObjects(keys, snapshot).entrySet().stream()
                .map(e -> ImmutableMap.of(e.getKey(), e.getValue()))
                .collect(ImmutableList.toImmutableList()));
      } catch (IOException e) {
        throw new UncheckedIOException(e);
      }
      // consider what is in the sonic_configs folder
      try (Stream<String> keys = _storage.listInputSonicConfigsKeys(snapshot)) {
        Map<String, String> sonicObjects = readAllInputObjects(keys, snapshot);
        keyedConfigTexts.addAll(
            makeSonicFilePairs(sonicObjects.keySet(), answerElement).stream()
                .map(
                    files ->
                        files.stream()
                            .collect(
                                ImmutableMap.toImmutableMap(
                                    Function.identity(), sonicObjects::get)))
                .collect(ImmutableList.toImmutableList()));
      } catch (IOException e) {
        throw new UncheckedIOException(e);
      }

      if (!keyedConfigTexts.isEmpty()) {
        found = true;
      }
      vendorConfigurations =
          parseVendorConfigurations(
              snapshot, keyedConfigTexts, answerElement, ConfigurationFormat.UNKNOWN);
    } finally {
      parseNetworkConfigsSpan.finish();
    }
    _logger.infof(
        "Snapshot %s in network %s has total number of network configs:%d",
        snapshot.getSnapshot(), snapshot.getNetwork(), vendorConfigurations.size());

    Span serializeNetworkConfigsSpan =
        GlobalTracer.get().buildSpan("Serialize network configs").start();
    try (Scope scope = GlobalTracer.get().scopeManager().activate(serializeNetworkConfigsSpan)) {
      assert scope != null; // avoid unused warning
      _logger.info("\n*** SERIALIZING VENDOR CONFIGURATION STRUCTURES ***\n");
      _logger.resetTimer();
      Map<String, VendorConfiguration> output = new TreeMap<>();
      vendorConfigurations.forEach(
          (name, vc) -> {
            if (name.contains(File.separator)) {
              // iptables will get a hostname like configs/iptables-save if they
              // are not set up correctly using host files
              _logger.errorf("Cannot serialize configuration with hostname %s\n", name);
              answerElement.addRedFlagWarning(
                  name,
                  new Warning(
                      "Cannot serialize network config. Bad hostname " + name.replace("\\", "/"),
                      "MISCELLANEOUS"));
            } else {
              // apply overlay if it exists
              VendorConfiguration overlayConfig = overlayHostConfigurations.get(name);
              if (overlayConfig != null) {
                vc.setOverlayConfiguration(overlayConfig);
                overlayHostConfigurations.remove(name);
              }

              output.put(name, vc);
            }
          });

      // warn about unused overlays
      overlayHostConfigurations.forEach(
          (name, overlay) ->
              answerElement.getParseStatus().put(overlay.getFilename(), ParseStatus.ORPHANED));

      _storage.storeVendorConfigurations(output, snapshot);
      _logger.printElapsedTime();
    } catch (IOException e) {
      throw new UncheckedIOException(e);
    } finally {
      serializeNetworkConfigsSpan.finish();
    }
    return found;
  }

  /**
   * Given a set of sonic object keys, return a collection of key pairs that occur in the same
   * folder, representing (presumably) the frr.conf and configdb.json files.
   */
  @VisibleForTesting
  static Collection<Set<String>> makeSonicFilePairs(
      Set<String> sonicKeys, ParseVendorConfigurationAnswerElement pvcae) {
    ImmutableMultimap.Builder<String, String> dirToFilesB = ImmutableMultimap.builder();

    // Expected packaging: sonic_configs -> dir1 -> (dir2 ->)* {file1, file2}

    for (String filename : sonicKeys) {
      // Using Path as a convenient way to interpret hierarchical keys for now (as for AWS)
      Path path = Paths.get(filename);
      if (path.getNameCount() < 3) {
        // file right below sonic_configs
        pvcae.addRedFlagWarning(
            filename,
            new Warning(
                "Unexpected packaging: SONiC files must be in a subdirectory under sonic_configs.",
                "sonic"));
        pvcae.getParseStatus().put(filename, ParseStatus.IGNORED);
        continue;
      }
      String dir = path.getParent().toString();
      dirToFilesB.put(dir, filename);
    }
    ImmutableMultimap<String, String> dirToFiles = dirToFilesB.build();
    List<Set<String>> validFilePairs = new LinkedList<>();
    for (String dir : dirToFiles.keySet()) {
      Collection<String> files = dirToFiles.get(dir);
      if (files.size() == 1) {
        String filename = files.iterator().next();
        pvcae.addRedFlagWarning(
            filename,
            new Warning(
                "Unexpected packaging: File appears by itself; SONiC files must have their"
                    + " counterpart in the same directory.",
                "sonic"));
        pvcae.getParseStatus().put(filename, ParseStatus.IGNORED);
        continue;
      }
      if (files.size() > 2) {
        for (String filename : files) {
          pvcae.addRedFlagWarning(
              filename,
              new Warning(
                  String.format(
                      "Unexpected packaging: File appears in a directory with %d other files; SONiC"
                          + " files must have only their counterpart in the same directory.",
                      files.size() - 1),
                  "sonic"));
          pvcae.getParseStatus().put(filename, ParseStatus.IGNORED);
        }
        continue;
      }
      validFilePairs.add(ImmutableSet.copyOf(files));
    }
    return validFilePairs;
  }

  /**
   * Parses configuration files from the uploaded user data and produces {@link VendorConfiguration
   * vendor-specific configurations} serialized to the given output path.
   *
   * <p>This function should be named better, but it's called by the {@code -sv} argument to Batfish
   * so leaving as-is for now.
   */
  private Answer serializeVendorConfigs(NetworkSnapshot snapshot) {
    Answer answer = new Answer();
    boolean configsFound = false;
    ParseVendorConfigurationAnswerElement answerElement =
        new ParseVendorConfigurationAnswerElement();
    answerElement.setVersion(BatfishVersion.getVersionStatic());
    if (_settings.getVerboseParse()) {
      answer.addAnswerElement(answerElement);
    }

    // look for host configs and overlay configs in the `hosts/` subfolder of the upload.
    SortedMap<String, VendorConfiguration> overlayHostConfigurations = new TreeMap<>();
    if (hasHostConfigs(snapshot)) {
      overlayHostConfigurations.putAll(serializeHostConfigs(snapshot, answerElement));
      configsFound = true;
    }

    // look for network configs in the `configs/` subfolder of the upload.
    if (serializeNetworkConfigs(snapshot, answerElement, overlayHostConfigurations)) {
      configsFound = true;
    }

    // look for AWS VPC configs in the `aws_configs/` subfolder of the upload.
    if (serializeAwsConfigs(snapshot, answerElement)) {
      configsFound = true;
    }

    if (!configsFound) {
      throw new BatfishException("No valid configurations found in snapshot");
    }

    // serialize any context needed for conversion (this does not include any configs)
    serializeConversionContext(snapshot, answerElement);

    // serialize warnings
    try {
      _storage.storeParseVendorConfigurationAnswerElement(answerElement, snapshot);
    } catch (IOException e) {
      throw new UncheckedIOException(e);
    }

    return answer;
  }

  private boolean hasHostConfigs(NetworkSnapshot snapshot) {
    try (Stream<String> keys = _storage.listInputHostConfigurationsKeys(snapshot)) {
      return keys.findAny().isPresent();
    } catch (IOException e) {
      throw new UncheckedIOException(e);
    }
  }

  @Override
  public void registerDataPlanePlugin(DataPlanePlugin plugin, String name) {
    _dataPlanePlugins.put(name, plugin);
  }

  public void setTerminatingExceptionMessage(String terminatingExceptionMessage) {
    _terminatingExceptionMessage = terminatingExceptionMessage;
  }

  @Override
  public SpecifierContext specifierContext(NetworkSnapshot networkSnapshot) {
    return new SpecifierContextImpl(this, networkSnapshot);
  }

  @Override
  public BidirectionalReachabilityResult bidirectionalReachability(
      NetworkSnapshot snapshot, BDDPacket bddPacket, ReachabilityParameters parameters) {
    ResolvedReachabilityParameters params;
    try {
      params = resolveReachabilityParameters(this, parameters, snapshot);
    } catch (InvalidReachabilityParametersException e) {
      throw new BatfishException("Error resolving reachability parameters", e);
    }

    DataPlane dataPlane = loadDataPlane(snapshot);
    return new BidirectionalReachabilityAnalysis(
            bddPacket,
            loadConfigurations(snapshot),
            dataPlane.getForwardingAnalysis(),
            new IpsRoutedOutInterfacesFactory(dataPlane.getFibs()),
            params.getSourceIpAssignment(),
            params.getHeaderSpace(),
            params.getForbiddenTransitNodes(),
            params.getRequiredTransitNodes(),
            params.getFinalNodes(),
            params.getActions())
        .getResult();
  }

  @Override
  public AnswerElement standard(
      NetworkSnapshot snapshot, ReachabilityParameters reachabilityParameters) {
    return bddSingleReachability(snapshot, reachabilityParameters);
  }

  public AnswerElement bddSingleReachability(
      NetworkSnapshot snapshot, ReachabilityParameters parameters) {
    Span span = GlobalTracer.get().buildSpan("bddSingleReachability").start();
    try (Scope scope = GlobalTracer.get().scopeManager().activate(span)) {
      assert scope != null; // avoid unused warning
      ResolvedReachabilityParameters params;
      try {
        params = resolveReachabilityParameters(this, parameters, snapshot);
      } catch (InvalidReachabilityParametersException e) {
        return e.getInvalidParametersAnswer();
      }

      checkArgument(
          params.getSrcNatted() == SrcNattedConstraint.UNCONSTRAINED,
          "Requiring or forbidding Source NAT is currently unsupported");

      BDDPacket pkt = new BDDPacket();
      boolean ignoreFilters = params.getIgnoreFilters();
      BDDReachabilityAnalysisFactory bddReachabilityAnalysisFactory =
          getBddReachabilityAnalysisFactory(snapshot, pkt, ignoreFilters);

      Map<IngressLocation, BDD> reachableBDDs =
          bddReachabilityAnalysisFactory.getAllBDDs(
              params.getSourceIpAssignment(),
              params.getHeaderSpace(),
              params.getForbiddenTransitNodes(),
              params.getRequiredTransitNodes(),
              params.getFinalNodes(),
              params.getActions());

      Set<Flow> flows = constructFlows(pkt, reachableBDDs);

      return new TraceWrapperAsAnswerElement(buildFlows(snapshot, flows, ignoreFilters));
    } finally {
      span.finish();
    }
  }

  @Override
  public Set<Flow> bddLoopDetection(NetworkSnapshot snapshot) {
    Span span = GlobalTracer.get().buildSpan("bddLoopDetection").start();
    try (Scope scope = GlobalTracer.get().scopeManager().activate(span)) {
      assert scope != null; // avoid unused warning
      BDDPacket pkt = new BDDPacket();
      // TODO add ignoreFilters parameter
      boolean ignoreFilters = false;
      BDDReachabilityAnalysisFactory bddReachabilityAnalysisFactory =
          getBddReachabilityAnalysisFactory(snapshot, pkt, ignoreFilters);
      BDDLoopDetectionAnalysis analysis =
          bddReachabilityAnalysisFactory.bddLoopDetectionAnalysis(
              getAllSourcesInferFromLocationIpSpaceAssignment(snapshot));
      Map<IngressLocation, BDD> loopBDDs = analysis.detectLoops();

      Span span1 = GlobalTracer.get().buildSpan("bddLoopDetection.computeResultFlows").start();
      try (Scope scope1 = GlobalTracer.get().scopeManager().activate(span)) {
        assert scope1 != null; // avoid unused warning
        return loopBDDs.entrySet().stream()
            .map(
                entry ->
                    pkt.getFlow(entry.getValue())
                        .map(
                            fb -> {
                              IngressLocation loc = entry.getKey();
                              fb.setIngressNode(loc.getNode());
                              switch (loc.getType()) {
                                case INTERFACE_LINK:
                                  fb.setIngressInterface(loc.getInterface());
                                  break;
                                case VRF:
                                  fb.setIngressVrf(loc.getVrf());
                                  break;
                                default:
                                  throw new BatfishException(
                                      "Unknown Location Type: " + loc.getType());
                              }
                              return fb.build();
                            }))
            .flatMap(optional -> optional.map(Stream::of).orElse(Stream.empty()))
            .collect(ImmutableSet.toImmutableSet());
      } finally {
        span1.finish();
      }
    } finally {
      span.finish();
    }
  }

  @Override
  public Set<Flow> bddMultipathConsistency(
      NetworkSnapshot snapshot, MultipathConsistencyParameters parameters) {
    Span span = GlobalTracer.get().buildSpan("bddMultipathConsistency").start();
    try (Scope scope = GlobalTracer.get().scopeManager().activate(span)) {
      assert scope != null; // avoid unused warning
      BDDPacket pkt = new BDDPacket();
      // TODO add ignoreFilters parameter
      boolean ignoreFilters = false;
      BDDReachabilityAnalysisFactory bddReachabilityAnalysisFactory =
          getBddReachabilityAnalysisFactory(snapshot, pkt, ignoreFilters);
      IpSpaceAssignment srcIpSpaceAssignment = parameters.getSrcIpSpaceAssignment();
      Set<String> finalNodes = parameters.getFinalNodes();
      Set<FlowDisposition> failureDispositions =
          ImmutableSet.of(
              FlowDisposition.DENIED_IN,
              FlowDisposition.DENIED_OUT,
              FlowDisposition.LOOP,
              FlowDisposition.INSUFFICIENT_INFO,
              FlowDisposition.NEIGHBOR_UNREACHABLE,
              FlowDisposition.NO_ROUTE,
              FlowDisposition.NULL_ROUTED);
      Set<FlowDisposition> successDispositions =
          ImmutableSet.of(
              FlowDisposition.ACCEPTED,
              FlowDisposition.DELIVERED_TO_SUBNET,
              FlowDisposition.EXITS_NETWORK);
      Set<String> forbiddenTransitNodes = parameters.getForbiddenTransitNodes();
      Set<String> requiredTransitNodes = parameters.getRequiredTransitNodes();
      Map<IngressLocation, BDD> successBdds =
          bddReachabilityAnalysisFactory.getAllBDDs(
              srcIpSpaceAssignment,
              parameters.getHeaderSpace(),
              forbiddenTransitNodes,
              requiredTransitNodes,
              finalNodes,
              successDispositions);
      Map<IngressLocation, BDD> failureBdds =
          bddReachabilityAnalysisFactory.getAllBDDs(
              srcIpSpaceAssignment,
              parameters.getHeaderSpace(),
              forbiddenTransitNodes,
              requiredTransitNodes,
              finalNodes,
              failureDispositions);

      return ImmutableSet.copyOf(computeMultipathInconsistencies(pkt, successBdds, failureBdds));
    } finally {
      span.finish();
    }
  }

  @Nonnull
  public IpSpaceAssignment getAllSourcesInferFromLocationIpSpaceAssignment(
      NetworkSnapshot snapshot) {
    SpecifierContextImpl specifierContext = new SpecifierContextImpl(this, snapshot);
    Set<Location> locations =
        new UnionLocationSpecifier(
                AllInterfacesLocationSpecifier.INSTANCE,
                AllInterfaceLinksLocationSpecifier.INSTANCE)
            .resolve(specifierContext);
    return InferFromLocationIpSpaceSpecifier.INSTANCE.resolve(locations, specifierContext);
  }

  @Nonnull
  private BDDReachabilityAnalysisFactory getBddReachabilityAnalysisFactory(
      NetworkSnapshot snapshot, BDDPacket pkt, boolean ignoreFilters) {
    Span span = GlobalTracer.get().buildSpan("getBddReachabilityAnalysisFactory").start();
    try (Scope scope = GlobalTracer.get().scopeManager().activate(span)) {
      assert scope != null; // avoid unused warning
      DataPlane dataPlane = loadDataPlane(snapshot);
      return new BDDReachabilityAnalysisFactory(
          pkt,
          loadConfigurations(snapshot),
          dataPlane.getForwardingAnalysis(),
          new IpsRoutedOutInterfacesFactory(dataPlane.getFibs()),
          ignoreFilters,
          false);
    } finally {
      span.finish();
    }
  }

  public BDDReachabilityAnalysis getBddReachabilityAnalysis(
      NetworkSnapshot snapshot,
      BDDPacket pkt,
      IpSpaceAssignment srcIpSpaceAssignment,
      AclLineMatchExpr initialHeaderSpace,
      Set<String> forbiddenTransitNodes,
      Set<String> requiredTransitNodes,
      Set<String> finalNodes,
      Set<FlowDisposition> actions,
      boolean ignoreFilters,
      boolean useInterfaceRoots) {
    BDDReachabilityAnalysisFactory factory =
        getBddReachabilityAnalysisFactory(snapshot, pkt, ignoreFilters);
    return factory.bddReachabilityAnalysis(
        srcIpSpaceAssignment,
        initialHeaderSpace,
        forbiddenTransitNodes,
        requiredTransitNodes,
        finalNodes,
        actions,
        useInterfaceRoots);
  }

  /**
   * Return a set of flows (at most 1 per source {@link Location}) for which reachability has been
   * reduced by the change from base to delta snapshot.
   */
  @Override
  public DifferentialReachabilityResult bddDifferentialReachability(
      NetworkSnapshot snapshot,
      NetworkSnapshot reference,
      DifferentialReachabilityParameters parameters) {
    Span span = GlobalTracer.get().buildSpan("bddDifferentialReachability").start();
    try (Scope scope = GlobalTracer.get().scopeManager().activate(span)) {
      assert scope != null; // avoid unused warning
      checkArgument(
          !parameters.getFlowDispositions().isEmpty(), "Must specify at least one FlowDisposition");
      BDDPacket pkt = new BDDPacket();

      AclLineMatchExpr headerSpace =
          parameters.getInvertSearch()
              ? not(parameters.getHeaderSpace())
              : parameters.getHeaderSpace();

      /*
       * TODO should we have separate parameters for base and delta?
       * E.g. suppose we add a host subnet in the delta network. This would be a source of
       * differential reachability, but we currently won't find it because it won't be in the
       * IpSpaceAssignment.
       */
      Map<IngressLocation, BDD> baseAcceptBDDs =
          getBddReachabilityAnalysisFactory(snapshot, pkt, parameters.getIgnoreFilters())
              .getAllBDDs(
                  parameters.getIpSpaceAssignment(),
                  headerSpace,
                  parameters.getForbiddenTransitNodes(),
                  parameters.getRequiredTransitNodes(),
                  parameters.getFinalNodes(),
                  parameters.getFlowDispositions());

      Map<IngressLocation, BDD> deltaAcceptBDDs =
          getBddReachabilityAnalysisFactory(reference, pkt, parameters.getIgnoreFilters())
              .getAllBDDs(
                  parameters.getIpSpaceAssignment(),
                  headerSpace,
                  parameters.getForbiddenTransitNodes(),
                  parameters.getRequiredTransitNodes(),
                  parameters.getFinalNodes(),
                  parameters.getFlowDispositions());

      Set<IngressLocation> commonSources =
          Sets.intersection(baseAcceptBDDs.keySet(), deltaAcceptBDDs.keySet());

      Set<Flow> decreasedFlows =
          getDifferentialFlows(pkt, commonSources, baseAcceptBDDs, deltaAcceptBDDs);
      Set<Flow> increasedFlows =
          getDifferentialFlows(pkt, commonSources, deltaAcceptBDDs, baseAcceptBDDs);
      return new DifferentialReachabilityResult(increasedFlows, decreasedFlows);
    } finally {
      span.finish();
    }
  }

  private static Set<Flow> getDifferentialFlows(
      BDDPacket pkt,
      Set<IngressLocation> commonSources,
      Map<IngressLocation, BDD> includeBDDs,
      Map<IngressLocation, BDD> excludeBDDs) {
    return commonSources.stream()
        .flatMap(
            source -> {
              BDD difference = includeBDDs.get(source).diff(excludeBDDs.get(source));

              if (difference.isZero()) {
                return Stream.of();
              }

              Flow.Builder flow =
                  pkt.getFlow(difference)
                      .orElseThrow(() -> new BatfishException("Error getting flow from BDD"));

              // set flow parameters
              flow.setIngressNode(source.getNode());
              switch (source.getType()) {
                case VRF:
                  flow.setIngressVrf(source.getVrf());
                  break;
                case INTERFACE_LINK:
                  flow.setIngressInterface(source.getInterface());
                  break;
                default:
                  throw new BatfishException("Unexpected IngressLocationType: " + source.getType());
              }
              return Stream.of(flow.build());
            })
        .collect(ImmutableSet.toImmutableSet());
  }

  private void writeJsonAnswer(String structuredAnswerString) throws IOException {
    SnapshotId referenceSnapshot = _settings.getDiffQuestion() ? _referenceSnapshot : null;
    NetworkId networkId = _settings.getContainer();
    QuestionId questionId = _settings.getQuestionName();
    AnalysisId analysisId = _settings.getAnalysisName();
    NodeRolesId networkNodeRolesId =
        _idResolver
            .getNetworkNodeRolesId(networkId)
            .orElse(NodeRolesId.DEFAULT_NETWORK_NODE_ROLES_ID);
    AnswerId baseAnswerId =
        _idResolver.getAnswerId(
            networkId, _snapshot, questionId, networkNodeRolesId, referenceSnapshot, analysisId);
    _storage.storeAnswer(networkId, _snapshot, structuredAnswerString, baseAnswerId);
  }

  private void writeJsonAnswerWithLog(
      String answerOutput, String workJsonLogAnswerString, boolean writeLog) throws IOException {
    if (writeLog && _settings.getTaskId() != null) {
      _storage.storeWorkJson(
          workJsonLogAnswerString,
          _settings.getContainer(),
          _settings.getTestrig(),
          _settings.getTaskId());
    }
    // Write answer if WorkItem was answering a question
    if (_settings.getQuestionName() != null) {
      writeJsonAnswer(answerOutput);
    }
  }

  @Override
  public @Nullable Answerer createAnswerer(@Nonnull Question question) {
    AnswererCreator creator = _answererCreators.get(question.getName());
    return creator != null ? creator.create(question, this) : null;
  }

  private static final Logger LOGGER = LogManager.getLogger(Batfish.class);
}<|MERGE_RESOLUTION|>--- conflicted
+++ resolved
@@ -1688,12 +1688,8 @@
     List<ParseVendorConfigurationJob> jobs =
         keyedConfigurationTexts.stream()
             .map(fileMap -> makeParseVendorConfigurationJob(snapshot, fileMap, expectedFormat))
-<<<<<<< HEAD
-            .collect(ImmutableList.toImmutableList());
-=======
             .collect(
                 Collectors.toList()); // should not be immutable because the job executor shuffles
->>>>>>> 6b0a597a
     BatfishJobExecutor.runJobsInExecutor(
         _settings,
         _logger,
