--- conflicted
+++ resolved
@@ -974,15 +974,12 @@
       Map<String, List<AclLine>> byAclName = e.getValue();
       for (Entry<String, List<AclLine>> e2 : byAclName.entrySet()) {
         String aclName = e2.getKey();
-<<<<<<< HEAD
-        SortedSet<Integer> unmatchableLinesForAcl =
-            unmatchableLinesForHostname.getOrDefault(aclName, ImmutableSortedSet.of());
-=======
         Synthesizer aclSynthesizer =
             synthesizeAcls(
                 Collections.singletonMap(hostname, c),
                 Collections.singletonMap(hostname, ImmutableSet.of(aclName)));
->>>>>>> 7d28d852
+        SortedSet<Integer> unmatchableLinesForAcl =
+            unmatchableLinesForHostname.getOrDefault(aclName, ImmutableSortedSet.of());
         // Generate job for earlier blocking lines in this ACL
         IpAccessList ipAccessList = c.getIpAccessLists().get(aclName);
         List<AclLine> lines = e2.getValue();
