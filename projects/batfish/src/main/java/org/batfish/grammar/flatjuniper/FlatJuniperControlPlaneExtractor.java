--- conflicted
+++ resolved
@@ -1,13 +1,9 @@
 package org.batfish.grammar.flatjuniper;
 
-import com.google.common.base.Throwables;
 import io.opentracing.ActiveSpan;
 import io.opentracing.util.GlobalTracer;
 import org.antlr.v4.runtime.ParserRuleContext;
-import org.antlr.v4.runtime.tree.ParseTree;
-import org.antlr.v4.runtime.tree.ParseTreeListener;
-import org.batfish.common.ErrorDetails;
-import org.batfish.common.ErrorDetails.ParseExceptionContext;
+import org.antlr.v4.runtime.tree.ParseTreeWalker;
 import org.batfish.common.Warnings;
 import org.batfish.grammar.BatfishParseTreeWalker;
 import org.batfish.grammar.ControlPlaneExtractor;
@@ -36,41 +32,37 @@
   @Override
   public void processParseTree(ParserRuleContext tree) {
     Hierarchy hierarchy = new Hierarchy();
-<<<<<<< HEAD
-    BatfishParseTreeWalker walker = new BatfishParseTreeWalker();
-=======
     ParseTreeWalker walker = new BatfishParseTreeWalker();
->>>>>>> 083a25af
 
     try (ActiveSpan span =
         GlobalTracer.get().buildSpan("FlatJuniper::DeactivateTreeBuilder").startActive()) {
       assert span != null; // avoid unused warning
       DeactivateTreeBuilder dtb = new DeactivateTreeBuilder(hierarchy);
-      walk(walker, dtb, tree);
+      walker.walk(dtb, tree);
     }
     try (ActiveSpan span =
         GlobalTracer.get().buildSpan("FlatJuniper::DeactivateLinePruner").startActive()) {
       assert span != null; // avoid unused warning
       DeactivateLinePruner dp = new DeactivateLinePruner();
-      walk(walker, dp, tree);
+      walker.walk(dp, tree);
     }
     DeactivatedLinePruner dlp = new DeactivatedLinePruner(hierarchy);
     try (ActiveSpan span =
         GlobalTracer.get().buildSpan("FlatJuniper::DeactivatedLinePruner").startActive()) {
       assert span != null; // avoid unused warning
-      walk(walker, dlp, tree);
+      walker.walk(dlp, tree);
     }
     try (ActiveSpan span =
         GlobalTracer.get().buildSpan("FlatJuniper::InitialTreeBuilder").startActive()) {
       assert span != null; // avoid unused warning
       InitialTreeBuilder tb = new InitialTreeBuilder(hierarchy);
-      walk(walker, tb, tree);
+      walker.walk(tb, tree);
     }
     try (ActiveSpan span =
         GlobalTracer.get().buildSpan("FlatJuniper::GroupTreeBuilder").startActive()) {
       assert span != null; // avoid unused warning
       GroupTreeBuilder gb = new GroupTreeBuilder(_parser, hierarchy);
-      walk(walker, gb, tree);
+      walker.walk(gb, tree);
     }
     try (ActiveSpan span =
         GlobalTracer.get().buildSpan("FlatJuniper::ApplyGroupsApplicator").startActive()) {
@@ -78,56 +70,44 @@
       ApplyGroupsApplicator hb;
       do {
         hb = new ApplyGroupsApplicator(hierarchy, _w);
-        walk(walker, hb, tree);
+        walker.walk(hb, tree);
       } while (hb.getChanged());
     }
     try (ActiveSpan span = GlobalTracer.get().buildSpan("FlatJuniper::GroupPruner").startActive()) {
       assert span != null; // avoid unused warning
       GroupPruner gp = new GroupPruner();
-      walk(walker, gp, tree);
+      walker.walk(gp, tree);
     }
     try (ActiveSpan span =
         GlobalTracer.get().buildSpan("FlatJuniper::WildcardApplicator").startActive()) {
       assert span != null; // avoid unused warning
       WildcardApplicator wa = new WildcardApplicator(hierarchy);
-      walk(walker, wa, tree);
+      walker.walk(wa, tree);
     }
     try (ActiveSpan span =
         GlobalTracer.get().buildSpan("FlatJuniper::WildcardPruner").startActive()) {
       assert span != null; // avoid unused warning
       WildcardPruner wp = new WildcardPruner();
-      walk(walker, wp, tree);
+      walker.walk(wp, tree);
     }
     try (ActiveSpan span =
         GlobalTracer.get().buildSpan("FlatJuniper::DeactivatedLinePruner again").startActive()) {
       assert span != null; // avoid unused warning
-      walk(walker, dlp, tree);
+      walker.walk(dlp, tree);
     }
     try (ActiveSpan span =
         GlobalTracer.get().buildSpan("FlatJuniper::ApplyPathApplicator").startActive()) {
       assert span != null; // avoid unused warning
       ApplyPathApplicator ap = new ApplyPathApplicator(hierarchy, _w);
-      walk(walker, ap, tree);
+      walker.walk(ap, tree);
     }
     try (ActiveSpan span =
         GlobalTracer.get().buildSpan("FlatJuniper::ConfigurationBuilder").startActive()) {
       assert span != null; // avoid unused warning
       ConfigurationBuilder cb =
           new ConfigurationBuilder(_parser, _text, _w, hierarchy.getTokenInputs());
-      walk(walker, cb, tree);
+      walker.walk(cb, tree);
       _configuration = cb.getConfiguration();
     }
   }
-
-  private void walk(BatfishParseTreeWalker walker, ParseTreeListener listener, ParseTree tree) {
-    try {
-      walker.walk(listener, tree);
-    } catch (Exception e) {
-      _w.setErrorDetails(
-          new ErrorDetails(
-              Throwables.getStackTraceAsString(e),
-              new ParseExceptionContext(walker.getCurrentCtx(), _parser, _text)));
-      throw e;
-    }
-  }
 }