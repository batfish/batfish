--- conflicted
+++ resolved
@@ -1663,19 +1663,11 @@
                 ctx.junos_application().getText()));
         return;
       }
-<<<<<<< HEAD
       _currentApplicationSet.setMembers(
           ImmutableList.<ApplicationSetMemberReference>builder()
               .addAll(_currentApplicationSet.getMembers())
               .add(new JunosApplicationReference(name))
               .build());
-=======
-      if (!_configuration.getApplications().containsKey(name)) {
-        // Need to add this default application to the config so it can be referenced later
-        _configuration.getApplications().put(name, application.getBaseApplication());
-        defineStructure(APPLICATION, name, ctx);
-      }
->>>>>>> 73726896
     } else {
       name = ctx.name.getText();
       line = ctx.name.getStart().getLine();
@@ -1686,19 +1678,7 @@
               .build());
     }
     _configuration.referenceStructure(
-<<<<<<< HEAD
-        JuniperStructureType.APPLICATION_OR_APPLICATION_SET,
-        name,
-        JuniperStructureUsage.APPLICATION_SET_MEMBER_APPLICATION,
-        line);
-=======
         APPLICATION_OR_APPLICATION_SET, name, APPLICATION_SET_MEMBER_APPLICATION, line);
-    _currentApplicationSet.setMembers(
-        ImmutableList.<ApplicationSetMemberReference>builder()
-            .addAll(_currentApplicationSet.getMembers())
-            .add(new ApplicationOrApplicationSetReference(name))
-            .build());
->>>>>>> 73726896
   }
 
   @Override
@@ -1731,19 +1711,7 @@
               .build());
     }
     _configuration.referenceStructure(
-<<<<<<< HEAD
-        JuniperStructureType.APPLICATION_SET,
-        name,
-        JuniperStructureUsage.APPLICATION_SET_MEMBER_APPLICATION_SET,
-        line);
-=======
         APPLICATION_SET, name, APPLICATION_SET_MEMBER_APPLICATION_SET, line);
-    _currentApplicationSet.setMembers(
-        ImmutableList.<ApplicationSetMemberReference>builder()
-            .addAll(_currentApplicationSet.getMembers())
-            .add(new ApplicationSetReference(name))
-            .build());
->>>>>>> 73726896
   }
 
   @Override
@@ -4196,18 +4164,9 @@
       name = ctx.name.getText();
       line = ctx.name.getStart().getLine();
       _configuration.referenceStructure(
-<<<<<<< HEAD
-          JuniperStructureType.APPLICATION_OR_APPLICATION_SET,
-          name,
-          JuniperStructureUsage.SECURITY_POLICY_MATCH_APPLICATION,
-          line);
+        APPLICATION_OR_APPLICATION_SET, name, SECURITY_POLICY_MATCH_APPLICATION, line);
       FwFromApplicationOrApplicationSet from = new FwFromApplicationOrApplicationSet(name);
       _currentFwTerm.getFromApplicationsOrApplicationSets().add(from);
-=======
-          APPLICATION_OR_APPLICATION_SET, name, SECURITY_POLICY_MATCH_APPLICATION, line);
-      FwFromApplication from = new FwFromApplication(name);
-      _currentFwTerm.getFromApplications().add(from);
->>>>>>> 73726896
     }
   }
 
