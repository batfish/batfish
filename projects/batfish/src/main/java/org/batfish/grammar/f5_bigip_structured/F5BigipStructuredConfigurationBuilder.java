package org.batfish.grammar.f5_bigip_structured;

import static com.google.common.base.Preconditions.checkArgument;
import static org.batfish.representation.f5_bigip.F5BigipStructureType.BGP_NEIGHBOR;
import static org.batfish.representation.f5_bigip.F5BigipStructureType.BGP_PROCESS;
import static org.batfish.representation.f5_bigip.F5BigipStructureType.INTERFACE;
import static org.batfish.representation.f5_bigip.F5BigipStructureType.MONITOR;
import static org.batfish.representation.f5_bigip.F5BigipStructureType.MONITOR_HTTP;
import static org.batfish.representation.f5_bigip.F5BigipStructureType.MONITOR_HTTPS;
import static org.batfish.representation.f5_bigip.F5BigipStructureType.NODE;
import static org.batfish.representation.f5_bigip.F5BigipStructureType.PERSISTENCE;
import static org.batfish.representation.f5_bigip.F5BigipStructureType.PERSISTENCE_SOURCE_ADDR;
import static org.batfish.representation.f5_bigip.F5BigipStructureType.PERSISTENCE_SSL;
import static org.batfish.representation.f5_bigip.F5BigipStructureType.POOL;
import static org.batfish.representation.f5_bigip.F5BigipStructureType.PREFIX_LIST;
import static org.batfish.representation.f5_bigip.F5BigipStructureType.PROFILE;
import static org.batfish.representation.f5_bigip.F5BigipStructureType.PROFILE_CLIENT_SSL;
import static org.batfish.representation.f5_bigip.F5BigipStructureType.PROFILE_HTTP;
import static org.batfish.representation.f5_bigip.F5BigipStructureType.PROFILE_OCSP_STAPLING_PARAMS;
import static org.batfish.representation.f5_bigip.F5BigipStructureType.PROFILE_ONE_CONNECT;
import static org.batfish.representation.f5_bigip.F5BigipStructureType.PROFILE_SERVER_SSL;
import static org.batfish.representation.f5_bigip.F5BigipStructureType.PROFILE_TCP;
import static org.batfish.representation.f5_bigip.F5BigipStructureType.ROUTE;
import static org.batfish.representation.f5_bigip.F5BigipStructureType.ROUTE_MAP;
import static org.batfish.representation.f5_bigip.F5BigipStructureType.RULE;
import static org.batfish.representation.f5_bigip.F5BigipStructureType.SELF;
import static org.batfish.representation.f5_bigip.F5BigipStructureType.SNAT;
import static org.batfish.representation.f5_bigip.F5BigipStructureType.SNATPOOL;
import static org.batfish.representation.f5_bigip.F5BigipStructureType.SNAT_TRANSLATION;
import static org.batfish.representation.f5_bigip.F5BigipStructureType.VIRTUAL;
import static org.batfish.representation.f5_bigip.F5BigipStructureType.VIRTUAL_ADDRESS;
import static org.batfish.representation.f5_bigip.F5BigipStructureType.VLAN;
import static org.batfish.representation.f5_bigip.F5BigipStructureType.VLAN_MEMBER_INTERFACE;
import static org.batfish.representation.f5_bigip.F5BigipStructureUsage.BGP_ADDRESS_FAMILY_REDISTRIBUTE_KERNEL_ROUTE_MAP;
import static org.batfish.representation.f5_bigip.F5BigipStructureUsage.BGP_NEIGHBOR_IPV4_ROUTE_MAP_OUT;
import static org.batfish.representation.f5_bigip.F5BigipStructureUsage.BGP_NEIGHBOR_IPV6_ROUTE_MAP_OUT;
import static org.batfish.representation.f5_bigip.F5BigipStructureUsage.BGP_NEIGHBOR_SELF_REFERENCE;
import static org.batfish.representation.f5_bigip.F5BigipStructureUsage.BGP_NEIGHBOR_UPDATE_SOURCE;
import static org.batfish.representation.f5_bigip.F5BigipStructureUsage.BGP_PROCESS_SELF_REFERENCE;
import static org.batfish.representation.f5_bigip.F5BigipStructureUsage.INTERFACE_SELF_REFERENCE;
import static org.batfish.representation.f5_bigip.F5BigipStructureUsage.MONITOR_HTTPS_DEFAULTS_FROM;
import static org.batfish.representation.f5_bigip.F5BigipStructureUsage.MONITOR_HTTPS_SSL_PROFILE;
import static org.batfish.representation.f5_bigip.F5BigipStructureUsage.MONITOR_HTTP_DEFAULTS_FROM;
import static org.batfish.representation.f5_bigip.F5BigipStructureUsage.PERSISTENCE_SOURCE_ADDR_DEFAULTS_FROM;
import static org.batfish.representation.f5_bigip.F5BigipStructureUsage.PERSISTENCE_SSL_DEFAULTS_FROM;
import static org.batfish.representation.f5_bigip.F5BigipStructureUsage.POOL_MEMBER;
import static org.batfish.representation.f5_bigip.F5BigipStructureUsage.POOL_MONITOR;
import static org.batfish.representation.f5_bigip.F5BigipStructureUsage.PROFILE_CLIENT_SSL_DEFAULTS_FROM;
import static org.batfish.representation.f5_bigip.F5BigipStructureUsage.PROFILE_HTTP_DEFAULTS_FROM;
import static org.batfish.representation.f5_bigip.F5BigipStructureUsage.PROFILE_OCSP_STAPLING_PARAMS_DEFAULTS_FROM;
import static org.batfish.representation.f5_bigip.F5BigipStructureUsage.PROFILE_ONE_CONNECT_DEFAULTS_FROM;
import static org.batfish.representation.f5_bigip.F5BigipStructureUsage.PROFILE_SERVER_SSL_DEFAULTS_FROM;
import static org.batfish.representation.f5_bigip.F5BigipStructureUsage.PROFILE_TCP_DEFAULTS_FROM;
import static org.batfish.representation.f5_bigip.F5BigipStructureUsage.ROUTE_MAP_MATCH_IPV4_ADDRESS_PREFIX_LIST;
import static org.batfish.representation.f5_bigip.F5BigipStructureUsage.ROUTE_SELF_REFERENCE;
import static org.batfish.representation.f5_bigip.F5BigipStructureUsage.SELF_SELF_REFERENCE;
import static org.batfish.representation.f5_bigip.F5BigipStructureUsage.SELF_VLAN;
import static org.batfish.representation.f5_bigip.F5BigipStructureUsage.SNATPOOL_MEMBERS_MEMBER;
import static org.batfish.representation.f5_bigip.F5BigipStructureUsage.SNAT_SELF_REFERENCE;
import static org.batfish.representation.f5_bigip.F5BigipStructureUsage.SNAT_SNATPOOL;
import static org.batfish.representation.f5_bigip.F5BigipStructureUsage.SNAT_VLANS_VLAN;
import static org.batfish.representation.f5_bigip.F5BigipStructureUsage.TRUNK_INTERFACE;
import static org.batfish.representation.f5_bigip.F5BigipStructureUsage.VIRTUAL_DESTINATION;
import static org.batfish.representation.f5_bigip.F5BigipStructureUsage.VIRTUAL_PERSIST_PERSISTENCE;
import static org.batfish.representation.f5_bigip.F5BigipStructureUsage.VIRTUAL_POOL;
import static org.batfish.representation.f5_bigip.F5BigipStructureUsage.VIRTUAL_PROFILE;
import static org.batfish.representation.f5_bigip.F5BigipStructureUsage.VIRTUAL_RULES_RULE;
import static org.batfish.representation.f5_bigip.F5BigipStructureUsage.VIRTUAL_SELF_REFERENCE;
import static org.batfish.representation.f5_bigip.F5BigipStructureUsage.VIRTUAL_SOURCE_ADDRESS_TRANSLATION_POOL;
import static org.batfish.representation.f5_bigip.F5BigipStructureUsage.VIRTUAL_VLANS_VLAN;
import static org.batfish.representation.f5_bigip.F5BigipStructureUsage.VLAN_INTERFACE;

import com.google.common.collect.ImmutableList;
import com.google.common.collect.ImmutableSet;
import java.util.Arrays;
import java.util.Objects;
import java.util.stream.Collectors;
import javax.annotation.Nonnull;
import javax.annotation.Nullable;
import javax.annotation.ParametersAreNonnullByDefault;
import org.antlr.v4.runtime.ParserRuleContext;
import org.antlr.v4.runtime.RuleContext;
import org.antlr.v4.runtime.Token;
import org.antlr.v4.runtime.tree.ErrorNode;
import org.antlr.v4.runtime.tree.ParseTree;
import org.antlr.v4.runtime.tree.TerminalNode;
import org.batfish.common.Warnings;
import org.batfish.common.Warnings.ParseWarning;
import org.batfish.common.util.CommonUtil;
import org.batfish.datamodel.InterfaceAddress;
import org.batfish.datamodel.Ip;
import org.batfish.datamodel.Ip6;
import org.batfish.datamodel.IpProtocol;
import org.batfish.datamodel.LineAction;
import org.batfish.datamodel.Prefix;
import org.batfish.datamodel.Prefix6;
import org.batfish.datamodel.SubRange;
import org.batfish.datamodel.vendor_family.f5_bigip.Pool;
import org.batfish.datamodel.vendor_family.f5_bigip.PoolMember;
import org.batfish.datamodel.vendor_family.f5_bigip.RouteAdvertisementMode;
import org.batfish.datamodel.vendor_family.f5_bigip.Virtual;
import org.batfish.datamodel.vendor_family.f5_bigip.VirtualAddress;
import org.batfish.grammar.UnrecognizedLineToken;
import org.batfish.grammar.f5_bigip_structured.F5BigipStructuredParser.Bundle_speedContext;
import org.batfish.grammar.f5_bigip_structured.F5BigipStructuredParser.F5_bigip_structured_configurationContext;
import org.batfish.grammar.f5_bigip_structured.F5BigipStructuredParser.Imish_chunkContext;
import org.batfish.grammar.f5_bigip_structured.F5BigipStructuredParser.Ip_addressContext;
import org.batfish.grammar.f5_bigip_structured.F5BigipStructuredParser.Ip_address_portContext;
import org.batfish.grammar.f5_bigip_structured.F5BigipStructuredParser.Ip_prefixContext;
import org.batfish.grammar.f5_bigip_structured.F5BigipStructuredParser.Ip_protocolContext;
import org.batfish.grammar.f5_bigip_structured.F5BigipStructuredParser.Ipv6_addressContext;
import org.batfish.grammar.f5_bigip_structured.F5BigipStructuredParser.Ipv6_address_portContext;
import org.batfish.grammar.f5_bigip_structured.F5BigipStructuredParser.Ipv6_prefixContext;
import org.batfish.grammar.f5_bigip_structured.F5BigipStructuredParser.L_nodeContext;
import org.batfish.grammar.f5_bigip_structured.F5BigipStructuredParser.L_poolContext;
import org.batfish.grammar.f5_bigip_structured.F5BigipStructuredParser.L_ruleContext;
import org.batfish.grammar.f5_bigip_structured.F5BigipStructuredParser.L_snatContext;
import org.batfish.grammar.f5_bigip_structured.F5BigipStructuredParser.L_snat_translationContext;
import org.batfish.grammar.f5_bigip_structured.F5BigipStructuredParser.L_snatpoolContext;
import org.batfish.grammar.f5_bigip_structured.F5BigipStructuredParser.L_virtualContext;
import org.batfish.grammar.f5_bigip_structured.F5BigipStructuredParser.L_virtual_addressContext;
import org.batfish.grammar.f5_bigip_structured.F5BigipStructuredParser.Lm_httpContext;
import org.batfish.grammar.f5_bigip_structured.F5BigipStructuredParser.Lm_httpsContext;
import org.batfish.grammar.f5_bigip_structured.F5BigipStructuredParser.Lmh_defaults_fromContext;
import org.batfish.grammar.f5_bigip_structured.F5BigipStructuredParser.Lmhs_defaults_fromContext;
import org.batfish.grammar.f5_bigip_structured.F5BigipStructuredParser.Lmhs_ssl_profileContext;
import org.batfish.grammar.f5_bigip_structured.F5BigipStructuredParser.Ln_address6Context;
import org.batfish.grammar.f5_bigip_structured.F5BigipStructuredParser.Ln_addressContext;
import org.batfish.grammar.f5_bigip_structured.F5BigipStructuredParser.Lp_monitorContext;
import org.batfish.grammar.f5_bigip_structured.F5BigipStructuredParser.Lper_source_addrContext;
import org.batfish.grammar.f5_bigip_structured.F5BigipStructuredParser.Lper_sslContext;
import org.batfish.grammar.f5_bigip_structured.F5BigipStructuredParser.Lpersa_defaults_fromContext;
import org.batfish.grammar.f5_bigip_structured.F5BigipStructuredParser.Lperss_defaults_fromContext;
import org.batfish.grammar.f5_bigip_structured.F5BigipStructuredParser.Lpm_memberContext;
import org.batfish.grammar.f5_bigip_structured.F5BigipStructuredParser.Lpmm_address6Context;
import org.batfish.grammar.f5_bigip_structured.F5BigipStructuredParser.Lpmm_addressContext;
import org.batfish.grammar.f5_bigip_structured.F5BigipStructuredParser.Lprof_client_sslContext;
import org.batfish.grammar.f5_bigip_structured.F5BigipStructuredParser.Lprof_httpContext;
import org.batfish.grammar.f5_bigip_structured.F5BigipStructuredParser.Lprof_ocsp_stapling_paramsContext;
import org.batfish.grammar.f5_bigip_structured.F5BigipStructuredParser.Lprof_one_connectContext;
import org.batfish.grammar.f5_bigip_structured.F5BigipStructuredParser.Lprof_server_sslContext;
import org.batfish.grammar.f5_bigip_structured.F5BigipStructuredParser.Lprof_tcpContext;
import org.batfish.grammar.f5_bigip_structured.F5BigipStructuredParser.Lprofcs_defaults_fromContext;
import org.batfish.grammar.f5_bigip_structured.F5BigipStructuredParser.Lprofh_defaults_fromContext;
import org.batfish.grammar.f5_bigip_structured.F5BigipStructuredParser.Lprofoc_defaults_fromContext;
import org.batfish.grammar.f5_bigip_structured.F5BigipStructuredParser.Lprofon_defaults_fromContext;
import org.batfish.grammar.f5_bigip_structured.F5BigipStructuredParser.Lprofss_defaults_fromContext;
import org.batfish.grammar.f5_bigip_structured.F5BigipStructuredParser.Lproft_defaults_fromContext;
import org.batfish.grammar.f5_bigip_structured.F5BigipStructuredParser.Ls_snatpoolContext;
import org.batfish.grammar.f5_bigip_structured.F5BigipStructuredParser.Ls_vlans_disabledContext;
import org.batfish.grammar.f5_bigip_structured.F5BigipStructuredParser.Ls_vlans_enabledContext;
import org.batfish.grammar.f5_bigip_structured.F5BigipStructuredParser.Lso_origin6Context;
import org.batfish.grammar.f5_bigip_structured.F5BigipStructuredParser.Lso_originContext;
import org.batfish.grammar.f5_bigip_structured.F5BigipStructuredParser.Lspm_memberContext;
import org.batfish.grammar.f5_bigip_structured.F5BigipStructuredParser.Lst_address6Context;
import org.batfish.grammar.f5_bigip_structured.F5BigipStructuredParser.Lst_addressContext;
import org.batfish.grammar.f5_bigip_structured.F5BigipStructuredParser.Lsv_vlanContext;
import org.batfish.grammar.f5_bigip_structured.F5BigipStructuredParser.Lv_destinationContext;
import org.batfish.grammar.f5_bigip_structured.F5BigipStructuredParser.Lv_disabledContext;
import org.batfish.grammar.f5_bigip_structured.F5BigipStructuredParser.Lv_enabledContext;
import org.batfish.grammar.f5_bigip_structured.F5BigipStructuredParser.Lv_ip_forwardContext;
import org.batfish.grammar.f5_bigip_structured.F5BigipStructuredParser.Lv_ip_protocolContext;
import org.batfish.grammar.f5_bigip_structured.F5BigipStructuredParser.Lv_mask6Context;
import org.batfish.grammar.f5_bigip_structured.F5BigipStructuredParser.Lv_maskContext;
import org.batfish.grammar.f5_bigip_structured.F5BigipStructuredParser.Lv_poolContext;
import org.batfish.grammar.f5_bigip_structured.F5BigipStructuredParser.Lv_profiles_profileContext;
import org.batfish.grammar.f5_bigip_structured.F5BigipStructuredParser.Lv_rejectContext;
import org.batfish.grammar.f5_bigip_structured.F5BigipStructuredParser.Lv_source6Context;
import org.batfish.grammar.f5_bigip_structured.F5BigipStructuredParser.Lv_sourceContext;
import org.batfish.grammar.f5_bigip_structured.F5BigipStructuredParser.Lv_translate_addressContext;
import org.batfish.grammar.f5_bigip_structured.F5BigipStructuredParser.Lv_translate_portContext;
import org.batfish.grammar.f5_bigip_structured.F5BigipStructuredParser.Lv_vlans_disabledContext;
import org.batfish.grammar.f5_bigip_structured.F5BigipStructuredParser.Lv_vlans_enabledContext;
import org.batfish.grammar.f5_bigip_structured.F5BigipStructuredParser.Lva_address6Context;
import org.batfish.grammar.f5_bigip_structured.F5BigipStructuredParser.Lva_addressContext;
import org.batfish.grammar.f5_bigip_structured.F5BigipStructuredParser.Lva_arpContext;
import org.batfish.grammar.f5_bigip_structured.F5BigipStructuredParser.Lva_icmp_echoContext;
import org.batfish.grammar.f5_bigip_structured.F5BigipStructuredParser.Lva_mask6Context;
import org.batfish.grammar.f5_bigip_structured.F5BigipStructuredParser.Lva_maskContext;
import org.batfish.grammar.f5_bigip_structured.F5BigipStructuredParser.Lva_route_advertisementContext;
import org.batfish.grammar.f5_bigip_structured.F5BigipStructuredParser.Lvp_persistenceContext;
import org.batfish.grammar.f5_bigip_structured.F5BigipStructuredParser.Lvr_ruleContext;
import org.batfish.grammar.f5_bigip_structured.F5BigipStructuredParser.Lvsat_poolContext;
import org.batfish.grammar.f5_bigip_structured.F5BigipStructuredParser.Lvv_vlanContext;
import org.batfish.grammar.f5_bigip_structured.F5BigipStructuredParser.Net_interfaceContext;
import org.batfish.grammar.f5_bigip_structured.F5BigipStructuredParser.Net_routeContext;
import org.batfish.grammar.f5_bigip_structured.F5BigipStructuredParser.Net_selfContext;
import org.batfish.grammar.f5_bigip_structured.F5BigipStructuredParser.Net_trunkContext;
import org.batfish.grammar.f5_bigip_structured.F5BigipStructuredParser.Net_vlanContext;
import org.batfish.grammar.f5_bigip_structured.F5BigipStructuredParser.Ni_bundleContext;
import org.batfish.grammar.f5_bigip_structured.F5BigipStructuredParser.Ni_disabledContext;
import org.batfish.grammar.f5_bigip_structured.F5BigipStructuredParser.Ni_enabledContext;
import org.batfish.grammar.f5_bigip_structured.F5BigipStructuredParser.Nr_bgpContext;
import org.batfish.grammar.f5_bigip_structured.F5BigipStructuredParser.Nr_prefix_listContext;
import org.batfish.grammar.f5_bigip_structured.F5BigipStructuredParser.Nr_route_mapContext;
import org.batfish.grammar.f5_bigip_structured.F5BigipStructuredParser.Nrb_local_asContext;
import org.batfish.grammar.f5_bigip_structured.F5BigipStructuredParser.Nrb_router_id6Context;
import org.batfish.grammar.f5_bigip_structured.F5BigipStructuredParser.Nrb_router_idContext;
import org.batfish.grammar.f5_bigip_structured.F5BigipStructuredParser.Nrbaf_ipv4Context;
import org.batfish.grammar.f5_bigip_structured.F5BigipStructuredParser.Nrbaf_ipv6Context;
import org.batfish.grammar.f5_bigip_structured.F5BigipStructuredParser.Nrbafcr_kernelContext;
import org.batfish.grammar.f5_bigip_structured.F5BigipStructuredParser.Nrbafcrk_route_mapContext;
import org.batfish.grammar.f5_bigip_structured.F5BigipStructuredParser.Nrbn_nameContext;
import org.batfish.grammar.f5_bigip_structured.F5BigipStructuredParser.Nrbnn_descriptionContext;
import org.batfish.grammar.f5_bigip_structured.F5BigipStructuredParser.Nrbnn_ebgp_multihopContext;
import org.batfish.grammar.f5_bigip_structured.F5BigipStructuredParser.Nrbnn_remote_asContext;
import org.batfish.grammar.f5_bigip_structured.F5BigipStructuredParser.Nrbnn_update_sourceContext;
import org.batfish.grammar.f5_bigip_structured.F5BigipStructuredParser.Nrbnnaf_ipv4Context;
import org.batfish.grammar.f5_bigip_structured.F5BigipStructuredParser.Nrbnnaf_ipv6Context;
import org.batfish.grammar.f5_bigip_structured.F5BigipStructuredParser.Nrbnnafc_activateContext;
import org.batfish.grammar.f5_bigip_structured.F5BigipStructuredParser.Nrbnnafcr_outContext;
import org.batfish.grammar.f5_bigip_structured.F5BigipStructuredParser.Nreem4a_prefix_listContext;
import org.batfish.grammar.f5_bigip_structured.F5BigipStructuredParser.Nreesc_valueContext;
import org.batfish.grammar.f5_bigip_structured.F5BigipStructuredParser.Nroute_gw6Context;
import org.batfish.grammar.f5_bigip_structured.F5BigipStructuredParser.Nroute_gwContext;
import org.batfish.grammar.f5_bigip_structured.F5BigipStructuredParser.Nroute_network6Context;
import org.batfish.grammar.f5_bigip_structured.F5BigipStructuredParser.Nroute_networkContext;
import org.batfish.grammar.f5_bigip_structured.F5BigipStructuredParser.Nrp_route_domainContext;
import org.batfish.grammar.f5_bigip_structured.F5BigipStructuredParser.Nrpe_entryContext;
import org.batfish.grammar.f5_bigip_structured.F5BigipStructuredParser.Nrpee_actionContext;
import org.batfish.grammar.f5_bigip_structured.F5BigipStructuredParser.Nrpee_prefix6Context;
import org.batfish.grammar.f5_bigip_structured.F5BigipStructuredParser.Nrpee_prefixContext;
import org.batfish.grammar.f5_bigip_structured.F5BigipStructuredParser.Nrpee_prefix_len_rangeContext;
import org.batfish.grammar.f5_bigip_structured.F5BigipStructuredParser.Nrr_route_domainContext;
import org.batfish.grammar.f5_bigip_structured.F5BigipStructuredParser.Nrre_entryContext;
import org.batfish.grammar.f5_bigip_structured.F5BigipStructuredParser.Nrree_actionContext;
import org.batfish.grammar.f5_bigip_structured.F5BigipStructuredParser.Ns_address6Context;
import org.batfish.grammar.f5_bigip_structured.F5BigipStructuredParser.Ns_addressContext;
import org.batfish.grammar.f5_bigip_structured.F5BigipStructuredParser.Ns_allow_serviceContext;
import org.batfish.grammar.f5_bigip_structured.F5BigipStructuredParser.Ns_traffic_groupContext;
import org.batfish.grammar.f5_bigip_structured.F5BigipStructuredParser.Ns_vlanContext;
import org.batfish.grammar.f5_bigip_structured.F5BigipStructuredParser.Nti_interfaceContext;
import org.batfish.grammar.f5_bigip_structured.F5BigipStructuredParser.Ntp_serversContext;
import org.batfish.grammar.f5_bigip_structured.F5BigipStructuredParser.Nv_tagContext;
import org.batfish.grammar.f5_bigip_structured.F5BigipStructuredParser.Nvi_interfaceContext;
import org.batfish.grammar.f5_bigip_structured.F5BigipStructuredParser.Prefix_len_rangeContext;
import org.batfish.grammar.f5_bigip_structured.F5BigipStructuredParser.Prefix_list_actionContext;
import org.batfish.grammar.f5_bigip_structured.F5BigipStructuredParser.Route_advertisement_modeContext;
import org.batfish.grammar.f5_bigip_structured.F5BigipStructuredParser.Route_map_actionContext;
import org.batfish.grammar.f5_bigip_structured.F5BigipStructuredParser.Sgs_hostnameContext;
import org.batfish.grammar.f5_bigip_structured.F5BigipStructuredParser.Standard_communityContext;
import org.batfish.grammar.f5_bigip_structured.F5BigipStructuredParser.Structure_nameContext;
import org.batfish.grammar.f5_bigip_structured.F5BigipStructuredParser.Structure_name_with_portContext;
import org.batfish.grammar.f5_bigip_structured.F5BigipStructuredParser.Uint16Context;
import org.batfish.grammar.f5_bigip_structured.F5BigipStructuredParser.UnrecognizedContext;
import org.batfish.grammar.f5_bigip_structured.F5BigipStructuredParser.Vlan_idContext;
import org.batfish.grammar.f5_bigip_structured.F5BigipStructuredParser.WordContext;
import org.batfish.grammar.f5_bigip_structured.F5BigipStructuredParser.Word_portContext;
import org.batfish.representation.f5_bigip.BgpAddressFamily;
import org.batfish.representation.f5_bigip.BgpIpv4AddressFamily;
import org.batfish.representation.f5_bigip.BgpNeighbor;
import org.batfish.representation.f5_bigip.BgpNeighborAddressFamily;
import org.batfish.representation.f5_bigip.BgpProcess;
import org.batfish.representation.f5_bigip.BgpRedistributionPolicy;
import org.batfish.representation.f5_bigip.BuiltinMonitor;
import org.batfish.representation.f5_bigip.BuiltinPersistence;
import org.batfish.representation.f5_bigip.BuiltinProfile;
import org.batfish.representation.f5_bigip.F5BigipConfiguration;
import org.batfish.representation.f5_bigip.F5BigipRoutingProtocol;
import org.batfish.representation.f5_bigip.F5BigipStructureType;
import org.batfish.representation.f5_bigip.F5BigipStructureUsage;
import org.batfish.representation.f5_bigip.Interface;
import org.batfish.representation.f5_bigip.Ipv4Origin;
import org.batfish.representation.f5_bigip.Ipv6Origin;
import org.batfish.representation.f5_bigip.Node;
import org.batfish.representation.f5_bigip.PrefixList;
import org.batfish.representation.f5_bigip.PrefixListEntry;
import org.batfish.representation.f5_bigip.Route;
import org.batfish.representation.f5_bigip.RouteMap;
import org.batfish.representation.f5_bigip.RouteMapEntry;
import org.batfish.representation.f5_bigip.RouteMapMatchPrefixList;
import org.batfish.representation.f5_bigip.RouteMapSetCommunity;
import org.batfish.representation.f5_bigip.Self;
import org.batfish.representation.f5_bigip.Snat;
import org.batfish.representation.f5_bigip.SnatPool;
import org.batfish.representation.f5_bigip.SnatTranslation;
import org.batfish.representation.f5_bigip.Trunk;
import org.batfish.representation.f5_bigip.Vlan;
import org.batfish.representation.f5_bigip.VlanInterface;
import org.batfish.vendor.StructureType;

@ParametersAreNonnullByDefault
public class F5BigipStructuredConfigurationBuilder extends F5BigipStructuredParserBaseListener {

  private static @Nonnull String getUnrecognizedLeadText(UnrecognizedContext ctx) {
    if (ctx.u_if() != null) {
      return ctx.u_if().getText();
    } else {
      return ctx.u_word().stream().map(ParserRuleContext::getText).collect(Collectors.joining(" "));
    }
  }

  private static int toInteger(Ip_address_portContext ctx) {
    return Integer.parseInt(ctx.getText().split(":")[1]);
  }

  private static int toInteger(Ipv6_address_portContext ctx) {
    String[] parts = ctx.getText().split("\\.", -1);
    return Integer.parseInt(parts[parts.length - 1]);
  }

  private static int toInteger(Uint16Context ctx) {
    return Integer.parseInt(ctx.getText());
  }

  private static int toInteger(Vlan_idContext ctx) {
    return Integer.parseInt(ctx.getText());
  }

  private static int toInteger(Word_portContext ctx) {
    String[] parts = ctx.getText().split(":", -1);
    return Integer.parseInt(parts[parts.length - 1]);
  }

  private static @Nonnull InterfaceAddress toInterfaceAddress(Ip_prefixContext ctx) {
    return new InterfaceAddress(ctx.getText());
  }

  private static @Nonnull Ip toIp(Ip_address_portContext ctx) {
    return Ip.parse(ctx.getText().split(":", 2)[0]);
  }

  private static @Nonnull Ip toIp(Ip_addressContext ctx) {
    return Ip.parse(ctx.getText());
  }

  private static @Nonnull Ip6 toIp6(Ipv6_address_portContext ctx) {
    String[] parts = ctx.getText().split("\\.", -1);
    return Ip6.parse(String.join(".", Arrays.copyOf(parts, parts.length - 1)));
  }

  private static @Nonnull Ip6 toIp6(Ipv6_addressContext ctx) {
    return Ip6.parse(ctx.getText());
  }

  private static long toLong(ParserRuleContext ctx) {
    return Long.parseUnsignedLong(ctx.getText(), 10);
  }

  private static @Nonnull String toName(Structure_name_with_portContext ctx) {
    String unqualifiedName;
    if (ctx.ipp != null) {
      unqualifiedName = toIp(ctx.ipp).toString();
    } else if (ctx.ip6p != null) {
      unqualifiedName = toIp6(ctx.ip6p).toString();
    } else {
      unqualifiedName = toName(ctx.wp);
    }
    return ctx.partition != null
        ? String.format("%s%s", ctx.partition.getText(), unqualifiedName)
        : unqualifiedName;
  }

  private static @Nonnull String toName(Structure_nameContext ctx) {
    return ctx.getText();
  }

  private static @Nonnull String toName(Word_portContext ctx) {
    String[] parts = ctx.getText().split(":", -1);
    return String.join(":", Arrays.copyOf(parts, parts.length - 1));
  }

  private static int toPort(Structure_name_with_portContext ctx) {
    if (ctx.ipp != null) {
      return toInteger(ctx.ipp);
    } else if (ctx.ip6p != null) {
      return toInteger(ctx.ip6p);
    } else {
      return toInteger(ctx.wp);
    }
  }

  private static @Nonnull Prefix toPrefix(Ip_prefixContext ctx) {
    return Prefix.parse(ctx.getText());
  }

  private static @Nonnull Prefix6 toPrefix6(Ipv6_prefixContext ctx) {
    return new Prefix6(ctx.getText());
  }

  private static @Nonnull String unquote(String text) {
    if (text.length() == 0 || text.charAt(0) != '"' || text.charAt(text.length() - 1) != '"') {
      return text;
    } else {
      return text.substring(1, text.length() - 1);
    }
  }

  private @Nullable F5BigipConfiguration _c;
  private @Nullable BgpAddressFamily _currentBgpAddressFamily;
  private @Nullable BgpNeighbor _currentBgpNeighbor;
  private @Nullable BgpNeighborAddressFamily _currentBgpNeighborAddressFamily;
  private @Nullable BgpProcess _currentBgpProcess;
  private @Nullable BgpRedistributionPolicy _currentBgpRedistributionPolicy;
  private @Nullable Interface _currentInterface;
  private @Nullable Node _currentNode;
  private @Nullable Pool _currentPool;
  private @Nullable PoolMember _currentPoolMember;
  private @Nullable PrefixList _currentPrefixList;
  private @Nullable PrefixListEntry _currentPrefixListEntry;
  private @Nullable Route _currentRoute;
  private @Nullable RouteMap _currentRouteMap;
  private @Nullable RouteMapEntry _currentRouteMapEntry;
  private @Nullable Self _currentSelf;
  private @Nullable Snat _currentSnat;
  private @Nullable SnatPool _currentSnatPool;
  private @Nullable SnatTranslation _currentSnatTranslation;
  private @Nullable Trunk _currentTrunk;
  private @Nullable UnrecognizedContext _currentUnrecognized;
  private @Nullable Virtual _currentVirtual;
  private @Nullable VirtualAddress _currentVirtualAddress;
  private @Nullable Vlan _currentVlan;
  private @Nullable Integer _imishConfigurationLine;
  private @Nullable Integer _imishConfigurationOffset;
  private final @Nonnull F5BigipStructuredCombinedParser _parser;
  private final @Nonnull String _text;
  private final @Nonnull Warnings _w;

  public F5BigipStructuredConfigurationBuilder(
      F5BigipStructuredCombinedParser parser, String text, Warnings w) {
    _parser = parser;
    _text = text;
    _w = w;
  }

  private @Nonnull String convErrorMessage(Class<?> type, ParserRuleContext ctx) {
    return String.format("Could not convert to %s: %s", type.getSimpleName(), getFullText(ctx));
  }

  private @Nullable <T, U extends T> T convProblem(
      Class<T> returnType, ParserRuleContext ctx, @Nullable U defaultReturnValue) {
    _w.redFlag(convErrorMessage(returnType, ctx));
    return defaultReturnValue;
  }

  /** Mark the specified structure as defined on each line in the supplied context */
  private void defineStructure(StructureType type, String name, RuleContext ctx) {
    /* Recursively process children to find all relevant definition lines for the specified context */
    for (int i = 0; i < ctx.getChildCount(); i++) {
      ParseTree child = ctx.getChild(i);
      if (child instanceof TerminalNode) {
        _c.defineStructure(type, name, ((TerminalNode) child).getSymbol().getLine());
      } else if (child instanceof RuleContext) {
        defineStructure(type, name, (RuleContext) child);
      }
    }
  }

  @Override
  public void enterF5_bigip_structured_configuration(F5_bigip_structured_configurationContext ctx) {
    _c = new F5BigipConfiguration();
  }

  @Override
  public void enterL_node(L_nodeContext ctx) {
    String name = toName(ctx.name);
    defineStructure(NODE, name, ctx);
    _currentNode = _c.getNodes().computeIfAbsent(name, Node::new);
  }

  @Override
  public void enterL_pool(L_poolContext ctx) {
    String name = toName(ctx.name);
    defineStructure(POOL, name, ctx);
    _currentPool = _c.getPools().computeIfAbsent(name, Pool::new);
  }

  @Override
  public void enterL_rule(L_ruleContext ctx) {
    String name = toName(ctx.name);
    defineStructure(RULE, name, ctx);
  }

  @Override
  public void enterL_snat(L_snatContext ctx) {
    String name = toName(ctx.name);
    defineStructure(SNAT, name, ctx);
    _c.referenceStructure(SNAT, name, SNAT_SELF_REFERENCE, ctx.name.getStart().getLine());
    _currentSnat = _c.getSnats().computeIfAbsent(name, Snat::new);
  }

  @Override
  public void enterL_snat_translation(L_snat_translationContext ctx) {
    String name = toName(ctx.name);
    defineStructure(SNAT_TRANSLATION, name, ctx);
    _currentSnatTranslation = _c.getSnatTranslations().computeIfAbsent(name, SnatTranslation::new);
  }

  @Override
  public void enterL_snatpool(L_snatpoolContext ctx) {
    String name = toName(ctx.name);
    defineStructure(SNATPOOL, name, ctx);
    _currentSnatPool = _c.getSnatPools().computeIfAbsent(name, SnatPool::new);
  }

  @Override
  public void enterL_virtual(L_virtualContext ctx) {
    String name = toName(ctx.name);
    defineStructure(VIRTUAL, name, ctx);
    _c.referenceStructure(VIRTUAL, name, VIRTUAL_SELF_REFERENCE, ctx.name.getStart().getLine());
    _currentVirtual = _c.getVirtuals().computeIfAbsent(name, Virtual::new);
  }

  @Override
  public void enterL_virtual_address(L_virtual_addressContext ctx) {
    String name = toName(ctx.name);
    defineStructure(VIRTUAL_ADDRESS, name, ctx);
    _currentVirtualAddress = _c.getVirtualAddresses().computeIfAbsent(name, VirtualAddress::new);
  }

  @Override
  public void enterLm_http(Lm_httpContext ctx) {
    String name = toName(ctx.name);
    defineStructure(MONITOR_HTTP, name, ctx);
  }

  @Override
  public void enterLm_https(Lm_httpsContext ctx) {
    String name = toName(ctx.name);
    defineStructure(MONITOR_HTTPS, name, ctx);
  }

  @Override
  public void enterLper_source_addr(Lper_source_addrContext ctx) {
    String name = toName(ctx.name);
    defineStructure(PERSISTENCE_SOURCE_ADDR, name, ctx);
  }

  @Override
  public void enterLper_ssl(Lper_sslContext ctx) {
    String name = toName(ctx.name);
    defineStructure(PERSISTENCE_SSL, name, ctx);
  }

  @Override
  public void enterLpm_member(Lpm_memberContext ctx) {
    Structure_name_with_portContext sn = ctx.name;
    String name = toName(ctx.name);
    int port = toPort(ctx.name);
    _c.referenceStructure(NODE, name, POOL_MEMBER, ctx.name.getStart().getLine());
    _currentPoolMember =
        _currentPool.getMembers().computeIfAbsent(sn.getText(), n -> new PoolMember(n, name, port));
  }

  @Override
  public void enterLprof_client_ssl(Lprof_client_sslContext ctx) {
    String name = toName(ctx.name);
    defineStructure(PROFILE_CLIENT_SSL, name, ctx);
  }

  @Override
  public void enterLprof_http(Lprof_httpContext ctx) {
    String name = toName(ctx.name);
    defineStructure(PROFILE_HTTP, name, ctx);
  }

  @Override
  public void enterLprof_ocsp_stapling_params(Lprof_ocsp_stapling_paramsContext ctx) {
    String name = toName(ctx.name);
    defineStructure(PROFILE_OCSP_STAPLING_PARAMS, name, ctx);
  }

  @Override
  public void enterLprof_one_connect(Lprof_one_connectContext ctx) {
    String name = toName(ctx.name);
    defineStructure(PROFILE_ONE_CONNECT, name, ctx);
  }

  @Override
  public void enterLprof_server_ssl(Lprof_server_sslContext ctx) {
    String name = toName(ctx.name);
    defineStructure(PROFILE_SERVER_SSL, name, ctx);
  }

  @Override
  public void enterLprof_tcp(Lprof_tcpContext ctx) {
    String name = toName(ctx.name);
    defineStructure(PROFILE_TCP, name, ctx);
  }

  @Override
  public void enterLv_profiles_profile(Lv_profiles_profileContext ctx) {
    String name = toName(ctx.name);
    if (BuiltinProfile.getBuiltinProfile(name) == null) {
      _c.referenceStructure(PROFILE, name, VIRTUAL_PROFILE, ctx.name.getStart().getLine());
    }
    todo(ctx);
  }

  @Override
  public void enterLva_route_advertisement(Lva_route_advertisementContext ctx) {
    _currentVirtualAddress.setRouteAdvertisementMode(toRouteAdvertisementMode(ctx.ramode));
  }

  @Override
  public void enterLvv_vlan(Lvv_vlanContext ctx) {
    String name = ctx.name.getText();
    _c.referenceStructure(VLAN, name, VIRTUAL_VLANS_VLAN, ctx.name.getStart().getLine());
    _currentVirtual.getVlans().add(name);
  }

  @Override
  public void enterNet_interface(Net_interfaceContext ctx) {
    String name = ctx.name.getText();
    defineStructure(INTERFACE, name, ctx);
    _c.referenceStructure(INTERFACE, name, INTERFACE_SELF_REFERENCE, ctx.name.getStart().getLine());
    _currentInterface = _c.getInterfaces().computeIfAbsent(name, Interface::new);
  }

  @Override
  public void enterNet_route(Net_routeContext ctx) {
    String name = ctx.name.getText();
    defineStructure(ROUTE, name, ctx);
    _c.referenceStructure(ROUTE, name, ROUTE_SELF_REFERENCE, ctx.name.getStart().getLine());
    _currentRoute = _c.getRoutes().computeIfAbsent(name, Route::new);
  }

  @Override
  public void enterNet_self(Net_selfContext ctx) {
    String name = toName(ctx.name);
    defineStructure(SELF, name, ctx);
    _c.referenceStructure(SELF, name, SELF_SELF_REFERENCE, ctx.name.getStart().getLine());
    _currentSelf = _c.getSelves().computeIfAbsent(name, Self::new);
  }

  @Override
  public void enterNet_trunk(Net_trunkContext ctx) {
    String name = toName(ctx.name);
    defineStructure(F5BigipStructureType.TRUNK, name, ctx);
    _currentTrunk = _c.getTrunks().computeIfAbsent(name, Trunk::new);
  }

  @Override
  public void enterNet_vlan(Net_vlanContext ctx) {
    String name = toName(ctx.name);
    defineStructure(VLAN, name, ctx);
    _currentVlan = _c.getVlans().computeIfAbsent(name, Vlan::new);
  }

  @Override
  public void enterNr_bgp(Nr_bgpContext ctx) {
    String name = toName(ctx.name);
    defineStructure(BGP_PROCESS, name, ctx);
    _c.referenceStructure(
        BGP_PROCESS, name, BGP_PROCESS_SELF_REFERENCE, ctx.name.getStart().getLine());
    _currentBgpProcess = _c.getBgpProcesses().computeIfAbsent(name, BgpProcess::new);
  }

  @Override
  public void enterNr_prefix_list(Nr_prefix_listContext ctx) {
    String name = toName(ctx.name);
    defineStructure(PREFIX_LIST, name, ctx);
    _currentPrefixList = _c.getPrefixLists().computeIfAbsent(name, PrefixList::new);
  }

  @Override
  public void enterNr_route_map(Nr_route_mapContext ctx) {
    String name = toName(ctx.name);
    defineStructure(ROUTE_MAP, name, ctx);
    _currentRouteMap = _c.getRouteMaps().computeIfAbsent(name, RouteMap::new);
  }

  @Override
  public void enterNrbaf_ipv4(Nrbaf_ipv4Context ctx) {
    _currentBgpAddressFamily = _currentBgpProcess.getIpv4AddressFamily();
  }

  @Override
  public void enterNrbaf_ipv6(Nrbaf_ipv6Context ctx) {
    _currentBgpAddressFamily = _currentBgpProcess.getIpv6AddressFamily();
  }

  @Override
  public void enterNrbafcr_kernel(Nrbafcr_kernelContext ctx) {
    _currentBgpRedistributionPolicy =
        _currentBgpAddressFamily
            .getRedistributionPolicies()
            .computeIfAbsent(F5BigipRoutingProtocol.KERNEL, BgpRedistributionPolicy::new);
  }

  @Override
  public void enterNrbn_name(Nrbn_nameContext ctx) {
    String name = ctx.name.getText();
    defineStructure(BGP_NEIGHBOR, name, ctx);
    _c.referenceStructure(BGP_NEIGHBOR, name, BGP_NEIGHBOR_SELF_REFERENCE, ctx.name.getLine());
    _currentBgpNeighbor = _currentBgpProcess.getNeighbors().computeIfAbsent(name, BgpNeighbor::new);
  }

  @Override
  public void enterNrbnnaf_ipv4(Nrbnnaf_ipv4Context ctx) {
    _currentBgpNeighborAddressFamily = _currentBgpNeighbor.getIpv4AddressFamily();
  }

  @Override
  public void enterNrbnnaf_ipv6(Nrbnnaf_ipv6Context ctx) {
    _currentBgpNeighborAddressFamily = _currentBgpNeighbor.getIpv6AddressFamily();
  }

  @Override
  public void enterNroute_network6(Nroute_network6Context ctx) {
    _currentRoute.setNetwork6(toPrefix6(ctx.network6));
    todo(ctx);
  }

  @Override
  public void enterNrpe_entry(Nrpe_entryContext ctx) {
    _currentPrefixListEntry =
        _currentPrefixList.getEntries().computeIfAbsent(toLong(ctx.num), PrefixListEntry::new);
  }

  @Override
  public void enterNrre_entry(Nrre_entryContext ctx) {
    _currentRouteMapEntry =
        _currentRouteMap.getEntries().computeIfAbsent(toLong(ctx.num), RouteMapEntry::new);
  }

  @Override
  public void enterUnrecognized(UnrecognizedContext ctx) {
    _c.setUnrecognized(true);
    if (_currentUnrecognized == null) {
      _currentUnrecognized = ctx;
    }
  }

  @Override
  public void exitBundle_speed(Bundle_speedContext ctx) {
    Double speed = toSpeed(ctx);
    _currentInterface.setSpeed(speed);
  }

  @Override
  public void exitImish_chunk(Imish_chunkContext ctx) {
    _imishConfigurationLine = ctx.getStart().getLine();
    _imishConfigurationOffset = ctx.getStart().getStartIndex();
  }

  @Override
  public void exitL_node(L_nodeContext ctx) {
    _currentNode = null;
  }

  @Override
  public void exitL_pool(L_poolContext ctx) {
    _currentPool = null;
  }

  @Override
  public void exitL_snat(L_snatContext ctx) {
    _currentSnat = null;
  }

  @Override
  public void exitL_snat_translation(L_snat_translationContext ctx) {
    _currentSnatTranslation = null;
  }

  @Override
  public void exitL_snatpool(L_snatpoolContext ctx) {
    _currentSnatPool = null;
  }

  @Override
  public void exitL_virtual(L_virtualContext ctx) {
    _currentVirtual = null;
  }

  @Override
  public void exitL_virtual_address(L_virtual_addressContext ctx) {
    _currentVirtualAddress = null;
  }

  @Override
  public void exitLmh_defaults_from(Lmh_defaults_fromContext ctx) {
    String name = toName(ctx.name);
    if (BuiltinMonitor.getBuiltinMonitor(name) == null) {
      _c.referenceStructure(
          MONITOR_HTTP, name, MONITOR_HTTP_DEFAULTS_FROM, ctx.name.getStart().getLine());
    }
    todo(ctx);
  }

  @Override
  public void exitLmhs_defaults_from(Lmhs_defaults_fromContext ctx) {
    String name = toName(ctx.name);
    if (BuiltinMonitor.getBuiltinMonitor(name) == null) {
      _c.referenceStructure(
          MONITOR_HTTPS, name, MONITOR_HTTPS_DEFAULTS_FROM, ctx.name.getStart().getLine());
    }
    todo(ctx);
  }

  @Override
  public void exitLmhs_ssl_profile(Lmhs_ssl_profileContext ctx) {
    String name = toName(ctx.name);
    if (BuiltinProfile.getBuiltinProfile(name) == null) {
      _c.referenceStructure(
          PROFILE_SERVER_SSL, name, MONITOR_HTTPS_SSL_PROFILE, ctx.name.getStart().getLine());
    }
    todo(ctx);
  }

  @Override
  public void exitLn_address(Ln_addressContext ctx) {
    _currentNode.setAddress(toIp(ctx.address));
  }

  @Override
  public void exitLn_address6(Ln_address6Context ctx) {
    _currentNode.setAddress6(toIp6(ctx.address));
  }

  @Override
  public void exitLp_monitor(Lp_monitorContext ctx) {
    String name = toName(ctx.name);
    if (BuiltinMonitor.getBuiltinMonitor(name) == null) {
      _c.referenceStructure(MONITOR, name, POOL_MONITOR, ctx.name.getStart().getLine());
    }
    _currentPool.setMonitor(name);
  }

  @Override
  public void exitLpersa_defaults_from(Lpersa_defaults_fromContext ctx) {
    String name = toName(ctx.name);
    if (BuiltinPersistence.getBuiltinPersistence(name) == null) {
      _c.referenceStructure(
          PERSISTENCE_SOURCE_ADDR,
          name,
          PERSISTENCE_SOURCE_ADDR_DEFAULTS_FROM,
          ctx.name.getStart().getLine());
    }
    todo(ctx);
  }

  @Override
  public void exitLperss_defaults_from(Lperss_defaults_fromContext ctx) {
    String name = toName(ctx.name);
    if (BuiltinPersistence.getBuiltinPersistence(name) == null) {
      _c.referenceStructure(
          PERSISTENCE_SSL, name, PERSISTENCE_SSL_DEFAULTS_FROM, ctx.name.getStart().getLine());
    }
    todo(ctx);
  }

  @Override
  public void exitLpm_member(Lpm_memberContext ctx) {
    _currentPoolMember = null;
  }

  @Override
  public void exitLpmm_address(Lpmm_addressContext ctx) {
    _currentPoolMember.setAddress(toIp(ctx.address));
  }

  @Override
  public void exitLpmm_address6(Lpmm_address6Context ctx) {
    _currentPoolMember.setAddress6(toIp6(ctx.address6));
  }

  @Override
  public void exitLprofcs_defaults_from(Lprofcs_defaults_fromContext ctx) {
    String name = toName(ctx.name);
    if (BuiltinProfile.getBuiltinProfile(name) == null) {
      _c.referenceStructure(
          PROFILE_CLIENT_SSL,
          name,
          PROFILE_CLIENT_SSL_DEFAULTS_FROM,
          ctx.name.getStart().getLine());
    }
    todo(ctx);
  }

  @Override
  public void exitLprofh_defaults_from(Lprofh_defaults_fromContext ctx) {
    String name = toName(ctx.name);
    if (BuiltinProfile.getBuiltinProfile(name) == null) {
      _c.referenceStructure(
          PROFILE_HTTP, name, PROFILE_HTTP_DEFAULTS_FROM, ctx.name.getStart().getLine());
    }
    todo(ctx);
  }

  @Override
  public void exitLprofoc_defaults_from(Lprofoc_defaults_fromContext ctx) {
    String name = toName(ctx.name);
    if (BuiltinProfile.getBuiltinProfile(name) == null) {
      _c.referenceStructure(
          PROFILE_OCSP_STAPLING_PARAMS,
          name,
          PROFILE_OCSP_STAPLING_PARAMS_DEFAULTS_FROM,
          ctx.name.getStart().getLine());
    }
    todo(ctx);
  }

  @Override
  public void exitLprofon_defaults_from(Lprofon_defaults_fromContext ctx) {
    String name = toName(ctx.name);
    if (BuiltinProfile.getBuiltinProfile(name) == null) {
      _c.referenceStructure(
          PROFILE_ONE_CONNECT,
          name,
          PROFILE_ONE_CONNECT_DEFAULTS_FROM,
          ctx.name.getStart().getLine());
    }
    todo(ctx);
  }

  @Override
  public void exitLprofss_defaults_from(Lprofss_defaults_fromContext ctx) {
    String name = toName(ctx.name);
    if (BuiltinProfile.getBuiltinProfile(name) == null) {
      _c.referenceStructure(
          PROFILE_SERVER_SSL,
          name,
          PROFILE_SERVER_SSL_DEFAULTS_FROM,
          ctx.name.getStart().getLine());
    }
    todo(ctx);
  }

  @Override
  public void exitLproft_defaults_from(Lproft_defaults_fromContext ctx) {
    String name = toName(ctx.name);
    if (BuiltinProfile.getBuiltinProfile(name) == null) {
      _c.referenceStructure(
          PROFILE_TCP, name, PROFILE_TCP_DEFAULTS_FROM, ctx.name.getStart().getLine());
    }
    todo(ctx);
  }

  @Override
  public void exitLs_snatpool(Ls_snatpoolContext ctx) {
    String name = toName(ctx.name);
    _c.referenceStructure(SNATPOOL, name, SNAT_SNATPOOL, ctx.name.getStart().getLine());
    _currentSnat.setSnatpool(name);
  }

  @Override
  public void exitLs_vlans_disabled(Ls_vlans_disabledContext ctx) {
    _currentSnat.setVlansEnabled(false);
  }

  @Override
  public void exitLs_vlans_enabled(Ls_vlans_enabledContext ctx) {
    _currentSnat.setVlansEnabled(true);
  }

  @Override
  public void exitLso_origin(Lso_originContext ctx) {
    _currentSnat.getIpv4Origins().computeIfAbsent(toPrefix(ctx.origin), Ipv4Origin::new);
  }

  @Override
  public void exitLso_origin6(Lso_origin6Context ctx) {
    _currentSnat.getIpv6Origins().computeIfAbsent(toPrefix6(ctx.origin6), Ipv6Origin::new);
  }

  @Override
  public void exitLspm_member(Lspm_memberContext ctx) {
    String name = toName(ctx.name);
    _c.referenceStructure(
        SNAT_TRANSLATION, name, SNATPOOL_MEMBERS_MEMBER, ctx.name.getStart().getLine());
    _currentSnatPool.getMembers().add(name);
  }

  @Override
  public void exitLst_address(Lst_addressContext ctx) {
    _currentSnatTranslation.setAddress(toIp(ctx.address));
  }

  @Override
  public void exitLst_address6(Lst_address6Context ctx) {
    _currentSnatTranslation.setAddress6(toIp6(ctx.address6));
  }

  @Override
  public void exitLsv_vlan(Lsv_vlanContext ctx) {
    String name = ctx.name.getText();
    _c.referenceStructure(VLAN, name, SNAT_VLANS_VLAN, ctx.name.getStart().getLine());
    _currentSnat.getVlans().add(name);
  }

  @Override
  public void exitLv_destination(Lv_destinationContext ctx) {
    String name = toName(ctx.name);
    int port = toPort(ctx.name);
    _c.referenceStructure(
        VIRTUAL_ADDRESS, name, VIRTUAL_DESTINATION, ctx.name.getStart().getLine());
    _currentVirtual.setDestination(name);
    _currentVirtual.setDestinationPort(port);
  }

  @Override
  public void exitLv_disabled(Lv_disabledContext ctx) {
    _currentVirtual.setDisabled(true);
  }

  @Override
  public void exitLv_enabled(Lv_enabledContext ctx) {
    _currentVirtual.setDisabled(false);
  }

  @Override
  public void exitLv_ip_forward(Lv_ip_forwardContext ctx) {
    if (_currentVirtual.getPool() != null) {
      _w.redFlag(
          String.format(
              "'ip-forward' mode incompatible with pool '%s' already configured on virtual '%s'",
              _currentVirtual.getPool(), _currentVirtual.getName()));
      return;
    }
    if (_currentVirtual.getReject()) {
      _w.redFlag(
          String.format(
              "'ip-forward' mode incompatible with 'reject' mode already configured on virtual '%s'",
              _currentVirtual.getName()));
      return;
    }
    _currentVirtual.setIpForward(true);
    _currentVirtual.setTranslateAddress(false);
    _currentVirtual.setTranslatePort(false);
  }

  @Override
  public void exitLv_ip_protocol(Lv_ip_protocolContext ctx) {
    _currentVirtual.setIpProtocol(toIpProtocol(ctx.ip_protocol()));
  }

  @Override
  public void exitLv_mask(Lv_maskContext ctx) {
    _currentVirtual.setMask(toIp(ctx.mask));
  }

  @Override
  public void exitLv_mask6(Lv_mask6Context ctx) {
    _currentVirtual.setMask6(toIp6(ctx.mask6));
  }

  @Override
  public void exitLv_pool(Lv_poolContext ctx) {
    String name = toName(ctx.name);
    _c.referenceStructure(POOL, name, VIRTUAL_POOL, ctx.name.getStart().getLine());
    if (_currentVirtual.getIpForward()) {
      _w.redFlag(
          String.format(
              "'pool' incompatible with 'ip-forward' mode already configured on virtual '%s'",
              _currentVirtual.getName()));
      return;
    }
    if (_currentVirtual.getReject()) {
      _w.redFlag(
          String.format(
              "'pool' incompatible with 'reject' mode already configured on virtual '%s'",
              _currentVirtual.getName()));
      return;
    }
    _currentVirtual.setPool(name);
    if (_currentVirtual.getTranslateAddress() == null) {
      _currentVirtual.setTranslateAddress(true);
    }
    if (_currentVirtual.getTranslatePort() == null) {
      _currentVirtual.setTranslatePort(true);
    }
  }

  @Override
  public void exitLv_reject(Lv_rejectContext ctx) {
    if (_currentVirtual.getIpForward()) {
      _w.redFlag(
          String.format(
              "'reject' mode incompatible with 'ip-forward' mode already configured on virtual '%s'",
              _currentVirtual.getName()));
      return;
    }
    if (_currentVirtual.getPool() != null) {
      _w.redFlag(
          String.format(
              "'reject' mode incompatible with pool '%s' already configured on virtual '%s'",
              _currentVirtual.getPool(), _currentVirtual.getName()));
      return;
    }
    _currentVirtual.setReject(true);
    _currentVirtual.setTranslateAddress(false);
    _currentVirtual.setTranslatePort(false);
  }

  @Override
  public void exitLv_source(Lv_sourceContext ctx) {
    _currentVirtual.setSource(toPrefix(ctx.source));
  }

  @Override
  public void exitLv_source6(Lv_source6Context ctx) {
    _currentVirtual.setSource6(toPrefix6(ctx.source6));
  }

  @Override
  public void exitLv_translate_address(Lv_translate_addressContext ctx) {
    boolean enabled = ctx.ENABLED() != null;
    if (enabled && _currentVirtual.getIpForward()) {
      _w.redFlag(
          String.format(
              "'translate-address enabled' incompatible with 'ip-forward' mode already configured on virtual '%s'",
              _currentVirtual.getName()));
      return;
    }
    if (enabled && _currentVirtual.getReject()) {
      _w.redFlag(
          String.format(
              "'translate-address enabled' incompatible with 'reject' mode already configured on virtual '%s'",
              _currentVirtual.getName()));
      return;
    }
    _currentVirtual.setTranslateAddress(enabled);
  }

  @Override
  public void exitLv_translate_port(Lv_translate_portContext ctx) {
    boolean enabled = ctx.ENABLED() != null;
    if (enabled && _currentVirtual.getIpForward()) {
      _w.redFlag(
          String.format(
              "'translate-port enabled' incompatible with 'ip-forward' mode already configured on virtual '%s'",
              _currentVirtual.getName()));
      return;
    }
    if (enabled && _currentVirtual.getReject()) {
      _w.redFlag(
          String.format(
              "'translate-port enabled' incompatible with 'reject' mode already configured on virtual '%s'",
              _currentVirtual.getName()));
      return;
    }
    _currentVirtual.setTranslatePort(enabled);
  }

  @Override
  public void exitLv_vlans_disabled(Lv_vlans_disabledContext ctx) {
    _currentVirtual.setVlansEnabled(false);
  }

  @Override
  public void exitLv_vlans_enabled(Lv_vlans_enabledContext ctx) {
    _currentVirtual.setVlansEnabled(true);
  }

  @Override
  public void exitLva_address(Lva_addressContext ctx) {
    _currentVirtualAddress.setAddress(toIp(ctx.address));
  }

  @Override
  public void exitLva_address6(Lva_address6Context ctx) {
    _currentVirtualAddress.setAddress6(toIp6(ctx.address));
  }

  @Override
  public void exitLva_arp(Lva_arpContext ctx) {
    _currentVirtualAddress.setArpDisabled(ctx.DISABLED() != null);
  }

  @Override
  public void exitLva_icmp_echo(Lva_icmp_echoContext ctx) {
    _currentVirtualAddress.setIcmpEchoDisabled(ctx.DISABLED() != null);
  }

  @Override
  public void exitLva_mask(Lva_maskContext ctx) {
    _currentVirtualAddress.setMask(toIp(ctx.mask));
  }

  @Override
  public void exitLva_mask6(Lva_mask6Context ctx) {
    _currentVirtualAddress.setMask6(toIp6(ctx.mask6));
  }

  @Override
  public void exitLvp_persistence(Lvp_persistenceContext ctx) {
    String name = toName(ctx.name);
    if (BuiltinPersistence.getBuiltinPersistence(name) == null) {
      _c.referenceStructure(
          PERSISTENCE, name, VIRTUAL_PERSIST_PERSISTENCE, ctx.name.getStart().getLine());
    }
    todo(ctx);
  }

  @Override
  public void exitLvr_rule(Lvr_ruleContext ctx) {
    String name = toName(ctx.name);
    _c.referenceStructure(RULE, name, VIRTUAL_RULES_RULE, ctx.name.getStart().getLine());
  }

  @Override
  public void exitLvsat_pool(Lvsat_poolContext ctx) {
    String name = toName(ctx.name);
    _c.referenceStructure(
        SNATPOOL, name, VIRTUAL_SOURCE_ADDRESS_TRANSLATION_POOL, ctx.name.getStart().getLine());
    _currentVirtual.setSourceAddressTranslationPool(name);
  }

  @Override
  public void exitNet_interface(Net_interfaceContext ctx) {
    _currentInterface = null;
  }

  @Override
  public void exitNet_self(Net_selfContext ctx) {
    _currentSelf = null;
  }

  @Override
  public void exitNet_trunk(Net_trunkContext ctx) {
    _currentTrunk = null;
  }

  @Override
  public void exitNet_vlan(Net_vlanContext ctx) {
    _currentVlan = null;
  }

  @Override
  public void exitNi_bundle(Ni_bundleContext ctx) {
    todo(ctx);
  }

  @Override
  public void exitNi_disabled(Ni_disabledContext ctx) {
    _currentInterface.setDisabled(true);
  }

  @Override
  public void exitNi_enabled(Ni_enabledContext ctx) {
    _currentInterface.setDisabled(false);
  }

  @Override
  public void exitNr_bgp(Nr_bgpContext ctx) {
    _currentBgpProcess = null;
  }

  @Override
  public void exitNr_prefix_list(Nr_prefix_listContext ctx) {
    _currentPrefixList = null;
  }

  @Override
  public void exitNr_route_map(Nr_route_mapContext ctx) {
    _currentRouteMap = null;
  }

  @Override
  public void exitNrb_local_as(Nrb_local_asContext ctx) {
    _currentBgpProcess.setLocalAs(toLong(ctx.as));
  }

  @Override
  public void exitNrb_router_id(Nrb_router_idContext ctx) {
    _currentBgpProcess.setRouterId(toIp(ctx.id));
  }

  @Override
  public void exitNrb_router_id6(Nrb_router_id6Context ctx) {
    todo(ctx);
  }

  @Override
  public void exitNrbaf_ipv4(Nrbaf_ipv4Context ctx) {
    _currentBgpAddressFamily = null;
  }

  @Override
  public void exitNrbaf_ipv6(Nrbaf_ipv6Context ctx) {
    _currentBgpAddressFamily = null;
  }

  @Override
  public void exitNrbafcr_kernel(Nrbafcr_kernelContext ctx) {
    _currentBgpRedistributionPolicy = null;
  }

  @Override
  public void exitNrbafcrk_route_map(Nrbafcrk_route_mapContext ctx) {
    String name = toName(ctx.name);
    _c.referenceStructure(
        ROUTE_MAP,
        name,
        BGP_ADDRESS_FAMILY_REDISTRIBUTE_KERNEL_ROUTE_MAP,
        ctx.name.getStart().getLine());
    _currentBgpRedistributionPolicy.setRouteMap(name);
  }

  @Override
  public void exitNrbn_name(Nrbn_nameContext ctx) {
    _currentBgpNeighbor = null;
  }

  @Override
  public void exitNrbnn_description(Nrbnn_descriptionContext ctx) {
    _currentBgpNeighbor.setDescription(unquote(ctx.description.getText()));
  }

  @Override
  public void exitNrbnn_ebgp_multihop(Nrbnn_ebgp_multihopContext ctx) {
    _currentBgpNeighbor.setEbgpMultihop(toInteger(ctx.count));
  }

  @Override
  public void exitNrbnn_remote_as(Nrbnn_remote_asContext ctx) {
    _currentBgpNeighbor.setRemoteAs(toLong(ctx.as));
  }

  @Override
  public void exitNrbnn_update_source(Nrbnn_update_sourceContext ctx) {
    String name = toName(ctx.name);
    _c.referenceStructure(VLAN, name, BGP_NEIGHBOR_UPDATE_SOURCE, ctx.name.getStart().getLine());
    _currentBgpNeighbor.setUpdateSource(name);
  }

  @Override
  public void exitNrbnnaf_ipv4(Nrbnnaf_ipv4Context ctx) {
    _currentBgpNeighborAddressFamily = null;
  }

  @Override
  public void exitNrbnnaf_ipv6(Nrbnnaf_ipv6Context ctx) {
    _currentBgpNeighborAddressFamily = null;
  }

  @Override
  public void exitNrbnnafc_activate(Nrbnnafc_activateContext ctx) {
    _currentBgpNeighborAddressFamily.setActivate(ctx.DISABLED() == null);
  }

  @Override
  public void exitNrbnnafcr_out(Nrbnnafcr_outContext ctx) {
    String name = toName(ctx.name);
    F5BigipStructureUsage usage =
        _currentBgpAddressFamily instanceof BgpIpv4AddressFamily
            ? BGP_NEIGHBOR_IPV4_ROUTE_MAP_OUT
            : BGP_NEIGHBOR_IPV6_ROUTE_MAP_OUT;
    _c.referenceStructure(ROUTE_MAP, name, usage, ctx.name.getStart().getLine());
    _currentBgpNeighborAddressFamily.setRouteMapOut(name);
  }

  @Override
  public void exitNreem4a_prefix_list(Nreem4a_prefix_listContext ctx) {
    String name = toName(ctx.name);
    _c.referenceStructure(
        PREFIX_LIST, name, ROUTE_MAP_MATCH_IPV4_ADDRESS_PREFIX_LIST, ctx.name.getStart().getLine());
    _currentRouteMapEntry.setMatchPrefixList(new RouteMapMatchPrefixList(name));
  }

  @Override
  public void exitNreesc_value(Nreesc_valueContext ctx) {
    _currentRouteMapEntry.setSetCommunity(
        new RouteMapSetCommunity(
            ctx.communities.stream()
                .map(this::toCommunity)
                .filter(Objects::nonNull)
                .collect(ImmutableSet.toImmutableSet())));
  }

  @Override
  public void exitNroute_gw(Nroute_gwContext ctx) {
    Ip ip = toIp(ctx.gw);
    // Gateway IP is valid iff it is on a directly-connected network
    if (_c.getSelves().values().stream()
        .map(Self::getAddress)
        .filter(Objects::nonNull)
        .map(InterfaceAddress::getPrefix)
        .anyMatch(directlyConnectedNetwork -> directlyConnectedNetwork.containsIp(ip))) {
      _w.redFlag(
          String.format(
              "Cannot set gateway IP '%s' for route '%s' that is not on a directly-connected network in: %s",
              ip, _currentRoute.getName(), getFullText(ctx)));
    }
    _currentRoute.setGw(ip);
  }

  @Override
  public void exitNroute_gw6(Nroute_gw6Context ctx) {
    _currentRoute.setGw6(toIp6(ctx.gw6));
    todo(ctx);
  }

  @Override
  public void exitNroute_network(Nroute_networkContext ctx) {
    _currentRoute.setNetwork(ctx.network != null ? toPrefix(ctx.network) : Prefix.ZERO);
  }

  @Override
  public void exitNrp_route_domain(Nrp_route_domainContext ctx) {
    todo(ctx);
  }

  @Override
  public void exitNrpe_entry(Nrpe_entryContext ctx) {
    _currentPrefixListEntry = null;
  }

  @Override
  public void exitNrpee_action(Nrpee_actionContext ctx) {
    _currentPrefixListEntry.setAction(toLineAction(ctx.action));
  }

  @Override
  public void exitNrpee_prefix(Nrpee_prefixContext ctx) {
    _currentPrefixListEntry.setPrefix(toPrefix(ctx.prefix));
  }

  @Override
  public void exitNrpee_prefix_len_range(Nrpee_prefix_len_rangeContext ctx) {
    _currentPrefixListEntry.setLengthRange(toSubRange(ctx.range));
  }

  @Override
  public void exitNrpee_prefix6(Nrpee_prefix6Context ctx) {
    _currentPrefixListEntry.setPrefix6(toPrefix6(ctx.prefix6));
  }

  @Override
  public void exitNrr_route_domain(Nrr_route_domainContext ctx) {
    todo(ctx);
  }

  @Override
  public void exitNrre_entry(Nrre_entryContext ctx) {
    _currentRouteMapEntry = null;
  }

  @Override
  public void exitNrree_action(Nrree_actionContext ctx) {
    _currentRouteMapEntry.setAction(toLineAction(ctx.action));
  }

  @Override
  public void exitNs_address(Ns_addressContext ctx) {
    _currentSelf.setAddress(toInterfaceAddress(ctx.interface_address));
  }

  @Override
  public void exitNs_address6(Ns_address6Context ctx) {
    // TODO: implement IPv6 interface address
    todo(ctx);
  }

  @Override
  public void exitNs_allow_service(Ns_allow_serviceContext ctx) {
    todo(ctx);
  }

  @Override
  public void exitNs_traffic_group(Ns_traffic_groupContext ctx) {
    todo(ctx);
  }

  @Override
  public void exitNs_vlan(Ns_vlanContext ctx) {
    String name = toName(ctx.name);
    _c.referenceStructure(VLAN, name, SELF_VLAN, ctx.name.getStart().getLine());
    _currentSelf.setVlan(name);
  }

  @Override
  public void exitNti_interface(Nti_interfaceContext ctx) {
<<<<<<< HEAD
    String name = ctx.name.getText();
=======
    String name = unquote(ctx.name.getText());
    if (!_c.getInterfaces().containsKey(name)) {
      _c.getInterfaces().put(name, new Interface(name));
      defineStructure(INTERFACE, name, ctx);
    }
>>>>>>> 2d6c627b
    _c.referenceStructure(INTERFACE, name, TRUNK_INTERFACE, ctx.name.getStart().getLine());
    _currentTrunk.getInterfaces().add(name);
  }

  @Override
  public void exitNtp_servers(Ntp_serversContext ctx) {
    _c.setNtpServers(
        ctx.servers.stream().map(WordContext::getText).collect(ImmutableList.toImmutableList()));
  }

  @Override
  public void exitNv_tag(Nv_tagContext ctx) {
    _currentVlan.setTag(toInteger(ctx.tag));
  }

  @Override
  public void exitNvi_interface(Nvi_interfaceContext ctx) {
    String name = toName(ctx.name);
    _c.referenceStructure(
        VLAN_MEMBER_INTERFACE, name, VLAN_INTERFACE, ctx.name.getStart().getLine());
    _currentVlan.getInterfaces().computeIfAbsent(name, VlanInterface::new);
  }

  @Override
  public void exitSgs_hostname(Sgs_hostnameContext ctx) {
    String hostname = unquote(ctx.hostname.getText()).toLowerCase();
    _c.setHostname(hostname);
  }

  @Override
  public void exitUnrecognized(UnrecognizedContext ctx) {
    if (_currentUnrecognized != ctx) {
      return;
    }
    unrecognized(ctx);
    _currentUnrecognized = null;
  }

  public F5BigipConfiguration getConfiguration() {
    return _c;
  }

  private @Nonnull String getFullText(ParserRuleContext ctx) {
    int start = ctx.getStart().getStartIndex();
    int end = ctx.getStop().getStopIndex();
    String text = _text.substring(start, end + 1);
    return text;
  }

  public @Nullable Integer getImishConfigurationLine() {
    return _imishConfigurationLine;
  }

  @Nullable
  Integer getImishConfigurationOffset() {
    return _imishConfigurationOffset;
  }

  private @Nullable Long toCommunity(Standard_communityContext ctx) {
    if (ctx.STANDARD_COMMUNITY() != null) {
      return CommonUtil.communityStringToLong(ctx.getText());
    } else {
      return convProblem(Long.class, ctx, null);
    }
  }

  private void todo(ParserRuleContext ctx) {
    _w.todo(ctx, getFullText(ctx), _parser);
  }

  private @Nullable IpProtocol toIpProtocol(Ip_protocolContext ctx) {
    if (ctx.TCP() != null) {
      return IpProtocol.TCP;
    } else if (ctx.UDP() != null) {
      return IpProtocol.UDP;
    } else {
      return convProblem(IpProtocol.class, ctx, null);
    }
  }

  private @Nullable LineAction toLineAction(Prefix_list_actionContext ctx) {
    if (ctx.PERMIT() != null) {
      return LineAction.PERMIT;
    } else if (ctx.DENY() != null) {
      return LineAction.DENY;
    } else {
      return convProblem(LineAction.class, ctx, null);
    }
  }

  private @Nullable LineAction toLineAction(Route_map_actionContext ctx) {
    if (ctx.PERMIT() != null) {
      return LineAction.PERMIT;
    } else if (ctx.DENY() != null) {
      return LineAction.DENY;
    } else {
      return convProblem(LineAction.class, ctx, null);
    }
  }

  private @Nullable RouteAdvertisementMode toRouteAdvertisementMode(
      Route_advertisement_modeContext ctx) {
    if (ctx.ALL() != null) {
      return RouteAdvertisementMode.ALL;
    } else if (ctx.ALWAYS() != null) {
      return RouteAdvertisementMode.ALWAYS;
    } else if (ctx.ANY() != null) {
      return RouteAdvertisementMode.ANY;
    } else if (ctx.DISABLED() != null) {
      return RouteAdvertisementMode.DISABLED;
    } else if (ctx.ENABLED() != null) {
      return RouteAdvertisementMode.ENABLED;
    } else if (ctx.SELECTIVE() != null) {
      return RouteAdvertisementMode.SELECTIVE;
    } else {
      return convProblem(RouteAdvertisementMode.class, ctx, null);
    }
  }

  private @Nullable Double toSpeed(Bundle_speedContext ctx) {
    if (ctx.FORTY_G() != null) {
      return 40E9D;
    } else if (ctx.ONE_HUNDRED_G() != null) {
      return 100E9D;
    } else {
      return convProblem(Double.class, ctx, null);
    }
  }

  private @Nullable SubRange toSubRange(Prefix_len_rangeContext ctx) {
    String[] parts = ctx.getText().split(":", -1);
    try {
      checkArgument(parts.length == 2);
      int low = Integer.parseInt(parts[0], 10);
      int high = Integer.parseInt(parts[1], 10);
      return new SubRange(low, high);
    } catch (IllegalArgumentException e) {
      return convProblem(SubRange.class, ctx, null);
    }
  }

  private void unrecognized(UnrecognizedContext ctx) {
    Token start = ctx.getStart();
    int line = start.getLine();
    _w.getParseWarnings()
        .add(
            new ParseWarning(
                line,
                getUnrecognizedLeadText(ctx),
                ctx.toString(Arrays.asList(_parser.getParser().getRuleNames())),
                "This syntax is unrecognized"));
  }

  @Override
  public void visitErrorNode(ErrorNode errorNode) {
    Token token = errorNode.getSymbol();
    int line = token.getLine();
    String lineText = errorNode.getText().replace("\n", "").replace("\r", "").trim();
    _c.setUnrecognized(true);

    if (token instanceof UnrecognizedLineToken) {
      UnrecognizedLineToken unrecToken = (UnrecognizedLineToken) token;
      _w.getParseWarnings()
          .add(
              new ParseWarning(
                  line, lineText, unrecToken.getParserContext(), "This syntax is unrecognized"));
    } else {
      String msg = String.format("Unrecognized Line: %d: %s", line, lineText);
      _w.redFlag(msg + " SUBSEQUENT LINES MAY NOT BE PROCESSED CORRECTLY");
    }
  }
}<|MERGE_RESOLUTION|>--- conflicted
+++ resolved
@@ -1463,15 +1463,11 @@
 
   @Override
   public void exitNti_interface(Nti_interfaceContext ctx) {
-<<<<<<< HEAD
     String name = ctx.name.getText();
-=======
-    String name = unquote(ctx.name.getText());
     if (!_c.getInterfaces().containsKey(name)) {
       _c.getInterfaces().put(name, new Interface(name));
       defineStructure(INTERFACE, name, ctx);
     }
->>>>>>> 2d6c627b
     _c.referenceStructure(INTERFACE, name, TRUNK_INTERFACE, ctx.name.getStart().getLine());
     _currentTrunk.getInterfaces().add(name);
   }
