--- conflicted
+++ resolved
@@ -69,19 +69,12 @@
   private static final Pattern SET_PATTERN = Pattern.compile("(?m)^set ");
 
   // checkPaloAlto patterns
-<<<<<<< HEAD
   // TODO update this to take into account hostname setting in vsys
   private static final Pattern FLAT_PALO_ALTO_HOSTNAME_DECLARATION_PATTERN =
       Pattern.compile("(?m)^set deviceconfig system host-name ");
   private static final Pattern FLAT_PALO_ALTO_PATTERN =
       Pattern.compile(Pattern.quote(BATFISH_FLATTENED_PALO_ALTO_HEADER));
-  private static final Pattern PALO_ALTO_DEVICE_CONFIG_PATTERN =
-      Pattern.compile("(?m)deviceconfig");
-=======
-  private static final Pattern FLAT_PALO_ALTO_PATTERN =
-      Pattern.compile(Pattern.quote(BATFISH_FLATTENED_PALO_ALTO_HEADER));
   private static final Pattern PALO_ALTO_DEVICECONFIG_PATTERN = Pattern.compile("(?m)deviceconfig");
->>>>>>> 39286afc
   private static final Pattern PALO_ALTO_PANORAMA_PATTERN =
       Pattern.compile("(?m)(send-to-panorama|panorama-server)");
 
@@ -262,38 +255,25 @@
   }
 
   @Nullable
-<<<<<<< HEAD
+  private ConfigurationFormat checkMss() {
+    if (fileTextMatches(MSS_PATTERN)) {
+      return ConfigurationFormat.MSS;
+    }
+    return null;
+  }
+
+  @Nullable
   private ConfigurationFormat checkPaloAlto() {
     if (fileTextMatches(FLAT_PALO_ALTO_PATTERN)
         || fileTextMatches(FLAT_PALO_ALTO_HOSTNAME_DECLARATION_PATTERN)) {
       return ConfigurationFormat.PALO_ALTO;
-    } else if (fileTextMatches(PALO_ALTO_DEVICE_CONFIG_PATTERN)
+    } else if (fileTextMatches(PALO_ALTO_DEVICECONFIG_PATTERN)
         || fileTextMatches(PALO_ALTO_PANORAMA_PATTERN)
         || fileTextMatches(RANCID_PALO_ALTO_PATTERN)) {
       if (_fileText.contains("{")) {
         return ConfigurationFormat.PALO_ALTO_NESTED;
       }
       return ConfigurationFormat.PALO_ALTO;
-=======
-  private ConfigurationFormat checkMss() {
-    if (fileTextMatches(MSS_PATTERN)) {
-      return ConfigurationFormat.MSS;
->>>>>>> 39286afc
-    }
-    return null;
-  }
-
-  @Nullable
-  private ConfigurationFormat checkPaloAlto() {
-    if (fileTextMatches(FLAT_PALO_ALTO_PATTERN)) {
-      return ConfigurationFormat.FLAT_PALO_ALTO;
-    } else if (fileTextMatches(PALO_ALTO_DEVICECONFIG_PATTERN)
-        || fileTextMatches(PALO_ALTO_PANORAMA_PATTERN)
-        || fileTextMatches(RANCID_PALO_ALTO_PATTERN)) {
-      if (_fileText.contains("{")) {
-        return ConfigurationFormat.PALO_ALTO;
-      }
-      return ConfigurationFormat.FLAT_PALO_ALTO;
     }
     return null;
   }
