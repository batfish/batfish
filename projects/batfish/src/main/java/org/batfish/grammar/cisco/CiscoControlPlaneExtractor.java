--- conflicted
+++ resolved
@@ -1139,11 +1139,9 @@
 
   private static final String F_ACL_OBJECT = "acl match object";
 
-<<<<<<< HEAD
   private static final String INLINE_SERVICE_OBJECT_NAME = "~INLINE_SERVICE_OBJECT~";
-=======
+
   @VisibleForTesting static final String SERIAL_LINE = "serial";
->>>>>>> 331e620b
 
   @Override
   public void exitIf_ip_ospf_network(If_ip_ospf_networkContext ctx) {
