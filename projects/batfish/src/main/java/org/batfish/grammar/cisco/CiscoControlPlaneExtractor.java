package org.batfish.grammar.cisco;

import static java.util.Comparator.naturalOrder;
import static org.batfish.datamodel.ConfigurationFormat.ARISTA;
import static org.batfish.datamodel.ConfigurationFormat.CISCO_ASA;
import static org.batfish.datamodel.ConfigurationFormat.CISCO_IOS;
import static org.batfish.datamodel.ConfigurationFormat.CISCO_NX;

import com.google.common.collect.ImmutableList;
import com.google.common.collect.ImmutableSortedSet;
import java.util.ArrayList;
import java.util.Collections;
import java.util.EnumSet;
import java.util.HashSet;
import java.util.Iterator;
import java.util.LinkedHashSet;
import java.util.List;
import java.util.Map;
import java.util.Set;
import java.util.SortedMap;
import java.util.SortedSet;
import java.util.TreeMap;
import java.util.TreeSet;
import java.util.function.BiConsumer;
import java.util.stream.Collectors;
import javax.annotation.Nullable;
import org.antlr.v4.runtime.ParserRuleContext;
import org.antlr.v4.runtime.Token;
import org.antlr.v4.runtime.tree.ErrorNode;
import org.antlr.v4.runtime.tree.ParseTreeWalker;
import org.antlr.v4.runtime.tree.TerminalNode;
import org.batfish.common.BatfishException;
import org.batfish.common.RedFlagBatfishException;
import org.batfish.common.Warnings;
import org.batfish.common.WellKnownCommunity;
import org.batfish.common.util.CommonUtil;
import org.batfish.datamodel.BgpTieBreaker;
import org.batfish.datamodel.Configuration;
import org.batfish.datamodel.ConfigurationFormat;
import org.batfish.datamodel.DiffieHellmanGroup;
import org.batfish.datamodel.DscpType;
import org.batfish.datamodel.EncryptionAlgorithm;
import org.batfish.datamodel.IcmpCode;
import org.batfish.datamodel.IcmpType;
import org.batfish.datamodel.IkeAuthenticationAlgorithm;
import org.batfish.datamodel.IkeAuthenticationMethod;
import org.batfish.datamodel.InterfaceAddress;
import org.batfish.datamodel.Ip;
import org.batfish.datamodel.Ip6;
import org.batfish.datamodel.Ip6Wildcard;
import org.batfish.datamodel.IpProtocol;
import org.batfish.datamodel.IpWildcard;
import org.batfish.datamodel.IpsecAuthenticationAlgorithm;
import org.batfish.datamodel.IpsecProposal;
import org.batfish.datamodel.IpsecProtocol;
import org.batfish.datamodel.IsisInterfaceMode;
import org.batfish.datamodel.IsisLevel;
import org.batfish.datamodel.IsisMetricType;
import org.batfish.datamodel.IsoAddress;
import org.batfish.datamodel.LineAction;
import org.batfish.datamodel.NamedPort;
import org.batfish.datamodel.OriginType;
import org.batfish.datamodel.OspfAreaSummary;
import org.batfish.datamodel.OspfMetricType;
import org.batfish.datamodel.Prefix;
import org.batfish.datamodel.Prefix6;
import org.batfish.datamodel.Prefix6Range;
import org.batfish.datamodel.Prefix6Space;
import org.batfish.datamodel.PrefixRange;
import org.batfish.datamodel.PrefixSpace;
import org.batfish.datamodel.Route;
import org.batfish.datamodel.RoutingProtocol;
import org.batfish.datamodel.SnmpCommunity;
import org.batfish.datamodel.SnmpHost;
import org.batfish.datamodel.SnmpServer;
import org.batfish.datamodel.State;
import org.batfish.datamodel.SubRange;
import org.batfish.datamodel.SwitchportEncapsulationType;
import org.batfish.datamodel.SwitchportMode;
import org.batfish.datamodel.TcpFlags;
import org.batfish.datamodel.routing_policy.expr.AsExpr;
import org.batfish.datamodel.routing_policy.expr.AsPathSetElem;
import org.batfish.datamodel.routing_policy.expr.AsPathSetExpr;
import org.batfish.datamodel.routing_policy.expr.AutoAs;
import org.batfish.datamodel.routing_policy.expr.CommunitySetElem;
import org.batfish.datamodel.routing_policy.expr.CommunitySetElemHalfExpr;
import org.batfish.datamodel.routing_policy.expr.DecrementLocalPreference;
import org.batfish.datamodel.routing_policy.expr.DecrementMetric;
import org.batfish.datamodel.routing_policy.expr.ExplicitAs;
import org.batfish.datamodel.routing_policy.expr.ExplicitAsPathSet;
import org.batfish.datamodel.routing_policy.expr.IgpCost;
import org.batfish.datamodel.routing_policy.expr.IncrementLocalPreference;
import org.batfish.datamodel.routing_policy.expr.IncrementMetric;
import org.batfish.datamodel.routing_policy.expr.IntComparator;
import org.batfish.datamodel.routing_policy.expr.IntExpr;
import org.batfish.datamodel.routing_policy.expr.IsisLevelExpr;
import org.batfish.datamodel.routing_policy.expr.LiteralCommunitySetElemHalf;
import org.batfish.datamodel.routing_policy.expr.LiteralInt;
import org.batfish.datamodel.routing_policy.expr.LiteralIsisLevel;
import org.batfish.datamodel.routing_policy.expr.LiteralLong;
import org.batfish.datamodel.routing_policy.expr.LiteralOrigin;
import org.batfish.datamodel.routing_policy.expr.LiteralRouteType;
import org.batfish.datamodel.routing_policy.expr.LongExpr;
import org.batfish.datamodel.routing_policy.expr.NamedAsPathSet;
import org.batfish.datamodel.routing_policy.expr.OriginExpr;
import org.batfish.datamodel.routing_policy.expr.RangeCommunitySetElemHalf;
import org.batfish.datamodel.routing_policy.expr.RegexAsPathSetElem;
import org.batfish.datamodel.routing_policy.expr.RouteType;
import org.batfish.datamodel.routing_policy.expr.RouteTypeExpr;
import org.batfish.datamodel.routing_policy.expr.SubRangeExpr;
import org.batfish.datamodel.routing_policy.expr.VarAs;
import org.batfish.datamodel.routing_policy.expr.VarAsPathSet;
import org.batfish.datamodel.routing_policy.expr.VarCommunitySetElemHalf;
import org.batfish.datamodel.routing_policy.expr.VarInt;
import org.batfish.datamodel.routing_policy.expr.VarIsisLevel;
import org.batfish.datamodel.routing_policy.expr.VarLong;
import org.batfish.datamodel.routing_policy.expr.VarOrigin;
import org.batfish.datamodel.routing_policy.expr.VarRouteType;
import org.batfish.datamodel.vendor_family.cisco.Aaa;
import org.batfish.datamodel.vendor_family.cisco.AaaAccounting;
import org.batfish.datamodel.vendor_family.cisco.AaaAccountingCommands;
import org.batfish.datamodel.vendor_family.cisco.AaaAccountingDefault;
import org.batfish.datamodel.vendor_family.cisco.AaaAuthentication;
import org.batfish.datamodel.vendor_family.cisco.AaaAuthenticationLogin;
import org.batfish.datamodel.vendor_family.cisco.AaaAuthenticationLoginList;
import org.batfish.datamodel.vendor_family.cisco.Buffered;
import org.batfish.datamodel.vendor_family.cisco.Cable;
import org.batfish.datamodel.vendor_family.cisco.DepiClass;
import org.batfish.datamodel.vendor_family.cisco.DepiTunnel;
import org.batfish.datamodel.vendor_family.cisco.DocsisPolicy;
import org.batfish.datamodel.vendor_family.cisco.DocsisPolicyRule;
import org.batfish.datamodel.vendor_family.cisco.L2tpClass;
import org.batfish.datamodel.vendor_family.cisco.Line;
import org.batfish.datamodel.vendor_family.cisco.Logging;
import org.batfish.datamodel.vendor_family.cisco.LoggingHost;
import org.batfish.datamodel.vendor_family.cisco.LoggingType;
import org.batfish.datamodel.vendor_family.cisco.Ntp;
import org.batfish.datamodel.vendor_family.cisco.NtpServer;
import org.batfish.datamodel.vendor_family.cisco.Service;
import org.batfish.datamodel.vendor_family.cisco.ServiceClass;
import org.batfish.datamodel.vendor_family.cisco.Sntp;
import org.batfish.datamodel.vendor_family.cisco.SntpServer;
import org.batfish.datamodel.vendor_family.cisco.SshSettings;
import org.batfish.datamodel.vendor_family.cisco.User;
import org.batfish.grammar.BatfishCombinedParser;
import org.batfish.grammar.ControlPlaneExtractor;
import org.batfish.grammar.cisco.CiscoParser.Aaa_accountingContext;
import org.batfish.grammar.cisco.CiscoParser.Aaa_accounting_commands_lineContext;
import org.batfish.grammar.cisco.CiscoParser.Aaa_accounting_defaultContext;
import org.batfish.grammar.cisco.CiscoParser.Aaa_accounting_default_groupContext;
import org.batfish.grammar.cisco.CiscoParser.Aaa_accounting_default_localContext;
import org.batfish.grammar.cisco.CiscoParser.Aaa_authenticationContext;
import org.batfish.grammar.cisco.CiscoParser.Aaa_authentication_loginContext;
import org.batfish.grammar.cisco.CiscoParser.Aaa_authentication_login_listContext;
import org.batfish.grammar.cisco.CiscoParser.Aaa_authentication_login_privilege_modeContext;
import org.batfish.grammar.cisco.CiscoParser.Aaa_new_modelContext;
import org.batfish.grammar.cisco.CiscoParser.Access_list_actionContext;
import org.batfish.grammar.cisco.CiscoParser.Access_list_ip6_rangeContext;
import org.batfish.grammar.cisco.CiscoParser.Access_list_ip_rangeContext;
import org.batfish.grammar.cisco.CiscoParser.Activate_bgp_tailContext;
import org.batfish.grammar.cisco.CiscoParser.Additional_paths_rb_stanzaContext;
import org.batfish.grammar.cisco.CiscoParser.Address_family_headerContext;
import org.batfish.grammar.cisco.CiscoParser.Address_family_rb_stanzaContext;
import org.batfish.grammar.cisco.CiscoParser.Af_group_rb_stanzaContext;
import org.batfish.grammar.cisco.CiscoParser.Aggregate_address_rb_stanzaContext;
import org.batfish.grammar.cisco.CiscoParser.Allowas_in_bgp_tailContext;
import org.batfish.grammar.cisco.CiscoParser.Always_compare_med_rb_stanzaContext;
import org.batfish.grammar.cisco.CiscoParser.Apply_rp_stanzaContext;
import org.batfish.grammar.cisco.CiscoParser.As_exprContext;
import org.batfish.grammar.cisco.CiscoParser.As_path_multipath_relax_rb_stanzaContext;
import org.batfish.grammar.cisco.CiscoParser.As_path_set_elemContext;
import org.batfish.grammar.cisco.CiscoParser.As_path_set_exprContext;
import org.batfish.grammar.cisco.CiscoParser.As_path_set_inlineContext;
import org.batfish.grammar.cisco.CiscoParser.As_path_set_stanzaContext;
import org.batfish.grammar.cisco.CiscoParser.Auto_summary_bgp_tailContext;
import org.batfish.grammar.cisco.CiscoParser.Banner_stanzaContext;
import org.batfish.grammar.cisco.CiscoParser.Bgp_address_familyContext;
import org.batfish.grammar.cisco.CiscoParser.Bgp_advertise_inactive_rb_stanzaContext;
import org.batfish.grammar.cisco.CiscoParser.Bgp_confederation_rb_stanzaContext;
import org.batfish.grammar.cisco.CiscoParser.Bgp_listen_range_rb_stanzaContext;
import org.batfish.grammar.cisco.CiscoParser.Boolean_and_rp_stanzaContext;
import org.batfish.grammar.cisco.CiscoParser.Boolean_apply_rp_stanzaContext;
import org.batfish.grammar.cisco.CiscoParser.Boolean_as_path_in_rp_stanzaContext;
import org.batfish.grammar.cisco.CiscoParser.Boolean_as_path_is_local_rp_stanzaContext;
import org.batfish.grammar.cisco.CiscoParser.Boolean_as_path_neighbor_is_rp_stanzaContext;
import org.batfish.grammar.cisco.CiscoParser.Boolean_as_path_originates_from_rp_stanzaContext;
import org.batfish.grammar.cisco.CiscoParser.Boolean_as_path_passes_through_rp_stanzaContext;
import org.batfish.grammar.cisco.CiscoParser.Boolean_community_matches_any_rp_stanzaContext;
import org.batfish.grammar.cisco.CiscoParser.Boolean_community_matches_every_rp_stanzaContext;
import org.batfish.grammar.cisco.CiscoParser.Boolean_destination_rp_stanzaContext;
import org.batfish.grammar.cisco.CiscoParser.Boolean_local_preference_rp_stanzaContext;
import org.batfish.grammar.cisco.CiscoParser.Boolean_med_rp_stanzaContext;
import org.batfish.grammar.cisco.CiscoParser.Boolean_next_hop_in_rp_stanzaContext;
import org.batfish.grammar.cisco.CiscoParser.Boolean_not_rp_stanzaContext;
import org.batfish.grammar.cisco.CiscoParser.Boolean_rib_has_route_rp_stanzaContext;
import org.batfish.grammar.cisco.CiscoParser.Boolean_route_type_is_rp_stanzaContext;
import org.batfish.grammar.cisco.CiscoParser.Boolean_rp_stanzaContext;
import org.batfish.grammar.cisco.CiscoParser.Boolean_simple_rp_stanzaContext;
import org.batfish.grammar.cisco.CiscoParser.Boolean_tag_is_rp_stanzaContext;
import org.batfish.grammar.cisco.CiscoParser.Cadant_stdacl_nameContext;
import org.batfish.grammar.cisco.CiscoParser.Cip_profileContext;
import org.batfish.grammar.cisco.CiscoParser.Cip_transform_setContext;
import org.batfish.grammar.cisco.CiscoParser.Cipprf_set_pfsContext;
import org.batfish.grammar.cisco.CiscoParser.Cipprf_set_transform_setContext;
import org.batfish.grammar.cisco.CiscoParser.Cipt_modeContext;
import org.batfish.grammar.cisco.CiscoParser.Cis_policyContext;
import org.batfish.grammar.cisco.CiscoParser.Cis_profileContext;
import org.batfish.grammar.cisco.CiscoParser.Cisco_configurationContext;
import org.batfish.grammar.cisco.CiscoParser.Cispol_authenticationContext;
import org.batfish.grammar.cisco.CiscoParser.Cispol_encrContext;
import org.batfish.grammar.cisco.CiscoParser.Cispol_encryptionContext;
import org.batfish.grammar.cisco.CiscoParser.Cispol_groupContext;
import org.batfish.grammar.cisco.CiscoParser.Cispol_hashContext;
import org.batfish.grammar.cisco.CiscoParser.Cispol_lifetimeContext;
import org.batfish.grammar.cisco.CiscoParser.Cisprf_keyringContext;
import org.batfish.grammar.cisco.CiscoParser.Cisprf_local_addressContext;
import org.batfish.grammar.cisco.CiscoParser.Cisprf_matchContext;
import org.batfish.grammar.cisco.CiscoParser.Ckr_local_addressContext;
import org.batfish.grammar.cisco.CiscoParser.Ckr_pskContext;
import org.batfish.grammar.cisco.CiscoParser.Clb_docsis_policyContext;
import org.batfish.grammar.cisco.CiscoParser.Clb_ruleContext;
import org.batfish.grammar.cisco.CiscoParser.Clbdg_docsis_policyContext;
import org.batfish.grammar.cisco.CiscoParser.Cluster_id_bgp_tailContext;
import org.batfish.grammar.cisco.CiscoParser.Cmm_access_groupContext;
import org.batfish.grammar.cisco.CiscoParser.Cntlr_rf_channelContext;
import org.batfish.grammar.cisco.CiscoParser.Cntlrrfc_depi_tunnelContext;
import org.batfish.grammar.cisco.CiscoParser.CommunityContext;
import org.batfish.grammar.cisco.CiscoParser.Compare_routerid_rb_stanzaContext;
import org.batfish.grammar.cisco.CiscoParser.Continue_rm_stanzaContext;
import org.batfish.grammar.cisco.CiscoParser.Copsl_access_listContext;
import org.batfish.grammar.cisco.CiscoParser.Cp_ip_access_groupContext;
import org.batfish.grammar.cisco.CiscoParser.Cqer_service_classContext;
import org.batfish.grammar.cisco.CiscoParser.Crypto_keyringContext;
import org.batfish.grammar.cisco.CiscoParser.Crypto_map_ii_match_addressContext;
import org.batfish.grammar.cisco.CiscoParser.Cs_classContext;
import org.batfish.grammar.cisco.CiscoParser.Csc_nameContext;
import org.batfish.grammar.cisco.CiscoParser.Default_information_originate_rb_stanzaContext;
import org.batfish.grammar.cisco.CiscoParser.Default_metric_bgp_tailContext;
import org.batfish.grammar.cisco.CiscoParser.Default_originate_bgp_tailContext;
import org.batfish.grammar.cisco.CiscoParser.Default_shutdown_bgp_tailContext;
import org.batfish.grammar.cisco.CiscoParser.Delete_rp_stanzaContext;
import org.batfish.grammar.cisco.CiscoParser.Description_bgp_tailContext;
import org.batfish.grammar.cisco.CiscoParser.Dh_groupContext;
import org.batfish.grammar.cisco.CiscoParser.Disable_peer_as_check_bgp_tailContext;
import org.batfish.grammar.cisco.CiscoParser.Disposition_rp_stanzaContext;
import org.batfish.grammar.cisco.CiscoParser.Distribute_list_bgp_tailContext;
import org.batfish.grammar.cisco.CiscoParser.Distribute_list_is_stanzaContext;
import org.batfish.grammar.cisco.CiscoParser.Domain_lookupContext;
import org.batfish.grammar.cisco.CiscoParser.Domain_nameContext;
import org.batfish.grammar.cisco.CiscoParser.Domain_name_serverContext;
import org.batfish.grammar.cisco.CiscoParser.Dscp_typeContext;
import org.batfish.grammar.cisco.CiscoParser.Dt_depi_classContext;
import org.batfish.grammar.cisco.CiscoParser.Dt_l2tp_classContext;
import org.batfish.grammar.cisco.CiscoParser.Dt_protect_tunnelContext;
import org.batfish.grammar.cisco.CiscoParser.Ebgp_multihop_bgp_tailContext;
import org.batfish.grammar.cisco.CiscoParser.Else_rp_stanzaContext;
import org.batfish.grammar.cisco.CiscoParser.Elseif_rp_stanzaContext;
import org.batfish.grammar.cisco.CiscoParser.Empty_neighbor_block_address_familyContext;
import org.batfish.grammar.cisco.CiscoParser.Enable_secretContext;
import org.batfish.grammar.cisco.CiscoParser.Extended_access_list_additional_featureContext;
import org.batfish.grammar.cisco.CiscoParser.Extended_access_list_stanzaContext;
import org.batfish.grammar.cisco.CiscoParser.Extended_access_list_tailContext;
import org.batfish.grammar.cisco.CiscoParser.Extended_ipv6_access_list_stanzaContext;
import org.batfish.grammar.cisco.CiscoParser.Extended_ipv6_access_list_tailContext;
import org.batfish.grammar.cisco.CiscoParser.Failover_interfaceContext;
import org.batfish.grammar.cisco.CiscoParser.Failover_linkContext;
import org.batfish.grammar.cisco.CiscoParser.Flan_interfaceContext;
import org.batfish.grammar.cisco.CiscoParser.Flan_unitContext;
import org.batfish.grammar.cisco.CiscoParser.Hash_commentContext;
import org.batfish.grammar.cisco.CiscoParser.If_autostateContext;
import org.batfish.grammar.cisco.CiscoParser.If_bandwidthContext;
import org.batfish.grammar.cisco.CiscoParser.If_descriptionContext;
import org.batfish.grammar.cisco.CiscoParser.If_ip_access_groupContext;
import org.batfish.grammar.cisco.CiscoParser.If_ip_addressContext;
import org.batfish.grammar.cisco.CiscoParser.If_ip_address_secondaryContext;
import org.batfish.grammar.cisco.CiscoParser.If_ip_helper_addressContext;
import org.batfish.grammar.cisco.CiscoParser.If_ip_igmpContext;
import org.batfish.grammar.cisco.CiscoParser.If_ip_inband_access_groupContext;
import org.batfish.grammar.cisco.CiscoParser.If_ip_nat_destinationContext;
import org.batfish.grammar.cisco.CiscoParser.If_ip_nat_sourceContext;
import org.batfish.grammar.cisco.CiscoParser.If_ip_ospf_areaContext;
import org.batfish.grammar.cisco.CiscoParser.If_ip_ospf_costContext;
import org.batfish.grammar.cisco.CiscoParser.If_ip_ospf_dead_intervalContext;
import org.batfish.grammar.cisco.CiscoParser.If_ip_ospf_dead_interval_minimalContext;
import org.batfish.grammar.cisco.CiscoParser.If_ip_ospf_networkContext;
import org.batfish.grammar.cisco.CiscoParser.If_ip_ospf_passive_interfaceContext;
import org.batfish.grammar.cisco.CiscoParser.If_ip_pim_neighbor_filterContext;
import org.batfish.grammar.cisco.CiscoParser.If_ip_policyContext;
import org.batfish.grammar.cisco.CiscoParser.If_ip_proxy_arpContext;
import org.batfish.grammar.cisco.CiscoParser.If_ip_router_isisContext;
import org.batfish.grammar.cisco.CiscoParser.If_ip_router_ospf_areaContext;
import org.batfish.grammar.cisco.CiscoParser.If_ip_verifyContext;
import org.batfish.grammar.cisco.CiscoParser.If_ip_vrf_forwardingContext;
import org.batfish.grammar.cisco.CiscoParser.If_isis_metricContext;
import org.batfish.grammar.cisco.CiscoParser.If_mtuContext;
import org.batfish.grammar.cisco.CiscoParser.If_rp_stanzaContext;
import org.batfish.grammar.cisco.CiscoParser.If_shutdownContext;
import org.batfish.grammar.cisco.CiscoParser.If_spanning_treeContext;
import org.batfish.grammar.cisco.CiscoParser.If_st_portfastContext;
import org.batfish.grammar.cisco.CiscoParser.If_switchportContext;
import org.batfish.grammar.cisco.CiscoParser.If_switchport_accessContext;
import org.batfish.grammar.cisco.CiscoParser.If_switchport_modeContext;
import org.batfish.grammar.cisco.CiscoParser.If_switchport_trunk_allowedContext;
import org.batfish.grammar.cisco.CiscoParser.If_switchport_trunk_encapsulationContext;
import org.batfish.grammar.cisco.CiscoParser.If_switchport_trunk_nativeContext;
import org.batfish.grammar.cisco.CiscoParser.If_vrf_memberContext;
import org.batfish.grammar.cisco.CiscoParser.If_vrrpContext;
import org.batfish.grammar.cisco.CiscoParser.Ifdhcpr_addressContext;
import org.batfish.grammar.cisco.CiscoParser.Ifdhcpr_clientContext;
import org.batfish.grammar.cisco.CiscoParser.Ifigmp_access_groupContext;
import org.batfish.grammar.cisco.CiscoParser.Ifigmpsg_aclContext;
import org.batfish.grammar.cisco.CiscoParser.Iftunnel_destinationContext;
import org.batfish.grammar.cisco.CiscoParser.Iftunnel_modeContext;
import org.batfish.grammar.cisco.CiscoParser.Iftunnel_protectionContext;
import org.batfish.grammar.cisco.CiscoParser.Iftunnel_sourceContext;
import org.batfish.grammar.cisco.CiscoParser.Ifvrrp_authenticationContext;
import org.batfish.grammar.cisco.CiscoParser.Ifvrrp_ipContext;
import org.batfish.grammar.cisco.CiscoParser.Ifvrrp_preemptContext;
import org.batfish.grammar.cisco.CiscoParser.Ifvrrp_priorityContext;
import org.batfish.grammar.cisco.CiscoParser.Ike_encryptionContext;
import org.batfish.grammar.cisco.CiscoParser.Ike_encryption_arubaContext;
import org.batfish.grammar.cisco.CiscoParser.Inherit_peer_policy_bgp_tailContext;
import org.batfish.grammar.cisco.CiscoParser.Inherit_peer_session_bgp_tailContext;
import org.batfish.grammar.cisco.CiscoParser.Int_compContext;
import org.batfish.grammar.cisco.CiscoParser.Int_exprContext;
import org.batfish.grammar.cisco.CiscoParser.Interface_is_stanzaContext;
import org.batfish.grammar.cisco.CiscoParser.Interface_nameContext;
import org.batfish.grammar.cisco.CiscoParser.Ip_as_path_access_list_stanzaContext;
import org.batfish.grammar.cisco.CiscoParser.Ip_as_path_access_list_tailContext;
import org.batfish.grammar.cisco.CiscoParser.Ip_community_list_expanded_stanzaContext;
import org.batfish.grammar.cisco.CiscoParser.Ip_community_list_expanded_tailContext;
import org.batfish.grammar.cisco.CiscoParser.Ip_community_list_standard_stanzaContext;
import org.batfish.grammar.cisco.CiscoParser.Ip_community_list_standard_tailContext;
import org.batfish.grammar.cisco.CiscoParser.Ip_dhcp_relay_serverContext;
import org.batfish.grammar.cisco.CiscoParser.Ip_domain_lookupContext;
import org.batfish.grammar.cisco.CiscoParser.Ip_domain_nameContext;
import org.batfish.grammar.cisco.CiscoParser.Ip_hostnameContext;
import org.batfish.grammar.cisco.CiscoParser.Ip_nat_poolContext;
import org.batfish.grammar.cisco.CiscoParser.Ip_nat_pool_rangeContext;
import org.batfish.grammar.cisco.CiscoParser.Ip_prefix_list_stanzaContext;
import org.batfish.grammar.cisco.CiscoParser.Ip_prefix_list_tailContext;
import org.batfish.grammar.cisco.CiscoParser.Ip_route_stanzaContext;
import org.batfish.grammar.cisco.CiscoParser.Ip_route_tailContext;
import org.batfish.grammar.cisco.CiscoParser.Ip_ssh_versionContext;
import org.batfish.grammar.cisco.CiscoParser.Ipsec_authenticationContext;
import org.batfish.grammar.cisco.CiscoParser.Ipsec_encryptionContext;
import org.batfish.grammar.cisco.CiscoParser.Ipv6_prefix_list_stanzaContext;
import org.batfish.grammar.cisco.CiscoParser.Ipv6_prefix_list_tailContext;
import org.batfish.grammar.cisco.CiscoParser.Is_type_is_stanzaContext;
import org.batfish.grammar.cisco.CiscoParser.Isis_levelContext;
import org.batfish.grammar.cisco.CiscoParser.Isis_level_exprContext;
import org.batfish.grammar.cisco.CiscoParser.L_access_classContext;
import org.batfish.grammar.cisco.CiscoParser.L_exec_timeoutContext;
import org.batfish.grammar.cisco.CiscoParser.L_login_authenticationContext;
import org.batfish.grammar.cisco.CiscoParser.L_transportContext;
import org.batfish.grammar.cisco.CiscoParser.Local_as_bgp_tailContext;
import org.batfish.grammar.cisco.CiscoParser.Logging_addressContext;
import org.batfish.grammar.cisco.CiscoParser.Logging_bufferedContext;
import org.batfish.grammar.cisco.CiscoParser.Logging_consoleContext;
import org.batfish.grammar.cisco.CiscoParser.Logging_hostContext;
import org.batfish.grammar.cisco.CiscoParser.Logging_onContext;
import org.batfish.grammar.cisco.CiscoParser.Logging_serverContext;
import org.batfish.grammar.cisco.CiscoParser.Logging_severityContext;
import org.batfish.grammar.cisco.CiscoParser.Logging_source_interfaceContext;
import org.batfish.grammar.cisco.CiscoParser.Logging_trapContext;
import org.batfish.grammar.cisco.CiscoParser.Management_ssh_ip_access_groupContext;
import org.batfish.grammar.cisco.CiscoParser.Management_telnet_ip_access_groupContext;
import org.batfish.grammar.cisco.CiscoParser.Match_as_path_access_list_rm_stanzaContext;
import org.batfish.grammar.cisco.CiscoParser.Match_community_list_rm_stanzaContext;
import org.batfish.grammar.cisco.CiscoParser.Match_ip_access_list_rm_stanzaContext;
import org.batfish.grammar.cisco.CiscoParser.Match_ip_prefix_list_rm_stanzaContext;
import org.batfish.grammar.cisco.CiscoParser.Match_ipv6_access_list_rm_stanzaContext;
import org.batfish.grammar.cisco.CiscoParser.Match_ipv6_prefix_list_rm_stanzaContext;
import org.batfish.grammar.cisco.CiscoParser.Match_source_protocol_rm_stanzaContext;
import org.batfish.grammar.cisco.CiscoParser.Match_tag_rm_stanzaContext;
import org.batfish.grammar.cisco.CiscoParser.Maximum_paths_bgp_tailContext;
import org.batfish.grammar.cisco.CiscoParser.Maximum_peers_bgp_tailContext;
import org.batfish.grammar.cisco.CiscoParser.Neighbor_block_address_familyContext;
import org.batfish.grammar.cisco.CiscoParser.Neighbor_block_inheritContext;
import org.batfish.grammar.cisco.CiscoParser.Neighbor_block_rb_stanzaContext;
import org.batfish.grammar.cisco.CiscoParser.Neighbor_flat_rb_stanzaContext;
import org.batfish.grammar.cisco.CiscoParser.Neighbor_group_rb_stanzaContext;
import org.batfish.grammar.cisco.CiscoParser.Net_is_stanzaContext;
import org.batfish.grammar.cisco.CiscoParser.Network6_bgp_tailContext;
import org.batfish.grammar.cisco.CiscoParser.Network_bgp_tailContext;
import org.batfish.grammar.cisco.CiscoParser.Next_hop_self_bgp_tailContext;
import org.batfish.grammar.cisco.CiscoParser.No_ip_prefix_list_stanzaContext;
import org.batfish.grammar.cisco.CiscoParser.No_neighbor_activate_rb_stanzaContext;
import org.batfish.grammar.cisco.CiscoParser.No_neighbor_shutdown_rb_stanzaContext;
import org.batfish.grammar.cisco.CiscoParser.No_redistribute_connected_rb_stanzaContext;
import org.batfish.grammar.cisco.CiscoParser.No_route_map_stanzaContext;
import org.batfish.grammar.cisco.CiscoParser.No_shutdown_rb_stanzaContext;
import org.batfish.grammar.cisco.CiscoParser.Ntp_access_groupContext;
import org.batfish.grammar.cisco.CiscoParser.Ntp_serverContext;
import org.batfish.grammar.cisco.CiscoParser.Ntp_source_interfaceContext;
import org.batfish.grammar.cisco.CiscoParser.Null_as_path_regexContext;
import org.batfish.grammar.cisco.CiscoParser.Og_networkContext;
import org.batfish.grammar.cisco.CiscoParser.Og_serviceContext;
import org.batfish.grammar.cisco.CiscoParser.Ogn_host_ipContext;
import org.batfish.grammar.cisco.CiscoParser.Ogn_ip_with_maskContext;
import org.batfish.grammar.cisco.CiscoParser.Ogs_icmpContext;
import org.batfish.grammar.cisco.CiscoParser.Ogs_tcpContext;
import org.batfish.grammar.cisco.CiscoParser.Ogs_udpContext;
import org.batfish.grammar.cisco.CiscoParser.Origin_exprContext;
import org.batfish.grammar.cisco.CiscoParser.Origin_expr_literalContext;
import org.batfish.grammar.cisco.CiscoParser.Passive_iis_stanzaContext;
import org.batfish.grammar.cisco.CiscoParser.Passive_interface_default_is_stanzaContext;
import org.batfish.grammar.cisco.CiscoParser.Passive_interface_is_stanzaContext;
import org.batfish.grammar.cisco.CiscoParser.Peer_group_assignment_rb_stanzaContext;
import org.batfish.grammar.cisco.CiscoParser.Peer_group_creation_rb_stanzaContext;
import org.batfish.grammar.cisco.CiscoParser.Peer_sa_filterContext;
import org.batfish.grammar.cisco.CiscoParser.Pim_accept_registerContext;
import org.batfish.grammar.cisco.CiscoParser.Pim_accept_rpContext;
import org.batfish.grammar.cisco.CiscoParser.Pim_rp_addressContext;
import org.batfish.grammar.cisco.CiscoParser.Pim_rp_announce_filterContext;
import org.batfish.grammar.cisco.CiscoParser.Pim_rp_candidateContext;
import org.batfish.grammar.cisco.CiscoParser.Pim_send_rp_announceContext;
import org.batfish.grammar.cisco.CiscoParser.Pim_spt_thresholdContext;
import org.batfish.grammar.cisco.CiscoParser.PortContext;
import org.batfish.grammar.cisco.CiscoParser.Port_specifierContext;
import org.batfish.grammar.cisco.CiscoParser.Prefix_list_bgp_tailContext;
import org.batfish.grammar.cisco.CiscoParser.Prefix_set_elemContext;
import org.batfish.grammar.cisco.CiscoParser.Prefix_set_stanzaContext;
import org.batfish.grammar.cisco.CiscoParser.Prepend_as_path_rp_stanzaContext;
import org.batfish.grammar.cisco.CiscoParser.ProtocolContext;
import org.batfish.grammar.cisco.CiscoParser.RangeContext;
import org.batfish.grammar.cisco.CiscoParser.Redistribute_aggregate_bgp_tailContext;
import org.batfish.grammar.cisco.CiscoParser.Redistribute_connected_bgp_tailContext;
import org.batfish.grammar.cisco.CiscoParser.Redistribute_connected_is_stanzaContext;
import org.batfish.grammar.cisco.CiscoParser.Redistribute_ospf_bgp_tailContext;
import org.batfish.grammar.cisco.CiscoParser.Redistribute_ospfv3_bgp_tailContext;
import org.batfish.grammar.cisco.CiscoParser.Redistribute_rip_bgp_tailContext;
import org.batfish.grammar.cisco.CiscoParser.Redistribute_static_bgp_tailContext;
import org.batfish.grammar.cisco.CiscoParser.Redistribute_static_is_stanzaContext;
import org.batfish.grammar.cisco.CiscoParser.Remote_as_bgp_tailContext;
import org.batfish.grammar.cisco.CiscoParser.Remove_private_as_bgp_tailContext;
import org.batfish.grammar.cisco.CiscoParser.Ro_areaContext;
import org.batfish.grammar.cisco.CiscoParser.Ro_area_filterlistContext;
import org.batfish.grammar.cisco.CiscoParser.Ro_area_nssaContext;
import org.batfish.grammar.cisco.CiscoParser.Ro_auto_costContext;
import org.batfish.grammar.cisco.CiscoParser.Ro_default_informationContext;
import org.batfish.grammar.cisco.CiscoParser.Ro_default_metricContext;
import org.batfish.grammar.cisco.CiscoParser.Ro_max_metricContext;
import org.batfish.grammar.cisco.CiscoParser.Ro_maximum_pathsContext;
import org.batfish.grammar.cisco.CiscoParser.Ro_networkContext;
import org.batfish.grammar.cisco.CiscoParser.Ro_passive_interfaceContext;
import org.batfish.grammar.cisco.CiscoParser.Ro_passive_interface_defaultContext;
import org.batfish.grammar.cisco.CiscoParser.Ro_redistribute_bgpContext;
import org.batfish.grammar.cisco.CiscoParser.Ro_redistribute_connectedContext;
import org.batfish.grammar.cisco.CiscoParser.Ro_redistribute_ripContext;
import org.batfish.grammar.cisco.CiscoParser.Ro_redistribute_staticContext;
import org.batfish.grammar.cisco.CiscoParser.Ro_rfc1583_compatibilityContext;
import org.batfish.grammar.cisco.CiscoParser.Ro_router_idContext;
import org.batfish.grammar.cisco.CiscoParser.Ro_vrfContext;
import org.batfish.grammar.cisco.CiscoParser.Roa_interfaceContext;
import org.batfish.grammar.cisco.CiscoParser.Roa_rangeContext;
import org.batfish.grammar.cisco.CiscoParser.Roi_costContext;
import org.batfish.grammar.cisco.CiscoParser.Roi_passiveContext;
import org.batfish.grammar.cisco.CiscoParser.Route_map_bgp_tailContext;
import org.batfish.grammar.cisco.CiscoParser.Route_map_stanzaContext;
import org.batfish.grammar.cisco.CiscoParser.Route_policy_stanzaContext;
import org.batfish.grammar.cisco.CiscoParser.Route_reflector_client_bgp_tailContext;
import org.batfish.grammar.cisco.CiscoParser.Router_bgp_stanzaContext;
import org.batfish.grammar.cisco.CiscoParser.Router_id_bgp_tailContext;
import org.batfish.grammar.cisco.CiscoParser.Router_isis_stanzaContext;
import org.batfish.grammar.cisco.CiscoParser.Rp_community_setContext;
import org.batfish.grammar.cisco.CiscoParser.Rp_community_set_elemContext;
import org.batfish.grammar.cisco.CiscoParser.Rp_community_set_elem_halfContext;
import org.batfish.grammar.cisco.CiscoParser.Rp_isis_metric_typeContext;
import org.batfish.grammar.cisco.CiscoParser.Rp_metric_typeContext;
import org.batfish.grammar.cisco.CiscoParser.Rp_ospf_metric_typeContext;
import org.batfish.grammar.cisco.CiscoParser.Rp_prefix_setContext;
import org.batfish.grammar.cisco.CiscoParser.Rp_route_typeContext;
import org.batfish.grammar.cisco.CiscoParser.Rp_stanzaContext;
import org.batfish.grammar.cisco.CiscoParser.Rp_subrangeContext;
import org.batfish.grammar.cisco.CiscoParser.Rr_distribute_listContext;
import org.batfish.grammar.cisco.CiscoParser.Rr_networkContext;
import org.batfish.grammar.cisco.CiscoParser.Rr_passive_interfaceContext;
import org.batfish.grammar.cisco.CiscoParser.Rr_passive_interface_defaultContext;
import org.batfish.grammar.cisco.CiscoParser.Rs_routeContext;
import org.batfish.grammar.cisco.CiscoParser.Rs_vrfContext;
import org.batfish.grammar.cisco.CiscoParser.S_aaaContext;
import org.batfish.grammar.cisco.CiscoParser.S_cableContext;
import org.batfish.grammar.cisco.CiscoParser.S_depi_classContext;
import org.batfish.grammar.cisco.CiscoParser.S_depi_tunnelContext;
import org.batfish.grammar.cisco.CiscoParser.S_domain_nameContext;
import org.batfish.grammar.cisco.CiscoParser.S_featureContext;
import org.batfish.grammar.cisco.CiscoParser.S_hostnameContext;
import org.batfish.grammar.cisco.CiscoParser.S_interfaceContext;
import org.batfish.grammar.cisco.CiscoParser.S_ip_default_gatewayContext;
import org.batfish.grammar.cisco.CiscoParser.S_ip_dhcpContext;
import org.batfish.grammar.cisco.CiscoParser.S_ip_domainContext;
import org.batfish.grammar.cisco.CiscoParser.S_ip_domain_nameContext;
import org.batfish.grammar.cisco.CiscoParser.S_ip_name_serverContext;
import org.batfish.grammar.cisco.CiscoParser.S_ip_pimContext;
import org.batfish.grammar.cisco.CiscoParser.S_ip_source_routeContext;
import org.batfish.grammar.cisco.CiscoParser.S_ip_sshContext;
import org.batfish.grammar.cisco.CiscoParser.S_ip_tacacs_source_interfaceContext;
import org.batfish.grammar.cisco.CiscoParser.S_l2tp_classContext;
import org.batfish.grammar.cisco.CiscoParser.S_lineContext;
import org.batfish.grammar.cisco.CiscoParser.S_loggingContext;
import org.batfish.grammar.cisco.CiscoParser.S_mac_access_listContext;
import org.batfish.grammar.cisco.CiscoParser.S_mac_access_list_extendedContext;
import org.batfish.grammar.cisco.CiscoParser.S_no_access_list_extendedContext;
import org.batfish.grammar.cisco.CiscoParser.S_no_access_list_standardContext;
import org.batfish.grammar.cisco.CiscoParser.S_ntpContext;
import org.batfish.grammar.cisco.CiscoParser.S_router_ospfContext;
import org.batfish.grammar.cisco.CiscoParser.S_router_ripContext;
import org.batfish.grammar.cisco.CiscoParser.S_serviceContext;
import org.batfish.grammar.cisco.CiscoParser.S_snmp_serverContext;
import org.batfish.grammar.cisco.CiscoParser.S_sntpContext;
import org.batfish.grammar.cisco.CiscoParser.S_spanning_treeContext;
import org.batfish.grammar.cisco.CiscoParser.S_switchportContext;
import org.batfish.grammar.cisco.CiscoParser.S_tacacs_serverContext;
import org.batfish.grammar.cisco.CiscoParser.S_usernameContext;
import org.batfish.grammar.cisco.CiscoParser.S_vrf_contextContext;
import org.batfish.grammar.cisco.CiscoParser.S_vrf_definitionContext;
import org.batfish.grammar.cisco.CiscoParser.Sd_switchport_blankContext;
import org.batfish.grammar.cisco.CiscoParser.Sd_switchport_shutdownContext;
import org.batfish.grammar.cisco.CiscoParser.Send_community_bgp_tailContext;
import org.batfish.grammar.cisco.CiscoParser.Session_group_rb_stanzaContext;
import org.batfish.grammar.cisco.CiscoParser.Set_as_path_prepend_rm_stanzaContext;
import org.batfish.grammar.cisco.CiscoParser.Set_comm_list_delete_rm_stanzaContext;
import org.batfish.grammar.cisco.CiscoParser.Set_community_additive_rm_stanzaContext;
import org.batfish.grammar.cisco.CiscoParser.Set_community_list_additive_rm_stanzaContext;
import org.batfish.grammar.cisco.CiscoParser.Set_community_list_rm_stanzaContext;
import org.batfish.grammar.cisco.CiscoParser.Set_community_none_rm_stanzaContext;
import org.batfish.grammar.cisco.CiscoParser.Set_community_rm_stanzaContext;
import org.batfish.grammar.cisco.CiscoParser.Set_community_rp_stanzaContext;
import org.batfish.grammar.cisco.CiscoParser.Set_isis_metric_rp_stanzaContext;
import org.batfish.grammar.cisco.CiscoParser.Set_level_rp_stanzaContext;
import org.batfish.grammar.cisco.CiscoParser.Set_local_preference_rm_stanzaContext;
import org.batfish.grammar.cisco.CiscoParser.Set_local_preference_rp_stanzaContext;
import org.batfish.grammar.cisco.CiscoParser.Set_med_rp_stanzaContext;
import org.batfish.grammar.cisco.CiscoParser.Set_metric_rm_stanzaContext;
import org.batfish.grammar.cisco.CiscoParser.Set_metric_type_rm_stanzaContext;
import org.batfish.grammar.cisco.CiscoParser.Set_metric_type_rp_stanzaContext;
import org.batfish.grammar.cisco.CiscoParser.Set_next_hop_peer_address_stanzaContext;
import org.batfish.grammar.cisco.CiscoParser.Set_next_hop_rm_stanzaContext;
import org.batfish.grammar.cisco.CiscoParser.Set_next_hop_rp_stanzaContext;
import org.batfish.grammar.cisco.CiscoParser.Set_origin_rm_stanzaContext;
import org.batfish.grammar.cisco.CiscoParser.Set_origin_rp_stanzaContext;
import org.batfish.grammar.cisco.CiscoParser.Set_rp_stanzaContext;
import org.batfish.grammar.cisco.CiscoParser.Set_tag_rp_stanzaContext;
import org.batfish.grammar.cisco.CiscoParser.Set_weight_rp_stanzaContext;
import org.batfish.grammar.cisco.CiscoParser.Shutdown_bgp_tailContext;
import org.batfish.grammar.cisco.CiscoParser.Sntp_serverContext;
import org.batfish.grammar.cisco.CiscoParser.Spanning_tree_portfastContext;
import org.batfish.grammar.cisco.CiscoParser.Ss_communityContext;
import org.batfish.grammar.cisco.CiscoParser.Ss_enable_trapsContext;
import org.batfish.grammar.cisco.CiscoParser.Ss_file_transferContext;
import org.batfish.grammar.cisco.CiscoParser.Ss_hostContext;
import org.batfish.grammar.cisco.CiscoParser.Ss_source_interfaceContext;
import org.batfish.grammar.cisco.CiscoParser.Ss_tftp_server_listContext;
import org.batfish.grammar.cisco.CiscoParser.Ss_trap_sourceContext;
import org.batfish.grammar.cisco.CiscoParser.Ssc_access_controlContext;
import org.batfish.grammar.cisco.CiscoParser.Ssc_use_ipv4_aclContext;
import org.batfish.grammar.cisco.CiscoParser.Ssh_access_groupContext;
import org.batfish.grammar.cisco.CiscoParser.Ssh_serverContext;
import org.batfish.grammar.cisco.CiscoParser.Standard_access_list_additional_featureContext;
import org.batfish.grammar.cisco.CiscoParser.Standard_access_list_stanzaContext;
import org.batfish.grammar.cisco.CiscoParser.Standard_access_list_tailContext;
import org.batfish.grammar.cisco.CiscoParser.Standard_ipv6_access_list_stanzaContext;
import org.batfish.grammar.cisco.CiscoParser.Standard_ipv6_access_list_tailContext;
import org.batfish.grammar.cisco.CiscoParser.SubrangeContext;
import org.batfish.grammar.cisco.CiscoParser.Summary_address_is_stanzaContext;
import org.batfish.grammar.cisco.CiscoParser.Suppressed_iis_stanzaContext;
import org.batfish.grammar.cisco.CiscoParser.Switching_mode_stanzaContext;
import org.batfish.grammar.cisco.CiscoParser.Switchport_trunk_encapsulationContext;
import org.batfish.grammar.cisco.CiscoParser.T_serverContext;
import org.batfish.grammar.cisco.CiscoParser.T_source_interfaceContext;
import org.batfish.grammar.cisco.CiscoParser.Template_peer_address_familyContext;
import org.batfish.grammar.cisco.CiscoParser.Template_peer_policy_rb_stanzaContext;
import org.batfish.grammar.cisco.CiscoParser.Template_peer_rb_stanzaContext;
import org.batfish.grammar.cisco.CiscoParser.Template_peer_session_rb_stanzaContext;
import org.batfish.grammar.cisco.CiscoParser.Ts_hostContext;
import org.batfish.grammar.cisco.CiscoParser.U_passwordContext;
import org.batfish.grammar.cisco.CiscoParser.U_roleContext;
import org.batfish.grammar.cisco.CiscoParser.Update_source_bgp_tailContext;
import org.batfish.grammar.cisco.CiscoParser.Use_af_group_bgp_tailContext;
import org.batfish.grammar.cisco.CiscoParser.Use_neighbor_group_bgp_tailContext;
import org.batfish.grammar.cisco.CiscoParser.Use_session_group_bgp_tailContext;
import org.batfish.grammar.cisco.CiscoParser.VariableContext;
import org.batfish.grammar.cisco.CiscoParser.Variable_access_listContext;
import org.batfish.grammar.cisco.CiscoParser.Viaf_vrrpContext;
import org.batfish.grammar.cisco.CiscoParser.Viafv_addressContext;
import org.batfish.grammar.cisco.CiscoParser.Viafv_preemptContext;
import org.batfish.grammar.cisco.CiscoParser.Viafv_priorityContext;
import org.batfish.grammar.cisco.CiscoParser.Vrf_block_rb_stanzaContext;
import org.batfish.grammar.cisco.CiscoParser.Vrfc_ip_routeContext;
import org.batfish.grammar.cisco.CiscoParser.Vrfd_descriptionContext;
import org.batfish.grammar.cisco.CiscoParser.Vrrp_interfaceContext;
import org.batfish.grammar.cisco.CiscoParser.Wccp_idContext;
import org.batfish.representation.cisco.AccessListAddressSpecifier;
import org.batfish.representation.cisco.AccessListServiceSpecifier;
import org.batfish.representation.cisco.AsPathSet;
import org.batfish.representation.cisco.BgpAggregateIpv4Network;
import org.batfish.representation.cisco.BgpAggregateIpv6Network;
import org.batfish.representation.cisco.BgpNetwork;
import org.batfish.representation.cisco.BgpNetwork6;
import org.batfish.representation.cisco.BgpPeerGroup;
import org.batfish.representation.cisco.BgpProcess;
import org.batfish.representation.cisco.BgpRedistributionPolicy;
import org.batfish.representation.cisco.CiscoConfiguration;
import org.batfish.representation.cisco.CiscoSourceNat;
import org.batfish.representation.cisco.CiscoStructureType;
import org.batfish.representation.cisco.CiscoStructureUsage;
import org.batfish.representation.cisco.DynamicIpBgpPeerGroup;
import org.batfish.representation.cisco.DynamicIpv6BgpPeerGroup;
import org.batfish.representation.cisco.ExpandedCommunityList;
import org.batfish.representation.cisco.ExpandedCommunityListLine;
import org.batfish.representation.cisco.ExtendedAccessList;
import org.batfish.representation.cisco.ExtendedAccessListLine;
import org.batfish.representation.cisco.ExtendedIpv6AccessList;
import org.batfish.representation.cisco.ExtendedIpv6AccessListLine;
import org.batfish.representation.cisco.IcmpServiceObjectGroupLine;
import org.batfish.representation.cisco.Interface;
import org.batfish.representation.cisco.IpAsPathAccessList;
import org.batfish.representation.cisco.IpAsPathAccessListLine;
import org.batfish.representation.cisco.IpBgpPeerGroup;
import org.batfish.representation.cisco.IpsecProfile;
import org.batfish.representation.cisco.IpsecTransformSet;
import org.batfish.representation.cisco.Ipv6BgpPeerGroup;
import org.batfish.representation.cisco.IsakmpPolicy;
import org.batfish.representation.cisco.IsakmpProfile;
import org.batfish.representation.cisco.IsisProcess;
import org.batfish.representation.cisco.IsisRedistributionPolicy;
import org.batfish.representation.cisco.Keyring;
import org.batfish.representation.cisco.MacAccessList;
import org.batfish.representation.cisco.MasterBgpPeerGroup;
import org.batfish.representation.cisco.NamedBgpPeerGroup;
import org.batfish.representation.cisco.NatPool;
import org.batfish.representation.cisco.NetworkObjectGroup;
import org.batfish.representation.cisco.NetworkObjectGroupAddressSpecifier;
import org.batfish.representation.cisco.OspfNetwork;
import org.batfish.representation.cisco.OspfProcess;
import org.batfish.representation.cisco.OspfRedistributionPolicy;
import org.batfish.representation.cisco.OspfWildcardNetwork;
import org.batfish.representation.cisco.Prefix6List;
import org.batfish.representation.cisco.Prefix6ListLine;
import org.batfish.representation.cisco.PrefixList;
import org.batfish.representation.cisco.PrefixListLine;
import org.batfish.representation.cisco.RipProcess;
import org.batfish.representation.cisco.RouteMap;
import org.batfish.representation.cisco.RouteMapClause;
import org.batfish.representation.cisco.RouteMapContinue;
import org.batfish.representation.cisco.RouteMapMatchAsPathAccessListLine;
import org.batfish.representation.cisco.RouteMapMatchCommunityListLine;
import org.batfish.representation.cisco.RouteMapMatchIpAccessListLine;
import org.batfish.representation.cisco.RouteMapMatchIpPrefixListLine;
import org.batfish.representation.cisco.RouteMapMatchIpv6AccessListLine;
import org.batfish.representation.cisco.RouteMapMatchIpv6PrefixListLine;
import org.batfish.representation.cisco.RouteMapMatchTagLine;
import org.batfish.representation.cisco.RouteMapSetAdditiveCommunityLine;
import org.batfish.representation.cisco.RouteMapSetAdditiveCommunityListLine;
import org.batfish.representation.cisco.RouteMapSetAsPathPrependLine;
import org.batfish.representation.cisco.RouteMapSetCommunityLine;
import org.batfish.representation.cisco.RouteMapSetCommunityListLine;
import org.batfish.representation.cisco.RouteMapSetCommunityNoneLine;
import org.batfish.representation.cisco.RouteMapSetDeleteCommunityLine;
import org.batfish.representation.cisco.RouteMapSetLine;
import org.batfish.representation.cisco.RouteMapSetLocalPreferenceLine;
import org.batfish.representation.cisco.RouteMapSetMetricLine;
import org.batfish.representation.cisco.RouteMapSetNextHopLine;
import org.batfish.representation.cisco.RouteMapSetNextHopPeerAddress;
import org.batfish.representation.cisco.RouteMapSetOriginTypeLine;
import org.batfish.representation.cisco.RoutePolicy;
import org.batfish.representation.cisco.RoutePolicyApplyStatement;
import org.batfish.representation.cisco.RoutePolicyBoolean;
import org.batfish.representation.cisco.RoutePolicyBooleanAnd;
import org.batfish.representation.cisco.RoutePolicyBooleanApply;
import org.batfish.representation.cisco.RoutePolicyBooleanAsPathIn;
import org.batfish.representation.cisco.RoutePolicyBooleanAsPathIsLocal;
import org.batfish.representation.cisco.RoutePolicyBooleanAsPathNeighborIs;
import org.batfish.representation.cisco.RoutePolicyBooleanAsPathOriginatesFrom;
import org.batfish.representation.cisco.RoutePolicyBooleanAsPathPassesThrough;
import org.batfish.representation.cisco.RoutePolicyBooleanCommunityMatchesAny;
import org.batfish.representation.cisco.RoutePolicyBooleanCommunityMatchesEvery;
import org.batfish.representation.cisco.RoutePolicyBooleanDestination;
import org.batfish.representation.cisco.RoutePolicyBooleanLocalPreference;
import org.batfish.representation.cisco.RoutePolicyBooleanMed;
import org.batfish.representation.cisco.RoutePolicyBooleanNextHopIn;
import org.batfish.representation.cisco.RoutePolicyBooleanNot;
import org.batfish.representation.cisco.RoutePolicyBooleanOr;
import org.batfish.representation.cisco.RoutePolicyBooleanRibHasRoute;
import org.batfish.representation.cisco.RoutePolicyBooleanRouteTypeIs;
import org.batfish.representation.cisco.RoutePolicyBooleanTagIs;
import org.batfish.representation.cisco.RoutePolicyComment;
import org.batfish.representation.cisco.RoutePolicyCommunitySet;
import org.batfish.representation.cisco.RoutePolicyCommunitySetInline;
import org.batfish.representation.cisco.RoutePolicyCommunitySetName;
import org.batfish.representation.cisco.RoutePolicyDeleteAllStatement;
import org.batfish.representation.cisco.RoutePolicyDeleteCommunityStatement;
import org.batfish.representation.cisco.RoutePolicyDispositionStatement;
import org.batfish.representation.cisco.RoutePolicyDispositionType;
import org.batfish.representation.cisco.RoutePolicyElseBlock;
import org.batfish.representation.cisco.RoutePolicyElseIfBlock;
import org.batfish.representation.cisco.RoutePolicyIfStatement;
import org.batfish.representation.cisco.RoutePolicyInlinePrefix6Set;
import org.batfish.representation.cisco.RoutePolicyInlinePrefixSet;
import org.batfish.representation.cisco.RoutePolicyNextHop;
import org.batfish.representation.cisco.RoutePolicyNextHopIP6;
import org.batfish.representation.cisco.RoutePolicyNextHopIp;
import org.batfish.representation.cisco.RoutePolicyNextHopPeerAddress;
import org.batfish.representation.cisco.RoutePolicyNextHopSelf;
import org.batfish.representation.cisco.RoutePolicyPrefixSet;
import org.batfish.representation.cisco.RoutePolicyPrefixSetName;
import org.batfish.representation.cisco.RoutePolicyPrependAsPath;
import org.batfish.representation.cisco.RoutePolicySetCommunity;
import org.batfish.representation.cisco.RoutePolicySetIsisMetric;
import org.batfish.representation.cisco.RoutePolicySetIsisMetricType;
import org.batfish.representation.cisco.RoutePolicySetLevel;
import org.batfish.representation.cisco.RoutePolicySetLocalPref;
import org.batfish.representation.cisco.RoutePolicySetMed;
import org.batfish.representation.cisco.RoutePolicySetNextHop;
import org.batfish.representation.cisco.RoutePolicySetOrigin;
import org.batfish.representation.cisco.RoutePolicySetOspfMetricType;
import org.batfish.representation.cisco.RoutePolicySetTag;
import org.batfish.representation.cisco.RoutePolicySetVarMetricType;
import org.batfish.representation.cisco.RoutePolicySetWeight;
import org.batfish.representation.cisco.RoutePolicyStatement;
import org.batfish.representation.cisco.ServiceObjectGroup;
<<<<<<< HEAD
=======
import org.batfish.representation.cisco.ServiceObjectGroupServiceSpecifier;
import org.batfish.representation.cisco.SimpleExtendedAccessListServiceSpecifier;
>>>>>>> 257785f2
import org.batfish.representation.cisco.StandardAccessList;
import org.batfish.representation.cisco.StandardAccessListLine;
import org.batfish.representation.cisco.StandardAccessListServiceSpecifier;
import org.batfish.representation.cisco.StandardCommunityList;
import org.batfish.representation.cisco.StandardCommunityListLine;
import org.batfish.representation.cisco.StandardIpv6AccessList;
import org.batfish.representation.cisco.StandardIpv6AccessListLine;
import org.batfish.representation.cisco.StaticRoute;
import org.batfish.representation.cisco.TcpServiceObjectGroupLine;
import org.batfish.representation.cisco.Tunnel;
import org.batfish.representation.cisco.Tunnel.TunnelMode;
import org.batfish.representation.cisco.UdpServiceObjectGroupLine;
import org.batfish.representation.cisco.Vrf;
import org.batfish.representation.cisco.VrrpGroup;
import org.batfish.representation.cisco.VrrpInterface;
import org.batfish.representation.cisco.WildcardAddressSpecifier;
import org.batfish.vendor.VendorConfiguration;

public class CiscoControlPlaneExtractor extends CiscoParserBaseListener
    implements ControlPlaneExtractor {

  private static final int DEFAULT_STATIC_ROUTE_DISTANCE = 1;

  private static final String DUPLICATE = "DUPLICATE";

  private static final String F_ALLOWAS_IN_NUMBER =
      "bgp -  allowas-in with number - ignored and effectively infinite for now";

  private static final String F_BGP_AUTO_SUMMARY = "bgp - auto-summary";

  private static final String F_BGP_CONFEDERATION = "bgp confederation";

  private static final String F_BGP_INHERIT_PEER_OTHER =
      "bgp - inherit peer - inheritance not implemented for this peer type";

  private static final String F_BGP_INHERIT_PEER_SESSION_OTHER =
      "bgp - inherit peer-session - inheritance not implemented for this peer type";

  private static final String F_BGP_MAXIMUM_PEERS = "bgp - maximum-peers";

  private static final String F_BGP_NEIGHBOR_DISTRIBUTE_LIST = "bgp - neighbor distribute-list";

  private static final String F_BGP_REDISTRIBUTE_AGGREGATE = "bgp - redistribute aggregate";

  private static final String F_FRAGMENTS = "acl fragments";

  private static final String F_INTERFACE_MULTIPOINT = "interface multipoint";

  private static final String F_IP_DEFAULT_GATEWAY = "ip default-gateway";

  private static final String F_IP_ROUTE_VRF = "ip route vrf / vrf - ip route";

  private static final String F_OSPF_AREA_NSSA_DEFAULT_ORIGINATE =
      "ospf - not-so-stubby areas - default-originate";

  private static final String F_OSPF_AREA_NSSA_NO_REDISTRIBUTION =
      "ospf - not-so-stubby areas - no-redistribution";

  private static final String F_OSPF_MAXIMUM_PATHS = "ospf - maximum-paths";

  private static final String F_OSPF_REDISTRIBUTE_RIP = "ospf - redistribute rip";

  private static final String F_ROUTE_MAP_SET_METRIC_TYPE = "route-map - set metric-type";

  private static final String F_SWITCHING_MODE = "switching-mode";

  private static final String F_TTL = "acl ttl eq number";

  private static final String F_ACL_ADDRESS_GROUP = "acl match address-group";

  private static final String F_ACL_INTERFACE = "acl match interface";

  private static final String F_ACL_OBJECT = "acl match object";

  @Override
  public void exitIf_ip_ospf_network(If_ip_ospf_networkContext ctx) {
    for (Interface iface : _currentInterfaces) {
      iface.setOspfPointToPoint(true);
    }
  }

  private static Ip6 getIp(Access_list_ip6_rangeContext ctx) {
    if (ctx.ip != null) {
      return toIp6(ctx.ip);
    } else if (ctx.ipv6_prefix != null) {
      return new Prefix6(ctx.ipv6_prefix.getText()).getAddress();
    } else {
      return Ip6.ZERO;
    }
  }

  private static int toInteger(TerminalNode t) {
    return Integer.parseInt(t.getText());
  }

  private static int toInteger(Token t) {
    return Integer.parseInt(t.getText());
  }

  private static String toInterfaceName(Interface_nameContext ctx) {
    String canonicalNamePrefix =
        CiscoConfiguration.getCanonicalInterfaceNamePrefix(ctx.name_prefix_alpha.getText());
    String name = canonicalNamePrefix;
    for (Token part : ctx.name_middle_parts) {
      name += part.getText();
    }
    if (ctx.range().range_list.size() != 1) {
      throw new RedFlagBatfishException(
          "got interface range where single interface was expected: '" + ctx.getText() + "'");
    }
    name += ctx.range().getText();
    return name;
  }

  private static Ip toIp(TerminalNode t) {
    return new Ip(t.getText());
  }

  private static Ip toIp(Token t) {
    return new Ip(t.getText());
  }

  private static Ip6 toIp6(TerminalNode t) {
    return new Ip6(t.getText());
  }

  private static Ip6 toIp6(Token t) {
    return new Ip6(t.getText());
  }

  private static long toLong(TerminalNode t) {
    return Long.parseLong(t.getText());
  }

  private static long toLong(Token t) {
    return Long.parseLong(t.getText());
  }

  private static List<SubRange> toRange(RangeContext ctx) {
    List<SubRange> range = new ArrayList<>();
    for (SubrangeContext sc : ctx.range_list) {
      SubRange sr = toSubRange(sc);
      range.add(sr);
    }
    return range;
  }

  private static SubRange toSubRange(SubrangeContext ctx) {
    int low = toInteger(ctx.low);
    if (ctx.DASH() != null) {
      int high = toInteger(ctx.high);
      return new SubRange(low, high);
    } else {
      return new SubRange(low, low);
    }
  }

  private static String unquote(String text) {
    if (text.length() == 0) {
      return text;
    }
    if (text.charAt(0) != '"') {
      return text;
    } else if (text.charAt(text.length() - 1) != '"') {
      throw new BatfishException("Improperly-quoted string");
    } else {
      return text.substring(1, text.length() - 1);
    }
  }

  private CiscoConfiguration _configuration;

  @SuppressWarnings("unused")
  private List<AaaAccountingCommands> _currentAaaAccountingCommands;

  @SuppressWarnings("unused")
  private AaaAuthenticationLoginList _currentAaaAuthenticationLoginList;

  private String _currentAddressFamily;

  private IpAsPathAccessList _currentAsPathAcl;

  private final Set<String> _currentBlockNeighborAddressFamilies;

  private DynamicIpBgpPeerGroup _currentDynamicIpPeerGroup;

  private DynamicIpv6BgpPeerGroup _currentDynamicIpv6PeerGroup;

  private ExpandedCommunityList _currentExpandedCommunityList;

  private ExtendedAccessList _currentExtendedAcl;

  private ExtendedIpv6AccessList _currentExtendedIpv6Acl;

  private List<Interface> _currentInterfaces;

  private IsakmpPolicy _currentIsakmpPolicy;

  private IsakmpProfile _currentIsakmpProfile;

  private IpBgpPeerGroup _currentIpPeerGroup;

  private IpsecTransformSet _currentIpsecTransformSet;

  private IpsecProfile _currentIpsecProfile;

  private Ipv6BgpPeerGroup _currentIpv6PeerGroup;

  private Interface _currentIsisInterface;

  private IsisProcess _currentIsisProcess;

  private Keyring _currentKeyring;

  private List<String> _currentLineNames;

  @SuppressWarnings("unused")
  private MacAccessList _currentMacAccessList;

  private NamedBgpPeerGroup _currentNamedPeerGroup;

  private NatPool _currentNatPool;

  private Long _currentOspfArea;

  private String _currentOspfInterface;

  private OspfProcess _currentOspfProcess;

  private BgpPeerGroup _currentPeerGroup;

  private NamedBgpPeerGroup _currentPeerSession;

  private Prefix6List _currentPrefix6List;

  private PrefixList _currentPrefixList;

  private int _currentPrefixSetDefinitionLine;

  private String _currentPrefixSetName;

  private RipProcess _currentRipProcess;

  private RouteMap _currentRouteMap;

  private RouteMapClause _currentRouteMapClause;

  private RoutePolicy _currentRoutePolicy;

  private ServiceClass _currentServiceClass;

  private SnmpCommunity _currentSnmpCommunity;

  @SuppressWarnings("unused")
  private SnmpHost _currentSnmpHost;

  private StandardAccessList _currentStandardAcl;

  private StandardCommunityList _currentStandardCommunityList;

  private StandardIpv6AccessList _currentStandardIpv6Acl;

  private User _currentUser;

  private String _currentVrf;

  private VrrpGroup _currentVrrpGroup;

  private Integer _currentVrrpGroupNum;

  private String _currentVrrpInterface;

  private BgpPeerGroup _dummyPeerGroup;

  private ConfigurationFormat _format;

  private boolean _inBlockNeighbor;

  private boolean _inIpv6BgpPeer;

  private boolean _no;

  private final BatfishCombinedParser<?, ?> _parser;

  private List<BgpPeerGroup> _peerGroupStack;

  private final String _text;

  private final Set<String> _unimplementedFeatures;

  private final boolean _unrecognizedAsRedFlag;

  private final Warnings _w;

  private NetworkObjectGroup _currentNetworkObjectGroup;

  private ServiceObjectGroup _currentServiceObjectGroup;

  public CiscoControlPlaneExtractor(
      String text,
      BatfishCombinedParser<?, ?> parser,
      ConfigurationFormat format,
      Warnings warnings,
      boolean unrecognizedAsRedFlag) {
    _text = text;
    _parser = parser;
    _format = format;
    _unimplementedFeatures = new TreeSet<>();
    _w = warnings;
    _peerGroupStack = new ArrayList<>();
    _unrecognizedAsRedFlag = unrecognizedAsRedFlag;
    _currentBlockNeighborAddressFamilies = new HashSet<>();
  }

  private Interface addInterface(String name, Interface_nameContext ctx, boolean explicit) {
    Interface newInterface = _configuration.getInterfaces().get(name);
    if (newInterface == null) {
      newInterface = new Interface(name, _configuration);
      initInterface(newInterface, _configuration.getVendor());
      _configuration.getInterfaces().put(name, newInterface);
      initInterface(newInterface, ctx);
    } else {
      _w.pedantic("Interface: '" + name + "' altered more than once");
    }
    newInterface.setDeclaredNames(
        new ImmutableSortedSet.Builder<String>(naturalOrder())
            .addAll(newInterface.getDeclaredNames())
            .add(ctx.getText())
            .build());
    if (explicit) {
      _currentInterfaces.add(newInterface);
    }
    return newInterface;
  }

  private BatfishException convError(Class<?> type, ParserRuleContext ctx) {
    String typeName = type.getSimpleName();
    String txt = getFullText(ctx);
    return new BatfishException("Could not convert to " + typeName + ": " + txt);
  }

  private Vrf currentVrf() {
    return initVrf(_currentVrf);
  }

  @Override
  public void enterAaa_accounting(Aaa_accountingContext ctx) {
    if (_configuration.getCf().getAaa().getAccounting() == null) {
      _configuration.getCf().getAaa().setAccounting(new AaaAccounting());
    }
  }

  @Override
  public void enterAaa_accounting_commands_line(Aaa_accounting_commands_lineContext ctx) {
    Map<String, AaaAccountingCommands> commands =
        _configuration.getCf().getAaa().getAccounting().getCommands();
    Set<String> levels = new TreeSet<>();
    if (ctx.levels != null) {
      List<SubRange> range = toRange(ctx.levels);
      for (SubRange subRange : range) {
        for (int i = subRange.getStart(); i <= subRange.getEnd(); i++) {
          String level = Integer.toString(i);
          levels.add(level);
        }
      }
    } else {
      levels.add(AaaAccounting.DEFAULT_COMMANDS);
    }
    List<AaaAccountingCommands> currentAaaAccountingCommands = new ArrayList<>();
    for (String level : levels) {
      AaaAccountingCommands c = commands.computeIfAbsent(level, k -> new AaaAccountingCommands());
      currentAaaAccountingCommands.add(c);
    }
    _currentAaaAccountingCommands = currentAaaAccountingCommands;
  }

  @Override
  public void enterAaa_accounting_default(Aaa_accounting_defaultContext ctx) {
    AaaAccounting accounting = _configuration.getCf().getAaa().getAccounting();
    if (accounting.getDefault() == null) {
      accounting.setDefault(new AaaAccountingDefault());
    }
  }

  @Override
  public void enterAaa_authentication(Aaa_authenticationContext ctx) {
    if (_configuration.getCf().getAaa().getAuthentication() == null) {
      _configuration.getCf().getAaa().setAuthentication(new AaaAuthentication());
    }
  }

  @Override
  public void enterAaa_authentication_login(Aaa_authentication_loginContext ctx) {
    if (_configuration.getCf().getAaa().getAuthentication().getLogin() == null) {
      _configuration.getCf().getAaa().getAuthentication().setLogin(new AaaAuthenticationLogin());
    }
  }

  @Override
  public void enterAaa_authentication_login_list(Aaa_authentication_login_listContext ctx) {
    AaaAuthenticationLogin login = _configuration.getCf().getAaa().getAuthentication().getLogin();
    String name;
    if (ctx.DEFAULT() != null) {
      name = AaaAuthenticationLogin.DEFAULT_LIST_NAME;
    } else if (ctx.variable() != null) {
      name = ctx.variable().getText();
    } else {
      throw new BatfishException("Unsupported mode");
    }
    _currentAaaAuthenticationLoginList =
        login.getLists().computeIfAbsent(name, k -> new AaaAuthenticationLoginList());
  }

  @Override
  public void enterAddress_family_header(Address_family_headerContext ctx) {
    String addressFamilyStr = ctx.addressFamilyStr;
    if (_inBlockNeighbor) {
      if (_currentBlockNeighborAddressFamilies.contains(addressFamilyStr)) {
        popPeer();
        _inBlockNeighbor = false;
        _currentBlockNeighborAddressFamilies.clear();
      } else {
        _currentBlockNeighborAddressFamilies.add(addressFamilyStr);
      }
    }
    Bgp_address_familyContext af = ctx.af;
    if (af.VPNV4() != null || af.VPNV6() != null || af.MDT() != null || af.MULTICAST() != null) {
      pushPeer(_dummyPeerGroup);
    } else {
      pushPeer(_currentPeerGroup);
    }
    if (af.IPV6() != null) {
      _inIpv6BgpPeer = true;
    }
    _currentAddressFamily = addressFamilyStr;
  }

  @Override
  public void enterAf_group_rb_stanza(Af_group_rb_stanzaContext ctx) {
    BgpProcess proc = currentVrf().getBgpProcess();
    String name = ctx.name.getText();
    int definitionLine = ctx.name.getStart().getLine();
    // String af = ctx.bgp_address_family().getText();
    NamedBgpPeerGroup afGroup = proc.getAfGroups().get(name);
    if (afGroup == null) {
      proc.addNamedPeerGroup(name, definitionLine);
      afGroup = proc.getNamedPeerGroups().get(name);
    }
    pushPeer(afGroup);
    _currentNamedPeerGroup = afGroup;
  }

  @Override
  public void enterBgp_confederation_rb_stanza(Bgp_confederation_rb_stanzaContext ctx) {
    todo(ctx, F_BGP_CONFEDERATION);
  }

  @Override
  public void enterCip_profile(Cip_profileContext ctx) {
    if (_currentIpsecProfile != null) {
      throw new BatfishException("IpsecProfile should be null!");
    }
    _currentIpsecProfile = new IpsecProfile(ctx.name.getText(), ctx.getStart().getLine());
  }

  @Override
  public void enterCip_transform_set(Cip_transform_setContext ctx) {
    if (_currentIpsecTransformSet != null) {
      throw new BatfishException("IpsecTransformSet should be null!");
    }
    _currentIpsecTransformSet = new IpsecTransformSet(ctx.name.getText(), ctx.getStart().getLine());
    IpsecProposal proposal = _currentIpsecTransformSet.getProposal();
    proposal.setEncryptionAlgorithm(toEncryptionAlgorithm(ctx.ipsec_encryption()));
    proposal.setAuthenticationAlgorithm(toIpsecAuthenticationAlgorithm(ctx.ipsec_authentication()));
    proposal.setProtocol(toProtocol(ctx.ipsec_authentication()));
  }

  private IpsecProtocol toProtocol(Ipsec_authenticationContext ctx) {
    if (ctx.ESP_MD5_HMAC() != null
        || ctx.ESP_SHA256_HMAC() != null
        || ctx.ESP_SHA512_HMAC() != null
        || ctx.ESP_SHA_HMAC() != null) {
      return IpsecProtocol.ESP;
    } else {
      throw convError(IpsecProtocol.class, ctx);
    }
  }

  @Override
  public void exitCipprf_set_pfs(Cipprf_set_pfsContext ctx) {
    if (_currentIpsecProfile == null) {
      throw new BatfishException("_currentIsakmpProfile shouldn't be null!");
    }
    _currentIpsecProfile.setPfsGroup(toDhGroup(ctx.dh_group()));
  }

  @Override
  public void exitCipprf_set_transform_set(Cipprf_set_transform_setContext ctx) {
    String name = ctx.name.getText();
    int line = ctx.getStart().getLine();
    if (_currentIpsecProfile == null) {
      throw new BatfishException("_currentIsakmpProfile shouldn't be null!");
    }
    _currentIpsecProfile.setTransformSet(name);
    _configuration.referenceStructure(
        CiscoStructureType.IPSEC_TRANSFORM_SET,
        name,
        CiscoStructureUsage.IPSEC_PROFILE_TRANSFORM_SET,
        line);
  }

  @Override
  public void exitCipt_mode(Cipt_modeContext ctx) {
    if (_currentIpsecTransformSet == null) {
      throw new BatfishException("_currentIsakmpPolicy shouldn't be null!");
    }
    if (ctx.TRANSPORT() != null) {
      // do nothing for now
    } else if (ctx.TUNNEL() != null) {
      _currentIpsecTransformSet.setMode(ctx.TUNNEL().getText());
    } else {
      throw new BatfishException("Unsupported mode " + ctx.getText());
    }
  }

  @Override
  public void enterCis_policy(Cis_policyContext ctx) {
    if (_currentIsakmpPolicy != null) {
      throw new BatfishException("IsakmpPolicy should be null!");
    }
    _currentIsakmpPolicy = new IsakmpPolicy(ctx.name.getText(), ctx.getStart().getLine());
    _currentIsakmpPolicy.getProposal().setAuthenticationAlgorithm(IkeAuthenticationAlgorithm.SHA1);
  }

  @Override
  public void enterCis_profile(Cis_profileContext ctx) {
    if (_currentIsakmpProfile != null) {
      throw new BatfishException("IsakmpProfile should be null!");
    }
    _currentIsakmpProfile = new IsakmpProfile(ctx.name.getText(), ctx.getStart().getLine());
  }

  @Override
  public void enterCisco_configuration(Cisco_configurationContext ctx) {
    _configuration = new CiscoConfiguration(_unimplementedFeatures);
    _configuration.setVendor(_format);
    _currentVrf = Configuration.DEFAULT_VRF_NAME;
    if (_format == CISCO_IOS) {
      Logging logging = new Logging();
      logging.setOn(true);
      _configuration.getCf().setLogging(logging);
    }
  }

  @Override
  public void exitCispol_authentication(Cispol_authenticationContext ctx) {
    if (_currentIsakmpPolicy == null) {
      throw new BatfishException("_currentIkeProposal shouldn't be null!");
    }
    if (ctx.PRE_SHARE() != null) {
      _currentIsakmpPolicy
          .getProposal()
          .setAuthenticationMethod(IkeAuthenticationMethod.PRE_SHARED_KEYS);
    } else if (ctx.RSA_SIG() != null) {
      _currentIsakmpPolicy
          .getProposal()
          .setAuthenticationMethod(IkeAuthenticationMethod.RSA_SIGNATURES);
    } else {
      throw new BatfishException("Unsupported authentication method in " + ctx.getText());
    }
  }

  @Override
  public void exitCispol_encr(Cispol_encrContext ctx) {
    if (_currentIsakmpPolicy == null) {
      throw new BatfishException("IsakmpPolicy shouldn't be null!");
    }
    _currentIsakmpPolicy
        .getProposal()
        .setEncryptionAlgorithm(toEncryptionAlgorithm(ctx.ike_encryption()));
  }

  @Override
  public void exitCispol_encryption(Cispol_encryptionContext ctx) {
    if (_currentIsakmpPolicy == null) {
      throw new BatfishException("IsakmpPolicy shouldn't be null!");
    }
    _currentIsakmpPolicy
        .getProposal()
        .setEncryptionAlgorithm(toEncryptionAlgorithm(ctx.ike_encryption_aruba()));
  }

  @Override
  public void exitCispol_group(Cispol_groupContext ctx) {
    if (_currentIsakmpPolicy == null) {
      throw new BatfishException("IsakmpPolicy shouldn't be null!");
    }
    int group = Integer.parseInt(ctx.DEC().getText());
    _currentIsakmpPolicy
        .getProposal()
        .setDiffieHellmanGroup(DiffieHellmanGroup.fromGroupNumber(group));
  }

  @Override
  public void exitCispol_hash(Cispol_hashContext ctx) {
    if (_currentIsakmpPolicy == null) {
      throw new BatfishException("IsakmpPolicy shouldn't be null!");
    }
    if (ctx.MD5() != null) {
      _currentIsakmpPolicy.getProposal().setAuthenticationAlgorithm(IkeAuthenticationAlgorithm.MD5);
    } else if (ctx.SHA2_256_128() != null) {
      _currentIsakmpPolicy
          .getProposal()
          .setAuthenticationAlgorithm(IkeAuthenticationAlgorithm.SHA_256);
    } else {
      throw new BatfishException("Unsupported authentication method in " + ctx.getText());
    }
  }

  @Override
  public void exitCispol_lifetime(Cispol_lifetimeContext ctx) {
    if (_currentIsakmpPolicy == null) {
      throw new BatfishException("IsakmpPolicy shouldn't be null!");
    }
    _currentIsakmpPolicy.getProposal().setLifetimeSeconds(Integer.parseInt(ctx.DEC().getText()));
  }

  @Override
  public void exitCisprf_keyring(Cisprf_keyringContext ctx) {
    String name = ctx.name.getText();
    int line = ctx.getStart().getLine();
    if (_currentIsakmpProfile == null) {
      throw new BatfishException("IsakmpProfile shouldn't be null!");
    }
    _currentIsakmpProfile.setKeyring(name);
    _configuration.referenceStructure(
        CiscoStructureType.KEYRING, name, CiscoStructureUsage.ISAKMP_PROFILE_KEYRING, line);
  }

  @Override
  public void exitCisprf_match(Cisprf_matchContext ctx) {
    if (_currentIsakmpProfile == null) {
      throw new BatfishException("IsakmpProfile shouldn't be null!");
    }
    _currentIsakmpProfile.setMatchIdentity(toIp(ctx.address), toIp(ctx.mask));
  }

  @Override
  public void exitCisprf_local_address(Cisprf_local_addressContext ctx) {
    if (_currentIsakmpProfile == null) {
      throw new BatfishException("IsakmpProfile shouldn't be null!");
    }
    _currentIsakmpProfile.setLocalAddress(toIp(ctx.IP_ADDRESS()));
  }

  @Override
  public void exitCkr_local_address(Ckr_local_addressContext ctx) {
    if (_currentKeyring == null) {
      throw new BatfishException("Keyrin shouldn't be null!");
    }
    _currentKeyring.setLocalAddress(toIp(ctx.IP_ADDRESS()));
  }

  @Override
  public void exitCkr_psk(Ckr_pskContext ctx) {
    if (_currentKeyring == null) {
      throw new BatfishException("Keyrin shouldn't be null!");
    }
    _currentKeyring.setKey(
        CommonUtil.sha256Digest(ctx.variable_permissive().getText() + CommonUtil.salt()));
    _currentKeyring.setRemoteAddress(toIp(ctx.IP_ADDRESS()));
  }

  @Override
  public void enterClb_docsis_policy(Clb_docsis_policyContext ctx) {
    String name = ctx.policy.getText();
    String rule = ctx.rulenum.getText();
    int line = ctx.getStart().getLine();
    DocsisPolicy policy =
        _configuration
            .getCf()
            .getCable()
            .getDocsisPolicies()
            .computeIfAbsent(name, n -> new DocsisPolicy(n, line));
    policy.getRules().add(rule);
    _configuration.referenceStructure(
        CiscoStructureType.DOCSIS_POLICY_RULE,
        rule,
        CiscoStructureUsage.DOCSIS_POLICY_DOCSIS_POLICY_RULE,
        line);
  }

  @Override
  public void enterClb_rule(Clb_ruleContext ctx) {
    String name = ctx.rulenum.getText();
    int line = ctx.getStart().getLine();
    _configuration
        .getCf()
        .getCable()
        .getDocsisPolicyRules()
        .computeIfAbsent(name, n -> new DocsisPolicyRule(n, line));
  }

  @Override
  public void enterCntlr_rf_channel(Cntlr_rf_channelContext ctx) {
    _no = (ctx.NO() != null);
  }

  @Override
  public void enterCrypto_keyring(Crypto_keyringContext ctx) {
    if (_currentKeyring != null) {
      throw new BatfishException("Keyring should be null!");
    }
    _currentKeyring = new Keyring(ctx.name.getText(), ctx.getStart().getLine());
  }

  @Override
  public void enterCs_class(Cs_classContext ctx) {
    String number = ctx.num.getText();
    int line = ctx.num.getLine();
    _currentServiceClass =
        _configuration
            .getCf()
            .getCable()
            .getServiceClasses()
            .computeIfAbsent(number, n -> new ServiceClass(n, line));
  }

  @Override
  public void enterDt_depi_class(Dt_depi_classContext ctx) {
    String name = ctx.name.getText();
    int line = ctx.getStart().getLine();
    _configuration.referenceStructure(
        CiscoStructureType.DEPI_CLASS, name, CiscoStructureUsage.DEPI_TUNNEL_DEPI_CLASS, line);
  }

  @Override
  public void enterDt_l2tp_class(Dt_l2tp_classContext ctx) {
    String name = ctx.name.getText();
    int line = ctx.getStart().getLine();
    _configuration.referenceStructure(
        CiscoStructureType.L2TP_CLASS, name, CiscoStructureUsage.DEPI_TUNNEL_L2TP_CLASS, line);
  }

  @Override
  public void enterExtended_access_list_stanza(Extended_access_list_stanzaContext ctx) {
    String name;
    int definitionLine;
    if (ctx.name != null) {
      name = ctx.name.getText();
      definitionLine = ctx.name.getStart().getLine();
    } else if (ctx.shortname != null) {
      name = ctx.shortname.getText();
      definitionLine = ctx.shortname.getStart().getLine();
    } else if (ctx.num != null) {
      name = ctx.num.getText();
      definitionLine = ctx.num.getLine();
    } else {
      throw new BatfishException("Could not determine acl name");
    }
    ExtendedAccessList list =
        _configuration
            .getExtendedAcls()
            .computeIfAbsent(name, n -> new ExtendedAccessList(n, definitionLine));
    _currentExtendedAcl = list;
  }

  @Override
  public void enterExtended_ipv6_access_list_stanza(Extended_ipv6_access_list_stanzaContext ctx) {
    String name;
    int definitionLine;
    if (ctx.name != null) {
      name = ctx.name.getText();
      definitionLine = ctx.name.getStart().getLine();
    } else {
      throw new BatfishException("Could not determine acl name");
    }
    ExtendedIpv6AccessList list =
        _configuration
            .getExtendedIpv6Acls()
            .computeIfAbsent(name, n -> new ExtendedIpv6AccessList(n, definitionLine));
    _currentExtendedIpv6Acl = list;
  }

  @Override
  public void enterIf_description(If_descriptionContext ctx) {
    Token descriptionToken = ctx.description_line().text;
    String description = descriptionToken != null ? descriptionToken.getText().trim() : "";
    for (Interface currentInterface : _currentInterfaces) {
      currentInterface.setDescription(description);
    }
  }

  @Override
  public void enterIf_ip_igmp(If_ip_igmpContext ctx) {
    _no = (ctx.NO() != null);
  }

  @Override
  public void enterIf_spanning_tree(If_spanning_treeContext ctx) {
    _no = ctx.NO() != null;
  }

  @Override
  public void enterIf_vrrp(If_vrrpContext ctx) {
    int groupNum = toInteger(ctx.groupnum);
    _currentVrrpGroupNum = groupNum;
  }

  @Override
  public void enterInterface_is_stanza(Interface_is_stanzaContext ctx) {
    String ifaceName = ctx.iname.getText();
    String canonicalIfaceName = getCanonicalInterfaceName(ifaceName);
    Interface iface = _configuration.getInterfaces().get(canonicalIfaceName);
    if (iface == null) {
      iface = addInterface(canonicalIfaceName, ctx.iname, false);
    }
    iface.setIsisInterfaceMode(IsisInterfaceMode.ACTIVE);
    _currentIsisInterface = iface;
  }

  @Override
  public void enterIp_as_path_access_list_stanza(Ip_as_path_access_list_stanzaContext ctx) {
    String name = ctx.name.getText();
    int definitionLine = ctx.name.getStart().getLine();
    _currentAsPathAcl =
        _configuration
            .getAsPathAccessLists()
            .computeIfAbsent(name, n -> new IpAsPathAccessList(n, definitionLine));
  }

  @Override
  public void enterIp_community_list_expanded_stanza(Ip_community_list_expanded_stanzaContext ctx) {
    String name;
    int definitionLine;
    if (ctx.num != null) {
      name = ctx.num.getText();
      definitionLine = ctx.num.getLine();
    } else if (ctx.name != null) {
      name = ctx.name.getText();
      definitionLine = ctx.name.getStart().getLine();
    } else {
      throw new BatfishException("Invalid community-list name");
    }
    _currentExpandedCommunityList =
        _configuration
            .getExpandedCommunityLists()
            .computeIfAbsent(name, n -> new ExpandedCommunityList(n, definitionLine));
  }

  @Override
  public void enterIp_community_list_standard_stanza(Ip_community_list_standard_stanzaContext ctx) {
    String name;
    int definitionLine;
    if (ctx.num != null) {
      name = ctx.num.getText();
      definitionLine = ctx.num.getLine();
    } else if (ctx.name != null) {
      name = ctx.name.getText();
      definitionLine = ctx.name.getStart().getLine();
    } else {
      throw new BatfishException("Invalid standard community-list name");
    }
    _currentStandardCommunityList =
        _configuration
            .getStandardCommunityLists()
            .computeIfAbsent(name, n -> new StandardCommunityList(n, definitionLine));
  }

  @Override
  public void enterIp_nat_pool(Ip_nat_poolContext ctx) {
    String name = ctx.name.getText();
    int definitionLine = ctx.name.getStart().getLine();
    NatPool natPool = new NatPool(name, definitionLine);
    _configuration.getNatPools().put(name, natPool);
    _currentNatPool = natPool;
  }

  @Override
  public void enterIp_prefix_list_stanza(Ip_prefix_list_stanzaContext ctx) {
    String name = ctx.name.getText();
    int definitionLine = ctx.name.getStart().getLine();
    PrefixList list =
        _configuration
            .getPrefixLists()
            .computeIfAbsent(name, n -> new PrefixList(n, definitionLine));
    _currentPrefixList = list;
  }

  @Override
  public void enterIp_route_stanza(Ip_route_stanzaContext ctx) {
    if (ctx.vrf != null) {
      _currentVrf = ctx.vrf.getText();
    }
    if (ctx.MANAGEMENT() != null) {
      _currentVrf = CiscoConfiguration.MANAGEMENT_VRF_NAME;
    }
  }

  @Override
  public void enterIpv6_prefix_list_stanza(Ipv6_prefix_list_stanzaContext ctx) {
    String name = ctx.name.getText();
    int definitionLine = ctx.name.getStart().getLine();
    Prefix6List list =
        _configuration
            .getPrefix6Lists()
            .computeIfAbsent(name, n -> new Prefix6List(n, definitionLine));
    _currentPrefix6List = list;
  }

  @Override
  public void enterIs_type_is_stanza(Is_type_is_stanzaContext ctx) {
    IsisProcess proc = currentVrf().getIsisProcess();
    if (ctx.LEVEL_1() != null) {
      proc.setLevel(IsisLevel.LEVEL_1);
    } else if (ctx.LEVEL_2_ONLY() != null || ctx.LEVEL_2() != null) {
      proc.setLevel(IsisLevel.LEVEL_2);
    } else {
      throw new BatfishException("Unsupported is-type");
    }
  }

  @Override
  public void enterLogging_address(Logging_addressContext ctx) {
    if (_no) {
      return;
    }
    Logging logging = _configuration.getCf().getLogging();
    String hostname = ctx.hostname.getText();
    LoggingHost host = new LoggingHost(hostname);
    logging.getHosts().put(hostname, host);
  }

  @Override
  public void enterNeighbor_block_rb_stanza(Neighbor_block_rb_stanzaContext ctx) {
    _currentBlockNeighborAddressFamilies.clear();
    _inBlockNeighbor = true;
    // do no further processing for unsupported address families / containers
    if (_currentPeerGroup == _dummyPeerGroup) {
      pushPeer(_dummyPeerGroup);
      return;
    }
    BgpProcess proc = currentVrf().getBgpProcess();
    if (ctx.ip_address != null) {
      Ip ip = toIp(ctx.ip_address);
      _currentIpPeerGroup = proc.getIpPeerGroups().get(ip);
      if (_currentIpPeerGroup == null) {
        proc.addIpPeerGroup(ip);
        _currentIpPeerGroup = proc.getIpPeerGroups().get(ip);
      } else {
        _w.redFlag(
            "Duplicate IP peer group in neighbor config (line:" + ctx.start.getLine() + ")",
            DUPLICATE);
      }
      pushPeer(_currentIpPeerGroup);
    } else if (ctx.ip_prefix != null) {
      Prefix prefix = Prefix.parse(ctx.ip_prefix.getText());
      _currentDynamicIpPeerGroup = proc.getDynamicIpPeerGroups().get(prefix);
      if (_currentDynamicIpPeerGroup == null) {
        _currentDynamicIpPeerGroup = proc.addDynamicIpPeerGroup(prefix);
      } else {
        _w.redFlag(
            "Duplicate DynamicIP peer group neighbor config (line:" + ctx.start.getLine() + ")",
            DUPLICATE);
      }
      pushPeer(_currentDynamicIpPeerGroup);
    } else if (ctx.ipv6_address != null) {
      Ip6 ip6 = toIp6(ctx.ipv6_address);
      Ipv6BgpPeerGroup pg = proc.getIpv6PeerGroups().get(ip6);
      if (pg == null) {
        proc.addIpv6PeerGroup(ip6);
        pg = proc.getIpv6PeerGroups().get(ip6);
      } else {
        _w.redFlag(
            "Duplicate IPV6 peer group in neighbor config (line:" + ctx.start.getLine() + ")",
            DUPLICATE);
      }
      pushPeer(pg);
      _currentIpv6PeerGroup = pg;
    } else if (ctx.ipv6_prefix != null) {
      Prefix6 prefix6 = new Prefix6(ctx.ipv6_prefix.getText());
      DynamicIpv6BgpPeerGroup pg = proc.getDynamicIpv6PeerGroups().get(prefix6);
      if (pg == null) {
        pg = proc.addDynamicIpv6PeerGroup(prefix6);
      } else {
        _w.redFlag(
            "Duplicate Dynamic Ipv6 peer group neighbor config (line:" + ctx.start.getLine() + ")",
            DUPLICATE);
      }
      pushPeer(pg);
      _currentDynamicIpv6PeerGroup = pg;
    }
    if (ctx.asnum != null) {
      int remoteAs = toInteger(ctx.asnum);
      _currentPeerGroup.setRemoteAs(remoteAs);
    }
    if (ctx.mapname != null) {
      String routeMap = ctx.mapname.getText();
      int line = ctx.mapname.getStart().getLine();
      _configuration.referenceStructure(
          CiscoStructureType.ROUTE_MAP,
          routeMap,
          CiscoStructureUsage.BGP_NEIGHBOR_REMOTE_AS_ROUTE_MAP,
          line);
    }
    // TODO: verify if this is correct for nexus
    _currentPeerGroup.setActive(true);
    _currentPeerGroup.setShutdown(false);
  }

  @Override
  public void enterNeighbor_flat_rb_stanza(Neighbor_flat_rb_stanzaContext ctx) {
    // do no further processing for unsupported address families / containers
    if (_currentPeerGroup == _dummyPeerGroup) {
      pushPeer(_dummyPeerGroup);
      return;
    }
    BgpProcess proc = currentVrf().getBgpProcess();
    // we must create peer group if it does not exist and this is a remote_as
    // declaration
    boolean create =
        ctx.remote_as_bgp_tail() != null || ctx.inherit_peer_session_bgp_tail() != null;
    if (ctx.ip != null) {
      Ip ip = toIp(ctx.ip);
      _currentIpPeerGroup = proc.getIpPeerGroups().get(ip);
      if (_currentIpPeerGroup == null) {
        if (create) {
          proc.addIpPeerGroup(ip);
          _currentIpPeerGroup = proc.getIpPeerGroups().get(ip);
          pushPeer(_currentIpPeerGroup);
        } else {
          String message = "Ignoring reference to undeclared peer group: '" + ip + "'";
          _w.redFlag(message);
          pushPeer(_dummyPeerGroup);
        }
      } else {
        pushPeer(_currentIpPeerGroup);
      }
    } else if (ctx.ip6 != null) {
      Ip6 ip6 = toIp6(ctx.ip6);
      Ipv6BgpPeerGroup pg6 = proc.getIpv6PeerGroups().get(ip6);
      if (pg6 == null) {
        if (create) {
          proc.addIpv6PeerGroup(ip6);
          pg6 = proc.getIpv6PeerGroups().get(ip6);
          pushPeer(pg6);
        } else {
          String message = "Ignoring reference to undeclared peer group: '" + ip6 + "'";
          _w.redFlag(message);
          pushPeer(_dummyPeerGroup);
        }
      } else {
        pushPeer(pg6);
      }
      _currentIpv6PeerGroup = pg6;
    } else if (ctx.peergroup != null) {
      String name = ctx.peergroup.getText();
      int definitionLine = ctx.peergroup.getLine();
      _currentNamedPeerGroup = proc.getNamedPeerGroups().get(name);
      if (_currentNamedPeerGroup == null) {
        if (create || _configuration.getVendor() == ARISTA) {
          proc.addNamedPeerGroup(name, definitionLine);
          _currentNamedPeerGroup = proc.getNamedPeerGroups().get(name);
        } else {
          int line = ctx.peergroup.getLine();
          _configuration.getUndefinedPeerGroups().put(name, line);
          _w.redFlag("reference to undeclared peer group: '" + name + "'");
        }
      }
      pushPeer(_currentNamedPeerGroup);
    } else {
      throw new BatfishException("unknown neighbor type");
    }
  }

  @Override
  public void enterNeighbor_group_rb_stanza(Neighbor_group_rb_stanzaContext ctx) {
    BgpProcess proc = currentVrf().getBgpProcess();
    String name = ctx.name.getText();
    int definitionLine = ctx.name.getStart().getLine();
    _currentNamedPeerGroup = proc.getNamedPeerGroups().get(name);
    if (_currentNamedPeerGroup == null) {
      proc.addNamedPeerGroup(name, definitionLine);
      _currentNamedPeerGroup = proc.getNamedPeerGroups().get(name);
    }
    pushPeer(_currentNamedPeerGroup);
  }

  @Override
  public void enterNet_is_stanza(Net_is_stanzaContext ctx) {
    IsisProcess proc = currentVrf().getIsisProcess();
    IsoAddress isoAddress = new IsoAddress(ctx.ISO_ADDRESS().getText());
    proc.setNetAddress(isoAddress);
  }

  @Override
  public void enterOg_network(Og_networkContext ctx) {
    String name = ctx.name.getText();
    int definitionLine = ctx.name.getStart().getLine();
    _currentNetworkObjectGroup =
        _configuration
            .getNetworkObjectGroups()
            .computeIfAbsent(name, n -> new NetworkObjectGroup(n, definitionLine));
  }

  @Override
  public void exitOg_network(Og_networkContext ctx) {
    _currentNetworkObjectGroup = null;
  }

  @Override
  public void enterOg_service(Og_serviceContext ctx) {
    String name = ctx.name.getText();
    int definitionLine = ctx.name.getStart().getLine();
    _currentServiceObjectGroup =
        _configuration
            .getServiceObjectGroups()
            .computeIfAbsent(name, n -> new ServiceObjectGroup(n, definitionLine));
  }

  @Override
  public void exitOg_service(Og_serviceContext ctx) {
    _currentServiceObjectGroup = null;
  }

  @Override
  public void exitOgn_host_ip(Ogn_host_ipContext ctx) {
    _currentNetworkObjectGroup.getLines().add(new IpWildcard(toIp(ctx.ip)));
  }

  @Override
  public void exitOgn_ip_with_mask(Ogn_ip_with_maskContext ctx) {
    Ip ip = toIp(ctx.ip);
    Ip mask = toIp(ctx.mask);
    _currentNetworkObjectGroup.getLines().add(new IpWildcard(new Prefix(ip, mask)));
  }

  @Override
  public void exitOgs_icmp(Ogs_icmpContext ctx) {
    _currentServiceObjectGroup.getLines().add(new IcmpServiceObjectGroupLine());
  }

  @Override
  public void exitOgs_tcp(Ogs_tcpContext ctx) {
    _currentServiceObjectGroup.getLines().add(new TcpServiceObjectGroupLine(toPortRanges(ctx.ps)));
  }

  @Override
<<<<<<< HEAD
  public void exitOgs_udp(Ogs_udpContext ctx) {
=======
  public void enterOgs_udp(Ogs_udpContext ctx) {
>>>>>>> 257785f2
    _currentServiceObjectGroup.getLines().add(new UdpServiceObjectGroupLine(toPortRanges(ctx.ps)));
  }

  @Override
  public void enterPrefix_set_stanza(Prefix_set_stanzaContext ctx) {
    _currentPrefixSetName = ctx.name.getText();
    _currentPrefixSetDefinitionLine = ctx.name.getStart().getLine();
  }

  @Override
  public void enterRo_area(Ro_areaContext ctx) {
    long area;
    if (ctx.area_int != null) {
      area = toLong(ctx.area_int);
    } else if (ctx.area_ip != null) {
      area = toIp(ctx.area_ip).asLong();
    } else {
      throw new BatfishException("Missing area");
    }
    _currentOspfArea = area;
  }

  @Override
  public void enterRo_vrf(Ro_vrfContext ctx) {
    Ip routerId = _currentOspfProcess.getRouterId();
    _currentVrf = ctx.name.getText();
    OspfProcess proc = currentVrf().getOspfProcess();
    if (proc == null) {
      proc = new OspfProcess(_currentOspfProcess.getName(), _format);
      currentVrf().setOspfProcess(proc);
      proc.setRouterId(routerId);
    }
    _currentOspfProcess = proc;
  }

  @Override
  public void enterRoa_interface(Roa_interfaceContext ctx) {
    String ifaceName = ctx.iname.getText();
    String canonicalIfaceName = getCanonicalInterfaceName(ifaceName);
    Interface iface = _configuration.getInterfaces().get(canonicalIfaceName);
    if (iface == null) {
      _w.redFlag("OSPF: Interface: '" + ifaceName + "' not declared before OSPF process");
      iface = addInterface(canonicalIfaceName, ctx.iname, false);
    }
    // might cause problems if interfaces are declared after ospf, but
    // whatever
    for (InterfaceAddress address : iface.getAllAddresses()) {
      Prefix prefix = address.getPrefix();
      OspfNetwork network = new OspfNetwork(prefix, _currentOspfArea);
      _currentOspfProcess.getNetworks().add(network);
    }
    _currentOspfInterface = iface.getName();
  }

  @Override
  public void enterRoute_map_stanza(Route_map_stanzaContext ctx) {
    String name = ctx.name.getText();
    int definitionLine = ctx.name.getStart().getLine();
    RouteMap routeMap =
        _configuration.getRouteMaps().computeIfAbsent(name, n -> new RouteMap(n, definitionLine));
    _currentRouteMap = routeMap;
    int num = toInteger(ctx.num);
    LineAction action = toLineAction(ctx.rmt);
    RouteMapClause clause = _currentRouteMap.getClauses().get(num);
    if (clause == null) {
      clause = new RouteMapClause(action, name, num);
      routeMap.getClauses().put(num, clause);
    } else {
      _w.redFlag(
          "Route map '"
              + _currentRouteMap.getName()
              + "' already contains clause numbered '"
              + num
              + "'. Duplicate clause will be merged with original clause.");
    }
    _currentRouteMapClause = clause;
  }

  @Override
  public void enterRoute_policy_stanza(Route_policy_stanzaContext ctx) {
    String name = ctx.name.getText();
    _currentRoutePolicy = _configuration.getRoutePolicies().computeIfAbsent(name, RoutePolicy::new);

    List<RoutePolicyStatement> stmts = _currentRoutePolicy.getStatements();

    stmts.addAll(toRoutePolicyStatementList(ctx.route_policy_tail().stanzas));
  }

  @Override
  public void enterRouter_bgp_stanza(Router_bgp_stanzaContext ctx) {
    int procNum = (ctx.procnum == null) ? 0 : toInteger(ctx.procnum);
    BgpProcess proc = new BgpProcess(_format, procNum);
    _configuration.getVrfs().get(Configuration.DEFAULT_VRF_NAME).setBgpProcess(proc);
    _dummyPeerGroup = new MasterBgpPeerGroup();
    pushPeer(proc.getMasterBgpPeerGroup());
  }

  @Override
  public void enterRouter_isis_stanza(Router_isis_stanzaContext ctx) {
    IsisProcess isisProcess = new IsisProcess();
    isisProcess.setLevel(IsisLevel.LEVEL_1_2);
    currentVrf().setIsisProcess(isisProcess);
    _currentIsisProcess = isisProcess;
  }

  @Override
  public void enterRs_vrf(Rs_vrfContext ctx) {
    _currentVrf = ctx.name.getText();
  }

  @Override
  public void enterS_aaa(S_aaaContext ctx) {
    _no = ctx.NO() != null;
    if (_configuration.getCf().getAaa() == null) {
      _configuration.getCf().setAaa(new Aaa());
    }
  }

  @Override
  public void enterS_cable(S_cableContext ctx) {
    if (_configuration.getCf().getCable() == null) {
      _configuration.getCf().setCable(new Cable());
    }
  }

  @Override
  public void enterS_depi_class(S_depi_classContext ctx) {
    String name = ctx.name.getText();
    int line = ctx.getStart().getLine();
    _configuration.getCf().getDepiClasses().computeIfAbsent(name, n -> new DepiClass(n, line));
  }

  @Override
  public void enterS_depi_tunnel(S_depi_tunnelContext ctx) {
    String name = ctx.name.getText();
    int line = ctx.getStart().getLine();
    _configuration.getCf().getDepiTunnels().computeIfAbsent(name, n -> new DepiTunnel(n, line));
  }

  @Override
  public void enterS_interface(S_interfaceContext ctx) {
    String nameAlpha = ctx.iname.name_prefix_alpha.getText();
    String canonicalNamePrefix;
    try {
      canonicalNamePrefix = CiscoConfiguration.getCanonicalInterfaceNamePrefix(nameAlpha);
    } catch (BatfishException e) {
      _w.redFlag(
          "Error fetching interface name at: "
              + getLocation(ctx)
              + getFullText(ctx)
              + " : "
              + e.getMessage());
      _currentInterfaces = ImmutableList.of();
      return;
    }
    String namePrefix = canonicalNamePrefix;
    for (Token part : ctx.iname.name_middle_parts) {
      namePrefix += part.getText();
    }
    _currentInterfaces = new ArrayList<>();
    if (ctx.iname.range() != null) {
      List<SubRange> ranges = toRange(ctx.iname.range());
      for (SubRange range : ranges) {
        for (int i = range.getStart(); i <= range.getEnd(); i++) {
          String name = namePrefix + i;
          addInterface(name, ctx.iname, true);
        }
      }
    } else {
      String name = namePrefix;
      addInterface(name, ctx.iname, true);
    }
    if (ctx.MULTIPOINT() != null) {
      todo(ctx, F_INTERFACE_MULTIPOINT);
    }
  }

  @Override
  public void enterS_ip_dhcp(S_ip_dhcpContext ctx) {
    _no = (ctx.NO() != null);
  }

  @Override
  public void enterS_ip_domain(S_ip_domainContext ctx) {
    _no = ctx.NO() != null;
  }

  @Override
  public void enterS_ip_pim(S_ip_pimContext ctx) {
    _no = ctx.NO() != null;
  }

  @Override
  public void enterS_ip_ssh(S_ip_sshContext ctx) {
    if (_configuration.getCf().getSsh() == null) {
      _configuration.getCf().setSsh(new SshSettings());
    }
  }

  @Override
  public void enterS_l2tp_class(S_l2tp_classContext ctx) {
    String name = ctx.name.getText();
    int line = ctx.getStart().getLine();
    _configuration.getCf().getL2tpClasses().computeIfAbsent(name, n -> new L2tpClass(n, line));
  }

  @Override
  public void enterS_line(S_lineContext ctx) {
    String lineType = ctx.line_type().getText();
    if (lineType.equals("")) {
      lineType = "<UNNAMED>";
    }
    String nameBase = lineType;
    Integer slot1 = null;
    Integer slot2 = null;
    Integer port1 = null;
    Integer port2 = null;
    List<String> names = new ArrayList<>();
    if (ctx.first != null) {
      if (ctx.slot1 != null) {
        slot1 = toInteger(ctx.slot1);
        slot2 = slot1;
        if (ctx.port1 != null) {
          port1 = toInteger(ctx.port1);
          port2 = port1;
        }
      }
      int first = toInteger(ctx.first);
      int last;
      if (ctx.last != null) {
        if (ctx.slot2 != null) {
          slot2 = toInteger(ctx.slot2);
          if (ctx.port2 != null) {
            port2 = toInteger(ctx.port2);
          }
        }
        last = toInteger(ctx.last);
      } else {
        last = first;
      }
      if (last < first) {
        throw new BatfishException("Do not support decreasing line range: " + first + " " + last);
      }
      if (slot1 != null && port1 != null) {
        for (int s = slot1; s <= slot2; s++) {
          for (int p = port1; p <= port2; p++) {
            for (int i = first; i <= last; i++) {
              String name = nameBase + s + "/" + p + "/" + i;
              names.add(name);
            }
          }
        }
      } else if (slot1 != null) {
        for (int s = slot1; s <= slot2; s++) {
          for (int i = first; i <= last; i++) {
            String name = nameBase + s + "/" + i;
            names.add(name);
          }
        }
      } else {
        for (int i = first; i <= last; i++) {
          String name = nameBase + i;
          names.add(name);
        }
      }
    } else {
      names.add(nameBase);
    }
    for (String name : names) {
      if (_configuration.getCf().getLines().get(name) == null) {
        Line line = new Line(name);
        line.setLoginAuthentication(AaaAuthenticationLogin.DEFAULT_LIST_NAME);
        _configuration.getCf().getLines().put(name, line);
      }
    }
    _currentLineNames = names;
  }

  @Override
  public void enterS_logging(S_loggingContext ctx) {
    if (_configuration.getCf().getLogging() == null) {
      _configuration.getCf().setLogging(new Logging());
    }
    if (ctx.NO() != null) {
      _no = true;
    }
  }

  @Override
  public void enterS_mac_access_list(S_mac_access_listContext ctx) {
    String name = ctx.num.getText();
    int line = ctx.num.getLine();
    MacAccessList list =
        _configuration.getMacAccessLists().computeIfAbsent(name, n -> new MacAccessList(n, line));
    _currentMacAccessList = list;
  }

  @Override
  public void enterS_mac_access_list_extended(S_mac_access_list_extendedContext ctx) {
    String name;
    int line;
    if (ctx.num != null) {
      name = ctx.num.getText();
      line = ctx.num.getLine();

    } else if (ctx.name != null) {
      name = ctx.name.getText();
      line = ctx.name.getStart().getLine();
    } else {
      throw new BatfishException("Could not determine name of extended mac access-list");
    }
    MacAccessList list =
        _configuration.getMacAccessLists().computeIfAbsent(name, n -> new MacAccessList(n, line));
    _currentMacAccessList = list;
  }

  @Override
  public void enterS_ntp(S_ntpContext ctx) {
    if (_configuration.getCf().getNtp() == null) {
      _configuration.getCf().setNtp(new Ntp());
    }
  }

  @Override
  public void enterS_router_ospf(S_router_ospfContext ctx) {
    String procName = ctx.name.getText();
    if (ctx.vrf != null) {
      _currentVrf = ctx.vrf.getText();
    }
    OspfProcess proc = new OspfProcess(procName, _format);
    currentVrf().setOspfProcess(proc);
    _currentOspfProcess = proc;
  }

  @Override
  public void exitRo_auto_cost(Ro_auto_costContext ctx) {
    long referenceBandwidthDec = Long.parseLong(ctx.DEC().getText());
    long referenceBandwidth;
    if (ctx.MBPS() != null) {
      referenceBandwidth = referenceBandwidthDec * 1_000_000;
    } else if (ctx.GBPS() != null) {
      referenceBandwidth = referenceBandwidthDec * 1_000_000_000;
    } else {
      /* Different OSes interpret the units on DEC differently. */
      if (_format == CISCO_NX) {
        referenceBandwidth = referenceBandwidthDec * 1_000_000_000;
      } else {
        referenceBandwidth = referenceBandwidthDec * 1_000_000;
      }
    }
    _currentOspfProcess.setReferenceBandwidth(referenceBandwidth);
  }

  @Override
  public void exitRo_max_metric(Ro_max_metricContext ctx) {
    if (ctx.on_startup != null || ctx.wait_for_bgp != null) {
      return;
    }
    _currentOspfProcess.setMaxMetricRouterLsa(true);
    _currentOspfProcess.setMaxMetricIncludeStub(ctx.stub != null);
    if (ctx.external_lsa != null) {
      _currentOspfProcess.setMaxMetricExternalLsa(
          ctx.external != null
              ? toLong(ctx.external)
              : OspfProcess.DEFAULT_MAX_METRIC_EXTERNAL_LSA);
    }
    if (ctx.summary_lsa != null) {
      _currentOspfProcess.setMaxMetricSummaryLsa(
          ctx.summary != null ? toLong(ctx.summary) : OspfProcess.DEFAULT_MAX_METRIC_SUMMARY_LSA);
    }
  }

  @Override
  public void enterS_router_rip(S_router_ripContext ctx) {
    RipProcess proc = new RipProcess();
    currentVrf().setRipProcess(proc);
    _currentRipProcess = proc;
  }

  @Override
  public void enterS_snmp_server(S_snmp_serverContext ctx) {
    if (_configuration.getSnmpServer() == null) {
      SnmpServer snmpServer = new SnmpServer();
      snmpServer.setVrf(Configuration.DEFAULT_VRF_NAME);
      _configuration.setSnmpServer(snmpServer);
    }
  }

  @Override
  public void enterS_sntp(S_sntpContext ctx) {
    if (_configuration.getCf().getSntp() == null) {
      _configuration.getCf().setSntp(new Sntp());
    }
  }

  @Override
  public void enterS_spanning_tree(S_spanning_treeContext ctx) {
    _no = ctx.NO() != null;
  }

  @Override
  public void enterS_tacacs_server(S_tacacs_serverContext ctx) {
    _no = ctx.NO() != null;
  }

  @Override
  public void enterS_username(S_usernameContext ctx) {
    String username;
    if (ctx.user != null) {
      username = ctx.user.getText();
    } else {
      username = unquote(ctx.quoted_user.getText());
    }
    _currentUser = _configuration.getCf().getUsers().computeIfAbsent(username, k -> new User(k));
  }

  @Override
  public void enterS_vrf_context(S_vrf_contextContext ctx) {
    String vrf = ctx.name.getText();
    _currentVrf = vrf;
  }

  @Override
  public void enterS_vrf_definition(S_vrf_definitionContext ctx) {
    String vrf = ctx.name.getText();
    _currentVrf = vrf;
  }

  @Override
  public void enterSession_group_rb_stanza(Session_group_rb_stanzaContext ctx) {
    String name = ctx.name.getText();
    int definitionLine = ctx.name.getStart().getLine();
    BgpProcess proc = currentVrf().getBgpProcess();
    _currentPeerSession = proc.getPeerSessions().get(name);
    if (_currentPeerSession == null) {
      proc.addPeerSession(name, definitionLine);
      _currentPeerSession = proc.getPeerSessions().get(name);
    }
    pushPeer(_currentPeerSession);
  }

  @Override
  public void enterSs_community(Ss_communityContext ctx) {
    String name = ctx.name.getText();
    Map<String, SnmpCommunity> communities = _configuration.getSnmpServer().getCommunities();
    SnmpCommunity community = communities.computeIfAbsent(name, SnmpCommunity::new);
    _currentSnmpCommunity = community;
  }

  @Override
  public void enterSs_host(Ss_hostContext ctx) {
    String hostname;
    if (ctx.ip4 != null) {
      hostname = ctx.ip4.getText();
    } else if (ctx.ip6 != null) {
      hostname = ctx.ip6.getText();
    } else if (ctx.host != null) {
      hostname = ctx.host.getText();
    } else {
      throw new BatfishException("Invalid host");
    }
    Map<String, SnmpHost> hosts = _configuration.getSnmpServer().getHosts();
    SnmpHost host = hosts.computeIfAbsent(hostname, SnmpHost::new);
    _currentSnmpHost = host;
  }

  @Override
  public void enterStandard_access_list_stanza(Standard_access_list_stanzaContext ctx) {
    String name;
    int definitionLine;
    if (ctx.name != null) {
      name = ctx.name.getText();
      definitionLine = ctx.name.getStart().getLine();
    } else if (ctx.num != null) {
      name = ctx.num.getText();
      definitionLine = ctx.num.getLine();
    } else {
      throw new BatfishException("Invalid standard access-list name");
    }
    StandardAccessList list =
        _configuration
            .getStandardAcls()
            .computeIfAbsent(name, n -> new StandardAccessList(n, definitionLine));
    _currentStandardAcl = list;
  }

  @Override
  public void enterStandard_ipv6_access_list_stanza(Standard_ipv6_access_list_stanzaContext ctx) {
    String name;
    int definitionLine;
    if (ctx.name != null) {
      name = ctx.name.getText();
      definitionLine = ctx.name.getStart().getLine();
    } else {
      throw new BatfishException("Invalid standard access-list name");
    }
    StandardIpv6AccessList list =
        _configuration
            .getStandardIpv6Acls()
            .computeIfAbsent(name, n -> new StandardIpv6AccessList(n, definitionLine));
    _currentStandardIpv6Acl = list;
  }

  @Override
  public void enterTemplate_peer_policy_rb_stanza(Template_peer_policy_rb_stanzaContext ctx) {
    String name = ctx.name.getText();
    int definitionLine = ctx.name.getLine();
    BgpProcess proc = currentVrf().getBgpProcess();
    _currentNamedPeerGroup = proc.getNamedPeerGroups().get(name);
    if (_currentNamedPeerGroup == null) {
      proc.addNamedPeerGroup(name, definitionLine);
      _currentNamedPeerGroup = proc.getNamedPeerGroups().get(name);
    }
    pushPeer(_currentNamedPeerGroup);
  }

  @Override
  public void enterTemplate_peer_rb_stanza(Template_peer_rb_stanzaContext ctx) {
    String name = ctx.name.getText();
    int definitionLine = ctx.name.getLine();
    BgpProcess proc = currentVrf().getBgpProcess();
    _currentNamedPeerGroup = proc.getNamedPeerGroups().get(name);
    if (_currentNamedPeerGroup == null) {
      proc.addNamedPeerGroup(name, definitionLine);
      _currentNamedPeerGroup = proc.getNamedPeerGroups().get(name);
    }
    pushPeer(_currentNamedPeerGroup);
  }

  @Override
  public void enterTemplate_peer_session_rb_stanza(Template_peer_session_rb_stanzaContext ctx) {
    String name = ctx.name.getText();
    int definitionLine = ctx.name.getLine();
    BgpProcess proc = currentVrf().getBgpProcess();
    _currentPeerSession = proc.getPeerSessions().get(name);
    if (_currentPeerSession == null) {
      proc.addPeerSession(name, definitionLine);
      _currentPeerSession = proc.getPeerSessions().get(name);
    }
    pushPeer(_currentPeerSession);
  }

  @Override
  public void enterTs_host(Ts_hostContext ctx) {
    String hostname = ctx.hostname.getText();
    if (!_no) {
      _configuration.getTacacsServers().add(hostname);
    }
  }

  @Override
  public void enterViaf_vrrp(Viaf_vrrpContext ctx) {
    int groupNum = toInteger(ctx.groupnum);
    final int line = ctx.getStart().getLine();
    _currentVrrpGroup =
        _configuration
            .getVrrpGroups()
            .computeIfAbsent(_currentVrrpInterface, name -> new VrrpInterface(name, line))
            .getVrrpGroups()
            .computeIfAbsent(groupNum, VrrpGroup::new);
  }

  @Override
  public void enterVrf_block_rb_stanza(Vrf_block_rb_stanzaContext ctx) {
    _currentVrf = ctx.name.getText();
    int procNum =
        _configuration.getVrfs().get(Configuration.DEFAULT_VRF_NAME).getBgpProcess().getName();
    BgpProcess proc = new BgpProcess(_format, procNum);
    currentVrf().setBgpProcess(proc);
    pushPeer(proc.getMasterBgpPeerGroup());
    _currentBlockNeighborAddressFamilies.clear();
    _inBlockNeighbor = false;
  }

  @Override
  public void enterVrrp_interface(Vrrp_interfaceContext ctx) {
    String ifaceName = ctx.iface.getText();
    String canonicalIfaceName = getCanonicalInterfaceName(ifaceName);
    _currentVrrpInterface = canonicalIfaceName;
  }

  @Override
  public void exitAaa_accounting_commands_line(Aaa_accounting_commands_lineContext ctx) {
    _currentAaaAccountingCommands = null;
  }

  @Override
  public void exitAaa_accounting_default_group(Aaa_accounting_default_groupContext ctx) {
    List<String> groups = ctx.groups.stream().map(g -> g.getText()).collect(Collectors.toList());
    _configuration.getCf().getAaa().getAccounting().getDefault().setGroups(groups);
  }

  @Override
  public void exitAaa_accounting_default_local(Aaa_accounting_default_localContext ctx) {
    _configuration.getCf().getAaa().getAccounting().getDefault().setLocal(true);
  }

  @Override
  public void exitAaa_authentication_login_list(Aaa_authentication_login_listContext ctx) {
    _currentAaaAuthenticationLoginList = null;
  }

  @Override
  public void exitAaa_authentication_login_privilege_mode(
      Aaa_authentication_login_privilege_modeContext ctx) {
    _configuration.getCf().getAaa().getAuthentication().getLogin().setPrivilegeMode(true);
  }

  @Override
  public void exitAaa_new_model(Aaa_new_modelContext ctx) {
    _configuration.getCf().getAaa().setNewModel(!_no);
  }

  @Override
  public void exitActivate_bgp_tail(Activate_bgp_tailContext ctx) {
    if (_currentPeerGroup == null) {
      return;
    }
    BgpProcess proc = currentVrf().getBgpProcess();
    if (_currentPeerGroup != proc.getMasterBgpPeerGroup()) {
      _currentPeerGroup.setActive(true);
    } else {
      throw new BatfishException("no peer or peer group to activate in this context");
    }
  }

  @Override
  public void exitAdditional_paths_rb_stanza(Additional_paths_rb_stanzaContext ctx) {
    if (ctx.SELECT() != null && ctx.ALL() != null) {
      _currentPeerGroup.setAdditionalPathsSelectAll(true);
    } else {
      if (ctx.RECEIVE() != null) {
        _currentPeerGroup.setAdditionalPathsReceive(true);
      }
      if (ctx.SEND() != null) {
        _currentPeerGroup.setAdditionalPathsSend(true);
      }
    }
  }

  @Override
  public void exitAddress_family_rb_stanza(Address_family_rb_stanzaContext ctx) {
    popPeer();
    _currentAddressFamily = null;
  }

  @Override
  public void exitAf_group_rb_stanza(Af_group_rb_stanzaContext ctx) {
    resetPeerGroups();
    popPeer();
  }

  @Override
  public void exitAggregate_address_rb_stanza(Aggregate_address_rb_stanzaContext ctx) {
    BgpProcess proc = currentVrf().getBgpProcess();
    // Intentional identity comparison
    if (_currentPeerGroup == proc.getMasterBgpPeerGroup()) {
      boolean summaryOnly = ctx.summary_only != null;
      boolean asSet = ctx.as_set != null;
      if (ctx.network != null || ctx.prefix != null) {
        // ipv4
        Prefix prefix;
        if (ctx.network != null) {
          Ip network = toIp(ctx.network);
          Ip subnet = toIp(ctx.subnet);
          int prefixLength = subnet.numSubnetBits();
          prefix = new Prefix(network, prefixLength);
        } else {
          // ctx.prefix != null
          prefix = Prefix.parse(ctx.prefix.getText());
        }
        BgpAggregateIpv4Network net = new BgpAggregateIpv4Network(prefix);
        net.setAsSet(asSet);
        net.setSummaryOnly(summaryOnly);
        if (ctx.mapname != null) {
          String mapName = ctx.mapname.getText();
          int mapLine = ctx.mapname.getStart().getLine();
          net.setAttributeMap(mapName);
          net.setAttributeMapLine(mapLine);
        }
        proc.getAggregateNetworks().put(prefix, net);
      } else if (ctx.ipv6_prefix != null) {
        // ipv6
        Prefix6 prefix6 = new Prefix6(ctx.ipv6_prefix.getText());
        BgpAggregateIpv6Network net = new BgpAggregateIpv6Network(prefix6);
        net.setAsSet(asSet);
        net.setSummaryOnly(summaryOnly);
        if (ctx.mapname != null) {
          String mapName = ctx.mapname.getText();
          int mapLine = ctx.mapname.getStart().getLine();
          net.setAttributeMap(mapName);
          net.setAttributeMapLine(mapLine);
        }
        proc.getAggregateIpv6Networks().put(prefix6, net);
      }
    } else if (_currentIpPeerGroup != null
        || _currentIpv6PeerGroup != null
        || _currentDynamicIpPeerGroup != null
        || _currentDynamicIpv6PeerGroup != null
        || _currentNamedPeerGroup != null) {
      throw new BatfishException("unexpected occurrence in peer group/neighbor context");

    } else if (ctx.mapname != null) {
      String map = ctx.mapname.getText();
      int line = ctx.mapname.getStart().getLine();
      _configuration.getBgpVrfAggregateAddressRouteMaps().add(map);
      _configuration.referenceStructure(
          CiscoStructureType.ROUTE_MAP, map, CiscoStructureUsage.BGP_VRF_AGGREGATE_ROUTE_MAP, line);
    }
  }

  @Override
  public void exitAllowas_in_bgp_tail(Allowas_in_bgp_tailContext ctx) {
    _currentPeerGroup.setAllowAsIn(true);
    if (ctx.num != null) {
      todo(ctx, F_ALLOWAS_IN_NUMBER);
    }
  }

  @Override
  public void exitAlways_compare_med_rb_stanza(Always_compare_med_rb_stanzaContext ctx) {
    BgpProcess proc = currentVrf().getBgpProcess();
    proc.setAlwaysCompareMed(true);
  }

  @Override
  public void exitAs_path_multipath_relax_rb_stanza(As_path_multipath_relax_rb_stanzaContext ctx) {
    currentVrf().getBgpProcess().setAsPathMultipathRelax(ctx.NO() == null);
  }

  @Override
  public void exitAs_path_set_stanza(As_path_set_stanzaContext ctx) {
    String name = ctx.name.getText();
    int definitionLine = ctx.name.getStart().getLine();
    AsPathSet asPathSet = _configuration.getAsPathSets().get(name);
    if (asPathSet != null) {
      _w.redFlag("Redeclaration of as-path-set: '" + name + "'");
    }
    asPathSet = new AsPathSet(name, definitionLine);
    _configuration.getAsPathSets().put(name, asPathSet);
    for (As_path_set_elemContext elemCtx : ctx.elems) {
      AsPathSetElem elem = toAsPathSetElem(elemCtx);
      asPathSet.getElements().add(elem);
    }
  }

  @Override
  public void exitAuto_summary_bgp_tail(Auto_summary_bgp_tailContext ctx) {
    todo(ctx, F_BGP_AUTO_SUMMARY);
  }

  @Override
  public void exitBanner_stanza(Banner_stanzaContext ctx) {
    String bannerType = ctx.banner_type().getText();
    String message = ctx.banner().getText();
    _configuration
        .getCf()
        .getBanners()
        .compute(bannerType, (k, v) -> v == null ? message : v + "\n" + message);
  }

  @Override
  public void exitBgp_advertise_inactive_rb_stanza(Bgp_advertise_inactive_rb_stanzaContext ctx) {
    _currentPeerGroup.setAdvertiseInactive(true);
  }

  @Override
  public void exitBgp_listen_range_rb_stanza(Bgp_listen_range_rb_stanzaContext ctx) {
    String name = ctx.name.getText();
    int line = ctx.name.getStart().getLine();
    BgpProcess proc = currentVrf().getBgpProcess();
    if (ctx.IP_PREFIX() != null) {
      Prefix prefix = Prefix.parse(ctx.IP_PREFIX().getText());
      DynamicIpBgpPeerGroup pg = proc.addDynamicIpPeerGroup(prefix);
      pg.setGroupName(name);
      pg.setGroupNameLine(line);
      if (ctx.as != null) {
        int remoteAs = toInteger(ctx.as);
        pg.setRemoteAs(remoteAs);
      }
    } else if (ctx.IPV6_PREFIX() != null) {
      Prefix6 prefix6 = new Prefix6(ctx.IPV6_PREFIX().getText());
      DynamicIpv6BgpPeerGroup pg = proc.addDynamicIpv6PeerGroup(prefix6);
      pg.setGroupName(name);
      pg.setGroupNameLine(line);
      if (ctx.as != null) {
        int remoteAs = toInteger(ctx.as);
        pg.setRemoteAs(remoteAs);
      }
    }
  }

  @Override
  public void exitCadant_stdacl_name(Cadant_stdacl_nameContext ctx) {
    String name = ctx.name.getText();
    _configuration.getStandardAcls().put(name, _currentStandardAcl);
  }

  @Override
  public void exitCip_profile(Cip_profileContext ctx) {
    if (_currentIpsecProfile == null) {
      throw new BatfishException("IpsecProfile shouldn't be null!");
    }
    _configuration.getIpsecProfiles().put(_currentIpsecProfile.getName(), _currentIpsecProfile);
    _currentIpsecProfile = null;
  }

  @Override
  public void exitCip_transform_set(Cip_transform_setContext ctx) {
    if (_currentIpsecTransformSet == null) {
      throw new BatfishException("IpsecTransformSet shouldn't be null!");
    }
    _configuration
        .getIpsecTransformSets()
        .put(_currentIpsecTransformSet.getName(), _currentIpsecTransformSet);
    _currentIpsecTransformSet = null;
  }

  @Override
  public void exitCis_policy(Cis_policyContext ctx) {
    if (_currentIsakmpPolicy == null) {
      throw new BatfishException("IsakmpPolicy shouldn't be null!");
    }
    _configuration.getIsakmpPolicies().put(_currentIsakmpPolicy.getName(), _currentIsakmpPolicy);
    _currentIsakmpPolicy = null;
  }

  @Override
  public void exitCis_profile(Cis_profileContext ctx) {
    if (_currentIsakmpProfile == null) {
      throw new BatfishException("IsakmpProfile shouldn't be null!");
    }
    _configuration.getIsakmpProfiles().put(_currentIsakmpProfile.getName(), _currentIsakmpProfile);
    _currentIsakmpProfile = null;
  }

  @Override
  public void exitClbdg_docsis_policy(Clbdg_docsis_policyContext ctx) {
    String name = ctx.policy.getText();
    int line = ctx.getStart().getLine();
    _configuration.referenceStructure(
        CiscoStructureType.DOCSIS_POLICY,
        name,
        CiscoStructureUsage.DOCSIS_GROUP_DOCSIS_POLICY,
        line);
  }

  @Override
  public void exitCluster_id_bgp_tail(Cluster_id_bgp_tailContext ctx) {
    Ip clusterId = null;
    if (ctx.DEC() != null) {
      long ipAsLong = Long.parseLong(ctx.DEC().getText());
      clusterId = new Ip(ipAsLong);
    } else if (ctx.IP_ADDRESS() != null) {
      clusterId = toIp(ctx.IP_ADDRESS());
    }
    _currentPeerGroup.setClusterId(clusterId);
  }

  @Override
  public void exitCmm_access_group(Cmm_access_groupContext ctx) {
    String name;
    int line;
    if (ctx.name != null) {
      name = ctx.name.getText();
      line = ctx.name.getStart().getLine();
    } else {
      name = ctx.num.getText();
      line = ctx.num.getLine();
    }
    _configuration.referenceStructure(
        CiscoStructureType.ACCESS_LIST, name, CiscoStructureUsage.CLASS_MAP_ACCESS_GROUP, line);
    _configuration.getClassMapAccessGroups().add(name);
  }

  @Override
  public void exitCntlr_rf_channel(Cntlr_rf_channelContext ctx) {
    _no = false;
  }

  @Override
  public void exitCntlrrfc_depi_tunnel(Cntlrrfc_depi_tunnelContext ctx) {
    if (!_no) {
      String name = ctx.name.getText();
      int line = ctx.getStart().getLine();
      _configuration.referenceStructure(
          CiscoStructureType.DEPI_TUNNEL, name, CiscoStructureUsage.CONTROLLER_DEPI_TUNNEL, line);
    }
  }

  @Override
  public void exitCompare_routerid_rb_stanza(Compare_routerid_rb_stanzaContext ctx) {
    currentVrf().getBgpProcess().setTieBreaker(BgpTieBreaker.ROUTER_ID);
  }

  @Override
  public void exitContinue_rm_stanza(Continue_rm_stanzaContext ctx) {
    int statementLine = ctx.getStart().getLine();
    Integer target = null;
    if (ctx.DEC() != null) {
      target = toInteger(ctx.DEC());
    }
    RouteMapContinue continueLine = new RouteMapContinue(target, statementLine);
    _currentRouteMapClause.setContinueLine(continueLine);
  }

  @Override
  public void exitCopsl_access_list(Copsl_access_listContext ctx) {
    String name = ctx.name.getText();
    int line = ctx.getStart().getLine();
    _configuration.referenceStructure(
        CiscoStructureType.IP_ACCESS_LIST,
        name,
        CiscoStructureUsage.COPS_LISTENER_ACCESS_LIST,
        line);
  }

  @Override
  public void exitCp_ip_access_group(Cp_ip_access_groupContext ctx) {
    String name = ctx.name.getText();
    int line = ctx.name.getStart().getLine();
    _configuration.getControlPlaneAccessGroups().add(name);
    _configuration.referenceStructure(
        CiscoStructureType.IPV4_ACCESS_LIST,
        name,
        CiscoStructureUsage.CONTROL_PLANE_ACCESS_GROUP,
        line);
  }

  @Override
  public void exitCqer_service_class(Cqer_service_classContext ctx) {
    String name = ctx.name.getText();
    int line = ctx.getStart().getLine();
    _configuration.referenceStructure(
        CiscoStructureType.SERVICE_CLASS,
        name,
        CiscoStructureUsage.QOS_ENFORCE_RULE_SERVICE_CLASS,
        line);
  }

  @Override
  public void exitCrypto_keyring(Crypto_keyringContext ctx) {
    if (_currentKeyring == null) {
      throw new BatfishException("CurrentKeyring shouldn't be null!");
    }
    _configuration.getKeyrings().put(_currentKeyring.getName(), _currentKeyring);
    _currentKeyring = null;
  }

  @Override
  public void exitCrypto_map_ii_match_address(Crypto_map_ii_match_addressContext ctx) {
    String name = ctx.name.getText();
    int line = ctx.name.getStart().getLine();
    _configuration.getCryptoAcls().add(name);
    _configuration.referenceStructure(
        CiscoStructureType.IP_ACCESS_LIST,
        name,
        CiscoStructureUsage.CRYPTO_MAP_IPSEC_ISAKMP_ACL,
        line);
  }

  @Override
  public void exitCs_class(Cs_classContext ctx) {
    _currentServiceClass = null;
  }

  @Override
  public void exitCsc_name(Csc_nameContext ctx) {
    String name = ctx.name.getText();
    _configuration.getCf().getCable().getServiceClassesByName().put(name, _currentServiceClass);
  }

  @Override
  public void exitDefault_information_originate_rb_stanza(
      Default_information_originate_rb_stanzaContext ctx) {
    _currentPeerGroup.setDefaultOriginate(true);
  }

  @Override
  public void exitDefault_metric_bgp_tail(Default_metric_bgp_tailContext ctx) {
    int metric = toInteger(ctx.metric);
    _currentPeerGroup.setDefaultMetric(metric);
  }

  @Override
  public void exitDefault_originate_bgp_tail(Default_originate_bgp_tailContext ctx) {
    _currentPeerGroup.setDefaultOriginate(true);
    if (ctx.map != null) {
      String mapName = ctx.map.getText();
      int line = ctx.map.getStart().getLine();
      _currentPeerGroup.setDefaultOriginateMap(mapName);
      _currentPeerGroup.setDefaultOriginateMapLine(line);
    }
  }

  @Override
  public void exitDefault_shutdown_bgp_tail(Default_shutdown_bgp_tailContext ctx) {
    _currentPeerGroup.setShutdown(true);
  }

  @Override
  public void exitDescription_bgp_tail(Description_bgp_tailContext ctx) {
    String description = ctx.description_line().text.getText().trim();
    _currentPeerGroup.setDescription(description);
  }

  @Override
  public void exitDisable_peer_as_check_bgp_tail(Disable_peer_as_check_bgp_tailContext ctx) {
    _currentPeerGroup.setDisablePeerAsCheck(true);
  }

  @Override
  public void exitDistribute_list_bgp_tail(Distribute_list_bgp_tailContext ctx) {
    todo(ctx, F_BGP_NEIGHBOR_DISTRIBUTE_LIST);
  }

  @Override
  public void exitDistribute_list_is_stanza(Distribute_list_is_stanzaContext ctx) {
    String name = ctx.name.getText();
    int line = ctx.getStart().getLine();
    _configuration.referenceStructure(
        CiscoStructureType.IP_ACCESS_LIST,
        name,
        CiscoStructureUsage.ROUTER_ISIS_DISTRIBUTE_LIST_ACL,
        line);
  }

  @Override
  public void exitDomain_lookup(Domain_lookupContext ctx) {
    if (ctx.iname != null) {
      String ifaceName = ctx.iname.getText();
      String canonicalIfaceName = getCanonicalInterfaceName(ifaceName);
      _configuration.setDnsSourceInterface(canonicalIfaceName);
    }
  }

  @Override
  public void exitDomain_name(Domain_nameContext ctx) {
    String domainName = ctx.hostname.getText();
    _configuration.setDomainName(domainName);
  }

  @Override
  public void exitDomain_name_server(Domain_name_serverContext ctx) {
    Set<String> dnsServers = _configuration.getDnsServers();
    String hostname = ctx.hostname.getText();
    dnsServers.add(hostname);
  }

  @Override
  public void exitDt_protect_tunnel(Dt_protect_tunnelContext ctx) {
    String name = ctx.name.getText();
    int line = ctx.getStart().getLine();
    _configuration.referenceStructure(
        CiscoStructureType.DEPI_TUNNEL, name, CiscoStructureUsage.DEPI_TUNNEL_PROTECT_TUNNEL, line);
  }

  @Override
  public void exitEbgp_multihop_bgp_tail(Ebgp_multihop_bgp_tailContext ctx) {
    _currentPeerGroup.setEbgpMultihop(true);
  }

  @Override
  public void exitEmpty_neighbor_block_address_family(
      Empty_neighbor_block_address_familyContext ctx) {
    popPeer();
  }

  @Override
  public void exitEnable_secret(Enable_secretContext ctx) {
    String password;
    if (ctx.double_quoted_string() != null) {
      password = unquote(ctx.double_quoted_string().getText());
    } else {
      password = ctx.pass.getText() + CommonUtil.salt();
    }
    String passwordRehash = CommonUtil.sha256Digest(password);
    _configuration.getCf().setEnableSecret(passwordRehash);
  }

  @Override
  public void exitExtended_access_list_stanza(Extended_access_list_stanzaContext ctx) {
    _currentExtendedAcl = null;
  }

  @Override
  public void exitExtended_access_list_tail(Extended_access_list_tailContext ctx) {
<<<<<<< HEAD
    referenceNetworkObjectGroup(ctx.srcipr);
    referenceNetworkObjectGroup(ctx.dstipr);
    if (ctx.ogs != null) {
      /* TODO: support reference to service object-group */
      String name = ctx.ogs.getText();
      int line = ctx.ogs.getStart().getLine();
      _configuration.referenceStructure(
          CiscoStructureType.SERVICE_OBJECT_GROUP,
          name,
          CiscoStructureUsage.EXTENDED_ACCESS_LIST_SERVICE_OBJECT_GROUP,
          line);
      return;
    }
=======
>>>>>>> 257785f2
    LineAction action = toLineAction(ctx.ala);
    AccessListAddressSpecifier srcAddressSpecifier = toAccessListAddressSpecifier(ctx.srcipr);
    AccessListAddressSpecifier dstAddressSpecifier = toAccessListAddressSpecifier(ctx.dstipr);
    AccessListServiceSpecifier serviceSpecifier = computeExtendedAccessListServiceSpecifier(ctx);
    String name = getFullText(ctx).trim();
    ExtendedAccessListLine line =
        ExtendedAccessListLine.builder()
            .setAction(action)
            .setDstAddressSpecifier(dstAddressSpecifier)
            .setName(name)
            .setServiceSpecifier(serviceSpecifier)
            .setSrcAddressSpecifier(srcAddressSpecifier)
            .build();
    _currentExtendedAcl.addLine(line);
  }

<<<<<<< HEAD
  private void referenceNetworkObjectGroup(Access_list_ip_rangeContext ctx) {
    if (ctx.og != null) {
=======
  private AccessListServiceSpecifier computeExtendedAccessListServiceSpecifier(
      Extended_access_list_tailContext ctx) {
    if (ctx.prot != null) {
      IpProtocol protocol = toIpProtocol(ctx.prot);
      List<SubRange> srcPortRanges =
          ctx.alps_src != null ? toPortRanges(ctx.alps_src) : Collections.<SubRange>emptyList();
      List<SubRange> dstPortRanges =
          ctx.alps_dst != null ? toPortRanges(ctx.alps_dst) : Collections.<SubRange>emptyList();
      Integer icmpType = null;
      Integer icmpCode = null;
      List<TcpFlags> tcpFlags = new ArrayList<>();
      Set<Integer> dscps = new TreeSet<>();
      Set<Integer> ecns = new TreeSet<>();
      Set<State> states = EnumSet.noneOf(State.class);
      for (Extended_access_list_additional_featureContext feature : ctx.features) {
        if (feature.ACK() != null) {
          TcpFlags alt = new TcpFlags();
          alt.setUseAck(true);
          alt.setAck(true);
          tcpFlags.add(alt);
        }
        if (feature.DSCP() != null) {
          int dscpType = toDscpType(feature.dscp_type());
          dscps.add(dscpType);
        }
        if (feature.ECE() != null) {
          TcpFlags alt = new TcpFlags();
          alt.setUseEce(true);
          alt.setEce(true);
          tcpFlags.add(alt);
        }
        if (feature.ECHO_REPLY() != null) {
          icmpType = IcmpType.ECHO_REPLY;
          icmpCode = IcmpCode.ECHO_REPLY;
        }
        if (feature.ECHO() != null) {
          icmpType = IcmpType.ECHO_REQUEST;
          icmpCode = IcmpCode.ECHO_REQUEST;
        }
        if (feature.ECN() != null) {
          int ecn = toInteger(feature.ecn);
          ecns.add(ecn);
        }
        if (feature.ESTABLISHED() != null) {
          // must contain ACK or RST
          TcpFlags alt1 = new TcpFlags();
          TcpFlags alt2 = new TcpFlags();
          alt1.setUseAck(true);
          alt1.setAck(true);
          alt2.setUseRst(true);
          alt2.setRst(true);
          tcpFlags.add(alt1);
          tcpFlags.add(alt2);
        }
        if (feature.FIN() != null) {
          TcpFlags alt = new TcpFlags();
          alt.setUseFin(true);
          alt.setFin(true);
          tcpFlags.add(alt);
        }
        if (feature.FRAGMENTS() != null) {
          todo(ctx, F_FRAGMENTS);
        }
        if (feature.HOST_UNKNOWN() != null) {
          icmpType = IcmpType.DESTINATION_UNREACHABLE;
          icmpCode = IcmpCode.DESTINATION_HOST_UNKNOWN;
        }
        if (feature.HOST_UNREACHABLE() != null) {
          icmpType = IcmpType.DESTINATION_UNREACHABLE;
          icmpCode = IcmpCode.DESTINATION_HOST_UNREACHABLE;
        }
        if (feature.NETWORK_UNKNOWN() != null) {
          icmpType = IcmpType.DESTINATION_UNREACHABLE;
          icmpCode = IcmpCode.DESTINATION_NETWORK_UNKNOWN;
        }
        if (feature.NET_UNREACHABLE() != null) {
          icmpType = IcmpType.DESTINATION_UNREACHABLE;
          icmpCode = IcmpCode.DESTINATION_NETWORK_UNREACHABLE;
        }
        if (feature.PACKET_TOO_BIG() != null) {
          icmpType = IcmpType.DESTINATION_UNREACHABLE;
          icmpCode = IcmpCode.PACKET_TOO_BIG;
        }
        if (feature.PARAMETER_PROBLEM() != null) {
          icmpType = IcmpType.PARAMETER_PROBLEM;
        }
        if (feature.PORT_UNREACHABLE() != null) {
          icmpType = IcmpType.DESTINATION_UNREACHABLE;
          icmpCode = IcmpCode.DESTINATION_PORT_UNREACHABLE;
        }
        if (feature.PSH() != null) {
          TcpFlags alt = new TcpFlags();
          alt.setUsePsh(true);
          alt.setPsh(true);
          tcpFlags.add(alt);
        }
        if (feature.REDIRECT() != null) {
          icmpType = IcmpType.REDIRECT_MESSAGE;
        }
        if (feature.RST() != null) {
          TcpFlags alt = new TcpFlags();
          alt.setUseRst(true);
          alt.setRst(true);
          tcpFlags.add(alt);
        }
        if (feature.SOURCE_QUENCH() != null) {
          icmpType = IcmpType.SOURCE_QUENCH;
          icmpCode = IcmpCode.SOURCE_QUENCH;
        }
        if (feature.SYN() != null) {
          TcpFlags alt = new TcpFlags();
          alt.setUseSyn(true);
          alt.setSyn(true);
          tcpFlags.add(alt);
        }
        if (feature.TIME_EXCEEDED() != null) {
          icmpType = IcmpType.TIME_EXCEEDED;
        }
        if (feature.TTL() != null) {
          todo(ctx, F_TTL);
        }
        if (feature.TTL_EXCEEDED() != null) {
          icmpType = IcmpType.TIME_EXCEEDED;
          icmpCode = IcmpCode.TTL_EXCEEDED;
        }
        if (feature.TRACEROUTE() != null) {
          icmpType = IcmpType.TRACEROUTE;
          icmpCode = IcmpCode.TRACEROUTE;
        }
        if (feature.TRACKED() != null) {
          states.add(State.ESTABLISHED);
        }
        if (feature.UNREACHABLE() != null) {
          icmpType = IcmpType.DESTINATION_UNREACHABLE;
        }
        if (feature.URG() != null) {
          TcpFlags alt = new TcpFlags();
          alt.setUseUrg(true);
          alt.setUrg(true);
          tcpFlags.add(alt);
        }
      }
      return SimpleExtendedAccessListServiceSpecifier.builder()
          .setDscps(dscps)
          .setDstPortRanges(dstPortRanges)
          .setEcns(ecns)
          .setIcmpCode(icmpCode)
          .setIcmpType(icmpType)
          .setProtocol(protocol)
          .setSrcPortRanges(srcPortRanges)
          .setStates(states)
          .setTcpFlags(tcpFlags)
          .build();
    } else if (ctx.ogs != null) {
      String name = ctx.ogs.getText();
      int line = ctx.ogs.getStart().getLine();
      _configuration.referenceStructure(
          CiscoStructureType.SERVICE_OBJECT_GROUP,
          name,
          CiscoStructureUsage.EXTENDED_ACCESS_LIST_SERVICE_OBJECT_GROUP,
          line);
      return new ServiceObjectGroupServiceSpecifier(name);
    } else {
      throw convError(AccessListServiceSpecifier.class, ctx);
    }
  }

  private AccessListAddressSpecifier toAccessListAddressSpecifier(Access_list_ip_rangeContext ctx) {
    if (ctx.ip != null) {
      if (ctx.wildcard != null) {
        // IP and mask
        Ip wildcard = toIp(ctx.wildcard);
        if (_format == CISCO_ASA) {
          wildcard = wildcard.inverted();
        }
        return new WildcardAddressSpecifier(new IpWildcard(toIp(ctx.ip), wildcard));
      } else {
        // Just IP. Same as if 'host' was specified
        return new WildcardAddressSpecifier(new IpWildcard(toIp(ctx.ip)));
      }
    } else if (ctx.ANY() != null || ctx.ANY4() != null) {
      return new WildcardAddressSpecifier(IpWildcard.ANY);
    } else if (ctx.prefix != null) {
      return new WildcardAddressSpecifier(new IpWildcard(Prefix.parse(ctx.prefix.getText())));
    } else if (ctx.address_group != null) {
      todo(ctx, F_ACL_ADDRESS_GROUP);
      return new WildcardAddressSpecifier(IpWildcard.ANY);
    } else if (ctx.iface != null) {
      todo(ctx, F_ACL_INTERFACE);
      return new WildcardAddressSpecifier(IpWildcard.ANY);
    } else if (ctx.obj != null) {
      todo(ctx, F_ACL_OBJECT);
      return new WildcardAddressSpecifier(IpWildcard.ANY);
    } else if (ctx.og != null) {
>>>>>>> 257785f2
      String name = ctx.og.getText();
      int line = ctx.og.getStart().getLine();
      _configuration.referenceStructure(
          CiscoStructureType.NETWORK_OBJECT_GROUP,
          name,
          CiscoStructureUsage.EXTENDED_ACCESS_LIST_NETWORK_OBJECT_GROUP,
          line);
<<<<<<< HEAD
=======
      return new NetworkObjectGroupAddressSpecifier(name);
    } else {
      throw convError(AccessListAddressSpecifier.class, ctx);
>>>>>>> 257785f2
    }
  }

  @Override
  public void exitExtended_ipv6_access_list_stanza(Extended_ipv6_access_list_stanzaContext ctx) {
    _currentExtendedIpv6Acl = null;
  }

  @Override
  public void exitExtended_ipv6_access_list_tail(Extended_ipv6_access_list_tailContext ctx) {
    LineAction action = toLineAction(ctx.ala);
    IpProtocol protocol = toIpProtocol(ctx.prot);
    Ip6 srcIp = getIp(ctx.srcipr);
    Ip6 srcWildcard = getWildcard(ctx.srcipr);
    Ip6 dstIp = getIp(ctx.dstipr);
    Ip6 dstWildcard = getWildcard(ctx.dstipr);
    String srcAddressGroup = getAddressGroup(ctx.srcipr);
    String dstAddressGroup = getAddressGroup(ctx.dstipr);
    List<SubRange> srcPortRanges =
        ctx.alps_src != null ? toPortRanges(ctx.alps_src) : Collections.<SubRange>emptyList();
    List<SubRange> dstPortRanges =
        ctx.alps_dst != null ? toPortRanges(ctx.alps_dst) : Collections.<SubRange>emptyList();
    Integer icmpType = null;
    Integer icmpCode = null;
    List<TcpFlags> tcpFlags = new ArrayList<>();
    Set<Integer> dscps = new TreeSet<>();
    Set<Integer> ecns = new TreeSet<>();
    Set<State> states = EnumSet.noneOf(State.class);
    for (Extended_access_list_additional_featureContext feature : ctx.features) {
      if (feature.ACK() != null) {
        TcpFlags alt = new TcpFlags();
        alt.setUseAck(true);
        alt.setAck(true);
        tcpFlags.add(alt);
      }
      if (feature.DSCP() != null) {
        int dscpType = toDscpType(feature.dscp_type());
        dscps.add(dscpType);
      }
      if (feature.ECE() != null) {
        TcpFlags alt = new TcpFlags();
        alt.setUseEce(true);
        alt.setEce(true);
        tcpFlags.add(alt);
      }
      if (feature.ECHO_REPLY() != null) {
        icmpType = IcmpType.ECHO_REPLY;
        icmpCode = IcmpCode.ECHO_REPLY;
      }
      if (feature.ECHO() != null) {
        icmpType = IcmpType.ECHO_REQUEST;
        icmpCode = IcmpCode.ECHO_REQUEST;
      }
      if (feature.ECN() != null) {
        int ecn = toInteger(feature.ecn);
        ecns.add(ecn);
      }
      if (feature.ESTABLISHED() != null) {
        // must contain ACK or RST
        TcpFlags alt1 = new TcpFlags();
        TcpFlags alt2 = new TcpFlags();
        alt1.setUseAck(true);
        alt1.setAck(true);
        alt2.setUseRst(true);
        alt2.setRst(true);
        tcpFlags.add(alt1);
        tcpFlags.add(alt2);
      }
      if (feature.FIN() != null) {
        TcpFlags alt = new TcpFlags();
        alt.setUseFin(true);
        alt.setFin(true);
        tcpFlags.add(alt);
      }
      if (feature.FRAGMENTS() != null) {
        todo(ctx, F_FRAGMENTS);
      }
      if (feature.HOST_UNKNOWN() != null) {
        icmpType = IcmpType.DESTINATION_UNREACHABLE;
        icmpCode = IcmpCode.DESTINATION_HOST_UNKNOWN;
      }
      if (feature.HOST_UNREACHABLE() != null) {
        icmpType = IcmpType.DESTINATION_UNREACHABLE;
        icmpCode = IcmpCode.DESTINATION_HOST_UNREACHABLE;
      }
      if (feature.NETWORK_UNKNOWN() != null) {
        icmpType = IcmpType.DESTINATION_UNREACHABLE;
        icmpCode = IcmpCode.DESTINATION_NETWORK_UNKNOWN;
      }
      if (feature.NET_UNREACHABLE() != null) {
        icmpType = IcmpType.DESTINATION_UNREACHABLE;
        icmpCode = IcmpCode.DESTINATION_NETWORK_UNREACHABLE;
      }
      if (feature.PACKET_TOO_BIG() != null) {
        icmpType = IcmpType.DESTINATION_UNREACHABLE;
        icmpCode = IcmpCode.PACKET_TOO_BIG;
      }
      if (feature.PARAMETER_PROBLEM() != null) {
        icmpType = IcmpType.PARAMETER_PROBLEM;
      }
      if (feature.PORT_UNREACHABLE() != null) {
        icmpType = IcmpType.DESTINATION_UNREACHABLE;
        icmpCode = IcmpCode.DESTINATION_PORT_UNREACHABLE;
      }
      if (feature.PSH() != null) {
        TcpFlags alt = new TcpFlags();
        alt.setUsePsh(true);
        alt.setPsh(true);
        tcpFlags.add(alt);
      }
      if (feature.REDIRECT() != null) {
        icmpType = IcmpType.REDIRECT_MESSAGE;
      }
      if (feature.RST() != null) {
        TcpFlags alt = new TcpFlags();
        alt.setUseRst(true);
        alt.setRst(true);
        tcpFlags.add(alt);
      }
      if (feature.SOURCE_QUENCH() != null) {
        icmpType = IcmpType.SOURCE_QUENCH;
        icmpCode = IcmpCode.SOURCE_QUENCH;
      }
      if (feature.SYN() != null) {
        TcpFlags alt = new TcpFlags();
        alt.setUseSyn(true);
        alt.setSyn(true);
        tcpFlags.add(alt);
      }
      if (feature.TIME_EXCEEDED() != null) {
        icmpType = IcmpType.TIME_EXCEEDED;
      }
      if (feature.TTL() != null) {
        todo(ctx, F_TTL);
      }
      if (feature.TTL_EXCEEDED() != null) {
        icmpType = IcmpType.TIME_EXCEEDED;
        icmpCode = IcmpCode.TTL_EXCEEDED;
      }
      if (feature.TRACEROUTE() != null) {
        icmpType = IcmpType.TRACEROUTE;
        icmpCode = IcmpCode.TRACEROUTE;
      }
      if (feature.TRACKED() != null) {
        states.add(State.ESTABLISHED);
      }
      if (feature.UNREACHABLE() != null) {
        icmpType = IcmpType.DESTINATION_UNREACHABLE;
      }
      if (feature.URG() != null) {
        TcpFlags alt = new TcpFlags();
        alt.setUseUrg(true);
        alt.setUrg(true);
        tcpFlags.add(alt);
      }
    }
    String name = getFullText(ctx).trim();
    ExtendedIpv6AccessListLine line =
        new ExtendedIpv6AccessListLine(
            name,
            action,
            protocol,
            new Ip6Wildcard(srcIp, srcWildcard),
            srcAddressGroup,
            new Ip6Wildcard(dstIp, dstWildcard),
            dstAddressGroup,
            srcPortRanges,
            dstPortRanges,
            dscps,
            ecns,
            icmpType,
            icmpCode,
            states,
            tcpFlags);
    _currentExtendedIpv6Acl.addLine(line);
  }

  @Override
  public void exitFailover_interface(Failover_interfaceContext ctx) {
    String name = ctx.name.getText();
    Ip primaryIp = toIp(ctx.pip);
    Ip primaryMask = toIp(ctx.pmask);
    Ip standbyIp = toIp(ctx.sip);
    InterfaceAddress primaryAddress = new InterfaceAddress(primaryIp, primaryMask);
    InterfaceAddress standbyAddress = new InterfaceAddress(standbyIp, primaryMask);
    _configuration.getFailoverPrimaryAddresses().put(name, primaryAddress);
    _configuration.getFailoverStandbyAddresses().put(name, standbyAddress);
  }

  @Override
  public void exitFailover_link(Failover_linkContext ctx) {
    String alias = ctx.name.getText();
    String ifaceName = ctx.iface.getText();
    _configuration.getFailoverInterfaces().put(alias, ifaceName);
    _configuration.setFailoverStatefulSignalingInterfaceAlias(alias);
    _configuration.setFailoverStatefulSignalingInterface(ifaceName);
  }

  @Override
  public void exitFlan_interface(Flan_interfaceContext ctx) {
    String alias = ctx.name.getText();
    String ifaceName = ctx.iface.getText();
    _configuration.getFailoverInterfaces().put(alias, ifaceName);
    _configuration.setFailoverCommunicationInterface(ifaceName);
    _configuration.setFailoverCommunicationInterfaceAlias(alias);
  }

  @Override
  public void exitFlan_unit(Flan_unitContext ctx) {
    if (ctx.PRIMARY() != null) {
      _configuration.setFailoverSecondary(false);
    } else if (ctx.SECONDARY() != null) {
      _configuration.setFailoverSecondary(true);
      _configuration.setHostname(_configuration.getHostname() + "-FAILOVER-SECONDARY");
    }
    _configuration.setFailover(true);
  }

  @Override
  public void exitIf_autostate(If_autostateContext ctx) {
    if (ctx.NO() != null) {
      for (Interface currentInterface : _currentInterfaces) {
        currentInterface.setAutoState(false);
      }
    }
  }

  @Override
  public void exitIf_bandwidth(If_bandwidthContext ctx) {
    if (ctx.NO() != null) {
      _currentInterfaces.forEach(i -> i.setBandwidth(null));
    } else {
      double bandwidthBps = toLong(ctx.DEC()) * 1000.0D;
      _currentInterfaces.forEach(i -> i.setBandwidth(bandwidthBps));
    }
  }

  @Override
  public void exitIf_ip_access_group(If_ip_access_groupContext ctx) {
    String name = ctx.name.getText();
    int line = ctx.name.getStart().getLine();
    if (ctx.IN() != null || ctx.INGRESS() != null) {
      for (Interface currentInterface : _currentInterfaces) {
        currentInterface.setIncomingFilter(name);
        currentInterface.setIncomingFilterLine(line);
      }
    } else if (ctx.OUT() != null || ctx.EGRESS() != null) {
      for (Interface currentInterface : _currentInterfaces) {
        currentInterface.setOutgoingFilter(name);
        currentInterface.setOutgoingFilterLine(line);
      }
    } else {
      throw new BatfishException("bad direction");
    }
  }

  @Override
  public void exitIf_ip_address(If_ip_addressContext ctx) {
    InterfaceAddress address;
    if (ctx.prefix != null) {
      address = new InterfaceAddress(ctx.prefix.getText());
    } else {
      Ip ip = toIp(ctx.ip);
      Ip mask = toIp(ctx.subnet);
      address = new InterfaceAddress(ip, mask);
    }
    for (Interface currentInterface : _currentInterfaces) {
      currentInterface.setAddress(address);
    }
    if (ctx.STANDBY() != null) {
      Ip standbyIp = toIp(ctx.standby_address);
      InterfaceAddress standbyAddress = new InterfaceAddress(standbyIp, address.getNetworkBits());
      for (Interface currentInterface : _currentInterfaces) {
        currentInterface.setStandbyAddress(standbyAddress);
      }
    }
  }

  @Override
  public void exitIf_ip_address_secondary(If_ip_address_secondaryContext ctx) {
    Ip ip;
    Ip mask;
    InterfaceAddress address;
    if (ctx.prefix != null) {
      address = new InterfaceAddress(ctx.prefix.getText());
    } else {
      ip = toIp(ctx.ip);
      mask = toIp(ctx.subnet);
      address = new InterfaceAddress(ip, mask.numSubnetBits());
    }
    for (Interface currentInterface : _currentInterfaces) {
      currentInterface.getSecondaryAddresses().add(address);
    }
  }

  @Override
  public void exitIf_ip_helper_address(If_ip_helper_addressContext ctx) {
    for (Interface iface : _currentInterfaces) {
      Ip dhcpRelayAddress = toIp(ctx.address);
      iface.getDhcpRelayAddresses().add(dhcpRelayAddress);
    }
  }

  @Override
  public void exitIf_ip_igmp(If_ip_igmpContext ctx) {
    _no = false;
  }

  @Override
  public void exitIf_ip_inband_access_group(If_ip_inband_access_groupContext ctx) {
    String name = ctx.name.getText();
    int line = ctx.getStart().getLine();
    _configuration.referenceStructure(
        CiscoStructureType.IP_ACCESS_LIST,
        name,
        CiscoStructureUsage.INTERFACE_IP_INBAND_ACCESS_GROUP,
        line);
  }

  @Override
  public void exitIf_ip_nat_destination(If_ip_nat_destinationContext ctx) {
    String acl = ctx.acl.getText();
    int line = ctx.acl.getStart().getLine();
    _configuration.getIpNatDestinationAccessLists().add(acl);
    _configuration.referenceStructure(
        CiscoStructureType.IPV4_ACCESS_LIST,
        acl,
        CiscoStructureUsage.IP_NAT_DESTINATION_ACCESS_LIST,
        line);
  }

  @Override
  public void exitIf_ip_nat_source(If_ip_nat_sourceContext ctx) {
    CiscoSourceNat nat = new CiscoSourceNat();
    if (ctx.acl != null) {
      String acl = ctx.acl.getText();
      int aclLine = ctx.acl.getStart().getLine();
      nat.setAclName(acl);
      nat.setAclNameLine(aclLine);
      _configuration.referenceStructure(
          CiscoStructureType.IP_ACCESS_LIST,
          acl,
          CiscoStructureUsage.IP_NAT_SOURCE_ACCESS_LIST,
          aclLine);
    }
    if (ctx.pool != null) {
      String pool = ctx.pool.getText();
      int poolLine = ctx.pool.getStart().getLine();
      nat.setNatPool(pool);
      nat.setNatPoolLine(poolLine);
      _configuration.referenceStructure(
          CiscoStructureType.NAT_POOL, pool, CiscoStructureUsage.IP_NAT_SOURCE_POOL, poolLine);
    }

    for (Interface iface : _currentInterfaces) {
      if (iface.getSourceNats() == null) {
        iface.setSourceNats(new ArrayList<>(1));
      }
      iface.getSourceNats().add(nat);
    }
  }

  @Override
  public void exitIf_ip_ospf_area(If_ip_ospf_areaContext ctx) {
    long area = toInteger(ctx.area);
    for (Interface iface : _currentInterfaces) {
      iface.setOspfArea(area);
    }
  }

  @Override
  public void exitIf_ip_ospf_cost(If_ip_ospf_costContext ctx) {
    int cost = toInteger(ctx.cost);
    for (Interface currentInterface : _currentInterfaces) {
      currentInterface.setOspfCost(cost);
    }
  }

  @Override
  public void exitIf_ip_ospf_dead_interval(If_ip_ospf_dead_intervalContext ctx) {
    int seconds = toInteger(ctx.seconds);
    for (Interface currentInterface : _currentInterfaces) {
      currentInterface.setOspfDeadInterval(seconds);
      currentInterface.setOspfHelloMultiplier(0);
    }
  }

  @Override
  public void exitIf_ip_ospf_dead_interval_minimal(If_ip_ospf_dead_interval_minimalContext ctx) {
    int multiplier = toInteger(ctx.mult);
    for (Interface currentInterface : _currentInterfaces) {
      currentInterface.setOspfDeadInterval(1);
      currentInterface.setOspfHelloMultiplier(multiplier);
    }
  }

  @Override
  public void exitIf_ip_ospf_passive_interface(If_ip_ospf_passive_interfaceContext ctx) {
    boolean active = ctx.NO() != null;
    if (active) {
      for (Interface iface : _currentInterfaces) {
        iface.setOspfActive(true);
      }
    } else {
      for (Interface iface : _currentInterfaces) {
        iface.setOspfPassive(true);
      }
    }
  }

  @Override
  public void exitIf_ip_pim_neighbor_filter(If_ip_pim_neighbor_filterContext ctx) {
    String acl = ctx.acl.getText();
    int line = ctx.acl.getStart().getLine();
    _configuration.getIpPimNeighborFilters().add(acl);
    _configuration.referenceStructure(
        CiscoStructureType.IPV4_ACCESS_LIST,
        acl,
        CiscoStructureUsage.INTERFACE_PIM_NEIGHBOR_FILTER,
        line);
  }

  @Override
  public void exitIf_ip_policy(If_ip_policyContext ctx) {
    String policyName = ctx.name.getText();
    int policyLine = ctx.name.getLine();
    for (Interface currentInterface : _currentInterfaces) {
      currentInterface.setRoutingPolicy(policyName);
      currentInterface.setRoutingPolicyLine(policyLine);
    }
  }

  @Override
  public void exitIf_ip_proxy_arp(If_ip_proxy_arpContext ctx) {
    boolean enabled = ctx.NO() == null;
    for (Interface currentInterface : _currentInterfaces) {
      currentInterface.setProxyArp(enabled);
    }
  }

  @Override
  public void exitIf_ip_router_isis(If_ip_router_isisContext ctx) {
    for (Interface iface : _currentInterfaces) {
      iface.setIsisInterfaceMode(IsisInterfaceMode.ACTIVE);
    }
  }

  @Override
  public void exitIf_ip_router_ospf_area(If_ip_router_ospf_areaContext ctx) {
    long area = toIp(ctx.area).asLong();
    for (Interface iface : _currentInterfaces) {
      iface.setOspfArea(area);
    }
  }

  @Override
  public void exitIf_ip_verify(If_ip_verifyContext ctx) {
    if (ctx.acl != null) {
      String acl = ctx.acl.getText();
      int line = ctx.acl.getLine();
      _configuration.getVerifyAccessLists().add(acl);
      _configuration.referenceStructure(
          CiscoStructureType.IPV4_ACCESS_LIST,
          acl,
          CiscoStructureUsage.INTERFACE_IP_VERIFY_ACCESS_LIST,
          line);
    }
  }

  @Override
  public void exitIf_ip_vrf_forwarding(If_ip_vrf_forwardingContext ctx) {
    String name = ctx.name.getText();
    for (Interface currentInterface : _currentInterfaces) {
      currentInterface.setVrf(name);
      initVrf(name);
    }
  }

  @Override
  public void exitIf_isis_metric(If_isis_metricContext ctx) {
    int metric = toInteger(ctx.metric);
    for (Interface iface : _currentInterfaces) {
      iface.setIsisCost(metric);
    }
  }

  @Override
  public void exitIf_mtu(If_mtuContext ctx) {
    int mtu = toInteger(ctx.DEC());
    for (Interface currentInterface : _currentInterfaces) {
      currentInterface.setMtu(mtu);
    }
  }

  @Override
  public void exitIf_shutdown(If_shutdownContext ctx) {
    if (ctx.NO() == null) {
      for (Interface currentInterface : _currentInterfaces) {
        currentInterface.setActive(false);
      }
    }
  }

  @Override
  public void exitIf_spanning_tree(If_spanning_treeContext ctx) {
    _no = false;
  }

  @Override
  public void exitIf_st_portfast(If_st_portfastContext ctx) {
    if (!_no) {
      boolean spanningTreePortfast = ctx.disable == null;
      for (Interface iface : _currentInterfaces) {
        iface.setSpanningTreePortfast(spanningTreePortfast);
      }
    }
  }

  @Override
  public void exitIf_switchport(If_switchportContext ctx) {
    if (ctx.NO() != null) {
      for (Interface iface : _currentInterfaces) {
        iface.setSwitchportMode(SwitchportMode.NONE);
        iface.setSwitchport(false);
      }
    } else {
      for (Interface iface : _currentInterfaces) {
        iface.setSwitchportMode(SwitchportMode.ACCESS);
        iface.setSwitchport(true);
      }
    }
  }

  @Override
  public void exitIf_switchport_access(If_switchport_accessContext ctx) {
    if (ctx.vlan != null) {
      int vlan = toInteger(ctx.vlan);
      for (Interface currentInterface : _currentInterfaces) {
        currentInterface.setSwitchportMode(SwitchportMode.ACCESS);
        currentInterface.setAccessVlan(vlan);
      }
    } else {
      for (Interface currentInterface : _currentInterfaces) {
        currentInterface.setSwitchportMode(SwitchportMode.ACCESS);
        currentInterface.setSwitchportAccessDynamic(true);
      }
    }
  }

  @Override
  public void exitIf_switchport_mode(If_switchport_modeContext ctx) {
    SwitchportMode mode;
    if (ctx.ACCESS() != null) {
      mode = SwitchportMode.ACCESS;
    } else if (ctx.DOT1Q_TUNNEL() != null) {
      mode = SwitchportMode.DOT1Q_TUNNEL;
    } else if (ctx.DYNAMIC() != null && ctx.AUTO() != null) {
      mode = SwitchportMode.DYNAMIC_AUTO;
    } else if (ctx.DYNAMIC() != null && ctx.DESIRABLE() != null) {
      mode = SwitchportMode.DYNAMIC_DESIRABLE;
    } else if (ctx.FEX_FABRIC() != null) {
      mode = SwitchportMode.FEX_FABRIC;
    } else if (ctx.TAP() != null) {
      mode = SwitchportMode.TAP;
    } else if (ctx.TRUNK() != null) {
      mode = SwitchportMode.TRUNK;
    } else if (ctx.TOOL() != null) {
      mode = SwitchportMode.TOOL;
    } else {
      throw new BatfishException("Unhandled switchport mode");
    }
    for (Interface currentInterface : _currentInterfaces) {
      currentInterface.setSwitchportMode(mode);
    }
  }

  @Override
  public void exitIf_switchport_trunk_allowed(If_switchport_trunk_allowedContext ctx) {
    List<SubRange> ranges = toRange(ctx.r);
    for (Interface currentInterface : _currentInterfaces) {
      currentInterface.addAllowedRanges(ranges);
    }
  }

  @Override
  public void exitIf_switchport_trunk_encapsulation(If_switchport_trunk_encapsulationContext ctx) {
    SwitchportEncapsulationType type = toEncapsulation(ctx.e);
    for (Interface currentInterface : _currentInterfaces) {
      currentInterface.setSwitchportTrunkEncapsulation(type);
    }
  }

  @Override
  public void exitIf_switchport_trunk_native(If_switchport_trunk_nativeContext ctx) {
    int vlan = toInteger(ctx.vlan);
    for (Interface currentInterface : _currentInterfaces) {
      currentInterface.setNativeVlan(vlan);
    }
  }

  @Override
  public void exitIf_vrf_member(If_vrf_memberContext ctx) {
    String name = ctx.name.getText();
    for (Interface currentInterface : _currentInterfaces) {
      currentInterface.setVrf(name);
      initVrf(name);
    }
  }

  @Override
  public void exitIf_vrrp(If_vrrpContext ctx) {
    _currentVrrpGroupNum = null;
  }

  @Override
  public void exitIfdhcpr_address(Ifdhcpr_addressContext ctx) {
    for (Interface iface : _currentInterfaces) {
      Ip address = toIp(ctx.address);
      iface.getDhcpRelayAddresses().add(address);
    }
  }

  @Override
  public void exitIfdhcpr_client(Ifdhcpr_clientContext ctx) {
    for (Interface iface : _currentInterfaces) {
      iface.setDhcpRelayClient(true);
    }
  }

  @Override
  public void exitIfigmp_access_group(Ifigmp_access_groupContext ctx) {
    String name = ctx.name.getText();
    int line = ctx.getStart().getLine();
    _configuration.referenceStructure(
        CiscoStructureType.IP_ACCESS_LIST,
        name,
        CiscoStructureUsage.INTERFACE_IGMP_ACCESS_GROUP_ACL,
        line);
  }

  @Override
  public void exitIfigmpsg_acl(Ifigmpsg_aclContext ctx) {
    String name = ctx.name.getText();
    int line = ctx.name.getStart().getLine();
    _configuration.getIgmpAcls().add(name);
    _configuration.referenceStructure(
        CiscoStructureType.IPV4_ACCESS_LIST,
        name,
        CiscoStructureUsage.INTERFACE_IGMP_STATIC_GROUP_ACL,
        line);
  }

  @Override
  public void exitIftunnel_destination(Iftunnel_destinationContext ctx) {
    Ip destination = toIp(ctx.IP_ADDRESS());
    for (Interface iface : _currentInterfaces) {
      iface.getTunnelInitIfNull().setDestination(destination);
    }
  }

  @Override
  public void exitIftunnel_mode(Iftunnel_modeContext ctx) {
    for (Interface iface : _currentInterfaces) {
      Tunnel tunnel = iface.getTunnelInitIfNull();
      if (ctx.GRE() != null) {
        tunnel.setMode(TunnelMode.GRE);
      } else if (ctx.IPSEC() != null) {
        tunnel.setMode(TunnelMode.IPSEC);
      } else {
        todo(ctx, "unknown tunnel mode");
      }
      if (ctx.IPV4() != null) {
        tunnel.setProtocol(IpProtocol.IP);
      } else if (ctx.IPV6() != null) {
        tunnel.setProtocol(IpProtocol.IPV6);
      } else {
        todo(ctx, "unknown tunnel protocol");
      }
    }
  }

  @Override
  public void exitIftunnel_protection(Iftunnel_protectionContext ctx) {
    String name = ctx.name.getText();
    int line = ctx.getStart().getLine();
    _configuration.referenceStructure(
        CiscoStructureType.IPSEC_PROFILE,
        name,
        CiscoStructureUsage.TUNNEL_PROTECTION_IPSEC_PROFILE,
        line);
    for (Interface iface : _currentInterfaces) {
      iface.getTunnelInitIfNull().setIpsecProfileName(name);
    }
  }

  @Override
  public void exitIftunnel_source(Iftunnel_sourceContext ctx) {
    if (ctx.IP_ADDRESS() != null) {
      Ip source = toIp(ctx.IP_ADDRESS());
      for (Interface iface : _currentInterfaces) {
        iface.getTunnelInitIfNull().setSource(source);
      }
    } else {
      _configuration.referenceStructure(
          CiscoStructureType.INTERFACE,
          ctx.interface_name().getText(),
          CiscoStructureUsage.TUNNEL_SOURCE,
          ctx.interface_name().getStart().getLine());
      todo(ctx, "tunnel source [interface]");
    }
  }

  @Override
  public void exitIfvrrp_authentication(Ifvrrp_authenticationContext ctx) {
    String hashedAuthenticationText =
        CommonUtil.sha256Digest(ctx.text.getText() + CommonUtil.salt());
    final int line = ctx.getStart().getLine();
    for (Interface iface : _currentInterfaces) {
      String ifaceName = iface.getName();
      VrrpGroup vrrpGroup =
          _configuration
              .getVrrpGroups()
              .computeIfAbsent(ifaceName, n -> new VrrpInterface(ifaceName, line))
              .getVrrpGroups()
              .computeIfAbsent(_currentVrrpGroupNum, VrrpGroup::new);
      vrrpGroup.setAuthenticationTextHash(hashedAuthenticationText);
    }
  }

  @Override
  public void exitIfvrrp_ip(Ifvrrp_ipContext ctx) {
    Ip ip = toIp(ctx.ip);
    final int line = ctx.getStart().getLine();
    for (Interface iface : _currentInterfaces) {
      String ifaceName = iface.getName();
      VrrpGroup vrrpGroup =
          _configuration
              .getVrrpGroups()
              .computeIfAbsent(ifaceName, n -> new VrrpInterface(ifaceName, line))
              .getVrrpGroups()
              .computeIfAbsent(_currentVrrpGroupNum, VrrpGroup::new);
      vrrpGroup.setVirtualAddress(ip);
    }
  }

  @Override
  public void exitIfvrrp_preempt(Ifvrrp_preemptContext ctx) {
    final int line = ctx.getStart().getLine();
    for (Interface iface : _currentInterfaces) {
      String ifaceName = iface.getName();
      VrrpGroup vrrpGroup =
          _configuration
              .getVrrpGroups()
              .computeIfAbsent(ifaceName, n -> new VrrpInterface(ifaceName, line))
              .getVrrpGroups()
              .computeIfAbsent(_currentVrrpGroupNum, VrrpGroup::new);
      vrrpGroup.setPreempt(true);
    }
  }

  @Override
  public void exitIfvrrp_priority(Ifvrrp_priorityContext ctx) {
    int priority = toInteger(ctx.priority);
    final int line = ctx.getStart().getLine();
    for (Interface iface : _currentInterfaces) {
      String ifaceName = iface.getName();
      VrrpGroup vrrpGroup =
          _configuration
              .getVrrpGroups()
              .computeIfAbsent(ifaceName, n -> new VrrpInterface(ifaceName, line))
              .getVrrpGroups()
              .computeIfAbsent(_currentVrrpGroupNum, VrrpGroup::new);
      vrrpGroup.setPriority(priority);
    }
  }

  @Override
  public void exitInherit_peer_policy_bgp_tail(Inherit_peer_policy_bgp_tailContext ctx) {
    BgpProcess proc = currentVrf().getBgpProcess();
    String groupName = ctx.name.getText();
    int line = ctx.name.getStart().getLine();
    if (_currentIpPeerGroup != null) {
      _currentIpPeerGroup.setGroupName(groupName);
      _currentIpPeerGroup.setGroupNameLine(line);
    } else if (_currentNamedPeerGroup != null) {
      // May not hit this since parser for peer-policy does not have
      // recursion.
      _currentNamedPeerGroup.setGroupName(groupName);
      _currentNamedPeerGroup.setGroupNameLine(line);
    } else if (_currentPeerGroup == proc.getMasterBgpPeerGroup()) {
      // Intentional identity comparison above
      throw new BatfishException("Invalid peer context for inheritance");
    } else {
      todo(ctx, F_BGP_INHERIT_PEER_SESSION_OTHER);
    }
  }

  @Override
  public void exitInherit_peer_session_bgp_tail(Inherit_peer_session_bgp_tailContext ctx) {
    BgpProcess proc = currentVrf().getBgpProcess();
    String groupName = ctx.name.getText();
    int line = ctx.name.getStart().getLine();
    if (_currentIpPeerGroup != null) {
      _currentIpPeerGroup.setPeerSession(groupName);
      _currentIpPeerGroup.setPeerSessionLine(line);
    } else if (_currentNamedPeerGroup != null) {
      _currentNamedPeerGroup.setPeerSession(groupName);
      _currentNamedPeerGroup.setPeerSessionLine(line);
    } else if (_currentPeerGroup == proc.getMasterBgpPeerGroup()) {
      // Intentional identity comparison above
      throw new BatfishException("Invalid peer context for inheritance");
    } else {
      todo(ctx, F_BGP_INHERIT_PEER_SESSION_OTHER);
    }
  }

  @Override
  public void exitInterface_is_stanza(Interface_is_stanzaContext ctx) {
    _currentIsisInterface = null;
  }

  @Override
  public void exitIp_as_path_access_list_stanza(Ip_as_path_access_list_stanzaContext ctx) {
    _currentAsPathAcl = null;
  }

  @Override
  public void exitIp_as_path_access_list_tail(Ip_as_path_access_list_tailContext ctx) {
    LineAction action = toLineAction(ctx.action);
    String regex = ctx.as_path_regex.getText().trim();
    IpAsPathAccessListLine line = new IpAsPathAccessListLine(action, regex);
    _currentAsPathAcl.addLine(line);
  }

  @Override
  public void exitIp_community_list_expanded_stanza(Ip_community_list_expanded_stanzaContext ctx) {
    _currentExpandedCommunityList = null;
  }

  @Override
  public void exitIp_community_list_expanded_tail(Ip_community_list_expanded_tailContext ctx) {
    LineAction action = toLineAction(ctx.ala);
    String regex = "";
    for (Token remainder : ctx.remainder) {
      regex += remainder.getText();
    }
    ExpandedCommunityListLine line = new ExpandedCommunityListLine(action, regex);
    _currentExpandedCommunityList.addLine(line);
  }

  @Override
  public void exitIp_community_list_standard_stanza(Ip_community_list_standard_stanzaContext ctx) {
    _currentStandardCommunityList = null;
  }

  @Override
  public void exitIp_community_list_standard_tail(Ip_community_list_standard_tailContext ctx) {
    LineAction action = toLineAction(ctx.ala);
    List<Long> communities = new ArrayList<>();
    for (CommunityContext communityCtx : ctx.communities) {
      long community = toLong(communityCtx);
      communities.add(community);
    }
    StandardCommunityListLine line = new StandardCommunityListLine(action, communities);
    _currentStandardCommunityList.getLines().add(line);
  }

  @Override
  public void exitIp_dhcp_relay_server(Ip_dhcp_relay_serverContext ctx) {
    if (!_no && ctx.ip != null) {
      Ip ip = toIp(ctx.ip);
      _configuration.getDhcpRelayServers().add(ip);
    }
  }

  @Override
  public void exitIp_domain_lookup(Ip_domain_lookupContext ctx) {
    if (ctx.iname != null) {
      String ifaceName = ctx.iname.getText();
      String canonicalIfaceName = getCanonicalInterfaceName(ifaceName);
      _configuration.setDnsSourceInterface(canonicalIfaceName);
    }
  }

  @Override
  public void exitIp_domain_name(Ip_domain_nameContext ctx) {
    if (!_no) {
      String domainName = ctx.hostname.getText();
      _configuration.setDomainName(domainName);
    } else {
      _configuration.setDomainName(null);
    }
  }

  @Override
  public void exitIp_nat_pool(Ip_nat_poolContext ctx) {
    _currentNatPool = null;
  }

  @Override
  public void exitIp_nat_pool_range(Ip_nat_pool_rangeContext ctx) {
    Ip first = toIp(ctx.first);
    _currentNatPool.setFirst(first);
    Ip last = toIp(ctx.last);
    _currentNatPool.setLast(last);
  }

  @Override
  public void exitIp_prefix_list_stanza(Ip_prefix_list_stanzaContext ctx) {
    _currentPrefixList = null;
  }

  @Override
  public void exitIp_prefix_list_tail(Ip_prefix_list_tailContext ctx) {
    LineAction action = toLineAction(ctx.action);
    Prefix prefix = Prefix.parse(ctx.prefix.getText());
    int prefixLength = prefix.getPrefixLength();
    int minLen = prefixLength;
    int maxLen = prefixLength;
    if (ctx.minpl != null) {
      minLen = toInteger(ctx.minpl);
      maxLen = Prefix.MAX_PREFIX_LENGTH;
    }
    if (ctx.maxpl != null) {
      maxLen = toInteger(ctx.maxpl);
    }
    if (ctx.eqpl != null) {
      minLen = toInteger(ctx.eqpl);
      maxLen = toInteger(ctx.eqpl);
    }
    SubRange lengthRange = new SubRange(minLen, maxLen);
    PrefixListLine line = new PrefixListLine(action, prefix, lengthRange);
    _currentPrefixList.addLine(line);
  }

  @Override
  public void exitIp_route_stanza(Ip_route_stanzaContext ctx) {
    if (ctx.vrf != null || ctx.MANAGEMENT() != null) {
      _currentVrf = Configuration.DEFAULT_VRF_NAME;
    }
  }

  @Override
  public void exitIp_route_tail(Ip_route_tailContext ctx) {
    Prefix prefix;
    if (ctx.prefix != null) {
      prefix = Prefix.parse(ctx.prefix.getText());
    } else {
      Ip address = toIp(ctx.address);
      Ip mask = toIp(ctx.mask);
      int prefixLength = mask.numSubnetBits();
      prefix = new Prefix(address, prefixLength);
    }
    Ip nextHopIp = Route.UNSET_ROUTE_NEXT_HOP_IP;
    String nextHopInterface = null;
    int distance = DEFAULT_STATIC_ROUTE_DISTANCE;
    Integer tag = null;
    Integer track = null;
    boolean permanent = ctx.perm != null;
    if (ctx.nexthopip != null) {
      nextHopIp = toIp(ctx.nexthopip);
    } else if (ctx.nexthopprefix != null) {
      Prefix nextHopPrefix = Prefix.parse(ctx.nexthopprefix.getText());
      nextHopIp = nextHopPrefix.getStartIp();
    }
    if (ctx.nexthopint != null) {
      try {
        nextHopInterface = getCanonicalInterfaceName(ctx.nexthopint.getText());
      } catch (BatfishException e) {
        _w.redFlag(
            "Error fetching interface name at: "
                + getLocation(ctx)
                + getFullText(ctx)
                + " : "
                + e.getMessage());
        _currentInterfaces = ImmutableList.of();
        return;
      }
    }
    if (ctx.distance != null) {
      distance = toInteger(ctx.distance);
    }
    if (ctx.tag != null) {
      tag = toInteger(ctx.tag);
    }
    if (ctx.track != null) {
      track = toInteger(ctx.track);
    }
    StaticRoute route =
        new StaticRoute(prefix, nextHopIp, nextHopInterface, distance, tag, track, permanent);
    currentVrf().getStaticRoutes().add(route);
  }

  @Override
  public void exitIp_ssh_version(Ip_ssh_versionContext ctx) {
    int version = toInteger(ctx.version);
    if (version < 1 || version > 2) {
      throw new BatfishException("Invalid ssh version: " + version);
    }
    _configuration.getCf().getSsh().setVersion(version);
  }

  @Override
  public void exitIpv6_prefix_list_stanza(Ipv6_prefix_list_stanzaContext ctx) {
    _currentPrefix6List = null;
  }

  @Override
  public void exitIpv6_prefix_list_tail(Ipv6_prefix_list_tailContext ctx) {
    LineAction action = toLineAction(ctx.action);
    Prefix6 prefix6 = new Prefix6(ctx.prefix6.getText());
    int prefixLength = prefix6.getPrefixLength();
    int minLen = prefixLength;
    int maxLen = prefixLength;
    if (ctx.minpl != null) {
      minLen = toInteger(ctx.minpl);
      maxLen = Prefix6.MAX_PREFIX_LENGTH;
    }
    if (ctx.maxpl != null) {
      maxLen = toInteger(ctx.maxpl);
    }
    if (ctx.eqpl != null) {
      minLen = toInteger(ctx.eqpl);
      maxLen = toInteger(ctx.eqpl);
    }
    SubRange lengthRange = new SubRange(minLen, maxLen);
    Prefix6ListLine line = new Prefix6ListLine(action, prefix6, lengthRange);
    _currentPrefix6List.addLine(line);
  }

  @Override
  public void exitL_access_class(L_access_classContext ctx) {
    boolean ipv6 = (ctx.IPV6() != null);
    String name = ctx.name.getText();
    int nameLine = ctx.name.getStart().getLine();
    BiConsumer<Line, String> setter;
    CiscoStructureType structureType;
    CiscoStructureUsage structureUsage;
    if (ctx.OUT() != null || ctx.EGRESS() != null) {
      if (ipv6) {
        setter = Line::setOutputIpv6AccessList;
        structureType = CiscoStructureType.IPV6_ACCESS_LIST;
        structureUsage = CiscoStructureUsage.LINE_ACCESS_CLASS_LIST6;
        _configuration.getLineIpv6AccessClassLists().add(name);
      } else {
        setter = Line::setOutputAccessList;
        structureType = CiscoStructureType.IP_ACCESS_LIST;
        structureUsage = CiscoStructureUsage.LINE_ACCESS_CLASS_LIST;
        _configuration.getLineAccessClassLists().add(name);
      }

    } else {
      if (ipv6) {
        setter = Line::setInputIpv6AccessList;
        structureType = CiscoStructureType.IPV6_ACCESS_LIST;
        structureUsage = CiscoStructureUsage.LINE_ACCESS_CLASS_LIST6;
        _configuration.getLineIpv6AccessClassLists().add(name);
      } else {
        setter = Line::setInputAccessList;
        structureType = CiscoStructureType.IP_ACCESS_LIST;
        structureUsage = CiscoStructureUsage.LINE_ACCESS_CLASS_LIST;
        _configuration.getLineAccessClassLists().add(name);
      }
    }
    _configuration.referenceStructure(structureType, name, structureUsage, nameLine);
    for (String currentName : _currentLineNames) {
      Line line = _configuration.getCf().getLines().get(currentName);
      setter.accept(line, name);
    }
  }

  @Override
  public void exitL_exec_timeout(L_exec_timeoutContext ctx) {
    int minutes = toInteger(ctx.minutes);
    int seconds = ctx.seconds != null ? toInteger(ctx.seconds) : 0;
    for (String lineName : _currentLineNames) {
      Line line = _configuration.getCf().getLines().get(lineName);
      line.setExecTimeoutMinutes(minutes);
      line.setExecTimeoutSeconds(seconds);
    }
  }

  @Override
  public void exitL_login_authentication(L_login_authenticationContext ctx) {
    String list;
    if (ctx.DEFAULT() != null) {
      list = ctx.DEFAULT().getText();
    } else if (ctx.name != null) {
      list = ctx.name.getText();
    } else {
      throw new BatfishException("Invalid list name");
    }
    for (String line : _currentLineNames) {
      _configuration.getCf().getLines().get(line).setLoginAuthentication(list);
    }
  }

  @Override
  public void exitL_transport(L_transportContext ctx) {
    SortedSet<String> protocols =
        new TreeSet<>(ctx.prot.stream().map(c -> c.getText()).collect(Collectors.toSet()));
    BiConsumer<Line, SortedSet<String>> setter;
    if (ctx.INPUT() != null) {
      setter = Line::setTransportInput;
    } else if (ctx.OUTPUT() != null) {
      setter = Line::setTransportOutput;
    } else if (ctx.PREFERRED() != null) {
      setter = Line::setTransportPreferred;
    } else {
      throw new BatfishException("Invalid or unsupported line transport type");
    }
    for (String currentName : _currentLineNames) {
      Line line = _configuration.getCf().getLines().get(currentName);
      setter.accept(line, protocols);
    }
  }

  @Override
  public void exitLocal_as_bgp_tail(Local_as_bgp_tailContext ctx) {
    int as = toInteger(ctx.as);
    _currentPeerGroup.setLocalAs(as);
  }

  @Override
  public void exitLogging_buffered(Logging_bufferedContext ctx) {
    if (_no) {
      return;
    }
    Integer size = null;
    Integer severityNum = null;
    String severity = null;
    if (ctx.size != null) {
      // something was parsed as buffer size but it could be logging severity
      // as well
      // it is buffer size if the value is greater than min buffer size
      // otherwise, it is logging severity
      int sizeRawNum = toInteger(ctx.size);
      if (sizeRawNum > Logging.MAX_LOGGING_SEVERITY) {
        size = sizeRawNum;
      } else {
        if (ctx.logging_severity() != null) {
          // if we have explicity severity as well; we've messed up
          throw new BatfishException("Ambiguous parsing of logging buffered");
        }
        severityNum = sizeRawNum;
        severity = toLoggingSeverity(severityNum);
      }
    } else if (ctx.logging_severity() != null) {
      severityNum = toLoggingSeverityNum(ctx.logging_severity());
      severity = toLoggingSeverity(ctx.logging_severity());
    }
    Logging logging = _configuration.getCf().getLogging();
    Buffered buffered = logging.getBuffered();
    if (buffered == null) {
      buffered = new Buffered();
      logging.setBuffered(buffered);
    }
    buffered.setSeverity(severity);
    buffered.setSeverityNum(severityNum);
    buffered.setSize(size);
  }

  @Override
  public void exitLogging_console(Logging_consoleContext ctx) {
    if (_no) {
      return;
    }
    Integer severityNum = null;
    String severity = null;
    if (ctx.logging_severity() != null) {
      severityNum = toLoggingSeverityNum(ctx.logging_severity());
      severity = toLoggingSeverity(ctx.logging_severity());
    }
    Logging logging = _configuration.getCf().getLogging();
    LoggingType console = logging.getConsole();
    if (console == null) {
      console = new LoggingType();
      logging.setConsole(console);
    }
    console.setSeverity(severity);
    console.setSeverityNum(severityNum);
  }

  @Override
  public void exitLogging_host(Logging_hostContext ctx) {
    if (_no) {
      return;
    }
    Logging logging = _configuration.getCf().getLogging();
    String hostname = ctx.hostname.getText();
    LoggingHost host = new LoggingHost(hostname);
    logging.getHosts().put(hostname, host);
  }

  @Override
  public void exitLogging_on(Logging_onContext ctx) {
    Logging logging = _configuration.getCf().getLogging();
    logging.setOn(!_no);
  }

  @Override
  public void exitLogging_server(Logging_serverContext ctx) {
    if (_no) {
      return;
    }
    Logging logging = _configuration.getCf().getLogging();
    String hostname = ctx.hostname.getText();
    LoggingHost host = new LoggingHost(hostname);
    logging.getHosts().put(hostname, host);
  }

  @Override
  public void exitLogging_source_interface(Logging_source_interfaceContext ctx) {
    if (_no) {
      return;
    }
    Logging logging = _configuration.getCf().getLogging();
    String sourceInterface = toInterfaceName(ctx.interface_name());
    logging.setSourceInterface(sourceInterface);
  }

  @Override
  public void exitLogging_trap(Logging_trapContext ctx) {
    if (_no) {
      return;
    }
    Integer severityNum = null;
    String severity = null;
    if (ctx.logging_severity() != null) {
      severityNum = toLoggingSeverityNum(ctx.logging_severity());
      severity = toLoggingSeverity(ctx.logging_severity());
    }
    Logging logging = _configuration.getCf().getLogging();
    LoggingType trap = logging.getTrap();
    if (trap == null) {
      trap = new LoggingType();
      logging.setTrap(trap);
    }
    trap.setSeverity(severity);
    trap.setSeverityNum(severityNum);
  }

  @Override
  public void exitManagement_ssh_ip_access_group(Management_ssh_ip_access_groupContext ctx) {
    String name = ctx.name.getText();
    int line = ctx.name.getStart().getLine();
    _configuration.getManagementAccessGroups().add(name);
    _configuration.referenceStructure(
        CiscoStructureType.IPV4_ACCESS_LIST,
        name,
        CiscoStructureUsage.MANAGEMENT_SSH_ACCESS_GROUP,
        line);
  }

  @Override
  public void exitManagement_telnet_ip_access_group(Management_telnet_ip_access_groupContext ctx) {
    String name = ctx.name.getText();
    int line = ctx.name.getStart().getLine();
    _configuration.getManagementAccessGroups().add(name);
    _configuration.referenceStructure(
        CiscoStructureType.IPV4_ACCESS_LIST,
        name,
        CiscoStructureUsage.MANAGEMENT_TELNET_ACCESS_GROUP,
        line);
  }

  @Override
  public void exitMatch_as_path_access_list_rm_stanza(
      Match_as_path_access_list_rm_stanzaContext ctx) {
    int statementLine = ctx.getStart().getLine();
    Set<String> names = new TreeSet<>();
    for (VariableContext name : ctx.name_list) {
      names.add(name.getText());
    }
    RouteMapMatchAsPathAccessListLine line =
        new RouteMapMatchAsPathAccessListLine(names, statementLine);
    _currentRouteMapClause.addMatchLine(line);
  }

  @Override
  public void exitMatch_community_list_rm_stanza(Match_community_list_rm_stanzaContext ctx) {
    int statementLine = ctx.getStart().getLine();
    Set<String> names = new TreeSet<>();
    for (VariableContext name : ctx.name_list) {
      names.add(name.getText());
    }
    RouteMapMatchCommunityListLine line = new RouteMapMatchCommunityListLine(names, statementLine);
    _currentRouteMapClause.addMatchLine(line);
  }

  @Override
  public void exitMatch_ip_access_list_rm_stanza(Match_ip_access_list_rm_stanzaContext ctx) {
    int statementLine = ctx.getStart().getLine();
    Set<String> names = new TreeSet<>();
    for (Variable_access_listContext v : ctx.name_list) {
      names.add(v.getText());
    }
    RouteMapMatchIpAccessListLine line = new RouteMapMatchIpAccessListLine(names, statementLine);
    _currentRouteMapClause.addMatchLine(line);
  }

  @Override
  public void exitMatch_ip_prefix_list_rm_stanza(Match_ip_prefix_list_rm_stanzaContext ctx) {
    int statementLine = ctx.getStart().getLine();
    Set<String> names = new TreeSet<>();
    for (VariableContext t : ctx.name_list) {
      names.add(t.getText());
    }
    RouteMapMatchIpPrefixListLine line = new RouteMapMatchIpPrefixListLine(names, statementLine);
    _currentRouteMapClause.addMatchLine(line);
  }

  @Override
  public void exitMatch_ipv6_access_list_rm_stanza(Match_ipv6_access_list_rm_stanzaContext ctx) {
    int statementLine = ctx.getStart().getLine();
    Set<String> names = new TreeSet<>();
    for (Variable_access_listContext v : ctx.name_list) {
      names.add(v.getText());
    }
    RouteMapMatchIpv6AccessListLine line =
        new RouteMapMatchIpv6AccessListLine(names, statementLine);
    _currentRouteMapClause.addMatchLine(line);
  }

  @Override
  public void exitMatch_ipv6_prefix_list_rm_stanza(Match_ipv6_prefix_list_rm_stanzaContext ctx) {
    int statementLine = ctx.getStart().getLine();
    Set<String> names = new TreeSet<>();
    for (VariableContext t : ctx.name_list) {
      names.add(t.getText());
    }
    RouteMapMatchIpv6PrefixListLine line =
        new RouteMapMatchIpv6PrefixListLine(names, statementLine);
    _currentRouteMapClause.addMatchLine(line);
  }

  @Override
  public void exitMatch_source_protocol_rm_stanza(Match_source_protocol_rm_stanzaContext ctx) {
    todo(ctx, "match source-protocol");
  }

  @Override
  public void exitMatch_tag_rm_stanza(Match_tag_rm_stanzaContext ctx) {
    Set<Integer> tags = new TreeSet<>();
    for (Token t : ctx.tag_list) {
      tags.add(toInteger(t));
    }
    RouteMapMatchTagLine line = new RouteMapMatchTagLine(tags);
    _currentRouteMapClause.addMatchLine(line);
  }

  @Override
  public void exitMaximum_paths_bgp_tail(Maximum_paths_bgp_tailContext ctx) {
    int maximumPaths = toInteger(ctx.paths);
    BgpProcess proc = currentVrf().getBgpProcess();
    if (ctx.EBGP() != null) {
      proc.setMaximumPathsEbgp(maximumPaths);
    } else if (ctx.IBGP() != null) {
      proc.setMaximumPathsIbgp(maximumPaths);
    } else if (ctx.EIBGP() != null) {
      proc.setMaximumPathsEibgp(maximumPaths);
    } else {
      proc.setMaximumPaths(maximumPaths);
    }
  }

  @Override
  public void exitMaximum_peers_bgp_tail(Maximum_peers_bgp_tailContext ctx) {
    todo(ctx, F_BGP_MAXIMUM_PEERS);
  }

  @Override
  public void exitNeighbor_block_address_family(Neighbor_block_address_familyContext ctx) {
    if (_inBlockNeighbor) {
      popPeer();
    } else {
      _currentBlockNeighborAddressFamilies.clear();
    }
  }

  @Override
  public void exitNeighbor_block_inherit(Neighbor_block_inheritContext ctx) {
    BgpProcess proc = currentVrf().getBgpProcess();
    String groupName = ctx.name.getText();
    if (_currentIpPeerGroup != null) {
      _currentIpPeerGroup.setGroupName(groupName);
    } else if (_currentIpv6PeerGroup != null) {
      _currentIpv6PeerGroup.setGroupName(groupName);
    } else if (_currentDynamicIpPeerGroup != null) {
      _currentDynamicIpPeerGroup.setGroupName(groupName);
    } else if (_currentDynamicIpv6PeerGroup != null) {
      _currentDynamicIpv6PeerGroup.setGroupName(groupName);
    } else if (_currentPeerGroup == proc.getMasterBgpPeerGroup()) {
      // Intentional identity comparison above
      throw new BatfishException("Invalid peer context for inheritance");
    } else {
      todo(ctx, F_BGP_INHERIT_PEER_OTHER);
    }
  }

  @Override
  public void exitNeighbor_block_rb_stanza(Neighbor_block_rb_stanzaContext ctx) {
    resetPeerGroups();
    if (_inBlockNeighbor) {
      popPeer();
    } else {
      _inBlockNeighbor = false;
    }
  }

  @Override
  public void exitNeighbor_flat_rb_stanza(Neighbor_flat_rb_stanzaContext ctx) {
    resetPeerGroups();
    popPeer();
  }

  @Override
  public void exitNeighbor_group_rb_stanza(Neighbor_group_rb_stanzaContext ctx) {
    resetPeerGroups();
    popPeer();
  }

  @Override
  public void exitNetwork_bgp_tail(Network_bgp_tailContext ctx) {
    Prefix prefix;
    if (ctx.prefix != null) {
      prefix = Prefix.parse(ctx.prefix.getText());
    } else {
      Ip address = toIp(ctx.ip);
      Ip mask = (ctx.mask != null) ? toIp(ctx.mask) : address.getClassMask();
      int prefixLength = mask.numSubnetBits();
      prefix = new Prefix(address, prefixLength);
    }
    String map = null;
    Integer mapLine = null;
    if (ctx.mapname != null) {
      map = ctx.mapname.getText();
      mapLine = ctx.mapname.getStart().getLine();
    }
    BgpNetwork bgpNetwork = new BgpNetwork(prefix, map, mapLine);
    BgpProcess proc = currentVrf().getBgpProcess();
    proc.getIpNetworks().put(prefix, bgpNetwork);
  }

  @Override
  public void exitNetwork6_bgp_tail(Network6_bgp_tailContext ctx) {
    Prefix6 prefix6 = new Prefix6(ctx.prefix.getText());
    String map = null;
    Integer mapLine = null;
    if (ctx.mapname != null) {
      map = ctx.mapname.getText();
      mapLine = ctx.mapname.getStart().getLine();
    }
    BgpProcess proc = currentVrf().getBgpProcess();
    BgpNetwork6 bgpNetwork6 = new BgpNetwork6(prefix6, map, mapLine);
    proc.getIpv6Networks().put(prefix6, bgpNetwork6);
  }

  @Override
  public void exitNext_hop_self_bgp_tail(Next_hop_self_bgp_tailContext ctx) {
    boolean val = ctx.NO() == null;
    _currentPeerGroup.setNextHopSelf(val);
  }

  @Override
  public void exitNo_ip_prefix_list_stanza(No_ip_prefix_list_stanzaContext ctx) {
    String prefixListName = ctx.name.getText();
    if (_configuration.getPrefixLists().containsKey(prefixListName)) {
      _configuration.getPrefixLists().remove(prefixListName);
    }
  }

  @Override
  public void exitNo_neighbor_activate_rb_stanza(No_neighbor_activate_rb_stanzaContext ctx) {
    BgpProcess proc = currentVrf().getBgpProcess();
    if (ctx.ip != null) {
      Ip ip = toIp(ctx.ip);
      IpBgpPeerGroup pg = proc.getIpPeerGroups().get(ip);
      if (pg == null) {
        String message = "ignoring attempt to activate undefined ip peer group: " + ip;
        _w.redFlag(message);
      } else {
        pg.setActive(false);
      }
    } else if (ctx.ip6 != null) {
      Ip6 ip6 = toIp6(ctx.ip6);
      Ipv6BgpPeerGroup pg = proc.getIpv6PeerGroups().get(ip6);
      if (pg == null) {
        String message = "ignoring attempt to activate undefined ipv6 peer group: " + ip6;
        _w.redFlag(message);
      } else {
        pg.setActive(false);
      }
    } else if (ctx.peergroup != null) {
      String pgName = ctx.peergroup.getText();
      NamedBgpPeerGroup npg = proc.getNamedPeerGroups().get(pgName);
      npg.setActive(false);
      for (IpBgpPeerGroup ipg : proc.getIpPeerGroups().values()) {
        String currentGroupName = ipg.getGroupName();
        if (currentGroupName != null && currentGroupName.equals(pgName)) {
          ipg.setActive(false);
        }
      }
      for (Ipv6BgpPeerGroup ipg : proc.getIpv6PeerGroups().values()) {
        String currentGroupName = ipg.getGroupName();
        if (currentGroupName != null && currentGroupName.equals(pgName)) {
          ipg.setActive(false);
        }
      }
    }
  }

  @Override
  public void exitNo_neighbor_shutdown_rb_stanza(No_neighbor_shutdown_rb_stanzaContext ctx) {
    BgpProcess proc = currentVrf().getBgpProcess();
    if (ctx.ip != null) {
      Ip ip = toIp(ctx.ip);
      IpBgpPeerGroup pg = proc.getIpPeerGroups().get(ip);
      // TODO: see if it is always ok to set active on 'no shutdown'
      if (pg == null) {
        String message = "ignoring attempt to shut down to undefined ip peer group: " + ip;
        _w.redFlag(message);
      } else {
        pg.setActive(true);
        pg.setShutdown(false);
      }
    } else if (ctx.ip6 != null) {
      Ip6 ip6 = toIp6(ctx.ip6);
      Ipv6BgpPeerGroup pg = proc.getIpv6PeerGroups().get(ip6);
      // TODO: see if it is always ok to set active on 'no shutdown'
      if (pg == null) {
        String message = "ignoring attempt to shut down undefined ipv6 peer group: " + ip6;
        _w.redFlag(message);
      } else {
        pg.setActive(true);
        pg.setShutdown(false);
      }
    } else if (ctx.peergroup != null) {
      _w.redFlag("'no shutdown' of  peer group unsupported");
    }
  }

  @Override
  public void exitNo_redistribute_connected_rb_stanza(
      No_redistribute_connected_rb_stanzaContext ctx) {
    BgpProcess proc = currentVrf().getBgpProcess();
    // Intentional identity comparison
    if (_currentPeerGroup == proc.getMasterBgpPeerGroup()) {
      RoutingProtocol sourceProtocol = RoutingProtocol.CONNECTED;
      proc.getRedistributionPolicies().remove(sourceProtocol);
    } else if (_currentIpPeerGroup != null || _currentNamedPeerGroup != null) {
      throw new BatfishException("do not currently handle per-neighbor redistribution policies");
    }
  }

  @Override
  public void exitNo_route_map_stanza(No_route_map_stanzaContext ctx) {
    String mapName = ctx.name.getText();
    if (_configuration.getRouteMaps().containsKey(mapName)) {
      _configuration.getRouteMaps().remove(mapName);
    }
  }

  @Override
  public void exitNo_shutdown_rb_stanza(No_shutdown_rb_stanzaContext ctx) {
    // TODO: see if it is always ok to set active on 'no shutdown'
    _currentPeerGroup.setShutdown(false);
    _currentPeerGroup.setActive(true);
  }

  @Override
  public void exitNtp_access_group(Ntp_access_groupContext ctx) {
    String name = ctx.name.getText();
    int line = ctx.name.getStart().getLine();
    _configuration.getNtpAccessGroups().add(name);
    _configuration.referenceStructure(
        CiscoStructureType.IPV4_ACCESS_LIST, name, CiscoStructureUsage.NTP_ACCESS_GROUP, line);
  }

  @Override
  public void exitNtp_server(Ntp_serverContext ctx) {
    Ntp ntp = _configuration.getCf().getNtp();
    String hostname = ctx.hostname.getText();
    NtpServer server = ntp.getServers().computeIfAbsent(hostname, NtpServer::new);
    if (ctx.vrf != null) {
      String vrfName = ctx.vrf.getText();
      server.setVrf(vrfName);
      initVrf(vrfName);
    }
    if (ctx.PREFER() != null) {
      // TODO: implement
    }
  }

  @Override
  public void exitNtp_source_interface(Ntp_source_interfaceContext ctx) {
    String ifaceName = ctx.iname.getText();
    String canonicalIfaceName = getCanonicalInterfaceName(ifaceName);
    _configuration.setNtpSourceInterface(canonicalIfaceName);
  }

  @Override
  public void exitNull_as_path_regex(Null_as_path_regexContext ctx) {
    _w.redFlag("as-path regexes this complicated are not supported yet");
  }

  @Override
  public void exitPassive_iis_stanza(Passive_iis_stanzaContext ctx) {
    _currentIsisInterface.setIsisInterfaceMode(IsisInterfaceMode.PASSIVE);
  }

  @Override
  public void exitPassive_interface_default_is_stanza(
      Passive_interface_default_is_stanzaContext ctx) {
    for (Interface iface : _configuration.getInterfaces().values()) {
      iface.setIsisInterfaceMode(IsisInterfaceMode.PASSIVE);
    }
  }

  @Override
  public void exitPassive_interface_is_stanza(Passive_interface_is_stanzaContext ctx) {
    String ifaceName = ctx.name.getText();
    String canonicalIfaceName = getCanonicalInterfaceName(ifaceName);
    Interface iface = _configuration.getInterfaces().get(canonicalIfaceName);
    if (iface == null) {
      iface = addInterface(canonicalIfaceName, ctx.name, false);
    }
    if (ctx.NO() == null) {
      iface.setIsisInterfaceMode(IsisInterfaceMode.PASSIVE);
    } else {
      iface.setIsisInterfaceMode(IsisInterfaceMode.ACTIVE);
    }
  }

  @Override
  public void exitPeer_group_assignment_rb_stanza(Peer_group_assignment_rb_stanzaContext ctx) {
    String peerGroupName = ctx.name.getText();
    int line = ctx.name.getStart().getLine();
    BgpProcess proc = currentVrf().getBgpProcess();
    if (ctx.address != null) {
      Ip address = toIp(ctx.address);
      IpBgpPeerGroup ipPeerGroup = proc.getIpPeerGroups().get(address);
      if (ipPeerGroup == null) {
        proc.addIpPeerGroup(address);
        ipPeerGroup = proc.getIpPeerGroups().get(address);
      }
      ipPeerGroup.setGroupName(peerGroupName);
      ipPeerGroup.setGroupNameLine(line);
    } else if (ctx.address6 != null) {
      Ip6 address6 = toIp6(ctx.address6);
      Ipv6BgpPeerGroup ipv6PeerGroup = proc.getIpv6PeerGroups().get(address6);
      if (ipv6PeerGroup == null) {
        proc.addIpv6PeerGroup(address6);
        ipv6PeerGroup = proc.getIpv6PeerGroups().get(address6);
      }
      ipv6PeerGroup.setGroupName(peerGroupName);
      ipv6PeerGroup.setGroupNameLine(line);
    }
  }

  @Override
  public void exitPeer_group_creation_rb_stanza(Peer_group_creation_rb_stanzaContext ctx) {
    String name = ctx.name.getText();
    int definitionLine = ctx.name.getLine();
    BgpProcess proc = currentVrf().getBgpProcess();
    if (proc.getNamedPeerGroups().get(name) == null) {
      proc.addNamedPeerGroup(name, definitionLine);
      if (ctx.PASSIVE() != null) {
        // dell: won't otherwise specify activation so just activate here
        NamedBgpPeerGroup npg = proc.getNamedPeerGroups().get(name);
        npg.setActive(true);
      }
    }
  }

  @Override
  public void exitPeer_sa_filter(Peer_sa_filterContext ctx) {
    String name = ctx.name.getText();
    int line = ctx.name.getStart().getLine();
    _configuration.getMsdpPeerSaLists().add(name);
    _configuration.referenceStructure(
        CiscoStructureType.IPV4_ACCESS_LIST, name, CiscoStructureUsage.MSDP_PEER_SA_LIST, line);
  }

  @Override
  public void exitPim_accept_register(Pim_accept_registerContext ctx) {
    String name = ctx.name.getText();
    int line = ctx.name.getStart().getLine();
    if (ctx.LIST() != null) {
      _configuration.getPimAcls().add(name);
      _configuration.referenceStructure(
          CiscoStructureType.IPV4_ACCESS_LIST,
          name,
          CiscoStructureUsage.PIM_ACCEPT_REGISTER_ACL,
          line);
    } else if (ctx.ROUTE_MAP() != null) {
      _configuration.getPimRouteMaps().add(name);
      _configuration.referenceStructure(
          CiscoStructureType.ROUTE_MAP,
          name,
          CiscoStructureUsage.PIM_ACCEPT_REGISTER_ROUTE_MAP,
          line);
    }
  }

  @Override
  public void exitPim_accept_rp(Pim_accept_rpContext ctx) {
    if (ctx.name != null) {
      String name = ctx.name.getText();
      int line = ctx.name.getStart().getLine();
      _configuration.getPimAcls().add(name);
      _configuration.referenceStructure(
          CiscoStructureType.IPV4_ACCESS_LIST, name, CiscoStructureUsage.PIM_ACCEPT_RP_ACL, line);
    }
  }

  @Override
  public void exitPim_rp_address(Pim_rp_addressContext ctx) {
    if (!_no && ctx.name != null) {
      String name = ctx.name.getText();
      int line = ctx.name.getStart().getLine();
      _configuration.getPimAcls().add(name);
      _configuration.referenceStructure(
          CiscoStructureType.IPV4_ACCESS_LIST, name,
          CiscoStructureUsage.PIM_RP_ADDRESS_ACL, line);
    }
  }

  @Override
  public void exitPim_rp_announce_filter(Pim_rp_announce_filterContext ctx) {
    String name = ctx.name.getText();
    int line = ctx.name.getStart().getLine();
    _configuration.getPimAcls().add(name);
    _configuration.referenceStructure(
        CiscoStructureType.IPV4_ACCESS_LIST,
        name,
        CiscoStructureUsage.PIM_RP_ANNOUNCE_FILTER,
        line);
  }

  @Override
  public void exitPim_rp_candidate(Pim_rp_candidateContext ctx) {
    if (ctx.name != null) {
      String name = ctx.name.getText();
      int line = ctx.name.getStart().getLine();
      _configuration.getPimAcls().add(name);
      _configuration.referenceStructure(
          CiscoStructureType.IPV4_ACCESS_LIST,
          name,
          CiscoStructureUsage.PIM_RP_CANDIDATE_ACL,
          line);
    }
  }

  @Override
  public void exitPim_send_rp_announce(Pim_send_rp_announceContext ctx) {
    if (ctx.name != null) {
      String name = ctx.name.getText();
      int line = ctx.name.getStart().getLine();
      _configuration.getPimAcls().add(name);
      _configuration.referenceStructure(
          CiscoStructureType.IPV4_ACCESS_LIST,
          name,
          CiscoStructureUsage.PIM_SEND_RP_ANNOUNCE_ACL,
          line);
    }
  }

  @Override
  public void exitPim_spt_threshold(Pim_spt_thresholdContext ctx) {
    if (ctx.name != null) {
      String name = ctx.name.getText();
      int line = ctx.name.getStart().getLine();
      _configuration.getPimAcls().add(name);
      _configuration.referenceStructure(
          CiscoStructureType.IPV4_ACCESS_LIST,
          name,
          CiscoStructureUsage.PIM_SPT_THRESHOLD_ACL,
          line);
    }
  }

  @Override
  public void exitPrefix_list_bgp_tail(Prefix_list_bgp_tailContext ctx) {
    String listName = ctx.list_name.getText();
    int line = ctx.list_name.getLine();
    if (ctx.IN() != null) {
      _currentPeerGroup.setInboundPrefixList(listName);
      _currentPeerGroup.setInboundPrefixListLine(line);
    } else if (ctx.OUT() != null) {
      _currentPeerGroup.setOutboundPrefixList(listName);
      _currentPeerGroup.setOutboundPrefixListLine(line);
    } else {
      throw new BatfishException("bad direction");
    }
  }

  @Override
  public void exitPrefix_set_elem(Prefix_set_elemContext ctx) {
    String name = _currentPrefixSetName;
    if (name != null) {
      if (ctx.ipa != null || ctx.prefix != null) {
        PrefixList pl =
            _configuration
                .getPrefixLists()
                .computeIfAbsent(name, n -> new PrefixList(n, _currentPrefixSetDefinitionLine));
        Prefix prefix;
        if (ctx.ipa != null) {
          prefix = new Prefix(toIp(ctx.ipa), Prefix.MAX_PREFIX_LENGTH);
        } else {
          prefix = Prefix.parse(ctx.prefix.getText());
        }
        int prefixLength = prefix.getPrefixLength();
        int minLen = prefixLength;
        int maxLen = prefixLength;
        if (ctx.minpl != null) {
          minLen = toInteger(ctx.minpl);
          maxLen = Prefix.MAX_PREFIX_LENGTH;
        }
        if (ctx.maxpl != null) {
          maxLen = toInteger(ctx.maxpl);
        }
        if (ctx.eqpl != null) {
          minLen = toInteger(ctx.eqpl);
          maxLen = toInteger(ctx.eqpl);
        }
        SubRange lengthRange = new SubRange(minLen, maxLen);
        PrefixListLine line = new PrefixListLine(LineAction.ACCEPT, prefix, lengthRange);
        pl.addLine(line);
      } else {
        Prefix6List pl =
            _configuration
                .getPrefix6Lists()
                .computeIfAbsent(name, n -> new Prefix6List(n, _currentPrefixSetDefinitionLine));
        Prefix6 prefix6;
        if (ctx.ipv6a != null) {
          prefix6 = new Prefix6(toIp6(ctx.ipv6a), Prefix6.MAX_PREFIX_LENGTH);
        } else {
          prefix6 = new Prefix6(ctx.ipv6_prefix.getText());
        }
        int prefixLength = prefix6.getPrefixLength();
        int minLen = prefixLength;
        int maxLen = prefixLength;
        if (ctx.minpl != null) {
          minLen = toInteger(ctx.minpl);
          maxLen = Prefix6.MAX_PREFIX_LENGTH;
        }
        if (ctx.maxpl != null) {
          maxLen = toInteger(ctx.maxpl);
        }
        if (ctx.eqpl != null) {
          minLen = toInteger(ctx.eqpl);
          maxLen = toInteger(ctx.eqpl);
        }
        SubRange lengthRange = new SubRange(minLen, maxLen);
        Prefix6ListLine line = new Prefix6ListLine(LineAction.ACCEPT, prefix6, lengthRange);
        pl.addLine(line);
      }
    }
  }

  @Override
  public void exitPrefix_set_stanza(Prefix_set_stanzaContext ctx) {
    _currentPrefixSetName = null;
  }

  @Override
  public void exitRedistribute_aggregate_bgp_tail(Redistribute_aggregate_bgp_tailContext ctx) {
    todo(ctx, F_BGP_REDISTRIBUTE_AGGREGATE);
  }

  @Override
  public void exitRedistribute_connected_bgp_tail(Redistribute_connected_bgp_tailContext ctx) {
    BgpProcess proc = currentVrf().getBgpProcess();
    // Intentional identity comparison
    if (_currentPeerGroup == proc.getMasterBgpPeerGroup()) {
      RoutingProtocol sourceProtocol = RoutingProtocol.CONNECTED;
      BgpRedistributionPolicy r = new BgpRedistributionPolicy(sourceProtocol);
      proc.getRedistributionPolicies().put(sourceProtocol, r);
      if (ctx.metric != null) {
        int metric = toInteger(ctx.metric);
        r.setMetric(metric);
      }
      if (ctx.map != null) {
        String map = ctx.map.getText();
        int mapLine = ctx.map.getStart().getLine();
        r.setRouteMap(map);
        r.setRouteMapLine(mapLine);
      }
    } else if (_currentIpPeerGroup != null || _currentNamedPeerGroup != null) {
      throw new BatfishException("do not currently handle per-neighbor redistribution policies");
    }
  }

  @Override
  public void exitRedistribute_connected_is_stanza(Redistribute_connected_is_stanzaContext ctx) {
    IsisProcess proc = currentVrf().getIsisProcess();
    RoutingProtocol sourceProtocol = RoutingProtocol.CONNECTED;
    IsisRedistributionPolicy r = new IsisRedistributionPolicy(sourceProtocol);
    proc.getRedistributionPolicies().put(sourceProtocol, r);
    if (ctx.metric != null) {
      int metric = toInteger(ctx.metric);
      r.setMetric(metric);
    }
    if (ctx.map != null) {
      String map = ctx.map.getText();
      r.setMap(map);
    }
    if (ctx.LEVEL_1() != null) {
      r.setLevel(IsisLevel.LEVEL_1);
    } else if (ctx.LEVEL_2() != null) {
      r.setLevel(IsisLevel.LEVEL_2);
    } else if (ctx.LEVEL_1_2() != null) {
      r.setLevel(IsisLevel.LEVEL_1_2);
    } else {
      r.setLevel(IsisRedistributionPolicy.DEFAULT_LEVEL);
    }
  }

  @Override
  public void exitRedistribute_ospf_bgp_tail(Redistribute_ospf_bgp_tailContext ctx) {
    BgpProcess proc = currentVrf().getBgpProcess();
    // Intentional identity comparison
    if (_currentPeerGroup == proc.getMasterBgpPeerGroup()) {
      RoutingProtocol sourceProtocol = RoutingProtocol.OSPF;
      BgpRedistributionPolicy r = new BgpRedistributionPolicy(sourceProtocol);
      proc.getRedistributionPolicies().put(sourceProtocol, r);
      if (ctx.metric != null) {
        int metric = toInteger(ctx.metric);
        r.setMetric(metric);
      }
      if (ctx.map != null) {
        String map = ctx.map.getText();
        int mapLine = ctx.map.getStart().getLine();
        r.setRouteMap(map);
        r.setRouteMapLine(mapLine);
      }
      if (ctx.procnum != null) {
        int procNum = toInteger(ctx.procnum);
        r.getSpecialAttributes().put(BgpRedistributionPolicy.OSPF_PROCESS_NUMBER, procNum);
      }
    } else if (_currentIpPeerGroup != null || _currentNamedPeerGroup != null) {
      throw new BatfishException("do not currently handle per-neighbor redistribution policies");
    }
  }

  @Override
  public void exitRedistribute_ospfv3_bgp_tail(Redistribute_ospfv3_bgp_tailContext ctx) {
    if (ctx.map != null) {
      String map = ctx.map.getText();
      int mapLine = ctx.map.getStart().getLine();
      _configuration.referenceStructure(
          CiscoStructureType.ROUTE_MAP,
          map,
          CiscoStructureUsage.BGP_REDISTRIBUTE_OSPFV3_MAP,
          mapLine);
    }
  }

  @Override
  public void exitRedistribute_rip_bgp_tail(Redistribute_rip_bgp_tailContext ctx) {
    BgpProcess proc = currentVrf().getBgpProcess();
    // Intentional identity comparison
    if (_currentPeerGroup == proc.getMasterBgpPeerGroup()) {
      RoutingProtocol sourceProtocol = RoutingProtocol.RIP;
      BgpRedistributionPolicy r = new BgpRedistributionPolicy(sourceProtocol);
      proc.getRedistributionPolicies().put(sourceProtocol, r);
      if (ctx.metric != null) {
        int metric = toInteger(ctx.metric);
        r.setMetric(metric);
      }
      if (ctx.map != null) {
        String map = ctx.map.getText();
        int mapLine = ctx.map.getStart().getLine();
        r.setRouteMap(map);
        r.setRouteMapLine(mapLine);
      }
    } else if (_currentIpPeerGroup != null || _currentNamedPeerGroup != null) {
      throw new BatfishException("do not currently handle per-neighbor redistribution policies");
    }
  }

  @Override
  public void exitRedistribute_static_bgp_tail(Redistribute_static_bgp_tailContext ctx) {
    BgpProcess proc = currentVrf().getBgpProcess();
    // Intentional identity comparison
    if (_currentPeerGroup == proc.getMasterBgpPeerGroup()) {
      RoutingProtocol sourceProtocol = RoutingProtocol.STATIC;
      BgpRedistributionPolicy r = new BgpRedistributionPolicy(sourceProtocol);
      proc.getRedistributionPolicies().put(sourceProtocol, r);
      if (ctx.metric != null) {
        long metric = toLong(ctx.metric);
        r.setMetric(metric);
      }
      if (ctx.map != null) {
        String map = ctx.map.getText();
        int mapLine = ctx.map.getStart().getLine();
        r.setRouteMap(map);
        r.setRouteMapLine(mapLine);
      }
    } else if (_currentIpPeerGroup != null || _currentNamedPeerGroup != null) {
      throw new BatfishException("do not currently handle per-neighbor redistribution policies");
    }
  }

  @Override
  public void exitRedistribute_static_is_stanza(Redistribute_static_is_stanzaContext ctx) {
    IsisProcess proc = currentVrf().getIsisProcess();
    RoutingProtocol sourceProtocol = RoutingProtocol.STATIC;
    IsisRedistributionPolicy r = new IsisRedistributionPolicy(sourceProtocol);
    proc.getRedistributionPolicies().put(sourceProtocol, r);
    if (ctx.metric != null) {
      int metric = toInteger(ctx.metric);
      r.setMetric(metric);
    }
    if (ctx.map != null) {
      String map = ctx.map.getText();
      r.setMap(map);
    }
    if (ctx.LEVEL_1() != null) {
      r.setLevel(IsisLevel.LEVEL_1);
    } else if (ctx.LEVEL_2() != null) {
      r.setLevel(IsisLevel.LEVEL_2);
    } else if (ctx.LEVEL_1_2() != null) {
      r.setLevel(IsisLevel.LEVEL_1_2);
    } else {
      r.setLevel(IsisRedistributionPolicy.DEFAULT_LEVEL);
    }
  }

  @Override
  public void exitRemote_as_bgp_tail(Remote_as_bgp_tailContext ctx) {
    BgpProcess proc = currentVrf().getBgpProcess();
    int as = toInteger(ctx.as);
    if (_currentPeerGroup != proc.getMasterBgpPeerGroup()) {
      _currentPeerGroup.setRemoteAs(as);
    } else {
      throw new BatfishException(
          "no peer or peer group in context: " + getLocation(ctx) + getFullText(ctx));
    }
  }

  @Override
  public void exitRemove_private_as_bgp_tail(Remove_private_as_bgp_tailContext ctx) {
    _currentPeerGroup.setRemovePrivateAs(true);
  }

  @Override
  public void exitRo_area(Ro_areaContext ctx) {
    _currentOspfArea = null;
  }

  @Override
  public void exitRo_area_filterlist(Ro_area_filterlistContext ctx) {
    String prefixListName = ctx.list.getText();
    _configuration.referenceStructure(
        CiscoStructureType.PREFIX_LIST,
        prefixListName,
        CiscoStructureUsage.OSPF_AREA_FILTER_LIST,
        ctx.list.getStart().getLine());
    todo(ctx, "ospf area filter-list");
  }

  @Override
  public void exitRo_area_nssa(Ro_area_nssaContext ctx) {
    OspfProcess proc = _currentOspfProcess;
    long area = (ctx.area_int != null) ? toLong(ctx.area_int) : toIp(ctx.area_ip).asLong();
    boolean noSummary = ctx.NO_SUMMARY() != null;
    boolean defaultOriginate = ctx.DEFAULT_INFORMATION_ORIGINATE() != null;
    boolean noRedstribution = ctx.NO_REDISTRIBUTION() != null;
    if (defaultOriginate) {
      todo(ctx, F_OSPF_AREA_NSSA_DEFAULT_ORIGINATE);
    }
    if (noRedstribution) {
      todo(ctx, F_OSPF_AREA_NSSA_NO_REDISTRIBUTION);
    }
    proc.getNssas().put(area, noSummary);
  }

  @Override
  public void exitRo_area_range(CiscoParser.Ro_area_rangeContext ctx) {
    long areaNum = (ctx.area_int != null) ? toLong(ctx.area_int) : toIp(ctx.area_ip).asLong();
    Prefix prefix;
    if (ctx.area_prefix != null) {
      prefix = Prefix.parse(ctx.area_prefix.getText());
    } else {
      prefix = new Prefix(toIp(ctx.area_ip), toIp(ctx.area_subnet));
    }
    boolean advertise = ctx.NOT_ADVERTISE() == null;
    Long cost = ctx.cost == null ? null : toLong(ctx.cost);

    Map<Prefix, OspfAreaSummary> area =
        currentVrf().getOspfProcess().getSummaries().computeIfAbsent(areaNum, k -> new TreeMap<>());
    area.put(prefix, new OspfAreaSummary(advertise, cost));
  }

  @Override
  public void exitRo_default_information(Ro_default_informationContext ctx) {
    OspfProcess proc = _currentOspfProcess;
    proc.setDefaultInformationOriginate(true);
    boolean always = ctx.ALWAYS().size() > 0;
    proc.setDefaultInformationOriginateAlways(always);
    if (ctx.metric != null) {
      int metric = toInteger(ctx.metric);
      proc.setDefaultInformationMetric(metric);
    }
    if (ctx.metric_type != null) {
      int metricTypeInt = toInteger(ctx.metric_type);
      OspfMetricType metricType = OspfMetricType.fromInteger(metricTypeInt);
      proc.setDefaultInformationMetricType(metricType);
    }
    if (ctx.map != null) {
      int line = ctx.map.getLine();
      proc.setDefaultInformationOriginateMap(ctx.map.getText());
      proc.setDefaultInformationOriginateMapLine(line);
    }
  }

  @Override
  public void exitRo_default_metric(Ro_default_metricContext ctx) {
    OspfProcess proc = _currentOspfProcess;
    if (ctx.NO() != null) {
      proc.setDefaultMetric(null);
    } else {
      long metric = toLong(ctx.metric);
      proc.setDefaultMetric(metric);
    }
  }

  @Override
  public void exitRo_maximum_paths(Ro_maximum_pathsContext ctx) {
    todo(ctx, F_OSPF_MAXIMUM_PATHS);
    /*
     * Note that this is very difficult to enforce, and may not help the
     * analysis without major changes
     */
  }

  @Override
  public void exitRo_network(Ro_networkContext ctx) {
    Ip address;
    Ip wildcard;
    if (ctx.prefix != null) {
      Prefix prefix = Prefix.parse(ctx.prefix.getText());
      address = prefix.getStartIp();
      wildcard = prefix.getPrefixWildcard();
    } else {
      address = toIp(ctx.ip);
      wildcard = toIp(ctx.wildcard);
    }
    if (_format == CISCO_ASA) {
      wildcard = wildcard.inverted();
    }
    long area;
    if (ctx.area_int != null) {
      area = toLong(ctx.area_int);
    } else if (ctx.area_ip != null) {
      area = toIp(ctx.area_ip).asLong();
    } else {
      throw new BatfishException("bad area");
    }
    OspfWildcardNetwork network = new OspfWildcardNetwork(address, wildcard, area);
    _currentOspfProcess.getWildcardNetworks().add(network);
  }

  @Override
  public void exitRo_passive_interface(Ro_passive_interfaceContext ctx) {
    boolean passive = ctx.NO() == null;
    String iname = ctx.i.getText();
    OspfProcess proc = _currentOspfProcess;
    if (passive) {
      proc.getPassiveInterfaceList().add(iname);
    } else {
      proc.getActiveInterfaceList().add(iname);
    }
  }

  @Override
  public void exitRo_passive_interface_default(Ro_passive_interface_defaultContext ctx) {
    _currentOspfProcess.setPassiveInterfaceDefault(true);
  }

  private static boolean ospfRedistributeSubnetsByDefault(ConfigurationFormat format) {
    /*
     * CISCO_IOS requires the subnets keyword or only classful routes will be redistributed.
     * CISCO_NXOS and ARISTA redistribute all subnets.
     *
     * We assume that others use this sane default too. TODO: verify more vendors.
     */
    return format != CISCO_IOS;
  }

  @Override
  public void exitRo_redistribute_bgp(Ro_redistribute_bgpContext ctx) {
    OspfProcess proc = _currentOspfProcess;
    RoutingProtocol sourceProtocol = RoutingProtocol.BGP;
    OspfRedistributionPolicy r = new OspfRedistributionPolicy(sourceProtocol);
    proc.getRedistributionPolicies().put(sourceProtocol, r);
    int as = toInteger(ctx.as);
    r.getSpecialAttributes().put(OspfRedistributionPolicy.BGP_AS, as);
    if (ctx.metric != null) {
      int metric = toInteger(ctx.metric);
      r.setMetric(metric);
    }
    if (ctx.map != null) {
      String map = ctx.map.getText();
      int mapLine = ctx.map.getLine();
      r.setRouteMap(map);
      r.setRouteMapLine(mapLine);
    }
    if (ctx.type != null) {
      int typeInt = toInteger(ctx.type);
      OspfMetricType type = OspfMetricType.fromInteger(typeInt);
      r.setOspfMetricType(type);
    } else {
      r.setOspfMetricType(OspfRedistributionPolicy.DEFAULT_METRIC_TYPE);
    }
    if (ctx.tag != null) {
      long tag = toLong(ctx.tag);
      r.setTag(tag);
    }
    r.setOnlyClassfulRoutes(ctx.subnets == null && !ospfRedistributeSubnetsByDefault(_format));
  }

  @Override
  public void exitRo_redistribute_connected(Ro_redistribute_connectedContext ctx) {
    OspfProcess proc = _currentOspfProcess;
    RoutingProtocol sourceProtocol = RoutingProtocol.CONNECTED;
    OspfRedistributionPolicy r = new OspfRedistributionPolicy(sourceProtocol);
    proc.getRedistributionPolicies().put(sourceProtocol, r);
    if (ctx.metric != null) {
      int metric = toInteger(ctx.metric);
      r.setMetric(metric);
    }
    if (ctx.map != null) {
      String map = ctx.map.getText();
      int mapLine = ctx.map.getLine();
      r.setRouteMap(map);
      r.setRouteMapLine(mapLine);
    }
    if (ctx.type != null) {
      int typeInt = toInteger(ctx.type);
      OspfMetricType type = OspfMetricType.fromInteger(typeInt);
      r.setOspfMetricType(type);
    } else {
      r.setOspfMetricType(OspfRedistributionPolicy.DEFAULT_METRIC_TYPE);
    }
    if (ctx.tag != null) {
      long tag = toLong(ctx.tag);
      r.setTag(tag);
    }
    r.setOnlyClassfulRoutes(ctx.subnets == null && !ospfRedistributeSubnetsByDefault(_format));
  }

  @Override
  public void exitRo_redistribute_rip(Ro_redistribute_ripContext ctx) {
    todo(ctx, F_OSPF_REDISTRIBUTE_RIP);
  }

  @Override
  public void exitRo_redistribute_static(Ro_redistribute_staticContext ctx) {
    OspfProcess proc = _currentOspfProcess;
    RoutingProtocol sourceProtocol = RoutingProtocol.STATIC;
    OspfRedistributionPolicy r = new OspfRedistributionPolicy(sourceProtocol);
    proc.getRedistributionPolicies().put(sourceProtocol, r);
    if (ctx.metric != null) {
      int metric = toInteger(ctx.metric);
      r.setMetric(metric);
    }
    if (ctx.map != null) {
      String map = ctx.map.getText();
      int mapLine = ctx.map.getLine();
      r.setRouteMap(map);
      r.setRouteMapLine(mapLine);
    }
    if (ctx.type != null) {
      int typeInt = toInteger(ctx.type);
      OspfMetricType type = OspfMetricType.fromInteger(typeInt);
      r.setOspfMetricType(type);
    } else {
      r.setOspfMetricType(OspfRedistributionPolicy.DEFAULT_METRIC_TYPE);
    }
    if (ctx.tag != null) {
      long tag = toLong(ctx.tag);
      r.setTag(tag);
    }
    r.setOnlyClassfulRoutes(ctx.subnets == null && !ospfRedistributeSubnetsByDefault(_format));
  }

  @Override
  public void exitRo_rfc1583_compatibility(Ro_rfc1583_compatibilityContext ctx) {
    currentVrf().getOspfProcess().setRfc1583Compatible(ctx.NO() == null);
  }

  @Override
  public void exitRo_router_id(Ro_router_idContext ctx) {
    Ip routerId = toIp(ctx.ip);
    _currentOspfProcess.setRouterId(routerId);
  }

  @Override
  public void exitRo_vrf(Ro_vrfContext ctx) {
    _currentVrf = Configuration.DEFAULT_VRF_NAME;
    _currentOspfProcess = currentVrf().getOspfProcess();
  }

  @Override
  public void exitRoa_interface(Roa_interfaceContext ctx) {
    _currentOspfInterface = null;
  }

  @Override
  public void exitRoa_range(Roa_rangeContext ctx) {
    Prefix prefix = Prefix.parse(ctx.prefix.getText());
    boolean advertise = ctx.NOT_ADVERTISE() == null;
    Long cost = ctx.cost == null ? null : toLong(ctx.cost);

    Map<Prefix, OspfAreaSummary> area =
        currentVrf()
            .getOspfProcess()
            .getSummaries()
            .computeIfAbsent(_currentOspfArea, k -> new TreeMap<>());
    area.put(prefix, new OspfAreaSummary(advertise, cost));
  }

  @Override
  public void exitRoi_cost(Roi_costContext ctx) {
    Interface iface = _configuration.getInterfaces().get(_currentOspfInterface);
    int cost = toInteger(ctx.cost);
    iface.setOspfCost(cost);
  }

  @Override
  public void exitRoi_passive(Roi_passiveContext ctx) {
    if (ctx.ENABLE() != null) {
      _currentOspfProcess.getPassiveInterfaceList().add(_currentOspfInterface);
    }
  }

  @Override
  public void exitRoute_map_bgp_tail(Route_map_bgp_tailContext ctx) {
    if (_currentPeerGroup == null) {
      return;
    }
    String mapName = ctx.name.getText();
    int line = ctx.name.getStart().getLine();
    boolean ipv6 = _inIpv6BgpPeer || _currentIpv6PeerGroup != null;
    if (ctx.IN() != null) {
      if (ipv6) {
        _currentPeerGroup.setInboundRoute6Map(mapName);
        _currentPeerGroup.setInboundRoute6MapLine(line);
      } else {
        _currentPeerGroup.setInboundRouteMap(mapName);
        _currentPeerGroup.setInboundRouteMapLine(line);
      }
    } else if (ctx.OUT() != null) {
      if (ipv6) {
        _currentPeerGroup.setOutboundRoute6Map(mapName);
        _currentPeerGroup.setOutboundRoute6MapLine(line);
      } else {
        _currentPeerGroup.setOutboundRouteMap(mapName);
        _currentPeerGroup.setOutboundRouteMapLine(line);
      }
    } else {
      throw new BatfishException("bad direction");
    }
  }

  @Override
  public void exitRoute_map_stanza(Route_map_stanzaContext ctx) {
    _currentRouteMap = null;
    _currentRouteMapClause = null;
  }

  @Override
  public void exitRoute_policy_stanza(Route_policy_stanzaContext ctx) {
    _currentRoutePolicy = null;
  }

  @Override
  public void exitRoute_reflector_client_bgp_tail(Route_reflector_client_bgp_tailContext ctx) {
    _currentPeerGroup.setRouteReflectorClient(true);
  }

  @Override
  public void exitRouter_bgp_stanza(Router_bgp_stanzaContext ctx) {
    popPeer();
  }

  @Override
  public void exitRouter_id_bgp_tail(Router_id_bgp_tailContext ctx) {
    Ip routerId = toIp(ctx.routerid);
    BgpProcess proc = currentVrf().getBgpProcess();
    proc.setRouterId(routerId);
  }

  @Override
  public void exitRouter_isis_stanza(Router_isis_stanzaContext ctx) {
    _currentIsisProcess = null;
  }

  @Override
  public void exitRr_distribute_list(Rr_distribute_listContext ctx) {
    RipProcess proc = _currentRipProcess;
    int line = ctx.getStart().getLine();
    boolean in = ctx.IN() != null;
    String name;
    boolean acl;
    if (ctx.acl != null) {
      name = ctx.acl.getText();
      acl = true;
      _configuration.referenceStructure(
          CiscoStructureType.IP_ACCESS_LIST, name, CiscoStructureUsage.RIP_DISTRIBUTE_LIST, line);
    } else {
      name = ctx.prefix_list.getText();
      acl = false;
      _configuration.referenceStructure(
          CiscoStructureType.PREFIX_LIST, name, CiscoStructureUsage.RIP_DISTRIBUTE_LIST, line);
    }
    if (in) {
      proc.setDistributeListIn(name);
      proc.setDistributeListInAcl(acl);
      proc.setDistributeListInLine(line);
    } else {
      proc.setDistributeListOut(name);
      proc.setDistributeListOutAcl(acl);
      proc.setDistributeListOutLine(line);
    }
  }

  @Override
  public void exitRr_network(Rr_networkContext ctx) {
    Ip networkAddress = toIp(ctx.network);
    Ip mask = networkAddress.getClassMask();
    Prefix network = new Prefix(networkAddress, mask);
    _currentRipProcess.getNetworks().add(network);
  }

  @Override
  public void exitRr_passive_interface(Rr_passive_interfaceContext ctx) {
    boolean passive = ctx.NO() == null;
    String iname = ctx.iname.getText();
    RipProcess proc = _currentRipProcess;
    if (passive) {
      proc.getPassiveInterfaceList().add(iname);
    } else {
      proc.getActiveInterfaceList().add(iname);
    }
  }

  @Override
  public void exitRr_passive_interface_default(Rr_passive_interface_defaultContext ctx) {
    boolean no = ctx.NO() != null;
    _currentRipProcess.setPassiveInterfaceDefault(!no);
  }

  @Override
  public void exitRs_route(Rs_routeContext ctx) {
    if (ctx.prefix != null) {
      Prefix prefix = Prefix.parse(ctx.prefix.getText());
      Ip nextHopIp = Route.UNSET_ROUTE_NEXT_HOP_IP;
      String nextHopInterface = null;
      if (ctx.nhip != null) {
        nextHopIp = toIp(ctx.nhip);
      }
      if (ctx.nhint != null) {
        nextHopInterface = getCanonicalInterfaceName(ctx.nhint.getText());
      }
      int distance = DEFAULT_STATIC_ROUTE_DISTANCE;
      if (ctx.distance != null) {
        distance = toInteger(ctx.distance);
      }
      Integer tag = null;
      if (ctx.tag != null) {
        tag = toInteger(ctx.tag);
      }

      boolean permanent = ctx.PERMANENT() != null;
      Integer track = null;
      if (ctx.track != null) {
        // TODO: handle named instead of numbered track
      }
      StaticRoute route =
          new StaticRoute(prefix, nextHopIp, nextHopInterface, distance, tag, track, permanent);
      currentVrf().getStaticRoutes().add(route);
    } else if (ctx.prefix6 != null) {
      // TODO: ipv6 static route
    }
  }

  @Override
  public void exitRs_vrf(Rs_vrfContext ctx) {
    _currentVrf = Configuration.DEFAULT_VRF_NAME;
  }

  @Override
  public void exitS_aaa(S_aaaContext ctx) {
    _no = false;
  }

  @Override
  public void exitS_domain_name(S_domain_nameContext ctx) {
    String domainName = ctx.hostname.getText();
    _configuration.setDomainName(domainName);
  }

  @Override
  public void exitS_feature(S_featureContext ctx) {
    List<String> words = ctx.words.stream().map(w -> w.getText()).collect(Collectors.toList());
    boolean enabled = ctx.NO() == null;
    String name = String.join(".", words);
    _configuration.getCf().getFeatures().put(name, enabled);
  }

  @Override
  public void exitS_hostname(S_hostnameContext ctx) {
    String hostname;
    if (ctx.quoted_name != null) {
      hostname = unquote(ctx.quoted_name.getText());
    } else {
      StringBuilder sb = new StringBuilder();
      for (Token namePart : ctx.name_parts) {
        sb.append(namePart.getText());
      }
      hostname = sb.toString();
    }
    _configuration.setHostname(hostname);
    _configuration.getCf().setHostname(hostname);
  }

  @Override
  public void exitS_interface(S_interfaceContext ctx) {
    _currentInterfaces = null;
  }

  @Override
  public void exitS_ip_default_gateway(S_ip_default_gatewayContext ctx) {
    todo(ctx, F_IP_DEFAULT_GATEWAY);
  }

  @Override
  public void exitS_ip_dhcp(S_ip_dhcpContext ctx) {
    _no = false;
  }

  @Override
  public void exitS_ip_domain(S_ip_domainContext ctx) {
    _no = false;
  }

  @Override
  public void exitS_ip_domain_name(S_ip_domain_nameContext ctx) {
    String domainName = ctx.hostname.getText();
    _configuration.setDomainName(domainName);
  }

  @Override
  public void exitS_ip_name_server(S_ip_name_serverContext ctx) {
    Set<String> dnsServers = _configuration.getDnsServers();
    for (Ip_hostnameContext ipCtx : ctx.hostnames) {
      String domainName = ipCtx.getText();
      dnsServers.add(domainName);
    }
  }

  @Override
  public void exitS_ip_pim(S_ip_pimContext ctx) {
    _no = false;
  }

  @Override
  public void exitS_ip_source_route(S_ip_source_routeContext ctx) {
    boolean enabled = ctx.NO() == null;
    _configuration.getCf().setSourceRoute(enabled);
  }

  @Override
  public void exitS_ip_tacacs_source_interface(S_ip_tacacs_source_interfaceContext ctx) {
    String ifaceName = ctx.iname.getText();
    String canonicalIfaceName = getCanonicalInterfaceName(ifaceName);
    _configuration.setTacacsSourceInterface(canonicalIfaceName);
  }

  @Override
  public void exitS_line(S_lineContext ctx) {
    _currentLineNames = null;
  }

  @Override
  public void exitS_logging(S_loggingContext ctx) {
    _no = false;
  }

  @Override
  public void exitS_no_access_list_extended(S_no_access_list_extendedContext ctx) {
    String name = ctx.ACL_NUM_EXTENDED().getText();
    _configuration.getExtendedAcls().remove(name);
  }

  @Override
  public void exitS_no_access_list_standard(S_no_access_list_standardContext ctx) {
    String name = ctx.ACL_NUM_STANDARD().getText();
    _configuration.getStandardAcls().remove(name);
  }

  @Override
  public void exitS_router_ospf(S_router_ospfContext ctx) {
    _currentOspfProcess.computeNetworks(_configuration.getInterfaces().values());
    _currentOspfProcess = null;
    _currentVrf = Configuration.DEFAULT_VRF_NAME;
  }

  @Override
  public void exitS_router_rip(S_router_ripContext ctx) {
    _currentRipProcess = null;
  }

  @Override
  public void exitS_service(S_serviceContext ctx) {
    List<String> words = ctx.words.stream().map(w -> w.getText()).collect(Collectors.toList());
    boolean enabled = ctx.NO() == null;
    Iterator<String> i = words.iterator();
    SortedMap<String, Service> currentServices = _configuration.getCf().getServices();
    while (i.hasNext()) {
      String name = i.next();
      Service s = currentServices.computeIfAbsent(name, k -> new Service());
      if (enabled) {
        s.setEnabled(true);
      } else if (!enabled && !i.hasNext()) {
        s.disable();
      }
      currentServices = s.getSubservices();
    }
  }

  @Override
  public void exitS_spanning_tree(S_spanning_treeContext ctx) {
    _no = false;
  }

  @Override
  public void exitS_switchport(S_switchportContext ctx) {
    if (ctx.ACCESS() != null) {
      _configuration.getCf().setDefaultSwitchportMode(SwitchportMode.ACCESS);
    } else if (ctx.ROUTED() != null) {
      _configuration.getCf().setDefaultSwitchportMode(SwitchportMode.NONE);
    } else {
      throw new BatfishException("Unsupported top-level switchport statement: " + ctx.getText());
    }
  }

  @Override
  public void exitS_tacacs_server(S_tacacs_serverContext ctx) {
    _no = false;
  }

  @Override
  public void exitS_username(S_usernameContext ctx) {
    _currentUser = null;
  }

  @Override
  public void exitS_vrf_context(S_vrf_contextContext ctx) {
    _currentVrf = Configuration.DEFAULT_VRF_NAME;
  }

  @Override
  public void exitS_vrf_definition(S_vrf_definitionContext ctx) {
    _currentVrf = Configuration.DEFAULT_VRF_NAME;
  }

  @Override
  public void exitSd_switchport_blank(Sd_switchport_blankContext ctx) {
    _configuration.getCf().setDefaultSwitchportMode(SwitchportMode.ACCESS);
  }

  @Override
  public void exitSd_switchport_shutdown(Sd_switchport_shutdownContext ctx) {
    _configuration.getCf().setDefaultSwitchportMode(SwitchportMode.NONE);
  }

  @Override
  public void exitSend_community_bgp_tail(Send_community_bgp_tailContext ctx) {
    boolean extended = false;
    boolean standard = false;
    if (ctx.SEND_COMMUNITY() != null) {
      if (ctx.BOTH() != null) {
        extended = true;
        standard = true;
      } else if (ctx.EXTENDED() != null) {
        extended = true;
      } else {
        standard = true;
      }
    } else if (ctx.SEND_COMMUNITY_EBGP() != null) {
      standard = true;
    } else if (ctx.SEND_EXTENDED_COMMUNITY_EBGP() != null) {
      extended = true;
    }
    if (standard) {
      _currentPeerGroup.setSendCommunity(true);
    }
    if (extended) {
      _currentPeerGroup.setSendExtendedCommunity(true);
    }
  }

  @Override
  public void exitSession_group_rb_stanza(Session_group_rb_stanzaContext ctx) {
    _currentIpPeerGroup = null;
    _currentIpv6PeerGroup = null;
    _currentNamedPeerGroup = null;
    _currentPeerSession = null;
    popPeer();
  }

  @Override
  public void exitSet_as_path_prepend_rm_stanza(Set_as_path_prepend_rm_stanzaContext ctx) {
    List<AsExpr> asList = new ArrayList<>();
    for (As_exprContext asx : ctx.as_list) {
      AsExpr as = toAsExpr(asx);
      asList.add(as);
    }
    RouteMapSetAsPathPrependLine line = new RouteMapSetAsPathPrependLine(asList);
    _currentRouteMapClause.addSetLine(line);
  }

  @Override
  public void exitSet_comm_list_delete_rm_stanza(Set_comm_list_delete_rm_stanzaContext ctx) {
    String name = ctx.name.getText();
    int statementLine = ctx.getStart().getLine();
    RouteMapSetDeleteCommunityLine line = new RouteMapSetDeleteCommunityLine(name, statementLine);
    _currentRouteMapClause.addSetLine(line);
  }

  @Override
  public void exitSet_community_additive_rm_stanza(Set_community_additive_rm_stanzaContext ctx) {
    List<Long> commList = new ArrayList<>();
    for (CommunityContext c : ctx.communities) {
      long community = toLong(c);
      commList.add(community);
    }
    RouteMapSetAdditiveCommunityLine line = new RouteMapSetAdditiveCommunityLine(commList);
    _currentRouteMapClause.addSetLine(line);
  }

  @Override
  public void exitSet_community_list_additive_rm_stanza(
      Set_community_list_additive_rm_stanzaContext ctx) {
    int statementLine = ctx.getStart().getLine();
    Set<String> communityLists = new LinkedHashSet<>();
    for (VariableContext communityListCtx : ctx.comm_lists) {
      String communityList = communityListCtx.getText();
      communityLists.add(communityList);
    }
    RouteMapSetAdditiveCommunityListLine line =
        new RouteMapSetAdditiveCommunityListLine(communityLists, statementLine);
    _currentRouteMapClause.addSetLine(line);
  }

  @Override
  public void exitSet_community_list_rm_stanza(Set_community_list_rm_stanzaContext ctx) {
    Set<String> communityLists = new LinkedHashSet<>();
    int statementLine = ctx.getStart().getLine();
    for (VariableContext communityListCtx : ctx.comm_lists) {
      String communityList = communityListCtx.getText();
      communityLists.add(communityList);
    }
    RouteMapSetCommunityListLine line =
        new RouteMapSetCommunityListLine(communityLists, statementLine);
    _currentRouteMapClause.addSetLine(line);
  }

  @Override
  public void exitSet_community_none_rm_stanza(Set_community_none_rm_stanzaContext ctx) {
    RouteMapSetCommunityNoneLine line = new RouteMapSetCommunityNoneLine();
    _currentRouteMapClause.addSetLine(line);
  }

  @Override
  public void exitSet_community_rm_stanza(Set_community_rm_stanzaContext ctx) {
    List<Long> commList = new ArrayList<>();
    for (CommunityContext c : ctx.communities) {
      long community = toLong(c);
      commList.add(community);
    }
    RouteMapSetCommunityLine line = new RouteMapSetCommunityLine(commList);
    _currentRouteMapClause.addSetLine(line);
  }

  @Override
  public void exitSet_local_preference_rm_stanza(Set_local_preference_rm_stanzaContext ctx) {
    IntExpr localPreference = toLocalPreferenceIntExpr(ctx.pref);
    RouteMapSetLocalPreferenceLine line = new RouteMapSetLocalPreferenceLine(localPreference);
    _currentRouteMapClause.addSetLine(line);
  }

  @Override
  public void exitSet_metric_rm_stanza(Set_metric_rm_stanzaContext ctx) {
    LongExpr metric = toMetricLongExpr(ctx.metric);
    RouteMapSetMetricLine line = new RouteMapSetMetricLine(metric);
    _currentRouteMapClause.addSetLine(line);
  }

  @Override
  public void exitSet_metric_type_rm_stanza(Set_metric_type_rm_stanzaContext ctx) {
    todo(ctx, F_ROUTE_MAP_SET_METRIC_TYPE);
  }

  @Override
  public void exitSet_next_hop_peer_address_stanza(Set_next_hop_peer_address_stanzaContext ctx) {
    RouteMapSetNextHopPeerAddress line = new RouteMapSetNextHopPeerAddress();
    _currentRouteMapClause.addSetLine(line);
  }

  @Override
  public void exitSet_next_hop_rm_stanza(Set_next_hop_rm_stanzaContext ctx) {
    List<Ip> nextHops = new ArrayList<>();
    for (Token t : ctx.nexthop_list) {
      Ip nextHop = toIp(t);
      nextHops.add(nextHop);
    }
    RouteMapSetNextHopLine line = new RouteMapSetNextHopLine(nextHops);
    _currentRouteMapClause.addSetLine(line);
  }

  @Override
  public void exitSet_origin_rm_stanza(Set_origin_rm_stanzaContext ctx) {
    OriginExpr originExpr = toOriginExpr(ctx.origin_expr_literal());
    RouteMapSetLine line = new RouteMapSetOriginTypeLine(originExpr);
    _currentRouteMapClause.addSetLine(line);
  }

  @Override
  public void exitShutdown_bgp_tail(Shutdown_bgp_tailContext ctx) {
    if (_currentPeerGroup == null) {
      return;
    }
    _currentPeerGroup.setShutdown(true);
  }

  @Override
  public void exitSntp_server(Sntp_serverContext ctx) {
    Sntp sntp = _configuration.getCf().getSntp();
    String hostname = ctx.hostname.getText();
    SntpServer server = sntp.getServers().computeIfAbsent(hostname, SntpServer::new);
    if (ctx.version != null) {
      int version = toInteger(ctx.version);
      server.setVersion(version);
    }
  }

  @Override
  public void exitSpanning_tree_portfast(Spanning_tree_portfastContext ctx) {
    if (ctx.defaultLiteral != null) {
      _configuration.setSpanningTreePortfastDefault(true);
    }
  }

  @Override
  public void exitSs_community(Ss_communityContext ctx) {
    _currentSnmpCommunity = null;
  }

  @Override
  public void exitSs_enable_traps(Ss_enable_trapsContext ctx) {
    if (ctx.snmp_trap_type != null) {
      String trapName = ctx.snmp_trap_type.getText();
      SortedSet<String> subfeatureNames =
          new TreeSet<>(ctx.subfeature.stream().map(s -> s.getText()).collect(Collectors.toList()));
      SortedMap<String, SortedSet<String>> traps = _configuration.getSnmpServer().getTraps();
      SortedSet<String> subfeatures = traps.get(trapName);
      if (subfeatures == null) {
        traps.put(trapName, subfeatureNames);
      } else {
        subfeatures.addAll(subfeatureNames);
      }
    }
  }

  @Override
  public void exitSs_file_transfer(Ss_file_transferContext ctx) {
    String acl = ctx.acl.getText();
    int line = ctx.acl.getStart().getLine();
    _configuration.getSnmpAccessLists().add(acl);
    _configuration.referenceStructure(
        CiscoStructureType.IP_ACCESS_LIST,
        acl,
        CiscoStructureUsage.SNMP_SERVER_FILE_TRANSFER_ACL,
        line);
  }

  @Override
  public void exitSs_host(Ss_hostContext ctx) {
    _currentSnmpHost = null;
  }

  @Override
  public void exitSs_source_interface(Ss_source_interfaceContext ctx) {
    String ifaceName = ctx.iname.getText();
    String canonicalIfaceName = getCanonicalInterfaceName(ifaceName);
    _configuration.setSnmpSourceInterface(canonicalIfaceName);
  }

  @Override
  public void exitSs_tftp_server_list(Ss_tftp_server_listContext ctx) {
    String acl = ctx.name.getText();
    int line = ctx.name.getStart().getLine();
    _configuration.getSnmpAccessLists().add(acl);
    _configuration.referenceStructure(
        CiscoStructureType.IP_ACCESS_LIST,
        acl,
        CiscoStructureUsage.SNMP_SERVER_TFTP_SERVER_LIST,
        line);
  }

  @Override
  public void exitSs_trap_source(Ss_trap_sourceContext ctx) {
    String ifaceName = ctx.iname.getText();
    String canonicalIfaceName = getCanonicalInterfaceName(ifaceName);
    _configuration.setSnmpSourceInterface(canonicalIfaceName);
  }

  @Override
  public void exitSsc_access_control(Ssc_access_controlContext ctx) {
    int line;
    if (ctx.acl4 != null) {
      String name = ctx.acl4.getText();
      line = ctx.acl4.getStart().getLine();
      _configuration.getSnmpAccessLists().add(name);
      _currentSnmpCommunity.setAccessList(name);
      _configuration.referenceStructure(
          CiscoStructureType.IP_ACCESS_LIST,
          name,
          CiscoStructureUsage.SNMP_SERVER_COMMUNITY_ACL,
          line);
    }
    if (ctx.acl6 != null) {
      String name = ctx.acl6.getText();
      line = ctx.acl6.getStart().getLine();
      _configuration.getSnmpAccessLists().add(name);
      _currentSnmpCommunity.setAccessList6(name);
      _configuration.referenceStructure(
          CiscoStructureType.IPV6_ACCESS_LIST,
          name,
          CiscoStructureUsage.SNMP_SERVER_COMMUNITY_ACL6,
          line);
    }
    if (ctx.readonly != null) {
      _currentSnmpCommunity.setRo(true);
    }
    if (ctx.readwrite != null) {
      _currentSnmpCommunity.setRw(true);
    }
  }

  @Override
  public void exitSsc_use_ipv4_acl(Ssc_use_ipv4_aclContext ctx) {
    String name = ctx.name.getText();
    int line = ctx.name.getStart().getLine();
    _configuration.getSnmpAccessLists().add(name);
    _currentSnmpCommunity.setAccessList(name);
    _configuration.referenceStructure(
        CiscoStructureType.IPV4_ACCESS_LIST,
        name,
        CiscoStructureUsage.SNMP_SERVER_COMMUNITY_ACL4,
        line);
  }

  @Override
  public void exitSsh_access_group(Ssh_access_groupContext ctx) {
    String acl = ctx.name.getText();
    int line = ctx.name.getStart().getLine();
    if (ctx.IPV6() != null) {
      _configuration.getSshIpv6Acls().add(acl);
      _configuration.referenceStructure(
          CiscoStructureType.IPV6_ACCESS_LIST, acl, CiscoStructureUsage.SSH_IPV6_ACL, line);
    } else {
      _configuration.getSshAcls().add(acl);
      _configuration.referenceStructure(
          CiscoStructureType.IP_ACCESS_LIST, acl, CiscoStructureUsage.SSH_ACL, line);
    }
  }

  @Override
  public void exitSsh_server(Ssh_serverContext ctx) {
    if (ctx.acl != null) {
      String acl = ctx.acl.getText();
      int line = ctx.acl.getStart().getLine();
      _configuration.getSshAcls().add(acl);
      _configuration.referenceStructure(
          CiscoStructureType.IPV4_ACCESS_LIST, acl, CiscoStructureUsage.SSH_IPV4_ACL, line);
    }
    if (ctx.acl6 != null) {
      String acl6 = ctx.acl6.getText();
      int line = ctx.acl6.getStart().getLine();
      _configuration.getSshIpv6Acls().add(acl6);
      _configuration.referenceStructure(
          CiscoStructureType.IPV6_ACCESS_LIST, acl6, CiscoStructureUsage.SSH_IPV6_ACL, line);
    }
  }

  @Override
  public void exitStandard_access_list_stanza(Standard_access_list_stanzaContext ctx) {
    _currentStandardAcl = null;
  }

  @Override
  public void exitStandard_access_list_tail(Standard_access_list_tailContext ctx) {
    LineAction action = toLineAction(ctx.ala);
    AccessListAddressSpecifier srcAddressSpecifier = toAccessListAddressSpecifier(ctx.ipr);
    StandardAccessListServiceSpecifier serviceSpecifer =
        computeStandardAccessListServiceSpecifier(ctx);
    String name = getFullText(ctx).trim();
    StandardAccessListLine line =
        new StandardAccessListLine(action, name, serviceSpecifer, srcAddressSpecifier);
    _currentStandardAcl.addLine(line);
  }

  private StandardAccessListServiceSpecifier computeStandardAccessListServiceSpecifier(
      Standard_access_list_tailContext ctx) {
    Set<Integer> dscps = new TreeSet<>();
    Set<Integer> ecns = new TreeSet<>();
    for (Standard_access_list_additional_featureContext feature : ctx.features) {
      if (feature.DSCP() != null) {
        int dscpType = toDscpType(feature.dscp_type());
        dscps.add(dscpType);
      } else if (feature.ECN() != null) {
        int ecn = toInteger(feature.ecn);
        ecns.add(ecn);
      }
    }
    return new StandardAccessListServiceSpecifier(dscps, ecns);
  }

  @Override
  public void exitStandard_ipv6_access_list_stanza(Standard_ipv6_access_list_stanzaContext ctx) {
    _currentStandardIpv6Acl = null;
  }

  @Override
  public void exitStandard_ipv6_access_list_tail(Standard_ipv6_access_list_tailContext ctx) {
    LineAction action = toLineAction(ctx.ala);
    Ip6 srcIp = getIp(ctx.ipr);
    Ip6 srcWildcard = getWildcard(ctx.ipr);
    Set<Integer> dscps = new TreeSet<>();
    Set<Integer> ecns = new TreeSet<>();
    for (Standard_access_list_additional_featureContext feature : ctx.features) {
      if (feature.DSCP() != null) {
        int dscpType = toDscpType(feature.dscp_type());
        dscps.add(dscpType);
      } else if (feature.ECN() != null) {
        int ecn = toInteger(feature.ecn);
        ecns.add(ecn);
      }
    }
    String name;
    if (ctx.num != null) {
      name = ctx.num.getText();
    } else {
      name = getFullText(ctx).trim();
    }
    StandardIpv6AccessListLine line =
        new StandardIpv6AccessListLine(
            name, action, new Ip6Wildcard(srcIp, srcWildcard), dscps, ecns);
    _currentStandardIpv6Acl.addLine(line);
  }

  // @Override
  // public void exitSubnet_bgp_tail(Subnet_bgp_tailContext ctx) {
  // BgpProcess proc = currentVrf().getBgpProcess();
  // if (ctx.IP_PREFIX() != null) {
  // Prefix prefix = new Prefix(ctx.IP_PREFIX().getText());
  // NamedBgpPeerGroup namedGroup = _currentNamedPeerGroup;
  // namedGroup.addNeighborIpPrefix(prefix);
  // DynamicIpBgpPeerGroup pg = proc.addDynamicIpPeerGroup(prefix);
  // pg.setGroupName(namedGroup.getName());
  // }
  // else if (ctx.IPV6_PREFIX() != null) {
  // Prefix6 prefix6 = new Prefix6(ctx.IPV6_PREFIX().getText());
  // NamedBgpPeerGroup namedGroup = _currentNamedPeerGroup;
  // namedGroup.addNeighborIpv6Prefix(prefix6);
  // DynamicIpv6BgpPeerGroup pg = proc.addDynamicIpv6PeerGroup(prefix6);
  // pg.setGroupName(namedGroup.getName());
  // }
  // }
  //
  @Override
  public void exitSummary_address_is_stanza(Summary_address_is_stanzaContext ctx) {
    Ip ip = toIp(ctx.ip);
    Ip mask = toIp(ctx.mask);
    Prefix prefix = new Prefix(ip, mask);
    RoutingProtocol sourceProtocol = RoutingProtocol.ISIS_L1;
    IsisRedistributionPolicy r = new IsisRedistributionPolicy(sourceProtocol);
    r.setSummaryPrefix(prefix);
    _currentIsisProcess.getRedistributionPolicies().put(sourceProtocol, r);
    if (ctx.metric != null) {
      int metric = toInteger(ctx.metric);
      r.setMetric(metric);
    }
    if (!ctx.LEVEL_1().isEmpty()) {
      r.setLevel(IsisLevel.LEVEL_1);
    } else if (!ctx.LEVEL_2().isEmpty()) {
      r.setLevel(IsisLevel.LEVEL_2);
    } else if (!ctx.LEVEL_1_2().isEmpty()) {
      r.setLevel(IsisLevel.LEVEL_1_2);
    } else {
      r.setLevel(IsisRedistributionPolicy.DEFAULT_LEVEL);
    }
  }

  @Override
  public void exitSuppressed_iis_stanza(Suppressed_iis_stanzaContext ctx) {
    if (ctx.NO() != null) {
      _currentIsisInterface.setIsisInterfaceMode(IsisInterfaceMode.SUPPRESSED);
    }
  }

  @Override
  public void exitSwitching_mode_stanza(Switching_mode_stanzaContext ctx) {
    todo(ctx, F_SWITCHING_MODE);
  }

  @Override
  public void exitT_server(T_serverContext ctx) {
    String hostname = ctx.hostname.getText();
    _configuration.getTacacsServers().add(hostname);
  }

  @Override
  public void exitT_source_interface(T_source_interfaceContext ctx) {
    String ifaceName = ctx.iname.getText();
    String canonicalIfaceName = getCanonicalInterfaceName(ifaceName);
    _configuration.setTacacsSourceInterface(canonicalIfaceName);
  }

  @Override
  public void exitTemplate_peer_address_family(Template_peer_address_familyContext ctx) {
    popPeer();
  }

  @Override
  public void exitTemplate_peer_policy_rb_stanza(Template_peer_policy_rb_stanzaContext ctx) {
    _currentIpPeerGroup = null;
    _currentIpv6PeerGroup = null;
    _currentNamedPeerGroup = null;
    popPeer();
  }

  @Override
  public void exitTemplate_peer_rb_stanza(Template_peer_rb_stanzaContext ctx) {
    _currentIpPeerGroup = null;
    _currentIpv6PeerGroup = null;
    _currentNamedPeerGroup = null;
    popPeer();
  }

  @Override
  public void exitTemplate_peer_session_rb_stanza(Template_peer_session_rb_stanzaContext ctx) {
    _currentIpPeerGroup = null;
    _currentIpv6PeerGroup = null;
    _currentNamedPeerGroup = null;
    _currentPeerSession = null;
    popPeer();
  }

  @Override
  public void exitU_password(U_passwordContext ctx) {
    String passwordString;
    if (ctx.up_arista_md5() != null) {
      passwordString = ctx.up_arista_md5().pass.getText();
    } else if (ctx.up_arista_sha512() != null) {
      passwordString = ctx.up_arista_sha512().pass.getText();
    } else if (ctx.up_cisco() != null) {
      passwordString = ctx.up_cisco().pass.getText();
    } else {
      throw new BatfishException("Missing username password handling");
    }
    String passwordRehash = CommonUtil.sha256Digest(passwordString + CommonUtil.salt());
    _currentUser.setPassword(passwordRehash);
  }

  @Override
  public void exitU_role(U_roleContext ctx) {
    String role = ctx.role.getText();
    _currentUser.setRole(role);
  }

  @Override
  public void exitUpdate_source_bgp_tail(Update_source_bgp_tailContext ctx) {
    if (_currentPeerGroup == null) {
      return;
    } else {
      String source = toInterfaceName(ctx.source);
      int line = ctx.source.getStart().getLine();
      _currentPeerGroup.setUpdateSource(source);
      _currentPeerGroup.setUpdateSourceLine(line);
    }
  }

  @Override
  public void exitUse_af_group_bgp_tail(Use_af_group_bgp_tailContext ctx) {
    String groupName = ctx.name.getText();
    if (_currentIpPeerGroup == null && _currentIpv6PeerGroup == null) {
      throw new BatfishException("Unexpected context for use neighbor group");
    }
    _currentPeerGroup.getAfGroups().put(_currentAddressFamily, groupName);
  }

  @Override
  public void exitUse_neighbor_group_bgp_tail(Use_neighbor_group_bgp_tailContext ctx) {
    String groupName = ctx.name.getText();
    if (_currentIpPeerGroup != null) {
      _currentIpPeerGroup.setGroupName(groupName);
    } else if (_currentIpv6PeerGroup != null) {
      _currentIpv6PeerGroup.setGroupName(groupName);
    } else if (_currentNamedPeerGroup != null) {
      _currentNamedPeerGroup.setGroupName(groupName);
    } else {
      throw new BatfishException("Unexpected context for use neighbor group");
    }
  }

  @Override
  public void exitUse_session_group_bgp_tail(Use_session_group_bgp_tailContext ctx) {
    BgpProcess proc = currentVrf().getBgpProcess();
    String groupName = ctx.name.getText();
    int line = ctx.name.getStart().getLine();
    if (_currentIpPeerGroup != null) {
      _currentIpPeerGroup.setPeerSession(groupName);
      _currentIpPeerGroup.setPeerSessionLine(line);
    } else if (_currentNamedPeerGroup != null) {
      _currentNamedPeerGroup.setPeerSession(groupName);
      _currentNamedPeerGroup.setPeerSessionLine(line);
    } else if (_currentPeerGroup == proc.getMasterBgpPeerGroup()) {
      // Intentional identity comparison above
      throw new BatfishException("Invalid peer context for inheritance");
    } else {
      todo(ctx, F_BGP_INHERIT_PEER_SESSION_OTHER);
    }
  }

  @Override
  public void exitViaf_vrrp(Viaf_vrrpContext ctx) {
    _currentVrrpGroup = null;
  }

  @Override
  public void exitViafv_address(Viafv_addressContext ctx) {
    Ip address = toIp(ctx.address);
    _currentVrrpGroup.setVirtualAddress(address);
  }

  @Override
  public void exitViafv_preempt(Viafv_preemptContext ctx) {
    _currentVrrpGroup.setPreempt(true);
  }

  @Override
  public void exitViafv_priority(Viafv_priorityContext ctx) {
    int priority = toInteger(ctx.priority);
    _currentVrrpGroup.setPriority(priority);
  }

  @Override
  public void exitVrf_block_rb_stanza(Vrf_block_rb_stanzaContext ctx) {
    _currentVrf = Configuration.DEFAULT_VRF_NAME;
    popPeer();
  }

  @Override
  public void exitVrfc_ip_route(Vrfc_ip_routeContext ctx) {
    todo(ctx, F_IP_ROUTE_VRF);
  }

  @Override
  public void exitVrfd_description(Vrfd_descriptionContext ctx) {
    currentVrf().setDescription(ctx.description_line().text.getText());
  }

  @Override
  public void exitVrrp_interface(Vrrp_interfaceContext ctx) {
    _currentVrrpInterface = null;
  }

  @Override
  public void exitWccp_id(Wccp_idContext ctx) {
    if (ctx.group_list != null) {
      String name = ctx.group_list.getText();
      int line = ctx.group_list.getStart().getLine();
      _configuration.getWccpAcls().add(name);
      _configuration.referenceStructure(
          CiscoStructureType.IP_ACCESS_LIST, name, CiscoStructureUsage.WCCP_GROUP_LIST, line);
    }
    if (ctx.redirect_list != null) {
      String name = ctx.redirect_list.getText();
      int line = ctx.redirect_list.getStart().getLine();
      _configuration.getWccpAcls().add(name);
      _configuration.referenceStructure(
          CiscoStructureType.IP_ACCESS_LIST, name, CiscoStructureUsage.WCCP_REDIRECT_LIST, line);
    }
    if (ctx.service_list != null) {
      String name = ctx.service_list.getText();
      int line = ctx.service_list.getStart().getLine();
      _configuration.getWccpAcls().add(name);
      _configuration.referenceStructure(
          CiscoStructureType.IP_ACCESS_LIST, name, CiscoStructureUsage.WCCP_SERVICE_LIST, line);
    }
  }

  @Nullable
  private String getAddressGroup(Access_list_ip_rangeContext ctx) {
    if (ctx.address_group != null) {
      return ctx.address_group.getText();
    } else {
      return null;
    }
  }

  @Nullable
  private String getAddressGroup(Access_list_ip6_rangeContext ctx) {
    if (ctx.address_group != null) {
      return ctx.address_group.getText();
    } else {
      return null;
    }
  }

  private String getCanonicalInterfaceName(String ifaceName) {
    return _configuration.canonicalizeInterfaceName(ifaceName);
  }

  public CiscoConfiguration getConfiguration() {
    return _configuration;
  }

  private String getFullText(ParserRuleContext ctx) {
    int start = ctx.getStart().getStartIndex();
    int end = ctx.getStop().getStopIndex();
    String text = _text.substring(start, end + 1);
    return text;
  }

  private String getLocation(ParserRuleContext ctx) {
    return ctx.getStart().getLine() + ":" + ctx.getStart().getCharPositionInLine() + ": ";
  }

  public int getPortNumber(PortContext ctx) {
    if (ctx.DEC() != null) {
      return toInteger(ctx.DEC());
    } else {
      NamedPort namedPort = toNamedPort(ctx);
      return namedPort.number();
    }
  }

  public String getText() {
    return _text;
  }

  @Override
  public Set<String> getUnimplementedFeatures() {
    return _unimplementedFeatures;
  }

  @Override
  public VendorConfiguration getVendorConfiguration() {
    return _configuration;
  }

  private Ip6 getWildcard(Access_list_ip6_rangeContext ctx) {
    if (ctx.wildcard != null) {
      return toIp6(ctx.wildcard);
    } else if (ctx.ANY() != null || ctx.ANY6() != null || ctx.address_group != null) {
      return Ip6.MAX;
    } else if (ctx.HOST() != null) {
      return Ip6.ZERO;
    } else if (ctx.ipv6_prefix != null) {
      return new Prefix6(ctx.ipv6_prefix.getText()).getPrefixWildcard();
    } else if (ctx.ip != null) {
      // basically same as host
      return Ip6.ZERO;
    } else {
      throw convError(Ip.class, ctx);
    }
  }

  private void initInterface(Interface iface, ConfigurationFormat format) {
    switch (format) {
      case CISCO_ASA:
      case CISCO_IOS:
        iface.setProxyArp(true);
        break;

      case ARISTA:
        if (iface.getName().startsWith("Ethernet")) {
          iface.setSwitchportMode(SwitchportMode.ACCESS);
        }
        break;

        // $CASES-OMITTED$
      default:
        break;
    }
  }

  private void initInterface(Interface iface, Interface_nameContext ctx) {
    String nameAlpha = ctx.name_prefix_alpha.getText();
    String canonicalNamePrefix = CiscoConfiguration.getCanonicalInterfaceNamePrefix(nameAlpha);
    String vrf =
        canonicalNamePrefix.equals(CiscoConfiguration.NXOS_MANAGEMENT_INTERFACE_PREFIX)
            ? CiscoConfiguration.MANAGEMENT_VRF_NAME
            : Configuration.DEFAULT_VRF_NAME;
    double bandwidth = Interface.getDefaultBandwidth(canonicalNamePrefix, _format);
    int mtu = Interface.getDefaultMtu();
    iface.setBandwidth(bandwidth);
    iface.setVrf(vrf);
    initVrf(vrf);
    iface.setMtu(mtu);
  }

  private Vrf initVrf(String vrfName) {
    Vrf currentVrf = _configuration.getVrfs().computeIfAbsent(vrfName, Vrf::new);
    return currentVrf;
  }

  private void popPeer() {
    int index = _peerGroupStack.size() - 1;
    _currentPeerGroup = _peerGroupStack.get(index);
    _peerGroupStack.remove(index);
    _inIpv6BgpPeer = false;
  }

  @Override
  public void processParseTree(ParserRuleContext tree) {
    ParseTreeWalker walker = new ParseTreeWalker();
    walker.walk(this, tree);
  }

  private void pushPeer(BgpPeerGroup pg) {
    _peerGroupStack.add(_currentPeerGroup);
    _currentPeerGroup = pg;
  }

  private void resetPeerGroups() {
    _currentDynamicIpPeerGroup = null;
    _currentIpPeerGroup = null;
    _currentIpv6PeerGroup = null;
    _currentNamedPeerGroup = null;
  }

  private AsExpr toAsExpr(As_exprContext ctx) {
    if (ctx.DEC() != null) {
      int as = toInteger(ctx.DEC());
      return new ExplicitAs(as);
    } else if (ctx.AUTO() != null) {
      return new AutoAs();
    } else if (ctx.RP_VARIABLE() != null) {
      return new VarAs(ctx.RP_VARIABLE().getText());
    } else {
      throw convError(AsExpr.class, ctx);
    }
  }

  private AsPathSetElem toAsPathSetElem(As_path_set_elemContext ctx) {
    if (ctx.IOS_REGEX() != null) {
      String withQuotes = ctx.AS_PATH_SET_REGEX().getText();
      String iosRegex = withQuotes.substring(1, withQuotes.length() - 1);
      String regex = toJavaRegex(iosRegex);
      return new RegexAsPathSetElem(regex);
    } else {
      throw convError(AsPathSetElem.class, ctx);
    }
  }

  private AsPathSetExpr toAsPathSetExpr(As_path_set_exprContext ctx) {
    if (ctx.named != null) {
      return new NamedAsPathSet(ctx.named.getText());
    } else if (ctx.rpvar != null) {
      return new VarAsPathSet(ctx.rpvar.getText());
    } else if (ctx.inline != null) {
      return toAsPathSetExpr(ctx.inline);
    } else {
      throw convError(AsPathSetExpr.class, ctx);
    }
  }

  private AsPathSetExpr toAsPathSetExpr(As_path_set_inlineContext ctx) {
    List<AsPathSetElem> elems =
        ctx.elems.stream().map(e -> toAsPathSetElem(e)).collect(Collectors.toList());
    return new ExplicitAsPathSet(elems);
  }

  private IpsecAuthenticationAlgorithm toIpsecAuthenticationAlgorithm(
      Ipsec_authenticationContext ctx) {
    if (ctx.ESP_MD5_HMAC() != null) {
      return IpsecAuthenticationAlgorithm.HMAC_MD5_96;
    } else if (ctx.ESP_SHA_HMAC() != null) {
      return IpsecAuthenticationAlgorithm.HMAC_SHA1_96;
    } else if (ctx.ESP_SHA256_HMAC() != null) {
      return IpsecAuthenticationAlgorithm.HMAC_SHA_256_128;
    } else if (ctx.ESP_SHA512_HMAC() != null) {
      return IpsecAuthenticationAlgorithm.HMAC_SHA_512;
    } else {
      throw convError(IpsecAuthenticationAlgorithm.class, ctx);
    }
  }

  private IntExpr toCommonIntExpr(Int_exprContext ctx) {
    if (ctx.DEC() != null && ctx.PLUS() == null && ctx.DASH() == null) {
      int val = toInteger(ctx.DEC());
      return new LiteralInt(val);
    } else if (ctx.RP_VARIABLE() != null) {
      return new VarInt(ctx.RP_VARIABLE().getText());
    } else {
      /*
       * Unsupported static integer expression - do not add cases unless you
       * know what you are doing
       */
      throw convError(IntExpr.class, ctx);
    }
  }

  private LongExpr toCommonLongExpr(Int_exprContext ctx) {
    if (ctx.DEC() != null && ctx.PLUS() == null && ctx.DASH() == null) {
      long val = toLong(ctx.DEC());
      return new LiteralLong(val);
    } else if (ctx.RP_VARIABLE() != null) {
      return new VarLong(ctx.RP_VARIABLE().getText());
    } else {
      /*
       * Unsupported static long expression - do not add cases unless you
       * know what you are doing
       */
      throw convError(LongExpr.class, ctx);
    }
  }

  private CommunitySetElem toCommunitySetElemExpr(Rp_community_set_elemContext ctx) {
    if (ctx.prefix != null) {
      CommunitySetElemHalfExpr prefix = toCommunitySetElemHalfExpr(ctx.prefix);
      CommunitySetElemHalfExpr suffix = toCommunitySetElemHalfExpr(ctx.suffix);
      return new CommunitySetElem(prefix, suffix);
    } else if (ctx.community() != null) {
      long value = toLong(ctx.community());
      return new CommunitySetElem(value);
    } else {
      throw convError(CommunitySetElem.class, ctx);
    }
  }

  private CommunitySetElemHalfExpr toCommunitySetElemHalfExpr(
      Rp_community_set_elem_halfContext ctx) {
    if (ctx.value != null) {
      int value = toInteger(ctx.value);
      return new LiteralCommunitySetElemHalf(value);
    } else if (ctx.var != null) {
      String var = ctx.var.getText();
      return new VarCommunitySetElemHalf(var);
    } else if (ctx.first != null) {
      int first = toInteger(ctx.first);
      int last = toInteger(ctx.last);
      SubRange range = new SubRange(first, last);
      return new RangeCommunitySetElemHalf(range);
    } else {
      throw convError(CommunitySetElem.class, ctx);
    }
  }

  private void todo(ParserRuleContext ctx, String feature) {
    _w.todo(ctx, feature, _parser, _text);
    _unimplementedFeatures.add("Cisco: " + feature);
  }

  private DiffieHellmanGroup toDhGroup(Dh_groupContext ctx) {
    if (ctx.GROUP1() != null) {
      return DiffieHellmanGroup.GROUP1;
    } else if (ctx.GROUP2() != null) {
      return DiffieHellmanGroup.GROUP2;
    } else {
      throw convError(DiffieHellmanGroup.class, ctx);
    }
  }

  private int toDscpType(Dscp_typeContext ctx) {
    int val;
    if (ctx.DEC() != null) {
      val = toInteger(ctx.DEC());
    } else if (ctx.AF11() != null) {
      val = DscpType.AF11.number();
    } else if (ctx.AF12() != null) {
      val = DscpType.AF12.number();
    } else if (ctx.AF13() != null) {
      val = DscpType.AF13.number();
    } else if (ctx.AF21() != null) {
      val = DscpType.AF21.number();
    } else if (ctx.AF22() != null) {
      val = DscpType.AF22.number();
    } else if (ctx.AF23() != null) {
      val = DscpType.AF23.number();
    } else if (ctx.AF31() != null) {
      val = DscpType.AF31.number();
    } else if (ctx.AF32() != null) {
      val = DscpType.AF32.number();
    } else if (ctx.AF33() != null) {
      val = DscpType.AF33.number();
    } else if (ctx.AF41() != null) {
      val = DscpType.AF41.number();
    } else if (ctx.AF42() != null) {
      val = DscpType.AF42.number();
    } else if (ctx.AF43() != null) {
      val = DscpType.AF43.number();
    } else if (ctx.CS1() != null) {
      val = DscpType.CS1.number();
    } else if (ctx.CS2() != null) {
      val = DscpType.CS2.number();
    } else if (ctx.CS3() != null) {
      val = DscpType.CS3.number();
    } else if (ctx.CS4() != null) {
      val = DscpType.CS4.number();
    } else if (ctx.CS5() != null) {
      val = DscpType.CS5.number();
    } else if (ctx.CS6() != null) {
      val = DscpType.CS6.number();
    } else if (ctx.CS7() != null) {
      val = DscpType.CS7.number();
    } else if (ctx.DEFAULT() != null) {
      val = DscpType.DEFAULT.number();
    } else if (ctx.EF() != null) {
      val = DscpType.EF.number();
    } else {
      throw convError(DscpType.class, ctx);
    }
    return val;
  }

  private SwitchportEncapsulationType toEncapsulation(Switchport_trunk_encapsulationContext ctx) {
    if (ctx.DOT1Q() != null) {
      return SwitchportEncapsulationType.DOT1Q;
    } else if (ctx.ISL() != null) {
      return SwitchportEncapsulationType.ISL;
    } else if (ctx.NEGOTIATE() != null) {
      return SwitchportEncapsulationType.NEGOTIATE;
    } else {
      throw convError(SwitchportEncapsulationType.class, ctx);
    }
  }

  private EncryptionAlgorithm toEncryptionAlgorithm(Ike_encryptionContext ctx) {
    if (ctx.AES() != null) {
      int strength = ctx.strength == null ? 128 : toInteger(ctx.strength);
      switch (strength) {
        case 128:
          return EncryptionAlgorithm.AES_128_CBC;
        case 192:
          return EncryptionAlgorithm.AES_192_CBC;
        case 256:
          return EncryptionAlgorithm.AES_256_CBC;
        default:
          throw convError(EncryptionAlgorithm.class, ctx);
      }
    } else if (ctx.THREE_DES() != null) {
      return EncryptionAlgorithm.THREEDES_CBC;
    } else {
      throw convError(EncryptionAlgorithm.class, ctx);
    }
  }

  private EncryptionAlgorithm toEncryptionAlgorithm(Ike_encryption_arubaContext ctx) {
    if (ctx.AES128() != null) {
      return EncryptionAlgorithm.AES_128_CBC;
    } else if (ctx.AES192() != null) {
      return EncryptionAlgorithm.AES_192_CBC;
    } else if (ctx.AES256() != null) {
      return EncryptionAlgorithm.AES_256_CBC;
    } else {
      throw convError(EncryptionAlgorithm.class, ctx);
    }
  }

  private EncryptionAlgorithm toEncryptionAlgorithm(Ipsec_encryptionContext ctx) {
    if (ctx.ESP_AES() != null) {
      int strength = ctx.strength == null ? 128 : toInteger(ctx.strength);
      switch (strength) {
        case 128:
          return EncryptionAlgorithm.AES_128_CBC;
        case 192:
          return EncryptionAlgorithm.AES_192_CBC;
        case 256:
          return EncryptionAlgorithm.AES_256_CBC;
        default:
          throw convError(EncryptionAlgorithm.class, ctx);
      }
    } else if (ctx.ESP_DES() != null) {
      return EncryptionAlgorithm.DES_CBC;
    } else if (ctx.ESP_3DES() != null) {
      return EncryptionAlgorithm.THREEDES_CBC;
    } else {
      throw convError(EncryptionAlgorithm.class, ctx);
    }
  }

  private IntComparator toIntComparator(Int_compContext ctx) {
    if (ctx.EQ() != null || ctx.IS() != null) {
      return IntComparator.EQ;
    } else if (ctx.GE() != null) {
      return IntComparator.GE;
    } else if (ctx.LE() != null) {
      return IntComparator.LE;
    } else {
      throw convError(IntComparator.class, ctx);
    }
  }

  private IntExpr toIntExpr(Int_exprContext ctx) {
    if (ctx.DEC() != null && ctx.PLUS() == null && ctx.DASH() == null) {
      int val = toInteger(ctx.DEC());
      return new LiteralInt(val);
    } else if (ctx.RP_VARIABLE() != null) {
      return new VarInt(ctx.RP_VARIABLE().getText());
    } else {
      throw convError(IntExpr.class, ctx);
    }
  }

  private IpProtocol toIpProtocol(ProtocolContext ctx) {
    if (ctx.DEC() != null) {
      int num = toInteger(ctx.DEC());
      return IpProtocol.fromNumber(num);
    } else if (ctx.AHP() != null) {
      return IpProtocol.AHP;
    } else if (ctx.EIGRP() != null) {
      return IpProtocol.EIGRP;
    } else if (ctx.ESP() != null) {
      return IpProtocol.ESP;
    } else if (ctx.GRE() != null) {
      return IpProtocol.GRE;
    } else if (ctx.ICMP() != null) {
      return IpProtocol.ICMP;
    } else if (ctx.ICMP6() != null || ctx.ICMPV6() != null) {
      return IpProtocol.IPV6_ICMP;
    } else if (ctx.IGMP() != null) {
      return IpProtocol.IGMP;
    } else if (ctx.IP() != null) {
      return IpProtocol.IP;
    } else if (ctx.IPINIP() != null) {
      return IpProtocol.IPINIP;
    } else if (ctx.IPV4() != null) {
      return IpProtocol.IP;
    } else if (ctx.IPV6() != null) {
      return IpProtocol.IPV6;
    } else if (ctx.ND() != null) {
      return IpProtocol.IPV6_ICMP;
    } else if (ctx.OSPF() != null) {
      return IpProtocol.OSPF;
    } else if (ctx.PIM() != null) {
      return IpProtocol.PIM;
    } else if (ctx.SCTP() != null) {
      return IpProtocol.SCTP;
    } else if (ctx.TCP() != null) {
      return IpProtocol.TCP;
    } else if (ctx.UDP() != null) {
      return IpProtocol.UDP;
    } else if (ctx.VRRP() != null) {
      return IpProtocol.VRRP;
    } else {
      throw convError(IpProtocol.class, ctx);
    }
  }

  private IsisLevel toIsisLevel(Isis_levelContext ctx) {
    if (ctx.LEVEL_1() != null) {
      return IsisLevel.LEVEL_1;
    } else if (ctx.LEVEL_1_2() != null) {
      return IsisLevel.LEVEL_1_2;
    } else if (ctx.LEVEL_2() != null) {
      return IsisLevel.LEVEL_2;
    } else {
      throw convError(IsisLevel.class, ctx);
    }
  }

  private IsisLevelExpr toIsisLevelExpr(Isis_level_exprContext ctx) {
    if (ctx.isis_level() != null) {
      IsisLevel level = toIsisLevel(ctx.isis_level());
      return new LiteralIsisLevel(level);
    } else if (ctx.RP_VARIABLE() != null) {
      return new VarIsisLevel(ctx.RP_VARIABLE().getText());
    } else {
      throw convError(IsisLevelExpr.class, ctx);
    }
  }

  private IsisMetricType toIsisMetricType(Rp_isis_metric_typeContext ctx) {
    if (ctx.EXTERNAL() != null) {
      return IsisMetricType.EXTERNAL;
    } else if (ctx.INTERNAL() != null) {
      return IsisMetricType.INTERNAL;
    } else if (ctx.RIB_METRIC_AS_EXTERNAL() != null) {
      return IsisMetricType.RIB_METRIC_AS_EXTERNAL;
    } else if (ctx.RIB_METRIC_AS_INTERNAL() != null) {
      return IsisMetricType.RIB_METRIC_AS_INTERNAL;
    } else {
      throw convError(IsisMetricType.class, ctx);
    }
  }

  private String toJavaRegex(String rawRegex) {
    // TODO: fix so it actually works
    return rawRegex;
  }

  private LineAction toLineAction(Access_list_actionContext ctx) {
    if (ctx.PERMIT() != null) {
      return LineAction.ACCEPT;
    } else if (ctx.DENY() != null) {
      return LineAction.REJECT;
    } else {
      throw convError(LineAction.class, ctx);
    }
  }

  private IntExpr toLocalPreferenceIntExpr(Int_exprContext ctx) {
    if (ctx.DEC() != null) {
      int val = toInteger(ctx.DEC());
      if (ctx.PLUS() != null) {
        return new IncrementLocalPreference(val);
      } else if (ctx.DASH() != null) {
        return new DecrementLocalPreference(val);
      } else {
        return new LiteralInt(val);
      }
    } else if (ctx.RP_VARIABLE() != null) {
      return new VarInt(ctx.RP_VARIABLE().getText());
    } else {
      /*
       * Unsupported local-preference integer expression - do not add cases
       * unless you know what you are doing
       */
      throw convError(IntExpr.class, ctx);
    }
  }

  private String toLoggingSeverity(int severityNum) {
    switch (severityNum) {
      case 0:
        return Logging.SEVERITY_EMERGENCIES;
      case 1:
        return Logging.SEVERITY_ALERTS;
      case 2:
        return Logging.SEVERITY_CRITICAL;
      case 3:
        return Logging.SEVERITY_ERRORS;
      case 4:
        return Logging.SEVERITY_WARNINGS;
      case 5:
        return Logging.SEVERITY_NOTIFICATIONS;
      case 6:
        return Logging.SEVERITY_INFORMATIONAL;
      case 7:
        return Logging.SEVERITY_DEBUGGING;
      default:
        throw new BatfishException("Invalid logging severity: " + severityNum);
    }
  }

  private String toLoggingSeverity(Logging_severityContext ctx) {
    if (ctx.DEC() != null) {
      int severityNum = toInteger(ctx.DEC());
      return toLoggingSeverity(severityNum);
    } else {
      return ctx.getText();
    }
  }

  private Integer toLoggingSeverityNum(Logging_severityContext ctx) {
    if (ctx.EMERGENCIES() != null) {
      return 0;
    } else if (ctx.ALERTS() != null) {
      return 1;
    } else if (ctx.CRITICAL() != null) {
      return 2;
    } else if (ctx.ERRORS() != null) {
      return 3;
    } else if (ctx.WARNINGS() != null) {
      return 4;
    } else if (ctx.NOTIFICATIONS() != null) {
      return 5;
    } else if (ctx.INFORMATIONAL() != null) {
      return 6;
    } else if (ctx.DEBUGGING() != null) {
      return 7;
    } else {
      throw new BatfishException("Invalid logging severity: " + ctx.getText());
    }
  }

  public long toLong(CommunityContext ctx) {
    if (ctx.COMMUNITY_NUMBER() != null) {
      String numberText = ctx.com.getText();
      String[] parts = numberText.split(":");
      String leftStr = parts[0];
      String rightStr = parts[1];
      long left = Long.parseLong(leftStr);
      long right = Long.parseLong(rightStr);
      return (left << 16) | right;
    } else if (ctx.DEC() != null) {
      return toLong(ctx.com);
    } else if (ctx.INTERNET() != null) {
      return WellKnownCommunity.INTERNET.getValue();
    } else if (ctx.GSHUT() != null) {
      return WellKnownCommunity.GSHUT.getValue();
    } else if (ctx.LOCAL_AS() != null) {
      return WellKnownCommunity.LOCAL_AS.getValue();
    } else if (ctx.NO_ADVERTISE() != null) {
      return WellKnownCommunity.NO_ADVERTISE.getValue();
    } else if (ctx.NO_EXPORT() != null) {
      return WellKnownCommunity.NO_EXPORT.getValue();
    } else {
      throw convError(Long.class, ctx);
    }
  }

  private LongExpr toMetricLongExpr(Int_exprContext ctx) {
    if (ctx.DEC() != null) {
      long val = toLong(ctx.DEC());
      if (ctx.PLUS() != null) {
        return new IncrementMetric(val);
      } else if (ctx.DASH() != null) {
        return new DecrementMetric(val);
      } else {
        return new LiteralLong(val);
      }
    } else if (ctx.IGP_COST() != null) {
      return new IgpCost();
    } else if (ctx.RP_VARIABLE() != null) {
      return new VarLong(ctx.RP_VARIABLE().getText());
    } else {
      /*
       * Unsupported metric long expression - do not add cases unless you
       * know what you are doing
       */
      throw convError(LongExpr.class, ctx);
    }
  }

  private NamedPort toNamedPort(PortContext ctx) {
    if (ctx.AOL() != null) {
      return NamedPort.AOL;
    } else if (ctx.BGP() != null) {
      return NamedPort.BGP;
    } else if (ctx.BIFF() != null) {
      return NamedPort.BIFFudp_OR_EXECtcp;
    } else if (ctx.BOOTPC() != null) {
      return NamedPort.BOOTPC;
    } else if (ctx.BOOTPS() != null) {
      return NamedPort.BOOTPS_OR_DHCP;
    } else if (ctx.CHARGEN() != null) {
      return NamedPort.CHARGEN;
    } else if (ctx.CITRIX_ICA() != null) {
      return NamedPort.CITRIX_ICA;
    } else if (ctx.CMD() != null) {
      return NamedPort.CMDtcp_OR_SYSLOGudp;
    } else if (ctx.CTIQBE() != null) {
      return NamedPort.CTIQBE;
    } else if (ctx.DAYTIME() != null) {
      return NamedPort.DAYTIME;
    } else if (ctx.DISCARD() != null) {
      return NamedPort.DISCARD;
    } else if (ctx.DNSIX() != null) {
      return NamedPort.DNSIX;
    } else if (ctx.DOMAIN() != null) {
      return NamedPort.DOMAIN;
    } else if (ctx.ECHO() != null) {
      return NamedPort.ECHO;
    } else if (ctx.EXEC() != null) {
      return NamedPort.BIFFudp_OR_EXECtcp;
    } else if (ctx.FINGER() != null) {
      return NamedPort.FINGER;
    } else if (ctx.FTP() != null) {
      return NamedPort.FTP;
    } else if (ctx.FTP_DATA() != null) {
      return NamedPort.FTP_DATA;
    } else if (ctx.GOPHER() != null) {
      return NamedPort.GOPHER;
    } else if (ctx.H323() != null) {
      return NamedPort.H323;
    } else if (ctx.HTTPS() != null) {
      return NamedPort.HTTPS;
    } else if (ctx.HOSTNAME() != null) {
      return NamedPort.HOSTNAME;
    } else if (ctx.IDENT() != null) {
      return NamedPort.IDENT;
    } else if (ctx.IMAP4() != null) {
      return NamedPort.IMAP;
    } else if (ctx.IRC() != null) {
      return NamedPort.IRC;
    } else if (ctx.ISAKMP() != null) {
      return NamedPort.ISAKMP;
    } else if (ctx.KERBEROS() != null) {
      return NamedPort.KERBEROS;
    } else if (ctx.KLOGIN() != null) {
      return NamedPort.KLOGIN;
    } else if (ctx.KSHELL() != null) {
      return NamedPort.KSHELL;
    } else if (ctx.LDAP() != null) {
      return NamedPort.LDAP;
    } else if (ctx.LDAPS() != null) {
      return NamedPort.LDAPS;
    } else if (ctx.LDP() != null) {
      return NamedPort.LDP;
    } else if (ctx.LPD() != null) {
      return NamedPort.LPD;
    } else if (ctx.LOGIN() != null) {
      return NamedPort.LOGINtcp_OR_WHOudp;
    } else if (ctx.LOTUSNOTES() != null) {
      return NamedPort.LOTUSNOTES;
    } else if (ctx.MICROSOFT_DS() != null) {
      return NamedPort.MICROSOFT_DS;
    } else if (ctx.MLAG() != null) {
      return NamedPort.MLAG;
    } else if (ctx.MOBILE_IP() != null) {
      return NamedPort.MOBILE_IP_AGENT;
    } else if (ctx.MSRPC() != null) {
      return NamedPort.MSRPC;
    } else if (ctx.NAMESERVER() != null) {
      return NamedPort.NAMESERVER;
    } else if (ctx.NETBIOS_DGM() != null) {
      return NamedPort.NETBIOS_DGM;
    } else if (ctx.NETBIOS_NS() != null) {
      return NamedPort.NETBIOS_NS;
    } else if (ctx.NETBIOS_SS() != null) {
      return NamedPort.NETBIOS_SSN;
    } else if (ctx.NETBIOS_SSN() != null) {
      return NamedPort.NETBIOS_SSN;
    } else if (ctx.NNTP() != null) {
      return NamedPort.NNTP;
    } else if (ctx.NON500_ISAKMP() != null) {
      return NamedPort.NON500_ISAKMP;
    } else if (ctx.NTP() != null) {
      return NamedPort.NTP;
    } else if (ctx.PCANYWHERE_DATA() != null) {
      return NamedPort.PCANYWHERE_DATA;
    } else if (ctx.PCANYWHERE_STATUS() != null) {
      return NamedPort.PCANYWHERE_STATUS;
    } else if (ctx.PIM_AUTO_RP() != null) {
      return NamedPort.PIM_AUTO_RP;
    } else if (ctx.POP2() != null) {
      return NamedPort.POP2;
    } else if (ctx.POP3() != null) {
      return NamedPort.POP3;
    } else if (ctx.PPTP() != null) {
      return NamedPort.PPTP;
    } else if (ctx.RADIUS() != null) {
      return NamedPort.RADIUS_CISCO;
    } else if (ctx.RADIUS_ACCT() != null) {
      return NamedPort.RADIUS_ACCT_CISCO;
    } else if (ctx.RIP() != null) {
      return NamedPort.RIP;
    } else if (ctx.SECUREID_UDP() != null) {
      return NamedPort.SECUREID_UDP;
    } else if (ctx.SMTP() != null) {
      return NamedPort.SMTP;
    } else if (ctx.SNMP() != null) {
      return NamedPort.SNMP;
    } else if (ctx.SNMP_TRAP() != null) {
      return NamedPort.SNMPTRAP;
    } else if (ctx.SNMPTRAP() != null) {
      return NamedPort.SNMPTRAP;
    } else if (ctx.SQLNET() != null) {
      return NamedPort.SQLNET;
    } else if (ctx.SSH() != null) {
      return NamedPort.SSH;
    } else if (ctx.SUNRPC() != null) {
      return NamedPort.SUNRPC;
    } else if (ctx.SYSLOG() != null) {
      return NamedPort.CMDtcp_OR_SYSLOGudp;
    } else if (ctx.TACACS() != null) {
      return NamedPort.TACACS;
    } else if (ctx.TACACS_DS() != null) {
      return NamedPort.TACACS_DS;
    } else if (ctx.TALK() != null) {
      return NamedPort.TALK;
    } else if (ctx.TELNET() != null) {
      return NamedPort.TELNET;
    } else if (ctx.TFTP() != null) {
      return NamedPort.TFTP;
    } else if (ctx.TIME() != null) {
      return NamedPort.TIME;
    } else if (ctx.UUCP() != null) {
      return NamedPort.UUCP;
    } else if (ctx.WHO() != null) {
      return NamedPort.LOGINtcp_OR_WHOudp;
    } else if (ctx.WHOIS() != null) {
      return NamedPort.WHOIS;
    } else if (ctx.WWW() != null) {
      return NamedPort.HTTP;
    } else if (ctx.XDMCP() != null) {
      return NamedPort.XDMCP;
    } else {
      throw convError(NamedPort.class, ctx);
    }
  }

  private OriginExpr toOriginExpr(Origin_expr_literalContext ctx) {
    OriginType originType;
    Integer asNum = null;
    LiteralOrigin originExpr;
    if (ctx.IGP() != null) {
      originType = OriginType.IGP;
    } else if (ctx.INCOMPLETE() != null) {
      originType = OriginType.INCOMPLETE;
    } else if (ctx.as != null) {
      asNum = toInteger(ctx.as);
      originType = OriginType.IGP;
    } else {
      throw convError(OriginExpr.class, ctx);
    }
    originExpr = new LiteralOrigin(originType, asNum);
    return originExpr;
  }

  private OriginExpr toOriginExpr(Origin_exprContext ctx) {
    if (ctx.origin_expr_literal() != null) {
      return toOriginExpr(ctx.origin_expr_literal());
    } else if (ctx.RP_VARIABLE() != null) {
      return new VarOrigin(ctx.RP_VARIABLE().getText());
    } else {
      throw convError(OriginExpr.class, ctx);
    }
  }

  private OspfMetricType toOspfMetricType(Rp_ospf_metric_typeContext ctx) {
    if (ctx.TYPE_1() != null) {
      return OspfMetricType.E1;
    } else if (ctx.TYPE_2() != null) {
      return OspfMetricType.E2;
    } else {
      throw convError(OspfMetricType.class, ctx);
    }
  }

  private List<SubRange> toPortRanges(Port_specifierContext ps) {
    List<SubRange> ranges = new ArrayList<>();
    if (ps.EQ() != null) {
      for (PortContext pc : ps.args) {
        int port = getPortNumber(pc);
        ranges.add(new SubRange(port, port));
      }
    } else if (ps.GT() != null) {
      int port = getPortNumber(ps.arg);
      ranges.add(new SubRange(port + 1, 65535));
    } else if (ps.NEQ() != null) {
      int port = getPortNumber(ps.arg);
      SubRange beforeRange = new SubRange(0, port - 1);
      SubRange afterRange = new SubRange(port + 1, 65535);
      ranges.add(beforeRange);
      ranges.add(afterRange);
    } else if (ps.LT() != null) {
      int port = getPortNumber(ps.arg);
      ranges.add(new SubRange(0, port - 1));
    } else if (ps.RANGE() != null) {
      int lowPort = getPortNumber(ps.arg1);
      int highPort = getPortNumber(ps.arg2);
      ranges.add(new SubRange(lowPort, highPort));
    } else {
      throw convError(List.class, ps);
    }
    return ranges;
  }

  private RoutePolicyBoolean toRoutePolicyBoolean(Boolean_and_rp_stanzaContext ctx) {
    if (ctx.AND() == null) {
      return toRoutePolicyBoolean(ctx.boolean_not_rp_stanza());
    } else {
      return new RoutePolicyBooleanAnd(
          toRoutePolicyBoolean(ctx.boolean_and_rp_stanza()),
          toRoutePolicyBoolean(ctx.boolean_not_rp_stanza()));
    }
  }

  private RoutePolicyBoolean toRoutePolicyBoolean(Boolean_apply_rp_stanzaContext ctx) {
    return new RoutePolicyBooleanApply(ctx.name.getText());
  }

  private RoutePolicyBoolean toRoutePolicyBoolean(Boolean_as_path_in_rp_stanzaContext ctx) {
    AsPathSetExpr asPathSetExpr = toAsPathSetExpr(ctx.expr);
    int expressionLine = ctx.expr.getStart().getLine();
    return new RoutePolicyBooleanAsPathIn(asPathSetExpr, expressionLine);
  }

  private RoutePolicyBoolean toRoutePolicyBoolean(Boolean_as_path_is_local_rp_stanzaContext ctx) {
    return new RoutePolicyBooleanAsPathIsLocal();
  }

  private RoutePolicyBoolean toRoutePolicyBoolean(
      Boolean_as_path_neighbor_is_rp_stanzaContext ctx) {
    List<SubRangeExpr> range =
        ctx.as_range_expr()
            .subranges
            .stream()
            .map(sr -> toSubRangeExpr(sr))
            .collect(Collectors.toList());
    boolean exact = ctx.as_range_expr().EXACT() != null;
    return new RoutePolicyBooleanAsPathNeighborIs(range, exact);
  }

  private RoutePolicyBoolean toRoutePolicyBoolean(
      Boolean_as_path_originates_from_rp_stanzaContext ctx) {
    List<SubRangeExpr> range =
        ctx.as_range_expr()
            .subranges
            .stream()
            .map(sr -> toSubRangeExpr(sr))
            .collect(Collectors.toList());
    boolean exact = ctx.as_range_expr().EXACT() != null;
    return new RoutePolicyBooleanAsPathOriginatesFrom(range, exact);
  }

  private RoutePolicyBoolean toRoutePolicyBoolean(
      Boolean_as_path_passes_through_rp_stanzaContext ctx) {
    List<SubRangeExpr> range =
        ctx.as_range_expr()
            .subranges
            .stream()
            .map(sr -> toSubRangeExpr(sr))
            .collect(Collectors.toList());
    boolean exact = ctx.as_range_expr().EXACT() != null;
    return new RoutePolicyBooleanAsPathPassesThrough(range, exact);
  }

  private RoutePolicyBoolean toRoutePolicyBoolean(
      Boolean_community_matches_any_rp_stanzaContext ctx) {
    RoutePolicyCommunitySet communitySet = toRoutePolicyCommunitySet(ctx.rp_community_set());
    return new RoutePolicyBooleanCommunityMatchesAny(communitySet);
  }

  private RoutePolicyBoolean toRoutePolicyBoolean(
      Boolean_community_matches_every_rp_stanzaContext ctx) {
    RoutePolicyCommunitySet communitySet = toRoutePolicyCommunitySet(ctx.rp_community_set());
    return new RoutePolicyBooleanCommunityMatchesEvery(communitySet);
  }

  private RoutePolicyBoolean toRoutePolicyBoolean(Boolean_destination_rp_stanzaContext ctx) {
    RoutePolicyPrefixSet prefixSet = toRoutePolicyPrefixSet(ctx.rp_prefix_set());
    return new RoutePolicyBooleanDestination(prefixSet);
  }

  private RoutePolicyBoolean toRoutePolicyBoolean(Boolean_local_preference_rp_stanzaContext ctx) {
    IntComparator cmp = toIntComparator(ctx.int_comp());
    IntExpr rhs = toCommonIntExpr(ctx.rhs);
    return new RoutePolicyBooleanLocalPreference(cmp, rhs);
  }

  private RoutePolicyBoolean toRoutePolicyBoolean(Boolean_med_rp_stanzaContext ctx) {
    IntComparator cmp = toIntComparator(ctx.int_comp());
    IntExpr rhs = toCommonIntExpr(ctx.rhs);
    return new RoutePolicyBooleanMed(cmp, rhs);
  }

  private RoutePolicyBoolean toRoutePolicyBoolean(Boolean_next_hop_in_rp_stanzaContext ctx) {
    RoutePolicyPrefixSet prefixSet = toRoutePolicyPrefixSet(ctx.rp_prefix_set());
    return new RoutePolicyBooleanNextHopIn(prefixSet);
  }

  private RoutePolicyBoolean toRoutePolicyBoolean(Boolean_not_rp_stanzaContext ctx) {
    if (ctx.NOT() == null) {
      return toRoutePolicyBoolean(ctx.boolean_simple_rp_stanza());
    } else {
      return new RoutePolicyBooleanNot(toRoutePolicyBoolean(ctx.boolean_simple_rp_stanza()));
    }
  }

  private RoutePolicyBoolean toRoutePolicyBoolean(Boolean_rib_has_route_rp_stanzaContext ctx) {
    return new RoutePolicyBooleanRibHasRoute(toRoutePolicyPrefixSet(ctx.rp_prefix_set()));
  }

  private RoutePolicyBoolean toRoutePolicyBoolean(Boolean_route_type_is_rp_stanzaContext ctx) {
    RouteTypeExpr type = toRouteType(ctx.type);
    return new RoutePolicyBooleanRouteTypeIs(type);
  }

  private RoutePolicyBoolean toRoutePolicyBoolean(Boolean_rp_stanzaContext ctx) {
    if (ctx.OR() == null) {
      return toRoutePolicyBoolean(ctx.boolean_and_rp_stanza());
    } else {
      return new RoutePolicyBooleanOr(
          toRoutePolicyBoolean(ctx.boolean_rp_stanza()),
          toRoutePolicyBoolean(ctx.boolean_and_rp_stanza()));
    }
  }

  private RoutePolicyBoolean toRoutePolicyBoolean(Boolean_simple_rp_stanzaContext ctx) {
    Boolean_rp_stanzaContext bctx = ctx.boolean_rp_stanza();
    if (bctx != null) {
      return toRoutePolicyBoolean(bctx);
    }

    Boolean_apply_rp_stanzaContext actx = ctx.boolean_apply_rp_stanza();
    if (actx != null) {
      return toRoutePolicyBoolean(actx);
    }

    Boolean_as_path_in_rp_stanzaContext aictx = ctx.boolean_as_path_in_rp_stanza();
    if (aictx != null) {
      return toRoutePolicyBoolean(aictx);
    }

    Boolean_as_path_is_local_rp_stanzaContext alctx = ctx.boolean_as_path_is_local_rp_stanza();
    if (alctx != null) {
      return toRoutePolicyBoolean(alctx);
    }

    Boolean_as_path_neighbor_is_rp_stanzaContext anctx =
        ctx.boolean_as_path_neighbor_is_rp_stanza();
    if (anctx != null) {
      return toRoutePolicyBoolean(anctx);
    }

    Boolean_as_path_originates_from_rp_stanzaContext aoctx =
        ctx.boolean_as_path_originates_from_rp_stanza();
    if (aoctx != null) {
      return toRoutePolicyBoolean(aoctx);
    }

    Boolean_as_path_passes_through_rp_stanzaContext apctx =
        ctx.boolean_as_path_passes_through_rp_stanza();
    if (apctx != null) {
      return toRoutePolicyBoolean(apctx);
    }

    Boolean_community_matches_any_rp_stanzaContext cmactx =
        ctx.boolean_community_matches_any_rp_stanza();
    if (cmactx != null) {
      return toRoutePolicyBoolean(cmactx);
    }

    Boolean_community_matches_every_rp_stanzaContext cmectx =
        ctx.boolean_community_matches_every_rp_stanza();
    if (cmectx != null) {
      return toRoutePolicyBoolean(cmectx);
    }

    Boolean_destination_rp_stanzaContext dctx = ctx.boolean_destination_rp_stanza();
    if (dctx != null) {
      return toRoutePolicyBoolean(dctx);
    }

    Boolean_local_preference_rp_stanzaContext lctx = ctx.boolean_local_preference_rp_stanza();
    if (lctx != null) {
      return toRoutePolicyBoolean(lctx);
    }

    Boolean_med_rp_stanzaContext mctx = ctx.boolean_med_rp_stanza();
    if (mctx != null) {
      return toRoutePolicyBoolean(mctx);
    }

    Boolean_next_hop_in_rp_stanzaContext nctx = ctx.boolean_next_hop_in_rp_stanza();
    if (nctx != null) {
      return toRoutePolicyBoolean(nctx);
    }

    Boolean_rib_has_route_rp_stanzaContext ribctx = ctx.boolean_rib_has_route_rp_stanza();
    if (ribctx != null) {
      return toRoutePolicyBoolean(ribctx);
    }

    Boolean_route_type_is_rp_stanzaContext routectx = ctx.boolean_route_type_is_rp_stanza();
    if (routectx != null) {
      return toRoutePolicyBoolean(routectx);
    }

    Boolean_tag_is_rp_stanzaContext tctx = ctx.boolean_tag_is_rp_stanza();
    if (tctx != null) {
      return toRoutePolicyBoolean(tctx);
    }

    throw convError(RoutePolicyBoolean.class, ctx);
  }

  private RoutePolicyBoolean toRoutePolicyBoolean(Boolean_tag_is_rp_stanzaContext ctx) {
    IntComparator cmp = toIntComparator(ctx.int_comp());
    IntExpr rhs = toTagIntExpr(ctx.int_expr());
    return new RoutePolicyBooleanTagIs(cmp, rhs);
  }

  private RoutePolicyCommunitySet toRoutePolicyCommunitySet(Rp_community_setContext ctx) {
    if (ctx.name != null) {
      // named
      return new RoutePolicyCommunitySetName(ctx.name.getText());
    } else {
      // inline
      return new RoutePolicyCommunitySetInline(
          ctx.elems
              .stream()
              .map(elem -> toCommunitySetElemExpr(elem))
              .collect(Collectors.toList()));
    }
  }

  private RoutePolicyElseBlock toRoutePolicyElseBlock(Else_rp_stanzaContext ctx) {
    List<RoutePolicyStatement> stmts = toRoutePolicyStatementList(ctx.rp_stanza());
    return new RoutePolicyElseBlock(stmts);
  }

  private RoutePolicyElseIfBlock toRoutePolicyElseIfBlock(Elseif_rp_stanzaContext ctx) {
    RoutePolicyBoolean b = toRoutePolicyBoolean(ctx.boolean_rp_stanza());
    List<RoutePolicyStatement> stmts = toRoutePolicyStatementList(ctx.rp_stanza());
    return new RoutePolicyElseIfBlock(b, stmts);
  }

  private RoutePolicyPrefixSet toRoutePolicyPrefixSet(Rp_prefix_setContext ctx) {
    if (ctx.name != null) {
      // named
      String name = ctx.name.getText();
      int expressionLine = ctx.name.getStart().getLine();
      return new RoutePolicyPrefixSetName(name, expressionLine);
    } else {
      // inline
      PrefixSpace prefixSpace = new PrefixSpace();
      Prefix6Space prefix6Space = new Prefix6Space();
      boolean ipv6 = false;
      for (Prefix_set_elemContext pctxt : ctx.elems) {
        int lower;
        int upper;
        Prefix prefix = null;
        Prefix6 prefix6 = null;
        if (pctxt.prefix != null) {
          prefix = Prefix.parse(pctxt.prefix.getText());
          lower = prefix.getPrefixLength();
          upper = Prefix.MAX_PREFIX_LENGTH;
        } else if (pctxt.ipa != null) {
          prefix = new Prefix(toIp(pctxt.ipa), Prefix.MAX_PREFIX_LENGTH);
          lower = prefix.getPrefixLength();
          upper = Prefix.MAX_PREFIX_LENGTH;
        } else if (pctxt.ipv6a != null) {
          prefix6 = new Prefix6(toIp6(pctxt.ipv6a), Prefix6.MAX_PREFIX_LENGTH);
          lower = prefix6.getPrefixLength();
          upper = Prefix6.MAX_PREFIX_LENGTH;
        } else if (pctxt.ipv6_prefix != null) {
          prefix6 = new Prefix6(pctxt.ipv6_prefix.getText());
          lower = prefix6.getPrefixLength();
          upper = Prefix6.MAX_PREFIX_LENGTH;
        } else {
          throw new BatfishException("Unhandled alternative");
        }
        if (pctxt.minpl != null) {
          lower = toInteger(pctxt.minpl);
        }
        if (pctxt.maxpl != null) {
          upper = toInteger(pctxt.maxpl);
        }
        if (pctxt.eqpl != null) {
          lower = toInteger(pctxt.eqpl);
          upper = lower;
        }
        if (prefix != null) {
          prefixSpace.addPrefixRange(new PrefixRange(prefix, new SubRange(lower, upper)));
        } else {
          prefix6Space.addPrefix6Range(new Prefix6Range(prefix6, new SubRange(lower, upper)));
          ipv6 = true;
        }
      }
      if (ipv6) {
        return new RoutePolicyInlinePrefix6Set(prefix6Space);
      } else {
        return new RoutePolicyInlinePrefixSet(prefixSpace);
      }
    }
  }

  private RoutePolicyApplyStatement toRoutePolicyStatement(Apply_rp_stanzaContext ctx) {
    return new RoutePolicyApplyStatement(ctx.name.getText());
  }

  private RoutePolicyStatement toRoutePolicyStatement(Delete_rp_stanzaContext ctx) {
    if (ctx.ALL() != null) {
      return new RoutePolicyDeleteAllStatement();
    } else {
      boolean negated = (ctx.NOT() != null);
      return new RoutePolicyDeleteCommunityStatement(
          negated, toRoutePolicyCommunitySet(ctx.rp_community_set()));
    }
  }

  private RoutePolicyDispositionStatement toRoutePolicyStatement(Disposition_rp_stanzaContext ctx) {
    RoutePolicyDispositionType t = null;
    if (ctx.DONE() != null) {
      t = RoutePolicyDispositionType.DONE;
    } else if (ctx.DROP() != null) {
      t = RoutePolicyDispositionType.DROP;
    } else if (ctx.PASS() != null) {
      t = RoutePolicyDispositionType.PASS;
    }
    return new RoutePolicyDispositionStatement(t);
  }

  private RoutePolicyStatement toRoutePolicyStatement(Hash_commentContext ctx) {
    String text = ctx.RAW_TEXT().getText();
    return new RoutePolicyComment(text);
  }

  private RoutePolicyIfStatement toRoutePolicyStatement(If_rp_stanzaContext ctx) {
    RoutePolicyBoolean b = toRoutePolicyBoolean(ctx.boolean_rp_stanza());
    List<RoutePolicyStatement> stmts = toRoutePolicyStatementList(ctx.rp_stanza());
    List<RoutePolicyElseIfBlock> elseIfs = new ArrayList<>();
    for (Elseif_rp_stanzaContext ectxt : ctx.elseif_rp_stanza()) {
      elseIfs.add(toRoutePolicyElseIfBlock(ectxt));
    }
    RoutePolicyElseBlock els = null;
    Else_rp_stanzaContext elctxt = ctx.else_rp_stanza();
    if (elctxt != null) {
      els = toRoutePolicyElseBlock(elctxt);
    }
    return new RoutePolicyIfStatement(b, stmts, elseIfs, els);
  }

  private RoutePolicyStatement toRoutePolicyStatement(Prepend_as_path_rp_stanzaContext ctx) {
    AsExpr expr = toAsExpr(ctx.as);
    IntExpr number = null;
    if (ctx.number != null) {
      number = toIntExpr(ctx.number);
    }
    return new RoutePolicyPrependAsPath(expr, number);
  }

  private RoutePolicyStatement toRoutePolicyStatement(Rp_stanzaContext ctx) {
    Apply_rp_stanzaContext actx = ctx.apply_rp_stanza();
    if (actx != null) {
      return toRoutePolicyStatement(actx);
    }

    Delete_rp_stanzaContext dectx = ctx.delete_rp_stanza();
    if (dectx != null) {
      return toRoutePolicyStatement(dectx);
    }

    Disposition_rp_stanzaContext dictx = ctx.disposition_rp_stanza();
    if (dictx != null) {
      return toRoutePolicyStatement(dictx);
    }

    Hash_commentContext hctx = ctx.hash_comment();
    if (hctx != null) {
      return toRoutePolicyStatement(hctx);
    }

    If_rp_stanzaContext ictx = ctx.if_rp_stanza();
    if (ictx != null) {
      return toRoutePolicyStatement(ictx);
    }

    Set_rp_stanzaContext sctx = ctx.set_rp_stanza();
    if (sctx != null) {
      return toRoutePolicyStatement(sctx);
    }

    throw convError(RoutePolicyStatement.class, ctx);
  }

  private RoutePolicyStatement toRoutePolicyStatement(Set_community_rp_stanzaContext ctx) {
    RoutePolicyCommunitySet cset = toRoutePolicyCommunitySet(ctx.rp_community_set());
    boolean additive = (ctx.ADDITIVE() != null);
    return new RoutePolicySetCommunity(cset, additive);
  }

  private RoutePolicyStatement toRoutePolicyStatement(Set_isis_metric_rp_stanzaContext ctx) {
    LongExpr metric = toCommonLongExpr(ctx.int_expr());
    return new RoutePolicySetIsisMetric(metric);
  }

  private RoutePolicyStatement toRoutePolicyStatement(Set_level_rp_stanzaContext ctx) {
    return new RoutePolicySetLevel(toIsisLevelExpr(ctx.isis_level_expr()));
  }

  private RoutePolicyStatement toRoutePolicyStatement(Set_local_preference_rp_stanzaContext ctx) {
    return new RoutePolicySetLocalPref(toLocalPreferenceIntExpr(ctx.pref));
  }

  private RoutePolicyStatement toRoutePolicyStatement(Set_med_rp_stanzaContext ctx) {
    return new RoutePolicySetMed(toMetricLongExpr(ctx.med));
  }

  private RoutePolicyStatement toRoutePolicyStatement(Set_metric_type_rp_stanzaContext ctx) {
    Rp_metric_typeContext t = ctx.type;
    if (t.rp_ospf_metric_type() != null) {
      return new RoutePolicySetOspfMetricType(toOspfMetricType(t.rp_ospf_metric_type()));
    } else if (t.rp_isis_metric_type() != null) {
      return new RoutePolicySetIsisMetricType(toIsisMetricType(t.rp_isis_metric_type()));
    } else if (t.RP_VARIABLE() != null) {
      return new RoutePolicySetVarMetricType(t.RP_VARIABLE().getText());
    } else {
      throw convError(RoutePolicyStatement.class, ctx);
    }
  }

  private RoutePolicyStatement toRoutePolicyStatement(Set_next_hop_rp_stanzaContext ctx) {
    RoutePolicyNextHop hop = null;
    if (ctx.IP_ADDRESS() != null) {
      hop = new RoutePolicyNextHopIp(toIp(ctx.IP_ADDRESS()));
    } else if (ctx.IPV6_ADDRESS() != null) {
      hop = new RoutePolicyNextHopIP6(toIp6(ctx.IPV6_ADDRESS()));
    } else if (ctx.PEER_ADDRESS() != null) {
      hop = new RoutePolicyNextHopPeerAddress();
    } else if (ctx.SELF() != null) {
      hop = new RoutePolicyNextHopSelf();
    }
    boolean destVrf = (ctx.DESTINATION_VRF() != null);
    return new RoutePolicySetNextHop(hop, destVrf);
  }

  private RoutePolicyStatement toRoutePolicyStatement(Set_origin_rp_stanzaContext ctx) {
    OriginExpr origin = toOriginExpr(ctx.origin_expr());
    return new RoutePolicySetOrigin(origin);
  }

  private RoutePolicyStatement toRoutePolicyStatement(Set_rp_stanzaContext ctx) {
    Prepend_as_path_rp_stanzaContext pasctx = ctx.prepend_as_path_rp_stanza();
    if (pasctx != null) {
      return toRoutePolicyStatement(pasctx);
    }

    Set_community_rp_stanzaContext cctx = ctx.set_community_rp_stanza();
    if (cctx != null) {
      return toRoutePolicyStatement(cctx);
    }

    Set_isis_metric_rp_stanzaContext ictx = ctx.set_isis_metric_rp_stanza();
    if (ictx != null) {
      return toRoutePolicyStatement(ictx);
    }

    Set_level_rp_stanzaContext lctx = ctx.set_level_rp_stanza();
    if (lctx != null) {
      return toRoutePolicyStatement(lctx);
    }

    Set_local_preference_rp_stanzaContext lpctx = ctx.set_local_preference_rp_stanza();
    if (lpctx != null) {
      return toRoutePolicyStatement(lpctx);
    }

    Set_med_rp_stanzaContext medctx = ctx.set_med_rp_stanza();
    if (medctx != null) {
      return toRoutePolicyStatement(medctx);
    }

    Set_metric_type_rp_stanzaContext mctx = ctx.set_metric_type_rp_stanza();
    if (mctx != null) {
      return toRoutePolicyStatement(mctx);
    }

    Set_next_hop_rp_stanzaContext nhctx = ctx.set_next_hop_rp_stanza();
    if (nhctx != null) {
      return toRoutePolicyStatement(nhctx);
    }

    Set_origin_rp_stanzaContext octx = ctx.set_origin_rp_stanza();
    if (octx != null) {
      return toRoutePolicyStatement(octx);
    }

    Set_tag_rp_stanzaContext tctx = ctx.set_tag_rp_stanza();
    if (tctx != null) {
      return toRoutePolicyStatement(tctx);
    }

    Set_weight_rp_stanzaContext wctx = ctx.set_weight_rp_stanza();
    if (wctx != null) {
      return toRoutePolicyStatement(wctx);
    }

    throw convError(RoutePolicyStatement.class, ctx);
  }

  private RoutePolicyStatement toRoutePolicyStatement(Set_tag_rp_stanzaContext ctx) {
    IntExpr tag = toTagIntExpr(ctx.tag);
    return new RoutePolicySetTag(tag);
  }

  private RoutePolicyStatement toRoutePolicyStatement(Set_weight_rp_stanzaContext wctx) {
    IntExpr weight = toCommonIntExpr(wctx.weight);
    return new RoutePolicySetWeight(weight);
  }

  private List<RoutePolicyStatement> toRoutePolicyStatementList(List<Rp_stanzaContext> ctxts) {
    List<RoutePolicyStatement> stmts = new ArrayList<>();
    for (Rp_stanzaContext ctxt : ctxts) {
      RoutePolicyStatement stmt = toRoutePolicyStatement(ctxt);
      if (stmt != null) {
        stmts.add(stmt);
      }
    }
    return stmts;
  }

  private RouteTypeExpr toRouteType(Rp_route_typeContext ctx) {
    if (ctx.INTERAREA() != null) {
      return new LiteralRouteType(RouteType.INTERAREA);
    } else if (ctx.INTERNAL() != null) {
      return new LiteralRouteType(RouteType.INTERNAL);
    } else if (ctx.LEVEL_1() != null) {
      return new LiteralRouteType(RouteType.LEVEL_1);
    } else if (ctx.LEVEL_1_2() != null) {
      return new LiteralRouteType(RouteType.INTERAREA); // not a typo
    } else if (ctx.LEVEL_2() != null) {
      return new LiteralRouteType(RouteType.LEVEL_2);
    } else if (ctx.LOCAL() != null) {
      return new LiteralRouteType(RouteType.LOCAL);
    } else if (ctx.OSPF_EXTERNAL_TYPE_1() != null) {
      return new LiteralRouteType(RouteType.OSPF_EXTERNAL_TYPE_1);
    } else if (ctx.OSPF_EXTERNAL_TYPE_2() != null) {
      return new LiteralRouteType(RouteType.OSPF_EXTERNAL_TYPE_2);
    } else if (ctx.OSPF_INTER_AREA() != null) {
      return new LiteralRouteType(RouteType.OSPF_INTER_AREA);
    } else if (ctx.OSPF_INTRA_AREA() != null) {
      return new LiteralRouteType(RouteType.OSPF_INTRA_AREA);
    } else if (ctx.OSPF_NSSA_TYPE_1() != null) {
      return new LiteralRouteType(RouteType.OSPF_NSSA_TYPE_1);
    } else if (ctx.OSPF_NSSA_TYPE_2() != null) {
      return new LiteralRouteType(RouteType.OSPF_NSSA_TYPE_2);
    } else if (ctx.RP_VARIABLE() != null) {
      return new VarRouteType(ctx.RP_VARIABLE().getText());
    } else if (ctx.TYPE_1() != null) {
      return new LiteralRouteType(RouteType.TYPE_1);
    } else if (ctx.TYPE_2() != null) {
      return new LiteralRouteType(RouteType.TYPE_2);
    } else {
      throw convError(RouteTypeExpr.class, ctx);
    }
  }

  private SubRangeExpr toSubRangeExpr(Rp_subrangeContext ctx) {
    IntExpr first = toCommonIntExpr(ctx.first);
    IntExpr last = first;
    if (ctx.last != null) {
      last = toCommonIntExpr(ctx.first);
    }
    return new SubRangeExpr(first, last);
  }

  private IntExpr toTagIntExpr(Int_exprContext ctx) {
    if (ctx.DEC() != null && ctx.DASH() == null && ctx.PLUS() == null) {
      int val = toInteger(ctx.DEC());
      return new LiteralInt(val);
    } else if (ctx.RP_VARIABLE() != null) {
      String var = ctx.RP_VARIABLE().getText();
      return new VarInt(var);
    } else {
      throw convError(IntExpr.class, ctx);
    }
  }

  @Override
  public void visitErrorNode(ErrorNode errorNode) {
    Token token = errorNode.getSymbol();
    String lineText = errorNode.getText().replace("\n", "").replace("\r", "").trim();
    int line = token.getLine();
    String msg = String.format("Unrecognized Line: %d: %s", line, lineText);
    if (_unrecognizedAsRedFlag) {
      _w.redFlag(msg + " SUBSEQUENT LINES MAY NOT BE PROCESSED CORRECTLY");
      _configuration.setUnrecognized(true);
    } else {
      _parser.getErrors().add(msg);
    }
  }
}<|MERGE_RESOLUTION|>--- conflicted
+++ resolved
@@ -720,11 +720,8 @@
 import org.batfish.representation.cisco.RoutePolicySetWeight;
 import org.batfish.representation.cisco.RoutePolicyStatement;
 import org.batfish.representation.cisco.ServiceObjectGroup;
-<<<<<<< HEAD
-=======
 import org.batfish.representation.cisco.ServiceObjectGroupServiceSpecifier;
 import org.batfish.representation.cisco.SimpleExtendedAccessListServiceSpecifier;
->>>>>>> 257785f2
 import org.batfish.representation.cisco.StandardAccessList;
 import org.batfish.representation.cisco.StandardAccessListLine;
 import org.batfish.representation.cisco.StandardAccessListServiceSpecifier;
@@ -1873,11 +1870,7 @@
   }
 
   @Override
-<<<<<<< HEAD
   public void exitOgs_udp(Ogs_udpContext ctx) {
-=======
-  public void enterOgs_udp(Ogs_udpContext ctx) {
->>>>>>> 257785f2
     _currentServiceObjectGroup.getLines().add(new UdpServiceObjectGroupLine(toPortRanges(ctx.ps)));
   }
 
@@ -2965,22 +2958,6 @@
 
   @Override
   public void exitExtended_access_list_tail(Extended_access_list_tailContext ctx) {
-<<<<<<< HEAD
-    referenceNetworkObjectGroup(ctx.srcipr);
-    referenceNetworkObjectGroup(ctx.dstipr);
-    if (ctx.ogs != null) {
-      /* TODO: support reference to service object-group */
-      String name = ctx.ogs.getText();
-      int line = ctx.ogs.getStart().getLine();
-      _configuration.referenceStructure(
-          CiscoStructureType.SERVICE_OBJECT_GROUP,
-          name,
-          CiscoStructureUsage.EXTENDED_ACCESS_LIST_SERVICE_OBJECT_GROUP,
-          line);
-      return;
-    }
-=======
->>>>>>> 257785f2
     LineAction action = toLineAction(ctx.ala);
     AccessListAddressSpecifier srcAddressSpecifier = toAccessListAddressSpecifier(ctx.srcipr);
     AccessListAddressSpecifier dstAddressSpecifier = toAccessListAddressSpecifier(ctx.dstipr);
@@ -2997,10 +2974,6 @@
     _currentExtendedAcl.addLine(line);
   }
 
-<<<<<<< HEAD
-  private void referenceNetworkObjectGroup(Access_list_ip_rangeContext ctx) {
-    if (ctx.og != null) {
-=======
   private AccessListServiceSpecifier computeExtendedAccessListServiceSpecifier(
       Extended_access_list_tailContext ctx) {
     if (ctx.prot != null) {
@@ -3195,7 +3168,6 @@
       todo(ctx, F_ACL_OBJECT);
       return new WildcardAddressSpecifier(IpWildcard.ANY);
     } else if (ctx.og != null) {
->>>>>>> 257785f2
       String name = ctx.og.getText();
       int line = ctx.og.getStart().getLine();
       _configuration.referenceStructure(
@@ -3203,12 +3175,9 @@
           name,
           CiscoStructureUsage.EXTENDED_ACCESS_LIST_NETWORK_OBJECT_GROUP,
           line);
-<<<<<<< HEAD
-=======
       return new NetworkObjectGroupAddressSpecifier(name);
     } else {
       throw convError(AccessListAddressSpecifier.class, ctx);
->>>>>>> 257785f2
     }
   }
 
