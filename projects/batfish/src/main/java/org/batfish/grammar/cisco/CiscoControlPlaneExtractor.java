--- conflicted
+++ resolved
@@ -5979,12 +5979,8 @@
             _configuration
                 .getPrefix6Lists()
                 .computeIfAbsent(name, n -> new Prefix6List(n, _currentPrefixSetDefinitionLine));
-<<<<<<< HEAD
         _configuration.defineStructure(
             CiscoStructureType.PREFIX_SET, name, _currentPrefixSetDefinitionLine);
-=======
-        _configuration.defineStructure(NETWORK_OBJECT_GROUP, name, _currentPrefixSetDefinitionLine);
->>>>>>> 7d28d852
         Prefix6 prefix6;
         if (ctx.ipv6a != null) {
           prefix6 = new Prefix6(toIp6(ctx.ipv6a), Prefix6.MAX_PREFIX_LENGTH);
