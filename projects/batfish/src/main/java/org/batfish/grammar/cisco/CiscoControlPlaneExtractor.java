package org.batfish.grammar.cisco;

import static java.util.Comparator.naturalOrder;
import static java.util.Objects.requireNonNull;
import static java.util.stream.Collectors.toCollection;
import static org.batfish.datamodel.ConfigurationFormat.ARISTA;
import static org.batfish.datamodel.ConfigurationFormat.ARUBAOS;
import static org.batfish.datamodel.ConfigurationFormat.CISCO_ASA;
import static org.batfish.datamodel.ConfigurationFormat.CISCO_IOS;
import static org.batfish.datamodel.ConfigurationFormat.CISCO_NX;
import static org.batfish.representation.cisco.CiscoStructureType.ACCESS_LIST;
import static org.batfish.representation.cisco.CiscoStructureType.AS_PATH_ACCESS_LIST;
import static org.batfish.representation.cisco.CiscoStructureType.AS_PATH_SET;
import static org.batfish.representation.cisco.CiscoStructureType.BFD_TEMPLATE;
import static org.batfish.representation.cisco.CiscoStructureType.BGP_TEMPLATE_PEER;
import static org.batfish.representation.cisco.CiscoStructureType.BGP_TEMPLATE_PEER_POLICY;
import static org.batfish.representation.cisco.CiscoStructureType.BGP_TEMPLATE_PEER_SESSION;
import static org.batfish.representation.cisco.CiscoStructureType.CLASS_MAP;
import static org.batfish.representation.cisco.CiscoStructureType.COMMUNITY_LIST;
import static org.batfish.representation.cisco.CiscoStructureType.COMMUNITY_LIST_EXPANDED;
import static org.batfish.representation.cisco.CiscoStructureType.COMMUNITY_LIST_STANDARD;
import static org.batfish.representation.cisco.CiscoStructureType.COMMUNITY_SET;
import static org.batfish.representation.cisco.CiscoStructureType.CRYPTO_DYNAMIC_MAP_SET;
import static org.batfish.representation.cisco.CiscoStructureType.CRYPTO_MAP_SET;
import static org.batfish.representation.cisco.CiscoStructureType.DEPI_CLASS;
import static org.batfish.representation.cisco.CiscoStructureType.DEPI_TUNNEL;
import static org.batfish.representation.cisco.CiscoStructureType.DOCSIS_POLICY;
import static org.batfish.representation.cisco.CiscoStructureType.DOCSIS_POLICY_RULE;
import static org.batfish.representation.cisco.CiscoStructureType.INSPECT_CLASS_MAP;
import static org.batfish.representation.cisco.CiscoStructureType.INSPECT_POLICY_MAP;
import static org.batfish.representation.cisco.CiscoStructureType.INTERFACE;
import static org.batfish.representation.cisco.CiscoStructureType.IPSEC_PROFILE;
import static org.batfish.representation.cisco.CiscoStructureType.IPSEC_TRANSFORM_SET;
import static org.batfish.representation.cisco.CiscoStructureType.IPV4_ACCESS_LIST;
import static org.batfish.representation.cisco.CiscoStructureType.IPV4_ACCESS_LIST_EXTENDED;
import static org.batfish.representation.cisco.CiscoStructureType.IPV4_ACCESS_LIST_STANDARD;
import static org.batfish.representation.cisco.CiscoStructureType.IPV6_ACCESS_LIST;
import static org.batfish.representation.cisco.CiscoStructureType.IPV6_ACCESS_LIST_EXTENDED;
import static org.batfish.representation.cisco.CiscoStructureType.IPV6_ACCESS_LIST_STANDARD;
import static org.batfish.representation.cisco.CiscoStructureType.IP_ACCESS_LIST;
import static org.batfish.representation.cisco.CiscoStructureType.ISAKMP_POLICY;
import static org.batfish.representation.cisco.CiscoStructureType.ISAKMP_PROFILE;
import static org.batfish.representation.cisco.CiscoStructureType.KEYRING;
import static org.batfish.representation.cisco.CiscoStructureType.L2TP_CLASS;
import static org.batfish.representation.cisco.CiscoStructureType.MAC_ACCESS_LIST;
import static org.batfish.representation.cisco.CiscoStructureType.NAT_POOL;
import static org.batfish.representation.cisco.CiscoStructureType.NETWORK_OBJECT;
import static org.batfish.representation.cisco.CiscoStructureType.NETWORK_OBJECT_GROUP;
import static org.batfish.representation.cisco.CiscoStructureType.POLICY_MAP;
import static org.batfish.representation.cisco.CiscoStructureType.PREFIX6_LIST;
import static org.batfish.representation.cisco.CiscoStructureType.PREFIX_LIST;
import static org.batfish.representation.cisco.CiscoStructureType.PREFIX_SET;
import static org.batfish.representation.cisco.CiscoStructureType.PROTOCOL_OBJECT_GROUP;
import static org.batfish.representation.cisco.CiscoStructureType.PROTOCOL_OR_SERVICE_OBJECT_GROUP;
import static org.batfish.representation.cisco.CiscoStructureType.ROUTE_MAP;
import static org.batfish.representation.cisco.CiscoStructureType.ROUTE_POLICY;
import static org.batfish.representation.cisco.CiscoStructureType.SECURITY_ZONE;
import static org.batfish.representation.cisco.CiscoStructureType.SERVICE_CLASS;
import static org.batfish.representation.cisco.CiscoStructureType.SERVICE_OBJECT_GROUP;
import static org.batfish.representation.cisco.CiscoStructureType.SERVICE_TEMPLATE;
import static org.batfish.representation.cisco.CiscoStructureType.TRACK;
import static org.batfish.representation.cisco.CiscoStructureUsage.BGP_ADDITIONAL_PATHS_SELECTION_ROUTE_POLICY;
import static org.batfish.representation.cisco.CiscoStructureUsage.BGP_ADVERTISE_MAP_EXIST_MAP;
import static org.batfish.representation.cisco.CiscoStructureUsage.BGP_AGGREGATE_ATTRIBUTE_MAP;
import static org.batfish.representation.cisco.CiscoStructureUsage.BGP_AGGREGATE_ROUTE_POLICY;
import static org.batfish.representation.cisco.CiscoStructureUsage.BGP_DEFAULT_ORIGINATE_ROUTE_MAP;
import static org.batfish.representation.cisco.CiscoStructureUsage.BGP_INBOUND_FILTER6_LIST;
import static org.batfish.representation.cisco.CiscoStructureUsage.BGP_INBOUND_FILTER_LIST;
import static org.batfish.representation.cisco.CiscoStructureUsage.BGP_INBOUND_PREFIX6_LIST;
import static org.batfish.representation.cisco.CiscoStructureUsage.BGP_INBOUND_PREFIX_LIST;
import static org.batfish.representation.cisco.CiscoStructureUsage.BGP_INBOUND_ROUTE6_MAP;
import static org.batfish.representation.cisco.CiscoStructureUsage.BGP_INBOUND_ROUTE_MAP;
import static org.batfish.representation.cisco.CiscoStructureUsage.BGP_INHERITED_PEER;
import static org.batfish.representation.cisco.CiscoStructureUsage.BGP_INHERITED_PEER_POLICY;
import static org.batfish.representation.cisco.CiscoStructureUsage.BGP_INHERITED_SESSION;
import static org.batfish.representation.cisco.CiscoStructureUsage.BGP_NEIGHBOR_FILTER_AS_PATH_ACCESS_LIST;
import static org.batfish.representation.cisco.CiscoStructureUsage.BGP_NEIGHBOR_REMOTE_AS_ROUTE_MAP;
import static org.batfish.representation.cisco.CiscoStructureUsage.BGP_NEIGHBOR_ROUTE_POLICY_IN;
import static org.batfish.representation.cisco.CiscoStructureUsage.BGP_NEIGHBOR_ROUTE_POLICY_OUT;
import static org.batfish.representation.cisco.CiscoStructureUsage.BGP_NETWORK6_ORIGINATION_ROUTE_MAP;
import static org.batfish.representation.cisco.CiscoStructureUsage.BGP_NETWORK_ORIGINATION_ROUTE_MAP;
import static org.batfish.representation.cisco.CiscoStructureUsage.BGP_OUTBOUND_FILTER6_LIST;
import static org.batfish.representation.cisco.CiscoStructureUsage.BGP_OUTBOUND_FILTER_LIST;
import static org.batfish.representation.cisco.CiscoStructureUsage.BGP_OUTBOUND_PREFIX6_LIST;
import static org.batfish.representation.cisco.CiscoStructureUsage.BGP_OUTBOUND_PREFIX_LIST;
import static org.batfish.representation.cisco.CiscoStructureUsage.BGP_OUTBOUND_ROUTE6_MAP;
import static org.batfish.representation.cisco.CiscoStructureUsage.BGP_OUTBOUND_ROUTE_MAP;
import static org.batfish.representation.cisco.CiscoStructureUsage.BGP_REDISTRIBUTE_CONNECTED_MAP;
import static org.batfish.representation.cisco.CiscoStructureUsage.BGP_REDISTRIBUTE_EIGRP_MAP;
import static org.batfish.representation.cisco.CiscoStructureUsage.BGP_REDISTRIBUTE_ISIS_MAP;
import static org.batfish.representation.cisco.CiscoStructureUsage.BGP_REDISTRIBUTE_LISP_MAP;
import static org.batfish.representation.cisco.CiscoStructureUsage.BGP_REDISTRIBUTE_OSPFV3_MAP;
import static org.batfish.representation.cisco.CiscoStructureUsage.BGP_REDISTRIBUTE_OSPF_MAP;
import static org.batfish.representation.cisco.CiscoStructureUsage.BGP_REDISTRIBUTE_RIP_MAP;
import static org.batfish.representation.cisco.CiscoStructureUsage.BGP_REDISTRIBUTE_STATIC_MAP;
import static org.batfish.representation.cisco.CiscoStructureUsage.BGP_ROUTE_MAP_ADVERTISE;
import static org.batfish.representation.cisco.CiscoStructureUsage.BGP_ROUTE_MAP_ATTRIBUTE;
import static org.batfish.representation.cisco.CiscoStructureUsage.BGP_ROUTE_MAP_OTHER;
import static org.batfish.representation.cisco.CiscoStructureUsage.BGP_ROUTE_MAP_SUPPRESS;
import static org.batfish.representation.cisco.CiscoStructureUsage.BGP_ROUTE_MAP_UNSUPPRESS;
import static org.batfish.representation.cisco.CiscoStructureUsage.BGP_TABLE_MAP;
import static org.batfish.representation.cisco.CiscoStructureUsage.BGP_UPDATE_SOURCE_INTERFACE;
import static org.batfish.representation.cisco.CiscoStructureUsage.BGP_VRF_AGGREGATE_ROUTE_MAP;
import static org.batfish.representation.cisco.CiscoStructureUsage.CLASS_MAP_ACCESS_GROUP;
import static org.batfish.representation.cisco.CiscoStructureUsage.CLASS_MAP_ACCESS_LIST;
import static org.batfish.representation.cisco.CiscoStructureUsage.CLASS_MAP_ACTIVATED_SERVICE_TEMPLATE;
import static org.batfish.representation.cisco.CiscoStructureUsage.CLASS_MAP_SERVICE_TEMPLATE;
import static org.batfish.representation.cisco.CiscoStructureUsage.CONTROLLER_DEPI_TUNNEL;
import static org.batfish.representation.cisco.CiscoStructureUsage.CONTROL_PLANE_ACCESS_GROUP;
import static org.batfish.representation.cisco.CiscoStructureUsage.COPS_LISTENER_ACCESS_LIST;
import static org.batfish.representation.cisco.CiscoStructureUsage.CRYPTO_DYNAMIC_MAP_ACL;
import static org.batfish.representation.cisco.CiscoStructureUsage.CRYPTO_DYNAMIC_MAP_ISAKMP_PROFILE;
import static org.batfish.representation.cisco.CiscoStructureUsage.CRYPTO_DYNAMIC_MAP_TRANSFORM_SET;
import static org.batfish.representation.cisco.CiscoStructureUsage.CRYPTO_MAP_IPSEC_ISAKMP_ACL;
import static org.batfish.representation.cisco.CiscoStructureUsage.CRYPTO_MAP_IPSEC_ISAKMP_CRYPTO_DYNAMIC_MAP_SET;
import static org.batfish.representation.cisco.CiscoStructureUsage.CRYPTO_MAP_IPSEC_ISAKMP_ISAKMP_PROFILE;
import static org.batfish.representation.cisco.CiscoStructureUsage.CRYPTO_MAP_IPSEC_ISAKMP_TRANSFORM_SET;
import static org.batfish.representation.cisco.CiscoStructureUsage.DEPI_TUNNEL_DEPI_CLASS;
import static org.batfish.representation.cisco.CiscoStructureUsage.DEPI_TUNNEL_L2TP_CLASS;
import static org.batfish.representation.cisco.CiscoStructureUsage.DEPI_TUNNEL_PROTECT_TUNNEL;
import static org.batfish.representation.cisco.CiscoStructureUsage.DOCSIS_GROUP_DOCSIS_POLICY;
import static org.batfish.representation.cisco.CiscoStructureUsage.DOCSIS_POLICY_DOCSIS_POLICY_RULE;
import static org.batfish.representation.cisco.CiscoStructureUsage.EIGRP_REDISTRIBUTE_BGP_MAP;
import static org.batfish.representation.cisco.CiscoStructureUsage.EIGRP_REDISTRIBUTE_CONNECTED_MAP;
import static org.batfish.representation.cisco.CiscoStructureUsage.EIGRP_REDISTRIBUTE_EIGRP_MAP;
import static org.batfish.representation.cisco.CiscoStructureUsage.EIGRP_REDISTRIBUTE_ISIS_MAP;
import static org.batfish.representation.cisco.CiscoStructureUsage.EIGRP_REDISTRIBUTE_OSPF_MAP;
import static org.batfish.representation.cisco.CiscoStructureUsage.EIGRP_REDISTRIBUTE_RIP_MAP;
import static org.batfish.representation.cisco.CiscoStructureUsage.EIGRP_REDISTRIBUTE_STATIC_MAP;
import static org.batfish.representation.cisco.CiscoStructureUsage.EXTENDED_ACCESS_LIST_NETWORK_OBJECT_GROUP;
import static org.batfish.representation.cisco.CiscoStructureUsage.EXTENDED_ACCESS_LIST_PROTOCOL_OR_SERVICE_OBJECT_GROUP;
import static org.batfish.representation.cisco.CiscoStructureUsage.INSPECT_CLASS_MAP_MATCH_ACCESS_GROUP;
import static org.batfish.representation.cisco.CiscoStructureUsage.INSPECT_POLICY_MAP_INSPECT_CLASS;
import static org.batfish.representation.cisco.CiscoStructureUsage.INTERFACE_BFD_TEMPLATE;
import static org.batfish.representation.cisco.CiscoStructureUsage.INTERFACE_IGMP_ACCESS_GROUP_ACL;
import static org.batfish.representation.cisco.CiscoStructureUsage.INTERFACE_IGMP_STATIC_GROUP_ACL;
import static org.batfish.representation.cisco.CiscoStructureUsage.INTERFACE_INCOMING_FILTER;
import static org.batfish.representation.cisco.CiscoStructureUsage.INTERFACE_IP_INBAND_ACCESS_GROUP;
import static org.batfish.representation.cisco.CiscoStructureUsage.INTERFACE_IP_VERIFY_ACCESS_LIST;
import static org.batfish.representation.cisco.CiscoStructureUsage.INTERFACE_IP_VRF_SITEMAP;
import static org.batfish.representation.cisco.CiscoStructureUsage.INTERFACE_OUTGOING_FILTER;
import static org.batfish.representation.cisco.CiscoStructureUsage.INTERFACE_PIM_NEIGHBOR_FILTER;
import static org.batfish.representation.cisco.CiscoStructureUsage.INTERFACE_POLICY_ROUTING_MAP;
import static org.batfish.representation.cisco.CiscoStructureUsage.INTERFACE_SELF_REF;
import static org.batfish.representation.cisco.CiscoStructureUsage.INTERFACE_SERVICE_POLICY;
import static org.batfish.representation.cisco.CiscoStructureUsage.INTERFACE_SERVICE_POLICY_CONTROL_SUBSCRIBER;
import static org.batfish.representation.cisco.CiscoStructureUsage.INTERFACE_STANDBY_TRACK;
import static org.batfish.representation.cisco.CiscoStructureUsage.INTERFACE_SUMMARY_ADDRESS_EIGRP_LEAK_MAP;
import static org.batfish.representation.cisco.CiscoStructureUsage.INTERFACE_ZONE_MEMBER;
import static org.batfish.representation.cisco.CiscoStructureUsage.IPSEC_PROFILE_ISAKMP_PROFILE;
import static org.batfish.representation.cisco.CiscoStructureUsage.IPSEC_PROFILE_TRANSFORM_SET;
import static org.batfish.representation.cisco.CiscoStructureUsage.IP_NAT_DESTINATION_ACCESS_LIST;
import static org.batfish.representation.cisco.CiscoStructureUsage.IP_NAT_SOURCE_ACCESS_LIST;
import static org.batfish.representation.cisco.CiscoStructureUsage.IP_NAT_SOURCE_POOL;
import static org.batfish.representation.cisco.CiscoStructureUsage.ISAKMP_POLICY_SELF_REF;
import static org.batfish.representation.cisco.CiscoStructureUsage.ISAKMP_PROFILE_KEYRING;
import static org.batfish.representation.cisco.CiscoStructureUsage.ISAKMP_PROFILE_SELF_REF;
import static org.batfish.representation.cisco.CiscoStructureUsage.LINE_ACCESS_CLASS_LIST;
import static org.batfish.representation.cisco.CiscoStructureUsage.LINE_ACCESS_CLASS_LIST6;
import static org.batfish.representation.cisco.CiscoStructureUsage.MANAGEMENT_SSH_ACCESS_GROUP;
import static org.batfish.representation.cisco.CiscoStructureUsage.MANAGEMENT_TELNET_ACCESS_GROUP;
import static org.batfish.representation.cisco.CiscoStructureUsage.MSDP_PEER_SA_LIST;
import static org.batfish.representation.cisco.CiscoStructureUsage.NETWORK_OBJECT_GROUP_GROUP_OBJECT;
import static org.batfish.representation.cisco.CiscoStructureUsage.NETWORK_OBJECT_GROUP_NETWORK_OBJECT;
import static org.batfish.representation.cisco.CiscoStructureUsage.NTP_ACCESS_GROUP;
import static org.batfish.representation.cisco.CiscoStructureUsage.OSPF_AREA_FILTER_LIST;
import static org.batfish.representation.cisco.CiscoStructureUsage.OSPF_DEFAULT_ORIGINATE_ROUTE_MAP;
import static org.batfish.representation.cisco.CiscoStructureUsage.OSPF_DISTRIBUTE_LIST_ACCESS_LIST_IN;
import static org.batfish.representation.cisco.CiscoStructureUsage.OSPF_DISTRIBUTE_LIST_ACCESS_LIST_OUT;
import static org.batfish.representation.cisco.CiscoStructureUsage.OSPF_DISTRIBUTE_LIST_PREFIX_LIST_IN;
import static org.batfish.representation.cisco.CiscoStructureUsage.OSPF_DISTRIBUTE_LIST_PREFIX_LIST_OUT;
import static org.batfish.representation.cisco.CiscoStructureUsage.OSPF_DISTRIBUTE_LIST_ROUTE_MAP_IN;
import static org.batfish.representation.cisco.CiscoStructureUsage.OSPF_DISTRIBUTE_LIST_ROUTE_MAP_OUT;
import static org.batfish.representation.cisco.CiscoStructureUsage.OSPF_REDISTRIBUTE_BGP_MAP;
import static org.batfish.representation.cisco.CiscoStructureUsage.OSPF_REDISTRIBUTE_CONNECTED_MAP;
import static org.batfish.representation.cisco.CiscoStructureUsage.OSPF_REDISTRIBUTE_EIGRP_MAP;
import static org.batfish.representation.cisco.CiscoStructureUsage.OSPF_REDISTRIBUTE_STATIC_MAP;
import static org.batfish.representation.cisco.CiscoStructureUsage.PIM_ACCEPT_REGISTER_ACL;
import static org.batfish.representation.cisco.CiscoStructureUsage.PIM_ACCEPT_REGISTER_ROUTE_MAP;
import static org.batfish.representation.cisco.CiscoStructureUsage.PIM_ACCEPT_RP_ACL;
import static org.batfish.representation.cisco.CiscoStructureUsage.PIM_RP_ADDRESS_ACL;
import static org.batfish.representation.cisco.CiscoStructureUsage.PIM_RP_ANNOUNCE_FILTER;
import static org.batfish.representation.cisco.CiscoStructureUsage.PIM_RP_CANDIDATE_ACL;
import static org.batfish.representation.cisco.CiscoStructureUsage.PIM_SEND_RP_ANNOUNCE_ACL;
import static org.batfish.representation.cisco.CiscoStructureUsage.PIM_SPT_THRESHOLD_ACL;
import static org.batfish.representation.cisco.CiscoStructureUsage.POLICY_MAP_CLASS;
import static org.batfish.representation.cisco.CiscoStructureUsage.POLICY_MAP_CLASS_SERVICE_POLICY;
import static org.batfish.representation.cisco.CiscoStructureUsage.POLICY_MAP_EVENT_CLASS;
import static org.batfish.representation.cisco.CiscoStructureUsage.POLICY_MAP_EVENT_CLASS_ACTIVATE;
import static org.batfish.representation.cisco.CiscoStructureUsage.QOS_ENFORCE_RULE_SERVICE_CLASS;
import static org.batfish.representation.cisco.CiscoStructureUsage.RIP_DISTRIBUTE_LIST;
import static org.batfish.representation.cisco.CiscoStructureUsage.ROUTER_ISIS_DISTRIBUTE_LIST_ACL;
import static org.batfish.representation.cisco.CiscoStructureUsage.ROUTER_VRRP_INTERFACE;
import static org.batfish.representation.cisco.CiscoStructureUsage.ROUTE_MAP_ADD_COMMUNITY;
import static org.batfish.representation.cisco.CiscoStructureUsage.ROUTE_MAP_DELETE_COMMUNITY;
import static org.batfish.representation.cisco.CiscoStructureUsage.ROUTE_MAP_MATCH_AS_PATH_ACCESS_LIST;
import static org.batfish.representation.cisco.CiscoStructureUsage.ROUTE_MAP_MATCH_COMMUNITY_LIST;
import static org.batfish.representation.cisco.CiscoStructureUsage.ROUTE_MAP_MATCH_IPV4_ACCESS_LIST;
import static org.batfish.representation.cisco.CiscoStructureUsage.ROUTE_MAP_MATCH_IPV4_PREFIX_LIST;
import static org.batfish.representation.cisco.CiscoStructureUsage.ROUTE_MAP_MATCH_IPV6_ACCESS_LIST;
import static org.batfish.representation.cisco.CiscoStructureUsage.ROUTE_MAP_MATCH_IPV6_PREFIX_LIST;
import static org.batfish.representation.cisco.CiscoStructureUsage.ROUTE_MAP_SET_COMMUNITY;
import static org.batfish.representation.cisco.CiscoStructureUsage.ROUTE_POLICY_AS_PATH_IN;
import static org.batfish.representation.cisco.CiscoStructureUsage.ROUTE_POLICY_COMMUNITY_MATCHES_ANY;
import static org.batfish.representation.cisco.CiscoStructureUsage.ROUTE_POLICY_COMMUNITY_MATCHES_EVERY;
import static org.batfish.representation.cisco.CiscoStructureUsage.ROUTE_POLICY_DELETE_COMMUNITY_IN;
import static org.batfish.representation.cisco.CiscoStructureUsage.ROUTE_POLICY_PREFIX_SET;
import static org.batfish.representation.cisco.CiscoStructureUsage.ROUTE_POLICY_SET_COMMUNITY;
import static org.batfish.representation.cisco.CiscoStructureUsage.SERVICE_POLICY_GLOBAL;
import static org.batfish.representation.cisco.CiscoStructureUsage.SERVICE_POLICY_INTERFACE;
import static org.batfish.representation.cisco.CiscoStructureUsage.SERVICE_POLICY_INTERFACE_POLICY;
import static org.batfish.representation.cisco.CiscoStructureUsage.SNMP_SERVER_COMMUNITY_ACL4;
import static org.batfish.representation.cisco.CiscoStructureUsage.SNMP_SERVER_COMMUNITY_ACL6;
import static org.batfish.representation.cisco.CiscoStructureUsage.SNMP_SERVER_FILE_TRANSFER_ACL;
import static org.batfish.representation.cisco.CiscoStructureUsage.SNMP_SERVER_TFTP_SERVER_LIST;
import static org.batfish.representation.cisco.CiscoStructureUsage.SSH_IPV4_ACL;
import static org.batfish.representation.cisco.CiscoStructureUsage.SSH_IPV6_ACL;
import static org.batfish.representation.cisco.CiscoStructureUsage.TRACK_INTERFACE;
import static org.batfish.representation.cisco.CiscoStructureUsage.TUNNEL_PROTECTION_IPSEC_PROFILE;
import static org.batfish.representation.cisco.CiscoStructureUsage.TUNNEL_SOURCE;
import static org.batfish.representation.cisco.CiscoStructureUsage.WCCP_GROUP_LIST;
import static org.batfish.representation.cisco.CiscoStructureUsage.WCCP_REDIRECT_LIST;
import static org.batfish.representation.cisco.CiscoStructureUsage.WCCP_SERVICE_LIST;
import static org.batfish.representation.cisco.CiscoStructureUsage.ZONE_PAIR_DESTINATION_ZONE;
import static org.batfish.representation.cisco.CiscoStructureUsage.ZONE_PAIR_INSPECT_SERVICE_POLICY;
import static org.batfish.representation.cisco.CiscoStructureUsage.ZONE_PAIR_SOURCE_ZONE;

import com.google.common.annotations.VisibleForTesting;
import com.google.common.collect.ImmutableList;
import com.google.common.collect.ImmutableSortedSet;
import java.util.ArrayList;
import java.util.Collections;
import java.util.EnumSet;
import java.util.HashSet;
import java.util.Iterator;
import java.util.LinkedHashSet;
import java.util.List;
import java.util.Map;
import java.util.Optional;
import java.util.Set;
import java.util.SortedMap;
import java.util.SortedSet;
import java.util.TreeMap;
import java.util.TreeSet;
import java.util.function.BiConsumer;
import java.util.stream.Collectors;
import javax.annotation.Nullable;
import org.antlr.v4.runtime.ParserRuleContext;
import org.antlr.v4.runtime.RuleContext;
import org.antlr.v4.runtime.Token;
import org.antlr.v4.runtime.tree.ErrorNode;
import org.antlr.v4.runtime.tree.ParseTreeWalker;
import org.antlr.v4.runtime.tree.TerminalNode;
import org.batfish.common.BatfishException;
import org.batfish.common.RedFlagBatfishException;
import org.batfish.common.Warnings;
import org.batfish.common.WellKnownCommunity;
import org.batfish.common.util.CommonUtil;
import org.batfish.datamodel.AaaAuthenticationLoginList;
import org.batfish.datamodel.AuthenticationMethod;
import org.batfish.datamodel.BgpTieBreaker;
import org.batfish.datamodel.Configuration;
import org.batfish.datamodel.ConfigurationFormat;
import org.batfish.datamodel.DiffieHellmanGroup;
import org.batfish.datamodel.DscpType;
import org.batfish.datamodel.EmptyIpSpace;
import org.batfish.datamodel.EncryptionAlgorithm;
import org.batfish.datamodel.IcmpCode;
import org.batfish.datamodel.IcmpType;
import org.batfish.datamodel.IkeAuthenticationMethod;
import org.batfish.datamodel.IkeHashingAlgorithm;
import org.batfish.datamodel.InterfaceAddress;
import org.batfish.datamodel.Ip;
import org.batfish.datamodel.Ip6;
import org.batfish.datamodel.Ip6Wildcard;
import org.batfish.datamodel.IpProtocol;
import org.batfish.datamodel.IpSpace;
import org.batfish.datamodel.IpSpaceReference;
import org.batfish.datamodel.IpWildcard;
import org.batfish.datamodel.IpsecAuthenticationAlgorithm;
import org.batfish.datamodel.IpsecEncapsulationMode;
import org.batfish.datamodel.IpsecProtocol;
import org.batfish.datamodel.IsoAddress;
import org.batfish.datamodel.Line;
import org.batfish.datamodel.LineAction;
import org.batfish.datamodel.LineType;
import org.batfish.datamodel.NamedPort;
import org.batfish.datamodel.OriginType;
import org.batfish.datamodel.Prefix;
import org.batfish.datamodel.Prefix6;
import org.batfish.datamodel.Prefix6Range;
import org.batfish.datamodel.Prefix6Space;
import org.batfish.datamodel.PrefixRange;
import org.batfish.datamodel.PrefixSpace;
import org.batfish.datamodel.Route;
import org.batfish.datamodel.RoutingProtocol;
import org.batfish.datamodel.SnmpCommunity;
import org.batfish.datamodel.SnmpHost;
import org.batfish.datamodel.SnmpServer;
import org.batfish.datamodel.State;
import org.batfish.datamodel.SubRange;
import org.batfish.datamodel.SwitchportEncapsulationType;
import org.batfish.datamodel.SwitchportMode;
import org.batfish.datamodel.TcpFlags;
import org.batfish.datamodel.eigrp.EigrpMetric;
import org.batfish.datamodel.eigrp.EigrpProcessMode;
import org.batfish.datamodel.isis.IsisInterfaceMode;
import org.batfish.datamodel.isis.IsisLevel;
import org.batfish.datamodel.isis.IsisMetricType;
import org.batfish.datamodel.ospf.OspfAreaSummary;
import org.batfish.datamodel.ospf.OspfMetricType;
import org.batfish.datamodel.routing_policy.expr.AsExpr;
import org.batfish.datamodel.routing_policy.expr.AsPathSetElem;
import org.batfish.datamodel.routing_policy.expr.AsPathSetExpr;
import org.batfish.datamodel.routing_policy.expr.AutoAs;
import org.batfish.datamodel.routing_policy.expr.CommunitySetElem;
import org.batfish.datamodel.routing_policy.expr.CommunitySetElemHalfExpr;
import org.batfish.datamodel.routing_policy.expr.DecrementLocalPreference;
import org.batfish.datamodel.routing_policy.expr.DecrementMetric;
import org.batfish.datamodel.routing_policy.expr.ExplicitAs;
import org.batfish.datamodel.routing_policy.expr.ExplicitAsPathSet;
import org.batfish.datamodel.routing_policy.expr.IgpCost;
import org.batfish.datamodel.routing_policy.expr.IncrementLocalPreference;
import org.batfish.datamodel.routing_policy.expr.IncrementMetric;
import org.batfish.datamodel.routing_policy.expr.IntComparator;
import org.batfish.datamodel.routing_policy.expr.IntExpr;
import org.batfish.datamodel.routing_policy.expr.IsisLevelExpr;
import org.batfish.datamodel.routing_policy.expr.LiteralCommunitySetElemHalf;
import org.batfish.datamodel.routing_policy.expr.LiteralInt;
import org.batfish.datamodel.routing_policy.expr.LiteralIsisLevel;
import org.batfish.datamodel.routing_policy.expr.LiteralLong;
import org.batfish.datamodel.routing_policy.expr.LiteralOrigin;
import org.batfish.datamodel.routing_policy.expr.LiteralRouteType;
import org.batfish.datamodel.routing_policy.expr.LongExpr;
import org.batfish.datamodel.routing_policy.expr.NamedAsPathSet;
import org.batfish.datamodel.routing_policy.expr.OriginExpr;
import org.batfish.datamodel.routing_policy.expr.RangeCommunitySetElemHalf;
import org.batfish.datamodel.routing_policy.expr.RegexAsPathSetElem;
import org.batfish.datamodel.routing_policy.expr.RouteType;
import org.batfish.datamodel.routing_policy.expr.RouteTypeExpr;
import org.batfish.datamodel.routing_policy.expr.SubRangeExpr;
import org.batfish.datamodel.routing_policy.expr.VarAs;
import org.batfish.datamodel.routing_policy.expr.VarAsPathSet;
import org.batfish.datamodel.routing_policy.expr.VarCommunitySetElemHalf;
import org.batfish.datamodel.routing_policy.expr.VarInt;
import org.batfish.datamodel.routing_policy.expr.VarIsisLevel;
import org.batfish.datamodel.routing_policy.expr.VarLong;
import org.batfish.datamodel.routing_policy.expr.VarOrigin;
import org.batfish.datamodel.routing_policy.expr.VarRouteType;
import org.batfish.datamodel.tracking.DecrementPriority;
import org.batfish.datamodel.tracking.TrackAction;
import org.batfish.datamodel.tracking.TrackInterface;
import org.batfish.datamodel.vendor_family.cisco.Aaa;
import org.batfish.datamodel.vendor_family.cisco.AaaAccounting;
import org.batfish.datamodel.vendor_family.cisco.AaaAccountingCommands;
import org.batfish.datamodel.vendor_family.cisco.AaaAccountingDefault;
import org.batfish.datamodel.vendor_family.cisco.AaaAuthentication;
import org.batfish.datamodel.vendor_family.cisco.AaaAuthenticationLogin;
import org.batfish.datamodel.vendor_family.cisco.Buffered;
import org.batfish.datamodel.vendor_family.cisco.Cable;
import org.batfish.datamodel.vendor_family.cisco.DepiClass;
import org.batfish.datamodel.vendor_family.cisco.DepiTunnel;
import org.batfish.datamodel.vendor_family.cisco.DocsisPolicy;
import org.batfish.datamodel.vendor_family.cisco.DocsisPolicyRule;
import org.batfish.datamodel.vendor_family.cisco.L2tpClass;
import org.batfish.datamodel.vendor_family.cisco.Logging;
import org.batfish.datamodel.vendor_family.cisco.LoggingHost;
import org.batfish.datamodel.vendor_family.cisco.LoggingType;
import org.batfish.datamodel.vendor_family.cisco.Ntp;
import org.batfish.datamodel.vendor_family.cisco.NtpServer;
import org.batfish.datamodel.vendor_family.cisco.Service;
import org.batfish.datamodel.vendor_family.cisco.ServiceClass;
import org.batfish.datamodel.vendor_family.cisco.Sntp;
import org.batfish.datamodel.vendor_family.cisco.SntpServer;
import org.batfish.datamodel.vendor_family.cisco.SshSettings;
import org.batfish.datamodel.vendor_family.cisco.User;
import org.batfish.grammar.ControlPlaneExtractor;
import org.batfish.grammar.cisco.CiscoParser.Aaa_accountingContext;
import org.batfish.grammar.cisco.CiscoParser.Aaa_accounting_commands_lineContext;
import org.batfish.grammar.cisco.CiscoParser.Aaa_accounting_defaultContext;
import org.batfish.grammar.cisco.CiscoParser.Aaa_accounting_default_groupContext;
import org.batfish.grammar.cisco.CiscoParser.Aaa_accounting_default_localContext;
import org.batfish.grammar.cisco.CiscoParser.Aaa_authenticationContext;
import org.batfish.grammar.cisco.CiscoParser.Aaa_authentication_asaContext;
import org.batfish.grammar.cisco.CiscoParser.Aaa_authentication_list_methodContext;
import org.batfish.grammar.cisco.CiscoParser.Aaa_authentication_loginContext;
import org.batfish.grammar.cisco.CiscoParser.Aaa_authentication_login_listContext;
import org.batfish.grammar.cisco.CiscoParser.Aaa_authentication_login_privilege_modeContext;
import org.batfish.grammar.cisco.CiscoParser.Aaa_new_modelContext;
import org.batfish.grammar.cisco.CiscoParser.Access_list_actionContext;
import org.batfish.grammar.cisco.CiscoParser.Access_list_ip6_rangeContext;
import org.batfish.grammar.cisco.CiscoParser.Access_list_ip_rangeContext;
import org.batfish.grammar.cisco.CiscoParser.Activate_bgp_tailContext;
import org.batfish.grammar.cisco.CiscoParser.Additional_paths_rb_stanzaContext;
import org.batfish.grammar.cisco.CiscoParser.Additional_paths_selection_xr_rb_stanzaContext;
import org.batfish.grammar.cisco.CiscoParser.Address_family_headerContext;
import org.batfish.grammar.cisco.CiscoParser.Address_family_rb_stanzaContext;
import org.batfish.grammar.cisco.CiscoParser.Advertise_map_bgp_tailContext;
import org.batfish.grammar.cisco.CiscoParser.Af_group_rb_stanzaContext;
import org.batfish.grammar.cisco.CiscoParser.Aggregate_address_rb_stanzaContext;
import org.batfish.grammar.cisco.CiscoParser.Allowas_in_bgp_tailContext;
import org.batfish.grammar.cisco.CiscoParser.Always_compare_med_rb_stanzaContext;
import org.batfish.grammar.cisco.CiscoParser.Apply_rp_stanzaContext;
import org.batfish.grammar.cisco.CiscoParser.As_exprContext;
import org.batfish.grammar.cisco.CiscoParser.As_path_multipath_relax_rb_stanzaContext;
import org.batfish.grammar.cisco.CiscoParser.As_path_set_elemContext;
import org.batfish.grammar.cisco.CiscoParser.As_path_set_inlineContext;
import org.batfish.grammar.cisco.CiscoParser.As_path_set_stanzaContext;
import org.batfish.grammar.cisco.CiscoParser.Auto_summary_bgp_tailContext;
import org.batfish.grammar.cisco.CiscoParser.Banner_stanzaContext;
import org.batfish.grammar.cisco.CiscoParser.Bgp_address_familyContext;
import org.batfish.grammar.cisco.CiscoParser.Bgp_advertise_inactive_rb_stanzaContext;
import org.batfish.grammar.cisco.CiscoParser.Bgp_asnContext;
import org.batfish.grammar.cisco.CiscoParser.Bgp_confederation_rb_stanzaContext;
import org.batfish.grammar.cisco.CiscoParser.Bgp_listen_range_rb_stanzaContext;
import org.batfish.grammar.cisco.CiscoParser.Boolean_and_rp_stanzaContext;
import org.batfish.grammar.cisco.CiscoParser.Boolean_apply_rp_stanzaContext;
import org.batfish.grammar.cisco.CiscoParser.Boolean_as_path_in_rp_stanzaContext;
import org.batfish.grammar.cisco.CiscoParser.Boolean_as_path_is_local_rp_stanzaContext;
import org.batfish.grammar.cisco.CiscoParser.Boolean_as_path_neighbor_is_rp_stanzaContext;
import org.batfish.grammar.cisco.CiscoParser.Boolean_as_path_originates_from_rp_stanzaContext;
import org.batfish.grammar.cisco.CiscoParser.Boolean_as_path_passes_through_rp_stanzaContext;
import org.batfish.grammar.cisco.CiscoParser.Boolean_community_matches_any_rp_stanzaContext;
import org.batfish.grammar.cisco.CiscoParser.Boolean_community_matches_every_rp_stanzaContext;
import org.batfish.grammar.cisco.CiscoParser.Boolean_destination_rp_stanzaContext;
import org.batfish.grammar.cisco.CiscoParser.Boolean_local_preference_rp_stanzaContext;
import org.batfish.grammar.cisco.CiscoParser.Boolean_med_rp_stanzaContext;
import org.batfish.grammar.cisco.CiscoParser.Boolean_next_hop_in_rp_stanzaContext;
import org.batfish.grammar.cisco.CiscoParser.Boolean_not_rp_stanzaContext;
import org.batfish.grammar.cisco.CiscoParser.Boolean_rib_has_route_rp_stanzaContext;
import org.batfish.grammar.cisco.CiscoParser.Boolean_route_type_is_rp_stanzaContext;
import org.batfish.grammar.cisco.CiscoParser.Boolean_rp_stanzaContext;
import org.batfish.grammar.cisco.CiscoParser.Boolean_simple_rp_stanzaContext;
import org.batfish.grammar.cisco.CiscoParser.Boolean_tag_is_rp_stanzaContext;
import org.batfish.grammar.cisco.CiscoParser.Cadant_stdacl_nameContext;
import org.batfish.grammar.cisco.CiscoParser.Cd_match_addressContext;
import org.batfish.grammar.cisco.CiscoParser.Cd_set_isakmp_profileContext;
import org.batfish.grammar.cisco.CiscoParser.Cd_set_peerContext;
import org.batfish.grammar.cisco.CiscoParser.Cd_set_pfsContext;
import org.batfish.grammar.cisco.CiscoParser.Cd_set_transform_setContext;
import org.batfish.grammar.cisco.CiscoParser.Cip_profileContext;
import org.batfish.grammar.cisco.CiscoParser.Cip_transform_setContext;
import org.batfish.grammar.cisco.CiscoParser.Cipprf_set_isakmp_profileContext;
import org.batfish.grammar.cisco.CiscoParser.Cipprf_set_pfsContext;
import org.batfish.grammar.cisco.CiscoParser.Cipprf_set_transform_setContext;
import org.batfish.grammar.cisco.CiscoParser.Cipt_modeContext;
import org.batfish.grammar.cisco.CiscoParser.Cis_policyContext;
import org.batfish.grammar.cisco.CiscoParser.Cis_profileContext;
import org.batfish.grammar.cisco.CiscoParser.Cisco_configurationContext;
import org.batfish.grammar.cisco.CiscoParser.Cispol_authenticationContext;
import org.batfish.grammar.cisco.CiscoParser.Cispol_encrContext;
import org.batfish.grammar.cisco.CiscoParser.Cispol_encryptionContext;
import org.batfish.grammar.cisco.CiscoParser.Cispol_groupContext;
import org.batfish.grammar.cisco.CiscoParser.Cispol_hashContext;
import org.batfish.grammar.cisco.CiscoParser.Cispol_lifetimeContext;
import org.batfish.grammar.cisco.CiscoParser.Cisprf_keyringContext;
import org.batfish.grammar.cisco.CiscoParser.Cisprf_local_addressContext;
import org.batfish.grammar.cisco.CiscoParser.Cisprf_matchContext;
import org.batfish.grammar.cisco.CiscoParser.Cisprf_self_identityContext;
import org.batfish.grammar.cisco.CiscoParser.Ckr_local_addressContext;
import org.batfish.grammar.cisco.CiscoParser.Ckr_pskContext;
import org.batfish.grammar.cisco.CiscoParser.Clb_docsis_policyContext;
import org.batfish.grammar.cisco.CiscoParser.Clb_ruleContext;
import org.batfish.grammar.cisco.CiscoParser.Clbdg_docsis_policyContext;
import org.batfish.grammar.cisco.CiscoParser.Cluster_id_bgp_tailContext;
import org.batfish.grammar.cisco.CiscoParser.Cm_ios_inspectContext;
import org.batfish.grammar.cisco.CiscoParser.Cm_iosi_matchContext;
import org.batfish.grammar.cisco.CiscoParser.Cm_matchContext;
import org.batfish.grammar.cisco.CiscoParser.Cmm_access_groupContext;
import org.batfish.grammar.cisco.CiscoParser.Cmm_access_listContext;
import org.batfish.grammar.cisco.CiscoParser.Cmm_activated_service_templateContext;
import org.batfish.grammar.cisco.CiscoParser.Cmm_service_templateContext;
import org.batfish.grammar.cisco.CiscoParser.Cntlr_rf_channelContext;
import org.batfish.grammar.cisco.CiscoParser.Cntlrrfc_depi_tunnelContext;
import org.batfish.grammar.cisco.CiscoParser.CommunityContext;
import org.batfish.grammar.cisco.CiscoParser.Community_set_stanzaContext;
import org.batfish.grammar.cisco.CiscoParser.Compare_routerid_rb_stanzaContext;
import org.batfish.grammar.cisco.CiscoParser.Continue_rm_stanzaContext;
import org.batfish.grammar.cisco.CiscoParser.Copsl_access_listContext;
import org.batfish.grammar.cisco.CiscoParser.Cp_ip_access_groupContext;
import org.batfish.grammar.cisco.CiscoParser.Cqer_service_classContext;
import org.batfish.grammar.cisco.CiscoParser.Crypto_dynamic_mapContext;
import org.batfish.grammar.cisco.CiscoParser.Crypto_keyringContext;
import org.batfish.grammar.cisco.CiscoParser.Crypto_mapContext;
import org.batfish.grammar.cisco.CiscoParser.Crypto_map_t_ii_match_addressContext;
import org.batfish.grammar.cisco.CiscoParser.Crypto_map_t_ii_set_isakmp_profileContext;
import org.batfish.grammar.cisco.CiscoParser.Crypto_map_t_ii_set_peerContext;
import org.batfish.grammar.cisco.CiscoParser.Crypto_map_t_ii_set_pfsContext;
import org.batfish.grammar.cisco.CiscoParser.Crypto_map_t_ii_set_transform_setContext;
import org.batfish.grammar.cisco.CiscoParser.Crypto_map_t_ipsec_isakmpContext;
import org.batfish.grammar.cisco.CiscoParser.Cs_classContext;
import org.batfish.grammar.cisco.CiscoParser.Csc_nameContext;
import org.batfish.grammar.cisco.CiscoParser.Default_information_originate_rb_stanzaContext;
import org.batfish.grammar.cisco.CiscoParser.Default_metric_bgp_tailContext;
import org.batfish.grammar.cisco.CiscoParser.Default_originate_bgp_tailContext;
import org.batfish.grammar.cisco.CiscoParser.Default_shutdown_bgp_tailContext;
import org.batfish.grammar.cisco.CiscoParser.Delete_rp_stanzaContext;
import org.batfish.grammar.cisco.CiscoParser.Description_bgp_tailContext;
import org.batfish.grammar.cisco.CiscoParser.Dh_groupContext;
import org.batfish.grammar.cisco.CiscoParser.Disable_peer_as_check_bgp_tailContext;
import org.batfish.grammar.cisco.CiscoParser.Disposition_rp_stanzaContext;
import org.batfish.grammar.cisco.CiscoParser.Distribute_list_bgp_tailContext;
import org.batfish.grammar.cisco.CiscoParser.Distribute_list_is_stanzaContext;
import org.batfish.grammar.cisco.CiscoParser.Domain_lookupContext;
import org.batfish.grammar.cisco.CiscoParser.Domain_nameContext;
import org.batfish.grammar.cisco.CiscoParser.Domain_name_serverContext;
import org.batfish.grammar.cisco.CiscoParser.Dscp_typeContext;
import org.batfish.grammar.cisco.CiscoParser.Dt_depi_classContext;
import org.batfish.grammar.cisco.CiscoParser.Dt_l2tp_classContext;
import org.batfish.grammar.cisco.CiscoParser.Dt_protect_tunnelContext;
import org.batfish.grammar.cisco.CiscoParser.Ebgp_multihop_bgp_tailContext;
import org.batfish.grammar.cisco.CiscoParser.Else_rp_stanzaContext;
import org.batfish.grammar.cisco.CiscoParser.Elseif_rp_stanzaContext;
import org.batfish.grammar.cisco.CiscoParser.Empty_neighbor_block_address_familyContext;
import org.batfish.grammar.cisco.CiscoParser.Enable_secretContext;
import org.batfish.grammar.cisco.CiscoParser.Eos_bandwidth_specifierContext;
import org.batfish.grammar.cisco.CiscoParser.Extended_access_list_additional_featureContext;
import org.batfish.grammar.cisco.CiscoParser.Extended_access_list_stanzaContext;
import org.batfish.grammar.cisco.CiscoParser.Extended_access_list_tailContext;
import org.batfish.grammar.cisco.CiscoParser.Extended_ipv6_access_list_stanzaContext;
import org.batfish.grammar.cisco.CiscoParser.Extended_ipv6_access_list_tailContext;
import org.batfish.grammar.cisco.CiscoParser.Failover_interfaceContext;
import org.batfish.grammar.cisco.CiscoParser.Failover_linkContext;
import org.batfish.grammar.cisco.CiscoParser.Filter_list_bgp_tailContext;
import org.batfish.grammar.cisco.CiscoParser.Flan_interfaceContext;
import org.batfish.grammar.cisco.CiscoParser.Flan_unitContext;
import org.batfish.grammar.cisco.CiscoParser.Hash_commentContext;
import org.batfish.grammar.cisco.CiscoParser.Icmp_object_typeContext;
import org.batfish.grammar.cisco.CiscoParser.If_autostateContext;
import org.batfish.grammar.cisco.CiscoParser.If_bandwidthContext;
import org.batfish.grammar.cisco.CiscoParser.If_bfd_templateContext;
import org.batfish.grammar.cisco.CiscoParser.If_channel_groupContext;
import org.batfish.grammar.cisco.CiscoParser.If_crypto_mapContext;
import org.batfish.grammar.cisco.CiscoParser.If_delayContext;
import org.batfish.grammar.cisco.CiscoParser.If_descriptionContext;
import org.batfish.grammar.cisco.CiscoParser.If_ip_access_groupContext;
import org.batfish.grammar.cisco.CiscoParser.If_ip_addressContext;
import org.batfish.grammar.cisco.CiscoParser.If_ip_address_secondaryContext;
import org.batfish.grammar.cisco.CiscoParser.If_ip_helper_addressContext;
import org.batfish.grammar.cisco.CiscoParser.If_ip_igmpContext;
import org.batfish.grammar.cisco.CiscoParser.If_ip_inband_access_groupContext;
import org.batfish.grammar.cisco.CiscoParser.If_ip_nat_destinationContext;
import org.batfish.grammar.cisco.CiscoParser.If_ip_nat_sourceContext;
import org.batfish.grammar.cisco.CiscoParser.If_ip_ospf_areaContext;
import org.batfish.grammar.cisco.CiscoParser.If_ip_ospf_costContext;
import org.batfish.grammar.cisco.CiscoParser.If_ip_ospf_dead_intervalContext;
import org.batfish.grammar.cisco.CiscoParser.If_ip_ospf_dead_interval_minimalContext;
import org.batfish.grammar.cisco.CiscoParser.If_ip_ospf_networkContext;
import org.batfish.grammar.cisco.CiscoParser.If_ip_ospf_passive_interfaceContext;
import org.batfish.grammar.cisco.CiscoParser.If_ip_ospf_shutdownContext;
import org.batfish.grammar.cisco.CiscoParser.If_ip_pim_neighbor_filterContext;
import org.batfish.grammar.cisco.CiscoParser.If_ip_policyContext;
import org.batfish.grammar.cisco.CiscoParser.If_ip_proxy_arpContext;
import org.batfish.grammar.cisco.CiscoParser.If_ip_router_isisContext;
import org.batfish.grammar.cisco.CiscoParser.If_ip_router_ospf_areaContext;
import org.batfish.grammar.cisco.CiscoParser.If_ip_summary_addressContext;
import org.batfish.grammar.cisco.CiscoParser.If_ip_verifyContext;
import org.batfish.grammar.cisco.CiscoParser.If_ip_vrf_forwardingContext;
import org.batfish.grammar.cisco.CiscoParser.If_ip_vrf_sitemapContext;
import org.batfish.grammar.cisco.CiscoParser.If_isis_metricContext;
import org.batfish.grammar.cisco.CiscoParser.If_mtuContext;
import org.batfish.grammar.cisco.CiscoParser.If_rp_stanzaContext;
import org.batfish.grammar.cisco.CiscoParser.If_service_policyContext;
import org.batfish.grammar.cisco.CiscoParser.If_service_policy_control_subscriberContext;
import org.batfish.grammar.cisco.CiscoParser.If_shutdownContext;
import org.batfish.grammar.cisco.CiscoParser.If_spanning_treeContext;
import org.batfish.grammar.cisco.CiscoParser.If_speed_eosContext;
import org.batfish.grammar.cisco.CiscoParser.If_speed_iosContext;
import org.batfish.grammar.cisco.CiscoParser.If_st_portfastContext;
import org.batfish.grammar.cisco.CiscoParser.If_standbyContext;
import org.batfish.grammar.cisco.CiscoParser.If_switchportContext;
import org.batfish.grammar.cisco.CiscoParser.If_switchport_accessContext;
import org.batfish.grammar.cisco.CiscoParser.If_switchport_modeContext;
import org.batfish.grammar.cisco.CiscoParser.If_switchport_trunk_allowedContext;
import org.batfish.grammar.cisco.CiscoParser.If_switchport_trunk_encapsulationContext;
import org.batfish.grammar.cisco.CiscoParser.If_switchport_trunk_nativeContext;
import org.batfish.grammar.cisco.CiscoParser.If_vrf_memberContext;
import org.batfish.grammar.cisco.CiscoParser.If_vrrpContext;
import org.batfish.grammar.cisco.CiscoParser.If_zone_memberContext;
import org.batfish.grammar.cisco.CiscoParser.Ifdhcpr_addressContext;
import org.batfish.grammar.cisco.CiscoParser.Ifdhcpr_clientContext;
import org.batfish.grammar.cisco.CiscoParser.Ifigmp_access_groupContext;
import org.batfish.grammar.cisco.CiscoParser.Ifigmpsg_aclContext;
import org.batfish.grammar.cisco.CiscoParser.Iftunnel_destinationContext;
import org.batfish.grammar.cisco.CiscoParser.Iftunnel_modeContext;
import org.batfish.grammar.cisco.CiscoParser.Iftunnel_protectionContext;
import org.batfish.grammar.cisco.CiscoParser.Iftunnel_sourceContext;
import org.batfish.grammar.cisco.CiscoParser.Ifvrrp_authenticationContext;
import org.batfish.grammar.cisco.CiscoParser.Ifvrrp_ipContext;
import org.batfish.grammar.cisco.CiscoParser.Ifvrrp_preemptContext;
import org.batfish.grammar.cisco.CiscoParser.Ifvrrp_priorityContext;
import org.batfish.grammar.cisco.CiscoParser.Ike_encryptionContext;
import org.batfish.grammar.cisco.CiscoParser.Ike_encryption_arubaContext;
import org.batfish.grammar.cisco.CiscoParser.Inherit_peer_policy_bgp_tailContext;
import org.batfish.grammar.cisco.CiscoParser.Inherit_peer_session_bgp_tailContext;
import org.batfish.grammar.cisco.CiscoParser.Inspect_protocolContext;
import org.batfish.grammar.cisco.CiscoParser.Int_compContext;
import org.batfish.grammar.cisco.CiscoParser.Int_exprContext;
import org.batfish.grammar.cisco.CiscoParser.Interface_is_stanzaContext;
import org.batfish.grammar.cisco.CiscoParser.Interface_nameContext;
import org.batfish.grammar.cisco.CiscoParser.Ip_as_path_access_list_stanzaContext;
import org.batfish.grammar.cisco.CiscoParser.Ip_as_path_access_list_tailContext;
import org.batfish.grammar.cisco.CiscoParser.Ip_community_list_expanded_stanzaContext;
import org.batfish.grammar.cisco.CiscoParser.Ip_community_list_expanded_tailContext;
import org.batfish.grammar.cisco.CiscoParser.Ip_community_list_standard_stanzaContext;
import org.batfish.grammar.cisco.CiscoParser.Ip_community_list_standard_tailContext;
import org.batfish.grammar.cisco.CiscoParser.Ip_dhcp_relay_serverContext;
import org.batfish.grammar.cisco.CiscoParser.Ip_domain_lookupContext;
import org.batfish.grammar.cisco.CiscoParser.Ip_domain_nameContext;
import org.batfish.grammar.cisco.CiscoParser.Ip_hostnameContext;
import org.batfish.grammar.cisco.CiscoParser.Ip_nat_poolContext;
import org.batfish.grammar.cisco.CiscoParser.Ip_nat_pool_rangeContext;
import org.batfish.grammar.cisco.CiscoParser.Ip_prefix_list_stanzaContext;
import org.batfish.grammar.cisco.CiscoParser.Ip_prefix_list_tailContext;
import org.batfish.grammar.cisco.CiscoParser.Ip_route_stanzaContext;
import org.batfish.grammar.cisco.CiscoParser.Ip_route_tailContext;
import org.batfish.grammar.cisco.CiscoParser.Ip_ssh_versionContext;
import org.batfish.grammar.cisco.CiscoParser.Ipsec_authenticationContext;
import org.batfish.grammar.cisco.CiscoParser.Ipsec_encryptionContext;
import org.batfish.grammar.cisco.CiscoParser.Ipsec_encryption_arubaContext;
import org.batfish.grammar.cisco.CiscoParser.Ipv6_prefix_list_stanzaContext;
import org.batfish.grammar.cisco.CiscoParser.Ipv6_prefix_list_tailContext;
import org.batfish.grammar.cisco.CiscoParser.Is_type_is_stanzaContext;
import org.batfish.grammar.cisco.CiscoParser.Isis_levelContext;
import org.batfish.grammar.cisco.CiscoParser.Isis_level_exprContext;
import org.batfish.grammar.cisco.CiscoParser.L_access_classContext;
import org.batfish.grammar.cisco.CiscoParser.L_exec_timeoutContext;
import org.batfish.grammar.cisco.CiscoParser.L_login_authenticationContext;
import org.batfish.grammar.cisco.CiscoParser.L_transportContext;
import org.batfish.grammar.cisco.CiscoParser.Local_as_bgp_tailContext;
import org.batfish.grammar.cisco.CiscoParser.Logging_addressContext;
import org.batfish.grammar.cisco.CiscoParser.Logging_bufferedContext;
import org.batfish.grammar.cisco.CiscoParser.Logging_consoleContext;
import org.batfish.grammar.cisco.CiscoParser.Logging_hostContext;
import org.batfish.grammar.cisco.CiscoParser.Logging_onContext;
import org.batfish.grammar.cisco.CiscoParser.Logging_serverContext;
import org.batfish.grammar.cisco.CiscoParser.Logging_severityContext;
import org.batfish.grammar.cisco.CiscoParser.Logging_source_interfaceContext;
import org.batfish.grammar.cisco.CiscoParser.Logging_trapContext;
import org.batfish.grammar.cisco.CiscoParser.Management_ssh_ip_access_groupContext;
import org.batfish.grammar.cisco.CiscoParser.Management_telnet_ip_access_groupContext;
import org.batfish.grammar.cisco.CiscoParser.Match_as_path_access_list_rm_stanzaContext;
import org.batfish.grammar.cisco.CiscoParser.Match_community_list_rm_stanzaContext;
import org.batfish.grammar.cisco.CiscoParser.Match_ip_access_list_rm_stanzaContext;
import org.batfish.grammar.cisco.CiscoParser.Match_ip_prefix_list_rm_stanzaContext;
import org.batfish.grammar.cisco.CiscoParser.Match_ipv6_access_list_rm_stanzaContext;
import org.batfish.grammar.cisco.CiscoParser.Match_ipv6_prefix_list_rm_stanzaContext;
import org.batfish.grammar.cisco.CiscoParser.Match_semanticsContext;
import org.batfish.grammar.cisco.CiscoParser.Match_source_protocol_rm_stanzaContext;
import org.batfish.grammar.cisco.CiscoParser.Match_tag_rm_stanzaContext;
import org.batfish.grammar.cisco.CiscoParser.Maximum_paths_bgp_tailContext;
import org.batfish.grammar.cisco.CiscoParser.Maximum_peers_bgp_tailContext;
import org.batfish.grammar.cisco.CiscoParser.Neighbor_block_address_familyContext;
import org.batfish.grammar.cisco.CiscoParser.Neighbor_block_inheritContext;
import org.batfish.grammar.cisco.CiscoParser.Neighbor_block_rb_stanzaContext;
import org.batfish.grammar.cisco.CiscoParser.Neighbor_flat_rb_stanzaContext;
import org.batfish.grammar.cisco.CiscoParser.Neighbor_group_rb_stanzaContext;
import org.batfish.grammar.cisco.CiscoParser.Net_is_stanzaContext;
import org.batfish.grammar.cisco.CiscoParser.Network6_bgp_tailContext;
import org.batfish.grammar.cisco.CiscoParser.Network_bgp_tailContext;
import org.batfish.grammar.cisco.CiscoParser.Next_hop_self_bgp_tailContext;
import org.batfish.grammar.cisco.CiscoParser.No_ip_prefix_list_stanzaContext;
import org.batfish.grammar.cisco.CiscoParser.No_neighbor_activate_rb_stanzaContext;
import org.batfish.grammar.cisco.CiscoParser.No_neighbor_shutdown_rb_stanzaContext;
import org.batfish.grammar.cisco.CiscoParser.No_redistribute_connected_rb_stanzaContext;
import org.batfish.grammar.cisco.CiscoParser.No_route_map_stanzaContext;
import org.batfish.grammar.cisco.CiscoParser.No_shutdown_rb_stanzaContext;
import org.batfish.grammar.cisco.CiscoParser.Ntp_access_groupContext;
import org.batfish.grammar.cisco.CiscoParser.Ntp_serverContext;
import org.batfish.grammar.cisco.CiscoParser.Ntp_source_interfaceContext;
import org.batfish.grammar.cisco.CiscoParser.Null_as_path_regexContext;
import org.batfish.grammar.cisco.CiscoParser.O_networkContext;
import org.batfish.grammar.cisco.CiscoParser.O_serviceContext;
import org.batfish.grammar.cisco.CiscoParser.Og_networkContext;
import org.batfish.grammar.cisco.CiscoParser.Og_protocolContext;
import org.batfish.grammar.cisco.CiscoParser.Og_serviceContext;
import org.batfish.grammar.cisco.CiscoParser.Ogn_group_objectContext;
import org.batfish.grammar.cisco.CiscoParser.Ogn_host_ipContext;
import org.batfish.grammar.cisco.CiscoParser.Ogn_ip_with_maskContext;
import org.batfish.grammar.cisco.CiscoParser.Ogn_network_objectContext;
import org.batfish.grammar.cisco.CiscoParser.Ogp_protocol_objectContext;
import org.batfish.grammar.cisco.CiscoParser.Ogs_icmpContext;
import org.batfish.grammar.cisco.CiscoParser.Ogs_service_objectContext;
import org.batfish.grammar.cisco.CiscoParser.Ogs_tcpContext;
import org.batfish.grammar.cisco.CiscoParser.Ogs_udpContext;
import org.batfish.grammar.cisco.CiscoParser.On_descriptionContext;
import org.batfish.grammar.cisco.CiscoParser.On_fqdnContext;
import org.batfish.grammar.cisco.CiscoParser.On_hostContext;
import org.batfish.grammar.cisco.CiscoParser.On_rangeContext;
import org.batfish.grammar.cisco.CiscoParser.On_subnetContext;
import org.batfish.grammar.cisco.CiscoParser.Origin_exprContext;
import org.batfish.grammar.cisco.CiscoParser.Origin_expr_literalContext;
import org.batfish.grammar.cisco.CiscoParser.Os_descriptionContext;
import org.batfish.grammar.cisco.CiscoParser.Passive_iis_stanzaContext;
import org.batfish.grammar.cisco.CiscoParser.Passive_interface_default_is_stanzaContext;
import org.batfish.grammar.cisco.CiscoParser.Passive_interface_is_stanzaContext;
import org.batfish.grammar.cisco.CiscoParser.Peer_group_assignment_rb_stanzaContext;
import org.batfish.grammar.cisco.CiscoParser.Peer_group_creation_rb_stanzaContext;
import org.batfish.grammar.cisco.CiscoParser.Peer_sa_filterContext;
import org.batfish.grammar.cisco.CiscoParser.Pi_iosicd_dropContext;
import org.batfish.grammar.cisco.CiscoParser.Pi_iosicd_passContext;
import org.batfish.grammar.cisco.CiscoParser.Pim_accept_registerContext;
import org.batfish.grammar.cisco.CiscoParser.Pim_accept_rpContext;
import org.batfish.grammar.cisco.CiscoParser.Pim_rp_addressContext;
import org.batfish.grammar.cisco.CiscoParser.Pim_rp_announce_filterContext;
import org.batfish.grammar.cisco.CiscoParser.Pim_rp_candidateContext;
import org.batfish.grammar.cisco.CiscoParser.Pim_send_rp_announceContext;
import org.batfish.grammar.cisco.CiscoParser.Pim_spt_thresholdContext;
import org.batfish.grammar.cisco.CiscoParser.Pm_classContext;
import org.batfish.grammar.cisco.CiscoParser.Pm_event_classContext;
import org.batfish.grammar.cisco.CiscoParser.Pm_ios_inspectContext;
import org.batfish.grammar.cisco.CiscoParser.Pm_iosi_class_type_inspectContext;
import org.batfish.grammar.cisco.CiscoParser.Pm_iosict_dropContext;
import org.batfish.grammar.cisco.CiscoParser.Pm_iosict_inspectContext;
import org.batfish.grammar.cisco.CiscoParser.Pm_iosict_passContext;
import org.batfish.grammar.cisco.CiscoParser.Pmc_service_policyContext;
import org.batfish.grammar.cisco.CiscoParser.PortContext;
import org.batfish.grammar.cisco.CiscoParser.Port_specifierContext;
import org.batfish.grammar.cisco.CiscoParser.Prefix_list_bgp_tailContext;
import org.batfish.grammar.cisco.CiscoParser.Prefix_set_elemContext;
import org.batfish.grammar.cisco.CiscoParser.Prefix_set_stanzaContext;
import org.batfish.grammar.cisco.CiscoParser.Prepend_as_path_rp_stanzaContext;
import org.batfish.grammar.cisco.CiscoParser.ProtocolContext;
import org.batfish.grammar.cisco.CiscoParser.RangeContext;
import org.batfish.grammar.cisco.CiscoParser.Rbnx_address_familyContext;
import org.batfish.grammar.cisco.CiscoParser.Rbnx_af_aa_tailContext;
import org.batfish.grammar.cisco.CiscoParser.Rbnx_af_additional_pathsContext;
import org.batfish.grammar.cisco.CiscoParser.Rbnx_af_aggregate_addressContext;
import org.batfish.grammar.cisco.CiscoParser.Rbnx_af_client_to_clientContext;
import org.batfish.grammar.cisco.CiscoParser.Rbnx_af_dampeningContext;
import org.batfish.grammar.cisco.CiscoParser.Rbnx_af_default_informationContext;
import org.batfish.grammar.cisco.CiscoParser.Rbnx_af_default_metricContext;
import org.batfish.grammar.cisco.CiscoParser.Rbnx_af_distanceContext;
import org.batfish.grammar.cisco.CiscoParser.Rbnx_af_inject_mapContext;
import org.batfish.grammar.cisco.CiscoParser.Rbnx_af_maximum_pathsContext;
import org.batfish.grammar.cisco.CiscoParser.Rbnx_af_networkContext;
import org.batfish.grammar.cisco.CiscoParser.Rbnx_af_nexthop_route_mapContext;
import org.batfish.grammar.cisco.CiscoParser.Rbnx_af_redistribute_directContext;
import org.batfish.grammar.cisco.CiscoParser.Rbnx_af_redistribute_eigrpContext;
import org.batfish.grammar.cisco.CiscoParser.Rbnx_af_redistribute_isisContext;
import org.batfish.grammar.cisco.CiscoParser.Rbnx_af_redistribute_lispContext;
import org.batfish.grammar.cisco.CiscoParser.Rbnx_af_redistribute_ospfContext;
import org.batfish.grammar.cisco.CiscoParser.Rbnx_af_redistribute_ospfv3Context;
import org.batfish.grammar.cisco.CiscoParser.Rbnx_af_redistribute_ripContext;
import org.batfish.grammar.cisco.CiscoParser.Rbnx_af_redistribute_staticContext;
import org.batfish.grammar.cisco.CiscoParser.Rbnx_af_suppress_inactiveContext;
import org.batfish.grammar.cisco.CiscoParser.Rbnx_af_table_mapContext;
import org.batfish.grammar.cisco.CiscoParser.Rbnx_bestpathContext;
import org.batfish.grammar.cisco.CiscoParser.Rbnx_cluster_idContext;
import org.batfish.grammar.cisco.CiscoParser.Rbnx_confederation_identifierContext;
import org.batfish.grammar.cisco.CiscoParser.Rbnx_confederation_peersContext;
import org.batfish.grammar.cisco.CiscoParser.Rbnx_enforce_first_asContext;
import org.batfish.grammar.cisco.CiscoParser.Rbnx_log_neighbor_changesContext;
import org.batfish.grammar.cisco.CiscoParser.Rbnx_maxas_limitContext;
import org.batfish.grammar.cisco.CiscoParser.Rbnx_n_address_familyContext;
import org.batfish.grammar.cisco.CiscoParser.Rbnx_n_af_advertise_mapContext;
import org.batfish.grammar.cisco.CiscoParser.Rbnx_n_af_allowas_inContext;
import org.batfish.grammar.cisco.CiscoParser.Rbnx_n_af_as_overrideContext;
import org.batfish.grammar.cisco.CiscoParser.Rbnx_n_af_default_originateContext;
import org.batfish.grammar.cisco.CiscoParser.Rbnx_n_af_disable_peer_as_checkContext;
import org.batfish.grammar.cisco.CiscoParser.Rbnx_n_af_filter_listContext;
import org.batfish.grammar.cisco.CiscoParser.Rbnx_n_af_inheritContext;
import org.batfish.grammar.cisco.CiscoParser.Rbnx_n_af_next_hop_selfContext;
import org.batfish.grammar.cisco.CiscoParser.Rbnx_n_af_next_hop_third_partyContext;
import org.batfish.grammar.cisco.CiscoParser.Rbnx_n_af_prefix_listContext;
import org.batfish.grammar.cisco.CiscoParser.Rbnx_n_af_route_mapContext;
import org.batfish.grammar.cisco.CiscoParser.Rbnx_n_af_route_reflector_clientContext;
import org.batfish.grammar.cisco.CiscoParser.Rbnx_n_af_send_communityContext;
import org.batfish.grammar.cisco.CiscoParser.Rbnx_n_af_suppress_inactiveContext;
import org.batfish.grammar.cisco.CiscoParser.Rbnx_n_af_unsuppress_mapContext;
import org.batfish.grammar.cisco.CiscoParser.Rbnx_n_descriptionContext;
import org.batfish.grammar.cisco.CiscoParser.Rbnx_n_ebgp_multihopContext;
import org.batfish.grammar.cisco.CiscoParser.Rbnx_n_inheritContext;
import org.batfish.grammar.cisco.CiscoParser.Rbnx_n_local_asContext;
import org.batfish.grammar.cisco.CiscoParser.Rbnx_n_no_shutdownContext;
import org.batfish.grammar.cisco.CiscoParser.Rbnx_n_remote_asContext;
import org.batfish.grammar.cisco.CiscoParser.Rbnx_n_remove_private_asContext;
import org.batfish.grammar.cisco.CiscoParser.Rbnx_n_shutdownContext;
import org.batfish.grammar.cisco.CiscoParser.Rbnx_n_update_sourceContext;
import org.batfish.grammar.cisco.CiscoParser.Rbnx_neighborContext;
import org.batfish.grammar.cisco.CiscoParser.Rbnx_no_enforce_first_asContext;
import org.batfish.grammar.cisco.CiscoParser.Rbnx_router_idContext;
import org.batfish.grammar.cisco.CiscoParser.Rbnx_template_peerContext;
import org.batfish.grammar.cisco.CiscoParser.Rbnx_template_peer_policyContext;
import org.batfish.grammar.cisco.CiscoParser.Rbnx_template_peer_sessionContext;
import org.batfish.grammar.cisco.CiscoParser.Rbnx_v_local_asContext;
import org.batfish.grammar.cisco.CiscoParser.Rbnx_vrfContext;
import org.batfish.grammar.cisco.CiscoParser.Re_autonomous_systemContext;
import org.batfish.grammar.cisco.CiscoParser.Re_classicContext;
import org.batfish.grammar.cisco.CiscoParser.Re_default_metricContext;
import org.batfish.grammar.cisco.CiscoParser.Re_eigrp_router_idContext;
import org.batfish.grammar.cisco.CiscoParser.Re_networkContext;
import org.batfish.grammar.cisco.CiscoParser.Re_passive_interfaceContext;
import org.batfish.grammar.cisco.CiscoParser.Re_passive_interface_defaultContext;
import org.batfish.grammar.cisco.CiscoParser.Re_redistribute_bgpContext;
import org.batfish.grammar.cisco.CiscoParser.Re_redistribute_connectedContext;
import org.batfish.grammar.cisco.CiscoParser.Re_redistribute_eigrpContext;
import org.batfish.grammar.cisco.CiscoParser.Re_redistribute_isisContext;
import org.batfish.grammar.cisco.CiscoParser.Re_redistribute_ospfContext;
import org.batfish.grammar.cisco.CiscoParser.Re_redistribute_ripContext;
import org.batfish.grammar.cisco.CiscoParser.Re_redistribute_staticContext;
import org.batfish.grammar.cisco.CiscoParser.Reaf_interfaceContext;
import org.batfish.grammar.cisco.CiscoParser.Reafi_passive_interfaceContext;
import org.batfish.grammar.cisco.CiscoParser.Rec_address_familyContext;
import org.batfish.grammar.cisco.CiscoParser.Redistribute_aggregate_bgp_tailContext;
import org.batfish.grammar.cisco.CiscoParser.Redistribute_connected_bgp_tailContext;
import org.batfish.grammar.cisco.CiscoParser.Redistribute_connected_is_stanzaContext;
import org.batfish.grammar.cisco.CiscoParser.Redistribute_ospf_bgp_tailContext;
import org.batfish.grammar.cisco.CiscoParser.Redistribute_ospfv3_bgp_tailContext;
import org.batfish.grammar.cisco.CiscoParser.Redistribute_rip_bgp_tailContext;
import org.batfish.grammar.cisco.CiscoParser.Redistribute_static_bgp_tailContext;
import org.batfish.grammar.cisco.CiscoParser.Redistribute_static_is_stanzaContext;
import org.batfish.grammar.cisco.CiscoParser.Remote_as_bgp_tailContext;
import org.batfish.grammar.cisco.CiscoParser.Remove_private_as_bgp_tailContext;
import org.batfish.grammar.cisco.CiscoParser.Ren_address_familyContext;
import org.batfish.grammar.cisco.CiscoParser.Ro_areaContext;
import org.batfish.grammar.cisco.CiscoParser.Ro_area_filterlistContext;
import org.batfish.grammar.cisco.CiscoParser.Ro_area_nssaContext;
import org.batfish.grammar.cisco.CiscoParser.Ro_area_stubContext;
import org.batfish.grammar.cisco.CiscoParser.Ro_auto_costContext;
import org.batfish.grammar.cisco.CiscoParser.Ro_default_informationContext;
import org.batfish.grammar.cisco.CiscoParser.Ro_default_metricContext;
import org.batfish.grammar.cisco.CiscoParser.Ro_distribute_listContext;
import org.batfish.grammar.cisco.CiscoParser.Ro_max_metricContext;
import org.batfish.grammar.cisco.CiscoParser.Ro_maximum_pathsContext;
import org.batfish.grammar.cisco.CiscoParser.Ro_networkContext;
import org.batfish.grammar.cisco.CiscoParser.Ro_passive_interfaceContext;
import org.batfish.grammar.cisco.CiscoParser.Ro_passive_interface_defaultContext;
import org.batfish.grammar.cisco.CiscoParser.Ro_redistribute_bgpContext;
import org.batfish.grammar.cisco.CiscoParser.Ro_redistribute_connectedContext;
import org.batfish.grammar.cisco.CiscoParser.Ro_redistribute_eigrpContext;
import org.batfish.grammar.cisco.CiscoParser.Ro_redistribute_ripContext;
import org.batfish.grammar.cisco.CiscoParser.Ro_redistribute_staticContext;
import org.batfish.grammar.cisco.CiscoParser.Ro_rfc1583_compatibilityContext;
import org.batfish.grammar.cisco.CiscoParser.Ro_router_idContext;
import org.batfish.grammar.cisco.CiscoParser.Ro_vrfContext;
import org.batfish.grammar.cisco.CiscoParser.Roa_interfaceContext;
import org.batfish.grammar.cisco.CiscoParser.Roa_rangeContext;
import org.batfish.grammar.cisco.CiscoParser.Roi_costContext;
import org.batfish.grammar.cisco.CiscoParser.Roi_passiveContext;
import org.batfish.grammar.cisco.CiscoParser.Route_map_bgp_tailContext;
import org.batfish.grammar.cisco.CiscoParser.Route_map_stanzaContext;
import org.batfish.grammar.cisco.CiscoParser.Route_policy_bgp_tailContext;
import org.batfish.grammar.cisco.CiscoParser.Route_policy_stanzaContext;
import org.batfish.grammar.cisco.CiscoParser.Route_reflector_client_bgp_tailContext;
import org.batfish.grammar.cisco.CiscoParser.Router_bgp_stanzaContext;
import org.batfish.grammar.cisco.CiscoParser.Router_id_bgp_tailContext;
import org.batfish.grammar.cisco.CiscoParser.Router_isis_stanzaContext;
import org.batfish.grammar.cisco.CiscoParser.Rp_community_setContext;
import org.batfish.grammar.cisco.CiscoParser.Rp_community_set_elemContext;
import org.batfish.grammar.cisco.CiscoParser.Rp_community_set_elem_halfContext;
import org.batfish.grammar.cisco.CiscoParser.Rp_isis_metric_typeContext;
import org.batfish.grammar.cisco.CiscoParser.Rp_metric_typeContext;
import org.batfish.grammar.cisco.CiscoParser.Rp_ospf_metric_typeContext;
import org.batfish.grammar.cisco.CiscoParser.Rp_prefix_setContext;
import org.batfish.grammar.cisco.CiscoParser.Rp_route_typeContext;
import org.batfish.grammar.cisco.CiscoParser.Rp_stanzaContext;
import org.batfish.grammar.cisco.CiscoParser.Rp_subrangeContext;
import org.batfish.grammar.cisco.CiscoParser.Rr_distribute_listContext;
import org.batfish.grammar.cisco.CiscoParser.Rr_networkContext;
import org.batfish.grammar.cisco.CiscoParser.Rr_passive_interfaceContext;
import org.batfish.grammar.cisco.CiscoParser.Rr_passive_interface_defaultContext;
import org.batfish.grammar.cisco.CiscoParser.Rs_routeContext;
import org.batfish.grammar.cisco.CiscoParser.Rs_vrfContext;
import org.batfish.grammar.cisco.CiscoParser.S_aaaContext;
import org.batfish.grammar.cisco.CiscoParser.S_access_lineContext;
import org.batfish.grammar.cisco.CiscoParser.S_bfd_templateContext;
import org.batfish.grammar.cisco.CiscoParser.S_cableContext;
import org.batfish.grammar.cisco.CiscoParser.S_class_mapContext;
import org.batfish.grammar.cisco.CiscoParser.S_depi_classContext;
import org.batfish.grammar.cisco.CiscoParser.S_depi_tunnelContext;
import org.batfish.grammar.cisco.CiscoParser.S_domain_nameContext;
import org.batfish.grammar.cisco.CiscoParser.S_featureContext;
import org.batfish.grammar.cisco.CiscoParser.S_hostnameContext;
import org.batfish.grammar.cisco.CiscoParser.S_interfaceContext;
import org.batfish.grammar.cisco.CiscoParser.S_ip_default_gatewayContext;
import org.batfish.grammar.cisco.CiscoParser.S_ip_dhcpContext;
import org.batfish.grammar.cisco.CiscoParser.S_ip_domainContext;
import org.batfish.grammar.cisco.CiscoParser.S_ip_domain_nameContext;
import org.batfish.grammar.cisco.CiscoParser.S_ip_name_serverContext;
import org.batfish.grammar.cisco.CiscoParser.S_ip_pimContext;
import org.batfish.grammar.cisco.CiscoParser.S_ip_source_routeContext;
import org.batfish.grammar.cisco.CiscoParser.S_ip_sshContext;
import org.batfish.grammar.cisco.CiscoParser.S_ip_tacacs_source_interfaceContext;
import org.batfish.grammar.cisco.CiscoParser.S_l2tp_classContext;
import org.batfish.grammar.cisco.CiscoParser.S_lineContext;
import org.batfish.grammar.cisco.CiscoParser.S_loggingContext;
import org.batfish.grammar.cisco.CiscoParser.S_mac_access_listContext;
import org.batfish.grammar.cisco.CiscoParser.S_mac_access_list_extendedContext;
import org.batfish.grammar.cisco.CiscoParser.S_no_access_list_extendedContext;
import org.batfish.grammar.cisco.CiscoParser.S_no_access_list_standardContext;
import org.batfish.grammar.cisco.CiscoParser.S_ntpContext;
import org.batfish.grammar.cisco.CiscoParser.S_policy_mapContext;
import org.batfish.grammar.cisco.CiscoParser.S_router_ospfContext;
import org.batfish.grammar.cisco.CiscoParser.S_router_ripContext;
import org.batfish.grammar.cisco.CiscoParser.S_serviceContext;
import org.batfish.grammar.cisco.CiscoParser.S_service_policy_globalContext;
import org.batfish.grammar.cisco.CiscoParser.S_service_policy_interfaceContext;
import org.batfish.grammar.cisco.CiscoParser.S_service_templateContext;
import org.batfish.grammar.cisco.CiscoParser.S_snmp_serverContext;
import org.batfish.grammar.cisco.CiscoParser.S_sntpContext;
import org.batfish.grammar.cisco.CiscoParser.S_spanning_treeContext;
import org.batfish.grammar.cisco.CiscoParser.S_switchportContext;
import org.batfish.grammar.cisco.CiscoParser.S_tacacs_serverContext;
import org.batfish.grammar.cisco.CiscoParser.S_trackContext;
import org.batfish.grammar.cisco.CiscoParser.S_usernameContext;
import org.batfish.grammar.cisco.CiscoParser.S_vrf_contextContext;
import org.batfish.grammar.cisco.CiscoParser.S_vrf_definitionContext;
import org.batfish.grammar.cisco.CiscoParser.S_zoneContext;
import org.batfish.grammar.cisco.CiscoParser.S_zone_pairContext;
import org.batfish.grammar.cisco.CiscoParser.Sd_switchport_blankContext;
import org.batfish.grammar.cisco.CiscoParser.Sd_switchport_shutdownContext;
import org.batfish.grammar.cisco.CiscoParser.Send_community_bgp_tailContext;
import org.batfish.grammar.cisco.CiscoParser.Service_specifier_icmpContext;
import org.batfish.grammar.cisco.CiscoParser.Service_specifier_protocolContext;
import org.batfish.grammar.cisco.CiscoParser.Service_specifier_tcp_udpContext;
import org.batfish.grammar.cisco.CiscoParser.Session_group_rb_stanzaContext;
import org.batfish.grammar.cisco.CiscoParser.Set_as_path_prepend_rm_stanzaContext;
import org.batfish.grammar.cisco.CiscoParser.Set_comm_list_delete_rm_stanzaContext;
import org.batfish.grammar.cisco.CiscoParser.Set_community_additive_rm_stanzaContext;
import org.batfish.grammar.cisco.CiscoParser.Set_community_list_additive_rm_stanzaContext;
import org.batfish.grammar.cisco.CiscoParser.Set_community_list_rm_stanzaContext;
import org.batfish.grammar.cisco.CiscoParser.Set_community_none_rm_stanzaContext;
import org.batfish.grammar.cisco.CiscoParser.Set_community_rm_stanzaContext;
import org.batfish.grammar.cisco.CiscoParser.Set_community_rp_stanzaContext;
import org.batfish.grammar.cisco.CiscoParser.Set_isis_metric_rp_stanzaContext;
import org.batfish.grammar.cisco.CiscoParser.Set_level_rp_stanzaContext;
import org.batfish.grammar.cisco.CiscoParser.Set_local_preference_rm_stanzaContext;
import org.batfish.grammar.cisco.CiscoParser.Set_local_preference_rp_stanzaContext;
import org.batfish.grammar.cisco.CiscoParser.Set_med_rp_stanzaContext;
import org.batfish.grammar.cisco.CiscoParser.Set_metric_rm_stanzaContext;
import org.batfish.grammar.cisco.CiscoParser.Set_metric_type_rm_stanzaContext;
import org.batfish.grammar.cisco.CiscoParser.Set_metric_type_rp_stanzaContext;
import org.batfish.grammar.cisco.CiscoParser.Set_next_hop_peer_address_stanzaContext;
import org.batfish.grammar.cisco.CiscoParser.Set_next_hop_rm_stanzaContext;
import org.batfish.grammar.cisco.CiscoParser.Set_next_hop_rp_stanzaContext;
import org.batfish.grammar.cisco.CiscoParser.Set_next_hop_self_rp_stanzaContext;
import org.batfish.grammar.cisco.CiscoParser.Set_origin_rm_stanzaContext;
import org.batfish.grammar.cisco.CiscoParser.Set_origin_rp_stanzaContext;
import org.batfish.grammar.cisco.CiscoParser.Set_rp_stanzaContext;
import org.batfish.grammar.cisco.CiscoParser.Set_tag_rp_stanzaContext;
import org.batfish.grammar.cisco.CiscoParser.Set_weight_rp_stanzaContext;
import org.batfish.grammar.cisco.CiscoParser.Shutdown_bgp_tailContext;
import org.batfish.grammar.cisco.CiscoParser.Sntp_serverContext;
import org.batfish.grammar.cisco.CiscoParser.Spanning_tree_portfastContext;
import org.batfish.grammar.cisco.CiscoParser.Ss_communityContext;
import org.batfish.grammar.cisco.CiscoParser.Ss_enable_trapsContext;
import org.batfish.grammar.cisco.CiscoParser.Ss_file_transferContext;
import org.batfish.grammar.cisco.CiscoParser.Ss_hostContext;
import org.batfish.grammar.cisco.CiscoParser.Ss_source_interfaceContext;
import org.batfish.grammar.cisco.CiscoParser.Ss_tftp_server_listContext;
import org.batfish.grammar.cisco.CiscoParser.Ss_trap_sourceContext;
import org.batfish.grammar.cisco.CiscoParser.Ssc_access_controlContext;
import org.batfish.grammar.cisco.CiscoParser.Ssc_use_ipv4_aclContext;
import org.batfish.grammar.cisco.CiscoParser.Ssh_access_groupContext;
import org.batfish.grammar.cisco.CiscoParser.Ssh_serverContext;
import org.batfish.grammar.cisco.CiscoParser.Standard_access_list_additional_featureContext;
import org.batfish.grammar.cisco.CiscoParser.Standard_access_list_stanzaContext;
import org.batfish.grammar.cisco.CiscoParser.Standard_access_list_tailContext;
import org.batfish.grammar.cisco.CiscoParser.Standard_ipv6_access_list_stanzaContext;
import org.batfish.grammar.cisco.CiscoParser.Standard_ipv6_access_list_tailContext;
import org.batfish.grammar.cisco.CiscoParser.Standby_groupContext;
import org.batfish.grammar.cisco.CiscoParser.Standby_group_authenticationContext;
import org.batfish.grammar.cisco.CiscoParser.Standby_group_ipContext;
import org.batfish.grammar.cisco.CiscoParser.Standby_group_preemptContext;
import org.batfish.grammar.cisco.CiscoParser.Standby_group_priorityContext;
import org.batfish.grammar.cisco.CiscoParser.Standby_group_timersContext;
import org.batfish.grammar.cisco.CiscoParser.Standby_group_trackContext;
import org.batfish.grammar.cisco.CiscoParser.Standby_versionContext;
import org.batfish.grammar.cisco.CiscoParser.SubrangeContext;
import org.batfish.grammar.cisco.CiscoParser.Summary_address_is_stanzaContext;
import org.batfish.grammar.cisco.CiscoParser.Suppressed_iis_stanzaContext;
import org.batfish.grammar.cisco.CiscoParser.Switching_mode_stanzaContext;
import org.batfish.grammar.cisco.CiscoParser.Switchport_trunk_encapsulationContext;
import org.batfish.grammar.cisco.CiscoParser.T_serverContext;
import org.batfish.grammar.cisco.CiscoParser.T_source_interfaceContext;
import org.batfish.grammar.cisco.CiscoParser.Template_peer_address_familyContext;
import org.batfish.grammar.cisco.CiscoParser.Template_peer_policy_rb_stanzaContext;
import org.batfish.grammar.cisco.CiscoParser.Template_peer_rb_stanzaContext;
import org.batfish.grammar.cisco.CiscoParser.Template_peer_session_rb_stanzaContext;
import org.batfish.grammar.cisco.CiscoParser.Track_actionContext;
import org.batfish.grammar.cisco.CiscoParser.Track_interfaceContext;
import org.batfish.grammar.cisco.CiscoParser.Ts_hostContext;
import org.batfish.grammar.cisco.CiscoParser.U_passwordContext;
import org.batfish.grammar.cisco.CiscoParser.U_roleContext;
import org.batfish.grammar.cisco.CiscoParser.Unsuppress_map_bgp_tailContext;
import org.batfish.grammar.cisco.CiscoParser.Update_source_bgp_tailContext;
import org.batfish.grammar.cisco.CiscoParser.Use_neighbor_group_bgp_tailContext;
import org.batfish.grammar.cisco.CiscoParser.Use_session_group_bgp_tailContext;
import org.batfish.grammar.cisco.CiscoParser.VariableContext;
import org.batfish.grammar.cisco.CiscoParser.Variable_access_listContext;
import org.batfish.grammar.cisco.CiscoParser.Viaf_vrrpContext;
import org.batfish.grammar.cisco.CiscoParser.Viafv_addressContext;
import org.batfish.grammar.cisco.CiscoParser.Viafv_preemptContext;
import org.batfish.grammar.cisco.CiscoParser.Viafv_priorityContext;
import org.batfish.grammar.cisco.CiscoParser.Vrf_block_rb_stanzaContext;
import org.batfish.grammar.cisco.CiscoParser.Vrfc_ip_routeContext;
import org.batfish.grammar.cisco.CiscoParser.Vrfd_descriptionContext;
import org.batfish.grammar.cisco.CiscoParser.Vrrp_interfaceContext;
import org.batfish.grammar.cisco.CiscoParser.Wccp_idContext;
import org.batfish.grammar.cisco.CiscoParser.Zp_service_policy_inspectContext;
import org.batfish.representation.cisco.AccessListAddressSpecifier;
import org.batfish.representation.cisco.AccessListServiceSpecifier;
import org.batfish.representation.cisco.AsPathSet;
import org.batfish.representation.cisco.BgpAggregateIpv4Network;
import org.batfish.representation.cisco.BgpAggregateIpv6Network;
import org.batfish.representation.cisco.BgpNetwork;
import org.batfish.representation.cisco.BgpNetwork6;
import org.batfish.representation.cisco.BgpPeerGroup;
import org.batfish.representation.cisco.BgpProcess;
import org.batfish.representation.cisco.BgpRedistributionPolicy;
import org.batfish.representation.cisco.CiscoConfiguration;
import org.batfish.representation.cisco.CiscoSourceNat;
import org.batfish.representation.cisco.CiscoStructureType;
import org.batfish.representation.cisco.CiscoStructureUsage;
import org.batfish.representation.cisco.CryptoMapEntry;
import org.batfish.representation.cisco.CryptoMapSet;
import org.batfish.representation.cisco.DynamicIpBgpPeerGroup;
import org.batfish.representation.cisco.DynamicIpv6BgpPeerGroup;
import org.batfish.representation.cisco.EigrpProcess;
import org.batfish.representation.cisco.EigrpRedistributionPolicy;
import org.batfish.representation.cisco.ExpandedCommunityList;
import org.batfish.representation.cisco.ExpandedCommunityListLine;
import org.batfish.representation.cisco.ExtendedAccessList;
import org.batfish.representation.cisco.ExtendedAccessListLine;
import org.batfish.representation.cisco.ExtendedIpv6AccessList;
import org.batfish.representation.cisco.ExtendedIpv6AccessListLine;
import org.batfish.representation.cisco.HsrpGroup;
import org.batfish.representation.cisco.IcmpServiceObjectGroupLine;
import org.batfish.representation.cisco.InspectClassMap;
import org.batfish.representation.cisco.InspectClassMapMatch;
import org.batfish.representation.cisco.InspectClassMapMatchAccessGroup;
import org.batfish.representation.cisco.InspectClassMapMatchProtocol;
import org.batfish.representation.cisco.InspectClassMapProtocol;
import org.batfish.representation.cisco.InspectPolicyMap;
import org.batfish.representation.cisco.InspectPolicyMapInspectClass;
import org.batfish.representation.cisco.Interface;
import org.batfish.representation.cisco.IpAsPathAccessList;
import org.batfish.representation.cisco.IpAsPathAccessListLine;
import org.batfish.representation.cisco.IpBgpPeerGroup;
import org.batfish.representation.cisco.IpsecProfile;
import org.batfish.representation.cisco.IpsecTransformSet;
import org.batfish.representation.cisco.Ipv6BgpPeerGroup;
import org.batfish.representation.cisco.IsakmpPolicy;
import org.batfish.representation.cisco.IsakmpProfile;
import org.batfish.representation.cisco.IsisProcess;
import org.batfish.representation.cisco.IsisRedistributionPolicy;
import org.batfish.representation.cisco.Keyring;
import org.batfish.representation.cisco.MacAccessList;
import org.batfish.representation.cisco.MasterBgpPeerGroup;
import org.batfish.representation.cisco.MatchSemantics;
import org.batfish.representation.cisco.NamedBgpPeerGroup;
import org.batfish.representation.cisco.NatPool;
import org.batfish.representation.cisco.NetworkObject;
import org.batfish.representation.cisco.NetworkObjectGroup;
import org.batfish.representation.cisco.NetworkObjectGroupAddressSpecifier;
import org.batfish.representation.cisco.NssaSettings;
import org.batfish.representation.cisco.OspfNetwork;
import org.batfish.representation.cisco.OspfProcess;
import org.batfish.representation.cisco.OspfRedistributionPolicy;
import org.batfish.representation.cisco.OspfWildcardNetwork;
import org.batfish.representation.cisco.PolicyMapClassAction;
import org.batfish.representation.cisco.Prefix6List;
import org.batfish.representation.cisco.Prefix6ListLine;
import org.batfish.representation.cisco.PrefixList;
import org.batfish.representation.cisco.PrefixListLine;
import org.batfish.representation.cisco.ProtocolObjectGroup;
import org.batfish.representation.cisco.ProtocolObjectGroupProtocolLine;
import org.batfish.representation.cisco.ProtocolOrServiceObjectGroupServiceSpecifier;
import org.batfish.representation.cisco.RipProcess;
import org.batfish.representation.cisco.RouteMap;
import org.batfish.representation.cisco.RouteMapClause;
import org.batfish.representation.cisco.RouteMapContinue;
import org.batfish.representation.cisco.RouteMapMatchAsPathAccessListLine;
import org.batfish.representation.cisco.RouteMapMatchCommunityListLine;
import org.batfish.representation.cisco.RouteMapMatchIpAccessListLine;
import org.batfish.representation.cisco.RouteMapMatchIpPrefixListLine;
import org.batfish.representation.cisco.RouteMapMatchIpv6AccessListLine;
import org.batfish.representation.cisco.RouteMapMatchIpv6PrefixListLine;
import org.batfish.representation.cisco.RouteMapMatchTagLine;
import org.batfish.representation.cisco.RouteMapSetAdditiveCommunityLine;
import org.batfish.representation.cisco.RouteMapSetAdditiveCommunityListLine;
import org.batfish.representation.cisco.RouteMapSetAsPathPrependLine;
import org.batfish.representation.cisco.RouteMapSetCommunityLine;
import org.batfish.representation.cisco.RouteMapSetCommunityListLine;
import org.batfish.representation.cisco.RouteMapSetCommunityNoneLine;
import org.batfish.representation.cisco.RouteMapSetDeleteCommunityLine;
import org.batfish.representation.cisco.RouteMapSetLine;
import org.batfish.representation.cisco.RouteMapSetLocalPreferenceLine;
import org.batfish.representation.cisco.RouteMapSetMetricLine;
import org.batfish.representation.cisco.RouteMapSetNextHopLine;
import org.batfish.representation.cisco.RouteMapSetNextHopPeerAddress;
import org.batfish.representation.cisco.RouteMapSetOriginTypeLine;
import org.batfish.representation.cisco.RoutePolicy;
import org.batfish.representation.cisco.RoutePolicyApplyStatement;
import org.batfish.representation.cisco.RoutePolicyBoolean;
import org.batfish.representation.cisco.RoutePolicyBooleanAnd;
import org.batfish.representation.cisco.RoutePolicyBooleanApply;
import org.batfish.representation.cisco.RoutePolicyBooleanAsPathIn;
import org.batfish.representation.cisco.RoutePolicyBooleanAsPathIsLocal;
import org.batfish.representation.cisco.RoutePolicyBooleanAsPathNeighborIs;
import org.batfish.representation.cisco.RoutePolicyBooleanAsPathOriginatesFrom;
import org.batfish.representation.cisco.RoutePolicyBooleanAsPathPassesThrough;
import org.batfish.representation.cisco.RoutePolicyBooleanCommunityMatchesAny;
import org.batfish.representation.cisco.RoutePolicyBooleanCommunityMatchesEvery;
import org.batfish.representation.cisco.RoutePolicyBooleanDestination;
import org.batfish.representation.cisco.RoutePolicyBooleanLocalPreference;
import org.batfish.representation.cisco.RoutePolicyBooleanMed;
import org.batfish.representation.cisco.RoutePolicyBooleanNextHopIn;
import org.batfish.representation.cisco.RoutePolicyBooleanNot;
import org.batfish.representation.cisco.RoutePolicyBooleanOr;
import org.batfish.representation.cisco.RoutePolicyBooleanRibHasRoute;
import org.batfish.representation.cisco.RoutePolicyBooleanRouteTypeIs;
import org.batfish.representation.cisco.RoutePolicyBooleanTagIs;
import org.batfish.representation.cisco.RoutePolicyComment;
import org.batfish.representation.cisco.RoutePolicyCommunitySet;
import org.batfish.representation.cisco.RoutePolicyCommunitySetInline;
import org.batfish.representation.cisco.RoutePolicyCommunitySetName;
import org.batfish.representation.cisco.RoutePolicyDeleteAllStatement;
import org.batfish.representation.cisco.RoutePolicyDeleteCommunityStatement;
import org.batfish.representation.cisco.RoutePolicyDispositionStatement;
import org.batfish.representation.cisco.RoutePolicyDispositionType;
import org.batfish.representation.cisco.RoutePolicyElseBlock;
import org.batfish.representation.cisco.RoutePolicyElseIfBlock;
import org.batfish.representation.cisco.RoutePolicyIfStatement;
import org.batfish.representation.cisco.RoutePolicyInlinePrefix6Set;
import org.batfish.representation.cisco.RoutePolicyInlinePrefixSet;
import org.batfish.representation.cisco.RoutePolicyNextHop;
import org.batfish.representation.cisco.RoutePolicyNextHopDiscard;
import org.batfish.representation.cisco.RoutePolicyNextHopIP6;
import org.batfish.representation.cisco.RoutePolicyNextHopIp;
import org.batfish.representation.cisco.RoutePolicyNextHopPeerAddress;
import org.batfish.representation.cisco.RoutePolicyNextHopSelf;
import org.batfish.representation.cisco.RoutePolicyPrefixSet;
import org.batfish.representation.cisco.RoutePolicyPrefixSetName;
import org.batfish.representation.cisco.RoutePolicyPrependAsPath;
import org.batfish.representation.cisco.RoutePolicySetCommunity;
import org.batfish.representation.cisco.RoutePolicySetIsisMetric;
import org.batfish.representation.cisco.RoutePolicySetIsisMetricType;
import org.batfish.representation.cisco.RoutePolicySetLevel;
import org.batfish.representation.cisco.RoutePolicySetLocalPref;
import org.batfish.representation.cisco.RoutePolicySetMed;
import org.batfish.representation.cisco.RoutePolicySetNextHop;
import org.batfish.representation.cisco.RoutePolicySetOrigin;
import org.batfish.representation.cisco.RoutePolicySetOspfMetricType;
import org.batfish.representation.cisco.RoutePolicySetTag;
import org.batfish.representation.cisco.RoutePolicySetVarMetricType;
import org.batfish.representation.cisco.RoutePolicySetWeight;
import org.batfish.representation.cisco.RoutePolicyStatement;
import org.batfish.representation.cisco.SecurityZone;
import org.batfish.representation.cisco.SecurityZonePair;
import org.batfish.representation.cisco.ServiceObject;
import org.batfish.representation.cisco.ServiceObjectGroup;
import org.batfish.representation.cisco.ServiceObjectReferenceServiceObjectGroupLine;
import org.batfish.representation.cisco.SimpleExtendedAccessListServiceSpecifier;
import org.batfish.representation.cisco.StandardAccessList;
import org.batfish.representation.cisco.StandardAccessListLine;
import org.batfish.representation.cisco.StandardAccessListServiceSpecifier;
import org.batfish.representation.cisco.StandardCommunityList;
import org.batfish.representation.cisco.StandardCommunityListLine;
import org.batfish.representation.cisco.StandardIpv6AccessList;
import org.batfish.representation.cisco.StandardIpv6AccessListLine;
import org.batfish.representation.cisco.StaticRoute;
import org.batfish.representation.cisco.StubSettings;
import org.batfish.representation.cisco.TcpServiceObjectGroupLine;
import org.batfish.representation.cisco.Tunnel;
import org.batfish.representation.cisco.Tunnel.TunnelMode;
import org.batfish.representation.cisco.UdpServiceObjectGroupLine;
import org.batfish.representation.cisco.UnimplementedAccessListServiceSpecifier;
import org.batfish.representation.cisco.Vrf;
import org.batfish.representation.cisco.VrrpGroup;
import org.batfish.representation.cisco.VrrpInterface;
import org.batfish.representation.cisco.WildcardAddressSpecifier;
import org.batfish.representation.cisco.nx.CiscoNxBgpVrfAddressFamilyAggregateNetworkConfiguration;
import org.batfish.representation.cisco.nx.CiscoNxBgpVrfAddressFamilyConfiguration;
import org.batfish.representation.cisco.nx.CiscoNxBgpVrfConfiguration;
import org.batfish.representation.cisco.nx.CiscoNxBgpVrfNeighborAddressFamilyConfiguration;
import org.batfish.representation.cisco.nx.CiscoNxBgpVrfNeighborConfiguration;
import org.batfish.representation.cisco.nx.CiscoNxBgpVrfNeighborConfiguration.RemovePrivateAsMode;
import org.batfish.vendor.StructureType;
import org.batfish.vendor.VendorConfiguration;

public class CiscoControlPlaneExtractor extends CiscoParserBaseListener
    implements ControlPlaneExtractor {

  private static final int DEFAULT_STATIC_ROUTE_DISTANCE = 1;

  private static final String DUPLICATE = "DUPLICATE";

<<<<<<< HEAD
  private static final String F_ALLOWAS_IN_NUMBER =
      "bgp -  allowas-in with number - ignored and effectively infinite for now";

  private static final String F_BGP_AUTO_SUMMARY = "bgp - auto-summary";

  private static final String F_BGP_CONFEDERATION = "bgp confederation";

  private static final String F_BGP_INHERIT_PEER_OTHER =
      "bgp - inherit peer - inheritance not implemented for this peer type";

  private static final String F_BGP_INHERIT_PEER_SESSION_OTHER =
      "bgp - inherit peer-session - inheritance not implemented for this peer type";

  private static final String F_BGP_MAXIMUM_PEERS = "bgp - maximum-peers";

  private static final String F_BGP_NEIGHBOR_DISTRIBUTE_LIST = "bgp - neighbor distribute-list";

  private static final String F_BGP_REDISTRIBUTE_AGGREGATE = "bgp - redistribute aggregate";

  private static final String F_CM_MATCH_NOT = "class-map - match not (criteria)";

  // https://github.com/batfish/batfish/issues/1946
  private static final String F_EIGRP_METRIC = "eigrp - metric";

  private static final String F_EIGRP_REDISTRIBUTE_ISIS = "eigrp - redistribute isis";

  private static final String F_FRAGMENTS = "acl fragments";

  private static final String F_INTERFACE_MULTIPOINT = "interface multipoint";

  private static final String F_IP_DEFAULT_GATEWAY = "ip default-gateway";

  private static final String F_IP_ROUTE_VRF = "ip route vrf / vrf - ip route";

  private static final String F_OSPF_AREA_NSSA_NO_REDISTRIBUTION =
      "ospf - not-so-stubby areas - no-redistribution";

  private static final String F_OSPF_MAXIMUM_PATHS = "ospf - maximum-paths";

  private static final String F_OSPF_REDISTRIBUTE_RIP = "ospf - redistribute rip";

  private static final String F_ROUTE_MAP_SET_METRIC_TYPE = "route-map - set metric-type";

  private static final String F_SWITCHING_MODE = "switching-mode";

  private static final String F_TTL = "acl ttl eq number";

  private static final String F_ACL_ADDRESS_GROUP = "acl match address-group";

  private static final String F_ACL_INTERFACE = "acl match interface";

  private static final String F_ACL_OBJECT = "acl match object";

  private static final String F_REDISTRIBUTE_OSPF_MATCH = "redistribute ospf match route-type";

=======
>>>>>>> e1b8815f
  private static final String INLINE_SERVICE_OBJECT_NAME = "~INLINE_SERVICE_OBJECT~";

  @VisibleForTesting static final String SERIAL_LINE = "serial";

  @Override
  public void exitIf_ip_ospf_network(If_ip_ospf_networkContext ctx) {
    for (Interface iface : _currentInterfaces) {
      iface.setOspfPointToPoint(ctx.POINT_TO_POINT() != null);
    }
  }

  private void defineStructure(StructureType type, String name, ParserRuleContext ctx) {
    for (int i = ctx.getStart().getLine(); i <= ctx.getStop().getLine(); ++i) {
      _configuration.defineStructure(type, name, i);
    }
  }

  private static Ip6 getIp(Access_list_ip6_rangeContext ctx) {
    if (ctx.ip != null) {
      return toIp6(ctx.ip);
    } else if (ctx.ipv6_prefix != null) {
      return new Prefix6(ctx.ipv6_prefix.getText()).getAddress();
    } else {
      return Ip6.ZERO;
    }
  }

  private static int toInteger(TerminalNode t) {
    return Integer.parseInt(t.getText());
  }

  private static int toInteger(Token t) {
    return Integer.parseInt(t.getText());
  }

  private static String toInterfaceName(Interface_nameContext ctx) {
    StringBuilder name =
        new StringBuilder(
            CiscoConfiguration.getCanonicalInterfaceNamePrefix(ctx.name_prefix_alpha.getText()));
    for (Token part : ctx.name_middle_parts) {
      name.append(part.getText());
    }
    if (ctx.range().range_list.size() != 1) {
      throw new RedFlagBatfishException(
          "got interface range where single interface was expected: '" + ctx.getText() + "'");
    }
    name.append(ctx.range().getText());
    return name.toString();
  }

  private static long toAsNum(Bgp_asnContext ctx) {
    if (ctx.asn != null) {
      return toLong(ctx.asn);
    }
    String[] parts = ctx.asn4b.getText().split("\\.");
    return Long.parseLong(parts[0]) << 16 + Long.parseLong(parts[1]);
  }

  private static Ip toIp(TerminalNode t) {
    return new Ip(t.getText());
  }

  private static Ip toIp(Token t) {
    return new Ip(t.getText());
  }

  private static Ip6 toIp6(TerminalNode t) {
    return new Ip6(t.getText());
  }

  private static Ip6 toIp6(Token t) {
    return new Ip6(t.getText());
  }

  private static long toLong(TerminalNode t) {
    return Long.parseLong(t.getText());
  }

  private static long toLong(Token t) {
    return Long.parseLong(t.getText());
  }

  private static List<SubRange> toRange(RangeContext ctx) {
    List<SubRange> range = new ArrayList<>();
    for (SubrangeContext sc : ctx.range_list) {
      SubRange sr = toSubRange(sc);
      range.add(sr);
    }
    return range;
  }

  private static SubRange toSubRange(SubrangeContext ctx) {
    int low = toInteger(ctx.low);
    if (ctx.DASH() != null) {
      int high = toInteger(ctx.high);
      return new SubRange(low, high);
    } else {
      return new SubRange(low, low);
    }
  }

  private static String unquote(String text) {
    if (text.length() == 0) {
      return text;
    }
    if (text.charAt(0) != '"') {
      return text;
    } else if (text.charAt(text.length() - 1) != '"') {
      throw new BatfishException("Improperly-quoted string");
    } else {
      return text.substring(1, text.length() - 1);
    }
  }

  private CiscoConfiguration _configuration;

  @SuppressWarnings("unused")
  private List<AaaAccountingCommands> _currentAaaAccountingCommands;

  private AaaAuthenticationLoginList _currentAaaAuthenticationLoginList;

  private IpAsPathAccessList _currentAsPathAcl;

  private CiscoNxBgpVrfAddressFamilyConfiguration _currentBgpNxVrfAddressFamily;

  private CiscoNxBgpVrfAddressFamilyAggregateNetworkConfiguration
      _currentBgpNxVrfAddressFamilyAggregateNetwork;

  private CiscoNxBgpVrfConfiguration _currentBgpNxVrfConfiguration;

  private CiscoNxBgpVrfNeighborConfiguration _currentBgpNxVrfNeighbor;

  private CiscoNxBgpVrfNeighborAddressFamilyConfiguration _currentBgpNxVrfNeighborAddressFamily;

  private final Set<String> _currentBlockNeighborAddressFamilies;

  private CryptoMapEntry _currentCryptoMapEntry;

  private String _currentCryptoMapName;

  private Integer _currentCryptoMapSequenceNum;

  private DynamicIpBgpPeerGroup _currentDynamicIpPeerGroup;

  private DynamicIpv6BgpPeerGroup _currentDynamicIpv6PeerGroup;

  @Nullable private Interface _currentEigrpInterface;

  @Nullable private EigrpProcess _currentEigrpProcess;

  private ExpandedCommunityList _currentExpandedCommunityList;

  private ExtendedAccessList _currentExtendedAcl;

  private ExtendedIpv6AccessList _currentExtendedIpv6Acl;

  private List<Interface> _currentInterfaces;

  private IsakmpPolicy _currentIsakmpPolicy;

  private IsakmpProfile _currentIsakmpProfile;

  private IpBgpPeerGroup _currentIpPeerGroup;

  private IpsecTransformSet _currentIpsecTransformSet;

  private IpsecProfile _currentIpsecProfile;

  private Ipv6BgpPeerGroup _currentIpv6PeerGroup;

  private Interface _currentIsisInterface;

  private IsisProcess _currentIsisProcess;

  private Keyring _currentKeyring;

  private List<String> _currentLineNames;

  @SuppressWarnings("unused")
  private MacAccessList _currentMacAccessList;

  private NamedBgpPeerGroup _currentNamedPeerGroup;

  private NatPool _currentNatPool;

  private Long _currentOspfArea;

  private String _currentOspfInterface;

  private OspfProcess _currentOspfProcess;

  private BgpPeerGroup _currentPeerGroup;

  private NamedBgpPeerGroup _currentPeerSession;

  private Prefix6List _currentPrefix6List;

  private PrefixList _currentPrefixList;

  private String _currentPrefixSetName;

  private RipProcess _currentRipProcess;

  private RouteMap _currentRouteMap;

  private RouteMapClause _currentRouteMapClause;

  private RoutePolicy _currentRoutePolicy;

  private ServiceClass _currentServiceClass;

  private ServiceObject _currentServiceObject;

  private SnmpCommunity _currentSnmpCommunity;

  @SuppressWarnings("unused")
  private SnmpHost _currentSnmpHost;

  private StandardAccessList _currentStandardAcl;

  private StandardCommunityList _currentStandardCommunityList;

  private StandardIpv6AccessList _currentStandardIpv6Acl;

  private User _currentUser;

  private String _currentVrf;

  private VrrpGroup _currentVrrpGroup;

  private Integer _currentVrrpGroupNum;

  private String _currentVrrpInterface;

  private BgpPeerGroup _dummyPeerGroup;

  private ConfigurationFormat _format;

  private boolean _inBlockNeighbor;

  private boolean _inIpv6BgpPeer;

  private boolean _no;

  @Nullable private EigrpProcess _parentEigrpProcess;

  private final CiscoCombinedParser _parser;

  private List<BgpPeerGroup> _peerGroupStack;

  private final String _text;

  private final boolean _unrecognizedAsRedFlag;

  private final Warnings _w;

  private NetworkObject _currentNetworkObject;

  private NetworkObjectGroup _currentNetworkObjectGroup;

  private ProtocolObjectGroup _currentProtocolObjectGroup;

  private ServiceObjectGroup _currentServiceObjectGroup;

  private InspectClassMap _currentInspectClassMap;

  private InspectPolicyMap _currentInspectPolicyMap;

  private InspectPolicyMapInspectClass _currentInspectPolicyMapInspectClass;

  private SecurityZonePair _currentSecurityZonePair;

  private Integer _currentHsrpGroup;

  private String _currentTrackingGroup;

  public CiscoControlPlaneExtractor(
      String text,
      CiscoCombinedParser parser,
      ConfigurationFormat format,
      Warnings warnings,
      boolean unrecognizedAsRedFlag) {
    _text = text;
    _parser = parser;
    _format = format;
    _w = warnings;
    _peerGroupStack = new ArrayList<>();
    _unrecognizedAsRedFlag = unrecognizedAsRedFlag;
    _currentBlockNeighborAddressFamilies = new HashSet<>();
  }

  private Interface addInterface(String name, Interface_nameContext ctx, boolean explicit) {
    Interface newInterface = _configuration.getInterfaces().get(name);
    if (newInterface == null) {
      newInterface = new Interface(name, _configuration);
      initInterface(newInterface, _configuration.getVendor());
      _configuration.getInterfaces().put(name, newInterface);
      initInterface(newInterface, ctx);
    } else {
      _w.pedantic("Interface: '" + name + "' altered more than once");
    }
    newInterface.setDeclaredNames(
        new ImmutableSortedSet.Builder<String>(naturalOrder())
            .addAll(newInterface.getDeclaredNames())
            .add(ctx.getText())
            .build());
    if (explicit) {
      _currentInterfaces.add(newInterface);
    }
    return newInterface;
  }

  private Interface getOrAddInterface(Interface_nameContext ctx) {
    String canonicalIfaceName = getCanonicalInterfaceName(ctx.getText());
    Interface iface = _configuration.getInterfaces().get(canonicalIfaceName);
    if (iface == null) {
      iface = addInterface(canonicalIfaceName, ctx, false);
    }
    return iface;
  }

  private String convErrorMessage(Class<?> type, ParserRuleContext ctx) {
    return String.format("Could not convert to %s: %s", type.getSimpleName(), getFullText(ctx));
  }

  private BatfishException convError(Class<?> type, ParserRuleContext ctx) {
    return new BatfishException(convErrorMessage(type, ctx));
  }

  private Vrf currentVrf() {
    return initVrf(_currentVrf);
  }

  @Override
  public void enterAaa_accounting(Aaa_accountingContext ctx) {
    if (_configuration.getCf().getAaa().getAccounting() == null) {
      _configuration.getCf().getAaa().setAccounting(new AaaAccounting());
    }
  }

  @Override
  public void enterAaa_accounting_commands_line(Aaa_accounting_commands_lineContext ctx) {
    Map<String, AaaAccountingCommands> commands =
        _configuration.getCf().getAaa().getAccounting().getCommands();
    Set<String> levels = new TreeSet<>();
    if (ctx.levels != null) {
      List<SubRange> range = toRange(ctx.levels);
      for (SubRange subRange : range) {
        for (int i = subRange.getStart(); i <= subRange.getEnd(); i++) {
          String level = Integer.toString(i);
          levels.add(level);
        }
      }
    } else {
      levels.add(AaaAccounting.DEFAULT_COMMANDS);
    }
    List<AaaAccountingCommands> currentAaaAccountingCommands = new ArrayList<>();
    for (String level : levels) {
      AaaAccountingCommands c = commands.computeIfAbsent(level, k -> new AaaAccountingCommands());
      currentAaaAccountingCommands.add(c);
    }
    _currentAaaAccountingCommands = currentAaaAccountingCommands;
  }

  @Override
  public void enterAaa_accounting_default(Aaa_accounting_defaultContext ctx) {
    AaaAccounting accounting = _configuration.getCf().getAaa().getAccounting();
    if (accounting.getDefault() == null) {
      accounting.setDefault(new AaaAccountingDefault());
    }
  }

  @Override
  public void enterAaa_authentication(Aaa_authenticationContext ctx) {
    if (_configuration.getCf().getAaa().getAuthentication() == null) {
      _configuration.getCf().getAaa().setAuthentication(new AaaAuthentication());
    }
  }

  @Override
  public void enterAaa_authentication_login(Aaa_authentication_loginContext ctx) {
    if (_configuration.getCf().getAaa().getAuthentication().getLogin() == null) {
      _configuration.getCf().getAaa().getAuthentication().setLogin(new AaaAuthenticationLogin());
    }
  }

  @Override
  public void enterAaa_authentication_asa(Aaa_authentication_asaContext ctx) {
    if (_configuration.getCf().getAaa().getAuthentication().getLogin() == null) {
      _configuration.getCf().getAaa().getAuthentication().setLogin(new AaaAuthenticationLogin());
    }
    ArrayList<AuthenticationMethod> methods = new ArrayList<>();
    if (ctx.aaa_authentication_asa_console().group != null) {
      methods.add(AuthenticationMethod.GROUP_USER_DEFINED);
    }
    if (ctx.aaa_authentication_asa_console().LOCAL_ASA() != null) {
      methods.add(AuthenticationMethod.LOCAL_CASE);
    }
    if (!methods.isEmpty()) {
      AaaAuthenticationLogin login = _configuration.getCf().getAaa().getAuthentication().getLogin();
      String name = ctx.linetype.getText();
      AaaAuthenticationLoginList authList = new AaaAuthenticationLoginList(methods);

      _configuration
          .getCf()
          .getLines()
          .computeIfAbsent(name, Line::new)
          .setAaaAuthenticationLoginList(authList);

      // not allowed to specify multiple login lists for a given linetype so use computeIfAbsent
      // rather than put so we only accept the first login list
      _currentAaaAuthenticationLoginList = login.getLists().computeIfAbsent(name, k -> authList);
    }
  }

  @Override
  public void enterAaa_authentication_login_list(Aaa_authentication_login_listContext ctx) {
    AaaAuthenticationLogin login = _configuration.getCf().getAaa().getAuthentication().getLogin();
    String name;
    if (ctx.DEFAULT() != null) {
      name = AaaAuthenticationLogin.DEFAULT_LIST_NAME;
    } else if (ctx.variable() != null) {
      name = ctx.variable().getText();
    } else {
      throw new BatfishException("Unsupported mode");
    }

    List<AuthenticationMethod> methods = new ArrayList<>();

    for (Aaa_authentication_list_methodContext method : ctx.aaa_authentication_list_method()) {
      methods.add(AuthenticationMethod.toAuthenticationMethod(method.getText()));
    }

    _currentAaaAuthenticationLoginList =
        login.getLists().computeIfAbsent(name, k -> new AaaAuthenticationLoginList(methods));

    // apply the list to each line
    SortedMap<String, Line> lines = _configuration.getCf().getLines();
    for (Line line : lines.values()) {
      if (name.equals(AaaAuthenticationLogin.DEFAULT_LIST_NAME)) {
        // only apply default list if no other list applied
        if (line.getAaaAuthenticationLoginList() == null) {
          line.setAaaAuthenticationLoginList(_currentAaaAuthenticationLoginList);
          line.setLoginAuthentication(name);
        }
      } else if (line.getLoginAuthentication() != null
          && line.getLoginAuthentication().equals(name)) {
        // if not the default list, apply it to lines that have specified this list as it's login
        // list
        line.setAaaAuthenticationLoginList(_currentAaaAuthenticationLoginList);
      }
    }
  }

  @Override
  public void enterRec_address_family(Rec_address_familyContext ctx) {
    // Step into a new address family. This results in a new EIGRP process with a specified VRF and
    // AS number

    // There may not be an ASN specified here, but it will be specified in this AF context
    Long asn = ctx.asnum == null ? null : toLong(ctx.asnum);

    EigrpProcess proc = new EigrpProcess(asn, EigrpProcessMode.CLASSIC);

    _currentVrf = ctx.vrf.getText();
    currentVrf().setEigrpProcess(proc);

    _parentEigrpProcess = _currentEigrpProcess;
    _currentEigrpProcess = proc;
  }

  @Override
  public void enterRen_address_family(Ren_address_familyContext ctx) {
    // Step into a new address family. This results in a new EIGRP process with a specified VRF and
    // AS number

    long asn = toLong(ctx.asnum);

    if (ctx.IPV6() != null) {
      todo(ctx);
    }
    if (ctx.MULTICAST() != null) {
      todo(ctx);
    }

    EigrpProcess proc = new EigrpProcess(asn, EigrpProcessMode.NAMED);

    if (ctx.vrf != null) {
      _currentVrf = ctx.vrf.getText();
    }
    currentVrf().setEigrpProcess(proc);

    _currentEigrpProcess = proc;
  }

  @Override
  public void enterAddress_family_header(Address_family_headerContext ctx) {
    String addressFamilyStr = ctx.addressFamilyStr;
    if (_inBlockNeighbor) {
      if (_currentBlockNeighborAddressFamilies.contains(addressFamilyStr)) {
        popPeer();
        _inBlockNeighbor = false;
        _currentBlockNeighborAddressFamilies.clear();
      } else {
        _currentBlockNeighborAddressFamilies.add(addressFamilyStr);
      }
    }
    Bgp_address_familyContext af = ctx.af;
    if (af.VPNV4() != null || af.VPNV6() != null || af.MDT() != null || af.MULTICAST() != null) {
      pushPeer(_dummyPeerGroup);
    } else {
      pushPeer(_currentPeerGroup);
    }
    if (af.IPV6() != null) {
      _inIpv6BgpPeer = true;
    }
  }

  @Override
  public void enterAf_group_rb_stanza(Af_group_rb_stanzaContext ctx) {
    BgpProcess proc = currentVrf().getBgpProcess();
    String name = ctx.name.getText();
    // String af = ctx.bgp_address_family().getText();
    NamedBgpPeerGroup afGroup = proc.getAfGroups().get(name);
    if (afGroup == null) {
      proc.addNamedPeerGroup(name, ctx.name.getStart().getLine());
      afGroup = proc.getNamedPeerGroups().get(name);
    }
    pushPeer(afGroup);
    _currentNamedPeerGroup = afGroup;
  }

  @Override
  public void enterBgp_confederation_rb_stanza(Bgp_confederation_rb_stanzaContext ctx) {
    todo(ctx);
  }

  @Override
  public void enterCip_profile(Cip_profileContext ctx) {
    if (_currentIpsecProfile != null) {
      throw new BatfishException("IpsecProfile should be null!");
    }
    _currentIpsecProfile = new IpsecProfile(ctx.name.getText());
    defineStructure(IPSEC_PROFILE, ctx.name.getText(), ctx);
  }

  @Override
  public void enterCip_transform_set(Cip_transform_setContext ctx) {
    if (_currentIpsecTransformSet != null) {
      throw new BatfishException("IpsecTransformSet should be null!");
    }
    _currentIpsecTransformSet = new IpsecTransformSet(ctx.name.getText());
    defineStructure(IPSEC_TRANSFORM_SET, ctx.name.getText(), ctx);
    if (ctx.ipsec_encryption() != null) {
      _currentIpsecTransformSet.setEncryptionAlgorithm(
          toEncryptionAlgorithm(ctx.ipsec_encryption()));
    } else if (ctx.ipsec_encryption_aruba() != null) {
      _currentIpsecTransformSet.setEncryptionAlgorithm(
          toEncryptionAlgorithm(ctx.ipsec_encryption_aruba()));
    }
    // If any encryption algorithm was set then ESP protocol is used
    if (_currentIpsecTransformSet.getEncryptionAlgorithm() != null) {
      _currentIpsecTransformSet.getProtocols().add(IpsecProtocol.ESP);
    }

    if (ctx.ipsec_authentication() != null) {
      _currentIpsecTransformSet.setAuthenticationAlgorithm(
          toIpsecAuthenticationAlgorithm(ctx.ipsec_authentication()));
      _currentIpsecTransformSet.getProtocols().add(toProtocol(ctx.ipsec_authentication()));
    }
  }

  private IpsecProtocol toProtocol(Ipsec_authenticationContext ctx) {
    if (ctx.ESP_MD5_HMAC() != null
        || ctx.ESP_SHA256_HMAC() != null
        || ctx.ESP_SHA512_HMAC() != null
        || ctx.ESP_SHA_HMAC() != null) {
      return IpsecProtocol.ESP;
    } else if (ctx.AH_SHA_HMAC() != null || ctx.AH_MD5_HMAC() != null) {
      return IpsecProtocol.AH;
    } else {
      throw convError(IpsecProtocol.class, ctx);
    }
  }

  @Override
  public void exitCipprf_set_isakmp_profile(Cipprf_set_isakmp_profileContext ctx) {
    String name = ctx.name.getText();
    int line = ctx.getStart().getLine();
    _currentIpsecProfile.setIsakmpProfile(name);
    _configuration.referenceStructure(ISAKMP_PROFILE, name, IPSEC_PROFILE_ISAKMP_PROFILE, line);
  }

  @Override
  public void exitCipprf_set_pfs(Cipprf_set_pfsContext ctx) {
    _currentIpsecProfile.setPfsGroup(toDhGroup(ctx.dh_group()));
  }

  @Override
  public void exitCipprf_set_transform_set(Cipprf_set_transform_setContext ctx) {
    for (VariableContext transform : ctx.transforms) {
      int line = transform.getStart().getLine();
      String name = transform.getText();
      _currentIpsecProfile.getTransformSets().add(name);
      _configuration.referenceStructure(
          IPSEC_TRANSFORM_SET, name, IPSEC_PROFILE_TRANSFORM_SET, line);
    }
  }

  @Override
  public void exitCipt_mode(Cipt_modeContext ctx) {
    if (ctx.TRANSPORT() != null) {
      _currentIpsecTransformSet.setIpsecEncapsulationMode(IpsecEncapsulationMode.TRANSPORT);
    } else if (ctx.TUNNEL() != null) {
      _currentIpsecTransformSet.setIpsecEncapsulationMode(IpsecEncapsulationMode.TUNNEL);
    } else {
      throw new BatfishException("Unsupported mode " + ctx.getText());
    }
  }

  @Override
  public void enterCis_policy(Cis_policyContext ctx) {
    Integer priority = toInteger(ctx.priority);
    _currentIsakmpPolicy = new IsakmpPolicy(priority);
    _currentIsakmpPolicy.setHashAlgorithm(IkeHashingAlgorithm.SHA1);
    _currentIsakmpPolicy.setEncryptionAlgorithm(EncryptionAlgorithm.THREEDES_CBC);
    _currentIsakmpPolicy.setAuthenticationMethod(IkeAuthenticationMethod.PRE_SHARED_KEYS);
    if (_format == ARUBAOS) {
      _currentIsakmpPolicy.setDiffieHellmanGroup(DiffieHellmanGroup.GROUP1);
    } else {
      _currentIsakmpPolicy.setDiffieHellmanGroup(DiffieHellmanGroup.GROUP2);
    }

    _currentIsakmpPolicy.setLifetimeSeconds(86400);
    defineStructure(ISAKMP_POLICY, priority.toString(), ctx);
    /* Isakmp policies are checked in order not explicitly referenced, so add a self-reference
    here */
    _configuration.referenceStructure(
        ISAKMP_POLICY, priority.toString(), ISAKMP_POLICY_SELF_REF, ctx.priority.getLine());
  }

  @Override
  public void enterCis_profile(Cis_profileContext ctx) {
    _currentIsakmpProfile = new IsakmpProfile(ctx.name.getText());
    defineStructure(ISAKMP_PROFILE, ctx.name.getText(), ctx);
    /* Isakmp profiles are checked against for matches not explicitly referenced, so add a
    self-reference here */
    _configuration.referenceStructure(
        ISAKMP_PROFILE, ctx.name.getText(), ISAKMP_PROFILE_SELF_REF, ctx.name.start.getLine());
  }

  @Override
  public void enterCisco_configuration(Cisco_configurationContext ctx) {
    _configuration = new CiscoConfiguration();
    _configuration.setVendor(_format);
    _currentVrf = Configuration.DEFAULT_VRF_NAME;
    if (_format == CISCO_IOS) {
      Logging logging = new Logging();
      logging.setOn(true);
      _configuration.getCf().setLogging(logging);
    } else if (_format == CISCO_ASA) {
      // serial line may not be anywhere in the config so add it here to make sure the serial line
      // is in the data model
      _configuration.getCf().getLines().computeIfAbsent(SERIAL_LINE, Line::new);
    }
  }

  @Override
  public void exitCispol_authentication(Cispol_authenticationContext ctx) {
    if (ctx.PRE_SHARE() != null) {
      _currentIsakmpPolicy.setAuthenticationMethod(IkeAuthenticationMethod.PRE_SHARED_KEYS);
    } else if (ctx.RSA_SIG() != null) {
      _currentIsakmpPolicy.setAuthenticationMethod(IkeAuthenticationMethod.RSA_SIGNATURES);
    } else {
      throw new BatfishException("Unsupported authentication method in " + ctx.getText());
    }
  }

  @Override
  public void exitCispol_encr(Cispol_encrContext ctx) {
    _currentIsakmpPolicy.setEncryptionAlgorithm(toEncryptionAlgorithm(ctx.ike_encryption()));
  }

  @Override
  public void exitCispol_encryption(Cispol_encryptionContext ctx) {
    _currentIsakmpPolicy.setEncryptionAlgorithm(toEncryptionAlgorithm(ctx.ike_encryption_aruba()));
  }

  @Override
  public void exitCispol_group(Cispol_groupContext ctx) {
    int group = Integer.parseInt(ctx.DEC().getText());
    _currentIsakmpPolicy.setDiffieHellmanGroup(DiffieHellmanGroup.fromGroupNumber(group));
  }

  @Override
  public void exitCispol_hash(Cispol_hashContext ctx) {
    if (ctx.MD5() != null) {
      _currentIsakmpPolicy.setHashAlgorithm(IkeHashingAlgorithm.MD5);
    } else if (ctx.SHA() != null) {
      _currentIsakmpPolicy.setHashAlgorithm(IkeHashingAlgorithm.SHA1);
    } else if (ctx.SHA2_256_128() != null) {
      _currentIsakmpPolicy.setHashAlgorithm(IkeHashingAlgorithm.SHA_256);
    } else {
      throw new BatfishException("Unsupported authentication method in " + ctx.getText());
    }
  }

  @Override
  public void exitCispol_lifetime(Cispol_lifetimeContext ctx) {
    _currentIsakmpPolicy.setLifetimeSeconds(Integer.parseInt(ctx.DEC().getText()));
  }

  @Override
  public void exitCisprf_keyring(Cisprf_keyringContext ctx) {
    String name = ctx.name.getText();
    int line = ctx.getStart().getLine();
    _currentIsakmpProfile.setKeyring(name);
    _configuration.referenceStructure(KEYRING, name, ISAKMP_PROFILE_KEYRING, line);
  }

  @Override
  public void exitCisprf_match(Cisprf_matchContext ctx) {
    _currentIsakmpProfile.setMatchIdentity(
        new IpWildcard(toIp(ctx.address), toIp(ctx.mask).inverted()));
  }

  @Override
  public void exitCisprf_self_identity(Cisprf_self_identityContext ctx) {
    _currentIsakmpProfile.setSelfIdentity(toIp(ctx.IP_ADDRESS()));
  }

  @Override
  public void exitCisprf_local_address(Cisprf_local_addressContext ctx) {
    if (ctx.IP_ADDRESS() != null) {
      _currentIsakmpProfile.setLocalAddress(toIp(ctx.IP_ADDRESS()));
    } else {
      _currentIsakmpProfile.setLocalInterfaceName(ctx.interface_name().getText());
    }
  }

  @Override
  public void exitCkr_local_address(Ckr_local_addressContext ctx) {
    if (ctx.IP_ADDRESS() != null) {
      _currentKeyring.setLocalAddress(toIp(ctx.IP_ADDRESS()));
    } else {
      _currentKeyring.setLocalInterfaceName(ctx.interface_name().getText());
    }
  }

  @Override
  public void exitCkr_psk(Ckr_pskContext ctx) {
    Ip wildCardMask = ctx.wildcard_mask == null ? Ip.MAX : toIp(ctx.wildcard_mask);
    _currentKeyring.setKey(
        CommonUtil.sha256Digest(ctx.variable_permissive().getText() + CommonUtil.salt()));
    _currentKeyring.setRemoteIdentity(
        new IpWildcard(toIp(ctx.ip_address), wildCardMask.inverted()));
  }

  @Override
  public void enterClb_docsis_policy(Clb_docsis_policyContext ctx) {
    String name = ctx.policy.getText();
    String rule = ctx.rulenum.getText();
    DocsisPolicy policy =
        _configuration
            .getCf()
            .getCable()
            .getDocsisPolicies()
            .computeIfAbsent(name, DocsisPolicy::new);
    defineStructure(DOCSIS_POLICY, name, ctx);
    policy.getRules().add(rule);
    _configuration.referenceStructure(
        DOCSIS_POLICY_RULE, rule, DOCSIS_POLICY_DOCSIS_POLICY_RULE, ctx.getStart().getLine());
  }

  @Override
  public void enterClb_rule(Clb_ruleContext ctx) {
    String name = ctx.rulenum.getText();
    _configuration
        .getCf()
        .getCable()
        .getDocsisPolicyRules()
        .computeIfAbsent(name, DocsisPolicyRule::new);
    defineStructure(DOCSIS_POLICY_RULE, name, ctx);
  }

  @Override
  public void enterCntlr_rf_channel(Cntlr_rf_channelContext ctx) {
    _no = (ctx.NO() != null);
  }

  @Override
  public void enterCommunity_set_stanza(Community_set_stanzaContext ctx) {
    String name = ctx.name.getText();
    defineStructure(COMMUNITY_SET, name, ctx);
  }

  @Override
  public void enterCrypto_keyring(Crypto_keyringContext ctx) {
    if (_currentKeyring != null) {
      throw new BatfishException("Keyring should be null!");
    }
    _currentKeyring = new Keyring(ctx.name.getText());
    defineStructure(KEYRING, ctx.name.getText(), ctx);
  }

  @Override
  public void enterCrypto_map(Crypto_mapContext ctx) {
    _currentCryptoMapName = ctx.name.getText();
    if (ctx.seq_num != null) {
      _currentCryptoMapSequenceNum = toInteger(ctx.seq_num);
    }
  }

  @Override
  public void enterCrypto_dynamic_map(Crypto_dynamic_mapContext ctx) {
    String name = ctx.name.getText();

    _currentCryptoMapEntry = new CryptoMapEntry(name, toInteger(ctx.seq_num));
    _currentCryptoMapEntry.setDynamic(true);

    CryptoMapSet cryptoMapSet = _configuration.getCryptoMapSets().get(name);
    // if this is the first crypto map entry in the crypto map set
    if (cryptoMapSet == null) {
      cryptoMapSet = new CryptoMapSet();
      cryptoMapSet.setDynamic(true);
      _configuration.getCryptoMapSets().put(name, cryptoMapSet);
      defineStructure(CRYPTO_DYNAMIC_MAP_SET, name, ctx);
    } else if (!cryptoMapSet.getDynamic()) {
      _w.redFlag(
          String.format("Cannot add dynamic crypto map entry %s to a static crypto map set", name));
      return;
    }
    cryptoMapSet.getCryptoMapEntries().add(_currentCryptoMapEntry);
  }

  @Override
  public void enterCrypto_map_t_ipsec_isakmp(Crypto_map_t_ipsec_isakmpContext ctx) {
    _currentCryptoMapEntry =
        new CryptoMapEntry(_currentCryptoMapName, _currentCryptoMapSequenceNum);

    CryptoMapSet cryptoMapSet = _configuration.getCryptoMapSets().get(_currentCryptoMapName);
    // if this is the first crypto map entry in the crypto map set
    if (cryptoMapSet == null) {
      cryptoMapSet = new CryptoMapSet();
      _configuration.getCryptoMapSets().put(_currentCryptoMapName, cryptoMapSet);
      defineStructure(CRYPTO_MAP_SET, _currentCryptoMapName, ctx);
    } else if (cryptoMapSet.getDynamic()) {
      _w.redFlag(
          String.format(
              "Cannot add static crypto map entry %s to a dynamic crypto map set",
              _currentCryptoMapName));
      return;
    }

    if (ctx.crypto_dynamic_map_name != null) {
      String name = ctx.crypto_dynamic_map_name.getText();
      _currentCryptoMapEntry.setReferredDynamicMapSet(name);
      _configuration.referenceStructure(
          CRYPTO_DYNAMIC_MAP_SET,
          name,
          CRYPTO_MAP_IPSEC_ISAKMP_CRYPTO_DYNAMIC_MAP_SET,
          ctx.getStart().getLine());
    }

    cryptoMapSet.getCryptoMapEntries().add(_currentCryptoMapEntry);
  }

  @Override
  public void enterCs_class(Cs_classContext ctx) {
    String number = ctx.num.getText();
    _currentServiceClass =
        _configuration
            .getCf()
            .getCable()
            .getServiceClasses()
            .computeIfAbsent(number, ServiceClass::new);
    defineStructure(SERVICE_CLASS, number, ctx);
  }

  @Override
  public void enterDt_depi_class(Dt_depi_classContext ctx) {
    String name = ctx.name.getText();
    _configuration.referenceStructure(
        DEPI_CLASS, name, DEPI_TUNNEL_DEPI_CLASS, ctx.getStart().getLine());
  }

  @Override
  public void enterDt_l2tp_class(Dt_l2tp_classContext ctx) {
    String name = ctx.name.getText();
    _configuration.referenceStructure(
        L2TP_CLASS, name, DEPI_TUNNEL_L2TP_CLASS, ctx.getStart().getLine());
  }

  @Override
  public void enterExtended_access_list_stanza(Extended_access_list_stanzaContext ctx) {
    String name;
    if (ctx.name != null) {
      name = ctx.name.getText();
    } else if (ctx.shortname != null) {
      name = ctx.shortname.getText();
    } else if (ctx.num != null) {
      name = ctx.num.getText();
    } else {
      throw new BatfishException("Could not determine acl name");
    }
    _currentExtendedAcl =
        _configuration.getExtendedAcls().computeIfAbsent(name, ExtendedAccessList::new);
    defineStructure(IPV4_ACCESS_LIST_EXTENDED, name, ctx);
  }

  @Override
  public void enterExtended_ipv6_access_list_stanza(Extended_ipv6_access_list_stanzaContext ctx) {
    String name;
    if (ctx.name != null) {
      name = ctx.name.getText();
    } else {
      throw new BatfishException("Could not determine acl name");
    }
    _currentExtendedIpv6Acl =
        _configuration.getExtendedIpv6Acls().computeIfAbsent(name, ExtendedIpv6AccessList::new);
    defineStructure(IPV6_ACCESS_LIST_EXTENDED, name, ctx);
  }

  @Override
  public void enterIf_description(If_descriptionContext ctx) {
    Token descriptionToken = ctx.description_line().text;
    String description = descriptionToken != null ? descriptionToken.getText().trim() : "";
    for (Interface currentInterface : _currentInterfaces) {
      currentInterface.setDescription(description);
    }
  }

  @Override
  public void enterIf_ip_igmp(If_ip_igmpContext ctx) {
    _no = (ctx.NO() != null);
  }

  @Override
  public void enterIf_spanning_tree(If_spanning_treeContext ctx) {
    _no = ctx.NO() != null;
  }

  @Override
  public void enterIf_standby(If_standbyContext ctx) {
    _no = ctx.NO() != null;
  }

  @Override
  public void exitIf_standby(If_standbyContext ctx) {
    _no = false;
  }

  @Override
  public void enterStandby_group(Standby_groupContext ctx) {
    int group = toInteger(ctx.group);
    _currentHsrpGroup = group;
    _currentInterfaces.forEach(i -> i.getHsrpGroups().computeIfAbsent(group, HsrpGroup::new));
  }

  @Override
  public void exitStandby_group(Standby_groupContext ctx) {
    _currentHsrpGroup = null;
  }

  @Override
  public void exitStandby_version(Standby_versionContext ctx) {
    if (!_no) {
      _currentInterfaces.forEach(i -> i.setHsrpVersion(ctx.version.getText()));
    } else {
      _currentInterfaces.forEach(i -> i.setHsrpVersion(null));
    }
  }

  @Override
  public void exitStandby_group_authentication(Standby_group_authenticationContext ctx) {
    String rawAuthenticationString = ctx.auth.getText();
    _currentInterfaces.forEach(
        i ->
            i.getHsrpGroups()
                .get(_currentHsrpGroup)
                .setAuthentication(CommonUtil.sha256Digest(rawAuthenticationString)));
  }

  @Override
  public void exitStandby_group_ip(Standby_group_ipContext ctx) {
    Ip ip = toIp(ctx.ip);
    _currentInterfaces.forEach(i -> i.getHsrpGroups().get(_currentHsrpGroup).setIp(ip));
  }

  @Override
  public void exitStandby_group_preempt(Standby_group_preemptContext ctx) {
    _currentInterfaces.forEach(i -> i.getHsrpGroups().get(_currentHsrpGroup).setPreempt(!_no));
  }

  @Override
  public void exitStandby_group_priority(Standby_group_priorityContext ctx) {
    int priority =
        _no ? org.batfish.datamodel.hsrp.HsrpGroup.DEFAULT_PRIORITY : toInteger(ctx.priority);
    _currentInterfaces.forEach(i -> i.getHsrpGroups().get(_currentHsrpGroup).setPriority(priority));
  }

  @Override
  public void exitStandby_group_timers(Standby_group_timersContext ctx) {
    int helloTime =
        _no ? org.batfish.datamodel.hsrp.HsrpGroup.DEFAULT_HELLO_TIME : toInteger(ctx.hello_time);
    int holdTime =
        _no ? org.batfish.datamodel.hsrp.HsrpGroup.DEFAULT_HOLD_TIME : toInteger(ctx.hold_time);
    _currentInterfaces.forEach(
        i -> {
          HsrpGroup hsrpGroup = i.getHsrpGroups().get(_currentHsrpGroup);
          hsrpGroup.setHelloTime(helloTime);
          hsrpGroup.setHoldTime(holdTime);
        });
  }

  @Override
  public void exitStandby_group_track(Standby_group_trackContext ctx) {
    String trackingGroup = ctx.group.getText();
    _configuration.referenceStructure(
        TRACK, trackingGroup, INTERFACE_STANDBY_TRACK, ctx.group.getLine());
    TrackAction trackAction = toTrackAction(ctx.track_action());
    if (trackAction == null) {
      return;
    }
    _currentInterfaces
        .stream()
        .map(i -> i.getHsrpGroups().get(_currentHsrpGroup).getTrackActions())
        .forEach(
            trackActions -> {
              if (_no) {
                // 'no' version of command only operates if rest of line matches existing setting
                if (trackAction.equals(trackActions.get(trackingGroup))) {
                  trackActions.remove(trackingGroup);
                }
              } else {
                trackActions.put(trackingGroup, trackAction);
              }
            });
  }

  private @Nullable TrackAction toTrackAction(Track_actionContext ctx) {
    if (ctx.track_action_decrement() != null) {
      int subtrahend = toInteger(ctx.track_action_decrement().subtrahend);
      return new DecrementPriority(subtrahend);
    } else {
      return convProblem(TrackAction.class, ctx, null);
    }
  }

  @Override
  public void enterIf_vrrp(If_vrrpContext ctx) {
    _currentVrrpGroupNum = toInteger(ctx.groupnum);
  }

  @Override
  public void enterInterface_is_stanza(Interface_is_stanzaContext ctx) {
    Interface iface = getOrAddInterface(ctx.iname);
    iface.setIsisInterfaceMode(IsisInterfaceMode.ACTIVE);
    _currentIsisInterface = iface;
  }

  @Override
  public void enterIp_as_path_access_list_stanza(Ip_as_path_access_list_stanzaContext ctx) {
    String name = ctx.name.getText();
    _currentAsPathAcl =
        _configuration.getAsPathAccessLists().computeIfAbsent(name, IpAsPathAccessList::new);
    defineStructure(AS_PATH_ACCESS_LIST, name, ctx);
  }

  @Override
  public void enterIp_community_list_expanded_stanza(Ip_community_list_expanded_stanzaContext ctx) {
    String name;
    if (ctx.num != null) {
      name = ctx.num.getText();
    } else if (ctx.name != null) {
      name = ctx.name.getText();
    } else {
      throw new BatfishException("Invalid community-list name");
    }
    _currentExpandedCommunityList =
        _configuration
            .getExpandedCommunityLists()
            .computeIfAbsent(name, ExpandedCommunityList::new);
    defineStructure(COMMUNITY_LIST_EXPANDED, name, ctx);
  }

  @Override
  public void enterIp_community_list_standard_stanza(Ip_community_list_standard_stanzaContext ctx) {
    String name;
    if (ctx.num != null) {
      name = ctx.num.getText();
    } else if (ctx.name != null) {
      name = ctx.name.getText();
    } else {
      throw new BatfishException("Invalid standard community-list name");
    }
    _currentStandardCommunityList =
        _configuration
            .getStandardCommunityLists()
            .computeIfAbsent(name, StandardCommunityList::new);
    defineStructure(COMMUNITY_LIST_STANDARD, name, ctx);
  }

  @Override
  public void enterIp_nat_pool(Ip_nat_poolContext ctx) {
    String name = ctx.name.getText();
    NatPool natPool = new NatPool();
    _configuration.getNatPools().put(name, natPool);
    _currentNatPool = natPool;
    defineStructure(NAT_POOL, name, ctx);
  }

  @Override
  public void enterIp_prefix_list_stanza(Ip_prefix_list_stanzaContext ctx) {
    String name = ctx.name.getText();
    _currentPrefixList = _configuration.getPrefixLists().computeIfAbsent(name, PrefixList::new);
    defineStructure(PREFIX_LIST, name, ctx);
  }

  @Override
  public void enterIp_route_stanza(Ip_route_stanzaContext ctx) {
    if (ctx.vrf != null) {
      _currentVrf = ctx.vrf.getText();
    }
    if (ctx.MANAGEMENT() != null) {
      _currentVrf = CiscoConfiguration.MANAGEMENT_VRF_NAME;
    }
  }

  @Override
  public void enterIpv6_prefix_list_stanza(Ipv6_prefix_list_stanzaContext ctx) {
    String name = ctx.name.getText();
    _currentPrefix6List = _configuration.getPrefix6Lists().computeIfAbsent(name, Prefix6List::new);
    defineStructure(PREFIX6_LIST, name, ctx);
  }

  @Override
  public void enterIs_type_is_stanza(Is_type_is_stanzaContext ctx) {
    IsisProcess proc = currentVrf().getIsisProcess();
    if (ctx.LEVEL_1() != null) {
      proc.setLevel(IsisLevel.LEVEL_1);
    } else if (ctx.LEVEL_2_ONLY() != null || ctx.LEVEL_2() != null) {
      proc.setLevel(IsisLevel.LEVEL_2);
    } else {
      throw new BatfishException("Unsupported is-type");
    }
  }

  @Override
  public void enterLogging_address(Logging_addressContext ctx) {
    if (_no) {
      return;
    }
    Logging logging = _configuration.getCf().getLogging();
    String hostname = ctx.hostname.getText();
    LoggingHost host = new LoggingHost(hostname);
    logging.getHosts().put(hostname, host);
  }

  @Override
  public void enterNeighbor_block_rb_stanza(Neighbor_block_rb_stanzaContext ctx) {
    _currentBlockNeighborAddressFamilies.clear();
    _inBlockNeighbor = true;
    // do no further processing for unsupported address families / containers
    if (_currentPeerGroup == _dummyPeerGroup) {
      pushPeer(_dummyPeerGroup);
      return;
    }
    BgpProcess proc = currentVrf().getBgpProcess();
    if (ctx.ip_address != null) {
      Ip ip = toIp(ctx.ip_address);
      _currentIpPeerGroup = proc.getIpPeerGroups().get(ip);
      if (_currentIpPeerGroup == null) {
        proc.addIpPeerGroup(ip);
        _currentIpPeerGroup = proc.getIpPeerGroups().get(ip);
      } else {
        _w.redFlag(
            "Duplicate IP peer group in neighbor config (line:" + ctx.start.getLine() + ")",
            DUPLICATE);
      }
      pushPeer(_currentIpPeerGroup);
    } else if (ctx.ip_prefix != null) {
      Prefix prefix = Prefix.parse(ctx.ip_prefix.getText());
      _currentDynamicIpPeerGroup = proc.getDynamicIpPeerGroups().get(prefix);
      if (_currentDynamicIpPeerGroup == null) {
        _currentDynamicIpPeerGroup = proc.addDynamicIpPeerGroup(prefix);
      } else {
        _w.redFlag(
            "Duplicate DynamicIP peer group neighbor config (line:" + ctx.start.getLine() + ")",
            DUPLICATE);
      }
      pushPeer(_currentDynamicIpPeerGroup);
    } else if (ctx.ipv6_address != null) {
      Ip6 ip6 = toIp6(ctx.ipv6_address);
      Ipv6BgpPeerGroup pg = proc.getIpv6PeerGroups().get(ip6);
      if (pg == null) {
        proc.addIpv6PeerGroup(ip6);
        pg = proc.getIpv6PeerGroups().get(ip6);
      } else {
        _w.redFlag(
            "Duplicate IPV6 peer group in neighbor config (line:" + ctx.start.getLine() + ")",
            DUPLICATE);
      }
      pushPeer(pg);
      _currentIpv6PeerGroup = pg;
    } else if (ctx.ipv6_prefix != null) {
      Prefix6 prefix6 = new Prefix6(ctx.ipv6_prefix.getText());
      DynamicIpv6BgpPeerGroup pg = proc.getDynamicIpv6PeerGroups().get(prefix6);
      if (pg == null) {
        pg = proc.addDynamicIpv6PeerGroup(prefix6);
      } else {
        _w.redFlag(
            "Duplicate Dynamic Ipv6 peer group neighbor config (line:" + ctx.start.getLine() + ")",
            DUPLICATE);
      }
      pushPeer(pg);
      _currentDynamicIpv6PeerGroup = pg;
    }
    if (ctx.asnum != null) {
      long remoteAs = toLong(ctx.asnum);
      _currentPeerGroup.setRemoteAs(remoteAs);
    }
    if (ctx.mapname != null) {
      String routeMap = ctx.mapname.getText();
      int line = ctx.mapname.getStart().getLine();
      _configuration.referenceStructure(
          ROUTE_MAP, routeMap, BGP_NEIGHBOR_REMOTE_AS_ROUTE_MAP, line);
    }
    // TODO: verify if this is correct for nexus
    _currentPeerGroup.setActive(true);
    _currentPeerGroup.setShutdown(false);
  }

  @Override
  public void enterNeighbor_flat_rb_stanza(Neighbor_flat_rb_stanzaContext ctx) {
    // do no further processing for unsupported address families / containers
    if (_currentPeerGroup == _dummyPeerGroup) {
      pushPeer(_dummyPeerGroup);
      return;
    }
    BgpProcess proc = currentVrf().getBgpProcess();
    // we must create peer group if it does not exist and this is a remote_as
    // declaration
    boolean create =
        ctx.remote_as_bgp_tail() != null || ctx.inherit_peer_session_bgp_tail() != null;
    if (ctx.ip != null) {
      Ip ip = toIp(ctx.ip);
      _currentIpPeerGroup = proc.getIpPeerGroups().get(ip);
      if (_currentIpPeerGroup == null) {
        if (create || _format == ARISTA) {
          proc.addIpPeerGroup(ip);
          _currentIpPeerGroup = proc.getIpPeerGroups().get(ip);
          pushPeer(_currentIpPeerGroup);
        } else {
          String message = "Ignoring reference to undeclared peer group: '" + ip + "'";
          _w.redFlag(message);
          pushPeer(_dummyPeerGroup);
        }
      } else {
        pushPeer(_currentIpPeerGroup);
      }
    } else if (ctx.ip6 != null) {
      Ip6 ip6 = toIp6(ctx.ip6);
      Ipv6BgpPeerGroup pg6 = proc.getIpv6PeerGroups().get(ip6);
      if (pg6 == null) {
        if (create || _format == ARISTA) {
          proc.addIpv6PeerGroup(ip6);
          pg6 = proc.getIpv6PeerGroups().get(ip6);
          pushPeer(pg6);
        } else {
          String message = "Ignoring reference to undeclared peer group: '" + ip6 + "'";
          _w.redFlag(message);
          pushPeer(_dummyPeerGroup);
        }
      } else {
        pushPeer(pg6);
      }
      _currentIpv6PeerGroup = pg6;
    } else if (ctx.peergroup != null) {
      String name = ctx.peergroup.getText();
      int definitionLine = ctx.peergroup.getLine();
      _currentNamedPeerGroup = proc.getNamedPeerGroups().get(name);
      if (_currentNamedPeerGroup == null) {
        if (create || _format == ARISTA) {
          proc.addNamedPeerGroup(name, definitionLine);
          _currentNamedPeerGroup = proc.getNamedPeerGroups().get(name);
        } else {
          int line = ctx.peergroup.getLine();
          _configuration.getUndefinedPeerGroups().put(name, line);
          _w.redFlag("reference to undeclared peer group: '" + name + "'");
        }
      }
      pushPeer(_currentNamedPeerGroup);
    } else {
      throw new BatfishException("unknown neighbor type");
    }
  }

  @Override
  public void enterNeighbor_group_rb_stanza(Neighbor_group_rb_stanzaContext ctx) {
    BgpProcess proc = currentVrf().getBgpProcess();
    String name = ctx.name.getText();
    int definitionLine = ctx.name.getStart().getLine();
    _currentNamedPeerGroup = proc.getNamedPeerGroups().get(name);
    if (_currentNamedPeerGroup == null) {
      proc.addNamedPeerGroup(name, definitionLine);
      _currentNamedPeerGroup = proc.getNamedPeerGroups().get(name);
    }
    pushPeer(_currentNamedPeerGroup);
  }

  @Override
  public void enterNet_is_stanza(Net_is_stanzaContext ctx) {
    IsisProcess proc = currentVrf().getIsisProcess();
    IsoAddress isoAddress = new IsoAddress(ctx.ISO_ADDRESS().getText());
    proc.setNetAddress(isoAddress);
  }

  @Override
  public void enterO_network(O_networkContext ctx) {
    _currentNetworkObject =
        _configuration.getNetworkObjects().computeIfAbsent(ctx.name.getText(), NetworkObject::new);
    defineStructure(NETWORK_OBJECT, ctx.name.getText(), ctx);
  }

  @Override
  public void exitO_network(O_networkContext ctx) {
    _currentNetworkObject = null;
  }

  @Override
  public void enterO_service(O_serviceContext ctx) {
    String name = ctx.name.getText();
    _currentServiceObject =
        _configuration.getServiceObjects().computeIfAbsent(name, ServiceObject::new);
    defineStructure(CiscoStructureType.SERVICE_OBJECT, name, ctx);
  }

  @Override
  public void exitO_service(O_serviceContext ctx) {
    _currentServiceObject = null;
  }

  @Override
  public void enterOg_network(Og_networkContext ctx) {
    String name = ctx.name.getText();
    // If there is a conflict, create a dummy object group
    if (_configuration.getObjectGroups().get(name) != null) {
      _currentNetworkObjectGroup = new NetworkObjectGroup(name);
      warnObjectGroupRedefinition(name);
    } else {
      _currentNetworkObjectGroup =
          _configuration.getNetworkObjectGroups().computeIfAbsent(name, NetworkObjectGroup::new);
      _configuration.getObjectGroups().put(name, _currentNetworkObjectGroup);
      defineStructure(NETWORK_OBJECT_GROUP, name, ctx);
    }
  }

  @Override
  public void exitOg_network(Og_networkContext ctx) {
    _currentNetworkObjectGroup = null;
  }

  @Override
  public void enterOg_service(Og_serviceContext ctx) {
    String name = ctx.name.getText();
    // If there is a conflict, create a dummy object group
    if (_configuration.getObjectGroups().get(name) != null) {
      _currentServiceObjectGroup = new ServiceObjectGroup(name);
      warnObjectGroupRedefinition(name);
    } else {
      _currentServiceObjectGroup =
          _configuration.getServiceObjectGroups().computeIfAbsent(name, ServiceObjectGroup::new);
      _configuration.getObjectGroups().put(name, _currentServiceObjectGroup);
      defineStructure(SERVICE_OBJECT_GROUP, name, ctx);
    }
  }

  @Override
  public void exitOg_service(Og_serviceContext ctx) {
    _currentServiceObjectGroup = null;
  }

  @Override
  public void enterOg_protocol(Og_protocolContext ctx) {
    String name = ctx.name.getText();
    // If there is a conflict, create a dummy object group
    if (_configuration.getObjectGroups().get(name) != null) {
      _currentProtocolObjectGroup = new ProtocolObjectGroup(name);
      warnObjectGroupRedefinition(name);
    } else {
      _currentProtocolObjectGroup =
          _configuration.getProtocolObjectGroups().computeIfAbsent(name, ProtocolObjectGroup::new);
      _configuration.getObjectGroups().put(name, _currentProtocolObjectGroup);
      defineStructure(PROTOCOL_OBJECT_GROUP, name, ctx);
    }
  }

  @Override
  public void exitOg_protocol(Og_protocolContext ctx) {
    _currentProtocolObjectGroup = null;
  }

  @Override
  public void exitOgn_group_object(Ogn_group_objectContext ctx) {
    String name = ctx.name.getText();
    _currentNetworkObjectGroup.getLines().add(new IpSpaceReference(name));
    _configuration.referenceStructure(
        NETWORK_OBJECT_GROUP, name, NETWORK_OBJECT_GROUP_GROUP_OBJECT, ctx.name.start.getLine());
  }

  @Override
  public void exitOgn_host_ip(Ogn_host_ipContext ctx) {
    _currentNetworkObjectGroup.getLines().add(new IpWildcard(toIp(ctx.ip)).toIpSpace());
  }

  @Override
  public void exitOgn_ip_with_mask(Ogn_ip_with_maskContext ctx) {
    Ip ip = toIp(ctx.ip);
    Ip mask = toIp(ctx.mask);
    _currentNetworkObjectGroup.getLines().add(new IpWildcard(new Prefix(ip, mask)).toIpSpace());
  }

  @Override
  public void exitOgn_network_object(Ogn_network_objectContext ctx) {
    IpSpace ipSpace = null;
    if (ctx.prefix != null) {
      ipSpace = new IpWildcard(ctx.prefix.getText()).toIpSpace();
    } else if (ctx.wildcard_address != null && ctx.wildcard_mask != null) {
      // Mask needs to be inverted since zeros are don't-cares in this context
      ipSpace =
          new IpWildcard(toIp(ctx.wildcard_address), toIp(ctx.wildcard_mask).inverted())
              .toIpSpace();
    } else if (ctx.address != null) {
      ipSpace = new IpWildcard(ctx.address.getText()).toIpSpace();
    } else if (ctx.name != null) {
      String name = ctx.name.getText();
      ipSpace = new IpSpaceReference(name);
      _configuration.referenceStructure(
          NETWORK_OBJECT, name, NETWORK_OBJECT_GROUP_NETWORK_OBJECT, ctx.name.start.getLine());
    }
    if (ipSpace == null) {
      _w.redFlag("Unimplemented object-group network line: " + getFullText(ctx));
    } else {
      _currentNetworkObjectGroup.getLines().add(ipSpace);
    }
  }

  @Override
  public void exitOgp_protocol_object(Ogp_protocol_objectContext ctx) {
    _currentProtocolObjectGroup
        .getLines()
        .add(new ProtocolObjectGroupProtocolLine(toIpProtocol(ctx.protocol())));
  }

  @Override
  public void exitOgs_icmp(Ogs_icmpContext ctx) {
    _currentServiceObjectGroup.getLines().add(new IcmpServiceObjectGroupLine());
  }

  @Override
  public void enterOgs_service_object(Ogs_service_objectContext ctx) {
    if (ctx.service_specifier() != null) {
      _currentServiceObject = new ServiceObject(INLINE_SERVICE_OBJECT_NAME);
    }
  }

  @Override
  public void exitOgs_service_object(Ogs_service_objectContext ctx) {
    if (ctx.name != null) {
      String name = ctx.name.getText();
      _currentServiceObjectGroup
          .getLines()
          .add(new ServiceObjectReferenceServiceObjectGroupLine(name));
      _configuration.referenceStructure(
          CiscoStructureType.SERVICE_OBJECT,
          name,
          CiscoStructureUsage.SERVICE_OBJECT_GROUP_SERVICE_OBJECT,
          ctx.name.getStart().getLine());
    } else if (ctx.service_specifier() != null) {
      _currentServiceObjectGroup.getLines().add(_currentServiceObject);
      _currentServiceObject = null;
    }
  }

  @Override
  public void exitOgs_tcp(Ogs_tcpContext ctx) {
    _currentServiceObjectGroup.getLines().add(new TcpServiceObjectGroupLine(toPortRanges(ctx.ps)));
  }

  @Override
  public void exitOgs_udp(Ogs_udpContext ctx) {
    _currentServiceObjectGroup.getLines().add(new UdpServiceObjectGroupLine(toPortRanges(ctx.ps)));
  }

  @Override
  public void exitOn_description(On_descriptionContext ctx) {
    _currentNetworkObject.setDescription(ctx.description_line().getText());
  }

  @Override
  public void exitOn_fqdn(On_fqdnContext ctx) {
    _currentNetworkObject.setIpSpace(EmptyIpSpace.INSTANCE);
    _w.redFlag("Unknown how to resolve domain name to IP address: " + getFullText(ctx));
  }

  @Override
  public void exitOn_host(On_hostContext ctx) {
    if (ctx.address != null) {
      _currentNetworkObject.setIpSpace(new Ip(ctx.address.getText()).toIpSpace());
    } else {
      // IPv6
      _w.redFlag("Unimplemented network object line: " + getFullText(ctx));
    }
  }

  @Override
  public void exitOn_range(On_rangeContext ctx) {
    _w.redFlag("Unimplemented network object line: " + getFullText(ctx));
  }

  @Override
  public void exitOn_subnet(On_subnetContext ctx) {
    if (ctx.address != null) {
      _currentNetworkObject.setIpSpace(
          new Prefix(new Ip(ctx.address.getText()), new Ip(ctx.mask.getText())).toIpSpace());
    } else {
      // IPv6
      _w.redFlag("Unimplemented network object line: " + getFullText(ctx));
    }
  }

  @Override
  public void exitOs_description(Os_descriptionContext ctx) {
    _currentServiceObject.setDescription(ctx.description_line().getText());
  }

  @Override
  public void enterPrefix_set_stanza(Prefix_set_stanzaContext ctx) {
    _currentPrefixSetName = ctx.name.getText();
    defineStructure(PREFIX_SET, _currentPrefixSetName, ctx);
  }

  @Override
  public void enterRbnx_address_family(Rbnx_address_familyContext ctx) {
    String familyStr = ctx.first.getText() + '-' + ctx.second.getText();
    _currentBgpNxVrfAddressFamily =
        _currentBgpNxVrfConfiguration.getOrCreateAddressFamily(familyStr);
  }

  @Override
  public void exitRbnx_address_family(Rbnx_address_familyContext ctx) {
    _currentBgpNxVrfAddressFamily = null;
  }

  @Override
  public void enterRbnx_af_aggregate_address(Rbnx_af_aggregate_addressContext ctx) {
    if (ctx.prefix != null) {
      Prefix prefix = Prefix.parse(ctx.prefix.getText());
      _currentBgpNxVrfAddressFamilyAggregateNetwork =
          _currentBgpNxVrfAddressFamily.getOrCreateAggregateNetwork(prefix);
    } else if (ctx.network != null && ctx.subnet != null) {
      Prefix prefix = new Prefix(toIp(ctx.network), toIp(ctx.subnet));
      _currentBgpNxVrfAddressFamilyAggregateNetwork =
          _currentBgpNxVrfAddressFamily.getOrCreateAggregateNetwork(prefix);
    } else if (ctx.prefix6 != null) {
      Prefix6 prefix = new Prefix6(ctx.prefix6.getText());
      _currentBgpNxVrfAddressFamilyAggregateNetwork =
          _currentBgpNxVrfAddressFamily.getOrCreateAggregateNetwork(prefix);
    }
  }

  @Override
  public void exitRbnx_af_aggregate_address(Rbnx_af_aggregate_addressContext ctx) {
    _currentBgpNxVrfAddressFamilyAggregateNetwork = null;
  }

  @Override
  public void exitRbnx_af_aa_tail(Rbnx_af_aa_tailContext ctx) {
    int line = ctx.getStart().getLine();
    if (ctx.ADVERTISE_MAP() != null) {
      String name = ctx.mapname.getText();
      _configuration.referenceStructure(ROUTE_MAP, name, BGP_ROUTE_MAP_ADVERTISE, line);
      _currentBgpNxVrfAddressFamilyAggregateNetwork.setAdvertiseMap(name);
    } else if (ctx.AS_SET() != null) {
      _currentBgpNxVrfAddressFamilyAggregateNetwork.setAsSet(true);
    } else if (ctx.ATTRIBUTE_MAP() != null) {
      String name = ctx.mapname.getText();
      _configuration.referenceStructure(ROUTE_MAP, name, BGP_ROUTE_MAP_ATTRIBUTE, line);
      _currentBgpNxVrfAddressFamilyAggregateNetwork.setAttributeMap(name);
    } else if (ctx.SUMMARY_ONLY() != null) {
      _currentBgpNxVrfAddressFamilyAggregateNetwork.setSummaryOnly(true);
    } else if (ctx.SUPPRESS_MAP() != null) {
      String name = ctx.mapname.getText();
      _configuration.referenceStructure(ROUTE_MAP, name, BGP_ROUTE_MAP_SUPPRESS, line);
      _currentBgpNxVrfAddressFamilyAggregateNetwork.setSuppressMap(name);
    }
  }

  @Override
  public void exitRbnx_af_additional_paths(Rbnx_af_additional_pathsContext ctx) {
    if (ctx.mapname != null) {
      String name = ctx.mapname.getText();
      _configuration.referenceStructure(
          ROUTE_MAP, name, BGP_ROUTE_MAP_OTHER, ctx.getStart().getLine());
    }
  }

  @Override
  public void exitRbnx_af_client_to_client(Rbnx_af_client_to_clientContext ctx) {
    _currentBgpNxVrfAddressFamily.setClientToClientReflection(true);
  }

  @Override
  public void exitRbnx_af_dampening(Rbnx_af_dampeningContext ctx) {
    if (ctx.mapname != null) {
      String name = ctx.mapname.getText();
      _configuration.referenceStructure(
          ROUTE_MAP, name, BGP_ROUTE_MAP_OTHER, ctx.getStart().getLine());
    }
  }

  @Override
  public void exitRbnx_af_default_metric(Rbnx_af_default_metricContext ctx) {
    long metric = toLong(ctx.metric);
    _currentBgpNxVrfAddressFamily.setDefaultMetric(metric);
  }

  @Override
  public void exitRbnx_af_default_information(Rbnx_af_default_informationContext ctx) {
    _currentBgpNxVrfAddressFamily.setDefaultInformationOriginate(true);
  }

  @Override
  public void exitRbnx_af_distance(Rbnx_af_distanceContext ctx) {
    _currentBgpNxVrfAddressFamily.setDistanceEbgp(toInteger(ctx.ebgp));
    _currentBgpNxVrfAddressFamily.setDistanceIbgp(toInteger(ctx.ibgp));
    _currentBgpNxVrfAddressFamily.setDistanceLocal(toInteger(ctx.local));
  }

  @Override
  public void exitRbnx_af_inject_map(Rbnx_af_inject_mapContext ctx) {
    _configuration.referenceStructure(
        ROUTE_MAP, ctx.injectmap.getText(), BGP_ROUTE_MAP_OTHER, ctx.getStart().getLine());

    _configuration.referenceStructure(
        ROUTE_MAP, ctx.existmap.getText(), BGP_ROUTE_MAP_OTHER, ctx.getStart().getLine());
  }

  @Override
  public void exitRbnx_af_maximum_paths(Rbnx_af_maximum_pathsContext ctx) {
    int limit = toInteger(ctx.numpaths);
    if (ctx.IBGP() != null) {
      _currentBgpNxVrfAddressFamily.setMaximumPathsIbgp(limit);
    } else if (ctx.EIBGP() != null) {
      _currentBgpNxVrfAddressFamily.setMaximumPathsEbgp(limit);
      _currentBgpNxVrfAddressFamily.setMaximumPathsIbgp(limit);
    } else {
      _currentBgpNxVrfAddressFamily.setMaximumPathsEbgp(limit);
    }
  }

  @Override
  public void exitRbnx_af_network(Rbnx_af_networkContext ctx) {
    String mapname = "";
    if (ctx.mapname != null) {
      mapname = ctx.mapname.getText();
      _configuration.referenceStructure(
          ROUTE_MAP, mapname, BGP_ROUTE_MAP_OTHER, ctx.getStart().getLine());
    }

    if (ctx.prefix != null) {
      Prefix prefix = Prefix.parse(ctx.prefix.getText());
      _currentBgpNxVrfAddressFamily.addIpNetwork(prefix, mapname);
    } else if (ctx.address != null && ctx.mask != null) {
      Prefix prefix = new Prefix(toIp(ctx.address), toIp(ctx.mask));
      _currentBgpNxVrfAddressFamily.addIpNetwork(prefix, mapname);
    } else if (ctx.prefix6 != null) {
      Prefix6 prefix = new Prefix6(ctx.prefix6.getText());
      _currentBgpNxVrfAddressFamily.addIpv6Network(prefix, mapname);
    }
  }

  @Override
  public void exitRbnx_af_nexthop_route_map(Rbnx_af_nexthop_route_mapContext ctx) {
    String name = ctx.mapname.getText();
    _configuration.referenceStructure(
        ROUTE_MAP, name, BGP_ROUTE_MAP_OTHER, ctx.getStart().getLine());
  }

  @Override
  public void exitRbnx_af_redistribute_direct(Rbnx_af_redistribute_directContext ctx) {
    String name = ctx.mapname.getText();
    _configuration.referenceStructure(
        ROUTE_MAP, name, BGP_REDISTRIBUTE_CONNECTED_MAP, ctx.getStart().getLine());
    _currentBgpNxVrfAddressFamily.setRedistributionPolicy(RoutingProtocol.CONNECTED, name, null);
  }

  @Override
  public void exitRbnx_af_redistribute_eigrp(Rbnx_af_redistribute_eigrpContext ctx) {
    String name = ctx.mapname.getText();
    String sourceTag = ctx.source_tag.getText();
    _configuration.referenceStructure(
        ROUTE_MAP, name, BGP_REDISTRIBUTE_EIGRP_MAP, ctx.getStart().getLine());
    _currentBgpNxVrfAddressFamily.setRedistributionPolicy(RoutingProtocol.EIGRP, name, sourceTag);
  }

  @Override
  public void exitRbnx_af_redistribute_isis(Rbnx_af_redistribute_isisContext ctx) {
    String name = ctx.mapname.getText();
    String sourceTag = ctx.source_tag.getText();
    _configuration.referenceStructure(
        ROUTE_MAP, name, BGP_REDISTRIBUTE_ISIS_MAP, ctx.getStart().getLine());
    _currentBgpNxVrfAddressFamily.setRedistributionPolicy(RoutingProtocol.ISIS, name, sourceTag);
  }

  @Override
  public void exitRbnx_af_redistribute_lisp(Rbnx_af_redistribute_lispContext ctx) {
    String name = ctx.mapname.getText();
    _configuration.referenceStructure(
        ROUTE_MAP, name, BGP_REDISTRIBUTE_LISP_MAP, ctx.getStart().getLine());
    _currentBgpNxVrfAddressFamily.setRedistributionPolicy(RoutingProtocol.LISP, name, null);
  }

  @Override
  public void exitRbnx_af_redistribute_ospf(Rbnx_af_redistribute_ospfContext ctx) {
    String name = ctx.mapname.getText();
    String sourceTag = ctx.source_tag.getText();
    _configuration.referenceStructure(
        ROUTE_MAP, name, BGP_REDISTRIBUTE_OSPF_MAP, ctx.getStart().getLine());
    _currentBgpNxVrfAddressFamily.setRedistributionPolicy(RoutingProtocol.OSPF, name, sourceTag);
  }

  @Override
  public void exitRbnx_af_redistribute_ospfv3(Rbnx_af_redistribute_ospfv3Context ctx) {
    String name = ctx.mapname.getText();
    String sourceTag = ctx.source_tag.getText();
    _configuration.referenceStructure(
        ROUTE_MAP, name, BGP_REDISTRIBUTE_OSPFV3_MAP, ctx.getStart().getLine());
    _currentBgpNxVrfAddressFamily.setRedistributionPolicy(RoutingProtocol.OSPF3, name, sourceTag);
  }

  @Override
  public void exitRbnx_af_redistribute_rip(Rbnx_af_redistribute_ripContext ctx) {
    String name = ctx.mapname.getText();
    String sourceTag = ctx.source_tag.getText();
    _configuration.referenceStructure(
        ROUTE_MAP, name, BGP_REDISTRIBUTE_RIP_MAP, ctx.getStart().getLine());
    _currentBgpNxVrfAddressFamily.setRedistributionPolicy(RoutingProtocol.RIP, name, sourceTag);
  }

  @Override
  public void exitRbnx_af_redistribute_static(Rbnx_af_redistribute_staticContext ctx) {
    String name = ctx.mapname.getText();
    _configuration.referenceStructure(
        ROUTE_MAP, name, BGP_REDISTRIBUTE_STATIC_MAP, ctx.getStart().getLine());
    _currentBgpNxVrfAddressFamily.setRedistributionPolicy(RoutingProtocol.STATIC, name, null);
  }

  @Override
  public void exitRbnx_af_suppress_inactive(Rbnx_af_suppress_inactiveContext ctx) {
    _currentBgpNxVrfAddressFamily.setSuppressInactive(true);
  }

  @Override
  public void exitRbnx_af_table_map(Rbnx_af_table_mapContext ctx) {
    String name = ctx.mapname.getText();
    _configuration.referenceStructure(ROUTE_MAP, name, BGP_TABLE_MAP, ctx.getStart().getLine());
  }

  @Override
  public void exitRbnx_bestpath(Rbnx_bestpathContext ctx) {
    if (ctx.ALWAYS_COMPARE_MED() != null) {
      _currentBgpNxVrfConfiguration.setBestpathAlwaysCompareMed(true);
    } else if (ctx.AS_PATH() != null && ctx.MULTIPATH_RELAX() != null) {
      _currentBgpNxVrfConfiguration.setBestpathAsPathMultipathRelax(true);
    } else if (ctx.COMPARE_ROUTERID() != null) {
      _currentBgpNxVrfConfiguration.setBestpathCompareRouterId(true);
    } else if (ctx.COST_COMMUNITY() != null && ctx.IGNORE() != null) {
      _currentBgpNxVrfConfiguration.setBestpathCostCommunityIgnore(true);
    } else if (ctx.MED() != null && ctx.CONFED() != null) {
      _currentBgpNxVrfConfiguration.setBestpathMedConfed(true);
    } else if (ctx.MED() != null && ctx.MISSING_AS_WORST() != null) {
      _currentBgpNxVrfConfiguration.setBestpathMedMissingAsWorst(true);
    } else if (ctx.MED() != null && ctx.NON_DETERMINISTIC() != null) {
      _currentBgpNxVrfConfiguration.setBestpathMedNonDeterministic(true);
    } else {
      _w.redFlag("Unsupported BGP bestpath configuration: " + ctx.getText());
    }
  }

  @Override
  public void exitRbnx_cluster_id(Rbnx_cluster_idContext ctx) {
    if (ctx.ip != null) {
      _currentBgpNxVrfConfiguration.setClusterId(toIp(ctx.ip));
    } else {
      _currentBgpNxVrfConfiguration.setClusterId(new Ip(toLong(ctx.ip_as_int)));
    }
  }

  @Override
  public void exitRbnx_confederation_identifier(Rbnx_confederation_identifierContext ctx) {
    todo(ctx);
  }

  @Override
  public void exitRbnx_confederation_peers(Rbnx_confederation_peersContext ctx) {
    todo(ctx);
  }

  @Override
  public void exitRbnx_enforce_first_as(Rbnx_enforce_first_asContext ctx) {
    _configuration.getNxBgpGlobalConfiguration().setEnforceFirstAs(true);
  }

  @Override
  public void exitRbnx_log_neighbor_changes(Rbnx_log_neighbor_changesContext ctx) {
    _currentBgpNxVrfConfiguration.setLogNeighborChanges(true);
  }

  @Override
  public void exitRbnx_maxas_limit(Rbnx_maxas_limitContext ctx) {
    int limit = toInteger(ctx.limit);
    _currentBgpNxVrfConfiguration.setMaxasLimit(limit);
  }

  @Override
  public void enterRbnx_neighbor(Rbnx_neighborContext ctx) {
    if (ctx.ip != null) {
      Ip ip = toIp(ctx.ip);
      _currentBgpNxVrfNeighbor = _currentBgpNxVrfConfiguration.getOrCreateNeighbor(ip);
    } else if (ctx.prefix != null) {
      Prefix prefix = Prefix.parse(ctx.prefix.getText());
      _currentBgpNxVrfNeighbor = _currentBgpNxVrfConfiguration.getOrCreatePassiveNeighbor(prefix);
    } else if (ctx.ip6 != null) {
      Ip6 ip = toIp6(ctx.ip6);
      _currentBgpNxVrfNeighbor = _currentBgpNxVrfConfiguration.getOrCreateNeighbor(ip);
    } else if (ctx.prefix6 != null) {
      Prefix6 prefix = new Prefix6(ctx.prefix6.getText());
      _currentBgpNxVrfNeighbor = _currentBgpNxVrfConfiguration.getOrCreatePassiveNeighbor(prefix);
    } else {
      throw new BatfishException(
          "BGP neighbor IP definition not supported in line " + ctx.getText());
    }

    if (ctx.REMOTE_AS() != null && ctx.bgp_asn() != null) {
      long asn = toAsNum(ctx.bgp_asn());
      _currentBgpNxVrfNeighbor.setRemoteAs(asn);
    }

    if (ctx.REMOTE_AS() != null && ctx.ROUTE_MAP() != null) {
      String name = ctx.mapname.getText();
      _currentBgpNxVrfNeighbor.setRemoteAsRouteMap(name);
      _configuration.referenceStructure(
          ROUTE_MAP, name, BGP_NEIGHBOR_REMOTE_AS_ROUTE_MAP, ctx.getStart().getLine());
    }
  }

  @Override
  public void exitRbnx_neighbor(Rbnx_neighborContext ctx) {
    _currentBgpNxVrfNeighbor = null;
  }

  @Override
  public void enterRbnx_n_address_family(Rbnx_n_address_familyContext ctx) {
    String familyStr = ctx.first.getText() + '-' + ctx.second.getText();
    _currentBgpNxVrfNeighborAddressFamily =
        _currentBgpNxVrfNeighbor.getOrCreateAddressFamily(familyStr);
  }

  @Override
  public void exitRbnx_n_address_family(Rbnx_n_address_familyContext ctx) {
    _currentBgpNxVrfNeighborAddressFamily = null;
  }

  @Override
  public void exitRbnx_n_af_advertise_map(Rbnx_n_af_advertise_mapContext ctx) {
    _configuration.referenceStructure(
        ROUTE_MAP, ctx.mapname.getText(), BGP_ROUTE_MAP_OTHER, ctx.getStart().getLine());

    if (ctx.EXIST_MAP() != null) {
      _configuration.referenceStructure(
          ROUTE_MAP, ctx.existmap.getText(), BGP_ROUTE_MAP_OTHER, ctx.getStart().getLine());
    }

    if (ctx.NON_EXIST_MAP() != null) {
      _configuration.referenceStructure(
          ROUTE_MAP, ctx.nonexistmap.getText(), BGP_ROUTE_MAP_OTHER, ctx.getStart().getLine());
    }
  }

  @Override
  public void exitRbnx_n_af_allowas_in(Rbnx_n_af_allowas_inContext ctx) {
    if (ctx.num != null) {
      todo(ctx);
    }
    _currentBgpNxVrfNeighborAddressFamily.setAllowAsIn(true);
  }

  @Override
  public void exitRbnx_n_af_as_override(Rbnx_n_af_as_overrideContext ctx) {
    _currentBgpNxVrfNeighborAddressFamily.setAsOverride(true);
  }

  @Override
  public void exitRbnx_n_af_default_originate(Rbnx_n_af_default_originateContext ctx) {
    _currentBgpNxVrfNeighborAddressFamily.setDefaultOriginate(true);
    if (ctx.ROUTE_MAP() != null) {
      String name = ctx.mapname.getText();
      _currentBgpNxVrfNeighborAddressFamily.setDefaultOriginateMap(name);
      _configuration.referenceStructure(
          ROUTE_MAP, name, BGP_DEFAULT_ORIGINATE_ROUTE_MAP, ctx.getStart().getLine());
    }
  }

  @Override
  public void exitRbnx_n_af_disable_peer_as_check(Rbnx_n_af_disable_peer_as_checkContext ctx) {
    _currentBgpNxVrfNeighborAddressFamily.setDisablePeerAsCheck(true);
  }

  @Override
  public void exitRbnx_n_af_filter_list(Rbnx_n_af_filter_listContext ctx) {
    String filterList = ctx.name.getText();
    CiscoStructureType type = _inIpv6BgpPeer ? IPV6_ACCESS_LIST : IPV4_ACCESS_LIST;
    CiscoStructureUsage usage =
        _inIpv6BgpPeer
            ? ((ctx.IN() != null) ? BGP_INBOUND_FILTER6_LIST : BGP_OUTBOUND_FILTER6_LIST)
            : ((ctx.IN() != null) ? BGP_INBOUND_FILTER_LIST : BGP_OUTBOUND_FILTER_LIST);
    _configuration.referenceStructure(type, filterList, usage, ctx.getStart().getLine());
  }

  @Override
  public void exitRbnx_n_af_inherit(Rbnx_n_af_inheritContext ctx) {
    String name = ctx.template.getText();
    int sequence = toInteger(ctx.seq);
    _currentBgpNxVrfNeighborAddressFamily.setInheritPeerPolicy(sequence, name);
    _configuration.referenceStructure(
        BGP_TEMPLATE_PEER_POLICY, name, BGP_INHERITED_PEER_POLICY, ctx.getStart().getLine());
  }

  @Override
  public void exitRbnx_n_af_next_hop_self(Rbnx_n_af_next_hop_selfContext ctx) {
    _currentBgpNxVrfNeighborAddressFamily.setNextHopSelf(true);
  }

  @Override
  public void exitRbnx_n_af_next_hop_third_party(Rbnx_n_af_next_hop_third_partyContext ctx) {
    _currentBgpNxVrfNeighborAddressFamily.setNextHopThirdParty(true);
  }

  @Override
  public void exitRbnx_n_af_prefix_list(Rbnx_n_af_prefix_listContext ctx) {
    String prefixList = ctx.listname.getText();
    CiscoStructureType type = _inIpv6BgpPeer ? IPV6_ACCESS_LIST : IPV4_ACCESS_LIST;
    CiscoStructureUsage usage =
        _inIpv6BgpPeer
            ? ((ctx.IN() != null) ? BGP_INBOUND_PREFIX6_LIST : BGP_OUTBOUND_PREFIX6_LIST)
            : ((ctx.IN() != null) ? BGP_INBOUND_PREFIX_LIST : BGP_OUTBOUND_PREFIX_LIST);
    _configuration.referenceStructure(type, prefixList, usage, ctx.getStart().getLine());
  }

  @Override
  public void exitRbnx_n_af_route_map(Rbnx_n_af_route_mapContext ctx) {
    String name = ctx.mapname.getText();
    CiscoStructureUsage usage;
    if (ctx.IN() != null) {
      usage = BGP_INBOUND_ROUTE_MAP;
      _currentBgpNxVrfNeighborAddressFamily.setInboundRouteMap(name);
    } else {
      usage = BGP_OUTBOUND_ROUTE_MAP;
      _currentBgpNxVrfNeighborAddressFamily.setOutboundRouteMap(name);
    }
    _configuration.referenceStructure(ROUTE_MAP, name, usage, ctx.getStart().getLine());
  }

  @Override
  public void exitRbnx_n_af_route_reflector_client(Rbnx_n_af_route_reflector_clientContext ctx) {
    _currentBgpNxVrfNeighborAddressFamily.setRouteReflectorClient(true);
  }

  @Override
  public void exitRbnx_n_af_send_community(Rbnx_n_af_send_communityContext ctx) {
    if (ctx.BOTH() != null || ctx.EXTENDED() != null) {
      _currentBgpNxVrfNeighborAddressFamily.setSendCommunityExtended(true);
    }
    if (ctx.BOTH() != null || ctx.STANDARD() != null || ctx.EXTENDED() == null) {
      _currentBgpNxVrfNeighborAddressFamily.setSendCommunityStandard(true);
    }
  }

  @Override
  public void exitRbnx_n_af_suppress_inactive(Rbnx_n_af_suppress_inactiveContext ctx) {
    _currentBgpNxVrfNeighborAddressFamily.setSuppressInactive(true);
  }

  @Override
  public void exitRbnx_n_af_unsuppress_map(Rbnx_n_af_unsuppress_mapContext ctx) {
    String name = ctx.mapname.getText();
    _configuration.referenceStructure(
        ROUTE_MAP, name, BGP_ROUTE_MAP_OTHER, ctx.getStart().getLine());
  }

  @Override
  public void exitRbnx_n_description(Rbnx_n_descriptionContext ctx) {
    _currentBgpNxVrfNeighbor.setDescription(ctx.desc.getText().trim());
  }

  @Override
  public void exitRbnx_n_ebgp_multihop(Rbnx_n_ebgp_multihopContext ctx) {
    _currentBgpNxVrfNeighbor.setEbgpMultihopTtl(toInteger(ctx.ebgp_ttl));
  }

  @Override
  public void exitRbnx_n_inherit(Rbnx_n_inheritContext ctx) {
    String name = ctx.peer.getText();
    if (ctx.PEER() != null) {
      _currentBgpNxVrfNeighbor.setInheritPeer(name);
      _configuration.referenceStructure(
          BGP_TEMPLATE_PEER, name, BGP_INHERITED_PEER, ctx.getStart().getLine());
    } else {
      _currentBgpNxVrfNeighbor.setInheritPeerSession(name);
      _configuration.referenceStructure(
          BGP_TEMPLATE_PEER_SESSION, name, BGP_INHERITED_SESSION, ctx.getStart().getLine());
    }
  }

  @Override
  public void exitRbnx_n_local_as(Rbnx_n_local_asContext ctx) {
    long asn = toAsNum(ctx.bgp_asn());
    _currentBgpNxVrfNeighbor.setLocalAs(asn);
  }

  @Override
  public void exitRbnx_n_no_shutdown(Rbnx_n_no_shutdownContext ctx) {
    _currentBgpNxVrfNeighbor.setShutdown(false);
  }

  @Override
  public void exitRbnx_n_remote_as(Rbnx_n_remote_asContext ctx) {
    long asn = toAsNum(ctx.bgp_asn());
    _currentBgpNxVrfNeighbor.setRemoteAs(asn);
  }

  @Override
  public void exitRbnx_n_remove_private_as(Rbnx_n_remove_private_asContext ctx) {
    if (ctx.ALL() != null) {
      _currentBgpNxVrfNeighbor.setRemovePrivateAs(RemovePrivateAsMode.ALL);
    } else if (ctx.REPLACE_AS() != null) {
      _currentBgpNxVrfNeighbor.setRemovePrivateAs(RemovePrivateAsMode.REPLACE_AS);
    }
  }

  @Override
  public void exitRbnx_n_shutdown(Rbnx_n_shutdownContext ctx) {
    _currentBgpNxVrfNeighbor.setShutdown(true);
  }

  @Override
  public void exitRbnx_n_update_source(Rbnx_n_update_sourceContext ctx) {
    String name = toInterfaceName(ctx.interface_name());
    _currentBgpNxVrfNeighbor.setUpdateSource(name);
    _configuration.referenceStructure(
        INTERFACE, name, BGP_UPDATE_SOURCE_INTERFACE, ctx.getStart().getLine());
  }

  @Override
  public void exitRbnx_no_enforce_first_as(Rbnx_no_enforce_first_asContext ctx) {
    _configuration.getNxBgpGlobalConfiguration().setEnforceFirstAs(false);
  }

  @Override
  public void exitRbnx_router_id(Rbnx_router_idContext ctx) {
    Ip ip = toIp(ctx.IP_ADDRESS());
    _currentBgpNxVrfConfiguration.setRouterId(ip);
  }

  @Override
  public void enterRbnx_template_peer(Rbnx_template_peerContext ctx) {
    String name = ctx.peer.getText();
    _currentBgpNxVrfNeighbor =
        _configuration.getNxBgpGlobalConfiguration().getOrCreateTemplatePeer(name);
    defineStructure(BGP_TEMPLATE_PEER, name, ctx);
  }

  @Override
  public void exitRbnx_template_peer(Rbnx_template_peerContext ctx) {
    _currentBgpNxVrfNeighbor = null;
  }

  @Override
  public void enterRbnx_template_peer_policy(Rbnx_template_peer_policyContext ctx) {
    String name = ctx.policy.getText();
    _currentBgpNxVrfNeighborAddressFamily =
        _configuration.getNxBgpGlobalConfiguration().getOrCreateTemplatePeerPolicy(name);
    defineStructure(BGP_TEMPLATE_PEER_POLICY, name, ctx);
  }

  @Override
  public void exitRbnx_template_peer_policy(Rbnx_template_peer_policyContext ctx) {
    _currentBgpNxVrfNeighborAddressFamily = null;
  }

  @Override
  public void enterRbnx_template_peer_session(Rbnx_template_peer_sessionContext ctx) {
    String name = ctx.session.getText();
    _currentBgpNxVrfNeighbor =
        _configuration.getNxBgpGlobalConfiguration().getOrCreateTemplatePeerSession(name);
    defineStructure(BGP_TEMPLATE_PEER_SESSION, name, ctx);
  }

  @Override
  public void exitRbnx_template_peer_session(Rbnx_template_peer_sessionContext ctx) {
    _currentBgpNxVrfNeighbor = null;
  }

  @Override
  public void enterRbnx_vrf(Rbnx_vrfContext ctx) {
    String vrfName = ctx.name.getText();
    Vrf vrf = initVrf(vrfName);
    _currentBgpNxVrfConfiguration = vrf.getBgpNxConfig();
    if (_currentBgpNxVrfConfiguration == null) {
      _currentBgpNxVrfConfiguration = new CiscoNxBgpVrfConfiguration();
      vrf.setBgpNxConfig(_currentBgpNxVrfConfiguration);
    }
  }

  @Override
  public void exitRbnx_vrf(Rbnx_vrfContext ctx) {
    _currentBgpNxVrfConfiguration = _configuration.getDefaultVrf().getBgpNxConfig();
  }

  @Override
  public void exitRbnx_v_local_as(Rbnx_v_local_asContext ctx) {
    long asNum = toAsNum(ctx.bgp_asn());
    _currentBgpNxVrfConfiguration.setLocalAs(asNum);
  }

  @Override
  public void enterRo_area(Ro_areaContext ctx) {
    long area;
    if (ctx.area_int != null) {
      area = toLong(ctx.area_int);
    } else if (ctx.area_ip != null) {
      area = toIp(ctx.area_ip).asLong();
    } else {
      throw new BatfishException("Missing area");
    }
    _currentOspfArea = area;
  }

  @Override
  public void enterRo_vrf(Ro_vrfContext ctx) {
    Ip routerId = _currentOspfProcess.getRouterId();
    _currentVrf = ctx.name.getText();
    OspfProcess proc = currentVrf().getOspfProcess();
    if (proc == null) {
      proc = new OspfProcess(_currentOspfProcess.getName(), _format);
      currentVrf().setOspfProcess(proc);
      proc.setRouterId(routerId);
    }
    _currentOspfProcess = proc;
  }

  @Override
  public void enterRoa_interface(Roa_interfaceContext ctx) {
    String ifaceName = ctx.iname.getText();
    String canonicalIfaceName = getCanonicalInterfaceName(ifaceName);
    Interface iface = _configuration.getInterfaces().get(canonicalIfaceName);
    if (iface == null) {
      _w.redFlag("OSPF: Interface: '" + ifaceName + "' not declared before OSPF process");
      iface = addInterface(canonicalIfaceName, ctx.iname, false);
    }
    // might cause problems if interfaces are declared after ospf, but
    // whatever
    for (InterfaceAddress address : iface.getAllAddresses()) {
      Prefix prefix = address.getPrefix();
      OspfNetwork network = new OspfNetwork(prefix, _currentOspfArea);
      _currentOspfProcess.getNetworks().add(network);
    }
    _currentOspfInterface = iface.getName();
  }

  @Override
  public void enterRoute_map_stanza(Route_map_stanzaContext ctx) {
    String name = ctx.name.getText();
    RouteMap routeMap = _configuration.getRouteMaps().computeIfAbsent(name, RouteMap::new);
    _currentRouteMap = routeMap;
    int num = toInteger(ctx.num);
    LineAction action = toLineAction(ctx.rmt);
    RouteMapClause clause = _currentRouteMap.getClauses().get(num);
    if (clause == null) {
      clause = new RouteMapClause(action, name, num);
      routeMap.getClauses().put(num, clause);
    } else {
      _w.redFlag(
          "Route map '"
              + _currentRouteMap.getName()
              + "' already contains clause numbered '"
              + num
              + "'. Duplicate clause will be merged with original clause.");
    }
    _currentRouteMapClause = clause;
    defineStructure(ROUTE_MAP, name, ctx);
  }

  @Override
  public void enterRoute_policy_stanza(Route_policy_stanzaContext ctx) {
    String name = ctx.name.getText();
    _currentRoutePolicy = _configuration.getRoutePolicies().computeIfAbsent(name, RoutePolicy::new);

    List<RoutePolicyStatement> stmts = _currentRoutePolicy.getStatements();

    stmts.addAll(toRoutePolicyStatementList(ctx.stanzas));
    defineStructure(ROUTE_POLICY, name, ctx);
  }

  @Override
  public void enterRouter_bgp_stanza(Router_bgp_stanzaContext ctx) {
    int procNum = (ctx.procnum == null) ? 0 : toInteger(ctx.procnum);
    Vrf vrf = _configuration.getVrfs().get(Configuration.DEFAULT_VRF_NAME);

    if (_parser.getParser().isNxos()) {
      _currentBgpNxVrfConfiguration = vrf.getBgpNxConfig();
      if (_currentBgpNxVrfConfiguration == null) {
        _currentBgpNxVrfConfiguration = new CiscoNxBgpVrfConfiguration();
        vrf.setBgpNxConfig(_currentBgpNxVrfConfiguration);
      }
      _configuration.getNxBgpGlobalConfiguration().setLocalAs(procNum);
    } else {
      BgpProcess proc = new BgpProcess(_format, procNum);
      vrf.setBgpProcess(proc);
      _dummyPeerGroup = new MasterBgpPeerGroup();
      pushPeer(proc.getMasterBgpPeerGroup());
    }
  }

  @Override
  public void enterRe_classic(Re_classicContext ctx) {
    // Create a classic EIGRP process with ASN
    long asn = toLong(ctx.asnum);
    EigrpProcess proc = new EigrpProcess(asn, EigrpProcessMode.CLASSIC);
    currentVrf().setEigrpProcess(proc);
    _currentEigrpProcess = proc;
  }

  @Override
  public void enterReaf_interface(Reaf_interfaceContext ctx) {
    _currentEigrpInterface = getOrAddInterface(ctx.iname);
  }

  @Override
  public void enterRouter_isis_stanza(Router_isis_stanzaContext ctx) {
    IsisProcess isisProcess = new IsisProcess();
    isisProcess.setLevel(IsisLevel.LEVEL_1_2);
    currentVrf().setIsisProcess(isisProcess);
    _currentIsisProcess = isisProcess;
  }

  @Override
  public void enterRs_vrf(Rs_vrfContext ctx) {
    _currentVrf = ctx.name.getText();
  }

  @Override
  public void enterS_aaa(S_aaaContext ctx) {
    _no = ctx.NO() != null;
    if (_configuration.getCf().getAaa() == null) {
      _configuration.getCf().setAaa(new Aaa());
    }
  }

  @Override
  public void enterS_access_line(S_access_lineContext ctx) {
    String name = ctx.linetype.getText();
    _configuration.getCf().getLines().computeIfAbsent(name, Line::new);
  }

  @Override
  public void enterS_bfd_template(S_bfd_templateContext ctx) {
    defineStructure(BFD_TEMPLATE, ctx.name.getText(), ctx);
  }

  @Override
  public void enterS_cable(S_cableContext ctx) {
    if (_configuration.getCf().getCable() == null) {
      _configuration.getCf().setCable(new Cable());
    }
  }

  @Override
  public void enterS_class_map(S_class_mapContext ctx) {
    // TODO: do something with this.
    String name = ctx.name.getText();
    defineStructure(CLASS_MAP, name, ctx);
  }

  @Override
  public void enterS_depi_class(S_depi_classContext ctx) {
    String name = ctx.name.getText();
    _configuration.getCf().getDepiClasses().computeIfAbsent(name, DepiClass::new);
    defineStructure(DEPI_CLASS, name, ctx);
  }

  @Override
  public void enterS_depi_tunnel(S_depi_tunnelContext ctx) {
    String name = ctx.name.getText();
    _configuration.getCf().getDepiTunnels().computeIfAbsent(name, DepiTunnel::new);
    defineStructure(DEPI_TUNNEL, name, ctx);
  }

  @Override
  public void enterS_interface(S_interfaceContext ctx) {
    String nameAlpha = ctx.iname.name_prefix_alpha.getText();
    String canonicalNamePrefix;
    try {
      canonicalNamePrefix = CiscoConfiguration.getCanonicalInterfaceNamePrefix(nameAlpha);
    } catch (BatfishException e) {
      _w.redFlag(
          "Error fetching interface name at: "
              + getLocation(ctx)
              + getFullText(ctx)
              + " : "
              + e.getMessage());
      _currentInterfaces = ImmutableList.of();
      return;
    }
    StringBuilder namePrefix = new StringBuilder(canonicalNamePrefix);
    for (Token part : ctx.iname.name_middle_parts) {
      namePrefix.append(part.getText());
    }
    _currentInterfaces = new ArrayList<>();
    if (ctx.iname.range() != null) {
      List<SubRange> ranges = toRange(ctx.iname.range());
      for (SubRange range : ranges) {
        for (int i = range.getStart(); i <= range.getEnd(); i++) {
          String name = namePrefix.toString() + i;
          addInterface(name, ctx.iname, true);
          defineStructure(INTERFACE, name, ctx);
          _configuration.referenceStructure(
              INTERFACE, name, INTERFACE_SELF_REF, ctx.getStart().getLine());
        }
      }
    } else {
      addInterface(namePrefix.toString(), ctx.iname, true);
    }
    if (ctx.MULTIPOINT() != null) {
      todo(ctx);
    }
  }

  @Override
  public void enterS_ip_dhcp(S_ip_dhcpContext ctx) {
    _no = (ctx.NO() != null);
  }

  @Override
  public void enterS_ip_domain(S_ip_domainContext ctx) {
    _no = ctx.NO() != null;
  }

  @Override
  public void enterS_ip_pim(S_ip_pimContext ctx) {
    _no = ctx.NO() != null;
  }

  @Override
  public void enterS_ip_ssh(S_ip_sshContext ctx) {
    if (_configuration.getCf().getSsh() == null) {
      _configuration.getCf().setSsh(new SshSettings());
    }
  }

  @Override
  public void enterS_l2tp_class(S_l2tp_classContext ctx) {
    String name = ctx.name.getText();
    _configuration.getCf().getL2tpClasses().computeIfAbsent(name, L2tpClass::new);
    defineStructure(L2TP_CLASS, name, ctx);
  }

  @Override
  public void enterS_line(S_lineContext ctx) {
    String lineType = ctx.line_type().getText();
    if (lineType.equals("")) {
      lineType = "<UNNAMED>";
    }
    String nameBase = lineType;
    Integer slot1 = null;
    Integer slot2 = null;
    Integer port1 = null;
    Integer port2 = null;
    List<String> names = new ArrayList<>();
    if (ctx.first != null) {
      if (ctx.slot1 != null) {
        slot1 = toInteger(ctx.slot1);
        slot2 = slot1;
        if (ctx.port1 != null) {
          port1 = toInteger(ctx.port1);
          port2 = port1;
        }
      }
      int first = toInteger(ctx.first);
      int last;
      if (ctx.last != null) {
        if (ctx.slot2 != null) {
          slot2 = toInteger(ctx.slot2);
          if (ctx.port2 != null) {
            port2 = toInteger(ctx.port2);
          }
        }
        last = toInteger(ctx.last);
      } else {
        last = first;
      }
      if (last < first) {
        throw new BatfishException("Do not support decreasing line range: " + first + " " + last);
      }
      if (slot1 != null && port1 != null) {
        for (int s = slot1; s <= slot2; s++) {
          for (int p = port1; p <= port2; p++) {
            for (int i = first; i <= last; i++) {
              String name = nameBase + s + "/" + p + "/" + i;
              names.add(name);
            }
          }
        }
      } else if (slot1 != null) {
        for (int s = slot1; s <= slot2; s++) {
          for (int i = first; i <= last; i++) {
            String name = nameBase + s + "/" + i;
            names.add(name);
          }
        }
      } else {
        for (int i = first; i <= last; i++) {
          String name = nameBase + i;
          names.add(name);
        }
      }
    } else {
      names.add(nameBase);
    }

    // get the default list or null if Aaa, AaaAuthentication, or AaaAuthenticationLogin is null or
    // default list is undefined
    AaaAuthenticationLoginList defaultList =
        Optional.ofNullable(_configuration.getCf().getAaa())
            .map(Aaa::getAuthentication)
            .map(AaaAuthentication::getLogin)
            .map(AaaAuthenticationLogin::getLists)
            .map(lists -> lists.get(AaaAuthenticationLogin.DEFAULT_LIST_NAME))
            .orElse(null);

    for (String name : names) {
      if (_configuration.getCf().getLines().get(name) == null) {
        Line line = new Line(name);
        if (defaultList != null) {
          // if default list defined, apply it to all lines
          line.setAaaAuthenticationLoginList(defaultList);
          line.setLoginAuthentication(AaaAuthenticationLogin.DEFAULT_LIST_NAME);
        } else if (_configuration.getCf().getAaa() != null
            && _configuration.getCf().getAaa().getNewModel()
            && line.getLineType() != LineType.CON) {
          // if default list not defined but aaa new-model, apply to all lines except con0
          line.setAaaAuthenticationLoginList(
              new AaaAuthenticationLoginList(
                  Collections.singletonList(AuthenticationMethod.LOCAL)));
          line.setLoginAuthentication(AaaAuthenticationLogin.DEFAULT_LIST_NAME);
        }
        _configuration.getCf().getLines().put(name, line);
      }
    }
    _currentLineNames = names;
  }

  @Override
  public void enterS_logging(S_loggingContext ctx) {
    if (_configuration.getCf().getLogging() == null) {
      _configuration.getCf().setLogging(new Logging());
    }
    if (ctx.NO() != null) {
      _no = true;
    }
  }

  @Override
  public void enterS_mac_access_list(S_mac_access_listContext ctx) {
    String name = ctx.num.getText();
    _currentMacAccessList =
        _configuration.getMacAccessLists().computeIfAbsent(name, MacAccessList::new);
    defineStructure(MAC_ACCESS_LIST, name, ctx);
  }

  @Override
  public void enterS_mac_access_list_extended(S_mac_access_list_extendedContext ctx) {
    String name;
    if (ctx.num != null) {
      name = ctx.num.getText();

    } else if (ctx.name != null) {
      name = ctx.name.getText();
    } else {
      throw new BatfishException("Could not determine name of extended mac access-list");
    }
    _currentMacAccessList =
        _configuration.getMacAccessLists().computeIfAbsent(name, MacAccessList::new);
    defineStructure(MAC_ACCESS_LIST, name, ctx);
  }

  @Override
  public void enterS_ntp(S_ntpContext ctx) {
    if (_configuration.getCf().getNtp() == null) {
      _configuration.getCf().setNtp(new Ntp());
    }
  }

  @Override
  public void enterS_policy_map(S_policy_mapContext ctx) {
    // TODO: do something with this.
    if (ctx.variable_policy_map_header() != null) {
      String name = ctx.variable_policy_map_header().getText();
      defineStructure(POLICY_MAP, name, ctx);
    }
  }

  @Override
  public void enterS_router_ospf(S_router_ospfContext ctx) {
    String procName = ctx.name.getText();
    if (ctx.vrf != null) {
      _currentVrf = ctx.vrf.getText();
    }
    OspfProcess proc = new OspfProcess(procName, _format);
    currentVrf().setOspfProcess(proc);
    _currentOspfProcess = proc;
  }

  @Override
  public void enterS_service_template(S_service_templateContext ctx) {
    // TODO: do something with this.
    String name = ctx.name.getText();
    defineStructure(SERVICE_TEMPLATE, name, ctx);
  }

  @Override
  public void exitRo_auto_cost(Ro_auto_costContext ctx) {
    long referenceBandwidthDec = Long.parseLong(ctx.DEC().getText());
    long referenceBandwidth;
    if (ctx.MBPS() != null) {
      referenceBandwidth = referenceBandwidthDec * 1_000_000;
    } else if (ctx.GBPS() != null) {
      referenceBandwidth = referenceBandwidthDec * 1_000_000_000;
    } else {
      /* Different OSes interpret the units on DEC differently. */
      if (_format == CISCO_NX) {
        referenceBandwidth = referenceBandwidthDec * 1_000_000_000;
      } else {
        referenceBandwidth = referenceBandwidthDec * 1_000_000;
      }
    }
    _currentOspfProcess.setReferenceBandwidth(referenceBandwidth);
  }

  @Override
  public void exitRo_max_metric(Ro_max_metricContext ctx) {
    if (ctx.on_startup != null || ctx.wait_for_bgp != null) {
      return;
    }
    _currentOspfProcess.setMaxMetricRouterLsa(true);
    _currentOspfProcess.setMaxMetricIncludeStub(ctx.stub != null);
    if (ctx.external_lsa != null) {
      _currentOspfProcess.setMaxMetricExternalLsa(
          ctx.external != null
              ? toLong(ctx.external)
              : OspfProcess.DEFAULT_MAX_METRIC_EXTERNAL_LSA);
    }
    if (ctx.summary_lsa != null) {
      _currentOspfProcess.setMaxMetricSummaryLsa(
          ctx.summary != null ? toLong(ctx.summary) : OspfProcess.DEFAULT_MAX_METRIC_SUMMARY_LSA);
    }
  }

  @Override
  public void enterS_router_rip(S_router_ripContext ctx) {
    RipProcess proc = new RipProcess();
    currentVrf().setRipProcess(proc);
    _currentRipProcess = proc;
  }

  @Override
  public void enterS_snmp_server(S_snmp_serverContext ctx) {
    if (_configuration.getSnmpServer() == null) {
      SnmpServer snmpServer = new SnmpServer();
      snmpServer.setVrf(Configuration.DEFAULT_VRF_NAME);
      _configuration.setSnmpServer(snmpServer);
    }
  }

  @Override
  public void enterS_sntp(S_sntpContext ctx) {
    if (_configuration.getCf().getSntp() == null) {
      _configuration.getCf().setSntp(new Sntp());
    }
  }

  @Override
  public void enterS_spanning_tree(S_spanning_treeContext ctx) {
    _no = ctx.NO() != null;
  }

  @Override
  public void enterS_tacacs_server(S_tacacs_serverContext ctx) {
    _no = ctx.NO() != null;
  }

  @Override
  public void enterS_track(S_trackContext ctx) {
    String name = ctx.name.getText();
    _currentTrackingGroup = name;
    defineStructure(TRACK, name, ctx);
  }

  @Override
  public void exitS_track(S_trackContext ctx) {
    _currentTrackingGroup = null;
  }

  @Override
  public void exitTrack_interface(Track_interfaceContext ctx) {
    String name = toInterfaceName(ctx.interface_name());
    _configuration.referenceStructure(
        INTERFACE, name, TRACK_INTERFACE, ctx.interface_name().getStart().getLine());
    _configuration.getTrackingGroups().put(_currentTrackingGroup, new TrackInterface(name));
  }

  @Override
  public void enterS_username(S_usernameContext ctx) {
    String username;
    if (ctx.user != null) {
      username = ctx.user.getText();
    } else {
      username = unquote(ctx.quoted_user.getText());
    }
    _currentUser = _configuration.getCf().getUsers().computeIfAbsent(username, User::new);
  }

  @Override
  public void enterS_vrf_context(S_vrf_contextContext ctx) {
    _currentVrf = ctx.name.getText();
  }

  @Override
  public void enterS_vrf_definition(S_vrf_definitionContext ctx) {
    _currentVrf = ctx.name.getText();
  }

  @Override
  public void exitService_specifier_icmp(Service_specifier_icmpContext ctx) {
    _currentServiceObject.addProtocol(IpProtocol.ICMP);
    if (ctx.icmp_object_type() != null) {
      _currentServiceObject.setIcmpType(toIcmpType(ctx.icmp_object_type()));
    }
  }

  @Override
  public void exitService_specifier_protocol(Service_specifier_protocolContext ctx) {
    _currentServiceObject.addProtocol(toIpProtocol(ctx.protocol()));
  }

  @Override
  public void exitService_specifier_tcp_udp(Service_specifier_tcp_udpContext ctx) {
    if (ctx.TCP() != null || ctx.TCP_UDP() != null) {
      _currentServiceObject.addProtocol(IpProtocol.TCP);
    }
    if (ctx.TCP_UDP() != null || ctx.UDP() != null) {
      _currentServiceObject.addProtocol(IpProtocol.UDP);
    }
    if (ctx.dst_ps != null) {
      _currentServiceObject.addDstPorts(toPortRanges(ctx.dst_ps));
    }
    if (ctx.src_ps != null) {
      _currentServiceObject.addSrcPorts(toPortRanges(ctx.src_ps));
    }
  }

  @Override
  public void enterSession_group_rb_stanza(Session_group_rb_stanzaContext ctx) {
    String name = ctx.name.getText();
    int definitionLine = ctx.name.getStart().getLine();
    BgpProcess proc = currentVrf().getBgpProcess();
    _currentPeerSession = proc.getPeerSessions().get(name);
    if (_currentPeerSession == null) {
      proc.addPeerSession(name, definitionLine);
      _currentPeerSession = proc.getPeerSessions().get(name);
    }
    pushPeer(_currentPeerSession);
  }

  @Override
  public void enterSs_community(Ss_communityContext ctx) {
    String name = ctx.name.getText();
    Map<String, SnmpCommunity> communities = _configuration.getSnmpServer().getCommunities();
    _currentSnmpCommunity = communities.computeIfAbsent(name, SnmpCommunity::new);
  }

  @Override
  public void enterSs_host(Ss_hostContext ctx) {
    String hostname;
    if (ctx.ip4 != null) {
      hostname = ctx.ip4.getText();
    } else if (ctx.ip6 != null) {
      hostname = ctx.ip6.getText();
    } else if (ctx.host != null) {
      hostname = ctx.host.getText();
    } else {
      throw new BatfishException("Invalid host");
    }
    Map<String, SnmpHost> hosts = _configuration.getSnmpServer().getHosts();
    _currentSnmpHost = hosts.computeIfAbsent(hostname, SnmpHost::new);
  }

  @Override
  public void enterStandard_access_list_stanza(Standard_access_list_stanzaContext ctx) {
    String name;
    if (ctx.name != null) {
      name = ctx.name.getText();
    } else if (ctx.num != null) {
      name = ctx.num.getText();
    } else {
      throw new BatfishException("Invalid standard access-list name");
    }
    _currentStandardAcl =
        _configuration.getStandardAcls().computeIfAbsent(name, StandardAccessList::new);
    defineStructure(IPV4_ACCESS_LIST_STANDARD, name, ctx);
  }

  @Override
  public void enterStandard_ipv6_access_list_stanza(Standard_ipv6_access_list_stanzaContext ctx) {
    String name;
    if (ctx.name != null) {
      name = ctx.name.getText();
    } else {
      throw new BatfishException("Invalid standard access-list name");
    }
    _currentStandardIpv6Acl =
        _configuration.getStandardIpv6Acls().computeIfAbsent(name, StandardIpv6AccessList::new);
    defineStructure(IPV6_ACCESS_LIST_STANDARD, name, ctx);
  }

  @Override
  public void enterTemplate_peer_policy_rb_stanza(Template_peer_policy_rb_stanzaContext ctx) {
    String name = ctx.name.getText();
    int definitionLine = ctx.name.getLine();
    BgpProcess proc = currentVrf().getBgpProcess();
    _currentNamedPeerGroup = proc.getNamedPeerGroups().get(name);
    if (_currentNamedPeerGroup == null) {
      proc.addNamedPeerGroup(name, definitionLine);
      _currentNamedPeerGroup = proc.getNamedPeerGroups().get(name);
    }
    pushPeer(_currentNamedPeerGroup);
  }

  @Override
  public void enterTemplate_peer_rb_stanza(Template_peer_rb_stanzaContext ctx) {
    String name = ctx.name.getText();
    int definitionLine = ctx.name.getLine();
    BgpProcess proc = currentVrf().getBgpProcess();
    _currentNamedPeerGroup = proc.getNamedPeerGroups().get(name);
    if (_currentNamedPeerGroup == null) {
      proc.addNamedPeerGroup(name, definitionLine);
      _currentNamedPeerGroup = proc.getNamedPeerGroups().get(name);
    }
    pushPeer(_currentNamedPeerGroup);
  }

  @Override
  public void enterTemplate_peer_session_rb_stanza(Template_peer_session_rb_stanzaContext ctx) {
    String name = ctx.name.getText();
    int definitionLine = ctx.name.getLine();
    BgpProcess proc = currentVrf().getBgpProcess();
    _currentPeerSession = proc.getPeerSessions().get(name);
    if (_currentPeerSession == null) {
      proc.addPeerSession(name, definitionLine);
      _currentPeerSession = proc.getPeerSessions().get(name);
    }
    pushPeer(_currentPeerSession);
  }

  @Override
  public void enterTs_host(Ts_hostContext ctx) {
    String hostname = ctx.hostname.getText();
    if (!_no) {
      _configuration.getTacacsServers().add(hostname);
    }
  }

  @Override
  public void enterViaf_vrrp(Viaf_vrrpContext ctx) {
    int groupNum = toInteger(ctx.groupnum);
    _currentVrrpGroup =
        _configuration
            .getVrrpGroups()
            .computeIfAbsent(_currentVrrpInterface, name -> new VrrpInterface())
            .getVrrpGroups()
            .computeIfAbsent(groupNum, VrrpGroup::new);
  }

  @Override
  public void enterVrf_block_rb_stanza(Vrf_block_rb_stanzaContext ctx) {
    _currentVrf = ctx.name.getText();
    int procNum =
        _configuration.getVrfs().get(Configuration.DEFAULT_VRF_NAME).getBgpProcess().getProcnum();
    BgpProcess proc = new BgpProcess(_format, procNum);
    currentVrf().setBgpProcess(proc);
    pushPeer(proc.getMasterBgpPeerGroup());
    _currentBlockNeighborAddressFamilies.clear();
    _inBlockNeighbor = false;
  }

  @Override
  public void enterVrrp_interface(Vrrp_interfaceContext ctx) {
    String ifaceName = ctx.iface.getText();
    _currentVrrpInterface = getCanonicalInterfaceName(ifaceName);
    _configuration.referenceStructure(
        INTERFACE, _currentVrrpInterface, ROUTER_VRRP_INTERFACE, ctx.iface.getStart().getLine());
  }

  @Override
  public void exitAaa_accounting_commands_line(Aaa_accounting_commands_lineContext ctx) {
    _currentAaaAccountingCommands = null;
  }

  @Override
  public void exitAaa_accounting_default_group(Aaa_accounting_default_groupContext ctx) {
    List<String> groups =
        ctx.groups.stream().map(RuleContext::getText).collect(Collectors.toList());
    _configuration.getCf().getAaa().getAccounting().getDefault().setGroups(groups);
  }

  @Override
  public void exitAaa_accounting_default_local(Aaa_accounting_default_localContext ctx) {
    _configuration.getCf().getAaa().getAccounting().getDefault().setLocal(true);
  }

  @Override
  public void exitAaa_authentication_login_list(Aaa_authentication_login_listContext ctx) {
    _currentAaaAuthenticationLoginList = null;
  }

  @Override
  public void exitAaa_authentication_login_privilege_mode(
      Aaa_authentication_login_privilege_modeContext ctx) {
    _configuration.getCf().getAaa().getAuthentication().getLogin().setPrivilegeMode(true);
  }

  @Override
  public void exitAaa_new_model(Aaa_new_modelContext ctx) {
    _configuration.getCf().getAaa().setNewModel(!_no);
  }

  @Override
  public void exitActivate_bgp_tail(Activate_bgp_tailContext ctx) {
    if (_currentPeerGroup == null) {
      return;
    }
    BgpProcess proc = currentVrf().getBgpProcess();
    if (_currentPeerGroup != proc.getMasterBgpPeerGroup()) {
      _currentPeerGroup.setActive(true);
    } else {
      throw new BatfishException("no peer or peer group to activate in this context");
    }
  }

  @Override
  public void exitAdditional_paths_rb_stanza(Additional_paths_rb_stanzaContext ctx) {
    if (ctx.SELECT() != null && ctx.ALL() != null) {
      _currentPeerGroup.setAdditionalPathsSelectAll(true);
    } else {
      if (ctx.RECEIVE() != null) {
        _currentPeerGroup.setAdditionalPathsReceive(true);
      }
      if (ctx.SEND() != null) {
        _currentPeerGroup.setAdditionalPathsSend(true);
      }
    }
  }

  @Override
  public void exitAdditional_paths_selection_xr_rb_stanza(
      Additional_paths_selection_xr_rb_stanzaContext ctx) {
    if (ctx.name != null) {
      String name = ctx.name.getText();
      _configuration.referenceStructure(
          ROUTE_POLICY,
          name,
          BGP_ADDITIONAL_PATHS_SELECTION_ROUTE_POLICY,
          ctx.name.getStart().getLine());
    }
  }

  @Override
  public void exitAddress_family_rb_stanza(Address_family_rb_stanzaContext ctx) {
    popPeer();
  }

  @Override
  public void exitAdvertise_map_bgp_tail(Advertise_map_bgp_tailContext ctx) {
    // TODO: https://github.com/batfish/batfish/issues/1836
    String advertiseMapName = ctx.am_name.getText();
    _configuration.referenceStructure(
        ROUTE_MAP, advertiseMapName, BGP_ROUTE_MAP_ADVERTISE, ctx.am_name.getStart().getLine());
    if (ctx.em_name != null) {
      String existMapName = ctx.em_name.getText();
      _configuration.referenceStructure(
          ROUTE_MAP, existMapName, BGP_ADVERTISE_MAP_EXIST_MAP, ctx.em_name.getStart().getLine());
    }
  }

  @Override
  public void exitAf_group_rb_stanza(Af_group_rb_stanzaContext ctx) {
    resetPeerGroups();
    popPeer();
  }

  @Override
  public void exitAggregate_address_rb_stanza(Aggregate_address_rb_stanzaContext ctx) {
    BgpProcess proc = currentVrf().getBgpProcess();
    // Intentional identity comparison
    if (_currentPeerGroup == proc.getMasterBgpPeerGroup()) {
      boolean summaryOnly = ctx.summary_only != null;
      boolean asSet = ctx.as_set != null;
      if (ctx.network != null || ctx.prefix != null) {
        // ipv4
        Prefix prefix;
        if (ctx.network != null) {
          Ip network = toIp(ctx.network);
          Ip subnet = toIp(ctx.subnet);
          int prefixLength = subnet.numSubnetBits();
          prefix = new Prefix(network, prefixLength);
        } else {
          // ctx.prefix != null
          prefix = Prefix.parse(ctx.prefix.getText());
        }
        BgpAggregateIpv4Network net = new BgpAggregateIpv4Network(prefix);
        net.setAsSet(asSet);
        net.setSummaryOnly(summaryOnly);
        if (ctx.mapname != null) {
          String mapName = ctx.mapname.getText();
          net.setAttributeMap(mapName);
          _configuration.referenceStructure(
              ROUTE_MAP, mapName, BGP_AGGREGATE_ATTRIBUTE_MAP, ctx.mapname.getStart().getLine());
        } else if (ctx.rp != null) {
          String policyName = ctx.rp.getText();
          net.setAttributeMap(policyName);
          _configuration.referenceStructure(
              ROUTE_POLICY, policyName, BGP_AGGREGATE_ROUTE_POLICY, ctx.rp.getStart().getLine());
        }
        proc.getAggregateNetworks().put(prefix, net);
      } else if (ctx.ipv6_prefix != null) {
        // ipv6
        Prefix6 prefix6 = new Prefix6(ctx.ipv6_prefix.getText());
        BgpAggregateIpv6Network net = new BgpAggregateIpv6Network(prefix6);
        net.setAsSet(asSet);
        net.setSummaryOnly(summaryOnly);
        if (ctx.mapname != null) {
          String mapName = ctx.mapname.getText();
          net.setAttributeMap(mapName);
          _configuration.referenceStructure(
              ROUTE_MAP, mapName, BGP_AGGREGATE_ATTRIBUTE_MAP, ctx.mapname.getStart().getLine());
        }
        proc.getAggregateIpv6Networks().put(prefix6, net);
      }
    } else if (_currentIpPeerGroup != null
        || _currentIpv6PeerGroup != null
        || _currentDynamicIpPeerGroup != null
        || _currentDynamicIpv6PeerGroup != null
        || _currentNamedPeerGroup != null) {
      throw new BatfishException("unexpected occurrence in peer group/neighbor context");

    } else if (ctx.mapname != null) {
      String map = ctx.mapname.getText();
      _configuration.referenceStructure(
          ROUTE_MAP, map, BGP_VRF_AGGREGATE_ROUTE_MAP, ctx.mapname.getStart().getLine());
    }
  }

  @Override
  public void exitAllowas_in_bgp_tail(Allowas_in_bgp_tailContext ctx) {
    _currentPeerGroup.setAllowAsIn(true);
    if (ctx.num != null) {
      todo(ctx);
    }
  }

  @Override
  public void exitAlways_compare_med_rb_stanza(Always_compare_med_rb_stanzaContext ctx) {
    BgpProcess proc = currentVrf().getBgpProcess();
    proc.setAlwaysCompareMed(true);
  }

  @Override
  public void exitAs_path_multipath_relax_rb_stanza(As_path_multipath_relax_rb_stanzaContext ctx) {
    currentVrf().getBgpProcess().setAsPathMultipathRelax(ctx.NO() == null);
  }

  @Override
  public void exitAs_path_set_stanza(As_path_set_stanzaContext ctx) {
    String name = ctx.name.getText();
    AsPathSet asPathSet = _configuration.getAsPathSets().get(name);
    if (asPathSet != null) {
      _w.redFlag("Redeclaration of as-path-set: '" + name + "'");
    }
    asPathSet = new AsPathSet(name);
    _configuration.getAsPathSets().put(name, asPathSet);
    for (As_path_set_elemContext elemCtx : ctx.elems) {
      AsPathSetElem elem = toAsPathSetElem(elemCtx);
      asPathSet.getElements().add(elem);
    }
    defineStructure(AS_PATH_SET, name, ctx);
  }

  @Override
  public void exitAuto_summary_bgp_tail(Auto_summary_bgp_tailContext ctx) {
    todo(ctx);
  }

  @Override
  public void exitBanner_stanza(Banner_stanzaContext ctx) {
    String bannerType = ctx.banner_type().getText();
    String message = ctx.banner().getText();
    _configuration
        .getCf()
        .getBanners()
        .compute(bannerType, (k, v) -> v == null ? message : v + "\n" + message);
  }

  @Override
  public void exitBgp_advertise_inactive_rb_stanza(Bgp_advertise_inactive_rb_stanzaContext ctx) {
    _currentPeerGroup.setAdvertiseInactive(true);
  }

  @Override
  public void exitBgp_listen_range_rb_stanza(Bgp_listen_range_rb_stanzaContext ctx) {
    String name = ctx.name.getText();
    int line = ctx.name.getStart().getLine();
    BgpProcess proc = currentVrf().getBgpProcess();
    if (ctx.IP_PREFIX() != null) {
      Prefix prefix = Prefix.parse(ctx.IP_PREFIX().getText());
      DynamicIpBgpPeerGroup pg = proc.addDynamicIpPeerGroup(prefix);
      pg.setGroupName(name);
      pg.setGroupNameLine(line);
      if (ctx.as != null) {
        long remoteAs = toLong(ctx.as);
        pg.setRemoteAs(remoteAs);
      }
    } else if (ctx.IPV6_PREFIX() != null) {
      Prefix6 prefix6 = new Prefix6(ctx.IPV6_PREFIX().getText());
      DynamicIpv6BgpPeerGroup pg = proc.addDynamicIpv6PeerGroup(prefix6);
      pg.setGroupName(name);
      pg.setGroupNameLine(line);
      if (ctx.as != null) {
        long remoteAs = toLong(ctx.as);
        pg.setRemoteAs(remoteAs);
      }
    }
  }

  @Override
  public void exitCadant_stdacl_name(Cadant_stdacl_nameContext ctx) {
    String name = ctx.name.getText();
    _configuration.getStandardAcls().put(name, _currentStandardAcl);
  }

  @Override
  public void exitCip_profile(Cip_profileContext ctx) {
    _configuration.getIpsecProfiles().put(_currentIpsecProfile.getName(), _currentIpsecProfile);
    _currentIpsecProfile = null;
  }

  @Override
  public void exitCip_transform_set(Cip_transform_setContext ctx) {
    _configuration
        .getIpsecTransformSets()
        .put(_currentIpsecTransformSet.getName(), _currentIpsecTransformSet);
    _currentIpsecTransformSet = null;
  }

  @Override
  public void exitCis_policy(Cis_policyContext ctx) {
    _configuration.getIsakmpPolicies().put(_currentIsakmpPolicy.getName(), _currentIsakmpPolicy);
    _currentIsakmpPolicy = null;
  }

  @Override
  public void exitCis_profile(Cis_profileContext ctx) {
    _configuration.getIsakmpProfiles().put(_currentIsakmpProfile.getName(), _currentIsakmpProfile);
    _currentIsakmpProfile = null;
  }

  @Override
  public void exitClbdg_docsis_policy(Clbdg_docsis_policyContext ctx) {
    String name = ctx.policy.getText();
    _configuration.referenceStructure(
        DOCSIS_POLICY, name, DOCSIS_GROUP_DOCSIS_POLICY, ctx.getStart().getLine());
  }

  @Override
  public void exitCluster_id_bgp_tail(Cluster_id_bgp_tailContext ctx) {
    Ip clusterId = null;
    if (ctx.DEC() != null) {
      long ipAsLong = toLong(ctx.DEC());
      clusterId = new Ip(ipAsLong);
    } else if (ctx.IP_ADDRESS() != null) {
      clusterId = toIp(ctx.IP_ADDRESS());
    }
    _currentPeerGroup.setClusterId(clusterId);
  }

  @Override
  public void enterCm_ios_inspect(Cm_ios_inspectContext ctx) {
    String name = ctx.name.getText();
    _currentInspectClassMap =
        _configuration.getInspectClassMaps().computeIfAbsent(name, InspectClassMap::new);
    defineStructure(INSPECT_CLASS_MAP, name, ctx);
    MatchSemantics matchSemantics =
        ctx.match_semantics() != null
            ? toMatchSemantics(ctx.match_semantics())
            : MatchSemantics.MATCH_ALL;
    _currentInspectClassMap.setMatchSemantics(matchSemantics);
  }

  private MatchSemantics toMatchSemantics(Match_semanticsContext ctx) {
    if (ctx.MATCH_ALL() != null) {
      return MatchSemantics.MATCH_ALL;
    } else if (ctx.MATCH_ANY() != null) {
      return MatchSemantics.MATCH_ANY;
    } else {
      throw convError(MatchSemantics.class, ctx);
    }
  }

  @Override
  public void exitS_zone(S_zoneContext ctx) {
    String name = ctx.name.getText();
    _configuration.getSecurityZones().computeIfAbsent(name, SecurityZone::new);
    defineStructure(SECURITY_ZONE, name, ctx);
  }

  @Override
  public void enterS_zone_pair(S_zone_pairContext ctx) {
    String name = ctx.name.getText();
    String srcName = ctx.source.getText();
    int srcLine = ctx.source.getStart().getLine();
    _configuration.referenceStructure(SECURITY_ZONE, srcName, ZONE_PAIR_SOURCE_ZONE, srcLine);
    String dstName = ctx.destination.getText();
    int dstLine = ctx.destination.getStart().getLine();
    _configuration.referenceStructure(SECURITY_ZONE, dstName, ZONE_PAIR_DESTINATION_ZONE, dstLine);
    defineStructure(CiscoStructureType.SECURITY_ZONE_PAIR, name, ctx);
    _currentSecurityZonePair =
        _configuration
            .getSecurityZonePairs()
            .computeIfAbsent(dstName, n -> new TreeMap<>())
            .computeIfAbsent(srcName, n -> new SecurityZonePair(name, srcName, dstName));
  }

  @Override
  public void exitS_zone_pair(S_zone_pairContext ctx) {
    _currentSecurityZonePair = null;
  }

  @Override
  public void exitZp_service_policy_inspect(Zp_service_policy_inspectContext ctx) {
    String name = ctx.name.getText();
    int line = ctx.name.getStart().getLine();
    _configuration.referenceStructure(
        INSPECT_POLICY_MAP, name, ZONE_PAIR_INSPECT_SERVICE_POLICY, line);
    _currentSecurityZonePair.setInspectPolicyMap(name);
  }

  @Override
  public void exitIf_zone_member(If_zone_memberContext ctx) {
    String name = ctx.name.getText();
    int line = ctx.name.getStart().getLine();
    _configuration.referenceStructure(SECURITY_ZONE, name, INTERFACE_ZONE_MEMBER, line);
    _currentInterfaces.forEach(iface -> iface.setSecurityZone(name));
  }

  @Override
  public void exitCd_match_address(Cd_match_addressContext ctx) {
    String name = ctx.name.getText();
    int line = ctx.name.getStart().getLine();
    _currentCryptoMapEntry.setAccessList(name);
    _configuration.referenceStructure(IP_ACCESS_LIST, name, CRYPTO_DYNAMIC_MAP_ACL, line);
  }

  @Override
  public void exitCd_set_isakmp_profile(Cd_set_isakmp_profileContext ctx) {
    String name = ctx.name.getText();
    int line = ctx.name.getStart().getLine();
    _currentCryptoMapEntry.setIsakmpProfile(name);
    _configuration.referenceStructure(
        ISAKMP_PROFILE, name, CRYPTO_DYNAMIC_MAP_ISAKMP_PROFILE, line);
  }

  @Override
  public void exitCd_set_peer(Cd_set_peerContext ctx) {
    _currentCryptoMapEntry.setPeer(toIp(ctx.address));
  }

  @Override
  public void exitCd_set_pfs(Cd_set_pfsContext ctx) {
    _currentCryptoMapEntry.setPfsKeyGroup(toDhGroup(ctx.dh_group()));
  }

  @Override
  public void exitCd_set_transform_set(Cd_set_transform_setContext ctx) {
    for (VariableContext transform : ctx.transforms) {
      int line = transform.getStart().getLine();
      String name = transform.getText();
      _currentCryptoMapEntry.getTransforms().add(name);
      _configuration.referenceStructure(
          IPSEC_TRANSFORM_SET, name, CRYPTO_DYNAMIC_MAP_TRANSFORM_SET, line);
    }
  }

  @Override
  public void exitCm_ios_inspect(Cm_ios_inspectContext ctx) {
    _currentInspectClassMap = null;
  }

  @Override
  public void exitCm_iosi_match(Cm_iosi_matchContext ctx) {
    InspectClassMapMatch match = toInspectClassMapMatch(ctx);
    if (match != null) {
      _currentInspectClassMap.getMatches().add(match);
    }
  }

  private InspectClassMapMatch toInspectClassMapMatch(Cm_iosi_matchContext ctx) {
    if (ctx.cm_iosim_access_group() != null) {
      String name = ctx.cm_iosim_access_group().name.getText();
      int line = ctx.cm_iosim_access_group().name.getStart().getLine();
      _configuration.referenceStructure(
          IP_ACCESS_LIST, name, INSPECT_CLASS_MAP_MATCH_ACCESS_GROUP, line);
      return new InspectClassMapMatchAccessGroup(name);
    } else if (ctx.cm_iosim_protocol() != null) {
      return new InspectClassMapMatchProtocol(
          toInspectClassMapProtocol(ctx.cm_iosim_protocol().inspect_protocol()));
    } else {
      _w.redFlag("Class-map match unsupported " + getFullText(ctx));
      return null;
    }
  }

  private InspectClassMapProtocol toInspectClassMapProtocol(Inspect_protocolContext ctx) {
    if (ctx.HTTP() != null) {
      return InspectClassMapProtocol.HTTP;
    } else if (ctx.HTTPS() != null) {
      return InspectClassMapProtocol.HTTPS;
    } else if (ctx.ICMP() != null) {
      return InspectClassMapProtocol.ICMP;
    } else if (ctx.TCP() != null) {
      return InspectClassMapProtocol.TCP;
    } else if (ctx.TFTP() != null) {
      return InspectClassMapProtocol.TFTP;
    } else if (ctx.UDP() != null) {
      return InspectClassMapProtocol.UDP;
    } else {
      throw convError(InspectClassMapProtocol.class, ctx);
    }
  }

  @Override
  public void exitCm_match(Cm_matchContext ctx) {
    if (ctx.NOT() != null) {
      // TODO: https://github.com/batfish/batfish/issues/1835
      todo(ctx);
    }
  }

  @Override
  public void exitCmm_access_group(Cmm_access_groupContext ctx) {
    String name;
    int line;
    if (ctx.name != null) {
      name = ctx.name.getText();
      line = ctx.name.getStart().getLine();
    } else {
      name = ctx.num.getText();
      line = ctx.num.getLine();
    }
    _configuration.referenceStructure(ACCESS_LIST, name, CLASS_MAP_ACCESS_GROUP, line);
  }

  @Override
  public void exitCmm_access_list(Cmm_access_listContext ctx) {
    String name = ctx.name.getText();
    int line = ctx.name.getStart().getLine();
    _configuration.referenceStructure(ACCESS_LIST, name, CLASS_MAP_ACCESS_LIST, line);
  }

  @Override
  public void exitCmm_activated_service_template(Cmm_activated_service_templateContext ctx) {
    String name = ctx.name.getText();
    int line = ctx.name.getStart().getLine();
    _configuration.referenceStructure(
        SERVICE_TEMPLATE, name, CLASS_MAP_ACTIVATED_SERVICE_TEMPLATE, line);
  }

  @Override
  public void exitCmm_service_template(Cmm_service_templateContext ctx) {
    String name = ctx.name.getText();
    int line = ctx.name.getStart().getLine();
    _configuration.referenceStructure(SERVICE_TEMPLATE, name, CLASS_MAP_SERVICE_TEMPLATE, line);
  }

  @Override
  public void exitCntlr_rf_channel(Cntlr_rf_channelContext ctx) {
    _no = false;
  }

  @Override
  public void exitCntlrrfc_depi_tunnel(Cntlrrfc_depi_tunnelContext ctx) {
    if (!_no) {
      String name = ctx.name.getText();
      int line = ctx.getStart().getLine();
      _configuration.referenceStructure(DEPI_TUNNEL, name, CONTROLLER_DEPI_TUNNEL, line);
    }
  }

  @Override
  public void exitCompare_routerid_rb_stanza(Compare_routerid_rb_stanzaContext ctx) {
    currentVrf().getBgpProcess().setTieBreaker(BgpTieBreaker.ROUTER_ID);
  }

  @Override
  public void exitContinue_rm_stanza(Continue_rm_stanzaContext ctx) {
    int statementLine = ctx.getStart().getLine();
    Integer target = null;
    if (ctx.DEC() != null) {
      target = toInteger(ctx.DEC());
    }
    RouteMapContinue continueLine = new RouteMapContinue(target, statementLine);
    _currentRouteMapClause.setContinueLine(continueLine);
  }

  @Override
  public void exitCopsl_access_list(Copsl_access_listContext ctx) {
    String name = ctx.name.getText();
    int line = ctx.getStart().getLine();
    _configuration.referenceStructure(IP_ACCESS_LIST, name, COPS_LISTENER_ACCESS_LIST, line);
  }

  @Override
  public void exitCp_ip_access_group(Cp_ip_access_groupContext ctx) {
    String name = ctx.name.getText();
    int line = ctx.name.getStart().getLine();
    _configuration.referenceStructure(IPV4_ACCESS_LIST, name, CONTROL_PLANE_ACCESS_GROUP, line);
  }

  @Override
  public void exitCqer_service_class(Cqer_service_classContext ctx) {
    String name = ctx.name.getText();
    int line = ctx.getStart().getLine();
    _configuration.referenceStructure(SERVICE_CLASS, name, QOS_ENFORCE_RULE_SERVICE_CLASS, line);
  }

  @Override
  public void exitCrypto_keyring(Crypto_keyringContext ctx) {
    _configuration.getKeyrings().put(_currentKeyring.getName(), _currentKeyring);
    _currentKeyring = null;
  }

  @Override
  public void exitCrypto_map_t_ii_match_address(Crypto_map_t_ii_match_addressContext ctx) {
    String name = ctx.name.getText();
    int line = ctx.name.getStart().getLine();
    _currentCryptoMapEntry.setAccessList(name);
    _configuration.referenceStructure(IP_ACCESS_LIST, name, CRYPTO_MAP_IPSEC_ISAKMP_ACL, line);
  }

  @Override
  public void exitCrypto_map_t_ii_set_isakmp_profile(
      Crypto_map_t_ii_set_isakmp_profileContext ctx) {
    String name = ctx.name.getText();
    int line = ctx.name.getStart().getLine();
    _currentCryptoMapEntry.setIsakmpProfile(name);
    _configuration.referenceStructure(
        ISAKMP_PROFILE, name, CRYPTO_MAP_IPSEC_ISAKMP_ISAKMP_PROFILE, line);
  }

  @Override
  public void exitCrypto_map_t_ii_set_peer(Crypto_map_t_ii_set_peerContext ctx) {
    _currentCryptoMapEntry.setPeer(toIp(ctx.address));
  }

  @Override
  public void exitCrypto_map_t_ii_set_pfs(Crypto_map_t_ii_set_pfsContext ctx) {
    _currentCryptoMapEntry.setPfsKeyGroup(toDhGroup(ctx.dh_group()));
  }

  @Override
  public void exitCrypto_map_t_ii_set_transform_set(Crypto_map_t_ii_set_transform_setContext ctx) {
    for (VariableContext transform : ctx.transforms) {
      int line = transform.getStart().getLine();
      String name = transform.getText();
      _currentCryptoMapEntry.getTransforms().add(name);
      _configuration.referenceStructure(
          IPSEC_TRANSFORM_SET, name, CRYPTO_MAP_IPSEC_ISAKMP_TRANSFORM_SET, line);
    }
  }

  @Override
  public void exitCrypto_map_t_ipsec_isakmp(Crypto_map_t_ipsec_isakmpContext ctx) {
    _currentCryptoMapName = null;
    _currentCryptoMapSequenceNum = null;
  }

  @Override
  public void exitCs_class(Cs_classContext ctx) {
    _currentServiceClass = null;
  }

  @Override
  public void exitCsc_name(Csc_nameContext ctx) {
    String name = ctx.name.getText();
    _configuration.getCf().getCable().getServiceClassesByName().put(name, _currentServiceClass);
  }

  @Override
  public void exitDefault_information_originate_rb_stanza(
      Default_information_originate_rb_stanzaContext ctx) {
    _currentPeerGroup.setDefaultOriginate(true);
  }

  @Override
  public void exitDefault_metric_bgp_tail(Default_metric_bgp_tailContext ctx) {
    int metric = toInteger(ctx.metric);
    _currentPeerGroup.setDefaultMetric(metric);
  }

  @Override
  public void exitDefault_originate_bgp_tail(Default_originate_bgp_tailContext ctx) {
    _currentPeerGroup.setDefaultOriginate(true);
    if (ctx.map != null) {
      String mapName = ctx.map.getText();
      int line = ctx.map.getStart().getLine();
      _currentPeerGroup.setDefaultOriginateMap(mapName);
      _currentPeerGroup.setDefaultOriginateMapLine(line);
      _configuration.referenceStructure(ROUTE_MAP, mapName, BGP_DEFAULT_ORIGINATE_ROUTE_MAP, line);
    }
  }

  @Override
  public void exitDefault_shutdown_bgp_tail(Default_shutdown_bgp_tailContext ctx) {
    _currentPeerGroup.setShutdown(true);
  }

  @Override
  public void exitDescription_bgp_tail(Description_bgp_tailContext ctx) {
    String description = ctx.description_line().text.getText().trim();
    _currentPeerGroup.setDescription(description);
  }

  @Override
  public void exitDisable_peer_as_check_bgp_tail(Disable_peer_as_check_bgp_tailContext ctx) {
    _currentPeerGroup.setDisablePeerAsCheck(true);
  }

  @Override
  public void exitDistribute_list_bgp_tail(Distribute_list_bgp_tailContext ctx) {
    todo(ctx);
  }

  @Override
  public void exitDistribute_list_is_stanza(Distribute_list_is_stanzaContext ctx) {
    String name = ctx.name.getText();
    int line = ctx.getStart().getLine();
    _configuration.referenceStructure(IP_ACCESS_LIST, name, ROUTER_ISIS_DISTRIBUTE_LIST_ACL, line);
  }

  @Override
  public void exitDomain_lookup(Domain_lookupContext ctx) {
    if (ctx.iname != null) {
      String ifaceName = ctx.iname.getText();
      String canonicalIfaceName = getCanonicalInterfaceName(ifaceName);
      _configuration.setDnsSourceInterface(canonicalIfaceName);
    }
  }

  @Override
  public void exitDomain_name(Domain_nameContext ctx) {
    String domainName = ctx.hostname.getText();
    _configuration.setDomainName(domainName);
  }

  @Override
  public void exitDomain_name_server(Domain_name_serverContext ctx) {
    Set<String> dnsServers = _configuration.getDnsServers();
    String hostname = ctx.hostname.getText();
    dnsServers.add(hostname);
  }

  @Override
  public void exitDt_protect_tunnel(Dt_protect_tunnelContext ctx) {
    String name = ctx.name.getText();
    int line = ctx.getStart().getLine();
    _configuration.referenceStructure(DEPI_TUNNEL, name, DEPI_TUNNEL_PROTECT_TUNNEL, line);
  }

  @Override
  public void exitEbgp_multihop_bgp_tail(Ebgp_multihop_bgp_tailContext ctx) {
    _currentPeerGroup.setEbgpMultihop(true);
  }

  @Override
  public void exitEmpty_neighbor_block_address_family(
      Empty_neighbor_block_address_familyContext ctx) {
    popPeer();
  }

  @Override
  public void exitEnable_secret(Enable_secretContext ctx) {
    String password;
    if (ctx.double_quoted_string() != null) {
      password = unquote(ctx.double_quoted_string().getText());
    } else {
      password = ctx.pass.getText() + CommonUtil.salt();
    }
    String passwordRehash = CommonUtil.sha256Digest(password);
    _configuration.getCf().setEnableSecret(passwordRehash);
  }

  @Override
  public void exitExtended_access_list_stanza(Extended_access_list_stanzaContext ctx) {
    _currentExtendedAcl = null;
  }

  @Override
  public void exitExtended_access_list_tail(Extended_access_list_tailContext ctx) {
    LineAction action = toLineAction(ctx.ala);
    AccessListAddressSpecifier srcAddressSpecifier = toAccessListAddressSpecifier(ctx.srcipr);
    AccessListAddressSpecifier dstAddressSpecifier = toAccessListAddressSpecifier(ctx.dstipr);
    AccessListServiceSpecifier serviceSpecifier = computeExtendedAccessListServiceSpecifier(ctx);
    String name = getFullText(ctx).trim();
    ExtendedAccessListLine line =
        ExtendedAccessListLine.builder()
            .setAction(action)
            .setDstAddressSpecifier(dstAddressSpecifier)
            .setName(name)
            .setServiceSpecifier(serviceSpecifier)
            .setSrcAddressSpecifier(srcAddressSpecifier)
            .build();
    _currentExtendedAcl.addLine(line);
  }

  private AccessListServiceSpecifier computeExtendedAccessListServiceSpecifier(
      Extended_access_list_tailContext ctx) {
    if (ctx.prot != null) {
      IpProtocol protocol = toIpProtocol(ctx.prot);
      List<SubRange> srcPortRanges =
          ctx.alps_src != null ? toPortRanges(ctx.alps_src) : Collections.emptyList();
      List<SubRange> dstPortRanges =
          ctx.alps_dst != null ? toPortRanges(ctx.alps_dst) : Collections.emptyList();
      Integer icmpType = null;
      Integer icmpCode = null;
      List<TcpFlags> tcpFlags = new ArrayList<>();
      Set<Integer> dscps = new TreeSet<>();
      Set<Integer> ecns = new TreeSet<>();
      Set<State> states = EnumSet.noneOf(State.class);
      for (Extended_access_list_additional_featureContext feature : ctx.features) {
        if (feature.ACK() != null) {
          TcpFlags alt = new TcpFlags();
          alt.setUseAck(true);
          alt.setAck(true);
          tcpFlags.add(alt);
        }
        if (feature.DSCP() != null) {
          int dscpType = toDscpType(feature.dscp_type());
          dscps.add(dscpType);
        }
        if (feature.ECE() != null) {
          TcpFlags alt = new TcpFlags();
          alt.setUseEce(true);
          alt.setEce(true);
          tcpFlags.add(alt);
        }
        if (feature.ECHO_REPLY() != null) {
          icmpType = IcmpType.ECHO_REPLY;
          icmpCode = IcmpCode.ECHO_REPLY;
        }
        if (feature.ECHO() != null) {
          icmpType = IcmpType.ECHO_REQUEST;
          icmpCode = IcmpCode.ECHO_REQUEST;
        }
        if (feature.ECN() != null) {
          int ecn = toInteger(feature.ecn);
          ecns.add(ecn);
        }
        if (feature.ESTABLISHED() != null) {
          // must contain ACK or RST
          TcpFlags alt1 = new TcpFlags();
          TcpFlags alt2 = new TcpFlags();
          alt1.setUseAck(true);
          alt1.setAck(true);
          alt2.setUseRst(true);
          alt2.setRst(true);
          tcpFlags.add(alt1);
          tcpFlags.add(alt2);
        }
        if (feature.FIN() != null) {
          TcpFlags alt = new TcpFlags();
          alt.setUseFin(true);
          alt.setFin(true);
          tcpFlags.add(alt);
        }
        if (feature.FRAGMENTS() != null) {
          _w.todo(ctx, getFullText(ctx), _parser, "matching fragments in extended access list");
          return UnimplementedAccessListServiceSpecifier.INSTANCE;
        }
        if (feature.HOST_UNKNOWN() != null) {
          icmpType = IcmpType.DESTINATION_UNREACHABLE;
          icmpCode = IcmpCode.DESTINATION_HOST_UNKNOWN;
        }
        if (feature.HOST_UNREACHABLE() != null) {
          icmpType = IcmpType.DESTINATION_UNREACHABLE;
          icmpCode = IcmpCode.DESTINATION_HOST_UNREACHABLE;
        }
        if (feature.NETWORK_UNKNOWN() != null) {
          icmpType = IcmpType.DESTINATION_UNREACHABLE;
          icmpCode = IcmpCode.DESTINATION_NETWORK_UNKNOWN;
        }
        if (feature.NET_UNREACHABLE() != null) {
          icmpType = IcmpType.DESTINATION_UNREACHABLE;
          icmpCode = IcmpCode.DESTINATION_NETWORK_UNREACHABLE;
        }
        if (feature.PACKET_TOO_BIG() != null) {
          icmpType = IcmpType.DESTINATION_UNREACHABLE;
          icmpCode = IcmpCode.PACKET_TOO_BIG;
        }
        if (feature.PARAMETER_PROBLEM() != null) {
          icmpType = IcmpType.PARAMETER_PROBLEM;
        }
        if (feature.PORT_UNREACHABLE() != null) {
          icmpType = IcmpType.DESTINATION_UNREACHABLE;
          icmpCode = IcmpCode.DESTINATION_PORT_UNREACHABLE;
        }
        if (feature.PSH() != null) {
          TcpFlags alt = new TcpFlags();
          alt.setUsePsh(true);
          alt.setPsh(true);
          tcpFlags.add(alt);
        }
        if (feature.REDIRECT() != null) {
          icmpType = IcmpType.REDIRECT_MESSAGE;
        }
        if (feature.RST() != null) {
          TcpFlags alt = new TcpFlags();
          alt.setUseRst(true);
          alt.setRst(true);
          tcpFlags.add(alt);
        }
        if (feature.SOURCE_QUENCH() != null) {
          icmpType = IcmpType.SOURCE_QUENCH;
          icmpCode = IcmpCode.SOURCE_QUENCH;
        }
        if (feature.SYN() != null) {
          TcpFlags alt = new TcpFlags();
          alt.setUseSyn(true);
          alt.setSyn(true);
          tcpFlags.add(alt);
        }
        if (feature.TIME_EXCEEDED() != null) {
          icmpType = IcmpType.TIME_EXCEEDED;
        }
        if (feature.TTL() != null) {
          _w.todo(ctx, getFullText(ctx), _parser, "matching ttl in extended access list");
          return UnimplementedAccessListServiceSpecifier.INSTANCE;
        }
        if (feature.TTL_EXCEEDED() != null) {
          icmpType = IcmpType.TIME_EXCEEDED;
          icmpCode = IcmpCode.TTL_EXCEEDED;
        }
        if (feature.TRACEROUTE() != null) {
          icmpType = IcmpType.TRACEROUTE;
          icmpCode = IcmpCode.TRACEROUTE;
        }
        if (feature.TRACKED() != null) {
          states.add(State.ESTABLISHED);
        }
        if (feature.UNREACHABLE() != null) {
          icmpType = IcmpType.DESTINATION_UNREACHABLE;
        }
        if (feature.URG() != null) {
          TcpFlags alt = new TcpFlags();
          alt.setUseUrg(true);
          alt.setUrg(true);
          tcpFlags.add(alt);
        }
      }
      return SimpleExtendedAccessListServiceSpecifier.builder()
          .setDscps(dscps)
          .setDstPortRanges(dstPortRanges)
          .setEcns(ecns)
          .setIcmpCode(icmpCode)
          .setIcmpType(icmpType)
          .setProtocol(protocol)
          .setSrcPortRanges(srcPortRanges)
          .setStates(states)
          .setTcpFlags(tcpFlags)
          .build();
    } else if (ctx.ogs != null) {
      // This object group specifier could be a service or protocol object group
      String name = ctx.ogs.getText();
      int line = ctx.ogs.getStart().getLine();
      _configuration.referenceStructure(
          PROTOCOL_OR_SERVICE_OBJECT_GROUP,
          name,
          EXTENDED_ACCESS_LIST_PROTOCOL_OR_SERVICE_OBJECT_GROUP,
          line);
      return new ProtocolOrServiceObjectGroupServiceSpecifier(name);
    } else {
      return convProblem(
          AccessListServiceSpecifier.class, ctx, UnimplementedAccessListServiceSpecifier.INSTANCE);
    }
  }

  private AccessListAddressSpecifier toAccessListAddressSpecifier(Access_list_ip_rangeContext ctx) {
    if (ctx.ip != null) {
      if (ctx.wildcard != null) {
        // IP and mask
        Ip wildcard = toIp(ctx.wildcard);
        if (_format == CISCO_ASA) {
          wildcard = wildcard.inverted();
        }
        return new WildcardAddressSpecifier(new IpWildcard(toIp(ctx.ip), wildcard));
      } else {
        // Just IP. Same as if 'host' was specified
        return new WildcardAddressSpecifier(new IpWildcard(toIp(ctx.ip)));
      }
    } else if (ctx.ANY() != null || ctx.ANY4() != null) {
      return new WildcardAddressSpecifier(IpWildcard.ANY);
    } else if (ctx.prefix != null) {
      return new WildcardAddressSpecifier(new IpWildcard(Prefix.parse(ctx.prefix.getText())));
    } else if (ctx.address_group != null) {
      todo(ctx);
      return new WildcardAddressSpecifier(IpWildcard.ANY);
    } else if (ctx.iface != null) {
      todo(ctx);
      return new WildcardAddressSpecifier(IpWildcard.ANY);
    } else if (ctx.obj != null) {
      todo(ctx);
      return new WildcardAddressSpecifier(IpWildcard.ANY);
    } else if (ctx.og != null) {
      String name = ctx.og.getText();
      int line = ctx.og.getStart().getLine();
      _configuration.referenceStructure(
          NETWORK_OBJECT_GROUP, name, EXTENDED_ACCESS_LIST_NETWORK_OBJECT_GROUP, line);
      return new NetworkObjectGroupAddressSpecifier(name);
    } else {
      throw convError(AccessListAddressSpecifier.class, ctx);
    }
  }

  @Override
  public void exitExtended_ipv6_access_list_stanza(Extended_ipv6_access_list_stanzaContext ctx) {
    _currentExtendedIpv6Acl = null;
  }

  @Override
  public void exitExtended_ipv6_access_list_tail(Extended_ipv6_access_list_tailContext ctx) {
    LineAction action = toLineAction(ctx.ala);
    IpProtocol protocol = toIpProtocol(ctx.prot);
    Ip6 srcIp = getIp(ctx.srcipr);
    Ip6 srcWildcard = getWildcard(ctx.srcipr);
    Ip6 dstIp = getIp(ctx.dstipr);
    Ip6 dstWildcard = getWildcard(ctx.dstipr);
    String srcAddressGroup = getAddressGroup(ctx.srcipr);
    String dstAddressGroup = getAddressGroup(ctx.dstipr);
    List<SubRange> srcPortRanges =
        ctx.alps_src != null ? toPortRanges(ctx.alps_src) : Collections.emptyList();
    List<SubRange> dstPortRanges =
        ctx.alps_dst != null ? toPortRanges(ctx.alps_dst) : Collections.emptyList();
    Integer icmpType = null;
    Integer icmpCode = null;
    List<TcpFlags> tcpFlags = new ArrayList<>();
    Set<Integer> dscps = new TreeSet<>();
    Set<Integer> ecns = new TreeSet<>();
    Set<State> states = EnumSet.noneOf(State.class);
    for (Extended_access_list_additional_featureContext feature : ctx.features) {
      if (feature.ACK() != null) {
        TcpFlags alt = new TcpFlags();
        alt.setUseAck(true);
        alt.setAck(true);
        tcpFlags.add(alt);
      }
      if (feature.DSCP() != null) {
        int dscpType = toDscpType(feature.dscp_type());
        dscps.add(dscpType);
      }
      if (feature.ECE() != null) {
        TcpFlags alt = new TcpFlags();
        alt.setUseEce(true);
        alt.setEce(true);
        tcpFlags.add(alt);
      }
      if (feature.ECHO_REPLY() != null) {
        icmpType = IcmpType.ECHO_REPLY;
        icmpCode = IcmpCode.ECHO_REPLY;
      }
      if (feature.ECHO() != null) {
        icmpType = IcmpType.ECHO_REQUEST;
        icmpCode = IcmpCode.ECHO_REQUEST;
      }
      if (feature.ECN() != null) {
        int ecn = toInteger(feature.ecn);
        ecns.add(ecn);
      }
      if (feature.ESTABLISHED() != null) {
        // must contain ACK or RST
        TcpFlags alt1 = new TcpFlags();
        TcpFlags alt2 = new TcpFlags();
        alt1.setUseAck(true);
        alt1.setAck(true);
        alt2.setUseRst(true);
        alt2.setRst(true);
        tcpFlags.add(alt1);
        tcpFlags.add(alt2);
      }
      if (feature.FIN() != null) {
        TcpFlags alt = new TcpFlags();
        alt.setUseFin(true);
        alt.setFin(true);
        tcpFlags.add(alt);
      }
      if (feature.FRAGMENTS() != null) {
        todo(ctx);
      }
      if (feature.HOST_UNKNOWN() != null) {
        icmpType = IcmpType.DESTINATION_UNREACHABLE;
        icmpCode = IcmpCode.DESTINATION_HOST_UNKNOWN;
      }
      if (feature.HOST_UNREACHABLE() != null) {
        icmpType = IcmpType.DESTINATION_UNREACHABLE;
        icmpCode = IcmpCode.DESTINATION_HOST_UNREACHABLE;
      }
      if (feature.NETWORK_UNKNOWN() != null) {
        icmpType = IcmpType.DESTINATION_UNREACHABLE;
        icmpCode = IcmpCode.DESTINATION_NETWORK_UNKNOWN;
      }
      if (feature.NET_UNREACHABLE() != null) {
        icmpType = IcmpType.DESTINATION_UNREACHABLE;
        icmpCode = IcmpCode.DESTINATION_NETWORK_UNREACHABLE;
      }
      if (feature.PACKET_TOO_BIG() != null) {
        icmpType = IcmpType.DESTINATION_UNREACHABLE;
        icmpCode = IcmpCode.PACKET_TOO_BIG;
      }
      if (feature.PARAMETER_PROBLEM() != null) {
        icmpType = IcmpType.PARAMETER_PROBLEM;
      }
      if (feature.PORT_UNREACHABLE() != null) {
        icmpType = IcmpType.DESTINATION_UNREACHABLE;
        icmpCode = IcmpCode.DESTINATION_PORT_UNREACHABLE;
      }
      if (feature.PSH() != null) {
        TcpFlags alt = new TcpFlags();
        alt.setUsePsh(true);
        alt.setPsh(true);
        tcpFlags.add(alt);
      }
      if (feature.REDIRECT() != null) {
        icmpType = IcmpType.REDIRECT_MESSAGE;
      }
      if (feature.RST() != null) {
        TcpFlags alt = new TcpFlags();
        alt.setUseRst(true);
        alt.setRst(true);
        tcpFlags.add(alt);
      }
      if (feature.SOURCE_QUENCH() != null) {
        icmpType = IcmpType.SOURCE_QUENCH;
        icmpCode = IcmpCode.SOURCE_QUENCH;
      }
      if (feature.SYN() != null) {
        TcpFlags alt = new TcpFlags();
        alt.setUseSyn(true);
        alt.setSyn(true);
        tcpFlags.add(alt);
      }
      if (feature.TIME_EXCEEDED() != null) {
        icmpType = IcmpType.TIME_EXCEEDED;
      }
      if (feature.TTL() != null) {
        todo(ctx);
      }
      if (feature.TTL_EXCEEDED() != null) {
        icmpType = IcmpType.TIME_EXCEEDED;
        icmpCode = IcmpCode.TTL_EXCEEDED;
      }
      if (feature.TRACEROUTE() != null) {
        icmpType = IcmpType.TRACEROUTE;
        icmpCode = IcmpCode.TRACEROUTE;
      }
      if (feature.TRACKED() != null) {
        states.add(State.ESTABLISHED);
      }
      if (feature.UNREACHABLE() != null) {
        icmpType = IcmpType.DESTINATION_UNREACHABLE;
      }
      if (feature.URG() != null) {
        TcpFlags alt = new TcpFlags();
        alt.setUseUrg(true);
        alt.setUrg(true);
        tcpFlags.add(alt);
      }
    }
    String name = getFullText(ctx).trim();
    ExtendedIpv6AccessListLine line =
        new ExtendedIpv6AccessListLine(
            name,
            action,
            protocol,
            new Ip6Wildcard(srcIp, srcWildcard),
            srcAddressGroup,
            new Ip6Wildcard(dstIp, dstWildcard),
            dstAddressGroup,
            srcPortRanges,
            dstPortRanges,
            dscps,
            ecns,
            icmpType,
            icmpCode,
            states,
            tcpFlags);
    _currentExtendedIpv6Acl.addLine(line);
  }

  @Override
  public void exitFailover_interface(Failover_interfaceContext ctx) {
    String name = ctx.name.getText();
    Ip primaryIp = toIp(ctx.pip);
    Ip primaryMask = toIp(ctx.pmask);
    Ip standbyIp = toIp(ctx.sip);
    InterfaceAddress primaryAddress = new InterfaceAddress(primaryIp, primaryMask);
    InterfaceAddress standbyAddress = new InterfaceAddress(standbyIp, primaryMask);
    _configuration.getFailoverPrimaryAddresses().put(name, primaryAddress);
    _configuration.getFailoverStandbyAddresses().put(name, standbyAddress);
  }

  @Override
  public void exitFailover_link(Failover_linkContext ctx) {
    String alias = ctx.name.getText();
    String ifaceName = ctx.iface.getText();
    _configuration.getFailoverInterfaces().put(alias, ifaceName);
    _configuration.setFailoverStatefulSignalingInterfaceAlias(alias);
    _configuration.setFailoverStatefulSignalingInterface(ifaceName);
  }

  @Override
  public void exitFilter_list_bgp_tail(Filter_list_bgp_tailContext ctx) {
    String filterList = ctx.num.getText();
    _configuration.referenceStructure(
        AS_PATH_ACCESS_LIST,
        filterList,
        BGP_NEIGHBOR_FILTER_AS_PATH_ACCESS_LIST,
        ctx.getStart().getLine());
    // TODO: Handle filter-list in batfish
  }

  @Override
  public void exitFlan_interface(Flan_interfaceContext ctx) {
    String alias = ctx.name.getText();
    String ifaceName = ctx.iface.getText();
    _configuration.getFailoverInterfaces().put(alias, ifaceName);
    _configuration.setFailoverCommunicationInterface(ifaceName);
    _configuration.setFailoverCommunicationInterfaceAlias(alias);
  }

  @Override
  public void exitFlan_unit(Flan_unitContext ctx) {
    if (ctx.PRIMARY() != null) {
      _configuration.setFailoverSecondary(false);
    } else if (ctx.SECONDARY() != null) {
      _configuration.setFailoverSecondary(true);
      _configuration.setHostname(_configuration.getHostname() + "-FAILOVER-SECONDARY");
    }
    _configuration.setFailover(true);
  }

  @Override
  public void exitIf_autostate(If_autostateContext ctx) {
    if (ctx.NO() != null) {
      for (Interface currentInterface : _currentInterfaces) {
        currentInterface.setAutoState(false);
      }
    }
  }

  @Override
  public void exitIf_bandwidth(If_bandwidthContext ctx) {
    Double newBandwidthBps;
    if (ctx.NO() != null) {
      newBandwidthBps = null;
    } else {
      newBandwidthBps = toLong(ctx.DEC()) * 1000.0D;
    }
    _currentInterfaces.forEach(i -> i.setBandwidth(newBandwidthBps));
  }

  @Override
  public void exitIf_bfd_template(If_bfd_templateContext ctx) {
    _configuration.referenceStructure(
        BFD_TEMPLATE, ctx.name.getText(), INTERFACE_BFD_TEMPLATE, ctx.name.getStart().getLine());
  }

  @Override
  public void exitIf_channel_group(If_channel_groupContext ctx) {
    int num = toInteger(ctx.num);
    String name = computeAggregatedInterfaceName(num, _format);
    _currentInterfaces.forEach(i -> i.setChannelGroup(name));
  }

  @Override
  public void exitIf_crypto_map(If_crypto_mapContext ctx) {
    _currentInterfaces.forEach(i -> i.setCryptoMap(ctx.name.getText()));
  }

  @Override
  public void exitIf_delay(If_delayContext ctx) {
    Double newDelayPs;
    if (ctx.NO() != null) {
      newDelayPs = null;
    } else {
      newDelayPs = toLong(ctx.DEC()) * 1E7;
    }
    _currentInterfaces.forEach(i -> i.setDelay(newDelayPs));
  }

  private @Nullable String computeAggregatedInterfaceName(int num, ConfigurationFormat format) {
    switch (format) {
      case CISCO_ASA:
      case ARISTA:
      case FORCE10:
      case CISCO_IOS:
      case CISCO_NX:
        return String.format("Port-Channel%d", num);

      case CISCO_IOS_XR:
        return String.format("Bundle-Ethernet%d", num);

      default:
        _w.redFlag("Don't know how to compute aggregated-interface name for format: " + format);
        return null;
    }
  }

  @Override
  public void exitIf_ip_access_group(If_ip_access_groupContext ctx) {
    String name = ctx.name.getText();
    int line = ctx.name.getStart().getLine();
    CiscoStructureUsage usage = null;
    if (ctx.IN() != null || ctx.INGRESS() != null) {
      for (Interface currentInterface : _currentInterfaces) {
        currentInterface.setIncomingFilter(name);
        currentInterface.setIncomingFilterLine(line);
        usage = INTERFACE_INCOMING_FILTER;
      }
    } else if (ctx.OUT() != null || ctx.EGRESS() != null) {
      for (Interface currentInterface : _currentInterfaces) {
        currentInterface.setOutgoingFilter(name);
        currentInterface.setOutgoingFilterLine(line);
        usage = INTERFACE_OUTGOING_FILTER;
      }
    } else {
      throw new BatfishException("bad direction");
    }
    _configuration.referenceStructure(IPV4_ACCESS_LIST, name, usage, line);
  }

  @Override
  public void exitIf_ip_address(If_ip_addressContext ctx) {
    InterfaceAddress address;
    if (ctx.prefix != null) {
      address = new InterfaceAddress(ctx.prefix.getText());
    } else {
      Ip ip = toIp(ctx.ip);
      Ip mask = toIp(ctx.subnet);
      address = new InterfaceAddress(ip, mask);
    }
    for (Interface currentInterface : _currentInterfaces) {
      currentInterface.setAddress(address);
    }
    if (ctx.STANDBY() != null) {
      Ip standbyIp = toIp(ctx.standby_address);
      InterfaceAddress standbyAddress = new InterfaceAddress(standbyIp, address.getNetworkBits());
      for (Interface currentInterface : _currentInterfaces) {
        currentInterface.setStandbyAddress(standbyAddress);
      }
    }
  }

  @Override
  public void exitIf_ip_address_secondary(If_ip_address_secondaryContext ctx) {
    Ip ip;
    Ip mask;
    InterfaceAddress address;
    if (ctx.prefix != null) {
      address = new InterfaceAddress(ctx.prefix.getText());
    } else {
      ip = toIp(ctx.ip);
      mask = toIp(ctx.subnet);
      address = new InterfaceAddress(ip, mask.numSubnetBits());
    }
    for (Interface currentInterface : _currentInterfaces) {
      currentInterface.getSecondaryAddresses().add(address);
    }
  }

  @Override
  public void exitIf_ip_helper_address(If_ip_helper_addressContext ctx) {
    for (Interface iface : _currentInterfaces) {
      Ip dhcpRelayAddress = toIp(ctx.address);
      iface.getDhcpRelayAddresses().add(dhcpRelayAddress);
    }
  }

  @Override
  public void exitIf_ip_igmp(If_ip_igmpContext ctx) {
    _no = false;
  }

  @Override
  public void exitIf_ip_inband_access_group(If_ip_inband_access_groupContext ctx) {
    String name = ctx.name.getText();
    int line = ctx.getStart().getLine();
    _configuration.referenceStructure(IP_ACCESS_LIST, name, INTERFACE_IP_INBAND_ACCESS_GROUP, line);
  }

  @Override
  public void exitIf_ip_nat_destination(If_ip_nat_destinationContext ctx) {
    String acl = ctx.acl.getText();
    int line = ctx.acl.getStart().getLine();
    _configuration.referenceStructure(IPV4_ACCESS_LIST, acl, IP_NAT_DESTINATION_ACCESS_LIST, line);
  }

  @Override
  public void exitIf_ip_nat_source(If_ip_nat_sourceContext ctx) {
    CiscoSourceNat nat = new CiscoSourceNat();
    if (ctx.acl != null) {
      String acl = ctx.acl.getText();
      int aclLine = ctx.acl.getStart().getLine();
      nat.setAclName(acl);
      nat.setAclNameLine(aclLine);
      _configuration.referenceStructure(IPV4_ACCESS_LIST, acl, IP_NAT_SOURCE_ACCESS_LIST, aclLine);
    }
    if (ctx.pool != null) {
      String pool = ctx.pool.getText();
      int poolLine = ctx.pool.getStart().getLine();
      nat.setNatPool(pool);
      nat.setNatPoolLine(poolLine);
      _configuration.referenceStructure(NAT_POOL, pool, IP_NAT_SOURCE_POOL, poolLine);
    }

    for (Interface iface : _currentInterfaces) {
      if (iface.getSourceNats() == null) {
        iface.setSourceNats(new ArrayList<>(1));
      }
      iface.getSourceNats().add(nat);
    }
  }

  @Override
  public void exitIf_ip_ospf_area(If_ip_ospf_areaContext ctx) {
    long area = toInteger(ctx.area);
    for (Interface iface : _currentInterfaces) {
      iface.setOspfArea(area);
    }
  }

  @Override
  public void exitIf_ip_ospf_cost(If_ip_ospf_costContext ctx) {
    int cost = toInteger(ctx.cost);
    for (Interface currentInterface : _currentInterfaces) {
      currentInterface.setOspfCost(cost);
    }
  }

  @Override
  public void exitIf_ip_ospf_dead_interval(If_ip_ospf_dead_intervalContext ctx) {
    int seconds = toInteger(ctx.seconds);
    for (Interface currentInterface : _currentInterfaces) {
      currentInterface.setOspfDeadInterval(seconds);
      currentInterface.setOspfHelloMultiplier(0);
    }
  }

  @Override
  public void exitIf_ip_ospf_dead_interval_minimal(If_ip_ospf_dead_interval_minimalContext ctx) {
    int multiplier = toInteger(ctx.mult);
    for (Interface currentInterface : _currentInterfaces) {
      currentInterface.setOspfDeadInterval(1);
      currentInterface.setOspfHelloMultiplier(multiplier);
    }
  }

  @Override
  public void exitIf_ip_ospf_passive_interface(If_ip_ospf_passive_interfaceContext ctx) {
    boolean active = ctx.NO() != null;
    if (active) {
      for (Interface iface : _currentInterfaces) {
        iface.setOspfActive(true);
      }
    } else {
      for (Interface iface : _currentInterfaces) {
        iface.setOspfPassive(true);
      }
    }
  }

  @Override
  public void exitIf_ip_ospf_shutdown(If_ip_ospf_shutdownContext ctx) {
    for (Interface iface : _currentInterfaces) {
      iface.setOspfShutdown(ctx.NO() == null);
    }
  }

  @Override
  public void exitIf_ip_pim_neighbor_filter(If_ip_pim_neighbor_filterContext ctx) {
    String acl = ctx.acl.getText();
    int line = ctx.acl.getStart().getLine();
    _configuration.referenceStructure(IPV4_ACCESS_LIST, acl, INTERFACE_PIM_NEIGHBOR_FILTER, line);
  }

  @Override
  public void exitIf_ip_policy(If_ip_policyContext ctx) {
    String policyName = ctx.name.getText();
    int policyLine = ctx.name.getLine();
    for (Interface currentInterface : _currentInterfaces) {
      currentInterface.setRoutingPolicy(policyName);
      currentInterface.setRoutingPolicyLine(policyLine);
    }
    _configuration.referenceStructure(
        ROUTE_MAP, policyName, INTERFACE_POLICY_ROUTING_MAP, policyLine);
  }

  @Override
  public void exitIf_ip_proxy_arp(If_ip_proxy_arpContext ctx) {
    boolean enabled = ctx.NO() == null;
    for (Interface currentInterface : _currentInterfaces) {
      currentInterface.setProxyArp(enabled);
    }
  }

  @Override
  public void exitIf_ip_router_isis(If_ip_router_isisContext ctx) {
    for (Interface iface : _currentInterfaces) {
      iface.setIsisInterfaceMode(IsisInterfaceMode.ACTIVE);
    }
  }

  @Override
  public void exitIf_ip_router_ospf_area(If_ip_router_ospf_areaContext ctx) {
    long area = toIp(ctx.area).asLong();
    for (Interface iface : _currentInterfaces) {
      iface.setOspfArea(area);
    }
  }

  @Override
  public void exitIf_ip_summary_address(If_ip_summary_addressContext ctx) {
    if (ctx.LEAK_MAP() != null) {
      _configuration.referenceStructure(
          ROUTE_MAP,
          ctx.mapname.getText(),
          INTERFACE_SUMMARY_ADDRESS_EIGRP_LEAK_MAP,
          ctx.mapname.getStart().getLine());
    }
  }

  @Override
  public void exitIf_ip_verify(If_ip_verifyContext ctx) {
    if (ctx.acl != null) {
      String acl = ctx.acl.getText();
      int line = ctx.acl.getLine();
      _configuration.referenceStructure(
          IPV4_ACCESS_LIST, acl, INTERFACE_IP_VERIFY_ACCESS_LIST, line);
    }
  }

  @Override
  public void exitIf_ip_vrf_forwarding(If_ip_vrf_forwardingContext ctx) {
    String name = ctx.vrf.getText();
    for (Interface currentInterface : _currentInterfaces) {
      currentInterface.setVrf(name);
      initVrf(name);
    }
  }

  @Override
  public void exitIf_ip_vrf_sitemap(If_ip_vrf_sitemapContext ctx) {
    String map = ctx.map.getText();
    _configuration.referenceStructure(
        ROUTE_MAP, map, INTERFACE_IP_VRF_SITEMAP, ctx.map.getStart().getLine());
  }

  @Override
  public void exitIf_isis_metric(If_isis_metricContext ctx) {
    long metric = toLong(ctx.metric);
    for (Interface iface : _currentInterfaces) {
      iface.setIsisCost(metric);
    }
  }

  @Override
  public void exitIf_mtu(If_mtuContext ctx) {
    int mtu = toInteger(ctx.DEC());
    for (Interface currentInterface : _currentInterfaces) {
      currentInterface.setMtu(mtu);
    }
  }

  @Override
  public void exitIf_service_policy(If_service_policyContext ctx) {
    // TODO: do something with this.
    String mapname = ctx.policy_map.getText();
    _configuration.referenceStructure(
        POLICY_MAP, mapname, INTERFACE_SERVICE_POLICY, ctx.getStart().getLine());
  }

  @Override
  public void exitIf_service_policy_control_subscriber(
      If_service_policy_control_subscriberContext ctx) {
    // TODO: do something with this.
    String mapname = ctx.policy_map.getText();
    _configuration.referenceStructure(
        POLICY_MAP, mapname, INTERFACE_SERVICE_POLICY_CONTROL_SUBSCRIBER, ctx.getStart().getLine());
  }

  @Override
  public void exitIf_shutdown(If_shutdownContext ctx) {
    if (ctx.NO() == null) {
      for (Interface currentInterface : _currentInterfaces) {
        currentInterface.setActive(false);
      }
    }
  }

  @Override
  public void exitIf_spanning_tree(If_spanning_treeContext ctx) {
    _no = false;
  }

  @Override
  public void exitIf_speed_eos(If_speed_eosContext ctx) {
    double bandwidth = toBandwidth(ctx.eos_bandwidth_specifier());
    _currentInterfaces.forEach(i -> i.setBandwidth(bandwidth));
  }

  private double toBandwidth(Eos_bandwidth_specifierContext ctx) {
    if (ctx.FORTYG_FULL() != null) {
      return 40E9D;
    } else if (ctx.TEN_THOUSAND_FULL() != null) {
      return 10E9D;
    } else if (ctx.ONE_HUNDRED_FULL() != null) {
      return 100E6D;
    } else if (ctx.ONE_THOUSAND_FULL() != null) {
      return 1E9D;
    } else if (ctx.ONE_HUNDREDG_FULL() != null) {
      return 100E9D;
    } else {
      throw convError(Double.class, ctx);
    }
  }

  @Override
  public void exitIf_speed_ios(If_speed_iosContext ctx) {
    int mbits = toInteger(ctx.mbits);
    _currentInterfaces.forEach(i -> i.setBandwidth(mbits * 1E6D));
  }

  @Override
  public void exitIf_st_portfast(If_st_portfastContext ctx) {
    if (!_no) {
      boolean spanningTreePortfast = ctx.disable == null;
      for (Interface iface : _currentInterfaces) {
        iface.setSpanningTreePortfast(spanningTreePortfast);
      }
    }
  }

  @Override
  public void exitIf_switchport(If_switchportContext ctx) {
    if (ctx.NO() != null) {
      for (Interface iface : _currentInterfaces) {
        iface.setSwitchportMode(SwitchportMode.NONE);
        iface.setSwitchport(false);
      }
    } else {
      for (Interface iface : _currentInterfaces) {
        iface.setSwitchportMode(SwitchportMode.ACCESS);
        iface.setSwitchport(true);
      }
    }
  }

  @Override
  public void exitIf_switchport_access(If_switchport_accessContext ctx) {
    if (ctx.vlan != null) {
      int vlan = toInteger(ctx.vlan);
      for (Interface currentInterface : _currentInterfaces) {
        currentInterface.setSwitchportMode(SwitchportMode.ACCESS);
        currentInterface.setAccessVlan(vlan);
      }
    } else {
      for (Interface currentInterface : _currentInterfaces) {
        currentInterface.setSwitchportMode(SwitchportMode.ACCESS);
        currentInterface.setSwitchportAccessDynamic(true);
      }
    }
  }

  @Override
  public void exitIf_switchport_mode(If_switchport_modeContext ctx) {
    SwitchportMode mode;
    if (ctx.ACCESS() != null) {
      mode = SwitchportMode.ACCESS;
    } else if (ctx.DOT1Q_TUNNEL() != null) {
      mode = SwitchportMode.DOT1Q_TUNNEL;
    } else if (ctx.DYNAMIC() != null && ctx.AUTO() != null) {
      mode = SwitchportMode.DYNAMIC_AUTO;
    } else if (ctx.DYNAMIC() != null && ctx.DESIRABLE() != null) {
      mode = SwitchportMode.DYNAMIC_DESIRABLE;
    } else if (ctx.FEX_FABRIC() != null) {
      mode = SwitchportMode.FEX_FABRIC;
    } else if (ctx.TAP() != null) {
      mode = SwitchportMode.TAP;
    } else if (ctx.TRUNK() != null) {
      mode = SwitchportMode.TRUNK;
    } else if (ctx.TOOL() != null) {
      mode = SwitchportMode.TOOL;
    } else {
      throw new BatfishException("Unhandled switchport mode");
    }
    for (Interface currentInterface : _currentInterfaces) {
      currentInterface.setSwitchportMode(mode);
    }
  }

  @Override
  public void exitIf_switchport_trunk_allowed(If_switchport_trunk_allowedContext ctx) {
    List<SubRange> ranges = toRange(ctx.r);
    for (Interface currentInterface : _currentInterfaces) {
      currentInterface.addAllowedRanges(ranges);
    }
  }

  @Override
  public void exitIf_switchport_trunk_encapsulation(If_switchport_trunk_encapsulationContext ctx) {
    SwitchportEncapsulationType type = toEncapsulation(ctx.e);
    for (Interface currentInterface : _currentInterfaces) {
      currentInterface.setSwitchportTrunkEncapsulation(type);
    }
  }

  @Override
  public void exitIf_switchport_trunk_native(If_switchport_trunk_nativeContext ctx) {
    int vlan = toInteger(ctx.vlan);
    for (Interface currentInterface : _currentInterfaces) {
      currentInterface.setNativeVlan(vlan);
    }
  }

  @Override
  public void exitIf_vrf_member(If_vrf_memberContext ctx) {
    String name = ctx.name.getText();
    for (Interface currentInterface : _currentInterfaces) {
      currentInterface.setVrf(name);
      initVrf(name);
    }
  }

  @Override
  public void exitIf_vrrp(If_vrrpContext ctx) {
    _currentVrrpGroupNum = null;
  }

  @Override
  public void exitIfdhcpr_address(Ifdhcpr_addressContext ctx) {
    for (Interface iface : _currentInterfaces) {
      Ip address = toIp(ctx.address);
      iface.getDhcpRelayAddresses().add(address);
    }
  }

  @Override
  public void exitIfdhcpr_client(Ifdhcpr_clientContext ctx) {
    for (Interface iface : _currentInterfaces) {
      iface.setDhcpRelayClient(true);
    }
  }

  @Override
  public void exitIfigmp_access_group(Ifigmp_access_groupContext ctx) {
    String name = ctx.name.getText();
    int line = ctx.getStart().getLine();
    _configuration.referenceStructure(IP_ACCESS_LIST, name, INTERFACE_IGMP_ACCESS_GROUP_ACL, line);
  }

  @Override
  public void exitIfigmpsg_acl(Ifigmpsg_aclContext ctx) {
    String name = ctx.name.getText();
    int line = ctx.name.getStart().getLine();
    _configuration.referenceStructure(
        IPV4_ACCESS_LIST, name, INTERFACE_IGMP_STATIC_GROUP_ACL, line);
  }

  @Override
  public void exitIftunnel_destination(Iftunnel_destinationContext ctx) {
    Ip destination = toIp(ctx.IP_ADDRESS());
    for (Interface iface : _currentInterfaces) {
      iface.getTunnelInitIfNull().setDestination(destination);
    }
  }

  @Override
  public void exitIftunnel_mode(Iftunnel_modeContext ctx) {
    for (Interface iface : _currentInterfaces) {
      Tunnel tunnel = iface.getTunnelInitIfNull();
      if (ctx.GRE() != null) {
        tunnel.setMode(TunnelMode.GRE);
      } else if (ctx.IPSEC() != null) {
        tunnel.setMode(TunnelMode.IPSEC);
      } else {
        todo(ctx);
      }
      if (ctx.IPV4() != null) {
        tunnel.setProtocol(IpProtocol.IP);
      } else if (ctx.IPV6() != null) {
        tunnel.setProtocol(IpProtocol.IPV6);
      } else {
        todo(ctx);
      }
    }
  }

  @Override
  public void exitIftunnel_protection(Iftunnel_protectionContext ctx) {
    String name = ctx.name.getText();
    int line = ctx.getStart().getLine();
    _configuration.referenceStructure(IPSEC_PROFILE, name, TUNNEL_PROTECTION_IPSEC_PROFILE, line);
    for (Interface iface : _currentInterfaces) {
      iface.getTunnelInitIfNull().setIpsecProfileName(name);
    }
  }

  @Override
  public void exitIftunnel_source(Iftunnel_sourceContext ctx) {
    Ip sourceAddress = null;
    String sourceInterfaceName = null;
    if (ctx.IP_ADDRESS() != null) {
      sourceAddress = toIp(ctx.IP_ADDRESS());
    } else {
      sourceInterfaceName = ctx.interface_name().getText();
      _configuration.referenceStructure(
          INTERFACE, sourceInterfaceName, TUNNEL_SOURCE, ctx.interface_name().getStart().getLine());
    }
    for (Interface iface : _currentInterfaces) {
      if (sourceAddress != null) {
        iface.getTunnelInitIfNull().setSourceAddress(sourceAddress);
      } else {
        iface.getTunnelInitIfNull().setSourceInterfaceName(sourceInterfaceName);
      }
    }
  }

  @Override
  public void exitIfvrrp_authentication(Ifvrrp_authenticationContext ctx) {
    String hashedAuthenticationText =
        CommonUtil.sha256Digest(ctx.text.getText() + CommonUtil.salt());
    for (Interface iface : _currentInterfaces) {
      String ifaceName = iface.getName();
      VrrpGroup vrrpGroup =
          _configuration
              .getVrrpGroups()
              .computeIfAbsent(ifaceName, n -> new VrrpInterface())
              .getVrrpGroups()
              .computeIfAbsent(_currentVrrpGroupNum, VrrpGroup::new);
      vrrpGroup.setAuthenticationTextHash(hashedAuthenticationText);
    }
  }

  @Override
  public void exitIfvrrp_ip(Ifvrrp_ipContext ctx) {
    Ip ip = toIp(ctx.ip);
    for (Interface iface : _currentInterfaces) {
      String ifaceName = iface.getName();
      VrrpGroup vrrpGroup =
          _configuration
              .getVrrpGroups()
              .computeIfAbsent(ifaceName, n -> new VrrpInterface())
              .getVrrpGroups()
              .computeIfAbsent(_currentVrrpGroupNum, VrrpGroup::new);
      vrrpGroup.setVirtualAddress(ip);
    }
  }

  @Override
  public void exitIfvrrp_preempt(Ifvrrp_preemptContext ctx) {
    for (Interface iface : _currentInterfaces) {
      String ifaceName = iface.getName();
      VrrpGroup vrrpGroup =
          _configuration
              .getVrrpGroups()
              .computeIfAbsent(ifaceName, n -> new VrrpInterface())
              .getVrrpGroups()
              .computeIfAbsent(_currentVrrpGroupNum, VrrpGroup::new);
      vrrpGroup.setPreempt(true);
    }
  }

  @Override
  public void exitIfvrrp_priority(Ifvrrp_priorityContext ctx) {
    int priority = toInteger(ctx.priority);
    for (Interface iface : _currentInterfaces) {
      String ifaceName = iface.getName();
      VrrpGroup vrrpGroup =
          _configuration
              .getVrrpGroups()
              .computeIfAbsent(ifaceName, n -> new VrrpInterface())
              .getVrrpGroups()
              .computeIfAbsent(_currentVrrpGroupNum, VrrpGroup::new);
      vrrpGroup.setPriority(priority);
    }
  }

  @Override
  public void exitInherit_peer_policy_bgp_tail(Inherit_peer_policy_bgp_tailContext ctx) {
    BgpProcess proc = currentVrf().getBgpProcess();
    String groupName = ctx.name.getText();
    int line = ctx.name.getStart().getLine();
    if (_currentIpPeerGroup != null) {
      _currentIpPeerGroup.setGroupName(groupName);
      _currentIpPeerGroup.setGroupNameLine(line);
    } else if (_currentNamedPeerGroup != null) {
      // May not hit this since parser for peer-policy does not have
      // recursion.
      _currentNamedPeerGroup.setGroupName(groupName);
      _currentNamedPeerGroup.setGroupNameLine(line);
    } else if (_currentPeerGroup == proc.getMasterBgpPeerGroup()) {
      // Intentional identity comparison above
      throw new BatfishException("Invalid peer context for inheritance");
    } else {
      todo(ctx);
    }
  }

  @Override
  public void exitInherit_peer_session_bgp_tail(Inherit_peer_session_bgp_tailContext ctx) {
    BgpProcess proc = currentVrf().getBgpProcess();
    String groupName = ctx.name.getText();
    int line = ctx.name.getStart().getLine();
    if (_currentIpPeerGroup != null) {
      _currentIpPeerGroup.setPeerSession(groupName);
      _currentIpPeerGroup.setPeerSessionLine(line);
    } else if (_currentNamedPeerGroup != null) {
      _currentNamedPeerGroup.setPeerSession(groupName);
      _currentNamedPeerGroup.setPeerSessionLine(line);
    } else if (_currentPeerGroup == proc.getMasterBgpPeerGroup()) {
      // Intentional identity comparison above
      throw new BatfishException("Invalid peer context for inheritance");
    } else {
      todo(ctx);
    }
  }

  @Override
  public void exitInterface_is_stanza(Interface_is_stanzaContext ctx) {
    _currentIsisInterface = null;
  }

  @Override
  public void exitIp_as_path_access_list_stanza(Ip_as_path_access_list_stanzaContext ctx) {
    _currentAsPathAcl = null;
  }

  @Override
  public void exitIp_as_path_access_list_tail(Ip_as_path_access_list_tailContext ctx) {
    LineAction action = toLineAction(ctx.action);
    String regex = ctx.as_path_regex.getText().trim();
    IpAsPathAccessListLine line = new IpAsPathAccessListLine(action, regex);
    _currentAsPathAcl.addLine(line);
  }

  @Override
  public void exitIp_community_list_expanded_stanza(Ip_community_list_expanded_stanzaContext ctx) {
    _currentExpandedCommunityList = null;
  }

  @Override
  public void exitIp_community_list_expanded_tail(Ip_community_list_expanded_tailContext ctx) {
    LineAction action = toLineAction(ctx.ala);
    StringBuilder regex = new StringBuilder();
    for (Token remainder : ctx.remainder) {
      regex.append(remainder.getText());
    }
    ExpandedCommunityListLine line = new ExpandedCommunityListLine(action, regex.toString());
    _currentExpandedCommunityList.addLine(line);
  }

  @Override
  public void exitIp_community_list_standard_stanza(Ip_community_list_standard_stanzaContext ctx) {
    _currentStandardCommunityList = null;
  }

  @Override
  public void exitIp_community_list_standard_tail(Ip_community_list_standard_tailContext ctx) {
    LineAction action = toLineAction(ctx.ala);
    List<Long> communities = new ArrayList<>();
    for (CommunityContext communityCtx : ctx.communities) {
      long community = toLong(communityCtx);
      communities.add(community);
    }
    StandardCommunityListLine line = new StandardCommunityListLine(action, communities);
    _currentStandardCommunityList.getLines().add(line);
  }

  @Override
  public void exitIp_dhcp_relay_server(Ip_dhcp_relay_serverContext ctx) {
    if (!_no && ctx.ip != null) {
      Ip ip = toIp(ctx.ip);
      _configuration.getDhcpRelayServers().add(ip);
    }
  }

  @Override
  public void exitIp_domain_lookup(Ip_domain_lookupContext ctx) {
    if (ctx.iname != null) {
      String ifaceName = ctx.iname.getText();
      String canonicalIfaceName = getCanonicalInterfaceName(ifaceName);
      _configuration.setDnsSourceInterface(canonicalIfaceName);
    }
  }

  @Override
  public void exitIp_domain_name(Ip_domain_nameContext ctx) {
    if (!_no) {
      String domainName = ctx.hostname.getText();
      _configuration.setDomainName(domainName);
    } else {
      _configuration.setDomainName(null);
    }
  }

  @Override
  public void exitIp_nat_pool(Ip_nat_poolContext ctx) {
    _currentNatPool = null;
  }

  @Override
  public void exitIp_nat_pool_range(Ip_nat_pool_rangeContext ctx) {
    Ip first = toIp(ctx.first);
    _currentNatPool.setFirst(first);
    Ip last = toIp(ctx.last);
    _currentNatPool.setLast(last);
  }

  @Override
  public void exitIp_prefix_list_stanza(Ip_prefix_list_stanzaContext ctx) {
    _currentPrefixList = null;
  }

  @Override
  public void exitIp_prefix_list_tail(Ip_prefix_list_tailContext ctx) {
    LineAction action = toLineAction(ctx.action);
    Prefix prefix = Prefix.parse(ctx.prefix.getText());
    int prefixLength = prefix.getPrefixLength();
    int minLen = prefixLength;
    int maxLen = prefixLength;
    if (ctx.minpl != null) {
      minLen = toInteger(ctx.minpl);
      maxLen = Prefix.MAX_PREFIX_LENGTH;
    }
    if (ctx.maxpl != null) {
      maxLen = toInteger(ctx.maxpl);
    }
    if (ctx.eqpl != null) {
      minLen = toInteger(ctx.eqpl);
      maxLen = toInteger(ctx.eqpl);
    }
    SubRange lengthRange = new SubRange(minLen, maxLen);
    PrefixListLine line = new PrefixListLine(action, prefix, lengthRange);
    _currentPrefixList.addLine(line);
  }

  @Override
  public void exitIp_route_stanza(Ip_route_stanzaContext ctx) {
    if (ctx.vrf != null || ctx.MANAGEMENT() != null) {
      _currentVrf = Configuration.DEFAULT_VRF_NAME;
    }
  }

  @Override
  public void exitIp_route_tail(Ip_route_tailContext ctx) {
    Prefix prefix;
    if (ctx.prefix != null) {
      prefix = Prefix.parse(ctx.prefix.getText());
    } else {
      Ip address = toIp(ctx.address);
      Ip mask = toIp(ctx.mask);
      int prefixLength = mask.numSubnetBits();
      prefix = new Prefix(address, prefixLength);
    }
    Ip nextHopIp = Route.UNSET_ROUTE_NEXT_HOP_IP;
    String nextHopInterface = null;
    int distance = DEFAULT_STATIC_ROUTE_DISTANCE;
    Integer tag = null;
    Integer track = null;
    boolean permanent = ctx.perm != null;
    if (ctx.nexthopip != null) {
      nextHopIp = toIp(ctx.nexthopip);
    } else if (ctx.nexthopprefix != null) {
      Prefix nextHopPrefix = Prefix.parse(ctx.nexthopprefix.getText());
      nextHopIp = nextHopPrefix.getStartIp();
    }
    if (ctx.nexthopint != null) {
      try {
        nextHopInterface = getCanonicalInterfaceName(ctx.nexthopint.getText());
      } catch (BatfishException e) {
        _w.redFlag(
            "Error fetching interface name at: "
                + getLocation(ctx)
                + getFullText(ctx)
                + " : "
                + e.getMessage());
        _currentInterfaces = ImmutableList.of();
        return;
      }
    }
    if (ctx.distance != null) {
      distance = toInteger(ctx.distance);
    }
    if (ctx.tag != null) {
      tag = toInteger(ctx.tag);
    }
    if (ctx.track != null) {
      track = toInteger(ctx.track);
    }
    StaticRoute route =
        new StaticRoute(prefix, nextHopIp, nextHopInterface, distance, tag, track, permanent);
    currentVrf().getStaticRoutes().add(route);
  }

  @Override
  public void exitIp_ssh_version(Ip_ssh_versionContext ctx) {
    int version = toInteger(ctx.version);
    if (version < 1 || version > 2) {
      throw new BatfishException("Invalid ssh version: " + version);
    }
    _configuration.getCf().getSsh().setVersion(version);
  }

  @Override
  public void exitIpv6_prefix_list_stanza(Ipv6_prefix_list_stanzaContext ctx) {
    _currentPrefix6List = null;
  }

  @Override
  public void exitIpv6_prefix_list_tail(Ipv6_prefix_list_tailContext ctx) {
    LineAction action = toLineAction(ctx.action);
    Prefix6 prefix6 = new Prefix6(ctx.prefix6.getText());
    int prefixLength = prefix6.getPrefixLength();
    int minLen = prefixLength;
    int maxLen = prefixLength;
    if (ctx.minpl != null) {
      minLen = toInteger(ctx.minpl);
      maxLen = Prefix6.MAX_PREFIX_LENGTH;
    }
    if (ctx.maxpl != null) {
      maxLen = toInteger(ctx.maxpl);
    }
    if (ctx.eqpl != null) {
      minLen = toInteger(ctx.eqpl);
      maxLen = toInteger(ctx.eqpl);
    }
    SubRange lengthRange = new SubRange(minLen, maxLen);
    Prefix6ListLine line = new Prefix6ListLine(action, prefix6, lengthRange);
    _currentPrefix6List.addLine(line);
  }

  @Override
  public void exitL_access_class(L_access_classContext ctx) {
    boolean ipv6 = (ctx.IPV6() != null);
    String name = ctx.name.getText();
    int nameLine = ctx.name.getStart().getLine();
    BiConsumer<Line, String> setter;
    CiscoStructureType structureType;
    CiscoStructureUsage structureUsage;
    if (ctx.OUT() != null || ctx.EGRESS() != null) {
      if (ipv6) {
        setter = Line::setOutputIpv6AccessList;
        structureType = IPV6_ACCESS_LIST;
        structureUsage = LINE_ACCESS_CLASS_LIST6;
      } else {
        setter = Line::setOutputAccessList;
        structureType = IPV4_ACCESS_LIST;
        structureUsage = LINE_ACCESS_CLASS_LIST;
      }

    } else {
      if (ipv6) {
        setter = Line::setInputIpv6AccessList;
        structureType = IPV6_ACCESS_LIST;
        structureUsage = LINE_ACCESS_CLASS_LIST6;
      } else {
        setter = Line::setInputAccessList;
        structureType = IPV4_ACCESS_LIST;
        structureUsage = LINE_ACCESS_CLASS_LIST;
      }
    }
    _configuration.referenceStructure(structureType, name, structureUsage, nameLine);
    for (String currentName : _currentLineNames) {
      Line line = _configuration.getCf().getLines().get(currentName);
      setter.accept(line, name);
    }
  }

  @Override
  public void exitL_exec_timeout(L_exec_timeoutContext ctx) {
    int minutes = toInteger(ctx.minutes);
    int seconds = ctx.seconds != null ? toInteger(ctx.seconds) : 0;
    for (String lineName : _currentLineNames) {
      Line line = _configuration.getCf().getLines().get(lineName);
      line.setExecTimeoutMinutes(minutes);
      line.setExecTimeoutSeconds(seconds);
    }
  }

  @Override
  public void exitL_login_authentication(L_login_authenticationContext ctx) {
    String list;
    if (ctx.DEFAULT() != null) {
      list = ctx.DEFAULT().getText();
    } else if (ctx.name != null) {
      list = ctx.name.getText();
    } else {
      throw new BatfishException("Invalid list name");
    }

    // get the authentication list or null if Aaa, AaaAuthentication, or AaaAuthenticationLogin is
    // null or the list is not defined
    AaaAuthenticationLoginList authList =
        Optional.ofNullable(_configuration.getCf().getAaa())
            .map(Aaa::getAuthentication)
            .map(AaaAuthentication::getLogin)
            .map(AaaAuthenticationLogin::getLists)
            .map(lists -> lists.get(list))
            .orElse(null);

    // if the authentication list has been defined, apply it to all lines in _currentLineNames
    for (String line : _currentLineNames) {
      if (authList != null) {
        _configuration.getCf().getLines().get(line).setAaaAuthenticationLoginList(authList);
      }
      // set the name of the login list even if the list hasn't been defined yet because it may be
      // defined later
      _configuration.getCf().getLines().get(line).setLoginAuthentication(list);
    }
  }

  @Override
  public void exitL_transport(L_transportContext ctx) {
    SortedSet<String> protocols =
        ctx.prot.stream().map(RuleContext::getText).collect(toCollection(TreeSet::new));
    BiConsumer<Line, SortedSet<String>> setter;
    if (ctx.INPUT() != null) {
      setter = Line::setTransportInput;
    } else if (ctx.OUTPUT() != null) {
      setter = Line::setTransportOutput;
    } else if (ctx.PREFERRED() != null) {
      setter = Line::setTransportPreferred;
    } else {
      throw new BatfishException("Invalid or unsupported line transport type");
    }
    for (String currentName : _currentLineNames) {
      Line line = _configuration.getCf().getLines().get(currentName);
      setter.accept(line, protocols);
    }
  }

  @Override
  public void exitLocal_as_bgp_tail(Local_as_bgp_tailContext ctx) {
    long as = toLong(ctx.as);
    _currentPeerGroup.setLocalAs(as);
  }

  @Override
  public void exitLogging_buffered(Logging_bufferedContext ctx) {
    if (_no) {
      return;
    }
    Integer size = null;
    Integer severityNum = null;
    String severity = null;
    if (ctx.size != null) {
      // something was parsed as buffer size but it could be logging severity
      // as well
      // it is buffer size if the value is greater than min buffer size
      // otherwise, it is logging severity
      int sizeRawNum = toInteger(ctx.size);
      if (sizeRawNum > Logging.MAX_LOGGING_SEVERITY) {
        size = sizeRawNum;
      } else {
        if (ctx.logging_severity() != null) {
          // if we have explicity severity as well; we've messed up
          throw new BatfishException("Ambiguous parsing of logging buffered");
        }
        severityNum = sizeRawNum;
        severity = toLoggingSeverity(severityNum);
      }
    } else if (ctx.logging_severity() != null) {
      severityNum = toLoggingSeverityNum(ctx.logging_severity());
      severity = toLoggingSeverity(ctx.logging_severity());
    }
    Logging logging = _configuration.getCf().getLogging();
    Buffered buffered = logging.getBuffered();
    if (buffered == null) {
      buffered = new Buffered();
      logging.setBuffered(buffered);
    }
    buffered.setSeverity(severity);
    buffered.setSeverityNum(severityNum);
    buffered.setSize(size);
  }

  @Override
  public void exitLogging_console(Logging_consoleContext ctx) {
    if (_no) {
      return;
    }
    Integer severityNum = null;
    String severity = null;
    if (ctx.logging_severity() != null) {
      severityNum = toLoggingSeverityNum(ctx.logging_severity());
      severity = toLoggingSeverity(ctx.logging_severity());
    }
    Logging logging = _configuration.getCf().getLogging();
    LoggingType console = logging.getConsole();
    if (console == null) {
      console = new LoggingType();
      logging.setConsole(console);
    }
    console.setSeverity(severity);
    console.setSeverityNum(severityNum);
  }

  @Override
  public void exitLogging_host(Logging_hostContext ctx) {
    if (_no) {
      return;
    }
    Logging logging = _configuration.getCf().getLogging();
    String hostname = ctx.hostname.getText();
    LoggingHost host = new LoggingHost(hostname);
    logging.getHosts().put(hostname, host);
  }

  @Override
  public void exitLogging_on(Logging_onContext ctx) {
    Logging logging = _configuration.getCf().getLogging();
    logging.setOn(!_no);
  }

  @Override
  public void exitLogging_server(Logging_serverContext ctx) {
    if (_no) {
      return;
    }
    Logging logging = _configuration.getCf().getLogging();
    String hostname = ctx.hostname.getText();
    LoggingHost host = new LoggingHost(hostname);
    logging.getHosts().put(hostname, host);
  }

  @Override
  public void exitLogging_source_interface(Logging_source_interfaceContext ctx) {
    if (_no) {
      return;
    }
    Logging logging = _configuration.getCf().getLogging();
    String sourceInterface = toInterfaceName(ctx.interface_name());
    logging.setSourceInterface(sourceInterface);
  }

  @Override
  public void exitLogging_trap(Logging_trapContext ctx) {
    if (_no) {
      return;
    }
    Integer severityNum = null;
    String severity = null;
    if (ctx.logging_severity() != null) {
      severityNum = toLoggingSeverityNum(ctx.logging_severity());
      severity = toLoggingSeverity(ctx.logging_severity());
    }
    Logging logging = _configuration.getCf().getLogging();
    LoggingType trap = logging.getTrap();
    if (trap == null) {
      trap = new LoggingType();
      logging.setTrap(trap);
    }
    trap.setSeverity(severity);
    trap.setSeverityNum(severityNum);
  }

  @Override
  public void exitManagement_ssh_ip_access_group(Management_ssh_ip_access_groupContext ctx) {
    String name = ctx.name.getText();
    int line = ctx.name.getStart().getLine();
    _configuration.referenceStructure(IPV4_ACCESS_LIST, name, MANAGEMENT_SSH_ACCESS_GROUP, line);
  }

  @Override
  public void exitManagement_telnet_ip_access_group(Management_telnet_ip_access_groupContext ctx) {
    String name = ctx.name.getText();
    int line = ctx.name.getStart().getLine();
    _configuration.referenceStructure(IPV4_ACCESS_LIST, name, MANAGEMENT_TELNET_ACCESS_GROUP, line);
  }

  @Override
  public void exitMatch_as_path_access_list_rm_stanza(
      Match_as_path_access_list_rm_stanzaContext ctx) {
    Set<String> names = new TreeSet<>();
    for (VariableContext name : ctx.name_list) {
      names.add(name.getText());
      _configuration.referenceStructure(
          AS_PATH_ACCESS_LIST, name.getText(),
          ROUTE_MAP_MATCH_AS_PATH_ACCESS_LIST, name.getStart().getLine());
    }
    RouteMapMatchAsPathAccessListLine line = new RouteMapMatchAsPathAccessListLine(names);
    _currentRouteMapClause.addMatchLine(line);
  }

  @Override
  public void exitMatch_community_list_rm_stanza(Match_community_list_rm_stanzaContext ctx) {
    Set<String> names = new TreeSet<>();
    for (VariableContext name : ctx.name_list) {
      names.add(name.getText());
      _configuration.referenceStructure(
          COMMUNITY_LIST,
          name.getText(),
          ROUTE_MAP_MATCH_COMMUNITY_LIST,
          name.getStart().getLine());
    }
    RouteMapMatchCommunityListLine line = new RouteMapMatchCommunityListLine(names);
    _currentRouteMapClause.addMatchLine(line);
  }

  @Override
  public void exitMatch_ip_access_list_rm_stanza(Match_ip_access_list_rm_stanzaContext ctx) {
    Set<String> names = new TreeSet<>();
    for (Variable_access_listContext v : ctx.name_list) {
      names.add(v.getText());
      _configuration.referenceStructure(
          IPV4_ACCESS_LIST, v.getText(),
          ROUTE_MAP_MATCH_IPV4_ACCESS_LIST, v.getStart().getLine());
    }
    RouteMapMatchIpAccessListLine line = new RouteMapMatchIpAccessListLine(names);
    _currentRouteMapClause.addMatchLine(line);
  }

  @Override
  public void exitMatch_ip_prefix_list_rm_stanza(Match_ip_prefix_list_rm_stanzaContext ctx) {
    Set<String> names = new TreeSet<>();
    for (VariableContext t : ctx.name_list) {
      names.add(t.getText());
      _configuration.referenceStructure(
          PREFIX_LIST, t.getText(), ROUTE_MAP_MATCH_IPV4_PREFIX_LIST, t.getStart().getLine());
    }
    RouteMapMatchIpPrefixListLine line = new RouteMapMatchIpPrefixListLine(names);
    _currentRouteMapClause.addMatchLine(line);
  }

  @Override
  public void exitMatch_ipv6_access_list_rm_stanza(Match_ipv6_access_list_rm_stanzaContext ctx) {
    Set<String> names = new TreeSet<>();
    for (Variable_access_listContext v : ctx.name_list) {
      names.add(v.getText());
      _configuration.referenceStructure(
          IPV6_ACCESS_LIST, v.getText(), ROUTE_MAP_MATCH_IPV6_ACCESS_LIST, v.getStart().getLine());
    }
    RouteMapMatchIpv6AccessListLine line = new RouteMapMatchIpv6AccessListLine(names);
    _currentRouteMapClause.addMatchLine(line);
  }

  @Override
  public void exitMatch_ipv6_prefix_list_rm_stanza(Match_ipv6_prefix_list_rm_stanzaContext ctx) {
    Set<String> names = new TreeSet<>();
    for (VariableContext t : ctx.name_list) {
      names.add(t.getText());
      _configuration.referenceStructure(
          PREFIX6_LIST, t.getText(), ROUTE_MAP_MATCH_IPV6_PREFIX_LIST, t.getStart().getLine());
    }
    RouteMapMatchIpv6PrefixListLine line = new RouteMapMatchIpv6PrefixListLine(names);
    _currentRouteMapClause.addMatchLine(line);
  }

  @Override
  public void exitMatch_source_protocol_rm_stanza(Match_source_protocol_rm_stanzaContext ctx) {
    todo(ctx);
  }

  @Override
  public void exitMatch_tag_rm_stanza(Match_tag_rm_stanzaContext ctx) {
    Set<Integer> tags = new TreeSet<>();
    for (Token t : ctx.tag_list) {
      tags.add(toInteger(t));
    }
    RouteMapMatchTagLine line = new RouteMapMatchTagLine(tags);
    _currentRouteMapClause.addMatchLine(line);
  }

  @Override
  public void exitMaximum_paths_bgp_tail(Maximum_paths_bgp_tailContext ctx) {
    int maximumPaths = toInteger(ctx.paths);
    BgpProcess proc = currentVrf().getBgpProcess();
    if (ctx.EBGP() != null) {
      proc.setMaximumPathsEbgp(maximumPaths);
    } else if (ctx.IBGP() != null) {
      proc.setMaximumPathsIbgp(maximumPaths);
    } else if (ctx.EIBGP() != null) {
      proc.setMaximumPathsEibgp(maximumPaths);
    } else {
      proc.setMaximumPaths(maximumPaths);
    }
  }

  @Override
  public void exitMaximum_peers_bgp_tail(Maximum_peers_bgp_tailContext ctx) {
    todo(ctx);
  }

  @Override
  public void exitNeighbor_block_address_family(Neighbor_block_address_familyContext ctx) {
    if (_inBlockNeighbor) {
      popPeer();
    } else {
      _currentBlockNeighborAddressFamilies.clear();
    }
  }

  @Override
  public void exitNeighbor_block_inherit(Neighbor_block_inheritContext ctx) {
    BgpProcess proc = currentVrf().getBgpProcess();
    String groupName = ctx.name.getText();
    if (_currentIpPeerGroup != null) {
      _currentIpPeerGroup.setGroupName(groupName);
    } else if (_currentIpv6PeerGroup != null) {
      _currentIpv6PeerGroup.setGroupName(groupName);
    } else if (_currentDynamicIpPeerGroup != null) {
      _currentDynamicIpPeerGroup.setGroupName(groupName);
    } else if (_currentDynamicIpv6PeerGroup != null) {
      _currentDynamicIpv6PeerGroup.setGroupName(groupName);
    } else if (_currentPeerGroup == proc.getMasterBgpPeerGroup()) {
      // Intentional identity comparison above
      throw new BatfishException("Invalid peer context for inheritance");
    } else {
      todo(ctx);
    }
  }

  @Override
  public void exitNeighbor_block_rb_stanza(Neighbor_block_rb_stanzaContext ctx) {
    resetPeerGroups();
    if (_inBlockNeighbor) {
      popPeer();
    }
  }

  @Override
  public void exitNeighbor_flat_rb_stanza(Neighbor_flat_rb_stanzaContext ctx) {
    resetPeerGroups();
    popPeer();
  }

  @Override
  public void exitNeighbor_group_rb_stanza(Neighbor_group_rb_stanzaContext ctx) {
    resetPeerGroups();
    popPeer();
  }

  @Override
  public void exitNetwork_bgp_tail(Network_bgp_tailContext ctx) {
    Prefix prefix;
    if (ctx.prefix != null) {
      prefix = Prefix.parse(ctx.prefix.getText());
    } else {
      Ip address = toIp(ctx.ip);
      Ip mask = (ctx.mask != null) ? toIp(ctx.mask) : address.getClassMask();
      int prefixLength = mask.numSubnetBits();
      prefix = new Prefix(address, prefixLength);
    }
    String map = null;
    Integer mapLine = null;
    if (ctx.mapname != null) {
      map = ctx.mapname.getText();
      mapLine = ctx.mapname.getStart().getLine();
      _configuration.referenceStructure(ROUTE_MAP, map, BGP_NETWORK_ORIGINATION_ROUTE_MAP, mapLine);
    }
    BgpNetwork bgpNetwork = new BgpNetwork(map, mapLine);
    BgpProcess proc = currentVrf().getBgpProcess();
    proc.getIpNetworks().put(prefix, bgpNetwork);
  }

  @Override
  public void exitNetwork6_bgp_tail(Network6_bgp_tailContext ctx) {
    Prefix6 prefix6 = new Prefix6(ctx.prefix.getText());
    String map = null;
    Integer mapLine = null;
    if (ctx.mapname != null) {
      map = ctx.mapname.getText();
      mapLine = ctx.mapname.getStart().getLine();
      _configuration.referenceStructure(
          ROUTE_MAP, map, BGP_NETWORK6_ORIGINATION_ROUTE_MAP, mapLine);
    }
    BgpProcess proc = currentVrf().getBgpProcess();
    BgpNetwork6 bgpNetwork6 = new BgpNetwork6(map, mapLine);
    proc.getIpv6Networks().put(prefix6, bgpNetwork6);
  }

  @Override
  public void exitRe_autonomous_system(Re_autonomous_systemContext ctx) {
    // In process context
    requireNonNull(_currentEigrpProcess);

    Long asn = (ctx.NO() == null) ? toLong(ctx.asnum) : null;
    _currentEigrpProcess.setAsn(asn);
  }

  @Override
  public void exitRe_default_metric(Re_default_metricContext ctx) {
    // In process context
    EigrpProcess proc = requireNonNull(_currentEigrpProcess);
    if (ctx.NO() == null) {
      EigrpMetric metric =
          toEigrpMetric(ctx, ctx.bw_kbps, ctx.delay_10us, ctx.reliability, ctx.eff_bw, ctx.mtu);
      proc.setDefaultMetric(metric);
    } else {
      proc.setDefaultMetric(null);
    }
  }

  @Override
  public void exitRe_eigrp_router_id(Re_eigrp_router_idContext ctx) {
    // In process context
    EigrpProcess proc = requireNonNull(_currentEigrpProcess);
    if (ctx.NO() == null) {
      Ip routerId = toIp(ctx.id);
      proc.setRouterId(routerId);
    } else {
      proc.setRouterId(null);
    }
  }

  @Override
  public void exitRe_network(Re_networkContext ctx) {
    // In process context
    requireNonNull(_currentEigrpProcess);
    Ip address = toIp(ctx.address);
    Ip mask = (ctx.mask != null) ? toIp(ctx.mask) : address.getClassMask().inverted();
    _currentEigrpProcess.getWildcardNetworks().add(new IpWildcard(address, mask));
  }

  @Override
  public void exitRe_passive_interface(Re_passive_interfaceContext ctx) {
    // In process context
    requireNonNull(_currentEigrpProcess);
    boolean passive = (ctx.NO() == null);
    String interfaceName = getCanonicalInterfaceName(ctx.i.getText());
    _currentEigrpProcess.getInterfacePassiveStatus().put(interfaceName, passive);
  }

  @Override
  public void exitRe_passive_interface_default(Re_passive_interface_defaultContext ctx) {
    // In process context
    requireNonNull(_currentEigrpProcess);
    boolean passive = (ctx.NO() == null);
    _currentEigrpProcess.setPassiveInterfaceDefault(passive);
  }

  @Override
  public void exitRe_redistribute_bgp(Re_redistribute_bgpContext ctx) {
    // In process context
    EigrpProcess proc = requireNonNull(_currentEigrpProcess);
    RoutingProtocol sourceProtocol = RoutingProtocol.BGP;
    EigrpRedistributionPolicy r = new EigrpRedistributionPolicy(sourceProtocol);
    proc.getRedistributionPolicies().put(sourceProtocol, r);
    long as = toAsNum(ctx.asn);
    r.getSpecialAttributes().put(EigrpRedistributionPolicy.BGP_AS, as);

    if (!ctx.METRIC().isEmpty()) {
      EigrpMetric metric =
          toEigrpMetric(ctx, ctx.bw_kbps, ctx.delay_10us, ctx.reliability, ctx.eff_bw, ctx.mtu);
      r.setMetric(metric);
    }

    if (ctx.map != null) {
      String mapname = ctx.map.getText();
      int mapLine = ctx.map.getStart().getLine();
      r.setRouteMap(mapname);
      r.setRouteMapLine(mapLine);
      _configuration.referenceStructure(ROUTE_MAP, mapname, EIGRP_REDISTRIBUTE_BGP_MAP, mapLine);
    }
  }

  @Override
  public void exitRe_redistribute_connected(Re_redistribute_connectedContext ctx) {
    // In process context
    EigrpProcess proc = requireNonNull(_currentEigrpProcess);
    RoutingProtocol sourceProtocol = RoutingProtocol.CONNECTED;
    EigrpRedistributionPolicy r = new EigrpRedistributionPolicy(sourceProtocol);
    proc.getRedistributionPolicies().put(sourceProtocol, r);

    if (!ctx.METRIC().isEmpty()) {
      EigrpMetric metric =
          toEigrpMetric(ctx, ctx.bw_kbps, ctx.delay_10us, ctx.reliability, ctx.eff_bw, ctx.mtu);
      r.setMetric(metric);
    }

    if (ctx.map != null) {
      String mapname = ctx.map.getText();
      int mapLine = ctx.map.getStart().getLine();
      r.setRouteMap(mapname);
      r.setRouteMapLine(mapLine);
      _configuration.referenceStructure(
          ROUTE_MAP, mapname, EIGRP_REDISTRIBUTE_CONNECTED_MAP, mapLine);
    }
  }

  @Override
  public void exitRe_redistribute_eigrp(Re_redistribute_eigrpContext ctx) {
    // In process context
    EigrpProcess proc = requireNonNull(_currentEigrpProcess);
    RoutingProtocol sourceProtocol = RoutingProtocol.EIGRP;
    EigrpRedistributionPolicy r = new EigrpRedistributionPolicy(sourceProtocol);
    proc.getRedistributionPolicies().put(sourceProtocol, r);
    long asn = toLong(ctx.asn);
    r.getSpecialAttributes().put(EigrpRedistributionPolicy.EIGRP_AS_NUMBER, asn);

    if (!ctx.METRIC().isEmpty()) {
      EigrpMetric metric =
          toEigrpMetric(ctx, ctx.bw_kbps, ctx.delay_10us, ctx.reliability, ctx.eff_bw, ctx.mtu);
      r.setMetric(metric);
    }

    if (ctx.map != null) {
      String mapname = ctx.map.getText();
      int mapLine = ctx.map.getStart().getLine();
      r.setRouteMap(mapname);
      r.setRouteMapLine(mapLine);
      _configuration.referenceStructure(ROUTE_MAP, mapname, EIGRP_REDISTRIBUTE_EIGRP_MAP, mapLine);
    }
  }

  @Override
  public void exitRe_redistribute_isis(Re_redistribute_isisContext ctx) {
    if (ctx.map != null) {
      String mapname = ctx.map.getText();
      _configuration.referenceStructure(
          ROUTE_MAP, mapname, EIGRP_REDISTRIBUTE_ISIS_MAP, ctx.map.getStart().getLine());
    }
    todo(ctx);
  }

  @Override
  public void exitRe_redistribute_ospf(Re_redistribute_ospfContext ctx) {
    // In process context
    EigrpProcess proc = requireNonNull(_currentEigrpProcess);
    RoutingProtocol sourceProtocol = RoutingProtocol.OSPF;
    EigrpRedistributionPolicy r = new EigrpRedistributionPolicy(sourceProtocol);
    proc.getRedistributionPolicies().put(sourceProtocol, r);
    int procNum = toInteger(ctx.proc);
    r.getSpecialAttributes().put(EigrpRedistributionPolicy.OSPF_PROCESS_NUMBER, procNum);

    if (ctx.MATCH() != null) {
      todo(ctx);
    }

    if (!ctx.METRIC().isEmpty()) {
      EigrpMetric metric =
          toEigrpMetric(ctx, ctx.bw_kbps, ctx.delay_10us, ctx.reliability, ctx.eff_bw, ctx.mtu);
      r.setMetric(metric);
    }

    if (ctx.map != null) {
      String mapname = ctx.map.getText();
      int mapLine = ctx.map.getStart().getLine();
      r.setRouteMap(mapname);
      r.setRouteMapLine(mapLine);
      _configuration.referenceStructure(ROUTE_MAP, mapname, EIGRP_REDISTRIBUTE_OSPF_MAP, mapLine);
    }
  }

  @Override
  public void exitRe_redistribute_rip(Re_redistribute_ripContext ctx) {
    // In process context
    EigrpProcess proc = requireNonNull(_currentEigrpProcess);
    RoutingProtocol sourceProtocol = RoutingProtocol.RIP;
    EigrpRedistributionPolicy r = new EigrpRedistributionPolicy(sourceProtocol);
    proc.getRedistributionPolicies().put(sourceProtocol, r);

    if (!ctx.METRIC().isEmpty()) {
      EigrpMetric metric =
          toEigrpMetric(ctx, ctx.bw_kbps, ctx.delay_10us, ctx.reliability, ctx.eff_bw, ctx.mtu);
      r.setMetric(metric);
    }

    if (ctx.map != null) {
      String mapname = ctx.map.getText();
      int mapLine = ctx.map.getStart().getLine();
      r.setRouteMap(mapname);
      r.setRouteMapLine(mapLine);
      _configuration.referenceStructure(ROUTE_MAP, mapname, EIGRP_REDISTRIBUTE_RIP_MAP, mapLine);
    }
  }

  @Override
  public void exitRe_redistribute_static(Re_redistribute_staticContext ctx) {
    // In process context
    EigrpProcess proc = requireNonNull(_currentEigrpProcess);
    RoutingProtocol sourceProtocol = RoutingProtocol.STATIC;
    EigrpRedistributionPolicy r = new EigrpRedistributionPolicy(sourceProtocol);
    proc.getRedistributionPolicies().put(sourceProtocol, r);

    if (!ctx.METRIC().isEmpty()) {
      EigrpMetric metric =
          toEigrpMetric(ctx, ctx.bw_kbps, ctx.delay_10us, ctx.reliability, ctx.eff_bw, ctx.mtu);
      r.setMetric(metric);
    }

    if (ctx.map != null) {
      String mapname = ctx.map.getText();
      int mapLine = ctx.map.getStart().getLine();
      r.setRouteMap(mapname);
      r.setRouteMapLine(mapLine);
      _configuration.referenceStructure(ROUTE_MAP, mapname, EIGRP_REDISTRIBUTE_STATIC_MAP, mapLine);
    }
  }

  @Override
  public void exitReaf_interface(Reaf_interfaceContext ctx) {
    _currentEigrpInterface = null;
  }

  @Override
  public void exitReafi_passive_interface(Reafi_passive_interfaceContext ctx) {
    // In process context
    requireNonNull(_currentEigrpProcess);

    boolean passive = (ctx.NO() == null);
    if (_currentEigrpInterface == null) {
      // default interface
      _currentEigrpProcess.setPassiveInterfaceDefault(passive);
    } else {
      String interfaceName = getCanonicalInterfaceName(_currentEigrpInterface.getName());
      _currentEigrpProcess.getInterfacePassiveStatus().put(interfaceName, passive);
    }
  }

  @Override
  public void exitRec_address_family(Rec_address_familyContext ctx) {
    // In process context
    requireNonNull(_currentEigrpProcess);
    _currentEigrpProcess.computeNetworks(_configuration.getInterfaces().values());
    _currentEigrpProcess = _parentEigrpProcess;
    _parentEigrpProcess = null;
    _currentVrf = Configuration.DEFAULT_VRF_NAME;
  }

  @Override
  public void exitRen_address_family(Ren_address_familyContext ctx) {
    // In process context
    requireNonNull(_currentEigrpProcess);
    _currentEigrpProcess.computeNetworks(_configuration.getInterfaces().values());
    _currentEigrpProcess = null;
    _currentVrf = Configuration.DEFAULT_VRF_NAME;
  }

  @Override
  public void exitNext_hop_self_bgp_tail(Next_hop_self_bgp_tailContext ctx) {
    boolean val = ctx.NO() == null;
    _currentPeerGroup.setNextHopSelf(val);
  }

  @Override
  public void exitNo_ip_prefix_list_stanza(No_ip_prefix_list_stanzaContext ctx) {
    String prefixListName = ctx.name.getText();
    _configuration.getPrefixLists().remove(prefixListName);
  }

  @Override
  public void exitNo_neighbor_activate_rb_stanza(No_neighbor_activate_rb_stanzaContext ctx) {
    BgpProcess proc = currentVrf().getBgpProcess();
    if (ctx.ip != null) {
      Ip ip = toIp(ctx.ip);
      IpBgpPeerGroup pg = proc.getIpPeerGroups().get(ip);
      if (pg == null) {
        String message = "ignoring attempt to activate undefined ip peer group: " + ip;
        _w.redFlag(message);
      } else {
        pg.setActive(false);
      }
    } else if (ctx.ip6 != null) {
      Ip6 ip6 = toIp6(ctx.ip6);
      Ipv6BgpPeerGroup pg = proc.getIpv6PeerGroups().get(ip6);
      if (pg == null) {
        String message = "ignoring attempt to activate undefined ipv6 peer group: " + ip6;
        _w.redFlag(message);
      } else {
        pg.setActive(false);
      }
    } else if (ctx.peergroup != null) {
      String pgName = ctx.peergroup.getText();
      NamedBgpPeerGroup npg = proc.getNamedPeerGroups().get(pgName);
      npg.setActive(false);
      for (IpBgpPeerGroup ipg : proc.getIpPeerGroups().values()) {
        String currentGroupName = ipg.getGroupName();
        if (currentGroupName != null && currentGroupName.equals(pgName)) {
          ipg.setActive(false);
        }
      }
      for (Ipv6BgpPeerGroup ipg : proc.getIpv6PeerGroups().values()) {
        String currentGroupName = ipg.getGroupName();
        if (currentGroupName != null && currentGroupName.equals(pgName)) {
          ipg.setActive(false);
        }
      }
    }
  }

  @Override
  public void exitNo_neighbor_shutdown_rb_stanza(No_neighbor_shutdown_rb_stanzaContext ctx) {
    BgpProcess proc = currentVrf().getBgpProcess();
    if (ctx.ip != null) {
      Ip ip = toIp(ctx.ip);
      IpBgpPeerGroup pg = proc.getIpPeerGroups().get(ip);
      // TODO: see if it is always ok to set active on 'no shutdown'
      if (pg == null) {
        String message = "ignoring attempt to shut down to undefined ip peer group: " + ip;
        _w.redFlag(message);
      } else {
        pg.setActive(true);
        pg.setShutdown(false);
      }
    } else if (ctx.ip6 != null) {
      Ip6 ip6 = toIp6(ctx.ip6);
      Ipv6BgpPeerGroup pg = proc.getIpv6PeerGroups().get(ip6);
      // TODO: see if it is always ok to set active on 'no shutdown'
      if (pg == null) {
        String message = "ignoring attempt to shut down undefined ipv6 peer group: " + ip6;
        _w.redFlag(message);
      } else {
        pg.setActive(true);
        pg.setShutdown(false);
      }
    } else if (ctx.peergroup != null) {
      _w.redFlag("'no shutdown' of  peer group unsupported");
    }
  }

  @Override
  public void exitNo_redistribute_connected_rb_stanza(
      No_redistribute_connected_rb_stanzaContext ctx) {
    BgpProcess proc = currentVrf().getBgpProcess();
    // Intentional identity comparison
    if (_currentPeerGroup == proc.getMasterBgpPeerGroup()) {
      RoutingProtocol sourceProtocol = RoutingProtocol.CONNECTED;
      proc.getRedistributionPolicies().remove(sourceProtocol);
    } else if (_currentIpPeerGroup != null || _currentNamedPeerGroup != null) {
      throw new BatfishException("do not currently handle per-neighbor redistribution policies");
    }
  }

  @Override
  public void exitNo_route_map_stanza(No_route_map_stanzaContext ctx) {
    String mapName = ctx.name.getText();
    _configuration.getRouteMaps().remove(mapName);
  }

  @Override
  public void exitNo_shutdown_rb_stanza(No_shutdown_rb_stanzaContext ctx) {
    // TODO: see if it is always ok to set active on 'no shutdown'
    _currentPeerGroup.setShutdown(false);
    _currentPeerGroup.setActive(true);
  }

  @Override
  public void exitNtp_access_group(Ntp_access_groupContext ctx) {
    String name = ctx.name.getText();
    int line = ctx.name.getStart().getLine();
    if (!ctx.IPV6().isEmpty()) {
      _configuration.referenceStructure(IPV6_ACCESS_LIST, name, NTP_ACCESS_GROUP, line);
    } else {
      // IPv4 unless IPv6 explicit.
      _configuration.referenceStructure(IPV4_ACCESS_LIST, name, NTP_ACCESS_GROUP, line);
    }
  }

  @Override
  public void exitNtp_server(Ntp_serverContext ctx) {
    Ntp ntp = _configuration.getCf().getNtp();
    String hostname = ctx.hostname.getText();
    NtpServer server = ntp.getServers().computeIfAbsent(hostname, NtpServer::new);
    if (ctx.vrf != null) {
      String vrfName = ctx.vrf.getText();
      server.setVrf(vrfName);
      initVrf(vrfName);
    }
    if (ctx.PREFER() != null) {
      // TODO: implement
    }
  }

  @Override
  public void exitNtp_source_interface(Ntp_source_interfaceContext ctx) {
    String ifaceName = ctx.iname.getText();
    String canonicalIfaceName = getCanonicalInterfaceName(ifaceName);
    _configuration.setNtpSourceInterface(canonicalIfaceName);
  }

  @Override
  public void exitNull_as_path_regex(Null_as_path_regexContext ctx) {
    _w.redFlag("as-path regexes this complicated are not supported yet");
  }

  @Override
  public void exitPassive_iis_stanza(Passive_iis_stanzaContext ctx) {
    _currentIsisInterface.setIsisInterfaceMode(IsisInterfaceMode.PASSIVE);
  }

  @Override
  public void exitPassive_interface_default_is_stanza(
      Passive_interface_default_is_stanzaContext ctx) {
    for (Interface iface : _configuration.getInterfaces().values()) {
      iface.setIsisInterfaceMode(IsisInterfaceMode.PASSIVE);
    }
  }

  @Override
  public void exitPassive_interface_is_stanza(Passive_interface_is_stanzaContext ctx) {
    Interface iface = getOrAddInterface(ctx.name);
    if (ctx.NO() == null) {
      iface.setIsisInterfaceMode(IsisInterfaceMode.PASSIVE);
    } else {
      iface.setIsisInterfaceMode(IsisInterfaceMode.ACTIVE);
    }
  }

  @Override
  public void exitPeer_group_assignment_rb_stanza(Peer_group_assignment_rb_stanzaContext ctx) {
    String peerGroupName = ctx.name.getText();
    int line = ctx.name.getStart().getLine();
    BgpProcess proc = currentVrf().getBgpProcess();
    if (ctx.address != null) {
      Ip address = toIp(ctx.address);
      IpBgpPeerGroup ipPeerGroup = proc.getIpPeerGroups().get(address);
      if (ipPeerGroup == null) {
        proc.addIpPeerGroup(address);
        ipPeerGroup = proc.getIpPeerGroups().get(address);
      }
      ipPeerGroup.setGroupName(peerGroupName);
      ipPeerGroup.setGroupNameLine(line);
    } else if (ctx.address6 != null) {
      Ip6 address6 = toIp6(ctx.address6);
      Ipv6BgpPeerGroup ipv6PeerGroup = proc.getIpv6PeerGroups().get(address6);
      if (ipv6PeerGroup == null) {
        proc.addIpv6PeerGroup(address6);
        ipv6PeerGroup = proc.getIpv6PeerGroups().get(address6);
      }
      ipv6PeerGroup.setGroupName(peerGroupName);
      ipv6PeerGroup.setGroupNameLine(line);
    }
  }

  @Override
  public void exitPeer_group_creation_rb_stanza(Peer_group_creation_rb_stanzaContext ctx) {
    String name = ctx.name.getText();
    int definitionLine = ctx.name.getLine();
    BgpProcess proc = currentVrf().getBgpProcess();
    if (proc.getNamedPeerGroups().get(name) == null) {
      proc.addNamedPeerGroup(name, definitionLine);
      if (ctx.PASSIVE() != null) {
        // dell: won't otherwise specify activation so just activate here
        NamedBgpPeerGroup npg = proc.getNamedPeerGroups().get(name);
        npg.setActive(true);
      }
    }
  }

  @Override
  public void exitPeer_sa_filter(Peer_sa_filterContext ctx) {
    String name = ctx.name.getText();
    int line = ctx.name.getStart().getLine();
    _configuration.referenceStructure(IPV4_ACCESS_LIST, name, MSDP_PEER_SA_LIST, line);
  }

  @Override
  public void exitPim_accept_register(Pim_accept_registerContext ctx) {
    String name = ctx.name.getText();
    int line = ctx.name.getStart().getLine();
    if (ctx.LIST() != null) {
      _configuration.referenceStructure(IPV4_ACCESS_LIST, name, PIM_ACCEPT_REGISTER_ACL, line);
    } else if (ctx.ROUTE_MAP() != null) {
      _configuration.referenceStructure(ROUTE_MAP, name, PIM_ACCEPT_REGISTER_ROUTE_MAP, line);
    }
  }

  @Override
  public void exitPim_accept_rp(Pim_accept_rpContext ctx) {
    if (ctx.name != null) {
      String name = ctx.name.getText();
      int line = ctx.name.getStart().getLine();
      _configuration.referenceStructure(IPV4_ACCESS_LIST, name, PIM_ACCEPT_RP_ACL, line);
    }
  }

  @Override
  public void exitPim_rp_address(Pim_rp_addressContext ctx) {
    if (!_no && ctx.name != null) {
      String name = ctx.name.getText();
      int line = ctx.name.getStart().getLine();
      _configuration.referenceStructure(
          IPV4_ACCESS_LIST, name,
          PIM_RP_ADDRESS_ACL, line);
    }
  }

  @Override
  public void exitPim_rp_announce_filter(Pim_rp_announce_filterContext ctx) {
    String name = ctx.name.getText();
    int line = ctx.name.getStart().getLine();
    _configuration.referenceStructure(IPV4_ACCESS_LIST, name, PIM_RP_ANNOUNCE_FILTER, line);
  }

  @Override
  public void exitPim_rp_candidate(Pim_rp_candidateContext ctx) {
    if (ctx.name != null) {
      String name = ctx.name.getText();
      int line = ctx.name.getStart().getLine();
      _configuration.referenceStructure(IPV4_ACCESS_LIST, name, PIM_RP_CANDIDATE_ACL, line);
    }
  }

  @Override
  public void exitPim_send_rp_announce(Pim_send_rp_announceContext ctx) {
    if (ctx.name != null) {
      String name = ctx.name.getText();
      int line = ctx.name.getStart().getLine();
      _configuration.referenceStructure(IPV4_ACCESS_LIST, name, PIM_SEND_RP_ANNOUNCE_ACL, line);
    }
  }

  @Override
  public void exitPim_spt_threshold(Pim_spt_thresholdContext ctx) {
    if (ctx.name != null) {
      String name = ctx.name.getText();
      int line = ctx.name.getStart().getLine();
      _configuration.referenceStructure(IPV4_ACCESS_LIST, name, PIM_SPT_THRESHOLD_ACL, line);
    }
  }

  @Override
  public void enterPm_ios_inspect(Pm_ios_inspectContext ctx) {
    String name = ctx.name.getText();
    _currentInspectPolicyMap =
        _configuration.getInspectPolicyMaps().computeIfAbsent(name, InspectPolicyMap::new);
    defineStructure(INSPECT_POLICY_MAP, name, ctx);
  }

  @Override
  public void enterPm_class(Pm_classContext ctx) {
    // TODO: do something with this.
    // should be something like _currentPolicyMapClass = ...
    String name = ctx.name.getText();
    _configuration.referenceStructure(CLASS_MAP, name, POLICY_MAP_CLASS, ctx.getStart().getLine());
    if ("class-default".equals(name)) {
      // This is a hack because there's an implicit class named "class-default" and we don't want
      // a false positive undefined reference.
      _configuration.defineStructure(CLASS_MAP, "class-default", ctx.getStart().getLine());
    }
  }

  @Override
  public void exitPm_class(Pm_classContext ctx) {
    // TODO: do something with this.
    // should be something like _currentPolicyMapClass = null.
  }

  @Override
  public void exitPm_event_class(Pm_event_classContext ctx) {
    if (ctx.classname != null) {
      _configuration.referenceStructure(
          CLASS_MAP, ctx.classname.getText(), POLICY_MAP_EVENT_CLASS, ctx.getStart().getLine());
    }
    if (ctx.stname != null) {
      _configuration.referenceStructure(
          SERVICE_TEMPLATE,
          ctx.stname.getText(),
          POLICY_MAP_EVENT_CLASS_ACTIVATE,
          ctx.stname.getStart().getLine());
    }
  }

  @Override
  public void exitPm_ios_inspect(Pm_ios_inspectContext ctx) {
    _currentInspectPolicyMap = null;
  }

  @Override
  public void enterPm_iosi_class_type_inspect(Pm_iosi_class_type_inspectContext ctx) {
    String name = ctx.name.getText();
    int line = ctx.name.getStart().getLine();
    _configuration.referenceStructure(
        INSPECT_CLASS_MAP, name, INSPECT_POLICY_MAP_INSPECT_CLASS, line);
    _currentInspectPolicyMapInspectClass =
        _currentInspectPolicyMap
            .getInspectClasses()
            .computeIfAbsent(name, n -> new InspectPolicyMapInspectClass());
  }

  @Override
  public void exitPm_iosi_class_type_inspect(Pm_iosi_class_type_inspectContext ctx) {
    _currentInspectPolicyMapInspectClass = null;
  }

  @Override
  public void exitPi_iosicd_drop(Pi_iosicd_dropContext ctx) {
    _currentInspectPolicyMap.setClassDefaultAction(LineAction.REJECT);
  }

  @Override
  public void exitPi_iosicd_pass(Pi_iosicd_passContext ctx) {
    _currentInspectPolicyMap.setClassDefaultAction(LineAction.ACCEPT);
  }

  @Override
  public void exitPm_iosict_inspect(Pm_iosict_inspectContext ctx) {
    _currentInspectPolicyMapInspectClass.setAction(PolicyMapClassAction.INSPECT);
  }

  @Override
  public void exitPm_iosict_pass(Pm_iosict_passContext ctx) {
    _currentInspectPolicyMapInspectClass.setAction(PolicyMapClassAction.PASS);
  }

  @Override
  public void exitPm_iosict_drop(Pm_iosict_dropContext ctx) {
    _currentInspectPolicyMapInspectClass.setAction(PolicyMapClassAction.DROP);
  }

  @Override
  public void exitPmc_service_policy(Pmc_service_policyContext ctx) {
    _configuration.referenceStructure(
        POLICY_MAP,
        ctx.name.getText(),
        POLICY_MAP_CLASS_SERVICE_POLICY,
        ctx.name.getStart().getLine());
  }

  @Override
  public void exitPrefix_list_bgp_tail(Prefix_list_bgp_tailContext ctx) {
    String listName = ctx.list_name.getText();
    int line = ctx.list_name.getLine();
    CiscoStructureType type = _inIpv6BgpPeer ? PREFIX6_LIST : PREFIX_LIST;
    CiscoStructureUsage usage;
    if (ctx.IN() != null) {
      _currentPeerGroup.setInboundPrefixList(listName);
      usage = _inIpv6BgpPeer ? BGP_INBOUND_PREFIX6_LIST : BGP_INBOUND_PREFIX_LIST;
    } else if (ctx.OUT() != null) {
      _currentPeerGroup.setOutboundPrefixList(listName);
      usage = _inIpv6BgpPeer ? BGP_OUTBOUND_PREFIX6_LIST : BGP_OUTBOUND_PREFIX_LIST;
    } else {
      throw new BatfishException("bad direction");
    }
    _configuration.referenceStructure(type, listName, usage, line);
  }

  @Override
  public void exitPrefix_set_elem(Prefix_set_elemContext ctx) {
    String name = _currentPrefixSetName;
    if (name != null) {
      if (ctx.ipa != null || ctx.prefix != null) {
        PrefixList pl = _configuration.getPrefixLists().computeIfAbsent(name, PrefixList::new);
        Prefix prefix;
        if (ctx.ipa != null) {
          prefix = new Prefix(toIp(ctx.ipa), Prefix.MAX_PREFIX_LENGTH);
        } else {
          prefix = Prefix.parse(ctx.prefix.getText());
        }
        int prefixLength = prefix.getPrefixLength();
        int minLen = prefixLength;
        int maxLen = prefixLength;
        if (ctx.minpl != null) {
          minLen = toInteger(ctx.minpl);
          maxLen = Prefix.MAX_PREFIX_LENGTH;
        }
        if (ctx.maxpl != null) {
          maxLen = toInteger(ctx.maxpl);
        }
        if (ctx.eqpl != null) {
          minLen = toInteger(ctx.eqpl);
          maxLen = toInteger(ctx.eqpl);
        }
        SubRange lengthRange = new SubRange(minLen, maxLen);
        PrefixListLine line = new PrefixListLine(LineAction.ACCEPT, prefix, lengthRange);
        pl.addLine(line);
      } else {
        Prefix6List pl = _configuration.getPrefix6Lists().computeIfAbsent(name, Prefix6List::new);
        Prefix6 prefix6;
        if (ctx.ipv6a != null) {
          prefix6 = new Prefix6(toIp6(ctx.ipv6a), Prefix6.MAX_PREFIX_LENGTH);
        } else {
          prefix6 = new Prefix6(ctx.ipv6_prefix.getText());
        }
        int prefixLength = prefix6.getPrefixLength();
        int minLen = prefixLength;
        int maxLen = prefixLength;
        if (ctx.minpl != null) {
          minLen = toInteger(ctx.minpl);
          maxLen = Prefix6.MAX_PREFIX_LENGTH;
        }
        if (ctx.maxpl != null) {
          maxLen = toInteger(ctx.maxpl);
        }
        if (ctx.eqpl != null) {
          minLen = toInteger(ctx.eqpl);
          maxLen = toInteger(ctx.eqpl);
        }
        SubRange lengthRange = new SubRange(minLen, maxLen);
        Prefix6ListLine line = new Prefix6ListLine(LineAction.ACCEPT, prefix6, lengthRange);
        pl.addLine(line);
      }
    }
  }

  @Override
  public void exitPrefix_set_stanza(Prefix_set_stanzaContext ctx) {
    _currentPrefixSetName = null;
  }

  @Override
  public void exitRedistribute_aggregate_bgp_tail(Redistribute_aggregate_bgp_tailContext ctx) {
    todo(ctx);
  }

  @Override
  public void exitRedistribute_connected_bgp_tail(Redistribute_connected_bgp_tailContext ctx) {
    BgpProcess proc = currentVrf().getBgpProcess();
    // Intentional identity comparison
    if (_currentPeerGroup == proc.getMasterBgpPeerGroup()) {
      RoutingProtocol sourceProtocol = RoutingProtocol.CONNECTED;
      BgpRedistributionPolicy r = new BgpRedistributionPolicy(sourceProtocol);
      proc.getRedistributionPolicies().put(sourceProtocol, r);
      if (ctx.metric != null) {
        int metric = toInteger(ctx.metric);
        r.setMetric(metric);
      }
      if (ctx.map != null) {
        String map = ctx.map.getText();
        int mapLine = ctx.map.getStart().getLine();
        r.setRouteMap(map);
        r.setRouteMapLine(mapLine);
        _configuration.referenceStructure(ROUTE_MAP, map, BGP_REDISTRIBUTE_CONNECTED_MAP, mapLine);
      }
    } else if (_currentIpPeerGroup != null || _currentNamedPeerGroup != null) {
      throw new BatfishException("do not currently handle per-neighbor redistribution policies");
    }
  }

  @Override
  public void exitRedistribute_connected_is_stanza(Redistribute_connected_is_stanzaContext ctx) {
    IsisProcess proc = currentVrf().getIsisProcess();
    RoutingProtocol sourceProtocol = RoutingProtocol.CONNECTED;
    IsisRedistributionPolicy r = new IsisRedistributionPolicy(sourceProtocol);
    proc.getRedistributionPolicies().put(sourceProtocol, r);
    if (ctx.metric != null) {
      int metric = toInteger(ctx.metric);
      r.setMetric(metric);
    }
    if (ctx.map != null) {
      String map = ctx.map.getText();
      r.setMap(map);
    }
    if (ctx.LEVEL_1() != null) {
      r.setLevel(IsisLevel.LEVEL_1);
    } else if (ctx.LEVEL_2() != null) {
      r.setLevel(IsisLevel.LEVEL_2);
    } else if (ctx.LEVEL_1_2() != null) {
      r.setLevel(IsisLevel.LEVEL_1_2);
    } else {
      r.setLevel(IsisRedistributionPolicy.DEFAULT_LEVEL);
    }
  }

  @Override
  public void exitRedistribute_ospf_bgp_tail(Redistribute_ospf_bgp_tailContext ctx) {
    BgpProcess proc = currentVrf().getBgpProcess();
    // Intentional identity comparison
    if (_currentPeerGroup == proc.getMasterBgpPeerGroup()) {
      RoutingProtocol sourceProtocol = RoutingProtocol.OSPF;
      BgpRedistributionPolicy r = new BgpRedistributionPolicy(sourceProtocol);
      proc.getRedistributionPolicies().put(sourceProtocol, r);
      if (ctx.metric != null) {
        int metric = toInteger(ctx.metric);
        r.setMetric(metric);
      }
      if (ctx.map != null) {
        String map = ctx.map.getText();
        int mapLine = ctx.map.getStart().getLine();
        r.setRouteMap(map);
        r.setRouteMapLine(mapLine);
        _configuration.referenceStructure(ROUTE_MAP, map, BGP_REDISTRIBUTE_OSPF_MAP, mapLine);
      }
      if (ctx.MATCH() != null) {
        todo(ctx);
      }
      if (ctx.procnum != null) {
        int procNum = toInteger(ctx.procnum);
        r.getSpecialAttributes().put(BgpRedistributionPolicy.OSPF_PROCESS_NUMBER, procNum);
      }
    } else if (_currentIpPeerGroup != null || _currentNamedPeerGroup != null) {
      throw new BatfishException("do not currently handle per-neighbor redistribution policies");
    }
  }

  @Override
  public void exitRedistribute_ospfv3_bgp_tail(Redistribute_ospfv3_bgp_tailContext ctx) {
    if (ctx.map != null) {
      String map = ctx.map.getText();
      int mapLine = ctx.map.getStart().getLine();
      _configuration.referenceStructure(ROUTE_MAP, map, BGP_REDISTRIBUTE_OSPFV3_MAP, mapLine);
    }
  }

  @Override
  public void exitRedistribute_rip_bgp_tail(Redistribute_rip_bgp_tailContext ctx) {
    BgpProcess proc = currentVrf().getBgpProcess();
    // Intentional identity comparison
    if (_currentPeerGroup == proc.getMasterBgpPeerGroup()) {
      RoutingProtocol sourceProtocol = RoutingProtocol.RIP;
      BgpRedistributionPolicy r = new BgpRedistributionPolicy(sourceProtocol);
      proc.getRedistributionPolicies().put(sourceProtocol, r);
      if (ctx.metric != null) {
        int metric = toInteger(ctx.metric);
        r.setMetric(metric);
      }
      if (ctx.map != null) {
        String map = ctx.map.getText();
        int mapLine = ctx.map.getStart().getLine();
        r.setRouteMap(map);
        r.setRouteMapLine(mapLine);
        _configuration.referenceStructure(ROUTE_MAP, map, BGP_REDISTRIBUTE_RIP_MAP, mapLine);
      }
    } else if (_currentIpPeerGroup != null || _currentNamedPeerGroup != null) {
      throw new BatfishException("do not currently handle per-neighbor redistribution policies");
    }
  }

  @Override
  public void exitRedistribute_static_bgp_tail(Redistribute_static_bgp_tailContext ctx) {
    BgpProcess proc = currentVrf().getBgpProcess();
    // Intentional identity comparison
    if (_currentPeerGroup == proc.getMasterBgpPeerGroup()) {
      RoutingProtocol sourceProtocol = RoutingProtocol.STATIC;
      BgpRedistributionPolicy r = new BgpRedistributionPolicy(sourceProtocol);
      proc.getRedistributionPolicies().put(sourceProtocol, r);
      if (ctx.metric != null) {
        long metric = toLong(ctx.metric);
        r.setMetric(metric);
      }
      if (ctx.map != null) {
        String map = ctx.map.getText();
        int mapLine = ctx.map.getStart().getLine();
        r.setRouteMap(map);
        r.setRouteMapLine(mapLine);
        _configuration.referenceStructure(ROUTE_MAP, map, BGP_REDISTRIBUTE_STATIC_MAP, mapLine);
      }
    } else if (_currentIpPeerGroup != null || _currentNamedPeerGroup != null) {
      throw new BatfishException("do not currently handle per-neighbor redistribution policies");
    }
  }

  @Override
  public void exitRedistribute_static_is_stanza(Redistribute_static_is_stanzaContext ctx) {
    IsisProcess proc = currentVrf().getIsisProcess();
    RoutingProtocol sourceProtocol = RoutingProtocol.STATIC;
    IsisRedistributionPolicy r = new IsisRedistributionPolicy(sourceProtocol);
    proc.getRedistributionPolicies().put(sourceProtocol, r);
    if (ctx.metric != null) {
      int metric = toInteger(ctx.metric);
      r.setMetric(metric);
    }
    if (ctx.map != null) {
      String map = ctx.map.getText();
      r.setMap(map);
    }
    if (ctx.LEVEL_1() != null) {
      r.setLevel(IsisLevel.LEVEL_1);
    } else if (ctx.LEVEL_2() != null) {
      r.setLevel(IsisLevel.LEVEL_2);
    } else if (ctx.LEVEL_1_2() != null) {
      r.setLevel(IsisLevel.LEVEL_1_2);
    } else {
      r.setLevel(IsisRedistributionPolicy.DEFAULT_LEVEL);
    }
  }

  @Override
  public void exitRemote_as_bgp_tail(Remote_as_bgp_tailContext ctx) {
    BgpProcess proc = currentVrf().getBgpProcess();
    long as = toLong(ctx.as);
    if (_currentPeerGroup != proc.getMasterBgpPeerGroup()) {
      _currentPeerGroup.setRemoteAs(as);
    } else {
      throw new BatfishException(
          "no peer or peer group in context: " + getLocation(ctx) + getFullText(ctx));
    }
  }

  @Override
  public void exitRemove_private_as_bgp_tail(Remove_private_as_bgp_tailContext ctx) {
    _currentPeerGroup.setRemovePrivateAs(true);
  }

  @Override
  public void exitRo_area(Ro_areaContext ctx) {
    _currentOspfArea = null;
  }

  @Override
  public void exitRo_area_filterlist(Ro_area_filterlistContext ctx) {
    String prefixListName = ctx.list.getText();
    _configuration.referenceStructure(
        PREFIX_LIST, prefixListName, OSPF_AREA_FILTER_LIST, ctx.list.getStart().getLine());
    todo(ctx);
  }

  @Override
  public void exitRo_area_nssa(Ro_area_nssaContext ctx) {
    OspfProcess proc = _currentOspfProcess;
    long area = (ctx.area_int != null) ? toLong(ctx.area_int) : toIp(ctx.area_ip).asLong();
    NssaSettings settings = proc.getNssas().computeIfAbsent(area, a -> new NssaSettings());
    if (ctx.default_information_originate != null) {
      settings.setDefaultInformationOriginate(true);
    }
    if (ctx.no_redistribution != null) {
      todo(ctx);
      settings.setNoRedistribution(true);
    }
    if (ctx.no_summary != null) {
      settings.setNoSummary(true);
    }
  }

  @Override
  public void exitRo_area_range(CiscoParser.Ro_area_rangeContext ctx) {
    long areaNum = (ctx.area_int != null) ? toLong(ctx.area_int) : toIp(ctx.area_ip).asLong();
    Prefix prefix;
    if (ctx.area_prefix != null) {
      prefix = Prefix.parse(ctx.area_prefix.getText());
    } else {
      prefix = new Prefix(toIp(ctx.area_ip), toIp(ctx.area_subnet));
    }
    boolean advertise = ctx.NOT_ADVERTISE() == null;
    Long cost = ctx.cost == null ? null : toLong(ctx.cost);

    Map<Prefix, OspfAreaSummary> area =
        currentVrf().getOspfProcess().getSummaries().computeIfAbsent(areaNum, k -> new TreeMap<>());
    area.put(prefix, new OspfAreaSummary(advertise, cost));
  }

  @Override
  public void exitRo_area_stub(Ro_area_stubContext ctx) {
    OspfProcess proc = _currentOspfProcess;
    long area = (ctx.area_int != null) ? toLong(ctx.area_int) : toIp(ctx.area_ip).asLong();
    StubSettings settings = proc.getStubs().computeIfAbsent(area, a -> new StubSettings());
    if (ctx.no_summary != null) {
      settings.setNoSummary(true);
    }
  }

  @Override
  public void exitRo_default_information(Ro_default_informationContext ctx) {
    OspfProcess proc = _currentOspfProcess;
    proc.setDefaultInformationOriginate(true);
    boolean always = ctx.ALWAYS().size() > 0;
    proc.setDefaultInformationOriginateAlways(always);
    if (ctx.metric != null) {
      int metric = toInteger(ctx.metric);
      proc.setDefaultInformationMetric(metric);
    }
    if (ctx.metric_type != null) {
      int metricTypeInt = toInteger(ctx.metric_type);
      OspfMetricType metricType = OspfMetricType.fromInteger(metricTypeInt);
      proc.setDefaultInformationMetricType(metricType);
    }
    if (ctx.map != null) {
      String map = ctx.map.getText();
      int line = ctx.map.getLine();
      proc.setDefaultInformationOriginateMap(map);
      proc.setDefaultInformationOriginateMapLine(line);
      _configuration.referenceStructure(ROUTE_MAP, map, OSPF_DEFAULT_ORIGINATE_ROUTE_MAP, line);
    }
  }

  @Override
  public void exitRo_default_metric(Ro_default_metricContext ctx) {
    OspfProcess proc = _currentOspfProcess;
    if (ctx.NO() != null) {
      proc.setDefaultMetric(null);
    } else {
      long metric = toLong(ctx.metric);
      proc.setDefaultMetric(metric);
    }
  }

  @Override
  public void exitRo_distribute_list(Ro_distribute_listContext ctx) {
    String name = ctx.name.getText();
    int line = ctx.name.getStart().getLine();
    boolean in = ctx.IN() != null;
    CiscoStructureType type;
    CiscoStructureUsage usage;
    if (ctx.PREFIX() != null) {
      type = PREFIX_LIST;
      usage = in ? OSPF_DISTRIBUTE_LIST_PREFIX_LIST_IN : OSPF_DISTRIBUTE_LIST_PREFIX_LIST_OUT;
    } else if (ctx.ROUTE_MAP() != null) {
      type = ROUTE_MAP;
      usage = in ? OSPF_DISTRIBUTE_LIST_ROUTE_MAP_IN : OSPF_DISTRIBUTE_LIST_ROUTE_MAP_OUT;
    } else {
      type = IP_ACCESS_LIST;
      usage = in ? OSPF_DISTRIBUTE_LIST_ACCESS_LIST_IN : OSPF_DISTRIBUTE_LIST_ACCESS_LIST_OUT;
    }
    _configuration.referenceStructure(type, name, usage, line);
  }

  @Override
  public void exitRo_maximum_paths(Ro_maximum_pathsContext ctx) {
    todo(ctx);
    /*
     * Note that this is very difficult to enforce, and may not help the
     * analysis without major changes
     */
  }

  @Override
  public void exitRo_network(Ro_networkContext ctx) {
    Ip address;
    Ip wildcard;
    if (ctx.prefix != null) {
      Prefix prefix = Prefix.parse(ctx.prefix.getText());
      address = prefix.getStartIp();
      wildcard = prefix.getPrefixWildcard();
    } else {
      address = toIp(ctx.ip);
      wildcard = toIp(ctx.wildcard);
    }
    if (_format == CISCO_ASA) {
      wildcard = wildcard.inverted();
    }
    long area;
    if (ctx.area_int != null) {
      area = toLong(ctx.area_int);
    } else if (ctx.area_ip != null) {
      area = toIp(ctx.area_ip).asLong();
    } else {
      throw new BatfishException("bad area");
    }
    OspfWildcardNetwork network = new OspfWildcardNetwork(address, wildcard, area);
    _currentOspfProcess.getWildcardNetworks().add(network);
  }

  @Override
  public void exitRo_passive_interface(Ro_passive_interfaceContext ctx) {
    boolean passive = ctx.NO() == null;
    String iname = ctx.i.getText();
    OspfProcess proc = _currentOspfProcess;
    if (passive) {
      proc.getPassiveInterfaceList().add(iname);
    } else {
      proc.getActiveInterfaceList().add(iname);
    }
  }

  @Override
  public void exitRo_passive_interface_default(Ro_passive_interface_defaultContext ctx) {
    _currentOspfProcess.setPassiveInterfaceDefault(true);
  }

  private static boolean ospfRedistributeSubnetsByDefault(ConfigurationFormat format) {
    /*
     * CISCO_IOS requires the subnets keyword or only classful routes will be redistributed.
     * CISCO_NXOS and ARISTA redistribute all subnets.
     *
     * We assume that others use this sane default too. TODO: verify more vendors.
     */
    return format != CISCO_IOS;
  }

  @Override
  public void exitRo_redistribute_bgp(Ro_redistribute_bgpContext ctx) {
    OspfProcess proc = _currentOspfProcess;
    RoutingProtocol sourceProtocol = RoutingProtocol.BGP;
    OspfRedistributionPolicy r = new OspfRedistributionPolicy(sourceProtocol);
    proc.getRedistributionPolicies().put(sourceProtocol, r);
    int as = toInteger(ctx.as);
    r.getSpecialAttributes().put(OspfRedistributionPolicy.BGP_AS, as);
    if (ctx.metric != null) {
      int metric = toInteger(ctx.metric);
      r.setMetric(metric);
    }
    if (ctx.map != null) {
      String map = ctx.map.getText();
      int mapLine = ctx.map.getLine();
      r.setRouteMap(map);
      r.setRouteMapLine(mapLine);
      _configuration.referenceStructure(ROUTE_MAP, map, OSPF_REDISTRIBUTE_BGP_MAP, mapLine);
    }
    if (ctx.type != null) {
      int typeInt = toInteger(ctx.type);
      OspfMetricType type = OspfMetricType.fromInteger(typeInt);
      r.setOspfMetricType(type);
    } else {
      r.setOspfMetricType(OspfRedistributionPolicy.DEFAULT_METRIC_TYPE);
    }
    if (ctx.tag != null) {
      long tag = toLong(ctx.tag);
      r.setTag(tag);
    }
    r.setOnlyClassfulRoutes(ctx.subnets == null && !ospfRedistributeSubnetsByDefault(_format));
  }

  @Override
  public void exitRo_redistribute_connected(Ro_redistribute_connectedContext ctx) {
    OspfProcess proc = _currentOspfProcess;
    RoutingProtocol sourceProtocol = RoutingProtocol.CONNECTED;
    OspfRedistributionPolicy r = new OspfRedistributionPolicy(sourceProtocol);
    proc.getRedistributionPolicies().put(sourceProtocol, r);
    if (ctx.metric != null) {
      int metric = toInteger(ctx.metric);
      r.setMetric(metric);
    }
    if (ctx.map != null) {
      String map = ctx.map.getText();
      int mapLine = ctx.map.getLine();
      r.setRouteMap(map);
      r.setRouteMapLine(mapLine);
      _configuration.referenceStructure(ROUTE_MAP, map, OSPF_REDISTRIBUTE_CONNECTED_MAP, mapLine);
    }
    if (ctx.type != null) {
      int typeInt = toInteger(ctx.type);
      OspfMetricType type = OspfMetricType.fromInteger(typeInt);
      r.setOspfMetricType(type);
    } else {
      r.setOspfMetricType(OspfRedistributionPolicy.DEFAULT_METRIC_TYPE);
    }
    if (ctx.tag != null) {
      long tag = toLong(ctx.tag);
      r.setTag(tag);
    }
    r.setOnlyClassfulRoutes(ctx.subnets == null && !ospfRedistributeSubnetsByDefault(_format));
  }

  @Override
  public void exitRo_redistribute_eigrp(Ro_redistribute_eigrpContext ctx) {
    OspfProcess proc = _currentOspfProcess;
    RoutingProtocol sourceProtocol = RoutingProtocol.EIGRP;
    OspfRedistributionPolicy r = new OspfRedistributionPolicy(sourceProtocol);
    proc.getRedistributionPolicies().put(sourceProtocol, r);
    long asn = toLong(ctx.tag);
    r.getSpecialAttributes().put(OspfRedistributionPolicy.EIGRP_AS_NUMBER, asn);
    if (ctx.metric != null) {
      int metric = toInteger(ctx.metric);
      r.setMetric(metric);
    }
    if (ctx.type != null) {
      int typeInt = toInteger(ctx.type);
      OspfMetricType type = OspfMetricType.fromInteger(typeInt);
      r.setOspfMetricType(type);
    } else {
      r.setOspfMetricType(OspfRedistributionPolicy.DEFAULT_METRIC_TYPE);
    }
    if (ctx.map != null) {
      String map = ctx.map.getText();
      int mapLine = ctx.map.getStart().getLine();
      r.setRouteMap(map);
      r.setRouteMapLine(mapLine);
      _configuration.referenceStructure(ROUTE_MAP, map, OSPF_REDISTRIBUTE_EIGRP_MAP, mapLine);
    }
<<<<<<< HEAD
    r.setOnlyClassfulRoutes(ctx.SUBNETS().isEmpty() && !ospfRedistributeSubnetsByDefault(_format));
=======
    todo(ctx);
>>>>>>> e1b8815f
  }

  @Override
  public void exitRo_redistribute_rip(Ro_redistribute_ripContext ctx) {
    todo(ctx);
  }

  @Override
  public void exitRo_redistribute_static(Ro_redistribute_staticContext ctx) {
    OspfProcess proc = _currentOspfProcess;
    RoutingProtocol sourceProtocol = RoutingProtocol.STATIC;
    OspfRedistributionPolicy r = new OspfRedistributionPolicy(sourceProtocol);
    proc.getRedistributionPolicies().put(sourceProtocol, r);
    if (ctx.metric != null) {
      int metric = toInteger(ctx.metric);
      r.setMetric(metric);
    }
    if (ctx.map != null) {
      String map = ctx.map.getText();
      int mapLine = ctx.map.getLine();
      r.setRouteMap(map);
      r.setRouteMapLine(mapLine);
      _configuration.referenceStructure(ROUTE_MAP, map, OSPF_REDISTRIBUTE_STATIC_MAP, mapLine);
    }
    if (ctx.type != null) {
      int typeInt = toInteger(ctx.type);
      OspfMetricType type = OspfMetricType.fromInteger(typeInt);
      r.setOspfMetricType(type);
    } else {
      r.setOspfMetricType(OspfRedistributionPolicy.DEFAULT_METRIC_TYPE);
    }
    if (ctx.tag != null) {
      long tag = toLong(ctx.tag);
      r.setTag(tag);
    }
    r.setOnlyClassfulRoutes(ctx.subnets == null && !ospfRedistributeSubnetsByDefault(_format));
  }

  @Override
  public void exitRo_rfc1583_compatibility(Ro_rfc1583_compatibilityContext ctx) {
    currentVrf().getOspfProcess().setRfc1583Compatible(ctx.NO() == null);
  }

  @Override
  public void exitRo_router_id(Ro_router_idContext ctx) {
    Ip routerId = toIp(ctx.ip);
    _currentOspfProcess.setRouterId(routerId);
  }

  @Override
  public void exitRo_vrf(Ro_vrfContext ctx) {
    _currentVrf = Configuration.DEFAULT_VRF_NAME;
    _currentOspfProcess = currentVrf().getOspfProcess();
  }

  @Override
  public void exitRoa_interface(Roa_interfaceContext ctx) {
    _currentOspfInterface = null;
  }

  @Override
  public void exitRoa_range(Roa_rangeContext ctx) {
    Prefix prefix = Prefix.parse(ctx.prefix.getText());
    boolean advertise = ctx.NOT_ADVERTISE() == null;
    Long cost = ctx.cost == null ? null : toLong(ctx.cost);

    Map<Prefix, OspfAreaSummary> area =
        currentVrf()
            .getOspfProcess()
            .getSummaries()
            .computeIfAbsent(_currentOspfArea, k -> new TreeMap<>());
    area.put(prefix, new OspfAreaSummary(advertise, cost));
  }

  @Override
  public void exitRoi_cost(Roi_costContext ctx) {
    Interface iface = _configuration.getInterfaces().get(_currentOspfInterface);
    int cost = toInteger(ctx.cost);
    iface.setOspfCost(cost);
  }

  @Override
  public void exitRoi_passive(Roi_passiveContext ctx) {
    if (ctx.ENABLE() != null) {
      _currentOspfProcess.getPassiveInterfaceList().add(_currentOspfInterface);
    }
  }

  @Override
  public void exitRoute_map_bgp_tail(Route_map_bgp_tailContext ctx) {
    if (_currentPeerGroup == null) {
      return;
    }
    String mapName = ctx.name.getText();
    boolean ipv6 = _inIpv6BgpPeer || _currentIpv6PeerGroup != null;
    CiscoStructureUsage usage;
    if (ctx.IN() != null) {
      if (ipv6) {
        _currentPeerGroup.setInboundRoute6Map(mapName);
        usage = BGP_INBOUND_ROUTE6_MAP;
      } else {
        _currentPeerGroup.setInboundRouteMap(mapName);
        usage = BGP_INBOUND_ROUTE_MAP;
      }
    } else if (ctx.OUT() != null) {
      if (ipv6) {
        _currentPeerGroup.setOutboundRoute6Map(mapName);
        usage = BGP_OUTBOUND_ROUTE6_MAP;
      } else {
        _currentPeerGroup.setOutboundRouteMap(mapName);
        usage = BGP_OUTBOUND_ROUTE_MAP;
      }
    } else {
      throw new BatfishException("bad direction");
    }
    _configuration.referenceStructure(ROUTE_MAP, mapName, usage, ctx.getStart().getLine());
  }

  @Override
  public void exitRoute_map_stanza(Route_map_stanzaContext ctx) {
    _currentRouteMap = null;
    _currentRouteMapClause = null;
  }

  @Override
  public void exitRoute_policy_bgp_tail(Route_policy_bgp_tailContext ctx) {
    String name = ctx.name.getText();
    CiscoStructureUsage usage;
    if (ctx.IN() != null) {
      _currentPeerGroup.setInboundRouteMap(name);
      usage = BGP_NEIGHBOR_ROUTE_POLICY_IN;
    } else {
      _currentPeerGroup.setOutboundRouteMap(name);
      usage = BGP_NEIGHBOR_ROUTE_POLICY_OUT;
    }
    _configuration.referenceStructure(ROUTE_POLICY, name, usage, ctx.name.getStart().getLine());

    if (ctx.route_policy_params_list() != null && !ctx.route_policy_params_list().isEmpty()) {
      _w.redFlag("Unimplemented: IOS-XR RPL functions" + getFullText(ctx));
    }
  }

  @Override
  public void exitRoute_policy_stanza(Route_policy_stanzaContext ctx) {
    _currentRoutePolicy = null;
  }

  @Override
  public void exitRoute_reflector_client_bgp_tail(Route_reflector_client_bgp_tailContext ctx) {
    _currentPeerGroup.setRouteReflectorClient(true);
  }

  @Override
  public void exitRouter_bgp_stanza(Router_bgp_stanzaContext ctx) {
    if (_parser.getParser().isNxos()) {
      _currentBgpNxVrfConfiguration = null;
    } else {
      popPeer();
    }
  }

  @Override
  public void exitRouter_id_bgp_tail(Router_id_bgp_tailContext ctx) {
    Ip routerId = toIp(ctx.routerid);
    BgpProcess proc = currentVrf().getBgpProcess();
    proc.setRouterId(routerId);
  }

  @Override
  public void exitRe_classic(Re_classicContext ctx) {
    // In process context
    requireNonNull(_currentEigrpProcess);
    _currentEigrpProcess.computeNetworks(_configuration.getInterfaces().values());
    _currentEigrpProcess = null;
    _currentVrf = Configuration.DEFAULT_VRF_NAME;
  }

  @Override
  public void exitRouter_isis_stanza(Router_isis_stanzaContext ctx) {
    _currentIsisProcess = null;
  }

  @Override
  public void exitRr_distribute_list(Rr_distribute_listContext ctx) {
    RipProcess proc = _currentRipProcess;
    int line = ctx.getStart().getLine();
    boolean in = ctx.IN() != null;
    String name;
    boolean acl;
    if (ctx.acl != null) {
      name = ctx.acl.getText();
      acl = true;
      _configuration.referenceStructure(IP_ACCESS_LIST, name, RIP_DISTRIBUTE_LIST, line);
    } else {
      name = ctx.prefix_list.getText();
      acl = false;
      _configuration.referenceStructure(PREFIX_LIST, name, RIP_DISTRIBUTE_LIST, line);
    }
    if (in) {
      proc.setDistributeListIn(name);
      proc.setDistributeListInAcl(acl);
      proc.setDistributeListInLine(line);
    } else {
      proc.setDistributeListOut(name);
      proc.setDistributeListOutAcl(acl);
      proc.setDistributeListOutLine(line);
    }
  }

  @Override
  public void exitRr_network(Rr_networkContext ctx) {
    Ip networkAddress = toIp(ctx.network);
    Ip mask = networkAddress.getClassMask();
    Prefix network = new Prefix(networkAddress, mask);
    _currentRipProcess.getNetworks().add(network);
  }

  @Override
  public void exitRr_passive_interface(Rr_passive_interfaceContext ctx) {
    boolean passive = ctx.NO() == null;
    String iname = ctx.iname.getText();
    RipProcess proc = _currentRipProcess;
    if (passive) {
      proc.getPassiveInterfaceList().add(iname);
    } else {
      proc.getActiveInterfaceList().add(iname);
    }
  }

  @Override
  public void exitRr_passive_interface_default(Rr_passive_interface_defaultContext ctx) {
    boolean no = ctx.NO() != null;
    _currentRipProcess.setPassiveInterfaceDefault(!no);
  }

  @Override
  public void exitRs_route(Rs_routeContext ctx) {
    if (ctx.prefix != null) {
      Prefix prefix = Prefix.parse(ctx.prefix.getText());
      Ip nextHopIp = Route.UNSET_ROUTE_NEXT_HOP_IP;
      String nextHopInterface = null;
      if (ctx.nhip != null) {
        nextHopIp = toIp(ctx.nhip);
      }
      if (ctx.nhint != null) {
        nextHopInterface = getCanonicalInterfaceName(ctx.nhint.getText());
      }
      int distance = DEFAULT_STATIC_ROUTE_DISTANCE;
      if (ctx.distance != null) {
        distance = toInteger(ctx.distance);
      }
      Integer tag = null;
      if (ctx.tag != null) {
        tag = toInteger(ctx.tag);
      }

      boolean permanent = ctx.PERMANENT() != null;
      Integer track = null;
      if (ctx.track != null) {
        // TODO: handle named instead of numbered track
      }
      StaticRoute route =
          new StaticRoute(prefix, nextHopIp, nextHopInterface, distance, tag, track, permanent);
      currentVrf().getStaticRoutes().add(route);
    } else if (ctx.prefix6 != null) {
      // TODO: ipv6 static route
    }
  }

  @Override
  public void exitRs_vrf(Rs_vrfContext ctx) {
    _currentVrf = Configuration.DEFAULT_VRF_NAME;
  }

  @Override
  public void exitS_aaa(S_aaaContext ctx) {
    _no = false;
  }

  @Override
  public void exitS_domain_name(S_domain_nameContext ctx) {
    String domainName = ctx.hostname.getText();
    _configuration.setDomainName(domainName);
  }

  @Override
  public void exitS_feature(S_featureContext ctx) {
    List<String> words = ctx.words.stream().map(RuleContext::getText).collect(Collectors.toList());
    boolean enabled = ctx.NO() == null;
    String name = String.join(".", words);
    _configuration.getCf().getFeatures().put(name, enabled);
  }

  @Override
  public void exitS_hostname(S_hostnameContext ctx) {
    String hostname;
    if (ctx.quoted_name != null) {
      hostname = unquote(ctx.quoted_name.getText());
    } else {
      StringBuilder sb = new StringBuilder();
      for (Token namePart : ctx.name_parts) {
        sb.append(namePart.getText());
      }
      hostname = sb.toString();
    }
    _configuration.setHostname(hostname);
    _configuration.getCf().setHostname(hostname);
  }

  @Override
  public void exitS_interface(S_interfaceContext ctx) {
    _currentInterfaces = null;
  }

  @Override
  public void exitS_ip_default_gateway(S_ip_default_gatewayContext ctx) {
    todo(ctx);
  }

  @Override
  public void exitS_ip_dhcp(S_ip_dhcpContext ctx) {
    _no = false;
  }

  @Override
  public void exitS_ip_domain(S_ip_domainContext ctx) {
    _no = false;
  }

  @Override
  public void exitS_ip_domain_name(S_ip_domain_nameContext ctx) {
    String domainName = ctx.hostname.getText();
    _configuration.setDomainName(domainName);
  }

  @Override
  public void exitS_ip_name_server(S_ip_name_serverContext ctx) {
    Set<String> dnsServers = _configuration.getDnsServers();
    for (Ip_hostnameContext ipCtx : ctx.hostnames) {
      String domainName = ipCtx.getText();
      dnsServers.add(domainName);
    }
  }

  @Override
  public void exitS_ip_pim(S_ip_pimContext ctx) {
    _no = false;
  }

  @Override
  public void exitS_ip_source_route(S_ip_source_routeContext ctx) {
    boolean enabled = ctx.NO() == null;
    _configuration.getCf().setSourceRoute(enabled);
  }

  @Override
  public void exitS_ip_tacacs_source_interface(S_ip_tacacs_source_interfaceContext ctx) {
    String ifaceName = ctx.iname.getText();
    String canonicalIfaceName = getCanonicalInterfaceName(ifaceName);
    _configuration.setTacacsSourceInterface(canonicalIfaceName);
  }

  @Override
  public void exitS_line(S_lineContext ctx) {
    _currentLineNames = null;
  }

  @Override
  public void exitS_logging(S_loggingContext ctx) {
    _no = false;
  }

  @Override
  public void exitS_no_access_list_extended(S_no_access_list_extendedContext ctx) {
    String name = ctx.ACL_NUM_EXTENDED().getText();
    _configuration.getExtendedAcls().remove(name);
  }

  @Override
  public void exitS_no_access_list_standard(S_no_access_list_standardContext ctx) {
    String name = ctx.ACL_NUM_STANDARD().getText();
    _configuration.getStandardAcls().remove(name);
  }

  @Override
  public void exitS_router_ospf(S_router_ospfContext ctx) {
    _currentOspfProcess.computeNetworks(_configuration.getInterfaces().values());
    _currentOspfProcess = null;
    _currentVrf = Configuration.DEFAULT_VRF_NAME;
  }

  @Override
  public void exitS_router_rip(S_router_ripContext ctx) {
    _currentRipProcess = null;
  }

  @Override
  public void exitS_service(S_serviceContext ctx) {
    List<String> words = ctx.words.stream().map(RuleContext::getText).collect(Collectors.toList());
    boolean enabled = ctx.NO() == null;
    Iterator<String> i = words.iterator();
    SortedMap<String, Service> currentServices = _configuration.getCf().getServices();
    while (i.hasNext()) {
      String name = i.next();
      Service s = currentServices.computeIfAbsent(name, k -> new Service());
      if (enabled) {
        s.setEnabled(true);
      } else if (!i.hasNext()) {
        s.disable();
      }
      currentServices = s.getSubservices();
    }
  }

  @Override
  public void exitS_service_policy_global(S_service_policy_globalContext ctx) {
    _configuration.referenceStructure(
        POLICY_MAP, ctx.name.getText(), SERVICE_POLICY_GLOBAL, ctx.name.getStart().getLine());
  }

  @Override
  public void exitS_service_policy_interface(S_service_policy_interfaceContext ctx) {
    _configuration.referenceStructure(
        POLICY_MAP,
        ctx.name.getText(),
        SERVICE_POLICY_INTERFACE_POLICY,
        ctx.name.getStart().getLine());
    String iface = getCanonicalInterfaceName(ctx.iface.getText());
    _configuration.referenceStructure(
        INTERFACE, iface, SERVICE_POLICY_INTERFACE, ctx.iface.getStart().getLine());
  }

  @Override
  public void exitS_spanning_tree(S_spanning_treeContext ctx) {
    _no = false;
  }

  @Override
  public void exitS_switchport(S_switchportContext ctx) {
    if (ctx.ACCESS() != null) {
      _configuration.getCf().setDefaultSwitchportMode(SwitchportMode.ACCESS);
    } else if (ctx.ROUTED() != null) {
      _configuration.getCf().setDefaultSwitchportMode(SwitchportMode.NONE);
    } else {
      throw new BatfishException("Unsupported top-level switchport statement: " + ctx.getText());
    }
  }

  @Override
  public void exitS_tacacs_server(S_tacacs_serverContext ctx) {
    _no = false;
  }

  @Override
  public void exitS_username(S_usernameContext ctx) {
    _currentUser = null;
  }

  @Override
  public void exitS_vrf_context(S_vrf_contextContext ctx) {
    _currentVrf = Configuration.DEFAULT_VRF_NAME;
  }

  @Override
  public void exitS_vrf_definition(S_vrf_definitionContext ctx) {
    _currentVrf = Configuration.DEFAULT_VRF_NAME;
  }

  @Override
  public void exitSd_switchport_blank(Sd_switchport_blankContext ctx) {
    _configuration.getCf().setDefaultSwitchportMode(SwitchportMode.ACCESS);
  }

  @Override
  public void exitSd_switchport_shutdown(Sd_switchport_shutdownContext ctx) {
    _configuration.getCf().setDefaultSwitchportMode(SwitchportMode.NONE);
  }

  @Override
  public void exitSend_community_bgp_tail(Send_community_bgp_tailContext ctx) {
    boolean extended = false;
    boolean standard = false;
    if (ctx.SEND_COMMUNITY() != null) {
      if (ctx.BOTH() != null) {
        extended = true;
        standard = true;
      } else if (ctx.EXTENDED() != null) {
        extended = true;
      } else {
        standard = true;
      }
    } else if (ctx.SEND_COMMUNITY_EBGP() != null) {
      standard = true;
    } else if (ctx.SEND_EXTENDED_COMMUNITY_EBGP() != null) {
      extended = true;
    }
    if (standard) {
      _currentPeerGroup.setSendCommunity(true);
    }
    if (extended) {
      _currentPeerGroup.setSendExtendedCommunity(true);
    }
  }

  @Override
  public void exitSession_group_rb_stanza(Session_group_rb_stanzaContext ctx) {
    _currentIpPeerGroup = null;
    _currentIpv6PeerGroup = null;
    _currentNamedPeerGroup = null;
    _currentPeerSession = null;
    popPeer();
  }

  @Override
  public void exitSet_as_path_prepend_rm_stanza(Set_as_path_prepend_rm_stanzaContext ctx) {
    List<AsExpr> asList = new ArrayList<>();
    for (As_exprContext asx : ctx.as_list) {
      AsExpr as = toAsExpr(asx);
      asList.add(as);
    }
    RouteMapSetAsPathPrependLine line = new RouteMapSetAsPathPrependLine(asList);
    _currentRouteMapClause.addSetLine(line);
  }

  @Override
  public void exitSet_comm_list_delete_rm_stanza(Set_comm_list_delete_rm_stanzaContext ctx) {
    String name = ctx.name.getText();
    RouteMapSetDeleteCommunityLine line = new RouteMapSetDeleteCommunityLine(name);
    _currentRouteMapClause.addSetLine(line);
    _configuration.referenceStructure(
        COMMUNITY_LIST, name, ROUTE_MAP_DELETE_COMMUNITY, ctx.getStart().getLine());
  }

  @Override
  public void exitSet_community_additive_rm_stanza(Set_community_additive_rm_stanzaContext ctx) {
    List<Long> commList = new ArrayList<>();
    for (CommunityContext c : ctx.communities) {
      long community = toLong(c);
      commList.add(community);
    }
    RouteMapSetAdditiveCommunityLine line = new RouteMapSetAdditiveCommunityLine(commList);
    _currentRouteMapClause.addSetLine(line);
  }

  @Override
  public void exitSet_community_list_additive_rm_stanza(
      Set_community_list_additive_rm_stanzaContext ctx) {
    Set<String> communityLists = new LinkedHashSet<>();
    for (VariableContext communityListCtx : ctx.comm_lists) {
      String communityList = communityListCtx.getText();
      communityLists.add(communityList);
      _configuration.referenceStructure(
          COMMUNITY_LIST,
          communityList,
          ROUTE_MAP_ADD_COMMUNITY,
          communityListCtx.getStart().getLine());
    }
    RouteMapSetAdditiveCommunityListLine line =
        new RouteMapSetAdditiveCommunityListLine(communityLists);
    _currentRouteMapClause.addSetLine(line);
  }

  @Override
  public void exitSet_community_list_rm_stanza(Set_community_list_rm_stanzaContext ctx) {
    Set<String> communityLists = new LinkedHashSet<>();
    for (VariableContext communityListCtx : ctx.comm_lists) {
      String communityList = communityListCtx.getText();
      communityLists.add(communityList);
      _configuration.referenceStructure(
          COMMUNITY_LIST,
          communityList,
          ROUTE_MAP_SET_COMMUNITY,
          communityListCtx.getStart().getLine());
    }
    RouteMapSetCommunityListLine line = new RouteMapSetCommunityListLine(communityLists);
    _currentRouteMapClause.addSetLine(line);
  }

  @Override
  public void exitSet_community_none_rm_stanza(Set_community_none_rm_stanzaContext ctx) {
    RouteMapSetCommunityNoneLine line = new RouteMapSetCommunityNoneLine();
    _currentRouteMapClause.addSetLine(line);
  }

  @Override
  public void exitSet_community_rm_stanza(Set_community_rm_stanzaContext ctx) {
    List<Long> commList = new ArrayList<>();
    for (CommunityContext c : ctx.communities) {
      long community = toLong(c);
      commList.add(community);
    }
    RouteMapSetCommunityLine line = new RouteMapSetCommunityLine(commList);
    _currentRouteMapClause.addSetLine(line);
  }

  @Override
  public void exitSet_local_preference_rm_stanza(Set_local_preference_rm_stanzaContext ctx) {
    IntExpr localPreference = toLocalPreferenceIntExpr(ctx.pref);
    RouteMapSetLocalPreferenceLine line = new RouteMapSetLocalPreferenceLine(localPreference);
    _currentRouteMapClause.addSetLine(line);
  }

  @Override
  public void exitSet_metric_rm_stanza(Set_metric_rm_stanzaContext ctx) {
    LongExpr metric = toMetricLongExpr(ctx.metric);
    RouteMapSetMetricLine line = new RouteMapSetMetricLine(metric);
    _currentRouteMapClause.addSetLine(line);
  }

  @Override
  public void exitSet_metric_type_rm_stanza(Set_metric_type_rm_stanzaContext ctx) {
    todo(ctx);
  }

  @Override
  public void exitSet_next_hop_peer_address_stanza(Set_next_hop_peer_address_stanzaContext ctx) {
    RouteMapSetNextHopPeerAddress line = new RouteMapSetNextHopPeerAddress();
    _currentRouteMapClause.addSetLine(line);
  }

  @Override
  public void exitSet_next_hop_rm_stanza(Set_next_hop_rm_stanzaContext ctx) {
    List<Ip> nextHops = new ArrayList<>();
    for (Token t : ctx.nexthop_list) {
      Ip nextHop = toIp(t);
      nextHops.add(nextHop);
    }
    RouteMapSetNextHopLine line = new RouteMapSetNextHopLine(nextHops);
    _currentRouteMapClause.addSetLine(line);
  }

  @Override
  public void exitSet_origin_rm_stanza(Set_origin_rm_stanzaContext ctx) {
    OriginExpr originExpr = toOriginExpr(ctx.origin_expr_literal());
    RouteMapSetLine line = new RouteMapSetOriginTypeLine(originExpr);
    _currentRouteMapClause.addSetLine(line);
  }

  @Override
  public void exitShutdown_bgp_tail(Shutdown_bgp_tailContext ctx) {
    if (_currentPeerGroup == null) {
      return;
    }
    _currentPeerGroup.setShutdown(true);
  }

  @Override
  public void exitSntp_server(Sntp_serverContext ctx) {
    Sntp sntp = _configuration.getCf().getSntp();
    String hostname = ctx.hostname.getText();
    SntpServer server = sntp.getServers().computeIfAbsent(hostname, SntpServer::new);
    if (ctx.version != null) {
      int version = toInteger(ctx.version);
      server.setVersion(version);
    }
  }

  @Override
  public void exitSpanning_tree_portfast(Spanning_tree_portfastContext ctx) {
    if (ctx.defaultLiteral != null) {
      _configuration.setSpanningTreePortfastDefault(true);
    }
  }

  @Override
  public void exitSs_community(Ss_communityContext ctx) {
    _currentSnmpCommunity = null;
  }

  @Override
  public void exitSs_enable_traps(Ss_enable_trapsContext ctx) {
    if (ctx.snmp_trap_type != null) {
      String trapName = ctx.snmp_trap_type.getText();
      SortedSet<String> subfeatureNames =
          ctx.subfeature.stream().map(RuleContext::getText).collect(toCollection(TreeSet::new));
      SortedMap<String, SortedSet<String>> traps = _configuration.getSnmpServer().getTraps();
      SortedSet<String> subfeatures = traps.get(trapName);
      if (subfeatures == null) {
        traps.put(trapName, subfeatureNames);
      } else {
        subfeatures.addAll(subfeatureNames);
      }
    }
  }

  @Override
  public void exitSs_file_transfer(Ss_file_transferContext ctx) {
    String acl = ctx.acl.getText();
    int line = ctx.acl.getStart().getLine();
    _configuration.referenceStructure(IP_ACCESS_LIST, acl, SNMP_SERVER_FILE_TRANSFER_ACL, line);
  }

  @Override
  public void exitSs_host(Ss_hostContext ctx) {
    _currentSnmpHost = null;
  }

  @Override
  public void exitSs_source_interface(Ss_source_interfaceContext ctx) {
    String ifaceName = ctx.iname.getText();
    String canonicalIfaceName = getCanonicalInterfaceName(ifaceName);
    _configuration.setSnmpSourceInterface(canonicalIfaceName);
  }

  @Override
  public void exitSs_tftp_server_list(Ss_tftp_server_listContext ctx) {
    String acl = ctx.name.getText();
    int line = ctx.name.getStart().getLine();
    _configuration.referenceStructure(IP_ACCESS_LIST, acl, SNMP_SERVER_TFTP_SERVER_LIST, line);
  }

  @Override
  public void exitSs_trap_source(Ss_trap_sourceContext ctx) {
    String ifaceName = ctx.iname.getText();
    String canonicalIfaceName = getCanonicalInterfaceName(ifaceName);
    _configuration.setSnmpSourceInterface(canonicalIfaceName);
  }

  @Override
  public void exitSsc_access_control(Ssc_access_controlContext ctx) {
    int line;
    if (ctx.acl4 != null) {
      String name = ctx.acl4.getText();
      line = ctx.acl4.getStart().getLine();
      _currentSnmpCommunity.setAccessList(name);
      _configuration.referenceStructure(IPV4_ACCESS_LIST, name, SNMP_SERVER_COMMUNITY_ACL4, line);
    }
    if (ctx.acl6 != null) {
      String name = ctx.acl6.getText();
      line = ctx.acl6.getStart().getLine();
      _currentSnmpCommunity.setAccessList6(name);
      _configuration.referenceStructure(IPV6_ACCESS_LIST, name, SNMP_SERVER_COMMUNITY_ACL6, line);
    }
    if (ctx.readonly != null) {
      _currentSnmpCommunity.setRo(true);
    }
    if (ctx.readwrite != null) {
      _currentSnmpCommunity.setRw(true);
    }
  }

  @Override
  public void exitSsc_use_ipv4_acl(Ssc_use_ipv4_aclContext ctx) {
    String name = ctx.name.getText();
    int line = ctx.name.getStart().getLine();
    _currentSnmpCommunity.setAccessList(name);
    _configuration.referenceStructure(IPV4_ACCESS_LIST, name, SNMP_SERVER_COMMUNITY_ACL4, line);
  }

  @Override
  public void exitSsh_access_group(Ssh_access_groupContext ctx) {
    String acl = ctx.name.getText();
    int line = ctx.name.getStart().getLine();
    if (ctx.IPV6() != null) {
      _configuration.referenceStructure(IPV6_ACCESS_LIST, acl, SSH_IPV6_ACL, line);
    } else {
      _configuration.referenceStructure(IPV4_ACCESS_LIST, acl, SSH_IPV4_ACL, line);
    }
  }

  @Override
  public void exitSsh_server(Ssh_serverContext ctx) {
    if (ctx.acl != null) {
      String acl = ctx.acl.getText();
      int line = ctx.acl.getStart().getLine();
      _configuration.referenceStructure(IPV4_ACCESS_LIST, acl, SSH_IPV4_ACL, line);
    }
    if (ctx.acl6 != null) {
      String acl6 = ctx.acl6.getText();
      int line = ctx.acl6.getStart().getLine();
      _configuration.referenceStructure(IPV6_ACCESS_LIST, acl6, SSH_IPV6_ACL, line);
    }
  }

  @Override
  public void exitStandard_access_list_stanza(Standard_access_list_stanzaContext ctx) {
    _currentStandardAcl = null;
  }

  @Override
  public void exitStandard_access_list_tail(Standard_access_list_tailContext ctx) {
    LineAction action = toLineAction(ctx.ala);
    AccessListAddressSpecifier srcAddressSpecifier = toAccessListAddressSpecifier(ctx.ipr);
    StandardAccessListServiceSpecifier serviceSpecifer =
        computeStandardAccessListServiceSpecifier(ctx);
    String name = getFullText(ctx).trim();
    StandardAccessListLine line =
        new StandardAccessListLine(action, name, serviceSpecifer, srcAddressSpecifier);
    _currentStandardAcl.addLine(line);
  }

  private StandardAccessListServiceSpecifier computeStandardAccessListServiceSpecifier(
      Standard_access_list_tailContext ctx) {
    Set<Integer> dscps = new TreeSet<>();
    Set<Integer> ecns = new TreeSet<>();
    for (Standard_access_list_additional_featureContext feature : ctx.features) {
      if (feature.DSCP() != null) {
        int dscpType = toDscpType(feature.dscp_type());
        dscps.add(dscpType);
      } else if (feature.ECN() != null) {
        int ecn = toInteger(feature.ecn);
        ecns.add(ecn);
      }
    }
    return new StandardAccessListServiceSpecifier(dscps, ecns);
  }

  @Override
  public void exitStandard_ipv6_access_list_stanza(Standard_ipv6_access_list_stanzaContext ctx) {
    _currentStandardIpv6Acl = null;
  }

  @Override
  public void exitStandard_ipv6_access_list_tail(Standard_ipv6_access_list_tailContext ctx) {
    LineAction action = toLineAction(ctx.ala);
    Ip6 srcIp = getIp(ctx.ipr);
    Ip6 srcWildcard = getWildcard(ctx.ipr);
    Set<Integer> dscps = new TreeSet<>();
    Set<Integer> ecns = new TreeSet<>();
    for (Standard_access_list_additional_featureContext feature : ctx.features) {
      if (feature.DSCP() != null) {
        int dscpType = toDscpType(feature.dscp_type());
        dscps.add(dscpType);
      } else if (feature.ECN() != null) {
        int ecn = toInteger(feature.ecn);
        ecns.add(ecn);
      }
    }
    String name;
    if (ctx.num != null) {
      name = ctx.num.getText();
    } else {
      name = getFullText(ctx).trim();
    }
    StandardIpv6AccessListLine line =
        new StandardIpv6AccessListLine(
            name, action, new Ip6Wildcard(srcIp, srcWildcard), dscps, ecns);
    _currentStandardIpv6Acl.addLine(line);
  }

  // @Override
  // public void exitSubnet_bgp_tail(Subnet_bgp_tailContext ctx) {
  // BgpProcess proc = currentVrf().getBgpProcess();
  // if (ctx.IP_PREFIX() != null) {
  // Prefix prefix = new Prefix(ctx.IP_PREFIX().getText());
  // NamedBgpPeerGroup namedGroup = _currentNamedPeerGroup;
  // namedGroup.addNeighborIpPrefix(prefix);
  // DynamicIpBgpPeerGroup pg = proc.addDynamicIpPeerGroup(prefix);
  // pg.setGroupName(namedGroup.getName());
  // }
  // else if (ctx.IPV6_PREFIX() != null) {
  // Prefix6 prefix6 = new Prefix6(ctx.IPV6_PREFIX().getText());
  // NamedBgpPeerGroup namedGroup = _currentNamedPeerGroup;
  // namedGroup.addNeighborIpv6Prefix(prefix6);
  // DynamicIpv6BgpPeerGroup pg = proc.addDynamicIpv6PeerGroup(prefix6);
  // pg.setGroupName(namedGroup.getName());
  // }
  // }
  //
  @Override
  public void exitSummary_address_is_stanza(Summary_address_is_stanzaContext ctx) {
    Ip ip = toIp(ctx.ip);
    Ip mask = toIp(ctx.mask);
    Prefix prefix = new Prefix(ip, mask);
    RoutingProtocol sourceProtocol = RoutingProtocol.ISIS_L1;
    IsisRedistributionPolicy r = new IsisRedistributionPolicy(sourceProtocol);
    r.setSummaryPrefix(prefix);
    _currentIsisProcess.getRedistributionPolicies().put(sourceProtocol, r);
    if (ctx.metric != null) {
      int metric = toInteger(ctx.metric);
      r.setMetric(metric);
    }
    if (!ctx.LEVEL_1().isEmpty()) {
      r.setLevel(IsisLevel.LEVEL_1);
    } else if (!ctx.LEVEL_2().isEmpty()) {
      r.setLevel(IsisLevel.LEVEL_2);
    } else if (!ctx.LEVEL_1_2().isEmpty()) {
      r.setLevel(IsisLevel.LEVEL_1_2);
    } else {
      r.setLevel(IsisRedistributionPolicy.DEFAULT_LEVEL);
    }
  }

  @Override
  public void exitSuppressed_iis_stanza(Suppressed_iis_stanzaContext ctx) {
    if (ctx.NO() != null) {
      _currentIsisInterface.setIsisInterfaceMode(IsisInterfaceMode.SUPPRESSED);
    }
  }

  @Override
  public void exitSwitching_mode_stanza(Switching_mode_stanzaContext ctx) {
    todo(ctx);
  }

  @Override
  public void exitT_server(T_serverContext ctx) {
    String hostname = ctx.hostname.getText();
    _configuration.getTacacsServers().add(hostname);
  }

  @Override
  public void exitT_source_interface(T_source_interfaceContext ctx) {
    String ifaceName = ctx.iname.getText();
    String canonicalIfaceName = getCanonicalInterfaceName(ifaceName);
    _configuration.setTacacsSourceInterface(canonicalIfaceName);
  }

  @Override
  public void exitTemplate_peer_address_family(Template_peer_address_familyContext ctx) {
    popPeer();
  }

  @Override
  public void exitTemplate_peer_policy_rb_stanza(Template_peer_policy_rb_stanzaContext ctx) {
    _currentIpPeerGroup = null;
    _currentIpv6PeerGroup = null;
    _currentNamedPeerGroup = null;
    popPeer();
  }

  @Override
  public void exitTemplate_peer_rb_stanza(Template_peer_rb_stanzaContext ctx) {
    _currentIpPeerGroup = null;
    _currentIpv6PeerGroup = null;
    _currentNamedPeerGroup = null;
    popPeer();
  }

  @Override
  public void exitTemplate_peer_session_rb_stanza(Template_peer_session_rb_stanzaContext ctx) {
    _currentIpPeerGroup = null;
    _currentIpv6PeerGroup = null;
    _currentNamedPeerGroup = null;
    _currentPeerSession = null;
    popPeer();
  }

  @Override
  public void exitU_password(U_passwordContext ctx) {
    String passwordString;
    if (ctx.up_arista_md5() != null) {
      passwordString = ctx.up_arista_md5().pass.getText();
    } else if (ctx.up_arista_sha512() != null) {
      passwordString = ctx.up_arista_sha512().pass.getText();
    } else if (ctx.up_cisco() != null) {
      passwordString = ctx.up_cisco().pass.getText();
    } else {
      throw new BatfishException("Missing username password handling");
    }
    String passwordRehash = CommonUtil.sha256Digest(passwordString + CommonUtil.salt());
    _currentUser.setPassword(passwordRehash);
  }

  @Override
  public void exitU_role(U_roleContext ctx) {
    String role = ctx.role.getText();
    _currentUser.setRole(role);
  }

  @Override
  public void exitUnsuppress_map_bgp_tail(Unsuppress_map_bgp_tailContext ctx) {
    String name = ctx.mapname.getText();
    _configuration.referenceStructure(
        ROUTE_MAP, name, BGP_ROUTE_MAP_UNSUPPRESS, ctx.getStart().getLine());
  }

  @Override
  public void exitUpdate_source_bgp_tail(Update_source_bgp_tailContext ctx) {
    String source = toInterfaceName(ctx.source);
    _configuration.referenceStructure(
        INTERFACE, source, BGP_UPDATE_SOURCE_INTERFACE, ctx.getStart().getLine());

    if (_currentPeerGroup != null) {
      _currentPeerGroup.setUpdateSource(source);
    }
  }

  @Override
  public void exitUse_neighbor_group_bgp_tail(Use_neighbor_group_bgp_tailContext ctx) {
    String groupName = ctx.name.getText();
    if (_currentIpPeerGroup != null) {
      _currentIpPeerGroup.setGroupName(groupName);
    } else if (_currentIpv6PeerGroup != null) {
      _currentIpv6PeerGroup.setGroupName(groupName);
    } else if (_currentNamedPeerGroup != null) {
      _currentNamedPeerGroup.setGroupName(groupName);
    } else {
      throw new BatfishException("Unexpected context for use neighbor group");
    }
  }

  @Override
  public void exitUse_session_group_bgp_tail(Use_session_group_bgp_tailContext ctx) {
    BgpProcess proc = currentVrf().getBgpProcess();
    String groupName = ctx.name.getText();
    int line = ctx.name.getStart().getLine();
    if (_currentIpPeerGroup != null) {
      _currentIpPeerGroup.setPeerSession(groupName);
      _currentIpPeerGroup.setPeerSessionLine(line);
    } else if (_currentNamedPeerGroup != null) {
      _currentNamedPeerGroup.setPeerSession(groupName);
      _currentNamedPeerGroup.setPeerSessionLine(line);
    } else if (_currentPeerGroup == proc.getMasterBgpPeerGroup()) {
      // Intentional identity comparison above
      throw new BatfishException("Invalid peer context for inheritance");
    } else {
      todo(ctx);
    }
  }

  @Override
  public void exitViaf_vrrp(Viaf_vrrpContext ctx) {
    _currentVrrpGroup = null;
  }

  @Override
  public void exitViafv_address(Viafv_addressContext ctx) {
    Ip address = toIp(ctx.address);
    _currentVrrpGroup.setVirtualAddress(address);
  }

  @Override
  public void exitViafv_preempt(Viafv_preemptContext ctx) {
    _currentVrrpGroup.setPreempt(true);
  }

  @Override
  public void exitViafv_priority(Viafv_priorityContext ctx) {
    int priority = toInteger(ctx.priority);
    _currentVrrpGroup.setPriority(priority);
  }

  @Override
  public void exitVrf_block_rb_stanza(Vrf_block_rb_stanzaContext ctx) {
    _currentVrf = Configuration.DEFAULT_VRF_NAME;
    popPeer();
  }

  @Override
  public void exitVrfc_ip_route(Vrfc_ip_routeContext ctx) {
    todo(ctx);
  }

  @Override
  public void exitVrfd_description(Vrfd_descriptionContext ctx) {
    currentVrf().setDescription(ctx.description_line().text.getText());
  }

  @Override
  public void exitVrrp_interface(Vrrp_interfaceContext ctx) {
    _currentVrrpInterface = null;
  }

  @Override
  public void exitWccp_id(Wccp_idContext ctx) {
    if (ctx.group_list != null) {
      String name = ctx.group_list.getText();
      int line = ctx.group_list.getStart().getLine();
      _configuration.referenceStructure(IP_ACCESS_LIST, name, WCCP_GROUP_LIST, line);
    }
    if (ctx.redirect_list != null) {
      String name = ctx.redirect_list.getText();
      int line = ctx.redirect_list.getStart().getLine();
      _configuration.referenceStructure(IP_ACCESS_LIST, name, WCCP_REDIRECT_LIST, line);
    }
    if (ctx.service_list != null) {
      String name = ctx.service_list.getText();
      int line = ctx.service_list.getStart().getLine();
      _configuration.referenceStructure(IP_ACCESS_LIST, name, WCCP_SERVICE_LIST, line);
    }
  }

  @Nullable
  private String getAddressGroup(Access_list_ip_rangeContext ctx) {
    if (ctx.address_group != null) {
      return ctx.address_group.getText();
    } else {
      return null;
    }
  }

  @Nullable
  private String getAddressGroup(Access_list_ip6_rangeContext ctx) {
    if (ctx.address_group != null) {
      return ctx.address_group.getText();
    } else {
      return null;
    }
  }

  private String getCanonicalInterfaceName(String ifaceName) {
    return _configuration.canonicalizeInterfaceName(ifaceName);
  }

  public CiscoConfiguration getConfiguration() {
    return _configuration;
  }

  private String getFullText(ParserRuleContext ctx) {
    int start = ctx.getStart().getStartIndex();
    int end = ctx.getStop().getStopIndex();
    return _text.substring(start, end + 1);
  }

  private String getLocation(ParserRuleContext ctx) {
    return ctx.getStart().getLine() + ":" + ctx.getStart().getCharPositionInLine() + ": ";
  }

  public int getPortNumber(PortContext ctx) {
    if (ctx.DEC() != null) {
      return toInteger(ctx.DEC());
    } else {
      NamedPort namedPort = toNamedPort(ctx);
      return namedPort.number();
    }
  }

  public String getText() {
    return _text;
  }

  @Override
  public VendorConfiguration getVendorConfiguration() {
    return _configuration;
  }

  private Ip6 getWildcard(Access_list_ip6_rangeContext ctx) {
    if (ctx.wildcard != null) {
      return toIp6(ctx.wildcard);
    } else if (ctx.ANY() != null || ctx.ANY6() != null || ctx.address_group != null) {
      return Ip6.MAX;
    } else if (ctx.HOST() != null) {
      return Ip6.ZERO;
    } else if (ctx.ipv6_prefix != null) {
      return new Prefix6(ctx.ipv6_prefix.getText()).getPrefixWildcard();
    } else if (ctx.ip != null) {
      // basically same as host
      return Ip6.ZERO;
    } else {
      throw convError(Ip.class, ctx);
    }
  }

  private void initInterface(Interface iface, ConfigurationFormat format) {
    switch (format) {
      case CISCO_ASA:
      case CISCO_IOS:
        iface.setProxyArp(true);
        break;

      case ARISTA:
        if (iface.getName().startsWith("Ethernet")) {
          iface.setSwitchportMode(SwitchportMode.ACCESS);
        }
        break;

        // $CASES-OMITTED$
      default:
        break;
    }
  }

  private void initInterface(Interface iface, Interface_nameContext ctx) {
    String nameAlpha = ctx.name_prefix_alpha.getText();
    String canonicalNamePrefix = CiscoConfiguration.getCanonicalInterfaceNamePrefix(nameAlpha);
    String vrf =
        canonicalNamePrefix.equals(CiscoConfiguration.NXOS_MANAGEMENT_INTERFACE_PREFIX)
            ? CiscoConfiguration.MANAGEMENT_VRF_NAME
            : Configuration.DEFAULT_VRF_NAME;
    int mtu = Interface.getDefaultMtu();
    iface.setVrf(vrf);
    initVrf(vrf);
    iface.setMtu(mtu);
  }

  private Vrf initVrf(String vrfName) {
    return _configuration.getVrfs().computeIfAbsent(vrfName, Vrf::new);
  }

  private void popPeer() {
    int index = _peerGroupStack.size() - 1;
    _currentPeerGroup = _peerGroupStack.get(index);
    _peerGroupStack.remove(index);
    _inIpv6BgpPeer = false;
  }

  @Override
  public void processParseTree(ParserRuleContext tree) {
    ParseTreeWalker walker = new ParseTreeWalker();
    walker.walk(this, tree);
  }

  private void pushPeer(BgpPeerGroup pg) {
    _peerGroupStack.add(_currentPeerGroup);
    _currentPeerGroup = pg;
  }

  private void resetPeerGroups() {
    _currentDynamicIpPeerGroup = null;
    _currentIpPeerGroup = null;
    _currentIpv6PeerGroup = null;
    _currentNamedPeerGroup = null;
  }

  private AsExpr toAsExpr(As_exprContext ctx) {
    if (ctx.DEC() != null) {
      int as = toInteger(ctx.DEC());
      return new ExplicitAs(as);
    } else if (ctx.AUTO() != null) {
      return new AutoAs();
    } else if (ctx.RP_VARIABLE() != null) {
      return new VarAs(ctx.RP_VARIABLE().getText());
    } else {
      throw convError(AsExpr.class, ctx);
    }
  }

  private AsPathSetElem toAsPathSetElem(As_path_set_elemContext ctx) {
    if (ctx.IOS_REGEX() != null) {
      String withQuotes = ctx.AS_PATH_SET_REGEX().getText();
      String iosRegex = withQuotes.substring(1, withQuotes.length() - 1);
      String regex = toJavaRegex(iosRegex);
      return new RegexAsPathSetElem(regex);
    } else {
      throw convError(AsPathSetElem.class, ctx);
    }
  }

  private AsPathSetExpr toAsPathSetExpr(As_path_set_inlineContext ctx) {
    List<AsPathSetElem> elems =
        ctx.elems.stream().map(this::toAsPathSetElem).collect(Collectors.toList());
    return new ExplicitAsPathSet(elems);
  }

  private EigrpMetric toEigrpMetric(
      ParserRuleContext ctx,
      Token ctxBw,
      Token ctxDelay,
      Token ctxReliability,
      Token ctxEffBw,
      Token ctxMtu) {
    EigrpMetric.Builder builder = EigrpMetric.builder();
    double bandwidth = toLong(ctxBw) * 1000.0D;
    builder.setBandwidth(bandwidth);
    double delay = toLong(ctxDelay) * 1E7;
    builder.setDelay(delay);
    int reliability = toInteger(ctxReliability);
    if (reliability != 0) {
      todo(ctx);
    }
    int effBw = toInteger(ctxEffBw);
    if (effBw != 0) {
      todo(ctx);
    }
    int mtu = toInteger(ctxMtu);
    if (mtu != 0) {
      todo(ctx);
    }

    EigrpProcess proc =
        requireNonNull(
            _currentEigrpProcess, "toEigrpMetric can only be called in a process context");
    builder.setMode(proc.getMode());
    return requireNonNull(builder.build());
  }

  private IpsecAuthenticationAlgorithm toIpsecAuthenticationAlgorithm(
      Ipsec_authenticationContext ctx) {
    if (ctx.ESP_MD5_HMAC() != null || ctx.AH_MD5_HMAC() != null) {
      return IpsecAuthenticationAlgorithm.HMAC_MD5_96;
    } else if (ctx.ESP_SHA_HMAC() != null || ctx.AH_SHA_HMAC() != null) {
      return IpsecAuthenticationAlgorithm.HMAC_SHA1_96;
    } else if (ctx.ESP_SHA256_HMAC() != null) {
      return IpsecAuthenticationAlgorithm.HMAC_SHA_256_128;
    } else if (ctx.ESP_SHA512_HMAC() != null) {
      return IpsecAuthenticationAlgorithm.HMAC_SHA_512;
    } else {
      throw convError(IpsecAuthenticationAlgorithm.class, ctx);
    }
  }

  private IntExpr toCommonIntExpr(Int_exprContext ctx) {
    if (ctx.DEC() != null && ctx.PLUS() == null && ctx.DASH() == null) {
      int val = toInteger(ctx.DEC());
      return new LiteralInt(val);
    } else if (ctx.RP_VARIABLE() != null) {
      return new VarInt(ctx.RP_VARIABLE().getText());
    } else {
      /*
       * Unsupported static integer expression - do not add cases unless you
       * know what you are doing
       */
      throw convError(IntExpr.class, ctx);
    }
  }

  private LongExpr toCommonLongExpr(Int_exprContext ctx) {
    if (ctx.DEC() != null && ctx.PLUS() == null && ctx.DASH() == null) {
      long val = toLong(ctx.DEC());
      return new LiteralLong(val);
    } else if (ctx.RP_VARIABLE() != null) {
      return new VarLong(ctx.RP_VARIABLE().getText());
    } else {
      /*
       * Unsupported static long expression - do not add cases unless you
       * know what you are doing
       */
      throw convError(LongExpr.class, ctx);
    }
  }

  private CommunitySetElem toCommunitySetElemExpr(Rp_community_set_elemContext ctx) {
    if (ctx.prefix != null) {
      CommunitySetElemHalfExpr prefix = toCommunitySetElemHalfExpr(ctx.prefix);
      CommunitySetElemHalfExpr suffix = toCommunitySetElemHalfExpr(ctx.suffix);
      return new CommunitySetElem(prefix, suffix);
    } else if (ctx.community() != null) {
      long value = toLong(ctx.community());
      return new CommunitySetElem(value);
    } else {
      throw convError(CommunitySetElem.class, ctx);
    }
  }

  private CommunitySetElemHalfExpr toCommunitySetElemHalfExpr(
      Rp_community_set_elem_halfContext ctx) {
    if (ctx.value != null) {
      int value = toInteger(ctx.value);
      return new LiteralCommunitySetElemHalf(value);
    } else if (ctx.var != null) {
      String var = ctx.var.getText();
      return new VarCommunitySetElemHalf(var);
    } else if (ctx.first != null) {
      int first = toInteger(ctx.first);
      int last = toInteger(ctx.last);
      SubRange range = new SubRange(first, last);
      return new RangeCommunitySetElemHalf(range);
    } else if (ctx.ASTERISK() != null) {
      return new RangeCommunitySetElemHalf(new SubRange(0, 65535));
    } else {
      // For an unhandled expression, treat it as matching everything.
      return convProblem(
          CommunitySetElemHalfExpr.class,
          ctx,
          new RangeCommunitySetElemHalf(new SubRange(0, 65535)));
    }
  }

  private void todo(ParserRuleContext ctx) {
    _w.todo(ctx, getFullText(ctx), _parser);
  }

  private DiffieHellmanGroup toDhGroup(Dh_groupContext ctx) {
    if (ctx.GROUP1() != null) {
      return DiffieHellmanGroup.GROUP1;
    } else if (ctx.GROUP14() != null) {
      return DiffieHellmanGroup.GROUP14;
    } else if (ctx.GROUP15() != null) {
      return DiffieHellmanGroup.GROUP15;
    } else if (ctx.GROUP16() != null) {
      return DiffieHellmanGroup.GROUP16;
    } else if (ctx.GROUP19() != null) {
      return DiffieHellmanGroup.GROUP19;
    } else if (ctx.GROUP2() != null) {
      return DiffieHellmanGroup.GROUP2;
    } else if (ctx.GROUP21() != null) {
      return DiffieHellmanGroup.GROUP21;
    } else if (ctx.GROUP24() != null) {
      return DiffieHellmanGroup.GROUP24;
    } else if (ctx.GROUP5() != null) {
      return DiffieHellmanGroup.GROUP5;
    } else {
      throw convError(DiffieHellmanGroup.class, ctx);
    }
  }

  private int toDscpType(Dscp_typeContext ctx) {
    int val;
    if (ctx.DEC() != null) {
      val = toInteger(ctx.DEC());
    } else if (ctx.AF11() != null) {
      val = DscpType.AF11.number();
    } else if (ctx.AF12() != null) {
      val = DscpType.AF12.number();
    } else if (ctx.AF13() != null) {
      val = DscpType.AF13.number();
    } else if (ctx.AF21() != null) {
      val = DscpType.AF21.number();
    } else if (ctx.AF22() != null) {
      val = DscpType.AF22.number();
    } else if (ctx.AF23() != null) {
      val = DscpType.AF23.number();
    } else if (ctx.AF31() != null) {
      val = DscpType.AF31.number();
    } else if (ctx.AF32() != null) {
      val = DscpType.AF32.number();
    } else if (ctx.AF33() != null) {
      val = DscpType.AF33.number();
    } else if (ctx.AF41() != null) {
      val = DscpType.AF41.number();
    } else if (ctx.AF42() != null) {
      val = DscpType.AF42.number();
    } else if (ctx.AF43() != null) {
      val = DscpType.AF43.number();
    } else if (ctx.CS1() != null) {
      val = DscpType.CS1.number();
    } else if (ctx.CS2() != null) {
      val = DscpType.CS2.number();
    } else if (ctx.CS3() != null) {
      val = DscpType.CS3.number();
    } else if (ctx.CS4() != null) {
      val = DscpType.CS4.number();
    } else if (ctx.CS5() != null) {
      val = DscpType.CS5.number();
    } else if (ctx.CS6() != null) {
      val = DscpType.CS6.number();
    } else if (ctx.CS7() != null) {
      val = DscpType.CS7.number();
    } else if (ctx.DEFAULT() != null) {
      val = DscpType.DEFAULT.number();
    } else if (ctx.EF() != null) {
      val = DscpType.EF.number();
    } else {
      throw convError(DscpType.class, ctx);
    }
    return val;
  }

  private SwitchportEncapsulationType toEncapsulation(Switchport_trunk_encapsulationContext ctx) {
    if (ctx.DOT1Q() != null) {
      return SwitchportEncapsulationType.DOT1Q;
    } else if (ctx.ISL() != null) {
      return SwitchportEncapsulationType.ISL;
    } else if (ctx.NEGOTIATE() != null) {
      return SwitchportEncapsulationType.NEGOTIATE;
    } else {
      throw convError(SwitchportEncapsulationType.class, ctx);
    }
  }

  private EncryptionAlgorithm toEncryptionAlgorithm(Ike_encryptionContext ctx) {
    if (ctx.AES() != null) {
      int strength = ctx.strength == null ? 128 : toInteger(ctx.strength);
      switch (strength) {
        case 128:
          return EncryptionAlgorithm.AES_128_CBC;
        case 192:
          return EncryptionAlgorithm.AES_192_CBC;
        case 256:
          return EncryptionAlgorithm.AES_256_CBC;
        default:
          throw convError(EncryptionAlgorithm.class, ctx);
      }
    } else if (ctx.DES() != null) {
      return EncryptionAlgorithm.DES_CBC;
    } else if (ctx.THREE_DES() != null) {
      return EncryptionAlgorithm.THREEDES_CBC;
    } else {
      throw convError(EncryptionAlgorithm.class, ctx);
    }
  }

  private EncryptionAlgorithm toEncryptionAlgorithm(Ike_encryption_arubaContext ctx) {
    if (ctx.AES128() != null) {
      return EncryptionAlgorithm.AES_128_CBC;
    } else if (ctx.AES192() != null) {
      return EncryptionAlgorithm.AES_192_CBC;
    } else if (ctx.AES256() != null) {
      return EncryptionAlgorithm.AES_256_CBC;
    } else if (ctx.DES() != null) {
      return EncryptionAlgorithm.DES_CBC;
    } else if (ctx.THREE_DES() != null) {
      return EncryptionAlgorithm.THREEDES_CBC;
    } else {
      throw convError(EncryptionAlgorithm.class, ctx);
    }
  }

  private EncryptionAlgorithm toEncryptionAlgorithm(Ipsec_encryptionContext ctx) {
    if (ctx.ESP_AES() != null) {
      int strength = ctx.strength == null ? 128 : toInteger(ctx.strength);
      switch (strength) {
        case 128:
          return EncryptionAlgorithm.AES_128_CBC;
        case 192:
          return EncryptionAlgorithm.AES_192_CBC;
        case 256:
          return EncryptionAlgorithm.AES_256_CBC;
        default:
          throw convError(EncryptionAlgorithm.class, ctx);
      }
    } else if (ctx.ESP_DES() != null) {
      return EncryptionAlgorithm.DES_CBC;
    } else if (ctx.ESP_3DES() != null) {
      return EncryptionAlgorithm.THREEDES_CBC;
    } else if (ctx.ESP_GCM() != null) {
      int strength = ctx.strength == null ? 128 : toInteger(ctx.strength);
      switch (strength) {
        case 128:
          return EncryptionAlgorithm.AES_128_GCM;
        case 192:
          return EncryptionAlgorithm.AES_192_GCM;
        case 256:
          return EncryptionAlgorithm.AES_256_GCM;
        default:
          throw convError(EncryptionAlgorithm.class, ctx);
      }
    } else if (ctx.ESP_GMAC() != null) {
      int strength = ctx.strength == null ? 128 : toInteger(ctx.strength);
      switch (strength) {
        case 128:
          return EncryptionAlgorithm.AES_128_GMAC;
        case 192:
          return EncryptionAlgorithm.AES_192_GMAC;
        case 256:
          return EncryptionAlgorithm.AES_256_GMAC;
        default:
          throw convError(EncryptionAlgorithm.class, ctx);
      }
    } else if (ctx.ESP_NULL() != null) {
      return EncryptionAlgorithm.NULL;
    } else if (ctx.ESP_SEAL() != null) {
      return EncryptionAlgorithm.SEAL_160;
    } else {
      throw convError(EncryptionAlgorithm.class, ctx);
    }
  }

  private EncryptionAlgorithm toEncryptionAlgorithm(Ipsec_encryption_arubaContext ctx) {
    if (ctx.ESP_AES128() != null) {
      return EncryptionAlgorithm.AES_128_CBC;
    } else if (ctx.ESP_AES128_GCM() != null) {
      return EncryptionAlgorithm.AES_128_GCM;
    } else if (ctx.ESP_AES192() != null) {
      return EncryptionAlgorithm.AES_192_CBC;
    } else if (ctx.ESP_AES256() != null) {
      return EncryptionAlgorithm.AES_256_CBC;
    } else if (ctx.ESP_AES256_GCM() != null) {
      return EncryptionAlgorithm.AES_256_GCM;
    } else if (ctx.ESP_DES() != null) {
      return EncryptionAlgorithm.DES_CBC;
    } else if (ctx.ESP_3DES() != null) {
      return EncryptionAlgorithm.THREEDES_CBC;
    } else {
      throw convError(EncryptionAlgorithm.class, ctx);
    }
  }

  private Integer toIcmpType(Icmp_object_typeContext ctx) {
    if (ctx.ECHO() != null) {
      return IcmpType.ECHO_REQUEST;
    } else if (ctx.ECHO_REPLY() != null) {
      return IcmpType.ECHO_REPLY;
    } else if (ctx.PARAMETER_PROBLEM() != null) {
      return IcmpType.PARAMETER_PROBLEM;
    } else if (ctx.REDIRECT() != null) {
      return IcmpType.REDIRECT_MESSAGE;
    } else if (ctx.SOURCE_QUENCH() != null) {
      return IcmpType.SOURCE_QUENCH;
    } else if (ctx.TIME_EXCEEDED() != null) {
      return IcmpType.TIME_EXCEEDED;
    } else if (ctx.TRACEROUTE() != null) {
      return IcmpType.TRACEROUTE;
    } else if (ctx.UNREACHABLE() != null) {
      return IcmpType.DESTINATION_UNREACHABLE;
    } else {
      throw convError(IcmpType.class, ctx);
    }
  }

  private IntComparator toIntComparator(Int_compContext ctx) {
    if (ctx.EQ() != null || ctx.IS() != null) {
      return IntComparator.EQ;
    } else if (ctx.GE() != null) {
      return IntComparator.GE;
    } else if (ctx.LE() != null) {
      return IntComparator.LE;
    } else {
      throw convError(IntComparator.class, ctx);
    }
  }

  private IntExpr toIntExpr(Int_exprContext ctx) {
    if (ctx.DEC() != null && ctx.PLUS() == null && ctx.DASH() == null) {
      int val = toInteger(ctx.DEC());
      return new LiteralInt(val);
    } else if (ctx.RP_VARIABLE() != null) {
      return new VarInt(ctx.RP_VARIABLE().getText());
    } else {
      throw convError(IntExpr.class, ctx);
    }
  }

  private IpProtocol toIpProtocol(ProtocolContext ctx) {
    if (ctx.DEC() != null) {
      int num = toInteger(ctx.DEC());
      return IpProtocol.fromNumber(num);
    } else if (ctx.AH() != null || ctx.AHP() != null) {
      // Different Cisco variants use `ahp` or `ah` to mean the IPSEC authentication header protocol
      return IpProtocol.AHP;
    } else if (ctx.EIGRP() != null) {
      return IpProtocol.EIGRP;
    } else if (ctx.ESP() != null) {
      return IpProtocol.ESP;
    } else if (ctx.GRE() != null) {
      return IpProtocol.GRE;
    } else if (ctx.ICMP() != null) {
      return IpProtocol.ICMP;
    } else if (ctx.ICMP6() != null || ctx.ICMPV6() != null) {
      return IpProtocol.IPV6_ICMP;
    } else if (ctx.IGMP() != null) {
      return IpProtocol.IGMP;
    } else if (ctx.IP() != null) {
      return IpProtocol.IP;
    } else if (ctx.IPINIP() != null) {
      return IpProtocol.IPINIP;
    } else if (ctx.IPV4() != null) {
      return IpProtocol.IP;
    } else if (ctx.IPV6() != null) {
      return IpProtocol.IPV6;
    } else if (ctx.ND() != null) {
      return IpProtocol.IPV6_ICMP;
    } else if (ctx.OSPF() != null) {
      return IpProtocol.OSPF;
    } else if (ctx.PIM() != null) {
      return IpProtocol.PIM;
    } else if (ctx.SCTP() != null) {
      return IpProtocol.SCTP;
    } else if (ctx.TCP() != null) {
      return IpProtocol.TCP;
    } else if (ctx.UDP() != null) {
      return IpProtocol.UDP;
    } else if (ctx.VRRP() != null) {
      return IpProtocol.VRRP;
    } else {
      throw convError(IpProtocol.class, ctx);
    }
  }

  private IsisLevel toIsisLevel(Isis_levelContext ctx) {
    if (ctx.LEVEL_1() != null) {
      return IsisLevel.LEVEL_1;
    } else if (ctx.LEVEL_1_2() != null) {
      return IsisLevel.LEVEL_1_2;
    } else if (ctx.LEVEL_2() != null) {
      return IsisLevel.LEVEL_2;
    } else {
      throw convError(IsisLevel.class, ctx);
    }
  }

  private IsisLevelExpr toIsisLevelExpr(Isis_level_exprContext ctx) {
    if (ctx.isis_level() != null) {
      IsisLevel level = toIsisLevel(ctx.isis_level());
      return new LiteralIsisLevel(level);
    } else if (ctx.RP_VARIABLE() != null) {
      return new VarIsisLevel(ctx.RP_VARIABLE().getText());
    } else {
      throw convError(IsisLevelExpr.class, ctx);
    }
  }

  private IsisMetricType toIsisMetricType(Rp_isis_metric_typeContext ctx) {
    if (ctx.EXTERNAL() != null) {
      return IsisMetricType.EXTERNAL;
    } else if (ctx.INTERNAL() != null) {
      return IsisMetricType.INTERNAL;
    } else if (ctx.RIB_METRIC_AS_EXTERNAL() != null) {
      return IsisMetricType.RIB_METRIC_AS_EXTERNAL;
    } else if (ctx.RIB_METRIC_AS_INTERNAL() != null) {
      return IsisMetricType.RIB_METRIC_AS_INTERNAL;
    } else {
      throw convError(IsisMetricType.class, ctx);
    }
  }

  private String toJavaRegex(String rawRegex) {
    // TODO: fix so it actually works
    return rawRegex;
  }

  private LineAction toLineAction(Access_list_actionContext ctx) {
    if (ctx.PERMIT() != null) {
      return LineAction.ACCEPT;
    } else if (ctx.DENY() != null) {
      return LineAction.REJECT;
    } else {
      throw convError(LineAction.class, ctx);
    }
  }

  private IntExpr toLocalPreferenceIntExpr(Int_exprContext ctx) {
    if (ctx.DEC() != null) {
      int val = toInteger(ctx.DEC());
      if (ctx.PLUS() != null) {
        return new IncrementLocalPreference(val);
      } else if (ctx.DASH() != null) {
        return new DecrementLocalPreference(val);
      } else {
        return new LiteralInt(val);
      }
    } else if (ctx.RP_VARIABLE() != null) {
      return new VarInt(ctx.RP_VARIABLE().getText());
    } else {
      /*
       * Unsupported local-preference integer expression - do not add cases
       * unless you know what you are doing
       */
      throw convError(IntExpr.class, ctx);
    }
  }

  private String toLoggingSeverity(int severityNum) {
    switch (severityNum) {
      case 0:
        return Logging.SEVERITY_EMERGENCIES;
      case 1:
        return Logging.SEVERITY_ALERTS;
      case 2:
        return Logging.SEVERITY_CRITICAL;
      case 3:
        return Logging.SEVERITY_ERRORS;
      case 4:
        return Logging.SEVERITY_WARNINGS;
      case 5:
        return Logging.SEVERITY_NOTIFICATIONS;
      case 6:
        return Logging.SEVERITY_INFORMATIONAL;
      case 7:
        return Logging.SEVERITY_DEBUGGING;
      default:
        throw new BatfishException("Invalid logging severity: " + severityNum);
    }
  }

  private String toLoggingSeverity(Logging_severityContext ctx) {
    if (ctx.DEC() != null) {
      int severityNum = toInteger(ctx.DEC());
      return toLoggingSeverity(severityNum);
    } else {
      return ctx.getText();
    }
  }

  private Integer toLoggingSeverityNum(Logging_severityContext ctx) {
    if (ctx.DEC() != null) {
      return toInteger(ctx.DEC());
    } else if (ctx.EMERGENCIES() != null) {
      return 0;
    } else if (ctx.ALERTS() != null) {
      return 1;
    } else if (ctx.CRITICAL() != null) {
      return 2;
    } else if (ctx.ERRORS() != null) {
      return 3;
    } else if (ctx.WARNINGS() != null) {
      return 4;
    } else if (ctx.NOTIFICATIONS() != null) {
      return 5;
    } else if (ctx.INFORMATIONAL() != null) {
      return 6;
    } else if (ctx.DEBUGGING() != null) {
      return 7;
    } else {
      throw new BatfishException("Invalid logging severity: " + ctx.getText());
    }
  }

  public long toLong(CommunityContext ctx) {
    if (ctx.COMMUNITY_NUMBER() != null) {
      String numberText = ctx.com.getText();
      String[] parts = numberText.split(":");
      String leftStr = parts[0];
      String rightStr = parts[1];
      long left = Long.parseLong(leftStr);
      long right = Long.parseLong(rightStr);
      return (left << 16) | right;
    } else if (ctx.DEC() != null) {
      return toLong(ctx.com);
    } else if (ctx.INTERNET() != null) {
      return WellKnownCommunity.INTERNET;
    } else if (ctx.GSHUT() != null) {
      return WellKnownCommunity.GRACEFUL_SHUTDOWN;
    } else if (ctx.LOCAL_AS() != null) {
      // Cisco LOCAL_AS is interpreted as RFC1997 NO_EXPORT_SUBCONFED: internet forums.
      return WellKnownCommunity.NO_EXPORT_SUBCONFED;
    } else if (ctx.NO_ADVERTISE() != null) {
      return WellKnownCommunity.NO_ADVERTISE;
    } else if (ctx.NO_EXPORT() != null) {
      return WellKnownCommunity.NO_EXPORT;
    } else {
      throw convError(Long.class, ctx);
    }
  }

  private LongExpr toMetricLongExpr(Int_exprContext ctx) {
    if (ctx.DEC() != null) {
      long val = toLong(ctx.DEC());
      if (ctx.PLUS() != null) {
        return new IncrementMetric(val);
      } else if (ctx.DASH() != null) {
        return new DecrementMetric(val);
      } else {
        return new LiteralLong(val);
      }
    } else if (ctx.IGP_COST() != null) {
      return new IgpCost();
    } else if (ctx.RP_VARIABLE() != null) {
      return new VarLong(ctx.RP_VARIABLE().getText());
    } else {
      /*
       * Unsupported metric long expression - do not add cases unless you
       * know what you are doing
       */
      throw convError(LongExpr.class, ctx);
    }
  }

  private NamedPort toNamedPort(PortContext ctx) {
    if (ctx.AOL() != null) {
      return NamedPort.AOL;
    } else if (ctx.BGP() != null) {
      return NamedPort.BGP;
    } else if (ctx.BIFF() != null) {
      return NamedPort.BIFFudp_OR_EXECtcp;
    } else if (ctx.BOOTPC() != null) {
      return NamedPort.BOOTPC;
    } else if (ctx.BOOTPS() != null) {
      return NamedPort.BOOTPS_OR_DHCP;
    } else if (ctx.CHARGEN() != null) {
      return NamedPort.CHARGEN;
    } else if (ctx.CITRIX_ICA() != null) {
      return NamedPort.CITRIX_ICA;
    } else if (ctx.CMD() != null) {
      return NamedPort.CMDtcp_OR_SYSLOGudp;
    } else if (ctx.CTIQBE() != null) {
      return NamedPort.CTIQBE;
    } else if (ctx.DAYTIME() != null) {
      return NamedPort.DAYTIME;
    } else if (ctx.DISCARD() != null) {
      return NamedPort.DISCARD;
    } else if (ctx.DNSIX() != null) {
      return NamedPort.DNSIX;
    } else if (ctx.DOMAIN() != null) {
      return NamedPort.DOMAIN;
    } else if (ctx.ECHO() != null) {
      return NamedPort.ECHO;
    } else if (ctx.EXEC() != null) {
      return NamedPort.BIFFudp_OR_EXECtcp;
    } else if (ctx.FINGER() != null) {
      return NamedPort.FINGER;
    } else if (ctx.FTP() != null) {
      return NamedPort.FTP;
    } else if (ctx.FTP_DATA() != null) {
      return NamedPort.FTP_DATA;
    } else if (ctx.GOPHER() != null) {
      return NamedPort.GOPHER;
    } else if (ctx.H323() != null) {
      return NamedPort.H323;
    } else if (ctx.HTTPS() != null) {
      return NamedPort.HTTPS;
    } else if (ctx.HOSTNAME() != null) {
      return NamedPort.HOSTNAME;
    } else if (ctx.IDENT() != null) {
      return NamedPort.IDENT;
    } else if (ctx.IMAP4() != null) {
      return NamedPort.IMAP;
    } else if (ctx.IRC() != null) {
      return NamedPort.IRC;
    } else if (ctx.ISAKMP() != null) {
      return NamedPort.ISAKMP;
    } else if (ctx.KERBEROS() != null) {
      return NamedPort.KERBEROS;
    } else if (ctx.KLOGIN() != null) {
      return NamedPort.KLOGIN;
    } else if (ctx.KSHELL() != null) {
      return NamedPort.KSHELL;
    } else if (ctx.LDAP() != null) {
      return NamedPort.LDAP;
    } else if (ctx.LDAPS() != null) {
      return NamedPort.LDAPS;
    } else if (ctx.LDP() != null) {
      return NamedPort.LDP;
    } else if (ctx.LPD() != null) {
      return NamedPort.LPD;
    } else if (ctx.LOGIN() != null) {
      return NamedPort.LOGINtcp_OR_WHOudp;
    } else if (ctx.LOTUSNOTES() != null) {
      return NamedPort.LOTUSNOTES;
    } else if (ctx.MICROSOFT_DS() != null) {
      return NamedPort.MICROSOFT_DS;
    } else if (ctx.MLAG() != null) {
      return NamedPort.MLAG;
    } else if (ctx.MOBILE_IP() != null) {
      return NamedPort.MOBILE_IP_AGENT;
    } else if (ctx.MSRPC() != null) {
      return NamedPort.MSRPC;
    } else if (ctx.NAMESERVER() != null) {
      return NamedPort.NAMESERVER;
    } else if (ctx.NETBIOS_DGM() != null) {
      return NamedPort.NETBIOS_DGM;
    } else if (ctx.NETBIOS_NS() != null) {
      return NamedPort.NETBIOS_NS;
    } else if (ctx.NETBIOS_SS() != null) {
      return NamedPort.NETBIOS_SSN;
    } else if (ctx.NETBIOS_SSN() != null) {
      return NamedPort.NETBIOS_SSN;
    } else if (ctx.NNTP() != null) {
      return NamedPort.NNTP;
    } else if (ctx.NON500_ISAKMP() != null) {
      return NamedPort.NON500_ISAKMP;
    } else if (ctx.NTP() != null) {
      return NamedPort.NTP;
    } else if (ctx.PCANYWHERE_DATA() != null) {
      return NamedPort.PCANYWHERE_DATA;
    } else if (ctx.PCANYWHERE_STATUS() != null) {
      return NamedPort.PCANYWHERE_STATUS;
    } else if (ctx.PIM_AUTO_RP() != null) {
      return NamedPort.PIM_AUTO_RP;
    } else if (ctx.POP2() != null) {
      return NamedPort.POP2;
    } else if (ctx.POP3() != null) {
      return NamedPort.POP3;
    } else if (ctx.PPTP() != null) {
      return NamedPort.PPTP;
    } else if (ctx.RADIUS() != null) {
      return NamedPort.RADIUS_CISCO;
    } else if (ctx.RADIUS_ACCT() != null) {
      return NamedPort.RADIUS_ACCT_CISCO;
    } else if (ctx.RIP() != null) {
      return NamedPort.RIP;
    } else if (ctx.SECUREID_UDP() != null) {
      return NamedPort.SECUREID_UDP;
    } else if (ctx.SMTP() != null) {
      return NamedPort.SMTP;
    } else if (ctx.SNMP() != null) {
      return NamedPort.SNMP;
    } else if (ctx.SNMP_TRAP() != null) {
      return NamedPort.SNMPTRAP;
    } else if (ctx.SNMPTRAP() != null) {
      return NamedPort.SNMPTRAP;
    } else if (ctx.SQLNET() != null) {
      return NamedPort.SQLNET;
    } else if (ctx.SSH() != null) {
      return NamedPort.SSH;
    } else if (ctx.SUNRPC() != null) {
      return NamedPort.SUNRPC;
    } else if (ctx.SYSLOG() != null) {
      return NamedPort.CMDtcp_OR_SYSLOGudp;
    } else if (ctx.TACACS() != null) {
      return NamedPort.TACACS;
    } else if (ctx.TACACS_DS() != null) {
      return NamedPort.TACACS_DS;
    } else if (ctx.TALK() != null) {
      return NamedPort.TALK;
    } else if (ctx.TELNET() != null) {
      return NamedPort.TELNET;
    } else if (ctx.TFTP() != null) {
      return NamedPort.TFTP;
    } else if (ctx.TIME() != null) {
      return NamedPort.TIME;
    } else if (ctx.UUCP() != null) {
      return NamedPort.UUCP;
    } else if (ctx.WHO() != null) {
      return NamedPort.LOGINtcp_OR_WHOudp;
    } else if (ctx.WHOIS() != null) {
      return NamedPort.WHOIS;
    } else if (ctx.WWW() != null) {
      return NamedPort.HTTP;
    } else if (ctx.XDMCP() != null) {
      return NamedPort.XDMCP;
    } else {
      throw convError(NamedPort.class, ctx);
    }
  }

  private OriginExpr toOriginExpr(Origin_expr_literalContext ctx) {
    OriginType originType;
    Integer asNum = null;
    LiteralOrigin originExpr;
    if (ctx.IGP() != null) {
      originType = OriginType.IGP;
    } else if (ctx.INCOMPLETE() != null) {
      originType = OriginType.INCOMPLETE;
    } else if (ctx.as != null) {
      asNum = toInteger(ctx.as);
      originType = OriginType.IGP;
    } else {
      throw convError(OriginExpr.class, ctx);
    }
    originExpr = new LiteralOrigin(originType, asNum);
    return originExpr;
  }

  private OriginExpr toOriginExpr(Origin_exprContext ctx) {
    if (ctx.origin_expr_literal() != null) {
      return toOriginExpr(ctx.origin_expr_literal());
    } else if (ctx.RP_VARIABLE() != null) {
      return new VarOrigin(ctx.RP_VARIABLE().getText());
    } else {
      throw convError(OriginExpr.class, ctx);
    }
  }

  private OspfMetricType toOspfMetricType(Rp_ospf_metric_typeContext ctx) {
    if (ctx.TYPE_1() != null) {
      return OspfMetricType.E1;
    } else if (ctx.TYPE_2() != null) {
      return OspfMetricType.E2;
    } else {
      throw convError(OspfMetricType.class, ctx);
    }
  }

  private List<SubRange> toPortRanges(Port_specifierContext ps) {
    List<SubRange> ranges = new ArrayList<>();
    if (ps.EQ() != null) {
      for (PortContext pc : ps.args) {
        int port = getPortNumber(pc);
        ranges.add(new SubRange(port, port));
      }
    } else if (ps.GT() != null) {
      int port = getPortNumber(ps.arg);
      ranges.add(new SubRange(port + 1, 65535));
    } else if (ps.NEQ() != null) {
      int port = getPortNumber(ps.arg);
      SubRange beforeRange = new SubRange(0, port - 1);
      SubRange afterRange = new SubRange(port + 1, 65535);
      ranges.add(beforeRange);
      ranges.add(afterRange);
    } else if (ps.LT() != null) {
      int port = getPortNumber(ps.arg);
      ranges.add(new SubRange(0, port - 1));
    } else if (ps.RANGE() != null) {
      int lowPort = getPortNumber(ps.arg1);
      int highPort = getPortNumber(ps.arg2);
      ranges.add(new SubRange(lowPort, highPort));
    } else {
      throw convError(List.class, ps);
    }
    return ranges;
  }

  private RoutePolicyBoolean toRoutePolicyBoolean(Boolean_and_rp_stanzaContext ctx) {
    if (ctx.AND() == null) {
      return toRoutePolicyBoolean(ctx.boolean_not_rp_stanza());
    } else {
      return new RoutePolicyBooleanAnd(
          toRoutePolicyBoolean(ctx.boolean_and_rp_stanza()),
          toRoutePolicyBoolean(ctx.boolean_not_rp_stanza()));
    }
  }

  private RoutePolicyBoolean toRoutePolicyBoolean(Boolean_apply_rp_stanzaContext ctx) {
    return new RoutePolicyBooleanApply(ctx.name.getText());
  }

  private RoutePolicyBoolean toRoutePolicyBoolean(Boolean_as_path_in_rp_stanzaContext ctx) {
    AsPathSetExpr asPathSetExpr;
    if (ctx.expr.named != null) {
      String name = ctx.expr.named.getText();
      asPathSetExpr = new NamedAsPathSet(name);
      _configuration.referenceStructure(
          AS_PATH_SET, name, ROUTE_POLICY_AS_PATH_IN, ctx.expr.named.getStart().getLine());
    } else if (ctx.expr.rpvar != null) {
      asPathSetExpr = new VarAsPathSet(ctx.expr.rpvar.getText());
    } else if (ctx.expr.inline != null) {
      asPathSetExpr = toAsPathSetExpr(ctx.expr.inline);
    } else {
      throw convError(AsPathSetExpr.class, ctx.expr);
    }
    return new RoutePolicyBooleanAsPathIn(asPathSetExpr);
  }

  private RoutePolicyBoolean toRoutePolicyBoolean(
      Boolean_as_path_neighbor_is_rp_stanzaContext ctx) {
    List<SubRangeExpr> range =
        ctx.as_range_expr()
            .subranges
            .stream()
            .map(this::toSubRangeExpr)
            .collect(Collectors.toList());
    boolean exact = ctx.as_range_expr().EXACT() != null;
    return new RoutePolicyBooleanAsPathNeighborIs(range, exact);
  }

  private RoutePolicyBoolean toRoutePolicyBoolean(
      Boolean_as_path_originates_from_rp_stanzaContext ctx) {
    List<SubRangeExpr> range =
        ctx.as_range_expr()
            .subranges
            .stream()
            .map(this::toSubRangeExpr)
            .collect(Collectors.toList());
    boolean exact = ctx.as_range_expr().EXACT() != null;
    return new RoutePolicyBooleanAsPathOriginatesFrom(range, exact);
  }

  private RoutePolicyBoolean toRoutePolicyBoolean(
      Boolean_as_path_passes_through_rp_stanzaContext ctx) {
    List<SubRangeExpr> range =
        ctx.as_range_expr()
            .subranges
            .stream()
            .map(this::toSubRangeExpr)
            .collect(Collectors.toList());
    boolean exact = ctx.as_range_expr().EXACT() != null;
    return new RoutePolicyBooleanAsPathPassesThrough(range, exact);
  }

  private RoutePolicyBoolean toRoutePolicyBoolean(
      Boolean_community_matches_any_rp_stanzaContext ctx) {
    RoutePolicyCommunitySet communitySet =
        toRoutePolicyCommunitySet(ctx.rp_community_set(), ROUTE_POLICY_COMMUNITY_MATCHES_ANY);
    return new RoutePolicyBooleanCommunityMatchesAny(communitySet);
  }

  private RoutePolicyBoolean toRoutePolicyBoolean(
      Boolean_community_matches_every_rp_stanzaContext ctx) {
    RoutePolicyCommunitySet communitySet =
        toRoutePolicyCommunitySet(ctx.rp_community_set(), ROUTE_POLICY_COMMUNITY_MATCHES_EVERY);
    return new RoutePolicyBooleanCommunityMatchesEvery(communitySet);
  }

  private RoutePolicyBoolean toRoutePolicyBoolean(Boolean_destination_rp_stanzaContext ctx) {
    RoutePolicyPrefixSet prefixSet = toRoutePolicyPrefixSet(ctx.rp_prefix_set());
    return new RoutePolicyBooleanDestination(prefixSet);
  }

  private RoutePolicyBoolean toRoutePolicyBoolean(Boolean_local_preference_rp_stanzaContext ctx) {
    IntComparator cmp = toIntComparator(ctx.int_comp());
    IntExpr rhs = toCommonIntExpr(ctx.rhs);
    return new RoutePolicyBooleanLocalPreference(cmp, rhs);
  }

  private RoutePolicyBoolean toRoutePolicyBoolean(Boolean_med_rp_stanzaContext ctx) {
    IntComparator cmp = toIntComparator(ctx.int_comp());
    IntExpr rhs = toCommonIntExpr(ctx.rhs);
    return new RoutePolicyBooleanMed(cmp, rhs);
  }

  private RoutePolicyBoolean toRoutePolicyBoolean(Boolean_next_hop_in_rp_stanzaContext ctx) {
    RoutePolicyPrefixSet prefixSet = toRoutePolicyPrefixSet(ctx.rp_prefix_set());
    return new RoutePolicyBooleanNextHopIn(prefixSet);
  }

  private RoutePolicyBoolean toRoutePolicyBoolean(Boolean_not_rp_stanzaContext ctx) {
    if (ctx.NOT() == null) {
      return toRoutePolicyBoolean(ctx.boolean_simple_rp_stanza());
    } else {
      return new RoutePolicyBooleanNot(toRoutePolicyBoolean(ctx.boolean_simple_rp_stanza()));
    }
  }

  private RoutePolicyBoolean toRoutePolicyBoolean(Boolean_rib_has_route_rp_stanzaContext ctx) {
    return new RoutePolicyBooleanRibHasRoute(toRoutePolicyPrefixSet(ctx.rp_prefix_set()));
  }

  private RoutePolicyBoolean toRoutePolicyBoolean(Boolean_route_type_is_rp_stanzaContext ctx) {
    RouteTypeExpr type = toRouteType(ctx.type);
    return new RoutePolicyBooleanRouteTypeIs(type);
  }

  private RoutePolicyBoolean toRoutePolicyBoolean(Boolean_rp_stanzaContext ctx) {
    if (ctx.OR() == null) {
      return toRoutePolicyBoolean(ctx.boolean_and_rp_stanza());
    } else {
      return new RoutePolicyBooleanOr(
          toRoutePolicyBoolean(ctx.boolean_rp_stanza()),
          toRoutePolicyBoolean(ctx.boolean_and_rp_stanza()));
    }
  }

  private RoutePolicyBoolean toRoutePolicyBoolean(Boolean_simple_rp_stanzaContext ctx) {
    Boolean_rp_stanzaContext bctx = ctx.boolean_rp_stanza();
    if (bctx != null) {
      return toRoutePolicyBoolean(bctx);
    }

    Boolean_apply_rp_stanzaContext actx = ctx.boolean_apply_rp_stanza();
    if (actx != null) {
      return toRoutePolicyBoolean(actx);
    }

    Boolean_as_path_in_rp_stanzaContext aictx = ctx.boolean_as_path_in_rp_stanza();
    if (aictx != null) {
      return toRoutePolicyBoolean(aictx);
    }

    Boolean_as_path_is_local_rp_stanzaContext alctx = ctx.boolean_as_path_is_local_rp_stanza();
    if (alctx != null) {
      return new RoutePolicyBooleanAsPathIsLocal();
    }

    Boolean_as_path_neighbor_is_rp_stanzaContext anctx =
        ctx.boolean_as_path_neighbor_is_rp_stanza();
    if (anctx != null) {
      return toRoutePolicyBoolean(anctx);
    }

    Boolean_as_path_originates_from_rp_stanzaContext aoctx =
        ctx.boolean_as_path_originates_from_rp_stanza();
    if (aoctx != null) {
      return toRoutePolicyBoolean(aoctx);
    }

    Boolean_as_path_passes_through_rp_stanzaContext apctx =
        ctx.boolean_as_path_passes_through_rp_stanza();
    if (apctx != null) {
      return toRoutePolicyBoolean(apctx);
    }

    Boolean_community_matches_any_rp_stanzaContext cmactx =
        ctx.boolean_community_matches_any_rp_stanza();
    if (cmactx != null) {
      return toRoutePolicyBoolean(cmactx);
    }

    Boolean_community_matches_every_rp_stanzaContext cmectx =
        ctx.boolean_community_matches_every_rp_stanza();
    if (cmectx != null) {
      return toRoutePolicyBoolean(cmectx);
    }

    Boolean_destination_rp_stanzaContext dctx = ctx.boolean_destination_rp_stanza();
    if (dctx != null) {
      return toRoutePolicyBoolean(dctx);
    }

    Boolean_local_preference_rp_stanzaContext lctx = ctx.boolean_local_preference_rp_stanza();
    if (lctx != null) {
      return toRoutePolicyBoolean(lctx);
    }

    Boolean_med_rp_stanzaContext mctx = ctx.boolean_med_rp_stanza();
    if (mctx != null) {
      return toRoutePolicyBoolean(mctx);
    }

    Boolean_next_hop_in_rp_stanzaContext nctx = ctx.boolean_next_hop_in_rp_stanza();
    if (nctx != null) {
      return toRoutePolicyBoolean(nctx);
    }

    Boolean_rib_has_route_rp_stanzaContext ribctx = ctx.boolean_rib_has_route_rp_stanza();
    if (ribctx != null) {
      return toRoutePolicyBoolean(ribctx);
    }

    Boolean_route_type_is_rp_stanzaContext routectx = ctx.boolean_route_type_is_rp_stanza();
    if (routectx != null) {
      return toRoutePolicyBoolean(routectx);
    }

    Boolean_tag_is_rp_stanzaContext tctx = ctx.boolean_tag_is_rp_stanza();
    if (tctx != null) {
      return toRoutePolicyBoolean(tctx);
    }

    throw convError(RoutePolicyBoolean.class, ctx);
  }

  private RoutePolicyBoolean toRoutePolicyBoolean(Boolean_tag_is_rp_stanzaContext ctx) {
    IntComparator cmp = toIntComparator(ctx.int_comp());
    IntExpr rhs = toTagIntExpr(ctx.int_expr());
    return new RoutePolicyBooleanTagIs(cmp, rhs);
  }

  private RoutePolicyCommunitySet toRoutePolicyCommunitySet(
      Rp_community_setContext ctx, CiscoStructureUsage usage) {
    if (ctx.name != null) {
      String name = ctx.name.getText();
      _configuration.referenceStructure(COMMUNITY_SET, name, usage, ctx.name.getStart().getLine());
      return new RoutePolicyCommunitySetName(name);
    } else {
      // inline
      return new RoutePolicyCommunitySetInline(
          ctx.elems.stream().map(this::toCommunitySetElemExpr).collect(Collectors.toList()));
    }
  }

  private RoutePolicyElseBlock toRoutePolicyElseBlock(Else_rp_stanzaContext ctx) {
    List<RoutePolicyStatement> stmts = toRoutePolicyStatementList(ctx.rp_stanza());
    return new RoutePolicyElseBlock(stmts);
  }

  private RoutePolicyElseIfBlock toRoutePolicyElseIfBlock(Elseif_rp_stanzaContext ctx) {
    RoutePolicyBoolean b = toRoutePolicyBoolean(ctx.boolean_rp_stanza());
    List<RoutePolicyStatement> stmts = toRoutePolicyStatementList(ctx.rp_stanza());
    return new RoutePolicyElseIfBlock(b, stmts);
  }

  private RoutePolicyPrefixSet toRoutePolicyPrefixSet(Rp_prefix_setContext ctx) {
    if (ctx.name != null) {
      // named
      String name = ctx.name.getText();
      _configuration.referenceStructure(
          PREFIX_SET, name, ROUTE_POLICY_PREFIX_SET, ctx.name.getStart().getLine());
      return new RoutePolicyPrefixSetName(name);
    } else {
      // inline
      PrefixSpace prefixSpace = new PrefixSpace();
      Prefix6Space prefix6Space = new Prefix6Space();
      boolean ipv6 = false;
      for (Prefix_set_elemContext pctxt : ctx.elems) {
        int lower;
        int upper;
        Prefix prefix = null;
        Prefix6 prefix6 = null;
        if (pctxt.prefix != null) {
          prefix = Prefix.parse(pctxt.prefix.getText());
          lower = prefix.getPrefixLength();
          upper = Prefix.MAX_PREFIX_LENGTH;
        } else if (pctxt.ipa != null) {
          prefix = new Prefix(toIp(pctxt.ipa), Prefix.MAX_PREFIX_LENGTH);
          lower = prefix.getPrefixLength();
          upper = Prefix.MAX_PREFIX_LENGTH;
        } else if (pctxt.ipv6a != null) {
          prefix6 = new Prefix6(toIp6(pctxt.ipv6a), Prefix6.MAX_PREFIX_LENGTH);
          lower = prefix6.getPrefixLength();
          upper = Prefix6.MAX_PREFIX_LENGTH;
        } else if (pctxt.ipv6_prefix != null) {
          prefix6 = new Prefix6(pctxt.ipv6_prefix.getText());
          lower = prefix6.getPrefixLength();
          upper = Prefix6.MAX_PREFIX_LENGTH;
        } else {
          throw new BatfishException("Unhandled alternative");
        }
        if (pctxt.minpl != null) {
          lower = toInteger(pctxt.minpl);
        }
        if (pctxt.maxpl != null) {
          upper = toInteger(pctxt.maxpl);
        }
        if (pctxt.eqpl != null) {
          lower = toInteger(pctxt.eqpl);
          upper = lower;
        }
        if (prefix != null) {
          prefixSpace.addPrefixRange(new PrefixRange(prefix, new SubRange(lower, upper)));
        } else {
          prefix6Space.addPrefix6Range(new Prefix6Range(prefix6, new SubRange(lower, upper)));
          ipv6 = true;
        }
      }
      if (ipv6) {
        return new RoutePolicyInlinePrefix6Set(prefix6Space);
      } else {
        return new RoutePolicyInlinePrefixSet(prefixSpace);
      }
    }
  }

  private RoutePolicyApplyStatement toRoutePolicyStatement(Apply_rp_stanzaContext ctx) {
    return new RoutePolicyApplyStatement(ctx.name.getText());
  }

  private RoutePolicyStatement toRoutePolicyStatement(Delete_rp_stanzaContext ctx) {
    if (ctx.ALL() != null) {
      return new RoutePolicyDeleteAllStatement();
    } else {
      boolean negated = (ctx.NOT() != null);
      return new RoutePolicyDeleteCommunityStatement(
          negated,
          toRoutePolicyCommunitySet(ctx.rp_community_set(), ROUTE_POLICY_DELETE_COMMUNITY_IN));
    }
  }

  private RoutePolicyDispositionStatement toRoutePolicyStatement(Disposition_rp_stanzaContext ctx) {
    RoutePolicyDispositionType t = null;
    if (ctx.DONE() != null) {
      t = RoutePolicyDispositionType.DONE;
    } else if (ctx.DROP() != null) {
      t = RoutePolicyDispositionType.DROP;
    } else if (ctx.PASS() != null) {
      t = RoutePolicyDispositionType.PASS;
    } else if (ctx.UNSUPPRESS_ROUTE() != null) {
      t = RoutePolicyDispositionType.UNSUPPRESS_ROUTE;
    }
    return new RoutePolicyDispositionStatement(t);
  }

  private RoutePolicyStatement toRoutePolicyStatement(Hash_commentContext ctx) {
    String text = ctx.RAW_TEXT().getText();
    return new RoutePolicyComment(text);
  }

  private RoutePolicyIfStatement toRoutePolicyStatement(If_rp_stanzaContext ctx) {
    RoutePolicyBoolean b = toRoutePolicyBoolean(ctx.boolean_rp_stanza());
    List<RoutePolicyStatement> stmts = toRoutePolicyStatementList(ctx.rp_stanza());
    List<RoutePolicyElseIfBlock> elseIfs = new ArrayList<>();
    for (Elseif_rp_stanzaContext ectxt : ctx.elseif_rp_stanza()) {
      elseIfs.add(toRoutePolicyElseIfBlock(ectxt));
    }
    RoutePolicyElseBlock els = null;
    Else_rp_stanzaContext elctxt = ctx.else_rp_stanza();
    if (elctxt != null) {
      els = toRoutePolicyElseBlock(elctxt);
    }
    return new RoutePolicyIfStatement(b, stmts, elseIfs, els);
  }

  private RoutePolicyStatement toRoutePolicyStatement(Prepend_as_path_rp_stanzaContext ctx) {
    AsExpr expr = toAsExpr(ctx.as);
    IntExpr number = null;
    if (ctx.number != null) {
      number = toIntExpr(ctx.number);
    }
    return new RoutePolicyPrependAsPath(expr, number);
  }

  private RoutePolicyStatement toRoutePolicyStatement(Rp_stanzaContext ctx) {
    Apply_rp_stanzaContext actx = ctx.apply_rp_stanza();
    if (actx != null) {
      return toRoutePolicyStatement(actx);
    }

    Delete_rp_stanzaContext dectx = ctx.delete_rp_stanza();
    if (dectx != null) {
      return toRoutePolicyStatement(dectx);
    }

    Disposition_rp_stanzaContext dictx = ctx.disposition_rp_stanza();
    if (dictx != null) {
      return toRoutePolicyStatement(dictx);
    }

    Hash_commentContext hctx = ctx.hash_comment();
    if (hctx != null) {
      return toRoutePolicyStatement(hctx);
    }

    If_rp_stanzaContext ictx = ctx.if_rp_stanza();
    if (ictx != null) {
      return toRoutePolicyStatement(ictx);
    }

    Set_rp_stanzaContext sctx = ctx.set_rp_stanza();
    if (sctx != null) {
      return toRoutePolicyStatement(sctx);
    }

    throw convError(RoutePolicyStatement.class, ctx);
  }

  private RoutePolicyStatement toRoutePolicyStatement(Set_community_rp_stanzaContext ctx) {
    RoutePolicyCommunitySet cset =
        toRoutePolicyCommunitySet(ctx.rp_community_set(), ROUTE_POLICY_SET_COMMUNITY);
    boolean additive = (ctx.ADDITIVE() != null);
    return new RoutePolicySetCommunity(cset, additive);
  }

  private RoutePolicyStatement toRoutePolicyStatement(Set_isis_metric_rp_stanzaContext ctx) {
    LongExpr metric = toCommonLongExpr(ctx.int_expr());
    return new RoutePolicySetIsisMetric(metric);
  }

  private RoutePolicyStatement toRoutePolicyStatement(Set_level_rp_stanzaContext ctx) {
    return new RoutePolicySetLevel(toIsisLevelExpr(ctx.isis_level_expr()));
  }

  private RoutePolicyStatement toRoutePolicyStatement(Set_local_preference_rp_stanzaContext ctx) {
    return new RoutePolicySetLocalPref(toLocalPreferenceIntExpr(ctx.pref));
  }

  private RoutePolicyStatement toRoutePolicyStatement(Set_med_rp_stanzaContext ctx) {
    return new RoutePolicySetMed(toMetricLongExpr(ctx.med));
  }

  private RoutePolicyStatement toRoutePolicyStatement(Set_metric_type_rp_stanzaContext ctx) {
    Rp_metric_typeContext t = ctx.type;
    if (t.rp_ospf_metric_type() != null) {
      return new RoutePolicySetOspfMetricType(toOspfMetricType(t.rp_ospf_metric_type()));
    } else if (t.rp_isis_metric_type() != null) {
      return new RoutePolicySetIsisMetricType(toIsisMetricType(t.rp_isis_metric_type()));
    } else if (t.RP_VARIABLE() != null) {
      return new RoutePolicySetVarMetricType(t.RP_VARIABLE().getText());
    } else {
      throw convError(RoutePolicyStatement.class, ctx);
    }
  }

  private RoutePolicyStatement toRoutePolicyStatement(Set_next_hop_rp_stanzaContext ctx) {
    RoutePolicyNextHop hop = null;
    if (ctx.DISCARD() != null) {
      hop = new RoutePolicyNextHopDiscard();
    } else if (ctx.IP_ADDRESS() != null) {
      hop = new RoutePolicyNextHopIp(toIp(ctx.IP_ADDRESS()));
    } else if (ctx.IPV6_ADDRESS() != null) {
      hop = new RoutePolicyNextHopIP6(toIp6(ctx.IPV6_ADDRESS()));
    } else if (ctx.PEER_ADDRESS() != null) {
      hop = new RoutePolicyNextHopPeerAddress();
    }
    boolean destVrf = (ctx.DESTINATION_VRF() != null);
    if (destVrf) {
      _w.redFlag("Unimplemented 'destination-vrf' directive in: " + getFullText(ctx));
    }
    return new RoutePolicySetNextHop(hop, destVrf);
  }

  private RoutePolicyStatement toRoutePolicyStatement(Set_origin_rp_stanzaContext ctx) {
    OriginExpr origin = toOriginExpr(ctx.origin_expr());
    return new RoutePolicySetOrigin(origin);
  }

  private RoutePolicyStatement toRoutePolicyStatement(Set_rp_stanzaContext ctx) {
    Prepend_as_path_rp_stanzaContext pasctx = ctx.prepend_as_path_rp_stanza();
    if (pasctx != null) {
      return toRoutePolicyStatement(pasctx);
    }

    Set_community_rp_stanzaContext cctx = ctx.set_community_rp_stanza();
    if (cctx != null) {
      return toRoutePolicyStatement(cctx);
    }

    Set_isis_metric_rp_stanzaContext ictx = ctx.set_isis_metric_rp_stanza();
    if (ictx != null) {
      return toRoutePolicyStatement(ictx);
    }

    Set_level_rp_stanzaContext lctx = ctx.set_level_rp_stanza();
    if (lctx != null) {
      return toRoutePolicyStatement(lctx);
    }

    Set_local_preference_rp_stanzaContext lpctx = ctx.set_local_preference_rp_stanza();
    if (lpctx != null) {
      return toRoutePolicyStatement(lpctx);
    }

    Set_med_rp_stanzaContext medctx = ctx.set_med_rp_stanza();
    if (medctx != null) {
      return toRoutePolicyStatement(medctx);
    }

    Set_metric_type_rp_stanzaContext mctx = ctx.set_metric_type_rp_stanza();
    if (mctx != null) {
      return toRoutePolicyStatement(mctx);
    }

    Set_next_hop_rp_stanzaContext nhctx = ctx.set_next_hop_rp_stanza();
    if (nhctx != null) {
      return toRoutePolicyStatement(nhctx);
    }

    Set_next_hop_self_rp_stanzaContext nhsctx = ctx.set_next_hop_self_rp_stanza();
    if (nhsctx != null) {
      return new RoutePolicySetNextHop(new RoutePolicyNextHopSelf(), false);
    }

    Set_origin_rp_stanzaContext octx = ctx.set_origin_rp_stanza();
    if (octx != null) {
      return toRoutePolicyStatement(octx);
    }

    Set_tag_rp_stanzaContext tctx = ctx.set_tag_rp_stanza();
    if (tctx != null) {
      return toRoutePolicyStatement(tctx);
    }

    Set_weight_rp_stanzaContext wctx = ctx.set_weight_rp_stanza();
    if (wctx != null) {
      return toRoutePolicyStatement(wctx);
    }

    return convProblem(
        RoutePolicyStatement.class,
        ctx,
        new RoutePolicyComment(
            String.format("NOP: unsupported route-policy statement: '%s'", getFullText(ctx))));
  }

  private <T, U extends T> T convProblem(
      Class<T> returnType, ParserRuleContext ctx, U defaultReturnValue) {
    if (!_unrecognizedAsRedFlag) {
      throw convError(returnType, ctx);
    }
    _w.redFlag(convErrorMessage(returnType, ctx));
    return defaultReturnValue;
  }

  private RoutePolicyStatement toRoutePolicyStatement(Set_tag_rp_stanzaContext ctx) {
    IntExpr tag = toTagIntExpr(ctx.tag);
    return new RoutePolicySetTag(tag);
  }

  private RoutePolicyStatement toRoutePolicyStatement(Set_weight_rp_stanzaContext wctx) {
    IntExpr weight = toCommonIntExpr(wctx.weight);
    return new RoutePolicySetWeight(weight);
  }

  private List<RoutePolicyStatement> toRoutePolicyStatementList(List<Rp_stanzaContext> ctxts) {
    return ctxts.stream().map(this::toRoutePolicyStatement).collect(Collectors.toList());
  }

  private RouteTypeExpr toRouteType(Rp_route_typeContext ctx) {
    if (ctx.INTERAREA() != null) {
      return new LiteralRouteType(RouteType.INTERAREA);
    } else if (ctx.INTERNAL() != null) {
      return new LiteralRouteType(RouteType.INTERNAL);
    } else if (ctx.LEVEL_1() != null) {
      return new LiteralRouteType(RouteType.LEVEL_1);
    } else if (ctx.LEVEL_1_2() != null) {
      return new LiteralRouteType(RouteType.INTERAREA); // not a typo
    } else if (ctx.LEVEL_2() != null) {
      return new LiteralRouteType(RouteType.LEVEL_2);
    } else if (ctx.LOCAL() != null) {
      return new LiteralRouteType(RouteType.LOCAL);
    } else if (ctx.OSPF_EXTERNAL_TYPE_1() != null) {
      return new LiteralRouteType(RouteType.OSPF_EXTERNAL_TYPE_1);
    } else if (ctx.OSPF_EXTERNAL_TYPE_2() != null) {
      return new LiteralRouteType(RouteType.OSPF_EXTERNAL_TYPE_2);
    } else if (ctx.OSPF_INTER_AREA() != null) {
      return new LiteralRouteType(RouteType.OSPF_INTER_AREA);
    } else if (ctx.OSPF_INTRA_AREA() != null) {
      return new LiteralRouteType(RouteType.OSPF_INTRA_AREA);
    } else if (ctx.OSPF_NSSA_TYPE_1() != null) {
      return new LiteralRouteType(RouteType.OSPF_NSSA_TYPE_1);
    } else if (ctx.OSPF_NSSA_TYPE_2() != null) {
      return new LiteralRouteType(RouteType.OSPF_NSSA_TYPE_2);
    } else if (ctx.RP_VARIABLE() != null) {
      return new VarRouteType(ctx.RP_VARIABLE().getText());
    } else if (ctx.TYPE_1() != null) {
      return new LiteralRouteType(RouteType.TYPE_1);
    } else if (ctx.TYPE_2() != null) {
      return new LiteralRouteType(RouteType.TYPE_2);
    } else {
      throw convError(RouteTypeExpr.class, ctx);
    }
  }

  private SubRangeExpr toSubRangeExpr(Rp_subrangeContext ctx) {
    IntExpr first = toCommonIntExpr(ctx.first);
    IntExpr last = first;
    if (ctx.last != null) {
      last = toCommonIntExpr(ctx.first);
    }
    return new SubRangeExpr(first, last);
  }

  private IntExpr toTagIntExpr(Int_exprContext ctx) {
    if (ctx.DEC() != null && ctx.DASH() == null && ctx.PLUS() == null) {
      int val = toInteger(ctx.DEC());
      return new LiteralInt(val);
    } else if (ctx.RP_VARIABLE() != null) {
      String var = ctx.RP_VARIABLE().getText();
      return new VarInt(var);
    } else {
      throw convError(IntExpr.class, ctx);
    }
  }

  private void warnObjectGroupRedefinition(String name) {
    _w.redFlag("Object group defined multiple times: '" + name + "'");
  }

  @Override
  public void visitErrorNode(ErrorNode errorNode) {
    Token token = errorNode.getSymbol();
    String lineText = errorNode.getText().replace("\n", "").replace("\r", "").trim();
    int line = token.getLine();
    String msg = String.format("Unrecognized Line: %d: %s", line, lineText);
    if (_unrecognizedAsRedFlag) {
      _w.redFlag(msg + " SUBSEQUENT LINES MAY NOT BE PROCESSED CORRECTLY");
      _configuration.setUnrecognized(true);
    } else {
      _parser.getErrors().add(msg);
    }
  }
}<|MERGE_RESOLUTION|>--- conflicted
+++ resolved
@@ -1187,64 +1187,6 @@
 
   private static final String DUPLICATE = "DUPLICATE";
 
-<<<<<<< HEAD
-  private static final String F_ALLOWAS_IN_NUMBER =
-      "bgp -  allowas-in with number - ignored and effectively infinite for now";
-
-  private static final String F_BGP_AUTO_SUMMARY = "bgp - auto-summary";
-
-  private static final String F_BGP_CONFEDERATION = "bgp confederation";
-
-  private static final String F_BGP_INHERIT_PEER_OTHER =
-      "bgp - inherit peer - inheritance not implemented for this peer type";
-
-  private static final String F_BGP_INHERIT_PEER_SESSION_OTHER =
-      "bgp - inherit peer-session - inheritance not implemented for this peer type";
-
-  private static final String F_BGP_MAXIMUM_PEERS = "bgp - maximum-peers";
-
-  private static final String F_BGP_NEIGHBOR_DISTRIBUTE_LIST = "bgp - neighbor distribute-list";
-
-  private static final String F_BGP_REDISTRIBUTE_AGGREGATE = "bgp - redistribute aggregate";
-
-  private static final String F_CM_MATCH_NOT = "class-map - match not (criteria)";
-
-  // https://github.com/batfish/batfish/issues/1946
-  private static final String F_EIGRP_METRIC = "eigrp - metric";
-
-  private static final String F_EIGRP_REDISTRIBUTE_ISIS = "eigrp - redistribute isis";
-
-  private static final String F_FRAGMENTS = "acl fragments";
-
-  private static final String F_INTERFACE_MULTIPOINT = "interface multipoint";
-
-  private static final String F_IP_DEFAULT_GATEWAY = "ip default-gateway";
-
-  private static final String F_IP_ROUTE_VRF = "ip route vrf / vrf - ip route";
-
-  private static final String F_OSPF_AREA_NSSA_NO_REDISTRIBUTION =
-      "ospf - not-so-stubby areas - no-redistribution";
-
-  private static final String F_OSPF_MAXIMUM_PATHS = "ospf - maximum-paths";
-
-  private static final String F_OSPF_REDISTRIBUTE_RIP = "ospf - redistribute rip";
-
-  private static final String F_ROUTE_MAP_SET_METRIC_TYPE = "route-map - set metric-type";
-
-  private static final String F_SWITCHING_MODE = "switching-mode";
-
-  private static final String F_TTL = "acl ttl eq number";
-
-  private static final String F_ACL_ADDRESS_GROUP = "acl match address-group";
-
-  private static final String F_ACL_INTERFACE = "acl match interface";
-
-  private static final String F_ACL_OBJECT = "acl match object";
-
-  private static final String F_REDISTRIBUTE_OSPF_MATCH = "redistribute ospf match route-type";
-
-=======
->>>>>>> e1b8815f
   private static final String INLINE_SERVICE_OBJECT_NAME = "~INLINE_SERVICE_OBJECT~";
 
   @VisibleForTesting static final String SERIAL_LINE = "serial";
@@ -7742,11 +7684,7 @@
       r.setRouteMapLine(mapLine);
       _configuration.referenceStructure(ROUTE_MAP, map, OSPF_REDISTRIBUTE_EIGRP_MAP, mapLine);
     }
-<<<<<<< HEAD
     r.setOnlyClassfulRoutes(ctx.SUBNETS().isEmpty() && !ospfRedistributeSubnetsByDefault(_format));
-=======
-    todo(ctx);
->>>>>>> e1b8815f
   }
 
   @Override
