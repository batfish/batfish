package org.batfish.grammar.cisco;

import static java.util.Comparator.naturalOrder;
import static org.batfish.datamodel.ConfigurationFormat.ARISTA;
import static org.batfish.datamodel.ConfigurationFormat.CISCO_ASA;
import static org.batfish.datamodel.ConfigurationFormat.CISCO_IOS;
import static org.batfish.datamodel.ConfigurationFormat.CISCO_NX;
import static org.batfish.representation.cisco.CiscoStructureType.ACCESS_LIST;
import static org.batfish.representation.cisco.CiscoStructureType.AS_PATH_ACCESS_LIST;
import static org.batfish.representation.cisco.CiscoStructureType.AS_PATH_SET;
import static org.batfish.representation.cisco.CiscoStructureType.BGP_TEMPLATE_PEER;
import static org.batfish.representation.cisco.CiscoStructureType.BGP_TEMPLATE_PEER_POLICY;
import static org.batfish.representation.cisco.CiscoStructureType.BGP_TEMPLATE_PEER_SESSION;
import static org.batfish.representation.cisco.CiscoStructureType.COMMUNITY_LIST_EXPANDED;
import static org.batfish.representation.cisco.CiscoStructureType.COMMUNITY_LIST_STANDARD;
import static org.batfish.representation.cisco.CiscoStructureType.DEPI_CLASS;
import static org.batfish.representation.cisco.CiscoStructureType.DEPI_TUNNEL;
import static org.batfish.representation.cisco.CiscoStructureType.DOCSIS_POLICY;
import static org.batfish.representation.cisco.CiscoStructureType.DOCSIS_POLICY_RULE;
import static org.batfish.representation.cisco.CiscoStructureType.INSPECT_CLASS_MAP;
import static org.batfish.representation.cisco.CiscoStructureType.INSPECT_POLICY_MAP;
import static org.batfish.representation.cisco.CiscoStructureType.INTERFACE;
import static org.batfish.representation.cisco.CiscoStructureType.IPSEC_PROFILE;
import static org.batfish.representation.cisco.CiscoStructureType.IPSEC_TRANSFORM_SET;
import static org.batfish.representation.cisco.CiscoStructureType.IPV4_ACCESS_LIST;
import static org.batfish.representation.cisco.CiscoStructureType.IPV6_ACCESS_LIST;
import static org.batfish.representation.cisco.CiscoStructureType.IPV6_ACCESS_LIST_STANDARD;
import static org.batfish.representation.cisco.CiscoStructureType.IP_ACCESS_LIST;
import static org.batfish.representation.cisco.CiscoStructureType.IP_ACCESS_LIST_EXTENDED;
import static org.batfish.representation.cisco.CiscoStructureType.IP_ACCESS_LIST_STANDARD;
import static org.batfish.representation.cisco.CiscoStructureType.ISAKMP_POLICY;
import static org.batfish.representation.cisco.CiscoStructureType.ISAKMP_PROFILE;
import static org.batfish.representation.cisco.CiscoStructureType.KEYRING;
import static org.batfish.representation.cisco.CiscoStructureType.L2TP_CLASS;
import static org.batfish.representation.cisco.CiscoStructureType.MAC_ACCESS_LIST;
import static org.batfish.representation.cisco.CiscoStructureType.NAT_POOL;
import static org.batfish.representation.cisco.CiscoStructureType.NETWORK_OBJECT_GROUP;
import static org.batfish.representation.cisco.CiscoStructureType.PREFIX6_LIST;
import static org.batfish.representation.cisco.CiscoStructureType.PREFIX_LIST;
import static org.batfish.representation.cisco.CiscoStructureType.PREFIX_SET;
import static org.batfish.representation.cisco.CiscoStructureType.PROTOCOL_OBJECT_GROUP;
import static org.batfish.representation.cisco.CiscoStructureType.PROTOCOL_OR_SERVICE_OBJECT_GROUP;
import static org.batfish.representation.cisco.CiscoStructureType.ROUTE_MAP;
import static org.batfish.representation.cisco.CiscoStructureType.SECURITY_ZONE;
import static org.batfish.representation.cisco.CiscoStructureType.SERVICE_CLASS;
import static org.batfish.representation.cisco.CiscoStructureType.SERVICE_OBJECT_GROUP;
import static org.batfish.representation.cisco.CiscoStructureUsage.BGP_DEFAULT_ORIGINATE_ROUTE_MAP;
import static org.batfish.representation.cisco.CiscoStructureUsage.BGP_INBOUND_FILTER6_LIST;
import static org.batfish.representation.cisco.CiscoStructureUsage.BGP_INBOUND_FILTER_LIST;
import static org.batfish.representation.cisco.CiscoStructureUsage.BGP_INBOUND_PREFIX6_LIST;
import static org.batfish.representation.cisco.CiscoStructureUsage.BGP_INBOUND_PREFIX_LIST;
import static org.batfish.representation.cisco.CiscoStructureUsage.BGP_INBOUND_ROUTE6_MAP;
import static org.batfish.representation.cisco.CiscoStructureUsage.BGP_INBOUND_ROUTE_MAP;
import static org.batfish.representation.cisco.CiscoStructureUsage.BGP_INHERITED_PEER;
import static org.batfish.representation.cisco.CiscoStructureUsage.BGP_INHERITED_PEER_POLICY;
import static org.batfish.representation.cisco.CiscoStructureUsage.BGP_INHERITED_SESSION;
import static org.batfish.representation.cisco.CiscoStructureUsage.BGP_NEIGHBOR_REMOTE_AS_ROUTE_MAP;
import static org.batfish.representation.cisco.CiscoStructureUsage.BGP_NETWORK6_ORIGINATION_ROUTE_MAP;
import static org.batfish.representation.cisco.CiscoStructureUsage.BGP_NETWORK_ORIGINATION_ROUTE_MAP;
import static org.batfish.representation.cisco.CiscoStructureUsage.BGP_OUTBOUND_FILTER6_LIST;
import static org.batfish.representation.cisco.CiscoStructureUsage.BGP_OUTBOUND_FILTER_LIST;
import static org.batfish.representation.cisco.CiscoStructureUsage.BGP_OUTBOUND_PREFIX6_LIST;
import static org.batfish.representation.cisco.CiscoStructureUsage.BGP_OUTBOUND_PREFIX_LIST;
import static org.batfish.representation.cisco.CiscoStructureUsage.BGP_OUTBOUND_ROUTE6_MAP;
import static org.batfish.representation.cisco.CiscoStructureUsage.BGP_OUTBOUND_ROUTE_MAP;
import static org.batfish.representation.cisco.CiscoStructureUsage.BGP_REDISTRIBUTE_CONNECTED_MAP;
import static org.batfish.representation.cisco.CiscoStructureUsage.BGP_REDISTRIBUTE_EIGRP_MAP;
import static org.batfish.representation.cisco.CiscoStructureUsage.BGP_REDISTRIBUTE_ISIS_MAP;
import static org.batfish.representation.cisco.CiscoStructureUsage.BGP_REDISTRIBUTE_LISP_MAP;
import static org.batfish.representation.cisco.CiscoStructureUsage.BGP_REDISTRIBUTE_OSPFV3_MAP;
import static org.batfish.representation.cisco.CiscoStructureUsage.BGP_REDISTRIBUTE_OSPF_MAP;
import static org.batfish.representation.cisco.CiscoStructureUsage.BGP_REDISTRIBUTE_RIP_MAP;
import static org.batfish.representation.cisco.CiscoStructureUsage.BGP_REDISTRIBUTE_STATIC_MAP;
import static org.batfish.representation.cisco.CiscoStructureUsage.BGP_ROUTE_MAP_ADVERTISE;
import static org.batfish.representation.cisco.CiscoStructureUsage.BGP_ROUTE_MAP_ATTRIBUTE;
import static org.batfish.representation.cisco.CiscoStructureUsage.BGP_ROUTE_MAP_OTHER;
import static org.batfish.representation.cisco.CiscoStructureUsage.BGP_ROUTE_MAP_SUPPRESS;
import static org.batfish.representation.cisco.CiscoStructureUsage.BGP_TABLE_MAP;
import static org.batfish.representation.cisco.CiscoStructureUsage.BGP_UPDATE_SOURCE_INTERFACE;
import static org.batfish.representation.cisco.CiscoStructureUsage.BGP_VRF_AGGREGATE_ROUTE_MAP;
import static org.batfish.representation.cisco.CiscoStructureUsage.CLASS_MAP_ACCESS_GROUP;
import static org.batfish.representation.cisco.CiscoStructureUsage.CONTROLLER_DEPI_TUNNEL;
import static org.batfish.representation.cisco.CiscoStructureUsage.CONTROL_PLANE_ACCESS_GROUP;
import static org.batfish.representation.cisco.CiscoStructureUsage.COPS_LISTENER_ACCESS_LIST;
import static org.batfish.representation.cisco.CiscoStructureUsage.CRYPTO_MAP_IPSEC_ISAKMP_ACL;
import static org.batfish.representation.cisco.CiscoStructureUsage.DEPI_TUNNEL_DEPI_CLASS;
import static org.batfish.representation.cisco.CiscoStructureUsage.DEPI_TUNNEL_L2TP_CLASS;
import static org.batfish.representation.cisco.CiscoStructureUsage.DEPI_TUNNEL_PROTECT_TUNNEL;
import static org.batfish.representation.cisco.CiscoStructureUsage.DOCSIS_GROUP_DOCSIS_POLICY;
import static org.batfish.representation.cisco.CiscoStructureUsage.DOCSIS_POLICY_DOCSIS_POLICY_RULE;
import static org.batfish.representation.cisco.CiscoStructureUsage.EXTENDED_ACCESS_LIST_NETWORK_OBJECT_GROUP;
import static org.batfish.representation.cisco.CiscoStructureUsage.EXTENDED_ACCESS_LIST_PROTOCOL_OR_SERVICE_OBJECT_GROUP;
import static org.batfish.representation.cisco.CiscoStructureUsage.INSPECT_CLASS_MAP_MATCH_ACCESS_GROUP;
import static org.batfish.representation.cisco.CiscoStructureUsage.INSPECT_POLICY_MAP_INSPECT_CLASS;
import static org.batfish.representation.cisco.CiscoStructureUsage.INTERFACE_IGMP_ACCESS_GROUP_ACL;
import static org.batfish.representation.cisco.CiscoStructureUsage.INTERFACE_IGMP_STATIC_GROUP_ACL;
import static org.batfish.representation.cisco.CiscoStructureUsage.INTERFACE_IP_INBAND_ACCESS_GROUP;
import static org.batfish.representation.cisco.CiscoStructureUsage.INTERFACE_IP_VERIFY_ACCESS_LIST;
import static org.batfish.representation.cisco.CiscoStructureUsage.INTERFACE_PIM_NEIGHBOR_FILTER;
import static org.batfish.representation.cisco.CiscoStructureUsage.INTERFACE_POLICY_ROUTING_MAP;
import static org.batfish.representation.cisco.CiscoStructureUsage.INTERFACE_ZONE_MEMBER;
import static org.batfish.representation.cisco.CiscoStructureUsage.IPSEC_PROFILE_TRANSFORM_SET;
import static org.batfish.representation.cisco.CiscoStructureUsage.IP_NAT_DESTINATION_ACCESS_LIST;
import static org.batfish.representation.cisco.CiscoStructureUsage.IP_NAT_SOURCE_ACCESS_LIST;
import static org.batfish.representation.cisco.CiscoStructureUsage.IP_NAT_SOURCE_POOL;
import static org.batfish.representation.cisco.CiscoStructureUsage.ISAKMP_POLICY_SELF_REF;
import static org.batfish.representation.cisco.CiscoStructureUsage.ISAKMP_PROFILE_KEYRING;
import static org.batfish.representation.cisco.CiscoStructureUsage.ISAKMP_PROFILE_SELF_REF;
import static org.batfish.representation.cisco.CiscoStructureUsage.LINE_ACCESS_CLASS_LIST;
import static org.batfish.representation.cisco.CiscoStructureUsage.LINE_ACCESS_CLASS_LIST6;
import static org.batfish.representation.cisco.CiscoStructureUsage.MANAGEMENT_SSH_ACCESS_GROUP;
import static org.batfish.representation.cisco.CiscoStructureUsage.MANAGEMENT_TELNET_ACCESS_GROUP;
import static org.batfish.representation.cisco.CiscoStructureUsage.MSDP_PEER_SA_LIST;
import static org.batfish.representation.cisco.CiscoStructureUsage.NETWORK_OBJECT_GROUP_GROUP_OBJECT;
import static org.batfish.representation.cisco.CiscoStructureUsage.NETWORK_OBJECT_GROUP_NETWORK_OBJECT;
import static org.batfish.representation.cisco.CiscoStructureUsage.NTP_ACCESS_GROUP;
import static org.batfish.representation.cisco.CiscoStructureUsage.OSPF_AREA_FILTER_LIST;
import static org.batfish.representation.cisco.CiscoStructureUsage.OSPF_DEFAULT_ORIGINATE_ROUTE_MAP;
import static org.batfish.representation.cisco.CiscoStructureUsage.OSPF_REDISTRIBUTE_BGP_MAP;
import static org.batfish.representation.cisco.CiscoStructureUsage.OSPF_REDISTRIBUTE_CONNECTED_MAP;
import static org.batfish.representation.cisco.CiscoStructureUsage.OSPF_REDISTRIBUTE_STATIC_MAP;
import static org.batfish.representation.cisco.CiscoStructureUsage.PIM_ACCEPT_REGISTER_ACL;
import static org.batfish.representation.cisco.CiscoStructureUsage.PIM_ACCEPT_REGISTER_ROUTE_MAP;
import static org.batfish.representation.cisco.CiscoStructureUsage.PIM_ACCEPT_RP_ACL;
import static org.batfish.representation.cisco.CiscoStructureUsage.PIM_RP_ADDRESS_ACL;
import static org.batfish.representation.cisco.CiscoStructureUsage.PIM_RP_ANNOUNCE_FILTER;
import static org.batfish.representation.cisco.CiscoStructureUsage.PIM_RP_CANDIDATE_ACL;
import static org.batfish.representation.cisco.CiscoStructureUsage.PIM_SEND_RP_ANNOUNCE_ACL;
import static org.batfish.representation.cisco.CiscoStructureUsage.PIM_SPT_THRESHOLD_ACL;
import static org.batfish.representation.cisco.CiscoStructureUsage.QOS_ENFORCE_RULE_SERVICE_CLASS;
import static org.batfish.representation.cisco.CiscoStructureUsage.RIP_DISTRIBUTE_LIST;
import static org.batfish.representation.cisco.CiscoStructureUsage.ROUTER_ISIS_DISTRIBUTE_LIST_ACL;
import static org.batfish.representation.cisco.CiscoStructureUsage.ROUTE_MAP_MATCH_IPV6_ACCESS_LIST;
import static org.batfish.representation.cisco.CiscoStructureUsage.ROUTE_MAP_MATCH_IPV6_PREFIX_LIST;
import static org.batfish.representation.cisco.CiscoStructureUsage.ROUTE_MAP_MATCH_IP_ACCESS_LIST;
import static org.batfish.representation.cisco.CiscoStructureUsage.ROUTE_MAP_MATCH_IP_PREFIX_LIST;
import static org.batfish.representation.cisco.CiscoStructureUsage.ROUTE_POLICY_PREFIX_SET;
import static org.batfish.representation.cisco.CiscoStructureUsage.SNMP_SERVER_COMMUNITY_ACL;
import static org.batfish.representation.cisco.CiscoStructureUsage.SNMP_SERVER_COMMUNITY_ACL4;
import static org.batfish.representation.cisco.CiscoStructureUsage.SNMP_SERVER_COMMUNITY_ACL6;
import static org.batfish.representation.cisco.CiscoStructureUsage.SNMP_SERVER_FILE_TRANSFER_ACL;
import static org.batfish.representation.cisco.CiscoStructureUsage.SNMP_SERVER_TFTP_SERVER_LIST;
import static org.batfish.representation.cisco.CiscoStructureUsage.SSH_ACL;
import static org.batfish.representation.cisco.CiscoStructureUsage.SSH_IPV4_ACL;
import static org.batfish.representation.cisco.CiscoStructureUsage.SSH_IPV6_ACL;
import static org.batfish.representation.cisco.CiscoStructureUsage.TUNNEL_PROTECTION_IPSEC_PROFILE;
import static org.batfish.representation.cisco.CiscoStructureUsage.TUNNEL_SOURCE;
import static org.batfish.representation.cisco.CiscoStructureUsage.WCCP_GROUP_LIST;
import static org.batfish.representation.cisco.CiscoStructureUsage.WCCP_REDIRECT_LIST;
import static org.batfish.representation.cisco.CiscoStructureUsage.WCCP_SERVICE_LIST;
import static org.batfish.representation.cisco.CiscoStructureUsage.ZONE_PAIR_DESTINATION_ZONE;
import static org.batfish.representation.cisco.CiscoStructureUsage.ZONE_PAIR_INSPECT_SERVICE_POLICY;
import static org.batfish.representation.cisco.CiscoStructureUsage.ZONE_PAIR_SOURCE_ZONE;

import com.google.common.collect.ImmutableList;
import com.google.common.collect.ImmutableSortedSet;
import java.util.ArrayList;
import java.util.Collections;
import java.util.EnumSet;
import java.util.HashSet;
import java.util.Iterator;
import java.util.LinkedHashSet;
import java.util.List;
import java.util.Map;
import java.util.Set;
import java.util.SortedMap;
import java.util.SortedSet;
import java.util.TreeMap;
import java.util.TreeSet;
import java.util.function.BiConsumer;
import java.util.stream.Collectors;
import javax.annotation.Nullable;
import org.antlr.v4.runtime.ParserRuleContext;
import org.antlr.v4.runtime.Token;
import org.antlr.v4.runtime.tree.ErrorNode;
import org.antlr.v4.runtime.tree.ParseTreeWalker;
import org.antlr.v4.runtime.tree.TerminalNode;
import org.batfish.common.BatfishException;
import org.batfish.common.RedFlagBatfishException;
import org.batfish.common.Warnings;
import org.batfish.common.WellKnownCommunity;
import org.batfish.common.util.CommonUtil;
import org.batfish.datamodel.BgpTieBreaker;
import org.batfish.datamodel.Configuration;
import org.batfish.datamodel.ConfigurationFormat;
import org.batfish.datamodel.DiffieHellmanGroup;
import org.batfish.datamodel.DscpType;
import org.batfish.datamodel.EncryptionAlgorithm;
import org.batfish.datamodel.IcmpCode;
import org.batfish.datamodel.IcmpType;
import org.batfish.datamodel.IkeAuthenticationAlgorithm;
import org.batfish.datamodel.IkeAuthenticationMethod;
import org.batfish.datamodel.InterfaceAddress;
import org.batfish.datamodel.Ip;
import org.batfish.datamodel.Ip6;
import org.batfish.datamodel.Ip6Wildcard;
import org.batfish.datamodel.IpProtocol;
import org.batfish.datamodel.IpSpace;
import org.batfish.datamodel.IpSpaceReference;
import org.batfish.datamodel.IpWildcard;
import org.batfish.datamodel.IpsecAuthenticationAlgorithm;
import org.batfish.datamodel.IpsecProposal;
import org.batfish.datamodel.IpsecProtocol;
import org.batfish.datamodel.IsisInterfaceMode;
import org.batfish.datamodel.IsisLevel;
import org.batfish.datamodel.IsisMetricType;
import org.batfish.datamodel.IsoAddress;
import org.batfish.datamodel.LineAction;
import org.batfish.datamodel.NamedPort;
import org.batfish.datamodel.OriginType;
import org.batfish.datamodel.OspfAreaSummary;
import org.batfish.datamodel.OspfMetricType;
import org.batfish.datamodel.Prefix;
import org.batfish.datamodel.Prefix6;
import org.batfish.datamodel.Prefix6Range;
import org.batfish.datamodel.Prefix6Space;
import org.batfish.datamodel.PrefixRange;
import org.batfish.datamodel.PrefixSpace;
import org.batfish.datamodel.Route;
import org.batfish.datamodel.RoutingProtocol;
import org.batfish.datamodel.SnmpCommunity;
import org.batfish.datamodel.SnmpHost;
import org.batfish.datamodel.SnmpServer;
import org.batfish.datamodel.State;
import org.batfish.datamodel.SubRange;
import org.batfish.datamodel.SwitchportEncapsulationType;
import org.batfish.datamodel.SwitchportMode;
import org.batfish.datamodel.TcpFlags;
import org.batfish.datamodel.routing_policy.expr.AsExpr;
import org.batfish.datamodel.routing_policy.expr.AsPathSetElem;
import org.batfish.datamodel.routing_policy.expr.AsPathSetExpr;
import org.batfish.datamodel.routing_policy.expr.AutoAs;
import org.batfish.datamodel.routing_policy.expr.CommunitySetElem;
import org.batfish.datamodel.routing_policy.expr.CommunitySetElemHalfExpr;
import org.batfish.datamodel.routing_policy.expr.DecrementLocalPreference;
import org.batfish.datamodel.routing_policy.expr.DecrementMetric;
import org.batfish.datamodel.routing_policy.expr.ExplicitAs;
import org.batfish.datamodel.routing_policy.expr.ExplicitAsPathSet;
import org.batfish.datamodel.routing_policy.expr.IgpCost;
import org.batfish.datamodel.routing_policy.expr.IncrementLocalPreference;
import org.batfish.datamodel.routing_policy.expr.IncrementMetric;
import org.batfish.datamodel.routing_policy.expr.IntComparator;
import org.batfish.datamodel.routing_policy.expr.IntExpr;
import org.batfish.datamodel.routing_policy.expr.IsisLevelExpr;
import org.batfish.datamodel.routing_policy.expr.LiteralCommunitySetElemHalf;
import org.batfish.datamodel.routing_policy.expr.LiteralInt;
import org.batfish.datamodel.routing_policy.expr.LiteralIsisLevel;
import org.batfish.datamodel.routing_policy.expr.LiteralLong;
import org.batfish.datamodel.routing_policy.expr.LiteralOrigin;
import org.batfish.datamodel.routing_policy.expr.LiteralRouteType;
import org.batfish.datamodel.routing_policy.expr.LongExpr;
import org.batfish.datamodel.routing_policy.expr.NamedAsPathSet;
import org.batfish.datamodel.routing_policy.expr.OriginExpr;
import org.batfish.datamodel.routing_policy.expr.RangeCommunitySetElemHalf;
import org.batfish.datamodel.routing_policy.expr.RegexAsPathSetElem;
import org.batfish.datamodel.routing_policy.expr.RouteType;
import org.batfish.datamodel.routing_policy.expr.RouteTypeExpr;
import org.batfish.datamodel.routing_policy.expr.SubRangeExpr;
import org.batfish.datamodel.routing_policy.expr.VarAs;
import org.batfish.datamodel.routing_policy.expr.VarAsPathSet;
import org.batfish.datamodel.routing_policy.expr.VarCommunitySetElemHalf;
import org.batfish.datamodel.routing_policy.expr.VarInt;
import org.batfish.datamodel.routing_policy.expr.VarIsisLevel;
import org.batfish.datamodel.routing_policy.expr.VarLong;
import org.batfish.datamodel.routing_policy.expr.VarOrigin;
import org.batfish.datamodel.routing_policy.expr.VarRouteType;
import org.batfish.datamodel.vendor_family.cisco.Aaa;
import org.batfish.datamodel.vendor_family.cisco.AaaAccounting;
import org.batfish.datamodel.vendor_family.cisco.AaaAccountingCommands;
import org.batfish.datamodel.vendor_family.cisco.AaaAccountingDefault;
import org.batfish.datamodel.vendor_family.cisco.AaaAuthentication;
import org.batfish.datamodel.vendor_family.cisco.AaaAuthenticationLogin;
import org.batfish.datamodel.vendor_family.cisco.AaaAuthenticationLoginList;
import org.batfish.datamodel.vendor_family.cisco.Buffered;
import org.batfish.datamodel.vendor_family.cisco.Cable;
import org.batfish.datamodel.vendor_family.cisco.DepiClass;
import org.batfish.datamodel.vendor_family.cisco.DepiTunnel;
import org.batfish.datamodel.vendor_family.cisco.DocsisPolicy;
import org.batfish.datamodel.vendor_family.cisco.DocsisPolicyRule;
import org.batfish.datamodel.vendor_family.cisco.L2tpClass;
import org.batfish.datamodel.vendor_family.cisco.Line;
import org.batfish.datamodel.vendor_family.cisco.Logging;
import org.batfish.datamodel.vendor_family.cisco.LoggingHost;
import org.batfish.datamodel.vendor_family.cisco.LoggingType;
import org.batfish.datamodel.vendor_family.cisco.Ntp;
import org.batfish.datamodel.vendor_family.cisco.NtpServer;
import org.batfish.datamodel.vendor_family.cisco.Service;
import org.batfish.datamodel.vendor_family.cisco.ServiceClass;
import org.batfish.datamodel.vendor_family.cisco.Sntp;
import org.batfish.datamodel.vendor_family.cisco.SntpServer;
import org.batfish.datamodel.vendor_family.cisco.SshSettings;
import org.batfish.datamodel.vendor_family.cisco.User;
import org.batfish.grammar.ControlPlaneExtractor;
import org.batfish.grammar.cisco.CiscoParser.Aaa_accountingContext;
import org.batfish.grammar.cisco.CiscoParser.Aaa_accounting_commands_lineContext;
import org.batfish.grammar.cisco.CiscoParser.Aaa_accounting_defaultContext;
import org.batfish.grammar.cisco.CiscoParser.Aaa_accounting_default_groupContext;
import org.batfish.grammar.cisco.CiscoParser.Aaa_accounting_default_localContext;
import org.batfish.grammar.cisco.CiscoParser.Aaa_authenticationContext;
import org.batfish.grammar.cisco.CiscoParser.Aaa_authentication_asaContext;
import org.batfish.grammar.cisco.CiscoParser.Aaa_authentication_list_methodContext;
import org.batfish.grammar.cisco.CiscoParser.Aaa_authentication_loginContext;
import org.batfish.grammar.cisco.CiscoParser.Aaa_authentication_login_listContext;
import org.batfish.grammar.cisco.CiscoParser.Aaa_authentication_login_privilege_modeContext;
import org.batfish.grammar.cisco.CiscoParser.Aaa_new_modelContext;
import org.batfish.grammar.cisco.CiscoParser.Access_list_actionContext;
import org.batfish.grammar.cisco.CiscoParser.Access_list_ip6_rangeContext;
import org.batfish.grammar.cisco.CiscoParser.Access_list_ip_rangeContext;
import org.batfish.grammar.cisco.CiscoParser.Activate_bgp_tailContext;
import org.batfish.grammar.cisco.CiscoParser.Additional_paths_rb_stanzaContext;
import org.batfish.grammar.cisco.CiscoParser.Address_family_headerContext;
import org.batfish.grammar.cisco.CiscoParser.Address_family_rb_stanzaContext;
import org.batfish.grammar.cisco.CiscoParser.Af_group_rb_stanzaContext;
import org.batfish.grammar.cisco.CiscoParser.Aggregate_address_rb_stanzaContext;
import org.batfish.grammar.cisco.CiscoParser.Allowas_in_bgp_tailContext;
import org.batfish.grammar.cisco.CiscoParser.Always_compare_med_rb_stanzaContext;
import org.batfish.grammar.cisco.CiscoParser.Apply_rp_stanzaContext;
import org.batfish.grammar.cisco.CiscoParser.As_exprContext;
import org.batfish.grammar.cisco.CiscoParser.As_path_multipath_relax_rb_stanzaContext;
import org.batfish.grammar.cisco.CiscoParser.As_path_set_elemContext;
import org.batfish.grammar.cisco.CiscoParser.As_path_set_exprContext;
import org.batfish.grammar.cisco.CiscoParser.As_path_set_inlineContext;
import org.batfish.grammar.cisco.CiscoParser.As_path_set_stanzaContext;
import org.batfish.grammar.cisco.CiscoParser.Auto_summary_bgp_tailContext;
import org.batfish.grammar.cisco.CiscoParser.Banner_stanzaContext;
import org.batfish.grammar.cisco.CiscoParser.Bgp_address_familyContext;
import org.batfish.grammar.cisco.CiscoParser.Bgp_advertise_inactive_rb_stanzaContext;
import org.batfish.grammar.cisco.CiscoParser.Bgp_asnContext;
import org.batfish.grammar.cisco.CiscoParser.Bgp_confederation_rb_stanzaContext;
import org.batfish.grammar.cisco.CiscoParser.Bgp_listen_range_rb_stanzaContext;
import org.batfish.grammar.cisco.CiscoParser.Boolean_and_rp_stanzaContext;
import org.batfish.grammar.cisco.CiscoParser.Boolean_apply_rp_stanzaContext;
import org.batfish.grammar.cisco.CiscoParser.Boolean_as_path_in_rp_stanzaContext;
import org.batfish.grammar.cisco.CiscoParser.Boolean_as_path_is_local_rp_stanzaContext;
import org.batfish.grammar.cisco.CiscoParser.Boolean_as_path_neighbor_is_rp_stanzaContext;
import org.batfish.grammar.cisco.CiscoParser.Boolean_as_path_originates_from_rp_stanzaContext;
import org.batfish.grammar.cisco.CiscoParser.Boolean_as_path_passes_through_rp_stanzaContext;
import org.batfish.grammar.cisco.CiscoParser.Boolean_community_matches_any_rp_stanzaContext;
import org.batfish.grammar.cisco.CiscoParser.Boolean_community_matches_every_rp_stanzaContext;
import org.batfish.grammar.cisco.CiscoParser.Boolean_destination_rp_stanzaContext;
import org.batfish.grammar.cisco.CiscoParser.Boolean_local_preference_rp_stanzaContext;
import org.batfish.grammar.cisco.CiscoParser.Boolean_med_rp_stanzaContext;
import org.batfish.grammar.cisco.CiscoParser.Boolean_next_hop_in_rp_stanzaContext;
import org.batfish.grammar.cisco.CiscoParser.Boolean_not_rp_stanzaContext;
import org.batfish.grammar.cisco.CiscoParser.Boolean_rib_has_route_rp_stanzaContext;
import org.batfish.grammar.cisco.CiscoParser.Boolean_route_type_is_rp_stanzaContext;
import org.batfish.grammar.cisco.CiscoParser.Boolean_rp_stanzaContext;
import org.batfish.grammar.cisco.CiscoParser.Boolean_simple_rp_stanzaContext;
import org.batfish.grammar.cisco.CiscoParser.Boolean_tag_is_rp_stanzaContext;
import org.batfish.grammar.cisco.CiscoParser.Cadant_stdacl_nameContext;
import org.batfish.grammar.cisco.CiscoParser.Cip_profileContext;
import org.batfish.grammar.cisco.CiscoParser.Cip_transform_setContext;
import org.batfish.grammar.cisco.CiscoParser.Cipprf_set_pfsContext;
import org.batfish.grammar.cisco.CiscoParser.Cipprf_set_transform_setContext;
import org.batfish.grammar.cisco.CiscoParser.Cipt_modeContext;
import org.batfish.grammar.cisco.CiscoParser.Cis_policyContext;
import org.batfish.grammar.cisco.CiscoParser.Cis_profileContext;
import org.batfish.grammar.cisco.CiscoParser.Cisco_configurationContext;
import org.batfish.grammar.cisco.CiscoParser.Cispol_authenticationContext;
import org.batfish.grammar.cisco.CiscoParser.Cispol_encrContext;
import org.batfish.grammar.cisco.CiscoParser.Cispol_encryptionContext;
import org.batfish.grammar.cisco.CiscoParser.Cispol_groupContext;
import org.batfish.grammar.cisco.CiscoParser.Cispol_hashContext;
import org.batfish.grammar.cisco.CiscoParser.Cispol_lifetimeContext;
import org.batfish.grammar.cisco.CiscoParser.Cisprf_keyringContext;
import org.batfish.grammar.cisco.CiscoParser.Cisprf_local_addressContext;
import org.batfish.grammar.cisco.CiscoParser.Cisprf_matchContext;
import org.batfish.grammar.cisco.CiscoParser.Ckr_local_addressContext;
import org.batfish.grammar.cisco.CiscoParser.Ckr_pskContext;
import org.batfish.grammar.cisco.CiscoParser.Clb_docsis_policyContext;
import org.batfish.grammar.cisco.CiscoParser.Clb_ruleContext;
import org.batfish.grammar.cisco.CiscoParser.Clbdg_docsis_policyContext;
import org.batfish.grammar.cisco.CiscoParser.Cluster_id_bgp_tailContext;
import org.batfish.grammar.cisco.CiscoParser.Cm_ios_inspectContext;
import org.batfish.grammar.cisco.CiscoParser.Cm_iosi_matchContext;
import org.batfish.grammar.cisco.CiscoParser.Cmm_access_groupContext;
import org.batfish.grammar.cisco.CiscoParser.Cntlr_rf_channelContext;
import org.batfish.grammar.cisco.CiscoParser.Cntlrrfc_depi_tunnelContext;
import org.batfish.grammar.cisco.CiscoParser.CommunityContext;
import org.batfish.grammar.cisco.CiscoParser.Compare_routerid_rb_stanzaContext;
import org.batfish.grammar.cisco.CiscoParser.Continue_rm_stanzaContext;
import org.batfish.grammar.cisco.CiscoParser.Copsl_access_listContext;
import org.batfish.grammar.cisco.CiscoParser.Cp_ip_access_groupContext;
import org.batfish.grammar.cisco.CiscoParser.Cqer_service_classContext;
import org.batfish.grammar.cisco.CiscoParser.Crypto_keyringContext;
import org.batfish.grammar.cisco.CiscoParser.Crypto_map_ii_match_addressContext;
import org.batfish.grammar.cisco.CiscoParser.Cs_classContext;
import org.batfish.grammar.cisco.CiscoParser.Csc_nameContext;
import org.batfish.grammar.cisco.CiscoParser.Default_information_originate_rb_stanzaContext;
import org.batfish.grammar.cisco.CiscoParser.Default_metric_bgp_tailContext;
import org.batfish.grammar.cisco.CiscoParser.Default_originate_bgp_tailContext;
import org.batfish.grammar.cisco.CiscoParser.Default_shutdown_bgp_tailContext;
import org.batfish.grammar.cisco.CiscoParser.Delete_rp_stanzaContext;
import org.batfish.grammar.cisco.CiscoParser.Description_bgp_tailContext;
import org.batfish.grammar.cisco.CiscoParser.Dh_groupContext;
import org.batfish.grammar.cisco.CiscoParser.Disable_peer_as_check_bgp_tailContext;
import org.batfish.grammar.cisco.CiscoParser.Disposition_rp_stanzaContext;
import org.batfish.grammar.cisco.CiscoParser.Distribute_list_bgp_tailContext;
import org.batfish.grammar.cisco.CiscoParser.Distribute_list_is_stanzaContext;
import org.batfish.grammar.cisco.CiscoParser.Domain_lookupContext;
import org.batfish.grammar.cisco.CiscoParser.Domain_nameContext;
import org.batfish.grammar.cisco.CiscoParser.Domain_name_serverContext;
import org.batfish.grammar.cisco.CiscoParser.Dscp_typeContext;
import org.batfish.grammar.cisco.CiscoParser.Dt_depi_classContext;
import org.batfish.grammar.cisco.CiscoParser.Dt_l2tp_classContext;
import org.batfish.grammar.cisco.CiscoParser.Dt_protect_tunnelContext;
import org.batfish.grammar.cisco.CiscoParser.Ebgp_multihop_bgp_tailContext;
import org.batfish.grammar.cisco.CiscoParser.Else_rp_stanzaContext;
import org.batfish.grammar.cisco.CiscoParser.Elseif_rp_stanzaContext;
import org.batfish.grammar.cisco.CiscoParser.Empty_neighbor_block_address_familyContext;
import org.batfish.grammar.cisco.CiscoParser.Enable_secretContext;
import org.batfish.grammar.cisco.CiscoParser.Extended_access_list_additional_featureContext;
import org.batfish.grammar.cisco.CiscoParser.Extended_access_list_stanzaContext;
import org.batfish.grammar.cisco.CiscoParser.Extended_access_list_tailContext;
import org.batfish.grammar.cisco.CiscoParser.Extended_ipv6_access_list_stanzaContext;
import org.batfish.grammar.cisco.CiscoParser.Extended_ipv6_access_list_tailContext;
import org.batfish.grammar.cisco.CiscoParser.Failover_interfaceContext;
import org.batfish.grammar.cisco.CiscoParser.Failover_linkContext;
import org.batfish.grammar.cisco.CiscoParser.Flan_interfaceContext;
import org.batfish.grammar.cisco.CiscoParser.Flan_unitContext;
import org.batfish.grammar.cisco.CiscoParser.Hash_commentContext;
import org.batfish.grammar.cisco.CiscoParser.If_autostateContext;
import org.batfish.grammar.cisco.CiscoParser.If_bandwidthContext;
import org.batfish.grammar.cisco.CiscoParser.If_descriptionContext;
import org.batfish.grammar.cisco.CiscoParser.If_ip_access_groupContext;
import org.batfish.grammar.cisco.CiscoParser.If_ip_addressContext;
import org.batfish.grammar.cisco.CiscoParser.If_ip_address_secondaryContext;
import org.batfish.grammar.cisco.CiscoParser.If_ip_helper_addressContext;
import org.batfish.grammar.cisco.CiscoParser.If_ip_igmpContext;
import org.batfish.grammar.cisco.CiscoParser.If_ip_inband_access_groupContext;
import org.batfish.grammar.cisco.CiscoParser.If_ip_nat_destinationContext;
import org.batfish.grammar.cisco.CiscoParser.If_ip_nat_sourceContext;
import org.batfish.grammar.cisco.CiscoParser.If_ip_ospf_areaContext;
import org.batfish.grammar.cisco.CiscoParser.If_ip_ospf_costContext;
import org.batfish.grammar.cisco.CiscoParser.If_ip_ospf_dead_intervalContext;
import org.batfish.grammar.cisco.CiscoParser.If_ip_ospf_dead_interval_minimalContext;
import org.batfish.grammar.cisco.CiscoParser.If_ip_ospf_networkContext;
import org.batfish.grammar.cisco.CiscoParser.If_ip_ospf_passive_interfaceContext;
import org.batfish.grammar.cisco.CiscoParser.If_ip_pim_neighbor_filterContext;
import org.batfish.grammar.cisco.CiscoParser.If_ip_policyContext;
import org.batfish.grammar.cisco.CiscoParser.If_ip_proxy_arpContext;
import org.batfish.grammar.cisco.CiscoParser.If_ip_router_isisContext;
import org.batfish.grammar.cisco.CiscoParser.If_ip_router_ospf_areaContext;
import org.batfish.grammar.cisco.CiscoParser.If_ip_verifyContext;
import org.batfish.grammar.cisco.CiscoParser.If_ip_vrf_forwardingContext;
import org.batfish.grammar.cisco.CiscoParser.If_isis_metricContext;
import org.batfish.grammar.cisco.CiscoParser.If_mtuContext;
import org.batfish.grammar.cisco.CiscoParser.If_rp_stanzaContext;
import org.batfish.grammar.cisco.CiscoParser.If_shutdownContext;
import org.batfish.grammar.cisco.CiscoParser.If_spanning_treeContext;
import org.batfish.grammar.cisco.CiscoParser.If_st_portfastContext;
import org.batfish.grammar.cisco.CiscoParser.If_switchportContext;
import org.batfish.grammar.cisco.CiscoParser.If_switchport_accessContext;
import org.batfish.grammar.cisco.CiscoParser.If_switchport_modeContext;
import org.batfish.grammar.cisco.CiscoParser.If_switchport_trunk_allowedContext;
import org.batfish.grammar.cisco.CiscoParser.If_switchport_trunk_encapsulationContext;
import org.batfish.grammar.cisco.CiscoParser.If_switchport_trunk_nativeContext;
import org.batfish.grammar.cisco.CiscoParser.If_vrf_memberContext;
import org.batfish.grammar.cisco.CiscoParser.If_vrrpContext;
import org.batfish.grammar.cisco.CiscoParser.If_zone_memberContext;
import org.batfish.grammar.cisco.CiscoParser.Ifdhcpr_addressContext;
import org.batfish.grammar.cisco.CiscoParser.Ifdhcpr_clientContext;
import org.batfish.grammar.cisco.CiscoParser.Ifigmp_access_groupContext;
import org.batfish.grammar.cisco.CiscoParser.Ifigmpsg_aclContext;
import org.batfish.grammar.cisco.CiscoParser.Iftunnel_destinationContext;
import org.batfish.grammar.cisco.CiscoParser.Iftunnel_modeContext;
import org.batfish.grammar.cisco.CiscoParser.Iftunnel_protectionContext;
import org.batfish.grammar.cisco.CiscoParser.Iftunnel_sourceContext;
import org.batfish.grammar.cisco.CiscoParser.Ifvrrp_authenticationContext;
import org.batfish.grammar.cisco.CiscoParser.Ifvrrp_ipContext;
import org.batfish.grammar.cisco.CiscoParser.Ifvrrp_preemptContext;
import org.batfish.grammar.cisco.CiscoParser.Ifvrrp_priorityContext;
import org.batfish.grammar.cisco.CiscoParser.Ike_encryptionContext;
import org.batfish.grammar.cisco.CiscoParser.Ike_encryption_arubaContext;
import org.batfish.grammar.cisco.CiscoParser.Inherit_peer_policy_bgp_tailContext;
import org.batfish.grammar.cisco.CiscoParser.Inherit_peer_session_bgp_tailContext;
import org.batfish.grammar.cisco.CiscoParser.Inspect_protocolContext;
import org.batfish.grammar.cisco.CiscoParser.Int_compContext;
import org.batfish.grammar.cisco.CiscoParser.Int_exprContext;
import org.batfish.grammar.cisco.CiscoParser.Interface_is_stanzaContext;
import org.batfish.grammar.cisco.CiscoParser.Interface_nameContext;
import org.batfish.grammar.cisco.CiscoParser.Ip_as_path_access_list_stanzaContext;
import org.batfish.grammar.cisco.CiscoParser.Ip_as_path_access_list_tailContext;
import org.batfish.grammar.cisco.CiscoParser.Ip_community_list_expanded_stanzaContext;
import org.batfish.grammar.cisco.CiscoParser.Ip_community_list_expanded_tailContext;
import org.batfish.grammar.cisco.CiscoParser.Ip_community_list_standard_stanzaContext;
import org.batfish.grammar.cisco.CiscoParser.Ip_community_list_standard_tailContext;
import org.batfish.grammar.cisco.CiscoParser.Ip_dhcp_relay_serverContext;
import org.batfish.grammar.cisco.CiscoParser.Ip_domain_lookupContext;
import org.batfish.grammar.cisco.CiscoParser.Ip_domain_nameContext;
import org.batfish.grammar.cisco.CiscoParser.Ip_hostnameContext;
import org.batfish.grammar.cisco.CiscoParser.Ip_nat_poolContext;
import org.batfish.grammar.cisco.CiscoParser.Ip_nat_pool_rangeContext;
import org.batfish.grammar.cisco.CiscoParser.Ip_prefix_list_stanzaContext;
import org.batfish.grammar.cisco.CiscoParser.Ip_prefix_list_tailContext;
import org.batfish.grammar.cisco.CiscoParser.Ip_route_stanzaContext;
import org.batfish.grammar.cisco.CiscoParser.Ip_route_tailContext;
import org.batfish.grammar.cisco.CiscoParser.Ip_ssh_versionContext;
import org.batfish.grammar.cisco.CiscoParser.Ipsec_authenticationContext;
import org.batfish.grammar.cisco.CiscoParser.Ipsec_encryptionContext;
import org.batfish.grammar.cisco.CiscoParser.Ipv6_prefix_list_stanzaContext;
import org.batfish.grammar.cisco.CiscoParser.Ipv6_prefix_list_tailContext;
import org.batfish.grammar.cisco.CiscoParser.Is_type_is_stanzaContext;
import org.batfish.grammar.cisco.CiscoParser.Isis_levelContext;
import org.batfish.grammar.cisco.CiscoParser.Isis_level_exprContext;
import org.batfish.grammar.cisco.CiscoParser.L_access_classContext;
import org.batfish.grammar.cisco.CiscoParser.L_exec_timeoutContext;
import org.batfish.grammar.cisco.CiscoParser.L_login_authenticationContext;
import org.batfish.grammar.cisco.CiscoParser.L_transportContext;
import org.batfish.grammar.cisco.CiscoParser.Local_as_bgp_tailContext;
import org.batfish.grammar.cisco.CiscoParser.Logging_addressContext;
import org.batfish.grammar.cisco.CiscoParser.Logging_bufferedContext;
import org.batfish.grammar.cisco.CiscoParser.Logging_consoleContext;
import org.batfish.grammar.cisco.CiscoParser.Logging_hostContext;
import org.batfish.grammar.cisco.CiscoParser.Logging_onContext;
import org.batfish.grammar.cisco.CiscoParser.Logging_serverContext;
import org.batfish.grammar.cisco.CiscoParser.Logging_severityContext;
import org.batfish.grammar.cisco.CiscoParser.Logging_source_interfaceContext;
import org.batfish.grammar.cisco.CiscoParser.Logging_trapContext;
import org.batfish.grammar.cisco.CiscoParser.Management_ssh_ip_access_groupContext;
import org.batfish.grammar.cisco.CiscoParser.Management_telnet_ip_access_groupContext;
import org.batfish.grammar.cisco.CiscoParser.Match_as_path_access_list_rm_stanzaContext;
import org.batfish.grammar.cisco.CiscoParser.Match_community_list_rm_stanzaContext;
import org.batfish.grammar.cisco.CiscoParser.Match_ip_access_list_rm_stanzaContext;
import org.batfish.grammar.cisco.CiscoParser.Match_ip_prefix_list_rm_stanzaContext;
import org.batfish.grammar.cisco.CiscoParser.Match_ipv6_access_list_rm_stanzaContext;
import org.batfish.grammar.cisco.CiscoParser.Match_ipv6_prefix_list_rm_stanzaContext;
import org.batfish.grammar.cisco.CiscoParser.Match_semanticsContext;
import org.batfish.grammar.cisco.CiscoParser.Match_source_protocol_rm_stanzaContext;
import org.batfish.grammar.cisco.CiscoParser.Match_tag_rm_stanzaContext;
import org.batfish.grammar.cisco.CiscoParser.Maximum_paths_bgp_tailContext;
import org.batfish.grammar.cisco.CiscoParser.Maximum_peers_bgp_tailContext;
import org.batfish.grammar.cisco.CiscoParser.Neighbor_block_address_familyContext;
import org.batfish.grammar.cisco.CiscoParser.Neighbor_block_inheritContext;
import org.batfish.grammar.cisco.CiscoParser.Neighbor_block_rb_stanzaContext;
import org.batfish.grammar.cisco.CiscoParser.Neighbor_flat_rb_stanzaContext;
import org.batfish.grammar.cisco.CiscoParser.Neighbor_group_rb_stanzaContext;
import org.batfish.grammar.cisco.CiscoParser.Net_is_stanzaContext;
import org.batfish.grammar.cisco.CiscoParser.Network6_bgp_tailContext;
import org.batfish.grammar.cisco.CiscoParser.Network_bgp_tailContext;
import org.batfish.grammar.cisco.CiscoParser.Next_hop_self_bgp_tailContext;
import org.batfish.grammar.cisco.CiscoParser.No_ip_prefix_list_stanzaContext;
import org.batfish.grammar.cisco.CiscoParser.No_neighbor_activate_rb_stanzaContext;
import org.batfish.grammar.cisco.CiscoParser.No_neighbor_shutdown_rb_stanzaContext;
import org.batfish.grammar.cisco.CiscoParser.No_redistribute_connected_rb_stanzaContext;
import org.batfish.grammar.cisco.CiscoParser.No_route_map_stanzaContext;
import org.batfish.grammar.cisco.CiscoParser.No_shutdown_rb_stanzaContext;
import org.batfish.grammar.cisco.CiscoParser.Ntp_access_groupContext;
import org.batfish.grammar.cisco.CiscoParser.Ntp_serverContext;
import org.batfish.grammar.cisco.CiscoParser.Ntp_source_interfaceContext;
import org.batfish.grammar.cisco.CiscoParser.Null_as_path_regexContext;
import org.batfish.grammar.cisco.CiscoParser.Og_networkContext;
import org.batfish.grammar.cisco.CiscoParser.Og_protocolContext;
import org.batfish.grammar.cisco.CiscoParser.Og_serviceContext;
import org.batfish.grammar.cisco.CiscoParser.Ogn_group_objectContext;
import org.batfish.grammar.cisco.CiscoParser.Ogn_host_ipContext;
import org.batfish.grammar.cisco.CiscoParser.Ogn_ip_with_maskContext;
import org.batfish.grammar.cisco.CiscoParser.Ogn_network_objectContext;
import org.batfish.grammar.cisco.CiscoParser.Ogp_protocol_objectContext;
import org.batfish.grammar.cisco.CiscoParser.Ogs_icmpContext;
import org.batfish.grammar.cisco.CiscoParser.Ogs_tcpContext;
import org.batfish.grammar.cisco.CiscoParser.Ogs_udpContext;
import org.batfish.grammar.cisco.CiscoParser.Origin_exprContext;
import org.batfish.grammar.cisco.CiscoParser.Origin_expr_literalContext;
import org.batfish.grammar.cisco.CiscoParser.Passive_iis_stanzaContext;
import org.batfish.grammar.cisco.CiscoParser.Passive_interface_default_is_stanzaContext;
import org.batfish.grammar.cisco.CiscoParser.Passive_interface_is_stanzaContext;
import org.batfish.grammar.cisco.CiscoParser.Peer_group_assignment_rb_stanzaContext;
import org.batfish.grammar.cisco.CiscoParser.Peer_group_creation_rb_stanzaContext;
import org.batfish.grammar.cisco.CiscoParser.Peer_sa_filterContext;
import org.batfish.grammar.cisco.CiscoParser.Pi_iosicd_dropContext;
import org.batfish.grammar.cisco.CiscoParser.Pi_iosicd_passContext;
import org.batfish.grammar.cisco.CiscoParser.Pim_accept_registerContext;
import org.batfish.grammar.cisco.CiscoParser.Pim_accept_rpContext;
import org.batfish.grammar.cisco.CiscoParser.Pim_rp_addressContext;
import org.batfish.grammar.cisco.CiscoParser.Pim_rp_announce_filterContext;
import org.batfish.grammar.cisco.CiscoParser.Pim_rp_candidateContext;
import org.batfish.grammar.cisco.CiscoParser.Pim_send_rp_announceContext;
import org.batfish.grammar.cisco.CiscoParser.Pim_spt_thresholdContext;
import org.batfish.grammar.cisco.CiscoParser.Pm_ios_inspectContext;
import org.batfish.grammar.cisco.CiscoParser.Pm_iosi_class_type_inspectContext;
import org.batfish.grammar.cisco.CiscoParser.Pm_iosict_dropContext;
import org.batfish.grammar.cisco.CiscoParser.Pm_iosict_inspectContext;
import org.batfish.grammar.cisco.CiscoParser.Pm_iosict_passContext;
import org.batfish.grammar.cisco.CiscoParser.PortContext;
import org.batfish.grammar.cisco.CiscoParser.Port_specifierContext;
import org.batfish.grammar.cisco.CiscoParser.Prefix_list_bgp_tailContext;
import org.batfish.grammar.cisco.CiscoParser.Prefix_set_elemContext;
import org.batfish.grammar.cisco.CiscoParser.Prefix_set_stanzaContext;
import org.batfish.grammar.cisco.CiscoParser.Prepend_as_path_rp_stanzaContext;
import org.batfish.grammar.cisco.CiscoParser.ProtocolContext;
import org.batfish.grammar.cisco.CiscoParser.RangeContext;
import org.batfish.grammar.cisco.CiscoParser.Rbnx_address_familyContext;
import org.batfish.grammar.cisco.CiscoParser.Rbnx_af_aa_tailContext;
import org.batfish.grammar.cisco.CiscoParser.Rbnx_af_additional_pathsContext;
import org.batfish.grammar.cisco.CiscoParser.Rbnx_af_aggregate_addressContext;
import org.batfish.grammar.cisco.CiscoParser.Rbnx_af_client_to_clientContext;
import org.batfish.grammar.cisco.CiscoParser.Rbnx_af_dampeningContext;
import org.batfish.grammar.cisco.CiscoParser.Rbnx_af_default_informationContext;
import org.batfish.grammar.cisco.CiscoParser.Rbnx_af_default_metricContext;
import org.batfish.grammar.cisco.CiscoParser.Rbnx_af_distanceContext;
import org.batfish.grammar.cisco.CiscoParser.Rbnx_af_inject_mapContext;
import org.batfish.grammar.cisco.CiscoParser.Rbnx_af_maximum_pathsContext;
import org.batfish.grammar.cisco.CiscoParser.Rbnx_af_networkContext;
import org.batfish.grammar.cisco.CiscoParser.Rbnx_af_nexthop_route_mapContext;
import org.batfish.grammar.cisco.CiscoParser.Rbnx_af_redistribute_directContext;
import org.batfish.grammar.cisco.CiscoParser.Rbnx_af_redistribute_eigrpContext;
import org.batfish.grammar.cisco.CiscoParser.Rbnx_af_redistribute_isisContext;
import org.batfish.grammar.cisco.CiscoParser.Rbnx_af_redistribute_lispContext;
import org.batfish.grammar.cisco.CiscoParser.Rbnx_af_redistribute_ospfContext;
import org.batfish.grammar.cisco.CiscoParser.Rbnx_af_redistribute_ospfv3Context;
import org.batfish.grammar.cisco.CiscoParser.Rbnx_af_redistribute_ripContext;
import org.batfish.grammar.cisco.CiscoParser.Rbnx_af_redistribute_staticContext;
import org.batfish.grammar.cisco.CiscoParser.Rbnx_af_suppress_inactiveContext;
import org.batfish.grammar.cisco.CiscoParser.Rbnx_af_table_mapContext;
import org.batfish.grammar.cisco.CiscoParser.Rbnx_bestpathContext;
import org.batfish.grammar.cisco.CiscoParser.Rbnx_cluster_idContext;
import org.batfish.grammar.cisco.CiscoParser.Rbnx_confederation_identifierContext;
import org.batfish.grammar.cisco.CiscoParser.Rbnx_confederation_peersContext;
import org.batfish.grammar.cisco.CiscoParser.Rbnx_enforce_first_asContext;
import org.batfish.grammar.cisco.CiscoParser.Rbnx_log_neighbor_changesContext;
import org.batfish.grammar.cisco.CiscoParser.Rbnx_maxas_limitContext;
import org.batfish.grammar.cisco.CiscoParser.Rbnx_n_address_familyContext;
import org.batfish.grammar.cisco.CiscoParser.Rbnx_n_af_advertise_mapContext;
import org.batfish.grammar.cisco.CiscoParser.Rbnx_n_af_allowas_inContext;
import org.batfish.grammar.cisco.CiscoParser.Rbnx_n_af_as_overrideContext;
import org.batfish.grammar.cisco.CiscoParser.Rbnx_n_af_default_originateContext;
import org.batfish.grammar.cisco.CiscoParser.Rbnx_n_af_filter_listContext;
import org.batfish.grammar.cisco.CiscoParser.Rbnx_n_af_inheritContext;
import org.batfish.grammar.cisco.CiscoParser.Rbnx_n_af_next_hop_selfContext;
import org.batfish.grammar.cisco.CiscoParser.Rbnx_n_af_next_hop_third_partyContext;
import org.batfish.grammar.cisco.CiscoParser.Rbnx_n_af_prefix_listContext;
import org.batfish.grammar.cisco.CiscoParser.Rbnx_n_af_route_mapContext;
import org.batfish.grammar.cisco.CiscoParser.Rbnx_n_af_route_reflector_clientContext;
import org.batfish.grammar.cisco.CiscoParser.Rbnx_n_af_send_communityContext;
import org.batfish.grammar.cisco.CiscoParser.Rbnx_n_af_suppress_inactiveContext;
import org.batfish.grammar.cisco.CiscoParser.Rbnx_n_af_unsuppress_mapContext;
import org.batfish.grammar.cisco.CiscoParser.Rbnx_n_descriptionContext;
import org.batfish.grammar.cisco.CiscoParser.Rbnx_n_ebgp_multihopContext;
import org.batfish.grammar.cisco.CiscoParser.Rbnx_n_inheritContext;
import org.batfish.grammar.cisco.CiscoParser.Rbnx_n_local_asContext;
import org.batfish.grammar.cisco.CiscoParser.Rbnx_n_no_shutdownContext;
import org.batfish.grammar.cisco.CiscoParser.Rbnx_n_remote_asContext;
import org.batfish.grammar.cisco.CiscoParser.Rbnx_n_remove_private_asContext;
import org.batfish.grammar.cisco.CiscoParser.Rbnx_n_shutdownContext;
import org.batfish.grammar.cisco.CiscoParser.Rbnx_n_update_sourceContext;
import org.batfish.grammar.cisco.CiscoParser.Rbnx_neighborContext;
import org.batfish.grammar.cisco.CiscoParser.Rbnx_no_enforce_first_asContext;
import org.batfish.grammar.cisco.CiscoParser.Rbnx_router_idContext;
import org.batfish.grammar.cisco.CiscoParser.Rbnx_template_peerContext;
import org.batfish.grammar.cisco.CiscoParser.Rbnx_template_peer_policyContext;
import org.batfish.grammar.cisco.CiscoParser.Rbnx_template_peer_sessionContext;
import org.batfish.grammar.cisco.CiscoParser.Rbnx_v_local_asContext;
import org.batfish.grammar.cisco.CiscoParser.Rbnx_vrfContext;
import org.batfish.grammar.cisco.CiscoParser.Redistribute_aggregate_bgp_tailContext;
import org.batfish.grammar.cisco.CiscoParser.Redistribute_connected_bgp_tailContext;
import org.batfish.grammar.cisco.CiscoParser.Redistribute_connected_is_stanzaContext;
import org.batfish.grammar.cisco.CiscoParser.Redistribute_ospf_bgp_tailContext;
import org.batfish.grammar.cisco.CiscoParser.Redistribute_ospfv3_bgp_tailContext;
import org.batfish.grammar.cisco.CiscoParser.Redistribute_rip_bgp_tailContext;
import org.batfish.grammar.cisco.CiscoParser.Redistribute_static_bgp_tailContext;
import org.batfish.grammar.cisco.CiscoParser.Redistribute_static_is_stanzaContext;
import org.batfish.grammar.cisco.CiscoParser.Remote_as_bgp_tailContext;
import org.batfish.grammar.cisco.CiscoParser.Remove_private_as_bgp_tailContext;
import org.batfish.grammar.cisco.CiscoParser.Ro_areaContext;
import org.batfish.grammar.cisco.CiscoParser.Ro_area_filterlistContext;
import org.batfish.grammar.cisco.CiscoParser.Ro_area_nssaContext;
import org.batfish.grammar.cisco.CiscoParser.Ro_auto_costContext;
import org.batfish.grammar.cisco.CiscoParser.Ro_default_informationContext;
import org.batfish.grammar.cisco.CiscoParser.Ro_default_metricContext;
import org.batfish.grammar.cisco.CiscoParser.Ro_max_metricContext;
import org.batfish.grammar.cisco.CiscoParser.Ro_maximum_pathsContext;
import org.batfish.grammar.cisco.CiscoParser.Ro_networkContext;
import org.batfish.grammar.cisco.CiscoParser.Ro_passive_interfaceContext;
import org.batfish.grammar.cisco.CiscoParser.Ro_passive_interface_defaultContext;
import org.batfish.grammar.cisco.CiscoParser.Ro_redistribute_bgpContext;
import org.batfish.grammar.cisco.CiscoParser.Ro_redistribute_connectedContext;
import org.batfish.grammar.cisco.CiscoParser.Ro_redistribute_ripContext;
import org.batfish.grammar.cisco.CiscoParser.Ro_redistribute_staticContext;
import org.batfish.grammar.cisco.CiscoParser.Ro_rfc1583_compatibilityContext;
import org.batfish.grammar.cisco.CiscoParser.Ro_router_idContext;
import org.batfish.grammar.cisco.CiscoParser.Ro_vrfContext;
import org.batfish.grammar.cisco.CiscoParser.Roa_interfaceContext;
import org.batfish.grammar.cisco.CiscoParser.Roa_rangeContext;
import org.batfish.grammar.cisco.CiscoParser.Roi_costContext;
import org.batfish.grammar.cisco.CiscoParser.Roi_passiveContext;
import org.batfish.grammar.cisco.CiscoParser.Route_map_bgp_tailContext;
import org.batfish.grammar.cisco.CiscoParser.Route_map_stanzaContext;
import org.batfish.grammar.cisco.CiscoParser.Route_policy_stanzaContext;
import org.batfish.grammar.cisco.CiscoParser.Route_reflector_client_bgp_tailContext;
import org.batfish.grammar.cisco.CiscoParser.Router_bgp_stanzaContext;
import org.batfish.grammar.cisco.CiscoParser.Router_id_bgp_tailContext;
import org.batfish.grammar.cisco.CiscoParser.Router_isis_stanzaContext;
import org.batfish.grammar.cisco.CiscoParser.Rp_community_setContext;
import org.batfish.grammar.cisco.CiscoParser.Rp_community_set_elemContext;
import org.batfish.grammar.cisco.CiscoParser.Rp_community_set_elem_halfContext;
import org.batfish.grammar.cisco.CiscoParser.Rp_isis_metric_typeContext;
import org.batfish.grammar.cisco.CiscoParser.Rp_metric_typeContext;
import org.batfish.grammar.cisco.CiscoParser.Rp_ospf_metric_typeContext;
import org.batfish.grammar.cisco.CiscoParser.Rp_prefix_setContext;
import org.batfish.grammar.cisco.CiscoParser.Rp_route_typeContext;
import org.batfish.grammar.cisco.CiscoParser.Rp_stanzaContext;
import org.batfish.grammar.cisco.CiscoParser.Rp_subrangeContext;
import org.batfish.grammar.cisco.CiscoParser.Rr_distribute_listContext;
import org.batfish.grammar.cisco.CiscoParser.Rr_networkContext;
import org.batfish.grammar.cisco.CiscoParser.Rr_passive_interfaceContext;
import org.batfish.grammar.cisco.CiscoParser.Rr_passive_interface_defaultContext;
import org.batfish.grammar.cisco.CiscoParser.Rs_routeContext;
import org.batfish.grammar.cisco.CiscoParser.Rs_vrfContext;
import org.batfish.grammar.cisco.CiscoParser.S_aaaContext;
import org.batfish.grammar.cisco.CiscoParser.S_cableContext;
import org.batfish.grammar.cisco.CiscoParser.S_depi_classContext;
import org.batfish.grammar.cisco.CiscoParser.S_depi_tunnelContext;
import org.batfish.grammar.cisco.CiscoParser.S_domain_nameContext;
import org.batfish.grammar.cisco.CiscoParser.S_featureContext;
import org.batfish.grammar.cisco.CiscoParser.S_hostnameContext;
import org.batfish.grammar.cisco.CiscoParser.S_interfaceContext;
import org.batfish.grammar.cisco.CiscoParser.S_ip_default_gatewayContext;
import org.batfish.grammar.cisco.CiscoParser.S_ip_dhcpContext;
import org.batfish.grammar.cisco.CiscoParser.S_ip_domainContext;
import org.batfish.grammar.cisco.CiscoParser.S_ip_domain_nameContext;
import org.batfish.grammar.cisco.CiscoParser.S_ip_name_serverContext;
import org.batfish.grammar.cisco.CiscoParser.S_ip_pimContext;
import org.batfish.grammar.cisco.CiscoParser.S_ip_source_routeContext;
import org.batfish.grammar.cisco.CiscoParser.S_ip_sshContext;
import org.batfish.grammar.cisco.CiscoParser.S_ip_tacacs_source_interfaceContext;
import org.batfish.grammar.cisco.CiscoParser.S_l2tp_classContext;
import org.batfish.grammar.cisco.CiscoParser.S_lineContext;
import org.batfish.grammar.cisco.CiscoParser.S_loggingContext;
import org.batfish.grammar.cisco.CiscoParser.S_mac_access_listContext;
import org.batfish.grammar.cisco.CiscoParser.S_mac_access_list_extendedContext;
import org.batfish.grammar.cisco.CiscoParser.S_no_access_list_extendedContext;
import org.batfish.grammar.cisco.CiscoParser.S_no_access_list_standardContext;
import org.batfish.grammar.cisco.CiscoParser.S_ntpContext;
import org.batfish.grammar.cisco.CiscoParser.S_router_ospfContext;
import org.batfish.grammar.cisco.CiscoParser.S_router_ripContext;
import org.batfish.grammar.cisco.CiscoParser.S_serviceContext;
import org.batfish.grammar.cisco.CiscoParser.S_snmp_serverContext;
import org.batfish.grammar.cisco.CiscoParser.S_sntpContext;
import org.batfish.grammar.cisco.CiscoParser.S_spanning_treeContext;
import org.batfish.grammar.cisco.CiscoParser.S_switchportContext;
import org.batfish.grammar.cisco.CiscoParser.S_tacacs_serverContext;
import org.batfish.grammar.cisco.CiscoParser.S_usernameContext;
import org.batfish.grammar.cisco.CiscoParser.S_vrf_contextContext;
import org.batfish.grammar.cisco.CiscoParser.S_vrf_definitionContext;
import org.batfish.grammar.cisco.CiscoParser.S_zoneContext;
import org.batfish.grammar.cisco.CiscoParser.S_zone_pairContext;
import org.batfish.grammar.cisco.CiscoParser.Sd_switchport_blankContext;
import org.batfish.grammar.cisco.CiscoParser.Sd_switchport_shutdownContext;
import org.batfish.grammar.cisco.CiscoParser.Send_community_bgp_tailContext;
import org.batfish.grammar.cisco.CiscoParser.Session_group_rb_stanzaContext;
import org.batfish.grammar.cisco.CiscoParser.Set_as_path_prepend_rm_stanzaContext;
import org.batfish.grammar.cisco.CiscoParser.Set_comm_list_delete_rm_stanzaContext;
import org.batfish.grammar.cisco.CiscoParser.Set_community_additive_rm_stanzaContext;
import org.batfish.grammar.cisco.CiscoParser.Set_community_list_additive_rm_stanzaContext;
import org.batfish.grammar.cisco.CiscoParser.Set_community_list_rm_stanzaContext;
import org.batfish.grammar.cisco.CiscoParser.Set_community_none_rm_stanzaContext;
import org.batfish.grammar.cisco.CiscoParser.Set_community_rm_stanzaContext;
import org.batfish.grammar.cisco.CiscoParser.Set_community_rp_stanzaContext;
import org.batfish.grammar.cisco.CiscoParser.Set_isis_metric_rp_stanzaContext;
import org.batfish.grammar.cisco.CiscoParser.Set_level_rp_stanzaContext;
import org.batfish.grammar.cisco.CiscoParser.Set_local_preference_rm_stanzaContext;
import org.batfish.grammar.cisco.CiscoParser.Set_local_preference_rp_stanzaContext;
import org.batfish.grammar.cisco.CiscoParser.Set_med_rp_stanzaContext;
import org.batfish.grammar.cisco.CiscoParser.Set_metric_rm_stanzaContext;
import org.batfish.grammar.cisco.CiscoParser.Set_metric_type_rm_stanzaContext;
import org.batfish.grammar.cisco.CiscoParser.Set_metric_type_rp_stanzaContext;
import org.batfish.grammar.cisco.CiscoParser.Set_next_hop_peer_address_stanzaContext;
import org.batfish.grammar.cisco.CiscoParser.Set_next_hop_rm_stanzaContext;
import org.batfish.grammar.cisco.CiscoParser.Set_next_hop_rp_stanzaContext;
import org.batfish.grammar.cisco.CiscoParser.Set_origin_rm_stanzaContext;
import org.batfish.grammar.cisco.CiscoParser.Set_origin_rp_stanzaContext;
import org.batfish.grammar.cisco.CiscoParser.Set_rp_stanzaContext;
import org.batfish.grammar.cisco.CiscoParser.Set_tag_rp_stanzaContext;
import org.batfish.grammar.cisco.CiscoParser.Set_weight_rp_stanzaContext;
import org.batfish.grammar.cisco.CiscoParser.Shutdown_bgp_tailContext;
import org.batfish.grammar.cisco.CiscoParser.Sntp_serverContext;
import org.batfish.grammar.cisco.CiscoParser.Spanning_tree_portfastContext;
import org.batfish.grammar.cisco.CiscoParser.Ss_communityContext;
import org.batfish.grammar.cisco.CiscoParser.Ss_enable_trapsContext;
import org.batfish.grammar.cisco.CiscoParser.Ss_file_transferContext;
import org.batfish.grammar.cisco.CiscoParser.Ss_hostContext;
import org.batfish.grammar.cisco.CiscoParser.Ss_source_interfaceContext;
import org.batfish.grammar.cisco.CiscoParser.Ss_tftp_server_listContext;
import org.batfish.grammar.cisco.CiscoParser.Ss_trap_sourceContext;
import org.batfish.grammar.cisco.CiscoParser.Ssc_access_controlContext;
import org.batfish.grammar.cisco.CiscoParser.Ssc_use_ipv4_aclContext;
import org.batfish.grammar.cisco.CiscoParser.Ssh_access_groupContext;
import org.batfish.grammar.cisco.CiscoParser.Ssh_serverContext;
import org.batfish.grammar.cisco.CiscoParser.Standard_access_list_additional_featureContext;
import org.batfish.grammar.cisco.CiscoParser.Standard_access_list_stanzaContext;
import org.batfish.grammar.cisco.CiscoParser.Standard_access_list_tailContext;
import org.batfish.grammar.cisco.CiscoParser.Standard_ipv6_access_list_stanzaContext;
import org.batfish.grammar.cisco.CiscoParser.Standard_ipv6_access_list_tailContext;
import org.batfish.grammar.cisco.CiscoParser.SubrangeContext;
import org.batfish.grammar.cisco.CiscoParser.Summary_address_is_stanzaContext;
import org.batfish.grammar.cisco.CiscoParser.Suppressed_iis_stanzaContext;
import org.batfish.grammar.cisco.CiscoParser.Switching_mode_stanzaContext;
import org.batfish.grammar.cisco.CiscoParser.Switchport_trunk_encapsulationContext;
import org.batfish.grammar.cisco.CiscoParser.T_serverContext;
import org.batfish.grammar.cisco.CiscoParser.T_source_interfaceContext;
import org.batfish.grammar.cisco.CiscoParser.Template_peer_address_familyContext;
import org.batfish.grammar.cisco.CiscoParser.Template_peer_policy_rb_stanzaContext;
import org.batfish.grammar.cisco.CiscoParser.Template_peer_rb_stanzaContext;
import org.batfish.grammar.cisco.CiscoParser.Template_peer_session_rb_stanzaContext;
import org.batfish.grammar.cisco.CiscoParser.Ts_hostContext;
import org.batfish.grammar.cisco.CiscoParser.U_passwordContext;
import org.batfish.grammar.cisco.CiscoParser.U_roleContext;
import org.batfish.grammar.cisco.CiscoParser.Update_source_bgp_tailContext;
import org.batfish.grammar.cisco.CiscoParser.Use_neighbor_group_bgp_tailContext;
import org.batfish.grammar.cisco.CiscoParser.Use_session_group_bgp_tailContext;
import org.batfish.grammar.cisco.CiscoParser.VariableContext;
import org.batfish.grammar.cisco.CiscoParser.Variable_access_listContext;
import org.batfish.grammar.cisco.CiscoParser.Viaf_vrrpContext;
import org.batfish.grammar.cisco.CiscoParser.Viafv_addressContext;
import org.batfish.grammar.cisco.CiscoParser.Viafv_preemptContext;
import org.batfish.grammar.cisco.CiscoParser.Viafv_priorityContext;
import org.batfish.grammar.cisco.CiscoParser.Vrf_block_rb_stanzaContext;
import org.batfish.grammar.cisco.CiscoParser.Vrfc_ip_routeContext;
import org.batfish.grammar.cisco.CiscoParser.Vrfd_descriptionContext;
import org.batfish.grammar.cisco.CiscoParser.Vrrp_interfaceContext;
import org.batfish.grammar.cisco.CiscoParser.Wccp_idContext;
import org.batfish.grammar.cisco.CiscoParser.Zp_service_policy_inspectContext;
import org.batfish.representation.cisco.AccessListAddressSpecifier;
import org.batfish.representation.cisco.AccessListServiceSpecifier;
import org.batfish.representation.cisco.AsPathSet;
import org.batfish.representation.cisco.BgpAggregateIpv4Network;
import org.batfish.representation.cisco.BgpAggregateIpv6Network;
import org.batfish.representation.cisco.BgpNetwork;
import org.batfish.representation.cisco.BgpNetwork6;
import org.batfish.representation.cisco.BgpPeerGroup;
import org.batfish.representation.cisco.BgpProcess;
import org.batfish.representation.cisco.BgpRedistributionPolicy;
import org.batfish.representation.cisco.CiscoConfiguration;
import org.batfish.representation.cisco.CiscoSourceNat;
import org.batfish.representation.cisco.CiscoStructureType;
import org.batfish.representation.cisco.CiscoStructureUsage;
import org.batfish.representation.cisco.DynamicIpBgpPeerGroup;
import org.batfish.representation.cisco.DynamicIpv6BgpPeerGroup;
import org.batfish.representation.cisco.ExpandedCommunityList;
import org.batfish.representation.cisco.ExpandedCommunityListLine;
import org.batfish.representation.cisco.ExtendedAccessList;
import org.batfish.representation.cisco.ExtendedAccessListLine;
import org.batfish.representation.cisco.ExtendedIpv6AccessList;
import org.batfish.representation.cisco.ExtendedIpv6AccessListLine;
import org.batfish.representation.cisco.IcmpServiceObjectGroupLine;
import org.batfish.representation.cisco.InspectClassMap;
import org.batfish.representation.cisco.InspectClassMapMatch;
import org.batfish.representation.cisco.InspectClassMapMatchAccessGroup;
import org.batfish.representation.cisco.InspectClassMapMatchProtocol;
import org.batfish.representation.cisco.InspectClassMapProtocol;
import org.batfish.representation.cisco.InspectPolicyMap;
import org.batfish.representation.cisco.InspectPolicyMapInspectClass;
import org.batfish.representation.cisco.Interface;
import org.batfish.representation.cisco.IpAsPathAccessList;
import org.batfish.representation.cisco.IpAsPathAccessListLine;
import org.batfish.representation.cisco.IpBgpPeerGroup;
import org.batfish.representation.cisco.IpsecProfile;
import org.batfish.representation.cisco.IpsecTransformSet;
import org.batfish.representation.cisco.Ipv6BgpPeerGroup;
import org.batfish.representation.cisco.IsakmpPolicy;
import org.batfish.representation.cisco.IsakmpProfile;
import org.batfish.representation.cisco.IsisProcess;
import org.batfish.representation.cisco.IsisRedistributionPolicy;
import org.batfish.representation.cisco.Keyring;
import org.batfish.representation.cisco.MacAccessList;
import org.batfish.representation.cisco.MasterBgpPeerGroup;
import org.batfish.representation.cisco.MatchSemantics;
import org.batfish.representation.cisco.NamedBgpPeerGroup;
import org.batfish.representation.cisco.NatPool;
import org.batfish.representation.cisco.NetworkObjectGroup;
import org.batfish.representation.cisco.NetworkObjectGroupAddressSpecifier;
import org.batfish.representation.cisco.OspfNetwork;
import org.batfish.representation.cisco.OspfProcess;
import org.batfish.representation.cisco.OspfRedistributionPolicy;
import org.batfish.representation.cisco.OspfWildcardNetwork;
import org.batfish.representation.cisco.PolicyMapClassAction;
import org.batfish.representation.cisco.Prefix6List;
import org.batfish.representation.cisco.Prefix6ListLine;
import org.batfish.representation.cisco.PrefixList;
import org.batfish.representation.cisco.PrefixListLine;
import org.batfish.representation.cisco.ProtocolObjectGroup;
import org.batfish.representation.cisco.ProtocolObjectGroupProtocolLine;
import org.batfish.representation.cisco.ProtocolOrServiceObjectGroupServiceSpecifier;
import org.batfish.representation.cisco.RipProcess;
import org.batfish.representation.cisco.RouteMap;
import org.batfish.representation.cisco.RouteMapClause;
import org.batfish.representation.cisco.RouteMapContinue;
import org.batfish.representation.cisco.RouteMapMatchAsPathAccessListLine;
import org.batfish.representation.cisco.RouteMapMatchCommunityListLine;
import org.batfish.representation.cisco.RouteMapMatchIpAccessListLine;
import org.batfish.representation.cisco.RouteMapMatchIpPrefixListLine;
import org.batfish.representation.cisco.RouteMapMatchIpv6AccessListLine;
import org.batfish.representation.cisco.RouteMapMatchIpv6PrefixListLine;
import org.batfish.representation.cisco.RouteMapMatchTagLine;
import org.batfish.representation.cisco.RouteMapSetAdditiveCommunityLine;
import org.batfish.representation.cisco.RouteMapSetAdditiveCommunityListLine;
import org.batfish.representation.cisco.RouteMapSetAsPathPrependLine;
import org.batfish.representation.cisco.RouteMapSetCommunityLine;
import org.batfish.representation.cisco.RouteMapSetCommunityListLine;
import org.batfish.representation.cisco.RouteMapSetCommunityNoneLine;
import org.batfish.representation.cisco.RouteMapSetDeleteCommunityLine;
import org.batfish.representation.cisco.RouteMapSetLine;
import org.batfish.representation.cisco.RouteMapSetLocalPreferenceLine;
import org.batfish.representation.cisco.RouteMapSetMetricLine;
import org.batfish.representation.cisco.RouteMapSetNextHopLine;
import org.batfish.representation.cisco.RouteMapSetNextHopPeerAddress;
import org.batfish.representation.cisco.RouteMapSetOriginTypeLine;
import org.batfish.representation.cisco.RoutePolicy;
import org.batfish.representation.cisco.RoutePolicyApplyStatement;
import org.batfish.representation.cisco.RoutePolicyBoolean;
import org.batfish.representation.cisco.RoutePolicyBooleanAnd;
import org.batfish.representation.cisco.RoutePolicyBooleanApply;
import org.batfish.representation.cisco.RoutePolicyBooleanAsPathIn;
import org.batfish.representation.cisco.RoutePolicyBooleanAsPathIsLocal;
import org.batfish.representation.cisco.RoutePolicyBooleanAsPathNeighborIs;
import org.batfish.representation.cisco.RoutePolicyBooleanAsPathOriginatesFrom;
import org.batfish.representation.cisco.RoutePolicyBooleanAsPathPassesThrough;
import org.batfish.representation.cisco.RoutePolicyBooleanCommunityMatchesAny;
import org.batfish.representation.cisco.RoutePolicyBooleanCommunityMatchesEvery;
import org.batfish.representation.cisco.RoutePolicyBooleanDestination;
import org.batfish.representation.cisco.RoutePolicyBooleanLocalPreference;
import org.batfish.representation.cisco.RoutePolicyBooleanMed;
import org.batfish.representation.cisco.RoutePolicyBooleanNextHopIn;
import org.batfish.representation.cisco.RoutePolicyBooleanNot;
import org.batfish.representation.cisco.RoutePolicyBooleanOr;
import org.batfish.representation.cisco.RoutePolicyBooleanRibHasRoute;
import org.batfish.representation.cisco.RoutePolicyBooleanRouteTypeIs;
import org.batfish.representation.cisco.RoutePolicyBooleanTagIs;
import org.batfish.representation.cisco.RoutePolicyComment;
import org.batfish.representation.cisco.RoutePolicyCommunitySet;
import org.batfish.representation.cisco.RoutePolicyCommunitySetInline;
import org.batfish.representation.cisco.RoutePolicyCommunitySetName;
import org.batfish.representation.cisco.RoutePolicyDeleteAllStatement;
import org.batfish.representation.cisco.RoutePolicyDeleteCommunityStatement;
import org.batfish.representation.cisco.RoutePolicyDispositionStatement;
import org.batfish.representation.cisco.RoutePolicyDispositionType;
import org.batfish.representation.cisco.RoutePolicyElseBlock;
import org.batfish.representation.cisco.RoutePolicyElseIfBlock;
import org.batfish.representation.cisco.RoutePolicyIfStatement;
import org.batfish.representation.cisco.RoutePolicyInlinePrefix6Set;
import org.batfish.representation.cisco.RoutePolicyInlinePrefixSet;
import org.batfish.representation.cisco.RoutePolicyNextHop;
import org.batfish.representation.cisco.RoutePolicyNextHopIP6;
import org.batfish.representation.cisco.RoutePolicyNextHopIp;
import org.batfish.representation.cisco.RoutePolicyNextHopPeerAddress;
import org.batfish.representation.cisco.RoutePolicyNextHopSelf;
import org.batfish.representation.cisco.RoutePolicyPrefixSet;
import org.batfish.representation.cisco.RoutePolicyPrefixSetName;
import org.batfish.representation.cisco.RoutePolicyPrependAsPath;
import org.batfish.representation.cisco.RoutePolicySetCommunity;
import org.batfish.representation.cisco.RoutePolicySetIsisMetric;
import org.batfish.representation.cisco.RoutePolicySetIsisMetricType;
import org.batfish.representation.cisco.RoutePolicySetLevel;
import org.batfish.representation.cisco.RoutePolicySetLocalPref;
import org.batfish.representation.cisco.RoutePolicySetMed;
import org.batfish.representation.cisco.RoutePolicySetNextHop;
import org.batfish.representation.cisco.RoutePolicySetOrigin;
import org.batfish.representation.cisco.RoutePolicySetOspfMetricType;
import org.batfish.representation.cisco.RoutePolicySetTag;
import org.batfish.representation.cisco.RoutePolicySetVarMetricType;
import org.batfish.representation.cisco.RoutePolicySetWeight;
import org.batfish.representation.cisco.RoutePolicyStatement;
import org.batfish.representation.cisco.SecurityZone;
import org.batfish.representation.cisco.SecurityZonePair;
import org.batfish.representation.cisco.ServiceObjectGroup;
import org.batfish.representation.cisco.SimpleExtendedAccessListServiceSpecifier;
import org.batfish.representation.cisco.StandardAccessList;
import org.batfish.representation.cisco.StandardAccessListLine;
import org.batfish.representation.cisco.StandardAccessListServiceSpecifier;
import org.batfish.representation.cisco.StandardCommunityList;
import org.batfish.representation.cisco.StandardCommunityListLine;
import org.batfish.representation.cisco.StandardIpv6AccessList;
import org.batfish.representation.cisco.StandardIpv6AccessListLine;
import org.batfish.representation.cisco.StaticRoute;
import org.batfish.representation.cisco.TcpServiceObjectGroupLine;
import org.batfish.representation.cisco.Tunnel;
import org.batfish.representation.cisco.Tunnel.TunnelMode;
import org.batfish.representation.cisco.UdpServiceObjectGroupLine;
import org.batfish.representation.cisco.Vrf;
import org.batfish.representation.cisco.VrrpGroup;
import org.batfish.representation.cisco.VrrpInterface;
import org.batfish.representation.cisco.WildcardAddressSpecifier;
import org.batfish.representation.cisco.nx.CiscoNxBgpVrfAddressFamilyAggregateNetworkConfiguration;
import org.batfish.representation.cisco.nx.CiscoNxBgpVrfAddressFamilyConfiguration;
import org.batfish.representation.cisco.nx.CiscoNxBgpVrfConfiguration;
import org.batfish.representation.cisco.nx.CiscoNxBgpVrfNeighborAddressFamilyConfiguration;
import org.batfish.representation.cisco.nx.CiscoNxBgpVrfNeighborConfiguration;
import org.batfish.representation.cisco.nx.CiscoNxBgpVrfNeighborConfiguration.RemovePrivateAsMode;
import org.batfish.vendor.StructureType;
import org.batfish.vendor.VendorConfiguration;

public class CiscoControlPlaneExtractor extends CiscoParserBaseListener
    implements ControlPlaneExtractor {

  private static final int DEFAULT_STATIC_ROUTE_DISTANCE = 1;

  private static final String DUPLICATE = "DUPLICATE";

  private static final String F_ALLOWAS_IN_NUMBER =
      "bgp -  allowas-in with number - ignored and effectively infinite for now";

  private static final String F_BGP_AUTO_SUMMARY = "bgp - auto-summary";

  private static final String F_BGP_CONFEDERATION = "bgp confederation";

  private static final String F_BGP_INHERIT_PEER_OTHER =
      "bgp - inherit peer - inheritance not implemented for this peer type";

  private static final String F_BGP_INHERIT_PEER_SESSION_OTHER =
      "bgp - inherit peer-session - inheritance not implemented for this peer type";

  private static final String F_BGP_MAXIMUM_PEERS = "bgp - maximum-peers";

  private static final String F_BGP_NEIGHBOR_DISTRIBUTE_LIST = "bgp - neighbor distribute-list";

  private static final String F_BGP_REDISTRIBUTE_AGGREGATE = "bgp - redistribute aggregate";

  private static final String F_FRAGMENTS = "acl fragments";

  private static final String F_INTERFACE_MULTIPOINT = "interface multipoint";

  private static final String F_IP_DEFAULT_GATEWAY = "ip default-gateway";

  private static final String F_IP_ROUTE_VRF = "ip route vrf / vrf - ip route";

  private static final String F_OSPF_AREA_NSSA_DEFAULT_ORIGINATE =
      "ospf - not-so-stubby areas - default-originate";

  private static final String F_OSPF_AREA_NSSA_NO_REDISTRIBUTION =
      "ospf - not-so-stubby areas - no-redistribution";

  private static final String F_OSPF_MAXIMUM_PATHS = "ospf - maximum-paths";

  private static final String F_OSPF_REDISTRIBUTE_RIP = "ospf - redistribute rip";

  private static final String F_ROUTE_MAP_SET_METRIC_TYPE = "route-map - set metric-type";

  private static final String F_SWITCHING_MODE = "switching-mode";

  private static final String F_TTL = "acl ttl eq number";

  private static final String F_ACL_ADDRESS_GROUP = "acl match address-group";

  private static final String F_ACL_INTERFACE = "acl match interface";

  private static final String F_ACL_OBJECT = "acl match object";

  @Override
  public void exitIf_ip_ospf_network(If_ip_ospf_networkContext ctx) {
    for (Interface iface : _currentInterfaces) {
      iface.setOspfPointToPoint(ctx.POINT_TO_POINT() != null);
    }
  }

  private void defineStructure(StructureType type, String name, ParserRuleContext ctx) {
    for (int i = ctx.getStart().getLine(); i <= ctx.getStop().getLine(); ++i) {
      _configuration.defineStructure(type, name, i);
    }
  }

  private static Ip6 getIp(Access_list_ip6_rangeContext ctx) {
    if (ctx.ip != null) {
      return toIp6(ctx.ip);
    } else if (ctx.ipv6_prefix != null) {
      return new Prefix6(ctx.ipv6_prefix.getText()).getAddress();
    } else {
      return Ip6.ZERO;
    }
  }

  private static int toInteger(TerminalNode t) {
    return Integer.parseInt(t.getText());
  }

  private static int toInteger(Token t) {
    return Integer.parseInt(t.getText());
  }

  private static String toInterfaceName(Interface_nameContext ctx) {
    String canonicalNamePrefix =
        CiscoConfiguration.getCanonicalInterfaceNamePrefix(ctx.name_prefix_alpha.getText());
    String name = canonicalNamePrefix;
    for (Token part : ctx.name_middle_parts) {
      name += part.getText();
    }
    if (ctx.range().range_list.size() != 1) {
      throw new RedFlagBatfishException(
          "got interface range where single interface was expected: '" + ctx.getText() + "'");
    }
    name += ctx.range().getText();
    return name;
  }

  private static long toAsNum(Bgp_asnContext ctx) {
    if (ctx.asn != null) {
      return toLong(ctx.asn);
    }
    return toLong(ctx.asn_hi) << 16 + toLong(ctx.asn_lo);
  }

  private static Ip toIp(TerminalNode t) {
    return new Ip(t.getText());
  }

  private static Ip toIp(Token t) {
    return new Ip(t.getText());
  }

  private static Ip6 toIp6(TerminalNode t) {
    return new Ip6(t.getText());
  }

  private static Ip6 toIp6(Token t) {
    return new Ip6(t.getText());
  }

  private static long toLong(TerminalNode t) {
    return Long.parseLong(t.getText());
  }

  private static long toLong(Token t) {
    return Long.parseLong(t.getText());
  }

  private static List<SubRange> toRange(RangeContext ctx) {
    List<SubRange> range = new ArrayList<>();
    for (SubrangeContext sc : ctx.range_list) {
      SubRange sr = toSubRange(sc);
      range.add(sr);
    }
    return range;
  }

  private static SubRange toSubRange(SubrangeContext ctx) {
    int low = toInteger(ctx.low);
    if (ctx.DASH() != null) {
      int high = toInteger(ctx.high);
      return new SubRange(low, high);
    } else {
      return new SubRange(low, low);
    }
  }

  private static String unquote(String text) {
    if (text.length() == 0) {
      return text;
    }
    if (text.charAt(0) != '"') {
      return text;
    } else if (text.charAt(text.length() - 1) != '"') {
      throw new BatfishException("Improperly-quoted string");
    } else {
      return text.substring(1, text.length() - 1);
    }
  }

  private CiscoConfiguration _configuration;

  @SuppressWarnings("unused")
  private List<AaaAccountingCommands> _currentAaaAccountingCommands;

  @SuppressWarnings("unused")
  private AaaAuthenticationLoginList _currentAaaAuthenticationLoginList;

  private IpAsPathAccessList _currentAsPathAcl;

  private CiscoNxBgpVrfAddressFamilyConfiguration _currentBgpNxVrfAddressFamily;

  private CiscoNxBgpVrfAddressFamilyAggregateNetworkConfiguration
      _currentBgpNxVrfAddressFamilyAggregateNetwork;

  private CiscoNxBgpVrfConfiguration _currentBgpNxVrfConfiguration;

  private CiscoNxBgpVrfNeighborConfiguration _currentBgpNxVrfNeighbor;

  private CiscoNxBgpVrfNeighborAddressFamilyConfiguration _currentBgpNxVrfNeighborAddressFamily;

  private final Set<String> _currentBlockNeighborAddressFamilies;

  private DynamicIpBgpPeerGroup _currentDynamicIpPeerGroup;

  private DynamicIpv6BgpPeerGroup _currentDynamicIpv6PeerGroup;

  private ExpandedCommunityList _currentExpandedCommunityList;

  private ExtendedAccessList _currentExtendedAcl;

  private ExtendedIpv6AccessList _currentExtendedIpv6Acl;

  private List<Interface> _currentInterfaces;

  private IsakmpPolicy _currentIsakmpPolicy;

  private IsakmpProfile _currentIsakmpProfile;

  private IpBgpPeerGroup _currentIpPeerGroup;

  private IpsecTransformSet _currentIpsecTransformSet;

  private IpsecProfile _currentIpsecProfile;

  private Ipv6BgpPeerGroup _currentIpv6PeerGroup;

  private Interface _currentIsisInterface;

  private IsisProcess _currentIsisProcess;

  private Keyring _currentKeyring;

  private List<String> _currentLineNames;

  @SuppressWarnings("unused")
  private MacAccessList _currentMacAccessList;

  private NamedBgpPeerGroup _currentNamedPeerGroup;

  private NatPool _currentNatPool;

  private Long _currentOspfArea;

  private String _currentOspfInterface;

  private OspfProcess _currentOspfProcess;

  private BgpPeerGroup _currentPeerGroup;

  private NamedBgpPeerGroup _currentPeerSession;

  private Prefix6List _currentPrefix6List;

  private PrefixList _currentPrefixList;

  private int _currentPrefixSetDefinitionLine;

  private String _currentPrefixSetName;

  private RipProcess _currentRipProcess;

  private RouteMap _currentRouteMap;

  private RouteMapClause _currentRouteMapClause;

  private RoutePolicy _currentRoutePolicy;

  private ServiceClass _currentServiceClass;

  private SnmpCommunity _currentSnmpCommunity;

  @SuppressWarnings("unused")
  private SnmpHost _currentSnmpHost;

  private StandardAccessList _currentStandardAcl;

  private StandardCommunityList _currentStandardCommunityList;

  private StandardIpv6AccessList _currentStandardIpv6Acl;

  private User _currentUser;

  private String _currentVrf;

  private VrrpGroup _currentVrrpGroup;

  private Integer _currentVrrpGroupNum;

  private String _currentVrrpInterface;

  private BgpPeerGroup _dummyPeerGroup;

  private ConfigurationFormat _format;

  private boolean _inBlockNeighbor;

  private boolean _inIpv6BgpPeer;

  private boolean _no;

  private final CiscoCombinedParser _parser;

  private List<BgpPeerGroup> _peerGroupStack;

  private final String _text;

  private final Set<String> _unimplementedFeatures;

  private final boolean _unrecognizedAsRedFlag;

  private final Warnings _w;

  private NetworkObjectGroup _currentNetworkObjectGroup;

  private ProtocolObjectGroup _currentProtocolObjectGroup;

  private ServiceObjectGroup _currentServiceObjectGroup;

  private InspectClassMap _currentInspectClassMap;

  private InspectPolicyMap _currentInspectPolicyMap;

  private InspectPolicyMapInspectClass _currentInspectPolicyMapInspectClass;

  private SecurityZonePair _currentSecurityZonePair;

  public CiscoControlPlaneExtractor(
      String text,
      CiscoCombinedParser parser,
      ConfigurationFormat format,
      Warnings warnings,
      boolean unrecognizedAsRedFlag) {
    _text = text;
    _parser = parser;
    _format = format;
    _unimplementedFeatures = new TreeSet<>();
    _w = warnings;
    _peerGroupStack = new ArrayList<>();
    _unrecognizedAsRedFlag = unrecognizedAsRedFlag;
    _currentBlockNeighborAddressFamilies = new HashSet<>();
  }

  private Interface addInterface(String name, Interface_nameContext ctx, boolean explicit) {
    Interface newInterface = _configuration.getInterfaces().get(name);
    if (newInterface == null) {
      newInterface = new Interface(name, _configuration);
      initInterface(newInterface, _configuration.getVendor());
      _configuration.getInterfaces().put(name, newInterface);
      initInterface(newInterface, ctx);
    } else {
      _w.pedantic("Interface: '" + name + "' altered more than once");
    }
    newInterface.setDeclaredNames(
        new ImmutableSortedSet.Builder<String>(naturalOrder())
            .addAll(newInterface.getDeclaredNames())
            .add(ctx.getText())
            .build());
    if (explicit) {
      _currentInterfaces.add(newInterface);
    }
    return newInterface;
  }

  private BatfishException convError(Class<?> type, ParserRuleContext ctx) {
    String typeName = type.getSimpleName();
    String txt = getFullText(ctx);
    return new BatfishException("Could not convert to " + typeName + ": " + txt);
  }

  private Vrf currentVrf() {
    return initVrf(_currentVrf);
  }

  @Override
  public void enterAaa_accounting(Aaa_accountingContext ctx) {
    if (_configuration.getCf().getAaa().getAccounting() == null) {
      _configuration.getCf().getAaa().setAccounting(new AaaAccounting());
    }
  }

  @Override
  public void enterAaa_accounting_commands_line(Aaa_accounting_commands_lineContext ctx) {
    Map<String, AaaAccountingCommands> commands =
        _configuration.getCf().getAaa().getAccounting().getCommands();
    Set<String> levels = new TreeSet<>();
    if (ctx.levels != null) {
      List<SubRange> range = toRange(ctx.levels);
      for (SubRange subRange : range) {
        for (int i = subRange.getStart(); i <= subRange.getEnd(); i++) {
          String level = Integer.toString(i);
          levels.add(level);
        }
      }
    } else {
      levels.add(AaaAccounting.DEFAULT_COMMANDS);
    }
    List<AaaAccountingCommands> currentAaaAccountingCommands = new ArrayList<>();
    for (String level : levels) {
      AaaAccountingCommands c = commands.computeIfAbsent(level, k -> new AaaAccountingCommands());
      currentAaaAccountingCommands.add(c);
    }
    _currentAaaAccountingCommands = currentAaaAccountingCommands;
  }

  @Override
  public void enterAaa_accounting_default(Aaa_accounting_defaultContext ctx) {
    AaaAccounting accounting = _configuration.getCf().getAaa().getAccounting();
    if (accounting.getDefault() == null) {
      accounting.setDefault(new AaaAccountingDefault());
    }
  }

  @Override
  public void enterAaa_authentication(Aaa_authenticationContext ctx) {
    if (_configuration.getCf().getAaa().getAuthentication() == null) {
      _configuration.getCf().getAaa().setAuthentication(new AaaAuthentication());
    }
  }

  @Override
  public void enterAaa_authentication_login(Aaa_authentication_loginContext ctx) {
    if (_configuration.getCf().getAaa().getAuthentication().getLogin() == null) {
      _configuration.getCf().getAaa().getAuthentication().setLogin(new AaaAuthenticationLogin());
    }
  }

  @Override
  public void enterAaa_authentication_asa(Aaa_authentication_asaContext ctx) {
    if (_configuration.getCf().getAaa().getAuthentication().getLogin() == null) {
      _configuration.getCf().getAaa().getAuthentication().setLogin(new AaaAuthenticationLogin());
    }
    ArrayList<String> methods = new ArrayList<>();
    if (ctx.aaa_authentication_asa_console().group != null) {
      methods.add(ctx.aaa_authentication_asa_console().group.getText());
    }
    if (ctx.aaa_authentication_asa_console().LOCAL_ASA() != null) {
      methods.add(ctx.aaa_authentication_asa_console().LOCAL_ASA().getText());
    }
    if (!methods.isEmpty()) {
      AaaAuthenticationLogin login = _configuration.getCf().getAaa().getAuthentication().getLogin();
      String name = ctx.linetype.getText();

      // not allowed to specify multiple login lists for a given linetype so use computeIfAbsent
      // rather than put so we only accept the first login list
      _currentAaaAuthenticationLoginList =
          login.getLists().computeIfAbsent(name, k -> new AaaAuthenticationLoginList(methods));
    }
  }

  @Override
  public void enterAaa_authentication_login_list(Aaa_authentication_login_listContext ctx) {
    AaaAuthenticationLogin login = _configuration.getCf().getAaa().getAuthentication().getLogin();
    String name;
    if (ctx.DEFAULT() != null) {
      name = AaaAuthenticationLogin.DEFAULT_LIST_NAME;
    } else if (ctx.variable() != null) {
      name = ctx.variable().getText();
    } else {
      throw new BatfishException("Unsupported mode");
    }
    List<String> methods =
        ctx.aaa_authentication_list_method()
            .stream()
            .map(Aaa_authentication_list_methodContext::getText)
            .collect(ImmutableList.toImmutableList());
    _currentAaaAuthenticationLoginList =
        login.getLists().computeIfAbsent(name, k -> new AaaAuthenticationLoginList(methods));
  }

  @Override
  public void enterAddress_family_header(Address_family_headerContext ctx) {
    String addressFamilyStr = ctx.addressFamilyStr;
    if (_inBlockNeighbor) {
      if (_currentBlockNeighborAddressFamilies.contains(addressFamilyStr)) {
        popPeer();
        _inBlockNeighbor = false;
        _currentBlockNeighborAddressFamilies.clear();
      } else {
        _currentBlockNeighborAddressFamilies.add(addressFamilyStr);
      }
    }
    Bgp_address_familyContext af = ctx.af;
    if (af.VPNV4() != null || af.VPNV6() != null || af.MDT() != null || af.MULTICAST() != null) {
      pushPeer(_dummyPeerGroup);
    } else {
      pushPeer(_currentPeerGroup);
    }
    if (af.IPV6() != null) {
      _inIpv6BgpPeer = true;
    }
  }

  @Override
  public void enterAf_group_rb_stanza(Af_group_rb_stanzaContext ctx) {
    BgpProcess proc = currentVrf().getBgpProcess();
    String name = ctx.name.getText();
    int definitionLine = ctx.name.getStart().getLine();
    // String af = ctx.bgp_address_family().getText();
    NamedBgpPeerGroup afGroup = proc.getAfGroups().get(name);
    if (afGroup == null) {
      proc.addNamedPeerGroup(name, definitionLine);
      afGroup = proc.getNamedPeerGroups().get(name);
    }
    pushPeer(afGroup);
    _currentNamedPeerGroup = afGroup;
  }

  @Override
  public void enterBgp_confederation_rb_stanza(Bgp_confederation_rb_stanzaContext ctx) {
    todo(ctx, F_BGP_CONFEDERATION);
  }

  @Override
  public void enterCip_profile(Cip_profileContext ctx) {
    if (_currentIpsecProfile != null) {
      throw new BatfishException("IpsecProfile should be null!");
    }
    _currentIpsecProfile = new IpsecProfile(ctx.name.getText(), ctx.getStart().getLine());
    defineStructure(IPSEC_PROFILE, ctx.name.getText(), ctx);
  }

  @Override
  public void enterCip_transform_set(Cip_transform_setContext ctx) {
    if (_currentIpsecTransformSet != null) {
      throw new BatfishException("IpsecTransformSet should be null!");
    }
    _currentIpsecTransformSet = new IpsecTransformSet(ctx.name.getText(), ctx.getStart().getLine());
    defineStructure(IPSEC_TRANSFORM_SET, ctx.name.getText(), ctx);
    IpsecProposal proposal = _currentIpsecTransformSet.getProposal();
    proposal.setEncryptionAlgorithm(toEncryptionAlgorithm(ctx.ipsec_encryption()));
    proposal.setAuthenticationAlgorithm(toIpsecAuthenticationAlgorithm(ctx.ipsec_authentication()));
    proposal.setProtocol(toProtocol(ctx.ipsec_authentication()));
  }

  private IpsecProtocol toProtocol(Ipsec_authenticationContext ctx) {
    if (ctx.ESP_MD5_HMAC() != null
        || ctx.ESP_SHA256_HMAC() != null
        || ctx.ESP_SHA512_HMAC() != null
        || ctx.ESP_SHA_HMAC() != null) {
      return IpsecProtocol.ESP;
    } else {
      throw convError(IpsecProtocol.class, ctx);
    }
  }

  @Override
  public void exitCipprf_set_pfs(Cipprf_set_pfsContext ctx) {
    if (_currentIpsecProfile == null) {
      throw new BatfishException("_currentIsakmpProfile shouldn't be null!");
    }
    _currentIpsecProfile.setPfsGroup(toDhGroup(ctx.dh_group()));
  }

  @Override
  public void exitCipprf_set_transform_set(Cipprf_set_transform_setContext ctx) {
    String name = ctx.name.getText();
    int line = ctx.getStart().getLine();
    if (_currentIpsecProfile == null) {
      throw new BatfishException("_currentIsakmpProfile shouldn't be null!");
    }
    _currentIpsecProfile.setTransformSet(name);
    _configuration.referenceStructure(IPSEC_TRANSFORM_SET, name, IPSEC_PROFILE_TRANSFORM_SET, line);
  }

  @Override
  public void exitCipt_mode(Cipt_modeContext ctx) {
    if (_currentIpsecTransformSet == null) {
      throw new BatfishException("_currentIsakmpPolicy shouldn't be null!");
    }
    if (ctx.TRANSPORT() != null) {
      // do nothing for now
    } else if (ctx.TUNNEL() != null) {
      _currentIpsecTransformSet.setMode(ctx.TUNNEL().getText());
    } else {
      throw new BatfishException("Unsupported mode " + ctx.getText());
    }
  }

  @Override
  public void enterCis_policy(Cis_policyContext ctx) {
    if (_currentIsakmpPolicy != null) {
      throw new BatfishException("IsakmpPolicy should be null!");
    }
    /* Pad priority number with zeros, so string sorting sorts in numerical order too */
    String priority = String.format("%03d", toInteger(ctx.priority));
    _currentIsakmpPolicy = new IsakmpPolicy(priority, ctx.getStart().getLine());
    _currentIsakmpPolicy.getProposal().setAuthenticationAlgorithm(IkeAuthenticationAlgorithm.SHA1);
    defineStructure(ISAKMP_POLICY, priority, ctx);
    /* Isakmp policies are checked in order not explicitly referenced, so add a self-reference
    here */
    _configuration.referenceStructure(
        ISAKMP_POLICY, priority, ISAKMP_POLICY_SELF_REF, ctx.priority.getLine());
  }

  @Override
  public void enterCis_profile(Cis_profileContext ctx) {
    if (_currentIsakmpProfile != null) {
      throw new BatfishException("IsakmpProfile should be null!");
    }
    _currentIsakmpProfile = new IsakmpProfile(ctx.name.getText(), ctx.getStart().getLine());
    defineStructure(ISAKMP_PROFILE, ctx.name.getText(), ctx);
    /* Isakmp profiles are checked against for matches not explicitly referenced, so add a
    self-reference here */
    _configuration.referenceStructure(
        ISAKMP_PROFILE, ctx.name.getText(), ISAKMP_PROFILE_SELF_REF, ctx.name.start.getLine());
  }

  @Override
  public void enterCisco_configuration(Cisco_configurationContext ctx) {
    _configuration = new CiscoConfiguration(_unimplementedFeatures);
    _configuration.setVendor(_format);
    _currentVrf = Configuration.DEFAULT_VRF_NAME;
    if (_format == CISCO_IOS) {
      Logging logging = new Logging();
      logging.setOn(true);
      _configuration.getCf().setLogging(logging);
    }
  }

  @Override
  public void exitCispol_authentication(Cispol_authenticationContext ctx) {
    if (_currentIsakmpPolicy == null) {
      throw new BatfishException("_currentIkeProposal shouldn't be null!");
    }
    if (ctx.PRE_SHARE() != null) {
      _currentIsakmpPolicy
          .getProposal()
          .setAuthenticationMethod(IkeAuthenticationMethod.PRE_SHARED_KEYS);
    } else if (ctx.RSA_SIG() != null) {
      _currentIsakmpPolicy
          .getProposal()
          .setAuthenticationMethod(IkeAuthenticationMethod.RSA_SIGNATURES);
    } else {
      throw new BatfishException("Unsupported authentication method in " + ctx.getText());
    }
  }

  @Override
  public void exitCispol_encr(Cispol_encrContext ctx) {
    if (_currentIsakmpPolicy == null) {
      throw new BatfishException("IsakmpPolicy shouldn't be null!");
    }
    _currentIsakmpPolicy
        .getProposal()
        .setEncryptionAlgorithm(toEncryptionAlgorithm(ctx.ike_encryption()));
  }

  @Override
  public void exitCispol_encryption(Cispol_encryptionContext ctx) {
    if (_currentIsakmpPolicy == null) {
      throw new BatfishException("IsakmpPolicy shouldn't be null!");
    }
    _currentIsakmpPolicy
        .getProposal()
        .setEncryptionAlgorithm(toEncryptionAlgorithm(ctx.ike_encryption_aruba()));
  }

  @Override
  public void exitCispol_group(Cispol_groupContext ctx) {
    if (_currentIsakmpPolicy == null) {
      throw new BatfishException("IsakmpPolicy shouldn't be null!");
    }
    int group = Integer.parseInt(ctx.DEC().getText());
    _currentIsakmpPolicy
        .getProposal()
        .setDiffieHellmanGroup(DiffieHellmanGroup.fromGroupNumber(group));
  }

  @Override
  public void exitCispol_hash(Cispol_hashContext ctx) {
    if (_currentIsakmpPolicy == null) {
      throw new BatfishException("IsakmpPolicy shouldn't be null!");
    }
    if (ctx.MD5() != null) {
      _currentIsakmpPolicy.getProposal().setAuthenticationAlgorithm(IkeAuthenticationAlgorithm.MD5);
    } else if (ctx.SHA2_256_128() != null) {
      _currentIsakmpPolicy
          .getProposal()
          .setAuthenticationAlgorithm(IkeAuthenticationAlgorithm.SHA_256);
    } else {
      throw new BatfishException("Unsupported authentication method in " + ctx.getText());
    }
  }

  @Override
  public void exitCispol_lifetime(Cispol_lifetimeContext ctx) {
    if (_currentIsakmpPolicy == null) {
      throw new BatfishException("IsakmpPolicy shouldn't be null!");
    }
    _currentIsakmpPolicy.getProposal().setLifetimeSeconds(Integer.parseInt(ctx.DEC().getText()));
  }

  @Override
  public void exitCisprf_keyring(Cisprf_keyringContext ctx) {
    String name = ctx.name.getText();
    int line = ctx.getStart().getLine();
    if (_currentIsakmpProfile == null) {
      throw new BatfishException("IsakmpProfile shouldn't be null!");
    }
    _currentIsakmpProfile.setKeyring(name);
    _configuration.referenceStructure(KEYRING, name, ISAKMP_PROFILE_KEYRING, line);
  }

  @Override
  public void exitCisprf_match(Cisprf_matchContext ctx) {
    if (_currentIsakmpProfile == null) {
      throw new BatfishException("IsakmpProfile shouldn't be null!");
    }
    _currentIsakmpProfile.setMatchIdentity(toIp(ctx.address), toIp(ctx.mask));
  }

  @Override
  public void exitCisprf_local_address(Cisprf_local_addressContext ctx) {
    if (_currentIsakmpProfile == null) {
      throw new BatfishException("IsakmpProfile shouldn't be null!");
    }
    _currentIsakmpProfile.setLocalAddress(toIp(ctx.IP_ADDRESS()));
  }

  @Override
  public void exitCkr_local_address(Ckr_local_addressContext ctx) {
    if (_currentKeyring == null) {
      throw new BatfishException("Keyrin shouldn't be null!");
    }
    _currentKeyring.setLocalAddress(toIp(ctx.IP_ADDRESS()));
  }

  @Override
  public void exitCkr_psk(Ckr_pskContext ctx) {
    if (_currentKeyring == null) {
      throw new BatfishException("Keyrin shouldn't be null!");
    }
    _currentKeyring.setKey(
        CommonUtil.sha256Digest(ctx.variable_permissive().getText() + CommonUtil.salt()));
    _currentKeyring.setRemoteAddress(toIp(ctx.IP_ADDRESS()));
  }

  @Override
  public void enterClb_docsis_policy(Clb_docsis_policyContext ctx) {
    String name = ctx.policy.getText();
    String rule = ctx.rulenum.getText();
    int line = ctx.getStart().getLine();
    DocsisPolicy policy =
        _configuration
            .getCf()
            .getCable()
            .getDocsisPolicies()
            .computeIfAbsent(name, n -> new DocsisPolicy(n, line));
    defineStructure(DOCSIS_POLICY, name, ctx);
    policy.getRules().add(rule);
    _configuration.referenceStructure(
        DOCSIS_POLICY_RULE, rule, DOCSIS_POLICY_DOCSIS_POLICY_RULE, line);
  }

  @Override
  public void enterClb_rule(Clb_ruleContext ctx) {
    String name = ctx.rulenum.getText();
    int line = ctx.getStart().getLine();
    _configuration
        .getCf()
        .getCable()
        .getDocsisPolicyRules()
        .computeIfAbsent(name, n -> new DocsisPolicyRule(n, line));
    defineStructure(DOCSIS_POLICY_RULE, name, ctx);
  }

  @Override
  public void enterCntlr_rf_channel(Cntlr_rf_channelContext ctx) {
    _no = (ctx.NO() != null);
  }

  @Override
  public void enterCrypto_keyring(Crypto_keyringContext ctx) {
    if (_currentKeyring != null) {
      throw new BatfishException("Keyring should be null!");
    }
    _currentKeyring = new Keyring(ctx.name.getText(), ctx.getStart().getLine());
    defineStructure(KEYRING, ctx.name.getText(), ctx);
  }

  @Override
  public void enterCs_class(Cs_classContext ctx) {
    String number = ctx.num.getText();
    int line = ctx.num.getLine();
    _currentServiceClass =
        _configuration
            .getCf()
            .getCable()
            .getServiceClasses()
            .computeIfAbsent(number, n -> new ServiceClass(n, line));
    defineStructure(SERVICE_CLASS, number, ctx);
  }

  @Override
  public void enterDt_depi_class(Dt_depi_classContext ctx) {
    String name = ctx.name.getText();
    int line = ctx.getStart().getLine();
    _configuration.referenceStructure(DEPI_CLASS, name, DEPI_TUNNEL_DEPI_CLASS, line);
  }

  @Override
  public void enterDt_l2tp_class(Dt_l2tp_classContext ctx) {
    String name = ctx.name.getText();
    int line = ctx.getStart().getLine();
    _configuration.referenceStructure(L2TP_CLASS, name, DEPI_TUNNEL_L2TP_CLASS, line);
  }

  @Override
  public void enterExtended_access_list_stanza(Extended_access_list_stanzaContext ctx) {
    String name;
    int definitionLine;
    if (ctx.name != null) {
      name = ctx.name.getText();
      definitionLine = ctx.name.getStart().getLine();
    } else if (ctx.shortname != null) {
      name = ctx.shortname.getText();
      definitionLine = ctx.shortname.getStart().getLine();
    } else if (ctx.num != null) {
      name = ctx.num.getText();
      definitionLine = ctx.num.getLine();
    } else {
      throw new BatfishException("Could not determine acl name");
    }
    ExtendedAccessList list =
        _configuration
            .getExtendedAcls()
            .computeIfAbsent(name, n -> new ExtendedAccessList(n, definitionLine));
    defineStructure(IP_ACCESS_LIST_EXTENDED, name, ctx);
    _currentExtendedAcl = list;
  }

  @Override
  public void enterExtended_ipv6_access_list_stanza(Extended_ipv6_access_list_stanzaContext ctx) {
    String name;
    int definitionLine;
    if (ctx.name != null) {
      name = ctx.name.getText();
      definitionLine = ctx.name.getStart().getLine();
    } else {
      throw new BatfishException("Could not determine acl name");
    }
    ExtendedIpv6AccessList list =
        _configuration
            .getExtendedIpv6Acls()
            .computeIfAbsent(name, n -> new ExtendedIpv6AccessList(n, definitionLine));
    _currentExtendedIpv6Acl = list;
    defineStructure(IPV6_ACCESS_LIST_STANDARD, name, ctx);
  }

  @Override
  public void enterIf_description(If_descriptionContext ctx) {
    Token descriptionToken = ctx.description_line().text;
    String description = descriptionToken != null ? descriptionToken.getText().trim() : "";
    for (Interface currentInterface : _currentInterfaces) {
      currentInterface.setDescription(description);
    }
  }

  @Override
  public void enterIf_ip_igmp(If_ip_igmpContext ctx) {
    _no = (ctx.NO() != null);
  }

  @Override
  public void enterIf_spanning_tree(If_spanning_treeContext ctx) {
    _no = ctx.NO() != null;
  }

  @Override
  public void enterIf_vrrp(If_vrrpContext ctx) {
    int groupNum = toInteger(ctx.groupnum);
    _currentVrrpGroupNum = groupNum;
  }

  @Override
  public void enterInterface_is_stanza(Interface_is_stanzaContext ctx) {
    String ifaceName = ctx.iname.getText();
    String canonicalIfaceName = getCanonicalInterfaceName(ifaceName);
    Interface iface = _configuration.getInterfaces().get(canonicalIfaceName);
    if (iface == null) {
      iface = addInterface(canonicalIfaceName, ctx.iname, false);
    }
    iface.setIsisInterfaceMode(IsisInterfaceMode.ACTIVE);
    _currentIsisInterface = iface;
  }

  @Override
  public void enterIp_as_path_access_list_stanza(Ip_as_path_access_list_stanzaContext ctx) {
    String name = ctx.name.getText();
    int definitionLine = ctx.name.getStart().getLine();
    _currentAsPathAcl =
        _configuration
            .getAsPathAccessLists()
            .computeIfAbsent(name, n -> new IpAsPathAccessList(n, definitionLine));
    defineStructure(AS_PATH_ACCESS_LIST, name, ctx);
  }

  @Override
  public void enterIp_community_list_expanded_stanza(Ip_community_list_expanded_stanzaContext ctx) {
    String name;
    int definitionLine;
    if (ctx.num != null) {
      name = ctx.num.getText();
      definitionLine = ctx.num.getLine();
    } else if (ctx.name != null) {
      name = ctx.name.getText();
      definitionLine = ctx.name.getStart().getLine();
    } else {
      throw new BatfishException("Invalid community-list name");
    }
    _currentExpandedCommunityList =
        _configuration
            .getExpandedCommunityLists()
            .computeIfAbsent(name, n -> new ExpandedCommunityList(n, definitionLine));
    defineStructure(COMMUNITY_LIST_EXPANDED, name, ctx);
  }

  @Override
  public void enterIp_community_list_standard_stanza(Ip_community_list_standard_stanzaContext ctx) {
    String name;
    int definitionLine;
    if (ctx.num != null) {
      name = ctx.num.getText();
      definitionLine = ctx.num.getLine();
    } else if (ctx.name != null) {
      name = ctx.name.getText();
      definitionLine = ctx.name.getStart().getLine();
    } else {
      throw new BatfishException("Invalid standard community-list name");
    }
    _currentStandardCommunityList =
        _configuration
            .getStandardCommunityLists()
            .computeIfAbsent(name, n -> new StandardCommunityList(n, definitionLine));
    defineStructure(COMMUNITY_LIST_STANDARD, name, ctx);
  }

  @Override
  public void enterIp_nat_pool(Ip_nat_poolContext ctx) {
    String name = ctx.name.getText();
    int definitionLine = ctx.name.getStart().getLine();
    NatPool natPool = new NatPool(name, definitionLine);
    _configuration.getNatPools().put(name, natPool);
    _currentNatPool = natPool;
    defineStructure(NAT_POOL, name, ctx);
  }

  @Override
  public void enterIp_prefix_list_stanza(Ip_prefix_list_stanzaContext ctx) {
    String name = ctx.name.getText();
    int definitionLine = ctx.name.getStart().getLine();
    PrefixList list =
        _configuration
            .getPrefixLists()
            .computeIfAbsent(name, n -> new PrefixList(n, definitionLine));
    _currentPrefixList = list;
    defineStructure(PREFIX_LIST, name, ctx);
  }

  @Override
  public void enterIp_route_stanza(Ip_route_stanzaContext ctx) {
    if (ctx.vrf != null) {
      _currentVrf = ctx.vrf.getText();
    }
    if (ctx.MANAGEMENT() != null) {
      _currentVrf = CiscoConfiguration.MANAGEMENT_VRF_NAME;
    }
  }

  @Override
  public void enterIpv6_prefix_list_stanza(Ipv6_prefix_list_stanzaContext ctx) {
    String name = ctx.name.getText();
    int definitionLine = ctx.name.getStart().getLine();
    Prefix6List list =
        _configuration
            .getPrefix6Lists()
            .computeIfAbsent(name, n -> new Prefix6List(n, definitionLine));
    _currentPrefix6List = list;
    defineStructure(PREFIX6_LIST, name, ctx);
  }

  @Override
  public void enterIs_type_is_stanza(Is_type_is_stanzaContext ctx) {
    IsisProcess proc = currentVrf().getIsisProcess();
    if (ctx.LEVEL_1() != null) {
      proc.setLevel(IsisLevel.LEVEL_1);
    } else if (ctx.LEVEL_2_ONLY() != null || ctx.LEVEL_2() != null) {
      proc.setLevel(IsisLevel.LEVEL_2);
    } else {
      throw new BatfishException("Unsupported is-type");
    }
  }

  @Override
  public void enterLogging_address(Logging_addressContext ctx) {
    if (_no) {
      return;
    }
    Logging logging = _configuration.getCf().getLogging();
    String hostname = ctx.hostname.getText();
    LoggingHost host = new LoggingHost(hostname);
    logging.getHosts().put(hostname, host);
  }

  @Override
  public void enterNeighbor_block_rb_stanza(Neighbor_block_rb_stanzaContext ctx) {
    _currentBlockNeighborAddressFamilies.clear();
    _inBlockNeighbor = true;
    // do no further processing for unsupported address families / containers
    if (_currentPeerGroup == _dummyPeerGroup) {
      pushPeer(_dummyPeerGroup);
      return;
    }
    BgpProcess proc = currentVrf().getBgpProcess();
    if (ctx.ip_address != null) {
      Ip ip = toIp(ctx.ip_address);
      _currentIpPeerGroup = proc.getIpPeerGroups().get(ip);
      if (_currentIpPeerGroup == null) {
        proc.addIpPeerGroup(ip);
        _currentIpPeerGroup = proc.getIpPeerGroups().get(ip);
      } else {
        _w.redFlag(
            "Duplicate IP peer group in neighbor config (line:" + ctx.start.getLine() + ")",
            DUPLICATE);
      }
      pushPeer(_currentIpPeerGroup);
    } else if (ctx.ip_prefix != null) {
      Prefix prefix = Prefix.parse(ctx.ip_prefix.getText());
      _currentDynamicIpPeerGroup = proc.getDynamicIpPeerGroups().get(prefix);
      if (_currentDynamicIpPeerGroup == null) {
        _currentDynamicIpPeerGroup = proc.addDynamicIpPeerGroup(prefix);
      } else {
        _w.redFlag(
            "Duplicate DynamicIP peer group neighbor config (line:" + ctx.start.getLine() + ")",
            DUPLICATE);
      }
      pushPeer(_currentDynamicIpPeerGroup);
    } else if (ctx.ipv6_address != null) {
      Ip6 ip6 = toIp6(ctx.ipv6_address);
      Ipv6BgpPeerGroup pg = proc.getIpv6PeerGroups().get(ip6);
      if (pg == null) {
        proc.addIpv6PeerGroup(ip6);
        pg = proc.getIpv6PeerGroups().get(ip6);
      } else {
        _w.redFlag(
            "Duplicate IPV6 peer group in neighbor config (line:" + ctx.start.getLine() + ")",
            DUPLICATE);
      }
      pushPeer(pg);
      _currentIpv6PeerGroup = pg;
    } else if (ctx.ipv6_prefix != null) {
      Prefix6 prefix6 = new Prefix6(ctx.ipv6_prefix.getText());
      DynamicIpv6BgpPeerGroup pg = proc.getDynamicIpv6PeerGroups().get(prefix6);
      if (pg == null) {
        pg = proc.addDynamicIpv6PeerGroup(prefix6);
      } else {
        _w.redFlag(
            "Duplicate Dynamic Ipv6 peer group neighbor config (line:" + ctx.start.getLine() + ")",
            DUPLICATE);
      }
      pushPeer(pg);
      _currentDynamicIpv6PeerGroup = pg;
    }
    if (ctx.asnum != null) {
      int remoteAs = toInteger(ctx.asnum);
      _currentPeerGroup.setRemoteAs(remoteAs);
    }
    if (ctx.mapname != null) {
      String routeMap = ctx.mapname.getText();
      int line = ctx.mapname.getStart().getLine();
      _configuration.referenceStructure(
          ROUTE_MAP, routeMap, BGP_NEIGHBOR_REMOTE_AS_ROUTE_MAP, line);
    }
    // TODO: verify if this is correct for nexus
    _currentPeerGroup.setActive(true);
    _currentPeerGroup.setShutdown(false);
  }

  @Override
  public void enterNeighbor_flat_rb_stanza(Neighbor_flat_rb_stanzaContext ctx) {
    // do no further processing for unsupported address families / containers
    if (_currentPeerGroup == _dummyPeerGroup) {
      pushPeer(_dummyPeerGroup);
      return;
    }
    BgpProcess proc = currentVrf().getBgpProcess();
    // we must create peer group if it does not exist and this is a remote_as
    // declaration
    boolean create =
        ctx.remote_as_bgp_tail() != null || ctx.inherit_peer_session_bgp_tail() != null;
    if (ctx.ip != null) {
      Ip ip = toIp(ctx.ip);
      _currentIpPeerGroup = proc.getIpPeerGroups().get(ip);
      if (_currentIpPeerGroup == null) {
        if (create || _format == ARISTA) {
          proc.addIpPeerGroup(ip);
          _currentIpPeerGroup = proc.getIpPeerGroups().get(ip);
          pushPeer(_currentIpPeerGroup);
        } else {
          String message = "Ignoring reference to undeclared peer group: '" + ip + "'";
          _w.redFlag(message);
          pushPeer(_dummyPeerGroup);
        }
      } else {
        pushPeer(_currentIpPeerGroup);
      }
    } else if (ctx.ip6 != null) {
      Ip6 ip6 = toIp6(ctx.ip6);
      Ipv6BgpPeerGroup pg6 = proc.getIpv6PeerGroups().get(ip6);
      if (pg6 == null) {
        if (create || _format == ARISTA) {
          proc.addIpv6PeerGroup(ip6);
          pg6 = proc.getIpv6PeerGroups().get(ip6);
          pushPeer(pg6);
        } else {
          String message = "Ignoring reference to undeclared peer group: '" + ip6 + "'";
          _w.redFlag(message);
          pushPeer(_dummyPeerGroup);
        }
      } else {
        pushPeer(pg6);
      }
      _currentIpv6PeerGroup = pg6;
    } else if (ctx.peergroup != null) {
      String name = ctx.peergroup.getText();
      int definitionLine = ctx.peergroup.getLine();
      _currentNamedPeerGroup = proc.getNamedPeerGroups().get(name);
      if (_currentNamedPeerGroup == null) {
        if (create || _format == ARISTA) {
          proc.addNamedPeerGroup(name, definitionLine);
          _currentNamedPeerGroup = proc.getNamedPeerGroups().get(name);
        } else {
          int line = ctx.peergroup.getLine();
          _configuration.getUndefinedPeerGroups().put(name, line);
          _w.redFlag("reference to undeclared peer group: '" + name + "'");
        }
      }
      pushPeer(_currentNamedPeerGroup);
    } else {
      throw new BatfishException("unknown neighbor type");
    }
  }

  @Override
  public void enterNeighbor_group_rb_stanza(Neighbor_group_rb_stanzaContext ctx) {
    BgpProcess proc = currentVrf().getBgpProcess();
    String name = ctx.name.getText();
    int definitionLine = ctx.name.getStart().getLine();
    _currentNamedPeerGroup = proc.getNamedPeerGroups().get(name);
    if (_currentNamedPeerGroup == null) {
      proc.addNamedPeerGroup(name, definitionLine);
      _currentNamedPeerGroup = proc.getNamedPeerGroups().get(name);
    }
    pushPeer(_currentNamedPeerGroup);
  }

  @Override
  public void enterNet_is_stanza(Net_is_stanzaContext ctx) {
    IsisProcess proc = currentVrf().getIsisProcess();
    IsoAddress isoAddress = new IsoAddress(ctx.ISO_ADDRESS().getText());
    proc.setNetAddress(isoAddress);
  }

  @Override
  public void enterOg_network(Og_networkContext ctx) {
    String name = ctx.name.getText();
    int definitionLine = ctx.name.getStart().getLine();
    // If there is a conflict, create a dummy object group
    if (_configuration.getObjectGroups().get(name) != null) {
      _currentNetworkObjectGroup = new NetworkObjectGroup(name, definitionLine);
      warnObjectGroupRedefinition(name);
    } else {
      _currentNetworkObjectGroup =
          _configuration
              .getNetworkObjectGroups()
              .computeIfAbsent(name, n -> new NetworkObjectGroup(n, definitionLine));
      _configuration.getObjectGroups().put(name, _currentNetworkObjectGroup);
      defineStructure(NETWORK_OBJECT_GROUP, name, ctx);
    }
  }

  @Override
  public void exitOg_network(Og_networkContext ctx) {
    _currentNetworkObjectGroup = null;
  }

  @Override
  public void enterOg_service(Og_serviceContext ctx) {
    String name = ctx.name.getText();
    int definitionLine = ctx.name.getStart().getLine();
    // If there is a conflict, create a dummy object group
    if (_configuration.getObjectGroups().get(name) != null) {
      _currentServiceObjectGroup = new ServiceObjectGroup(name, definitionLine);
      warnObjectGroupRedefinition(name);
    } else {
      _currentServiceObjectGroup =
          _configuration
              .getServiceObjectGroups()
              .computeIfAbsent(name, n -> new ServiceObjectGroup(n, definitionLine));
      _configuration.getObjectGroups().put(name, _currentServiceObjectGroup);
      defineStructure(SERVICE_OBJECT_GROUP, name, ctx);
    }
  }

  @Override
  public void exitOg_service(Og_serviceContext ctx) {
    _currentServiceObjectGroup = null;
  }

  @Override
  public void enterOg_protocol(Og_protocolContext ctx) {
    String name = ctx.name.getText();
    int definitionLine = ctx.name.getStart().getLine();
    // If there is a conflict, create a dummy object group
    if (_configuration.getObjectGroups().get(name) != null) {
      _currentProtocolObjectGroup = new ProtocolObjectGroup(name, definitionLine);
      warnObjectGroupRedefinition(name);
    } else {
      _currentProtocolObjectGroup =
          _configuration
              .getProtocolObjectGroups()
              .computeIfAbsent(name, n -> new ProtocolObjectGroup(n, definitionLine));
      _configuration.getObjectGroups().put(name, _currentProtocolObjectGroup);
      defineStructure(PROTOCOL_OBJECT_GROUP, name, ctx);
    }
  }

  @Override
  public void exitOg_protocol(Og_protocolContext ctx) {
    _currentProtocolObjectGroup = null;
  }

  @Override
  public void exitOgn_group_object(Ogn_group_objectContext ctx) {
<<<<<<< HEAD
    String name = ctx.name.getText();
    int line = ctx.name.start.getLine();
    _currentNetworkObjectGroup.getLines().add(new IpSpaceReference(name));
    _configuration.referenceStructure(
        NETWORK_OBJECT_GROUP, name, NETWORK_OBJECT_GROUP_GROUP_OBJECT, line);
=======
    _w.redFlag("Unimplemented object-group network line: " + getFullText(ctx));
>>>>>>> 2232405b
  }

  @Override
  public void exitOgn_host_ip(Ogn_host_ipContext ctx) {
    _currentNetworkObjectGroup.getLines().add(new IpWildcard(toIp(ctx.ip)).toIpSpace());
  }

  @Override
  public void exitOgn_ip_with_mask(Ogn_ip_with_maskContext ctx) {
    Ip ip = toIp(ctx.ip);
    Ip mask = toIp(ctx.mask);
    _currentNetworkObjectGroup.getLines().add(new IpWildcard(new Prefix(ip, mask)).toIpSpace());
  }

  @Override
  public void enterOgn_network_object(Ogn_network_objectContext ctx) {
    IpSpace ipSpace = null;
    if (ctx.prefix != null) {
      ipSpace = new IpWildcard(ctx.prefix.getText()).toIpSpace();
    } else if (ctx.wildcard_address != null && ctx.wildcard_mask != null) {
      ipSpace =
          new IpWildcard(toIp(ctx.wildcard_address), toIp(ctx.wildcard_mask).inverted())
              .toIpSpace();
    } else if (ctx.address != null) {
      ipSpace = new IpWildcard(ctx.address.getText()).toIpSpace();
    } else if (ctx.host != null) {
      String name = ctx.host.getText();
      ipSpace = new IpSpaceReference(name);
      int line = ctx.host.start.getLine();
      _configuration.referenceStructure(
          NETWORK_OBJECT_GROUP, name, NETWORK_OBJECT_GROUP_NETWORK_OBJECT, line);
      // TODO add reference
    } else if (ctx.name != null) {
      String name = ctx.name.getText();
      ipSpace = new IpSpaceReference(name);
      int line = ctx.name.start.getLine();
      _configuration.referenceStructure(
          NETWORK_OBJECT_GROUP, name, NETWORK_OBJECT_GROUP_NETWORK_OBJECT, line);
      // TODO add reference
    }
    if (ipSpace == null) {
      _w.redFlag("Network object-group not supported " + getFullText(ctx));
    } else {
      _currentNetworkObjectGroup.getLines().add(ipSpace);
    }
  }

  @Override
  public void exitOgn_network_object(Ogn_network_objectContext ctx) {
    _w.redFlag("Unimplemented object-group network line: " + getFullText(ctx));
  }

  @Override
  public void exitOgp_protocol_object(Ogp_protocol_objectContext ctx) {
    _currentProtocolObjectGroup
        .getLines()
        .add(new ProtocolObjectGroupProtocolLine(toIpProtocol(ctx.protocol())));
  }

  @Override
  public void exitOgs_icmp(Ogs_icmpContext ctx) {
    _currentServiceObjectGroup.getLines().add(new IcmpServiceObjectGroupLine());
  }

  @Override
  public void exitOgs_tcp(Ogs_tcpContext ctx) {
    _currentServiceObjectGroup.getLines().add(new TcpServiceObjectGroupLine(toPortRanges(ctx.ps)));
  }

  @Override
  public void exitOgs_udp(Ogs_udpContext ctx) {
    _currentServiceObjectGroup.getLines().add(new UdpServiceObjectGroupLine(toPortRanges(ctx.ps)));
  }

  @Override
  public void enterPrefix_set_stanza(Prefix_set_stanzaContext ctx) {
    _currentPrefixSetName = ctx.name.getText();
    _currentPrefixSetDefinitionLine = ctx.name.getStart().getLine();
    defineStructure(PREFIX_SET, _currentPrefixSetName, ctx);
  }

  @Override
  public void enterRbnx_address_family(Rbnx_address_familyContext ctx) {
    String familyStr = ctx.first.getText() + '-' + ctx.second.getText();
    _currentBgpNxVrfAddressFamily =
        _currentBgpNxVrfConfiguration.getOrCreateAddressFamily(familyStr);
  }

  @Override
  public void exitRbnx_address_family(Rbnx_address_familyContext ctx) {
    _currentBgpNxVrfAddressFamily = null;
  }

  @Override
  public void enterRbnx_af_aggregate_address(Rbnx_af_aggregate_addressContext ctx) {
    if (ctx.prefix != null) {
      Prefix prefix = Prefix.parse(ctx.prefix.getText());
      _currentBgpNxVrfAddressFamilyAggregateNetwork =
          _currentBgpNxVrfAddressFamily.getOrCreateAggregateNetwork(prefix);
    } else if (ctx.network != null && ctx.subnet != null) {
      Prefix prefix = new Prefix(toIp(ctx.network), toIp(ctx.subnet));
      _currentBgpNxVrfAddressFamilyAggregateNetwork =
          _currentBgpNxVrfAddressFamily.getOrCreateAggregateNetwork(prefix);
    } else if (ctx.prefix6 != null) {
      Prefix6 prefix = new Prefix6(ctx.prefix6.getText());
      _currentBgpNxVrfAddressFamilyAggregateNetwork =
          _currentBgpNxVrfAddressFamily.getOrCreateAggregateNetwork(prefix);
    }
  }

  @Override
  public void exitRbnx_af_aggregate_address(Rbnx_af_aggregate_addressContext ctx) {
    _currentBgpNxVrfAddressFamilyAggregateNetwork = null;
  }

  @Override
  public void exitRbnx_af_aa_tail(Rbnx_af_aa_tailContext ctx) {
    int line = ctx.getStart().getLine();
    if (ctx.ADVERTISE_MAP() != null) {
      String name = ctx.mapname.getText();
      _configuration.referenceStructure(ROUTE_MAP, name, BGP_ROUTE_MAP_ADVERTISE, line);
      _currentBgpNxVrfAddressFamilyAggregateNetwork.setAdvertiseMap(name);
    } else if (ctx.AS_SET() != null) {
      _currentBgpNxVrfAddressFamilyAggregateNetwork.setAsSet(true);
    } else if (ctx.ATTRIBUTE_MAP() != null) {
      String name = ctx.mapname.getText();
      _configuration.referenceStructure(ROUTE_MAP, name, BGP_ROUTE_MAP_ATTRIBUTE, line);
      _currentBgpNxVrfAddressFamilyAggregateNetwork.setAttributeMap(name);
    } else if (ctx.SUMMARY_ONLY() != null) {
      _currentBgpNxVrfAddressFamilyAggregateNetwork.setSummaryOnly(true);
    } else if (ctx.SUPPRESS_MAP() != null) {
      String name = ctx.mapname.getText();
      _configuration.referenceStructure(ROUTE_MAP, name, BGP_ROUTE_MAP_SUPPRESS, line);
      _currentBgpNxVrfAddressFamilyAggregateNetwork.setSuppressMap(name);
    }
  }

  @Override
  public void exitRbnx_af_additional_paths(Rbnx_af_additional_pathsContext ctx) {
    if (ctx.mapname != null) {
      String name = ctx.mapname.getText();
      _configuration.referenceStructure(
          ROUTE_MAP, name, BGP_ROUTE_MAP_OTHER, ctx.getStart().getLine());
    }
  }

  @Override
  public void exitRbnx_af_client_to_client(Rbnx_af_client_to_clientContext ctx) {
    _currentBgpNxVrfAddressFamily.setClientToClientReflection(true);
  }

  @Override
  public void exitRbnx_af_dampening(Rbnx_af_dampeningContext ctx) {
    if (ctx.mapname != null) {
      String name = ctx.mapname.getText();
      _configuration.referenceStructure(
          ROUTE_MAP, name, BGP_ROUTE_MAP_OTHER, ctx.getStart().getLine());
    }
  }

  @Override
  public void exitRbnx_af_default_metric(Rbnx_af_default_metricContext ctx) {
    long metric = toLong(ctx.metric);
    _currentBgpNxVrfAddressFamily.setDefaultMetric(metric);
  }

  @Override
  public void exitRbnx_af_default_information(Rbnx_af_default_informationContext ctx) {
    _currentBgpNxVrfAddressFamily.setDefaultInformationOriginate(true);
  }

  @Override
  public void exitRbnx_af_distance(Rbnx_af_distanceContext ctx) {
    _currentBgpNxVrfAddressFamily.setDistanceEbgp(toInteger(ctx.ebgp));
    _currentBgpNxVrfAddressFamily.setDistanceIbgp(toInteger(ctx.ibgp));
    _currentBgpNxVrfAddressFamily.setDistanceLocal(toInteger(ctx.local));
  }

  @Override
  public void exitRbnx_af_inject_map(Rbnx_af_inject_mapContext ctx) {
    _configuration.referenceStructure(
        ROUTE_MAP, ctx.injectmap.getText(), BGP_ROUTE_MAP_OTHER, ctx.getStart().getLine());

    _configuration.referenceStructure(
        ROUTE_MAP, ctx.existmap.getText(), BGP_ROUTE_MAP_OTHER, ctx.getStart().getLine());
  }

  @Override
  public void exitRbnx_af_maximum_paths(Rbnx_af_maximum_pathsContext ctx) {
    int limit = toInteger(ctx.numpaths);
    if (ctx.IBGP() != null) {
      _currentBgpNxVrfAddressFamily.setMaximumPathsIbgp(limit);
    } else if (ctx.EIBGP() != null) {
      _currentBgpNxVrfAddressFamily.setMaximumPathsEbgp(limit);
      _currentBgpNxVrfAddressFamily.setMaximumPathsIbgp(limit);
    } else {
      _currentBgpNxVrfAddressFamily.setMaximumPathsEbgp(limit);
    }
  }

  @Override
  public void exitRbnx_af_network(Rbnx_af_networkContext ctx) {
    String mapname = "";
    if (ctx.mapname != null) {
      mapname = ctx.mapname.getText();
      _configuration.referenceStructure(
          ROUTE_MAP, mapname, BGP_ROUTE_MAP_OTHER, ctx.getStart().getLine());
    }

    if (ctx.prefix != null) {
      Prefix prefix = Prefix.parse(ctx.prefix.getText());
      _currentBgpNxVrfAddressFamily.addIpNetwork(prefix, mapname);
    } else if (ctx.address != null && ctx.mask != null) {
      Prefix prefix = new Prefix(toIp(ctx.address), toIp(ctx.mask));
      _currentBgpNxVrfAddressFamily.addIpNetwork(prefix, mapname);
    } else if (ctx.prefix6 != null) {
      Prefix6 prefix = new Prefix6(ctx.prefix6.getText());
      _currentBgpNxVrfAddressFamily.addIpv6Network(prefix, mapname);
    }
  }

  @Override
  public void exitRbnx_af_nexthop_route_map(Rbnx_af_nexthop_route_mapContext ctx) {
    String name = ctx.mapname.getText();
    _configuration.referenceStructure(
        ROUTE_MAP, name, BGP_ROUTE_MAP_OTHER, ctx.getStart().getLine());
  }

  @Override
  public void exitRbnx_af_redistribute_direct(Rbnx_af_redistribute_directContext ctx) {
    String name = ctx.mapname.getText();
    _configuration.referenceStructure(
        ROUTE_MAP, name, BGP_REDISTRIBUTE_CONNECTED_MAP, ctx.getStart().getLine());
    _currentBgpNxVrfAddressFamily.setRedistributionPolicy(RoutingProtocol.CONNECTED, name, null);
  }

  @Override
  public void exitRbnx_af_redistribute_eigrp(Rbnx_af_redistribute_eigrpContext ctx) {
    String name = ctx.mapname.getText();
    String sourceTag = ctx.source_tag.getText();
    _configuration.referenceStructure(
        ROUTE_MAP, name, BGP_REDISTRIBUTE_EIGRP_MAP, ctx.getStart().getLine());
    _currentBgpNxVrfAddressFamily.setRedistributionPolicy(RoutingProtocol.EIGRP, name, sourceTag);
  }

  @Override
  public void exitRbnx_af_redistribute_isis(Rbnx_af_redistribute_isisContext ctx) {
    String name = ctx.mapname.getText();
    String sourceTag = ctx.source_tag.getText();
    _configuration.referenceStructure(
        ROUTE_MAP, name, BGP_REDISTRIBUTE_ISIS_MAP, ctx.getStart().getLine());
    _currentBgpNxVrfAddressFamily.setRedistributionPolicy(RoutingProtocol.ISIS, name, sourceTag);
  }

  @Override
  public void exitRbnx_af_redistribute_lisp(Rbnx_af_redistribute_lispContext ctx) {
    String name = ctx.mapname.getText();
    _configuration.referenceStructure(
        ROUTE_MAP, name, BGP_REDISTRIBUTE_LISP_MAP, ctx.getStart().getLine());
    _currentBgpNxVrfAddressFamily.setRedistributionPolicy(RoutingProtocol.LISP, name, null);
  }

  @Override
  public void exitRbnx_af_redistribute_ospf(Rbnx_af_redistribute_ospfContext ctx) {
    String name = ctx.mapname.getText();
    String sourceTag = ctx.source_tag.getText();
    _configuration.referenceStructure(
        ROUTE_MAP, name, BGP_REDISTRIBUTE_OSPF_MAP, ctx.getStart().getLine());
    _currentBgpNxVrfAddressFamily.setRedistributionPolicy(RoutingProtocol.OSPF, name, sourceTag);
  }

  @Override
  public void exitRbnx_af_redistribute_ospfv3(Rbnx_af_redistribute_ospfv3Context ctx) {
    String name = ctx.mapname.getText();
    String sourceTag = ctx.source_tag.getText();
    _configuration.referenceStructure(
        ROUTE_MAP, name, BGP_REDISTRIBUTE_OSPFV3_MAP, ctx.getStart().getLine());
    _currentBgpNxVrfAddressFamily.setRedistributionPolicy(RoutingProtocol.OSPF3, name, sourceTag);
  }

  @Override
  public void exitRbnx_af_redistribute_rip(Rbnx_af_redistribute_ripContext ctx) {
    String name = ctx.mapname.getText();
    String sourceTag = ctx.source_tag.getText();
    _configuration.referenceStructure(
        ROUTE_MAP, name, BGP_REDISTRIBUTE_RIP_MAP, ctx.getStart().getLine());
    _currentBgpNxVrfAddressFamily.setRedistributionPolicy(RoutingProtocol.RIP, name, sourceTag);
  }

  @Override
  public void exitRbnx_af_redistribute_static(Rbnx_af_redistribute_staticContext ctx) {
    String name = ctx.mapname.getText();
    _configuration.referenceStructure(
        ROUTE_MAP, name, BGP_REDISTRIBUTE_STATIC_MAP, ctx.getStart().getLine());
    _currentBgpNxVrfAddressFamily.setRedistributionPolicy(RoutingProtocol.STATIC, name, null);
  }

  @Override
  public void exitRbnx_af_suppress_inactive(Rbnx_af_suppress_inactiveContext ctx) {
    _currentBgpNxVrfAddressFamily.setSuppressInactive(true);
  }

  @Override
  public void exitRbnx_af_table_map(Rbnx_af_table_mapContext ctx) {
    String name = ctx.mapname.getText();
    _configuration.referenceStructure(ROUTE_MAP, name, BGP_TABLE_MAP, ctx.getStart().getLine());
  }

  @Override
  public void exitRbnx_bestpath(Rbnx_bestpathContext ctx) {
    if (ctx.ALWAYS_COMPARE_MED() != null) {
      _currentBgpNxVrfConfiguration.setBestpathAlwaysCompareMed(true);
    } else if (ctx.AS_PATH() != null && ctx.MULTIPATH_RELAX() != null) {
      _currentBgpNxVrfConfiguration.setBestpathAsPathMultipathRelax(true);
    } else if (ctx.COMPARE_ROUTERID() != null) {
      _currentBgpNxVrfConfiguration.setBestpathCompareRouterId(true);
    } else if (ctx.COST_COMMUNITY() != null && ctx.IGNORE() != null) {
      _currentBgpNxVrfConfiguration.setBestpathCostCommunityIgnore(true);
    } else if (ctx.MED() != null && ctx.CONFED() != null) {
      _currentBgpNxVrfConfiguration.setBestpathMedConfed(true);
    } else if (ctx.MED() != null && ctx.MISSING_AS_WORST() != null) {
      _currentBgpNxVrfConfiguration.setBestpathMedMissingAsWorst(true);
    } else if (ctx.MED() != null && ctx.NON_DETERMINISTIC() != null) {
      _currentBgpNxVrfConfiguration.setBestpathMedNonDeterministic(true);
    } else {
      _w.redFlag("Unsupported BGP bestpath configuration: " + ctx.getText());
    }
  }

  @Override
  public void exitRbnx_cluster_id(Rbnx_cluster_idContext ctx) {
    if (ctx.ip != null) {
      _currentBgpNxVrfConfiguration.setClusterId(toIp(ctx.ip));
    } else {
      _currentBgpNxVrfConfiguration.setClusterId(new Ip(toLong(ctx.ip_as_int)));
    }
  }

  @Override
  public void exitRbnx_confederation_identifier(Rbnx_confederation_identifierContext ctx) {
    todo(ctx, F_BGP_CONFEDERATION);
  }

  @Override
  public void exitRbnx_confederation_peers(Rbnx_confederation_peersContext ctx) {
    todo(ctx, F_BGP_CONFEDERATION);
  }

  @Override
  public void exitRbnx_enforce_first_as(Rbnx_enforce_first_asContext ctx) {
    _configuration.getNxBgpGlobalConfiguration().setEnforceFirstAs(true);
  }

  @Override
  public void exitRbnx_log_neighbor_changes(Rbnx_log_neighbor_changesContext ctx) {
    _currentBgpNxVrfConfiguration.setLogNeighborChanges(true);
  }

  @Override
  public void exitRbnx_maxas_limit(Rbnx_maxas_limitContext ctx) {
    int limit = toInteger(ctx.limit);
    _currentBgpNxVrfConfiguration.setMaxasLimit(limit);
  }

  @Override
  public void enterRbnx_neighbor(Rbnx_neighborContext ctx) {
    if (ctx.ip != null) {
      Ip ip = toIp(ctx.ip);
      _currentBgpNxVrfNeighbor = _currentBgpNxVrfConfiguration.getOrCreateNeighbor(ip);
    } else if (ctx.prefix != null) {
      Prefix prefix = Prefix.parse(ctx.prefix.getText());
      _currentBgpNxVrfNeighbor = _currentBgpNxVrfConfiguration.getOrCreatePassiveNeighbor(prefix);
    } else if (ctx.ip6 != null) {
      Ip6 ip = toIp6(ctx.ip6);
      _currentBgpNxVrfNeighbor = _currentBgpNxVrfConfiguration.getOrCreateNeighbor(ip);
    } else if (ctx.prefix6 != null) {
      Prefix6 prefix = new Prefix6(ctx.prefix6.getText());
      _currentBgpNxVrfNeighbor = _currentBgpNxVrfConfiguration.getOrCreatePassiveNeighbor(prefix);
    } else {
      throw new BatfishException(
          "BGP neighbor IP definition not supported in line " + ctx.getText());
    }

    if (ctx.REMOTE_AS() != null && ctx.bgp_asn() != null) {
      long asn = toAsNum(ctx.bgp_asn());
      _currentBgpNxVrfNeighbor.setRemoteAs(asn);
    }

    if (ctx.REMOTE_AS() != null && ctx.ROUTE_MAP() != null) {
      String name = ctx.mapname.getText();
      _currentBgpNxVrfNeighbor.setRemoteAsRouteMap(name);
      _configuration.referenceStructure(
          ROUTE_MAP, name, BGP_NEIGHBOR_REMOTE_AS_ROUTE_MAP, ctx.getStart().getLine());
    }
  }

  @Override
  public void exitRbnx_neighbor(Rbnx_neighborContext ctx) {
    _currentBgpNxVrfNeighbor = null;
  }

  @Override
  public void enterRbnx_n_address_family(Rbnx_n_address_familyContext ctx) {
    String familyStr = ctx.first.getText() + '-' + ctx.second.getText();
    _currentBgpNxVrfNeighborAddressFamily =
        _currentBgpNxVrfNeighbor.getOrCreateAddressFamily(familyStr);
  }

  @Override
  public void exitRbnx_n_address_family(Rbnx_n_address_familyContext ctx) {
    _currentBgpNxVrfNeighborAddressFamily = null;
  }

  @Override
  public void exitRbnx_n_af_advertise_map(Rbnx_n_af_advertise_mapContext ctx) {
    _configuration.referenceStructure(
        ROUTE_MAP, ctx.mapname.getText(), BGP_ROUTE_MAP_OTHER, ctx.getStart().getLine());

    if (ctx.EXIST_MAP() != null) {
      _configuration.referenceStructure(
          ROUTE_MAP, ctx.existmap.getText(), BGP_ROUTE_MAP_OTHER, ctx.getStart().getLine());
    }

    if (ctx.NON_EXIST_MAP() != null) {
      _configuration.referenceStructure(
          ROUTE_MAP, ctx.nonexistmap.getText(), BGP_ROUTE_MAP_OTHER, ctx.getStart().getLine());
    }
  }

  @Override
  public void exitRbnx_n_af_allowas_in(Rbnx_n_af_allowas_inContext ctx) {
    if (ctx.num != null) {
      todo(ctx, F_ALLOWAS_IN_NUMBER);
    }
    _currentBgpNxVrfNeighborAddressFamily.setAllowAsIn(true);
  }

  @Override
  public void exitRbnx_n_af_as_override(Rbnx_n_af_as_overrideContext ctx) {
    _currentBgpNxVrfNeighborAddressFamily.setAsOverride(true);
  }

  @Override
  public void exitRbnx_n_af_default_originate(Rbnx_n_af_default_originateContext ctx) {
    _currentBgpNxVrfNeighborAddressFamily.setDefaultOriginate(true);
    if (ctx.ROUTE_MAP() != null) {
      String name = ctx.mapname.getText();
      _currentBgpNxVrfNeighborAddressFamily.setDefaultOriginateMap(name);
      _configuration.referenceStructure(
          ROUTE_MAP, name, BGP_DEFAULT_ORIGINATE_ROUTE_MAP, ctx.getStart().getLine());
    }
  }

  @Override
  public void exitRbnx_n_af_filter_list(Rbnx_n_af_filter_listContext ctx) {
    String filterList = ctx.name.getText();
    CiscoStructureType type = _inIpv6BgpPeer ? IPV6_ACCESS_LIST : IPV4_ACCESS_LIST;
    CiscoStructureUsage usage =
        _inIpv6BgpPeer
            ? ((ctx.IN() != null) ? BGP_INBOUND_FILTER6_LIST : BGP_OUTBOUND_FILTER6_LIST)
            : ((ctx.IN() != null) ? BGP_INBOUND_FILTER_LIST : BGP_OUTBOUND_FILTER_LIST);
    _configuration.referenceStructure(type, filterList, usage, ctx.getStart().getLine());
  }

  @Override
  public void exitRbnx_n_af_inherit(Rbnx_n_af_inheritContext ctx) {
    String name = ctx.template.getText();
    int sequence = toInteger(ctx.seq);
    _currentBgpNxVrfNeighborAddressFamily.setInheritPeerPolicy(sequence, name);
    _configuration.referenceStructure(
        BGP_TEMPLATE_PEER_POLICY, name, BGP_INHERITED_PEER_POLICY, ctx.getStart().getLine());
  }

  @Override
  public void exitRbnx_n_af_next_hop_self(Rbnx_n_af_next_hop_selfContext ctx) {
    _currentBgpNxVrfNeighborAddressFamily.setNextHopSelf(true);
  }

  @Override
  public void exitRbnx_n_af_next_hop_third_party(Rbnx_n_af_next_hop_third_partyContext ctx) {
    _currentBgpNxVrfNeighborAddressFamily.setNextHopThirdParty(true);
  }

  @Override
  public void exitRbnx_n_af_prefix_list(Rbnx_n_af_prefix_listContext ctx) {
    String prefixList = ctx.listname.getText();
    CiscoStructureType type = _inIpv6BgpPeer ? IPV6_ACCESS_LIST : IPV4_ACCESS_LIST;
    CiscoStructureUsage usage =
        _inIpv6BgpPeer
            ? ((ctx.IN() != null) ? BGP_INBOUND_PREFIX6_LIST : BGP_OUTBOUND_PREFIX6_LIST)
            : ((ctx.IN() != null) ? BGP_INBOUND_PREFIX_LIST : BGP_OUTBOUND_PREFIX_LIST);
    _configuration.referenceStructure(type, prefixList, usage, ctx.getStart().getLine());
  }

  @Override
  public void exitRbnx_n_af_route_map(Rbnx_n_af_route_mapContext ctx) {
    String name = ctx.mapname.getText();
    CiscoStructureUsage usage;
    if (ctx.IN() != null) {
      usage = BGP_INBOUND_ROUTE_MAP;
      _currentBgpNxVrfNeighborAddressFamily.setInboundRouteMap(name);
    } else {
      usage = BGP_OUTBOUND_ROUTE_MAP;
      _currentBgpNxVrfNeighborAddressFamily.setOutboundRouteMap(name);
    }
    _configuration.referenceStructure(ROUTE_MAP, name, usage, ctx.getStart().getLine());
  }

  @Override
  public void exitRbnx_n_af_route_reflector_client(Rbnx_n_af_route_reflector_clientContext ctx) {
    _currentBgpNxVrfNeighborAddressFamily.setRouteReflectorClient(true);
  }

  @Override
  public void exitRbnx_n_af_send_community(Rbnx_n_af_send_communityContext ctx) {
    if (ctx.BOTH() != null || ctx.EXTENDED() != null) {
      _currentBgpNxVrfNeighborAddressFamily.setSendCommunityExtended(true);
    }
    if (ctx.BOTH() != null || ctx.STANDARD() != null || ctx.EXTENDED() == null) {
      _currentBgpNxVrfNeighborAddressFamily.setSendCommunityStandard(true);
    }
  }

  @Override
  public void exitRbnx_n_af_suppress_inactive(Rbnx_n_af_suppress_inactiveContext ctx) {
    _currentBgpNxVrfNeighborAddressFamily.setSuppressInactive(true);
  }

  @Override
  public void exitRbnx_n_af_unsuppress_map(Rbnx_n_af_unsuppress_mapContext ctx) {
    String name = ctx.mapname.getText();
    _configuration.referenceStructure(
        ROUTE_MAP, name, BGP_ROUTE_MAP_OTHER, ctx.getStart().getLine());
  }

  @Override
  public void exitRbnx_n_description(Rbnx_n_descriptionContext ctx) {
    _currentBgpNxVrfNeighbor.setDescription(ctx.desc.getText().trim());
  }

  @Override
  public void exitRbnx_n_ebgp_multihop(Rbnx_n_ebgp_multihopContext ctx) {
    _currentBgpNxVrfNeighbor.setEbgpMultihopTtl(toInteger(ctx.ebgp_ttl));
  }

  @Override
  public void exitRbnx_n_inherit(Rbnx_n_inheritContext ctx) {
    String name = ctx.peer.getText();
    if (ctx.PEER() != null) {
      _currentBgpNxVrfNeighbor.setInheritPeer(name);
      _configuration.referenceStructure(
          BGP_TEMPLATE_PEER, name, BGP_INHERITED_PEER, ctx.getStart().getLine());
    } else {
      _currentBgpNxVrfNeighbor.setInheritPeerSession(name);
      _configuration.referenceStructure(
          BGP_TEMPLATE_PEER_SESSION, name, BGP_INHERITED_SESSION, ctx.getStart().getLine());
    }
  }

  @Override
  public void exitRbnx_n_local_as(Rbnx_n_local_asContext ctx) {
    long asn = toAsNum(ctx.bgp_asn());
    _currentBgpNxVrfNeighbor.setLocalAs(asn);
  }

  @Override
  public void exitRbnx_n_no_shutdown(Rbnx_n_no_shutdownContext ctx) {
    _currentBgpNxVrfNeighbor.setShutdown(false);
  }

  @Override
  public void exitRbnx_n_remote_as(Rbnx_n_remote_asContext ctx) {
    long asn = toAsNum(ctx.bgp_asn());
    _currentBgpNxVrfNeighbor.setRemoteAs(asn);
  }

  @Override
  public void exitRbnx_n_remove_private_as(Rbnx_n_remove_private_asContext ctx) {
    if (ctx.ALL() != null) {
      _currentBgpNxVrfNeighbor.setRemovePrivateAs(RemovePrivateAsMode.ALL);
    } else if (ctx.REPLACE_AS() != null) {
      _currentBgpNxVrfNeighbor.setRemovePrivateAs(RemovePrivateAsMode.REPLACE_AS);
    }
  }

  @Override
  public void exitRbnx_n_shutdown(Rbnx_n_shutdownContext ctx) {
    _currentBgpNxVrfNeighbor.setShutdown(true);
  }

  @Override
  public void exitRbnx_n_update_source(Rbnx_n_update_sourceContext ctx) {
    String name = toInterfaceName(ctx.interface_name());
    _currentBgpNxVrfNeighbor.setUpdateSource(name);
    _configuration.referenceStructure(
        INTERFACE, name, BGP_UPDATE_SOURCE_INTERFACE, ctx.getStart().getLine());
  }

  @Override
  public void exitRbnx_no_enforce_first_as(Rbnx_no_enforce_first_asContext ctx) {
    _configuration.getNxBgpGlobalConfiguration().setEnforceFirstAs(false);
  }

  @Override
  public void exitRbnx_router_id(Rbnx_router_idContext ctx) {
    Ip ip = toIp(ctx.IP_ADDRESS());
    _currentBgpNxVrfConfiguration.setRouterId(ip);
  }

  @Override
  public void enterRbnx_template_peer(Rbnx_template_peerContext ctx) {
    String name = ctx.peer.getText();
    _currentBgpNxVrfNeighbor =
        _configuration.getNxBgpGlobalConfiguration().getOrCreateTemplatePeer(name);
    _configuration.recordStructure(BGP_TEMPLATE_PEER, name, 0, ctx.getStart().getLine());
  }

  @Override
  public void exitRbnx_template_peer(Rbnx_template_peerContext ctx) {
    _currentBgpNxVrfNeighbor = null;
  }

  @Override
  public void enterRbnx_template_peer_policy(Rbnx_template_peer_policyContext ctx) {
    String name = ctx.policy.getText();
    _currentBgpNxVrfNeighborAddressFamily =
        _configuration.getNxBgpGlobalConfiguration().getOrCreateTemplatePeerPolicy(name);
    _configuration.recordStructure(BGP_TEMPLATE_PEER_POLICY, name, 0, ctx.getStart().getLine());
  }

  @Override
  public void exitRbnx_template_peer_policy(Rbnx_template_peer_policyContext ctx) {
    _currentBgpNxVrfNeighborAddressFamily = null;
  }

  @Override
  public void enterRbnx_template_peer_session(Rbnx_template_peer_sessionContext ctx) {
    String name = ctx.session.getText();
    _currentBgpNxVrfNeighbor =
        _configuration.getNxBgpGlobalConfiguration().getOrCreateTemplatePeerSession(name);
    _configuration.recordStructure(BGP_TEMPLATE_PEER_SESSION, name, 0, ctx.getStart().getLine());
  }

  @Override
  public void exitRbnx_template_peer_session(Rbnx_template_peer_sessionContext ctx) {
    _currentBgpNxVrfNeighbor = null;
  }

  @Override
  public void enterRbnx_vrf(Rbnx_vrfContext ctx) {
    String vrfName = ctx.name.getText();
    Vrf vrf = initVrf(vrfName);
    _currentBgpNxVrfConfiguration = vrf.getBgpNxConfig();
    if (_currentBgpNxVrfConfiguration == null) {
      _currentBgpNxVrfConfiguration = new CiscoNxBgpVrfConfiguration();
      vrf.setBgpNxConfig(_currentBgpNxVrfConfiguration);
    }
  }

  @Override
  public void exitRbnx_vrf(Rbnx_vrfContext ctx) {
    _currentBgpNxVrfConfiguration = _configuration.getDefaultVrf().getBgpNxConfig();
  }

  @Override
  public void exitRbnx_v_local_as(Rbnx_v_local_asContext ctx) {
    long asNum = toAsNum(ctx.bgp_asn());
    _currentBgpNxVrfConfiguration.setLocalAs(asNum);
  }

  @Override
  public void enterRo_area(Ro_areaContext ctx) {
    long area;
    if (ctx.area_int != null) {
      area = toLong(ctx.area_int);
    } else if (ctx.area_ip != null) {
      area = toIp(ctx.area_ip).asLong();
    } else {
      throw new BatfishException("Missing area");
    }
    _currentOspfArea = area;
  }

  @Override
  public void enterRo_vrf(Ro_vrfContext ctx) {
    Ip routerId = _currentOspfProcess.getRouterId();
    _currentVrf = ctx.name.getText();
    OspfProcess proc = currentVrf().getOspfProcess();
    if (proc == null) {
      proc = new OspfProcess(_currentOspfProcess.getName(), _format);
      currentVrf().setOspfProcess(proc);
      proc.setRouterId(routerId);
    }
    _currentOspfProcess = proc;
  }

  @Override
  public void enterRoa_interface(Roa_interfaceContext ctx) {
    String ifaceName = ctx.iname.getText();
    String canonicalIfaceName = getCanonicalInterfaceName(ifaceName);
    Interface iface = _configuration.getInterfaces().get(canonicalIfaceName);
    if (iface == null) {
      _w.redFlag("OSPF: Interface: '" + ifaceName + "' not declared before OSPF process");
      iface = addInterface(canonicalIfaceName, ctx.iname, false);
    }
    // might cause problems if interfaces are declared after ospf, but
    // whatever
    for (InterfaceAddress address : iface.getAllAddresses()) {
      Prefix prefix = address.getPrefix();
      OspfNetwork network = new OspfNetwork(prefix, _currentOspfArea);
      _currentOspfProcess.getNetworks().add(network);
    }
    _currentOspfInterface = iface.getName();
  }

  @Override
  public void enterRoute_map_stanza(Route_map_stanzaContext ctx) {
    String name = ctx.name.getText();
    int definitionLine = ctx.name.getStart().getLine();
    RouteMap routeMap =
        _configuration.getRouteMaps().computeIfAbsent(name, n -> new RouteMap(n, definitionLine));
    _currentRouteMap = routeMap;
    int num = toInteger(ctx.num);
    LineAction action = toLineAction(ctx.rmt);
    RouteMapClause clause = _currentRouteMap.getClauses().get(num);
    if (clause == null) {
      clause = new RouteMapClause(action, name, num);
      routeMap.getClauses().put(num, clause);
    } else {
      _w.redFlag(
          "Route map '"
              + _currentRouteMap.getName()
              + "' already contains clause numbered '"
              + num
              + "'. Duplicate clause will be merged with original clause.");
    }
    _currentRouteMapClause = clause;
    defineStructure(ROUTE_MAP, name, ctx);
  }

  @Override
  public void enterRoute_policy_stanza(Route_policy_stanzaContext ctx) {
    String name = ctx.name.getText();
    _currentRoutePolicy = _configuration.getRoutePolicies().computeIfAbsent(name, RoutePolicy::new);

    List<RoutePolicyStatement> stmts = _currentRoutePolicy.getStatements();

    stmts.addAll(toRoutePolicyStatementList(ctx.route_policy_tail().stanzas));
  }

  @Override
  public void enterRouter_bgp_stanza(Router_bgp_stanzaContext ctx) {
    int procNum = (ctx.procnum == null) ? 0 : toInteger(ctx.procnum);
    Vrf vrf = _configuration.getVrfs().get(Configuration.DEFAULT_VRF_NAME);

    if (_parser.getParser().isNxos()) {
      _currentBgpNxVrfConfiguration = vrf.getBgpNxConfig();
      if (_currentBgpNxVrfConfiguration == null) {
        _currentBgpNxVrfConfiguration = new CiscoNxBgpVrfConfiguration();
        vrf.setBgpNxConfig(_currentBgpNxVrfConfiguration);
      }
      _configuration.getNxBgpGlobalConfiguration().setLocalAs(procNum);
    } else {
      BgpProcess proc = new BgpProcess(_format, procNum);
      vrf.setBgpProcess(proc);
      _dummyPeerGroup = new MasterBgpPeerGroup();
      pushPeer(proc.getMasterBgpPeerGroup());
    }
  }

  @Override
  public void enterRouter_isis_stanza(Router_isis_stanzaContext ctx) {
    IsisProcess isisProcess = new IsisProcess();
    isisProcess.setLevel(IsisLevel.LEVEL_1_2);
    currentVrf().setIsisProcess(isisProcess);
    _currentIsisProcess = isisProcess;
  }

  @Override
  public void enterRs_vrf(Rs_vrfContext ctx) {
    _currentVrf = ctx.name.getText();
  }

  @Override
  public void enterS_aaa(S_aaaContext ctx) {
    _no = ctx.NO() != null;
    if (_configuration.getCf().getAaa() == null) {
      _configuration.getCf().setAaa(new Aaa());
    }
  }

  @Override
  public void enterS_cable(S_cableContext ctx) {
    if (_configuration.getCf().getCable() == null) {
      _configuration.getCf().setCable(new Cable());
    }
  }

  @Override
  public void enterS_depi_class(S_depi_classContext ctx) {
    String name = ctx.name.getText();
    int line = ctx.getStart().getLine();
    _configuration.getCf().getDepiClasses().computeIfAbsent(name, n -> new DepiClass(n, line));
    defineStructure(DEPI_CLASS, name, ctx);
  }

  @Override
  public void enterS_depi_tunnel(S_depi_tunnelContext ctx) {
    String name = ctx.name.getText();
    int line = ctx.getStart().getLine();
    _configuration.getCf().getDepiTunnels().computeIfAbsent(name, n -> new DepiTunnel(n, line));
    defineStructure(DEPI_TUNNEL, name, ctx);
  }

  @Override
  public void enterS_interface(S_interfaceContext ctx) {
    String nameAlpha = ctx.iname.name_prefix_alpha.getText();
    String canonicalNamePrefix;
    try {
      canonicalNamePrefix = CiscoConfiguration.getCanonicalInterfaceNamePrefix(nameAlpha);
    } catch (BatfishException e) {
      _w.redFlag(
          "Error fetching interface name at: "
              + getLocation(ctx)
              + getFullText(ctx)
              + " : "
              + e.getMessage());
      _currentInterfaces = ImmutableList.of();
      return;
    }
    String namePrefix = canonicalNamePrefix;
    for (Token part : ctx.iname.name_middle_parts) {
      namePrefix += part.getText();
    }
    _currentInterfaces = new ArrayList<>();
    if (ctx.iname.range() != null) {
      List<SubRange> ranges = toRange(ctx.iname.range());
      for (SubRange range : ranges) {
        for (int i = range.getStart(); i <= range.getEnd(); i++) {
          String name = namePrefix + i;
          addInterface(name, ctx.iname, true);
        }
      }
    } else {
      String name = namePrefix;
      addInterface(name, ctx.iname, true);
    }
    if (ctx.MULTIPOINT() != null) {
      todo(ctx, F_INTERFACE_MULTIPOINT);
    }
  }

  @Override
  public void enterS_ip_dhcp(S_ip_dhcpContext ctx) {
    _no = (ctx.NO() != null);
  }

  @Override
  public void enterS_ip_domain(S_ip_domainContext ctx) {
    _no = ctx.NO() != null;
  }

  @Override
  public void enterS_ip_pim(S_ip_pimContext ctx) {
    _no = ctx.NO() != null;
  }

  @Override
  public void enterS_ip_ssh(S_ip_sshContext ctx) {
    if (_configuration.getCf().getSsh() == null) {
      _configuration.getCf().setSsh(new SshSettings());
    }
  }

  @Override
  public void enterS_l2tp_class(S_l2tp_classContext ctx) {
    String name = ctx.name.getText();
    int line = ctx.getStart().getLine();
    _configuration.getCf().getL2tpClasses().computeIfAbsent(name, n -> new L2tpClass(n, line));
    defineStructure(L2TP_CLASS, name, ctx);
  }

  @Override
  public void enterS_line(S_lineContext ctx) {
    String lineType = ctx.line_type().getText();
    if (lineType.equals("")) {
      lineType = "<UNNAMED>";
    }
    String nameBase = lineType;
    Integer slot1 = null;
    Integer slot2 = null;
    Integer port1 = null;
    Integer port2 = null;
    List<String> names = new ArrayList<>();
    if (ctx.first != null) {
      if (ctx.slot1 != null) {
        slot1 = toInteger(ctx.slot1);
        slot2 = slot1;
        if (ctx.port1 != null) {
          port1 = toInteger(ctx.port1);
          port2 = port1;
        }
      }
      int first = toInteger(ctx.first);
      int last;
      if (ctx.last != null) {
        if (ctx.slot2 != null) {
          slot2 = toInteger(ctx.slot2);
          if (ctx.port2 != null) {
            port2 = toInteger(ctx.port2);
          }
        }
        last = toInteger(ctx.last);
      } else {
        last = first;
      }
      if (last < first) {
        throw new BatfishException("Do not support decreasing line range: " + first + " " + last);
      }
      if (slot1 != null && port1 != null) {
        for (int s = slot1; s <= slot2; s++) {
          for (int p = port1; p <= port2; p++) {
            for (int i = first; i <= last; i++) {
              String name = nameBase + s + "/" + p + "/" + i;
              names.add(name);
            }
          }
        }
      } else if (slot1 != null) {
        for (int s = slot1; s <= slot2; s++) {
          for (int i = first; i <= last; i++) {
            String name = nameBase + s + "/" + i;
            names.add(name);
          }
        }
      } else {
        for (int i = first; i <= last; i++) {
          String name = nameBase + i;
          names.add(name);
        }
      }
    } else {
      names.add(nameBase);
    }
    for (String name : names) {
      if (_configuration.getCf().getLines().get(name) == null) {
        Line line = new Line(name);
        line.setLoginAuthentication(AaaAuthenticationLogin.DEFAULT_LIST_NAME);
        _configuration.getCf().getLines().put(name, line);
      }
    }
    _currentLineNames = names;
  }

  @Override
  public void enterS_logging(S_loggingContext ctx) {
    if (_configuration.getCf().getLogging() == null) {
      _configuration.getCf().setLogging(new Logging());
    }
    if (ctx.NO() != null) {
      _no = true;
    }
  }

  @Override
  public void enterS_mac_access_list(S_mac_access_listContext ctx) {
    String name = ctx.num.getText();
    int line = ctx.num.getLine();
    MacAccessList list =
        _configuration.getMacAccessLists().computeIfAbsent(name, n -> new MacAccessList(n, line));
    _currentMacAccessList = list;
    defineStructure(MAC_ACCESS_LIST, name, ctx);
  }

  @Override
  public void enterS_mac_access_list_extended(S_mac_access_list_extendedContext ctx) {
    String name;
    int line;
    if (ctx.num != null) {
      name = ctx.num.getText();
      line = ctx.num.getLine();

    } else if (ctx.name != null) {
      name = ctx.name.getText();
      line = ctx.name.getStart().getLine();
    } else {
      throw new BatfishException("Could not determine name of extended mac access-list");
    }
    MacAccessList list =
        _configuration.getMacAccessLists().computeIfAbsent(name, n -> new MacAccessList(n, line));
    _currentMacAccessList = list;
    defineStructure(MAC_ACCESS_LIST, name, ctx);
  }

  @Override
  public void enterS_ntp(S_ntpContext ctx) {
    if (_configuration.getCf().getNtp() == null) {
      _configuration.getCf().setNtp(new Ntp());
    }
  }

  @Override
  public void enterS_router_ospf(S_router_ospfContext ctx) {
    String procName = ctx.name.getText();
    if (ctx.vrf != null) {
      _currentVrf = ctx.vrf.getText();
    }
    OspfProcess proc = new OspfProcess(procName, _format);
    currentVrf().setOspfProcess(proc);
    _currentOspfProcess = proc;
  }

  @Override
  public void exitRo_auto_cost(Ro_auto_costContext ctx) {
    long referenceBandwidthDec = Long.parseLong(ctx.DEC().getText());
    long referenceBandwidth;
    if (ctx.MBPS() != null) {
      referenceBandwidth = referenceBandwidthDec * 1_000_000;
    } else if (ctx.GBPS() != null) {
      referenceBandwidth = referenceBandwidthDec * 1_000_000_000;
    } else {
      /* Different OSes interpret the units on DEC differently. */
      if (_format == CISCO_NX) {
        referenceBandwidth = referenceBandwidthDec * 1_000_000_000;
      } else {
        referenceBandwidth = referenceBandwidthDec * 1_000_000;
      }
    }
    _currentOspfProcess.setReferenceBandwidth(referenceBandwidth);
  }

  @Override
  public void exitRo_max_metric(Ro_max_metricContext ctx) {
    if (ctx.on_startup != null || ctx.wait_for_bgp != null) {
      return;
    }
    _currentOspfProcess.setMaxMetricRouterLsa(true);
    _currentOspfProcess.setMaxMetricIncludeStub(ctx.stub != null);
    if (ctx.external_lsa != null) {
      _currentOspfProcess.setMaxMetricExternalLsa(
          ctx.external != null
              ? toLong(ctx.external)
              : OspfProcess.DEFAULT_MAX_METRIC_EXTERNAL_LSA);
    }
    if (ctx.summary_lsa != null) {
      _currentOspfProcess.setMaxMetricSummaryLsa(
          ctx.summary != null ? toLong(ctx.summary) : OspfProcess.DEFAULT_MAX_METRIC_SUMMARY_LSA);
    }
  }

  @Override
  public void enterS_router_rip(S_router_ripContext ctx) {
    RipProcess proc = new RipProcess();
    currentVrf().setRipProcess(proc);
    _currentRipProcess = proc;
  }

  @Override
  public void enterS_snmp_server(S_snmp_serverContext ctx) {
    if (_configuration.getSnmpServer() == null) {
      SnmpServer snmpServer = new SnmpServer();
      snmpServer.setVrf(Configuration.DEFAULT_VRF_NAME);
      _configuration.setSnmpServer(snmpServer);
    }
  }

  @Override
  public void enterS_sntp(S_sntpContext ctx) {
    if (_configuration.getCf().getSntp() == null) {
      _configuration.getCf().setSntp(new Sntp());
    }
  }

  @Override
  public void enterS_spanning_tree(S_spanning_treeContext ctx) {
    _no = ctx.NO() != null;
  }

  @Override
  public void enterS_tacacs_server(S_tacacs_serverContext ctx) {
    _no = ctx.NO() != null;
  }

  @Override
  public void enterS_username(S_usernameContext ctx) {
    String username;
    if (ctx.user != null) {
      username = ctx.user.getText();
    } else {
      username = unquote(ctx.quoted_user.getText());
    }
    _currentUser = _configuration.getCf().getUsers().computeIfAbsent(username, k -> new User(k));
  }

  @Override
  public void enterS_vrf_context(S_vrf_contextContext ctx) {
    String vrf = ctx.name.getText();
    _currentVrf = vrf;
  }

  @Override
  public void enterS_vrf_definition(S_vrf_definitionContext ctx) {
    String vrf = ctx.name.getText();
    _currentVrf = vrf;
  }

  @Override
  public void enterSession_group_rb_stanza(Session_group_rb_stanzaContext ctx) {
    String name = ctx.name.getText();
    int definitionLine = ctx.name.getStart().getLine();
    BgpProcess proc = currentVrf().getBgpProcess();
    _currentPeerSession = proc.getPeerSessions().get(name);
    if (_currentPeerSession == null) {
      proc.addPeerSession(name, definitionLine);
      _currentPeerSession = proc.getPeerSessions().get(name);
    }
    pushPeer(_currentPeerSession);
  }

  @Override
  public void enterSs_community(Ss_communityContext ctx) {
    String name = ctx.name.getText();
    Map<String, SnmpCommunity> communities = _configuration.getSnmpServer().getCommunities();
    SnmpCommunity community = communities.computeIfAbsent(name, SnmpCommunity::new);
    _currentSnmpCommunity = community;
  }

  @Override
  public void enterSs_host(Ss_hostContext ctx) {
    String hostname;
    if (ctx.ip4 != null) {
      hostname = ctx.ip4.getText();
    } else if (ctx.ip6 != null) {
      hostname = ctx.ip6.getText();
    } else if (ctx.host != null) {
      hostname = ctx.host.getText();
    } else {
      throw new BatfishException("Invalid host");
    }
    Map<String, SnmpHost> hosts = _configuration.getSnmpServer().getHosts();
    SnmpHost host = hosts.computeIfAbsent(hostname, SnmpHost::new);
    _currentSnmpHost = host;
  }

  @Override
  public void enterStandard_access_list_stanza(Standard_access_list_stanzaContext ctx) {
    String name;
    int definitionLine;
    if (ctx.name != null) {
      name = ctx.name.getText();
      definitionLine = ctx.name.getStart().getLine();
    } else if (ctx.num != null) {
      name = ctx.num.getText();
      definitionLine = ctx.num.getLine();
    } else {
      throw new BatfishException("Invalid standard access-list name");
    }
    StandardAccessList list =
        _configuration
            .getStandardAcls()
            .computeIfAbsent(name, n -> new StandardAccessList(n, definitionLine));
    _currentStandardAcl = list;
    defineStructure(IP_ACCESS_LIST_STANDARD, name, ctx);
  }

  @Override
  public void enterStandard_ipv6_access_list_stanza(Standard_ipv6_access_list_stanzaContext ctx) {
    String name;
    int definitionLine;
    if (ctx.name != null) {
      name = ctx.name.getText();
      definitionLine = ctx.name.getStart().getLine();
    } else {
      throw new BatfishException("Invalid standard access-list name");
    }
    StandardIpv6AccessList list =
        _configuration
            .getStandardIpv6Acls()
            .computeIfAbsent(name, n -> new StandardIpv6AccessList(n, definitionLine));
    _currentStandardIpv6Acl = list;
    defineStructure(IPV6_ACCESS_LIST, name, ctx);
  }

  @Override
  public void enterTemplate_peer_policy_rb_stanza(Template_peer_policy_rb_stanzaContext ctx) {
    String name = ctx.name.getText();
    int definitionLine = ctx.name.getLine();
    BgpProcess proc = currentVrf().getBgpProcess();
    _currentNamedPeerGroup = proc.getNamedPeerGroups().get(name);
    if (_currentNamedPeerGroup == null) {
      proc.addNamedPeerGroup(name, definitionLine);
      _currentNamedPeerGroup = proc.getNamedPeerGroups().get(name);
    }
    pushPeer(_currentNamedPeerGroup);
  }

  @Override
  public void enterTemplate_peer_rb_stanza(Template_peer_rb_stanzaContext ctx) {
    String name = ctx.name.getText();
    int definitionLine = ctx.name.getLine();
    BgpProcess proc = currentVrf().getBgpProcess();
    _currentNamedPeerGroup = proc.getNamedPeerGroups().get(name);
    if (_currentNamedPeerGroup == null) {
      proc.addNamedPeerGroup(name, definitionLine);
      _currentNamedPeerGroup = proc.getNamedPeerGroups().get(name);
    }
    pushPeer(_currentNamedPeerGroup);
  }

  @Override
  public void enterTemplate_peer_session_rb_stanza(Template_peer_session_rb_stanzaContext ctx) {
    String name = ctx.name.getText();
    int definitionLine = ctx.name.getLine();
    BgpProcess proc = currentVrf().getBgpProcess();
    _currentPeerSession = proc.getPeerSessions().get(name);
    if (_currentPeerSession == null) {
      proc.addPeerSession(name, definitionLine);
      _currentPeerSession = proc.getPeerSessions().get(name);
    }
    pushPeer(_currentPeerSession);
  }

  @Override
  public void enterTs_host(Ts_hostContext ctx) {
    String hostname = ctx.hostname.getText();
    if (!_no) {
      _configuration.getTacacsServers().add(hostname);
    }
  }

  @Override
  public void enterViaf_vrrp(Viaf_vrrpContext ctx) {
    int groupNum = toInteger(ctx.groupnum);
    final int line = ctx.getStart().getLine();
    _currentVrrpGroup =
        _configuration
            .getVrrpGroups()
            .computeIfAbsent(_currentVrrpInterface, name -> new VrrpInterface(name, line))
            .getVrrpGroups()
            .computeIfAbsent(groupNum, VrrpGroup::new);
  }

  @Override
  public void enterVrf_block_rb_stanza(Vrf_block_rb_stanzaContext ctx) {
    _currentVrf = ctx.name.getText();
    int procNum =
        _configuration.getVrfs().get(Configuration.DEFAULT_VRF_NAME).getBgpProcess().getName();
    BgpProcess proc = new BgpProcess(_format, procNum);
    currentVrf().setBgpProcess(proc);
    pushPeer(proc.getMasterBgpPeerGroup());
    _currentBlockNeighborAddressFamilies.clear();
    _inBlockNeighbor = false;
  }

  @Override
  public void enterVrrp_interface(Vrrp_interfaceContext ctx) {
    String ifaceName = ctx.iface.getText();
    String canonicalIfaceName = getCanonicalInterfaceName(ifaceName);
    _currentVrrpInterface = canonicalIfaceName;
  }

  @Override
  public void exitAaa_accounting_commands_line(Aaa_accounting_commands_lineContext ctx) {
    _currentAaaAccountingCommands = null;
  }

  @Override
  public void exitAaa_accounting_default_group(Aaa_accounting_default_groupContext ctx) {
    List<String> groups = ctx.groups.stream().map(g -> g.getText()).collect(Collectors.toList());
    _configuration.getCf().getAaa().getAccounting().getDefault().setGroups(groups);
  }

  @Override
  public void exitAaa_accounting_default_local(Aaa_accounting_default_localContext ctx) {
    _configuration.getCf().getAaa().getAccounting().getDefault().setLocal(true);
  }

  @Override
  public void exitAaa_authentication_login_list(Aaa_authentication_login_listContext ctx) {
    _currentAaaAuthenticationLoginList = null;
  }

  @Override
  public void exitAaa_authentication_login_privilege_mode(
      Aaa_authentication_login_privilege_modeContext ctx) {
    _configuration.getCf().getAaa().getAuthentication().getLogin().setPrivilegeMode(true);
  }

  @Override
  public void exitAaa_new_model(Aaa_new_modelContext ctx) {
    _configuration.getCf().getAaa().setNewModel(!_no);
  }

  @Override
  public void exitActivate_bgp_tail(Activate_bgp_tailContext ctx) {
    if (_currentPeerGroup == null) {
      return;
    }
    BgpProcess proc = currentVrf().getBgpProcess();
    if (_currentPeerGroup != proc.getMasterBgpPeerGroup()) {
      _currentPeerGroup.setActive(true);
    } else {
      throw new BatfishException("no peer or peer group to activate in this context");
    }
  }

  @Override
  public void exitAdditional_paths_rb_stanza(Additional_paths_rb_stanzaContext ctx) {
    if (ctx.SELECT() != null && ctx.ALL() != null) {
      _currentPeerGroup.setAdditionalPathsSelectAll(true);
    } else {
      if (ctx.RECEIVE() != null) {
        _currentPeerGroup.setAdditionalPathsReceive(true);
      }
      if (ctx.SEND() != null) {
        _currentPeerGroup.setAdditionalPathsSend(true);
      }
    }
  }

  @Override
  public void exitAddress_family_rb_stanza(Address_family_rb_stanzaContext ctx) {
    popPeer();
  }

  @Override
  public void exitAf_group_rb_stanza(Af_group_rb_stanzaContext ctx) {
    resetPeerGroups();
    popPeer();
  }

  @Override
  public void exitAggregate_address_rb_stanza(Aggregate_address_rb_stanzaContext ctx) {
    BgpProcess proc = currentVrf().getBgpProcess();
    // Intentional identity comparison
    if (_currentPeerGroup == proc.getMasterBgpPeerGroup()) {
      boolean summaryOnly = ctx.summary_only != null;
      boolean asSet = ctx.as_set != null;
      if (ctx.network != null || ctx.prefix != null) {
        // ipv4
        Prefix prefix;
        if (ctx.network != null) {
          Ip network = toIp(ctx.network);
          Ip subnet = toIp(ctx.subnet);
          int prefixLength = subnet.numSubnetBits();
          prefix = new Prefix(network, prefixLength);
        } else {
          // ctx.prefix != null
          prefix = Prefix.parse(ctx.prefix.getText());
        }
        BgpAggregateIpv4Network net = new BgpAggregateIpv4Network(prefix);
        net.setAsSet(asSet);
        net.setSummaryOnly(summaryOnly);
        if (ctx.mapname != null) {
          String mapName = ctx.mapname.getText();
          int mapLine = ctx.mapname.getStart().getLine();
          net.setAttributeMap(mapName);
          net.setAttributeMapLine(mapLine);
        }
        proc.getAggregateNetworks().put(prefix, net);
      } else if (ctx.ipv6_prefix != null) {
        // ipv6
        Prefix6 prefix6 = new Prefix6(ctx.ipv6_prefix.getText());
        BgpAggregateIpv6Network net = new BgpAggregateIpv6Network(prefix6);
        net.setAsSet(asSet);
        net.setSummaryOnly(summaryOnly);
        if (ctx.mapname != null) {
          String mapName = ctx.mapname.getText();
          int mapLine = ctx.mapname.getStart().getLine();
          net.setAttributeMap(mapName);
          net.setAttributeMapLine(mapLine);
        }
        proc.getAggregateIpv6Networks().put(prefix6, net);
      }
    } else if (_currentIpPeerGroup != null
        || _currentIpv6PeerGroup != null
        || _currentDynamicIpPeerGroup != null
        || _currentDynamicIpv6PeerGroup != null
        || _currentNamedPeerGroup != null) {
      throw new BatfishException("unexpected occurrence in peer group/neighbor context");

    } else if (ctx.mapname != null) {
      String map = ctx.mapname.getText();
      int line = ctx.mapname.getStart().getLine();
      _configuration.getBgpVrfAggregateAddressRouteMaps().add(map);
      _configuration.referenceStructure(ROUTE_MAP, map, BGP_VRF_AGGREGATE_ROUTE_MAP, line);
    }
  }

  @Override
  public void exitAllowas_in_bgp_tail(Allowas_in_bgp_tailContext ctx) {
    _currentPeerGroup.setAllowAsIn(true);
    if (ctx.num != null) {
      todo(ctx, F_ALLOWAS_IN_NUMBER);
    }
  }

  @Override
  public void exitAlways_compare_med_rb_stanza(Always_compare_med_rb_stanzaContext ctx) {
    BgpProcess proc = currentVrf().getBgpProcess();
    proc.setAlwaysCompareMed(true);
  }

  @Override
  public void exitAs_path_multipath_relax_rb_stanza(As_path_multipath_relax_rb_stanzaContext ctx) {
    currentVrf().getBgpProcess().setAsPathMultipathRelax(ctx.NO() == null);
  }

  @Override
  public void exitAs_path_set_stanza(As_path_set_stanzaContext ctx) {
    String name = ctx.name.getText();
    int definitionLine = ctx.name.getStart().getLine();
    AsPathSet asPathSet = _configuration.getAsPathSets().get(name);
    if (asPathSet != null) {
      _w.redFlag("Redeclaration of as-path-set: '" + name + "'");
    }
    asPathSet = new AsPathSet(name, definitionLine);
    _configuration.getAsPathSets().put(name, asPathSet);
    for (As_path_set_elemContext elemCtx : ctx.elems) {
      AsPathSetElem elem = toAsPathSetElem(elemCtx);
      asPathSet.getElements().add(elem);
    }
    _configuration.defineStructure(AS_PATH_SET, name, definitionLine);
  }

  @Override
  public void exitAuto_summary_bgp_tail(Auto_summary_bgp_tailContext ctx) {
    todo(ctx, F_BGP_AUTO_SUMMARY);
  }

  @Override
  public void exitBanner_stanza(Banner_stanzaContext ctx) {
    String bannerType = ctx.banner_type().getText();
    String message = ctx.banner().getText();
    _configuration
        .getCf()
        .getBanners()
        .compute(bannerType, (k, v) -> v == null ? message : v + "\n" + message);
  }

  @Override
  public void exitBgp_advertise_inactive_rb_stanza(Bgp_advertise_inactive_rb_stanzaContext ctx) {
    _currentPeerGroup.setAdvertiseInactive(true);
  }

  @Override
  public void exitBgp_listen_range_rb_stanza(Bgp_listen_range_rb_stanzaContext ctx) {
    String name = ctx.name.getText();
    int line = ctx.name.getStart().getLine();
    BgpProcess proc = currentVrf().getBgpProcess();
    if (ctx.IP_PREFIX() != null) {
      Prefix prefix = Prefix.parse(ctx.IP_PREFIX().getText());
      DynamicIpBgpPeerGroup pg = proc.addDynamicIpPeerGroup(prefix);
      pg.setGroupName(name);
      pg.setGroupNameLine(line);
      if (ctx.as != null) {
        int remoteAs = toInteger(ctx.as);
        pg.setRemoteAs(remoteAs);
      }
    } else if (ctx.IPV6_PREFIX() != null) {
      Prefix6 prefix6 = new Prefix6(ctx.IPV6_PREFIX().getText());
      DynamicIpv6BgpPeerGroup pg = proc.addDynamicIpv6PeerGroup(prefix6);
      pg.setGroupName(name);
      pg.setGroupNameLine(line);
      if (ctx.as != null) {
        int remoteAs = toInteger(ctx.as);
        pg.setRemoteAs(remoteAs);
      }
    }
  }

  @Override
  public void exitCadant_stdacl_name(Cadant_stdacl_nameContext ctx) {
    String name = ctx.name.getText();
    _configuration.getStandardAcls().put(name, _currentStandardAcl);
  }

  @Override
  public void exitCip_profile(Cip_profileContext ctx) {
    if (_currentIpsecProfile == null) {
      throw new BatfishException("IpsecProfile shouldn't be null!");
    }
    _configuration.getIpsecProfiles().put(_currentIpsecProfile.getName(), _currentIpsecProfile);
    _currentIpsecProfile = null;
  }

  @Override
  public void exitCip_transform_set(Cip_transform_setContext ctx) {
    if (_currentIpsecTransformSet == null) {
      throw new BatfishException("IpsecTransformSet shouldn't be null!");
    }
    _configuration
        .getIpsecTransformSets()
        .put(_currentIpsecTransformSet.getName(), _currentIpsecTransformSet);
    _currentIpsecTransformSet = null;
  }

  @Override
  public void exitCis_policy(Cis_policyContext ctx) {
    if (_currentIsakmpPolicy == null) {
      throw new BatfishException("IsakmpPolicy shouldn't be null!");
    }
    _configuration.getIsakmpPolicies().put(_currentIsakmpPolicy.getName(), _currentIsakmpPolicy);
    _currentIsakmpPolicy = null;
  }

  @Override
  public void exitCis_profile(Cis_profileContext ctx) {
    if (_currentIsakmpProfile == null) {
      throw new BatfishException("IsakmpProfile shouldn't be null!");
    }
    _configuration.getIsakmpProfiles().put(_currentIsakmpProfile.getName(), _currentIsakmpProfile);
    _currentIsakmpProfile = null;
  }

  @Override
  public void exitClbdg_docsis_policy(Clbdg_docsis_policyContext ctx) {
    String name = ctx.policy.getText();
    int line = ctx.getStart().getLine();
    _configuration.referenceStructure(DOCSIS_POLICY, name, DOCSIS_GROUP_DOCSIS_POLICY, line);
  }

  @Override
  public void exitCluster_id_bgp_tail(Cluster_id_bgp_tailContext ctx) {
    Ip clusterId = null;
    if (ctx.DEC() != null) {
      long ipAsLong = toLong(ctx.DEC());
      clusterId = new Ip(ipAsLong);
    } else if (ctx.IP_ADDRESS() != null) {
      clusterId = toIp(ctx.IP_ADDRESS());
    }
    _currentPeerGroup.setClusterId(clusterId);
  }

  @Override
  public void enterCm_ios_inspect(Cm_ios_inspectContext ctx) {
    String name = ctx.name.getText();
    int line = ctx.name.getStart().getLine();
    _currentInspectClassMap =
        _configuration
            .getInspectClassMaps()
            .computeIfAbsent(name, n -> new InspectClassMap(n, line));
    defineStructure(INSPECT_CLASS_MAP, name, ctx);
    MatchSemantics matchSemantics =
        ctx.match_semantics() != null
            ? toMatchSemantics(ctx.match_semantics())
            : MatchSemantics.MATCH_ALL;
    _currentInspectClassMap.setMatchSemantics(matchSemantics);
  }

  private MatchSemantics toMatchSemantics(Match_semanticsContext ctx) {
    if (ctx.MATCH_ALL() != null) {
      return MatchSemantics.MATCH_ALL;
    } else if (ctx.MATCH_ANY() != null) {
      return MatchSemantics.MATCH_ANY;
    } else {
      throw convError(MatchSemantics.class, ctx);
    }
  }

  @Override
  public void exitS_zone(S_zoneContext ctx) {
    String name = ctx.name.getText();
    int line = ctx.name.getStart().getLine();
    _configuration.getSecurityZones().computeIfAbsent(name, n -> new SecurityZone(n, line));
    defineStructure(SECURITY_ZONE, name, ctx);
  }

  @Override
  public void enterS_zone_pair(S_zone_pairContext ctx) {
    String name = ctx.name.getText();
    int definitionLine = ctx.name.getStart().getLine();
    String srcName = ctx.source.getText();
    int srcLine = ctx.source.getStart().getLine();
    _configuration.referenceStructure(SECURITY_ZONE, srcName, ZONE_PAIR_SOURCE_ZONE, srcLine);
    String dstName = ctx.destination.getText();
    int dstLine = ctx.destination.getStart().getLine();
    _configuration.referenceStructure(SECURITY_ZONE, dstName, ZONE_PAIR_DESTINATION_ZONE, dstLine);
    _currentSecurityZonePair =
        _configuration
            .getSecurityZonePairs()
            .computeIfAbsent(dstName, n -> new TreeMap<>())
            .computeIfAbsent(
                srcName, n -> new SecurityZonePair(name, definitionLine, srcName, dstName));
  }

  @Override
  public void exitS_zone_pair(S_zone_pairContext ctx) {
    _currentSecurityZonePair = null;
  }

  @Override
  public void exitZp_service_policy_inspect(Zp_service_policy_inspectContext ctx) {
    String name = ctx.name.getText();
    int line = ctx.name.getStart().getLine();
    _configuration.referenceStructure(
        INSPECT_POLICY_MAP, name, ZONE_PAIR_INSPECT_SERVICE_POLICY, line);
    _currentSecurityZonePair.setInspectPolicyMap(name);
  }

  @Override
  public void exitIf_zone_member(If_zone_memberContext ctx) {
    String name = ctx.name.getText();
    int line = ctx.name.getStart().getLine();
    _configuration.referenceStructure(SECURITY_ZONE, name, INTERFACE_ZONE_MEMBER, line);
    _currentInterfaces.forEach(iface -> iface.setSecurityZone(name));
  }

  @Override
  public void exitCm_ios_inspect(Cm_ios_inspectContext ctx) {
    _currentInspectClassMap = null;
  }

  @Override
  public void exitCm_iosi_match(Cm_iosi_matchContext ctx) {
    InspectClassMapMatch match = toInspectClassMapMatch(ctx);
    if (match != null) {
      _currentInspectClassMap.getMatches().add(match);
    }
  }

  private InspectClassMapMatch toInspectClassMapMatch(Cm_iosi_matchContext ctx) {
    if (ctx.cm_iosim_access_group() != null) {
      String name = ctx.cm_iosim_access_group().name.getText();
      int line = ctx.cm_iosim_access_group().name.getStart().getLine();
      _configuration.referenceStructure(
          IP_ACCESS_LIST, name, INSPECT_CLASS_MAP_MATCH_ACCESS_GROUP, line);
      return new InspectClassMapMatchAccessGroup(name);
    } else if (ctx.cm_iosim_protocol() != null) {
      return new InspectClassMapMatchProtocol(
          toInspectClassMapProtocol(ctx.cm_iosim_protocol().inspect_protocol()));
    } else {
      _w.redFlag("Class-map match unsupported " + getFullText(ctx));
      return null;
    }
  }

  private InspectClassMapProtocol toInspectClassMapProtocol(Inspect_protocolContext ctx) {
    if (ctx.HTTP() != null) {
      return InspectClassMapProtocol.HTTP;
    } else if (ctx.HTTPS() != null) {
      return InspectClassMapProtocol.HTTPS;
    } else if (ctx.ICMP() != null) {
      return InspectClassMapProtocol.ICMP;
    } else if (ctx.TCP() != null) {
      return InspectClassMapProtocol.TCP;
    } else if (ctx.TFTP() != null) {
      return InspectClassMapProtocol.TFTP;
    } else if (ctx.UDP() != null) {
      return InspectClassMapProtocol.UDP;
    } else {
      throw convError(InspectClassMapProtocol.class, ctx);
    }
  }

  @Override
  public void exitCmm_access_group(Cmm_access_groupContext ctx) {
    String name;
    int line;
    if (ctx.name != null) {
      name = ctx.name.getText();
      line = ctx.name.getStart().getLine();
    } else {
      name = ctx.num.getText();
      line = ctx.num.getLine();
    }
    _configuration.referenceStructure(ACCESS_LIST, name, CLASS_MAP_ACCESS_GROUP, line);
    _configuration.getClassMapAccessGroups().add(name);
  }

  @Override
  public void exitCntlr_rf_channel(Cntlr_rf_channelContext ctx) {
    _no = false;
  }

  @Override
  public void exitCntlrrfc_depi_tunnel(Cntlrrfc_depi_tunnelContext ctx) {
    if (!_no) {
      String name = ctx.name.getText();
      int line = ctx.getStart().getLine();
      _configuration.referenceStructure(DEPI_TUNNEL, name, CONTROLLER_DEPI_TUNNEL, line);
    }
  }

  @Override
  public void exitCompare_routerid_rb_stanza(Compare_routerid_rb_stanzaContext ctx) {
    currentVrf().getBgpProcess().setTieBreaker(BgpTieBreaker.ROUTER_ID);
  }

  @Override
  public void exitContinue_rm_stanza(Continue_rm_stanzaContext ctx) {
    int statementLine = ctx.getStart().getLine();
    Integer target = null;
    if (ctx.DEC() != null) {
      target = toInteger(ctx.DEC());
    }
    RouteMapContinue continueLine = new RouteMapContinue(target, statementLine);
    _currentRouteMapClause.setContinueLine(continueLine);
  }

  @Override
  public void exitCopsl_access_list(Copsl_access_listContext ctx) {
    String name = ctx.name.getText();
    int line = ctx.getStart().getLine();
    _configuration.referenceStructure(IP_ACCESS_LIST, name, COPS_LISTENER_ACCESS_LIST, line);
  }

  @Override
  public void exitCp_ip_access_group(Cp_ip_access_groupContext ctx) {
    String name = ctx.name.getText();
    int line = ctx.name.getStart().getLine();
    _configuration.getControlPlaneAccessGroups().add(name);
    _configuration.referenceStructure(IPV4_ACCESS_LIST, name, CONTROL_PLANE_ACCESS_GROUP, line);
  }

  @Override
  public void exitCqer_service_class(Cqer_service_classContext ctx) {
    String name = ctx.name.getText();
    int line = ctx.getStart().getLine();
    _configuration.referenceStructure(SERVICE_CLASS, name, QOS_ENFORCE_RULE_SERVICE_CLASS, line);
  }

  @Override
  public void exitCrypto_keyring(Crypto_keyringContext ctx) {
    if (_currentKeyring == null) {
      throw new BatfishException("CurrentKeyring shouldn't be null!");
    }
    _configuration.getKeyrings().put(_currentKeyring.getName(), _currentKeyring);
    _currentKeyring = null;
  }

  @Override
  public void exitCrypto_map_ii_match_address(Crypto_map_ii_match_addressContext ctx) {
    String name = ctx.name.getText();
    int line = ctx.name.getStart().getLine();
    _configuration.getCryptoAcls().add(name);
    _configuration.referenceStructure(IP_ACCESS_LIST, name, CRYPTO_MAP_IPSEC_ISAKMP_ACL, line);
  }

  @Override
  public void exitCs_class(Cs_classContext ctx) {
    _currentServiceClass = null;
  }

  @Override
  public void exitCsc_name(Csc_nameContext ctx) {
    String name = ctx.name.getText();
    _configuration.getCf().getCable().getServiceClassesByName().put(name, _currentServiceClass);
  }

  @Override
  public void exitDefault_information_originate_rb_stanza(
      Default_information_originate_rb_stanzaContext ctx) {
    _currentPeerGroup.setDefaultOriginate(true);
  }

  @Override
  public void exitDefault_metric_bgp_tail(Default_metric_bgp_tailContext ctx) {
    int metric = toInteger(ctx.metric);
    _currentPeerGroup.setDefaultMetric(metric);
  }

  @Override
  public void exitDefault_originate_bgp_tail(Default_originate_bgp_tailContext ctx) {
    _currentPeerGroup.setDefaultOriginate(true);
    if (ctx.map != null) {
      String mapName = ctx.map.getText();
      int line = ctx.map.getStart().getLine();
      _currentPeerGroup.setDefaultOriginateMap(mapName);
      _currentPeerGroup.setDefaultOriginateMapLine(line);
      _configuration.referenceStructure(ROUTE_MAP, mapName, BGP_DEFAULT_ORIGINATE_ROUTE_MAP, line);
    }
  }

  @Override
  public void exitDefault_shutdown_bgp_tail(Default_shutdown_bgp_tailContext ctx) {
    _currentPeerGroup.setShutdown(true);
  }

  @Override
  public void exitDescription_bgp_tail(Description_bgp_tailContext ctx) {
    String description = ctx.description_line().text.getText().trim();
    _currentPeerGroup.setDescription(description);
  }

  @Override
  public void exitDisable_peer_as_check_bgp_tail(Disable_peer_as_check_bgp_tailContext ctx) {
    _currentPeerGroup.setDisablePeerAsCheck(true);
  }

  @Override
  public void exitDistribute_list_bgp_tail(Distribute_list_bgp_tailContext ctx) {
    todo(ctx, F_BGP_NEIGHBOR_DISTRIBUTE_LIST);
  }

  @Override
  public void exitDistribute_list_is_stanza(Distribute_list_is_stanzaContext ctx) {
    String name = ctx.name.getText();
    int line = ctx.getStart().getLine();
    _configuration.referenceStructure(IP_ACCESS_LIST, name, ROUTER_ISIS_DISTRIBUTE_LIST_ACL, line);
  }

  @Override
  public void exitDomain_lookup(Domain_lookupContext ctx) {
    if (ctx.iname != null) {
      String ifaceName = ctx.iname.getText();
      String canonicalIfaceName = getCanonicalInterfaceName(ifaceName);
      _configuration.setDnsSourceInterface(canonicalIfaceName);
    }
  }

  @Override
  public void exitDomain_name(Domain_nameContext ctx) {
    String domainName = ctx.hostname.getText();
    _configuration.setDomainName(domainName);
  }

  @Override
  public void exitDomain_name_server(Domain_name_serverContext ctx) {
    Set<String> dnsServers = _configuration.getDnsServers();
    String hostname = ctx.hostname.getText();
    dnsServers.add(hostname);
  }

  @Override
  public void exitDt_protect_tunnel(Dt_protect_tunnelContext ctx) {
    String name = ctx.name.getText();
    int line = ctx.getStart().getLine();
    _configuration.referenceStructure(DEPI_TUNNEL, name, DEPI_TUNNEL_PROTECT_TUNNEL, line);
  }

  @Override
  public void exitEbgp_multihop_bgp_tail(Ebgp_multihop_bgp_tailContext ctx) {
    _currentPeerGroup.setEbgpMultihop(true);
  }

  @Override
  public void exitEmpty_neighbor_block_address_family(
      Empty_neighbor_block_address_familyContext ctx) {
    popPeer();
  }

  @Override
  public void exitEnable_secret(Enable_secretContext ctx) {
    String password;
    if (ctx.double_quoted_string() != null) {
      password = unquote(ctx.double_quoted_string().getText());
    } else {
      password = ctx.pass.getText() + CommonUtil.salt();
    }
    String passwordRehash = CommonUtil.sha256Digest(password);
    _configuration.getCf().setEnableSecret(passwordRehash);
  }

  @Override
  public void exitExtended_access_list_stanza(Extended_access_list_stanzaContext ctx) {
    _currentExtendedAcl = null;
  }

  @Override
  public void exitExtended_access_list_tail(Extended_access_list_tailContext ctx) {
    LineAction action = toLineAction(ctx.ala);
    AccessListAddressSpecifier srcAddressSpecifier = toAccessListAddressSpecifier(ctx.srcipr);
    AccessListAddressSpecifier dstAddressSpecifier = toAccessListAddressSpecifier(ctx.dstipr);
    AccessListServiceSpecifier serviceSpecifier = computeExtendedAccessListServiceSpecifier(ctx);
    String name = getFullText(ctx).trim();
    ExtendedAccessListLine line =
        ExtendedAccessListLine.builder()
            .setAction(action)
            .setDstAddressSpecifier(dstAddressSpecifier)
            .setName(name)
            .setServiceSpecifier(serviceSpecifier)
            .setSrcAddressSpecifier(srcAddressSpecifier)
            .build();
    _currentExtendedAcl.addLine(line);
  }

  private AccessListServiceSpecifier computeExtendedAccessListServiceSpecifier(
      Extended_access_list_tailContext ctx) {
    if (ctx.prot != null) {
      IpProtocol protocol = toIpProtocol(ctx.prot);
      List<SubRange> srcPortRanges =
          ctx.alps_src != null ? toPortRanges(ctx.alps_src) : Collections.<SubRange>emptyList();
      List<SubRange> dstPortRanges =
          ctx.alps_dst != null ? toPortRanges(ctx.alps_dst) : Collections.<SubRange>emptyList();
      Integer icmpType = null;
      Integer icmpCode = null;
      List<TcpFlags> tcpFlags = new ArrayList<>();
      Set<Integer> dscps = new TreeSet<>();
      Set<Integer> ecns = new TreeSet<>();
      Set<State> states = EnumSet.noneOf(State.class);
      for (Extended_access_list_additional_featureContext feature : ctx.features) {
        if (feature.ACK() != null) {
          TcpFlags alt = new TcpFlags();
          alt.setUseAck(true);
          alt.setAck(true);
          tcpFlags.add(alt);
        }
        if (feature.DSCP() != null) {
          int dscpType = toDscpType(feature.dscp_type());
          dscps.add(dscpType);
        }
        if (feature.ECE() != null) {
          TcpFlags alt = new TcpFlags();
          alt.setUseEce(true);
          alt.setEce(true);
          tcpFlags.add(alt);
        }
        if (feature.ECHO_REPLY() != null) {
          icmpType = IcmpType.ECHO_REPLY;
          icmpCode = IcmpCode.ECHO_REPLY;
        }
        if (feature.ECHO() != null) {
          icmpType = IcmpType.ECHO_REQUEST;
          icmpCode = IcmpCode.ECHO_REQUEST;
        }
        if (feature.ECN() != null) {
          int ecn = toInteger(feature.ecn);
          ecns.add(ecn);
        }
        if (feature.ESTABLISHED() != null) {
          // must contain ACK or RST
          TcpFlags alt1 = new TcpFlags();
          TcpFlags alt2 = new TcpFlags();
          alt1.setUseAck(true);
          alt1.setAck(true);
          alt2.setUseRst(true);
          alt2.setRst(true);
          tcpFlags.add(alt1);
          tcpFlags.add(alt2);
        }
        if (feature.FIN() != null) {
          TcpFlags alt = new TcpFlags();
          alt.setUseFin(true);
          alt.setFin(true);
          tcpFlags.add(alt);
        }
        if (feature.FRAGMENTS() != null) {
          todo(ctx, F_FRAGMENTS);
        }
        if (feature.HOST_UNKNOWN() != null) {
          icmpType = IcmpType.DESTINATION_UNREACHABLE;
          icmpCode = IcmpCode.DESTINATION_HOST_UNKNOWN;
        }
        if (feature.HOST_UNREACHABLE() != null) {
          icmpType = IcmpType.DESTINATION_UNREACHABLE;
          icmpCode = IcmpCode.DESTINATION_HOST_UNREACHABLE;
        }
        if (feature.NETWORK_UNKNOWN() != null) {
          icmpType = IcmpType.DESTINATION_UNREACHABLE;
          icmpCode = IcmpCode.DESTINATION_NETWORK_UNKNOWN;
        }
        if (feature.NET_UNREACHABLE() != null) {
          icmpType = IcmpType.DESTINATION_UNREACHABLE;
          icmpCode = IcmpCode.DESTINATION_NETWORK_UNREACHABLE;
        }
        if (feature.PACKET_TOO_BIG() != null) {
          icmpType = IcmpType.DESTINATION_UNREACHABLE;
          icmpCode = IcmpCode.PACKET_TOO_BIG;
        }
        if (feature.PARAMETER_PROBLEM() != null) {
          icmpType = IcmpType.PARAMETER_PROBLEM;
        }
        if (feature.PORT_UNREACHABLE() != null) {
          icmpType = IcmpType.DESTINATION_UNREACHABLE;
          icmpCode = IcmpCode.DESTINATION_PORT_UNREACHABLE;
        }
        if (feature.PSH() != null) {
          TcpFlags alt = new TcpFlags();
          alt.setUsePsh(true);
          alt.setPsh(true);
          tcpFlags.add(alt);
        }
        if (feature.REDIRECT() != null) {
          icmpType = IcmpType.REDIRECT_MESSAGE;
        }
        if (feature.RST() != null) {
          TcpFlags alt = new TcpFlags();
          alt.setUseRst(true);
          alt.setRst(true);
          tcpFlags.add(alt);
        }
        if (feature.SOURCE_QUENCH() != null) {
          icmpType = IcmpType.SOURCE_QUENCH;
          icmpCode = IcmpCode.SOURCE_QUENCH;
        }
        if (feature.SYN() != null) {
          TcpFlags alt = new TcpFlags();
          alt.setUseSyn(true);
          alt.setSyn(true);
          tcpFlags.add(alt);
        }
        if (feature.TIME_EXCEEDED() != null) {
          icmpType = IcmpType.TIME_EXCEEDED;
        }
        if (feature.TTL() != null) {
          todo(ctx, F_TTL);
        }
        if (feature.TTL_EXCEEDED() != null) {
          icmpType = IcmpType.TIME_EXCEEDED;
          icmpCode = IcmpCode.TTL_EXCEEDED;
        }
        if (feature.TRACEROUTE() != null) {
          icmpType = IcmpType.TRACEROUTE;
          icmpCode = IcmpCode.TRACEROUTE;
        }
        if (feature.TRACKED() != null) {
          states.add(State.ESTABLISHED);
        }
        if (feature.UNREACHABLE() != null) {
          icmpType = IcmpType.DESTINATION_UNREACHABLE;
        }
        if (feature.URG() != null) {
          TcpFlags alt = new TcpFlags();
          alt.setUseUrg(true);
          alt.setUrg(true);
          tcpFlags.add(alt);
        }
      }
      return SimpleExtendedAccessListServiceSpecifier.builder()
          .setDscps(dscps)
          .setDstPortRanges(dstPortRanges)
          .setEcns(ecns)
          .setIcmpCode(icmpCode)
          .setIcmpType(icmpType)
          .setProtocol(protocol)
          .setSrcPortRanges(srcPortRanges)
          .setStates(states)
          .setTcpFlags(tcpFlags)
          .build();
    } else if (ctx.ogs != null) {
      // This object group specifier could be a service or protocol object group
      String name = ctx.ogs.getText();
      int line = ctx.ogs.getStart().getLine();
      _configuration.referenceStructure(
          PROTOCOL_OR_SERVICE_OBJECT_GROUP,
          name,
          EXTENDED_ACCESS_LIST_PROTOCOL_OR_SERVICE_OBJECT_GROUP,
          line);
      return new ProtocolOrServiceObjectGroupServiceSpecifier(name);
    } else {
      throw convError(AccessListServiceSpecifier.class, ctx);
    }
  }

  private AccessListAddressSpecifier toAccessListAddressSpecifier(Access_list_ip_rangeContext ctx) {
    if (ctx.ip != null) {
      if (ctx.wildcard != null) {
        // IP and mask
        Ip wildcard = toIp(ctx.wildcard);
        if (_format == CISCO_ASA) {
          wildcard = wildcard.inverted();
        }
        return new WildcardAddressSpecifier(new IpWildcard(toIp(ctx.ip), wildcard));
      } else {
        // Just IP. Same as if 'host' was specified
        return new WildcardAddressSpecifier(new IpWildcard(toIp(ctx.ip)));
      }
    } else if (ctx.ANY() != null || ctx.ANY4() != null) {
      return new WildcardAddressSpecifier(IpWildcard.ANY);
    } else if (ctx.prefix != null) {
      return new WildcardAddressSpecifier(new IpWildcard(Prefix.parse(ctx.prefix.getText())));
    } else if (ctx.address_group != null) {
      todo(ctx, F_ACL_ADDRESS_GROUP);
      return new WildcardAddressSpecifier(IpWildcard.ANY);
    } else if (ctx.iface != null) {
      todo(ctx, F_ACL_INTERFACE);
      return new WildcardAddressSpecifier(IpWildcard.ANY);
    } else if (ctx.obj != null) {
      todo(ctx, F_ACL_OBJECT);
      return new WildcardAddressSpecifier(IpWildcard.ANY);
    } else if (ctx.og != null) {
      String name = ctx.og.getText();
      int line = ctx.og.getStart().getLine();
      _configuration.referenceStructure(
          NETWORK_OBJECT_GROUP, name, EXTENDED_ACCESS_LIST_NETWORK_OBJECT_GROUP, line);
      return new NetworkObjectGroupAddressSpecifier(name);
    } else {
      throw convError(AccessListAddressSpecifier.class, ctx);
    }
  }

  @Override
  public void exitExtended_ipv6_access_list_stanza(Extended_ipv6_access_list_stanzaContext ctx) {
    _currentExtendedIpv6Acl = null;
  }

  @Override
  public void exitExtended_ipv6_access_list_tail(Extended_ipv6_access_list_tailContext ctx) {
    LineAction action = toLineAction(ctx.ala);
    IpProtocol protocol = toIpProtocol(ctx.prot);
    Ip6 srcIp = getIp(ctx.srcipr);
    Ip6 srcWildcard = getWildcard(ctx.srcipr);
    Ip6 dstIp = getIp(ctx.dstipr);
    Ip6 dstWildcard = getWildcard(ctx.dstipr);
    String srcAddressGroup = getAddressGroup(ctx.srcipr);
    String dstAddressGroup = getAddressGroup(ctx.dstipr);
    List<SubRange> srcPortRanges =
        ctx.alps_src != null ? toPortRanges(ctx.alps_src) : Collections.<SubRange>emptyList();
    List<SubRange> dstPortRanges =
        ctx.alps_dst != null ? toPortRanges(ctx.alps_dst) : Collections.<SubRange>emptyList();
    Integer icmpType = null;
    Integer icmpCode = null;
    List<TcpFlags> tcpFlags = new ArrayList<>();
    Set<Integer> dscps = new TreeSet<>();
    Set<Integer> ecns = new TreeSet<>();
    Set<State> states = EnumSet.noneOf(State.class);
    for (Extended_access_list_additional_featureContext feature : ctx.features) {
      if (feature.ACK() != null) {
        TcpFlags alt = new TcpFlags();
        alt.setUseAck(true);
        alt.setAck(true);
        tcpFlags.add(alt);
      }
      if (feature.DSCP() != null) {
        int dscpType = toDscpType(feature.dscp_type());
        dscps.add(dscpType);
      }
      if (feature.ECE() != null) {
        TcpFlags alt = new TcpFlags();
        alt.setUseEce(true);
        alt.setEce(true);
        tcpFlags.add(alt);
      }
      if (feature.ECHO_REPLY() != null) {
        icmpType = IcmpType.ECHO_REPLY;
        icmpCode = IcmpCode.ECHO_REPLY;
      }
      if (feature.ECHO() != null) {
        icmpType = IcmpType.ECHO_REQUEST;
        icmpCode = IcmpCode.ECHO_REQUEST;
      }
      if (feature.ECN() != null) {
        int ecn = toInteger(feature.ecn);
        ecns.add(ecn);
      }
      if (feature.ESTABLISHED() != null) {
        // must contain ACK or RST
        TcpFlags alt1 = new TcpFlags();
        TcpFlags alt2 = new TcpFlags();
        alt1.setUseAck(true);
        alt1.setAck(true);
        alt2.setUseRst(true);
        alt2.setRst(true);
        tcpFlags.add(alt1);
        tcpFlags.add(alt2);
      }
      if (feature.FIN() != null) {
        TcpFlags alt = new TcpFlags();
        alt.setUseFin(true);
        alt.setFin(true);
        tcpFlags.add(alt);
      }
      if (feature.FRAGMENTS() != null) {
        todo(ctx, F_FRAGMENTS);
      }
      if (feature.HOST_UNKNOWN() != null) {
        icmpType = IcmpType.DESTINATION_UNREACHABLE;
        icmpCode = IcmpCode.DESTINATION_HOST_UNKNOWN;
      }
      if (feature.HOST_UNREACHABLE() != null) {
        icmpType = IcmpType.DESTINATION_UNREACHABLE;
        icmpCode = IcmpCode.DESTINATION_HOST_UNREACHABLE;
      }
      if (feature.NETWORK_UNKNOWN() != null) {
        icmpType = IcmpType.DESTINATION_UNREACHABLE;
        icmpCode = IcmpCode.DESTINATION_NETWORK_UNKNOWN;
      }
      if (feature.NET_UNREACHABLE() != null) {
        icmpType = IcmpType.DESTINATION_UNREACHABLE;
        icmpCode = IcmpCode.DESTINATION_NETWORK_UNREACHABLE;
      }
      if (feature.PACKET_TOO_BIG() != null) {
        icmpType = IcmpType.DESTINATION_UNREACHABLE;
        icmpCode = IcmpCode.PACKET_TOO_BIG;
      }
      if (feature.PARAMETER_PROBLEM() != null) {
        icmpType = IcmpType.PARAMETER_PROBLEM;
      }
      if (feature.PORT_UNREACHABLE() != null) {
        icmpType = IcmpType.DESTINATION_UNREACHABLE;
        icmpCode = IcmpCode.DESTINATION_PORT_UNREACHABLE;
      }
      if (feature.PSH() != null) {
        TcpFlags alt = new TcpFlags();
        alt.setUsePsh(true);
        alt.setPsh(true);
        tcpFlags.add(alt);
      }
      if (feature.REDIRECT() != null) {
        icmpType = IcmpType.REDIRECT_MESSAGE;
      }
      if (feature.RST() != null) {
        TcpFlags alt = new TcpFlags();
        alt.setUseRst(true);
        alt.setRst(true);
        tcpFlags.add(alt);
      }
      if (feature.SOURCE_QUENCH() != null) {
        icmpType = IcmpType.SOURCE_QUENCH;
        icmpCode = IcmpCode.SOURCE_QUENCH;
      }
      if (feature.SYN() != null) {
        TcpFlags alt = new TcpFlags();
        alt.setUseSyn(true);
        alt.setSyn(true);
        tcpFlags.add(alt);
      }
      if (feature.TIME_EXCEEDED() != null) {
        icmpType = IcmpType.TIME_EXCEEDED;
      }
      if (feature.TTL() != null) {
        todo(ctx, F_TTL);
      }
      if (feature.TTL_EXCEEDED() != null) {
        icmpType = IcmpType.TIME_EXCEEDED;
        icmpCode = IcmpCode.TTL_EXCEEDED;
      }
      if (feature.TRACEROUTE() != null) {
        icmpType = IcmpType.TRACEROUTE;
        icmpCode = IcmpCode.TRACEROUTE;
      }
      if (feature.TRACKED() != null) {
        states.add(State.ESTABLISHED);
      }
      if (feature.UNREACHABLE() != null) {
        icmpType = IcmpType.DESTINATION_UNREACHABLE;
      }
      if (feature.URG() != null) {
        TcpFlags alt = new TcpFlags();
        alt.setUseUrg(true);
        alt.setUrg(true);
        tcpFlags.add(alt);
      }
    }
    String name = getFullText(ctx).trim();
    ExtendedIpv6AccessListLine line =
        new ExtendedIpv6AccessListLine(
            name,
            action,
            protocol,
            new Ip6Wildcard(srcIp, srcWildcard),
            srcAddressGroup,
            new Ip6Wildcard(dstIp, dstWildcard),
            dstAddressGroup,
            srcPortRanges,
            dstPortRanges,
            dscps,
            ecns,
            icmpType,
            icmpCode,
            states,
            tcpFlags);
    _currentExtendedIpv6Acl.addLine(line);
  }

  @Override
  public void exitFailover_interface(Failover_interfaceContext ctx) {
    String name = ctx.name.getText();
    Ip primaryIp = toIp(ctx.pip);
    Ip primaryMask = toIp(ctx.pmask);
    Ip standbyIp = toIp(ctx.sip);
    InterfaceAddress primaryAddress = new InterfaceAddress(primaryIp, primaryMask);
    InterfaceAddress standbyAddress = new InterfaceAddress(standbyIp, primaryMask);
    _configuration.getFailoverPrimaryAddresses().put(name, primaryAddress);
    _configuration.getFailoverStandbyAddresses().put(name, standbyAddress);
  }

  @Override
  public void exitFailover_link(Failover_linkContext ctx) {
    String alias = ctx.name.getText();
    String ifaceName = ctx.iface.getText();
    _configuration.getFailoverInterfaces().put(alias, ifaceName);
    _configuration.setFailoverStatefulSignalingInterfaceAlias(alias);
    _configuration.setFailoverStatefulSignalingInterface(ifaceName);
  }

  @Override
  public void exitFlan_interface(Flan_interfaceContext ctx) {
    String alias = ctx.name.getText();
    String ifaceName = ctx.iface.getText();
    _configuration.getFailoverInterfaces().put(alias, ifaceName);
    _configuration.setFailoverCommunicationInterface(ifaceName);
    _configuration.setFailoverCommunicationInterfaceAlias(alias);
  }

  @Override
  public void exitFlan_unit(Flan_unitContext ctx) {
    if (ctx.PRIMARY() != null) {
      _configuration.setFailoverSecondary(false);
    } else if (ctx.SECONDARY() != null) {
      _configuration.setFailoverSecondary(true);
      _configuration.setHostname(_configuration.getHostname() + "-FAILOVER-SECONDARY");
    }
    _configuration.setFailover(true);
  }

  @Override
  public void exitIf_autostate(If_autostateContext ctx) {
    if (ctx.NO() != null) {
      for (Interface currentInterface : _currentInterfaces) {
        currentInterface.setAutoState(false);
      }
    }
  }

  @Override
  public void exitIf_bandwidth(If_bandwidthContext ctx) {
    if (ctx.NO() != null) {
      _currentInterfaces.forEach(i -> i.setBandwidth(null));
    } else {
      double bandwidthBps = toLong(ctx.DEC()) * 1000.0D;
      _currentInterfaces.forEach(i -> i.setBandwidth(bandwidthBps));
    }
  }

  @Override
  public void exitIf_ip_access_group(If_ip_access_groupContext ctx) {
    String name = ctx.name.getText();
    int line = ctx.name.getStart().getLine();
    if (ctx.IN() != null || ctx.INGRESS() != null) {
      for (Interface currentInterface : _currentInterfaces) {
        currentInterface.setIncomingFilter(name);
        currentInterface.setIncomingFilterLine(line);
      }
    } else if (ctx.OUT() != null || ctx.EGRESS() != null) {
      for (Interface currentInterface : _currentInterfaces) {
        currentInterface.setOutgoingFilter(name);
        currentInterface.setOutgoingFilterLine(line);
      }
    } else {
      throw new BatfishException("bad direction");
    }
  }

  @Override
  public void exitIf_ip_address(If_ip_addressContext ctx) {
    InterfaceAddress address;
    if (ctx.prefix != null) {
      address = new InterfaceAddress(ctx.prefix.getText());
    } else {
      Ip ip = toIp(ctx.ip);
      Ip mask = toIp(ctx.subnet);
      address = new InterfaceAddress(ip, mask);
    }
    for (Interface currentInterface : _currentInterfaces) {
      currentInterface.setAddress(address);
    }
    if (ctx.STANDBY() != null) {
      Ip standbyIp = toIp(ctx.standby_address);
      InterfaceAddress standbyAddress = new InterfaceAddress(standbyIp, address.getNetworkBits());
      for (Interface currentInterface : _currentInterfaces) {
        currentInterface.setStandbyAddress(standbyAddress);
      }
    }
  }

  @Override
  public void exitIf_ip_address_secondary(If_ip_address_secondaryContext ctx) {
    Ip ip;
    Ip mask;
    InterfaceAddress address;
    if (ctx.prefix != null) {
      address = new InterfaceAddress(ctx.prefix.getText());
    } else {
      ip = toIp(ctx.ip);
      mask = toIp(ctx.subnet);
      address = new InterfaceAddress(ip, mask.numSubnetBits());
    }
    for (Interface currentInterface : _currentInterfaces) {
      currentInterface.getSecondaryAddresses().add(address);
    }
  }

  @Override
  public void exitIf_ip_helper_address(If_ip_helper_addressContext ctx) {
    for (Interface iface : _currentInterfaces) {
      Ip dhcpRelayAddress = toIp(ctx.address);
      iface.getDhcpRelayAddresses().add(dhcpRelayAddress);
    }
  }

  @Override
  public void exitIf_ip_igmp(If_ip_igmpContext ctx) {
    _no = false;
  }

  @Override
  public void exitIf_ip_inband_access_group(If_ip_inband_access_groupContext ctx) {
    String name = ctx.name.getText();
    int line = ctx.getStart().getLine();
    _configuration.referenceStructure(IP_ACCESS_LIST, name, INTERFACE_IP_INBAND_ACCESS_GROUP, line);
  }

  @Override
  public void exitIf_ip_nat_destination(If_ip_nat_destinationContext ctx) {
    String acl = ctx.acl.getText();
    int line = ctx.acl.getStart().getLine();
    _configuration.getIpNatDestinationAccessLists().add(acl);
    _configuration.referenceStructure(IPV4_ACCESS_LIST, acl, IP_NAT_DESTINATION_ACCESS_LIST, line);
  }

  @Override
  public void exitIf_ip_nat_source(If_ip_nat_sourceContext ctx) {
    CiscoSourceNat nat = new CiscoSourceNat();
    if (ctx.acl != null) {
      String acl = ctx.acl.getText();
      int aclLine = ctx.acl.getStart().getLine();
      nat.setAclName(acl);
      nat.setAclNameLine(aclLine);
      _configuration.referenceStructure(IP_ACCESS_LIST, acl, IP_NAT_SOURCE_ACCESS_LIST, aclLine);
    }
    if (ctx.pool != null) {
      String pool = ctx.pool.getText();
      int poolLine = ctx.pool.getStart().getLine();
      nat.setNatPool(pool);
      nat.setNatPoolLine(poolLine);
      _configuration.referenceStructure(NAT_POOL, pool, IP_NAT_SOURCE_POOL, poolLine);
    }

    for (Interface iface : _currentInterfaces) {
      if (iface.getSourceNats() == null) {
        iface.setSourceNats(new ArrayList<>(1));
      }
      iface.getSourceNats().add(nat);
    }
  }

  @Override
  public void exitIf_ip_ospf_area(If_ip_ospf_areaContext ctx) {
    long area = toInteger(ctx.area);
    for (Interface iface : _currentInterfaces) {
      iface.setOspfArea(area);
    }
  }

  @Override
  public void exitIf_ip_ospf_cost(If_ip_ospf_costContext ctx) {
    int cost = toInteger(ctx.cost);
    for (Interface currentInterface : _currentInterfaces) {
      currentInterface.setOspfCost(cost);
    }
  }

  @Override
  public void exitIf_ip_ospf_dead_interval(If_ip_ospf_dead_intervalContext ctx) {
    int seconds = toInteger(ctx.seconds);
    for (Interface currentInterface : _currentInterfaces) {
      currentInterface.setOspfDeadInterval(seconds);
      currentInterface.setOspfHelloMultiplier(0);
    }
  }

  @Override
  public void exitIf_ip_ospf_dead_interval_minimal(If_ip_ospf_dead_interval_minimalContext ctx) {
    int multiplier = toInteger(ctx.mult);
    for (Interface currentInterface : _currentInterfaces) {
      currentInterface.setOspfDeadInterval(1);
      currentInterface.setOspfHelloMultiplier(multiplier);
    }
  }

  @Override
  public void exitIf_ip_ospf_passive_interface(If_ip_ospf_passive_interfaceContext ctx) {
    boolean active = ctx.NO() != null;
    if (active) {
      for (Interface iface : _currentInterfaces) {
        iface.setOspfActive(true);
      }
    } else {
      for (Interface iface : _currentInterfaces) {
        iface.setOspfPassive(true);
      }
    }
  }

  @Override
  public void exitIf_ip_pim_neighbor_filter(If_ip_pim_neighbor_filterContext ctx) {
    String acl = ctx.acl.getText();
    int line = ctx.acl.getStart().getLine();
    _configuration.getIpPimNeighborFilters().add(acl);
    _configuration.referenceStructure(IPV4_ACCESS_LIST, acl, INTERFACE_PIM_NEIGHBOR_FILTER, line);
  }

  @Override
  public void exitIf_ip_policy(If_ip_policyContext ctx) {
    String policyName = ctx.name.getText();
    int policyLine = ctx.name.getLine();
    for (Interface currentInterface : _currentInterfaces) {
      currentInterface.setRoutingPolicy(policyName);
      currentInterface.setRoutingPolicyLine(policyLine);
    }
    _configuration.referenceStructure(
        ROUTE_MAP, policyName, INTERFACE_POLICY_ROUTING_MAP, policyLine);
  }

  @Override
  public void exitIf_ip_proxy_arp(If_ip_proxy_arpContext ctx) {
    boolean enabled = ctx.NO() == null;
    for (Interface currentInterface : _currentInterfaces) {
      currentInterface.setProxyArp(enabled);
    }
  }

  @Override
  public void exitIf_ip_router_isis(If_ip_router_isisContext ctx) {
    for (Interface iface : _currentInterfaces) {
      iface.setIsisInterfaceMode(IsisInterfaceMode.ACTIVE);
    }
  }

  @Override
  public void exitIf_ip_router_ospf_area(If_ip_router_ospf_areaContext ctx) {
    long area = toIp(ctx.area).asLong();
    for (Interface iface : _currentInterfaces) {
      iface.setOspfArea(area);
    }
  }

  @Override
  public void exitIf_ip_verify(If_ip_verifyContext ctx) {
    if (ctx.acl != null) {
      String acl = ctx.acl.getText();
      int line = ctx.acl.getLine();
      _configuration.getVerifyAccessLists().add(acl);
      _configuration.referenceStructure(
          IPV4_ACCESS_LIST, acl, INTERFACE_IP_VERIFY_ACCESS_LIST, line);
    }
  }

  @Override
  public void exitIf_ip_vrf_forwarding(If_ip_vrf_forwardingContext ctx) {
    String name = ctx.name.getText();
    for (Interface currentInterface : _currentInterfaces) {
      currentInterface.setVrf(name);
      initVrf(name);
    }
  }

  @Override
  public void exitIf_isis_metric(If_isis_metricContext ctx) {
    int metric = toInteger(ctx.metric);
    for (Interface iface : _currentInterfaces) {
      iface.setIsisCost(metric);
    }
  }

  @Override
  public void exitIf_mtu(If_mtuContext ctx) {
    int mtu = toInteger(ctx.DEC());
    for (Interface currentInterface : _currentInterfaces) {
      currentInterface.setMtu(mtu);
    }
  }

  @Override
  public void exitIf_shutdown(If_shutdownContext ctx) {
    if (ctx.NO() == null) {
      for (Interface currentInterface : _currentInterfaces) {
        currentInterface.setActive(false);
      }
    }
  }

  @Override
  public void exitIf_spanning_tree(If_spanning_treeContext ctx) {
    _no = false;
  }

  @Override
  public void exitIf_st_portfast(If_st_portfastContext ctx) {
    if (!_no) {
      boolean spanningTreePortfast = ctx.disable == null;
      for (Interface iface : _currentInterfaces) {
        iface.setSpanningTreePortfast(spanningTreePortfast);
      }
    }
  }

  @Override
  public void exitIf_switchport(If_switchportContext ctx) {
    if (ctx.NO() != null) {
      for (Interface iface : _currentInterfaces) {
        iface.setSwitchportMode(SwitchportMode.NONE);
        iface.setSwitchport(false);
      }
    } else {
      for (Interface iface : _currentInterfaces) {
        iface.setSwitchportMode(SwitchportMode.ACCESS);
        iface.setSwitchport(true);
      }
    }
  }

  @Override
  public void exitIf_switchport_access(If_switchport_accessContext ctx) {
    if (ctx.vlan != null) {
      int vlan = toInteger(ctx.vlan);
      for (Interface currentInterface : _currentInterfaces) {
        currentInterface.setSwitchportMode(SwitchportMode.ACCESS);
        currentInterface.setAccessVlan(vlan);
      }
    } else {
      for (Interface currentInterface : _currentInterfaces) {
        currentInterface.setSwitchportMode(SwitchportMode.ACCESS);
        currentInterface.setSwitchportAccessDynamic(true);
      }
    }
  }

  @Override
  public void exitIf_switchport_mode(If_switchport_modeContext ctx) {
    SwitchportMode mode;
    if (ctx.ACCESS() != null) {
      mode = SwitchportMode.ACCESS;
    } else if (ctx.DOT1Q_TUNNEL() != null) {
      mode = SwitchportMode.DOT1Q_TUNNEL;
    } else if (ctx.DYNAMIC() != null && ctx.AUTO() != null) {
      mode = SwitchportMode.DYNAMIC_AUTO;
    } else if (ctx.DYNAMIC() != null && ctx.DESIRABLE() != null) {
      mode = SwitchportMode.DYNAMIC_DESIRABLE;
    } else if (ctx.FEX_FABRIC() != null) {
      mode = SwitchportMode.FEX_FABRIC;
    } else if (ctx.TAP() != null) {
      mode = SwitchportMode.TAP;
    } else if (ctx.TRUNK() != null) {
      mode = SwitchportMode.TRUNK;
    } else if (ctx.TOOL() != null) {
      mode = SwitchportMode.TOOL;
    } else {
      throw new BatfishException("Unhandled switchport mode");
    }
    for (Interface currentInterface : _currentInterfaces) {
      currentInterface.setSwitchportMode(mode);
    }
  }

  @Override
  public void exitIf_switchport_trunk_allowed(If_switchport_trunk_allowedContext ctx) {
    List<SubRange> ranges = toRange(ctx.r);
    for (Interface currentInterface : _currentInterfaces) {
      currentInterface.addAllowedRanges(ranges);
    }
  }

  @Override
  public void exitIf_switchport_trunk_encapsulation(If_switchport_trunk_encapsulationContext ctx) {
    SwitchportEncapsulationType type = toEncapsulation(ctx.e);
    for (Interface currentInterface : _currentInterfaces) {
      currentInterface.setSwitchportTrunkEncapsulation(type);
    }
  }

  @Override
  public void exitIf_switchport_trunk_native(If_switchport_trunk_nativeContext ctx) {
    int vlan = toInteger(ctx.vlan);
    for (Interface currentInterface : _currentInterfaces) {
      currentInterface.setNativeVlan(vlan);
    }
  }

  @Override
  public void exitIf_vrf_member(If_vrf_memberContext ctx) {
    String name = ctx.name.getText();
    for (Interface currentInterface : _currentInterfaces) {
      currentInterface.setVrf(name);
      initVrf(name);
    }
  }

  @Override
  public void exitIf_vrrp(If_vrrpContext ctx) {
    _currentVrrpGroupNum = null;
  }

  @Override
  public void exitIfdhcpr_address(Ifdhcpr_addressContext ctx) {
    for (Interface iface : _currentInterfaces) {
      Ip address = toIp(ctx.address);
      iface.getDhcpRelayAddresses().add(address);
    }
  }

  @Override
  public void exitIfdhcpr_client(Ifdhcpr_clientContext ctx) {
    for (Interface iface : _currentInterfaces) {
      iface.setDhcpRelayClient(true);
    }
  }

  @Override
  public void exitIfigmp_access_group(Ifigmp_access_groupContext ctx) {
    String name = ctx.name.getText();
    int line = ctx.getStart().getLine();
    _configuration.referenceStructure(IP_ACCESS_LIST, name, INTERFACE_IGMP_ACCESS_GROUP_ACL, line);
  }

  @Override
  public void exitIfigmpsg_acl(Ifigmpsg_aclContext ctx) {
    String name = ctx.name.getText();
    int line = ctx.name.getStart().getLine();
    _configuration.getIgmpAcls().add(name);
    _configuration.referenceStructure(
        IPV4_ACCESS_LIST, name, INTERFACE_IGMP_STATIC_GROUP_ACL, line);
  }

  @Override
  public void exitIftunnel_destination(Iftunnel_destinationContext ctx) {
    Ip destination = toIp(ctx.IP_ADDRESS());
    for (Interface iface : _currentInterfaces) {
      iface.getTunnelInitIfNull().setDestination(destination);
    }
  }

  @Override
  public void exitIftunnel_mode(Iftunnel_modeContext ctx) {
    for (Interface iface : _currentInterfaces) {
      Tunnel tunnel = iface.getTunnelInitIfNull();
      if (ctx.GRE() != null) {
        tunnel.setMode(TunnelMode.GRE);
      } else if (ctx.IPSEC() != null) {
        tunnel.setMode(TunnelMode.IPSEC);
      } else {
        todo(ctx, "unknown tunnel mode");
      }
      if (ctx.IPV4() != null) {
        tunnel.setProtocol(IpProtocol.IP);
      } else if (ctx.IPV6() != null) {
        tunnel.setProtocol(IpProtocol.IPV6);
      } else {
        todo(ctx, "unknown tunnel protocol");
      }
    }
  }

  @Override
  public void exitIftunnel_protection(Iftunnel_protectionContext ctx) {
    String name = ctx.name.getText();
    int line = ctx.getStart().getLine();
    _configuration.referenceStructure(IPSEC_PROFILE, name, TUNNEL_PROTECTION_IPSEC_PROFILE, line);
    for (Interface iface : _currentInterfaces) {
      iface.getTunnelInitIfNull().setIpsecProfileName(name);
    }
  }

  @Override
  public void exitIftunnel_source(Iftunnel_sourceContext ctx) {
    if (ctx.IP_ADDRESS() != null) {
      Ip source = toIp(ctx.IP_ADDRESS());
      for (Interface iface : _currentInterfaces) {
        iface.getTunnelInitIfNull().setSource(source);
      }
    } else {
      _configuration.referenceStructure(
          INTERFACE,
          ctx.interface_name().getText(),
          TUNNEL_SOURCE,
          ctx.interface_name().getStart().getLine());
      todo(ctx, "tunnel source [interface]");
    }
  }

  @Override
  public void exitIfvrrp_authentication(Ifvrrp_authenticationContext ctx) {
    String hashedAuthenticationText =
        CommonUtil.sha256Digest(ctx.text.getText() + CommonUtil.salt());
    final int line = ctx.getStart().getLine();
    for (Interface iface : _currentInterfaces) {
      String ifaceName = iface.getName();
      VrrpGroup vrrpGroup =
          _configuration
              .getVrrpGroups()
              .computeIfAbsent(ifaceName, n -> new VrrpInterface(ifaceName, line))
              .getVrrpGroups()
              .computeIfAbsent(_currentVrrpGroupNum, VrrpGroup::new);
      vrrpGroup.setAuthenticationTextHash(hashedAuthenticationText);
    }
  }

  @Override
  public void exitIfvrrp_ip(Ifvrrp_ipContext ctx) {
    Ip ip = toIp(ctx.ip);
    final int line = ctx.getStart().getLine();
    for (Interface iface : _currentInterfaces) {
      String ifaceName = iface.getName();
      VrrpGroup vrrpGroup =
          _configuration
              .getVrrpGroups()
              .computeIfAbsent(ifaceName, n -> new VrrpInterface(ifaceName, line))
              .getVrrpGroups()
              .computeIfAbsent(_currentVrrpGroupNum, VrrpGroup::new);
      vrrpGroup.setVirtualAddress(ip);
    }
  }

  @Override
  public void exitIfvrrp_preempt(Ifvrrp_preemptContext ctx) {
    final int line = ctx.getStart().getLine();
    for (Interface iface : _currentInterfaces) {
      String ifaceName = iface.getName();
      VrrpGroup vrrpGroup =
          _configuration
              .getVrrpGroups()
              .computeIfAbsent(ifaceName, n -> new VrrpInterface(ifaceName, line))
              .getVrrpGroups()
              .computeIfAbsent(_currentVrrpGroupNum, VrrpGroup::new);
      vrrpGroup.setPreempt(true);
    }
  }

  @Override
  public void exitIfvrrp_priority(Ifvrrp_priorityContext ctx) {
    int priority = toInteger(ctx.priority);
    final int line = ctx.getStart().getLine();
    for (Interface iface : _currentInterfaces) {
      String ifaceName = iface.getName();
      VrrpGroup vrrpGroup =
          _configuration
              .getVrrpGroups()
              .computeIfAbsent(ifaceName, n -> new VrrpInterface(ifaceName, line))
              .getVrrpGroups()
              .computeIfAbsent(_currentVrrpGroupNum, VrrpGroup::new);
      vrrpGroup.setPriority(priority);
    }
  }

  @Override
  public void exitInherit_peer_policy_bgp_tail(Inherit_peer_policy_bgp_tailContext ctx) {
    BgpProcess proc = currentVrf().getBgpProcess();
    String groupName = ctx.name.getText();
    int line = ctx.name.getStart().getLine();
    if (_currentIpPeerGroup != null) {
      _currentIpPeerGroup.setGroupName(groupName);
      _currentIpPeerGroup.setGroupNameLine(line);
    } else if (_currentNamedPeerGroup != null) {
      // May not hit this since parser for peer-policy does not have
      // recursion.
      _currentNamedPeerGroup.setGroupName(groupName);
      _currentNamedPeerGroup.setGroupNameLine(line);
    } else if (_currentPeerGroup == proc.getMasterBgpPeerGroup()) {
      // Intentional identity comparison above
      throw new BatfishException("Invalid peer context for inheritance");
    } else {
      todo(ctx, F_BGP_INHERIT_PEER_SESSION_OTHER);
    }
  }

  @Override
  public void exitInherit_peer_session_bgp_tail(Inherit_peer_session_bgp_tailContext ctx) {
    BgpProcess proc = currentVrf().getBgpProcess();
    String groupName = ctx.name.getText();
    int line = ctx.name.getStart().getLine();
    if (_currentIpPeerGroup != null) {
      _currentIpPeerGroup.setPeerSession(groupName);
      _currentIpPeerGroup.setPeerSessionLine(line);
    } else if (_currentNamedPeerGroup != null) {
      _currentNamedPeerGroup.setPeerSession(groupName);
      _currentNamedPeerGroup.setPeerSessionLine(line);
    } else if (_currentPeerGroup == proc.getMasterBgpPeerGroup()) {
      // Intentional identity comparison above
      throw new BatfishException("Invalid peer context for inheritance");
    } else {
      todo(ctx, F_BGP_INHERIT_PEER_SESSION_OTHER);
    }
  }

  @Override
  public void exitInterface_is_stanza(Interface_is_stanzaContext ctx) {
    _currentIsisInterface = null;
  }

  @Override
  public void exitIp_as_path_access_list_stanza(Ip_as_path_access_list_stanzaContext ctx) {
    _currentAsPathAcl = null;
  }

  @Override
  public void exitIp_as_path_access_list_tail(Ip_as_path_access_list_tailContext ctx) {
    LineAction action = toLineAction(ctx.action);
    String regex = ctx.as_path_regex.getText().trim();
    IpAsPathAccessListLine line = new IpAsPathAccessListLine(action, regex);
    _currentAsPathAcl.addLine(line);
  }

  @Override
  public void exitIp_community_list_expanded_stanza(Ip_community_list_expanded_stanzaContext ctx) {
    _currentExpandedCommunityList = null;
  }

  @Override
  public void exitIp_community_list_expanded_tail(Ip_community_list_expanded_tailContext ctx) {
    LineAction action = toLineAction(ctx.ala);
    String regex = "";
    for (Token remainder : ctx.remainder) {
      regex += remainder.getText();
    }
    ExpandedCommunityListLine line = new ExpandedCommunityListLine(action, regex);
    _currentExpandedCommunityList.addLine(line);
  }

  @Override
  public void exitIp_community_list_standard_stanza(Ip_community_list_standard_stanzaContext ctx) {
    _currentStandardCommunityList = null;
  }

  @Override
  public void exitIp_community_list_standard_tail(Ip_community_list_standard_tailContext ctx) {
    LineAction action = toLineAction(ctx.ala);
    List<Long> communities = new ArrayList<>();
    for (CommunityContext communityCtx : ctx.communities) {
      long community = toLong(communityCtx);
      communities.add(community);
    }
    StandardCommunityListLine line = new StandardCommunityListLine(action, communities);
    _currentStandardCommunityList.getLines().add(line);
  }

  @Override
  public void exitIp_dhcp_relay_server(Ip_dhcp_relay_serverContext ctx) {
    if (!_no && ctx.ip != null) {
      Ip ip = toIp(ctx.ip);
      _configuration.getDhcpRelayServers().add(ip);
    }
  }

  @Override
  public void exitIp_domain_lookup(Ip_domain_lookupContext ctx) {
    if (ctx.iname != null) {
      String ifaceName = ctx.iname.getText();
      String canonicalIfaceName = getCanonicalInterfaceName(ifaceName);
      _configuration.setDnsSourceInterface(canonicalIfaceName);
    }
  }

  @Override
  public void exitIp_domain_name(Ip_domain_nameContext ctx) {
    if (!_no) {
      String domainName = ctx.hostname.getText();
      _configuration.setDomainName(domainName);
    } else {
      _configuration.setDomainName(null);
    }
  }

  @Override
  public void exitIp_nat_pool(Ip_nat_poolContext ctx) {
    _currentNatPool = null;
  }

  @Override
  public void exitIp_nat_pool_range(Ip_nat_pool_rangeContext ctx) {
    Ip first = toIp(ctx.first);
    _currentNatPool.setFirst(first);
    Ip last = toIp(ctx.last);
    _currentNatPool.setLast(last);
  }

  @Override
  public void exitIp_prefix_list_stanza(Ip_prefix_list_stanzaContext ctx) {
    _currentPrefixList = null;
  }

  @Override
  public void exitIp_prefix_list_tail(Ip_prefix_list_tailContext ctx) {
    LineAction action = toLineAction(ctx.action);
    Prefix prefix = Prefix.parse(ctx.prefix.getText());
    int prefixLength = prefix.getPrefixLength();
    int minLen = prefixLength;
    int maxLen = prefixLength;
    if (ctx.minpl != null) {
      minLen = toInteger(ctx.minpl);
      maxLen = Prefix.MAX_PREFIX_LENGTH;
    }
    if (ctx.maxpl != null) {
      maxLen = toInteger(ctx.maxpl);
    }
    if (ctx.eqpl != null) {
      minLen = toInteger(ctx.eqpl);
      maxLen = toInteger(ctx.eqpl);
    }
    SubRange lengthRange = new SubRange(minLen, maxLen);
    PrefixListLine line = new PrefixListLine(action, prefix, lengthRange);
    _currentPrefixList.addLine(line);
  }

  @Override
  public void exitIp_route_stanza(Ip_route_stanzaContext ctx) {
    if (ctx.vrf != null || ctx.MANAGEMENT() != null) {
      _currentVrf = Configuration.DEFAULT_VRF_NAME;
    }
  }

  @Override
  public void exitIp_route_tail(Ip_route_tailContext ctx) {
    Prefix prefix;
    if (ctx.prefix != null) {
      prefix = Prefix.parse(ctx.prefix.getText());
    } else {
      Ip address = toIp(ctx.address);
      Ip mask = toIp(ctx.mask);
      int prefixLength = mask.numSubnetBits();
      prefix = new Prefix(address, prefixLength);
    }
    Ip nextHopIp = Route.UNSET_ROUTE_NEXT_HOP_IP;
    String nextHopInterface = null;
    int distance = DEFAULT_STATIC_ROUTE_DISTANCE;
    Integer tag = null;
    Integer track = null;
    boolean permanent = ctx.perm != null;
    if (ctx.nexthopip != null) {
      nextHopIp = toIp(ctx.nexthopip);
    } else if (ctx.nexthopprefix != null) {
      Prefix nextHopPrefix = Prefix.parse(ctx.nexthopprefix.getText());
      nextHopIp = nextHopPrefix.getStartIp();
    }
    if (ctx.nexthopint != null) {
      try {
        nextHopInterface = getCanonicalInterfaceName(ctx.nexthopint.getText());
      } catch (BatfishException e) {
        _w.redFlag(
            "Error fetching interface name at: "
                + getLocation(ctx)
                + getFullText(ctx)
                + " : "
                + e.getMessage());
        _currentInterfaces = ImmutableList.of();
        return;
      }
    }
    if (ctx.distance != null) {
      distance = toInteger(ctx.distance);
    }
    if (ctx.tag != null) {
      tag = toInteger(ctx.tag);
    }
    if (ctx.track != null) {
      track = toInteger(ctx.track);
    }
    StaticRoute route =
        new StaticRoute(prefix, nextHopIp, nextHopInterface, distance, tag, track, permanent);
    currentVrf().getStaticRoutes().add(route);
  }

  @Override
  public void exitIp_ssh_version(Ip_ssh_versionContext ctx) {
    int version = toInteger(ctx.version);
    if (version < 1 || version > 2) {
      throw new BatfishException("Invalid ssh version: " + version);
    }
    _configuration.getCf().getSsh().setVersion(version);
  }

  @Override
  public void exitIpv6_prefix_list_stanza(Ipv6_prefix_list_stanzaContext ctx) {
    _currentPrefix6List = null;
  }

  @Override
  public void exitIpv6_prefix_list_tail(Ipv6_prefix_list_tailContext ctx) {
    LineAction action = toLineAction(ctx.action);
    Prefix6 prefix6 = new Prefix6(ctx.prefix6.getText());
    int prefixLength = prefix6.getPrefixLength();
    int minLen = prefixLength;
    int maxLen = prefixLength;
    if (ctx.minpl != null) {
      minLen = toInteger(ctx.minpl);
      maxLen = Prefix6.MAX_PREFIX_LENGTH;
    }
    if (ctx.maxpl != null) {
      maxLen = toInteger(ctx.maxpl);
    }
    if (ctx.eqpl != null) {
      minLen = toInteger(ctx.eqpl);
      maxLen = toInteger(ctx.eqpl);
    }
    SubRange lengthRange = new SubRange(minLen, maxLen);
    Prefix6ListLine line = new Prefix6ListLine(action, prefix6, lengthRange);
    _currentPrefix6List.addLine(line);
  }

  @Override
  public void exitL_access_class(L_access_classContext ctx) {
    boolean ipv6 = (ctx.IPV6() != null);
    String name = ctx.name.getText();
    int nameLine = ctx.name.getStart().getLine();
    BiConsumer<Line, String> setter;
    CiscoStructureType structureType;
    CiscoStructureUsage structureUsage;
    if (ctx.OUT() != null || ctx.EGRESS() != null) {
      if (ipv6) {
        setter = Line::setOutputIpv6AccessList;
        structureType = IPV6_ACCESS_LIST;
        structureUsage = LINE_ACCESS_CLASS_LIST6;
        _configuration.getLineIpv6AccessClassLists().add(name);
      } else {
        setter = Line::setOutputAccessList;
        structureType = IP_ACCESS_LIST;
        structureUsage = LINE_ACCESS_CLASS_LIST;
        _configuration.getLineAccessClassLists().add(name);
      }

    } else {
      if (ipv6) {
        setter = Line::setInputIpv6AccessList;
        structureType = IPV6_ACCESS_LIST;
        structureUsage = LINE_ACCESS_CLASS_LIST6;
        _configuration.getLineIpv6AccessClassLists().add(name);
      } else {
        setter = Line::setInputAccessList;
        structureType = IP_ACCESS_LIST;
        structureUsage = LINE_ACCESS_CLASS_LIST;
        _configuration.getLineAccessClassLists().add(name);
      }
    }
    _configuration.referenceStructure(structureType, name, structureUsage, nameLine);
    for (String currentName : _currentLineNames) {
      Line line = _configuration.getCf().getLines().get(currentName);
      setter.accept(line, name);
    }
  }

  @Override
  public void exitL_exec_timeout(L_exec_timeoutContext ctx) {
    int minutes = toInteger(ctx.minutes);
    int seconds = ctx.seconds != null ? toInteger(ctx.seconds) : 0;
    for (String lineName : _currentLineNames) {
      Line line = _configuration.getCf().getLines().get(lineName);
      line.setExecTimeoutMinutes(minutes);
      line.setExecTimeoutSeconds(seconds);
    }
  }

  @Override
  public void exitL_login_authentication(L_login_authenticationContext ctx) {
    String list;
    if (ctx.DEFAULT() != null) {
      list = ctx.DEFAULT().getText();
    } else if (ctx.name != null) {
      list = ctx.name.getText();
    } else {
      throw new BatfishException("Invalid list name");
    }
    for (String line : _currentLineNames) {
      _configuration.getCf().getLines().get(line).setLoginAuthentication(list);
    }
  }

  @Override
  public void exitL_transport(L_transportContext ctx) {
    SortedSet<String> protocols =
        new TreeSet<>(ctx.prot.stream().map(c -> c.getText()).collect(Collectors.toSet()));
    BiConsumer<Line, SortedSet<String>> setter;
    if (ctx.INPUT() != null) {
      setter = Line::setTransportInput;
    } else if (ctx.OUTPUT() != null) {
      setter = Line::setTransportOutput;
    } else if (ctx.PREFERRED() != null) {
      setter = Line::setTransportPreferred;
    } else {
      throw new BatfishException("Invalid or unsupported line transport type");
    }
    for (String currentName : _currentLineNames) {
      Line line = _configuration.getCf().getLines().get(currentName);
      setter.accept(line, protocols);
    }
  }

  @Override
  public void exitLocal_as_bgp_tail(Local_as_bgp_tailContext ctx) {
    int as = toInteger(ctx.as);
    _currentPeerGroup.setLocalAs(as);
  }

  @Override
  public void exitLogging_buffered(Logging_bufferedContext ctx) {
    if (_no) {
      return;
    }
    Integer size = null;
    Integer severityNum = null;
    String severity = null;
    if (ctx.size != null) {
      // something was parsed as buffer size but it could be logging severity
      // as well
      // it is buffer size if the value is greater than min buffer size
      // otherwise, it is logging severity
      int sizeRawNum = toInteger(ctx.size);
      if (sizeRawNum > Logging.MAX_LOGGING_SEVERITY) {
        size = sizeRawNum;
      } else {
        if (ctx.logging_severity() != null) {
          // if we have explicity severity as well; we've messed up
          throw new BatfishException("Ambiguous parsing of logging buffered");
        }
        severityNum = sizeRawNum;
        severity = toLoggingSeverity(severityNum);
      }
    } else if (ctx.logging_severity() != null) {
      severityNum = toLoggingSeverityNum(ctx.logging_severity());
      severity = toLoggingSeverity(ctx.logging_severity());
    }
    Logging logging = _configuration.getCf().getLogging();
    Buffered buffered = logging.getBuffered();
    if (buffered == null) {
      buffered = new Buffered();
      logging.setBuffered(buffered);
    }
    buffered.setSeverity(severity);
    buffered.setSeverityNum(severityNum);
    buffered.setSize(size);
  }

  @Override
  public void exitLogging_console(Logging_consoleContext ctx) {
    if (_no) {
      return;
    }
    Integer severityNum = null;
    String severity = null;
    if (ctx.logging_severity() != null) {
      severityNum = toLoggingSeverityNum(ctx.logging_severity());
      severity = toLoggingSeverity(ctx.logging_severity());
    }
    Logging logging = _configuration.getCf().getLogging();
    LoggingType console = logging.getConsole();
    if (console == null) {
      console = new LoggingType();
      logging.setConsole(console);
    }
    console.setSeverity(severity);
    console.setSeverityNum(severityNum);
  }

  @Override
  public void exitLogging_host(Logging_hostContext ctx) {
    if (_no) {
      return;
    }
    Logging logging = _configuration.getCf().getLogging();
    String hostname = ctx.hostname.getText();
    LoggingHost host = new LoggingHost(hostname);
    logging.getHosts().put(hostname, host);
  }

  @Override
  public void exitLogging_on(Logging_onContext ctx) {
    Logging logging = _configuration.getCf().getLogging();
    logging.setOn(!_no);
  }

  @Override
  public void exitLogging_server(Logging_serverContext ctx) {
    if (_no) {
      return;
    }
    Logging logging = _configuration.getCf().getLogging();
    String hostname = ctx.hostname.getText();
    LoggingHost host = new LoggingHost(hostname);
    logging.getHosts().put(hostname, host);
  }

  @Override
  public void exitLogging_source_interface(Logging_source_interfaceContext ctx) {
    if (_no) {
      return;
    }
    Logging logging = _configuration.getCf().getLogging();
    String sourceInterface = toInterfaceName(ctx.interface_name());
    logging.setSourceInterface(sourceInterface);
  }

  @Override
  public void exitLogging_trap(Logging_trapContext ctx) {
    if (_no) {
      return;
    }
    Integer severityNum = null;
    String severity = null;
    if (ctx.logging_severity() != null) {
      severityNum = toLoggingSeverityNum(ctx.logging_severity());
      severity = toLoggingSeverity(ctx.logging_severity());
    }
    Logging logging = _configuration.getCf().getLogging();
    LoggingType trap = logging.getTrap();
    if (trap == null) {
      trap = new LoggingType();
      logging.setTrap(trap);
    }
    trap.setSeverity(severity);
    trap.setSeverityNum(severityNum);
  }

  @Override
  public void exitManagement_ssh_ip_access_group(Management_ssh_ip_access_groupContext ctx) {
    String name = ctx.name.getText();
    int line = ctx.name.getStart().getLine();
    _configuration.getManagementAccessGroups().add(name);
    _configuration.referenceStructure(IPV4_ACCESS_LIST, name, MANAGEMENT_SSH_ACCESS_GROUP, line);
  }

  @Override
  public void exitManagement_telnet_ip_access_group(Management_telnet_ip_access_groupContext ctx) {
    String name = ctx.name.getText();
    int line = ctx.name.getStart().getLine();
    _configuration.getManagementAccessGroups().add(name);
    _configuration.referenceStructure(IPV4_ACCESS_LIST, name, MANAGEMENT_TELNET_ACCESS_GROUP, line);
  }

  @Override
  public void exitMatch_as_path_access_list_rm_stanza(
      Match_as_path_access_list_rm_stanzaContext ctx) {
    int statementLine = ctx.getStart().getLine();
    Set<String> names = new TreeSet<>();
    for (VariableContext name : ctx.name_list) {
      names.add(name.getText());
    }
    RouteMapMatchAsPathAccessListLine line =
        new RouteMapMatchAsPathAccessListLine(names, statementLine);
    _currentRouteMapClause.addMatchLine(line);
  }

  @Override
  public void exitMatch_community_list_rm_stanza(Match_community_list_rm_stanzaContext ctx) {
    int statementLine = ctx.getStart().getLine();
    Set<String> names = new TreeSet<>();
    for (VariableContext name : ctx.name_list) {
      names.add(name.getText());
    }
    RouteMapMatchCommunityListLine line = new RouteMapMatchCommunityListLine(names, statementLine);
    _currentRouteMapClause.addMatchLine(line);
  }

  @Override
  public void exitMatch_ip_access_list_rm_stanza(Match_ip_access_list_rm_stanzaContext ctx) {
    int statementLine = ctx.getStart().getLine();
    Set<String> names = new TreeSet<>();
    for (Variable_access_listContext v : ctx.name_list) {
      names.add(v.getText());
      _configuration.referenceStructure(
          IP_ACCESS_LIST, v.getText(), ROUTE_MAP_MATCH_IP_ACCESS_LIST, v.getStart().getLine());
    }
    RouteMapMatchIpAccessListLine line = new RouteMapMatchIpAccessListLine(names, statementLine);
    _currentRouteMapClause.addMatchLine(line);
  }

  @Override
  public void exitMatch_ip_prefix_list_rm_stanza(Match_ip_prefix_list_rm_stanzaContext ctx) {
    int statementLine = ctx.getStart().getLine();
    Set<String> names = new TreeSet<>();
    for (VariableContext t : ctx.name_list) {
      names.add(t.getText());
      _configuration.referenceStructure(
          PREFIX_LIST, t.getText(), ROUTE_MAP_MATCH_IP_PREFIX_LIST, t.getStart().getLine());
    }
    RouteMapMatchIpPrefixListLine line = new RouteMapMatchIpPrefixListLine(names, statementLine);
    _currentRouteMapClause.addMatchLine(line);
  }

  @Override
  public void exitMatch_ipv6_access_list_rm_stanza(Match_ipv6_access_list_rm_stanzaContext ctx) {
    int statementLine = ctx.getStart().getLine();
    Set<String> names = new TreeSet<>();
    for (Variable_access_listContext v : ctx.name_list) {
      names.add(v.getText());
      _configuration.referenceStructure(
          IPV6_ACCESS_LIST, v.getText(), ROUTE_MAP_MATCH_IPV6_ACCESS_LIST, v.getStart().getLine());
    }
    RouteMapMatchIpv6AccessListLine line =
        new RouteMapMatchIpv6AccessListLine(names, statementLine);
    _currentRouteMapClause.addMatchLine(line);
  }

  @Override
  public void exitMatch_ipv6_prefix_list_rm_stanza(Match_ipv6_prefix_list_rm_stanzaContext ctx) {
    int statementLine = ctx.getStart().getLine();
    Set<String> names = new TreeSet<>();
    for (VariableContext t : ctx.name_list) {
      names.add(t.getText());
      _configuration.referenceStructure(
          PREFIX6_LIST, t.getText(), ROUTE_MAP_MATCH_IPV6_PREFIX_LIST, t.getStart().getLine());
    }
    RouteMapMatchIpv6PrefixListLine line =
        new RouteMapMatchIpv6PrefixListLine(names, statementLine);
    _currentRouteMapClause.addMatchLine(line);
  }

  @Override
  public void exitMatch_source_protocol_rm_stanza(Match_source_protocol_rm_stanzaContext ctx) {
    todo(ctx, "match source-protocol");
  }

  @Override
  public void exitMatch_tag_rm_stanza(Match_tag_rm_stanzaContext ctx) {
    Set<Integer> tags = new TreeSet<>();
    for (Token t : ctx.tag_list) {
      tags.add(toInteger(t));
    }
    RouteMapMatchTagLine line = new RouteMapMatchTagLine(tags);
    _currentRouteMapClause.addMatchLine(line);
  }

  @Override
  public void exitMaximum_paths_bgp_tail(Maximum_paths_bgp_tailContext ctx) {
    int maximumPaths = toInteger(ctx.paths);
    BgpProcess proc = currentVrf().getBgpProcess();
    if (ctx.EBGP() != null) {
      proc.setMaximumPathsEbgp(maximumPaths);
    } else if (ctx.IBGP() != null) {
      proc.setMaximumPathsIbgp(maximumPaths);
    } else if (ctx.EIBGP() != null) {
      proc.setMaximumPathsEibgp(maximumPaths);
    } else {
      proc.setMaximumPaths(maximumPaths);
    }
  }

  @Override
  public void exitMaximum_peers_bgp_tail(Maximum_peers_bgp_tailContext ctx) {
    todo(ctx, F_BGP_MAXIMUM_PEERS);
  }

  @Override
  public void exitNeighbor_block_address_family(Neighbor_block_address_familyContext ctx) {
    if (_inBlockNeighbor) {
      popPeer();
    } else {
      _currentBlockNeighborAddressFamilies.clear();
    }
  }

  @Override
  public void exitNeighbor_block_inherit(Neighbor_block_inheritContext ctx) {
    BgpProcess proc = currentVrf().getBgpProcess();
    String groupName = ctx.name.getText();
    if (_currentIpPeerGroup != null) {
      _currentIpPeerGroup.setGroupName(groupName);
    } else if (_currentIpv6PeerGroup != null) {
      _currentIpv6PeerGroup.setGroupName(groupName);
    } else if (_currentDynamicIpPeerGroup != null) {
      _currentDynamicIpPeerGroup.setGroupName(groupName);
    } else if (_currentDynamicIpv6PeerGroup != null) {
      _currentDynamicIpv6PeerGroup.setGroupName(groupName);
    } else if (_currentPeerGroup == proc.getMasterBgpPeerGroup()) {
      // Intentional identity comparison above
      throw new BatfishException("Invalid peer context for inheritance");
    } else {
      todo(ctx, F_BGP_INHERIT_PEER_OTHER);
    }
  }

  @Override
  public void exitNeighbor_block_rb_stanza(Neighbor_block_rb_stanzaContext ctx) {
    resetPeerGroups();
    if (_inBlockNeighbor) {
      popPeer();
    } else {
      _inBlockNeighbor = false;
    }
  }

  @Override
  public void exitNeighbor_flat_rb_stanza(Neighbor_flat_rb_stanzaContext ctx) {
    resetPeerGroups();
    popPeer();
  }

  @Override
  public void exitNeighbor_group_rb_stanza(Neighbor_group_rb_stanzaContext ctx) {
    resetPeerGroups();
    popPeer();
  }

  @Override
  public void exitNetwork_bgp_tail(Network_bgp_tailContext ctx) {
    Prefix prefix;
    if (ctx.prefix != null) {
      prefix = Prefix.parse(ctx.prefix.getText());
    } else {
      Ip address = toIp(ctx.ip);
      Ip mask = (ctx.mask != null) ? toIp(ctx.mask) : address.getClassMask();
      int prefixLength = mask.numSubnetBits();
      prefix = new Prefix(address, prefixLength);
    }
    String map = null;
    Integer mapLine = null;
    if (ctx.mapname != null) {
      map = ctx.mapname.getText();
      mapLine = ctx.mapname.getStart().getLine();
      _configuration.referenceStructure(ROUTE_MAP, map, BGP_NETWORK_ORIGINATION_ROUTE_MAP, mapLine);
    }
    BgpNetwork bgpNetwork = new BgpNetwork(prefix, map, mapLine);
    BgpProcess proc = currentVrf().getBgpProcess();
    proc.getIpNetworks().put(prefix, bgpNetwork);
  }

  @Override
  public void exitNetwork6_bgp_tail(Network6_bgp_tailContext ctx) {
    Prefix6 prefix6 = new Prefix6(ctx.prefix.getText());
    String map = null;
    Integer mapLine = null;
    if (ctx.mapname != null) {
      map = ctx.mapname.getText();
      mapLine = ctx.mapname.getStart().getLine();
      _configuration.referenceStructure(
          ROUTE_MAP, map, BGP_NETWORK6_ORIGINATION_ROUTE_MAP, mapLine);
    }
    BgpProcess proc = currentVrf().getBgpProcess();
    BgpNetwork6 bgpNetwork6 = new BgpNetwork6(prefix6, map, mapLine);
    proc.getIpv6Networks().put(prefix6, bgpNetwork6);
  }

  @Override
  public void exitNext_hop_self_bgp_tail(Next_hop_self_bgp_tailContext ctx) {
    boolean val = ctx.NO() == null;
    _currentPeerGroup.setNextHopSelf(val);
  }

  @Override
  public void exitNo_ip_prefix_list_stanza(No_ip_prefix_list_stanzaContext ctx) {
    String prefixListName = ctx.name.getText();
    if (_configuration.getPrefixLists().containsKey(prefixListName)) {
      _configuration.getPrefixLists().remove(prefixListName);
    }
  }

  @Override
  public void exitNo_neighbor_activate_rb_stanza(No_neighbor_activate_rb_stanzaContext ctx) {
    BgpProcess proc = currentVrf().getBgpProcess();
    if (ctx.ip != null) {
      Ip ip = toIp(ctx.ip);
      IpBgpPeerGroup pg = proc.getIpPeerGroups().get(ip);
      if (pg == null) {
        String message = "ignoring attempt to activate undefined ip peer group: " + ip;
        _w.redFlag(message);
      } else {
        pg.setActive(false);
      }
    } else if (ctx.ip6 != null) {
      Ip6 ip6 = toIp6(ctx.ip6);
      Ipv6BgpPeerGroup pg = proc.getIpv6PeerGroups().get(ip6);
      if (pg == null) {
        String message = "ignoring attempt to activate undefined ipv6 peer group: " + ip6;
        _w.redFlag(message);
      } else {
        pg.setActive(false);
      }
    } else if (ctx.peergroup != null) {
      String pgName = ctx.peergroup.getText();
      NamedBgpPeerGroup npg = proc.getNamedPeerGroups().get(pgName);
      npg.setActive(false);
      for (IpBgpPeerGroup ipg : proc.getIpPeerGroups().values()) {
        String currentGroupName = ipg.getGroupName();
        if (currentGroupName != null && currentGroupName.equals(pgName)) {
          ipg.setActive(false);
        }
      }
      for (Ipv6BgpPeerGroup ipg : proc.getIpv6PeerGroups().values()) {
        String currentGroupName = ipg.getGroupName();
        if (currentGroupName != null && currentGroupName.equals(pgName)) {
          ipg.setActive(false);
        }
      }
    }
  }

  @Override
  public void exitNo_neighbor_shutdown_rb_stanza(No_neighbor_shutdown_rb_stanzaContext ctx) {
    BgpProcess proc = currentVrf().getBgpProcess();
    if (ctx.ip != null) {
      Ip ip = toIp(ctx.ip);
      IpBgpPeerGroup pg = proc.getIpPeerGroups().get(ip);
      // TODO: see if it is always ok to set active on 'no shutdown'
      if (pg == null) {
        String message = "ignoring attempt to shut down to undefined ip peer group: " + ip;
        _w.redFlag(message);
      } else {
        pg.setActive(true);
        pg.setShutdown(false);
      }
    } else if (ctx.ip6 != null) {
      Ip6 ip6 = toIp6(ctx.ip6);
      Ipv6BgpPeerGroup pg = proc.getIpv6PeerGroups().get(ip6);
      // TODO: see if it is always ok to set active on 'no shutdown'
      if (pg == null) {
        String message = "ignoring attempt to shut down undefined ipv6 peer group: " + ip6;
        _w.redFlag(message);
      } else {
        pg.setActive(true);
        pg.setShutdown(false);
      }
    } else if (ctx.peergroup != null) {
      _w.redFlag("'no shutdown' of  peer group unsupported");
    }
  }

  @Override
  public void exitNo_redistribute_connected_rb_stanza(
      No_redistribute_connected_rb_stanzaContext ctx) {
    BgpProcess proc = currentVrf().getBgpProcess();
    // Intentional identity comparison
    if (_currentPeerGroup == proc.getMasterBgpPeerGroup()) {
      RoutingProtocol sourceProtocol = RoutingProtocol.CONNECTED;
      proc.getRedistributionPolicies().remove(sourceProtocol);
    } else if (_currentIpPeerGroup != null || _currentNamedPeerGroup != null) {
      throw new BatfishException("do not currently handle per-neighbor redistribution policies");
    }
  }

  @Override
  public void exitNo_route_map_stanza(No_route_map_stanzaContext ctx) {
    String mapName = ctx.name.getText();
    if (_configuration.getRouteMaps().containsKey(mapName)) {
      _configuration.getRouteMaps().remove(mapName);
    }
  }

  @Override
  public void exitNo_shutdown_rb_stanza(No_shutdown_rb_stanzaContext ctx) {
    // TODO: see if it is always ok to set active on 'no shutdown'
    _currentPeerGroup.setShutdown(false);
    _currentPeerGroup.setActive(true);
  }

  @Override
  public void exitNtp_access_group(Ntp_access_groupContext ctx) {
    String name = ctx.name.getText();
    int line = ctx.name.getStart().getLine();
    _configuration.getNtpAccessGroups().add(name);
    _configuration.referenceStructure(IPV4_ACCESS_LIST, name, NTP_ACCESS_GROUP, line);
  }

  @Override
  public void exitNtp_server(Ntp_serverContext ctx) {
    Ntp ntp = _configuration.getCf().getNtp();
    String hostname = ctx.hostname.getText();
    NtpServer server = ntp.getServers().computeIfAbsent(hostname, NtpServer::new);
    if (ctx.vrf != null) {
      String vrfName = ctx.vrf.getText();
      server.setVrf(vrfName);
      initVrf(vrfName);
    }
    if (ctx.PREFER() != null) {
      // TODO: implement
    }
  }

  @Override
  public void exitNtp_source_interface(Ntp_source_interfaceContext ctx) {
    String ifaceName = ctx.iname.getText();
    String canonicalIfaceName = getCanonicalInterfaceName(ifaceName);
    _configuration.setNtpSourceInterface(canonicalIfaceName);
  }

  @Override
  public void exitNull_as_path_regex(Null_as_path_regexContext ctx) {
    _w.redFlag("as-path regexes this complicated are not supported yet");
  }

  @Override
  public void exitPassive_iis_stanza(Passive_iis_stanzaContext ctx) {
    _currentIsisInterface.setIsisInterfaceMode(IsisInterfaceMode.PASSIVE);
  }

  @Override
  public void exitPassive_interface_default_is_stanza(
      Passive_interface_default_is_stanzaContext ctx) {
    for (Interface iface : _configuration.getInterfaces().values()) {
      iface.setIsisInterfaceMode(IsisInterfaceMode.PASSIVE);
    }
  }

  @Override
  public void exitPassive_interface_is_stanza(Passive_interface_is_stanzaContext ctx) {
    String ifaceName = ctx.name.getText();
    String canonicalIfaceName = getCanonicalInterfaceName(ifaceName);
    Interface iface = _configuration.getInterfaces().get(canonicalIfaceName);
    if (iface == null) {
      iface = addInterface(canonicalIfaceName, ctx.name, false);
    }
    if (ctx.NO() == null) {
      iface.setIsisInterfaceMode(IsisInterfaceMode.PASSIVE);
    } else {
      iface.setIsisInterfaceMode(IsisInterfaceMode.ACTIVE);
    }
  }

  @Override
  public void exitPeer_group_assignment_rb_stanza(Peer_group_assignment_rb_stanzaContext ctx) {
    String peerGroupName = ctx.name.getText();
    int line = ctx.name.getStart().getLine();
    BgpProcess proc = currentVrf().getBgpProcess();
    if (ctx.address != null) {
      Ip address = toIp(ctx.address);
      IpBgpPeerGroup ipPeerGroup = proc.getIpPeerGroups().get(address);
      if (ipPeerGroup == null) {
        proc.addIpPeerGroup(address);
        ipPeerGroup = proc.getIpPeerGroups().get(address);
      }
      ipPeerGroup.setGroupName(peerGroupName);
      ipPeerGroup.setGroupNameLine(line);
    } else if (ctx.address6 != null) {
      Ip6 address6 = toIp6(ctx.address6);
      Ipv6BgpPeerGroup ipv6PeerGroup = proc.getIpv6PeerGroups().get(address6);
      if (ipv6PeerGroup == null) {
        proc.addIpv6PeerGroup(address6);
        ipv6PeerGroup = proc.getIpv6PeerGroups().get(address6);
      }
      ipv6PeerGroup.setGroupName(peerGroupName);
      ipv6PeerGroup.setGroupNameLine(line);
    }
  }

  @Override
  public void exitPeer_group_creation_rb_stanza(Peer_group_creation_rb_stanzaContext ctx) {
    String name = ctx.name.getText();
    int definitionLine = ctx.name.getLine();
    BgpProcess proc = currentVrf().getBgpProcess();
    if (proc.getNamedPeerGroups().get(name) == null) {
      proc.addNamedPeerGroup(name, definitionLine);
      if (ctx.PASSIVE() != null) {
        // dell: won't otherwise specify activation so just activate here
        NamedBgpPeerGroup npg = proc.getNamedPeerGroups().get(name);
        npg.setActive(true);
      }
    }
  }

  @Override
  public void exitPeer_sa_filter(Peer_sa_filterContext ctx) {
    String name = ctx.name.getText();
    int line = ctx.name.getStart().getLine();
    _configuration.getMsdpPeerSaLists().add(name);
    _configuration.referenceStructure(IPV4_ACCESS_LIST, name, MSDP_PEER_SA_LIST, line);
  }

  @Override
  public void exitPim_accept_register(Pim_accept_registerContext ctx) {
    String name = ctx.name.getText();
    int line = ctx.name.getStart().getLine();
    if (ctx.LIST() != null) {
      _configuration.getPimAcls().add(name);
      _configuration.referenceStructure(IPV4_ACCESS_LIST, name, PIM_ACCEPT_REGISTER_ACL, line);
    } else if (ctx.ROUTE_MAP() != null) {
      _configuration.getPimRouteMaps().add(name);
      _configuration.referenceStructure(ROUTE_MAP, name, PIM_ACCEPT_REGISTER_ROUTE_MAP, line);
    }
  }

  @Override
  public void exitPim_accept_rp(Pim_accept_rpContext ctx) {
    if (ctx.name != null) {
      String name = ctx.name.getText();
      int line = ctx.name.getStart().getLine();
      _configuration.getPimAcls().add(name);
      _configuration.referenceStructure(IPV4_ACCESS_LIST, name, PIM_ACCEPT_RP_ACL, line);
    }
  }

  @Override
  public void exitPim_rp_address(Pim_rp_addressContext ctx) {
    if (!_no && ctx.name != null) {
      String name = ctx.name.getText();
      int line = ctx.name.getStart().getLine();
      _configuration.getPimAcls().add(name);
      _configuration.referenceStructure(
          IPV4_ACCESS_LIST, name,
          PIM_RP_ADDRESS_ACL, line);
    }
  }

  @Override
  public void exitPim_rp_announce_filter(Pim_rp_announce_filterContext ctx) {
    String name = ctx.name.getText();
    int line = ctx.name.getStart().getLine();
    _configuration.getPimAcls().add(name);
    _configuration.referenceStructure(IPV4_ACCESS_LIST, name, PIM_RP_ANNOUNCE_FILTER, line);
  }

  @Override
  public void exitPim_rp_candidate(Pim_rp_candidateContext ctx) {
    if (ctx.name != null) {
      String name = ctx.name.getText();
      int line = ctx.name.getStart().getLine();
      _configuration.getPimAcls().add(name);
      _configuration.referenceStructure(IPV4_ACCESS_LIST, name, PIM_RP_CANDIDATE_ACL, line);
    }
  }

  @Override
  public void exitPim_send_rp_announce(Pim_send_rp_announceContext ctx) {
    if (ctx.name != null) {
      String name = ctx.name.getText();
      int line = ctx.name.getStart().getLine();
      _configuration.getPimAcls().add(name);
      _configuration.referenceStructure(IPV4_ACCESS_LIST, name, PIM_SEND_RP_ANNOUNCE_ACL, line);
    }
  }

  @Override
  public void exitPim_spt_threshold(Pim_spt_thresholdContext ctx) {
    if (ctx.name != null) {
      String name = ctx.name.getText();
      int line = ctx.name.getStart().getLine();
      _configuration.getPimAcls().add(name);
      _configuration.referenceStructure(IPV4_ACCESS_LIST, name, PIM_SPT_THRESHOLD_ACL, line);
    }
  }

  @Override
  public void enterPm_ios_inspect(Pm_ios_inspectContext ctx) {
    String name = ctx.name.getText();
    int line = ctx.name.getStart().getLine();
    _currentInspectPolicyMap =
        _configuration
            .getInspectPolicyMaps()
            .computeIfAbsent(name, n -> new InspectPolicyMap(n, line));
    defineStructure(INSPECT_POLICY_MAP, name, ctx);
  }

  @Override
  public void exitPm_ios_inspect(Pm_ios_inspectContext ctx) {
    _currentInspectPolicyMap = null;
  }

  @Override
  public void enterPm_iosi_class_type_inspect(Pm_iosi_class_type_inspectContext ctx) {
    String name = ctx.name.getText();
    int line = ctx.name.getStart().getLine();
    _configuration.referenceStructure(
        INSPECT_CLASS_MAP, name, INSPECT_POLICY_MAP_INSPECT_CLASS, line);
    _currentInspectPolicyMapInspectClass =
        _currentInspectPolicyMap
            .getInspectClasses()
            .computeIfAbsent(name, n -> new InspectPolicyMapInspectClass());
  }

  @Override
  public void exitPm_iosi_class_type_inspect(Pm_iosi_class_type_inspectContext ctx) {
    _currentInspectPolicyMapInspectClass = null;
  }

  @Override
  public void exitPi_iosicd_drop(Pi_iosicd_dropContext ctx) {
    _currentInspectPolicyMap.setClassDefaultAction(LineAction.REJECT);
  }

  @Override
  public void exitPi_iosicd_pass(Pi_iosicd_passContext ctx) {
    _currentInspectPolicyMap.setClassDefaultAction(LineAction.ACCEPT);
  }

  @Override
  public void exitPm_iosict_inspect(Pm_iosict_inspectContext ctx) {
    _currentInspectPolicyMapInspectClass.setAction(PolicyMapClassAction.INSPECT);
  }

  @Override
  public void exitPm_iosict_pass(Pm_iosict_passContext ctx) {
    _currentInspectPolicyMapInspectClass.setAction(PolicyMapClassAction.PASS);
  }

  @Override
  public void exitPm_iosict_drop(Pm_iosict_dropContext ctx) {
    _currentInspectPolicyMapInspectClass.setAction(PolicyMapClassAction.DROP);
  }

  @Override
  public void exitPrefix_list_bgp_tail(Prefix_list_bgp_tailContext ctx) {
    String listName = ctx.list_name.getText();
    int line = ctx.list_name.getLine();
    CiscoStructureType type = _inIpv6BgpPeer ? PREFIX6_LIST : PREFIX_LIST;
    CiscoStructureUsage usage;
    if (ctx.IN() != null) {
      _currentPeerGroup.setInboundPrefixList(listName);
      _currentPeerGroup.setInboundPrefixListLine(line);
      usage = _inIpv6BgpPeer ? BGP_INBOUND_PREFIX6_LIST : BGP_INBOUND_PREFIX_LIST;
    } else if (ctx.OUT() != null) {
      _currentPeerGroup.setOutboundPrefixList(listName);
      _currentPeerGroup.setOutboundPrefixListLine(line);
      usage = _inIpv6BgpPeer ? BGP_OUTBOUND_PREFIX6_LIST : BGP_OUTBOUND_PREFIX_LIST;
    } else {
      throw new BatfishException("bad direction");
    }
    _configuration.referenceStructure(type, listName, usage, line);
  }

  @Override
  public void exitPrefix_set_elem(Prefix_set_elemContext ctx) {
    String name = _currentPrefixSetName;
    if (name != null) {
      if (ctx.ipa != null || ctx.prefix != null) {
        PrefixList pl =
            _configuration
                .getPrefixLists()
                .computeIfAbsent(name, n -> new PrefixList(n, _currentPrefixSetDefinitionLine));
        Prefix prefix;
        if (ctx.ipa != null) {
          prefix = new Prefix(toIp(ctx.ipa), Prefix.MAX_PREFIX_LENGTH);
        } else {
          prefix = Prefix.parse(ctx.prefix.getText());
        }
        int prefixLength = prefix.getPrefixLength();
        int minLen = prefixLength;
        int maxLen = prefixLength;
        if (ctx.minpl != null) {
          minLen = toInteger(ctx.minpl);
          maxLen = Prefix.MAX_PREFIX_LENGTH;
        }
        if (ctx.maxpl != null) {
          maxLen = toInteger(ctx.maxpl);
        }
        if (ctx.eqpl != null) {
          minLen = toInteger(ctx.eqpl);
          maxLen = toInteger(ctx.eqpl);
        }
        SubRange lengthRange = new SubRange(minLen, maxLen);
        PrefixListLine line = new PrefixListLine(LineAction.ACCEPT, prefix, lengthRange);
        pl.addLine(line);
      } else {
        Prefix6List pl =
            _configuration
                .getPrefix6Lists()
                .computeIfAbsent(name, n -> new Prefix6List(n, _currentPrefixSetDefinitionLine));
        Prefix6 prefix6;
        if (ctx.ipv6a != null) {
          prefix6 = new Prefix6(toIp6(ctx.ipv6a), Prefix6.MAX_PREFIX_LENGTH);
        } else {
          prefix6 = new Prefix6(ctx.ipv6_prefix.getText());
        }
        int prefixLength = prefix6.getPrefixLength();
        int minLen = prefixLength;
        int maxLen = prefixLength;
        if (ctx.minpl != null) {
          minLen = toInteger(ctx.minpl);
          maxLen = Prefix6.MAX_PREFIX_LENGTH;
        }
        if (ctx.maxpl != null) {
          maxLen = toInteger(ctx.maxpl);
        }
        if (ctx.eqpl != null) {
          minLen = toInteger(ctx.eqpl);
          maxLen = toInteger(ctx.eqpl);
        }
        SubRange lengthRange = new SubRange(minLen, maxLen);
        Prefix6ListLine line = new Prefix6ListLine(LineAction.ACCEPT, prefix6, lengthRange);
        pl.addLine(line);
      }
    }
  }

  @Override
  public void exitPrefix_set_stanza(Prefix_set_stanzaContext ctx) {
    _currentPrefixSetName = null;
  }

  @Override
  public void exitRedistribute_aggregate_bgp_tail(Redistribute_aggregate_bgp_tailContext ctx) {
    todo(ctx, F_BGP_REDISTRIBUTE_AGGREGATE);
  }

  @Override
  public void exitRedistribute_connected_bgp_tail(Redistribute_connected_bgp_tailContext ctx) {
    BgpProcess proc = currentVrf().getBgpProcess();
    // Intentional identity comparison
    if (_currentPeerGroup == proc.getMasterBgpPeerGroup()) {
      RoutingProtocol sourceProtocol = RoutingProtocol.CONNECTED;
      BgpRedistributionPolicy r = new BgpRedistributionPolicy(sourceProtocol);
      proc.getRedistributionPolicies().put(sourceProtocol, r);
      if (ctx.metric != null) {
        int metric = toInteger(ctx.metric);
        r.setMetric(metric);
      }
      if (ctx.map != null) {
        String map = ctx.map.getText();
        int mapLine = ctx.map.getStart().getLine();
        r.setRouteMap(map);
        r.setRouteMapLine(mapLine);
        _configuration.referenceStructure(ROUTE_MAP, map, BGP_REDISTRIBUTE_CONNECTED_MAP, mapLine);
      }
    } else if (_currentIpPeerGroup != null || _currentNamedPeerGroup != null) {
      throw new BatfishException("do not currently handle per-neighbor redistribution policies");
    }
  }

  @Override
  public void exitRedistribute_connected_is_stanza(Redistribute_connected_is_stanzaContext ctx) {
    IsisProcess proc = currentVrf().getIsisProcess();
    RoutingProtocol sourceProtocol = RoutingProtocol.CONNECTED;
    IsisRedistributionPolicy r = new IsisRedistributionPolicy(sourceProtocol);
    proc.getRedistributionPolicies().put(sourceProtocol, r);
    if (ctx.metric != null) {
      int metric = toInteger(ctx.metric);
      r.setMetric(metric);
    }
    if (ctx.map != null) {
      String map = ctx.map.getText();
      r.setMap(map);
    }
    if (ctx.LEVEL_1() != null) {
      r.setLevel(IsisLevel.LEVEL_1);
    } else if (ctx.LEVEL_2() != null) {
      r.setLevel(IsisLevel.LEVEL_2);
    } else if (ctx.LEVEL_1_2() != null) {
      r.setLevel(IsisLevel.LEVEL_1_2);
    } else {
      r.setLevel(IsisRedistributionPolicy.DEFAULT_LEVEL);
    }
  }

  @Override
  public void exitRedistribute_ospf_bgp_tail(Redistribute_ospf_bgp_tailContext ctx) {
    BgpProcess proc = currentVrf().getBgpProcess();
    // Intentional identity comparison
    if (_currentPeerGroup == proc.getMasterBgpPeerGroup()) {
      RoutingProtocol sourceProtocol = RoutingProtocol.OSPF;
      BgpRedistributionPolicy r = new BgpRedistributionPolicy(sourceProtocol);
      proc.getRedistributionPolicies().put(sourceProtocol, r);
      if (ctx.metric != null) {
        int metric = toInteger(ctx.metric);
        r.setMetric(metric);
      }
      if (ctx.map != null) {
        String map = ctx.map.getText();
        int mapLine = ctx.map.getStart().getLine();
        r.setRouteMap(map);
        r.setRouteMapLine(mapLine);
        _configuration.referenceStructure(ROUTE_MAP, map, BGP_REDISTRIBUTE_OSPF_MAP, mapLine);
      }
      if (ctx.procnum != null) {
        int procNum = toInteger(ctx.procnum);
        r.getSpecialAttributes().put(BgpRedistributionPolicy.OSPF_PROCESS_NUMBER, procNum);
      }
    } else if (_currentIpPeerGroup != null || _currentNamedPeerGroup != null) {
      throw new BatfishException("do not currently handle per-neighbor redistribution policies");
    }
  }

  @Override
  public void exitRedistribute_ospfv3_bgp_tail(Redistribute_ospfv3_bgp_tailContext ctx) {
    if (ctx.map != null) {
      String map = ctx.map.getText();
      int mapLine = ctx.map.getStart().getLine();
      _configuration.referenceStructure(ROUTE_MAP, map, BGP_REDISTRIBUTE_OSPFV3_MAP, mapLine);
    }
  }

  @Override
  public void exitRedistribute_rip_bgp_tail(Redistribute_rip_bgp_tailContext ctx) {
    BgpProcess proc = currentVrf().getBgpProcess();
    // Intentional identity comparison
    if (_currentPeerGroup == proc.getMasterBgpPeerGroup()) {
      RoutingProtocol sourceProtocol = RoutingProtocol.RIP;
      BgpRedistributionPolicy r = new BgpRedistributionPolicy(sourceProtocol);
      proc.getRedistributionPolicies().put(sourceProtocol, r);
      if (ctx.metric != null) {
        int metric = toInteger(ctx.metric);
        r.setMetric(metric);
      }
      if (ctx.map != null) {
        String map = ctx.map.getText();
        int mapLine = ctx.map.getStart().getLine();
        r.setRouteMap(map);
        r.setRouteMapLine(mapLine);
        _configuration.referenceStructure(ROUTE_MAP, map, BGP_REDISTRIBUTE_RIP_MAP, mapLine);
      }
    } else if (_currentIpPeerGroup != null || _currentNamedPeerGroup != null) {
      throw new BatfishException("do not currently handle per-neighbor redistribution policies");
    }
  }

  @Override
  public void exitRedistribute_static_bgp_tail(Redistribute_static_bgp_tailContext ctx) {
    BgpProcess proc = currentVrf().getBgpProcess();
    // Intentional identity comparison
    if (_currentPeerGroup == proc.getMasterBgpPeerGroup()) {
      RoutingProtocol sourceProtocol = RoutingProtocol.STATIC;
      BgpRedistributionPolicy r = new BgpRedistributionPolicy(sourceProtocol);
      proc.getRedistributionPolicies().put(sourceProtocol, r);
      if (ctx.metric != null) {
        long metric = toLong(ctx.metric);
        r.setMetric(metric);
      }
      if (ctx.map != null) {
        String map = ctx.map.getText();
        int mapLine = ctx.map.getStart().getLine();
        r.setRouteMap(map);
        r.setRouteMapLine(mapLine);
        _configuration.referenceStructure(ROUTE_MAP, map, BGP_REDISTRIBUTE_STATIC_MAP, mapLine);
      }
    } else if (_currentIpPeerGroup != null || _currentNamedPeerGroup != null) {
      throw new BatfishException("do not currently handle per-neighbor redistribution policies");
    }
  }

  @Override
  public void exitRedistribute_static_is_stanza(Redistribute_static_is_stanzaContext ctx) {
    IsisProcess proc = currentVrf().getIsisProcess();
    RoutingProtocol sourceProtocol = RoutingProtocol.STATIC;
    IsisRedistributionPolicy r = new IsisRedistributionPolicy(sourceProtocol);
    proc.getRedistributionPolicies().put(sourceProtocol, r);
    if (ctx.metric != null) {
      int metric = toInteger(ctx.metric);
      r.setMetric(metric);
    }
    if (ctx.map != null) {
      String map = ctx.map.getText();
      r.setMap(map);
    }
    if (ctx.LEVEL_1() != null) {
      r.setLevel(IsisLevel.LEVEL_1);
    } else if (ctx.LEVEL_2() != null) {
      r.setLevel(IsisLevel.LEVEL_2);
    } else if (ctx.LEVEL_1_2() != null) {
      r.setLevel(IsisLevel.LEVEL_1_2);
    } else {
      r.setLevel(IsisRedistributionPolicy.DEFAULT_LEVEL);
    }
  }

  @Override
  public void exitRemote_as_bgp_tail(Remote_as_bgp_tailContext ctx) {
    BgpProcess proc = currentVrf().getBgpProcess();
    int as = toInteger(ctx.as);
    if (_currentPeerGroup != proc.getMasterBgpPeerGroup()) {
      _currentPeerGroup.setRemoteAs(as);
    } else {
      throw new BatfishException(
          "no peer or peer group in context: " + getLocation(ctx) + getFullText(ctx));
    }
  }

  @Override
  public void exitRemove_private_as_bgp_tail(Remove_private_as_bgp_tailContext ctx) {
    _currentPeerGroup.setRemovePrivateAs(true);
  }

  @Override
  public void exitRo_area(Ro_areaContext ctx) {
    _currentOspfArea = null;
  }

  @Override
  public void exitRo_area_filterlist(Ro_area_filterlistContext ctx) {
    String prefixListName = ctx.list.getText();
    _configuration.referenceStructure(
        PREFIX_LIST, prefixListName, OSPF_AREA_FILTER_LIST, ctx.list.getStart().getLine());
    todo(ctx, "ospf area filter-list");
  }

  @Override
  public void exitRo_area_nssa(Ro_area_nssaContext ctx) {
    OspfProcess proc = _currentOspfProcess;
    long area = (ctx.area_int != null) ? toLong(ctx.area_int) : toIp(ctx.area_ip).asLong();
    boolean noSummary = ctx.NO_SUMMARY() != null;
    boolean defaultOriginate = ctx.DEFAULT_INFORMATION_ORIGINATE() != null;
    boolean noRedstribution = ctx.NO_REDISTRIBUTION() != null;
    if (defaultOriginate) {
      todo(ctx, F_OSPF_AREA_NSSA_DEFAULT_ORIGINATE);
    }
    if (noRedstribution) {
      todo(ctx, F_OSPF_AREA_NSSA_NO_REDISTRIBUTION);
    }
    proc.getNssas().put(area, noSummary);
  }

  @Override
  public void exitRo_area_range(CiscoParser.Ro_area_rangeContext ctx) {
    long areaNum = (ctx.area_int != null) ? toLong(ctx.area_int) : toIp(ctx.area_ip).asLong();
    Prefix prefix;
    if (ctx.area_prefix != null) {
      prefix = Prefix.parse(ctx.area_prefix.getText());
    } else {
      prefix = new Prefix(toIp(ctx.area_ip), toIp(ctx.area_subnet));
    }
    boolean advertise = ctx.NOT_ADVERTISE() == null;
    Long cost = ctx.cost == null ? null : toLong(ctx.cost);

    Map<Prefix, OspfAreaSummary> area =
        currentVrf().getOspfProcess().getSummaries().computeIfAbsent(areaNum, k -> new TreeMap<>());
    area.put(prefix, new OspfAreaSummary(advertise, cost));
  }

  @Override
  public void exitRo_default_information(Ro_default_informationContext ctx) {
    OspfProcess proc = _currentOspfProcess;
    proc.setDefaultInformationOriginate(true);
    boolean always = ctx.ALWAYS().size() > 0;
    proc.setDefaultInformationOriginateAlways(always);
    if (ctx.metric != null) {
      int metric = toInteger(ctx.metric);
      proc.setDefaultInformationMetric(metric);
    }
    if (ctx.metric_type != null) {
      int metricTypeInt = toInteger(ctx.metric_type);
      OspfMetricType metricType = OspfMetricType.fromInteger(metricTypeInt);
      proc.setDefaultInformationMetricType(metricType);
    }
    if (ctx.map != null) {
      String map = ctx.map.getText();
      int line = ctx.map.getLine();
      proc.setDefaultInformationOriginateMap(map);
      proc.setDefaultInformationOriginateMapLine(line);
      _configuration.referenceStructure(ROUTE_MAP, map, OSPF_DEFAULT_ORIGINATE_ROUTE_MAP, line);
    }
  }

  @Override
  public void exitRo_default_metric(Ro_default_metricContext ctx) {
    OspfProcess proc = _currentOspfProcess;
    if (ctx.NO() != null) {
      proc.setDefaultMetric(null);
    } else {
      long metric = toLong(ctx.metric);
      proc.setDefaultMetric(metric);
    }
  }

  @Override
  public void exitRo_maximum_paths(Ro_maximum_pathsContext ctx) {
    todo(ctx, F_OSPF_MAXIMUM_PATHS);
    /*
     * Note that this is very difficult to enforce, and may not help the
     * analysis without major changes
     */
  }

  @Override
  public void exitRo_network(Ro_networkContext ctx) {
    Ip address;
    Ip wildcard;
    if (ctx.prefix != null) {
      Prefix prefix = Prefix.parse(ctx.prefix.getText());
      address = prefix.getStartIp();
      wildcard = prefix.getPrefixWildcard();
    } else {
      address = toIp(ctx.ip);
      wildcard = toIp(ctx.wildcard);
    }
    if (_format == CISCO_ASA) {
      wildcard = wildcard.inverted();
    }
    long area;
    if (ctx.area_int != null) {
      area = toLong(ctx.area_int);
    } else if (ctx.area_ip != null) {
      area = toIp(ctx.area_ip).asLong();
    } else {
      throw new BatfishException("bad area");
    }
    OspfWildcardNetwork network = new OspfWildcardNetwork(address, wildcard, area);
    _currentOspfProcess.getWildcardNetworks().add(network);
  }

  @Override
  public void exitRo_passive_interface(Ro_passive_interfaceContext ctx) {
    boolean passive = ctx.NO() == null;
    String iname = ctx.i.getText();
    OspfProcess proc = _currentOspfProcess;
    if (passive) {
      proc.getPassiveInterfaceList().add(iname);
    } else {
      proc.getActiveInterfaceList().add(iname);
    }
  }

  @Override
  public void exitRo_passive_interface_default(Ro_passive_interface_defaultContext ctx) {
    _currentOspfProcess.setPassiveInterfaceDefault(true);
  }

  private static boolean ospfRedistributeSubnetsByDefault(ConfigurationFormat format) {
    /*
     * CISCO_IOS requires the subnets keyword or only classful routes will be redistributed.
     * CISCO_NXOS and ARISTA redistribute all subnets.
     *
     * We assume that others use this sane default too. TODO: verify more vendors.
     */
    return format != CISCO_IOS;
  }

  @Override
  public void exitRo_redistribute_bgp(Ro_redistribute_bgpContext ctx) {
    OspfProcess proc = _currentOspfProcess;
    RoutingProtocol sourceProtocol = RoutingProtocol.BGP;
    OspfRedistributionPolicy r = new OspfRedistributionPolicy(sourceProtocol);
    proc.getRedistributionPolicies().put(sourceProtocol, r);
    int as = toInteger(ctx.as);
    r.getSpecialAttributes().put(OspfRedistributionPolicy.BGP_AS, as);
    if (ctx.metric != null) {
      int metric = toInteger(ctx.metric);
      r.setMetric(metric);
    }
    if (ctx.map != null) {
      String map = ctx.map.getText();
      int mapLine = ctx.map.getLine();
      r.setRouteMap(map);
      r.setRouteMapLine(mapLine);
      _configuration.referenceStructure(ROUTE_MAP, map, OSPF_REDISTRIBUTE_BGP_MAP, mapLine);
    }
    if (ctx.type != null) {
      int typeInt = toInteger(ctx.type);
      OspfMetricType type = OspfMetricType.fromInteger(typeInt);
      r.setOspfMetricType(type);
    } else {
      r.setOspfMetricType(OspfRedistributionPolicy.DEFAULT_METRIC_TYPE);
    }
    if (ctx.tag != null) {
      long tag = toLong(ctx.tag);
      r.setTag(tag);
    }
    r.setOnlyClassfulRoutes(ctx.subnets == null && !ospfRedistributeSubnetsByDefault(_format));
  }

  @Override
  public void exitRo_redistribute_connected(Ro_redistribute_connectedContext ctx) {
    OspfProcess proc = _currentOspfProcess;
    RoutingProtocol sourceProtocol = RoutingProtocol.CONNECTED;
    OspfRedistributionPolicy r = new OspfRedistributionPolicy(sourceProtocol);
    proc.getRedistributionPolicies().put(sourceProtocol, r);
    if (ctx.metric != null) {
      int metric = toInteger(ctx.metric);
      r.setMetric(metric);
    }
    if (ctx.map != null) {
      String map = ctx.map.getText();
      int mapLine = ctx.map.getLine();
      r.setRouteMap(map);
      r.setRouteMapLine(mapLine);
      _configuration.referenceStructure(ROUTE_MAP, map, OSPF_REDISTRIBUTE_CONNECTED_MAP, mapLine);
    }
    if (ctx.type != null) {
      int typeInt = toInteger(ctx.type);
      OspfMetricType type = OspfMetricType.fromInteger(typeInt);
      r.setOspfMetricType(type);
    } else {
      r.setOspfMetricType(OspfRedistributionPolicy.DEFAULT_METRIC_TYPE);
    }
    if (ctx.tag != null) {
      long tag = toLong(ctx.tag);
      r.setTag(tag);
    }
    r.setOnlyClassfulRoutes(ctx.subnets == null && !ospfRedistributeSubnetsByDefault(_format));
  }

  @Override
  public void exitRo_redistribute_rip(Ro_redistribute_ripContext ctx) {
    todo(ctx, F_OSPF_REDISTRIBUTE_RIP);
  }

  @Override
  public void exitRo_redistribute_static(Ro_redistribute_staticContext ctx) {
    OspfProcess proc = _currentOspfProcess;
    RoutingProtocol sourceProtocol = RoutingProtocol.STATIC;
    OspfRedistributionPolicy r = new OspfRedistributionPolicy(sourceProtocol);
    proc.getRedistributionPolicies().put(sourceProtocol, r);
    if (ctx.metric != null) {
      int metric = toInteger(ctx.metric);
      r.setMetric(metric);
    }
    if (ctx.map != null) {
      String map = ctx.map.getText();
      int mapLine = ctx.map.getLine();
      r.setRouteMap(map);
      r.setRouteMapLine(mapLine);
      _configuration.referenceStructure(ROUTE_MAP, map, OSPF_REDISTRIBUTE_STATIC_MAP, mapLine);
    }
    if (ctx.type != null) {
      int typeInt = toInteger(ctx.type);
      OspfMetricType type = OspfMetricType.fromInteger(typeInt);
      r.setOspfMetricType(type);
    } else {
      r.setOspfMetricType(OspfRedistributionPolicy.DEFAULT_METRIC_TYPE);
    }
    if (ctx.tag != null) {
      long tag = toLong(ctx.tag);
      r.setTag(tag);
    }
    r.setOnlyClassfulRoutes(ctx.subnets == null && !ospfRedistributeSubnetsByDefault(_format));
  }

  @Override
  public void exitRo_rfc1583_compatibility(Ro_rfc1583_compatibilityContext ctx) {
    currentVrf().getOspfProcess().setRfc1583Compatible(ctx.NO() == null);
  }

  @Override
  public void exitRo_router_id(Ro_router_idContext ctx) {
    Ip routerId = toIp(ctx.ip);
    _currentOspfProcess.setRouterId(routerId);
  }

  @Override
  public void exitRo_vrf(Ro_vrfContext ctx) {
    _currentVrf = Configuration.DEFAULT_VRF_NAME;
    _currentOspfProcess = currentVrf().getOspfProcess();
  }

  @Override
  public void exitRoa_interface(Roa_interfaceContext ctx) {
    _currentOspfInterface = null;
  }

  @Override
  public void exitRoa_range(Roa_rangeContext ctx) {
    Prefix prefix = Prefix.parse(ctx.prefix.getText());
    boolean advertise = ctx.NOT_ADVERTISE() == null;
    Long cost = ctx.cost == null ? null : toLong(ctx.cost);

    Map<Prefix, OspfAreaSummary> area =
        currentVrf()
            .getOspfProcess()
            .getSummaries()
            .computeIfAbsent(_currentOspfArea, k -> new TreeMap<>());
    area.put(prefix, new OspfAreaSummary(advertise, cost));
  }

  @Override
  public void exitRoi_cost(Roi_costContext ctx) {
    Interface iface = _configuration.getInterfaces().get(_currentOspfInterface);
    int cost = toInteger(ctx.cost);
    iface.setOspfCost(cost);
  }

  @Override
  public void exitRoi_passive(Roi_passiveContext ctx) {
    if (ctx.ENABLE() != null) {
      _currentOspfProcess.getPassiveInterfaceList().add(_currentOspfInterface);
    }
  }

  @Override
  public void exitRoute_map_bgp_tail(Route_map_bgp_tailContext ctx) {
    if (_currentPeerGroup == null) {
      return;
    }
    String mapName = ctx.name.getText();
    int line = ctx.name.getStart().getLine();
    boolean ipv6 = _inIpv6BgpPeer || _currentIpv6PeerGroup != null;
    CiscoStructureUsage usage;
    if (ctx.IN() != null) {
      if (ipv6) {
        _currentPeerGroup.setInboundRoute6Map(mapName);
        _currentPeerGroup.setInboundRoute6MapLine(line);
        usage = BGP_INBOUND_ROUTE6_MAP;
      } else {
        _currentPeerGroup.setInboundRouteMap(mapName);
        _currentPeerGroup.setInboundRouteMapLine(line);
        usage = BGP_INBOUND_ROUTE_MAP;
      }
    } else if (ctx.OUT() != null) {
      if (ipv6) {
        _currentPeerGroup.setOutboundRoute6Map(mapName);
        _currentPeerGroup.setOutboundRoute6MapLine(line);
        usage = BGP_OUTBOUND_ROUTE6_MAP;
      } else {
        _currentPeerGroup.setOutboundRouteMap(mapName);
        _currentPeerGroup.setOutboundRouteMapLine(line);
        usage = BGP_OUTBOUND_ROUTE_MAP;
      }
    } else {
      throw new BatfishException("bad direction");
    }
    _configuration.referenceStructure(ROUTE_MAP, mapName, usage, ctx.getStart().getLine());
  }

  @Override
  public void exitRoute_map_stanza(Route_map_stanzaContext ctx) {
    _currentRouteMap = null;
    _currentRouteMapClause = null;
  }

  @Override
  public void exitRoute_policy_stanza(Route_policy_stanzaContext ctx) {
    _currentRoutePolicy = null;
  }

  @Override
  public void exitRoute_reflector_client_bgp_tail(Route_reflector_client_bgp_tailContext ctx) {
    _currentPeerGroup.setRouteReflectorClient(true);
  }

  @Override
  public void exitRouter_bgp_stanza(Router_bgp_stanzaContext ctx) {
    if (_parser.getParser().isNxos()) {
      _currentBgpNxVrfConfiguration = null;
    } else {
      popPeer();
    }
  }

  @Override
  public void exitRouter_id_bgp_tail(Router_id_bgp_tailContext ctx) {
    Ip routerId = toIp(ctx.routerid);
    BgpProcess proc = currentVrf().getBgpProcess();
    proc.setRouterId(routerId);
  }

  @Override
  public void exitRouter_isis_stanza(Router_isis_stanzaContext ctx) {
    _currentIsisProcess = null;
  }

  @Override
  public void exitRr_distribute_list(Rr_distribute_listContext ctx) {
    RipProcess proc = _currentRipProcess;
    int line = ctx.getStart().getLine();
    boolean in = ctx.IN() != null;
    String name;
    boolean acl;
    if (ctx.acl != null) {
      name = ctx.acl.getText();
      acl = true;
      _configuration.referenceStructure(IP_ACCESS_LIST, name, RIP_DISTRIBUTE_LIST, line);
    } else {
      name = ctx.prefix_list.getText();
      acl = false;
      _configuration.referenceStructure(PREFIX_LIST, name, RIP_DISTRIBUTE_LIST, line);
    }
    if (in) {
      proc.setDistributeListIn(name);
      proc.setDistributeListInAcl(acl);
      proc.setDistributeListInLine(line);
    } else {
      proc.setDistributeListOut(name);
      proc.setDistributeListOutAcl(acl);
      proc.setDistributeListOutLine(line);
    }
  }

  @Override
  public void exitRr_network(Rr_networkContext ctx) {
    Ip networkAddress = toIp(ctx.network);
    Ip mask = networkAddress.getClassMask();
    Prefix network = new Prefix(networkAddress, mask);
    _currentRipProcess.getNetworks().add(network);
  }

  @Override
  public void exitRr_passive_interface(Rr_passive_interfaceContext ctx) {
    boolean passive = ctx.NO() == null;
    String iname = ctx.iname.getText();
    RipProcess proc = _currentRipProcess;
    if (passive) {
      proc.getPassiveInterfaceList().add(iname);
    } else {
      proc.getActiveInterfaceList().add(iname);
    }
  }

  @Override
  public void exitRr_passive_interface_default(Rr_passive_interface_defaultContext ctx) {
    boolean no = ctx.NO() != null;
    _currentRipProcess.setPassiveInterfaceDefault(!no);
  }

  @Override
  public void exitRs_route(Rs_routeContext ctx) {
    if (ctx.prefix != null) {
      Prefix prefix = Prefix.parse(ctx.prefix.getText());
      Ip nextHopIp = Route.UNSET_ROUTE_NEXT_HOP_IP;
      String nextHopInterface = null;
      if (ctx.nhip != null) {
        nextHopIp = toIp(ctx.nhip);
      }
      if (ctx.nhint != null) {
        nextHopInterface = getCanonicalInterfaceName(ctx.nhint.getText());
      }
      int distance = DEFAULT_STATIC_ROUTE_DISTANCE;
      if (ctx.distance != null) {
        distance = toInteger(ctx.distance);
      }
      Integer tag = null;
      if (ctx.tag != null) {
        tag = toInteger(ctx.tag);
      }

      boolean permanent = ctx.PERMANENT() != null;
      Integer track = null;
      if (ctx.track != null) {
        // TODO: handle named instead of numbered track
      }
      StaticRoute route =
          new StaticRoute(prefix, nextHopIp, nextHopInterface, distance, tag, track, permanent);
      currentVrf().getStaticRoutes().add(route);
    } else if (ctx.prefix6 != null) {
      // TODO: ipv6 static route
    }
  }

  @Override
  public void exitRs_vrf(Rs_vrfContext ctx) {
    _currentVrf = Configuration.DEFAULT_VRF_NAME;
  }

  @Override
  public void exitS_aaa(S_aaaContext ctx) {
    _no = false;
  }

  @Override
  public void exitS_domain_name(S_domain_nameContext ctx) {
    String domainName = ctx.hostname.getText();
    _configuration.setDomainName(domainName);
  }

  @Override
  public void exitS_feature(S_featureContext ctx) {
    List<String> words = ctx.words.stream().map(w -> w.getText()).collect(Collectors.toList());
    boolean enabled = ctx.NO() == null;
    String name = String.join(".", words);
    _configuration.getCf().getFeatures().put(name, enabled);
  }

  @Override
  public void exitS_hostname(S_hostnameContext ctx) {
    String hostname;
    if (ctx.quoted_name != null) {
      hostname = unquote(ctx.quoted_name.getText());
    } else {
      StringBuilder sb = new StringBuilder();
      for (Token namePart : ctx.name_parts) {
        sb.append(namePart.getText());
      }
      hostname = sb.toString();
    }
    _configuration.setHostname(hostname);
    _configuration.getCf().setHostname(hostname);
  }

  @Override
  public void exitS_interface(S_interfaceContext ctx) {
    _currentInterfaces = null;
  }

  @Override
  public void exitS_ip_default_gateway(S_ip_default_gatewayContext ctx) {
    todo(ctx, F_IP_DEFAULT_GATEWAY);
  }

  @Override
  public void exitS_ip_dhcp(S_ip_dhcpContext ctx) {
    _no = false;
  }

  @Override
  public void exitS_ip_domain(S_ip_domainContext ctx) {
    _no = false;
  }

  @Override
  public void exitS_ip_domain_name(S_ip_domain_nameContext ctx) {
    String domainName = ctx.hostname.getText();
    _configuration.setDomainName(domainName);
  }

  @Override
  public void exitS_ip_name_server(S_ip_name_serverContext ctx) {
    Set<String> dnsServers = _configuration.getDnsServers();
    for (Ip_hostnameContext ipCtx : ctx.hostnames) {
      String domainName = ipCtx.getText();
      dnsServers.add(domainName);
    }
  }

  @Override
  public void exitS_ip_pim(S_ip_pimContext ctx) {
    _no = false;
  }

  @Override
  public void exitS_ip_source_route(S_ip_source_routeContext ctx) {
    boolean enabled = ctx.NO() == null;
    _configuration.getCf().setSourceRoute(enabled);
  }

  @Override
  public void exitS_ip_tacacs_source_interface(S_ip_tacacs_source_interfaceContext ctx) {
    String ifaceName = ctx.iname.getText();
    String canonicalIfaceName = getCanonicalInterfaceName(ifaceName);
    _configuration.setTacacsSourceInterface(canonicalIfaceName);
  }

  @Override
  public void exitS_line(S_lineContext ctx) {
    _currentLineNames = null;
  }

  @Override
  public void exitS_logging(S_loggingContext ctx) {
    _no = false;
  }

  @Override
  public void exitS_no_access_list_extended(S_no_access_list_extendedContext ctx) {
    String name = ctx.ACL_NUM_EXTENDED().getText();
    _configuration.getExtendedAcls().remove(name);
  }

  @Override
  public void exitS_no_access_list_standard(S_no_access_list_standardContext ctx) {
    String name = ctx.ACL_NUM_STANDARD().getText();
    _configuration.getStandardAcls().remove(name);
  }

  @Override
  public void exitS_router_ospf(S_router_ospfContext ctx) {
    _currentOspfProcess.computeNetworks(_configuration.getInterfaces().values());
    _currentOspfProcess = null;
    _currentVrf = Configuration.DEFAULT_VRF_NAME;
  }

  @Override
  public void exitS_router_rip(S_router_ripContext ctx) {
    _currentRipProcess = null;
  }

  @Override
  public void exitS_service(S_serviceContext ctx) {
    List<String> words = ctx.words.stream().map(w -> w.getText()).collect(Collectors.toList());
    boolean enabled = ctx.NO() == null;
    Iterator<String> i = words.iterator();
    SortedMap<String, Service> currentServices = _configuration.getCf().getServices();
    while (i.hasNext()) {
      String name = i.next();
      Service s = currentServices.computeIfAbsent(name, k -> new Service());
      if (enabled) {
        s.setEnabled(true);
      } else if (!enabled && !i.hasNext()) {
        s.disable();
      }
      currentServices = s.getSubservices();
    }
  }

  @Override
  public void exitS_spanning_tree(S_spanning_treeContext ctx) {
    _no = false;
  }

  @Override
  public void exitS_switchport(S_switchportContext ctx) {
    if (ctx.ACCESS() != null) {
      _configuration.getCf().setDefaultSwitchportMode(SwitchportMode.ACCESS);
    } else if (ctx.ROUTED() != null) {
      _configuration.getCf().setDefaultSwitchportMode(SwitchportMode.NONE);
    } else {
      throw new BatfishException("Unsupported top-level switchport statement: " + ctx.getText());
    }
  }

  @Override
  public void exitS_tacacs_server(S_tacacs_serverContext ctx) {
    _no = false;
  }

  @Override
  public void exitS_username(S_usernameContext ctx) {
    _currentUser = null;
  }

  @Override
  public void exitS_vrf_context(S_vrf_contextContext ctx) {
    _currentVrf = Configuration.DEFAULT_VRF_NAME;
  }

  @Override
  public void exitS_vrf_definition(S_vrf_definitionContext ctx) {
    _currentVrf = Configuration.DEFAULT_VRF_NAME;
  }

  @Override
  public void exitSd_switchport_blank(Sd_switchport_blankContext ctx) {
    _configuration.getCf().setDefaultSwitchportMode(SwitchportMode.ACCESS);
  }

  @Override
  public void exitSd_switchport_shutdown(Sd_switchport_shutdownContext ctx) {
    _configuration.getCf().setDefaultSwitchportMode(SwitchportMode.NONE);
  }

  @Override
  public void exitSend_community_bgp_tail(Send_community_bgp_tailContext ctx) {
    boolean extended = false;
    boolean standard = false;
    if (ctx.SEND_COMMUNITY() != null) {
      if (ctx.BOTH() != null) {
        extended = true;
        standard = true;
      } else if (ctx.EXTENDED() != null) {
        extended = true;
      } else {
        standard = true;
      }
    } else if (ctx.SEND_COMMUNITY_EBGP() != null) {
      standard = true;
    } else if (ctx.SEND_EXTENDED_COMMUNITY_EBGP() != null) {
      extended = true;
    }
    if (standard) {
      _currentPeerGroup.setSendCommunity(true);
    }
    if (extended) {
      _currentPeerGroup.setSendExtendedCommunity(true);
    }
  }

  @Override
  public void exitSession_group_rb_stanza(Session_group_rb_stanzaContext ctx) {
    _currentIpPeerGroup = null;
    _currentIpv6PeerGroup = null;
    _currentNamedPeerGroup = null;
    _currentPeerSession = null;
    popPeer();
  }

  @Override
  public void exitSet_as_path_prepend_rm_stanza(Set_as_path_prepend_rm_stanzaContext ctx) {
    List<AsExpr> asList = new ArrayList<>();
    for (As_exprContext asx : ctx.as_list) {
      AsExpr as = toAsExpr(asx);
      asList.add(as);
    }
    RouteMapSetAsPathPrependLine line = new RouteMapSetAsPathPrependLine(asList);
    _currentRouteMapClause.addSetLine(line);
  }

  @Override
  public void exitSet_comm_list_delete_rm_stanza(Set_comm_list_delete_rm_stanzaContext ctx) {
    String name = ctx.name.getText();
    int statementLine = ctx.getStart().getLine();
    RouteMapSetDeleteCommunityLine line = new RouteMapSetDeleteCommunityLine(name, statementLine);
    _currentRouteMapClause.addSetLine(line);
  }

  @Override
  public void exitSet_community_additive_rm_stanza(Set_community_additive_rm_stanzaContext ctx) {
    List<Long> commList = new ArrayList<>();
    for (CommunityContext c : ctx.communities) {
      long community = toLong(c);
      commList.add(community);
    }
    RouteMapSetAdditiveCommunityLine line = new RouteMapSetAdditiveCommunityLine(commList);
    _currentRouteMapClause.addSetLine(line);
  }

  @Override
  public void exitSet_community_list_additive_rm_stanza(
      Set_community_list_additive_rm_stanzaContext ctx) {
    int statementLine = ctx.getStart().getLine();
    Set<String> communityLists = new LinkedHashSet<>();
    for (VariableContext communityListCtx : ctx.comm_lists) {
      String communityList = communityListCtx.getText();
      communityLists.add(communityList);
    }
    RouteMapSetAdditiveCommunityListLine line =
        new RouteMapSetAdditiveCommunityListLine(communityLists, statementLine);
    _currentRouteMapClause.addSetLine(line);
  }

  @Override
  public void exitSet_community_list_rm_stanza(Set_community_list_rm_stanzaContext ctx) {
    Set<String> communityLists = new LinkedHashSet<>();
    int statementLine = ctx.getStart().getLine();
    for (VariableContext communityListCtx : ctx.comm_lists) {
      String communityList = communityListCtx.getText();
      communityLists.add(communityList);
    }
    RouteMapSetCommunityListLine line =
        new RouteMapSetCommunityListLine(communityLists, statementLine);
    _currentRouteMapClause.addSetLine(line);
  }

  @Override
  public void exitSet_community_none_rm_stanza(Set_community_none_rm_stanzaContext ctx) {
    RouteMapSetCommunityNoneLine line = new RouteMapSetCommunityNoneLine();
    _currentRouteMapClause.addSetLine(line);
  }

  @Override
  public void exitSet_community_rm_stanza(Set_community_rm_stanzaContext ctx) {
    List<Long> commList = new ArrayList<>();
    for (CommunityContext c : ctx.communities) {
      long community = toLong(c);
      commList.add(community);
    }
    RouteMapSetCommunityLine line = new RouteMapSetCommunityLine(commList);
    _currentRouteMapClause.addSetLine(line);
  }

  @Override
  public void exitSet_local_preference_rm_stanza(Set_local_preference_rm_stanzaContext ctx) {
    IntExpr localPreference = toLocalPreferenceIntExpr(ctx.pref);
    RouteMapSetLocalPreferenceLine line = new RouteMapSetLocalPreferenceLine(localPreference);
    _currentRouteMapClause.addSetLine(line);
  }

  @Override
  public void exitSet_metric_rm_stanza(Set_metric_rm_stanzaContext ctx) {
    LongExpr metric = toMetricLongExpr(ctx.metric);
    RouteMapSetMetricLine line = new RouteMapSetMetricLine(metric);
    _currentRouteMapClause.addSetLine(line);
  }

  @Override
  public void exitSet_metric_type_rm_stanza(Set_metric_type_rm_stanzaContext ctx) {
    todo(ctx, F_ROUTE_MAP_SET_METRIC_TYPE);
  }

  @Override
  public void exitSet_next_hop_peer_address_stanza(Set_next_hop_peer_address_stanzaContext ctx) {
    RouteMapSetNextHopPeerAddress line = new RouteMapSetNextHopPeerAddress();
    _currentRouteMapClause.addSetLine(line);
  }

  @Override
  public void exitSet_next_hop_rm_stanza(Set_next_hop_rm_stanzaContext ctx) {
    List<Ip> nextHops = new ArrayList<>();
    for (Token t : ctx.nexthop_list) {
      Ip nextHop = toIp(t);
      nextHops.add(nextHop);
    }
    RouteMapSetNextHopLine line = new RouteMapSetNextHopLine(nextHops);
    _currentRouteMapClause.addSetLine(line);
  }

  @Override
  public void exitSet_origin_rm_stanza(Set_origin_rm_stanzaContext ctx) {
    OriginExpr originExpr = toOriginExpr(ctx.origin_expr_literal());
    RouteMapSetLine line = new RouteMapSetOriginTypeLine(originExpr);
    _currentRouteMapClause.addSetLine(line);
  }

  @Override
  public void exitShutdown_bgp_tail(Shutdown_bgp_tailContext ctx) {
    if (_currentPeerGroup == null) {
      return;
    }
    _currentPeerGroup.setShutdown(true);
  }

  @Override
  public void exitSntp_server(Sntp_serverContext ctx) {
    Sntp sntp = _configuration.getCf().getSntp();
    String hostname = ctx.hostname.getText();
    SntpServer server = sntp.getServers().computeIfAbsent(hostname, SntpServer::new);
    if (ctx.version != null) {
      int version = toInteger(ctx.version);
      server.setVersion(version);
    }
  }

  @Override
  public void exitSpanning_tree_portfast(Spanning_tree_portfastContext ctx) {
    if (ctx.defaultLiteral != null) {
      _configuration.setSpanningTreePortfastDefault(true);
    }
  }

  @Override
  public void exitSs_community(Ss_communityContext ctx) {
    _currentSnmpCommunity = null;
  }

  @Override
  public void exitSs_enable_traps(Ss_enable_trapsContext ctx) {
    if (ctx.snmp_trap_type != null) {
      String trapName = ctx.snmp_trap_type.getText();
      SortedSet<String> subfeatureNames =
          new TreeSet<>(ctx.subfeature.stream().map(s -> s.getText()).collect(Collectors.toList()));
      SortedMap<String, SortedSet<String>> traps = _configuration.getSnmpServer().getTraps();
      SortedSet<String> subfeatures = traps.get(trapName);
      if (subfeatures == null) {
        traps.put(trapName, subfeatureNames);
      } else {
        subfeatures.addAll(subfeatureNames);
      }
    }
  }

  @Override
  public void exitSs_file_transfer(Ss_file_transferContext ctx) {
    String acl = ctx.acl.getText();
    int line = ctx.acl.getStart().getLine();
    _configuration.getSnmpAccessLists().add(acl);
    _configuration.referenceStructure(IP_ACCESS_LIST, acl, SNMP_SERVER_FILE_TRANSFER_ACL, line);
  }

  @Override
  public void exitSs_host(Ss_hostContext ctx) {
    _currentSnmpHost = null;
  }

  @Override
  public void exitSs_source_interface(Ss_source_interfaceContext ctx) {
    String ifaceName = ctx.iname.getText();
    String canonicalIfaceName = getCanonicalInterfaceName(ifaceName);
    _configuration.setSnmpSourceInterface(canonicalIfaceName);
  }

  @Override
  public void exitSs_tftp_server_list(Ss_tftp_server_listContext ctx) {
    String acl = ctx.name.getText();
    int line = ctx.name.getStart().getLine();
    _configuration.getSnmpAccessLists().add(acl);
    _configuration.referenceStructure(IP_ACCESS_LIST, acl, SNMP_SERVER_TFTP_SERVER_LIST, line);
  }

  @Override
  public void exitSs_trap_source(Ss_trap_sourceContext ctx) {
    String ifaceName = ctx.iname.getText();
    String canonicalIfaceName = getCanonicalInterfaceName(ifaceName);
    _configuration.setSnmpSourceInterface(canonicalIfaceName);
  }

  @Override
  public void exitSsc_access_control(Ssc_access_controlContext ctx) {
    int line;
    if (ctx.acl4 != null) {
      String name = ctx.acl4.getText();
      line = ctx.acl4.getStart().getLine();
      _configuration.getSnmpAccessLists().add(name);
      _currentSnmpCommunity.setAccessList(name);
      _configuration.referenceStructure(IP_ACCESS_LIST, name, SNMP_SERVER_COMMUNITY_ACL, line);
    }
    if (ctx.acl6 != null) {
      String name = ctx.acl6.getText();
      line = ctx.acl6.getStart().getLine();
      _configuration.getSnmpAccessLists().add(name);
      _currentSnmpCommunity.setAccessList6(name);
      _configuration.referenceStructure(IPV6_ACCESS_LIST, name, SNMP_SERVER_COMMUNITY_ACL6, line);
    }
    if (ctx.readonly != null) {
      _currentSnmpCommunity.setRo(true);
    }
    if (ctx.readwrite != null) {
      _currentSnmpCommunity.setRw(true);
    }
  }

  @Override
  public void exitSsc_use_ipv4_acl(Ssc_use_ipv4_aclContext ctx) {
    String name = ctx.name.getText();
    int line = ctx.name.getStart().getLine();
    _configuration.getSnmpAccessLists().add(name);
    _currentSnmpCommunity.setAccessList(name);
    _configuration.referenceStructure(IPV4_ACCESS_LIST, name, SNMP_SERVER_COMMUNITY_ACL4, line);
  }

  @Override
  public void exitSsh_access_group(Ssh_access_groupContext ctx) {
    String acl = ctx.name.getText();
    int line = ctx.name.getStart().getLine();
    if (ctx.IPV6() != null) {
      _configuration.getSshIpv6Acls().add(acl);
      _configuration.referenceStructure(IPV6_ACCESS_LIST, acl, SSH_IPV6_ACL, line);
    } else {
      _configuration.getSshAcls().add(acl);
      _configuration.referenceStructure(IP_ACCESS_LIST, acl, SSH_ACL, line);
    }
  }

  @Override
  public void exitSsh_server(Ssh_serverContext ctx) {
    if (ctx.acl != null) {
      String acl = ctx.acl.getText();
      int line = ctx.acl.getStart().getLine();
      _configuration.getSshAcls().add(acl);
      _configuration.referenceStructure(IPV4_ACCESS_LIST, acl, SSH_IPV4_ACL, line);
    }
    if (ctx.acl6 != null) {
      String acl6 = ctx.acl6.getText();
      int line = ctx.acl6.getStart().getLine();
      _configuration.getSshIpv6Acls().add(acl6);
      _configuration.referenceStructure(IPV6_ACCESS_LIST, acl6, SSH_IPV6_ACL, line);
    }
  }

  @Override
  public void exitStandard_access_list_stanza(Standard_access_list_stanzaContext ctx) {
    _currentStandardAcl = null;
  }

  @Override
  public void exitStandard_access_list_tail(Standard_access_list_tailContext ctx) {
    LineAction action = toLineAction(ctx.ala);
    AccessListAddressSpecifier srcAddressSpecifier = toAccessListAddressSpecifier(ctx.ipr);
    StandardAccessListServiceSpecifier serviceSpecifer =
        computeStandardAccessListServiceSpecifier(ctx);
    String name = getFullText(ctx).trim();
    StandardAccessListLine line =
        new StandardAccessListLine(action, name, serviceSpecifer, srcAddressSpecifier);
    _currentStandardAcl.addLine(line);
  }

  private StandardAccessListServiceSpecifier computeStandardAccessListServiceSpecifier(
      Standard_access_list_tailContext ctx) {
    Set<Integer> dscps = new TreeSet<>();
    Set<Integer> ecns = new TreeSet<>();
    for (Standard_access_list_additional_featureContext feature : ctx.features) {
      if (feature.DSCP() != null) {
        int dscpType = toDscpType(feature.dscp_type());
        dscps.add(dscpType);
      } else if (feature.ECN() != null) {
        int ecn = toInteger(feature.ecn);
        ecns.add(ecn);
      }
    }
    return new StandardAccessListServiceSpecifier(dscps, ecns);
  }

  @Override
  public void exitStandard_ipv6_access_list_stanza(Standard_ipv6_access_list_stanzaContext ctx) {
    _currentStandardIpv6Acl = null;
  }

  @Override
  public void exitStandard_ipv6_access_list_tail(Standard_ipv6_access_list_tailContext ctx) {
    LineAction action = toLineAction(ctx.ala);
    Ip6 srcIp = getIp(ctx.ipr);
    Ip6 srcWildcard = getWildcard(ctx.ipr);
    Set<Integer> dscps = new TreeSet<>();
    Set<Integer> ecns = new TreeSet<>();
    for (Standard_access_list_additional_featureContext feature : ctx.features) {
      if (feature.DSCP() != null) {
        int dscpType = toDscpType(feature.dscp_type());
        dscps.add(dscpType);
      } else if (feature.ECN() != null) {
        int ecn = toInteger(feature.ecn);
        ecns.add(ecn);
      }
    }
    String name;
    if (ctx.num != null) {
      name = ctx.num.getText();
    } else {
      name = getFullText(ctx).trim();
    }
    StandardIpv6AccessListLine line =
        new StandardIpv6AccessListLine(
            name, action, new Ip6Wildcard(srcIp, srcWildcard), dscps, ecns);
    _currentStandardIpv6Acl.addLine(line);
  }

  // @Override
  // public void exitSubnet_bgp_tail(Subnet_bgp_tailContext ctx) {
  // BgpProcess proc = currentVrf().getBgpProcess();
  // if (ctx.IP_PREFIX() != null) {
  // Prefix prefix = new Prefix(ctx.IP_PREFIX().getText());
  // NamedBgpPeerGroup namedGroup = _currentNamedPeerGroup;
  // namedGroup.addNeighborIpPrefix(prefix);
  // DynamicIpBgpPeerGroup pg = proc.addDynamicIpPeerGroup(prefix);
  // pg.setGroupName(namedGroup.getName());
  // }
  // else if (ctx.IPV6_PREFIX() != null) {
  // Prefix6 prefix6 = new Prefix6(ctx.IPV6_PREFIX().getText());
  // NamedBgpPeerGroup namedGroup = _currentNamedPeerGroup;
  // namedGroup.addNeighborIpv6Prefix(prefix6);
  // DynamicIpv6BgpPeerGroup pg = proc.addDynamicIpv6PeerGroup(prefix6);
  // pg.setGroupName(namedGroup.getName());
  // }
  // }
  //
  @Override
  public void exitSummary_address_is_stanza(Summary_address_is_stanzaContext ctx) {
    Ip ip = toIp(ctx.ip);
    Ip mask = toIp(ctx.mask);
    Prefix prefix = new Prefix(ip, mask);
    RoutingProtocol sourceProtocol = RoutingProtocol.ISIS_L1;
    IsisRedistributionPolicy r = new IsisRedistributionPolicy(sourceProtocol);
    r.setSummaryPrefix(prefix);
    _currentIsisProcess.getRedistributionPolicies().put(sourceProtocol, r);
    if (ctx.metric != null) {
      int metric = toInteger(ctx.metric);
      r.setMetric(metric);
    }
    if (!ctx.LEVEL_1().isEmpty()) {
      r.setLevel(IsisLevel.LEVEL_1);
    } else if (!ctx.LEVEL_2().isEmpty()) {
      r.setLevel(IsisLevel.LEVEL_2);
    } else if (!ctx.LEVEL_1_2().isEmpty()) {
      r.setLevel(IsisLevel.LEVEL_1_2);
    } else {
      r.setLevel(IsisRedistributionPolicy.DEFAULT_LEVEL);
    }
  }

  @Override
  public void exitSuppressed_iis_stanza(Suppressed_iis_stanzaContext ctx) {
    if (ctx.NO() != null) {
      _currentIsisInterface.setIsisInterfaceMode(IsisInterfaceMode.SUPPRESSED);
    }
  }

  @Override
  public void exitSwitching_mode_stanza(Switching_mode_stanzaContext ctx) {
    todo(ctx, F_SWITCHING_MODE);
  }

  @Override
  public void exitT_server(T_serverContext ctx) {
    String hostname = ctx.hostname.getText();
    _configuration.getTacacsServers().add(hostname);
  }

  @Override
  public void exitT_source_interface(T_source_interfaceContext ctx) {
    String ifaceName = ctx.iname.getText();
    String canonicalIfaceName = getCanonicalInterfaceName(ifaceName);
    _configuration.setTacacsSourceInterface(canonicalIfaceName);
  }

  @Override
  public void exitTemplate_peer_address_family(Template_peer_address_familyContext ctx) {
    popPeer();
  }

  @Override
  public void exitTemplate_peer_policy_rb_stanza(Template_peer_policy_rb_stanzaContext ctx) {
    _currentIpPeerGroup = null;
    _currentIpv6PeerGroup = null;
    _currentNamedPeerGroup = null;
    popPeer();
  }

  @Override
  public void exitTemplate_peer_rb_stanza(Template_peer_rb_stanzaContext ctx) {
    _currentIpPeerGroup = null;
    _currentIpv6PeerGroup = null;
    _currentNamedPeerGroup = null;
    popPeer();
  }

  @Override
  public void exitTemplate_peer_session_rb_stanza(Template_peer_session_rb_stanzaContext ctx) {
    _currentIpPeerGroup = null;
    _currentIpv6PeerGroup = null;
    _currentNamedPeerGroup = null;
    _currentPeerSession = null;
    popPeer();
  }

  @Override
  public void exitU_password(U_passwordContext ctx) {
    String passwordString;
    if (ctx.up_arista_md5() != null) {
      passwordString = ctx.up_arista_md5().pass.getText();
    } else if (ctx.up_arista_sha512() != null) {
      passwordString = ctx.up_arista_sha512().pass.getText();
    } else if (ctx.up_cisco() != null) {
      passwordString = ctx.up_cisco().pass.getText();
    } else {
      throw new BatfishException("Missing username password handling");
    }
    String passwordRehash = CommonUtil.sha256Digest(passwordString + CommonUtil.salt());
    _currentUser.setPassword(passwordRehash);
  }

  @Override
  public void exitU_role(U_roleContext ctx) {
    String role = ctx.role.getText();
    _currentUser.setRole(role);
  }

  @Override
  public void exitUpdate_source_bgp_tail(Update_source_bgp_tailContext ctx) {
    if (_currentPeerGroup == null) {
      return;
    } else {
      String source = toInterfaceName(ctx.source);
      int line = ctx.source.getStart().getLine();
      _currentPeerGroup.setUpdateSource(source);
      _currentPeerGroup.setUpdateSourceLine(line);
    }
  }

  @Override
  public void exitUse_neighbor_group_bgp_tail(Use_neighbor_group_bgp_tailContext ctx) {
    String groupName = ctx.name.getText();
    if (_currentIpPeerGroup != null) {
      _currentIpPeerGroup.setGroupName(groupName);
    } else if (_currentIpv6PeerGroup != null) {
      _currentIpv6PeerGroup.setGroupName(groupName);
    } else if (_currentNamedPeerGroup != null) {
      _currentNamedPeerGroup.setGroupName(groupName);
    } else {
      throw new BatfishException("Unexpected context for use neighbor group");
    }
  }

  @Override
  public void exitUse_session_group_bgp_tail(Use_session_group_bgp_tailContext ctx) {
    BgpProcess proc = currentVrf().getBgpProcess();
    String groupName = ctx.name.getText();
    int line = ctx.name.getStart().getLine();
    if (_currentIpPeerGroup != null) {
      _currentIpPeerGroup.setPeerSession(groupName);
      _currentIpPeerGroup.setPeerSessionLine(line);
    } else if (_currentNamedPeerGroup != null) {
      _currentNamedPeerGroup.setPeerSession(groupName);
      _currentNamedPeerGroup.setPeerSessionLine(line);
    } else if (_currentPeerGroup == proc.getMasterBgpPeerGroup()) {
      // Intentional identity comparison above
      throw new BatfishException("Invalid peer context for inheritance");
    } else {
      todo(ctx, F_BGP_INHERIT_PEER_SESSION_OTHER);
    }
  }

  @Override
  public void exitViaf_vrrp(Viaf_vrrpContext ctx) {
    _currentVrrpGroup = null;
  }

  @Override
  public void exitViafv_address(Viafv_addressContext ctx) {
    Ip address = toIp(ctx.address);
    _currentVrrpGroup.setVirtualAddress(address);
  }

  @Override
  public void exitViafv_preempt(Viafv_preemptContext ctx) {
    _currentVrrpGroup.setPreempt(true);
  }

  @Override
  public void exitViafv_priority(Viafv_priorityContext ctx) {
    int priority = toInteger(ctx.priority);
    _currentVrrpGroup.setPriority(priority);
  }

  @Override
  public void exitVrf_block_rb_stanza(Vrf_block_rb_stanzaContext ctx) {
    _currentVrf = Configuration.DEFAULT_VRF_NAME;
    popPeer();
  }

  @Override
  public void exitVrfc_ip_route(Vrfc_ip_routeContext ctx) {
    todo(ctx, F_IP_ROUTE_VRF);
  }

  @Override
  public void exitVrfd_description(Vrfd_descriptionContext ctx) {
    currentVrf().setDescription(ctx.description_line().text.getText());
  }

  @Override
  public void exitVrrp_interface(Vrrp_interfaceContext ctx) {
    _currentVrrpInterface = null;
  }

  @Override
  public void exitWccp_id(Wccp_idContext ctx) {
    if (ctx.group_list != null) {
      String name = ctx.group_list.getText();
      int line = ctx.group_list.getStart().getLine();
      _configuration.getWccpAcls().add(name);
      _configuration.referenceStructure(IP_ACCESS_LIST, name, WCCP_GROUP_LIST, line);
    }
    if (ctx.redirect_list != null) {
      String name = ctx.redirect_list.getText();
      int line = ctx.redirect_list.getStart().getLine();
      _configuration.getWccpAcls().add(name);
      _configuration.referenceStructure(IP_ACCESS_LIST, name, WCCP_REDIRECT_LIST, line);
    }
    if (ctx.service_list != null) {
      String name = ctx.service_list.getText();
      int line = ctx.service_list.getStart().getLine();
      _configuration.getWccpAcls().add(name);
      _configuration.referenceStructure(IP_ACCESS_LIST, name, WCCP_SERVICE_LIST, line);
    }
  }

  @Nullable
  private String getAddressGroup(Access_list_ip_rangeContext ctx) {
    if (ctx.address_group != null) {
      return ctx.address_group.getText();
    } else {
      return null;
    }
  }

  @Nullable
  private String getAddressGroup(Access_list_ip6_rangeContext ctx) {
    if (ctx.address_group != null) {
      return ctx.address_group.getText();
    } else {
      return null;
    }
  }

  private String getCanonicalInterfaceName(String ifaceName) {
    return _configuration.canonicalizeInterfaceName(ifaceName);
  }

  public CiscoConfiguration getConfiguration() {
    return _configuration;
  }

  private String getFullText(ParserRuleContext ctx) {
    int start = ctx.getStart().getStartIndex();
    int end = ctx.getStop().getStopIndex();
    String text = _text.substring(start, end + 1);
    return text;
  }

  private String getLocation(ParserRuleContext ctx) {
    return ctx.getStart().getLine() + ":" + ctx.getStart().getCharPositionInLine() + ": ";
  }

  public int getPortNumber(PortContext ctx) {
    if (ctx.DEC() != null) {
      return toInteger(ctx.DEC());
    } else {
      NamedPort namedPort = toNamedPort(ctx);
      return namedPort.number();
    }
  }

  public String getText() {
    return _text;
  }

  @Override
  public Set<String> getUnimplementedFeatures() {
    return _unimplementedFeatures;
  }

  @Override
  public VendorConfiguration getVendorConfiguration() {
    return _configuration;
  }

  private Ip6 getWildcard(Access_list_ip6_rangeContext ctx) {
    if (ctx.wildcard != null) {
      return toIp6(ctx.wildcard);
    } else if (ctx.ANY() != null || ctx.ANY6() != null || ctx.address_group != null) {
      return Ip6.MAX;
    } else if (ctx.HOST() != null) {
      return Ip6.ZERO;
    } else if (ctx.ipv6_prefix != null) {
      return new Prefix6(ctx.ipv6_prefix.getText()).getPrefixWildcard();
    } else if (ctx.ip != null) {
      // basically same as host
      return Ip6.ZERO;
    } else {
      throw convError(Ip.class, ctx);
    }
  }

  private void initInterface(Interface iface, ConfigurationFormat format) {
    switch (format) {
      case CISCO_ASA:
      case CISCO_IOS:
        iface.setProxyArp(true);
        break;

      case ARISTA:
        if (iface.getName().startsWith("Ethernet")) {
          iface.setSwitchportMode(SwitchportMode.ACCESS);
        }
        break;

        // $CASES-OMITTED$
      default:
        break;
    }
  }

  private void initInterface(Interface iface, Interface_nameContext ctx) {
    String nameAlpha = ctx.name_prefix_alpha.getText();
    String canonicalNamePrefix = CiscoConfiguration.getCanonicalInterfaceNamePrefix(nameAlpha);
    String vrf =
        canonicalNamePrefix.equals(CiscoConfiguration.NXOS_MANAGEMENT_INTERFACE_PREFIX)
            ? CiscoConfiguration.MANAGEMENT_VRF_NAME
            : Configuration.DEFAULT_VRF_NAME;
    double bandwidth = Interface.getDefaultBandwidth(canonicalNamePrefix, _format);
    int mtu = Interface.getDefaultMtu();
    iface.setBandwidth(bandwidth);
    iface.setVrf(vrf);
    initVrf(vrf);
    iface.setMtu(mtu);
  }

  private Vrf initVrf(String vrfName) {
    Vrf currentVrf = _configuration.getVrfs().computeIfAbsent(vrfName, Vrf::new);
    return currentVrf;
  }

  private void popPeer() {
    int index = _peerGroupStack.size() - 1;
    _currentPeerGroup = _peerGroupStack.get(index);
    _peerGroupStack.remove(index);
    _inIpv6BgpPeer = false;
  }

  @Override
  public void processParseTree(ParserRuleContext tree) {
    ParseTreeWalker walker = new ParseTreeWalker();
    walker.walk(this, tree);
  }

  private void pushPeer(BgpPeerGroup pg) {
    _peerGroupStack.add(_currentPeerGroup);
    _currentPeerGroup = pg;
  }

  private void resetPeerGroups() {
    _currentDynamicIpPeerGroup = null;
    _currentIpPeerGroup = null;
    _currentIpv6PeerGroup = null;
    _currentNamedPeerGroup = null;
  }

  private AsExpr toAsExpr(As_exprContext ctx) {
    if (ctx.DEC() != null) {
      int as = toInteger(ctx.DEC());
      return new ExplicitAs(as);
    } else if (ctx.AUTO() != null) {
      return new AutoAs();
    } else if (ctx.RP_VARIABLE() != null) {
      return new VarAs(ctx.RP_VARIABLE().getText());
    } else {
      throw convError(AsExpr.class, ctx);
    }
  }

  private AsPathSetElem toAsPathSetElem(As_path_set_elemContext ctx) {
    if (ctx.IOS_REGEX() != null) {
      String withQuotes = ctx.AS_PATH_SET_REGEX().getText();
      String iosRegex = withQuotes.substring(1, withQuotes.length() - 1);
      String regex = toJavaRegex(iosRegex);
      return new RegexAsPathSetElem(regex);
    } else {
      throw convError(AsPathSetElem.class, ctx);
    }
  }

  private AsPathSetExpr toAsPathSetExpr(As_path_set_exprContext ctx) {
    if (ctx.named != null) {
      return new NamedAsPathSet(ctx.named.getText());
    } else if (ctx.rpvar != null) {
      return new VarAsPathSet(ctx.rpvar.getText());
    } else if (ctx.inline != null) {
      return toAsPathSetExpr(ctx.inline);
    } else {
      throw convError(AsPathSetExpr.class, ctx);
    }
  }

  private AsPathSetExpr toAsPathSetExpr(As_path_set_inlineContext ctx) {
    List<AsPathSetElem> elems =
        ctx.elems.stream().map(e -> toAsPathSetElem(e)).collect(Collectors.toList());
    return new ExplicitAsPathSet(elems);
  }

  private IpsecAuthenticationAlgorithm toIpsecAuthenticationAlgorithm(
      Ipsec_authenticationContext ctx) {
    if (ctx.ESP_MD5_HMAC() != null) {
      return IpsecAuthenticationAlgorithm.HMAC_MD5_96;
    } else if (ctx.ESP_SHA_HMAC() != null) {
      return IpsecAuthenticationAlgorithm.HMAC_SHA1_96;
    } else if (ctx.ESP_SHA256_HMAC() != null) {
      return IpsecAuthenticationAlgorithm.HMAC_SHA_256_128;
    } else if (ctx.ESP_SHA512_HMAC() != null) {
      return IpsecAuthenticationAlgorithm.HMAC_SHA_512;
    } else {
      throw convError(IpsecAuthenticationAlgorithm.class, ctx);
    }
  }

  private IntExpr toCommonIntExpr(Int_exprContext ctx) {
    if (ctx.DEC() != null && ctx.PLUS() == null && ctx.DASH() == null) {
      int val = toInteger(ctx.DEC());
      return new LiteralInt(val);
    } else if (ctx.RP_VARIABLE() != null) {
      return new VarInt(ctx.RP_VARIABLE().getText());
    } else {
      /*
       * Unsupported static integer expression - do not add cases unless you
       * know what you are doing
       */
      throw convError(IntExpr.class, ctx);
    }
  }

  private LongExpr toCommonLongExpr(Int_exprContext ctx) {
    if (ctx.DEC() != null && ctx.PLUS() == null && ctx.DASH() == null) {
      long val = toLong(ctx.DEC());
      return new LiteralLong(val);
    } else if (ctx.RP_VARIABLE() != null) {
      return new VarLong(ctx.RP_VARIABLE().getText());
    } else {
      /*
       * Unsupported static long expression - do not add cases unless you
       * know what you are doing
       */
      throw convError(LongExpr.class, ctx);
    }
  }

  private CommunitySetElem toCommunitySetElemExpr(Rp_community_set_elemContext ctx) {
    if (ctx.prefix != null) {
      CommunitySetElemHalfExpr prefix = toCommunitySetElemHalfExpr(ctx.prefix);
      CommunitySetElemHalfExpr suffix = toCommunitySetElemHalfExpr(ctx.suffix);
      return new CommunitySetElem(prefix, suffix);
    } else if (ctx.community() != null) {
      long value = toLong(ctx.community());
      return new CommunitySetElem(value);
    } else {
      throw convError(CommunitySetElem.class, ctx);
    }
  }

  private CommunitySetElemHalfExpr toCommunitySetElemHalfExpr(
      Rp_community_set_elem_halfContext ctx) {
    if (ctx.value != null) {
      int value = toInteger(ctx.value);
      return new LiteralCommunitySetElemHalf(value);
    } else if (ctx.var != null) {
      String var = ctx.var.getText();
      return new VarCommunitySetElemHalf(var);
    } else if (ctx.first != null) {
      int first = toInteger(ctx.first);
      int last = toInteger(ctx.last);
      SubRange range = new SubRange(first, last);
      return new RangeCommunitySetElemHalf(range);
    } else {
      throw convError(CommunitySetElem.class, ctx);
    }
  }

  private void todo(ParserRuleContext ctx, String feature) {
    _w.todo(ctx, feature, _parser, _text);
    _unimplementedFeatures.add("Cisco: " + feature);
  }

  private DiffieHellmanGroup toDhGroup(Dh_groupContext ctx) {
    if (ctx.GROUP1() != null) {
      return DiffieHellmanGroup.GROUP1;
    } else if (ctx.GROUP2() != null) {
      return DiffieHellmanGroup.GROUP2;
    } else {
      throw convError(DiffieHellmanGroup.class, ctx);
    }
  }

  private int toDscpType(Dscp_typeContext ctx) {
    int val;
    if (ctx.DEC() != null) {
      val = toInteger(ctx.DEC());
    } else if (ctx.AF11() != null) {
      val = DscpType.AF11.number();
    } else if (ctx.AF12() != null) {
      val = DscpType.AF12.number();
    } else if (ctx.AF13() != null) {
      val = DscpType.AF13.number();
    } else if (ctx.AF21() != null) {
      val = DscpType.AF21.number();
    } else if (ctx.AF22() != null) {
      val = DscpType.AF22.number();
    } else if (ctx.AF23() != null) {
      val = DscpType.AF23.number();
    } else if (ctx.AF31() != null) {
      val = DscpType.AF31.number();
    } else if (ctx.AF32() != null) {
      val = DscpType.AF32.number();
    } else if (ctx.AF33() != null) {
      val = DscpType.AF33.number();
    } else if (ctx.AF41() != null) {
      val = DscpType.AF41.number();
    } else if (ctx.AF42() != null) {
      val = DscpType.AF42.number();
    } else if (ctx.AF43() != null) {
      val = DscpType.AF43.number();
    } else if (ctx.CS1() != null) {
      val = DscpType.CS1.number();
    } else if (ctx.CS2() != null) {
      val = DscpType.CS2.number();
    } else if (ctx.CS3() != null) {
      val = DscpType.CS3.number();
    } else if (ctx.CS4() != null) {
      val = DscpType.CS4.number();
    } else if (ctx.CS5() != null) {
      val = DscpType.CS5.number();
    } else if (ctx.CS6() != null) {
      val = DscpType.CS6.number();
    } else if (ctx.CS7() != null) {
      val = DscpType.CS7.number();
    } else if (ctx.DEFAULT() != null) {
      val = DscpType.DEFAULT.number();
    } else if (ctx.EF() != null) {
      val = DscpType.EF.number();
    } else {
      throw convError(DscpType.class, ctx);
    }
    return val;
  }

  private SwitchportEncapsulationType toEncapsulation(Switchport_trunk_encapsulationContext ctx) {
    if (ctx.DOT1Q() != null) {
      return SwitchportEncapsulationType.DOT1Q;
    } else if (ctx.ISL() != null) {
      return SwitchportEncapsulationType.ISL;
    } else if (ctx.NEGOTIATE() != null) {
      return SwitchportEncapsulationType.NEGOTIATE;
    } else {
      throw convError(SwitchportEncapsulationType.class, ctx);
    }
  }

  private EncryptionAlgorithm toEncryptionAlgorithm(Ike_encryptionContext ctx) {
    if (ctx.AES() != null) {
      int strength = ctx.strength == null ? 128 : toInteger(ctx.strength);
      switch (strength) {
        case 128:
          return EncryptionAlgorithm.AES_128_CBC;
        case 192:
          return EncryptionAlgorithm.AES_192_CBC;
        case 256:
          return EncryptionAlgorithm.AES_256_CBC;
        default:
          throw convError(EncryptionAlgorithm.class, ctx);
      }
    } else if (ctx.THREE_DES() != null) {
      return EncryptionAlgorithm.THREEDES_CBC;
    } else {
      throw convError(EncryptionAlgorithm.class, ctx);
    }
  }

  private EncryptionAlgorithm toEncryptionAlgorithm(Ike_encryption_arubaContext ctx) {
    if (ctx.AES128() != null) {
      return EncryptionAlgorithm.AES_128_CBC;
    } else if (ctx.AES192() != null) {
      return EncryptionAlgorithm.AES_192_CBC;
    } else if (ctx.AES256() != null) {
      return EncryptionAlgorithm.AES_256_CBC;
    } else {
      throw convError(EncryptionAlgorithm.class, ctx);
    }
  }

  private EncryptionAlgorithm toEncryptionAlgorithm(Ipsec_encryptionContext ctx) {
    if (ctx.ESP_AES() != null) {
      int strength = ctx.strength == null ? 128 : toInteger(ctx.strength);
      switch (strength) {
        case 128:
          return EncryptionAlgorithm.AES_128_CBC;
        case 192:
          return EncryptionAlgorithm.AES_192_CBC;
        case 256:
          return EncryptionAlgorithm.AES_256_CBC;
        default:
          throw convError(EncryptionAlgorithm.class, ctx);
      }
    } else if (ctx.ESP_DES() != null) {
      return EncryptionAlgorithm.DES_CBC;
    } else if (ctx.ESP_3DES() != null) {
      return EncryptionAlgorithm.THREEDES_CBC;
    } else {
      throw convError(EncryptionAlgorithm.class, ctx);
    }
  }

  private IntComparator toIntComparator(Int_compContext ctx) {
    if (ctx.EQ() != null || ctx.IS() != null) {
      return IntComparator.EQ;
    } else if (ctx.GE() != null) {
      return IntComparator.GE;
    } else if (ctx.LE() != null) {
      return IntComparator.LE;
    } else {
      throw convError(IntComparator.class, ctx);
    }
  }

  private IntExpr toIntExpr(Int_exprContext ctx) {
    if (ctx.DEC() != null && ctx.PLUS() == null && ctx.DASH() == null) {
      int val = toInteger(ctx.DEC());
      return new LiteralInt(val);
    } else if (ctx.RP_VARIABLE() != null) {
      return new VarInt(ctx.RP_VARIABLE().getText());
    } else {
      throw convError(IntExpr.class, ctx);
    }
  }

  private IpProtocol toIpProtocol(ProtocolContext ctx) {
    if (ctx.DEC() != null) {
      int num = toInteger(ctx.DEC());
      return IpProtocol.fromNumber(num);
    } else if (ctx.AH() != null || ctx.AHP() != null) {
      // Different Cisco variants use `ahp` or `ah` to mean the IPSEC authentication header protocol
      return IpProtocol.AHP;
    } else if (ctx.EIGRP() != null) {
      return IpProtocol.EIGRP;
    } else if (ctx.ESP() != null) {
      return IpProtocol.ESP;
    } else if (ctx.GRE() != null) {
      return IpProtocol.GRE;
    } else if (ctx.ICMP() != null) {
      return IpProtocol.ICMP;
    } else if (ctx.ICMP6() != null || ctx.ICMPV6() != null) {
      return IpProtocol.IPV6_ICMP;
    } else if (ctx.IGMP() != null) {
      return IpProtocol.IGMP;
    } else if (ctx.IP() != null) {
      return IpProtocol.IP;
    } else if (ctx.IPINIP() != null) {
      return IpProtocol.IPINIP;
    } else if (ctx.IPV4() != null) {
      return IpProtocol.IP;
    } else if (ctx.IPV6() != null) {
      return IpProtocol.IPV6;
    } else if (ctx.ND() != null) {
      return IpProtocol.IPV6_ICMP;
    } else if (ctx.OSPF() != null) {
      return IpProtocol.OSPF;
    } else if (ctx.PIM() != null) {
      return IpProtocol.PIM;
    } else if (ctx.SCTP() != null) {
      return IpProtocol.SCTP;
    } else if (ctx.TCP() != null) {
      return IpProtocol.TCP;
    } else if (ctx.UDP() != null) {
      return IpProtocol.UDP;
    } else if (ctx.VRRP() != null) {
      return IpProtocol.VRRP;
    } else {
      throw convError(IpProtocol.class, ctx);
    }
  }

  private IsisLevel toIsisLevel(Isis_levelContext ctx) {
    if (ctx.LEVEL_1() != null) {
      return IsisLevel.LEVEL_1;
    } else if (ctx.LEVEL_1_2() != null) {
      return IsisLevel.LEVEL_1_2;
    } else if (ctx.LEVEL_2() != null) {
      return IsisLevel.LEVEL_2;
    } else {
      throw convError(IsisLevel.class, ctx);
    }
  }

  private IsisLevelExpr toIsisLevelExpr(Isis_level_exprContext ctx) {
    if (ctx.isis_level() != null) {
      IsisLevel level = toIsisLevel(ctx.isis_level());
      return new LiteralIsisLevel(level);
    } else if (ctx.RP_VARIABLE() != null) {
      return new VarIsisLevel(ctx.RP_VARIABLE().getText());
    } else {
      throw convError(IsisLevelExpr.class, ctx);
    }
  }

  private IsisMetricType toIsisMetricType(Rp_isis_metric_typeContext ctx) {
    if (ctx.EXTERNAL() != null) {
      return IsisMetricType.EXTERNAL;
    } else if (ctx.INTERNAL() != null) {
      return IsisMetricType.INTERNAL;
    } else if (ctx.RIB_METRIC_AS_EXTERNAL() != null) {
      return IsisMetricType.RIB_METRIC_AS_EXTERNAL;
    } else if (ctx.RIB_METRIC_AS_INTERNAL() != null) {
      return IsisMetricType.RIB_METRIC_AS_INTERNAL;
    } else {
      throw convError(IsisMetricType.class, ctx);
    }
  }

  private String toJavaRegex(String rawRegex) {
    // TODO: fix so it actually works
    return rawRegex;
  }

  private LineAction toLineAction(Access_list_actionContext ctx) {
    if (ctx.PERMIT() != null) {
      return LineAction.ACCEPT;
    } else if (ctx.DENY() != null) {
      return LineAction.REJECT;
    } else {
      throw convError(LineAction.class, ctx);
    }
  }

  private IntExpr toLocalPreferenceIntExpr(Int_exprContext ctx) {
    if (ctx.DEC() != null) {
      int val = toInteger(ctx.DEC());
      if (ctx.PLUS() != null) {
        return new IncrementLocalPreference(val);
      } else if (ctx.DASH() != null) {
        return new DecrementLocalPreference(val);
      } else {
        return new LiteralInt(val);
      }
    } else if (ctx.RP_VARIABLE() != null) {
      return new VarInt(ctx.RP_VARIABLE().getText());
    } else {
      /*
       * Unsupported local-preference integer expression - do not add cases
       * unless you know what you are doing
       */
      throw convError(IntExpr.class, ctx);
    }
  }

  private String toLoggingSeverity(int severityNum) {
    switch (severityNum) {
      case 0:
        return Logging.SEVERITY_EMERGENCIES;
      case 1:
        return Logging.SEVERITY_ALERTS;
      case 2:
        return Logging.SEVERITY_CRITICAL;
      case 3:
        return Logging.SEVERITY_ERRORS;
      case 4:
        return Logging.SEVERITY_WARNINGS;
      case 5:
        return Logging.SEVERITY_NOTIFICATIONS;
      case 6:
        return Logging.SEVERITY_INFORMATIONAL;
      case 7:
        return Logging.SEVERITY_DEBUGGING;
      default:
        throw new BatfishException("Invalid logging severity: " + severityNum);
    }
  }

  private String toLoggingSeverity(Logging_severityContext ctx) {
    if (ctx.DEC() != null) {
      int severityNum = toInteger(ctx.DEC());
      return toLoggingSeverity(severityNum);
    } else {
      return ctx.getText();
    }
  }

  private Integer toLoggingSeverityNum(Logging_severityContext ctx) {
    if (ctx.EMERGENCIES() != null) {
      return 0;
    } else if (ctx.ALERTS() != null) {
      return 1;
    } else if (ctx.CRITICAL() != null) {
      return 2;
    } else if (ctx.ERRORS() != null) {
      return 3;
    } else if (ctx.WARNINGS() != null) {
      return 4;
    } else if (ctx.NOTIFICATIONS() != null) {
      return 5;
    } else if (ctx.INFORMATIONAL() != null) {
      return 6;
    } else if (ctx.DEBUGGING() != null) {
      return 7;
    } else {
      throw new BatfishException("Invalid logging severity: " + ctx.getText());
    }
  }

  public long toLong(CommunityContext ctx) {
    if (ctx.COMMUNITY_NUMBER() != null) {
      String numberText = ctx.com.getText();
      String[] parts = numberText.split(":");
      String leftStr = parts[0];
      String rightStr = parts[1];
      long left = Long.parseLong(leftStr);
      long right = Long.parseLong(rightStr);
      return (left << 16) | right;
    } else if (ctx.DEC() != null) {
      return toLong(ctx.com);
    } else if (ctx.INTERNET() != null) {
      return WellKnownCommunity.INTERNET.getValue();
    } else if (ctx.GSHUT() != null) {
      return WellKnownCommunity.GSHUT.getValue();
    } else if (ctx.LOCAL_AS() != null) {
      return WellKnownCommunity.LOCAL_AS.getValue();
    } else if (ctx.NO_ADVERTISE() != null) {
      return WellKnownCommunity.NO_ADVERTISE.getValue();
    } else if (ctx.NO_EXPORT() != null) {
      return WellKnownCommunity.NO_EXPORT.getValue();
    } else {
      throw convError(Long.class, ctx);
    }
  }

  private LongExpr toMetricLongExpr(Int_exprContext ctx) {
    if (ctx.DEC() != null) {
      long val = toLong(ctx.DEC());
      if (ctx.PLUS() != null) {
        return new IncrementMetric(val);
      } else if (ctx.DASH() != null) {
        return new DecrementMetric(val);
      } else {
        return new LiteralLong(val);
      }
    } else if (ctx.IGP_COST() != null) {
      return new IgpCost();
    } else if (ctx.RP_VARIABLE() != null) {
      return new VarLong(ctx.RP_VARIABLE().getText());
    } else {
      /*
       * Unsupported metric long expression - do not add cases unless you
       * know what you are doing
       */
      throw convError(LongExpr.class, ctx);
    }
  }

  private NamedPort toNamedPort(PortContext ctx) {
    if (ctx.AOL() != null) {
      return NamedPort.AOL;
    } else if (ctx.BGP() != null) {
      return NamedPort.BGP;
    } else if (ctx.BIFF() != null) {
      return NamedPort.BIFFudp_OR_EXECtcp;
    } else if (ctx.BOOTPC() != null) {
      return NamedPort.BOOTPC;
    } else if (ctx.BOOTPS() != null) {
      return NamedPort.BOOTPS_OR_DHCP;
    } else if (ctx.CHARGEN() != null) {
      return NamedPort.CHARGEN;
    } else if (ctx.CITRIX_ICA() != null) {
      return NamedPort.CITRIX_ICA;
    } else if (ctx.CMD() != null) {
      return NamedPort.CMDtcp_OR_SYSLOGudp;
    } else if (ctx.CTIQBE() != null) {
      return NamedPort.CTIQBE;
    } else if (ctx.DAYTIME() != null) {
      return NamedPort.DAYTIME;
    } else if (ctx.DISCARD() != null) {
      return NamedPort.DISCARD;
    } else if (ctx.DNSIX() != null) {
      return NamedPort.DNSIX;
    } else if (ctx.DOMAIN() != null) {
      return NamedPort.DOMAIN;
    } else if (ctx.ECHO() != null) {
      return NamedPort.ECHO;
    } else if (ctx.EXEC() != null) {
      return NamedPort.BIFFudp_OR_EXECtcp;
    } else if (ctx.FINGER() != null) {
      return NamedPort.FINGER;
    } else if (ctx.FTP() != null) {
      return NamedPort.FTP;
    } else if (ctx.FTP_DATA() != null) {
      return NamedPort.FTP_DATA;
    } else if (ctx.GOPHER() != null) {
      return NamedPort.GOPHER;
    } else if (ctx.H323() != null) {
      return NamedPort.H323;
    } else if (ctx.HTTPS() != null) {
      return NamedPort.HTTPS;
    } else if (ctx.HOSTNAME() != null) {
      return NamedPort.HOSTNAME;
    } else if (ctx.IDENT() != null) {
      return NamedPort.IDENT;
    } else if (ctx.IMAP4() != null) {
      return NamedPort.IMAP;
    } else if (ctx.IRC() != null) {
      return NamedPort.IRC;
    } else if (ctx.ISAKMP() != null) {
      return NamedPort.ISAKMP;
    } else if (ctx.KERBEROS() != null) {
      return NamedPort.KERBEROS;
    } else if (ctx.KLOGIN() != null) {
      return NamedPort.KLOGIN;
    } else if (ctx.KSHELL() != null) {
      return NamedPort.KSHELL;
    } else if (ctx.LDAP() != null) {
      return NamedPort.LDAP;
    } else if (ctx.LDAPS() != null) {
      return NamedPort.LDAPS;
    } else if (ctx.LDP() != null) {
      return NamedPort.LDP;
    } else if (ctx.LPD() != null) {
      return NamedPort.LPD;
    } else if (ctx.LOGIN() != null) {
      return NamedPort.LOGINtcp_OR_WHOudp;
    } else if (ctx.LOTUSNOTES() != null) {
      return NamedPort.LOTUSNOTES;
    } else if (ctx.MICROSOFT_DS() != null) {
      return NamedPort.MICROSOFT_DS;
    } else if (ctx.MLAG() != null) {
      return NamedPort.MLAG;
    } else if (ctx.MOBILE_IP() != null) {
      return NamedPort.MOBILE_IP_AGENT;
    } else if (ctx.MSRPC() != null) {
      return NamedPort.MSRPC;
    } else if (ctx.NAMESERVER() != null) {
      return NamedPort.NAMESERVER;
    } else if (ctx.NETBIOS_DGM() != null) {
      return NamedPort.NETBIOS_DGM;
    } else if (ctx.NETBIOS_NS() != null) {
      return NamedPort.NETBIOS_NS;
    } else if (ctx.NETBIOS_SS() != null) {
      return NamedPort.NETBIOS_SSN;
    } else if (ctx.NETBIOS_SSN() != null) {
      return NamedPort.NETBIOS_SSN;
    } else if (ctx.NNTP() != null) {
      return NamedPort.NNTP;
    } else if (ctx.NON500_ISAKMP() != null) {
      return NamedPort.NON500_ISAKMP;
    } else if (ctx.NTP() != null) {
      return NamedPort.NTP;
    } else if (ctx.PCANYWHERE_DATA() != null) {
      return NamedPort.PCANYWHERE_DATA;
    } else if (ctx.PCANYWHERE_STATUS() != null) {
      return NamedPort.PCANYWHERE_STATUS;
    } else if (ctx.PIM_AUTO_RP() != null) {
      return NamedPort.PIM_AUTO_RP;
    } else if (ctx.POP2() != null) {
      return NamedPort.POP2;
    } else if (ctx.POP3() != null) {
      return NamedPort.POP3;
    } else if (ctx.PPTP() != null) {
      return NamedPort.PPTP;
    } else if (ctx.RADIUS() != null) {
      return NamedPort.RADIUS_CISCO;
    } else if (ctx.RADIUS_ACCT() != null) {
      return NamedPort.RADIUS_ACCT_CISCO;
    } else if (ctx.RIP() != null) {
      return NamedPort.RIP;
    } else if (ctx.SECUREID_UDP() != null) {
      return NamedPort.SECUREID_UDP;
    } else if (ctx.SMTP() != null) {
      return NamedPort.SMTP;
    } else if (ctx.SNMP() != null) {
      return NamedPort.SNMP;
    } else if (ctx.SNMP_TRAP() != null) {
      return NamedPort.SNMPTRAP;
    } else if (ctx.SNMPTRAP() != null) {
      return NamedPort.SNMPTRAP;
    } else if (ctx.SQLNET() != null) {
      return NamedPort.SQLNET;
    } else if (ctx.SSH() != null) {
      return NamedPort.SSH;
    } else if (ctx.SUNRPC() != null) {
      return NamedPort.SUNRPC;
    } else if (ctx.SYSLOG() != null) {
      return NamedPort.CMDtcp_OR_SYSLOGudp;
    } else if (ctx.TACACS() != null) {
      return NamedPort.TACACS;
    } else if (ctx.TACACS_DS() != null) {
      return NamedPort.TACACS_DS;
    } else if (ctx.TALK() != null) {
      return NamedPort.TALK;
    } else if (ctx.TELNET() != null) {
      return NamedPort.TELNET;
    } else if (ctx.TFTP() != null) {
      return NamedPort.TFTP;
    } else if (ctx.TIME() != null) {
      return NamedPort.TIME;
    } else if (ctx.UUCP() != null) {
      return NamedPort.UUCP;
    } else if (ctx.WHO() != null) {
      return NamedPort.LOGINtcp_OR_WHOudp;
    } else if (ctx.WHOIS() != null) {
      return NamedPort.WHOIS;
    } else if (ctx.WWW() != null) {
      return NamedPort.HTTP;
    } else if (ctx.XDMCP() != null) {
      return NamedPort.XDMCP;
    } else {
      throw convError(NamedPort.class, ctx);
    }
  }

  private OriginExpr toOriginExpr(Origin_expr_literalContext ctx) {
    OriginType originType;
    Integer asNum = null;
    LiteralOrigin originExpr;
    if (ctx.IGP() != null) {
      originType = OriginType.IGP;
    } else if (ctx.INCOMPLETE() != null) {
      originType = OriginType.INCOMPLETE;
    } else if (ctx.as != null) {
      asNum = toInteger(ctx.as);
      originType = OriginType.IGP;
    } else {
      throw convError(OriginExpr.class, ctx);
    }
    originExpr = new LiteralOrigin(originType, asNum);
    return originExpr;
  }

  private OriginExpr toOriginExpr(Origin_exprContext ctx) {
    if (ctx.origin_expr_literal() != null) {
      return toOriginExpr(ctx.origin_expr_literal());
    } else if (ctx.RP_VARIABLE() != null) {
      return new VarOrigin(ctx.RP_VARIABLE().getText());
    } else {
      throw convError(OriginExpr.class, ctx);
    }
  }

  private OspfMetricType toOspfMetricType(Rp_ospf_metric_typeContext ctx) {
    if (ctx.TYPE_1() != null) {
      return OspfMetricType.E1;
    } else if (ctx.TYPE_2() != null) {
      return OspfMetricType.E2;
    } else {
      throw convError(OspfMetricType.class, ctx);
    }
  }

  private List<SubRange> toPortRanges(Port_specifierContext ps) {
    List<SubRange> ranges = new ArrayList<>();
    if (ps.EQ() != null) {
      for (PortContext pc : ps.args) {
        int port = getPortNumber(pc);
        ranges.add(new SubRange(port, port));
      }
    } else if (ps.GT() != null) {
      int port = getPortNumber(ps.arg);
      ranges.add(new SubRange(port + 1, 65535));
    } else if (ps.NEQ() != null) {
      int port = getPortNumber(ps.arg);
      SubRange beforeRange = new SubRange(0, port - 1);
      SubRange afterRange = new SubRange(port + 1, 65535);
      ranges.add(beforeRange);
      ranges.add(afterRange);
    } else if (ps.LT() != null) {
      int port = getPortNumber(ps.arg);
      ranges.add(new SubRange(0, port - 1));
    } else if (ps.RANGE() != null) {
      int lowPort = getPortNumber(ps.arg1);
      int highPort = getPortNumber(ps.arg2);
      ranges.add(new SubRange(lowPort, highPort));
    } else {
      throw convError(List.class, ps);
    }
    return ranges;
  }

  private RoutePolicyBoolean toRoutePolicyBoolean(Boolean_and_rp_stanzaContext ctx) {
    if (ctx.AND() == null) {
      return toRoutePolicyBoolean(ctx.boolean_not_rp_stanza());
    } else {
      return new RoutePolicyBooleanAnd(
          toRoutePolicyBoolean(ctx.boolean_and_rp_stanza()),
          toRoutePolicyBoolean(ctx.boolean_not_rp_stanza()));
    }
  }

  private RoutePolicyBoolean toRoutePolicyBoolean(Boolean_apply_rp_stanzaContext ctx) {
    return new RoutePolicyBooleanApply(ctx.name.getText());
  }

  private RoutePolicyBoolean toRoutePolicyBoolean(Boolean_as_path_in_rp_stanzaContext ctx) {
    AsPathSetExpr asPathSetExpr = toAsPathSetExpr(ctx.expr);
    int expressionLine = ctx.expr.getStart().getLine();
    return new RoutePolicyBooleanAsPathIn(asPathSetExpr, expressionLine);
  }

  private RoutePolicyBoolean toRoutePolicyBoolean(Boolean_as_path_is_local_rp_stanzaContext ctx) {
    return new RoutePolicyBooleanAsPathIsLocal();
  }

  private RoutePolicyBoolean toRoutePolicyBoolean(
      Boolean_as_path_neighbor_is_rp_stanzaContext ctx) {
    List<SubRangeExpr> range =
        ctx.as_range_expr()
            .subranges
            .stream()
            .map(sr -> toSubRangeExpr(sr))
            .collect(Collectors.toList());
    boolean exact = ctx.as_range_expr().EXACT() != null;
    return new RoutePolicyBooleanAsPathNeighborIs(range, exact);
  }

  private RoutePolicyBoolean toRoutePolicyBoolean(
      Boolean_as_path_originates_from_rp_stanzaContext ctx) {
    List<SubRangeExpr> range =
        ctx.as_range_expr()
            .subranges
            .stream()
            .map(sr -> toSubRangeExpr(sr))
            .collect(Collectors.toList());
    boolean exact = ctx.as_range_expr().EXACT() != null;
    return new RoutePolicyBooleanAsPathOriginatesFrom(range, exact);
  }

  private RoutePolicyBoolean toRoutePolicyBoolean(
      Boolean_as_path_passes_through_rp_stanzaContext ctx) {
    List<SubRangeExpr> range =
        ctx.as_range_expr()
            .subranges
            .stream()
            .map(sr -> toSubRangeExpr(sr))
            .collect(Collectors.toList());
    boolean exact = ctx.as_range_expr().EXACT() != null;
    return new RoutePolicyBooleanAsPathPassesThrough(range, exact);
  }

  private RoutePolicyBoolean toRoutePolicyBoolean(
      Boolean_community_matches_any_rp_stanzaContext ctx) {
    RoutePolicyCommunitySet communitySet = toRoutePolicyCommunitySet(ctx.rp_community_set());
    return new RoutePolicyBooleanCommunityMatchesAny(communitySet);
  }

  private RoutePolicyBoolean toRoutePolicyBoolean(
      Boolean_community_matches_every_rp_stanzaContext ctx) {
    RoutePolicyCommunitySet communitySet = toRoutePolicyCommunitySet(ctx.rp_community_set());
    return new RoutePolicyBooleanCommunityMatchesEvery(communitySet);
  }

  private RoutePolicyBoolean toRoutePolicyBoolean(Boolean_destination_rp_stanzaContext ctx) {
    RoutePolicyPrefixSet prefixSet = toRoutePolicyPrefixSet(ctx.rp_prefix_set());
    return new RoutePolicyBooleanDestination(prefixSet);
  }

  private RoutePolicyBoolean toRoutePolicyBoolean(Boolean_local_preference_rp_stanzaContext ctx) {
    IntComparator cmp = toIntComparator(ctx.int_comp());
    IntExpr rhs = toCommonIntExpr(ctx.rhs);
    return new RoutePolicyBooleanLocalPreference(cmp, rhs);
  }

  private RoutePolicyBoolean toRoutePolicyBoolean(Boolean_med_rp_stanzaContext ctx) {
    IntComparator cmp = toIntComparator(ctx.int_comp());
    IntExpr rhs = toCommonIntExpr(ctx.rhs);
    return new RoutePolicyBooleanMed(cmp, rhs);
  }

  private RoutePolicyBoolean toRoutePolicyBoolean(Boolean_next_hop_in_rp_stanzaContext ctx) {
    RoutePolicyPrefixSet prefixSet = toRoutePolicyPrefixSet(ctx.rp_prefix_set());
    return new RoutePolicyBooleanNextHopIn(prefixSet);
  }

  private RoutePolicyBoolean toRoutePolicyBoolean(Boolean_not_rp_stanzaContext ctx) {
    if (ctx.NOT() == null) {
      return toRoutePolicyBoolean(ctx.boolean_simple_rp_stanza());
    } else {
      return new RoutePolicyBooleanNot(toRoutePolicyBoolean(ctx.boolean_simple_rp_stanza()));
    }
  }

  private RoutePolicyBoolean toRoutePolicyBoolean(Boolean_rib_has_route_rp_stanzaContext ctx) {
    return new RoutePolicyBooleanRibHasRoute(toRoutePolicyPrefixSet(ctx.rp_prefix_set()));
  }

  private RoutePolicyBoolean toRoutePolicyBoolean(Boolean_route_type_is_rp_stanzaContext ctx) {
    RouteTypeExpr type = toRouteType(ctx.type);
    return new RoutePolicyBooleanRouteTypeIs(type);
  }

  private RoutePolicyBoolean toRoutePolicyBoolean(Boolean_rp_stanzaContext ctx) {
    if (ctx.OR() == null) {
      return toRoutePolicyBoolean(ctx.boolean_and_rp_stanza());
    } else {
      return new RoutePolicyBooleanOr(
          toRoutePolicyBoolean(ctx.boolean_rp_stanza()),
          toRoutePolicyBoolean(ctx.boolean_and_rp_stanza()));
    }
  }

  private RoutePolicyBoolean toRoutePolicyBoolean(Boolean_simple_rp_stanzaContext ctx) {
    Boolean_rp_stanzaContext bctx = ctx.boolean_rp_stanza();
    if (bctx != null) {
      return toRoutePolicyBoolean(bctx);
    }

    Boolean_apply_rp_stanzaContext actx = ctx.boolean_apply_rp_stanza();
    if (actx != null) {
      return toRoutePolicyBoolean(actx);
    }

    Boolean_as_path_in_rp_stanzaContext aictx = ctx.boolean_as_path_in_rp_stanza();
    if (aictx != null) {
      return toRoutePolicyBoolean(aictx);
    }

    Boolean_as_path_is_local_rp_stanzaContext alctx = ctx.boolean_as_path_is_local_rp_stanza();
    if (alctx != null) {
      return toRoutePolicyBoolean(alctx);
    }

    Boolean_as_path_neighbor_is_rp_stanzaContext anctx =
        ctx.boolean_as_path_neighbor_is_rp_stanza();
    if (anctx != null) {
      return toRoutePolicyBoolean(anctx);
    }

    Boolean_as_path_originates_from_rp_stanzaContext aoctx =
        ctx.boolean_as_path_originates_from_rp_stanza();
    if (aoctx != null) {
      return toRoutePolicyBoolean(aoctx);
    }

    Boolean_as_path_passes_through_rp_stanzaContext apctx =
        ctx.boolean_as_path_passes_through_rp_stanza();
    if (apctx != null) {
      return toRoutePolicyBoolean(apctx);
    }

    Boolean_community_matches_any_rp_stanzaContext cmactx =
        ctx.boolean_community_matches_any_rp_stanza();
    if (cmactx != null) {
      return toRoutePolicyBoolean(cmactx);
    }

    Boolean_community_matches_every_rp_stanzaContext cmectx =
        ctx.boolean_community_matches_every_rp_stanza();
    if (cmectx != null) {
      return toRoutePolicyBoolean(cmectx);
    }

    Boolean_destination_rp_stanzaContext dctx = ctx.boolean_destination_rp_stanza();
    if (dctx != null) {
      return toRoutePolicyBoolean(dctx);
    }

    Boolean_local_preference_rp_stanzaContext lctx = ctx.boolean_local_preference_rp_stanza();
    if (lctx != null) {
      return toRoutePolicyBoolean(lctx);
    }

    Boolean_med_rp_stanzaContext mctx = ctx.boolean_med_rp_stanza();
    if (mctx != null) {
      return toRoutePolicyBoolean(mctx);
    }

    Boolean_next_hop_in_rp_stanzaContext nctx = ctx.boolean_next_hop_in_rp_stanza();
    if (nctx != null) {
      return toRoutePolicyBoolean(nctx);
    }

    Boolean_rib_has_route_rp_stanzaContext ribctx = ctx.boolean_rib_has_route_rp_stanza();
    if (ribctx != null) {
      return toRoutePolicyBoolean(ribctx);
    }

    Boolean_route_type_is_rp_stanzaContext routectx = ctx.boolean_route_type_is_rp_stanza();
    if (routectx != null) {
      return toRoutePolicyBoolean(routectx);
    }

    Boolean_tag_is_rp_stanzaContext tctx = ctx.boolean_tag_is_rp_stanza();
    if (tctx != null) {
      return toRoutePolicyBoolean(tctx);
    }

    throw convError(RoutePolicyBoolean.class, ctx);
  }

  private RoutePolicyBoolean toRoutePolicyBoolean(Boolean_tag_is_rp_stanzaContext ctx) {
    IntComparator cmp = toIntComparator(ctx.int_comp());
    IntExpr rhs = toTagIntExpr(ctx.int_expr());
    return new RoutePolicyBooleanTagIs(cmp, rhs);
  }

  private RoutePolicyCommunitySet toRoutePolicyCommunitySet(Rp_community_setContext ctx) {
    if (ctx.name != null) {
      // named
      return new RoutePolicyCommunitySetName(ctx.name.getText());
    } else {
      // inline
      return new RoutePolicyCommunitySetInline(
          ctx.elems
              .stream()
              .map(elem -> toCommunitySetElemExpr(elem))
              .collect(Collectors.toList()));
    }
  }

  private RoutePolicyElseBlock toRoutePolicyElseBlock(Else_rp_stanzaContext ctx) {
    List<RoutePolicyStatement> stmts = toRoutePolicyStatementList(ctx.rp_stanza());
    return new RoutePolicyElseBlock(stmts);
  }

  private RoutePolicyElseIfBlock toRoutePolicyElseIfBlock(Elseif_rp_stanzaContext ctx) {
    RoutePolicyBoolean b = toRoutePolicyBoolean(ctx.boolean_rp_stanza());
    List<RoutePolicyStatement> stmts = toRoutePolicyStatementList(ctx.rp_stanza());
    return new RoutePolicyElseIfBlock(b, stmts);
  }

  private RoutePolicyPrefixSet toRoutePolicyPrefixSet(Rp_prefix_setContext ctx) {
    if (ctx.name != null) {
      // named
      String name = ctx.name.getText();
      int expressionLine = ctx.name.getStart().getLine();
      _configuration.referenceStructure(PREFIX_SET, name, ROUTE_POLICY_PREFIX_SET, expressionLine);
      return new RoutePolicyPrefixSetName(name, expressionLine);
    } else {
      // inline
      PrefixSpace prefixSpace = new PrefixSpace();
      Prefix6Space prefix6Space = new Prefix6Space();
      boolean ipv6 = false;
      for (Prefix_set_elemContext pctxt : ctx.elems) {
        int lower;
        int upper;
        Prefix prefix = null;
        Prefix6 prefix6 = null;
        if (pctxt.prefix != null) {
          prefix = Prefix.parse(pctxt.prefix.getText());
          lower = prefix.getPrefixLength();
          upper = Prefix.MAX_PREFIX_LENGTH;
        } else if (pctxt.ipa != null) {
          prefix = new Prefix(toIp(pctxt.ipa), Prefix.MAX_PREFIX_LENGTH);
          lower = prefix.getPrefixLength();
          upper = Prefix.MAX_PREFIX_LENGTH;
        } else if (pctxt.ipv6a != null) {
          prefix6 = new Prefix6(toIp6(pctxt.ipv6a), Prefix6.MAX_PREFIX_LENGTH);
          lower = prefix6.getPrefixLength();
          upper = Prefix6.MAX_PREFIX_LENGTH;
        } else if (pctxt.ipv6_prefix != null) {
          prefix6 = new Prefix6(pctxt.ipv6_prefix.getText());
          lower = prefix6.getPrefixLength();
          upper = Prefix6.MAX_PREFIX_LENGTH;
        } else {
          throw new BatfishException("Unhandled alternative");
        }
        if (pctxt.minpl != null) {
          lower = toInteger(pctxt.minpl);
        }
        if (pctxt.maxpl != null) {
          upper = toInteger(pctxt.maxpl);
        }
        if (pctxt.eqpl != null) {
          lower = toInteger(pctxt.eqpl);
          upper = lower;
        }
        if (prefix != null) {
          prefixSpace.addPrefixRange(new PrefixRange(prefix, new SubRange(lower, upper)));
        } else {
          prefix6Space.addPrefix6Range(new Prefix6Range(prefix6, new SubRange(lower, upper)));
          ipv6 = true;
        }
      }
      if (ipv6) {
        return new RoutePolicyInlinePrefix6Set(prefix6Space);
      } else {
        return new RoutePolicyInlinePrefixSet(prefixSpace);
      }
    }
  }

  private RoutePolicyApplyStatement toRoutePolicyStatement(Apply_rp_stanzaContext ctx) {
    return new RoutePolicyApplyStatement(ctx.name.getText());
  }

  private RoutePolicyStatement toRoutePolicyStatement(Delete_rp_stanzaContext ctx) {
    if (ctx.ALL() != null) {
      return new RoutePolicyDeleteAllStatement();
    } else {
      boolean negated = (ctx.NOT() != null);
      return new RoutePolicyDeleteCommunityStatement(
          negated, toRoutePolicyCommunitySet(ctx.rp_community_set()));
    }
  }

  private RoutePolicyDispositionStatement toRoutePolicyStatement(Disposition_rp_stanzaContext ctx) {
    RoutePolicyDispositionType t = null;
    if (ctx.DONE() != null) {
      t = RoutePolicyDispositionType.DONE;
    } else if (ctx.DROP() != null) {
      t = RoutePolicyDispositionType.DROP;
    } else if (ctx.PASS() != null) {
      t = RoutePolicyDispositionType.PASS;
    }
    return new RoutePolicyDispositionStatement(t);
  }

  private RoutePolicyStatement toRoutePolicyStatement(Hash_commentContext ctx) {
    String text = ctx.RAW_TEXT().getText();
    return new RoutePolicyComment(text);
  }

  private RoutePolicyIfStatement toRoutePolicyStatement(If_rp_stanzaContext ctx) {
    RoutePolicyBoolean b = toRoutePolicyBoolean(ctx.boolean_rp_stanza());
    List<RoutePolicyStatement> stmts = toRoutePolicyStatementList(ctx.rp_stanza());
    List<RoutePolicyElseIfBlock> elseIfs = new ArrayList<>();
    for (Elseif_rp_stanzaContext ectxt : ctx.elseif_rp_stanza()) {
      elseIfs.add(toRoutePolicyElseIfBlock(ectxt));
    }
    RoutePolicyElseBlock els = null;
    Else_rp_stanzaContext elctxt = ctx.else_rp_stanza();
    if (elctxt != null) {
      els = toRoutePolicyElseBlock(elctxt);
    }
    return new RoutePolicyIfStatement(b, stmts, elseIfs, els);
  }

  private RoutePolicyStatement toRoutePolicyStatement(Prepend_as_path_rp_stanzaContext ctx) {
    AsExpr expr = toAsExpr(ctx.as);
    IntExpr number = null;
    if (ctx.number != null) {
      number = toIntExpr(ctx.number);
    }
    return new RoutePolicyPrependAsPath(expr, number);
  }

  private RoutePolicyStatement toRoutePolicyStatement(Rp_stanzaContext ctx) {
    Apply_rp_stanzaContext actx = ctx.apply_rp_stanza();
    if (actx != null) {
      return toRoutePolicyStatement(actx);
    }

    Delete_rp_stanzaContext dectx = ctx.delete_rp_stanza();
    if (dectx != null) {
      return toRoutePolicyStatement(dectx);
    }

    Disposition_rp_stanzaContext dictx = ctx.disposition_rp_stanza();
    if (dictx != null) {
      return toRoutePolicyStatement(dictx);
    }

    Hash_commentContext hctx = ctx.hash_comment();
    if (hctx != null) {
      return toRoutePolicyStatement(hctx);
    }

    If_rp_stanzaContext ictx = ctx.if_rp_stanza();
    if (ictx != null) {
      return toRoutePolicyStatement(ictx);
    }

    Set_rp_stanzaContext sctx = ctx.set_rp_stanza();
    if (sctx != null) {
      return toRoutePolicyStatement(sctx);
    }

    throw convError(RoutePolicyStatement.class, ctx);
  }

  private RoutePolicyStatement toRoutePolicyStatement(Set_community_rp_stanzaContext ctx) {
    RoutePolicyCommunitySet cset = toRoutePolicyCommunitySet(ctx.rp_community_set());
    boolean additive = (ctx.ADDITIVE() != null);
    return new RoutePolicySetCommunity(cset, additive);
  }

  private RoutePolicyStatement toRoutePolicyStatement(Set_isis_metric_rp_stanzaContext ctx) {
    LongExpr metric = toCommonLongExpr(ctx.int_expr());
    return new RoutePolicySetIsisMetric(metric);
  }

  private RoutePolicyStatement toRoutePolicyStatement(Set_level_rp_stanzaContext ctx) {
    return new RoutePolicySetLevel(toIsisLevelExpr(ctx.isis_level_expr()));
  }

  private RoutePolicyStatement toRoutePolicyStatement(Set_local_preference_rp_stanzaContext ctx) {
    return new RoutePolicySetLocalPref(toLocalPreferenceIntExpr(ctx.pref));
  }

  private RoutePolicyStatement toRoutePolicyStatement(Set_med_rp_stanzaContext ctx) {
    return new RoutePolicySetMed(toMetricLongExpr(ctx.med));
  }

  private RoutePolicyStatement toRoutePolicyStatement(Set_metric_type_rp_stanzaContext ctx) {
    Rp_metric_typeContext t = ctx.type;
    if (t.rp_ospf_metric_type() != null) {
      return new RoutePolicySetOspfMetricType(toOspfMetricType(t.rp_ospf_metric_type()));
    } else if (t.rp_isis_metric_type() != null) {
      return new RoutePolicySetIsisMetricType(toIsisMetricType(t.rp_isis_metric_type()));
    } else if (t.RP_VARIABLE() != null) {
      return new RoutePolicySetVarMetricType(t.RP_VARIABLE().getText());
    } else {
      throw convError(RoutePolicyStatement.class, ctx);
    }
  }

  private RoutePolicyStatement toRoutePolicyStatement(Set_next_hop_rp_stanzaContext ctx) {
    RoutePolicyNextHop hop = null;
    if (ctx.IP_ADDRESS() != null) {
      hop = new RoutePolicyNextHopIp(toIp(ctx.IP_ADDRESS()));
    } else if (ctx.IPV6_ADDRESS() != null) {
      hop = new RoutePolicyNextHopIP6(toIp6(ctx.IPV6_ADDRESS()));
    } else if (ctx.PEER_ADDRESS() != null) {
      hop = new RoutePolicyNextHopPeerAddress();
    } else if (ctx.SELF() != null) {
      hop = new RoutePolicyNextHopSelf();
    }
    boolean destVrf = (ctx.DESTINATION_VRF() != null);
    return new RoutePolicySetNextHop(hop, destVrf);
  }

  private RoutePolicyStatement toRoutePolicyStatement(Set_origin_rp_stanzaContext ctx) {
    OriginExpr origin = toOriginExpr(ctx.origin_expr());
    return new RoutePolicySetOrigin(origin);
  }

  private RoutePolicyStatement toRoutePolicyStatement(Set_rp_stanzaContext ctx) {
    Prepend_as_path_rp_stanzaContext pasctx = ctx.prepend_as_path_rp_stanza();
    if (pasctx != null) {
      return toRoutePolicyStatement(pasctx);
    }

    Set_community_rp_stanzaContext cctx = ctx.set_community_rp_stanza();
    if (cctx != null) {
      return toRoutePolicyStatement(cctx);
    }

    Set_isis_metric_rp_stanzaContext ictx = ctx.set_isis_metric_rp_stanza();
    if (ictx != null) {
      return toRoutePolicyStatement(ictx);
    }

    Set_level_rp_stanzaContext lctx = ctx.set_level_rp_stanza();
    if (lctx != null) {
      return toRoutePolicyStatement(lctx);
    }

    Set_local_preference_rp_stanzaContext lpctx = ctx.set_local_preference_rp_stanza();
    if (lpctx != null) {
      return toRoutePolicyStatement(lpctx);
    }

    Set_med_rp_stanzaContext medctx = ctx.set_med_rp_stanza();
    if (medctx != null) {
      return toRoutePolicyStatement(medctx);
    }

    Set_metric_type_rp_stanzaContext mctx = ctx.set_metric_type_rp_stanza();
    if (mctx != null) {
      return toRoutePolicyStatement(mctx);
    }

    Set_next_hop_rp_stanzaContext nhctx = ctx.set_next_hop_rp_stanza();
    if (nhctx != null) {
      return toRoutePolicyStatement(nhctx);
    }

    Set_origin_rp_stanzaContext octx = ctx.set_origin_rp_stanza();
    if (octx != null) {
      return toRoutePolicyStatement(octx);
    }

    Set_tag_rp_stanzaContext tctx = ctx.set_tag_rp_stanza();
    if (tctx != null) {
      return toRoutePolicyStatement(tctx);
    }

    Set_weight_rp_stanzaContext wctx = ctx.set_weight_rp_stanza();
    if (wctx != null) {
      return toRoutePolicyStatement(wctx);
    }

    throw convError(RoutePolicyStatement.class, ctx);
  }

  private RoutePolicyStatement toRoutePolicyStatement(Set_tag_rp_stanzaContext ctx) {
    IntExpr tag = toTagIntExpr(ctx.tag);
    return new RoutePolicySetTag(tag);
  }

  private RoutePolicyStatement toRoutePolicyStatement(Set_weight_rp_stanzaContext wctx) {
    IntExpr weight = toCommonIntExpr(wctx.weight);
    return new RoutePolicySetWeight(weight);
  }

  private List<RoutePolicyStatement> toRoutePolicyStatementList(List<Rp_stanzaContext> ctxts) {
    List<RoutePolicyStatement> stmts = new ArrayList<>();
    for (Rp_stanzaContext ctxt : ctxts) {
      RoutePolicyStatement stmt = toRoutePolicyStatement(ctxt);
      if (stmt != null) {
        stmts.add(stmt);
      }
    }
    return stmts;
  }

  private RouteTypeExpr toRouteType(Rp_route_typeContext ctx) {
    if (ctx.INTERAREA() != null) {
      return new LiteralRouteType(RouteType.INTERAREA);
    } else if (ctx.INTERNAL() != null) {
      return new LiteralRouteType(RouteType.INTERNAL);
    } else if (ctx.LEVEL_1() != null) {
      return new LiteralRouteType(RouteType.LEVEL_1);
    } else if (ctx.LEVEL_1_2() != null) {
      return new LiteralRouteType(RouteType.INTERAREA); // not a typo
    } else if (ctx.LEVEL_2() != null) {
      return new LiteralRouteType(RouteType.LEVEL_2);
    } else if (ctx.LOCAL() != null) {
      return new LiteralRouteType(RouteType.LOCAL);
    } else if (ctx.OSPF_EXTERNAL_TYPE_1() != null) {
      return new LiteralRouteType(RouteType.OSPF_EXTERNAL_TYPE_1);
    } else if (ctx.OSPF_EXTERNAL_TYPE_2() != null) {
      return new LiteralRouteType(RouteType.OSPF_EXTERNAL_TYPE_2);
    } else if (ctx.OSPF_INTER_AREA() != null) {
      return new LiteralRouteType(RouteType.OSPF_INTER_AREA);
    } else if (ctx.OSPF_INTRA_AREA() != null) {
      return new LiteralRouteType(RouteType.OSPF_INTRA_AREA);
    } else if (ctx.OSPF_NSSA_TYPE_1() != null) {
      return new LiteralRouteType(RouteType.OSPF_NSSA_TYPE_1);
    } else if (ctx.OSPF_NSSA_TYPE_2() != null) {
      return new LiteralRouteType(RouteType.OSPF_NSSA_TYPE_2);
    } else if (ctx.RP_VARIABLE() != null) {
      return new VarRouteType(ctx.RP_VARIABLE().getText());
    } else if (ctx.TYPE_1() != null) {
      return new LiteralRouteType(RouteType.TYPE_1);
    } else if (ctx.TYPE_2() != null) {
      return new LiteralRouteType(RouteType.TYPE_2);
    } else {
      throw convError(RouteTypeExpr.class, ctx);
    }
  }

  private SubRangeExpr toSubRangeExpr(Rp_subrangeContext ctx) {
    IntExpr first = toCommonIntExpr(ctx.first);
    IntExpr last = first;
    if (ctx.last != null) {
      last = toCommonIntExpr(ctx.first);
    }
    return new SubRangeExpr(first, last);
  }

  private IntExpr toTagIntExpr(Int_exprContext ctx) {
    if (ctx.DEC() != null && ctx.DASH() == null && ctx.PLUS() == null) {
      int val = toInteger(ctx.DEC());
      return new LiteralInt(val);
    } else if (ctx.RP_VARIABLE() != null) {
      String var = ctx.RP_VARIABLE().getText();
      return new VarInt(var);
    } else {
      throw convError(IntExpr.class, ctx);
    }
  }

  private void warnObjectGroupRedefinition(String name) {
    _w.redFlag("Object group defined multiple times: '" + name + "'");
  }

  @Override
  public void visitErrorNode(ErrorNode errorNode) {
    Token token = errorNode.getSymbol();
    String lineText = errorNode.getText().replace("\n", "").replace("\r", "").trim();
    int line = token.getLine();
    String msg = String.format("Unrecognized Line: %d: %s", line, lineText);
    if (_unrecognizedAsRedFlag) {
      _w.redFlag(msg + " SUBSEQUENT LINES MAY NOT BE PROCESSED CORRECTLY");
      _configuration.setUnrecognized(true);
    } else {
      _parser.getErrors().add(msg);
    }
  }
}<|MERGE_RESOLUTION|>--- conflicted
+++ resolved
@@ -2210,15 +2210,11 @@
 
   @Override
   public void exitOgn_group_object(Ogn_group_objectContext ctx) {
-<<<<<<< HEAD
     String name = ctx.name.getText();
     int line = ctx.name.start.getLine();
     _currentNetworkObjectGroup.getLines().add(new IpSpaceReference(name));
     _configuration.referenceStructure(
         NETWORK_OBJECT_GROUP, name, NETWORK_OBJECT_GROUP_GROUP_OBJECT, line);
-=======
-    _w.redFlag("Unimplemented object-group network line: " + getFullText(ctx));
->>>>>>> 2232405b
   }
 
   @Override
