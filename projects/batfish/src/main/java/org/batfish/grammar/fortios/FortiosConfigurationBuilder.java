package org.batfish.grammar.fortios;

import static org.batfish.grammar.fortios.FortiosLexer.UNQUOTED_WORD_CHARS;

import com.google.common.annotations.VisibleForTesting;
import com.google.common.collect.ImmutableMap;
import com.google.common.collect.ImmutableSet;
import com.google.common.collect.Range;
import com.google.common.primitives.Ints;
import com.google.common.primitives.Longs;
import java.util.Collection;
import java.util.HashMap;
import java.util.Map;
import java.util.Optional;
import java.util.Set;
import java.util.function.Function;
import java.util.function.Predicate;
import java.util.regex.Pattern;
import java.util.stream.Collectors;
import javax.annotation.Nonnull;
import javax.annotation.Nullable;
import org.antlr.v4.runtime.ParserRuleContext;
import org.antlr.v4.runtime.Token;
import org.antlr.v4.runtime.tree.ErrorNode;
import org.antlr.v4.runtime.tree.TerminalNode;
import org.apache.commons.lang3.SerializationUtils;
import org.batfish.common.Warnings;
import org.batfish.common.Warnings.ParseWarning;
import org.batfish.datamodel.ConcreteInterfaceAddress;
import org.batfish.datamodel.IntegerSpace;
import org.batfish.datamodel.Ip;
import org.batfish.datamodel.Ip6;
import org.batfish.datamodel.IpWildcard;
import org.batfish.datamodel.LongSpace;
import org.batfish.datamodel.Prefix;
import org.batfish.grammar.BatfishCombinedParser;
import org.batfish.grammar.BatfishListener;
import org.batfish.grammar.UnrecognizedLineToken;
import org.batfish.grammar.fortios.FortiosParser.Address_nameContext;
import org.batfish.grammar.fortios.FortiosParser.Address_namesContext;
import org.batfish.grammar.fortios.FortiosParser.Address_typeContext;
import org.batfish.grammar.fortios.FortiosParser.Addrgrp_typeContext;
import org.batfish.grammar.fortios.FortiosParser.Allow_or_denyContext;
import org.batfish.grammar.fortios.FortiosParser.Bgp_asContext;
import org.batfish.grammar.fortios.FortiosParser.Bgp_neighbor_idContext;
import org.batfish.grammar.fortios.FortiosParser.Bgp_remote_asContext;
import org.batfish.grammar.fortios.FortiosParser.Cfa_editContext;
import org.batfish.grammar.fortios.FortiosParser.Cfa_renameContext;
import org.batfish.grammar.fortios.FortiosParser.Cfa_set_allow_routingContext;
import org.batfish.grammar.fortios.FortiosParser.Cfa_set_associated_interfaceContext;
import org.batfish.grammar.fortios.FortiosParser.Cfa_set_commentContext;
import org.batfish.grammar.fortios.FortiosParser.Cfa_set_end_ipContext;
import org.batfish.grammar.fortios.FortiosParser.Cfa_set_fabric_objectContext;
import org.batfish.grammar.fortios.FortiosParser.Cfa_set_interfaceContext;
import org.batfish.grammar.fortios.FortiosParser.Cfa_set_start_ipContext;
import org.batfish.grammar.fortios.FortiosParser.Cfa_set_subnetContext;
import org.batfish.grammar.fortios.FortiosParser.Cfa_set_typeContext;
import org.batfish.grammar.fortios.FortiosParser.Cfa_set_wildcardContext;
import org.batfish.grammar.fortios.FortiosParser.Cfaddrgrp_append_exclude_memberContext;
import org.batfish.grammar.fortios.FortiosParser.Cfaddrgrp_append_memberContext;
import org.batfish.grammar.fortios.FortiosParser.Cfaddrgrp_editContext;
import org.batfish.grammar.fortios.FortiosParser.Cfaddrgrp_set_commentContext;
import org.batfish.grammar.fortios.FortiosParser.Cfaddrgrp_set_excludeContext;
import org.batfish.grammar.fortios.FortiosParser.Cfaddrgrp_set_exclude_memberContext;
import org.batfish.grammar.fortios.FortiosParser.Cfaddrgrp_set_fabric_objectContext;
import org.batfish.grammar.fortios.FortiosParser.Cfaddrgrp_set_memberContext;
import org.batfish.grammar.fortios.FortiosParser.Cfaddrgrp_set_typeContext;
import org.batfish.grammar.fortios.FortiosParser.Cfp_append_dstaddrContext;
import org.batfish.grammar.fortios.FortiosParser.Cfp_append_dstintfContext;
import org.batfish.grammar.fortios.FortiosParser.Cfp_append_serviceContext;
import org.batfish.grammar.fortios.FortiosParser.Cfp_append_srcaddrContext;
import org.batfish.grammar.fortios.FortiosParser.Cfp_append_srcintfContext;
import org.batfish.grammar.fortios.FortiosParser.Cfp_editContext;
import org.batfish.grammar.fortios.FortiosParser.Cfp_set_actionContext;
import org.batfish.grammar.fortios.FortiosParser.Cfp_set_commentsContext;
import org.batfish.grammar.fortios.FortiosParser.Cfp_set_dstaddrContext;
import org.batfish.grammar.fortios.FortiosParser.Cfp_set_dstintfContext;
import org.batfish.grammar.fortios.FortiosParser.Cfp_set_nameContext;
import org.batfish.grammar.fortios.FortiosParser.Cfp_set_serviceContext;
import org.batfish.grammar.fortios.FortiosParser.Cfp_set_srcaddrContext;
import org.batfish.grammar.fortios.FortiosParser.Cfp_set_srcintfContext;
import org.batfish.grammar.fortios.FortiosParser.Cfp_set_statusContext;
import org.batfish.grammar.fortios.FortiosParser.Cfsc_editContext;
import org.batfish.grammar.fortios.FortiosParser.Cfsc_renameContext;
import org.batfish.grammar.fortios.FortiosParser.Cfsc_set_commentContext;
import org.batfish.grammar.fortios.FortiosParser.Cfsc_set_icmpcodeContext;
import org.batfish.grammar.fortios.FortiosParser.Cfsc_set_icmptypeContext;
import org.batfish.grammar.fortios.FortiosParser.Cfsc_set_protocolContext;
import org.batfish.grammar.fortios.FortiosParser.Cfsc_set_protocol_numberContext;
import org.batfish.grammar.fortios.FortiosParser.Cfsc_set_sctp_portrangeContext;
import org.batfish.grammar.fortios.FortiosParser.Cfsc_set_tcp_portrangeContext;
import org.batfish.grammar.fortios.FortiosParser.Cfsc_set_udp_portrangeContext;
import org.batfish.grammar.fortios.FortiosParser.Cfsg_append_memberContext;
import org.batfish.grammar.fortios.FortiosParser.Cfsg_editContext;
import org.batfish.grammar.fortios.FortiosParser.Cfsg_renameContext;
import org.batfish.grammar.fortios.FortiosParser.Cfsg_set_commentContext;
import org.batfish.grammar.fortios.FortiosParser.Cfsg_set_memberContext;
import org.batfish.grammar.fortios.FortiosParser.Cr_bgpContext;
import org.batfish.grammar.fortios.FortiosParser.Crb_set_asContext;
import org.batfish.grammar.fortios.FortiosParser.Crb_set_router_idContext;
import org.batfish.grammar.fortios.FortiosParser.Crbcn_editContext;
import org.batfish.grammar.fortios.FortiosParser.Crbcne_set_remote_asContext;
import org.batfish.grammar.fortios.FortiosParser.Crbcr_set_statusContext;
import org.batfish.grammar.fortios.FortiosParser.Crs_editContext;
import org.batfish.grammar.fortios.FortiosParser.Crs_set_deviceContext;
import org.batfish.grammar.fortios.FortiosParser.Crs_set_distanceContext;
import org.batfish.grammar.fortios.FortiosParser.Crs_set_dstContext;
import org.batfish.grammar.fortios.FortiosParser.Crs_set_gatewayContext;
import org.batfish.grammar.fortios.FortiosParser.Crs_set_sdwanContext;
import org.batfish.grammar.fortios.FortiosParser.Crs_set_statusContext;
import org.batfish.grammar.fortios.FortiosParser.Cs_replacemsgContext;
import org.batfish.grammar.fortios.FortiosParser.Csg_hostnameContext;
import org.batfish.grammar.fortios.FortiosParser.Csi_editContext;
import org.batfish.grammar.fortios.FortiosParser.Csi_set_aliasContext;
import org.batfish.grammar.fortios.FortiosParser.Csi_set_descriptionContext;
import org.batfish.grammar.fortios.FortiosParser.Csi_set_ipContext;
import org.batfish.grammar.fortios.FortiosParser.Csi_set_mtuContext;
import org.batfish.grammar.fortios.FortiosParser.Csi_set_mtu_overrideContext;
import org.batfish.grammar.fortios.FortiosParser.Csi_set_statusContext;
import org.batfish.grammar.fortios.FortiosParser.Csi_set_typeContext;
import org.batfish.grammar.fortios.FortiosParser.Csi_set_vdomContext;
import org.batfish.grammar.fortios.FortiosParser.Csi_set_vrfContext;
import org.batfish.grammar.fortios.FortiosParser.Csr_set_bufferContext;
import org.batfish.grammar.fortios.FortiosParser.Csr_unset_bufferContext;
import org.batfish.grammar.fortios.FortiosParser.Csz_append_interfaceContext;
import org.batfish.grammar.fortios.FortiosParser.Csz_editContext;
import org.batfish.grammar.fortios.FortiosParser.Csz_renameContext;
import org.batfish.grammar.fortios.FortiosParser.Csz_set_descriptionContext;
import org.batfish.grammar.fortios.FortiosParser.Csz_set_interfaceContext;
import org.batfish.grammar.fortios.FortiosParser.Csz_set_intrazoneContext;
import org.batfish.grammar.fortios.FortiosParser.Device_hostnameContext;
import org.batfish.grammar.fortios.FortiosParser.Double_quoted_stringContext;
import org.batfish.grammar.fortios.FortiosParser.Enable_or_disableContext;
import org.batfish.grammar.fortios.FortiosParser.Fortios_configurationContext;
import org.batfish.grammar.fortios.FortiosParser.Interface_aliasContext;
import org.batfish.grammar.fortios.FortiosParser.Interface_nameContext;
import org.batfish.grammar.fortios.FortiosParser.Interface_namesContext;
import org.batfish.grammar.fortios.FortiosParser.Interface_or_zone_nameContext;
import org.batfish.grammar.fortios.FortiosParser.Interface_or_zone_namesContext;
import org.batfish.grammar.fortios.FortiosParser.Interface_typeContext;
import org.batfish.grammar.fortios.FortiosParser.Ip_addressContext;
import org.batfish.grammar.fortios.FortiosParser.Ip_address_with_mask_or_prefixContext;
import org.batfish.grammar.fortios.FortiosParser.Ip_prefixContext;
import org.batfish.grammar.fortios.FortiosParser.Ip_protocol_numberContext;
import org.batfish.grammar.fortios.FortiosParser.Ip_wildcardContext;
import org.batfish.grammar.fortios.FortiosParser.Ipv6_addressContext;
import org.batfish.grammar.fortios.FortiosParser.MtuContext;
import org.batfish.grammar.fortios.FortiosParser.Policy_actionContext;
import org.batfish.grammar.fortios.FortiosParser.Policy_nameContext;
import org.batfish.grammar.fortios.FortiosParser.Policy_numberContext;
import org.batfish.grammar.fortios.FortiosParser.Policy_statusContext;
import org.batfish.grammar.fortios.FortiosParser.Port_rangeContext;
import org.batfish.grammar.fortios.FortiosParser.Replacemsg_major_typeContext;
import org.batfish.grammar.fortios.FortiosParser.Replacemsg_minor_typeContext;
import org.batfish.grammar.fortios.FortiosParser.Route_distanceContext;
import org.batfish.grammar.fortios.FortiosParser.Service_nameContext;
import org.batfish.grammar.fortios.FortiosParser.Service_namesContext;
import org.batfish.grammar.fortios.FortiosParser.Service_port_rangeContext;
import org.batfish.grammar.fortios.FortiosParser.Service_port_rangesContext;
import org.batfish.grammar.fortios.FortiosParser.Service_protocolContext;
import org.batfish.grammar.fortios.FortiosParser.Single_quoted_stringContext;
import org.batfish.grammar.fortios.FortiosParser.StrContext;
import org.batfish.grammar.fortios.FortiosParser.Subnet_maskContext;
import org.batfish.grammar.fortios.FortiosParser.Uint16Context;
import org.batfish.grammar.fortios.FortiosParser.Uint8Context;
import org.batfish.grammar.fortios.FortiosParser.Up_or_downContext;
import org.batfish.grammar.fortios.FortiosParser.VrfContext;
import org.batfish.grammar.fortios.FortiosParser.WordContext;
import org.batfish.grammar.fortios.FortiosParser.Zone_nameContext;
import org.batfish.representation.fortios.Address;
import org.batfish.representation.fortios.Addrgrp;
import org.batfish.representation.fortios.BatfishUUID;
import org.batfish.representation.fortios.BgpNeighbor;
import org.batfish.representation.fortios.FortiosConfiguration;
import org.batfish.representation.fortios.FortiosStructureType;
import org.batfish.representation.fortios.FortiosStructureUsage;
import org.batfish.representation.fortios.Interface;
import org.batfish.representation.fortios.Interface.Type;
import org.batfish.representation.fortios.Policy;
import org.batfish.representation.fortios.Policy.Action;
import org.batfish.representation.fortios.Policy.Status;
import org.batfish.representation.fortios.Replacemsg;
import org.batfish.representation.fortios.Service;
import org.batfish.representation.fortios.Service.Protocol;
import org.batfish.representation.fortios.ServiceGroup;
import org.batfish.representation.fortios.StaticRoute;
import org.batfish.representation.fortios.Zone;
import org.batfish.representation.fortios.Zone.IntrazoneAction;

/**
 * Given a parse tree, builds a {@link FortiosConfiguration} that has been prepopulated with
 * metadata and defaults by {@link FortiosPreprocessor}.
 */
public final class FortiosConfigurationBuilder extends FortiosParserBaseListener
    implements BatfishListener {

  public FortiosConfigurationBuilder(
      String text,
      FortiosCombinedParser parser,
      Warnings warnings,
      FortiosConfiguration configuration) {
    _text = text;
    _parser = parser;
    _w = warnings;
    _c = configuration;
  }

  /** Get a new, unique BatfishUUID. */
  public @Nonnull BatfishUUID getUUID() {
    return new BatfishUUID(_uuidSequenceNumber++);
  }

  @Override
  public String getInputText() {
    return _text;
  }

  @Override
  public BatfishCombinedParser<?, ?> getParser() {
    return _parser;
  }

  @Override
  public Warnings getWarnings() {
    return _w;
  }

  @Override
  public void exitFortios_configuration(Fortios_configurationContext ctx) {
    // After renaming is complete, generate object names from UUIDs
    for (Policy policy : _c.getPolicies().values()) {
      policy.setSrcAddr(toNames(policy.getSrcAddrUUIDs()));
      policy.setDstAddr(toNames(policy.getDstAddrUUIDs()));
      policy.setService(toNames(policy.getServiceUUIDs()));
      policy.setDstIntfZones(toNames(policy.getDstIntfZoneUUIDs()));
      policy.setSrcIntfZones(toNames(policy.getSrcIntfZoneUUIDs()));
    }

    for (ServiceGroup group : _c.getServiceGroups().values()) {
      group.setMember(toNames(group.getMemberUUIDs()));
    }

    for (Addrgrp group : _c.getAddrgrps().values()) {
      group.setExcludeMember(toNames(group.getExcludeMemberUUIDs()));
      group.setMember(toNames(group.getMemberUUIDs()));
    }
  }

  /**
   * Convert set of {@link BatfishUUID} to a set of {@link
   * org.batfish.representation.fortios.FortiosRenameableObject} names
   */
  private Set<String> toNames(Set<BatfishUUID> uuids) {
    return uuids.stream()
        .map(u -> _c.getRenameableObjects().get(u).getName())
        .collect(ImmutableSet.toImmutableSet());
  }

  @Override
  public void exitCsg_hostname(Csg_hostnameContext ctx) {
    toString(ctx, ctx.host).ifPresent(_c::setHostname);
  }

  @Override
  public void enterCs_replacemsg(Cs_replacemsgContext ctx) {
    String majorType = toString(ctx.major_type);
    Optional<String> maybeMinorType = toString(ctx, ctx.minor_type);
    if (!maybeMinorType.isPresent()) {
      _currentReplacemsg = new Replacemsg(); // dummy
      return;
    }
    _currentReplacemsg =
        _c.getReplacemsgs()
            .computeIfAbsent(majorType, n -> new HashMap<>())
            .computeIfAbsent(maybeMinorType.get(), n -> new Replacemsg());
  }

  @Override
  public void exitCs_replacemsg(Cs_replacemsgContext ctx) {
    _currentReplacemsg = null;
  }

  @Override
  public void exitCsr_set_buffer(Csr_set_bufferContext ctx) {
    _currentReplacemsg.setBuffer(toString(ctx.buffer));
  }

  @Override
  public void exitCsr_unset_buffer(Csr_unset_bufferContext ctx) {
    _currentReplacemsg.setBuffer(null);
  }

  @Override
  public void exitCfa_rename(Cfa_renameContext ctx) {
    Optional<String> currentNameOpt = toString(ctx, ctx.current_name);
    Optional<String> newNameOpt = toString(ctx, ctx.new_name);
    assert currentNameOpt.isPresent();
    assert newNameOpt.isPresent();

    String currentName = currentNameOpt.get();
    String newName = newNameOpt.get();
    if (!_c.getAddresses().containsKey(currentName)) {
      warnRenameNonExistent(ctx, currentName, FortiosStructureType.ADDRESS);
      return;
    }
    // TODO check addrgrp as well, once that exists
    if (_c.getAddresses().containsKey(newName)) {
      // TODO handle conflicting renames
      warnRenameConflict(ctx, currentName, newName, FortiosStructureType.ADDRESS);
      return;
    }
    // Rename refs / def
    _c.renameStructure(
        currentName,
        newName,
        FortiosStructureType.ADDRESS,
        ImmutableSet.of(FortiosStructureType.ADDRESS, FortiosStructureType.ADDRGRP));
    // Rename the object itself
    Address currentAddress = _c.getAddresses().remove(currentName);
    currentAddress.setName(newName);
    _c.getAddresses().put(newName, currentAddress);
    // Add the rename as part of the def
    _c.defineStructure(FortiosStructureType.ADDRESS, newName, ctx);
  }

  @Override
  public void enterCfa_edit(FortiosParser.Cfa_editContext ctx) {
    Optional<String> name = toString(ctx, ctx.address_name());
    Address existingAddress = name.map(_c.getAddresses()::get).orElse(null);
    if (existingAddress != null) {
      // Make a clone to edit
      _currentAddress = SerializationUtils.clone(existingAddress);
    } else {
      _currentAddress = new Address(toString(ctx.address_name().str()), getUUID());
    }
    _currentAddressNameValid = name.isPresent();
  }

  @Override
  public void exitCfa_edit(Cfa_editContext ctx) {
    // If edited address is valid, add/update the entry in VS addresses map.
    String invalidReason = addressValid(_currentAddress, _currentAddressNameValid);
    if (invalidReason == null) {
      _c.defineStructure(FortiosStructureType.ADDRESS, _currentAddress.getName(), ctx);
      _c.getAddresses().put(_currentAddress.getName(), _currentAddress);
      _c.getRenameableObjects().put(_currentAddress.getBatfishUUID(), _currentAddress);
    } else {
      warn(ctx, String.format("Address edit block ignored: %s", invalidReason));
    }
    _currentAddress = null;
  }

  @Override
  public void exitCfa_set_allow_routing(Cfa_set_allow_routingContext ctx) {
    _currentAddress.setAllowRouting(toBoolean(ctx.value));
    todo(ctx);
  }

  @Override
  public void exitCfa_set_associated_interface(Cfa_set_associated_interfaceContext ctx) {
    Optional<String> optName = toString(ctx, ctx.name);
    if (!optName.isPresent()) {
      return;
    }
    // Permitted zone names are a superset of permitted interface names, so at this point we know
    // the name is a valid zone name, but it may or may not be a valid interface name.
    String name = optName.get();

    // TODO after zone support: If zone exists, set _currentAddress's associatedZone and return.

    if (!_c.getInterfaces().containsKey(name)) {
      warn(ctx, "No interface or zone named " + name);
      // TODO File undefined reference to zone, or INTERFACE_OR_ZONE if it's a valid interface name
      return;
    }

    // TODO Add structure reference for interface
    todo(ctx);
    _currentAddress.setAssociatedInterface(name);
  }

  @Override
  public void exitCfa_set_comment(Cfa_set_commentContext ctx) {
    _currentAddress.setComment(toString(ctx.comment));
  }

  @Override
  public void exitCfa_set_fabric_object(Cfa_set_fabric_objectContext ctx) {
    todo(ctx);
    _currentAddress.setFabricObject(toBoolean(ctx.value));
  }

  @Override
  public void exitCfa_set_start_ip(Cfa_set_start_ipContext ctx) {
    if (_currentAddress.getType() == Address.Type.IPRANGE) {
      _currentAddress.getTypeSpecificFields().setIp1(toIp(ctx.ip));
    } else {
      warn(ctx, "Cannot set start-ip for address type " + _currentAddress.getTypeEffective());
    }
  }

  @Override
  public void exitCfa_set_end_ip(Cfa_set_end_ipContext ctx) {
    if (_currentAddress.getType() == Address.Type.IPRANGE) {
      _currentAddress.getTypeSpecificFields().setIp2(toIp(ctx.ip));
    } else {
      warn(ctx, "Cannot set end-ip for address type " + _currentAddress.getTypeEffective());
    }
  }

  @Override
  public void exitCfa_set_interface(Cfa_set_interfaceContext ctx) {
    if (_currentAddress.getType() != Address.Type.INTERFACE_SUBNET) {
      warn(ctx, "Cannot set interface for address type " + _currentAddress.getTypeEffective());
      return;
    }
    Optional<String> name = toString(ctx, ctx.name);
    if (name.isPresent()) {
      if (_c.getInterfaces().containsKey(name.get())) {
        _currentAddress.getTypeSpecificFields().setInterface(name.get());
      } else {
        // TODO File undefined reference to interface
        warn(ctx, "No interface named " + name.get());
      }
    }
  }

  @Override
  public void exitCfa_set_subnet(Cfa_set_subnetContext ctx) {
    Address.Type currentType = _currentAddress.getTypeEffective();
    if (currentType == Address.Type.IPMASK || currentType == Address.Type.INTERFACE_SUBNET) {
      if (ctx.subnet.ip_prefix() != null) {
        Prefix prefix = toPrefix(ctx.subnet.ip_prefix());
        _currentAddress.getTypeSpecificFields().setIp1(prefix.getStartIp());
        // getPrefixWildcard returns a mask where the 1s indicate bits that DON'T matter,
        // so invert it to get the correct mask for FortiOS
        _currentAddress.getTypeSpecificFields().setIp2(prefix.getPrefixWildcard().inverted());
      } else {
        assert ctx.subnet.ip != null && ctx.subnet.mask != null;
        // Convert to wildcard to get canonicalized IP (CLI automatically zeroes out bits in the IP
        // that are zeros in the mask, even if the mask is invalid).
        IpWildcard wildcard = toIpWildcard(ctx.subnet.ip, ctx.subnet.mask);
        _currentAddress.getTypeSpecificFields().setIp1(wildcard.getIp());
        _currentAddress.getTypeSpecificFields().setIp2(toIp(ctx.subnet.mask));
      }
    } else {
      warn(ctx, "Cannot set subnet for address type " + currentType);
    }
  }

  @Override
  public void exitCfa_set_type(Cfa_set_typeContext ctx) {
    _currentAddress.setType(toAddressType(ctx.type));
  }

  @Override
  public void exitCfa_set_wildcard(Cfa_set_wildcardContext ctx) {
    if (_currentAddress.getType() == Address.Type.WILDCARD) {
      // Convert to wildcard; canonicalizes IP based on mask bits
      IpWildcard wildcard = toIpWildcard(ctx.wildcard);
      // Set IP and mask in _currentAddress. Invert mask bits because IpWildcard interprets set bits
      // as "don't matter" while FortiOS interprets unset bits as "don't matter".
      _currentAddress.getTypeSpecificFields().setIp1(wildcard.getIp());
      _currentAddress.getTypeSpecificFields().setIp2(wildcard.getWildcardMaskAsIp().inverted());
    } else {
      warn(ctx, "Cannot set wildcard for address type " + _currentAddress.getTypeEffective());
    }
  }

  @Override
  public void enterCfaddrgrp_edit(Cfaddrgrp_editContext ctx) {
    Optional<String> name = toString(ctx, ctx.address_name());
    Addrgrp existingAddrgrp = name.map(_c.getAddrgrps()::get).orElse(null);
    if (existingAddrgrp != null) {
      // Make a clone to edit
      _currentAddrgrp = SerializationUtils.clone(existingAddrgrp);
    } else {
      _currentAddrgrp = new Addrgrp(toString(ctx.address_name().str()), getUUID());
    }
    _currentAddrgrpNameValid = name.isPresent();
  }

  @Override
  public void exitCfaddrgrp_edit(Cfaddrgrp_editContext ctx) {
    // If edited addrgrp is valid, add/update the entry in VS addresses map.
    String invalidReason = addrgrpValid(_currentAddrgrp, _currentAddrgrpNameValid);
    if (invalidReason == null) {
      _c.defineStructure(FortiosStructureType.ADDRGRP, _currentAddrgrp.getName(), ctx);
      _c.getAddrgrps().put(_currentAddrgrp.getName(), _currentAddrgrp);
      _c.getRenameableObjects().put(_currentAddrgrp.getBatfishUUID(), _currentAddrgrp);
    } else {
      warn(ctx, String.format("Addrgrp edit block ignored: %s", invalidReason));
    }
    _currentAddrgrp = null;
  }

  @Override
  public void exitCfaddrgrp_set_comment(Cfaddrgrp_set_commentContext ctx) {
    _currentAddrgrp.setComment(toString(ctx.comment));
  }

  @Override
  public void exitCfaddrgrp_set_exclude(Cfaddrgrp_set_excludeContext ctx) {
    // TODO better validation
    // some types of address object members will cause `exclude enable` to be rejected
    _currentAddrgrp.setExclude(toBoolean(ctx.exclude));
  }

  @Override
  public void exitCfaddrgrp_set_fabric_object(Cfaddrgrp_set_fabric_objectContext ctx) {
    todo(ctx);
    _currentAddrgrp.setFabricObject(toBoolean(ctx.value));
  }

  @Override
  public void exitCfaddrgrp_set_type(Cfaddrgrp_set_typeContext ctx) {
    _currentAddrgrp.setType(toAddrgrpType(ctx, ctx.type));
  }

  @Override
  public void exitCfaddrgrp_set_exclude_member(Cfaddrgrp_set_exclude_memberContext ctx) {
    if (!_currentAddrgrp.getExcludeEffective()) {
      warn(ctx, "Cannot set exclude-member when exclude is not enabled");
      return;
    }

    toAddrgrpMemberUUIDs(ctx.address_names(), FortiosStructureUsage.ADDRGRP_EXCLUDE_MEMBER, false)
        .ifPresent(
            addresses -> {
              if (!checkAddrgrpMembersValidAndWarn(ctx, addresses)) {
                return;
              }

              Set<BatfishUUID> addrs = _currentAddrgrp.getExcludeMemberUUIDs();
              addrs.clear();
              addrs.addAll(addresses);
            });
  }

  @Override
  public void exitCfaddrgrp_set_member(Cfaddrgrp_set_memberContext ctx) {
    toAddrgrpMemberUUIDs(ctx.address_names(), FortiosStructureUsage.ADDRGRP_MEMBER, false)
        .ifPresent(
            addresses -> {
              if (!checkAddrgrpMembersValidAndWarn(ctx, addresses)) {
                return;
              }

              Set<BatfishUUID> addrs = _currentAddrgrp.getMemberUUIDs();
              addrs.clear();
              addrs.addAll(addresses);
            });
  }

  @Override
  public void exitCfaddrgrp_append_exclude_member(Cfaddrgrp_append_exclude_memberContext ctx) {
    if (!_currentAddrgrp.getExcludeEffective()) {
      warn(ctx, "Cannot set exclude-member when exclude is not enabled");
      return;
    }

    toAddrgrpMemberUUIDs(ctx.address_names(), FortiosStructureUsage.ADDRGRP_EXCLUDE_MEMBER, false)
        .ifPresent(
            addresses -> {
              if (!checkAddrgrpMembersValidAndWarn(ctx, addresses)) {
                return;
              }

              Set<BatfishUUID> addrs = _currentAddrgrp.getExcludeMemberUUIDs();
              addrs.addAll(addresses);
            });
  }

  @Override
  public void exitCfaddrgrp_append_member(Cfaddrgrp_append_memberContext ctx) {
    toAddrgrpMemberUUIDs(ctx.address_names(), FortiosStructureUsage.ADDRGRP_MEMBER, false)
        .ifPresent(
            addresses -> {
              if (!checkAddrgrpMembersValidAndWarn(ctx, addresses)) {
                return;
              }

              Set<BatfishUUID> addrs = _currentAddrgrp.getMemberUUIDs();
              addrs.addAll(addresses);
            });
  }

  /**
   * Check if the supplied addrgrp members are valid for the current addrgrp. Warns and returns
   * {@code false} if not valid, otherwise returns {@code true}.
   */
  private boolean checkAddrgrpMembersValidAndWarn(
      ParserRuleContext ctx, Set<BatfishUUID> newMembers) {
    Addrgrp parent =
        getParentAddrgrp(_currentAddrgrp.getBatfishUUID(), newMembers, _c.getAddrgrps().values());
    if (parent != null) {
      warn(
          ctx,
          String.format(
              "Addrgrp %s cannot be added to %s as it would create a cycle",
              parent.getName(), _currentAddrgrp.getName()));
      return false;
    }
    return true;
  }

  @Override
  public void enterCsi_edit(Csi_editContext ctx) {
    Optional<String> name = toString(ctx, ctx.interface_name());
    Interface existing = name.map(_c.getInterfaces()::get).orElse(null);
    if (existing == null) {
      // TODO edit block validation / committing
      _currentInterface = new Interface(toString(ctx.interface_name().str()));
      return;
    }
    _currentInterface = existing;
  }

  @Override
  public void exitCsi_edit(Csi_editContext ctx) {
    // TODO better validation
    String name = _currentInterface.getName();
    if (_c.getZones().containsKey(name)) {
      warn(ctx, "Interface edit block ignored: name conflicts with a zone name");
    } else if (INTERFACE_NAME_PATTERN.matcher(name).matches()) {
      _c.defineStructure(FortiosStructureType.INTERFACE, name, ctx);
      _c.referenceStructure(
          FortiosStructureType.INTERFACE,
          name,
          FortiosStructureUsage.INTERFACE_SELF_REF,
          ctx.start.getLine());
      _c.getInterfaces().put(name, _currentInterface);
    }
    _currentInterface = null;
  }

  @Override
  public void exitCsi_set_vdom(Csi_set_vdomContext ctx) {
    _currentInterface.setVdom(toString(ctx.vdom));
  }

  @Override
  public void exitCsi_set_ip(Csi_set_ipContext ctx) {
    _currentInterface.setIp(toConcreteInterfaceAddress(ctx.ip));
  }

  @Override
  public void exitCsi_set_type(Csi_set_typeContext ctx) {
    _currentInterface.setType(toInterfaceType(ctx.type));
  }

  @Override
  public void exitCsi_set_alias(Csi_set_aliasContext ctx) {
    toString(ctx, ctx.alias).ifPresent(s -> _currentInterface.setAlias(s));
  }

  @Override
  public void exitCsi_set_status(Csi_set_statusContext ctx) {
    _currentInterface.setStatus(toStatus(ctx.status));
  }

  @Override
  public void exitCsi_set_mtu_override(Csi_set_mtu_overrideContext ctx) {
    _currentInterface.setMtuOverride(toBoolean(ctx.value));
  }

  @Override
  public void exitCsi_set_description(Csi_set_descriptionContext ctx) {
    _currentInterface.setDescription(toString(ctx.description));
  }

  @Override
  public void exitCsi_set_mtu(Csi_set_mtuContext ctx) {
    toInteger(ctx, ctx.value).ifPresent(m -> _currentInterface.setMtu(m));
  }

  @Override
  public void exitCsi_set_vrf(Csi_set_vrfContext ctx) {
    toInteger(ctx, ctx.value).ifPresent(v -> _currentInterface.setVrf(v));
  }

  @Override
  public void enterCr_bgp(Cr_bgpContext ctx) {
    _c.initBgpProcess();
  }

  @Override
  public void exitCrb_set_as(Crb_set_asContext ctx) {
    toLong(ctx, ctx.bgp_as()).ifPresent(_c.getBgpProcess()::setAs);
  }

  @Override
  public void exitCrb_set_router_id(Crb_set_router_idContext ctx) {
    Ip routerId = toIp(ctx.router_id);
    if (routerId.equals(Ip.ZERO)) {
      warn(ctx, "Cannot use 0.0.0.0 as BGP router-id");
    } else {
      _c.getBgpProcess().setRouterId(routerId);
    }
  }

  @Override
  public void enterCrbcn_edit(Crbcn_editContext ctx) {
    Optional<Ip> neighborId = toIp(ctx, ctx.bgp_neighbor_id());
    BgpNeighbor existing = neighborId.map(_c.getBgpProcess().getNeighbors()::get).orElse(null);
    if (existing != null) {
      // Make a clone to edit
      _currentBgpNeighbor = SerializationUtils.clone(existing);
    } else {
      // If neighbor ID can't be interpreted as an IP, make a dummy BgpNeighbor.
      // TODO: Shouldn't need a dummy once neighbor ID is strictly parsed as an IP.
      // Also, the BgpNeighbor constructor can then enforce that neighbor ID isn't 0.0.0.0.
      _currentBgpNeighbor = new BgpNeighbor(neighborId.orElse(Ip.ZERO));
    }
  }

  @Override
  public void exitCrbcn_edit(Crbcn_editContext ctx) {
    String invalidReason = bgpNeighborValid(_currentBgpNeighbor);
    if (invalidReason == null) {
      _c.getBgpProcess().getNeighbors().put(_currentBgpNeighbor.getIp(), _currentBgpNeighbor);
    } else {
      warn(ctx, String.format("BGP neighbor edit block ignored: %s", invalidReason));
    }
    _currentBgpNeighbor = null;
  }

  @Override
  public void exitCrbcne_set_remote_as(Crbcne_set_remote_asContext ctx) {
    toLong(ctx, ctx.bgp_remote_as()).ifPresent(_currentBgpNeighbor::setRemoteAs);
  }

  @Override
  public void exitCrbcr_set_status(Crbcr_set_statusContext ctx) {
    if (toBoolean(ctx.enable_or_disable())) {
      warn(ctx, "Redistribution into BGP is not yet supported");
    }
  }

  @Override
  public void enterCrs_edit(Crs_editContext ctx) {
    Optional<Long> routeNum = toLong(ctx, ctx.route_num());
    StaticRoute existing =
        routeNum.map(Object::toString).map(_c.getStaticRoutes()::get).orElse(null);
    if (existing != null) {
      // Make a clone to edit
      _currentStaticRoute = SerializationUtils.clone(existing);
    } else {
      _currentStaticRoute = new StaticRoute(toString(ctx.route_num().str()));
    }
    _currentStaticRouteNumValid = routeNum.isPresent();
  }

  @Override
  public void exitCrs_edit(Crs_editContext ctx) {
    String invalidReason = staticRouteValid(_currentStaticRoute, _currentStaticRouteNumValid);
    if (invalidReason == null) {
      _c.getStaticRoutes().put(_currentStaticRoute.getSeqNum(), _currentStaticRoute);
    } else {
      warn(ctx, String.format("Static route edit block ignored: %s", invalidReason));
    }
    _currentStaticRoute = null;
  }

  @Override
  public void exitCrs_set_device(Crs_set_deviceContext ctx) {
    toInterface(ctx, ctx.iface, FortiosStructureUsage.STATIC_ROUTE_DEVICE)
        .ifPresent(_currentStaticRoute::setDevice);
  }

  @Override
  public void exitCrs_set_distance(Crs_set_distanceContext ctx) {
    toInteger(ctx, ctx.route_distance()).ifPresent(_currentStaticRoute::setDistance);
  }

  @Override
  public void exitCrs_set_dst(Crs_set_dstContext ctx) {
    _currentStaticRoute.setDst(toPrefix(ctx.dst));
  }

  @Override
  public void exitCrs_set_gateway(Crs_set_gatewayContext ctx) {
    _currentStaticRoute.setGateway(toIp(ctx.gateway));
  }

  @Override
  public void exitCrs_set_sdwan(Crs_set_sdwanContext ctx) {
    _currentStaticRoute.setSdwanEnabled(toBoolean(ctx.enabled));
  }

  @Override
  public void exitCrs_set_status(Crs_set_statusContext ctx) {
    _currentStaticRoute.setStatus(
        toBoolean(ctx.enabled) ? StaticRoute.Status.ENABLE : StaticRoute.Status.DISABLE);
  }

  @Override
  public void enterCfp_edit(Cfp_editContext ctx) {
    Optional<Long> number = toLong(ctx, ctx.policy_number());
    Policy existing = number.map(Object::toString).map(_c.getPolicies()::get).orElse(null);
    if (existing != null) {
      // Make a clone to edit
      _currentPolicy = SerializationUtils.clone(existing);
    } else {
      _currentPolicy = new Policy(toString(ctx.policy_number().str()));
    }
    _currentPolicyValid = number.isPresent();
  }

  @Override
  public void exitCfp_edit(Cfp_editContext ctx) {
    // If edited policy is valid, add/update the entry in VS map
    String number = _currentPolicy.getNumber();
    String invalidReason = policyValid(_currentPolicy, _currentPolicyValid);
    if (invalidReason == null) { // policy is valid
      _c.defineStructure(FortiosStructureType.POLICY, number, ctx);
      _c.referenceStructure(
          FortiosStructureType.POLICY,
          number,
          FortiosStructureUsage.POLICY_SELF_REF,
          ctx.start.getLine());
      _c.getPolicies().put(number, _currentPolicy);
    } else {
      warn(ctx, String.format("Policy edit block ignored: %s", invalidReason));
    }
    _currentPolicy = null;
  }

  @Override
  public void exitCfp_set_action(Cfp_set_actionContext ctx) {
    _currentPolicy.setAction(toAction(ctx.policy_action()));
  }

  @Override
  public void exitCfp_set_comments(Cfp_set_commentsContext ctx) {
    _currentPolicy.setComments(toString(ctx.comments));
  }

  @Override
  public void exitCfp_set_name(Cfp_set_nameContext ctx) {
    toString(ctx, ctx.name).ifPresent(_currentPolicy::setName);
  }

  @Override
  public void exitCfp_set_status(Cfp_set_statusContext ctx) {
    _currentPolicy.setStatus(toStatus(ctx.status));
  }

  // List items
  @Override
  public void exitCfp_set_dstaddr(Cfp_set_dstaddrContext ctx) {
    toAddrgrpMemberUUIDs(ctx.addresses, FortiosStructureUsage.POLICY_DSTADDR, true)
        .ifPresent(
            addresses -> {
              Set<BatfishUUID> addrs = _currentPolicy.getDstAddrUUIDs();
              addrs.clear();
              addrs.addAll(addresses);
            });
  }

  @Override
  public void exitCfp_set_srcaddr(Cfp_set_srcaddrContext ctx) {
    toAddrgrpMemberUUIDs(ctx.addresses, FortiosStructureUsage.POLICY_SRCADDR, true)
        .ifPresent(
            addresses -> {
              Set<BatfishUUID> addrs = _currentPolicy.getSrcAddrUUIDs();
              addrs.clear();
              addrs.addAll(addresses);
            });
  }

  @Override
  public void exitCfp_set_dstintf(Cfp_set_dstintfContext ctx) {
    toInterfacesAndZones(ctx.interfaces, FortiosStructureUsage.POLICY_DSTINTF, false)
        .ifPresent(
            i -> {
              Set<String> ifaces = _currentPolicy.getDstIntf();
              ifaces.clear();
              ifaces.addAll(i.getInterfaces());

              Set<BatfishUUID> zones = _currentPolicy.getDstIntfZoneUUIDs();
              zones.clear();
              zones.addAll(i.getZones());
            });
  }

  @Override
  public void exitCfp_set_srcintf(Cfp_set_srcintfContext ctx) {
    toInterfacesAndZones(ctx.interfaces, FortiosStructureUsage.POLICY_SRCINTF, true)
        .ifPresent(
            i -> {
              Set<String> ifaces = _currentPolicy.getSrcIntf();
              ifaces.clear();
              ifaces.addAll(i.getInterfaces());

              Set<BatfishUUID> zones = _currentPolicy.getSrcIntfZoneUUIDs();
              zones.clear();
              zones.addAll(i.getZones());
            });
  }

  @Override
  public void exitCfp_set_service(Cfp_set_serviceContext ctx) {
    toServiceGroupMemberUUIDs(ctx.services, FortiosStructureUsage.POLICY_SERVICE, true)
        .ifPresent(
            s -> {
              Set<BatfishUUID> service = _currentPolicy.getServiceUUIDs();
              service.clear();
              service.addAll(s);
            });
  }

  @Override
  public void exitCfp_append_dstaddr(Cfp_append_dstaddrContext ctx) {
    toAddrgrpMemberUUIDs(ctx.addresses, FortiosStructureUsage.POLICY_DSTADDR, true)
        .ifPresent(
            a -> {
              Set<BatfishUUID> addrs = _currentPolicy.getDstAddrUUIDs();
              addrs.addAll(a);
            });
  }

  @Override
  public void exitCfp_append_srcaddr(Cfp_append_srcaddrContext ctx) {
    toAddrgrpMemberUUIDs(ctx.addresses, FortiosStructureUsage.POLICY_SRCADDR, true)
        .ifPresent(
            a -> {
              Set<BatfishUUID> addrs = _currentPolicy.getSrcAddrUUIDs();
              addrs.addAll(a);
            });
  }

  @Override
  public void exitCfp_append_dstintf(Cfp_append_dstintfContext ctx) {
    toInterfacesAndZones(ctx.interfaces, FortiosStructureUsage.POLICY_DSTINTF, false)
        .ifPresent(
            i -> {
              Set<String> ifaces = _currentPolicy.getDstIntf();
              ifaces.addAll(i.getInterfaces());

              Set<BatfishUUID> zones = _currentPolicy.getDstIntfZoneUUIDs();
              zones.addAll(i.getZones());
            });
  }

  @Override
  public void exitCfp_append_srcintf(Cfp_append_srcintfContext ctx) {
    toInterfacesAndZones(ctx.interfaces, FortiosStructureUsage.POLICY_SRCINTF, true)
        .ifPresent(
            i -> {
              Set<String> ifaces = _currentPolicy.getSrcIntf();
              ifaces.addAll(i.getInterfaces());

              Set<BatfishUUID> zones = _currentPolicy.getSrcIntfZoneUUIDs();
              zones.addAll(i.getZones());
            });
  }

  @Override
  public void exitCfp_append_service(Cfp_append_serviceContext ctx) {
    toServiceGroupMemberUUIDs(ctx.services, FortiosStructureUsage.POLICY_SERVICE, true)
        .ifPresent(
            s -> {
              Set<BatfishUUID> service = _currentPolicy.getServiceUUIDs();
              service.addAll(s);
            });
  }

  @Override
  public void enterCfsg_edit(Cfsg_editContext ctx) {
    Optional<String> name = toString(ctx, ctx.service_name());
    ServiceGroup existing = name.map(_c.getServiceGroups()::get).orElse(null);
    if (existing != null) {
      // Make a clone to edit
      _currentServiceGroup = SerializationUtils.clone(existing);
    } else {
      _currentServiceGroup = new ServiceGroup(toString(ctx.service_name().str()), getUUID());
    }
    _currentServiceGroupNameValid = name.isPresent();
  }

  @Override
  public void exitCfsg_edit(Cfsg_editContext ctx) {
    String name = _currentServiceGroup.getName();
    String invalidReason = serviceGroupValid(_currentServiceGroup, _currentServiceGroupNameValid);
    if (invalidReason == null) { // service group edit block is valid
      _c.getRenameableObjects().put(_currentServiceGroup.getBatfishUUID(), _currentServiceGroup);
      _c.defineStructure(FortiosStructureType.SERVICE_GROUP, name, ctx);
      _c.getServiceGroups().put(name, _currentServiceGroup);
    } else {
      warn(ctx, String.format("Service group edit block ignored: %s", invalidReason));
    }
    _currentServiceGroup = null;
  }

  @Override
  public void exitCfsg_rename(Cfsg_renameContext ctx) {
    Optional<String> currentNameOpt = toString(ctx, ctx.current_name);
    Optional<String> newNameOpt = toString(ctx, ctx.new_name);
    if (!newNameOpt.isPresent() || !currentNameOpt.isPresent()) {
      return;
    }

    String currentName = currentNameOpt.get();
    String newName = newNameOpt.get();
    if (!_c.getServiceGroups().containsKey(currentName)) {
      warnRenameNonExistent(ctx, currentName, FortiosStructureType.SERVICE_GROUP);
      return;
    }
    if (_c.getServices().containsKey(newName) || _c.getServiceGroups().containsKey(newName)) {
      // TODO handle conflicting renames
      warnRenameConflict(ctx, currentName, newName, FortiosStructureType.SERVICE_GROUP);
      return;
    }
    // Rename refs / def
    _c.renameStructure(
        currentName,
        newName,
        FortiosStructureType.SERVICE_GROUP,
        ImmutableSet.of(FortiosStructureType.SERVICE_CUSTOM, FortiosStructureType.SERVICE_GROUP));
    // Rename the object itself
    ServiceGroup current = _c.getServiceGroups().remove(currentName);
    current.setName(newName);
    _c.getServiceGroups().put(newName, current);
    // Add the rename as part of the def
    _c.defineStructure(FortiosStructureType.SERVICE_GROUP, newName, ctx);
  }

  @Override
  public void exitCfsg_set_comment(Cfsg_set_commentContext ctx) {
    _currentServiceGroup.setComment(toString(ctx.comment));
  }

  @Override
  public void exitCfsg_set_member(Cfsg_set_memberContext ctx) {
    toServiceGroupMemberUUIDs(
            ctx.service_names(), FortiosStructureUsage.SERVICE_GROUP_MEMBER, false)
        .ifPresent(
            newMembers -> {
              // See if any of the new members is invalid / the parent of the current group
              ServiceGroup parent =
                  getParentServiceGroup(
                      _currentServiceGroup.getBatfishUUID(),
                      newMembers,
                      _c.getServiceGroups().values());
              if (parent != null) {
                warn(
                    ctx,
                    String.format(
                        "Service group %s cannot be added to %s as it would create a cycle",
                        parent.getName(), _currentServiceGroup.getName()));
                return;
              }

              Set<BatfishUUID> members = _currentServiceGroup.getMemberUUIDs();
              members.clear();
              members.addAll(newMembers);
            });
  }

  @Override
  public void exitCfsg_append_member(Cfsg_append_memberContext ctx) {
    toServiceGroupMemberUUIDs(
            ctx.service_names(), FortiosStructureUsage.SERVICE_GROUP_MEMBER, false)
        .ifPresent(
            newMembers -> {
              // See if any of the new members is invalid / the parent of the current group
              ServiceGroup parent =
                  getParentServiceGroup(
                      _currentServiceGroup.getBatfishUUID(),
                      newMembers,
                      _c.getServiceGroups().values());
              if (parent != null) {
                warn(
                    ctx,
                    String.format(
                        "Service group %s cannot be added to %s as it would create a cycle",
                        parent.getName(), _currentServiceGroup.getName()));
                return;
              }

              _currentServiceGroup.getMemberUUIDs().addAll(newMembers);
            });
  }

  @Override
  public void enterCfsc_edit(Cfsc_editContext ctx) {
    Optional<String> name = toString(ctx, ctx.service_name());
    Service existing = name.map(_c.getServices()::get).orElse(null);
    if (existing != null) {
      // Make a clone to edit
      _currentService = SerializationUtils.clone(existing);
    } else {
      _currentService = new Service(toString(ctx.service_name().str()), getUUID());
    }
    _currentServiceValid = name.isPresent();
  }

  @Override
  public void exitCfsc_edit(Cfsc_editContext ctx) {
    String name = _currentService.getName();
    String invalidReason = serviceValid(_currentService, _currentServiceValid);
    if (invalidReason == null) { // service edit block is valid
      _c.getRenameableObjects().put(_currentService.getBatfishUUID(), _currentService);
      _c.defineStructure(FortiosStructureType.SERVICE_CUSTOM, name, ctx);
      _c.getServices().put(name, _currentService);
    } else {
      warn(ctx, String.format("Service edit block ignored: %s", invalidReason));
    }
    _currentService = null;
  }

  @Override
  public void exitCfsc_rename(Cfsc_renameContext ctx) {
    Optional<String> currentNameOpt = toString(ctx, ctx.current_name);
    Optional<String> newNameOpt = toString(ctx, ctx.new_name);
    assert currentNameOpt.isPresent();
    assert newNameOpt.isPresent();

    String currentName = currentNameOpt.get();
    String newName = newNameOpt.get();
    if (!_c.getServices().containsKey(currentName)) {
      warnRenameNonExistent(ctx, currentName, FortiosStructureType.SERVICE_CUSTOM);
      return;
    }
    if (_c.getServices().containsKey(newName) || _c.getServiceGroups().containsKey(newName)) {
      // TODO handle conflicting renames
      warnRenameConflict(ctx, currentName, newName, FortiosStructureType.SERVICE_CUSTOM);
      return;
    }
    // Rename refs / def
    _c.renameStructure(
        currentName,
        newName,
        FortiosStructureType.SERVICE_CUSTOM,
        ImmutableSet.of(FortiosStructureType.SERVICE_CUSTOM, FortiosStructureType.SERVICE_GROUP));
    // Rename the object itself
    Service currentService = _c.getServices().remove(currentName);
    currentService.setName(newName);
    _c.getServices().put(newName, currentService);
    // Add the rename as part of the def
    _c.defineStructure(FortiosStructureType.SERVICE_CUSTOM, newName, ctx);
  }

  @Override
  public void exitCfsc_set_comment(Cfsc_set_commentContext ctx) {
    _currentService.setComment(toString(ctx.comment));
  }

  @Override
  public void exitCfsc_set_icmpcode(Cfsc_set_icmpcodeContext ctx) {
    if (_currentService.getProtocolEffective() != Protocol.ICMP
        && _currentService.getProtocolEffective() != Protocol.ICMP6) {
      warn(
          ctx,
          String.format(
              "Cannot set ICMP code for service %s when protocol is not set to ICMP or ICMP6.",
              _currentService.getName()));
      return;
    } else if (_currentService.getIcmpType() == null) {
      warn(
          ctx,
          String.format(
              "Cannot set ICMP code for service %s when ICMP type is not set.",
              _currentService.getName()));
      return;
    }
    _currentService.setIcmpCode(toInteger(ctx.code));
  }

  @Override
  public void exitCfsc_set_icmptype(Cfsc_set_icmptypeContext ctx) {
    if (_currentService.getProtocolEffective() != Protocol.ICMP
        && _currentService.getProtocolEffective() != Protocol.ICMP6) {
      warn(
          ctx,
          String.format(
              "Cannot set ICMP type for service %s when protocol is not set to ICMP or ICMP6.",
              _currentService.getName()));
      return;
    }
    _currentService.setIcmpType(toInteger(ctx.type));
  }

  @Override
  public void exitCfsc_set_protocol(Cfsc_set_protocolContext ctx) {
    _currentService.setProtocol(toProtocol(ctx.protocol));
  }

  @Override
  public void exitCfsc_set_protocol_number(Cfsc_set_protocol_numberContext ctx) {
    if (_currentService.getProtocolEffective() != Protocol.IP) {
      warn(
          ctx,
          String.format(
              "Cannot set IP protocol number for service %s when protocol is not set to IP.",
              _currentService.getName()));
      return;
    }
    toInteger(ctx, ctx.ip_protocol_number()).ifPresent(_currentService::setProtocolNumber);
  }

  @Override
  public void exitCfsc_set_sctp_portrange(Cfsc_set_sctp_portrangeContext ctx) {
    if (_currentService.getProtocolEffective() != Protocol.TCP_UDP_SCTP) {
      warn(
          ctx,
          String.format(
              "Cannot set SCTP port range for service %s when protocol is not set to TCP/UDP/SCTP.",
              _currentService.getName()));
      return;
    }
    _currentService.setSctpPortRangeDst(toDstIntegerSpace(ctx.service_port_ranges()));
    _currentService.setSctpPortRangeSrc(toSrcIntegerSpace(ctx.service_port_ranges()).orElse(null));
  }

  @Override
  public void exitCfsc_set_tcp_portrange(Cfsc_set_tcp_portrangeContext ctx) {
    if (_currentService.getProtocolEffective() != Protocol.TCP_UDP_SCTP) {
      warn(
          ctx,
          String.format(
              "Cannot set TCP port range for service %s when protocol is not set to TCP/UDP/SCTP.",
              _currentService.getName()));
      return;
    }
    _currentService.setTcpPortRangeDst(toDstIntegerSpace(ctx.service_port_ranges()));
    _currentService.setTcpPortRangeSrc(toSrcIntegerSpace(ctx.service_port_ranges()).orElse(null));
  }

  @Override
  public void exitCfsc_set_udp_portrange(Cfsc_set_udp_portrangeContext ctx) {
    if (_currentService.getProtocolEffective() != Protocol.TCP_UDP_SCTP) {
      warn(
          ctx,
          String.format(
              "Cannot set UDP port range for service %s when protocol is not set to TCP/UDP/SCTP.",
              _currentService.getName()));
      return;
    }
    _currentService.setUdpPortRangeDst(toDstIntegerSpace(ctx.service_port_ranges()));
    _currentService.setUdpPortRangeSrc(toSrcIntegerSpace(ctx.service_port_ranges()).orElse(null));
  }

  @Override
  public void enterCsz_edit(Csz_editContext ctx) {
    Optional<String> name = toString(ctx, ctx.zone_name());
    Zone existing = name.map(_c.getZones()::get).orElse(null);
    _currentZoneNameValid = name.isPresent();
    if (existing != null) {
      // Make a clone to edit
      _currentZone = SerializationUtils.clone(existing);
    } else {
      _currentZone = new Zone(toString(ctx.zone_name().str()), getUUID());
    }
  }

  /** Returns message indicating why this zone can't be committed in the CLI, or null if it can */
  private static @Nullable String getZoneInvalidReason(
      Zone zone, boolean nameValid, Set<String> interfaceNames) {
    if (!nameValid) {
      return "name is invalid";
    } else if (interfaceNames.contains(zone.getName())) {
      return "name conflicts with a system interface name";
    } else if (zone.getInterface().isEmpty()) {
      return "interface must be set";
    }
    return null;
  }

  @Override
  public void exitCsz_edit(Csz_editContext ctx) {
    // If edited item is valid, add/update the entry in VS map
    String invalidReason =
        getZoneInvalidReason(_currentZone, _currentZoneNameValid, _c.getInterfaces().keySet());
    if (invalidReason == null) { // is valid
      String name = _currentZone.getName();
      _c.defineStructure(FortiosStructureType.ZONE, name, ctx);
      _c.referenceStructure(
          FortiosStructureType.ZONE,
          name,
          FortiosStructureUsage.ZONE_SELF_REF,
          ctx.start.getLine());
      _c.getZones().put(name, _currentZone);
      _c.getRenameableObjects().put(_currentZone.getBatfishUUID(), _currentZone);
    } else {
      warn(ctx, String.format("Zone edit block ignored: %s", invalidReason));
    }
    _currentZone = null;
  }

  @Override
  public void exitCsz_rename(Csz_renameContext ctx) {
    Optional<String> currentNameOpt = toString(ctx, ctx.current_name);
    Optional<String> newNameOpt = toString(ctx, ctx.new_name);
    if (!newNameOpt.isPresent() || !currentNameOpt.isPresent()) {
      return;
    }

    String currentName = currentNameOpt.get();
    String newName = newNameOpt.get();
    if (!_c.getZones().containsKey(currentName)) {
      warnRenameNonExistent(ctx, currentName, FortiosStructureType.ZONE);
      return;
    }
    if (_c.getZones().containsKey(newName) || _c.getInterfaces().containsKey(newName)) {
      // TODO handle conflicting renames
      warnRenameConflict(ctx, currentName, newName, FortiosStructureType.ZONE);
      return;
    }
    // Rename refs / def
    _c.renameStructure(
        currentName,
        newName,
        FortiosStructureType.ZONE,
        ImmutableSet.of(FortiosStructureType.ZONE, FortiosStructureType.INTERFACE));
    // Rename the object itself
    Zone current = _c.getZones().remove(currentName);
    current.setName(newName);
    _c.getZones().put(newName, current);
    // Add the rename as part of the def
    _c.defineStructure(FortiosStructureType.ZONE, newName, ctx);
  }

  @Override
  public void exitCsz_set_description(Csz_set_descriptionContext ctx) {
    _currentZone.setDescription(toString(ctx.description));
  }

  @Override
  public void exitCsz_set_intrazone(Csz_set_intrazoneContext ctx) {
    _currentZone.setIntrazone(toIntrazoneAction(ctx.value));
  }

  @Override
  public void exitCsz_set_interface(Csz_set_interfaceContext ctx) {
    toZoneInterfaces(ctx.interfaces)
        .ifPresent(
            newInterfaces -> {
              Set<String> ifaces = _currentZone.getInterface();
              ifaces.clear();
              ifaces.addAll(newInterfaces);
            });
  }

  @Override
  public void exitCsz_append_interface(Csz_append_interfaceContext ctx) {
    toZoneInterfaces(ctx.interfaces)
        .ifPresent(newInterfaces -> _currentZone.getInterface().addAll(newInterfaces));
  }

  private IntrazoneAction toIntrazoneAction(Allow_or_denyContext ctx) {
    if (ctx.ALLOW() != null) {
      return IntrazoneAction.ALLOW;
    }
    assert ctx.DENY() != null;
    return IntrazoneAction.DENY;
  }

  /**
   * Generate a list of service group member UUIDs for the supplied Service_names context. Returns
   * {@link Optional#empty()} if invalid. If {@code pruneAll} is true, then the special {@code ALL}
   * service is removed when specified with other services.
   *
   * <p>If any service group member contains the current service group as a descendant, then the
   * context is considered invalid as a cycle would be introduced.
   */
  private Optional<Set<BatfishUUID>> toServiceGroupMemberUUIDs(
      Service_namesContext ctx, FortiosStructureUsage usage, boolean pruneAll) {
    int line = ctx.start.getLine();
    Map<String, Service> servicesMap = _c.getServices();
    Map<String, ServiceGroup> serviceGroupsMap = _c.getServiceGroups();

    ImmutableSet.Builder<BatfishUUID> uuidsBuilder = ImmutableSet.builder();
    Set<String> members =
        ctx.service_name().stream()
            .map(n -> toString(n.str()))
            .collect(ImmutableSet.toImmutableSet());
    for (String name : members) {
      if (pruneAll && name.equals(Policy.ALL_SERVICE) && members.size() > 1) {
        warn(ctx, "Cannot combine 'ALL' with other services");
        return Optional.empty();
      }
      if (servicesMap.containsKey(name)) {
        uuidsBuilder.add(servicesMap.get(name).getBatfishUUID());
        _c.referenceStructure(FortiosStructureType.SERVICE_CUSTOM, name, usage, line);
      } else if (serviceGroupsMap.containsKey(name)) {
        ServiceGroup serviceGroup = serviceGroupsMap.get(name);
        uuidsBuilder.add(serviceGroup.getBatfishUUID());
        _c.referenceStructure(FortiosStructureType.SERVICE_GROUP, name, usage, line);
      } else {
        _c.undefined(FortiosStructureType.SERVICE_CUSTOM_OR_SERVICE_GROUP, name, usage, line);
        warn(
            ctx,
            String.format(
                "Service or service group %s is undefined and cannot be referenced", name));
        return Optional.empty();
      }
    }
    return Optional.of(uuidsBuilder.build());
  }

  /**
   * Returns a parent Addrgrp which directly or indirectly contains the specified AddrgrpMember
   * UUID, or {@code null} if none contain it. Searches only the specified parent UUIDs and their
   * descendants and uses the provided collection of groups to expand indirect descendants/map UUIDs
   * to objects.
   */
  @Nullable
  private static Addrgrp getParentAddrgrp(
      BatfishUUID childUuid,
      Collection<BatfishUUID> candidateParents,
      Collection<Addrgrp> allAddrgrps) {
    Map<BatfishUUID, Addrgrp> allAddrgrpsByUUID =
        allAddrgrps.stream()
            .collect(ImmutableMap.toImmutableMap(Addrgrp::getBatfishUUID, Function.identity()));

    for (BatfishUUID parentUUID : candidateParents) {
      if (!allAddrgrpsByUUID.containsKey(parentUUID)) {
        // If the candidate parent doesn't exist (e.g. is an Address, not a group) skip it
        continue;
      }
      Addrgrp parent = allAddrgrpsByUUID.get(parentUUID);
      if (addrgrpContains(parent, childUuid, allAddrgrpsByUUID)) {
        return parent;
      }
    }
    return null;
  }

  /**
   * Helper function that returns a boolean indicating if the specified parent Addrgrp directly or
   * indirectly contains the a member with the specified UUID. Uses the provided map of groups to
   * expand indirect descendants.
   */
  static boolean addrgrpContains(
      Addrgrp parent, BatfishUUID uuid, Map<BatfishUUID, Addrgrp> allAddrgrps) {
    Set<BatfishUUID> members = parent.getMemberUUIDs();
    if (parent.getBatfishUUID().equals(uuid) || members.contains(uuid)) {
      return true;
    }
    return members.stream()
        .anyMatch(
            m ->
                allAddrgrps.containsKey(m)
                    && addrgrpContains(allAddrgrps.get(m), uuid, allAddrgrps));
  }

  /**
   * Returns a parent ServiceGroup which directly or indirectly contains the specified
   * ServiceGroupMember UUID, or {@code null} if none contain it. Searches only the specified parent
   * UUIDs and their descendants and uses the provided collection of service groups to expand
   * indirect descendants/map UUIDs to objects.
   */
  @Nullable
  private static ServiceGroup getParentServiceGroup(
      BatfishUUID childUuid,
      Collection<BatfishUUID> candidateParents,
      Collection<ServiceGroup> allServiceGroups) {
    Map<BatfishUUID, ServiceGroup> allServiceGroupsByUUID =
        allServiceGroups.stream()
            .collect(
                ImmutableMap.toImmutableMap(ServiceGroup::getBatfishUUID, Function.identity()));

    for (BatfishUUID parentUUID : candidateParents) {
      if (!allServiceGroupsByUUID.containsKey(parentUUID)) {
        // If the candidate parent doesn't exist (e.g. is a Service, not a group) skip it
        continue;
      }
      ServiceGroup parent = allServiceGroupsByUUID.get(parentUUID);
      if (serviceGroupContains(parent, childUuid, allServiceGroupsByUUID)) {
        return parent;
      }
    }
    return null;
  }

  /**
   * Helper function that returns a boolean indicating if the specified parent ServiceGroup directly
   * or indirectly contains the a member with the specified UUID. Uses the provided map of service
   * groups to expand indirect descendants.
   */
  static boolean serviceGroupContains(
      ServiceGroup parent, BatfishUUID uuid, Map<BatfishUUID, ServiceGroup> allServiceGroups) {
    Set<BatfishUUID> members = parent.getMemberUUIDs();
    if (parent.getBatfishUUID().equals(uuid) || members.contains(uuid)) {
      return true;
    }
    return members.stream()
        .anyMatch(
            m ->
                allServiceGroups.containsKey(m)
                    && serviceGroupContains(allServiceGroups.get(m), uuid, allServiceGroups));
  }

  /**
   * Generate a list of address UUIDs for the supplied Address_names context. Returns {@link
   * Optional#empty()} if invalid.
   */
  private Optional<Set<BatfishUUID>> toAddrgrpMemberUUIDs(
      Address_namesContext ctx, FortiosStructureUsage usage, boolean pruneAll) {
    int line = ctx.start.getLine();
    Map<String, Address> addressesMap = _c.getAddresses();
    Map<String, Addrgrp> addrgrpsMap = _c.getAddrgrps();
    ImmutableSet.Builder<BatfishUUID> addressUuidsBuilder = ImmutableSet.builder();
    Set<String> addresses =
        ctx.address_name().stream()
            .map(n -> toString(n.str()))
            .collect(ImmutableSet.toImmutableSet());
    for (String name : addresses) {
      if (pruneAll && name.equals(Policy.ALL_ADDRESSES) && addresses.size() > 1) {
        warn(ctx, "When 'all' is set together with other address(es), it is removed");
        continue;
      }
      if (addressesMap.containsKey(name)) {
        addressUuidsBuilder.add(addressesMap.get(name).getBatfishUUID());
        _c.referenceStructure(FortiosStructureType.ADDRESS, name, usage, line);
      } else if (addrgrpsMap.containsKey(name)) {
        addressUuidsBuilder.add(addrgrpsMap.get(name).getBatfishUUID());
        _c.referenceStructure(FortiosStructureType.ADDRGRP, name, usage, line);
      } else {
        _c.undefined(FortiosStructureType.ADDRESS_OR_ADDRGRP, name, usage, line);
        warn(
            ctx,
            String.format("Address or addrgrp %s is undefined and cannot be referenced", name));
        return Optional.empty();
      }
    }
    return Optional.of(addressUuidsBuilder.build());
  }

  /**
   * Convert names in the specified context into an optional set of interface names. Returns an
   * empty optional if the line would not be accepted.
   *
   * <p>Note: we are simplifying allowed interface specification here - any valid interface not
   * already zoned is permitted. This means we are ignoring some (buggy) interface-restriction
   * applied by real devices here; specifically: some versions of fortiOS cli will prevent you from
   * using an interface you just removed.
   */
  private Optional<Set<String>> toZoneInterfaces(Interface_namesContext ctx) {
    int line = ctx.start.getLine();
    Map<String, Interface> ifacesMap = _c.getInterfaces();
    String currentZoneName = _currentZone.getName();

    ImmutableSet<String> usedIfaceNames =
        _c.getZones().values().stream()
            .filter(z -> !z.getName().equals(currentZoneName))
            .map(Zone::getInterface)
            .flatMap(Collection::stream)
            .collect(ImmutableSet.toImmutableSet());

    ImmutableSet.Builder<String> ifaceNameBuilder = ImmutableSet.builder();
    Set<String> newIfaces =
        ctx.interface_name().stream()
            .map(n -> toString(n.str()))
            .collect(ImmutableSet.toImmutableSet());

    for (String name : newIfaces) {
      if (usedIfaceNames.contains(name)) {
        warn(
            ctx,
            String.format(
                "Interface %s is already in another zone and cannot be added to zone %s",
                name, currentZoneName));
        return Optional.empty();
      } else if (ifacesMap.containsKey(name)) {
        ifaceNameBuilder.add(name);
        _c.referenceStructure(
            FortiosStructureType.INTERFACE, name, FortiosStructureUsage.ZONE_INTERFACE, line);
      } else {
        _c.undefined(
            FortiosStructureType.INTERFACE, name, FortiosStructureUsage.ZONE_INTERFACE, line);
        warn(
            ctx,
            String.format(
                "Interface %s is undefined and cannot be added to zone %s", name, currentZoneName));
        return Optional.empty();
      }
    }

    return Optional.of(ifaceNameBuilder.build());
  }

  /**
   * Convert specified interface or zone names context into interface and zone identifiers. If
   * {@code pruneAny} is true, then the special 'any' interface will be removed if specified with
   * other interfaces.
   */
  private Optional<InterfacesAndZones> toInterfacesAndZones(
      Interface_or_zone_namesContext ctx, FortiosStructureUsage usage, boolean pruneAny) {
    int line = ctx.start.getLine();
    Map<String, Interface> ifacesMap = _c.getInterfaces();
    Map<String, Zone> zonesMap = _c.getZones();
    ImmutableSet.Builder<String> ifaceNameBuilder = ImmutableSet.builder();
    ImmutableSet.Builder<BatfishUUID> zonesUuidBuilder = ImmutableSet.builder();

    Set<String> ifaces =
        ctx.interface_or_zone_name().stream()
            .map(n -> toString(n.str()))
            .collect(ImmutableSet.toImmutableSet());
    for (String name : ifaces) {
      if (name.equals(Policy.ANY_INTERFACE)) {
        if (pruneAny && ifaces.size() > 1) {
          warn(ctx, "When 'any' is set together with other interfaces, it is removed");
          continue;
        }
        ifaceNameBuilder.add(Policy.ANY_INTERFACE);
      } else if (ifacesMap.containsKey(name)) {
        ifaceNameBuilder.add(name);
        _c.referenceStructure(FortiosStructureType.INTERFACE, name, usage, line);
      } else if (zonesMap.containsKey(name)) {
        zonesUuidBuilder.add(zonesMap.get(name).getBatfishUUID());
        _c.referenceStructure(FortiosStructureType.ZONE, name, usage, line);
      } else {
        _c.undefined(FortiosStructureType.INTERFACE_OR_ZONE, name, usage, line);
        warn(
            ctx,
            String.format(
                "Interface/zone %s is undefined and cannot be added to policy %s",
                name, _currentPolicy.getNumber()));
        return Optional.empty();
      }
    }
    return Optional.of(new InterfacesAndZones(ifaceNameBuilder.build(), zonesUuidBuilder.build()));
  }

  /**
   * Convert specified interface name context into the corresponding interface name, or return empty
   * optional if there is no such interface.
   */
  private Optional<String> toInterface(
      ParserRuleContext ctx, Interface_nameContext ifaceNameCtx, FortiosStructureUsage usage) {
    String ifaceName = toString(ifaceNameCtx.str());
    if (!_c.getInterfaces().containsKey(ifaceName)) {
      warn(ctx, String.format("Interface %s is undefined", ifaceName));
      _c.undefined(FortiosStructureType.INTERFACE, ifaceName, usage, ctx.start.getLine());
      return Optional.empty();
    }
    _c.referenceStructure(FortiosStructureType.INTERFACE, ifaceName, usage, ctx.start.getLine());
    return Optional.of(ifaceName);
  }

  /**
   * Convert specified service_port_ranges context into an IntegerSpace representing the destination
   * ports specified by the context.
   */
  private @Nonnull IntegerSpace toDstIntegerSpace(Service_port_rangesContext ctx) {
    IntegerSpace.Builder spaces = IntegerSpace.builder();
    for (Service_port_rangeContext range : ctx.service_port_range()) {
      assert range.dst_ports != null;
      spaces.including(toIntegerSpace(range.dst_ports));
    }
    return spaces.build();
  }

  /**
   * Convert specified service_port_ranges context into an optional IntegerSpace representing the
   * source ports specified by the context. An IntegerSpace is only returned if a source port space
   * is specified.
   */
  private Optional<IntegerSpace> toSrcIntegerSpace(Service_port_rangesContext ctx) {
    IntegerSpace.Builder spaces = IntegerSpace.builder();
    boolean isSet = false;
    for (Service_port_rangeContext range : ctx.service_port_range()) {
      if (range.src_ports != null) {
        isSet = true;
        spaces.including(toIntegerSpace(range.src_ports));
      }
    }
    return isSet ? Optional.of(spaces.build()) : Optional.empty();
  }

  private IntegerSpace toIntegerSpace(Port_rangeContext ctx) {
    int low = toInteger(ctx.port_low);
    if (ctx.port_high != null) {
      int high = toInteger(ctx.port_high);
      return IntegerSpace.of(Range.closed(low, high));
    }
    return IntegerSpace.of(low);
  }

  private @Nonnull Policy.Action toAction(Policy_actionContext ctx) {
    if (ctx.ACCEPT() != null) {
      return Action.ACCEPT;
    } else if (ctx.DENY() != null) {
      return Action.DENY;
    } else {
      assert ctx.IPSEC() != null;
      return Action.IPSEC;
    }
  }

  private Service.Protocol toProtocol(Service_protocolContext ctx) {
    if (ctx.ICMP() != null) {
      return Protocol.ICMP;
    } else if (ctx.ICMP6() != null) {
      return Protocol.ICMP6;
    } else if (ctx.IP_UPPER() != null) {
      return Protocol.IP;
    } else {
      assert ctx.TCP_UDP_SCTP() != null;
      return Protocol.TCP_UDP_SCTP;
    }
  }

  private boolean toBoolean(Enable_or_disableContext ctx) {
    if (ctx.ENABLE() != null) {
      return true;
    }
    assert ctx.DISABLE() != null;
    return false;
  }

  private @Nonnull Policy.Status toStatus(Policy_statusContext ctx) {
    return toBoolean(ctx.enable_or_disable()) ? Status.ENABLE : Status.DISABLE;
  }

  private Interface.Status toStatus(Up_or_downContext ctx) {
    if (ctx.UP() != null) {
      return Interface.Status.UP;
    }
    assert ctx.DOWN() != null;
    return Interface.Status.DOWN;
  }

  private Address.Type toAddressType(Address_typeContext ctx) {
    if (ctx.INTERFACE_SUBNET() != null) {
      return Address.Type.INTERFACE_SUBNET;
    } else if (ctx.IPMASK() != null) {
      return Address.Type.IPMASK;
    } else if (ctx.IPRANGE() != null) {
      return Address.Type.IPRANGE;
    } else if (ctx.WILDCARD() != null) {
      return Address.Type.WILDCARD;
    } else if (ctx.DYNAMIC() != null) {
      return Address.Type.DYNAMIC;
    } else if (ctx.FQDN() != null) {
      return Address.Type.FQDN;
    } else if (ctx.GEOGRAPHY() != null) {
      return Address.Type.GEOGRAPHY;
    } else {
      assert ctx.MAC() != null;
      return Address.Type.MAC;
    }
  }

  private Addrgrp.Type toAddrgrpType(ParserRuleContext ctx, Addrgrp_typeContext addrgrpCtx) {
    if (addrgrpCtx.DEFAULT() != null) {
      return Addrgrp.Type.DEFAULT;
    } else {
      assert addrgrpCtx.FOLDER() != null;
      warn(ctx, "Addrgrp type folder is not yet supported");
      return Addrgrp.Type.FOLDER;
    }
  }

  private Interface.Type toInterfaceType(Interface_typeContext ctx) {
    if (ctx.AGGREGATE() != null) {
      return Type.AGGREGATE;
    } else if (ctx.EMAC_VLAN() != null) {
      return Type.EMAC_VLAN;
    } else if (ctx.LOOPBACK() != null) {
      return Type.LOOPBACK;
    } else if (ctx.PHYSICAL() != null) {
      return Type.PHYSICAL;
    } else if (ctx.REDUNDANT() != null) {
      return Type.REDUNDANT;
    } else if (ctx.TUNNEL() != null) {
      return Type.TUNNEL;
    } else if (ctx.VLAN() != null) {
      return Type.VLAN;
    } else {
      assert ctx.WL_MESH() != null;
      return Type.WL_MESH;
    }
  }

  private @Nonnull ConcreteInterfaceAddress toConcreteInterfaceAddress(
      Ip_address_with_mask_or_prefixContext ctx) {
    if (ctx.ip_prefix() != null) {
      return ConcreteInterfaceAddress.parse(ctx.ip_prefix().getText());
    } else {
      assert ctx.ip_address() != null && ctx.subnet_mask() != null;
      return ConcreteInterfaceAddress.create(toIp(ctx.ip_address()), toIp(ctx.subnet_mask()));
    }
  }

  private @Nonnull Prefix toPrefix(Ip_address_with_mask_or_prefixContext ctx) {
    if (ctx.ip_prefix() != null) {
      return toPrefix(ctx.ip_prefix());
    } else {
      assert ctx.ip_address() != null && ctx.subnet_mask() != null;
      return Prefix.create(toIp(ctx.ip_address()), toIp(ctx.subnet_mask()));
    }
  }

  private @Nonnull Prefix toPrefix(Ip_prefixContext ctx) {
    return Prefix.parse(ctx.getText());
  }

  private @Nonnull Optional<String> toString(
      ParserRuleContext messageCtx, Address_nameContext ctx) {
    return toString(messageCtx, ctx.str(), "address name", ADDRESS_NAME_PATTERN);
  }

  private @Nonnull Optional<String> toString(ParserRuleContext messageCtx, Zone_nameContext ctx) {
    return toString(messageCtx, ctx.str(), "zone name", ZONE_NAME_PATTERN);
  }

  private @Nonnull Optional<String> toString(ParserRuleContext messageCtx, Policy_nameContext ctx) {
    return toString(messageCtx, ctx.str(), "policy name", POLICY_NAME_PATTERN);
  }

  private @Nonnull Optional<String> toString(
      ParserRuleContext messageCtx, Service_nameContext ctx) {
    return toString(messageCtx, ctx.str(), "service name", SERVICE_NAME_PATTERN);
  }

  private @Nonnull Optional<String> toString(
      ParserRuleContext messageCtx, Interface_nameContext ctx) {
    return toString(messageCtx, ctx.str(), "interface name", INTERFACE_NAME_PATTERN);
  }

  private @Nonnull Optional<String> toString(
      ParserRuleContext messageCtx, Interface_or_zone_nameContext ctx) {
    return toString(messageCtx, ctx.str(), "zone or interface name", ZONE_NAME_PATTERN);
  }

  private @Nonnull Optional<String> toString(
      ParserRuleContext messageCtx, Interface_aliasContext ctx) {
    return toString(messageCtx, ctx.str(), "interface alias", INTERFACE_ALIAS_PATTERN);
  }

  private @Nonnull String toString(Replacemsg_major_typeContext ctx) {
    return ctx.getText();
  }

  private @Nonnull Optional<String> toString(
      ParserRuleContext messageCtx, Replacemsg_minor_typeContext ctx) {
    return toString(messageCtx, ctx.word(), "replacemsg minor type");
  }

  private @Nonnull Optional<String> toString(
      ParserRuleContext messageCtx, Device_hostnameContext ctx) {
    return toString(messageCtx, ctx.str(), "device hostname", DEVICE_HOSTNAME_PATTERN);
  }

  private @Nonnull Optional<String> toString(
      ParserRuleContext messageCtx, StrContext ctx, String type, Pattern pattern) {
    return toString(messageCtx, ctx, type, s -> pattern.matcher(s).matches());
  }

  private @Nonnull Optional<String> toString(
      ParserRuleContext messageCtx, StrContext ctx, String type, Predicate<String> predicate) {
    String text = toString(ctx);
    if (!predicate.test(text)) {
      warn(messageCtx, String.format("Illegal value for %s", type));
      return Optional.empty();
    }
    return Optional.of(text);
  }

  private @Nonnull Optional<String> toString(
      ParserRuleContext messageCtx, WordContext ctx, String type) {
    return toString(messageCtx, ctx.str(), type, WORD_PATTERN);
  }

  private static @Nonnull String toString(StrContext ctx) {
    /*
     * Extract the text from a str.
     *
     * A str is composed of a sequence of single-quoted strings, double-quoted strings,
     * and unquoted non-whitespace characters.
     * - single-quoted strings do not interpret any characters specially
     * - double-quoted strings recognize the following three escape sequences:
     *   \" -> "
     *   \' -> ' <---Note that single-quotes are canonically escaped in double-quotes, but need not be.
     *   \\ -> \
     *   A backslash followed by any other character is treated as a literal backslash.
     *   So e.g.
     *   \n -> \n <---The letter 'n', not newline.
     * - outside of quotes, a backslash followed by any character other than a newline is stripped.
     *   E.g.
     *   \n -> n
     *   \" -> "
     *   \(space) -> (space)
     *   A backslash followed immediately by a newline character indicates a line continuation.
     *   That is, the backslash and the newline are both stripped.
     */
    return ctx.str_content().children.stream()
        .map(
            child -> {
              if (child instanceof Double_quoted_stringContext) {
                return toString((Double_quoted_stringContext) child);
              } else if (child instanceof Single_quoted_stringContext) {
                return toString((Single_quoted_stringContext) child);
              } else {
                assert child instanceof TerminalNode;
                int type = ((TerminalNode) child).getSymbol().getType();
                assert type == UNQUOTED_WORD_CHARS;
                return ESCAPED_UNQUOTED_CHAR_PATTERN.matcher(child.getText()).replaceAll("$1");
              }
            })
        .collect(Collectors.joining(""));
  }

  private static @Nonnull String toString(Double_quoted_stringContext ctx) {
    if (ctx.text == null) {
      return "";
    }
    String quotedText = ctx.text.getText();
    return ESCAPED_DOUBLE_QUOTED_CHAR_PATTERN.matcher(quotedText).replaceAll("$1");
  }

  private static @Nonnull String toString(Single_quoted_stringContext ctx) {
    return ctx.text != null ? ctx.text.getText() : "";
  }

  private @Nonnull Optional<Long> toLong(ParserRuleContext messageCtx, Bgp_asContext ctx) {
    return toLongInSpace(messageCtx, ctx.str(), BGP_AS_SPACE, "BGP AS");
  }

  private @Nonnull Optional<Long> toLong(ParserRuleContext messageCtx, Bgp_remote_asContext ctx) {
    return toLongInSpace(messageCtx, ctx.str(), BGP_REMOTE_AS_SPACE, "BGP remote AS");
  }

  private @Nonnull Optional<Long> toLong(ParserRuleContext messageCtx, Policy_numberContext ctx) {
    return toLongInSpace(messageCtx, ctx.str(), POLICY_NUMBER_SPACE, "policy number");
  }

  private Optional<Long> toLong(ParserRuleContext ctx, FortiosParser.Route_numContext routeNum) {
    return toLongInSpace(
        ctx, routeNum.str(), STATIC_ROUTE_NUM_SPACE, "static route sequence number");
  }

  private @Nonnull Optional<Long> toLongInSpace(
      ParserRuleContext messageCtx, StrContext ctx, LongSpace space, String name) {
    return toLongInSpace(messageCtx, toString(ctx), space, name);
  }

  /**
   * Convert a {@link String} to a {@link Long} if it represents a number that is contained in the
   * provided {@code space}, or else {@link Optional#empty}.
   */
  private @Nonnull Optional<Long> toLongInSpace(
      ParserRuleContext messageCtx, String str, LongSpace space, String name) {
    Long num = Longs.tryParse(str);
    if (num == null || !space.contains(num)) {
      warn(messageCtx, String.format("Expected %s in range %s, but got '%s'", name, space, str));
      return Optional.empty();
    }
    return Optional.of(num);
  }

  private @Nonnull Optional<Integer> toIntegerInSpace(
      ParserRuleContext messageCtx, Uint8Context ctx, IntegerSpace space, String name) {
    return toIntegerInSpace(messageCtx, ctx.getText(), space, name);
  }

  private @Nonnull Optional<Integer> toIntegerInSpace(
      ParserRuleContext messageCtx, Uint16Context ctx, IntegerSpace space, String name) {
    return toIntegerInSpace(messageCtx, ctx.getText(), space, name);
  }

  /**
   * Convert a {@link String} to an {@link Integer} if it represents a number that is contained in
   * the provided {@code space}, or else {@link Optional#empty}.
   */
  private @Nonnull Optional<Integer> toIntegerInSpace(
      ParserRuleContext messageCtx, String str, IntegerSpace space, String name) {
    Integer num = Ints.tryParse(str);
    if (num == null || !space.contains(num)) {
      warn(messageCtx, String.format("Expected %s in range %s, but got '%d'", name, space, num));
      return Optional.empty();
    }
    return Optional.of(num);
  }

  /** Generate a warning for trying to rename a non-existent structure. */
  private void warnRenameNonExistent(
      ParserRuleContext ctx, String name, FortiosStructureType type) {
    warn(ctx, String.format("Cannot rename non-existent %s %s", type.getDescription(), name));
  }

  /** Generate a warning for trying to rename a structure with a name already in use. */
  private void warnRenameConflict(
      ParserRuleContext ctx, String currentName, String newName, FortiosStructureType type) {
    warn(
        ctx,
        String.format(
            "Renaming %s %s conflicts with an existing object %s, ignoring this rename operation",
            type.getDescription(), currentName, newName));
  }

  @Override
  public void visitErrorNode(ErrorNode errorNode) {
    Token token = errorNode.getSymbol();
    int line = token.getLine();
    String lineText = errorNode.getText().replace("\n", "").replace("\r", "").trim();
    _c.setUnrecognized(true);

    if (token instanceof UnrecognizedLineToken) {
      UnrecognizedLineToken unrecToken = (UnrecognizedLineToken) token;
      _w.getParseWarnings()
          .add(
              new ParseWarning(
                  line, lineText, unrecToken.getParserContext(), "This syntax is unrecognized"));
    } else {
      String msg = String.format("Unrecognized Line: %d: %s", line, lineText);
      _w.redFlag(msg + " SUBSEQUENT LINES MAY NOT BE PROCESSED CORRECTLY");
    }
  }

  private Optional<Integer> toInteger(ParserRuleContext ctx, Ip_protocol_numberContext num) {
    return toIntegerInSpace(ctx, num.uint8(), IP_PROTOCOL_NUMBER_SPACE, "ip protocol-number");
  }

  private Optional<Integer> toInteger(ParserRuleContext ctx, MtuContext mtu) {
    return toIntegerInSpace(ctx, mtu.uint16(), MTU_SPACE, "mtu");
  }

  private Optional<Integer> toInteger(ParserRuleContext ctx, Route_distanceContext routeDistance) {
    return toIntegerInSpace(
        ctx, routeDistance.uint8(), ADMIN_DISTANCE_SPACE, "route administrative distance");
  }

  private Optional<Integer> toInteger(ParserRuleContext ctx, VrfContext vrf) {
    return toIntegerInSpace(ctx, vrf.uint8(), VRF_SPACE, "vrf");
  }

  private static int toInteger(Subnet_maskContext ctx) {
    return Ip.parse(ctx.getText()).numSubnetBits();
  }

  private static int toInteger(Uint16Context ctx) {
    return Integer.parseInt(ctx.getText());
  }

  private static int toInteger(Uint8Context ctx) {
    return Integer.parseInt(ctx.getText());
  }

  private @Nonnull Optional<Ip> toIp(ParserRuleContext ctx, Bgp_neighbor_idContext neighborIdCtx) {
    String ipStr = toString(neighborIdCtx.str());
    try {
      return Optional.of(Ip.parse(ipStr));
    } catch (IllegalArgumentException e) {
      warn(ctx, String.format("Cannot parse %s as an IP", ipStr));
      return Optional.empty();
    }
  }

  private static @Nonnull Ip toIp(Ip_addressContext ctx) {
    return Ip.parse(ctx.getText());
  }

  private static @Nonnull Ip toIp(Subnet_maskContext ctx) {
    return Ip.parse(ctx.getText());
  }

  /**
   * Creates an {@link IpWildcard} from the given wildcard context. Note that the context's mask is
   * assumed to be in conventional FortiOS format, i.e. 1s indicate bits that matter. The convention
   * in the {@link IpWildcard} class is the opposite, i.e. 0s in the mask indicate bits that matter.
   */
  private static @Nonnull IpWildcard toIpWildcard(Ip_wildcardContext ctx) {
    return toIpWildcard(ctx.ip, ctx.mask);
  }

  /**
   * Creates an {@link IpWildcard} from the given IP and mask. Note that the provided mask is
   * assumed to be in conventional FortiOS format, i.e. 1s indicate bits that matter. The convention
   * in the {@link IpWildcard} class is the opposite, i.e. 0s in the mask indicate bits that matter.
   */
  private static @Nonnull IpWildcard toIpWildcard(Ip_addressContext ip, Ip_addressContext mask) {
    // Invert mask because in FortiOS, bits that are set matter, whereas the opposite is true for
    // the mask in IpWildcard
    return IpWildcard.ipWithWildcardMask(toIp(ip), toIp(mask).inverted());
  }

  private static @Nonnull Ip6 toIp6(Ipv6_addressContext ctx) {
    return Ip6.parse(ctx.getText());
  }

  /** Returns message indicating why address can't be committed in the CLI, or null if it can */
  @VisibleForTesting
  public static @Nullable String addressValid(Address a, boolean nameValid) {
    if (!nameValid) {
      return "name is invalid";
    }
    switch (a.getTypeEffective()) {
      case IPMASK:
        Ip subnetMask = a.getTypeSpecificFields().getIp2Effective();
        if (!subnetMask.isValidNetmask1sLeading()) {
          return String.format("%s is not a valid subnet mask", subnetMask);
        }
        return null;
      case IPRANGE:
        Ip endIp = a.getTypeSpecificFields().getIp2Effective();
        if (endIp.equals(Ip.ZERO)) {
          // This is the warning the CLI gives if end-ip is not set
          return "end-ip cannot be 0";
        }
        Ip startIp = a.getTypeSpecificFields().getIp1Effective();
        if (endIp.asLong() < startIp.asLong()) {
          return "end-ip must be greater than start-ip";
        }
        return null;
      case WILDCARD: // Any IPs are valid for wildcard
      case INTERFACE_SUBNET: // All cases from here on are unsupported
      case DYNAMIC:
      case FQDN:
      case GEOGRAPHY:
      case MAC:
        return null;
      default:
        return String.format("address type %s is unknown", a.getTypeEffective());
    }
  }

<<<<<<< HEAD
  /** Returns message indicating why addrgrp can't be committed in the CLI, or null if it can */
  @VisibleForTesting
  public static @Nullable String addrgrpValid(Addrgrp a, boolean nameValid) {
    if (!nameValid) {
      return "name is invalid";
    }
    if (a.getMemberUUIDs().isEmpty()) {
      return "addrgrp requires at least one member";
    }
    if (a.getExcludeEffective() && a.getExcludeMemberUUIDs().isEmpty()) {
      return "addrgrp requires at least one exclude-member when exclude is enabled";
    }

=======
  private static @Nullable String bgpNeighborValid(BgpNeighbor bgpNeighbor) {
    if (bgpNeighbor.getIp().equals(Ip.ZERO)) {
      return "neighbor ID is invalid";
    } else if (bgpNeighbor.getRemoteAs() == null) {
      return "remote-as must be set";
    }
>>>>>>> 03fb1152
    return null;
  }

  /** Returns message indicating why policy can't be committed in the CLI, or null if it can */
  @VisibleForTesting
  public static @Nullable String policyValid(Policy p, boolean valid) {
    // _valid indicates whether any invalid lines have gone into current policy that would cause the
    // CLI to pop out of its edit block
    if (!valid) {
      return "name is invalid"; // currently, only invalid name can cause valid to be false
    } else if (p.getSrcIntf().isEmpty() && p.getSrcIntfZoneUUIDs().isEmpty()) {
      return "srcintf must be set";
    } else if (p.getDstIntf().isEmpty() && p.getDstIntfZoneUUIDs().isEmpty()) {
      return "dstintf must be set";
    } else if (p.getSrcAddrUUIDs().isEmpty()) {
      return "srcaddr must be set";
    } else if (p.getDstAddrUUIDs().isEmpty()) {
      return "dstaddr must be set";
    } else if (p.getServiceUUIDs().isEmpty()) {
      return "service must be set";
    }
    // TODO "schedule" must be set to commit policy, but we don't parse it. Should we?
    return null;
  }

  /** Returns message indicating why service can't be committed in the CLI, or null if it can */
  @VisibleForTesting
  public static @Nullable String serviceValid(Service s, boolean valid) {
    // Indicates whether any invalid lines have gone into current service that would cause the
    // CLI to pop out of its edit block
    if (!valid) {
      return "name is invalid"; // currently, only invalid name can cause valid to be false
    }
    // TODO Check validity of _ipRange; it is not yet used in conversion
    switch (s.getProtocolEffective()) {
      case TCP_UDP_SCTP:
        if (s.getTcpPortRangeDst() == null
            && s.getUdpPortRangeDst() == null
            && s.getSctpPortRangeDst() == null) {
          return "TCP/UDP/SCTP portrange cannot all be empty";
        }
        return null;
      case ICMP:
      case ICMP6:
        // both ICMP type and ICMP code are allowed to be unset
      case IP:
        // protocol-number is allowed to be unset
        return null;
      default:
        return String.format("protocol %s is unknown", s.getProtocolEffective());
    }
  }

  /**
   * Returns message indicating why service group can't be committed in the CLI, or null if it can
   */
  @VisibleForTesting
  public static @Nullable String serviceGroupValid(ServiceGroup s, boolean nameValid) {
    if (!nameValid) {
      return "name is invalid";
    }
    if (s.getMemberUUIDs().isEmpty()) {
      return "service group requires at least one member";
    }

    return null;
  }

  private static @Nullable String staticRouteValid(StaticRoute staticRoute, boolean seqNumValid) {
    if (!seqNumValid) {
      return "sequence number is invalid";
    } else if (staticRoute.getDevice() == null) {
      return "device must be set";
    }
    return null;
  }

  /**
   * Class representing a set of interfaces as well as a set of zones. For use with firewall
   * policies srcintf and dstintf references.
   */
  private static final class InterfacesAndZones {
    Set<String> getInterfaces() {
      return _interfaces;
    }

    Set<BatfishUUID> getZones() {
      return _zones;
    }

    InterfacesAndZones(Set<String> interfaces, Set<BatfishUUID> zones) {
      _interfaces = ImmutableSet.copyOf(interfaces);
      _zones = ImmutableSet.copyOf(zones);
    }

    private final Set<String> _interfaces;
    private final Set<BatfishUUID> _zones;
  }

  private static final Pattern ADDRESS_NAME_PATTERN = Pattern.compile("^[^\r\n]{1,79}$");
  private static final Pattern DEVICE_HOSTNAME_PATTERN = Pattern.compile("^[A-Za-z0-9_-]+$");
  private static final Pattern ESCAPED_DOUBLE_QUOTED_CHAR_PATTERN =
      Pattern.compile("\\\\(['\"\\\\])");
  private static final Pattern ESCAPED_UNQUOTED_CHAR_PATTERN = Pattern.compile("\\\\([^\\r\\n])");
  private static final Pattern INTERFACE_NAME_PATTERN = Pattern.compile("^[^\r\n]{1,15}$");
  private static final Pattern INTERFACE_ALIAS_PATTERN = Pattern.compile("^[^\r\n]{0,25}$");
  private static final Pattern POLICY_NAME_PATTERN = Pattern.compile("^[^\r\n]{1,35}$");
  private static final Pattern SERVICE_NAME_PATTERN = Pattern.compile("^[^\r\n]{1,79}$");
  private static final Pattern WORD_PATTERN = Pattern.compile("^[^ \t\r\n]+$");
  private static final Pattern ZONE_NAME_PATTERN = Pattern.compile("^[^\r\n]{1,35}$");

  private static final LongSpace BGP_AS_SPACE = LongSpace.of(Range.closed(0L, 4294967295L));
  private static final LongSpace BGP_REMOTE_AS_SPACE = LongSpace.of(Range.closed(1L, 4294967295L));
  private static final IntegerSpace IP_PROTOCOL_NUMBER_SPACE =
      IntegerSpace.of(Range.closed(0, 254));
  private static final IntegerSpace MTU_SPACE = IntegerSpace.of(Range.closed(68, 65535));
  private static final LongSpace POLICY_NUMBER_SPACE = LongSpace.of(Range.closed(0L, 4294967294L));
  private static final IntegerSpace ADMIN_DISTANCE_SPACE = IntegerSpace.of(Range.closed(1, 255));
  private static final LongSpace STATIC_ROUTE_NUM_SPACE =
      LongSpace.of(Range.closed(0L, 4294967295L));
  private static final IntegerSpace VRF_SPACE = IntegerSpace.of(Range.closed(0, 31));

  private Address _currentAddress;
  /**
   * Whether the current address has invalid lines that would prevent committing the address in CLI.
   * This field being true does not guarantee the current address is valid; use {@link
   * #addressValid(Address, boolean)}.
   */
  private boolean _currentAddressNameValid;

<<<<<<< HEAD
  private Addrgrp _currentAddrgrp;
  private boolean _currentAddrgrpNameValid;

=======
  private BgpNeighbor _currentBgpNeighbor;
>>>>>>> 03fb1152
  private Interface _currentInterface;
  private Policy _currentPolicy;
  /**
   * Whether the current policy has invalid lines that would prevent committing the policy in CLI.
   * This field being true does not guarantee the current policy is valid; use {@link
   * #policyValid(Policy, boolean)}.
   */
  private boolean _currentPolicyValid;

  private Replacemsg _currentReplacemsg;
  private Service _currentService;
  /**
   * Whether the current service has invalid lines that would prevent committing the service in CLI.
   * This field being true does not guarantee the current service is valid; use {@link
   * #serviceValid(Service, boolean)}.
   */
  private boolean _currentServiceValid;

  private ServiceGroup _currentServiceGroup;
  private boolean _currentServiceGroupNameValid;

  private StaticRoute _currentStaticRoute;
  private boolean _currentStaticRouteNumValid;
  private Zone _currentZone;
  /** Whether the current zone has an invalid name. */
  private boolean _currentZoneNameValid;

  private final @Nonnull FortiosConfiguration _c;
  private final @Nonnull FortiosCombinedParser _parser;
  private final @Nonnull String _text;
  // Internal sequence number to generate unique UUIDs for structure that may be renamed or cloned
  private int _uuidSequenceNumber = 0;
  private final @Nonnull Warnings _w;
}<|MERGE_RESOLUTION|>--- conflicted
+++ resolved
@@ -2119,7 +2119,6 @@
     }
   }
 
-<<<<<<< HEAD
   /** Returns message indicating why addrgrp can't be committed in the CLI, or null if it can */
   @VisibleForTesting
   public static @Nullable String addrgrpValid(Addrgrp a, boolean nameValid) {
@@ -2132,15 +2131,15 @@
     if (a.getExcludeEffective() && a.getExcludeMemberUUIDs().isEmpty()) {
       return "addrgrp requires at least one exclude-member when exclude is enabled";
     }
-
-=======
+    return null;
+  }
+
   private static @Nullable String bgpNeighborValid(BgpNeighbor bgpNeighbor) {
     if (bgpNeighbor.getIp().equals(Ip.ZERO)) {
       return "neighbor ID is invalid";
     } else if (bgpNeighbor.getRemoteAs() == null) {
       return "remote-as must be set";
     }
->>>>>>> 03fb1152
     return null;
   }
 
@@ -2271,13 +2270,9 @@
    */
   private boolean _currentAddressNameValid;
 
-<<<<<<< HEAD
   private Addrgrp _currentAddrgrp;
   private boolean _currentAddrgrpNameValid;
-
-=======
   private BgpNeighbor _currentBgpNeighbor;
->>>>>>> 03fb1152
   private Interface _currentInterface;
   private Policy _currentPolicy;
   /**
