package org.batfish.grammar.fortios;

import static org.batfish.grammar.fortios.FortiosLexer.UNQUOTED_WORD_CHARS;

import com.google.common.annotations.VisibleForTesting;
import com.google.common.collect.ImmutableMap;
import com.google.common.collect.ImmutableSet;
import com.google.common.collect.Range;
import com.google.common.primitives.Ints;
import com.google.common.primitives.Longs;
import java.util.Collection;
import java.util.HashMap;
import java.util.Map;
import java.util.Optional;
import java.util.Set;
import java.util.function.Function;
import java.util.function.Predicate;
import java.util.regex.Pattern;
import java.util.stream.Collectors;
import javax.annotation.Nonnull;
import javax.annotation.Nullable;
import org.antlr.v4.runtime.ParserRuleContext;
import org.antlr.v4.runtime.Token;
import org.antlr.v4.runtime.tree.ErrorNode;
import org.antlr.v4.runtime.tree.TerminalNode;
import org.apache.commons.lang3.SerializationUtils;
import org.batfish.common.Warnings;
import org.batfish.common.Warnings.ParseWarning;
import org.batfish.datamodel.ConcreteInterfaceAddress;
import org.batfish.datamodel.IntegerSpace;
import org.batfish.datamodel.Ip;
import org.batfish.datamodel.Ip6;
import org.batfish.datamodel.IpWildcard;
import org.batfish.datamodel.LongSpace;
import org.batfish.datamodel.Prefix;
import org.batfish.grammar.BatfishCombinedParser;
import org.batfish.grammar.BatfishListener;
import org.batfish.grammar.UnrecognizedLineToken;
import org.batfish.grammar.fortios.FortiosParser.Address_nameContext;
import org.batfish.grammar.fortios.FortiosParser.Address_namesContext;
import org.batfish.grammar.fortios.FortiosParser.Address_typeContext;
import org.batfish.grammar.fortios.FortiosParser.Allow_or_denyContext;
import org.batfish.grammar.fortios.FortiosParser.Cfa_editContext;
import org.batfish.grammar.fortios.FortiosParser.Cfa_renameContext;
import org.batfish.grammar.fortios.FortiosParser.Cfa_set_allow_routingContext;
import org.batfish.grammar.fortios.FortiosParser.Cfa_set_associated_interfaceContext;
import org.batfish.grammar.fortios.FortiosParser.Cfa_set_commentContext;
import org.batfish.grammar.fortios.FortiosParser.Cfa_set_end_ipContext;
import org.batfish.grammar.fortios.FortiosParser.Cfa_set_fabric_objectContext;
import org.batfish.grammar.fortios.FortiosParser.Cfa_set_interfaceContext;
import org.batfish.grammar.fortios.FortiosParser.Cfa_set_start_ipContext;
import org.batfish.grammar.fortios.FortiosParser.Cfa_set_subnetContext;
import org.batfish.grammar.fortios.FortiosParser.Cfa_set_typeContext;
import org.batfish.grammar.fortios.FortiosParser.Cfa_set_wildcardContext;
import org.batfish.grammar.fortios.FortiosParser.Cfp_append_dstaddrContext;
import org.batfish.grammar.fortios.FortiosParser.Cfp_append_dstintfContext;
import org.batfish.grammar.fortios.FortiosParser.Cfp_append_serviceContext;
import org.batfish.grammar.fortios.FortiosParser.Cfp_append_srcaddrContext;
import org.batfish.grammar.fortios.FortiosParser.Cfp_append_srcintfContext;
import org.batfish.grammar.fortios.FortiosParser.Cfp_editContext;
import org.batfish.grammar.fortios.FortiosParser.Cfp_set_actionContext;
import org.batfish.grammar.fortios.FortiosParser.Cfp_set_commentsContext;
import org.batfish.grammar.fortios.FortiosParser.Cfp_set_dstaddrContext;
import org.batfish.grammar.fortios.FortiosParser.Cfp_set_dstintfContext;
import org.batfish.grammar.fortios.FortiosParser.Cfp_set_nameContext;
import org.batfish.grammar.fortios.FortiosParser.Cfp_set_serviceContext;
import org.batfish.grammar.fortios.FortiosParser.Cfp_set_srcaddrContext;
import org.batfish.grammar.fortios.FortiosParser.Cfp_set_srcintfContext;
import org.batfish.grammar.fortios.FortiosParser.Cfp_set_statusContext;
import org.batfish.grammar.fortios.FortiosParser.Cfsc_editContext;
import org.batfish.grammar.fortios.FortiosParser.Cfsc_renameContext;
import org.batfish.grammar.fortios.FortiosParser.Cfsc_set_commentContext;
import org.batfish.grammar.fortios.FortiosParser.Cfsc_set_icmpcodeContext;
import org.batfish.grammar.fortios.FortiosParser.Cfsc_set_icmptypeContext;
import org.batfish.grammar.fortios.FortiosParser.Cfsc_set_protocolContext;
import org.batfish.grammar.fortios.FortiosParser.Cfsc_set_protocol_numberContext;
import org.batfish.grammar.fortios.FortiosParser.Cfsc_set_sctp_portrangeContext;
import org.batfish.grammar.fortios.FortiosParser.Cfsc_set_tcp_portrangeContext;
import org.batfish.grammar.fortios.FortiosParser.Cfsc_set_udp_portrangeContext;
import org.batfish.grammar.fortios.FortiosParser.Cfsg_append_memberContext;
import org.batfish.grammar.fortios.FortiosParser.Cfsg_editContext;
<<<<<<< HEAD
import org.batfish.grammar.fortios.FortiosParser.Cfsg_renameContext;
=======
>>>>>>> 182ad677
import org.batfish.grammar.fortios.FortiosParser.Cfsg_set_commentContext;
import org.batfish.grammar.fortios.FortiosParser.Cfsg_set_memberContext;
import org.batfish.grammar.fortios.FortiosParser.Crs_editContext;
import org.batfish.grammar.fortios.FortiosParser.Crs_set_deviceContext;
import org.batfish.grammar.fortios.FortiosParser.Crs_set_distanceContext;
import org.batfish.grammar.fortios.FortiosParser.Crs_set_dstContext;
import org.batfish.grammar.fortios.FortiosParser.Crs_set_gatewayContext;
import org.batfish.grammar.fortios.FortiosParser.Crs_set_sdwanContext;
import org.batfish.grammar.fortios.FortiosParser.Crs_set_statusContext;
import org.batfish.grammar.fortios.FortiosParser.Cs_replacemsgContext;
import org.batfish.grammar.fortios.FortiosParser.Csg_hostnameContext;
import org.batfish.grammar.fortios.FortiosParser.Csi_editContext;
import org.batfish.grammar.fortios.FortiosParser.Csi_set_aliasContext;
import org.batfish.grammar.fortios.FortiosParser.Csi_set_descriptionContext;
import org.batfish.grammar.fortios.FortiosParser.Csi_set_ipContext;
import org.batfish.grammar.fortios.FortiosParser.Csi_set_mtuContext;
import org.batfish.grammar.fortios.FortiosParser.Csi_set_mtu_overrideContext;
import org.batfish.grammar.fortios.FortiosParser.Csi_set_statusContext;
import org.batfish.grammar.fortios.FortiosParser.Csi_set_typeContext;
import org.batfish.grammar.fortios.FortiosParser.Csi_set_vdomContext;
import org.batfish.grammar.fortios.FortiosParser.Csi_set_vrfContext;
import org.batfish.grammar.fortios.FortiosParser.Csr_set_bufferContext;
import org.batfish.grammar.fortios.FortiosParser.Csr_unset_bufferContext;
import org.batfish.grammar.fortios.FortiosParser.Csz_append_interfaceContext;
import org.batfish.grammar.fortios.FortiosParser.Csz_editContext;
import org.batfish.grammar.fortios.FortiosParser.Csz_renameContext;
import org.batfish.grammar.fortios.FortiosParser.Csz_set_descriptionContext;
import org.batfish.grammar.fortios.FortiosParser.Csz_set_interfaceContext;
import org.batfish.grammar.fortios.FortiosParser.Csz_set_intrazoneContext;
import org.batfish.grammar.fortios.FortiosParser.Device_hostnameContext;
import org.batfish.grammar.fortios.FortiosParser.Double_quoted_stringContext;
import org.batfish.grammar.fortios.FortiosParser.Enable_or_disableContext;
import org.batfish.grammar.fortios.FortiosParser.Fortios_configurationContext;
import org.batfish.grammar.fortios.FortiosParser.Interface_aliasContext;
import org.batfish.grammar.fortios.FortiosParser.Interface_nameContext;
import org.batfish.grammar.fortios.FortiosParser.Interface_namesContext;
import org.batfish.grammar.fortios.FortiosParser.Interface_or_zone_nameContext;
import org.batfish.grammar.fortios.FortiosParser.Interface_or_zone_namesContext;
import org.batfish.grammar.fortios.FortiosParser.Interface_typeContext;
import org.batfish.grammar.fortios.FortiosParser.Ip_addressContext;
import org.batfish.grammar.fortios.FortiosParser.Ip_address_with_mask_or_prefixContext;
import org.batfish.grammar.fortios.FortiosParser.Ip_prefixContext;
import org.batfish.grammar.fortios.FortiosParser.Ip_protocol_numberContext;
import org.batfish.grammar.fortios.FortiosParser.Ip_wildcardContext;
import org.batfish.grammar.fortios.FortiosParser.Ipv6_addressContext;
import org.batfish.grammar.fortios.FortiosParser.MtuContext;
import org.batfish.grammar.fortios.FortiosParser.Policy_actionContext;
import org.batfish.grammar.fortios.FortiosParser.Policy_nameContext;
import org.batfish.grammar.fortios.FortiosParser.Policy_numberContext;
import org.batfish.grammar.fortios.FortiosParser.Policy_statusContext;
import org.batfish.grammar.fortios.FortiosParser.Port_rangeContext;
import org.batfish.grammar.fortios.FortiosParser.Replacemsg_major_typeContext;
import org.batfish.grammar.fortios.FortiosParser.Replacemsg_minor_typeContext;
import org.batfish.grammar.fortios.FortiosParser.Route_distanceContext;
import org.batfish.grammar.fortios.FortiosParser.Service_nameContext;
import org.batfish.grammar.fortios.FortiosParser.Service_namesContext;
import org.batfish.grammar.fortios.FortiosParser.Service_port_rangeContext;
import org.batfish.grammar.fortios.FortiosParser.Service_port_rangesContext;
import org.batfish.grammar.fortios.FortiosParser.Service_protocolContext;
import org.batfish.grammar.fortios.FortiosParser.Single_quoted_stringContext;
import org.batfish.grammar.fortios.FortiosParser.StrContext;
import org.batfish.grammar.fortios.FortiosParser.Subnet_maskContext;
import org.batfish.grammar.fortios.FortiosParser.Uint16Context;
import org.batfish.grammar.fortios.FortiosParser.Uint8Context;
import org.batfish.grammar.fortios.FortiosParser.Up_or_downContext;
import org.batfish.grammar.fortios.FortiosParser.VrfContext;
import org.batfish.grammar.fortios.FortiosParser.WordContext;
import org.batfish.grammar.fortios.FortiosParser.Zone_nameContext;
import org.batfish.representation.fortios.Address;
import org.batfish.representation.fortios.BatfishUUID;
import org.batfish.representation.fortios.FortiosConfiguration;
import org.batfish.representation.fortios.FortiosStructureType;
import org.batfish.representation.fortios.FortiosStructureUsage;
import org.batfish.representation.fortios.Interface;
import org.batfish.representation.fortios.Interface.Type;
import org.batfish.representation.fortios.Policy;
import org.batfish.representation.fortios.Policy.Action;
import org.batfish.representation.fortios.Policy.Status;
import org.batfish.representation.fortios.Replacemsg;
import org.batfish.representation.fortios.Service;
import org.batfish.representation.fortios.Service.Protocol;
import org.batfish.representation.fortios.ServiceGroup;
import org.batfish.representation.fortios.StaticRoute;
import org.batfish.representation.fortios.Zone;
import org.batfish.representation.fortios.Zone.IntrazoneAction;

/**
 * Given a parse tree, builds a {@link FortiosConfiguration} that has been prepopulated with
 * metadata and defaults by {@link FortiosPreprocessor}.
 */
public final class FortiosConfigurationBuilder extends FortiosParserBaseListener
    implements BatfishListener {

  public FortiosConfigurationBuilder(
      String text,
      FortiosCombinedParser parser,
      Warnings warnings,
      FortiosConfiguration configuration) {
    _text = text;
    _parser = parser;
    _w = warnings;
    _c = configuration;
  }

  /** Get a new, unique BatfishUUID. */
  public @Nonnull BatfishUUID getUUID() {
    return new BatfishUUID(_uuidSequenceNumber++);
  }

  @Override
  public String getInputText() {
    return _text;
  }

  @Override
  public BatfishCombinedParser<?, ?> getParser() {
    return _parser;
  }

  @Override
  public Warnings getWarnings() {
    return _w;
  }

  @Override
  public void exitFortios_configuration(Fortios_configurationContext ctx) {
    // After renaming is complete, generate object names from UUIDs
    for (Policy policy : _c.getPolicies().values()) {
      policy.setSrcAddr(
          policy.getSrcAddrUUIDs().stream()
              .map(u -> _c.getRenameableObjects().get(u).getName())
              .collect(ImmutableSet.toImmutableSet()));
      policy.setDstAddr(
          policy.getDstAddrUUIDs().stream()
              .map(u -> _c.getRenameableObjects().get(u).getName())
              .collect(ImmutableSet.toImmutableSet()));
      policy.setService(
          policy.getServiceUUIDs().stream()
              .map(u -> _c.getRenameableObjects().get(u).getName())
              .collect(ImmutableSet.toImmutableSet()));
      policy.setDstIntfZones(
          policy.getDstIntfZoneUUIDs().stream()
              .map(u -> _c.getRenameableObjects().get(u).getName())
              .collect(ImmutableSet.toImmutableSet()));
      policy.setSrcIntfZones(
          policy.getSrcIntfZoneUUIDs().stream()
              .map(u -> _c.getRenameableObjects().get(u).getName())
              .collect(ImmutableSet.toImmutableSet()));
    }

    for (ServiceGroup group : _c.getServiceGroups().values()) {
      group.setMember(
          group.getMemberUUIDs().stream()
              .map(u -> _c.getRenameableObjects().get(u).getName())
              .collect(ImmutableSet.toImmutableSet()));
    }
  }

  @Override
  public void exitCsg_hostname(Csg_hostnameContext ctx) {
    toString(ctx, ctx.host).ifPresent(_c::setHostname);
  }

  @Override
  public void enterCs_replacemsg(Cs_replacemsgContext ctx) {
    String majorType = toString(ctx.major_type);
    Optional<String> maybeMinorType = toString(ctx, ctx.minor_type);
    if (!maybeMinorType.isPresent()) {
      _currentReplacemsg = new Replacemsg(); // dummy
      return;
    }
    _currentReplacemsg =
        _c.getReplacemsgs()
            .computeIfAbsent(majorType, n -> new HashMap<>())
            .computeIfAbsent(maybeMinorType.get(), n -> new Replacemsg());
  }

  @Override
  public void exitCs_replacemsg(Cs_replacemsgContext ctx) {
    _currentReplacemsg = null;
  }

  @Override
  public void exitCsr_set_buffer(Csr_set_bufferContext ctx) {
    _currentReplacemsg.setBuffer(toString(ctx.buffer));
  }

  @Override
  public void exitCsr_unset_buffer(Csr_unset_bufferContext ctx) {
    _currentReplacemsg.setBuffer(null);
  }

  @Override
  public void exitCfa_rename(Cfa_renameContext ctx) {
    Optional<String> currentNameOpt = toString(ctx, ctx.current_name);
    Optional<String> newNameOpt = toString(ctx, ctx.new_name);
    assert currentNameOpt.isPresent();
    assert newNameOpt.isPresent();

    String currentName = currentNameOpt.get();
    String newName = newNameOpt.get();
    if (!_c.getAddresses().containsKey(currentName)) {
      warnRenameNonExistent(ctx, currentName, FortiosStructureType.ADDRESS);
      return;
    }
    // TODO check addrgrp as well, once that exists
    if (_c.getAddresses().containsKey(newName)) {
      // TODO handle conflicting renames
      warnRenameConflict(ctx, currentName, newName, FortiosStructureType.ADDRESS);
      return;
    }
    // Rename refs / def
    _c.renameStructure(
        currentName,
        newName,
        FortiosStructureType.ADDRESS,
        ImmutableSet.of(FortiosStructureType.ADDRESS, FortiosStructureType.ADDRGRP));
    // Rename the object itself
    Address currentAddress = _c.getAddresses().remove(currentName);
    currentAddress.setName(newName);
    _c.getAddresses().put(newName, currentAddress);
    // Add the rename as part of the def
    _c.defineStructure(FortiosStructureType.ADDRESS, newName, ctx);
  }

  @Override
  public void enterCfa_edit(FortiosParser.Cfa_editContext ctx) {
    Optional<String> name = toString(ctx, ctx.address_name());
    Address existingAddress = name.map(_c.getAddresses()::get).orElse(null);
    if (existingAddress != null) {
      // Make a clone to edit
      _currentAddress = SerializationUtils.clone(existingAddress);
    } else {
      _currentAddress = new Address(toString(ctx.address_name().str()), getUUID());
    }
    _currentAddressNameValid = name.isPresent();
  }

  @Override
  public void exitCfa_edit(Cfa_editContext ctx) {
    // If edited address is valid, add/update the entry in VS addresses map.
    String invalidReason = addressValid(_currentAddress, _currentAddressNameValid);
    if (invalidReason == null) {
      _c.defineStructure(FortiosStructureType.ADDRESS, _currentAddress.getName(), ctx);
      _c.getAddresses().put(_currentAddress.getName(), _currentAddress);
      _c.getRenameableObjects().put(_currentAddress.getBatfishUUID(), _currentAddress);
    } else {
      warn(ctx, String.format("Address edit block ignored: %s", invalidReason));
    }
    _currentAddress = null;
  }

  @Override
  public void exitCfa_set_allow_routing(Cfa_set_allow_routingContext ctx) {
    _currentAddress.setAllowRouting(toBoolean(ctx.value));
    todo(ctx);
  }

  @Override
  public void exitCfa_set_associated_interface(Cfa_set_associated_interfaceContext ctx) {
    Optional<String> optName = toString(ctx, ctx.name);
    if (!optName.isPresent()) {
      return;
    }
    // Permitted zone names are a superset of permitted interface names, so at this point we know
    // the name is a valid zone name, but it may or may not be a valid interface name.
    String name = optName.get();

    // TODO after zone support: If zone exists, set _currentAddress's associatedZone and return.

    if (!_c.getInterfaces().containsKey(name)) {
      warn(ctx, "No interface or zone named " + name);
      // TODO File undefined reference to zone, or INTERFACE_OR_ZONE if it's a valid interface name
      return;
    }

    // TODO Add structure reference for interface
    todo(ctx);
    _currentAddress.setAssociatedInterface(name);
  }

  @Override
  public void exitCfa_set_comment(Cfa_set_commentContext ctx) {
    _currentAddress.setComment(toString(ctx.comment));
  }

  @Override
  public void exitCfa_set_fabric_object(Cfa_set_fabric_objectContext ctx) {
    todo(ctx);
    _currentAddress.setFabricObject(toBoolean(ctx.value));
  }

  @Override
  public void exitCfa_set_start_ip(Cfa_set_start_ipContext ctx) {
    if (_currentAddress.getType() == Address.Type.IPRANGE) {
      _currentAddress.getTypeSpecificFields().setIp1(toIp(ctx.ip));
    } else {
      warn(ctx, "Cannot set start-ip for address type " + _currentAddress.getTypeEffective());
    }
  }

  @Override
  public void exitCfa_set_end_ip(Cfa_set_end_ipContext ctx) {
    if (_currentAddress.getType() == Address.Type.IPRANGE) {
      _currentAddress.getTypeSpecificFields().setIp2(toIp(ctx.ip));
    } else {
      warn(ctx, "Cannot set end-ip for address type " + _currentAddress.getTypeEffective());
    }
  }

  @Override
  public void exitCfa_set_interface(Cfa_set_interfaceContext ctx) {
    if (_currentAddress.getType() != Address.Type.INTERFACE_SUBNET) {
      warn(ctx, "Cannot set interface for address type " + _currentAddress.getTypeEffective());
      return;
    }
    Optional<String> name = toString(ctx, ctx.name);
    if (name.isPresent()) {
      if (_c.getInterfaces().containsKey(name.get())) {
        _currentAddress.getTypeSpecificFields().setInterface(name.get());
      } else {
        // TODO File undefined reference to interface
        warn(ctx, "No interface named " + name.get());
      }
    }
  }

  @Override
  public void exitCfa_set_subnet(Cfa_set_subnetContext ctx) {
    Address.Type currentType = _currentAddress.getTypeEffective();
    if (currentType == Address.Type.IPMASK || currentType == Address.Type.INTERFACE_SUBNET) {
      if (ctx.subnet.ip_prefix() != null) {
        Prefix prefix = toPrefix(ctx.subnet.ip_prefix());
        _currentAddress.getTypeSpecificFields().setIp1(prefix.getStartIp());
        // getPrefixWildcard returns a mask where the 1s indicate bits that DON'T matter,
        // so invert it to get the correct mask for FortiOS
        _currentAddress.getTypeSpecificFields().setIp2(prefix.getPrefixWildcard().inverted());
      } else {
        assert ctx.subnet.ip != null && ctx.subnet.mask != null;
        // Convert to wildcard to get canonicalized IP (CLI automatically zeroes out bits in the IP
        // that are zeros in the mask, even if the mask is invalid).
        IpWildcard wildcard = toIpWildcard(ctx.subnet.ip, ctx.subnet.mask);
        _currentAddress.getTypeSpecificFields().setIp1(wildcard.getIp());
        _currentAddress.getTypeSpecificFields().setIp2(toIp(ctx.subnet.mask));
      }
    } else {
      warn(ctx, "Cannot set subnet for address type " + currentType);
    }
  }

  @Override
  public void exitCfa_set_type(Cfa_set_typeContext ctx) {
    _currentAddress.setType(toAddressType(ctx.type));
  }

  @Override
  public void exitCfa_set_wildcard(Cfa_set_wildcardContext ctx) {
    if (_currentAddress.getType() == Address.Type.WILDCARD) {
      // Convert to wildcard; canonicalizes IP based on mask bits
      IpWildcard wildcard = toIpWildcard(ctx.wildcard);
      // Set IP and mask in _currentAddress. Invert mask bits because IpWildcard interprets set bits
      // as "don't matter" while FortiOS interprets unset bits as "don't matter".
      _currentAddress.getTypeSpecificFields().setIp1(wildcard.getIp());
      _currentAddress.getTypeSpecificFields().setIp2(wildcard.getWildcardMaskAsIp().inverted());
    } else {
      warn(ctx, "Cannot set wildcard for address type " + _currentAddress.getTypeEffective());
    }
  }

  @Override
  public void enterCsi_edit(Csi_editContext ctx) {
    Optional<String> name = toString(ctx, ctx.interface_name());
    Interface existing = name.map(_c.getInterfaces()::get).orElse(null);
    if (existing == null) {
      // TODO edit block validation / committing
      _currentInterface = new Interface(toString(ctx.interface_name().str()));
      return;
    }
    _currentInterface = existing;
  }

  @Override
  public void exitCsi_edit(Csi_editContext ctx) {
    // TODO better validation
    String name = _currentInterface.getName();
    if (_c.getZones().containsKey(name)) {
      warn(ctx, "Interface edit block ignored: name conflicts with a zone name");
    } else if (INTERFACE_NAME_PATTERN.matcher(name).matches()) {
      _c.defineStructure(FortiosStructureType.INTERFACE, name, ctx);
      _c.referenceStructure(
          FortiosStructureType.INTERFACE,
          name,
          FortiosStructureUsage.INTERFACE_SELF_REF,
          ctx.start.getLine());
      _c.getInterfaces().put(name, _currentInterface);
    }
    _currentInterface = null;
  }

  @Override
  public void exitCsi_set_vdom(Csi_set_vdomContext ctx) {
    _currentInterface.setVdom(toString(ctx.vdom));
  }

  @Override
  public void exitCsi_set_ip(Csi_set_ipContext ctx) {
    _currentInterface.setIp(toConcreteInterfaceAddress(ctx.ip));
  }

  @Override
  public void exitCsi_set_type(Csi_set_typeContext ctx) {
    _currentInterface.setType(toInterfaceType(ctx.type));
  }

  @Override
  public void exitCsi_set_alias(Csi_set_aliasContext ctx) {
    toString(ctx, ctx.alias).ifPresent(s -> _currentInterface.setAlias(s));
  }

  @Override
  public void exitCsi_set_status(Csi_set_statusContext ctx) {
    _currentInterface.setStatus(toStatus(ctx.status));
  }

  @Override
  public void exitCsi_set_mtu_override(Csi_set_mtu_overrideContext ctx) {
    _currentInterface.setMtuOverride(toBoolean(ctx.value));
  }

  @Override
  public void exitCsi_set_description(Csi_set_descriptionContext ctx) {
    _currentInterface.setDescription(toString(ctx.description));
  }

  @Override
  public void exitCsi_set_mtu(Csi_set_mtuContext ctx) {
    toInteger(ctx, ctx.value).ifPresent(m -> _currentInterface.setMtu(m));
  }

  @Override
  public void exitCsi_set_vrf(Csi_set_vrfContext ctx) {
    toInteger(ctx, ctx.value).ifPresent(v -> _currentInterface.setVrf(v));
  }

  @Override
  public void enterCrs_edit(FortiosParser.Crs_editContext ctx) {
    Optional<Long> routeNum = toLong(ctx, ctx.route_num());
    StaticRoute existing =
        routeNum.map(Object::toString).map(_c.getStaticRoutes()::get).orElse(null);
    if (existing != null) {
      // Make a clone to edit
      _currentStaticRoute = SerializationUtils.clone(existing);
    } else {
      _currentStaticRoute = new StaticRoute(toString(ctx.route_num().str()));
    }
    _currentStaticRouteNumValid = routeNum.isPresent();
  }

  @Override
  public void exitCrs_edit(Crs_editContext ctx) {
    String invalidReason = staticRouteValid(_currentStaticRoute, _currentStaticRouteNumValid);
    if (invalidReason == null) {
      _c.getStaticRoutes().put(_currentStaticRoute.getSeqNum(), _currentStaticRoute);
    } else {
      warn(ctx, String.format("Static route edit block ignored: %s", invalidReason));
    }
    _currentStaticRoute = null;
  }

  @Override
  public void exitCrs_set_device(Crs_set_deviceContext ctx) {
    toInterface(ctx, ctx.iface, FortiosStructureUsage.STATIC_ROUTE_DEVICE)
        .ifPresent(_currentStaticRoute::setDevice);
  }

  @Override
  public void exitCrs_set_distance(Crs_set_distanceContext ctx) {
    toInteger(ctx, ctx.route_distance()).ifPresent(_currentStaticRoute::setDistance);
  }

  @Override
  public void exitCrs_set_dst(Crs_set_dstContext ctx) {
    _currentStaticRoute.setDst(toPrefix(ctx.dst));
  }

  @Override
  public void exitCrs_set_gateway(Crs_set_gatewayContext ctx) {
    _currentStaticRoute.setGateway(toIp(ctx.gateway));
  }

  @Override
  public void exitCrs_set_sdwan(Crs_set_sdwanContext ctx) {
    _currentStaticRoute.setSdwanEnabled(toBoolean(ctx.enabled));
  }

  @Override
  public void exitCrs_set_status(Crs_set_statusContext ctx) {
    _currentStaticRoute.setStatus(
        toBoolean(ctx.enabled) ? StaticRoute.Status.ENABLE : StaticRoute.Status.DISABLE);
  }

  @Override
  public void enterCfp_edit(Cfp_editContext ctx) {
    Optional<Long> number = toLong(ctx, ctx.policy_number());
    Policy existing = number.map(Object::toString).map(_c.getPolicies()::get).orElse(null);
    if (existing != null) {
      // Make a clone to edit
      _currentPolicy = SerializationUtils.clone(existing);
    } else {
      _currentPolicy = new Policy(toString(ctx.policy_number().str()));
    }
    _currentPolicyValid = number.isPresent();
  }

  @Override
  public void exitCfp_edit(Cfp_editContext ctx) {
    // If edited policy is valid, add/update the entry in VS map
    String number = _currentPolicy.getNumber();
    String invalidReason = policyValid(_currentPolicy, _currentPolicyValid);
    if (invalidReason == null) { // policy is valid
      _c.defineStructure(FortiosStructureType.POLICY, number, ctx);
      _c.referenceStructure(
          FortiosStructureType.POLICY,
          number,
          FortiosStructureUsage.POLICY_SELF_REF,
          ctx.start.getLine());
      _c.getPolicies().put(number, _currentPolicy);
    } else {
      warn(ctx, String.format("Policy edit block ignored: %s", invalidReason));
    }
    _currentPolicy = null;
  }

  @Override
  public void exitCfp_set_action(Cfp_set_actionContext ctx) {
    _currentPolicy.setAction(toAction(ctx.policy_action()));
  }

  @Override
  public void exitCfp_set_comments(Cfp_set_commentsContext ctx) {
    _currentPolicy.setComments(toString(ctx.comments));
  }

  @Override
  public void exitCfp_set_name(Cfp_set_nameContext ctx) {
    toString(ctx, ctx.name).ifPresent(_currentPolicy::setName);
  }

  @Override
  public void exitCfp_set_status(Cfp_set_statusContext ctx) {
    _currentPolicy.setStatus(toStatus(ctx.status));
  }

  // List items
  @Override
  public void exitCfp_set_dstaddr(Cfp_set_dstaddrContext ctx) {
    toAddressUUIDs(ctx.addresses, FortiosStructureUsage.POLICY_DSTADDR)
        .ifPresent(
            addresses -> {
              Set<BatfishUUID> addrs = _currentPolicy.getDstAddrUUIDs();
              addrs.clear();
              addrs.addAll(addresses);
            });
  }

  @Override
  public void exitCfp_set_srcaddr(Cfp_set_srcaddrContext ctx) {
    toAddressUUIDs(ctx.addresses, FortiosStructureUsage.POLICY_SRCADDR)
        .ifPresent(
            addresses -> {
              Set<BatfishUUID> addrs = _currentPolicy.getSrcAddrUUIDs();
              addrs.clear();
              addrs.addAll(addresses);
            });
  }

  @Override
  public void exitCfp_set_dstintf(Cfp_set_dstintfContext ctx) {
    toInterfacesAndZones(ctx.interfaces, FortiosStructureUsage.POLICY_DSTINTF, false)
        .ifPresent(
            i -> {
              Set<String> ifaces = _currentPolicy.getDstIntf();
              ifaces.clear();
              ifaces.addAll(i.getInterfaces());

              Set<BatfishUUID> zones = _currentPolicy.getDstIntfZoneUUIDs();
              zones.clear();
              zones.addAll(i.getZones());
            });
  }

  @Override
  public void exitCfp_set_srcintf(Cfp_set_srcintfContext ctx) {
    toInterfacesAndZones(ctx.interfaces, FortiosStructureUsage.POLICY_SRCINTF, true)
        .ifPresent(
            i -> {
              Set<String> ifaces = _currentPolicy.getSrcIntf();
              ifaces.clear();
              ifaces.addAll(i.getInterfaces());

              Set<BatfishUUID> zones = _currentPolicy.getSrcIntfZoneUUIDs();
              zones.clear();
              zones.addAll(i.getZones());
            });
  }

  @Override
  public void exitCfp_set_service(Cfp_set_serviceContext ctx) {
    toServiceGroupMemberUUIDs(ctx.services, FortiosStructureUsage.POLICY_SERVICE, true)
        .ifPresent(
            s -> {
              Set<BatfishUUID> service = _currentPolicy.getServiceUUIDs();
              service.clear();
              service.addAll(s);
            });
  }

  @Override
  public void exitCfp_append_dstaddr(Cfp_append_dstaddrContext ctx) {
    toAddressUUIDs(ctx.addresses, FortiosStructureUsage.POLICY_DSTADDR)
        .ifPresent(
            a -> {
              Set<BatfishUUID> addrs = _currentPolicy.getDstAddrUUIDs();
              addrs.addAll(a);
            });
  }

  @Override
  public void exitCfp_append_srcaddr(Cfp_append_srcaddrContext ctx) {
    toAddressUUIDs(ctx.addresses, FortiosStructureUsage.POLICY_SRCADDR)
        .ifPresent(
            a -> {
              Set<BatfishUUID> addrs = _currentPolicy.getSrcAddrUUIDs();
              addrs.addAll(a);
            });
  }

  @Override
  public void exitCfp_append_dstintf(Cfp_append_dstintfContext ctx) {
    toInterfacesAndZones(ctx.interfaces, FortiosStructureUsage.POLICY_DSTINTF, false)
        .ifPresent(
            i -> {
              Set<String> ifaces = _currentPolicy.getDstIntf();
              ifaces.addAll(i.getInterfaces());

              Set<BatfishUUID> zones = _currentPolicy.getDstIntfZoneUUIDs();
              zones.addAll(i.getZones());
            });
  }

  @Override
  public void exitCfp_append_srcintf(Cfp_append_srcintfContext ctx) {
    toInterfacesAndZones(ctx.interfaces, FortiosStructureUsage.POLICY_SRCINTF, true)
        .ifPresent(
            i -> {
              Set<String> ifaces = _currentPolicy.getSrcIntf();
              ifaces.addAll(i.getInterfaces());

              Set<BatfishUUID> zones = _currentPolicy.getSrcIntfZoneUUIDs();
              zones.addAll(i.getZones());
            });
  }

  @Override
  public void exitCfp_append_service(Cfp_append_serviceContext ctx) {
    toServiceGroupMemberUUIDs(ctx.services, FortiosStructureUsage.POLICY_SERVICE, true)
        .ifPresent(
            s -> {
              Set<BatfishUUID> service = _currentPolicy.getServiceUUIDs();
              service.addAll(s);
            });
  }

  @Override
  public void enterCfsg_edit(Cfsg_editContext ctx) {
    Optional<String> name = toString(ctx, ctx.service_name());
    ServiceGroup existing = name.map(_c.getServiceGroups()::get).orElse(null);
    if (existing != null) {
      // Make a clone to edit
      _currentServiceGroup = SerializationUtils.clone(existing);
    } else {
      _currentServiceGroup = new ServiceGroup(toString(ctx.service_name().str()), getUUID());
    }
    _currentServiceGroupNameValid = name.isPresent();
  }

  @Override
  public void exitCfsg_edit(Cfsg_editContext ctx) {
    String name = _currentServiceGroup.getName();
    String invalidReason = serviceGroupValid(_currentServiceGroup, _currentServiceGroupNameValid);
    if (invalidReason == null) { // service group edit block is valid
      _c.getRenameableObjects().put(_currentServiceGroup.getBatfishUUID(), _currentServiceGroup);
      _c.defineStructure(FortiosStructureType.SERVICE_GROUP, name, ctx);
      _c.getServiceGroups().put(name, _currentServiceGroup);
    } else {
      warn(ctx, String.format("Service group edit block ignored: %s", invalidReason));
    }
    _currentServiceGroup = null;
  }

  @Override
<<<<<<< HEAD
  public void exitCfsg_rename(Cfsg_renameContext ctx) {
    Optional<String> currentNameOpt = toString(ctx, ctx.current_name);
    Optional<String> newNameOpt = toString(ctx, ctx.new_name);
    if (!newNameOpt.isPresent() || !currentNameOpt.isPresent()) {
      return;
    }

    String currentName = currentNameOpt.get();
    String newName = newNameOpt.get();
    if (!_c.getServiceGroups().containsKey(currentName)) {
      warnRenameNonExistent(ctx, currentName, FortiosStructureType.SERVICE_GROUP);
      return;
    }
    if (_c.getServices().containsKey(newName) || _c.getServiceGroups().containsKey(newName)) {
      // TODO handle conflicting renames
      warnRenameConflict(ctx, currentName, newName, FortiosStructureType.SERVICE_GROUP);
      return;
    }
    // Rename refs / def
    _c.renameStructure(
        currentName,
        newName,
        FortiosStructureType.SERVICE_GROUP,
        ImmutableSet.of(FortiosStructureType.SERVICE_CUSTOM, FortiosStructureType.SERVICE_GROUP));
    // Rename the object itself
    ServiceGroup current = _c.getServiceGroups().remove(currentName);
    current.setName(newName);
    _c.getServiceGroups().put(newName, current);
    // Add the rename as part of the def
    _c.defineStructure(FortiosStructureType.SERVICE_GROUP, newName, ctx);
  }

  @Override
=======
>>>>>>> 182ad677
  public void exitCfsg_set_comment(Cfsg_set_commentContext ctx) {
    _currentServiceGroup.setComment(toString(ctx.comment));
  }

  @Override
  public void exitCfsg_set_member(Cfsg_set_memberContext ctx) {
    toServiceGroupMemberUUIDs(
            ctx.service_names(), FortiosStructureUsage.SERVICE_GROUP_MEMBER, false)
        .ifPresent(
            newMembers -> {
<<<<<<< HEAD
=======
              // See if any of the new members is invalid / the parent of the current group
              ServiceGroup parent =
                  getParentServiceGroup(
                      _currentServiceGroup.getBatfishUUID(),
                      newMembers,
                      _c.getServiceGroups().values());
              if (parent != null) {
                warn(
                    ctx,
                    String.format(
                        "Service group %s cannot be added to %s as it would create a cycle",
                        parent.getName(), _currentServiceGroup.getName()));
                return;
              }

>>>>>>> 182ad677
              Set<BatfishUUID> members = _currentServiceGroup.getMemberUUIDs();
              members.clear();
              members.addAll(newMembers);
            });
  }

  @Override
  public void exitCfsg_append_member(Cfsg_append_memberContext ctx) {
    toServiceGroupMemberUUIDs(
            ctx.service_names(), FortiosStructureUsage.SERVICE_GROUP_MEMBER, false)
<<<<<<< HEAD
        .ifPresent(newMembers -> _currentServiceGroup.getMemberUUIDs().addAll(newMembers));
=======
        .ifPresent(
            newMembers -> {
              // See if any of the new members is invalid / the parent of the current group
              ServiceGroup parent =
                  getParentServiceGroup(
                      _currentServiceGroup.getBatfishUUID(),
                      newMembers,
                      _c.getServiceGroups().values());
              if (parent != null) {
                warn(
                    ctx,
                    String.format(
                        "Service group %s cannot be added to %s as it would create a cycle",
                        parent.getName(), _currentServiceGroup.getName()));
                return;
              }

              _currentServiceGroup.getMemberUUIDs().addAll(newMembers);
            });
>>>>>>> 182ad677
  }

  @Override
  public void enterCfsc_edit(Cfsc_editContext ctx) {
    Optional<String> name = toString(ctx, ctx.service_name());
    Service existing = name.map(_c.getServices()::get).orElse(null);
    if (existing != null) {
      // Make a clone to edit
      _currentService = SerializationUtils.clone(existing);
    } else {
      _currentService = new Service(toString(ctx.service_name().str()), getUUID());
    }
    _currentServiceValid = name.isPresent();
  }

  @Override
  public void exitCfsc_edit(Cfsc_editContext ctx) {
    String name = _currentService.getName();
    String invalidReason = serviceValid(_currentService, _currentServiceValid);
    if (invalidReason == null) { // service edit block is valid
      _c.getRenameableObjects().put(_currentService.getBatfishUUID(), _currentService);
      _c.defineStructure(FortiosStructureType.SERVICE_CUSTOM, name, ctx);
      _c.getServices().put(name, _currentService);
    } else {
      warn(ctx, String.format("Service edit block ignored: %s", invalidReason));
    }
    _currentService = null;
  }

  @Override
  public void exitCfsc_rename(Cfsc_renameContext ctx) {
    Optional<String> currentNameOpt = toString(ctx, ctx.current_name);
    Optional<String> newNameOpt = toString(ctx, ctx.new_name);
    assert currentNameOpt.isPresent();
    assert newNameOpt.isPresent();

    String currentName = currentNameOpt.get();
    String newName = newNameOpt.get();
    if (!_c.getServices().containsKey(currentName)) {
      warnRenameNonExistent(ctx, currentName, FortiosStructureType.SERVICE_CUSTOM);
      return;
    }
    if (_c.getServices().containsKey(newName) || _c.getServiceGroups().containsKey(newName)) {
      // TODO handle conflicting renames
      warnRenameConflict(ctx, currentName, newName, FortiosStructureType.SERVICE_CUSTOM);
      return;
    }
    // Rename refs / def
    _c.renameStructure(
        currentName,
        newName,
        FortiosStructureType.SERVICE_CUSTOM,
        ImmutableSet.of(FortiosStructureType.SERVICE_CUSTOM, FortiosStructureType.SERVICE_GROUP));
    // Rename the object itself
    Service currentService = _c.getServices().remove(currentName);
    currentService.setName(newName);
    _c.getServices().put(newName, currentService);
    // Add the rename as part of the def
    _c.defineStructure(FortiosStructureType.SERVICE_CUSTOM, newName, ctx);
  }

  @Override
  public void exitCfsc_set_comment(Cfsc_set_commentContext ctx) {
    _currentService.setComment(toString(ctx.comment));
  }

  @Override
  public void exitCfsc_set_icmpcode(Cfsc_set_icmpcodeContext ctx) {
    if (_currentService.getProtocolEffective() != Protocol.ICMP
        && _currentService.getProtocolEffective() != Protocol.ICMP6) {
      warn(
          ctx,
          String.format(
              "Cannot set ICMP code for service %s when protocol is not set to ICMP or ICMP6.",
              _currentService.getName()));
      return;
    } else if (_currentService.getIcmpType() == null) {
      warn(
          ctx,
          String.format(
              "Cannot set ICMP code for service %s when ICMP type is not set.",
              _currentService.getName()));
      return;
    }
    _currentService.setIcmpCode(toInteger(ctx.code));
  }

  @Override
  public void exitCfsc_set_icmptype(Cfsc_set_icmptypeContext ctx) {
    if (_currentService.getProtocolEffective() != Protocol.ICMP
        && _currentService.getProtocolEffective() != Protocol.ICMP6) {
      warn(
          ctx,
          String.format(
              "Cannot set ICMP type for service %s when protocol is not set to ICMP or ICMP6.",
              _currentService.getName()));
      return;
    }
    _currentService.setIcmpType(toInteger(ctx.type));
  }

  @Override
  public void exitCfsc_set_protocol(Cfsc_set_protocolContext ctx) {
    _currentService.setProtocol(toProtocol(ctx.protocol));
  }

  @Override
  public void exitCfsc_set_protocol_number(Cfsc_set_protocol_numberContext ctx) {
    if (_currentService.getProtocolEffective() != Protocol.IP) {
      warn(
          ctx,
          String.format(
              "Cannot set IP protocol number for service %s when protocol is not set to IP.",
              _currentService.getName()));
      return;
    }
    toInteger(ctx, ctx.ip_protocol_number()).ifPresent(_currentService::setProtocolNumber);
  }

  @Override
  public void exitCfsc_set_sctp_portrange(Cfsc_set_sctp_portrangeContext ctx) {
    if (_currentService.getProtocolEffective() != Protocol.TCP_UDP_SCTP) {
      warn(
          ctx,
          String.format(
              "Cannot set SCTP port range for service %s when protocol is not set to TCP/UDP/SCTP.",
              _currentService.getName()));
      return;
    }
    _currentService.setSctpPortRangeDst(toDstIntegerSpace(ctx.service_port_ranges()));
    _currentService.setSctpPortRangeSrc(toSrcIntegerSpace(ctx.service_port_ranges()).orElse(null));
  }

  @Override
  public void exitCfsc_set_tcp_portrange(Cfsc_set_tcp_portrangeContext ctx) {
    if (_currentService.getProtocolEffective() != Protocol.TCP_UDP_SCTP) {
      warn(
          ctx,
          String.format(
              "Cannot set TCP port range for service %s when protocol is not set to TCP/UDP/SCTP.",
              _currentService.getName()));
      return;
    }
    _currentService.setTcpPortRangeDst(toDstIntegerSpace(ctx.service_port_ranges()));
    _currentService.setTcpPortRangeSrc(toSrcIntegerSpace(ctx.service_port_ranges()).orElse(null));
  }

  @Override
  public void exitCfsc_set_udp_portrange(Cfsc_set_udp_portrangeContext ctx) {
    if (_currentService.getProtocolEffective() != Protocol.TCP_UDP_SCTP) {
      warn(
          ctx,
          String.format(
              "Cannot set UDP port range for service %s when protocol is not set to TCP/UDP/SCTP.",
              _currentService.getName()));
      return;
    }
    _currentService.setUdpPortRangeDst(toDstIntegerSpace(ctx.service_port_ranges()));
    _currentService.setUdpPortRangeSrc(toSrcIntegerSpace(ctx.service_port_ranges()).orElse(null));
  }

  @Override
  public void enterCsz_edit(Csz_editContext ctx) {
    Optional<String> name = toString(ctx, ctx.zone_name());
    Zone existing = name.map(_c.getZones()::get).orElse(null);
    _currentZoneNameValid = name.isPresent();
    if (existing != null) {
      // Make a clone to edit
      _currentZone = SerializationUtils.clone(existing);
    } else {
      _currentZone = new Zone(toString(ctx.zone_name().str()), getUUID());
    }
  }

  /** Returns message indicating why this zone can't be committed in the CLI, or null if it can */
  private static @Nullable String getZoneInvalidReason(
      Zone zone, boolean nameValid, Set<String> interfaceNames) {
    if (!nameValid) {
      return "name is invalid";
    } else if (interfaceNames.contains(zone.getName())) {
      return "name conflicts with a system interface name";
    } else if (zone.getInterface().isEmpty()) {
      return "interface must be set";
    }
    return null;
  }

  @Override
  public void exitCsz_edit(Csz_editContext ctx) {
    // If edited item is valid, add/update the entry in VS map
    String invalidReason =
        getZoneInvalidReason(_currentZone, _currentZoneNameValid, _c.getInterfaces().keySet());
    if (invalidReason == null) { // is valid
      String name = _currentZone.getName();
      _c.defineStructure(FortiosStructureType.ZONE, name, ctx);
      _c.referenceStructure(
          FortiosStructureType.ZONE,
          name,
          FortiosStructureUsage.ZONE_SELF_REF,
          ctx.start.getLine());
      _c.getZones().put(name, _currentZone);
      _c.getRenameableObjects().put(_currentZone.getBatfishUUID(), _currentZone);
    } else {
      warn(ctx, String.format("Zone edit block ignored: %s", invalidReason));
    }
    _currentZone = null;
  }

  @Override
  public void exitCsz_rename(Csz_renameContext ctx) {
    Optional<String> currentNameOpt = toString(ctx, ctx.current_name);
    Optional<String> newNameOpt = toString(ctx, ctx.new_name);
    if (!newNameOpt.isPresent() || !currentNameOpt.isPresent()) {
      return;
    }

    String currentName = currentNameOpt.get();
    String newName = newNameOpt.get();
    if (!_c.getZones().containsKey(currentName)) {
      warnRenameNonExistent(ctx, currentName, FortiosStructureType.ZONE);
      return;
    }
    if (_c.getZones().containsKey(newName) || _c.getInterfaces().containsKey(newName)) {
      // TODO handle conflicting renames
      warnRenameConflict(ctx, currentName, newName, FortiosStructureType.ZONE);
      return;
    }
    // Rename refs / def
    _c.renameStructure(
        currentName,
        newName,
        FortiosStructureType.ZONE,
        ImmutableSet.of(FortiosStructureType.ZONE, FortiosStructureType.INTERFACE));
    // Rename the object itself
    Zone current = _c.getZones().remove(currentName);
    current.setName(newName);
    _c.getZones().put(newName, current);
    // Add the rename as part of the def
    _c.defineStructure(FortiosStructureType.ZONE, newName, ctx);
  }

  @Override
  public void exitCsz_set_description(Csz_set_descriptionContext ctx) {
    _currentZone.setDescription(toString(ctx.description));
  }

  @Override
  public void exitCsz_set_intrazone(Csz_set_intrazoneContext ctx) {
    _currentZone.setIntrazone(toIntrazoneAction(ctx.value));
  }

  @Override
  public void exitCsz_set_interface(Csz_set_interfaceContext ctx) {
    toZoneInterfaces(ctx.interfaces)
        .ifPresent(
            newInterfaces -> {
              Set<String> ifaces = _currentZone.getInterface();
              ifaces.clear();
              ifaces.addAll(newInterfaces);
            });
  }

  @Override
  public void exitCsz_append_interface(Csz_append_interfaceContext ctx) {
    toZoneInterfaces(ctx.interfaces)
        .ifPresent(newInterfaces -> _currentZone.getInterface().addAll(newInterfaces));
  }

  private IntrazoneAction toIntrazoneAction(Allow_or_denyContext ctx) {
    if (ctx.ALLOW() != null) {
      return IntrazoneAction.ALLOW;
    }
    assert ctx.DENY() != null;
    return IntrazoneAction.DENY;
  }

  /**
   * Generate a list of service group member UUIDs for the supplied Service_names context. Returns
   * {@link Optional#empty()} if invalid. If {@code pruneAll} is true, then the special {@code ALL}
   * service is removed when specified with other services.
   *
   * <p>If any service group member contains the current service group as a descendant, then the
   * context is considered invalid as a cycle would be introduced.
   */
  private Optional<Set<BatfishUUID>> toServiceGroupMemberUUIDs(
      Service_namesContext ctx, FortiosStructureUsage usage, boolean pruneAll) {
    int line = ctx.start.getLine();
    Map<String, Service> servicesMap = _c.getServices();
    Map<String, ServiceGroup> serviceGroupsMap = _c.getServiceGroups();

    ImmutableSet.Builder<BatfishUUID> uuidsBuilder = ImmutableSet.builder();
    Set<String> members =
        ctx.service_name().stream()
            .map(n -> toString(n.str()))
            .collect(ImmutableSet.toImmutableSet());
    for (String name : members) {
      if (pruneAll && name.equals(Policy.ALL_SERVICE) && members.size() > 1) {
        warn(ctx, "Cannot combine 'ALL' with other services");
        return Optional.empty();
      }
      if (servicesMap.containsKey(name)) {
        uuidsBuilder.add(servicesMap.get(name).getBatfishUUID());
        _c.referenceStructure(FortiosStructureType.SERVICE_CUSTOM, name, usage, line);
      } else if (serviceGroupsMap.containsKey(name)) {
        ServiceGroup serviceGroup = serviceGroupsMap.get(name);
<<<<<<< HEAD
        if (_currentServiceGroup != null
            && serviceGroup.contains(
                _currentServiceGroup.getBatfishUUID(), serviceGroupsMap.values())) {
          warn(
              ctx,
              String.format(
                  "Service group %s cannot be added to %s as it would create a cycle",
                  name, _currentServiceGroup.getName()));
          return Optional.empty();
        }
=======
>>>>>>> 182ad677
        uuidsBuilder.add(serviceGroup.getBatfishUUID());
        _c.referenceStructure(FortiosStructureType.SERVICE_GROUP, name, usage, line);
      } else {
        _c.undefined(FortiosStructureType.SERVICE_CUSTOM_OR_SERVICE_GROUP, name, usage, line);
        warn(
            ctx,
            String.format(
                "Service or service group %s is undefined and cannot be referenced", name));
        return Optional.empty();
      }
    }
    return Optional.of(uuidsBuilder.build());
<<<<<<< HEAD
=======
  }

  /**
   * Returns a parent ServiceGroup which directly or indirectly contains the specified
   * ServiceGroupMember UUID, or {@code null} if none contain it. Searches only the specified parent
   * UUIDs and their descendants and uses the provided collection of service groups to expand
   * indirect descendants/map UUIDs to objects.
   */
  @Nullable
  private static ServiceGroup getParentServiceGroup(
      BatfishUUID childUuid,
      Collection<BatfishUUID> candidateParents,
      Collection<ServiceGroup> allServiceGroups) {
    Map<BatfishUUID, ServiceGroup> allServiceGroupsByUUID =
        allServiceGroups.stream()
            .collect(
                ImmutableMap.toImmutableMap(ServiceGroup::getBatfishUUID, Function.identity()));

    for (BatfishUUID parentUUID : candidateParents) {
      if (!allServiceGroupsByUUID.containsKey(parentUUID)) {
        // If the candidate parent doesn't exist (e.g. is a Service, not a group) skip it
        continue;
      }
      ServiceGroup parent = allServiceGroupsByUUID.get(parentUUID);
      if (serviceGroupContains(parent, childUuid, allServiceGroupsByUUID)) {
        return parent;
      }
    }
    return null;
  }

  /**
   * Helper function that returns a boolean indicating if the specified parent ServiceGroup directly
   * or indirectly contains the a member with the specified UUID. Uses the provided map of service
   * groups to expand indirect descendants.
   */
  static boolean serviceGroupContains(
      ServiceGroup parent, BatfishUUID uuid, Map<BatfishUUID, ServiceGroup> allServiceGroups) {
    Set<BatfishUUID> members = parent.getMemberUUIDs();
    if (parent.getBatfishUUID().equals(uuid) || members.contains(uuid)) {
      return true;
    }
    return members.stream()
        .anyMatch(
            m ->
                allServiceGroups.containsKey(m)
                    && serviceGroupContains(allServiceGroups.get(m), uuid, allServiceGroups));
>>>>>>> 182ad677
  }

  /**
   * Generate a list of address UUIDs for the supplied Address_names context. Returns {@link
   * Optional#empty()} if invalid.
   */
  private Optional<Set<BatfishUUID>> toAddressUUIDs(
      Address_namesContext ctx, FortiosStructureUsage usage) {
    int line = ctx.start.getLine();
    Map<String, Address> addressesMap = _c.getAddresses();
    ImmutableSet.Builder<BatfishUUID> addressUuidsBuilder = ImmutableSet.builder();
    Set<String> addresses =
        ctx.address_name().stream()
            .map(n -> toString(n.str()))
            .collect(ImmutableSet.toImmutableSet());
    for (String name : addresses) {
      if (name.equals(Policy.ALL_ADDRESSES) && addresses.size() > 1) {
        warn(ctx, "When 'all' is set together with other address(es), it is removed");
        continue;
      }
      if (addressesMap.containsKey(name)) {
        addressUuidsBuilder.add(addressesMap.get(name).getBatfishUUID());
        _c.referenceStructure(FortiosStructureType.ADDRESS, name, usage, line);
      } else {
        _c.undefined(FortiosStructureType.ADDRESS_OR_ADDRGRP, name, usage, line);
        warn(
            ctx,
            String.format(
                "Address %s is undefined and cannot be added to policy %s",
                name, _currentPolicy.getNumber()));
        return Optional.empty();
      }
    }
    return Optional.of(addressUuidsBuilder.build());
  }

  /**
   * Convert names in the specified context into an optional set of interface names. Returns an
   * empty optional if the line would not be accepted.
   *
   * <p>Note: we are simplifying allowed interface specification here - any valid interface not
   * already zoned is permitted. This means we are ignoring some (buggy) interface-restriction
   * applied by real devices here; specifically: some versions of fortiOS cli will prevent you from
   * using an interface you just removed.
   */
  private Optional<Set<String>> toZoneInterfaces(Interface_namesContext ctx) {
    int line = ctx.start.getLine();
    Map<String, Interface> ifacesMap = _c.getInterfaces();
    String currentZoneName = _currentZone.getName();

    ImmutableSet<String> usedIfaceNames =
        _c.getZones().values().stream()
            .filter(z -> !z.getName().equals(currentZoneName))
            .map(Zone::getInterface)
            .flatMap(Collection::stream)
            .collect(ImmutableSet.toImmutableSet());

    ImmutableSet.Builder<String> ifaceNameBuilder = ImmutableSet.builder();
    Set<String> newIfaces =
        ctx.interface_name().stream()
            .map(n -> toString(n.str()))
            .collect(ImmutableSet.toImmutableSet());

    for (String name : newIfaces) {
      if (usedIfaceNames.contains(name)) {
        warn(
            ctx,
            String.format(
                "Interface %s is already in another zone and cannot be added to zone %s",
                name, currentZoneName));
        return Optional.empty();
      } else if (ifacesMap.containsKey(name)) {
        ifaceNameBuilder.add(name);
        _c.referenceStructure(
            FortiosStructureType.INTERFACE, name, FortiosStructureUsage.ZONE_INTERFACE, line);
      } else {
        _c.undefined(
            FortiosStructureType.INTERFACE, name, FortiosStructureUsage.ZONE_INTERFACE, line);
        warn(
            ctx,
            String.format(
                "Interface %s is undefined and cannot be added to zone %s", name, currentZoneName));
        return Optional.empty();
      }
    }

    return Optional.of(ifaceNameBuilder.build());
  }

  /**
   * Convert specified interface or zone names context into interface and zone identifiers. If
   * {@code pruneAny} is true, then the special 'any' interface will be removed if specified with
   * other interfaces.
   */
  private Optional<InterfacesAndZones> toInterfacesAndZones(
      Interface_or_zone_namesContext ctx, FortiosStructureUsage usage, boolean pruneAny) {
    int line = ctx.start.getLine();
    Map<String, Interface> ifacesMap = _c.getInterfaces();
    Map<String, Zone> zonesMap = _c.getZones();
    ImmutableSet.Builder<String> ifaceNameBuilder = ImmutableSet.builder();
    ImmutableSet.Builder<BatfishUUID> zonesUuidBuilder = ImmutableSet.builder();

    Set<String> ifaces =
        ctx.interface_or_zone_name().stream()
            .map(n -> toString(n.str()))
            .collect(ImmutableSet.toImmutableSet());
    for (String name : ifaces) {
      if (name.equals(Policy.ANY_INTERFACE)) {
        if (pruneAny && ifaces.size() > 1) {
          warn(ctx, "When 'any' is set together with other interfaces, it is removed");
          continue;
        }
        ifaceNameBuilder.add(Policy.ANY_INTERFACE);
      } else if (ifacesMap.containsKey(name)) {
        ifaceNameBuilder.add(name);
        _c.referenceStructure(FortiosStructureType.INTERFACE, name, usage, line);
      } else if (zonesMap.containsKey(name)) {
        zonesUuidBuilder.add(zonesMap.get(name).getBatfishUUID());
        _c.referenceStructure(FortiosStructureType.ZONE, name, usage, line);
      } else {
        _c.undefined(FortiosStructureType.INTERFACE_OR_ZONE, name, usage, line);
        warn(
            ctx,
            String.format(
                "Interface/zone %s is undefined and cannot be added to policy %s",
                name, _currentPolicy.getNumber()));
        return Optional.empty();
      }
    }
    return Optional.of(new InterfacesAndZones(ifaceNameBuilder.build(), zonesUuidBuilder.build()));
  }

  /**
   * Convert specified interface name context into the corresponding interface name, or return empty
   * optional if there is no such interface.
   */
  private Optional<String> toInterface(
      ParserRuleContext ctx, Interface_nameContext ifaceNameCtx, FortiosStructureUsage usage) {
    String ifaceName = toString(ifaceNameCtx.str());
    if (!_c.getInterfaces().containsKey(ifaceName)) {
      warn(ctx, String.format("Interface %s is undefined", ifaceName));
      _c.undefined(FortiosStructureType.INTERFACE, ifaceName, usage, ctx.start.getLine());
      return Optional.empty();
    }
    _c.referenceStructure(FortiosStructureType.INTERFACE, ifaceName, usage, ctx.start.getLine());
    return Optional.of(ifaceName);
  }

  /**
   * Convert specified service_port_ranges context into an IntegerSpace representing the destination
   * ports specified by the context.
   */
  private @Nonnull IntegerSpace toDstIntegerSpace(Service_port_rangesContext ctx) {
    IntegerSpace.Builder spaces = IntegerSpace.builder();
    for (Service_port_rangeContext range : ctx.service_port_range()) {
      assert range.dst_ports != null;
      spaces.including(toIntegerSpace(range.dst_ports));
    }
    return spaces.build();
  }

  /**
   * Convert specified service_port_ranges context into an optional IntegerSpace representing the
   * source ports specified by the context. An IntegerSpace is only returned if a source port space
   * is specified.
   */
  private Optional<IntegerSpace> toSrcIntegerSpace(Service_port_rangesContext ctx) {
    IntegerSpace.Builder spaces = IntegerSpace.builder();
    boolean isSet = false;
    for (Service_port_rangeContext range : ctx.service_port_range()) {
      if (range.src_ports != null) {
        isSet = true;
        spaces.including(toIntegerSpace(range.src_ports));
      }
    }
    return isSet ? Optional.of(spaces.build()) : Optional.empty();
  }

  private IntegerSpace toIntegerSpace(Port_rangeContext ctx) {
    int low = toInteger(ctx.port_low);
    if (ctx.port_high != null) {
      int high = toInteger(ctx.port_high);
      return IntegerSpace.of(Range.closed(low, high));
    }
    return IntegerSpace.of(low);
  }

  private @Nonnull Policy.Action toAction(Policy_actionContext ctx) {
    if (ctx.ACCEPT() != null) {
      return Action.ACCEPT;
    } else if (ctx.DENY() != null) {
      return Action.DENY;
    } else {
      assert ctx.IPSEC() != null;
      return Action.IPSEC;
    }
  }

  private Service.Protocol toProtocol(Service_protocolContext ctx) {
    if (ctx.ICMP() != null) {
      return Protocol.ICMP;
    } else if (ctx.ICMP6() != null) {
      return Protocol.ICMP6;
    } else if (ctx.IP_UPPER() != null) {
      return Protocol.IP;
    } else {
      assert ctx.TCP_UDP_SCTP() != null;
      return Protocol.TCP_UDP_SCTP;
    }
  }

  private boolean toBoolean(Enable_or_disableContext ctx) {
    if (ctx.ENABLE() != null) {
      return true;
    }
    assert ctx.DISABLE() != null;
    return false;
  }

  private @Nonnull Policy.Status toStatus(Policy_statusContext ctx) {
    return toBoolean(ctx.enable_or_disable()) ? Status.ENABLE : Status.DISABLE;
  }

  private Interface.Status toStatus(Up_or_downContext ctx) {
    if (ctx.UP() != null) {
      return Interface.Status.UP;
    }
    assert ctx.DOWN() != null;
    return Interface.Status.DOWN;
  }

  private Address.Type toAddressType(Address_typeContext ctx) {
    if (ctx.INTERFACE_SUBNET() != null) {
      return Address.Type.INTERFACE_SUBNET;
    } else if (ctx.IPMASK() != null) {
      return Address.Type.IPMASK;
    } else if (ctx.IPRANGE() != null) {
      return Address.Type.IPRANGE;
    } else if (ctx.WILDCARD() != null) {
      return Address.Type.WILDCARD;
    } else if (ctx.DYNAMIC() != null) {
      return Address.Type.DYNAMIC;
    } else if (ctx.FQDN() != null) {
      return Address.Type.FQDN;
    } else if (ctx.GEOGRAPHY() != null) {
      return Address.Type.GEOGRAPHY;
    } else {
      assert ctx.MAC() != null;
      return Address.Type.MAC;
    }
  }

  private Interface.Type toInterfaceType(Interface_typeContext ctx) {
    if (ctx.AGGREGATE() != null) {
      return Type.AGGREGATE;
    } else if (ctx.EMAC_VLAN() != null) {
      return Type.EMAC_VLAN;
    } else if (ctx.LOOPBACK() != null) {
      return Type.LOOPBACK;
    } else if (ctx.PHYSICAL() != null) {
      return Type.PHYSICAL;
    } else if (ctx.REDUNDANT() != null) {
      return Type.REDUNDANT;
    } else if (ctx.TUNNEL() != null) {
      return Type.TUNNEL;
    } else if (ctx.VLAN() != null) {
      return Type.VLAN;
    } else {
      assert ctx.WL_MESH() != null;
      return Type.WL_MESH;
    }
  }

  private @Nonnull ConcreteInterfaceAddress toConcreteInterfaceAddress(
      Ip_address_with_mask_or_prefixContext ctx) {
    if (ctx.ip_prefix() != null) {
      return ConcreteInterfaceAddress.parse(ctx.ip_prefix().getText());
    } else {
      assert ctx.ip_address() != null && ctx.subnet_mask() != null;
      return ConcreteInterfaceAddress.create(toIp(ctx.ip_address()), toIp(ctx.subnet_mask()));
    }
  }

  private @Nonnull Prefix toPrefix(Ip_address_with_mask_or_prefixContext ctx) {
    if (ctx.ip_prefix() != null) {
      return toPrefix(ctx.ip_prefix());
    } else {
      assert ctx.ip_address() != null && ctx.subnet_mask() != null;
      return Prefix.create(toIp(ctx.ip_address()), toIp(ctx.subnet_mask()));
    }
  }

  private @Nonnull Prefix toPrefix(Ip_prefixContext ctx) {
    return Prefix.parse(ctx.getText());
  }

  private @Nonnull Optional<String> toString(
      ParserRuleContext messageCtx, Address_nameContext ctx) {
    return toString(messageCtx, ctx.str(), "address name", ADDRESS_NAME_PATTERN);
  }

  private @Nonnull Optional<String> toString(ParserRuleContext messageCtx, Zone_nameContext ctx) {
    return toString(messageCtx, ctx.str(), "zone name", ZONE_NAME_PATTERN);
  }

  private @Nonnull Optional<String> toString(ParserRuleContext messageCtx, Policy_nameContext ctx) {
    return toString(messageCtx, ctx.str(), "policy name", POLICY_NAME_PATTERN);
  }

  private @Nonnull Optional<String> toString(
      ParserRuleContext messageCtx, Service_nameContext ctx) {
    return toString(messageCtx, ctx.str(), "service name", SERVICE_NAME_PATTERN);
  }

  private @Nonnull Optional<String> toString(
      ParserRuleContext messageCtx, Interface_nameContext ctx) {
    return toString(messageCtx, ctx.str(), "interface name", INTERFACE_NAME_PATTERN);
  }

  private @Nonnull Optional<String> toString(
      ParserRuleContext messageCtx, Interface_or_zone_nameContext ctx) {
    return toString(messageCtx, ctx.str(), "zone or interface name", ZONE_NAME_PATTERN);
  }

  private @Nonnull Optional<String> toString(
      ParserRuleContext messageCtx, Interface_aliasContext ctx) {
    return toString(messageCtx, ctx.str(), "interface alias", INTERFACE_ALIAS_PATTERN);
  }

  private @Nonnull String toString(Replacemsg_major_typeContext ctx) {
    return ctx.getText();
  }

  private @Nonnull Optional<String> toString(
      ParserRuleContext messageCtx, Replacemsg_minor_typeContext ctx) {
    return toString(messageCtx, ctx.word(), "replacemsg minor type");
  }

  private @Nonnull Optional<String> toString(
      ParserRuleContext messageCtx, Device_hostnameContext ctx) {
    return toString(messageCtx, ctx.str(), "device hostname", DEVICE_HOSTNAME_PATTERN);
  }

  private @Nonnull Optional<String> toString(
      ParserRuleContext messageCtx, StrContext ctx, String type, Pattern pattern) {
    return toString(messageCtx, ctx, type, s -> pattern.matcher(s).matches());
  }

  private @Nonnull Optional<String> toString(
      ParserRuleContext messageCtx, StrContext ctx, String type, Predicate<String> predicate) {
    String text = toString(ctx);
    if (!predicate.test(text)) {
      warn(messageCtx, String.format("Illegal value for %s", type));
      return Optional.empty();
    }
    return Optional.of(text);
  }

  private @Nonnull Optional<String> toString(
      ParserRuleContext messageCtx, WordContext ctx, String type) {
    return toString(messageCtx, ctx.str(), type, WORD_PATTERN);
  }

  private static @Nonnull String toString(StrContext ctx) {
    /*
     * Extract the text from a str.
     *
     * A str is composed of a sequence of single-quoted strings, double-quoted strings,
     * and unquoted non-whitespace characters.
     * - single-quoted strings do not interpret any characters specially
     * - double-quoted strings recognize the following three escape sequences:
     *   \" -> "
     *   \' -> ' <---Note that single-quotes are canonically escaped in double-quotes, but need not be.
     *   \\ -> \
     *   A backslash followed by any other character is treated as a literal backslash.
     *   So e.g.
     *   \n -> \n <---The letter 'n', not newline.
     * - outside of quotes, a backslash followed by any character other than a newline is stripped.
     *   E.g.
     *   \n -> n
     *   \" -> "
     *   \(space) -> (space)
     *   A backslash followed immediately by a newline character indicates a line continuation.
     *   That is, the backslash and the newline are both stripped.
     */
    return ctx.str_content().children.stream()
        .map(
            child -> {
              if (child instanceof Double_quoted_stringContext) {
                return toString((Double_quoted_stringContext) child);
              } else if (child instanceof Single_quoted_stringContext) {
                return toString((Single_quoted_stringContext) child);
              } else {
                assert child instanceof TerminalNode;
                int type = ((TerminalNode) child).getSymbol().getType();
                assert type == UNQUOTED_WORD_CHARS;
                return ESCAPED_UNQUOTED_CHAR_PATTERN.matcher(child.getText()).replaceAll("$1");
              }
            })
        .collect(Collectors.joining(""));
  }

  private static @Nonnull String toString(Double_quoted_stringContext ctx) {
    if (ctx.text == null) {
      return "";
    }
    String quotedText = ctx.text.getText();
    return ESCAPED_DOUBLE_QUOTED_CHAR_PATTERN.matcher(quotedText).replaceAll("$1");
  }

  private static @Nonnull String toString(Single_quoted_stringContext ctx) {
    return ctx.text != null ? ctx.text.getText() : "";
  }

  private @Nonnull Optional<Long> toLong(ParserRuleContext messageCtx, Policy_numberContext ctx) {
    return toLongInSpace(messageCtx, ctx.str(), POLICY_NUMBER_SPACE, "policy number");
  }

  private Optional<Long> toLong(ParserRuleContext ctx, FortiosParser.Route_numContext routeNum) {
    return toLongInSpace(
        ctx, routeNum.str(), STATIC_ROUTE_NUM_SPACE, "static route sequence number");
  }

  private @Nonnull Optional<Long> toLongInSpace(
      ParserRuleContext messageCtx, StrContext ctx, LongSpace space, String name) {
    return toLongInSpace(messageCtx, toString(ctx), space, name);
  }

  /**
   * Convert a {@link String} to a {@link Long} if it represents a number that is contained in the
   * provided {@code space}, or else {@link Optional#empty}.
   */
  private @Nonnull Optional<Long> toLongInSpace(
      ParserRuleContext messageCtx, String str, LongSpace space, String name) {
    Long num = Longs.tryParse(str);
    if (num == null || !space.contains(num)) {
      warn(messageCtx, String.format("Expected %s in range %s, but got '%s'", name, space, str));
      return Optional.empty();
    }
    return Optional.of(num);
  }

  private @Nonnull Optional<Integer> toIntegerInSpace(
      ParserRuleContext messageCtx, Uint8Context ctx, IntegerSpace space, String name) {
    return toIntegerInSpace(messageCtx, ctx.getText(), space, name);
  }

  private @Nonnull Optional<Integer> toIntegerInSpace(
      ParserRuleContext messageCtx, Uint16Context ctx, IntegerSpace space, String name) {
    return toIntegerInSpace(messageCtx, ctx.getText(), space, name);
  }

  /**
   * Convert a {@link String} to an {@link Integer} if it represents a number that is contained in
   * the provided {@code space}, or else {@link Optional#empty}.
   */
  private @Nonnull Optional<Integer> toIntegerInSpace(
      ParserRuleContext messageCtx, String str, IntegerSpace space, String name) {
    Integer num = Ints.tryParse(str);
    if (num == null || !space.contains(num)) {
      warn(messageCtx, String.format("Expected %s in range %s, but got '%d'", name, space, num));
      return Optional.empty();
    }
    return Optional.of(num);
  }

  /** Generate a warning for trying to rename a non-existent structure. */
  private void warnRenameNonExistent(
      ParserRuleContext ctx, String name, FortiosStructureType type) {
    warn(ctx, String.format("Cannot rename non-existent %s %s", type.getDescription(), name));
  }

  /** Generate a warning for trying to rename a structure with a name already in use. */
  private void warnRenameConflict(
      ParserRuleContext ctx, String currentName, String newName, FortiosStructureType type) {
    warn(
        ctx,
        String.format(
            "Renaming %s %s conflicts with an existing object %s, ignoring this rename operation",
            type.getDescription(), currentName, newName));
  }

  @Override
  public void visitErrorNode(ErrorNode errorNode) {
    Token token = errorNode.getSymbol();
    int line = token.getLine();
    String lineText = errorNode.getText().replace("\n", "").replace("\r", "").trim();
    _c.setUnrecognized(true);

    if (token instanceof UnrecognizedLineToken) {
      UnrecognizedLineToken unrecToken = (UnrecognizedLineToken) token;
      _w.getParseWarnings()
          .add(
              new ParseWarning(
                  line, lineText, unrecToken.getParserContext(), "This syntax is unrecognized"));
    } else {
      String msg = String.format("Unrecognized Line: %d: %s", line, lineText);
      _w.redFlag(msg + " SUBSEQUENT LINES MAY NOT BE PROCESSED CORRECTLY");
    }
  }

  private Optional<Integer> toInteger(ParserRuleContext ctx, Ip_protocol_numberContext num) {
    return toIntegerInSpace(ctx, num.uint8(), IP_PROTOCOL_NUMBER_SPACE, "ip protocol-number");
  }

  private Optional<Integer> toInteger(ParserRuleContext ctx, MtuContext mtu) {
    return toIntegerInSpace(ctx, mtu.uint16(), MTU_SPACE, "mtu");
  }

  private Optional<Integer> toInteger(ParserRuleContext ctx, Route_distanceContext routeDistance) {
    return toIntegerInSpace(
        ctx, routeDistance.uint8(), ADMIN_DISTANCE_SPACE, "route administrative distance");
  }

  private Optional<Integer> toInteger(ParserRuleContext ctx, VrfContext vrf) {
    return toIntegerInSpace(ctx, vrf.uint8(), VRF_SPACE, "vrf");
  }

  private static int toInteger(Subnet_maskContext ctx) {
    return Ip.parse(ctx.getText()).numSubnetBits();
  }

  private static int toInteger(Uint16Context ctx) {
    return Integer.parseInt(ctx.getText());
  }

  private static int toInteger(Uint8Context ctx) {
    return Integer.parseInt(ctx.getText());
  }

  private static @Nonnull Ip toIp(Ip_addressContext ctx) {
    return Ip.parse(ctx.getText());
  }

  private static @Nonnull Ip toIp(Subnet_maskContext ctx) {
    return Ip.parse(ctx.getText());
  }

  /**
   * Creates an {@link IpWildcard} from the given wildcard context. Note that the context's mask is
   * assumed to be in conventional FortiOS format, i.e. 1s indicate bits that matter. The convention
   * in the {@link IpWildcard} class is the opposite, i.e. 0s in the mask indicate bits that matter.
   */
  private static @Nonnull IpWildcard toIpWildcard(Ip_wildcardContext ctx) {
    return toIpWildcard(ctx.ip, ctx.mask);
  }

  /**
   * Creates an {@link IpWildcard} from the given IP and mask. Note that the provided mask is
   * assumed to be in conventional FortiOS format, i.e. 1s indicate bits that matter. The convention
   * in the {@link IpWildcard} class is the opposite, i.e. 0s in the mask indicate bits that matter.
   */
  private static @Nonnull IpWildcard toIpWildcard(Ip_addressContext ip, Ip_addressContext mask) {
    // Invert mask because in FortiOS, bits that are set matter, whereas the opposite is true for
    // the mask in IpWildcard
    return IpWildcard.ipWithWildcardMask(toIp(ip), toIp(mask).inverted());
  }

  private static @Nonnull Ip6 toIp6(Ipv6_addressContext ctx) {
    return Ip6.parse(ctx.getText());
  }

  /** Returns message indicating why address can't be committed in the CLI, or null if it can */
  @VisibleForTesting
  public static @Nullable String addressValid(Address a, boolean nameValid) {
    if (!nameValid) {
      return "name is invalid";
    }
    switch (a.getTypeEffective()) {
      case IPMASK:
        Ip subnetMask = a.getTypeSpecificFields().getIp2Effective();
        if (!subnetMask.isValidNetmask1sLeading()) {
          return String.format("%s is not a valid subnet mask", subnetMask);
        }
        return null;
      case IPRANGE:
        Ip endIp = a.getTypeSpecificFields().getIp2Effective();
        if (endIp.equals(Ip.ZERO)) {
          // This is the warning the CLI gives if end-ip is not set
          return "end-ip cannot be 0";
        }
        Ip startIp = a.getTypeSpecificFields().getIp1Effective();
        if (endIp.asLong() < startIp.asLong()) {
          return "end-ip must be greater than start-ip";
        }
        return null;
      case WILDCARD: // Any IPs are valid for wildcard
      case INTERFACE_SUBNET: // All cases from here on are unsupported
      case DYNAMIC:
      case FQDN:
      case GEOGRAPHY:
      case MAC:
        return null;
      default:
        return String.format("address type %s is unknown", a.getTypeEffective());
    }
  }

  /** Returns message indicating why policy can't be committed in the CLI, or null if it can */
  @VisibleForTesting
  public static @Nullable String policyValid(Policy p, boolean valid) {
    // _valid indicates whether any invalid lines have gone into current policy that would cause the
    // CLI to pop out of its edit block
    if (!valid) {
      return "name is invalid"; // currently, only invalid name can cause valid to be false
    } else if (p.getSrcIntf().isEmpty() && p.getSrcIntfZoneUUIDs().isEmpty()) {
      return "srcintf must be set";
    } else if (p.getDstIntf().isEmpty() && p.getDstIntfZoneUUIDs().isEmpty()) {
      return "dstintf must be set";
    } else if (p.getSrcAddrUUIDs().isEmpty()) {
      return "srcaddr must be set";
    } else if (p.getDstAddrUUIDs().isEmpty()) {
      return "dstaddr must be set";
    } else if (p.getServiceUUIDs().isEmpty()) {
      return "service must be set";
    }
    // TODO "schedule" must be set to commit policy, but we don't parse it. Should we?
    return null;
  }

  /** Returns message indicating why service can't be committed in the CLI, or null if it can */
  @VisibleForTesting
  public static @Nullable String serviceValid(Service s, boolean valid) {
    // Indicates whether any invalid lines have gone into current service that would cause the
    // CLI to pop out of its edit block
    if (!valid) {
      return "name is invalid"; // currently, only invalid name can cause valid to be false
    }
    // TODO Check validity of _ipRange; it is not yet used in conversion
    switch (s.getProtocolEffective()) {
      case TCP_UDP_SCTP:
        if (s.getTcpPortRangeDst() == null
            && s.getUdpPortRangeDst() == null
            && s.getSctpPortRangeDst() == null) {
          return "TCP/UDP/SCTP portrange cannot all be empty";
        }
        return null;
      case ICMP:
      case ICMP6:
        // both ICMP type and ICMP code are allowed to be unset
      case IP:
        // protocol-number is allowed to be unset
        return null;
      default:
        return String.format("protocol %s is unknown", s.getProtocolEffective());
    }
  }

  /**
   * Returns message indicating why service group can't be committed in the CLI, or null if it can
   */
  @VisibleForTesting
  public static @Nullable String serviceGroupValid(ServiceGroup s, boolean nameValid) {
    if (!nameValid) {
      return "name is invalid";
    }
    if (s.getMemberUUIDs().isEmpty()) {
      return "service group requires at least one member";
    }

    return null;
  }

  private static @Nullable String staticRouteValid(StaticRoute staticRoute, boolean seqNumValid) {
    if (!seqNumValid) {
      return "sequence number is invalid";
    } else if (staticRoute.getDevice() == null) {
      return "device must be set";
    }
    return null;
  }

  /**
   * Class representing a set of interfaces as well as a set of zones. For use with firewall
   * policies srcintf and dstintf references.
   */
  private static final class InterfacesAndZones {
    Set<String> getInterfaces() {
      return _interfaces;
    }

    Set<BatfishUUID> getZones() {
      return _zones;
    }

    InterfacesAndZones(Set<String> interfaces, Set<BatfishUUID> zones) {
      _interfaces = ImmutableSet.copyOf(interfaces);
      _zones = ImmutableSet.copyOf(zones);
    }

    private final Set<String> _interfaces;
    private final Set<BatfishUUID> _zones;
  }

  private static final Pattern ADDRESS_NAME_PATTERN = Pattern.compile("^[^\r\n]{1,79}$");
  private static final Pattern DEVICE_HOSTNAME_PATTERN = Pattern.compile("^[A-Za-z0-9_-]+$");
  private static final Pattern ESCAPED_DOUBLE_QUOTED_CHAR_PATTERN =
      Pattern.compile("\\\\(['\"\\\\])");
  private static final Pattern ESCAPED_UNQUOTED_CHAR_PATTERN = Pattern.compile("\\\\([^\\r\\n])");
  private static final Pattern INTERFACE_NAME_PATTERN = Pattern.compile("^[^\r\n]{1,15}$");
  private static final Pattern INTERFACE_ALIAS_PATTERN = Pattern.compile("^[^\r\n]{0,25}$");
  private static final Pattern POLICY_NAME_PATTERN = Pattern.compile("^[^\r\n]{1,35}$");
  private static final Pattern SERVICE_NAME_PATTERN = Pattern.compile("^[^\r\n]{1,79}$");
  private static final Pattern WORD_PATTERN = Pattern.compile("^[^ \t\r\n]+$");
  private static final Pattern ZONE_NAME_PATTERN = Pattern.compile("^[^\r\n]{1,35}$");

  private static final IntegerSpace IP_PROTOCOL_NUMBER_SPACE =
      IntegerSpace.of(Range.closed(0, 254));
  private static final IntegerSpace MTU_SPACE = IntegerSpace.of(Range.closed(68, 65535));
  private static final LongSpace POLICY_NUMBER_SPACE = LongSpace.of(Range.closed(0L, 4294967294L));
  private static final IntegerSpace ADMIN_DISTANCE_SPACE = IntegerSpace.of(Range.closed(1, 255));
  private static final LongSpace STATIC_ROUTE_NUM_SPACE =
      LongSpace.of(Range.closed(0L, 4294967295L));
  private static final IntegerSpace VRF_SPACE = IntegerSpace.of(Range.closed(0, 31));

  private Address _currentAddress;
  /**
   * Whether the current address has invalid lines that would prevent committing the address in CLI.
   * This field being true does not guarantee the current address is valid; use {@link
   * #addressValid(Address, boolean)}.
   */
  private boolean _currentAddressNameValid;

  private Interface _currentInterface;
  private Policy _currentPolicy;
  /**
   * Whether the current policy has invalid lines that would prevent committing the policy in CLI.
   * This field being true does not guarantee the current policy is valid; use {@link
   * #policyValid(Policy, boolean)}.
   */
  private boolean _currentPolicyValid;

  private Replacemsg _currentReplacemsg;
  private Service _currentService;
  /**
   * Whether the current service has invalid lines that would prevent committing the service in CLI.
   * This field being true does not guarantee the current service is valid; use {@link
   * #serviceValid(Service, boolean)}.
   */
  private boolean _currentServiceValid;

  private ServiceGroup _currentServiceGroup;
  private boolean _currentServiceGroupNameValid;

  private StaticRoute _currentStaticRoute;
  private boolean _currentStaticRouteNumValid;
  private Zone _currentZone;
  /** Whether the current zone has an invalid name. */
  private boolean _currentZoneNameValid;

  private final @Nonnull FortiosConfiguration _c;
  private final @Nonnull FortiosCombinedParser _parser;
  private final @Nonnull String _text;
  // Internal sequence number to generate unique UUIDs for structure that may be renamed or cloned
  private int _uuidSequenceNumber = 0;
  private final @Nonnull Warnings _w;
}<|MERGE_RESOLUTION|>--- conflicted
+++ resolved
@@ -79,10 +79,7 @@
 import org.batfish.grammar.fortios.FortiosParser.Cfsc_set_udp_portrangeContext;
 import org.batfish.grammar.fortios.FortiosParser.Cfsg_append_memberContext;
 import org.batfish.grammar.fortios.FortiosParser.Cfsg_editContext;
-<<<<<<< HEAD
 import org.batfish.grammar.fortios.FortiosParser.Cfsg_renameContext;
-=======
->>>>>>> 182ad677
 import org.batfish.grammar.fortios.FortiosParser.Cfsg_set_commentContext;
 import org.batfish.grammar.fortios.FortiosParser.Cfsg_set_memberContext;
 import org.batfish.grammar.fortios.FortiosParser.Crs_editContext;
@@ -784,7 +781,6 @@
   }
 
   @Override
-<<<<<<< HEAD
   public void exitCfsg_rename(Cfsg_renameContext ctx) {
     Optional<String> currentNameOpt = toString(ctx, ctx.current_name);
     Optional<String> newNameOpt = toString(ctx, ctx.new_name);
@@ -818,8 +814,6 @@
   }
 
   @Override
-=======
->>>>>>> 182ad677
   public void exitCfsg_set_comment(Cfsg_set_commentContext ctx) {
     _currentServiceGroup.setComment(toString(ctx.comment));
   }
@@ -828,39 +822,6 @@
   public void exitCfsg_set_member(Cfsg_set_memberContext ctx) {
     toServiceGroupMemberUUIDs(
             ctx.service_names(), FortiosStructureUsage.SERVICE_GROUP_MEMBER, false)
-        .ifPresent(
-            newMembers -> {
-<<<<<<< HEAD
-=======
-              // See if any of the new members is invalid / the parent of the current group
-              ServiceGroup parent =
-                  getParentServiceGroup(
-                      _currentServiceGroup.getBatfishUUID(),
-                      newMembers,
-                      _c.getServiceGroups().values());
-              if (parent != null) {
-                warn(
-                    ctx,
-                    String.format(
-                        "Service group %s cannot be added to %s as it would create a cycle",
-                        parent.getName(), _currentServiceGroup.getName()));
-                return;
-              }
-
->>>>>>> 182ad677
-              Set<BatfishUUID> members = _currentServiceGroup.getMemberUUIDs();
-              members.clear();
-              members.addAll(newMembers);
-            });
-  }
-
-  @Override
-  public void exitCfsg_append_member(Cfsg_append_memberContext ctx) {
-    toServiceGroupMemberUUIDs(
-            ctx.service_names(), FortiosStructureUsage.SERVICE_GROUP_MEMBER, false)
-<<<<<<< HEAD
-        .ifPresent(newMembers -> _currentServiceGroup.getMemberUUIDs().addAll(newMembers));
-=======
         .ifPresent(
             newMembers -> {
               // See if any of the new members is invalid / the parent of the current group
@@ -878,9 +839,35 @@
                 return;
               }
 
+              Set<BatfishUUID> members = _currentServiceGroup.getMemberUUIDs();
+              members.clear();
+              members.addAll(newMembers);
+            });
+  }
+
+  @Override
+  public void exitCfsg_append_member(Cfsg_append_memberContext ctx) {
+    toServiceGroupMemberUUIDs(
+            ctx.service_names(), FortiosStructureUsage.SERVICE_GROUP_MEMBER, false)
+        .ifPresent(
+            newMembers -> {
+              // See if any of the new members is invalid / the parent of the current group
+              ServiceGroup parent =
+                  getParentServiceGroup(
+                      _currentServiceGroup.getBatfishUUID(),
+                      newMembers,
+                      _c.getServiceGroups().values());
+              if (parent != null) {
+                warn(
+                    ctx,
+                    String.format(
+                        "Service group %s cannot be added to %s as it would create a cycle",
+                        parent.getName(), _currentServiceGroup.getName()));
+                return;
+              }
+
               _currentServiceGroup.getMemberUUIDs().addAll(newMembers);
             });
->>>>>>> 182ad677
   }
 
   @Override
@@ -1186,19 +1173,6 @@
         _c.referenceStructure(FortiosStructureType.SERVICE_CUSTOM, name, usage, line);
       } else if (serviceGroupsMap.containsKey(name)) {
         ServiceGroup serviceGroup = serviceGroupsMap.get(name);
-<<<<<<< HEAD
-        if (_currentServiceGroup != null
-            && serviceGroup.contains(
-                _currentServiceGroup.getBatfishUUID(), serviceGroupsMap.values())) {
-          warn(
-              ctx,
-              String.format(
-                  "Service group %s cannot be added to %s as it would create a cycle",
-                  name, _currentServiceGroup.getName()));
-          return Optional.empty();
-        }
-=======
->>>>>>> 182ad677
         uuidsBuilder.add(serviceGroup.getBatfishUUID());
         _c.referenceStructure(FortiosStructureType.SERVICE_GROUP, name, usage, line);
       } else {
@@ -1211,8 +1185,6 @@
       }
     }
     return Optional.of(uuidsBuilder.build());
-<<<<<<< HEAD
-=======
   }
 
   /**
@@ -1260,7 +1232,6 @@
             m ->
                 allServiceGroups.containsKey(m)
                     && serviceGroupContains(allServiceGroups.get(m), uuid, allServiceGroups));
->>>>>>> 182ad677
   }
 
   /**
