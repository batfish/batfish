package org.batfish.grammar.fortios;

import static org.batfish.grammar.fortios.FortiosLexer.UNQUOTED_WORD_CHARS;
import static org.batfish.representation.fortios.FortiosStructureUsage.BGP_UPDATE_SOURCE_INTERFACE;

import com.google.common.annotations.VisibleForTesting;
import com.google.common.collect.ImmutableMap;
import com.google.common.collect.ImmutableSet;
import com.google.common.collect.Range;
import com.google.common.primitives.Ints;
import com.google.common.primitives.Longs;
import java.util.Collection;
import java.util.HashMap;
import java.util.Map;
import java.util.Optional;
import java.util.Set;
import java.util.function.Function;
import java.util.function.Predicate;
import java.util.regex.Pattern;
import java.util.stream.Collectors;
import javax.annotation.Nonnull;
import javax.annotation.Nullable;
import org.antlr.v4.runtime.ParserRuleContext;
import org.antlr.v4.runtime.Token;
import org.antlr.v4.runtime.tree.ErrorNode;
import org.antlr.v4.runtime.tree.TerminalNode;
import org.apache.commons.lang3.SerializationUtils;
import org.batfish.common.Warnings;
import org.batfish.common.Warnings.ParseWarning;
import org.batfish.datamodel.ConcreteInterfaceAddress;
import org.batfish.datamodel.IntegerSpace;
import org.batfish.datamodel.Ip;
import org.batfish.datamodel.Ip6;
import org.batfish.datamodel.IpWildcard;
import org.batfish.datamodel.LongSpace;
import org.batfish.datamodel.Prefix;
import org.batfish.grammar.BatfishCombinedParser;
import org.batfish.grammar.BatfishListener;
import org.batfish.grammar.UnrecognizedLineToken;
<<<<<<< HEAD
import org.batfish.grammar.fortios.FortiosParser.Access_list_or_prefix_list_nameContext;
=======
import org.batfish.grammar.fortios.FortiosParser.Access_list_nameContext;
import org.batfish.grammar.fortios.FortiosParser.Acl_rule_numberContext;
>>>>>>> 818c58de
import org.batfish.grammar.fortios.FortiosParser.Address_nameContext;
import org.batfish.grammar.fortios.FortiosParser.Address_namesContext;
import org.batfish.grammar.fortios.FortiosParser.Address_typeContext;
import org.batfish.grammar.fortios.FortiosParser.Addrgrp_typeContext;
import org.batfish.grammar.fortios.FortiosParser.Allow_or_denyContext;
import org.batfish.grammar.fortios.FortiosParser.Bgp_asContext;
import org.batfish.grammar.fortios.FortiosParser.Bgp_neighbor_idContext;
import org.batfish.grammar.fortios.FortiosParser.Bgp_remote_asContext;
import org.batfish.grammar.fortios.FortiosParser.Cfa_editContext;
import org.batfish.grammar.fortios.FortiosParser.Cfa_renameContext;
import org.batfish.grammar.fortios.FortiosParser.Cfa_set_allow_routingContext;
import org.batfish.grammar.fortios.FortiosParser.Cfa_set_associated_interfaceContext;
import org.batfish.grammar.fortios.FortiosParser.Cfa_set_commentContext;
import org.batfish.grammar.fortios.FortiosParser.Cfa_set_end_ipContext;
import org.batfish.grammar.fortios.FortiosParser.Cfa_set_fabric_objectContext;
import org.batfish.grammar.fortios.FortiosParser.Cfa_set_interfaceContext;
import org.batfish.grammar.fortios.FortiosParser.Cfa_set_start_ipContext;
import org.batfish.grammar.fortios.FortiosParser.Cfa_set_subnetContext;
import org.batfish.grammar.fortios.FortiosParser.Cfa_set_typeContext;
import org.batfish.grammar.fortios.FortiosParser.Cfa_set_wildcardContext;
import org.batfish.grammar.fortios.FortiosParser.Cfaddrgrp_append_exclude_memberContext;
import org.batfish.grammar.fortios.FortiosParser.Cfaddrgrp_append_memberContext;
import org.batfish.grammar.fortios.FortiosParser.Cfaddrgrp_editContext;
import org.batfish.grammar.fortios.FortiosParser.Cfaddrgrp_renameContext;
import org.batfish.grammar.fortios.FortiosParser.Cfaddrgrp_set_commentContext;
import org.batfish.grammar.fortios.FortiosParser.Cfaddrgrp_set_excludeContext;
import org.batfish.grammar.fortios.FortiosParser.Cfaddrgrp_set_exclude_memberContext;
import org.batfish.grammar.fortios.FortiosParser.Cfaddrgrp_set_fabric_objectContext;
import org.batfish.grammar.fortios.FortiosParser.Cfaddrgrp_set_memberContext;
import org.batfish.grammar.fortios.FortiosParser.Cfaddrgrp_set_typeContext;
import org.batfish.grammar.fortios.FortiosParser.Cfp_append_dstaddrContext;
import org.batfish.grammar.fortios.FortiosParser.Cfp_append_dstintfContext;
import org.batfish.grammar.fortios.FortiosParser.Cfp_append_serviceContext;
import org.batfish.grammar.fortios.FortiosParser.Cfp_append_srcaddrContext;
import org.batfish.grammar.fortios.FortiosParser.Cfp_append_srcintfContext;
import org.batfish.grammar.fortios.FortiosParser.Cfp_editContext;
import org.batfish.grammar.fortios.FortiosParser.Cfp_set_actionContext;
import org.batfish.grammar.fortios.FortiosParser.Cfp_set_commentsContext;
import org.batfish.grammar.fortios.FortiosParser.Cfp_set_dstaddrContext;
import org.batfish.grammar.fortios.FortiosParser.Cfp_set_dstintfContext;
import org.batfish.grammar.fortios.FortiosParser.Cfp_set_nameContext;
import org.batfish.grammar.fortios.FortiosParser.Cfp_set_serviceContext;
import org.batfish.grammar.fortios.FortiosParser.Cfp_set_srcaddrContext;
import org.batfish.grammar.fortios.FortiosParser.Cfp_set_srcintfContext;
import org.batfish.grammar.fortios.FortiosParser.Cfp_set_statusContext;
import org.batfish.grammar.fortios.FortiosParser.Cfsc_editContext;
import org.batfish.grammar.fortios.FortiosParser.Cfsc_renameContext;
import org.batfish.grammar.fortios.FortiosParser.Cfsc_set_commentContext;
import org.batfish.grammar.fortios.FortiosParser.Cfsc_set_icmpcodeContext;
import org.batfish.grammar.fortios.FortiosParser.Cfsc_set_icmptypeContext;
import org.batfish.grammar.fortios.FortiosParser.Cfsc_set_protocolContext;
import org.batfish.grammar.fortios.FortiosParser.Cfsc_set_protocol_numberContext;
import org.batfish.grammar.fortios.FortiosParser.Cfsc_set_sctp_portrangeContext;
import org.batfish.grammar.fortios.FortiosParser.Cfsc_set_tcp_portrangeContext;
import org.batfish.grammar.fortios.FortiosParser.Cfsc_set_udp_portrangeContext;
import org.batfish.grammar.fortios.FortiosParser.Cfsg_append_memberContext;
import org.batfish.grammar.fortios.FortiosParser.Cfsg_editContext;
import org.batfish.grammar.fortios.FortiosParser.Cfsg_renameContext;
import org.batfish.grammar.fortios.FortiosParser.Cfsg_set_commentContext;
import org.batfish.grammar.fortios.FortiosParser.Cfsg_set_memberContext;
import org.batfish.grammar.fortios.FortiosParser.Cr_bgpContext;
import org.batfish.grammar.fortios.FortiosParser.Cral_editContext;
import org.batfish.grammar.fortios.FortiosParser.Crale_set_commentsContext;
import org.batfish.grammar.fortios.FortiosParser.Cralecr_editContext;
import org.batfish.grammar.fortios.FortiosParser.Cralecre_set_actionContext;
import org.batfish.grammar.fortios.FortiosParser.Cralecre_set_exact_matchContext;
import org.batfish.grammar.fortios.FortiosParser.Cralecre_set_prefixContext;
import org.batfish.grammar.fortios.FortiosParser.Cralecre_set_wildcardContext;
import org.batfish.grammar.fortios.FortiosParser.Crb_set_asContext;
import org.batfish.grammar.fortios.FortiosParser.Crb_set_router_idContext;
import org.batfish.grammar.fortios.FortiosParser.Crbcn_editContext;
import org.batfish.grammar.fortios.FortiosParser.Crbcne_set_remote_asContext;
import org.batfish.grammar.fortios.FortiosParser.Crbcr_set_statusContext;
import org.batfish.grammar.fortios.FortiosParser.Crrm_editContext;
import org.batfish.grammar.fortios.FortiosParser.Crrme_set_commentsContext;
import org.batfish.grammar.fortios.FortiosParser.Crrmecr_editContext;
import org.batfish.grammar.fortios.FortiosParser.Crrmecre_set_actionContext;
import org.batfish.grammar.fortios.FortiosParser.Crrmecre_set_match_ip_addressContext;
import org.batfish.grammar.fortios.FortiosParser.Crs_editContext;
import org.batfish.grammar.fortios.FortiosParser.Crs_set_deviceContext;
import org.batfish.grammar.fortios.FortiosParser.Crs_set_distanceContext;
import org.batfish.grammar.fortios.FortiosParser.Crs_set_dstContext;
import org.batfish.grammar.fortios.FortiosParser.Crs_set_gatewayContext;
import org.batfish.grammar.fortios.FortiosParser.Crs_set_sdwanContext;
import org.batfish.grammar.fortios.FortiosParser.Crs_set_statusContext;
import org.batfish.grammar.fortios.FortiosParser.Cs_replacemsgContext;
import org.batfish.grammar.fortios.FortiosParser.Csg_hostnameContext;
import org.batfish.grammar.fortios.FortiosParser.Csi_editContext;
import org.batfish.grammar.fortios.FortiosParser.Csi_set_aliasContext;
import org.batfish.grammar.fortios.FortiosParser.Csi_set_descriptionContext;
import org.batfish.grammar.fortios.FortiosParser.Csi_set_ipContext;
import org.batfish.grammar.fortios.FortiosParser.Csi_set_mtuContext;
import org.batfish.grammar.fortios.FortiosParser.Csi_set_mtu_overrideContext;
import org.batfish.grammar.fortios.FortiosParser.Csi_set_statusContext;
import org.batfish.grammar.fortios.FortiosParser.Csi_set_typeContext;
import org.batfish.grammar.fortios.FortiosParser.Csi_set_vdomContext;
import org.batfish.grammar.fortios.FortiosParser.Csi_set_vrfContext;
import org.batfish.grammar.fortios.FortiosParser.Csr_set_bufferContext;
import org.batfish.grammar.fortios.FortiosParser.Csr_unset_bufferContext;
import org.batfish.grammar.fortios.FortiosParser.Csz_append_interfaceContext;
import org.batfish.grammar.fortios.FortiosParser.Csz_editContext;
import org.batfish.grammar.fortios.FortiosParser.Csz_renameContext;
import org.batfish.grammar.fortios.FortiosParser.Csz_set_descriptionContext;
import org.batfish.grammar.fortios.FortiosParser.Csz_set_interfaceContext;
import org.batfish.grammar.fortios.FortiosParser.Csz_set_intrazoneContext;
import org.batfish.grammar.fortios.FortiosParser.Device_hostnameContext;
import org.batfish.grammar.fortios.FortiosParser.Double_quoted_stringContext;
import org.batfish.grammar.fortios.FortiosParser.Enable_or_disableContext;
import org.batfish.grammar.fortios.FortiosParser.Fortios_configurationContext;
import org.batfish.grammar.fortios.FortiosParser.Interface_aliasContext;
import org.batfish.grammar.fortios.FortiosParser.Interface_nameContext;
import org.batfish.grammar.fortios.FortiosParser.Interface_namesContext;
import org.batfish.grammar.fortios.FortiosParser.Interface_or_zone_nameContext;
import org.batfish.grammar.fortios.FortiosParser.Interface_or_zone_namesContext;
import org.batfish.grammar.fortios.FortiosParser.Interface_typeContext;
import org.batfish.grammar.fortios.FortiosParser.Ip_addressContext;
import org.batfish.grammar.fortios.FortiosParser.Ip_address_with_mask_or_prefixContext;
import org.batfish.grammar.fortios.FortiosParser.Ip_address_with_mask_or_prefix_or_anyContext;
import org.batfish.grammar.fortios.FortiosParser.Ip_prefixContext;
import org.batfish.grammar.fortios.FortiosParser.Ip_protocol_numberContext;
import org.batfish.grammar.fortios.FortiosParser.Ip_wildcardContext;
import org.batfish.grammar.fortios.FortiosParser.Ipv6_addressContext;
import org.batfish.grammar.fortios.FortiosParser.MtuContext;
import org.batfish.grammar.fortios.FortiosParser.Permit_or_denyContext;
import org.batfish.grammar.fortios.FortiosParser.Policy_actionContext;
import org.batfish.grammar.fortios.FortiosParser.Policy_nameContext;
import org.batfish.grammar.fortios.FortiosParser.Policy_numberContext;
import org.batfish.grammar.fortios.FortiosParser.Policy_statusContext;
import org.batfish.grammar.fortios.FortiosParser.Port_rangeContext;
import org.batfish.grammar.fortios.FortiosParser.Replacemsg_major_typeContext;
import org.batfish.grammar.fortios.FortiosParser.Replacemsg_minor_typeContext;
import org.batfish.grammar.fortios.FortiosParser.Route_distanceContext;
import org.batfish.grammar.fortios.FortiosParser.Route_map_actionContext;
import org.batfish.grammar.fortios.FortiosParser.Route_map_nameContext;
import org.batfish.grammar.fortios.FortiosParser.Service_nameContext;
import org.batfish.grammar.fortios.FortiosParser.Service_namesContext;
import org.batfish.grammar.fortios.FortiosParser.Service_port_rangeContext;
import org.batfish.grammar.fortios.FortiosParser.Service_port_rangesContext;
import org.batfish.grammar.fortios.FortiosParser.Service_protocolContext;
import org.batfish.grammar.fortios.FortiosParser.Single_quoted_stringContext;
import org.batfish.grammar.fortios.FortiosParser.StrContext;
import org.batfish.grammar.fortios.FortiosParser.Subnet_maskContext;
import org.batfish.grammar.fortios.FortiosParser.Uint16Context;
import org.batfish.grammar.fortios.FortiosParser.Uint8Context;
import org.batfish.grammar.fortios.FortiosParser.Up_or_downContext;
import org.batfish.grammar.fortios.FortiosParser.VrfContext;
import org.batfish.grammar.fortios.FortiosParser.WordContext;
import org.batfish.grammar.fortios.FortiosParser.Zone_nameContext;
import org.batfish.representation.fortios.AccessList;
import org.batfish.representation.fortios.AccessListRule;
import org.batfish.representation.fortios.Address;
import org.batfish.representation.fortios.Addrgrp;
import org.batfish.representation.fortios.BatfishUUID;
import org.batfish.representation.fortios.BgpNeighbor;
import org.batfish.representation.fortios.FortiosConfiguration;
import org.batfish.representation.fortios.FortiosStructureType;
import org.batfish.representation.fortios.FortiosStructureUsage;
import org.batfish.representation.fortios.Interface;
import org.batfish.representation.fortios.Interface.Type;
import org.batfish.representation.fortios.Policy;
import org.batfish.representation.fortios.Policy.Action;
import org.batfish.representation.fortios.Policy.Status;
import org.batfish.representation.fortios.Replacemsg;
import org.batfish.representation.fortios.RouteMap;
import org.batfish.representation.fortios.RouteMapRule;
import org.batfish.representation.fortios.Service;
import org.batfish.representation.fortios.Service.Protocol;
import org.batfish.representation.fortios.ServiceGroup;
import org.batfish.representation.fortios.StaticRoute;
import org.batfish.representation.fortios.Zone;
import org.batfish.representation.fortios.Zone.IntrazoneAction;

/**
 * Given a parse tree, builds a {@link FortiosConfiguration} that has been prepopulated with
 * metadata and defaults by {@link FortiosPreprocessor}.
 */
public final class FortiosConfigurationBuilder extends FortiosParserBaseListener
    implements BatfishListener {

  public FortiosConfigurationBuilder(
      String text,
      FortiosCombinedParser parser,
      Warnings warnings,
      FortiosConfiguration configuration) {
    _text = text;
    _parser = parser;
    _w = warnings;
    _c = configuration;
  }

  /** Get a new, unique BatfishUUID. */
  public @Nonnull BatfishUUID getUUID() {
    return new BatfishUUID(_uuidSequenceNumber++);
  }

  @Override
  public String getInputText() {
    return _text;
  }

  @Override
  public BatfishCombinedParser<?, ?> getParser() {
    return _parser;
  }

  @Override
  public Warnings getWarnings() {
    return _w;
  }

  @Override
  public void exitFortios_configuration(Fortios_configurationContext ctx) {
    // After renaming is complete, generate object names from UUIDs
    for (Policy policy : _c.getPolicies().values()) {
      policy.setSrcAddr(toNames(policy.getSrcAddrUUIDs()));
      policy.setDstAddr(toNames(policy.getDstAddrUUIDs()));
      policy.setService(toNames(policy.getServiceUUIDs()));
      policy.setDstIntfZones(toNames(policy.getDstIntfZoneUUIDs()));
      policy.setSrcIntfZones(toNames(policy.getSrcIntfZoneUUIDs()));
    }

    for (ServiceGroup group : _c.getServiceGroups().values()) {
      group.setMember(toNames(group.getMemberUUIDs()));
    }

    for (Addrgrp group : _c.getAddrgrps().values()) {
      group.setExcludeMember(toNames(group.getExcludeMemberUUIDs()));
      group.setMember(toNames(group.getMemberUUIDs()));
    }
  }

  /**
   * Convert set of {@link BatfishUUID} to a set of {@link
   * org.batfish.representation.fortios.FortiosRenameableObject} names
   */
  private Set<String> toNames(Set<BatfishUUID> uuids) {
    return uuids.stream()
        .map(u -> _c.getRenameableObjects().get(u).getName())
        .collect(ImmutableSet.toImmutableSet());
  }

  @Override
  public void exitCsg_hostname(Csg_hostnameContext ctx) {
    toString(ctx, ctx.host).ifPresent(_c::setHostname);
  }

  @Override
  public void enterCs_replacemsg(Cs_replacemsgContext ctx) {
    String majorType = toString(ctx.major_type);
    Optional<String> maybeMinorType = toString(ctx, ctx.minor_type);
    if (!maybeMinorType.isPresent()) {
      _currentReplacemsg = new Replacemsg(); // dummy
      return;
    }
    _currentReplacemsg =
        _c.getReplacemsgs()
            .computeIfAbsent(majorType, n -> new HashMap<>())
            .computeIfAbsent(maybeMinorType.get(), n -> new Replacemsg());
  }

  @Override
  public void exitCs_replacemsg(Cs_replacemsgContext ctx) {
    _currentReplacemsg = null;
  }

  @Override
  public void exitCsr_set_buffer(Csr_set_bufferContext ctx) {
    _currentReplacemsg.setBuffer(toString(ctx.buffer));
  }

  @Override
  public void exitCsr_unset_buffer(Csr_unset_bufferContext ctx) {
    _currentReplacemsg.setBuffer(null);
  }

  @Override
  public void exitCfa_rename(Cfa_renameContext ctx) {
    Optional<String> currentNameOpt = toString(ctx, ctx.current_name);
    Optional<String> newNameOpt = toString(ctx, ctx.new_name);
    assert currentNameOpt.isPresent();
    assert newNameOpt.isPresent();

    String currentName = currentNameOpt.get();
    String newName = newNameOpt.get();
    if (!_c.getAddresses().containsKey(currentName)) {
      warnRenameNonExistent(ctx, currentName, FortiosStructureType.ADDRESS);
      return;
    }
    if (_c.getAddresses().containsKey(newName) || _c.getAddrgrps().containsKey(newName)) {
      // TODO handle conflicting renames
      warnRenameConflict(ctx, currentName, newName, FortiosStructureType.ADDRESS);
      return;
    }
    // Rename refs / def
    _c.renameStructure(
        currentName,
        newName,
        FortiosStructureType.ADDRESS,
        ImmutableSet.of(FortiosStructureType.ADDRESS, FortiosStructureType.ADDRGRP));
    // Rename the object itself
    Address currentAddress = _c.getAddresses().remove(currentName);
    currentAddress.setName(newName);
    _c.getAddresses().put(newName, currentAddress);
    // Add the rename as part of the def
    _c.defineStructure(FortiosStructureType.ADDRESS, newName, ctx);
  }

  @Override
  public void enterCfa_edit(FortiosParser.Cfa_editContext ctx) {
    Optional<String> name = toString(ctx, ctx.address_name());
    Address existingAddress = name.map(_c.getAddresses()::get).orElse(null);
    if (existingAddress != null) {
      // Make a clone to edit
      _currentAddress = SerializationUtils.clone(existingAddress);
    } else {
      _currentAddress = new Address(toString(ctx.address_name().str()), getUUID());
    }
    _currentAddressNameValid = name.isPresent();
  }

  @Override
  public void exitCfa_edit(Cfa_editContext ctx) {
    // If edited address is valid, add/update the entry in VS addresses map.
    String invalidReason = addressValid(_currentAddress, _currentAddressNameValid);
    if (invalidReason == null) {
      _c.defineStructure(FortiosStructureType.ADDRESS, _currentAddress.getName(), ctx);
      _c.getAddresses().put(_currentAddress.getName(), _currentAddress);
      _c.getRenameableObjects().put(_currentAddress.getBatfishUUID(), _currentAddress);
    } else {
      warn(ctx, String.format("Address edit block ignored: %s", invalidReason));
    }
    _currentAddress = null;
  }

  @Override
  public void exitCfa_set_allow_routing(Cfa_set_allow_routingContext ctx) {
    _currentAddress.setAllowRouting(toBoolean(ctx.value));
    todo(ctx);
  }

  @Override
  public void exitCfa_set_associated_interface(Cfa_set_associated_interfaceContext ctx) {
    Optional<String> optName = toString(ctx, ctx.name);
    if (!optName.isPresent()) {
      return;
    }
    // Permitted zone names are a superset of permitted interface names, so at this point we know
    // the name is a valid zone name, but it may or may not be a valid interface name.
    String name = optName.get();

    // TODO after zone support: If zone exists, set _currentAddress's associatedZone and return.

    if (!_c.getInterfaces().containsKey(name)) {
      warn(ctx, "No interface or zone named " + name);
      // TODO File undefined reference to zone, or INTERFACE_OR_ZONE if it's a valid interface name
      return;
    }

    // TODO Add structure reference for interface
    todo(ctx);
    _currentAddress.setAssociatedInterface(name);
  }

  @Override
  public void exitCfa_set_comment(Cfa_set_commentContext ctx) {
    _currentAddress.setComment(toString(ctx.comment));
  }

  @Override
  public void exitCfa_set_fabric_object(Cfa_set_fabric_objectContext ctx) {
    todo(ctx);
    _currentAddress.setFabricObject(toBoolean(ctx.value));
  }

  @Override
  public void exitCfa_set_start_ip(Cfa_set_start_ipContext ctx) {
    if (_currentAddress.getType() == Address.Type.IPRANGE) {
      _currentAddress.getTypeSpecificFields().setIp1(toIp(ctx.ip));
    } else {
      warn(ctx, "Cannot set start-ip for address type " + _currentAddress.getTypeEffective());
    }
  }

  @Override
  public void exitCfa_set_end_ip(Cfa_set_end_ipContext ctx) {
    if (_currentAddress.getType() == Address.Type.IPRANGE) {
      _currentAddress.getTypeSpecificFields().setIp2(toIp(ctx.ip));
    } else {
      warn(ctx, "Cannot set end-ip for address type " + _currentAddress.getTypeEffective());
    }
  }

  @Override
  public void exitCfa_set_interface(Cfa_set_interfaceContext ctx) {
    if (_currentAddress.getType() != Address.Type.INTERFACE_SUBNET) {
      warn(ctx, "Cannot set interface for address type " + _currentAddress.getTypeEffective());
      return;
    }
    Optional<String> name = toString(ctx, ctx.name);
    if (name.isPresent()) {
      if (_c.getInterfaces().containsKey(name.get())) {
        _currentAddress.getTypeSpecificFields().setInterface(name.get());
      } else {
        // TODO File undefined reference to interface
        warn(ctx, "No interface named " + name.get());
      }
    }
  }

  @Override
  public void exitCfa_set_subnet(Cfa_set_subnetContext ctx) {
    Address.Type currentType = _currentAddress.getTypeEffective();
    if (currentType == Address.Type.IPMASK || currentType == Address.Type.INTERFACE_SUBNET) {
      if (ctx.subnet.ip_prefix() != null) {
        Prefix prefix = toPrefix(ctx.subnet.ip_prefix());
        _currentAddress.getTypeSpecificFields().setIp1(prefix.getStartIp());
        // getPrefixWildcard returns a mask where the 1s indicate bits that DON'T matter,
        // so invert it to get the correct mask for FortiOS
        _currentAddress.getTypeSpecificFields().setIp2(prefix.getPrefixWildcard().inverted());
      } else {
        assert ctx.subnet.ip != null && ctx.subnet.mask != null;
        // Convert to wildcard to get canonicalized IP (CLI automatically zeroes out bits in the IP
        // that are zeros in the mask, even if the mask is invalid).
        IpWildcard wildcard = toIpWildcard(ctx.subnet.ip, ctx.subnet.mask);
        _currentAddress.getTypeSpecificFields().setIp1(wildcard.getIp());
        _currentAddress.getTypeSpecificFields().setIp2(toIp(ctx.subnet.mask));
      }
    } else {
      warn(ctx, "Cannot set subnet for address type " + currentType);
    }
  }

  @Override
  public void exitCfa_set_type(Cfa_set_typeContext ctx) {
    Address.Type newType = toAddressType(ctx.type);
    Address prevAddress = _c.getAddresses().get(_currentAddress.getName());
    if (prevAddress != null
        && validExcludeMemberType(prevAddress.getTypeEffective())
        && !validExcludeMemberType(newType)) {
      // Note: this can warn even when the type-change is okay / isn't used as addrgrp exclude
      warn(
          ctx,
          "If this address is used as an addrgrp exclude, the FortiOS CLI will reject this line");
    }
    _currentAddress.setType(newType);
  }

  @Override
  public void exitCfa_set_wildcard(Cfa_set_wildcardContext ctx) {
    if (_currentAddress.getType() == Address.Type.WILDCARD) {
      // Convert to wildcard; canonicalizes IP based on mask bits
      IpWildcard wildcard = toIpWildcard(ctx.wildcard);
      // Set IP and mask in _currentAddress. Invert mask bits because IpWildcard interprets set bits
      // as "don't matter" while FortiOS interprets unset bits as "don't matter".
      _currentAddress.getTypeSpecificFields().setIp1(wildcard.getIp());
      _currentAddress.getTypeSpecificFields().setIp2(wildcard.getWildcardMaskAsIp().inverted());
    } else {
      warn(ctx, "Cannot set wildcard for address type " + _currentAddress.getTypeEffective());
    }
  }

  @Override
  public void enterCfaddrgrp_edit(Cfaddrgrp_editContext ctx) {
    Optional<String> name = toString(ctx, ctx.address_name());
    Addrgrp existingAddrgrp = name.map(_c.getAddrgrps()::get).orElse(null);
    if (existingAddrgrp != null) {
      // Make a clone to edit
      _currentAddrgrp = SerializationUtils.clone(existingAddrgrp);
    } else {
      _currentAddrgrp = new Addrgrp(toString(ctx.address_name().str()), getUUID());
    }
    _currentAddrgrpNameValid = name.isPresent();
  }

  @Override
  public void exitCfaddrgrp_edit(Cfaddrgrp_editContext ctx) {
    // If edited addrgrp is valid, add/update the entry in VS addresses map.
    String invalidReason = addrgrpValid(_currentAddrgrp, _currentAddrgrpNameValid);
    if (invalidReason == null) {
      _c.defineStructure(FortiosStructureType.ADDRGRP, _currentAddrgrp.getName(), ctx);
      _c.getAddrgrps().put(_currentAddrgrp.getName(), _currentAddrgrp);
      _c.getRenameableObjects().put(_currentAddrgrp.getBatfishUUID(), _currentAddrgrp);
    } else {
      warn(ctx, String.format("Addrgrp edit block ignored: %s", invalidReason));
    }
    _currentAddrgrp = null;
  }

  @Override
  public void exitCfaddrgrp_set_comment(Cfaddrgrp_set_commentContext ctx) {
    _currentAddrgrp.setComment(toString(ctx.comment));
  }

  @Override
  public void exitCfaddrgrp_set_exclude(Cfaddrgrp_set_excludeContext ctx) {
    // TODO better validation
    // some types of address object members will cause `exclude enable` to be rejected
    _currentAddrgrp.setExclude(toBoolean(ctx.exclude));
  }

  @Override
  public void exitCfaddrgrp_set_fabric_object(Cfaddrgrp_set_fabric_objectContext ctx) {
    todo(ctx);
    _currentAddrgrp.setFabricObject(toBoolean(ctx.value));
  }

  @Override
  public void exitCfaddrgrp_set_type(Cfaddrgrp_set_typeContext ctx) {
    Addrgrp prevGrp = _c.getAddrgrps().get(_currentAddrgrp.getName());
    if (prevGrp != null) {
      warn(ctx, "The type of address group can not be changed");
      return;
    }
    _currentAddrgrp.setType(toAddrgrpType(ctx, ctx.type));
  }

  @Override
  public void exitCfaddrgrp_set_exclude_member(Cfaddrgrp_set_exclude_memberContext ctx) {
    if (!_currentAddrgrp.getExcludeEffective()) {
      warn(ctx, "Cannot set exclude-member when exclude is not enabled");
      return;
    }

    toAddressUUIDs(ctx.address_names(), FortiosStructureUsage.ADDRGRP_EXCLUDE_MEMBER)
        .ifPresent(
            addresses -> {
              if (!checkAddrgrpMembersValidAndWarn(ctx, addresses)) {
                return;
              }

              Set<BatfishUUID> addrs = _currentAddrgrp.getExcludeMemberUUIDs();
              addrs.clear();
              addrs.addAll(addresses);
            });
  }

  @Override
  public void exitCfaddrgrp_set_member(Cfaddrgrp_set_memberContext ctx) {
    toAddrgrpMemberUUIDs(ctx.address_names(), FortiosStructureUsage.ADDRGRP_MEMBER, false)
        .ifPresent(
            addresses -> {
              if (!checkAddrgrpMembersValidAndWarn(ctx, addresses)) {
                return;
              }

              Set<BatfishUUID> addrs = _currentAddrgrp.getMemberUUIDs();
              addrs.clear();
              addrs.addAll(addresses);
            });
  }

  @Override
  public void exitCfaddrgrp_append_exclude_member(Cfaddrgrp_append_exclude_memberContext ctx) {
    if (!_currentAddrgrp.getExcludeEffective()) {
      warn(ctx, "Cannot set exclude-member when exclude is not enabled");
      return;
    }

    toAddressUUIDs(ctx.address_names(), FortiosStructureUsage.ADDRGRP_EXCLUDE_MEMBER)
        .ifPresent(
            addresses -> {
              if (!checkAddrgrpMembersValidAndWarn(ctx, addresses)) {
                return;
              }

              Set<BatfishUUID> addrs = _currentAddrgrp.getExcludeMemberUUIDs();
              addrs.addAll(addresses);
            });
  }

  @Override
  public void exitCfaddrgrp_append_member(Cfaddrgrp_append_memberContext ctx) {
    toAddrgrpMemberUUIDs(ctx.address_names(), FortiosStructureUsage.ADDRGRP_MEMBER, false)
        .ifPresent(
            addresses -> {
              if (!checkAddrgrpMembersValidAndWarn(ctx, addresses)) {
                return;
              }

              Set<BatfishUUID> addrs = _currentAddrgrp.getMemberUUIDs();
              addrs.addAll(addresses);
            });
  }

  /**
   * Check if the supplied addrgrp members are valid for the current addrgrp. Warns and returns
   * {@code false} if not valid, otherwise returns {@code true}.
   */
  private boolean checkAddrgrpMembersValidAndWarn(
      ParserRuleContext ctx, Set<BatfishUUID> newMembers) {
    Addrgrp parent =
        getParentAddrgrp(_currentAddrgrp.getBatfishUUID(), newMembers, _c.getAddrgrps().values());
    if (parent != null) {
      warn(
          ctx,
          String.format(
              "Addrgrp %s cannot be added to %s as it would create a cycle",
              parent.getName(), _currentAddrgrp.getName()));
      return false;
    }
    return true;
  }

  @Override
  public void exitCfaddrgrp_rename(Cfaddrgrp_renameContext ctx) {
    Optional<String> currentNameOpt = toString(ctx, ctx.current_name);
    Optional<String> newNameOpt = toString(ctx, ctx.new_name);
    if (!newNameOpt.isPresent() || !currentNameOpt.isPresent()) {
      return;
    }

    String currentName = currentNameOpt.get();
    String newName = newNameOpt.get();
    if (!_c.getAddrgrps().containsKey(currentName)) {
      warnRenameNonExistent(ctx, currentName, FortiosStructureType.ADDRGRP);
      return;
    }
    if (_c.getAddresses().containsKey(newName) || _c.getAddrgrps().containsKey(newName)) {
      // TODO handle conflicting renames
      warnRenameConflict(ctx, currentName, newName, FortiosStructureType.ADDRGRP);
      return;
    }
    // Rename refs / def
    _c.renameStructure(
        currentName,
        newName,
        FortiosStructureType.ADDRGRP,
        ImmutableSet.of(FortiosStructureType.ADDRESS, FortiosStructureType.ADDRGRP));
    // Rename the object itself
    Addrgrp current = _c.getAddrgrps().remove(currentName);
    current.setName(newName);
    _c.getAddrgrps().put(newName, current);
    // Add the rename as part of the def
    _c.defineStructure(FortiosStructureType.ADDRGRP, newName, ctx);
  }

  @Override
  public void enterCsi_edit(Csi_editContext ctx) {
    Optional<String> name = toString(ctx, ctx.interface_name());
    Interface existing = name.map(_c.getInterfaces()::get).orElse(null);
    if (existing == null) {
      // TODO edit block validation / committing
      _currentInterface = new Interface(toString(ctx.interface_name().str()));
      return;
    }
    _currentInterface = existing;
  }

  @Override
  public void exitCsi_edit(Csi_editContext ctx) {
    // TODO better validation
    String name = _currentInterface.getName();
    if (_c.getZones().containsKey(name)) {
      warn(ctx, "Interface edit block ignored: name conflicts with a zone name");
    } else if (INTERFACE_NAME_PATTERN.matcher(name).matches()) {
      _c.defineStructure(FortiosStructureType.INTERFACE, name, ctx);
      _c.referenceStructure(
          FortiosStructureType.INTERFACE,
          name,
          FortiosStructureUsage.INTERFACE_SELF_REF,
          ctx.start.getLine());
      _c.getInterfaces().put(name, _currentInterface);
    }
    _currentInterface = null;
  }

  @Override
  public void exitCsi_set_vdom(Csi_set_vdomContext ctx) {
    _currentInterface.setVdom(toString(ctx.vdom));
  }

  @Override
  public void exitCsi_set_ip(Csi_set_ipContext ctx) {
    _currentInterface.setIp(toConcreteInterfaceAddress(ctx.ip));
  }

  @Override
  public void exitCsi_set_type(Csi_set_typeContext ctx) {
    _currentInterface.setType(toInterfaceType(ctx.type));
  }

  @Override
  public void exitCsi_set_alias(Csi_set_aliasContext ctx) {
    toString(ctx, ctx.alias).ifPresent(s -> _currentInterface.setAlias(s));
  }

  @Override
  public void exitCsi_set_status(Csi_set_statusContext ctx) {
    _currentInterface.setStatus(toStatus(ctx.status));
  }

  @Override
  public void exitCsi_set_mtu_override(Csi_set_mtu_overrideContext ctx) {
    _currentInterface.setMtuOverride(toBoolean(ctx.value));
  }

  @Override
  public void exitCsi_set_description(Csi_set_descriptionContext ctx) {
    _currentInterface.setDescription(toString(ctx.description));
  }

  @Override
  public void exitCsi_set_mtu(Csi_set_mtuContext ctx) {
    toInteger(ctx, ctx.value).ifPresent(m -> _currentInterface.setMtu(m));
  }

  @Override
  public void exitCsi_set_vrf(Csi_set_vrfContext ctx) {
    toInteger(ctx, ctx.value).ifPresent(v -> _currentInterface.setVrf(v));
  }

  @Override
  public void enterCr_bgp(Cr_bgpContext ctx) {
    _c.initBgpProcess();
  }

  @Override
  public void exitCrb_set_as(Crb_set_asContext ctx) {
    toLong(ctx, ctx.bgp_as()).ifPresent(_c.getBgpProcess()::setAs);
  }

  @Override
  public void exitCrb_set_router_id(Crb_set_router_idContext ctx) {
    Ip routerId = toIp(ctx.router_id);
    if (routerId.equals(Ip.ZERO)) {
      warn(ctx, "Cannot use 0.0.0.0 as BGP router-id");
    } else {
      _c.getBgpProcess().setRouterId(routerId);
    }
  }

  @Override
  public void enterCrbcn_edit(Crbcn_editContext ctx) {
    Optional<Ip> neighborId = toIp(ctx, ctx.bgp_neighbor_id());
    BgpNeighbor existing = neighborId.map(_c.getBgpProcess().getNeighbors()::get).orElse(null);
    if (existing != null) {
      // Make a clone to edit
      _currentBgpNeighbor = SerializationUtils.clone(existing);
    } else {
      // If neighbor ID can't be interpreted as an IP, make a dummy BgpNeighbor.
      // TODO: Shouldn't need a dummy once neighbor ID is strictly parsed as an IP.
      // Also, the BgpNeighbor constructor can then enforce that neighbor ID isn't 0.0.0.0.
      _currentBgpNeighbor = new BgpNeighbor(neighborId.orElse(Ip.ZERO));
    }
  }

  @Override
  public void exitCrbcn_edit(Crbcn_editContext ctx) {
    String invalidReason = bgpNeighborValid(_currentBgpNeighbor);
    if (invalidReason == null) {
      _c.getBgpProcess().getNeighbors().put(_currentBgpNeighbor.getIp(), _currentBgpNeighbor);
    } else {
      warn(ctx, String.format("BGP neighbor edit block ignored: %s", invalidReason));
    }
    _currentBgpNeighbor = null;
  }

  @Override
  public void exitCrbcne_set_remote_as(Crbcne_set_remote_asContext ctx) {
    toLong(ctx, ctx.bgp_remote_as()).ifPresent(_currentBgpNeighbor::setRemoteAs);
  }

  @Override
  public void exitCrbcne_set_update_source(FortiosParser.Crbcne_set_update_sourceContext ctx) {
    toInterface(ctx, ctx.interface_name(), BGP_UPDATE_SOURCE_INTERFACE)
        .ifPresent(_currentBgpNeighbor::setUpdateSource);
  }

  @Override
  public void exitCrbcr_set_status(Crbcr_set_statusContext ctx) {
    if (toBoolean(ctx.enable_or_disable())) {
      warn(ctx, "Redistribution into BGP is not yet supported");
    }
  }

  @Override
  public void enterCrs_edit(Crs_editContext ctx) {
    Optional<Long> routeNum = toLong(ctx, ctx.route_num());
    StaticRoute existing =
        routeNum.map(Object::toString).map(_c.getStaticRoutes()::get).orElse(null);
    if (existing != null) {
      // Make a clone to edit
      _currentStaticRoute = SerializationUtils.clone(existing);
    } else {
      _currentStaticRoute = new StaticRoute(toString(ctx.route_num().str()));
    }
    _currentStaticRouteNumValid = routeNum.isPresent();
  }

  @Override
  public void exitCrs_edit(Crs_editContext ctx) {
    String invalidReason = staticRouteValid(_currentStaticRoute, _currentStaticRouteNumValid);
    if (invalidReason == null) {
      _c.getStaticRoutes().put(_currentStaticRoute.getSeqNum(), _currentStaticRoute);
    } else {
      warn(ctx, String.format("Static route edit block ignored: %s", invalidReason));
    }
    _currentStaticRoute = null;
  }

  @Override
  public void exitCrs_set_device(Crs_set_deviceContext ctx) {
    toInterface(ctx, ctx.iface, FortiosStructureUsage.STATIC_ROUTE_DEVICE)
        .ifPresent(_currentStaticRoute::setDevice);
  }

  @Override
  public void exitCrs_set_distance(Crs_set_distanceContext ctx) {
    toInteger(ctx, ctx.route_distance()).ifPresent(_currentStaticRoute::setDistance);
  }

  @Override
  public void exitCrs_set_dst(Crs_set_dstContext ctx) {
    _currentStaticRoute.setDst(toPrefix(ctx.dst));
  }

  @Override
  public void exitCrs_set_gateway(Crs_set_gatewayContext ctx) {
    _currentStaticRoute.setGateway(toIp(ctx.gateway));
  }

  @Override
  public void exitCrs_set_sdwan(Crs_set_sdwanContext ctx) {
    _currentStaticRoute.setSdwanEnabled(toBoolean(ctx.enabled));
  }

  @Override
  public void exitCrs_set_status(Crs_set_statusContext ctx) {
    _currentStaticRoute.setStatus(
        toBoolean(ctx.enabled) ? StaticRoute.Status.ENABLE : StaticRoute.Status.DISABLE);
  }

  @Override
  public void enterCrrm_edit(Crrm_editContext ctx) {
    Optional<String> name = toString(ctx, ctx.route_map_name());
    RouteMap existing = name.map(_c.getRouteMaps()::get).orElse(null);
    _currentRouteMapNameValid = name.isPresent();
    if (existing != null) {
      // Make a clone to edit
      _currentRouteMap = SerializationUtils.clone(existing);
    } else {
      _currentRouteMap = new RouteMap(toString(ctx.route_map_name().str()));
    }
  }

  @Override
  public void exitCrrm_edit(Crrm_editContext ctx) {
    // If edited item is valid, add/update the entry in VS map
    if (_currentRouteMapNameValid) { // is valid
      String name = _currentRouteMap.getName();
      _c.defineStructure(FortiosStructureType.ROUTE_MAP, name, ctx);
      _c.getRouteMaps().put(name, _currentRouteMap);
    } else {
      warn(ctx, "Route-map edit block ignored: name is invalid");
    }
    _currentRouteMap = null;
  }

  @Override
  public void exitCrrme_set_comments(Crrme_set_commentsContext ctx) {
    _currentRouteMap.setComments(toString(ctx.comment));
  }

  @Override
  public void enterCrrmecr_edit(Crrmecr_editContext ctx) {
    Optional<Long> name = toLong(ctx, ctx.route_map_rule_number());
    RouteMapRule existing =
        name.map(l -> _currentRouteMap.getRules().get(l.toString())).orElse(null);
    _currentRouteMapRuleNameValid = name.isPresent();
    if (existing != null) {
      // Make a clone to edit
      _currentRouteMapRule = SerializationUtils.clone(existing);
    } else {
      _currentRouteMapRule = new RouteMapRule(toString(ctx.route_map_rule_number().str()));
    }
  }

  @Override
  public void exitCrrmecr_edit(Crrmecr_editContext ctx) {
    // If edited item is valid, add/update the entry in VS map
    if (_currentRouteMapRuleNameValid) { // is valid
      String name = _currentRouteMapRule.getNumber();
      _currentRouteMap.getRules().put(name, _currentRouteMapRule);
    } else {
      warn(ctx, "Route-map rule edit block ignored: name is invalid");
    }
    _currentRouteMapRule = null;
  }

  @Override
  public void exitCrrmecre_set_action(Crrmecre_set_actionContext ctx) {
    _currentRouteMapRule.setAction(toAction(ctx.route_map_action()));
  }

  @Override
  public void exitCrrmecre_set_match_ip_address(Crrmecre_set_match_ip_addressContext ctx) {
    toAccessListOrPrefixList(ctx.access_list_or_prefix_list_name())
        .ifPresent(_currentRouteMapRule::setMatchIpAddress);
  }

  private Optional<String> toAccessListOrPrefixList(Access_list_or_prefix_list_nameContext ctx) {
    String name = toString(ctx.str());
    // TODO check if name exists in access-lists
    // TODO check if name exists in prefix-lists
    return Optional.of(name);
  }

  @Override
  public void enterCfp_edit(Cfp_editContext ctx) {
    Optional<Long> number = toLong(ctx, ctx.policy_number());
    Policy existing = number.map(Object::toString).map(_c.getPolicies()::get).orElse(null);
    if (existing != null) {
      // Make a clone to edit
      _currentPolicy = SerializationUtils.clone(existing);
    } else {
      _currentPolicy = new Policy(toString(ctx.policy_number().str()));
    }
    _currentPolicyValid = number.isPresent();
  }

  @Override
  public void exitCfp_edit(Cfp_editContext ctx) {
    // If edited policy is valid, add/update the entry in VS map
    String number = _currentPolicy.getNumber();
    String invalidReason = policyValid(_currentPolicy, _currentPolicyValid);
    if (invalidReason == null) { // policy is valid
      _c.defineStructure(FortiosStructureType.POLICY, number, ctx);
      _c.referenceStructure(
          FortiosStructureType.POLICY,
          number,
          FortiosStructureUsage.POLICY_SELF_REF,
          ctx.start.getLine());
      _c.getPolicies().put(number, _currentPolicy);
    } else {
      warn(ctx, String.format("Policy edit block ignored: %s", invalidReason));
    }
    _currentPolicy = null;
  }

  @Override
  public void exitCfp_set_action(Cfp_set_actionContext ctx) {
    _currentPolicy.setAction(toAction(ctx.policy_action()));
  }

  @Override
  public void exitCfp_set_comments(Cfp_set_commentsContext ctx) {
    _currentPolicy.setComments(toString(ctx.comments));
  }

  @Override
  public void exitCfp_set_name(Cfp_set_nameContext ctx) {
    toString(ctx, ctx.name).ifPresent(_currentPolicy::setName);
  }

  @Override
  public void exitCfp_set_status(Cfp_set_statusContext ctx) {
    _currentPolicy.setStatus(toStatus(ctx.status));
  }

  // List items
  @Override
  public void exitCfp_set_dstaddr(Cfp_set_dstaddrContext ctx) {
    toAddrgrpMemberUUIDs(ctx.addresses, FortiosStructureUsage.POLICY_DSTADDR, true)
        .ifPresent(
            addresses -> {
              Set<BatfishUUID> addrs = _currentPolicy.getDstAddrUUIDs();
              addrs.clear();
              addrs.addAll(addresses);
            });
  }

  @Override
  public void exitCfp_set_srcaddr(Cfp_set_srcaddrContext ctx) {
    toAddrgrpMemberUUIDs(ctx.addresses, FortiosStructureUsage.POLICY_SRCADDR, true)
        .ifPresent(
            addresses -> {
              Set<BatfishUUID> addrs = _currentPolicy.getSrcAddrUUIDs();
              addrs.clear();
              addrs.addAll(addresses);
            });
  }

  @Override
  public void exitCfp_set_dstintf(Cfp_set_dstintfContext ctx) {
    toInterfacesAndZones(ctx.interfaces, FortiosStructureUsage.POLICY_DSTINTF, false)
        .ifPresent(
            i -> {
              Set<String> ifaces = _currentPolicy.getDstIntf();
              ifaces.clear();
              ifaces.addAll(i.getInterfaces());

              Set<BatfishUUID> zones = _currentPolicy.getDstIntfZoneUUIDs();
              zones.clear();
              zones.addAll(i.getZones());
            });
  }

  @Override
  public void exitCfp_set_srcintf(Cfp_set_srcintfContext ctx) {
    toInterfacesAndZones(ctx.interfaces, FortiosStructureUsage.POLICY_SRCINTF, true)
        .ifPresent(
            i -> {
              Set<String> ifaces = _currentPolicy.getSrcIntf();
              ifaces.clear();
              ifaces.addAll(i.getInterfaces());

              Set<BatfishUUID> zones = _currentPolicy.getSrcIntfZoneUUIDs();
              zones.clear();
              zones.addAll(i.getZones());
            });
  }

  @Override
  public void exitCfp_set_service(Cfp_set_serviceContext ctx) {
    toServiceGroupMemberUUIDs(ctx.services, FortiosStructureUsage.POLICY_SERVICE, true)
        .ifPresent(
            s -> {
              Set<BatfishUUID> service = _currentPolicy.getServiceUUIDs();
              service.clear();
              service.addAll(s);
            });
  }

  @Override
  public void exitCfp_append_dstaddr(Cfp_append_dstaddrContext ctx) {
    toAddrgrpMemberUUIDs(ctx.addresses, FortiosStructureUsage.POLICY_DSTADDR, true)
        .ifPresent(
            a -> {
              Set<BatfishUUID> addrs = _currentPolicy.getDstAddrUUIDs();
              addrs.addAll(a);
            });
  }

  @Override
  public void exitCfp_append_srcaddr(Cfp_append_srcaddrContext ctx) {
    toAddrgrpMemberUUIDs(ctx.addresses, FortiosStructureUsage.POLICY_SRCADDR, true)
        .ifPresent(
            a -> {
              Set<BatfishUUID> addrs = _currentPolicy.getSrcAddrUUIDs();
              addrs.addAll(a);
            });
  }

  @Override
  public void exitCfp_append_dstintf(Cfp_append_dstintfContext ctx) {
    toInterfacesAndZones(ctx.interfaces, FortiosStructureUsage.POLICY_DSTINTF, false)
        .ifPresent(
            i -> {
              Set<String> ifaces = _currentPolicy.getDstIntf();
              ifaces.addAll(i.getInterfaces());

              Set<BatfishUUID> zones = _currentPolicy.getDstIntfZoneUUIDs();
              zones.addAll(i.getZones());
            });
  }

  @Override
  public void exitCfp_append_srcintf(Cfp_append_srcintfContext ctx) {
    toInterfacesAndZones(ctx.interfaces, FortiosStructureUsage.POLICY_SRCINTF, true)
        .ifPresent(
            i -> {
              Set<String> ifaces = _currentPolicy.getSrcIntf();
              ifaces.addAll(i.getInterfaces());

              Set<BatfishUUID> zones = _currentPolicy.getSrcIntfZoneUUIDs();
              zones.addAll(i.getZones());
            });
  }

  @Override
  public void exitCfp_append_service(Cfp_append_serviceContext ctx) {
    toServiceGroupMemberUUIDs(ctx.services, FortiosStructureUsage.POLICY_SERVICE, true)
        .ifPresent(
            s -> {
              Set<BatfishUUID> service = _currentPolicy.getServiceUUIDs();
              service.addAll(s);
            });
  }

  @Override
  public void enterCfsg_edit(Cfsg_editContext ctx) {
    Optional<String> name = toString(ctx, ctx.service_name());
    ServiceGroup existing = name.map(_c.getServiceGroups()::get).orElse(null);
    if (existing != null) {
      // Make a clone to edit
      _currentServiceGroup = SerializationUtils.clone(existing);
    } else {
      _currentServiceGroup = new ServiceGroup(toString(ctx.service_name().str()), getUUID());
    }
    _currentServiceGroupNameValid = name.isPresent();
  }

  @Override
  public void exitCfsg_edit(Cfsg_editContext ctx) {
    String name = _currentServiceGroup.getName();
    String invalidReason = serviceGroupValid(_currentServiceGroup, _currentServiceGroupNameValid);
    if (invalidReason == null) { // service group edit block is valid
      _c.getRenameableObjects().put(_currentServiceGroup.getBatfishUUID(), _currentServiceGroup);
      _c.defineStructure(FortiosStructureType.SERVICE_GROUP, name, ctx);
      _c.getServiceGroups().put(name, _currentServiceGroup);
    } else {
      warn(ctx, String.format("Service group edit block ignored: %s", invalidReason));
    }
    _currentServiceGroup = null;
  }

  @Override
  public void exitCfsg_rename(Cfsg_renameContext ctx) {
    Optional<String> currentNameOpt = toString(ctx, ctx.current_name);
    Optional<String> newNameOpt = toString(ctx, ctx.new_name);
    if (!newNameOpt.isPresent() || !currentNameOpt.isPresent()) {
      return;
    }

    String currentName = currentNameOpt.get();
    String newName = newNameOpt.get();
    if (!_c.getServiceGroups().containsKey(currentName)) {
      warnRenameNonExistent(ctx, currentName, FortiosStructureType.SERVICE_GROUP);
      return;
    }
    if (_c.getServices().containsKey(newName) || _c.getServiceGroups().containsKey(newName)) {
      // TODO handle conflicting renames
      warnRenameConflict(ctx, currentName, newName, FortiosStructureType.SERVICE_GROUP);
      return;
    }
    // Rename refs / def
    _c.renameStructure(
        currentName,
        newName,
        FortiosStructureType.SERVICE_GROUP,
        ImmutableSet.of(FortiosStructureType.SERVICE_CUSTOM, FortiosStructureType.SERVICE_GROUP));
    // Rename the object itself
    ServiceGroup current = _c.getServiceGroups().remove(currentName);
    current.setName(newName);
    _c.getServiceGroups().put(newName, current);
    // Add the rename as part of the def
    _c.defineStructure(FortiosStructureType.SERVICE_GROUP, newName, ctx);
  }

  @Override
  public void exitCfsg_set_comment(Cfsg_set_commentContext ctx) {
    _currentServiceGroup.setComment(toString(ctx.comment));
  }

  @Override
  public void exitCfsg_set_member(Cfsg_set_memberContext ctx) {
    toServiceGroupMemberUUIDs(
            ctx.service_names(), FortiosStructureUsage.SERVICE_GROUP_MEMBER, false)
        .ifPresent(
            newMembers -> {
              // See if any of the new members is invalid / the parent of the current group
              ServiceGroup parent =
                  getParentServiceGroup(
                      _currentServiceGroup.getBatfishUUID(),
                      newMembers,
                      _c.getServiceGroups().values());
              if (parent != null) {
                warn(
                    ctx,
                    String.format(
                        "Service group %s cannot be added to %s as it would create a cycle",
                        parent.getName(), _currentServiceGroup.getName()));
                return;
              }

              Set<BatfishUUID> members = _currentServiceGroup.getMemberUUIDs();
              members.clear();
              members.addAll(newMembers);
            });
  }

  @Override
  public void exitCfsg_append_member(Cfsg_append_memberContext ctx) {
    toServiceGroupMemberUUIDs(
            ctx.service_names(), FortiosStructureUsage.SERVICE_GROUP_MEMBER, false)
        .ifPresent(
            newMembers -> {
              // See if any of the new members is invalid / the parent of the current group
              ServiceGroup parent =
                  getParentServiceGroup(
                      _currentServiceGroup.getBatfishUUID(),
                      newMembers,
                      _c.getServiceGroups().values());
              if (parent != null) {
                warn(
                    ctx,
                    String.format(
                        "Service group %s cannot be added to %s as it would create a cycle",
                        parent.getName(), _currentServiceGroup.getName()));
                return;
              }

              _currentServiceGroup.getMemberUUIDs().addAll(newMembers);
            });
  }

  @Override
  public void enterCfsc_edit(Cfsc_editContext ctx) {
    Optional<String> name = toString(ctx, ctx.service_name());
    Service existing = name.map(_c.getServices()::get).orElse(null);
    if (existing != null) {
      // Make a clone to edit
      _currentService = SerializationUtils.clone(existing);
    } else {
      _currentService = new Service(toString(ctx.service_name().str()), getUUID());
    }
    _currentServiceValid = name.isPresent();
  }

  @Override
  public void exitCfsc_edit(Cfsc_editContext ctx) {
    String name = _currentService.getName();
    String invalidReason = serviceValid(_currentService, _currentServiceValid);
    if (invalidReason == null) { // service edit block is valid
      _c.getRenameableObjects().put(_currentService.getBatfishUUID(), _currentService);
      _c.defineStructure(FortiosStructureType.SERVICE_CUSTOM, name, ctx);
      _c.getServices().put(name, _currentService);
    } else {
      warn(ctx, String.format("Service edit block ignored: %s", invalidReason));
    }
    _currentService = null;
  }

  @Override
  public void exitCfsc_rename(Cfsc_renameContext ctx) {
    Optional<String> currentNameOpt = toString(ctx, ctx.current_name);
    Optional<String> newNameOpt = toString(ctx, ctx.new_name);
    assert currentNameOpt.isPresent();
    assert newNameOpt.isPresent();

    String currentName = currentNameOpt.get();
    String newName = newNameOpt.get();
    if (!_c.getServices().containsKey(currentName)) {
      warnRenameNonExistent(ctx, currentName, FortiosStructureType.SERVICE_CUSTOM);
      return;
    }
    if (_c.getServices().containsKey(newName) || _c.getServiceGroups().containsKey(newName)) {
      // TODO handle conflicting renames
      warnRenameConflict(ctx, currentName, newName, FortiosStructureType.SERVICE_CUSTOM);
      return;
    }
    // Rename refs / def
    _c.renameStructure(
        currentName,
        newName,
        FortiosStructureType.SERVICE_CUSTOM,
        ImmutableSet.of(FortiosStructureType.SERVICE_CUSTOM, FortiosStructureType.SERVICE_GROUP));
    // Rename the object itself
    Service currentService = _c.getServices().remove(currentName);
    currentService.setName(newName);
    _c.getServices().put(newName, currentService);
    // Add the rename as part of the def
    _c.defineStructure(FortiosStructureType.SERVICE_CUSTOM, newName, ctx);
  }

  @Override
  public void exitCfsc_set_comment(Cfsc_set_commentContext ctx) {
    _currentService.setComment(toString(ctx.comment));
  }

  @Override
  public void exitCfsc_set_icmpcode(Cfsc_set_icmpcodeContext ctx) {
    if (_currentService.getProtocolEffective() != Protocol.ICMP
        && _currentService.getProtocolEffective() != Protocol.ICMP6) {
      warn(
          ctx,
          String.format(
              "Cannot set ICMP code for service %s when protocol is not set to ICMP or ICMP6.",
              _currentService.getName()));
      return;
    } else if (_currentService.getIcmpType() == null) {
      warn(
          ctx,
          String.format(
              "Cannot set ICMP code for service %s when ICMP type is not set.",
              _currentService.getName()));
      return;
    }
    _currentService.setIcmpCode(toInteger(ctx.code));
  }

  @Override
  public void exitCfsc_set_icmptype(Cfsc_set_icmptypeContext ctx) {
    if (_currentService.getProtocolEffective() != Protocol.ICMP
        && _currentService.getProtocolEffective() != Protocol.ICMP6) {
      warn(
          ctx,
          String.format(
              "Cannot set ICMP type for service %s when protocol is not set to ICMP or ICMP6.",
              _currentService.getName()));
      return;
    }
    _currentService.setIcmpType(toInteger(ctx.type));
  }

  @Override
  public void exitCfsc_set_protocol(Cfsc_set_protocolContext ctx) {
    _currentService.setProtocol(toProtocol(ctx.protocol));
  }

  @Override
  public void exitCfsc_set_protocol_number(Cfsc_set_protocol_numberContext ctx) {
    if (_currentService.getProtocolEffective() != Protocol.IP) {
      warn(
          ctx,
          String.format(
              "Cannot set IP protocol number for service %s when protocol is not set to IP.",
              _currentService.getName()));
      return;
    }
    toInteger(ctx, ctx.ip_protocol_number()).ifPresent(_currentService::setProtocolNumber);
  }

  @Override
  public void exitCfsc_set_sctp_portrange(Cfsc_set_sctp_portrangeContext ctx) {
    if (_currentService.getProtocolEffective() != Protocol.TCP_UDP_SCTP) {
      warn(
          ctx,
          String.format(
              "Cannot set SCTP port range for service %s when protocol is not set to TCP/UDP/SCTP.",
              _currentService.getName()));
      return;
    }
    _currentService.setSctpPortRangeDst(toDstIntegerSpace(ctx.service_port_ranges()));
    _currentService.setSctpPortRangeSrc(toSrcIntegerSpace(ctx.service_port_ranges()).orElse(null));
  }

  @Override
  public void exitCfsc_set_tcp_portrange(Cfsc_set_tcp_portrangeContext ctx) {
    if (_currentService.getProtocolEffective() != Protocol.TCP_UDP_SCTP) {
      warn(
          ctx,
          String.format(
              "Cannot set TCP port range for service %s when protocol is not set to TCP/UDP/SCTP.",
              _currentService.getName()));
      return;
    }
    _currentService.setTcpPortRangeDst(toDstIntegerSpace(ctx.service_port_ranges()));
    _currentService.setTcpPortRangeSrc(toSrcIntegerSpace(ctx.service_port_ranges()).orElse(null));
  }

  @Override
  public void exitCfsc_set_udp_portrange(Cfsc_set_udp_portrangeContext ctx) {
    if (_currentService.getProtocolEffective() != Protocol.TCP_UDP_SCTP) {
      warn(
          ctx,
          String.format(
              "Cannot set UDP port range for service %s when protocol is not set to TCP/UDP/SCTP.",
              _currentService.getName()));
      return;
    }
    _currentService.setUdpPortRangeDst(toDstIntegerSpace(ctx.service_port_ranges()));
    _currentService.setUdpPortRangeSrc(toSrcIntegerSpace(ctx.service_port_ranges()).orElse(null));
  }

  @Override
  public void enterCsz_edit(Csz_editContext ctx) {
    Optional<String> name = toString(ctx, ctx.zone_name());
    Zone existing = name.map(_c.getZones()::get).orElse(null);
    _currentZoneNameValid = name.isPresent();
    if (existing != null) {
      // Make a clone to edit
      _currentZone = SerializationUtils.clone(existing);
    } else {
      _currentZone = new Zone(toString(ctx.zone_name().str()), getUUID());
    }
  }

  /** Returns message indicating why this zone can't be committed in the CLI, or null if it can */
  private static @Nullable String getZoneInvalidReason(
      Zone zone, boolean nameValid, Set<String> interfaceNames) {
    if (!nameValid) {
      return "name is invalid";
    } else if (interfaceNames.contains(zone.getName())) {
      return "name conflicts with a system interface name";
    } else if (zone.getInterface().isEmpty()) {
      return "interface must be set";
    }
    return null;
  }

  @Override
  public void exitCsz_edit(Csz_editContext ctx) {
    // If edited item is valid, add/update the entry in VS map
    String invalidReason =
        getZoneInvalidReason(_currentZone, _currentZoneNameValid, _c.getInterfaces().keySet());
    if (invalidReason == null) { // is valid
      String name = _currentZone.getName();
      _c.defineStructure(FortiosStructureType.ZONE, name, ctx);
      _c.referenceStructure(
          FortiosStructureType.ZONE,
          name,
          FortiosStructureUsage.ZONE_SELF_REF,
          ctx.start.getLine());
      _c.getZones().put(name, _currentZone);
      _c.getRenameableObjects().put(_currentZone.getBatfishUUID(), _currentZone);
    } else {
      warn(ctx, String.format("Zone edit block ignored: %s", invalidReason));
    }
    _currentZone = null;
  }

  @Override
  public void exitCsz_rename(Csz_renameContext ctx) {
    Optional<String> currentNameOpt = toString(ctx, ctx.current_name);
    Optional<String> newNameOpt = toString(ctx, ctx.new_name);
    if (!newNameOpt.isPresent() || !currentNameOpt.isPresent()) {
      return;
    }

    String currentName = currentNameOpt.get();
    String newName = newNameOpt.get();
    if (!_c.getZones().containsKey(currentName)) {
      warnRenameNonExistent(ctx, currentName, FortiosStructureType.ZONE);
      return;
    }
    if (_c.getZones().containsKey(newName) || _c.getInterfaces().containsKey(newName)) {
      // TODO handle conflicting renames
      warnRenameConflict(ctx, currentName, newName, FortiosStructureType.ZONE);
      return;
    }
    // Rename refs / def
    _c.renameStructure(
        currentName,
        newName,
        FortiosStructureType.ZONE,
        ImmutableSet.of(FortiosStructureType.ZONE, FortiosStructureType.INTERFACE));
    // Rename the object itself
    Zone current = _c.getZones().remove(currentName);
    current.setName(newName);
    _c.getZones().put(newName, current);
    // Add the rename as part of the def
    _c.defineStructure(FortiosStructureType.ZONE, newName, ctx);
  }

  @Override
  public void exitCsz_set_description(Csz_set_descriptionContext ctx) {
    _currentZone.setDescription(toString(ctx.description));
  }

  @Override
  public void exitCsz_set_intrazone(Csz_set_intrazoneContext ctx) {
    _currentZone.setIntrazone(toIntrazoneAction(ctx.value));
  }

  @Override
  public void exitCsz_set_interface(Csz_set_interfaceContext ctx) {
    toZoneInterfaces(ctx.interfaces)
        .ifPresent(
            newInterfaces -> {
              Set<String> ifaces = _currentZone.getInterface();
              ifaces.clear();
              ifaces.addAll(newInterfaces);
            });
  }

  @Override
  public void exitCsz_append_interface(Csz_append_interfaceContext ctx) {
    toZoneInterfaces(ctx.interfaces)
        .ifPresent(newInterfaces -> _currentZone.getInterface().addAll(newInterfaces));
  }

  @Override
  public void enterCral_edit(Cral_editContext ctx) {
    Optional<String> name = toString(ctx, ctx.access_list_name());
    AccessList existing = name.map(_c.getAccessLists()::get).orElse(null);
    _currentAccessListNameValid = name.isPresent();
    _currentAccessList =
        existing == null ? new AccessList(toString(ctx.access_list_name().str())) : existing;
  }

  @Override
  public void exitCral_edit(Cral_editContext ctx) {
    // If edited item is valid, add/update the entry in VS map
    if (_currentAccessListNameValid) {
      String name = _currentAccessList.getName();
      _c.defineStructure(FortiosStructureType.ACCESS_LIST, name, ctx);
      _c.getAccessLists().put(name, _currentAccessList);
    } else {
      warn(ctx, "Access-list edit block ignored: name is invalid");
    }
    _currentAccessList = null;
  }

  @Override
  public void exitCrale_set_comments(Crale_set_commentsContext ctx) {
    _currentAccessList.setComments(toString(ctx.comment));
  }

  @Override
  public void enterCralecr_edit(Cralecr_editContext ctx) {
    Optional<Long> name = toLong(ctx, ctx.acl_rule_number());
    AccessListRule existing =
        name.map(l -> _currentAccessList.getRules().get(l.toString())).orElse(null);
    _currentAccessListRuleNameValid = name.isPresent();
    if (existing != null) {
      // Make a clone to edit
      _currentAccessListRule = SerializationUtils.clone(existing);
    } else {
      _currentAccessListRule = new AccessListRule(toString(ctx.acl_rule_number().str()));
    }
  }

  /**
   * Returns message indicating why this access-list rule can't be committed in the CLI, or null if
   * it can
   */
  private static @Nullable String getAccessListRuleInvalidReason(
      AccessListRule rule, boolean nameValid) {
    if (!nameValid) {
      return "name is invalid";
    } else if (rule.getWildcard() == null && rule.getPrefix() == null) {
      return "prefix or wildcard must be set";
    }
    return null;
  }

  @Override
  public void exitCralecr_edit(Cralecr_editContext ctx) {
    // If edited item is valid, add/update the entry in VS map
    String invalidReason =
        getAccessListRuleInvalidReason(_currentAccessListRule, _currentAccessListRuleNameValid);
    if (invalidReason == null) { // is valid
      String name = _currentAccessListRule.getNumber();
      _currentAccessList.getRules().put(name, _currentAccessListRule);
    } else {
      warn(ctx, String.format("Access-list rule edit block ignored: %s", invalidReason));
    }
    _currentAccessListRule = null;
  }

  @Override
  public void exitCralecre_set_action(Cralecre_set_actionContext ctx) {
    _currentAccessListRule.setAction(toAction(ctx.permit_or_deny()));
  }

  @Override
  public void exitCralecre_set_exact_match(Cralecre_set_exact_matchContext ctx) {
    _currentAccessListRule.setExactMatch(toBoolean(ctx.enable_or_disable()));
  }

  @Override
  public void exitCralecre_set_prefix(Cralecre_set_prefixContext ctx) {
    _currentAccessListRule.setPrefix(toPrefix(ctx.ip_address_with_mask_or_prefix_or_any()));
  }

  @Override
  public void exitCralecre_set_wildcard(Cralecre_set_wildcardContext ctx) {
    _currentAccessListRule.setWildcard(toIpWildcard(ctx.ip_wildcard()));
  }

  private IntrazoneAction toIntrazoneAction(Allow_or_denyContext ctx) {
    if (ctx.ALLOW() != null) {
      return IntrazoneAction.ALLOW;
    }
    assert ctx.DENY() != null;
    return IntrazoneAction.DENY;
  }

  /**
   * Generate a list of service group member UUIDs for the supplied Service_names context. Returns
   * {@link Optional#empty()} if invalid. If {@code pruneAll} is true, then the special {@code ALL}
   * service is removed when specified with other services.
   *
   * <p>If any service group member contains the current service group as a descendant, then the
   * context is considered invalid as a cycle would be introduced.
   */
  private Optional<Set<BatfishUUID>> toServiceGroupMemberUUIDs(
      Service_namesContext ctx, FortiosStructureUsage usage, boolean pruneAll) {
    int line = ctx.start.getLine();
    Map<String, Service> servicesMap = _c.getServices();
    Map<String, ServiceGroup> serviceGroupsMap = _c.getServiceGroups();

    ImmutableSet.Builder<BatfishUUID> uuidsBuilder = ImmutableSet.builder();
    Set<String> members =
        ctx.service_name().stream()
            .map(n -> toString(n.str()))
            .collect(ImmutableSet.toImmutableSet());
    for (String name : members) {
      if (pruneAll && name.equals(Policy.ALL_SERVICE) && members.size() > 1) {
        warn(ctx, "Cannot combine 'ALL' with other services");
        return Optional.empty();
      }
      if (servicesMap.containsKey(name)) {
        uuidsBuilder.add(servicesMap.get(name).getBatfishUUID());
        _c.referenceStructure(FortiosStructureType.SERVICE_CUSTOM, name, usage, line);
      } else if (serviceGroupsMap.containsKey(name)) {
        ServiceGroup serviceGroup = serviceGroupsMap.get(name);
        uuidsBuilder.add(serviceGroup.getBatfishUUID());
        _c.referenceStructure(FortiosStructureType.SERVICE_GROUP, name, usage, line);
      } else {
        _c.undefined(FortiosStructureType.SERVICE_CUSTOM_OR_SERVICE_GROUP, name, usage, line);
        warn(
            ctx,
            String.format(
                "Service or service group %s is undefined and cannot be referenced", name));
        return Optional.empty();
      }
    }
    return Optional.of(uuidsBuilder.build());
  }

  /**
   * Returns a parent Addrgrp which directly or indirectly contains the specified AddrgrpMember
   * UUID, or {@code null} if none contain it. Searches only the specified parent UUIDs and their
   * descendants and uses the provided collection of groups to expand indirect descendants/map UUIDs
   * to objects.
   */
  @Nullable
  private static Addrgrp getParentAddrgrp(
      BatfishUUID childUuid,
      Collection<BatfishUUID> candidateParents,
      Collection<Addrgrp> allAddrgrps) {
    Map<BatfishUUID, Addrgrp> allAddrgrpsByUUID =
        allAddrgrps.stream()
            .collect(ImmutableMap.toImmutableMap(Addrgrp::getBatfishUUID, Function.identity()));

    for (BatfishUUID parentUUID : candidateParents) {
      if (!allAddrgrpsByUUID.containsKey(parentUUID)) {
        // If the candidate parent doesn't exist (e.g. is an Address, not a group) skip it
        continue;
      }
      Addrgrp parent = allAddrgrpsByUUID.get(parentUUID);
      if (addrgrpContains(parent, childUuid, allAddrgrpsByUUID)) {
        return parent;
      }
    }
    return null;
  }

  /**
   * Helper function that returns a boolean indicating if the specified parent Addrgrp directly or
   * indirectly contains the a member with the specified UUID. Uses the provided map of groups to
   * expand indirect descendants.
   */
  static boolean addrgrpContains(
      Addrgrp parent, BatfishUUID uuid, Map<BatfishUUID, Addrgrp> allAddrgrps) {
    Set<BatfishUUID> members = parent.getMemberUUIDs();
    if (parent.getBatfishUUID().equals(uuid) || members.contains(uuid)) {
      return true;
    }
    return members.stream()
        .anyMatch(
            m ->
                allAddrgrps.containsKey(m)
                    && addrgrpContains(allAddrgrps.get(m), uuid, allAddrgrps));
  }

  /**
   * Returns a parent ServiceGroup which directly or indirectly contains the specified
   * ServiceGroupMember UUID, or {@code null} if none contain it. Searches only the specified parent
   * UUIDs and their descendants and uses the provided collection of service groups to expand
   * indirect descendants/map UUIDs to objects.
   */
  @Nullable
  private static ServiceGroup getParentServiceGroup(
      BatfishUUID childUuid,
      Collection<BatfishUUID> candidateParents,
      Collection<ServiceGroup> allServiceGroups) {
    Map<BatfishUUID, ServiceGroup> allServiceGroupsByUUID =
        allServiceGroups.stream()
            .collect(
                ImmutableMap.toImmutableMap(ServiceGroup::getBatfishUUID, Function.identity()));

    for (BatfishUUID parentUUID : candidateParents) {
      if (!allServiceGroupsByUUID.containsKey(parentUUID)) {
        // If the candidate parent doesn't exist (e.g. is a Service, not a group) skip it
        continue;
      }
      ServiceGroup parent = allServiceGroupsByUUID.get(parentUUID);
      if (serviceGroupContains(parent, childUuid, allServiceGroupsByUUID)) {
        return parent;
      }
    }
    return null;
  }

  /**
   * Helper function that returns a boolean indicating if the specified parent ServiceGroup directly
   * or indirectly contains the a member with the specified UUID. Uses the provided map of service
   * groups to expand indirect descendants.
   */
  static boolean serviceGroupContains(
      ServiceGroup parent, BatfishUUID uuid, Map<BatfishUUID, ServiceGroup> allServiceGroups) {
    Set<BatfishUUID> members = parent.getMemberUUIDs();
    if (parent.getBatfishUUID().equals(uuid) || members.contains(uuid)) {
      return true;
    }
    return members.stream()
        .anyMatch(
            m ->
                allServiceGroups.containsKey(m)
                    && serviceGroupContains(allServiceGroups.get(m), uuid, allServiceGroups));
  }

  /**
   * Generate a list of address UUIDs for the supplied Address_names context. Returns {@link
   * Optional#empty()} if invalid.
   */
  private Optional<Set<BatfishUUID>> toAddressUUIDs(
      Address_namesContext ctx, FortiosStructureUsage usage) {
    int line = ctx.start.getLine();
    Map<String, Address> addressesMap = _c.getAddresses();
    ImmutableSet.Builder<BatfishUUID> addressUuidsBuilder = ImmutableSet.builder();
    Set<String> addresses =
        ctx.address_name().stream()
            .map(n -> toString(n.str()))
            .collect(ImmutableSet.toImmutableSet());
    for (String name : addresses) {
      if (addressesMap.containsKey(name)) {
        addressUuidsBuilder.add(addressesMap.get(name).getBatfishUUID());
        _c.referenceStructure(FortiosStructureType.ADDRESS, name, usage, line);
      } else {
        _c.undefined(FortiosStructureType.ADDRESS, name, usage, line);
        warn(ctx, String.format("Address %s is undefined and cannot be referenced", name));
        return Optional.empty();
      }
    }
    return Optional.of(addressUuidsBuilder.build());
  }

  /**
   * Generate a list of addrgrp member UUIDs for the supplied Address_names context. Returns {@link
   * Optional#empty()} if invalid.
   */
  private Optional<Set<BatfishUUID>> toAddrgrpMemberUUIDs(
      Address_namesContext ctx, FortiosStructureUsage usage, boolean pruneAll) {
    int line = ctx.start.getLine();
    Map<String, Address> addressesMap = _c.getAddresses();
    Map<String, Addrgrp> addrgrpsMap = _c.getAddrgrps();
    ImmutableSet.Builder<BatfishUUID> addressUuidsBuilder = ImmutableSet.builder();
    Set<String> addresses =
        ctx.address_name().stream()
            .map(n -> toString(n.str()))
            .collect(ImmutableSet.toImmutableSet());
    for (String name : addresses) {
      if (pruneAll && name.equals(Policy.ALL_ADDRESSES) && addresses.size() > 1) {
        warn(ctx, "When 'all' is set together with other address(es), it is removed");
        continue;
      }
      if (addressesMap.containsKey(name)) {
        addressUuidsBuilder.add(addressesMap.get(name).getBatfishUUID());
        _c.referenceStructure(FortiosStructureType.ADDRESS, name, usage, line);
      } else if (addrgrpsMap.containsKey(name)) {
        addressUuidsBuilder.add(addrgrpsMap.get(name).getBatfishUUID());
        _c.referenceStructure(FortiosStructureType.ADDRGRP, name, usage, line);
      } else {
        _c.undefined(FortiosStructureType.ADDRESS_OR_ADDRGRP, name, usage, line);
        warn(
            ctx,
            String.format("Address or addrgrp %s is undefined and cannot be referenced", name));
        return Optional.empty();
      }
    }
    return Optional.of(addressUuidsBuilder.build());
  }

  /**
   * Convert names in the specified context into an optional set of interface names. Returns an
   * empty optional if the line would not be accepted.
   *
   * <p>Note: we are simplifying allowed interface specification here - any valid interface not
   * already zoned is permitted. This means we are ignoring some (buggy) interface-restriction
   * applied by real devices here; specifically: some versions of fortiOS cli will prevent you from
   * using an interface you just removed.
   */
  private Optional<Set<String>> toZoneInterfaces(Interface_namesContext ctx) {
    int line = ctx.start.getLine();
    Map<String, Interface> ifacesMap = _c.getInterfaces();
    String currentZoneName = _currentZone.getName();

    ImmutableSet<String> usedIfaceNames =
        _c.getZones().values().stream()
            .filter(z -> !z.getName().equals(currentZoneName))
            .map(Zone::getInterface)
            .flatMap(Collection::stream)
            .collect(ImmutableSet.toImmutableSet());

    ImmutableSet.Builder<String> ifaceNameBuilder = ImmutableSet.builder();
    Set<String> newIfaces =
        ctx.interface_name().stream()
            .map(n -> toString(n.str()))
            .collect(ImmutableSet.toImmutableSet());

    for (String name : newIfaces) {
      if (usedIfaceNames.contains(name)) {
        warn(
            ctx,
            String.format(
                "Interface %s is already in another zone and cannot be added to zone %s",
                name, currentZoneName));
        return Optional.empty();
      } else if (ifacesMap.containsKey(name)) {
        ifaceNameBuilder.add(name);
        _c.referenceStructure(
            FortiosStructureType.INTERFACE, name, FortiosStructureUsage.ZONE_INTERFACE, line);
      } else {
        _c.undefined(
            FortiosStructureType.INTERFACE, name, FortiosStructureUsage.ZONE_INTERFACE, line);
        warn(
            ctx,
            String.format(
                "Interface %s is undefined and cannot be added to zone %s", name, currentZoneName));
        return Optional.empty();
      }
    }

    return Optional.of(ifaceNameBuilder.build());
  }

  /**
   * Convert specified interface or zone names context into interface and zone identifiers. If
   * {@code pruneAny} is true, then the special 'any' interface will be removed if specified with
   * other interfaces.
   */
  private Optional<InterfacesAndZones> toInterfacesAndZones(
      Interface_or_zone_namesContext ctx, FortiosStructureUsage usage, boolean pruneAny) {
    int line = ctx.start.getLine();
    Map<String, Interface> ifacesMap = _c.getInterfaces();
    Map<String, Zone> zonesMap = _c.getZones();
    ImmutableSet.Builder<String> ifaceNameBuilder = ImmutableSet.builder();
    ImmutableSet.Builder<BatfishUUID> zonesUuidBuilder = ImmutableSet.builder();

    Set<String> ifaces =
        ctx.interface_or_zone_name().stream()
            .map(n -> toString(n.str()))
            .collect(ImmutableSet.toImmutableSet());
    for (String name : ifaces) {
      if (name.equals(Policy.ANY_INTERFACE)) {
        if (pruneAny && ifaces.size() > 1) {
          warn(ctx, "When 'any' is set together with other interfaces, it is removed");
          continue;
        }
        ifaceNameBuilder.add(Policy.ANY_INTERFACE);
      } else if (ifacesMap.containsKey(name)) {
        ifaceNameBuilder.add(name);
        _c.referenceStructure(FortiosStructureType.INTERFACE, name, usage, line);
      } else if (zonesMap.containsKey(name)) {
        zonesUuidBuilder.add(zonesMap.get(name).getBatfishUUID());
        _c.referenceStructure(FortiosStructureType.ZONE, name, usage, line);
      } else {
        _c.undefined(FortiosStructureType.INTERFACE_OR_ZONE, name, usage, line);
        warn(
            ctx,
            String.format(
                "Interface/zone %s is undefined and cannot be added to policy %s",
                name, _currentPolicy.getNumber()));
        return Optional.empty();
      }
    }
    return Optional.of(new InterfacesAndZones(ifaceNameBuilder.build(), zonesUuidBuilder.build()));
  }

  /**
   * Convert specified interface name context into the corresponding interface name, or return empty
   * optional if there is no such interface.
   */
  private Optional<String> toInterface(
      ParserRuleContext ctx, Interface_nameContext ifaceNameCtx, FortiosStructureUsage usage) {
    String ifaceName = toString(ifaceNameCtx.str());
    if (!_c.getInterfaces().containsKey(ifaceName)) {
      warn(ctx, String.format("Interface %s is undefined", ifaceName));
      _c.undefined(FortiosStructureType.INTERFACE, ifaceName, usage, ctx.start.getLine());
      return Optional.empty();
    }
    _c.referenceStructure(FortiosStructureType.INTERFACE, ifaceName, usage, ctx.start.getLine());
    return Optional.of(ifaceName);
  }

  /**
   * Convert specified service_port_ranges context into an IntegerSpace representing the destination
   * ports specified by the context.
   */
  private @Nonnull IntegerSpace toDstIntegerSpace(Service_port_rangesContext ctx) {
    IntegerSpace.Builder spaces = IntegerSpace.builder();
    for (Service_port_rangeContext range : ctx.service_port_range()) {
      assert range.dst_ports != null;
      spaces.including(toIntegerSpace(range.dst_ports));
    }
    return spaces.build();
  }

  /**
   * Convert specified service_port_ranges context into an optional IntegerSpace representing the
   * source ports specified by the context. An IntegerSpace is only returned if a source port space
   * is specified.
   */
  private Optional<IntegerSpace> toSrcIntegerSpace(Service_port_rangesContext ctx) {
    IntegerSpace.Builder spaces = IntegerSpace.builder();
    boolean isSet = false;
    for (Service_port_rangeContext range : ctx.service_port_range()) {
      if (range.src_ports != null) {
        isSet = true;
        spaces.including(toIntegerSpace(range.src_ports));
      }
    }
    return isSet ? Optional.of(spaces.build()) : Optional.empty();
  }

  private IntegerSpace toIntegerSpace(Port_rangeContext ctx) {
    int low = toInteger(ctx.port_low);
    if (ctx.port_high != null) {
      int high = toInteger(ctx.port_high);
      return IntegerSpace.of(Range.closed(low, high));
    }
    return IntegerSpace.of(low);
  }

<<<<<<< HEAD
  private @Nonnull RouteMapRule.Action toAction(Route_map_actionContext ctx) {
    if (ctx.permit_or_deny().PERMIT() != null) {
      return RouteMapRule.Action.PERMIT;
    }
    assert ctx.permit_or_deny().DENY() != null;
    return RouteMapRule.Action.DENY;
=======
  private @Nonnull AccessListRule.Action toAction(Permit_or_denyContext ctx) {
    if (ctx.PERMIT() != null) {
      return AccessListRule.Action.PERMIT;
    }
    assert ctx.DENY() != null;
    return AccessListRule.Action.DENY;
>>>>>>> 818c58de
  }

  private @Nonnull Policy.Action toAction(Policy_actionContext ctx) {
    if (ctx.ACCEPT() != null) {
      return Action.ACCEPT;
    } else if (ctx.DENY() != null) {
      return Action.DENY;
    } else {
      assert ctx.IPSEC() != null;
      return Action.IPSEC;
    }
  }

  private Service.Protocol toProtocol(Service_protocolContext ctx) {
    if (ctx.ICMP() != null) {
      return Protocol.ICMP;
    } else if (ctx.ICMP6() != null) {
      return Protocol.ICMP6;
    } else if (ctx.IP_UPPER() != null) {
      return Protocol.IP;
    } else {
      assert ctx.TCP_UDP_SCTP() != null;
      return Protocol.TCP_UDP_SCTP;
    }
  }

  private boolean toBoolean(Enable_or_disableContext ctx) {
    if (ctx.ENABLE() != null) {
      return true;
    }
    assert ctx.DISABLE() != null;
    return false;
  }

  private @Nonnull Policy.Status toStatus(Policy_statusContext ctx) {
    return toBoolean(ctx.enable_or_disable()) ? Status.ENABLE : Status.DISABLE;
  }

  private Interface.Status toStatus(Up_or_downContext ctx) {
    if (ctx.UP() != null) {
      return Interface.Status.UP;
    }
    assert ctx.DOWN() != null;
    return Interface.Status.DOWN;
  }

  private Address.Type toAddressType(Address_typeContext ctx) {
    if (ctx.INTERFACE_SUBNET() != null) {
      return Address.Type.INTERFACE_SUBNET;
    } else if (ctx.IPMASK() != null) {
      return Address.Type.IPMASK;
    } else if (ctx.IPRANGE() != null) {
      return Address.Type.IPRANGE;
    } else if (ctx.WILDCARD() != null) {
      return Address.Type.WILDCARD;
    } else if (ctx.DYNAMIC() != null) {
      return Address.Type.DYNAMIC;
    } else if (ctx.FQDN() != null) {
      return Address.Type.FQDN;
    } else if (ctx.GEOGRAPHY() != null) {
      return Address.Type.GEOGRAPHY;
    } else {
      assert ctx.MAC() != null;
      return Address.Type.MAC;
    }
  }

  private Addrgrp.Type toAddrgrpType(ParserRuleContext ctx, Addrgrp_typeContext addrgrpCtx) {
    if (addrgrpCtx.DEFAULT() != null) {
      return Addrgrp.Type.DEFAULT;
    } else {
      assert addrgrpCtx.FOLDER() != null;
      warn(ctx, "Addrgrp type folder is not yet supported");
      return Addrgrp.Type.FOLDER;
    }
  }

  private Interface.Type toInterfaceType(Interface_typeContext ctx) {
    if (ctx.AGGREGATE() != null) {
      return Type.AGGREGATE;
    } else if (ctx.EMAC_VLAN() != null) {
      return Type.EMAC_VLAN;
    } else if (ctx.LOOPBACK() != null) {
      return Type.LOOPBACK;
    } else if (ctx.PHYSICAL() != null) {
      return Type.PHYSICAL;
    } else if (ctx.REDUNDANT() != null) {
      return Type.REDUNDANT;
    } else if (ctx.TUNNEL() != null) {
      return Type.TUNNEL;
    } else if (ctx.VLAN() != null) {
      return Type.VLAN;
    } else {
      assert ctx.WL_MESH() != null;
      return Type.WL_MESH;
    }
  }

  private @Nonnull ConcreteInterfaceAddress toConcreteInterfaceAddress(
      Ip_address_with_mask_or_prefixContext ctx) {
    if (ctx.ip_prefix() != null) {
      return ConcreteInterfaceAddress.parse(ctx.ip_prefix().getText());
    } else {
      assert ctx.ip_address() != null && ctx.subnet_mask() != null;
      return ConcreteInterfaceAddress.create(toIp(ctx.ip_address()), toIp(ctx.subnet_mask()));
    }
  }

  private @Nonnull Prefix toPrefix(Ip_address_with_mask_or_prefixContext ctx) {
    if (ctx.ip_prefix() != null) {
      return toPrefix(ctx.ip_prefix());
    } else {
      assert ctx.ip_address() != null && ctx.subnet_mask() != null;
      return Prefix.create(toIp(ctx.ip_address()), toIp(ctx.subnet_mask()));
    }
  }

  private @Nonnull Prefix toPrefix(Ip_address_with_mask_or_prefix_or_anyContext ctx) {
    if (ctx.ANY() != null) {
      return Prefix.ZERO;
    }
    assert ctx.ip_address_with_mask_or_prefix() != null;
    return toPrefix(ctx.ip_address_with_mask_or_prefix());
  }

  private @Nonnull Prefix toPrefix(Ip_prefixContext ctx) {
    return Prefix.parse(ctx.getText());
  }

  private @Nonnull Optional<String> toString(
<<<<<<< HEAD
      ParserRuleContext messageCtx, Access_list_or_prefix_list_nameContext ctx) {
    return toString(messageCtx, ctx.str(), "access-list or prefix-list", ACCESS_LIST_NAME_PATTERN);
=======
      ParserRuleContext messageCtx, Access_list_nameContext ctx) {
    return toString(messageCtx, ctx.str(), "access-list name", ACCESS_LIST_NAME_PATTERN);
>>>>>>> 818c58de
  }

  private @Nonnull Optional<String> toString(
      ParserRuleContext messageCtx, Address_nameContext ctx) {
    return toString(messageCtx, ctx.str(), "address name", ADDRESS_NAME_PATTERN);
  }

  private @Nonnull Optional<String> toString(ParserRuleContext messageCtx, Zone_nameContext ctx) {
    return toString(messageCtx, ctx.str(), "zone name", ZONE_NAME_PATTERN);
  }

  private @Nonnull Optional<String> toString(ParserRuleContext messageCtx, Policy_nameContext ctx) {
    return toString(messageCtx, ctx.str(), "policy name", POLICY_NAME_PATTERN);
  }

  private @Nonnull Optional<String> toString(
      ParserRuleContext messageCtx, Route_map_nameContext ctx) {
    return toString(messageCtx, ctx.str(), "policy name", ROUTE_MAP_NAME_PATTERN);
  }

  private @Nonnull Optional<String> toString(
      ParserRuleContext messageCtx, Service_nameContext ctx) {
    return toString(messageCtx, ctx.str(), "service name", SERVICE_NAME_PATTERN);
  }

  private @Nonnull Optional<String> toString(
      ParserRuleContext messageCtx, Interface_nameContext ctx) {
    return toString(messageCtx, ctx.str(), "interface name", INTERFACE_NAME_PATTERN);
  }

  private @Nonnull Optional<String> toString(
      ParserRuleContext messageCtx, Interface_or_zone_nameContext ctx) {
    return toString(messageCtx, ctx.str(), "zone or interface name", ZONE_NAME_PATTERN);
  }

  private @Nonnull Optional<String> toString(
      ParserRuleContext messageCtx, Interface_aliasContext ctx) {
    return toString(messageCtx, ctx.str(), "interface alias", INTERFACE_ALIAS_PATTERN);
  }

  private @Nonnull String toString(Replacemsg_major_typeContext ctx) {
    return ctx.getText();
  }

  private @Nonnull Optional<String> toString(
      ParserRuleContext messageCtx, Replacemsg_minor_typeContext ctx) {
    return toString(messageCtx, ctx.word(), "replacemsg minor type");
  }

  private @Nonnull Optional<String> toString(
      ParserRuleContext messageCtx, Device_hostnameContext ctx) {
    return toString(messageCtx, ctx.str(), "device hostname", DEVICE_HOSTNAME_PATTERN);
  }

  private @Nonnull Optional<String> toString(
      ParserRuleContext messageCtx, StrContext ctx, String type, Pattern pattern) {
    return toString(messageCtx, ctx, type, s -> pattern.matcher(s).matches());
  }

  private @Nonnull Optional<String> toString(
      ParserRuleContext messageCtx, StrContext ctx, String type, Predicate<String> predicate) {
    String text = toString(ctx);
    if (!predicate.test(text)) {
      warn(messageCtx, String.format("Illegal value for %s", type));
      return Optional.empty();
    }
    return Optional.of(text);
  }

  private @Nonnull Optional<String> toString(
      ParserRuleContext messageCtx, WordContext ctx, String type) {
    return toString(messageCtx, ctx.str(), type, WORD_PATTERN);
  }

  private static @Nonnull String toString(StrContext ctx) {
    /*
     * Extract the text from a str.
     *
     * A str is composed of a sequence of single-quoted strings, double-quoted strings,
     * and unquoted non-whitespace characters.
     * - single-quoted strings do not interpret any characters specially
     * - double-quoted strings recognize the following three escape sequences:
     *   \" -> "
     *   \' -> ' <---Note that single-quotes are canonically escaped in double-quotes, but need not be.
     *   \\ -> \
     *   A backslash followed by any other character is treated as a literal backslash.
     *   So e.g.
     *   \n -> \n <---The letter 'n', not newline.
     * - outside of quotes, a backslash followed by any character other than a newline is stripped.
     *   E.g.
     *   \n -> n
     *   \" -> "
     *   \(space) -> (space)
     *   A backslash followed immediately by a newline character indicates a line continuation.
     *   That is, the backslash and the newline are both stripped.
     */
    return ctx.str_content().children.stream()
        .map(
            child -> {
              if (child instanceof Double_quoted_stringContext) {
                return toString((Double_quoted_stringContext) child);
              } else if (child instanceof Single_quoted_stringContext) {
                return toString((Single_quoted_stringContext) child);
              } else {
                assert child instanceof TerminalNode;
                int type = ((TerminalNode) child).getSymbol().getType();
                assert type == UNQUOTED_WORD_CHARS;
                return ESCAPED_UNQUOTED_CHAR_PATTERN.matcher(child.getText()).replaceAll("$1");
              }
            })
        .collect(Collectors.joining(""));
  }

  private static @Nonnull String toString(Double_quoted_stringContext ctx) {
    if (ctx.text == null) {
      return "";
    }
    String quotedText = ctx.text.getText();
    return ESCAPED_DOUBLE_QUOTED_CHAR_PATTERN.matcher(quotedText).replaceAll("$1");
  }

  private static @Nonnull String toString(Single_quoted_stringContext ctx) {
    return ctx.text != null ? ctx.text.getText() : "";
  }

  private @Nonnull Optional<Long> toLong(ParserRuleContext messageCtx, Bgp_asContext ctx) {
    return toLongInSpace(messageCtx, ctx.str(), BGP_AS_SPACE, "BGP AS");
  }

  private @Nonnull Optional<Long> toLong(ParserRuleContext messageCtx, Bgp_remote_asContext ctx) {
    return toLongInSpace(messageCtx, ctx.str(), BGP_REMOTE_AS_SPACE, "BGP remote AS");
  }

  private @Nonnull Optional<Long> toLong(ParserRuleContext messageCtx, Acl_rule_numberContext ctx) {
    return toLongInSpace(
        messageCtx, ctx.str(), ACCESS_LIST_RULE_NUMBER_SPACE, "access-list rule number");
  }

  private @Nonnull Optional<Long> toLong(ParserRuleContext messageCtx, Policy_numberContext ctx) {
    return toLongInSpace(messageCtx, ctx.str(), POLICY_NUMBER_SPACE, "policy number");
  }

  private Optional<Long> toLong(
      ParserRuleContext ctx, FortiosParser.Route_map_rule_numberContext num) {
    return toLongInSpace(ctx, num.str(), ROUTE_MAP_RULE_NUM_SPACE, "route-map rule number");
  }

  private Optional<Long> toLong(ParserRuleContext ctx, FortiosParser.Route_numContext routeNum) {
    return toLongInSpace(
        ctx, routeNum.str(), STATIC_ROUTE_NUM_SPACE, "static route sequence number");
  }

  private @Nonnull Optional<Long> toLongInSpace(
      ParserRuleContext messageCtx, StrContext ctx, LongSpace space, String name) {
    return toLongInSpace(messageCtx, toString(ctx), space, name);
  }

  /**
   * Convert a {@link String} to a {@link Long} if it represents a number that is contained in the
   * provided {@code space}, or else {@link Optional#empty}.
   */
  private @Nonnull Optional<Long> toLongInSpace(
      ParserRuleContext messageCtx, String str, LongSpace space, String name) {
    Long num = Longs.tryParse(str);
    if (num == null || !space.contains(num)) {
      warn(messageCtx, String.format("Expected %s in range %s, but got '%s'", name, space, str));
      return Optional.empty();
    }
    return Optional.of(num);
  }

  private @Nonnull Optional<Integer> toIntegerInSpace(
      ParserRuleContext messageCtx, Uint8Context ctx, IntegerSpace space, String name) {
    return toIntegerInSpace(messageCtx, ctx.getText(), space, name);
  }

  private @Nonnull Optional<Integer> toIntegerInSpace(
      ParserRuleContext messageCtx, Uint16Context ctx, IntegerSpace space, String name) {
    return toIntegerInSpace(messageCtx, ctx.getText(), space, name);
  }

  /**
   * Convert a {@link String} to an {@link Integer} if it represents a number that is contained in
   * the provided {@code space}, or else {@link Optional#empty}.
   */
  private @Nonnull Optional<Integer> toIntegerInSpace(
      ParserRuleContext messageCtx, String str, IntegerSpace space, String name) {
    Integer num = Ints.tryParse(str);
    if (num == null || !space.contains(num)) {
      warn(messageCtx, String.format("Expected %s in range %s, but got '%d'", name, space, num));
      return Optional.empty();
    }
    return Optional.of(num);
  }

  /** Generate a warning for trying to rename a non-existent structure. */
  private void warnRenameNonExistent(
      ParserRuleContext ctx, String name, FortiosStructureType type) {
    warn(ctx, String.format("Cannot rename non-existent %s %s", type.getDescription(), name));
  }

  /** Generate a warning for trying to rename a structure with a name already in use. */
  private void warnRenameConflict(
      ParserRuleContext ctx, String currentName, String newName, FortiosStructureType type) {
    warn(
        ctx,
        String.format(
            "Renaming %s %s conflicts with an existing object %s, ignoring this rename operation",
            type.getDescription(), currentName, newName));
  }

  @Override
  public void visitErrorNode(ErrorNode errorNode) {
    Token token = errorNode.getSymbol();
    int line = token.getLine();
    String lineText = errorNode.getText().replace("\n", "").replace("\r", "").trim();
    _c.setUnrecognized(true);

    if (token instanceof UnrecognizedLineToken) {
      UnrecognizedLineToken unrecToken = (UnrecognizedLineToken) token;
      _w.getParseWarnings()
          .add(
              new ParseWarning(
                  line, lineText, unrecToken.getParserContext(), "This syntax is unrecognized"));
    } else {
      String msg = String.format("Unrecognized Line: %d: %s", line, lineText);
      _w.redFlag(msg + " SUBSEQUENT LINES MAY NOT BE PROCESSED CORRECTLY");
    }
  }

  private Optional<Integer> toInteger(ParserRuleContext ctx, Ip_protocol_numberContext num) {
    return toIntegerInSpace(ctx, num.uint8(), IP_PROTOCOL_NUMBER_SPACE, "ip protocol-number");
  }

  private Optional<Integer> toInteger(ParserRuleContext ctx, MtuContext mtu) {
    return toIntegerInSpace(ctx, mtu.uint16(), MTU_SPACE, "mtu");
  }

  private Optional<Integer> toInteger(ParserRuleContext ctx, Route_distanceContext routeDistance) {
    return toIntegerInSpace(
        ctx, routeDistance.uint8(), ADMIN_DISTANCE_SPACE, "route administrative distance");
  }

  private Optional<Integer> toInteger(ParserRuleContext ctx, VrfContext vrf) {
    return toIntegerInSpace(ctx, vrf.uint8(), VRF_SPACE, "vrf");
  }

  private static int toInteger(Subnet_maskContext ctx) {
    return Ip.parse(ctx.getText()).numSubnetBits();
  }

  private static int toInteger(Uint16Context ctx) {
    return Integer.parseInt(ctx.getText());
  }

  private static int toInteger(Uint8Context ctx) {
    return Integer.parseInt(ctx.getText());
  }

  private @Nonnull Optional<Ip> toIp(ParserRuleContext ctx, Bgp_neighbor_idContext neighborIdCtx) {
    String ipStr = toString(neighborIdCtx.str());
    try {
      return Optional.of(Ip.parse(ipStr));
    } catch (IllegalArgumentException e) {
      warn(ctx, String.format("Cannot parse %s as an IP", ipStr));
      return Optional.empty();
    }
  }

  private static @Nonnull Ip toIp(Ip_addressContext ctx) {
    return Ip.parse(ctx.getText());
  }

  private static @Nonnull Ip toIp(Subnet_maskContext ctx) {
    return Ip.parse(ctx.getText());
  }

  /**
   * Creates an {@link IpWildcard} from the given wildcard context. Note that the context's mask is
   * assumed to be in conventional FortiOS format, i.e. 1s indicate bits that matter. The convention
   * in the {@link IpWildcard} class is the opposite, i.e. 0s in the mask indicate bits that matter.
   */
  private static @Nonnull IpWildcard toIpWildcard(Ip_wildcardContext ctx) {
    return toIpWildcard(ctx.ip, ctx.mask);
  }

  /**
   * Creates an {@link IpWildcard} from the given IP and mask. Note that the provided mask is
   * assumed to be in conventional FortiOS format, i.e. 1s indicate bits that matter. The convention
   * in the {@link IpWildcard} class is the opposite, i.e. 0s in the mask indicate bits that matter.
   */
  private static @Nonnull IpWildcard toIpWildcard(Ip_addressContext ip, Ip_addressContext mask) {
    // Invert mask because in FortiOS, bits that are set matter, whereas the opposite is true for
    // the mask in IpWildcard
    return IpWildcard.ipWithWildcardMask(toIp(ip), toIp(mask).inverted());
  }

  private static @Nonnull Ip6 toIp6(Ipv6_addressContext ctx) {
    return Ip6.parse(ctx.getText());
  }

  /** Returns message indicating why address can't be committed in the CLI, or null if it can */
  @VisibleForTesting
  public static @Nullable String addressValid(Address a, boolean nameValid) {
    if (!nameValid) {
      return "name is invalid";
    }
    switch (a.getTypeEffective()) {
      case IPMASK:
        Ip subnetMask = a.getTypeSpecificFields().getIp2Effective();
        if (!subnetMask.isValidNetmask1sLeading()) {
          return String.format("%s is not a valid subnet mask", subnetMask);
        }
        return null;
      case IPRANGE:
        Ip endIp = a.getTypeSpecificFields().getIp2Effective();
        if (endIp.equals(Ip.ZERO)) {
          // This is the warning the CLI gives if end-ip is not set
          return "end-ip cannot be 0";
        }
        Ip startIp = a.getTypeSpecificFields().getIp1Effective();
        if (endIp.asLong() < startIp.asLong()) {
          return "end-ip must be greater than start-ip";
        }
        return null;
      case WILDCARD: // Any IPs are valid for wildcard
      case INTERFACE_SUBNET: // All cases from here on are unsupported
      case DYNAMIC:
      case FQDN:
      case GEOGRAPHY:
      case MAC:
        return null;
      default:
        return String.format("address type %s is unknown", a.getTypeEffective());
    }
  }

  /** Returns message indicating why addrgrp can't be committed in the CLI, or null if it can */
  @VisibleForTesting
  public static @Nullable String addrgrpValid(Addrgrp a, boolean nameValid) {
    if (!nameValid) {
      return "name is invalid";
    }
    if (a.getMemberUUIDs().isEmpty()) {
      return "addrgrp requires at least one member";
    }
    if (a.getExcludeEffective() && a.getExcludeMemberUUIDs().isEmpty()) {
      return "addrgrp requires at least one exclude-member when exclude is enabled";
    }
    return null;
  }

  private static @Nullable String bgpNeighborValid(BgpNeighbor bgpNeighbor) {
    if (bgpNeighbor.getIp().equals(Ip.ZERO)) {
      return "neighbor ID is invalid";
    } else if (bgpNeighbor.getRemoteAs() == null) {
      return "remote-as must be set";
    }
    return null;
  }

  /** Returns message indicating why policy can't be committed in the CLI, or null if it can */
  @VisibleForTesting
  public static @Nullable String policyValid(Policy p, boolean valid) {
    // _valid indicates whether any invalid lines have gone into current policy that would cause the
    // CLI to pop out of its edit block
    if (!valid) {
      return "name is invalid"; // currently, only invalid name can cause valid to be false
    } else if (p.getSrcIntf().isEmpty() && p.getSrcIntfZoneUUIDs().isEmpty()) {
      return "srcintf must be set";
    } else if (p.getDstIntf().isEmpty() && p.getDstIntfZoneUUIDs().isEmpty()) {
      return "dstintf must be set";
    } else if (p.getSrcAddrUUIDs().isEmpty()) {
      return "srcaddr must be set";
    } else if (p.getDstAddrUUIDs().isEmpty()) {
      return "dstaddr must be set";
    } else if (p.getServiceUUIDs().isEmpty()) {
      return "service must be set";
    }
    // TODO "schedule" must be set to commit policy, but we don't parse it. Should we?
    return null;
  }

  /** Returns message indicating why service can't be committed in the CLI, or null if it can */
  @VisibleForTesting
  public static @Nullable String serviceValid(Service s, boolean valid) {
    // Indicates whether any invalid lines have gone into current service that would cause the
    // CLI to pop out of its edit block
    if (!valid) {
      return "name is invalid"; // currently, only invalid name can cause valid to be false
    }
    // TODO Check validity of _ipRange; it is not yet used in conversion
    switch (s.getProtocolEffective()) {
      case TCP_UDP_SCTP:
        if (s.getTcpPortRangeDst() == null
            && s.getUdpPortRangeDst() == null
            && s.getSctpPortRangeDst() == null) {
          return "TCP/UDP/SCTP portrange cannot all be empty";
        }
        return null;
      case ICMP:
      case ICMP6:
        // both ICMP type and ICMP code are allowed to be unset
      case IP:
        // protocol-number is allowed to be unset
        return null;
      default:
        return String.format("protocol %s is unknown", s.getProtocolEffective());
    }
  }

  /**
   * Returns message indicating why service group can't be committed in the CLI, or null if it can
   */
  @VisibleForTesting
  public static @Nullable String serviceGroupValid(ServiceGroup s, boolean nameValid) {
    if (!nameValid) {
      return "name is invalid";
    }
    if (s.getMemberUUIDs().isEmpty()) {
      return "service group requires at least one member";
    }

    return null;
  }

  private static @Nullable String staticRouteValid(StaticRoute staticRoute, boolean seqNumValid) {
    if (!seqNumValid) {
      return "sequence number is invalid";
    } else if (staticRoute.getDevice() == null) {
      return "device must be set";
    }
    return null;
  }

  /**
   * Returns a boolean indicating if the specified address type is valid to use for an exclude
   * member for an addrgrp.
   */
  private static boolean validExcludeMemberType(Address.Type type) {
    return type == Address.Type.IPRANGE || type == Address.Type.IPMASK;
  }

  /**
   * Class representing a set of interfaces as well as a set of zones. For use with firewall
   * policies srcintf and dstintf references.
   */
  private static final class InterfacesAndZones {
    Set<String> getInterfaces() {
      return _interfaces;
    }

    Set<BatfishUUID> getZones() {
      return _zones;
    }

    InterfacesAndZones(Set<String> interfaces, Set<BatfishUUID> zones) {
      _interfaces = ImmutableSet.copyOf(interfaces);
      _zones = ImmutableSet.copyOf(zones);
    }

    private final Set<String> _interfaces;
    private final Set<BatfishUUID> _zones;
  }

  // TODO determine more precise limitations on allowed chars; at least no spaces or quotes
  private static final Pattern ACCESS_LIST_NAME_PATTERN =
      Pattern.compile("^[^ \r\n()'\"#<>]{1,35}$");
  private static final Pattern ADDRESS_NAME_PATTERN = Pattern.compile("^[^\r\n]{1,79}$");
  private static final Pattern DEVICE_HOSTNAME_PATTERN = Pattern.compile("^[A-Za-z0-9_-]+$");
  private static final Pattern ESCAPED_DOUBLE_QUOTED_CHAR_PATTERN =
      Pattern.compile("\\\\(['\"\\\\])");
  private static final Pattern ESCAPED_UNQUOTED_CHAR_PATTERN = Pattern.compile("\\\\([^\\r\\n])");
  private static final Pattern INTERFACE_NAME_PATTERN = Pattern.compile("^[^\r\n]{1,15}$");
  private static final Pattern INTERFACE_ALIAS_PATTERN = Pattern.compile("^[^\r\n]{0,25}$");
  private static final Pattern POLICY_NAME_PATTERN = Pattern.compile("^[^\r\n]{1,35}$");
  // TODO determine more precise limitations on allowed chars for route-map name
  private static final Pattern ROUTE_MAP_NAME_PATTERN = Pattern.compile("^[^ \r\n()'\"#<>]{1,35}$");
  private static final Pattern SERVICE_NAME_PATTERN = Pattern.compile("^[^\r\n]{1,79}$");
  private static final Pattern WORD_PATTERN = Pattern.compile("^[^ \t\r\n]+$");
  private static final Pattern ZONE_NAME_PATTERN = Pattern.compile("^[^\r\n]{1,35}$");

  private static final LongSpace ACCESS_LIST_RULE_NUMBER_SPACE =
      LongSpace.of(Range.closed(0L, 4294967295L));
  private static final LongSpace BGP_AS_SPACE = LongSpace.of(Range.closed(0L, 4294967295L));
  private static final LongSpace BGP_REMOTE_AS_SPACE = LongSpace.of(Range.closed(1L, 4294967295L));
  private static final IntegerSpace IP_PROTOCOL_NUMBER_SPACE =
      IntegerSpace.of(Range.closed(0, 254));
  private static final IntegerSpace MTU_SPACE = IntegerSpace.of(Range.closed(68, 65535));
  private static final LongSpace POLICY_NUMBER_SPACE = LongSpace.of(Range.closed(0L, 4294967294L));
  private static final LongSpace ROUTE_MAP_RULE_NUM_SPACE =
      LongSpace.of(Range.closed(0L, 4294967295L));
  private static final IntegerSpace ADMIN_DISTANCE_SPACE = IntegerSpace.of(Range.closed(1, 255));
  private static final LongSpace STATIC_ROUTE_NUM_SPACE =
      LongSpace.of(Range.closed(0L, 4294967295L));
  private static final IntegerSpace VRF_SPACE = IntegerSpace.of(Range.closed(0, 31));

  private AccessList _currentAccessList;
  private boolean _currentAccessListNameValid;
  private AccessListRule _currentAccessListRule;
  private boolean _currentAccessListRuleNameValid;

  private Address _currentAddress;
  /**
   * Whether the current address has invalid lines that would prevent committing the address in CLI.
   * This field being true does not guarantee the current address is valid; use {@link
   * #addressValid(Address, boolean)}.
   */
  private boolean _currentAddressNameValid;

  private Addrgrp _currentAddrgrp;
  private boolean _currentAddrgrpNameValid;
  private BgpNeighbor _currentBgpNeighbor;
  private Interface _currentInterface;
  private Policy _currentPolicy;
  /**
   * Whether the current policy has invalid lines that would prevent committing the policy in CLI.
   * This field being true does not guarantee the current policy is valid; use {@link
   * #policyValid(Policy, boolean)}.
   */
  private boolean _currentPolicyValid;

  private Replacemsg _currentReplacemsg;

  private RouteMap _currentRouteMap;
  private boolean _currentRouteMapNameValid;

  private RouteMapRule _currentRouteMapRule;
  private boolean _currentRouteMapRuleNameValid;

  private Service _currentService;
  /**
   * Whether the current service has invalid lines that would prevent committing the service in CLI.
   * This field being true does not guarantee the current service is valid; use {@link
   * #serviceValid(Service, boolean)}.
   */
  private boolean _currentServiceValid;

  private ServiceGroup _currentServiceGroup;
  private boolean _currentServiceGroupNameValid;

  private StaticRoute _currentStaticRoute;
  private boolean _currentStaticRouteNumValid;
  private Zone _currentZone;
  /** Whether the current zone has an invalid name. */
  private boolean _currentZoneNameValid;

  private final @Nonnull FortiosConfiguration _c;
  private final @Nonnull FortiosCombinedParser _parser;
  private final @Nonnull String _text;
  // Internal sequence number to generate unique UUIDs for structure that may be renamed or cloned
  private int _uuidSequenceNumber = 0;
  private final @Nonnull Warnings _w;
}<|MERGE_RESOLUTION|>--- conflicted
+++ resolved
@@ -37,12 +37,9 @@
 import org.batfish.grammar.BatfishCombinedParser;
 import org.batfish.grammar.BatfishListener;
 import org.batfish.grammar.UnrecognizedLineToken;
-<<<<<<< HEAD
+import org.batfish.grammar.fortios.FortiosParser.Access_list_nameContext;
 import org.batfish.grammar.fortios.FortiosParser.Access_list_or_prefix_list_nameContext;
-=======
-import org.batfish.grammar.fortios.FortiosParser.Access_list_nameContext;
 import org.batfish.grammar.fortios.FortiosParser.Acl_rule_numberContext;
->>>>>>> 818c58de
 import org.batfish.grammar.fortios.FortiosParser.Address_nameContext;
 import org.batfish.grammar.fortios.FortiosParser.Address_namesContext;
 import org.batfish.grammar.fortios.FortiosParser.Address_typeContext;
@@ -944,7 +941,7 @@
   }
 
   private Optional<String> toAccessListOrPrefixList(Access_list_or_prefix_list_nameContext ctx) {
-    String name = toString(ctx.str());
+    String name = toString(ctx.access_list_name().str());
     // TODO check if name exists in access-lists
     // TODO check if name exists in prefix-lists
     return Optional.of(name);
@@ -1951,21 +1948,20 @@
     return IntegerSpace.of(low);
   }
 
-<<<<<<< HEAD
   private @Nonnull RouteMapRule.Action toAction(Route_map_actionContext ctx) {
     if (ctx.permit_or_deny().PERMIT() != null) {
       return RouteMapRule.Action.PERMIT;
     }
     assert ctx.permit_or_deny().DENY() != null;
     return RouteMapRule.Action.DENY;
-=======
+  }
+
   private @Nonnull AccessListRule.Action toAction(Permit_or_denyContext ctx) {
     if (ctx.PERMIT() != null) {
       return AccessListRule.Action.PERMIT;
     }
     assert ctx.DENY() != null;
     return AccessListRule.Action.DENY;
->>>>>>> 818c58de
   }
 
   private @Nonnull Policy.Action toAction(Policy_actionContext ctx) {
@@ -2096,13 +2092,8 @@
   }
 
   private @Nonnull Optional<String> toString(
-<<<<<<< HEAD
-      ParserRuleContext messageCtx, Access_list_or_prefix_list_nameContext ctx) {
-    return toString(messageCtx, ctx.str(), "access-list or prefix-list", ACCESS_LIST_NAME_PATTERN);
-=======
       ParserRuleContext messageCtx, Access_list_nameContext ctx) {
     return toString(messageCtx, ctx.str(), "access-list name", ACCESS_LIST_NAME_PATTERN);
->>>>>>> 818c58de
   }
 
   private @Nonnull Optional<String> toString(
