package org.batfish.grammar.fortios;

import static org.batfish.grammar.fortios.FortiosLexer.UNQUOTED_WORD_CHARS;

import com.google.common.annotations.VisibleForTesting;
import com.google.common.collect.ImmutableSet;
import com.google.common.collect.Range;
import com.google.common.primitives.Ints;
import com.google.common.primitives.Longs;
import java.util.Collection;
import java.util.HashMap;
import java.util.Map;
import java.util.Optional;
import java.util.Set;
import java.util.function.Predicate;
import java.util.regex.Pattern;
import java.util.stream.Collectors;
import javax.annotation.Nonnull;
import javax.annotation.Nullable;
import org.antlr.v4.runtime.ParserRuleContext;
import org.antlr.v4.runtime.Token;
import org.antlr.v4.runtime.tree.ErrorNode;
import org.antlr.v4.runtime.tree.TerminalNode;
import org.apache.commons.lang3.SerializationUtils;
import org.batfish.common.Warnings;
import org.batfish.common.Warnings.ParseWarning;
import org.batfish.datamodel.ConcreteInterfaceAddress;
import org.batfish.datamodel.IntegerSpace;
import org.batfish.datamodel.Ip;
import org.batfish.datamodel.Ip6;
import org.batfish.datamodel.IpWildcard;
import org.batfish.datamodel.LongSpace;
import org.batfish.datamodel.Prefix;
import org.batfish.grammar.BatfishCombinedParser;
import org.batfish.grammar.BatfishListener;
import org.batfish.grammar.UnrecognizedLineToken;
import org.batfish.grammar.fortios.FortiosParser.Address_nameContext;
import org.batfish.grammar.fortios.FortiosParser.Address_namesContext;
import org.batfish.grammar.fortios.FortiosParser.Address_typeContext;
import org.batfish.grammar.fortios.FortiosParser.Allow_or_denyContext;
import org.batfish.grammar.fortios.FortiosParser.Cfa_editContext;
import org.batfish.grammar.fortios.FortiosParser.Cfa_renameContext;
import org.batfish.grammar.fortios.FortiosParser.Cfa_set_allow_routingContext;
import org.batfish.grammar.fortios.FortiosParser.Cfa_set_associated_interfaceContext;
import org.batfish.grammar.fortios.FortiosParser.Cfa_set_commentContext;
import org.batfish.grammar.fortios.FortiosParser.Cfa_set_end_ipContext;
import org.batfish.grammar.fortios.FortiosParser.Cfa_set_fabric_objectContext;
import org.batfish.grammar.fortios.FortiosParser.Cfa_set_interfaceContext;
import org.batfish.grammar.fortios.FortiosParser.Cfa_set_start_ipContext;
import org.batfish.grammar.fortios.FortiosParser.Cfa_set_subnetContext;
import org.batfish.grammar.fortios.FortiosParser.Cfa_set_typeContext;
import org.batfish.grammar.fortios.FortiosParser.Cfa_set_wildcardContext;
import org.batfish.grammar.fortios.FortiosParser.Cfp_append_dstaddrContext;
import org.batfish.grammar.fortios.FortiosParser.Cfp_append_dstintfContext;
import org.batfish.grammar.fortios.FortiosParser.Cfp_append_serviceContext;
import org.batfish.grammar.fortios.FortiosParser.Cfp_append_srcaddrContext;
import org.batfish.grammar.fortios.FortiosParser.Cfp_append_srcintfContext;
import org.batfish.grammar.fortios.FortiosParser.Cfp_editContext;
import org.batfish.grammar.fortios.FortiosParser.Cfp_set_actionContext;
import org.batfish.grammar.fortios.FortiosParser.Cfp_set_commentsContext;
import org.batfish.grammar.fortios.FortiosParser.Cfp_set_dstaddrContext;
import org.batfish.grammar.fortios.FortiosParser.Cfp_set_dstintfContext;
import org.batfish.grammar.fortios.FortiosParser.Cfp_set_nameContext;
import org.batfish.grammar.fortios.FortiosParser.Cfp_set_serviceContext;
import org.batfish.grammar.fortios.FortiosParser.Cfp_set_srcaddrContext;
import org.batfish.grammar.fortios.FortiosParser.Cfp_set_srcintfContext;
import org.batfish.grammar.fortios.FortiosParser.Cfp_set_statusContext;
import org.batfish.grammar.fortios.FortiosParser.Cfsc_editContext;
import org.batfish.grammar.fortios.FortiosParser.Cfsc_renameContext;
import org.batfish.grammar.fortios.FortiosParser.Cfsc_set_commentContext;
import org.batfish.grammar.fortios.FortiosParser.Cfsc_set_icmpcodeContext;
import org.batfish.grammar.fortios.FortiosParser.Cfsc_set_icmptypeContext;
import org.batfish.grammar.fortios.FortiosParser.Cfsc_set_protocolContext;
import org.batfish.grammar.fortios.FortiosParser.Cfsc_set_protocol_numberContext;
import org.batfish.grammar.fortios.FortiosParser.Cfsc_set_sctp_portrangeContext;
import org.batfish.grammar.fortios.FortiosParser.Cfsc_set_tcp_portrangeContext;
import org.batfish.grammar.fortios.FortiosParser.Cfsc_set_udp_portrangeContext;
import org.batfish.grammar.fortios.FortiosParser.Cs_replacemsgContext;
import org.batfish.grammar.fortios.FortiosParser.Csg_hostnameContext;
import org.batfish.grammar.fortios.FortiosParser.Csi_editContext;
import org.batfish.grammar.fortios.FortiosParser.Csi_set_aliasContext;
import org.batfish.grammar.fortios.FortiosParser.Csi_set_descriptionContext;
import org.batfish.grammar.fortios.FortiosParser.Csi_set_ipContext;
import org.batfish.grammar.fortios.FortiosParser.Csi_set_mtuContext;
import org.batfish.grammar.fortios.FortiosParser.Csi_set_mtu_overrideContext;
import org.batfish.grammar.fortios.FortiosParser.Csi_set_statusContext;
import org.batfish.grammar.fortios.FortiosParser.Csi_set_typeContext;
import org.batfish.grammar.fortios.FortiosParser.Csi_set_vdomContext;
import org.batfish.grammar.fortios.FortiosParser.Csi_set_vrfContext;
import org.batfish.grammar.fortios.FortiosParser.Csr_set_bufferContext;
import org.batfish.grammar.fortios.FortiosParser.Csr_unset_bufferContext;
import org.batfish.grammar.fortios.FortiosParser.Csz_append_interfaceContext;
import org.batfish.grammar.fortios.FortiosParser.Csz_editContext;
import org.batfish.grammar.fortios.FortiosParser.Csz_set_descriptionContext;
import org.batfish.grammar.fortios.FortiosParser.Csz_set_interfaceContext;
import org.batfish.grammar.fortios.FortiosParser.Csz_set_intrazoneContext;
import org.batfish.grammar.fortios.FortiosParser.Device_hostnameContext;
import org.batfish.grammar.fortios.FortiosParser.Double_quoted_stringContext;
import org.batfish.grammar.fortios.FortiosParser.Enable_or_disableContext;
import org.batfish.grammar.fortios.FortiosParser.Fortios_configurationContext;
import org.batfish.grammar.fortios.FortiosParser.Interface_aliasContext;
import org.batfish.grammar.fortios.FortiosParser.Interface_nameContext;
import org.batfish.grammar.fortios.FortiosParser.Interface_namesContext;
import org.batfish.grammar.fortios.FortiosParser.Interface_or_zone_nameContext;
import org.batfish.grammar.fortios.FortiosParser.Interface_or_zone_namesContext;
import org.batfish.grammar.fortios.FortiosParser.Interface_typeContext;
import org.batfish.grammar.fortios.FortiosParser.Ip_addressContext;
import org.batfish.grammar.fortios.FortiosParser.Ip_address_with_mask_or_prefixContext;
import org.batfish.grammar.fortios.FortiosParser.Ip_protocol_numberContext;
import org.batfish.grammar.fortios.FortiosParser.Ip_wildcardContext;
import org.batfish.grammar.fortios.FortiosParser.Ipv6_addressContext;
import org.batfish.grammar.fortios.FortiosParser.MtuContext;
import org.batfish.grammar.fortios.FortiosParser.Policy_actionContext;
import org.batfish.grammar.fortios.FortiosParser.Policy_nameContext;
import org.batfish.grammar.fortios.FortiosParser.Policy_numberContext;
import org.batfish.grammar.fortios.FortiosParser.Policy_statusContext;
import org.batfish.grammar.fortios.FortiosParser.Port_rangeContext;
import org.batfish.grammar.fortios.FortiosParser.Replacemsg_major_typeContext;
import org.batfish.grammar.fortios.FortiosParser.Replacemsg_minor_typeContext;
import org.batfish.grammar.fortios.FortiosParser.Service_nameContext;
import org.batfish.grammar.fortios.FortiosParser.Service_namesContext;
import org.batfish.grammar.fortios.FortiosParser.Service_port_rangeContext;
import org.batfish.grammar.fortios.FortiosParser.Service_port_rangesContext;
import org.batfish.grammar.fortios.FortiosParser.Service_protocolContext;
import org.batfish.grammar.fortios.FortiosParser.Single_quoted_stringContext;
import org.batfish.grammar.fortios.FortiosParser.StrContext;
import org.batfish.grammar.fortios.FortiosParser.Subnet_maskContext;
import org.batfish.grammar.fortios.FortiosParser.Uint16Context;
import org.batfish.grammar.fortios.FortiosParser.Uint8Context;
import org.batfish.grammar.fortios.FortiosParser.Up_or_downContext;
import org.batfish.grammar.fortios.FortiosParser.VrfContext;
import org.batfish.grammar.fortios.FortiosParser.WordContext;
import org.batfish.grammar.fortios.FortiosParser.Zone_nameContext;
import org.batfish.representation.fortios.Address;
import org.batfish.representation.fortios.BatfishUUID;
import org.batfish.representation.fortios.FortiosConfiguration;
import org.batfish.representation.fortios.FortiosStructureType;
import org.batfish.representation.fortios.FortiosStructureUsage;
import org.batfish.representation.fortios.Interface;
import org.batfish.representation.fortios.Interface.Type;
import org.batfish.representation.fortios.Policy;
import org.batfish.representation.fortios.Policy.Action;
import org.batfish.representation.fortios.Policy.Status;
import org.batfish.representation.fortios.Replacemsg;
import org.batfish.representation.fortios.Service;
import org.batfish.representation.fortios.Service.Protocol;
import org.batfish.representation.fortios.Zone;
import org.batfish.representation.fortios.Zone.IntrazoneAction;

/**
 * Given a parse tree, builds a {@link FortiosConfiguration} that has been prepopulated with
 * metadata and defaults by {@link FortiosPreprocessor}.
 */
public final class FortiosConfigurationBuilder extends FortiosParserBaseListener
    implements BatfishListener {

  public FortiosConfigurationBuilder(
      String text,
      FortiosCombinedParser parser,
      Warnings warnings,
      FortiosConfiguration configuration) {
    _text = text;
    _parser = parser;
    _w = warnings;
    _c = configuration;
  }

  /** Get a new, unique BatfishUUID. */
  public @Nonnull BatfishUUID getUUID() {
    return new BatfishUUID(_uuidSequenceNumber++);
  }

  @Override
  public String getInputText() {
    return _text;
  }

  @Override
  public BatfishCombinedParser<?, ?> getParser() {
    return _parser;
  }

  @Override
  public Warnings getWarnings() {
    return _w;
  }

  @Override
  public void exitFortios_configuration(Fortios_configurationContext ctx) {
    // After renaming is complete, generate object names from UUIDs
    for (Policy policy : _c.getPolicies().values()) {
      policy.setSrcAddr(
          policy.getSrcAddrUUIDs().stream()
              .map(u -> _c.getRenameableObjects().get(u).getName())
              .collect(ImmutableSet.toImmutableSet()));
      policy.setDstAddr(
          policy.getDstAddrUUIDs().stream()
              .map(u -> _c.getRenameableObjects().get(u).getName())
              .collect(ImmutableSet.toImmutableSet()));
      policy.setService(
          policy.getServiceUUIDs().stream()
              .map(u -> _c.getRenameableObjects().get(u).getName())
              .collect(ImmutableSet.toImmutableSet()));
      policy.setDstIntfZones(
          policy.getDstIntfZoneUUIDs().stream()
              .map(u -> _c.getRenameableObjects().get(u).getName())
              .collect(ImmutableSet.toImmutableSet()));
      policy.setSrcIntfZones(
          policy.getSrcIntfZoneUUIDs().stream()
              .map(u -> _c.getRenameableObjects().get(u).getName())
              .collect(ImmutableSet.toImmutableSet()));
    }
  }

  @Override
  public void exitCsg_hostname(Csg_hostnameContext ctx) {
    toString(ctx, ctx.host).ifPresent(_c::setHostname);
  }

  @Override
  public void enterCs_replacemsg(Cs_replacemsgContext ctx) {
    String majorType = toString(ctx.major_type);
    Optional<String> maybeMinorType = toString(ctx, ctx.minor_type);
    if (!maybeMinorType.isPresent()) {
      _currentReplacemsg = new Replacemsg(); // dummy
      return;
    }
    _currentReplacemsg =
        _c.getReplacemsgs()
            .computeIfAbsent(majorType, n -> new HashMap<>())
            .computeIfAbsent(maybeMinorType.get(), n -> new Replacemsg());
  }

  @Override
  public void exitCs_replacemsg(Cs_replacemsgContext ctx) {
    _currentReplacemsg = null;
  }

  @Override
  public void exitCsr_set_buffer(Csr_set_bufferContext ctx) {
    _currentReplacemsg.setBuffer(toString(ctx.buffer));
  }

  @Override
  public void exitCsr_unset_buffer(Csr_unset_bufferContext ctx) {
    _currentReplacemsg.setBuffer(null);
  }

  @Override
  public void exitCfa_rename(Cfa_renameContext ctx) {
    Optional<String> currentNameOpt = toString(ctx, ctx.current_name);
    Optional<String> newNameOpt = toString(ctx, ctx.new_name);
    assert currentNameOpt.isPresent();
    assert newNameOpt.isPresent();

    String currentName = currentNameOpt.get();
    String newName = newNameOpt.get();
    if (!_c.getAddresses().containsKey(currentName)) {
      warnRenameNonExistent(ctx, currentName, FortiosStructureType.ADDRESS);
      return;
    }
    // TODO check addrgrp as well, once that exists
    if (_c.getAddresses().containsKey(newName)) {
      // TODO handle conflicting renames
      warnRenameConflict(ctx, currentName, newName, FortiosStructureType.ADDRESS);
      return;
    }
    // Rename refs / def
    _c.renameStructure(
        currentName,
        newName,
        FortiosStructureType.ADDRESS,
        ImmutableSet.of(FortiosStructureType.ADDRESS, FortiosStructureType.ADDRGRP));
    // Rename the object itself
    Address currentAddress = _c.getAddresses().remove(currentName);
    currentAddress.setName(newName);
    _c.getAddresses().put(newName, currentAddress);
    // Add the rename as part of the def
    _c.defineStructure(FortiosStructureType.ADDRESS, newName, ctx);
  }

  @Override
  public void enterCfa_edit(FortiosParser.Cfa_editContext ctx) {
    Optional<String> name = toString(ctx, ctx.address_name());
    Address existingAddress = name.map(_c.getAddresses()::get).orElse(null);
    if (existingAddress != null) {
      // Make a clone to edit
      _currentAddress = SerializationUtils.clone(existingAddress);
    } else {
      _currentAddress = new Address(toString(ctx.address_name().str()), getUUID());
    }
  }

  @Override
  public void exitCfa_edit(Cfa_editContext ctx) {
    // If edited address is valid, add/update the entry in VS addresses map.
    // TODO: Better validity checking
    if (ADDRESS_NAME_PATTERN.matcher(_currentAddress.getName()).matches()) {
      _c.defineStructure(FortiosStructureType.ADDRESS, _currentAddress.getName(), ctx);
      _c.getAddresses().put(_currentAddress.getName(), _currentAddress);
      _c.getRenameableObjects().put(_currentAddress.getBatfishUUID(), _currentAddress);
    }
    _currentAddress = null;
  }

  @Override
  public void exitCfa_set_allow_routing(Cfa_set_allow_routingContext ctx) {
    _currentAddress.setAllowRouting(toBoolean(ctx.value));
    todo(ctx);
  }

  @Override
  public void exitCfa_set_associated_interface(Cfa_set_associated_interfaceContext ctx) {
    Optional<String> optName = toString(ctx, ctx.name);
    if (!optName.isPresent()) {
      return;
    }
    // Permitted zone names are a superset of permitted interface names, so at this point we know
    // the name is a valid zone name, but it may or may not be a valid interface name.
    String name = optName.get();

    // TODO after zone support: If zone exists, set _currentAddress's associatedZone and return.

    if (!_c.getInterfaces().containsKey(name)) {
      warn(ctx, "No interface or zone named " + name);
      // TODO File undefined reference to zone, or INTERFACE_OR_ZONE if it's a valid interface name
      return;
    }

    // TODO Add structure reference for interface
    todo(ctx);
    _currentAddress.setAssociatedInterface(name);
  }

  @Override
  public void exitCfa_set_comment(Cfa_set_commentContext ctx) {
    _currentAddress.setComment(toString(ctx.comment));
  }

  @Override
  public void exitCfa_set_fabric_object(Cfa_set_fabric_objectContext ctx) {
    todo(ctx);
    _currentAddress.setFabricObject(toBoolean(ctx.value));
  }

  @Override
  public void exitCfa_set_start_ip(Cfa_set_start_ipContext ctx) {
    if (_currentAddress.getType() == Address.Type.IPRANGE) {
      _currentAddress.getTypeSpecificFields().setStartIp(toIp(ctx.ip));
    } else {
      warn(ctx, "Cannot set start-ip for address type " + _currentAddress.getTypeEffective());
    }
  }

  @Override
  public void exitCfa_set_end_ip(Cfa_set_end_ipContext ctx) {
    if (_currentAddress.getType() == Address.Type.IPRANGE) {
      _currentAddress.getTypeSpecificFields().setEndIp(toIp(ctx.ip));
    } else {
      warn(ctx, "Cannot set end-ip for address type " + _currentAddress.getTypeEffective());
    }
  }

  @Override
  public void exitCfa_set_interface(Cfa_set_interfaceContext ctx) {
    if (_currentAddress.getType() != Address.Type.INTERFACE_SUBNET) {
      warn(ctx, "Cannot set interface for address type " + _currentAddress.getTypeEffective());
      return;
    }
    Optional<String> name = toString(ctx, ctx.name);
    if (name.isPresent()) {
      if (_c.getInterfaces().containsKey(name.get())) {
        _currentAddress.getTypeSpecificFields().setInterface(name.get());
      } else {
        // TODO File undefined reference to interface
        warn(ctx, "No interface named " + name.get());
      }
    }
  }

  @Override
  public void exitCfa_set_subnet(Cfa_set_subnetContext ctx) {
    Address.Type currentType = _currentAddress.getTypeEffective();
    if (currentType == Address.Type.IPMASK || currentType == Address.Type.INTERFACE_SUBNET) {
      _currentAddress.getTypeSpecificFields().setSubnet(toPrefix(ctx.subnet));
    } else {
      warn(ctx, "Cannot set subnet for address type " + currentType);
    }
  }

  @Override
  public void exitCfa_set_type(Cfa_set_typeContext ctx) {
    _currentAddress.setType(toAddressType(ctx.type));
  }

  @Override
  public void exitCfa_set_wildcard(Cfa_set_wildcardContext ctx) {
    if (_currentAddress.getType() == Address.Type.WILDCARD) {
      _currentAddress.getTypeSpecificFields().setWildcard(toIpWildcard(ctx.wildcard));
    } else {
      warn(ctx, "Cannot set wildcard for address type " + _currentAddress.getTypeEffective());
    }
  }

  @Override
  public void enterCsi_edit(Csi_editContext ctx) {
    Optional<String> name = toString(ctx, ctx.interface_name());
    if (!name.isPresent()) {
      _currentInterface = new Interface(toString(ctx.interface_name().str())); // dummy
      return;
    }
    _currentInterface = _c.getInterfaces().computeIfAbsent(name.get(), Interface::new);
  }

  @Override
  public void exitCsi_edit(Csi_editContext ctx) {
    // TODO better validation
    String name = _currentInterface.getName();
    if (INTERFACE_NAME_PATTERN.matcher(name).matches()) {
      _c.defineStructure(FortiosStructureType.INTERFACE, name, ctx);
      _c.referenceStructure(
          FortiosStructureType.INTERFACE,
          name,
          FortiosStructureUsage.INTERFACE_SELF_REF,
          ctx.start.getLine());
    }
    _currentInterface = null;
  }

  @Override
  public void exitCsi_set_vdom(Csi_set_vdomContext ctx) {
    _currentInterface.setVdom(toString(ctx.vdom));
  }

  @Override
  public void exitCsi_set_ip(Csi_set_ipContext ctx) {
    _currentInterface.setIp(toConcreteInterfaceAddress(ctx.ip));
  }

  @Override
  public void exitCsi_set_type(Csi_set_typeContext ctx) {
    _currentInterface.setType(toInterfaceType(ctx.type));
  }

  @Override
  public void exitCsi_set_alias(Csi_set_aliasContext ctx) {
    toString(ctx, ctx.alias).ifPresent(s -> _currentInterface.setAlias(s));
  }

  @Override
  public void exitCsi_set_status(Csi_set_statusContext ctx) {
    _currentInterface.setStatus(toStatus(ctx.status));
  }

  @Override
  public void exitCsi_set_mtu_override(Csi_set_mtu_overrideContext ctx) {
    _currentInterface.setMtuOverride(toBoolean(ctx.value));
  }

  @Override
  public void exitCsi_set_description(Csi_set_descriptionContext ctx) {
    _currentInterface.setDescription(toString(ctx.description));
  }

  @Override
  public void exitCsi_set_mtu(Csi_set_mtuContext ctx) {
    toInteger(ctx, ctx.value).ifPresent(m -> _currentInterface.setMtu(m));
  }

  @Override
  public void exitCsi_set_vrf(Csi_set_vrfContext ctx) {
    toInteger(ctx, ctx.value).ifPresent(v -> _currentInterface.setVrf(v));
  }

  @Override
  public void enterCfp_edit(Cfp_editContext ctx) {
    Optional<Long> number = toLong(ctx, ctx.policy_number());
    Policy existing = number.map(Object::toString).map(_c.getPolicies()::get).orElse(null);
    if (existing != null) {
      // Make a clone to edit
      _currentPolicy = SerializationUtils.clone(existing);
    } else {
      _currentPolicy = new Policy(toString(ctx.policy_number().str()));
    }
    _currentPolicyValid = number.isPresent();
  }

  @Override
  public void exitCfp_edit(Cfp_editContext ctx) {
    // If edited policy is valid, add/update the entry in VS map
    String number = _currentPolicy.getNumber();
    String invalidReason = policyValid(_currentPolicy, _currentPolicyValid);
    if (invalidReason == null) { // policy is valid
      _c.defineStructure(FortiosStructureType.POLICY, number, ctx);
      _c.referenceStructure(
          FortiosStructureType.POLICY,
          number,
          FortiosStructureUsage.POLICY_SELF_REF,
          ctx.start.getLine());
      _c.getPolicies().put(number, _currentPolicy);
    } else {
      warn(ctx, String.format("Policy edit block ignored: %s", invalidReason));
    }
    _currentPolicy = null;
  }

  @Override
  public void exitCfp_set_action(Cfp_set_actionContext ctx) {
    _currentPolicy.setAction(toAction(ctx.policy_action()));
  }

  @Override
  public void exitCfp_set_comments(Cfp_set_commentsContext ctx) {
    _currentPolicy.setComments(toString(ctx.comments));
  }

  @Override
  public void exitCfp_set_name(Cfp_set_nameContext ctx) {
    toString(ctx, ctx.name).ifPresent(_currentPolicy::setName);
  }

  @Override
  public void exitCfp_set_status(Cfp_set_statusContext ctx) {
    _currentPolicy.setStatus(toStatus(ctx.status));
  }

  // List items
  @Override
  public void exitCfp_set_dstaddr(Cfp_set_dstaddrContext ctx) {
    toAddressUUIDs(ctx.addresses, FortiosStructureUsage.POLICY_DSTADDR)
        .ifPresent(
            addresses -> {
              Set<BatfishUUID> addrs = _currentPolicy.getDstAddrUUIDs();
              addrs.clear();
              addrs.addAll(addresses);
            });
  }

  @Override
  public void exitCfp_set_srcaddr(Cfp_set_srcaddrContext ctx) {
    toAddressUUIDs(ctx.addresses, FortiosStructureUsage.POLICY_SRCADDR)
        .ifPresent(
            addresses -> {
              Set<BatfishUUID> addrs = _currentPolicy.getSrcAddrUUIDs();
              addrs.clear();
              addrs.addAll(addresses);
            });
  }

  @Override
  public void exitCfp_set_dstintf(Cfp_set_dstintfContext ctx) {
    toInterfacesAndZones(ctx.interfaces, FortiosStructureUsage.POLICY_DSTINTF, false)
        .ifPresent(
            i -> {
              Set<String> ifaces = _currentPolicy.getDstIntf();
              ifaces.clear();
              ifaces.addAll(i.getInterfaces());

              Set<BatfishUUID> zones = _currentPolicy.getDstIntfZoneUUIDs();
              zones.clear();
              zones.addAll(i.getZones());
            });
  }

  @Override
  public void exitCfp_set_srcintf(Cfp_set_srcintfContext ctx) {
    toInterfacesAndZones(ctx.interfaces, FortiosStructureUsage.POLICY_SRCINTF, true)
        .ifPresent(
            i -> {
              Set<String> ifaces = _currentPolicy.getSrcIntf();
              ifaces.clear();
              ifaces.addAll(i.getInterfaces());

              Set<BatfishUUID> zones = _currentPolicy.getSrcIntfZoneUUIDs();
              zones.clear();
              zones.addAll(i.getZones());
            });
  }

  @Override
  public void exitCfp_set_service(Cfp_set_serviceContext ctx) {
    toServiceUUIDs(ctx.services, FortiosStructureUsage.POLICY_SERVICE)
        .ifPresent(
            s -> {
              Set<BatfishUUID> service = _currentPolicy.getServiceUUIDs();
              service.clear();
              service.addAll(s);
            });
  }

  @Override
  public void exitCfp_append_dstaddr(Cfp_append_dstaddrContext ctx) {
    toAddressUUIDs(ctx.addresses, FortiosStructureUsage.POLICY_DSTADDR)
        .ifPresent(
            a -> {
              Set<BatfishUUID> addrs = _currentPolicy.getDstAddrUUIDs();
              addrs.addAll(a);
            });
  }

  @Override
  public void exitCfp_append_srcaddr(Cfp_append_srcaddrContext ctx) {
    toAddressUUIDs(ctx.addresses, FortiosStructureUsage.POLICY_SRCADDR)
        .ifPresent(
            a -> {
              Set<BatfishUUID> addrs = _currentPolicy.getSrcAddrUUIDs();
              addrs.addAll(a);
            });
  }

  @Override
  public void exitCfp_append_dstintf(Cfp_append_dstintfContext ctx) {
    toInterfacesAndZones(ctx.interfaces, FortiosStructureUsage.POLICY_DSTINTF, false)
        .ifPresent(
            i -> {
              Set<String> ifaces = _currentPolicy.getDstIntf();
              ifaces.addAll(i.getInterfaces());

              Set<BatfishUUID> zones = _currentPolicy.getDstIntfZoneUUIDs();
              zones.addAll(i.getZones());
            });
  }

  @Override
  public void exitCfp_append_srcintf(Cfp_append_srcintfContext ctx) {
    toInterfacesAndZones(ctx.interfaces, FortiosStructureUsage.POLICY_SRCINTF, true)
        .ifPresent(
            i -> {
              Set<String> ifaces = _currentPolicy.getSrcIntf();
              ifaces.addAll(i.getInterfaces());

              Set<BatfishUUID> zones = _currentPolicy.getSrcIntfZoneUUIDs();
              zones.addAll(i.getZones());
            });
  }

  @Override
  public void exitCfp_append_service(Cfp_append_serviceContext ctx) {
    toServiceUUIDs(ctx.services, FortiosStructureUsage.POLICY_SERVICE)
        .ifPresent(
            s -> {
              Set<BatfishUUID> service = _currentPolicy.getServiceUUIDs();
              service.addAll(s);
            });
  }

  @Override
  public void enterCfsc_edit(Cfsc_editContext ctx) {
    Optional<String> name = toString(ctx, ctx.service_name());
    Service existing = name.map(_c.getServices()::get).orElse(null);
    if (existing != null) {
      // Make a clone to edit
      _currentService = SerializationUtils.clone(existing);
    } else {
      _currentService = new Service(toString(ctx.service_name().str()), getUUID());
    }
    _currentServiceValid = name.isPresent();
  }

  @Override
  public void exitCfsc_edit(Cfsc_editContext ctx) {
    String name = _currentService.getName();
    String invalidReason = serviceValid(_currentService, _currentServiceValid);
    if (invalidReason == null) { // service edit block is valid
      _c.getRenameableObjects().put(_currentService.getBatfishUUID(), _currentService);
      _c.defineStructure(FortiosStructureType.SERVICE_CUSTOM, name, ctx);
      _c.getServices().put(name, _currentService);
    } else {
      warn(ctx, String.format("Service edit block ignored: %s", invalidReason));
    }
    _currentService = null;
  }

  @Override
  public void exitCfsc_rename(Cfsc_renameContext ctx) {
    Optional<String> currentNameOpt = toString(ctx, ctx.current_name);
    Optional<String> newNameOpt = toString(ctx, ctx.new_name);
    assert currentNameOpt.isPresent();
    assert newNameOpt.isPresent();

    String currentName = currentNameOpt.get();
    String newName = newNameOpt.get();
    if (!_c.getServices().containsKey(currentName)) {
      warnRenameNonExistent(ctx, currentName, FortiosStructureType.SERVICE_CUSTOM);
      return;
    }
    // TODO check service group as well, once that exists
    if (_c.getServices().containsKey(newName)) {
      // TODO handle conflicting renames
      warnRenameConflict(ctx, currentName, newName, FortiosStructureType.SERVICE_CUSTOM);
      return;
    }
    // Rename refs / def
    _c.renameStructure(
        currentName,
        newName,
        FortiosStructureType.SERVICE_CUSTOM,
        ImmutableSet.of(FortiosStructureType.SERVICE_CUSTOM, FortiosStructureType.SERVICE_GROUP));
    // Rename the object itself
    Service currentService = _c.getServices().remove(currentName);
    currentService.setName(newName);
    _c.getServices().put(newName, currentService);
    // Add the rename as part of the def
    _c.defineStructure(FortiosStructureType.SERVICE_CUSTOM, newName, ctx);
  }

  @Override
  public void exitCfsc_set_comment(Cfsc_set_commentContext ctx) {
    _currentService.setComment(toString(ctx.comment));
  }

  @Override
  public void exitCfsc_set_icmpcode(Cfsc_set_icmpcodeContext ctx) {
    if (_currentService.getProtocolEffective() != Protocol.ICMP
        && _currentService.getProtocolEffective() != Protocol.ICMP6) {
      warn(
          ctx,
          String.format(
              "Cannot set ICMP code for service %s when protocol is not set to ICMP or ICMP6.",
              _currentService.getName()));
      return;
    } else if (_currentService.getIcmpType() == null) {
      warn(
          ctx,
          String.format(
              "Cannot set ICMP code for service %s when ICMP type is not set.",
              _currentService.getName()));
      return;
    }
    _currentService.setIcmpCode(toInteger(ctx.code));
  }

  @Override
  public void exitCfsc_set_icmptype(Cfsc_set_icmptypeContext ctx) {
    if (_currentService.getProtocolEffective() != Protocol.ICMP
        && _currentService.getProtocolEffective() != Protocol.ICMP6) {
      warn(
          ctx,
          String.format(
              "Cannot set ICMP type for service %s when protocol is not set to ICMP or ICMP6.",
              _currentService.getName()));
      return;
    }
    _currentService.setIcmpType(toInteger(ctx.type));
  }

  @Override
  public void exitCfsc_set_protocol(Cfsc_set_protocolContext ctx) {
    _currentService.setProtocol(toProtocol(ctx.protocol));
  }

  @Override
  public void exitCfsc_set_protocol_number(Cfsc_set_protocol_numberContext ctx) {
    if (_currentService.getProtocolEffective() != Protocol.IP) {
      warn(
          ctx,
          String.format(
              "Cannot set IP protocol number for service %s when protocol is not set to IP.",
              _currentService.getName()));
      return;
    }
    toInteger(ctx, ctx.ip_protocol_number()).ifPresent(_currentService::setProtocolNumber);
  }

  @Override
  public void exitCfsc_set_sctp_portrange(Cfsc_set_sctp_portrangeContext ctx) {
    if (_currentService.getProtocolEffective() != Protocol.TCP_UDP_SCTP) {
      warn(
          ctx,
          String.format(
              "Cannot set SCTP port range for service %s when protocol is not set to TCP/UDP/SCTP.",
              _currentService.getName()));
      return;
    }
    _currentService.setSctpPortRangeDst(toDstIntegerSpace(ctx.service_port_ranges()));
    _currentService.setSctpPortRangeSrc(toSrcIntegerSpace(ctx.service_port_ranges()).orElse(null));
  }

  @Override
  public void exitCfsc_set_tcp_portrange(Cfsc_set_tcp_portrangeContext ctx) {
    if (_currentService.getProtocolEffective() != Protocol.TCP_UDP_SCTP) {
      warn(
          ctx,
          String.format(
              "Cannot set TCP port range for service %s when protocol is not set to TCP/UDP/SCTP.",
              _currentService.getName()));
      return;
    }
    _currentService.setTcpPortRangeDst(toDstIntegerSpace(ctx.service_port_ranges()));
    _currentService.setTcpPortRangeSrc(toSrcIntegerSpace(ctx.service_port_ranges()).orElse(null));
  }

  @Override
  public void exitCfsc_set_udp_portrange(Cfsc_set_udp_portrangeContext ctx) {
    if (_currentService.getProtocolEffective() != Protocol.TCP_UDP_SCTP) {
      warn(
          ctx,
          String.format(
              "Cannot set UDP port range for service %s when protocol is not set to TCP/UDP/SCTP.",
              _currentService.getName()));
      return;
    }
    _currentService.setUdpPortRangeDst(toDstIntegerSpace(ctx.service_port_ranges()));
    _currentService.setUdpPortRangeSrc(toSrcIntegerSpace(ctx.service_port_ranges()).orElse(null));
  }

  @Override
  public void enterCsz_edit(Csz_editContext ctx) {
    Optional<String> name = toString(ctx, ctx.zone_name());
    Zone existing = name.map(_c.getZones()::get).orElse(null);
    _currentZoneNameValid = name.isPresent();
    if (existing != null) {
      // Make a clone to edit
      _currentZone = SerializationUtils.clone(existing);
    } else {
      _currentZone = new Zone(toString(ctx.zone_name().str()), getUUID());
    }
  }

  /** Returns message indicating why this zone can't be committed in the CLI, or null if it can */
  private static @Nullable String getZoneInvalidReason(Zone zone, boolean nameValid) {
    if (!nameValid) {
      return "name is invalid";
    } else if (zone.getInterface().isEmpty()) {
      return "interface must be set";
    }
    return null;
  }

  @Override
  public void exitCsz_edit(Csz_editContext ctx) {
    // If edited item is valid, add/update the entry in VS map
<<<<<<< HEAD
    String name = _currentZone.getName();
    String invalidReason = getZoneInvalidReason(_currentZone, _currentZoneNameValid);
    if (invalidReason == null) { // is valid
=======
    String invalidReason = getZoneInvalidReason(_currentZone, _currentZoneNameValid);
    if (invalidReason == null) { // is valid
      String name = _currentZone.getName();
>>>>>>> 449246ef
      _c.defineStructure(FortiosStructureType.ZONE, name, ctx);
      _c.referenceStructure(
          FortiosStructureType.ZONE,
          name,
          FortiosStructureUsage.ZONE_SELF_REF,
          ctx.start.getLine());
      _c.getZones().put(name, _currentZone);
      _c.getRenameableObjects().put(_currentZone.getBatfishUUID(), _currentZone);
    } else {
      warn(ctx, String.format("Zone edit block ignored: %s", invalidReason));
    }
    _currentZone = null;
  }

  @Override
  public void exitCsz_set_description(Csz_set_descriptionContext ctx) {
    _currentZone.setDescription(toString(ctx.description));
  }

  @Override
  public void exitCsz_set_intrazone(Csz_set_intrazoneContext ctx) {
    _currentZone.setIntrazone(toIntrazoneAction(ctx.value));
  }

  @Override
  public void exitCsz_set_interface(Csz_set_interfaceContext ctx) {
    toZoneInterfaces(ctx.interfaces)
        .ifPresent(
            newInterfaces -> {
              Set<String> ifaces = _currentZone.getInterface();
              ifaces.clear();
              ifaces.addAll(newInterfaces);
            });
  }

  @Override
  public void exitCsz_append_interface(Csz_append_interfaceContext ctx) {
    toZoneInterfaces(ctx.interfaces)
        .ifPresent(newInterfaces -> _currentZone.getInterface().addAll(newInterfaces));
  }

  private IntrazoneAction toIntrazoneAction(Allow_or_denyContext ctx) {
    if (ctx.ALLOW() != null) {
      return IntrazoneAction.ALLOW;
    }
    assert ctx.DENY() != null;
    return IntrazoneAction.DENY;
  }

  /**
   * Generate a list of service UUIDs for the supplied Service_names context. Returns {@link
   * Optional#empty()} if invalid.
   */
  private Optional<Set<BatfishUUID>> toServiceUUIDs(
      Service_namesContext ctx, FortiosStructureUsage usage) {
    int line = ctx.start.getLine();
    Map<String, Service> servicesMap = _c.getServices();
    ImmutableSet.Builder<BatfishUUID> serviceUuidsBuilder = ImmutableSet.builder();
    Set<String> services =
        ctx.service_name().stream()
            .map(n -> toString(n.str()))
            .collect(ImmutableSet.toImmutableSet());
    for (String name : services) {
      if (name.equals(Policy.ALL_SERVICE) && services.size() > 1) {
        warn(ctx, "Cannot combine 'ALL' with other services");
        return Optional.empty();
      }
      if (servicesMap.containsKey(name)) {
        serviceUuidsBuilder.add(servicesMap.get(name).getBatfishUUID());
        _c.referenceStructure(FortiosStructureType.SERVICE_CUSTOM, name, usage, line);
      } else {
        _c.undefined(FortiosStructureType.SERVICE_CUSTOM_OR_SERVICE_GROUP, name, usage, line);
        warn(
            ctx,
            String.format(
                "Service %s is undefined and cannot be added to policy %s",
                name, _currentPolicy.getNumber()));
        return Optional.empty();
      }
    }
    return Optional.of(serviceUuidsBuilder.build());
  }

  /**
   * Generate a list of address UUIDs for the supplied Address_names context. Returns {@link
   * Optional#empty()} if invalid.
   */
  private Optional<Set<BatfishUUID>> toAddressUUIDs(
      Address_namesContext ctx, FortiosStructureUsage usage) {
    int line = ctx.start.getLine();
    Map<String, Address> addressesMap = _c.getAddresses();
    ImmutableSet.Builder<BatfishUUID> addressUuidsBuilder = ImmutableSet.builder();
    Set<String> addresses =
        ctx.address_name().stream()
            .map(n -> toString(n.str()))
            .collect(ImmutableSet.toImmutableSet());
    for (String name : addresses) {
      if (name.equals(Policy.ALL_ADDRESSES) && addresses.size() > 1) {
        warn(ctx, "When 'all' is set together with other address(es), it is removed");
        continue;
      }
      if (addressesMap.containsKey(name)) {
        addressUuidsBuilder.add(addressesMap.get(name).getBatfishUUID());
        _c.referenceStructure(FortiosStructureType.ADDRESS, name, usage, line);
      } else {
        _c.undefined(FortiosStructureType.ADDRESS_OR_ADDRGRP, name, usage, line);
        warn(
            ctx,
            String.format(
                "Address %s is undefined and cannot be added to policy %s",
                name, _currentPolicy.getNumber()));
        return Optional.empty();
      }
    }
    return Optional.of(addressUuidsBuilder.build());
  }

  private Optional<Set<String>> toZoneInterfaces(Interface_namesContext ctx) {
    int line = ctx.start.getLine();
    Map<String, Interface> ifacesMap = _c.getInterfaces();
    String currentZoneName = _currentZone.getName();

    ImmutableSet<String> usedIfaceNames =
        _c.getZones().values().stream()
            .filter(z -> !z.getName().equals(currentZoneName))
            .map(Zone::getInterface)
            .flatMap(Collection::stream)
            .collect(ImmutableSet.toImmutableSet());

    ImmutableSet.Builder<String> ifaceNameBuilder = ImmutableSet.builder();
    Set<String> newIfaces =
        ctx.interface_name().stream()
            .map(n -> toString(n.str()))
            .collect(ImmutableSet.toImmutableSet());

    for (String name : newIfaces) {
      if (usedIfaceNames.contains(name)) {
        warn(
            ctx,
            String.format(
                "Interface %s is already in another zone and cannot be added to zone %s",
                name, currentZoneName));
        return Optional.empty();
      } else if (ifacesMap.containsKey(name)) {
        ifaceNameBuilder.add(name);
        _c.referenceStructure(
            FortiosStructureType.INTERFACE, name, FortiosStructureUsage.ZONE_INTERFACE, line);
      } else {
        _c.undefined(
            FortiosStructureType.INTERFACE, name, FortiosStructureUsage.ZONE_INTERFACE, line);
        warn(
            ctx,
            String.format(
                "Interface %s is undefined and cannot be added to zone %s", name, currentZoneName));
        return Optional.empty();
      }
    }

    return Optional.of(ifaceNameBuilder.build());
  }

  /**
   * Convert specified interface or zone names context into interface and zone identifiers. If
   * {@code pruneAny} is true, then the special 'any' interface will be removed if specified with
   * other interfaces.
   */
  private Optional<InterfacesAndZones> toInterfacesAndZones(
      Interface_or_zone_namesContext ctx, FortiosStructureUsage usage, boolean pruneAny) {
    int line = ctx.start.getLine();
    Map<String, Interface> ifacesMap = _c.getInterfaces();
    Map<String, Zone> zonesMap = _c.getZones();
    ImmutableSet.Builder<String> ifaceNameBuilder = ImmutableSet.builder();
    ImmutableSet.Builder<BatfishUUID> zonesUuidBuilder = ImmutableSet.builder();

    Set<String> ifaces =
        ctx.interface_or_zone_name().stream()
            .map(n -> toString(n.str()))
            .collect(ImmutableSet.toImmutableSet());
    for (String name : ifaces) {
      if (name.equals(Policy.ANY_INTERFACE)) {
        if (pruneAny && ifaces.size() > 1) {
          warn(ctx, "When 'any' is set together with other interfaces, it is removed");
          continue;
        }
        ifaceNameBuilder.add(Policy.ANY_INTERFACE);
      } else if (ifacesMap.containsKey(name)) {
        ifaceNameBuilder.add(name);
        _c.referenceStructure(FortiosStructureType.INTERFACE, name, usage, line);
      } else if (zonesMap.containsKey(name)) {
        zonesUuidBuilder.add(zonesMap.get(name).getBatfishUUID());
        _c.referenceStructure(FortiosStructureType.ZONE, name, usage, line);
      } else {
        _c.undefined(FortiosStructureType.INTERFACE_OR_ZONE, name, usage, line);
        warn(
            ctx,
            String.format(
                "Interface/zone %s is undefined and cannot be added to policy %s",
                name, _currentPolicy.getNumber()));
        return Optional.empty();
      }
    }
    return Optional.of(new InterfacesAndZones(ifaceNameBuilder.build(), zonesUuidBuilder.build()));
  }

  /**
   * Convert specified service_port_ranges context into an IntegerSpace representing the destination
   * ports specified by the context.
   */
  private @Nonnull IntegerSpace toDstIntegerSpace(Service_port_rangesContext ctx) {
    IntegerSpace.Builder spaces = IntegerSpace.builder();
    for (Service_port_rangeContext range : ctx.service_port_range()) {
      assert range.dst_ports != null;
      spaces.including(toIntegerSpace(range.dst_ports));
    }
    return spaces.build();
  }

  /**
   * Convert specified service_port_ranges context into an optional IntegerSpace representing the
   * source ports specified by the context. An IntegerSpace is only returned if a source port space
   * is specified.
   */
  private Optional<IntegerSpace> toSrcIntegerSpace(Service_port_rangesContext ctx) {
    IntegerSpace.Builder spaces = IntegerSpace.builder();
    boolean isSet = false;
    for (Service_port_rangeContext range : ctx.service_port_range()) {
      if (range.src_ports != null) {
        isSet = true;
        spaces.including(toIntegerSpace(range.src_ports));
      }
    }
    return isSet ? Optional.of(spaces.build()) : Optional.empty();
  }

  private IntegerSpace toIntegerSpace(Port_rangeContext ctx) {
    int low = toInteger(ctx.port_low);
    if (ctx.port_high != null) {
      int high = toInteger(ctx.port_high);
      return IntegerSpace.of(Range.closed(low, high));
    }
    return IntegerSpace.of(low);
  }

  private @Nonnull Policy.Action toAction(Policy_actionContext ctx) {
    if (ctx.ALLOW() != null) {
      return Action.ALLOW;
    } else if (ctx.DENY() != null) {
      return Action.DENY;
    } else {
      assert ctx.IPSEC() != null;
      return Action.IPSEC;
    }
  }

  private Service.Protocol toProtocol(Service_protocolContext ctx) {
    if (ctx.ICMP() != null) {
      return Protocol.ICMP;
    } else if (ctx.ICMP6() != null) {
      return Protocol.ICMP6;
    } else if (ctx.IP_UPPER() != null) {
      return Protocol.IP;
    } else {
      assert ctx.TCP_UDP_SCTP() != null;
      return Protocol.TCP_UDP_SCTP;
    }
  }

  private boolean toBoolean(Enable_or_disableContext ctx) {
    if (ctx.ENABLE() != null) {
      return true;
    }
    assert ctx.DISABLE() != null;
    return false;
  }

  private @Nonnull Policy.Status toStatus(Policy_statusContext ctx) {
    return toBoolean(ctx.enable_or_disable()) ? Status.ENABLE : Status.DISABLE;
  }

  private Interface.Status toStatus(Up_or_downContext ctx) {
    if (ctx.UP() != null) {
      return Interface.Status.UP;
    }
    assert ctx.DOWN() != null;
    return Interface.Status.DOWN;
  }

  private Address.Type toAddressType(Address_typeContext ctx) {
    if (ctx.INTERFACE_SUBNET() != null) {
      return Address.Type.INTERFACE_SUBNET;
    } else if (ctx.IPMASK() != null) {
      return Address.Type.IPMASK;
    } else if (ctx.IPRANGE() != null) {
      return Address.Type.IPRANGE;
    } else if (ctx.WILDCARD() != null) {
      return Address.Type.WILDCARD;
    } else if (ctx.DYNAMIC() != null) {
      return Address.Type.DYNAMIC;
    } else if (ctx.FQDN() != null) {
      return Address.Type.FQDN;
    } else if (ctx.GEOGRAPHY() != null) {
      return Address.Type.GEOGRAPHY;
    } else {
      assert ctx.MAC() != null;
      return Address.Type.MAC;
    }
  }

  private Interface.Type toInterfaceType(Interface_typeContext ctx) {
    if (ctx.AGGREGATE() != null) {
      return Type.AGGREGATE;
    } else if (ctx.EMAC_VLAN() != null) {
      return Type.EMAC_VLAN;
    } else if (ctx.LOOPBACK() != null) {
      return Type.LOOPBACK;
    } else if (ctx.PHYSICAL() != null) {
      return Type.PHYSICAL;
    } else if (ctx.REDUNDANT() != null) {
      return Type.REDUNDANT;
    } else if (ctx.TUNNEL() != null) {
      return Type.TUNNEL;
    } else if (ctx.VLAN() != null) {
      return Type.VLAN;
    } else {
      assert ctx.WL_MESH() != null;
      return Type.WL_MESH;
    }
  }

  private @Nonnull ConcreteInterfaceAddress toConcreteInterfaceAddress(
      Ip_address_with_mask_or_prefixContext ctx) {
    if (ctx.ip_prefix() != null) {
      return ConcreteInterfaceAddress.parse(ctx.ip_prefix().getText());
    } else {
      assert ctx.ip_address() != null && ctx.subnet_mask() != null;
      return ConcreteInterfaceAddress.create(toIp(ctx.ip_address()), toIp(ctx.subnet_mask()));
    }
  }

  private @Nonnull Prefix toPrefix(Ip_address_with_mask_or_prefixContext ctx) {
    if (ctx.ip_prefix() != null) {
      return Prefix.parse(ctx.ip_prefix().getText());
    } else {
      assert ctx.ip_address() != null && ctx.subnet_mask() != null;
      return Prefix.create(toIp(ctx.ip_address()), toIp(ctx.subnet_mask()));
    }
  }

  private @Nonnull Optional<String> toString(
      ParserRuleContext messageCtx, Address_nameContext ctx) {
    return toString(messageCtx, ctx.str(), "address name", ADDRESS_NAME_PATTERN);
  }

  private @Nonnull Optional<String> toString(ParserRuleContext messageCtx, Zone_nameContext ctx) {
    return toString(messageCtx, ctx.str(), "zone name", ZONE_NAME_PATTERN);
  }

  private @Nonnull Optional<String> toString(ParserRuleContext messageCtx, Policy_nameContext ctx) {
    return toString(messageCtx, ctx.str(), "policy name", POLICY_NAME_PATTERN);
  }

  private @Nonnull Optional<String> toString(
      ParserRuleContext messageCtx, Service_nameContext ctx) {
    return toString(messageCtx, ctx.str(), "service name", SERVICE_NAME_PATTERN);
  }

  private @Nonnull Optional<String> toString(
      ParserRuleContext messageCtx, Interface_nameContext ctx) {
    return toString(messageCtx, ctx.str(), "interface name", INTERFACE_NAME_PATTERN);
  }

  private @Nonnull Optional<String> toString(
      ParserRuleContext messageCtx, Interface_or_zone_nameContext ctx) {
    return toString(messageCtx, ctx.str(), "zone or interface name", ZONE_NAME_PATTERN);
  }

  private @Nonnull Optional<String> toString(
      ParserRuleContext messageCtx, Interface_aliasContext ctx) {
    return toString(messageCtx, ctx.str(), "interface alias", INTERFACE_ALIAS_PATTERN);
  }

  private @Nonnull String toString(Replacemsg_major_typeContext ctx) {
    return ctx.getText();
  }

  private @Nonnull Optional<String> toString(
      ParserRuleContext messageCtx, Replacemsg_minor_typeContext ctx) {
    return toString(messageCtx, ctx.word(), "replacemsg minor type");
  }

  private @Nonnull Optional<String> toString(
      ParserRuleContext messageCtx, Device_hostnameContext ctx) {
    return toString(messageCtx, ctx.str(), "device hostname", DEVICE_HOSTNAME_PATTERN);
  }

  private @Nonnull Optional<String> toString(
      ParserRuleContext messageCtx, StrContext ctx, String type, Pattern pattern) {
    return toString(messageCtx, ctx, type, s -> pattern.matcher(s).matches());
  }

  private @Nonnull Optional<String> toString(
      ParserRuleContext messageCtx, StrContext ctx, String type, Predicate<String> predicate) {
    String text = toString(ctx);
    if (!predicate.test(text)) {
      warn(messageCtx, String.format("Illegal value for %s", type));
      return Optional.empty();
    }
    return Optional.of(text);
  }

  private @Nonnull Optional<String> toString(
      ParserRuleContext messageCtx, WordContext ctx, String type) {
    return toString(messageCtx, ctx.str(), type, WORD_PATTERN);
  }

  private static @Nonnull String toString(StrContext ctx) {
    /*
     * Extract the text from a str.
     *
     * A str is composed of a sequence of single-quoted strings, double-quoted strings,
     * and unquoted non-whitespace characters.
     * - single-quoted strings do not interpret any characters specially
     * - double-quoted strings recognize the following three escape sequences:
     *   \" -> "
     *   \' -> ' <---Note that single-quotes are canonically escaped in double-quotes, but need not be.
     *   \\ -> \
     *   A backslash followed by any other character is treated as a literal backslash.
     *   So e.g.
     *   \n -> \n <---The letter 'n', not newline.
     * - outside of quotes, a backslash followed by any character other than a newline is stripped.
     *   E.g.
     *   \n -> n
     *   \" -> "
     *   \(space) -> (space)
     *   A backslash followed immediately by a newline character indicates a line continuation.
     *   That is, the backslash and the newline are both stripped.
     */
    return ctx.str_content().children.stream()
        .map(
            child -> {
              if (child instanceof Double_quoted_stringContext) {
                return toString((Double_quoted_stringContext) child);
              } else if (child instanceof Single_quoted_stringContext) {
                return toString((Single_quoted_stringContext) child);
              } else {
                assert child instanceof TerminalNode;
                int type = ((TerminalNode) child).getSymbol().getType();
                assert type == UNQUOTED_WORD_CHARS;
                return ESCAPED_UNQUOTED_CHAR_PATTERN.matcher(child.getText()).replaceAll("$1");
              }
            })
        .collect(Collectors.joining(""));
  }

  private static @Nonnull String toString(Double_quoted_stringContext ctx) {
    if (ctx.text == null) {
      return "";
    }
    String quotedText = ctx.text.getText();
    return ESCAPED_DOUBLE_QUOTED_CHAR_PATTERN.matcher(quotedText).replaceAll("$1");
  }

  private static @Nonnull String toString(Single_quoted_stringContext ctx) {
    return ctx.text != null ? ctx.text.getText() : "";
  }

  private @Nonnull Optional<Long> toLong(ParserRuleContext messageCtx, Policy_numberContext ctx) {
    return toLongInSpace(messageCtx, ctx.str(), POLICY_NUMBER_SPACE, "policy number");
  }

  private @Nonnull Optional<Long> toLongInSpace(
      ParserRuleContext messageCtx, StrContext ctx, LongSpace space, String name) {
    return toLongInSpace(messageCtx, toString(ctx), space, name);
  }

  /**
   * Convert a {@link String} to a {@link Long} if it represents a number that is contained in the
   * provided {@code space}, or else {@link Optional#empty}.
   */
  private @Nonnull Optional<Long> toLongInSpace(
      ParserRuleContext messageCtx, String str, LongSpace space, String name) {
    Long num = Longs.tryParse(str);
    if (num == null || !space.contains(num)) {
      warn(messageCtx, String.format("Expected %s in range %s, but got '%s'", name, space, str));
      return Optional.empty();
    }
    return Optional.of(num);
  }

  private @Nonnull Optional<Integer> toIntegerInSpace(
      ParserRuleContext messageCtx, Uint8Context ctx, IntegerSpace space, String name) {
    return toIntegerInSpace(messageCtx, ctx.getText(), space, name);
  }

  private @Nonnull Optional<Integer> toIntegerInSpace(
      ParserRuleContext messageCtx, Uint16Context ctx, IntegerSpace space, String name) {
    return toIntegerInSpace(messageCtx, ctx.getText(), space, name);
  }

  /**
   * Convert a {@link String} to an {@link Integer} if it represents a number that is contained in
   * the provided {@code space}, or else {@link Optional#empty}.
   */
  private @Nonnull Optional<Integer> toIntegerInSpace(
      ParserRuleContext messageCtx, String str, IntegerSpace space, String name) {
    Integer num = Ints.tryParse(str);
    if (num == null || !space.contains(num)) {
      warn(messageCtx, String.format("Expected %s in range %s, but got '%d'", name, space, num));
      return Optional.empty();
    }
    return Optional.of(num);
  }

  /** Generate a warning for trying to rename a non-existent structure. */
  private void warnRenameNonExistent(
      ParserRuleContext ctx, String name, FortiosStructureType type) {
    warn(ctx, String.format("Cannot rename non-existent %s %s", type.getDescription(), name));
  }

  /** Generate a warning for trying to rename a structure with a name already in use. */
  private void warnRenameConflict(
      ParserRuleContext ctx, String currentName, String newName, FortiosStructureType type) {
    warn(
        ctx,
        String.format(
            "Renaming %s %s conflicts with an existing object %s, ignoring this rename operation",
            type.getDescription(), currentName, newName));
  }

  @Override
  public void visitErrorNode(ErrorNode errorNode) {
    Token token = errorNode.getSymbol();
    int line = token.getLine();
    String lineText = errorNode.getText().replace("\n", "").replace("\r", "").trim();
    _c.setUnrecognized(true);

    if (token instanceof UnrecognizedLineToken) {
      UnrecognizedLineToken unrecToken = (UnrecognizedLineToken) token;
      _w.getParseWarnings()
          .add(
              new ParseWarning(
                  line, lineText, unrecToken.getParserContext(), "This syntax is unrecognized"));
    } else {
      String msg = String.format("Unrecognized Line: %d: %s", line, lineText);
      _w.redFlag(msg + " SUBSEQUENT LINES MAY NOT BE PROCESSED CORRECTLY");
    }
  }

  private Optional<Integer> toInteger(ParserRuleContext ctx, Ip_protocol_numberContext num) {
    return toIntegerInSpace(ctx, num.uint8(), IP_PROTOCOL_NUMBER_SPACE, "ip protocol-number");
  }

  private Optional<Integer> toInteger(ParserRuleContext ctx, MtuContext mtu) {
    return toIntegerInSpace(ctx, mtu.uint16(), MTU_SPACE, "mtu");
  }

  private Optional<Integer> toInteger(ParserRuleContext ctx, VrfContext vrf) {
    return toIntegerInSpace(ctx, vrf.uint8(), VRF_SPACE, "vrf");
  }

  private static int toInteger(Subnet_maskContext ctx) {
    return Ip.parse(ctx.getText()).numSubnetBits();
  }

  private static int toInteger(Uint16Context ctx) {
    return Integer.parseInt(ctx.getText());
  }

  private static int toInteger(Uint8Context ctx) {
    return Integer.parseInt(ctx.getText());
  }

  private static @Nonnull Ip toIp(Ip_addressContext ctx) {
    return Ip.parse(ctx.getText());
  }

  private static @Nonnull Ip toIp(Subnet_maskContext ctx) {
    return Ip.parse(ctx.getText());
  }

  private static @Nonnull IpWildcard toIpWildcard(Ip_wildcardContext ctx) {
    return IpWildcard.ipWithWildcardMask(toIp(ctx.ip), toIp(ctx.mask));
  }

  private static @Nonnull Ip6 toIp6(Ipv6_addressContext ctx) {
    return Ip6.parse(ctx.getText());
  }

  /** Returns message indicating why policy can't be committed in the CLI, or null if it can */
  @VisibleForTesting
  public static @Nullable String policyValid(Policy p, boolean valid) {
    // _valid indicates whether any invalid lines have gone into current policy that would cause the
    // CLI to pop out of its edit block
    if (!valid) {
      return "name is invalid"; // currently, only invalid name can cause valid to be false
    } else if (p.getSrcIntf().isEmpty() && p.getSrcIntfZoneUUIDs().isEmpty()) {
      return "srcintf must be set";
    } else if (p.getDstIntf().isEmpty() && p.getDstIntfZoneUUIDs().isEmpty()) {
      return "dstintf must be set";
    } else if (p.getSrcAddrUUIDs().isEmpty()) {
      return "srcaddr must be set";
    } else if (p.getDstAddrUUIDs().isEmpty()) {
      return "dstaddr must be set";
    } else if (p.getServiceUUIDs().isEmpty()) {
      return "service must be set";
    }
    // TODO "schedule" must be set to commit policy, but we don't parse it. Should we?
    return null;
  }

  /** Returns message indicating why service can't be committed in the CLI, or null if it can */
  @VisibleForTesting
  public static @Nullable String serviceValid(Service s, boolean valid) {
    // Indicates whether any invalid lines have gone into current service that would cause the
    // CLI to pop out of its edit block
    if (!valid) {
      return "name is invalid"; // currently, only invalid name can cause valid to be false
    }
    // TODO Check validity of _ipRange; it is not yet used in conversion
    switch (s.getProtocolEffective()) {
      case TCP_UDP_SCTP:
        if (s.getTcpPortRangeDst() == null
            && s.getUdpPortRangeDst() == null
            && s.getSctpPortRangeDst() == null) {
          return "TCP/UDP/SCTP portrange cannot all be empty";
        }
        return null;
      case ICMP:
      case ICMP6:
        // both ICMP type and ICMP code are allowed to be unset
      case IP:
        // protocol-number is allowed to be unset
        return null;
      default:
        return String.format("protocol %s is unknown", s.getProtocolEffective());
    }
  }

  /**
   * Class representing a set of interfaces as well as a set of zones. For use with firewall
   * policies srcintf and dstintf references.
   */
  private static final class InterfacesAndZones {
    Set<String> getInterfaces() {
      return _interfaces;
    }

    Set<BatfishUUID> getZones() {
      return _zones;
    }

    InterfacesAndZones(Set<String> interfaces, Set<BatfishUUID> zones) {
      _interfaces = ImmutableSet.copyOf(interfaces);
      _zones = ImmutableSet.copyOf(zones);
    }

    private final Set<String> _interfaces;
    private final Set<BatfishUUID> _zones;
  }

  private static final Pattern ADDRESS_NAME_PATTERN = Pattern.compile("^[^\r\n]{1,79}$");
  private static final Pattern DEVICE_HOSTNAME_PATTERN = Pattern.compile("^[A-Za-z0-9_-]+$");
  private static final Pattern ESCAPED_DOUBLE_QUOTED_CHAR_PATTERN =
      Pattern.compile("\\\\(['\"\\\\])");
  private static final Pattern ESCAPED_UNQUOTED_CHAR_PATTERN = Pattern.compile("\\\\([^\\r\\n])");
  private static final Pattern INTERFACE_NAME_PATTERN = Pattern.compile("^[^\r\n]{1,15}$");
  private static final Pattern INTERFACE_ALIAS_PATTERN = Pattern.compile("^[^\r\n]{0,25}$");
  private static final Pattern POLICY_NAME_PATTERN = Pattern.compile("^[^\r\n]{1,35}$");
  private static final Pattern SERVICE_NAME_PATTERN = Pattern.compile("^[^\r\n]{1,79}$");
  private static final Pattern WORD_PATTERN = Pattern.compile("^[^ \t\r\n]+$");
  private static final Pattern ZONE_NAME_PATTERN = Pattern.compile("^[^\r\n]{1,35}$");

  private static final IntegerSpace IP_PROTOCOL_NUMBER_SPACE =
      IntegerSpace.of(Range.closed(0, 254));
  private static final IntegerSpace MTU_SPACE = IntegerSpace.of(Range.closed(68, 65535));
  private static final LongSpace POLICY_NUMBER_SPACE = LongSpace.of(Range.closed(0L, 4294967294L));
  private static final IntegerSpace VRF_SPACE = IntegerSpace.of(Range.closed(0, 31));

  private Address _currentAddress;
  private Interface _currentInterface;
  private Policy _currentPolicy;
  /**
   * Whether the current policy has invalid lines that would prevent committing the policy in CLI.
   * This field being true does not guarantee the current policy is valid; use {@link
   * #policyValid(Policy, boolean)}.
   */
  private boolean _currentPolicyValid;

  private Replacemsg _currentReplacemsg;
  private Service _currentService;
  /**
   * Whether the current service has invalid lines that would prevent committing the service in CLI.
   * This field being true does not guarantee the current service is valid; use {@link
   * #serviceValid(Service, boolean)}.
   */
  private boolean _currentServiceValid;

  private Zone _currentZone;
  /** Whether the current zone has an invalid name. */
  private boolean _currentZoneNameValid;

  private final @Nonnull FortiosConfiguration _c;
  private final @Nonnull FortiosCombinedParser _parser;
  private final @Nonnull String _text;
  // Internal sequence number to generate unique UUIDs for structure that may be renamed or cloned
  private int _uuidSequenceNumber = 0;
  private final @Nonnull Warnings _w;
}<|MERGE_RESOLUTION|>--- conflicted
+++ resolved
@@ -830,15 +830,9 @@
   @Override
   public void exitCsz_edit(Csz_editContext ctx) {
     // If edited item is valid, add/update the entry in VS map
-<<<<<<< HEAD
-    String name = _currentZone.getName();
-    String invalidReason = getZoneInvalidReason(_currentZone, _currentZoneNameValid);
-    if (invalidReason == null) { // is valid
-=======
     String invalidReason = getZoneInvalidReason(_currentZone, _currentZoneNameValid);
     if (invalidReason == null) { // is valid
       String name = _currentZone.getName();
->>>>>>> 449246ef
       _c.defineStructure(FortiosStructureType.ZONE, name, ctx);
       _c.referenceStructure(
           FortiosStructureType.ZONE,
