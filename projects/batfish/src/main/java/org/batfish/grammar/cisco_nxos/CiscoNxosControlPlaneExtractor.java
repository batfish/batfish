--- conflicted
+++ resolved
@@ -498,11 +498,8 @@
 import org.batfish.representation.cisco_nxos.Layer3Options;
 import org.batfish.representation.cisco_nxos.LiteralIpAddressSpec;
 import org.batfish.representation.cisco_nxos.LiteralPortSpec;
-<<<<<<< HEAD
+import org.batfish.representation.cisco_nxos.LoggingServer;
 import org.batfish.representation.cisco_nxos.NtpServer;
-=======
-import org.batfish.representation.cisco_nxos.LoggingServer;
->>>>>>> 81fa64a0
 import org.batfish.representation.cisco_nxos.Nve;
 import org.batfish.representation.cisco_nxos.Nve.HostReachabilityProtocol;
 import org.batfish.representation.cisco_nxos.Nve.IngressReplicationProtocol;
@@ -1617,23 +1614,23 @@
   }
 
   @Override
-<<<<<<< HEAD
+  public void enterLogging_server(Logging_serverContext ctx) {
+    _currentLoggingServer =
+        _configuration.getLoggingServers().computeIfAbsent(ctx.host.getText(), LoggingServer::new);
+  }
+
+  @Override
+  public void exitLogging_server(Logging_serverContext ctx) {
+    _currentLoggingServer = null;
+  }
+
+  @Override
   public void exitNtp_server(Ntp_serverContext ctx) {
     NtpServer ntpServer =
         _configuration.getNtpServers().computeIfAbsent(ctx.host.getText(), NtpServer::new);
     if (ctx.vrf != null) {
       toString(ctx, ctx.vrf).ifPresent(ntpServer::setUseVrf);
     }
-=======
-  public void enterLogging_server(Logging_serverContext ctx) {
-    _currentLoggingServer =
-        _configuration.getLoggingServers().computeIfAbsent(ctx.host.getText(), LoggingServer::new);
-  }
-
-  @Override
-  public void exitLogging_server(Logging_serverContext ctx) {
-    _currentLoggingServer = null;
->>>>>>> 81fa64a0
   }
 
   @Override
