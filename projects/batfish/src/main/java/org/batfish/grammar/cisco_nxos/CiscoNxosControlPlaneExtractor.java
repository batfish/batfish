package org.batfish.grammar.cisco_nxos;

import static com.google.common.base.Preconditions.checkArgument;
import static org.batfish.datamodel.Configuration.DEFAULT_VRF_NAME;
import static org.batfish.datamodel.IpWildcard.ipWithWildcardMask;
import static org.batfish.representation.cisco_nxos.CiscoNxosConfiguration.getCanonicalInterfaceNamePrefix;
import static org.batfish.representation.cisco_nxos.CiscoNxosStructureType.BGP_TEMPLATE_PEER;
import static org.batfish.representation.cisco_nxos.CiscoNxosStructureType.BGP_TEMPLATE_PEER_POLICY;
import static org.batfish.representation.cisco_nxos.CiscoNxosStructureType.BGP_TEMPLATE_PEER_SESSION;
import static org.batfish.representation.cisco_nxos.CiscoNxosStructureType.INTERFACE;
import static org.batfish.representation.cisco_nxos.CiscoNxosStructureType.IPV6_PREFIX_LIST;
import static org.batfish.representation.cisco_nxos.CiscoNxosStructureType.IP_ACCESS_LIST;
import static org.batfish.representation.cisco_nxos.CiscoNxosStructureType.IP_AS_PATH_ACCESS_LIST;
import static org.batfish.representation.cisco_nxos.CiscoNxosStructureType.IP_COMMUNITY_LIST_EXPANDED;
import static org.batfish.representation.cisco_nxos.CiscoNxosStructureType.IP_COMMUNITY_LIST_STANDARD;
import static org.batfish.representation.cisco_nxos.CiscoNxosStructureType.IP_PREFIX_LIST;
import static org.batfish.representation.cisco_nxos.CiscoNxosStructureType.NVE;
import static org.batfish.representation.cisco_nxos.CiscoNxosStructureType.OBJECT_GROUP_IP_ADDRESS;
import static org.batfish.representation.cisco_nxos.CiscoNxosStructureType.PORT_CHANNEL;
import static org.batfish.representation.cisco_nxos.CiscoNxosStructureType.ROUTER_OSPF;
import static org.batfish.representation.cisco_nxos.CiscoNxosStructureType.ROUTE_MAP;
import static org.batfish.representation.cisco_nxos.CiscoNxosStructureType.ROUTE_MAP_ENTRY;
import static org.batfish.representation.cisco_nxos.CiscoNxosStructureType.VLAN;
import static org.batfish.representation.cisco_nxos.CiscoNxosStructureType.VRF;
import static org.batfish.representation.cisco_nxos.CiscoNxosStructureUsage.BGP_ADDITIONAL_PATHS_ROUTE_MAP;
import static org.batfish.representation.cisco_nxos.CiscoNxosStructureUsage.BGP_ADVERTISE_MAP;
import static org.batfish.representation.cisco_nxos.CiscoNxosStructureUsage.BGP_ATTRIBUTE_MAP;
import static org.batfish.representation.cisco_nxos.CiscoNxosStructureUsage.BGP_DAMPENING_ROUTE_MAP;
import static org.batfish.representation.cisco_nxos.CiscoNxosStructureUsage.BGP_DEFAULT_ORIGINATE_ROUTE_MAP;
import static org.batfish.representation.cisco_nxos.CiscoNxosStructureUsage.BGP_EXIST_MAP;
import static org.batfish.representation.cisco_nxos.CiscoNxosStructureUsage.BGP_INJECT_MAP;
import static org.batfish.representation.cisco_nxos.CiscoNxosStructureUsage.BGP_L2VPN_EVPN_RETAIN_ROUTE_TARGET_ROUTE_MAP;
import static org.batfish.representation.cisco_nxos.CiscoNxosStructureUsage.BGP_NEIGHBOR6_FILTER_LIST_IN;
import static org.batfish.representation.cisco_nxos.CiscoNxosStructureUsage.BGP_NEIGHBOR6_FILTER_LIST_OUT;
import static org.batfish.representation.cisco_nxos.CiscoNxosStructureUsage.BGP_NEIGHBOR6_PREFIX_LIST_IN;
import static org.batfish.representation.cisco_nxos.CiscoNxosStructureUsage.BGP_NEIGHBOR6_PREFIX_LIST_OUT;
import static org.batfish.representation.cisco_nxos.CiscoNxosStructureUsage.BGP_NEIGHBOR_ADVERTISE_MAP;
import static org.batfish.representation.cisco_nxos.CiscoNxosStructureUsage.BGP_NEIGHBOR_EXIST_MAP;
import static org.batfish.representation.cisco_nxos.CiscoNxosStructureUsage.BGP_NEIGHBOR_FILTER_LIST_IN;
import static org.batfish.representation.cisco_nxos.CiscoNxosStructureUsage.BGP_NEIGHBOR_FILTER_LIST_OUT;
import static org.batfish.representation.cisco_nxos.CiscoNxosStructureUsage.BGP_NEIGHBOR_INHERIT_PEER;
import static org.batfish.representation.cisco_nxos.CiscoNxosStructureUsage.BGP_NEIGHBOR_INHERIT_PEER_POLICY;
import static org.batfish.representation.cisco_nxos.CiscoNxosStructureUsage.BGP_NEIGHBOR_INHERIT_PEER_SESSION;
import static org.batfish.representation.cisco_nxos.CiscoNxosStructureUsage.BGP_NEIGHBOR_NON_EXIST_MAP;
import static org.batfish.representation.cisco_nxos.CiscoNxosStructureUsage.BGP_NEIGHBOR_PREFIX_LIST_IN;
import static org.batfish.representation.cisco_nxos.CiscoNxosStructureUsage.BGP_NEIGHBOR_PREFIX_LIST_OUT;
import static org.batfish.representation.cisco_nxos.CiscoNxosStructureUsage.BGP_NEIGHBOR_REMOTE_AS_ROUTE_MAP;
import static org.batfish.representation.cisco_nxos.CiscoNxosStructureUsage.BGP_NEIGHBOR_ROUTE_MAP_IN;
import static org.batfish.representation.cisco_nxos.CiscoNxosStructureUsage.BGP_NEIGHBOR_ROUTE_MAP_OUT;
import static org.batfish.representation.cisco_nxos.CiscoNxosStructureUsage.BGP_NEIGHBOR_UPDATE_SOURCE;
import static org.batfish.representation.cisco_nxos.CiscoNxosStructureUsage.BGP_NETWORK6_ROUTE_MAP;
import static org.batfish.representation.cisco_nxos.CiscoNxosStructureUsage.BGP_NETWORK_ROUTE_MAP;
import static org.batfish.representation.cisco_nxos.CiscoNxosStructureUsage.BGP_NEXTHOP_ROUTE_MAP;
import static org.batfish.representation.cisco_nxos.CiscoNxosStructureUsage.BGP_REDISTRIBUTE_DIRECT_ROUTE_MAP;
import static org.batfish.representation.cisco_nxos.CiscoNxosStructureUsage.BGP_REDISTRIBUTE_EIGRP_ROUTE_MAP;
import static org.batfish.representation.cisco_nxos.CiscoNxosStructureUsage.BGP_REDISTRIBUTE_ISIS_ROUTE_MAP;
import static org.batfish.representation.cisco_nxos.CiscoNxosStructureUsage.BGP_REDISTRIBUTE_LISP_ROUTE_MAP;
import static org.batfish.representation.cisco_nxos.CiscoNxosStructureUsage.BGP_REDISTRIBUTE_OSPFV3_ROUTE_MAP;
import static org.batfish.representation.cisco_nxos.CiscoNxosStructureUsage.BGP_REDISTRIBUTE_OSPF_ROUTE_MAP;
import static org.batfish.representation.cisco_nxos.CiscoNxosStructureUsage.BGP_REDISTRIBUTE_OSPF_SOURCE_TAG;
import static org.batfish.representation.cisco_nxos.CiscoNxosStructureUsage.BGP_REDISTRIBUTE_RIP_ROUTE_MAP;
import static org.batfish.representation.cisco_nxos.CiscoNxosStructureUsage.BGP_REDISTRIBUTE_STATIC_ROUTE_MAP;
import static org.batfish.representation.cisco_nxos.CiscoNxosStructureUsage.BGP_SUPPRESS_MAP;
import static org.batfish.representation.cisco_nxos.CiscoNxosStructureUsage.BGP_TABLE_MAP;
import static org.batfish.representation.cisco_nxos.CiscoNxosStructureUsage.BGP_UNSUPPRESS_MAP;
import static org.batfish.representation.cisco_nxos.CiscoNxosStructureUsage.INTERFACE_CHANNEL_GROUP;
import static org.batfish.representation.cisco_nxos.CiscoNxosStructureUsage.INTERFACE_IP_ACCESS_GROUP_IN;
import static org.batfish.representation.cisco_nxos.CiscoNxosStructureUsage.INTERFACE_IP_ACCESS_GROUP_OUT;
import static org.batfish.representation.cisco_nxos.CiscoNxosStructureUsage.INTERFACE_IP_POLICY;
import static org.batfish.representation.cisco_nxos.CiscoNxosStructureUsage.INTERFACE_SELF_REFERENCE;
import static org.batfish.representation.cisco_nxos.CiscoNxosStructureUsage.INTERFACE_VLAN;
import static org.batfish.representation.cisco_nxos.CiscoNxosStructureUsage.INTERFACE_VRF_MEMBER;
import static org.batfish.representation.cisco_nxos.CiscoNxosStructureUsage.IP_ACCESS_LIST_DESTINATION_ADDRGROUP;
import static org.batfish.representation.cisco_nxos.CiscoNxosStructureUsage.IP_ACCESS_LIST_SOURCE_ADDRGROUP;
import static org.batfish.representation.cisco_nxos.CiscoNxosStructureUsage.IP_ROUTE_NEXT_HOP_INTERFACE;
import static org.batfish.representation.cisco_nxos.CiscoNxosStructureUsage.IP_ROUTE_NEXT_HOP_VRF;
import static org.batfish.representation.cisco_nxos.CiscoNxosStructureUsage.NVE_SELF_REFERENCE;
import static org.batfish.representation.cisco_nxos.CiscoNxosStructureUsage.NVE_SOURCE_INTERFACE;
import static org.batfish.representation.cisco_nxos.CiscoNxosStructureUsage.ROUTE_MAP_MATCH_IP_ADDRESS_PREFIX_LIST;
import static org.batfish.representation.cisco_nxos.Interface.VLAN_RANGE;
import static org.batfish.representation.cisco_nxos.Interface.newNonVlanInterface;
import static org.batfish.representation.cisco_nxos.Interface.newVlanInterface;
import static org.batfish.representation.cisco_nxos.StaticRoute.STATIC_ROUTE_PREFERENCE_RANGE;
import static org.batfish.representation.cisco_nxos.StaticRoute.STATIC_ROUTE_TRACK_RANGE;
import static org.batfish.representation.cisco_nxos.Vrf.MANAGEMENT_VRF_ID;

import com.google.common.annotations.VisibleForTesting;
import com.google.common.collect.HashBasedTable;
import com.google.common.collect.ImmutableList;
import com.google.common.collect.ImmutableSet;
import com.google.common.collect.Range;
import com.google.common.collect.Table;
import java.util.LinkedList;
import java.util.List;
import java.util.Objects;
import java.util.Optional;
import java.util.Set;
import java.util.SortedMap;
import java.util.function.Function;
import java.util.stream.IntStream;
import javax.annotation.Nonnull;
import javax.annotation.Nullable;
import javax.annotation.ParametersAreNonnullByDefault;
import org.antlr.v4.runtime.ParserRuleContext;
import org.antlr.v4.runtime.Token;
import org.antlr.v4.runtime.tree.ErrorNode;
import org.antlr.v4.runtime.tree.ParseTreeWalker;
import org.antlr.v4.runtime.tree.TerminalNode;
import org.batfish.common.BatfishException;
import org.batfish.common.Warnings;
import org.batfish.common.Warnings.ParseWarning;
import org.batfish.common.WellKnownCommunity;
import org.batfish.datamodel.ConcreteInterfaceAddress;
import org.batfish.datamodel.Configuration;
import org.batfish.datamodel.DscpType;
import org.batfish.datamodel.IcmpCode;
import org.batfish.datamodel.IcmpType;
import org.batfish.datamodel.IntegerSpace;
import org.batfish.datamodel.Ip;
import org.batfish.datamodel.Ip6;
import org.batfish.datamodel.IpProtocol;
import org.batfish.datamodel.IpWildcard;
import org.batfish.datamodel.LineAction;
import org.batfish.datamodel.LongSpace;
import org.batfish.datamodel.NamedPort;
import org.batfish.datamodel.OriginType;
import org.batfish.datamodel.Prefix;
import org.batfish.datamodel.Prefix6;
import org.batfish.datamodel.RoutingProtocol;
import org.batfish.datamodel.SubRange;
import org.batfish.datamodel.TcpFlags;
import org.batfish.datamodel.UniverseIpSpace;
import org.batfish.datamodel.bgp.RouteDistinguisher;
import org.batfish.datamodel.bgp.community.ExtendedCommunity;
import org.batfish.datamodel.bgp.community.StandardCommunity;
import org.batfish.grammar.BatfishParseTreeWalker;
import org.batfish.grammar.ControlPlaneExtractor;
import org.batfish.grammar.UnrecognizedLineToken;
import org.batfish.grammar.cisco_nxos.CiscoNxosParser.Acl_fragmentsContext;
import org.batfish.grammar.cisco_nxos.CiscoNxosParser.Acl_lineContext;
import org.batfish.grammar.cisco_nxos.CiscoNxosParser.Acll_actionContext;
import org.batfish.grammar.cisco_nxos.CiscoNxosParser.Acll_remarkContext;
import org.batfish.grammar.cisco_nxos.CiscoNxosParser.Acllal3_address_specContext;
import org.batfish.grammar.cisco_nxos.CiscoNxosParser.Acllal3_dst_addressContext;
import org.batfish.grammar.cisco_nxos.CiscoNxosParser.Acllal3_fragmentsContext;
import org.batfish.grammar.cisco_nxos.CiscoNxosParser.Acllal3_protocol_specContext;
import org.batfish.grammar.cisco_nxos.CiscoNxosParser.Acllal3_src_addressContext;
import org.batfish.grammar.cisco_nxos.CiscoNxosParser.Acllal3o_dscpContext;
import org.batfish.grammar.cisco_nxos.CiscoNxosParser.Acllal3o_logContext;
import org.batfish.grammar.cisco_nxos.CiscoNxosParser.Acllal3o_packet_lengthContext;
import org.batfish.grammar.cisco_nxos.CiscoNxosParser.Acllal3o_packet_length_specContext;
import org.batfish.grammar.cisco_nxos.CiscoNxosParser.Acllal3o_precedenceContext;
import org.batfish.grammar.cisco_nxos.CiscoNxosParser.Acllal3o_ttlContext;
import org.batfish.grammar.cisco_nxos.CiscoNxosParser.Acllal4_icmpContext;
import org.batfish.grammar.cisco_nxos.CiscoNxosParser.Acllal4_tcpContext;
import org.batfish.grammar.cisco_nxos.CiscoNxosParser.Acllal4_udpContext;
import org.batfish.grammar.cisco_nxos.CiscoNxosParser.Acllal4icmp_optionContext;
import org.batfish.grammar.cisco_nxos.CiscoNxosParser.Acllal4igmp_optionContext;
import org.batfish.grammar.cisco_nxos.CiscoNxosParser.Acllal4tcp_destination_portContext;
import org.batfish.grammar.cisco_nxos.CiscoNxosParser.Acllal4tcp_port_specContext;
import org.batfish.grammar.cisco_nxos.CiscoNxosParser.Acllal4tcp_port_spec_literalContext;
import org.batfish.grammar.cisco_nxos.CiscoNxosParser.Acllal4tcp_port_spec_port_groupContext;
import org.batfish.grammar.cisco_nxos.CiscoNxosParser.Acllal4tcp_source_portContext;
import org.batfish.grammar.cisco_nxos.CiscoNxosParser.Acllal4tcpo_establishedContext;
import org.batfish.grammar.cisco_nxos.CiscoNxosParser.Acllal4tcpo_flagsContext;
import org.batfish.grammar.cisco_nxos.CiscoNxosParser.Acllal4tcpo_tcp_flags_maskContext;
import org.batfish.grammar.cisco_nxos.CiscoNxosParser.Acllal4udp_destination_portContext;
import org.batfish.grammar.cisco_nxos.CiscoNxosParser.Acllal4udp_port_specContext;
import org.batfish.grammar.cisco_nxos.CiscoNxosParser.Acllal4udp_port_spec_literalContext;
import org.batfish.grammar.cisco_nxos.CiscoNxosParser.Acllal4udp_port_spec_port_groupContext;
import org.batfish.grammar.cisco_nxos.CiscoNxosParser.Acllal4udp_source_portContext;
import org.batfish.grammar.cisco_nxos.CiscoNxosParser.As_path_regexContext;
import org.batfish.grammar.cisco_nxos.CiscoNxosParser.Banner_execContext;
import org.batfish.grammar.cisco_nxos.CiscoNxosParser.Banner_motdContext;
import org.batfish.grammar.cisco_nxos.CiscoNxosParser.Bgp_asnContext;
import org.batfish.grammar.cisco_nxos.CiscoNxosParser.Bgp_distanceContext;
import org.batfish.grammar.cisco_nxos.CiscoNxosParser.Both_export_importContext;
import org.batfish.grammar.cisco_nxos.CiscoNxosParser.Channel_idContext;
import org.batfish.grammar.cisco_nxos.CiscoNxosParser.Cisco_nxos_configurationContext;
import org.batfish.grammar.cisco_nxos.CiscoNxosParser.Dscp_numberContext;
import org.batfish.grammar.cisco_nxos.CiscoNxosParser.Dscp_specContext;
import org.batfish.grammar.cisco_nxos.CiscoNxosParser.Ebgp_multihop_ttlContext;
import org.batfish.grammar.cisco_nxos.CiscoNxosParser.Ev_vniContext;
import org.batfish.grammar.cisco_nxos.CiscoNxosParser.Evv_rdContext;
import org.batfish.grammar.cisco_nxos.CiscoNxosParser.Evv_route_targetContext;
import org.batfish.grammar.cisco_nxos.CiscoNxosParser.I_autostateContext;
import org.batfish.grammar.cisco_nxos.CiscoNxosParser.I_bandwidthContext;
import org.batfish.grammar.cisco_nxos.CiscoNxosParser.I_channel_groupContext;
import org.batfish.grammar.cisco_nxos.CiscoNxosParser.I_delayContext;
import org.batfish.grammar.cisco_nxos.CiscoNxosParser.I_descriptionContext;
import org.batfish.grammar.cisco_nxos.CiscoNxosParser.I_encapsulationContext;
import org.batfish.grammar.cisco_nxos.CiscoNxosParser.I_ip_access_groupContext;
import org.batfish.grammar.cisco_nxos.CiscoNxosParser.I_ip_address_concreteContext;
import org.batfish.grammar.cisco_nxos.CiscoNxosParser.I_ip_address_dhcpContext;
import org.batfish.grammar.cisco_nxos.CiscoNxosParser.I_ip_dhcp_relayContext;
import org.batfish.grammar.cisco_nxos.CiscoNxosParser.I_ip_policyContext;
import org.batfish.grammar.cisco_nxos.CiscoNxosParser.I_ipv6_address_concreteContext;
import org.batfish.grammar.cisco_nxos.CiscoNxosParser.I_ipv6_address_dhcpContext;
import org.batfish.grammar.cisco_nxos.CiscoNxosParser.I_mtuContext;
import org.batfish.grammar.cisco_nxos.CiscoNxosParser.I_no_autostateContext;
import org.batfish.grammar.cisco_nxos.CiscoNxosParser.I_no_descriptionContext;
import org.batfish.grammar.cisco_nxos.CiscoNxosParser.I_no_shutdownContext;
import org.batfish.grammar.cisco_nxos.CiscoNxosParser.I_no_switchportContext;
import org.batfish.grammar.cisco_nxos.CiscoNxosParser.I_shutdownContext;
import org.batfish.grammar.cisco_nxos.CiscoNxosParser.I_speed_numberContext;
import org.batfish.grammar.cisco_nxos.CiscoNxosParser.I_switchport_accessContext;
import org.batfish.grammar.cisco_nxos.CiscoNxosParser.I_switchport_mode_accessContext;
import org.batfish.grammar.cisco_nxos.CiscoNxosParser.I_switchport_mode_dot1q_tunnelContext;
import org.batfish.grammar.cisco_nxos.CiscoNxosParser.I_switchport_mode_fex_fabricContext;
import org.batfish.grammar.cisco_nxos.CiscoNxosParser.I_switchport_mode_monitorContext;
import org.batfish.grammar.cisco_nxos.CiscoNxosParser.I_switchport_mode_trunkContext;
import org.batfish.grammar.cisco_nxos.CiscoNxosParser.I_switchport_monitorContext;
import org.batfish.grammar.cisco_nxos.CiscoNxosParser.I_switchport_switchportContext;
import org.batfish.grammar.cisco_nxos.CiscoNxosParser.I_switchport_trunk_allowedContext;
import org.batfish.grammar.cisco_nxos.CiscoNxosParser.I_switchport_trunk_nativeContext;
import org.batfish.grammar.cisco_nxos.CiscoNxosParser.I_vrf_memberContext;
import org.batfish.grammar.cisco_nxos.CiscoNxosParser.Icl_expandedContext;
import org.batfish.grammar.cisco_nxos.CiscoNxosParser.Icl_standardContext;
import org.batfish.grammar.cisco_nxos.CiscoNxosParser.Ih_groupContext;
import org.batfish.grammar.cisco_nxos.CiscoNxosParser.Ih_versionContext;
import org.batfish.grammar.cisco_nxos.CiscoNxosParser.Ihd_reloadContext;
import org.batfish.grammar.cisco_nxos.CiscoNxosParser.Ihg4_ipContext;
import org.batfish.grammar.cisco_nxos.CiscoNxosParser.Ihg_ipv4Context;
import org.batfish.grammar.cisco_nxos.CiscoNxosParser.Ihg_ipv6Context;
import org.batfish.grammar.cisco_nxos.CiscoNxosParser.Ihg_preemptContext;
import org.batfish.grammar.cisco_nxos.CiscoNxosParser.Ihg_priorityContext;
import org.batfish.grammar.cisco_nxos.CiscoNxosParser.Ihg_timersContext;
import org.batfish.grammar.cisco_nxos.CiscoNxosParser.Ihg_trackContext;
import org.batfish.grammar.cisco_nxos.CiscoNxosParser.Ihgam_key_chainContext;
import org.batfish.grammar.cisco_nxos.CiscoNxosParser.Iipo_bfdContext;
import org.batfish.grammar.cisco_nxos.CiscoNxosParser.Iipo_costContext;
import org.batfish.grammar.cisco_nxos.CiscoNxosParser.Iipo_dead_intervalContext;
import org.batfish.grammar.cisco_nxos.CiscoNxosParser.Iipo_hello_intervalContext;
import org.batfish.grammar.cisco_nxos.CiscoNxosParser.Iipo_networkContext;
import org.batfish.grammar.cisco_nxos.CiscoNxosParser.Iipo_passive_interfaceContext;
import org.batfish.grammar.cisco_nxos.CiscoNxosParser.Iipr_ospfContext;
import org.batfish.grammar.cisco_nxos.CiscoNxosParser.Il_min_linksContext;
import org.batfish.grammar.cisco_nxos.CiscoNxosParser.Inherit_sequence_numberContext;
import org.batfish.grammar.cisco_nxos.CiscoNxosParser.Interface_addressContext;
import org.batfish.grammar.cisco_nxos.CiscoNxosParser.Interface_bandwidth_kbpsContext;
import org.batfish.grammar.cisco_nxos.CiscoNxosParser.Interface_descriptionContext;
import org.batfish.grammar.cisco_nxos.CiscoNxosParser.Interface_ipv6_addressContext;
import org.batfish.grammar.cisco_nxos.CiscoNxosParser.Interface_mtuContext;
import org.batfish.grammar.cisco_nxos.CiscoNxosParser.Interface_nameContext;
import org.batfish.grammar.cisco_nxos.CiscoNxosParser.Interface_prefixContext;
import org.batfish.grammar.cisco_nxos.CiscoNxosParser.Ip_access_listContext;
import org.batfish.grammar.cisco_nxos.CiscoNxosParser.Ip_access_list_line_numberContext;
import org.batfish.grammar.cisco_nxos.CiscoNxosParser.Ip_access_list_nameContext;
import org.batfish.grammar.cisco_nxos.CiscoNxosParser.Ip_addressContext;
import org.batfish.grammar.cisco_nxos.CiscoNxosParser.Ip_as_path_access_listContext;
import org.batfish.grammar.cisco_nxos.CiscoNxosParser.Ip_as_path_access_list_nameContext;
import org.batfish.grammar.cisco_nxos.CiscoNxosParser.Ip_as_path_access_list_seqContext;
import org.batfish.grammar.cisco_nxos.CiscoNxosParser.Ip_community_list_nameContext;
import org.batfish.grammar.cisco_nxos.CiscoNxosParser.Ip_community_list_seqContext;
import org.batfish.grammar.cisco_nxos.CiscoNxosParser.Ip_domain_nameContext;
import org.batfish.grammar.cisco_nxos.CiscoNxosParser.Ip_name_serverContext;
import org.batfish.grammar.cisco_nxos.CiscoNxosParser.Ip_prefixContext;
import org.batfish.grammar.cisco_nxos.CiscoNxosParser.Ip_prefix_listContext;
import org.batfish.grammar.cisco_nxos.CiscoNxosParser.Ip_prefix_list_descriptionContext;
import org.batfish.grammar.cisco_nxos.CiscoNxosParser.Ip_prefix_list_line_numberContext;
import org.batfish.grammar.cisco_nxos.CiscoNxosParser.Ip_prefix_list_line_prefix_lengthContext;
import org.batfish.grammar.cisco_nxos.CiscoNxosParser.Ip_prefix_list_nameContext;
import org.batfish.grammar.cisco_nxos.CiscoNxosParser.Ip_protocolContext;
import org.batfish.grammar.cisco_nxos.CiscoNxosParser.Ip_route_networkContext;
import org.batfish.grammar.cisco_nxos.CiscoNxosParser.Ipv6_addressContext;
import org.batfish.grammar.cisco_nxos.CiscoNxosParser.Ipv6_prefixContext;
import org.batfish.grammar.cisco_nxos.CiscoNxosParser.Last_as_num_prependsContext;
import org.batfish.grammar.cisco_nxos.CiscoNxosParser.Line_actionContext;
import org.batfish.grammar.cisco_nxos.CiscoNxosParser.Literal_standard_communityContext;
import org.batfish.grammar.cisco_nxos.CiscoNxosParser.Maxas_limitContext;
import org.batfish.grammar.cisco_nxos.CiscoNxosParser.Maximum_pathsContext;
import org.batfish.grammar.cisco_nxos.CiscoNxosParser.Nve_host_reachabilityContext;
import org.batfish.grammar.cisco_nxos.CiscoNxosParser.Nve_memberContext;
import org.batfish.grammar.cisco_nxos.CiscoNxosParser.Nve_no_shutdownContext;
import org.batfish.grammar.cisco_nxos.CiscoNxosParser.Nve_source_interfaceContext;
import org.batfish.grammar.cisco_nxos.CiscoNxosParser.Nvg_ingress_replicationContext;
import org.batfish.grammar.cisco_nxos.CiscoNxosParser.Nvg_mcast_groupContext;
import org.batfish.grammar.cisco_nxos.CiscoNxosParser.Nvg_suppress_arpContext;
import org.batfish.grammar.cisco_nxos.CiscoNxosParser.Nvm_ingress_replicationContext;
import org.batfish.grammar.cisco_nxos.CiscoNxosParser.Nvm_mcast_groupContext;
import org.batfish.grammar.cisco_nxos.CiscoNxosParser.Nvm_peer_ipContext;
import org.batfish.grammar.cisco_nxos.CiscoNxosParser.Nvm_suppress_arpContext;
import org.batfish.grammar.cisco_nxos.CiscoNxosParser.Object_group_nameContext;
import org.batfish.grammar.cisco_nxos.CiscoNxosParser.Ogip_addressContext;
import org.batfish.grammar.cisco_nxos.CiscoNxosParser.Ogipa_lineContext;
import org.batfish.grammar.cisco_nxos.CiscoNxosParser.Ospf_area_default_costContext;
import org.batfish.grammar.cisco_nxos.CiscoNxosParser.Ospf_area_idContext;
import org.batfish.grammar.cisco_nxos.CiscoNxosParser.Ospf_area_range_costContext;
import org.batfish.grammar.cisco_nxos.CiscoNxosParser.Packet_lengthContext;
import org.batfish.grammar.cisco_nxos.CiscoNxosParser.Pl_actionContext;
import org.batfish.grammar.cisco_nxos.CiscoNxosParser.Pl_descriptionContext;
import org.batfish.grammar.cisco_nxos.CiscoNxosParser.Rb_af4_aggregate_addressContext;
import org.batfish.grammar.cisco_nxos.CiscoNxosParser.Rb_af4_networkContext;
import org.batfish.grammar.cisco_nxos.CiscoNxosParser.Rb_af4_redistribute_ospfContext;
import org.batfish.grammar.cisco_nxos.CiscoNxosParser.Rb_af6_aggregate_addressContext;
import org.batfish.grammar.cisco_nxos.CiscoNxosParser.Rb_af6_networkContext;
import org.batfish.grammar.cisco_nxos.CiscoNxosParser.Rb_af6_redistribute_ospfv3Context;
import org.batfish.grammar.cisco_nxos.CiscoNxosParser.Rb_af_ipv4_multicastContext;
import org.batfish.grammar.cisco_nxos.CiscoNxosParser.Rb_af_ipv4_unicastContext;
import org.batfish.grammar.cisco_nxos.CiscoNxosParser.Rb_af_ipv6_multicastContext;
import org.batfish.grammar.cisco_nxos.CiscoNxosParser.Rb_af_ipv6_unicastContext;
import org.batfish.grammar.cisco_nxos.CiscoNxosParser.Rb_af_l2vpnContext;
import org.batfish.grammar.cisco_nxos.CiscoNxosParser.Rb_afip_aa_tailContext;
import org.batfish.grammar.cisco_nxos.CiscoNxosParser.Rb_afip_additional_pathsContext;
import org.batfish.grammar.cisco_nxos.CiscoNxosParser.Rb_afip_client_to_clientContext;
import org.batfish.grammar.cisco_nxos.CiscoNxosParser.Rb_afip_dampeningContext;
import org.batfish.grammar.cisco_nxos.CiscoNxosParser.Rb_afip_default_informationContext;
import org.batfish.grammar.cisco_nxos.CiscoNxosParser.Rb_afip_default_metricContext;
import org.batfish.grammar.cisco_nxos.CiscoNxosParser.Rb_afip_distanceContext;
import org.batfish.grammar.cisco_nxos.CiscoNxosParser.Rb_afip_inject_mapContext;
import org.batfish.grammar.cisco_nxos.CiscoNxosParser.Rb_afip_maximum_pathsContext;
import org.batfish.grammar.cisco_nxos.CiscoNxosParser.Rb_afip_nexthop_route_mapContext;
import org.batfish.grammar.cisco_nxos.CiscoNxosParser.Rb_afip_redistribute_directContext;
import org.batfish.grammar.cisco_nxos.CiscoNxosParser.Rb_afip_redistribute_eigrpContext;
import org.batfish.grammar.cisco_nxos.CiscoNxosParser.Rb_afip_redistribute_isisContext;
import org.batfish.grammar.cisco_nxos.CiscoNxosParser.Rb_afip_redistribute_lispContext;
import org.batfish.grammar.cisco_nxos.CiscoNxosParser.Rb_afip_redistribute_ripContext;
import org.batfish.grammar.cisco_nxos.CiscoNxosParser.Rb_afip_redistribute_staticContext;
import org.batfish.grammar.cisco_nxos.CiscoNxosParser.Rb_afip_suppress_inactiveContext;
import org.batfish.grammar.cisco_nxos.CiscoNxosParser.Rb_afip_table_mapContext;
import org.batfish.grammar.cisco_nxos.CiscoNxosParser.Rb_afl2v_retainContext;
import org.batfish.grammar.cisco_nxos.CiscoNxosParser.Rb_bestpathContext;
import org.batfish.grammar.cisco_nxos.CiscoNxosParser.Rb_cluster_idContext;
import org.batfish.grammar.cisco_nxos.CiscoNxosParser.Rb_confederation_identifierContext;
import org.batfish.grammar.cisco_nxos.CiscoNxosParser.Rb_confederation_peersContext;
import org.batfish.grammar.cisco_nxos.CiscoNxosParser.Rb_enforce_first_asContext;
import org.batfish.grammar.cisco_nxos.CiscoNxosParser.Rb_log_neighbor_changesContext;
import org.batfish.grammar.cisco_nxos.CiscoNxosParser.Rb_maxas_limitContext;
import org.batfish.grammar.cisco_nxos.CiscoNxosParser.Rb_n_address_familyContext;
import org.batfish.grammar.cisco_nxos.CiscoNxosParser.Rb_n_af_advertise_mapContext;
import org.batfish.grammar.cisco_nxos.CiscoNxosParser.Rb_n_af_allowas_inContext;
import org.batfish.grammar.cisco_nxos.CiscoNxosParser.Rb_n_af_as_overrideContext;
import org.batfish.grammar.cisco_nxos.CiscoNxosParser.Rb_n_af_default_originateContext;
import org.batfish.grammar.cisco_nxos.CiscoNxosParser.Rb_n_af_disable_peer_as_checkContext;
import org.batfish.grammar.cisco_nxos.CiscoNxosParser.Rb_n_af_filter_listContext;
import org.batfish.grammar.cisco_nxos.CiscoNxosParser.Rb_n_af_inheritContext;
import org.batfish.grammar.cisco_nxos.CiscoNxosParser.Rb_n_af_next_hop_selfContext;
import org.batfish.grammar.cisco_nxos.CiscoNxosParser.Rb_n_af_next_hop_third_partyContext;
import org.batfish.grammar.cisco_nxos.CiscoNxosParser.Rb_n_af_prefix_listContext;
import org.batfish.grammar.cisco_nxos.CiscoNxosParser.Rb_n_af_route_mapContext;
import org.batfish.grammar.cisco_nxos.CiscoNxosParser.Rb_n_af_route_reflector_clientContext;
import org.batfish.grammar.cisco_nxos.CiscoNxosParser.Rb_n_af_send_communityContext;
import org.batfish.grammar.cisco_nxos.CiscoNxosParser.Rb_n_af_suppress_inactiveContext;
import org.batfish.grammar.cisco_nxos.CiscoNxosParser.Rb_n_af_unsuppress_mapContext;
import org.batfish.grammar.cisco_nxos.CiscoNxosParser.Rb_n_descriptionContext;
import org.batfish.grammar.cisco_nxos.CiscoNxosParser.Rb_n_ebgp_multihopContext;
import org.batfish.grammar.cisco_nxos.CiscoNxosParser.Rb_n_inheritContext;
import org.batfish.grammar.cisco_nxos.CiscoNxosParser.Rb_n_local_asContext;
import org.batfish.grammar.cisco_nxos.CiscoNxosParser.Rb_n_no_shutdownContext;
import org.batfish.grammar.cisco_nxos.CiscoNxosParser.Rb_n_remote_asContext;
import org.batfish.grammar.cisco_nxos.CiscoNxosParser.Rb_n_remove_private_asContext;
import org.batfish.grammar.cisco_nxos.CiscoNxosParser.Rb_n_shutdownContext;
import org.batfish.grammar.cisco_nxos.CiscoNxosParser.Rb_n_update_sourceContext;
import org.batfish.grammar.cisco_nxos.CiscoNxosParser.Rb_neighborContext;
import org.batfish.grammar.cisco_nxos.CiscoNxosParser.Rb_no_enforce_first_asContext;
import org.batfish.grammar.cisco_nxos.CiscoNxosParser.Rb_router_idContext;
import org.batfish.grammar.cisco_nxos.CiscoNxosParser.Rb_template_peerContext;
import org.batfish.grammar.cisco_nxos.CiscoNxosParser.Rb_template_peer_policyContext;
import org.batfish.grammar.cisco_nxos.CiscoNxosParser.Rb_template_peer_sessionContext;
import org.batfish.grammar.cisco_nxos.CiscoNxosParser.Rb_v_local_asContext;
import org.batfish.grammar.cisco_nxos.CiscoNxosParser.Rb_vrfContext;
import org.batfish.grammar.cisco_nxos.CiscoNxosParser.Rmm_as_pathContext;
import org.batfish.grammar.cisco_nxos.CiscoNxosParser.Rmm_communityContext;
import org.batfish.grammar.cisco_nxos.CiscoNxosParser.Rmm_interfaceContext;
import org.batfish.grammar.cisco_nxos.CiscoNxosParser.Rmm_metricContext;
import org.batfish.grammar.cisco_nxos.CiscoNxosParser.Rmm_source_protocolContext;
import org.batfish.grammar.cisco_nxos.CiscoNxosParser.Rmm_tagContext;
import org.batfish.grammar.cisco_nxos.CiscoNxosParser.Rmmip6a_pbrContext;
import org.batfish.grammar.cisco_nxos.CiscoNxosParser.Rmmip6a_prefix_listContext;
import org.batfish.grammar.cisco_nxos.CiscoNxosParser.Rmmipa_pbrContext;
import org.batfish.grammar.cisco_nxos.CiscoNxosParser.Rmmipa_prefix_listContext;
import org.batfish.grammar.cisco_nxos.CiscoNxosParser.Rms_communityContext;
import org.batfish.grammar.cisco_nxos.CiscoNxosParser.Rms_local_preferenceContext;
import org.batfish.grammar.cisco_nxos.CiscoNxosParser.Rms_metricContext;
import org.batfish.grammar.cisco_nxos.CiscoNxosParser.Rms_metric_typeContext;
import org.batfish.grammar.cisco_nxos.CiscoNxosParser.Rms_originContext;
import org.batfish.grammar.cisco_nxos.CiscoNxosParser.Rms_tagContext;
import org.batfish.grammar.cisco_nxos.CiscoNxosParser.Rmsapp_last_asContext;
import org.batfish.grammar.cisco_nxos.CiscoNxosParser.Rmsapp_literalContext;
import org.batfish.grammar.cisco_nxos.CiscoNxosParser.Rmsipnh_literalContext;
import org.batfish.grammar.cisco_nxos.CiscoNxosParser.Rmsipnh_unchangedContext;
import org.batfish.grammar.cisco_nxos.CiscoNxosParser.Ro_areaContext;
import org.batfish.grammar.cisco_nxos.CiscoNxosParser.Ro_auto_costContext;
import org.batfish.grammar.cisco_nxos.CiscoNxosParser.Ro_bfdContext;
import org.batfish.grammar.cisco_nxos.CiscoNxosParser.Ro_default_informationContext;
import org.batfish.grammar.cisco_nxos.CiscoNxosParser.Ro_max_metricContext;
import org.batfish.grammar.cisco_nxos.CiscoNxosParser.Ro_networkContext;
import org.batfish.grammar.cisco_nxos.CiscoNxosParser.Ro_passive_interfaceContext;
import org.batfish.grammar.cisco_nxos.CiscoNxosParser.Ro_router_idContext;
import org.batfish.grammar.cisco_nxos.CiscoNxosParser.Ro_summary_addressContext;
import org.batfish.grammar.cisco_nxos.CiscoNxosParser.Ro_vrfContext;
import org.batfish.grammar.cisco_nxos.CiscoNxosParser.Roa_authenticationContext;
import org.batfish.grammar.cisco_nxos.CiscoNxosParser.Roa_default_costContext;
import org.batfish.grammar.cisco_nxos.CiscoNxosParser.Roa_filter_listContext;
import org.batfish.grammar.cisco_nxos.CiscoNxosParser.Roa_nssaContext;
import org.batfish.grammar.cisco_nxos.CiscoNxosParser.Roa_rangeContext;
import org.batfish.grammar.cisco_nxos.CiscoNxosParser.Roa_stubContext;
import org.batfish.grammar.cisco_nxos.CiscoNxosParser.Ror_directContext;
import org.batfish.grammar.cisco_nxos.CiscoNxosParser.Ror_staticContext;
import org.batfish.grammar.cisco_nxos.CiscoNxosParser.Rot_lsa_arrivalContext;
import org.batfish.grammar.cisco_nxos.CiscoNxosParser.Rot_lsa_group_pacingContext;
import org.batfish.grammar.cisco_nxos.CiscoNxosParser.Rott_lsaContext;
import org.batfish.grammar.cisco_nxos.CiscoNxosParser.Route_distinguisherContext;
import org.batfish.grammar.cisco_nxos.CiscoNxosParser.Route_distinguisher_or_autoContext;
import org.batfish.grammar.cisco_nxos.CiscoNxosParser.Route_map_entryContext;
import org.batfish.grammar.cisco_nxos.CiscoNxosParser.Route_map_nameContext;
import org.batfish.grammar.cisco_nxos.CiscoNxosParser.Route_map_pbr_statisticsContext;
import org.batfish.grammar.cisco_nxos.CiscoNxosParser.Route_map_sequenceContext;
import org.batfish.grammar.cisco_nxos.CiscoNxosParser.Route_networkContext;
import org.batfish.grammar.cisco_nxos.CiscoNxosParser.Route_targetContext;
import org.batfish.grammar.cisco_nxos.CiscoNxosParser.Route_target_or_autoContext;
import org.batfish.grammar.cisco_nxos.CiscoNxosParser.Router_bgpContext;
import org.batfish.grammar.cisco_nxos.CiscoNxosParser.Router_ospfContext;
import org.batfish.grammar.cisco_nxos.CiscoNxosParser.Router_ospf_nameContext;
import org.batfish.grammar.cisco_nxos.CiscoNxosParser.S_evpnContext;
import org.batfish.grammar.cisco_nxos.CiscoNxosParser.S_hostnameContext;
import org.batfish.grammar.cisco_nxos.CiscoNxosParser.S_interface_nveContext;
import org.batfish.grammar.cisco_nxos.CiscoNxosParser.S_interface_regularContext;
import org.batfish.grammar.cisco_nxos.CiscoNxosParser.S_route_mapContext;
import org.batfish.grammar.cisco_nxos.CiscoNxosParser.S_trackContext;
import org.batfish.grammar.cisco_nxos.CiscoNxosParser.S_versionContext;
import org.batfish.grammar.cisco_nxos.CiscoNxosParser.S_vrf_contextContext;
import org.batfish.grammar.cisco_nxos.CiscoNxosParser.Snmps_hostContext;
import org.batfish.grammar.cisco_nxos.CiscoNxosParser.Standard_communityContext;
import org.batfish.grammar.cisco_nxos.CiscoNxosParser.Static_route_nameContext;
import org.batfish.grammar.cisco_nxos.CiscoNxosParser.Static_route_prefContext;
import org.batfish.grammar.cisco_nxos.CiscoNxosParser.Subnet_maskContext;
import org.batfish.grammar.cisco_nxos.CiscoNxosParser.Sysds_shutdownContext;
import org.batfish.grammar.cisco_nxos.CiscoNxosParser.Tcp_flags_maskContext;
import org.batfish.grammar.cisco_nxos.CiscoNxosParser.Tcp_portContext;
import org.batfish.grammar.cisco_nxos.CiscoNxosParser.Tcp_port_numberContext;
import org.batfish.grammar.cisco_nxos.CiscoNxosParser.Template_nameContext;
import org.batfish.grammar.cisco_nxos.CiscoNxosParser.Track_object_numberContext;
import org.batfish.grammar.cisco_nxos.CiscoNxosParser.Ts_hostContext;
import org.batfish.grammar.cisco_nxos.CiscoNxosParser.Udp_portContext;
import org.batfish.grammar.cisco_nxos.CiscoNxosParser.Udp_port_numberContext;
import org.batfish.grammar.cisco_nxos.CiscoNxosParser.Uint16Context;
import org.batfish.grammar.cisco_nxos.CiscoNxosParser.Uint32Context;
import org.batfish.grammar.cisco_nxos.CiscoNxosParser.Uint8Context;
import org.batfish.grammar.cisco_nxos.CiscoNxosParser.Vc_no_shutdownContext;
import org.batfish.grammar.cisco_nxos.CiscoNxosParser.Vc_rdContext;
import org.batfish.grammar.cisco_nxos.CiscoNxosParser.Vc_shutdownContext;
import org.batfish.grammar.cisco_nxos.CiscoNxosParser.Vc_vniContext;
import org.batfish.grammar.cisco_nxos.CiscoNxosParser.Vcaf4u_route_targetContext;
import org.batfish.grammar.cisco_nxos.CiscoNxosParser.Vcaf6u_route_targetContext;
import org.batfish.grammar.cisco_nxos.CiscoNxosParser.Vlan_idContext;
import org.batfish.grammar.cisco_nxos.CiscoNxosParser.Vlan_id_rangeContext;
import org.batfish.grammar.cisco_nxos.CiscoNxosParser.Vlan_vlanContext;
import org.batfish.grammar.cisco_nxos.CiscoNxosParser.Vni_numberContext;
import org.batfish.grammar.cisco_nxos.CiscoNxosParser.Vrf_nameContext;
import org.batfish.grammar.cisco_nxos.CiscoNxosParser.Vv_vn_segmentContext;
import org.batfish.representation.cisco_nxos.ActionIpAccessListLine;
import org.batfish.representation.cisco_nxos.AddrGroupIpAddressSpec;
import org.batfish.representation.cisco_nxos.AddressFamily;
import org.batfish.representation.cisco_nxos.BgpVrfAddressFamilyAggregateNetworkConfiguration;
import org.batfish.representation.cisco_nxos.BgpVrfAddressFamilyConfiguration;
import org.batfish.representation.cisco_nxos.BgpVrfAddressFamilyConfiguration.Type;
import org.batfish.representation.cisco_nxos.BgpVrfConfiguration;
import org.batfish.representation.cisco_nxos.BgpVrfIpAddressFamilyConfiguration;
import org.batfish.representation.cisco_nxos.BgpVrfIpv4AddressFamilyConfiguration;
import org.batfish.representation.cisco_nxos.BgpVrfIpv6AddressFamilyConfiguration;
import org.batfish.representation.cisco_nxos.BgpVrfL2VpnEvpnAddressFamilyConfiguration;
import org.batfish.representation.cisco_nxos.BgpVrfL2VpnEvpnAddressFamilyConfiguration.RetainRouteType;
import org.batfish.representation.cisco_nxos.BgpVrfNeighborAddressFamilyConfiguration;
import org.batfish.representation.cisco_nxos.BgpVrfNeighborConfiguration;
import org.batfish.representation.cisco_nxos.BgpVrfNeighborConfiguration.RemovePrivateAsMode;
import org.batfish.representation.cisco_nxos.CiscoNxosConfiguration;
import org.batfish.representation.cisco_nxos.CiscoNxosInterfaceType;
import org.batfish.representation.cisco_nxos.CiscoNxosStructureType;
import org.batfish.representation.cisco_nxos.CiscoNxosStructureUsage;
import org.batfish.representation.cisco_nxos.DefaultVrfOspfProcess;
import org.batfish.representation.cisco_nxos.Evpn;
import org.batfish.representation.cisco_nxos.EvpnVni;
import org.batfish.representation.cisco_nxos.ExtendedCommunityOrAuto;
import org.batfish.representation.cisco_nxos.FragmentsBehavior;
import org.batfish.representation.cisco_nxos.HsrpGroup;
import org.batfish.representation.cisco_nxos.HsrpGroupIpv4;
import org.batfish.representation.cisco_nxos.HsrpGroupIpv6;
import org.batfish.representation.cisco_nxos.HsrpTrack;
import org.batfish.representation.cisco_nxos.IcmpOptions;
import org.batfish.representation.cisco_nxos.Interface;
import org.batfish.representation.cisco_nxos.InterfaceAddressWithAttributes;
import org.batfish.representation.cisco_nxos.InterfaceIpv6AddressWithAttributes;
import org.batfish.representation.cisco_nxos.IpAccessList;
import org.batfish.representation.cisco_nxos.IpAccessListLine;
import org.batfish.representation.cisco_nxos.IpAddressSpec;
import org.batfish.representation.cisco_nxos.IpAsPathAccessList;
import org.batfish.representation.cisco_nxos.IpAsPathAccessListLine;
import org.batfish.representation.cisco_nxos.IpCommunityList;
import org.batfish.representation.cisco_nxos.IpCommunityListExpanded;
import org.batfish.representation.cisco_nxos.IpCommunityListExpandedLine;
import org.batfish.representation.cisco_nxos.IpCommunityListStandard;
import org.batfish.representation.cisco_nxos.IpCommunityListStandardLine;
import org.batfish.representation.cisco_nxos.IpPrefixList;
import org.batfish.representation.cisco_nxos.IpPrefixListLine;
import org.batfish.representation.cisco_nxos.Layer3Options;
import org.batfish.representation.cisco_nxos.LiteralIpAddressSpec;
import org.batfish.representation.cisco_nxos.LiteralPortSpec;
import org.batfish.representation.cisco_nxos.Nve;
import org.batfish.representation.cisco_nxos.Nve.HostReachabilityProtocol;
import org.batfish.representation.cisco_nxos.Nve.IngressReplicationProtocol;
import org.batfish.representation.cisco_nxos.NveVni;
import org.batfish.representation.cisco_nxos.ObjectGroup;
import org.batfish.representation.cisco_nxos.ObjectGroupIpAddress;
import org.batfish.representation.cisco_nxos.ObjectGroupIpAddressLine;
import org.batfish.representation.cisco_nxos.OspfArea;
import org.batfish.representation.cisco_nxos.OspfAreaAuthentication;
import org.batfish.representation.cisco_nxos.OspfAreaNssa;
import org.batfish.representation.cisco_nxos.OspfAreaRange;
import org.batfish.representation.cisco_nxos.OspfAreaStub;
import org.batfish.representation.cisco_nxos.OspfDefaultOriginate;
import org.batfish.representation.cisco_nxos.OspfInterface;
import org.batfish.representation.cisco_nxos.OspfMaxMetricRouterLsa;
import org.batfish.representation.cisco_nxos.OspfNetworkType;
import org.batfish.representation.cisco_nxos.OspfProcess;
import org.batfish.representation.cisco_nxos.OspfSummaryAddress;
import org.batfish.representation.cisco_nxos.OspfVrf;
import org.batfish.representation.cisco_nxos.PortGroupPortSpec;
import org.batfish.representation.cisco_nxos.PortSpec;
import org.batfish.representation.cisco_nxos.RemarkIpAccessListLine;
import org.batfish.representation.cisco_nxos.RouteDistinguisherOrAuto;
import org.batfish.representation.cisco_nxos.RouteMap;
import org.batfish.representation.cisco_nxos.RouteMapEntry;
import org.batfish.representation.cisco_nxos.RouteMapMatchAsPath;
import org.batfish.representation.cisco_nxos.RouteMapMatchCommunity;
import org.batfish.representation.cisco_nxos.RouteMapMatchInterface;
import org.batfish.representation.cisco_nxos.RouteMapMatchIpAddress;
import org.batfish.representation.cisco_nxos.RouteMapMatchIpAddressPrefixList;
import org.batfish.representation.cisco_nxos.RouteMapMatchIpv6Address;
import org.batfish.representation.cisco_nxos.RouteMapMatchIpv6AddressPrefixList;
import org.batfish.representation.cisco_nxos.RouteMapMatchMetric;
import org.batfish.representation.cisco_nxos.RouteMapMatchSourceProtocol;
import org.batfish.representation.cisco_nxos.RouteMapMatchTag;
import org.batfish.representation.cisco_nxos.RouteMapMetricType;
import org.batfish.representation.cisco_nxos.RouteMapSetAsPathPrependLastAs;
import org.batfish.representation.cisco_nxos.RouteMapSetAsPathPrependLiteralAs;
import org.batfish.representation.cisco_nxos.RouteMapSetCommunity;
import org.batfish.representation.cisco_nxos.RouteMapSetIpNextHop;
import org.batfish.representation.cisco_nxos.RouteMapSetIpNextHopLiteral;
import org.batfish.representation.cisco_nxos.RouteMapSetIpNextHopUnchanged;
import org.batfish.representation.cisco_nxos.RouteMapSetLocalPreference;
import org.batfish.representation.cisco_nxos.RouteMapSetMetric;
import org.batfish.representation.cisco_nxos.RouteMapSetMetricType;
import org.batfish.representation.cisco_nxos.RouteMapSetOrigin;
import org.batfish.representation.cisco_nxos.RouteMapSetTag;
import org.batfish.representation.cisco_nxos.SnmpServer;
import org.batfish.representation.cisco_nxos.StaticRoute;
import org.batfish.representation.cisco_nxos.SwitchportMode;
import org.batfish.representation.cisco_nxos.TacacsServer;
import org.batfish.representation.cisco_nxos.TcpOptions;
import org.batfish.representation.cisco_nxos.UdpOptions;
import org.batfish.representation.cisco_nxos.Vlan;
import org.batfish.representation.cisco_nxos.Vrf;
import org.batfish.representation.cisco_nxos.VrfAddressFamily;
import org.batfish.vendor.VendorConfiguration;

@ParametersAreNonnullByDefault
public final class CiscoNxosControlPlaneExtractor extends CiscoNxosParserBaseListener
    implements ControlPlaneExtractor {

  private static final IntegerSpace BANDWIDTH_RANGE = IntegerSpace.of(Range.closed(1, 100_000_000));
  private static final IntegerSpace BGP_DISTANCE_RANGE = IntegerSpace.of(Range.closed(1, 255));
  private static final IntegerSpace BGP_EBGP_MULTIHOP_TTL_RANGE =
      IntegerSpace.of(Range.closed(2, 255));
  private static final IntegerSpace BGP_INHERIT_RANGE = IntegerSpace.of(Range.closed(1, 65535));
  private static final IntegerSpace BGP_MAXAS_LIMIT_RANGE = IntegerSpace.of(Range.closed(1, 512));
  private static final IntegerSpace BGP_MAXIMUM_PATHS_RANGE = IntegerSpace.of(Range.closed(1, 64));
  private static final IntegerSpace BGP_NEIGHBOR_DESCRIPTION_LENGTH_RANGE =
      IntegerSpace.of(Range.closed(1, 80));
  private static final IntegerSpace BGP_TEMPLATE_NAME_LENGTH_RANGE =
      IntegerSpace.of(Range.closed(1, 63));
  private static final IntegerSpace DSCP_RANGE = IntegerSpace.of(Range.closed(0, 63));
  private static final IntegerSpace HSRP_DELAY_RELOAD_S_RANGE =
      IntegerSpace.of(Range.closed(0, 10000));
  private static final IntegerSpace HSRP_GROUP_RANGE = IntegerSpace.of(Range.closed(0, 4095));
  private static final IntegerSpace HSRP_HELLO_INTERVAL_MS_RANGE =
      IntegerSpace.of(Range.closed(250, 999));
  private static final IntegerSpace HSRP_HELLO_INTERVAL_S_RANGE =
      IntegerSpace.of(Range.closed(1, 254));
  private static final IntegerSpace HSRP_HOLD_TIME_MS_RANGE =
      IntegerSpace.of(Range.closed(750, 3000));
  private static final IntegerSpace HSRP_HOLD_TIME_S_RANGE = IntegerSpace.of(Range.closed(3, 255));
  private static final IntegerSpace HSRP_PREEMPT_DELAY_S_RANGE =
      IntegerSpace.of(Range.closed(0, 3600));
  private static final IntegerSpace HSRP_TRACK_DECREMENT_RANGE =
      IntegerSpace.of(Range.closed(1, 255));
  private static final IntegerSpace HSRP_VERSION_RANGE = IntegerSpace.of(Range.closed(1, 2));
  private static final IntegerSpace INTERFACE_DELAY_10US_RANGE =
      IntegerSpace.of(Range.closed(1, 16777215));
  private static final IntegerSpace INTERFACE_DESCRIPTION_LENGTH_RANGE =
      IntegerSpace.of(Range.closed(1, 254));
  private static final IntegerSpace INTERFACE_OSPF_COST_RANGE =
      IntegerSpace.of(Range.closed(1, 65535));
  private static final IntegerSpace INTERFACE_SPEED_RANGE_MBPS =
      IntegerSpace.builder()
          .including(100)
          .including(1_000)
          .including(10_000)
          .including(25_000)
          .including(40_000)
          .including(100_000)
          .build();
  private static final LongSpace IP_ACCESS_LIST_LINE_NUMBER_RANGE =
      LongSpace.of(Range.closed(1L, 4294967295L));
  private static final IntegerSpace IP_ACCESS_LIST_NAME_LENGTH_RANGE =
      IntegerSpace.of(Range.closed(1, 64));
  private static final IntegerSpace IP_AS_PATH_ACCESS_LIST_NAME_LENGTH_RANGE =
      IntegerSpace.of(Range.closed(1, 63));
  private static final IntegerSpace IP_AS_PATH_ACCESS_LIST_REGEX_LENGTH_RANGE =
      IntegerSpace.of(Range.closed(1, 63));
  private static final LongSpace IP_AS_PATH_ACCESS_LIST_SEQ_RANGE =
      LongSpace.of(Range.closed(1L, 4294967294L));
  private static final LongSpace IP_COMMUNITY_LIST_LINE_NUMBER_RANGE =
      LongSpace.of(Range.closed(1L, 4294967294L));
  private static final IntegerSpace IP_COMMUNITY_LIST_NAME_LENGTH_RANGE =
      IntegerSpace.of(Range.closed(1, 63));
  private static final IntegerSpace IP_DOMAIN_NAME_LENGTH_RANGE =
      IntegerSpace.of(Range.closed(1, 64));
  private static final IntegerSpace IP_PREFIX_LIST_DESCRIPTION_LENGTH_RANGE =
      IntegerSpace.of(Range.closed(1, 90));
  private static final LongSpace IP_PREFIX_LIST_LINE_NUMBER_RANGE =
      LongSpace.of(Range.closed(1L, 4294967294L));
  private static final IntegerSpace IP_PREFIX_LIST_NAME_LENGTH_RANGE =
      IntegerSpace.of(Range.closed(1, 63));
  private static final IntegerSpace IP_PREFIX_LIST_PREFIX_LENGTH_RANGE =
      IntegerSpace.of(Range.closed(1, 32));
  private static final IntegerSpace LACP_MIN_LINKS_RANGE = IntegerSpace.of(Range.closed(1, 32));
  private static final IntegerSpace NUM_AS_PATH_PREPENDS_RANGE =
      IntegerSpace.of(Range.closed(1, 10));
  private static final IntegerSpace OBJECT_GROUP_NAME_LENGTH_RANGE =
      IntegerSpace.of(Range.closed(1, 64));
  private static final LongSpace OBJECT_GROUP_SEQUENCE_RANGE =
      LongSpace.of(Range.closed(1L, 4294967295L));
  private static final IntegerSpace OSPF_AREA_DEFAULT_COST_RANGE =
      IntegerSpace.of(Range.closed(0, 16777215));
  private static final IntegerSpace OSPF_AREA_RANGE_COST_RANGE =
      IntegerSpace.of(Range.closed(0, 16777215));
  private static final IntegerSpace OSPF_AUTO_COST_REFERENCE_BANDWIDTH_GBPS_RANGE =
      IntegerSpace.of(Range.closed(1, 4_000));
  private static final IntegerSpace OSPF_AUTO_COST_REFERENCE_BANDWIDTH_MBPS_RANGE =
      IntegerSpace.of(Range.closed(1, 4_000_000));
  private static final IntegerSpace OSPF_DEAD_INTERVAL_S_RANGE =
      IntegerSpace.of(Range.closed(1, 65535));
  private static final IntegerSpace OSPF_HELLO_INTERVAL_S_RANGE =
      IntegerSpace.of(Range.closed(1, 65535));
  private static final IntegerSpace OSPF_MAX_METRIC_EXTERNAL_LSA_RANGE =
      IntegerSpace.of(Range.closed(1, 16777215));
  private static final IntegerSpace OSPF_MAX_METRIC_SUMMARY_LSA_RANGE =
      IntegerSpace.of(Range.closed(1, 16777215));
  private static final IntegerSpace OSPF_PROCESS_NAME_LENGTH_RANGE =
      IntegerSpace.of(Range.closed(1, 20));
  private static final IntegerSpace OSPF_TIMERS_LSA_ARRIVAL_MS_RANGE =
      IntegerSpace.of(Range.closed(10, 600_000));
  private static final IntegerSpace OSPF_TIMERS_LSA_GROUP_PACING_S_RANGE =
      IntegerSpace.of(Range.closed(1, 1800));
  private static final IntegerSpace OSPF_TIMERS_LSA_HOLD_INTERVAL_MS_RANGE =
      IntegerSpace.of(Range.closed(50, 30000));
  private static final IntegerSpace OSPF_TIMERS_LSA_MAX_INTERVAL_MS_RANGE =
      IntegerSpace.of(Range.closed(50, 30000));
  private static final IntegerSpace OSPF_TIMERS_LSA_START_INTERVAL_MS_RANGE =
      IntegerSpace.of(Range.closed(0, 5000));

  @VisibleForTesting
  public static final IntegerSpace PACKET_LENGTH_RANGE = IntegerSpace.of(Range.closed(20, 9210));

  private static final IntegerSpace PORT_CHANNEL_RANGE = IntegerSpace.of(Range.closed(1, 4096));
  private static final IntegerSpace PROTOCOL_INSTANCE_NAME_LENGTH_RANGE =
      IntegerSpace.of(Range.closed(1, 32));
  private static final IntegerSpace ROUTE_MAP_ENTRY_SEQUENCE_RANGE =
      IntegerSpace.of(Range.closed(0, 65535));
  private static final IntegerSpace ROUTE_MAP_NAME_LENGTH_RANGE =
      IntegerSpace.of(Range.closed(1, 63));
  private static final IntegerSpace TCP_FLAGS_MASK_RANGE = IntegerSpace.of(Range.closed(0, 63));

  @VisibleForTesting
  public static final IntegerSpace TCP_PORT_RANGE = IntegerSpace.of(Range.closed(0, 65535));

  @VisibleForTesting
  public static final IntegerSpace UDP_PORT_RANGE = IntegerSpace.of(Range.closed(0, 65535));

  private static final IntegerSpace VNI_RANGE = IntegerSpace.of(Range.closed(0, 16777214));
  private static final IntegerSpace VRF_NAME_LENGTH_RANGE = IntegerSpace.of(Range.closed(1, 32));

  private static @Nonnull IpAddressSpec toAddressSpec(Acllal3_address_specContext ctx) {
    if (ctx.address != null) {
      // address and wildcard
      Ip address = toIp(ctx.address);
      Ip wildcard = toIp(ctx.wildcard);
      return new LiteralIpAddressSpec(IpWildcard.ipWithWildcardMask(address, wildcard).toIpSpace());
    } else if (ctx.prefix != null) {
      return new LiteralIpAddressSpec(toPrefix(ctx.prefix).toIpSpace());
    } else if (ctx.group != null) {
      return new AddrGroupIpAddressSpec(ctx.group.getText());
    } else if (ctx.host != null) {
      return new LiteralIpAddressSpec(toIp(ctx.host).toIpSpace());
    } else {
      // ANY
      checkArgument(ctx.ANY() != null, "Expected 'any', but got %s", ctx.getText());
      return new LiteralIpAddressSpec(UniverseIpSpace.INSTANCE);
    }
  }

  private static int toInteger(Subnet_maskContext ctx) {
    return Ip.parse(ctx.getText()).numSubnetBits();
  }

  private static int toInteger(Uint16Context ctx) {
    return Integer.parseInt(ctx.getText());
  }

  private static int toInteger(Uint8Context ctx) {
    return Integer.parseInt(ctx.getText());
  }

  private static @Nonnull InterfaceAddressWithAttributes toInterfaceAddress(
      Interface_addressContext ctx) {
    // TODO: support exotic address types
    return ctx.iaddress != null
        ? new InterfaceAddressWithAttributes(ConcreteInterfaceAddress.parse(ctx.getText()))
        : new InterfaceAddressWithAttributes(
            ConcreteInterfaceAddress.create(toIp(ctx.address), toInteger(ctx.mask)));
  }

  private static @Nonnull InterfaceIpv6AddressWithAttributes toInterfaceIpv6Address(
      Interface_ipv6_addressContext ctx) {
    // TODO: support exotic address types
    // TODO: implement and use datamodel Ipv6InterfaceAddress instead of Prefix6
    Prefix6 prefix6 = toPrefix6(ctx.address6_with_length);
    return new InterfaceIpv6AddressWithAttributes(prefix6.getAddress(), prefix6.getPrefixLength());
  }

  private static @Nonnull Ip toIp(Ip_addressContext ctx) {
    return Ip.parse(ctx.getText());
  }

  private static @Nonnull Ip6 toIp6(Ipv6_addressContext ctx) {
    return Ip6.parse(ctx.getText());
  }

  private static @Nonnull IpProtocol toIpProtocol(Ip_protocolContext ctx) {
    if (ctx.num != null) {
      return IpProtocol.fromNumber(toInteger(ctx.num));
    } else if (ctx.AHP() != null) {
      return IpProtocol.AHP;
    } else if (ctx.EIGRP() != null) {
      return IpProtocol.EIGRP;
    } else if (ctx.ESP() != null) {
      return IpProtocol.ESP;
    } else if (ctx.GRE() != null) {
      return IpProtocol.GRE;
    } else if (ctx.ICMP() != null) {
      return IpProtocol.ICMP;
    } else if (ctx.IGMP() != null) {
      return IpProtocol.IGMP;
    } else if (ctx.NOS() != null) {
      return IpProtocol.IPIP;
    } else if (ctx.OSPF() != null) {
      return IpProtocol.OSPF;
    } else if (ctx.PCP() != null) {
      return IpProtocol.IPCOMP;
    } else if (ctx.PIM() != null) {
      return IpProtocol.PIM;
    } else if (ctx.TCP() != null) {
      return IpProtocol.TCP;
    } else if (ctx.UDP() != null) {
      return IpProtocol.UDP;
    } else {
      // All variants should be covered, so just throw if we get here
      throw new IllegalArgumentException(String.format("Unsupported protocol: %s", ctx.getText()));
    }
  }

  private static @Nonnull LineAction toLineAction(Line_actionContext ctx) {
    if (ctx.deny != null) {
      return LineAction.DENY;
    } else {
      return LineAction.PERMIT;
    }
  }

  private static long toLong(Bgp_asnContext ctx) {
    if (ctx.large != null) {
      return toLong(ctx.large);
    } else {
      return (((long) toInteger(ctx.high)) << 16) | ((long) toInteger(ctx.low));
    }
  }

  private static long toLong(Ospf_area_idContext ctx) {
    if (ctx.ip != null) {
      return toIp(ctx.ip).asLong();
    } else {
      assert ctx.num != null;
      return toLong(ctx.num);
    }
  }

  private static long toLong(Uint32Context ctx) {
    return Long.parseLong(ctx.getText());
  }

  private static @Nonnull PortSpec toPortSpec(Acllal4tcp_port_spec_port_groupContext ctx) {
    return new PortGroupPortSpec(ctx.name.getText());
  }

  private static @Nonnull PortSpec toPortSpec(Acllal4udp_port_spec_port_groupContext ctx) {
    return new PortGroupPortSpec(ctx.name.getText());
  }

  private static @Nonnull Prefix toPrefix(Ip_prefixContext ctx) {
    return Prefix.parse(ctx.getText());
  }

  private static @Nonnull Prefix6 toPrefix6(Ipv6_prefixContext ctx) {
    return new Prefix6(ctx.getText());
  }

  private static @Nonnull Prefix toPrefix(Route_networkContext ctx) {
    if (ctx.address != null) {
      return Prefix.create(toIp(ctx.address), toInteger(ctx.mask));
    } else {
      return toPrefix(ctx.prefix);
    }
  }

  private static @Nonnull RouteDistinguisher toRouteDistinguisher(Route_distinguisherContext ctx) {
    if (ctx.hi0 != null) {
      assert ctx.lo0 != null;
      return RouteDistinguisher.from(toInteger(ctx.hi0), toLong(ctx.lo0));
    } else if (ctx.hi1 != null) {
      assert ctx.lo1 != null;
      return RouteDistinguisher.from(toIp(ctx.hi1), toInteger(ctx.lo1));
    } else {
      assert ctx.hi2 != null;
      assert ctx.lo2 != null;
      return RouteDistinguisher.from(toLong(ctx.hi2), toInteger(ctx.lo2));
    }
  }

  private static @Nonnull RouteDistinguisherOrAuto toRouteDistinguisher(
      Route_distinguisher_or_autoContext ctx) {
    if (ctx.AUTO() != null) {
      return RouteDistinguisherOrAuto.auto();
    }
    assert ctx.route_distinguisher() != null;
    return RouteDistinguisherOrAuto.of(toRouteDistinguisher(ctx.route_distinguisher()));
  }

  private static @Nonnull ExtendedCommunity toExtendedCommunity(Route_targetContext ctx) {
    if (ctx.hi0 != null) {
      assert ctx.lo0 != null;
      return ExtendedCommunity.target((long) toInteger(ctx.hi0), toLong(ctx.lo0));
    } else {
      assert ctx.hi2 != null;
      assert ctx.lo2 != null;
      return ExtendedCommunity.target(toLong(ctx.hi2), (long) toInteger(ctx.lo2));
    }
  }

  private static @Nonnull ExtendedCommunityOrAuto toExtendedCommunityOrAuto(
      Route_target_or_autoContext ctx) {
    if (ctx.AUTO() != null) {
      return ExtendedCommunityOrAuto.auto();
    }
    assert ctx.route_target() != null;
    return ExtendedCommunityOrAuto.of(toExtendedCommunity(ctx.route_target()));
  }

  private CiscoNxosConfiguration _configuration;
  private ActionIpAccessListLine.Builder _currentActionIpAccessListLineBuilder;
  private Boolean _currentActionIpAccessListLineUnusable;
  private BgpVrfIpAddressFamilyConfiguration _currentBgpVrfIpAddressFamily;
  private BgpVrfL2VpnEvpnAddressFamilyConfiguration _currentBgpVrfL2VpnEvpnAddressFamily;
  private BgpVrfAddressFamilyAggregateNetworkConfiguration
      _currentBgpVrfAddressFamilyAggregateNetwork;
  private BgpVrfConfiguration _currentBgpVrfConfiguration;
  private BgpVrfNeighborConfiguration _currentBgpVrfNeighbor;
  private BgpVrfNeighborAddressFamilyConfiguration _currentBgpVrfNeighborAddressFamily;
  private int _currentContextVrfId = MANAGEMENT_VRF_ID + 1;
  private DefaultVrfOspfProcess _currentDefaultVrfOspfProcess;
  private EvpnVni _currentEvpnVni;
  private Function<Interface, HsrpGroup> _currentHsrpGroupGetter;
  private Optional<Integer> _currentHsrpGroupNumber;
  private List<Interface> _currentInterfaces;
  private IpAccessList _currentIpAccessList;
  private Optional<Long> _currentIpAccessListLineNum;
  private IpPrefixList _currentIpPrefixList;
  private Layer3Options.Builder _currentLayer3OptionsBuilder;
  private List<Nve> _currentNves;
  private List<NveVni> _currentNveVnis;
  private ObjectGroupIpAddress _currentObjectGroupIpAddress;
  private OspfArea _currentOspfArea;
  private OspfProcess _currentOspfProcess;
  private RouteMapEntry _currentRouteMapEntry;
  private Optional<String> _currentRouteMapName;

  @SuppressWarnings("unused")
<<<<<<< HEAD
  private SnmpServer _currentSnmpServer;
=======
  private TacacsServer _currentTacacsServer;
>>>>>>> 1c914c6e

  private TcpFlags.Builder _currentTcpFlagsBuilder;
  private TcpOptions.Builder _currentTcpOptionsBuilder;
  private UdpOptions.Builder _currentUdpOptionsBuilder;
  private IntegerSpace _currentValidVlanRange;
  private List<Vlan> _currentVlans;
  private Vrf _currentVrf;
  private boolean _inIpv6BgpPeer;

  /**
   * On NX-OS, many structure names are case-insensitive but capitalized according to how they were
   * entered at first use. This table keeps track of the preferred name for each of the structures.
   *
   * <p>{@code (Structure Type, LowerCaseName) -> Preferred name}.
   */
  private final @Nonnull Table<CiscoNxosStructureType, String, String> _preferredNames;

  /** Returns the preferred name for a structure with the given name and type. */
  private @Nonnull String getPreferredName(String configName, CiscoNxosStructureType type) {
    return _preferredNames
        .row(type)
        .computeIfAbsent(configName.toLowerCase(), lcName -> configName);
  }

  private @Nonnull final CiscoNxosCombinedParser _parser;
  private @Nonnull final String _text;
  private @Nonnull final Warnings _w;

  public CiscoNxosControlPlaneExtractor(
      String text, CiscoNxosCombinedParser parser, Warnings warnings) {
    _text = text;
    _parser = parser;
    _preferredNames = HashBasedTable.create();
    _w = warnings;
  }

  /**
   * Clears layer-3 configuration of an interface to enable safe assignment to a new VRF.
   *
   * <p>NX-OS switches clear all layer-3 configuration from interfaces when an interface is assigned
   * to a VRF, presumably to prevent accidental leakage of any connected routes from the old VRF
   * into the new one.
   */
  private void clearLayer3Configuration(Interface iface) {
    iface.setAddress(null);
    iface.getSecondaryAddresses().clear();
  }

  private @Nonnull String convErrorMessage(Class<?> type, ParserRuleContext ctx) {
    return String.format("Could not convert to %s: %s", type.getSimpleName(), getFullText(ctx));
  }

  private @Nullable <T, U extends T> T convProblem(
      Class<T> returnType, ParserRuleContext ctx, @Nullable U defaultReturnValue) {
    _w.redFlag(convErrorMessage(returnType, ctx));
    return defaultReturnValue;
  }

  /** This function must be kept in sync with {@link #copyPortChannelCompatibilitySettings}. */
  private static boolean checkPortChannelCompatibilitySettings(
      Interface referenceIface, Interface iface) {
    return Objects.equals(iface.getAccessVlan(), referenceIface.getAccessVlan())
        && Objects.equals(iface.getAllowedVlans(), referenceIface.getAllowedVlans())
        && Objects.equals(iface.getNativeVlan(), referenceIface.getNativeVlan())
        && iface.getSwitchportMode() == referenceIface.getSwitchportMode();
  }

  /** This function must be kept in sync with {@link #checkPortChannelCompatibilitySettings}. */
  private static void copyPortChannelCompatibilitySettings(
      Interface referenceIface, Interface iface) {
    iface.setAccessVlan(referenceIface.getAccessVlan());
    iface.setAllowedVlans(referenceIface.getAllowedVlans());
    iface.setNativeVlan(referenceIface.getNativeVlan());
    iface.setSwitchportMode(referenceIface.getSwitchportMode());
    assert checkPortChannelCompatibilitySettings(referenceIface, iface);
  }

  @Override
  public void enterAcl_line(Acl_lineContext ctx) {
    if (ctx.num != null) {
      _currentIpAccessListLineNum = toLong(ctx, ctx.num);
    } else if (!_currentIpAccessList.getLines().isEmpty()) {
      _currentIpAccessListLineNum = Optional.of(_currentIpAccessList.getLines().lastKey() + 10L);
    } else {
      _currentIpAccessListLineNum = Optional.of(10L);
    }
  }

  @Override
  public void enterAcll_action(Acll_actionContext ctx) {
    _currentActionIpAccessListLineBuilder =
        ActionIpAccessListLine.builder().setAction(toLineAction(ctx.action));
    _currentIpAccessListLineNum.ifPresent(
        num -> _currentActionIpAccessListLineBuilder.setLine(num));
    _currentLayer3OptionsBuilder = Layer3Options.builder();
    _currentActionIpAccessListLineUnusable = false;
  }

  @Override
  public void enterAcllal4_tcp(Acllal4_tcpContext ctx) {
    _currentActionIpAccessListLineBuilder.setProtocol(IpProtocol.TCP);
    _currentTcpOptionsBuilder = TcpOptions.builder();
  }

  @Override
  public void enterAcllal4_udp(Acllal4_udpContext ctx) {
    _currentActionIpAccessListLineBuilder.setProtocol(IpProtocol.UDP);
    _currentUdpOptionsBuilder = UdpOptions.builder();
  }

  @Override
  public void exitBanner_exec(Banner_execContext ctx) {
    String body = ctx.body != null ? ctx.body.getText() : "";
    _configuration.setBannerExec(body);
  }

  @Override
  public void exitBanner_motd(Banner_motdContext ctx) {
    String body = ctx.body != null ? ctx.body.getText() : "";
    _configuration.setBannerMotd(body);
  }

  @Override
  public void enterCisco_nxos_configuration(Cisco_nxos_configurationContext ctx) {
    _configuration = new CiscoNxosConfiguration();
    _currentValidVlanRange = VLAN_RANGE.difference(_configuration.getReservedVlanRange());
    _currentVrf = _configuration.getDefaultVrf();
  }

  @Override
  public void enterEv_vni(Ev_vniContext ctx) {
    Optional<Integer> vniOrError = toInteger(ctx, ctx.vni);
    if (!vniOrError.isPresent()) {
      // Create a dummy for subsequent configuration commands.
      _currentEvpnVni = new EvpnVni(0);
      return;
    }
    int vni = vniOrError.get();
    Evpn e = _configuration.getEvpn();
    assert e != null;
    _currentEvpnVni = e.getVni(vni);
  }

  @Override
  public void exitEv_vni(Ev_vniContext ctx) {
    _currentEvpnVni = null;
  }

  @Override
  public void exitI_speed_number(I_speed_numberContext ctx) {
    toIntegerInSpace(ctx, ctx.speed, INTERFACE_SPEED_RANGE_MBPS, "interface speed")
        .ifPresent(speed -> _currentInterfaces.forEach(iface -> iface.setSpeed(speed)));
  }

  @Override
  public void enterIcl_expanded(Icl_expandedContext ctx) {
    Long explicitSeq;
    if (ctx.seq != null) {
      Optional<Long> seqOpt = toLong(ctx, ctx.seq);
      if (!seqOpt.isPresent()) {
        return;
      }
      explicitSeq = seqOpt.get();
    } else {
      explicitSeq = null;
    }
    Optional<String> nameOpt = toString(ctx, ctx.name);
    if (!nameOpt.isPresent()) {
      return;
    }
    String name = nameOpt.get();
    String regex =
        ctx.quoted != null
            ? ctx.quoted.text != null ? ctx.quoted.text.getText() : ""
            : ctx.regex.getText();
    IpCommunityList communityList =
        _configuration
            .getIpCommunityLists()
            .computeIfAbsent(
                name,
                n -> {
                  _configuration.defineStructure(IP_COMMUNITY_LIST_EXPANDED, n, ctx);
                  return new IpCommunityListExpanded(n);
                });
    if (!(communityList instanceof IpCommunityListExpanded)) {
      _w.addWarning(
          ctx,
          getFullText(ctx),
          _parser,
          String.format(
              "Cannot define expanded community-list '%s' because another community-list with that name but a different type already exists.",
              name));
      return;
    }
    IpCommunityListExpanded communityListExpanded = (IpCommunityListExpanded) communityList;
    SortedMap<Long, IpCommunityListExpandedLine> lines = communityListExpanded.getLines();
    long seq;
    if (explicitSeq != null) {
      seq = explicitSeq;
    } else if (!lines.isEmpty()) {
      seq = lines.lastKey() + 1L;
    } else {
      seq = 1L;
    }
    communityListExpanded
        .getLines()
        .put(seq, new IpCommunityListExpandedLine(toLineAction(ctx.action), seq, regex));
  }

  @Override
  public void enterIcl_standard(Icl_standardContext ctx) {
    Long explicitSeq;
    if (ctx.seq != null) {
      Optional<Long> seqOpt = toLong(ctx, ctx.seq);
      if (!seqOpt.isPresent()) {
        return;
      }
      explicitSeq = seqOpt.get();
    } else {
      explicitSeq = null;
    }
    Optional<Set<StandardCommunity>> communities = toStandardCommunitySet(ctx.communities);
    if (!communities.isPresent()) {
      return;
    }
    Optional<String> nameOpt = toString(ctx, ctx.name);
    if (!nameOpt.isPresent()) {
      return;
    }
    String name = nameOpt.get();
    IpCommunityList communityList =
        _configuration
            .getIpCommunityLists()
            .computeIfAbsent(
                name,
                n -> {
                  _configuration.defineStructure(IP_COMMUNITY_LIST_STANDARD, n, ctx);
                  return new IpCommunityListStandard(n);
                });
    if (!(communityList instanceof IpCommunityListStandard)) {
      _w.addWarning(
          ctx,
          getFullText(ctx),
          _parser,
          String.format(
              "Cannot define standard community-list '%s' because another community-list with that name but a different type already exists.",
              name));
      return;
    }
    IpCommunityListStandard communityListStandard = (IpCommunityListStandard) communityList;
    SortedMap<Long, IpCommunityListStandardLine> lines = communityListStandard.getLines();
    long seq;
    if (explicitSeq != null) {
      seq = explicitSeq;
    } else if (!lines.isEmpty()) {
      seq = lines.lastKey() + 1L;
    } else {
      seq = 1L;
    }
    communityListStandard
        .getLines()
        .put(
            seq, new IpCommunityListStandardLine(toLineAction(ctx.action), seq, communities.get()));
  }

  @Override
  public void exitIhd_reload(Ihd_reloadContext ctx) {
    toIntegerInSpace(ctx, ctx.delay_s, HSRP_DELAY_RELOAD_S_RANGE, "hsrp reload delay seconds")
        .ifPresent(
            delay ->
                _currentInterfaces.forEach(
                    iface -> iface.getOrCreateHsrp().setDelayReloadSeconds(delay)));
  }

  @Override
  public void enterIh_group(Ih_groupContext ctx) {
    _currentHsrpGroupNumber = toIntegerInSpace(ctx, ctx.group, HSRP_GROUP_RANGE, "hsrp group");
  }

  @Override
  public void exitIh_group(Ih_groupContext ctx) {
    _currentHsrpGroupNumber = null;
  }

  @Override
  public void enterIhg_ipv4(Ihg_ipv4Context ctx) {
    if (!_currentHsrpGroupNumber.isPresent()) {
      // dummy
      _currentHsrpGroupGetter = iface -> new HsrpGroupIpv4(0);
    } else {
      _currentHsrpGroupGetter =
          iface ->
              iface
                  .getOrCreateHsrp()
                  .getIpv4Groups()
                  .computeIfAbsent(_currentHsrpGroupNumber.get(), HsrpGroupIpv4::new);
    }
  }

  @Override
  public void exitIhg_ipv4(Ihg_ipv4Context ctx) {
    _currentHsrpGroupGetter = null;
  }

  @Override
  public void enterIhg_ipv6(Ihg_ipv6Context ctx) {
    // TODO: implement HSRP for IPv6
    // dummy
    _currentHsrpGroupGetter = iface -> new HsrpGroupIpv6(0);
  }

  @Override
  public void exitIhg_ipv6(Ihg_ipv6Context ctx) {
    _currentHsrpGroupGetter = null;
  }

  @Override
  public void exitIhgam_key_chain(Ihgam_key_chainContext ctx) {
    // TODO: support HSRP md5 authentication key-chain
    todo(ctx);
  }

  @Override
  public void exitI_delay(I_delayContext ctx) {
    toIntegerInSpace(
            ctx, ctx.delay, INTERFACE_DELAY_10US_RANGE, "Interface delay (tens of microseconds)")
        .ifPresent(
            delay -> _currentInterfaces.forEach(iface -> iface.setDelayTensOfMicroseconds(delay)));
  }

  @Override
  public void exitI_switchport_switchport(I_switchport_switchportContext ctx) {
    _currentInterfaces.stream()
        .filter(iface -> iface.getSwitchportMode() == SwitchportMode.NONE)
        .forEach(iface -> iface.setSwitchportMode(SwitchportMode.ACCESS));
  }

  @Override
  public void exitIhg4_ip(Ihg4_ipContext ctx) {
    if (ctx.prefix != null) {
      todo(ctx);
      return;
    }
    assert ctx.ip != null;
    Ip ip = toIp(ctx.ip);
    if (ctx.SECONDARY() != null) {
      _currentInterfaces.forEach(
          iface -> {
            HsrpGroup group = _currentHsrpGroupGetter.apply(iface);
            assert group instanceof HsrpGroupIpv4;
            ((HsrpGroupIpv4) group).getIpSecondaries().add(ip);
          });
    } else {
      _currentInterfaces.forEach(
          iface -> {
            HsrpGroup group = _currentHsrpGroupGetter.apply(iface);
            assert group instanceof HsrpGroupIpv4;
            ((HsrpGroupIpv4) group).setIp(ip);
          });
    }
  }

  @Override
  public void exitIhg_preempt(Ihg_preemptContext ctx) {
    @Nullable Integer minimumSeconds = null;
    if (ctx.minimum_s != null) {
      Optional<Integer> minimumSecondsOrErr =
          toIntegerInSpace(
              ctx, ctx.minimum_s, HSRP_PREEMPT_DELAY_S_RANGE, "hspr preempt delay minimum seconds");
      if (!minimumSecondsOrErr.isPresent()) {
        return;
      }
      minimumSeconds = minimumSecondsOrErr.get();
    }
    @Nullable Integer reloadSeconds = null;
    if (ctx.reload_s != null) {
      Optional<Integer> reloadSecondsOrErr =
          toIntegerInSpace(
              ctx, ctx.reload_s, HSRP_PREEMPT_DELAY_S_RANGE, "hspr preempt delay reload seconds");
      if (!reloadSecondsOrErr.isPresent()) {
        return;
      }
      reloadSeconds = reloadSecondsOrErr.get();
    }
    @Nullable Integer syncSeconds = null;
    if (ctx.sync_s != null) {
      Optional<Integer> syncSecondsOrErr =
          toIntegerInSpace(
              ctx, ctx.sync_s, HSRP_PREEMPT_DELAY_S_RANGE, "hspr preempt delay sync seconds");
      if (!syncSecondsOrErr.isPresent()) {
        return;
      }
      syncSeconds = syncSecondsOrErr.get();
    }
    for (Interface iface : _currentInterfaces) {
      HsrpGroup group = _currentHsrpGroupGetter.apply(iface);
      if (minimumSeconds != null) {
        group.setPreemptDelayMinimumSeconds(minimumSeconds);
      }
      if (reloadSeconds != null) {
        group.setPreemptDelayReloadSeconds(reloadSeconds);
      }
      if (syncSeconds != null) {
        group.setPreemptDelaySyncSeconds(syncSeconds);
      }
    }
  }

  @Override
  public void exitIhg_priority(Ihg_priorityContext ctx) {
    int priority = toInteger(ctx.priority);
    _currentInterfaces.forEach(iface -> _currentHsrpGroupGetter.apply(iface).setPriority(priority));
    if (ctx.FORWARDING_THRESHOLD() != null) {
      // TODO: forwarding-threshold for HSRP priority
      todo(ctx);
    }
  }

  @Override
  public void exitIhg_timers(Ihg_timersContext ctx) {
    int helloIntervalMs;
    if (ctx.hello_interval_ms != null) {
      Optional<Integer> helloIntervalMsOrErr =
          toIntegerInSpace(
              ctx,
              ctx.hello_interval_ms,
              HSRP_HELLO_INTERVAL_MS_RANGE,
              "hsrp timers hello-interval ms");
      if (!helloIntervalMsOrErr.isPresent()) {
        return;
      }
      helloIntervalMs = helloIntervalMsOrErr.get();
    } else {
      assert ctx.hello_interval_s != null;
      Optional<Integer> helloIntervalSecondsOrErr =
          toIntegerInSpace(
              ctx,
              ctx.hello_interval_s,
              HSRP_HELLO_INTERVAL_S_RANGE,
              "hsrp timers hello-interval seconds");
      if (!helloIntervalSecondsOrErr.isPresent()) {
        return;
      }
      helloIntervalMs = helloIntervalSecondsOrErr.get() * 1000;
    }
    int holdTimeMs;
    if (ctx.hold_time_ms != null) {
      Optional<Integer> holdTimeMsOrErr =
          toIntegerInSpace(
              ctx, ctx.hold_time_ms, HSRP_HOLD_TIME_MS_RANGE, "hsrp timers hold-time ms");
      if (!holdTimeMsOrErr.isPresent()) {
        return;
      }
      holdTimeMs = holdTimeMsOrErr.get();
    } else {
      assert ctx.hold_time_s != null;
      Optional<Integer> holdTimeSecondsOrErr =
          toIntegerInSpace(
              ctx, ctx.hold_time_s, HSRP_HOLD_TIME_S_RANGE, "hsrp timers hold-time seconds");
      if (!holdTimeSecondsOrErr.isPresent()) {
        return;
      }
      holdTimeMs = holdTimeSecondsOrErr.get() * 1000;
    }
    // TODO: check constraints on relationship between hello and hold
    _currentInterfaces.forEach(
        iface -> {
          HsrpGroup group = _currentHsrpGroupGetter.apply(iface);
          group.setHelloIntervalMs(helloIntervalMs);
          group.setHoldTimeMs(holdTimeMs);
        });
  }

  @Override
  public void exitIhg_track(Ihg_trackContext ctx) {
    Optional<Integer> trackObjectNumberOrErr =
        toIntegerInSpace(ctx, ctx.num, STATIC_ROUTE_TRACK_RANGE, "hsrp group track object number");
    if (!trackObjectNumberOrErr.isPresent()) {
      return;
    }
    int trackObjectNumber = trackObjectNumberOrErr.get();
    @Nullable Integer decrement;
    if (ctx.decrement != null) {
      Optional<Integer> decrementOrErr =
          toIntegerInSpace(
              ctx, ctx.decrement, HSRP_TRACK_DECREMENT_RANGE, "hspr group track decrement");
      if (!decrementOrErr.isPresent()) {
        return;
      }
      decrement = decrementOrErr.get();
    } else {
      // disable instead of decrement when tracked object goes down
      decrement = null;
    }
    _currentInterfaces.forEach(
        iface ->
            _currentHsrpGroupGetter
                .apply(iface)
                .getTracks()
                .computeIfAbsent(trackObjectNumber, num -> new HsrpTrack(num, decrement)));
  }

  @Override
  public void exitIh_version(Ih_versionContext ctx) {
    toIntegerInSpace(ctx, ctx.version, HSRP_VERSION_RANGE, "hsrp version")
        .ifPresent(
            version ->
                _currentInterfaces.forEach(iface -> iface.getOrCreateHsrp().setVersion(version)));
  }

  @Override
  public void exitIl_min_links(Il_min_linksContext ctx) {
    toIntegerInSpace(ctx, ctx.num, LACP_MIN_LINKS_RANGE, "lacp min-links")
        .ifPresent(
            minLinks ->
                _currentInterfaces.forEach(iface -> iface.getOrCreateLacp().setMinLinks(minLinks)));
  }

  @Override
  public void exitI_ip_access_group(I_ip_access_groupContext ctx) {
    Optional<String> nameOrErr = toString(ctx, ctx.name);
    if (!nameOrErr.isPresent()) {
      return;
    }
    String name = nameOrErr.get();
    int line = ctx.getStart().getLine();
    if (ctx.IN() != null) {
      _configuration.referenceStructure(IP_ACCESS_LIST, name, INTERFACE_IP_ACCESS_GROUP_IN, line);
      _currentInterfaces.forEach(iface -> iface.setIpAccessGroupIn(name));
    } else {
      assert ctx.OUT() != null;
      _configuration.referenceStructure(IP_ACCESS_LIST, name, INTERFACE_IP_ACCESS_GROUP_OUT, line);
      _currentInterfaces.forEach(iface -> iface.setIpAccessGroupOut(name));
    }
  }

  @Override
  public void exitIp_domain_name(Ip_domain_nameContext ctx) {
    toStringWithLengthInSpace(ctx, ctx.domain, IP_DOMAIN_NAME_LENGTH_RANGE, "ip domain-name")
        .ifPresent(_configuration::setIpDomainName);
  }

  @Override
  public void exitIp_name_server(Ip_name_serverContext ctx) {
    String vrf;
    if (ctx.vrf != null) {
      Optional<String> vrfOrErr = toString(ctx, ctx.vrf);
      if (!vrfOrErr.isPresent()) {
        return;
      }
      vrf = vrfOrErr.get();
    } else {
      vrf = Configuration.DEFAULT_VRF_NAME;
    }
    List<String> existingServers =
        _configuration.getIpNameServersByUseVrf().computeIfAbsent(vrf, v -> new LinkedList<>());
    ctx.servers.stream().map(ParserRuleContext::getText).forEach(existingServers::add);
  }

  @Override
  public void exitIipo_bfd(Iipo_bfdContext ctx) {
    _currentInterfaces.forEach(iface -> iface.getOrCreateOspf().setBfd(true));
  }

  @Override
  public void exitIipo_cost(Iipo_costContext ctx) {
    toIntegerInSpace(ctx, ctx.cost, INTERFACE_OSPF_COST_RANGE, "OSPF cost")
        .ifPresent(
            cost -> _currentInterfaces.forEach(iface -> iface.getOrCreateOspf().setCost(cost)));
  }

  @Override
  public void exitIipo_dead_interval(Iipo_dead_intervalContext ctx) {
    Optional<Integer> deadIntervalOrErr =
        toIntegerInSpace(ctx, ctx.interval_s, OSPF_DEAD_INTERVAL_S_RANGE, "OSPF dead-interval");
    deadIntervalOrErr.ifPresent(
        deadInterval ->
            _currentInterfaces.forEach(
                iface -> iface.getOrCreateOspf().setDeadIntervalS(deadInterval)));
  }

  @Override
  public void exitIipo_hello_interval(Iipo_hello_intervalContext ctx) {
    Optional<Integer> helloIntervalOrErr =
        toIntegerInSpace(ctx, ctx.interval_s, OSPF_HELLO_INTERVAL_S_RANGE, "OSPF hello-interval");
    helloIntervalOrErr.ifPresent(
        helloInterval ->
            _currentInterfaces.forEach(
                iface -> iface.getOrCreateOspf().setHelloIntervalS(helloInterval)));
  }

  @Override
  public void exitIipo_network(Iipo_networkContext ctx) {
    OspfNetworkType type;
    if (ctx.BROADCAST() != null) {
      type = OspfNetworkType.BROADCAST;
    } else if (ctx.POINT_TO_POINT() != null) {
      type = OspfNetworkType.POINT_TO_POINT;
    } else {
      // assume valid but unsupported
      todo(ctx);
      return;
    }
    _currentInterfaces.forEach(iface -> iface.getOrCreateOspf().setNetwork(type));
  }

  @Override
  public void exitIipo_passive_interface(Iipo_passive_interfaceContext ctx) {
    _currentInterfaces.forEach(iface -> iface.getOrCreateOspf().setPassive(true));
  }

  @Override
  public void exitIipr_ospf(Iipr_ospfContext ctx) {
    Optional<String> nameOrErr = toString(ctx, ctx.name);
    if (!nameOrErr.isPresent()) {
      return;
    }
    String name = nameOrErr.get();
    long area = toLong(ctx.area);
    _currentInterfaces.forEach(
        iface -> {
          OspfInterface ospf = iface.getOrCreateOspf();
          ospf.setProcess(name);
          ospf.setArea(area);
        });
  }

  @Override
  public void enterIp_access_list(Ip_access_listContext ctx) {
    Optional<String> nameOpt = toString(ctx, ctx.name);
    if (!nameOpt.isPresent()) {
      _currentIpAccessList = new IpAccessList("dummy");
      return;
    }
    _currentIpAccessList =
        _configuration
            .getIpAccessLists()
            .computeIfAbsent(
                nameOpt.get(),
                name -> {
                  _configuration.defineStructure(IP_ACCESS_LIST, name, ctx);
                  return new IpAccessList(name);
                });
  }

  @Override
  public void enterIp_as_path_access_list(Ip_as_path_access_listContext ctx) {
    Long explicitSeq;
    if (ctx.seq != null) {
      Optional<Long> seqOpt = toLong(ctx, ctx.seq);
      if (!seqOpt.isPresent()) {
        return;
      }
      explicitSeq = seqOpt.get();
    } else {
      explicitSeq = null;
    }
    Optional<String> nameOpt = toString(ctx, ctx.name);
    if (!nameOpt.isPresent()) {
      return;
    }
    Optional<String> regexOpt = toString(ctx, ctx.regex);
    if (!regexOpt.isPresent()) {
      return;
    }
    String name = nameOpt.get();
    IpAsPathAccessList asPathAccessList =
        _configuration
            .getIpAsPathAccessLists()
            .computeIfAbsent(
                name,
                n -> {
                  _configuration.defineStructure(IP_AS_PATH_ACCESS_LIST, n, ctx);
                  return new IpAsPathAccessList(n);
                });
    SortedMap<Long, IpAsPathAccessListLine> lines = asPathAccessList.getLines();
    long seq;
    if (explicitSeq != null) {
      seq = explicitSeq;
    } else if (!lines.isEmpty()) {
      seq = lines.lastKey() + 1L;
    } else {
      seq = 1L;
    }
    asPathAccessList
        .getLines()
        .put(seq, new IpAsPathAccessListLine(toLineAction(ctx.action), seq, regexOpt.get()));
  }

  @Override
  public void enterIp_prefix_list(Ip_prefix_listContext ctx) {
    _currentIpPrefixList =
        toString(ctx, ctx.name)
            .map(
                name ->
                    _configuration
                        .getIpPrefixLists()
                        .computeIfAbsent(
                            name,
                            n -> {
                              _configuration.defineStructure(IP_PREFIX_LIST, name, ctx);
                              return new IpPrefixList(n);
                            }))
            .orElse(new IpPrefixList("dummy"));
  }

  @Override
  public void enterNve_member(Nve_memberContext ctx) {
    Optional<Integer> vniOrError = toInteger(ctx, ctx.vni);
    if (!vniOrError.isPresent()) {
      // dummy NVE member VNI
      _currentNveVnis = ImmutableList.of();
      return;
    }
    int vni = vniOrError.get();
    _currentNveVnis =
        _currentNves.stream()
            .map(nve -> nve.getMemberVni(vni))
            .collect(ImmutableList.toImmutableList());
    if (ctx.ASSOCIATE_VRF() != null) {
      _currentNveVnis.forEach(memberVni -> memberVni.setAssociateVrf(true));
    }
  }

  @Override
  public void enterRo_area(Ro_areaContext ctx) {
    long areaId = toLong(ctx.id);
    _currentOspfArea =
        _currentOspfProcess
            .getAreas()
            .computeIfAbsent(
                areaId,
                id -> {
                  _configuration.defineStructure(
                      CiscoNxosStructureType.OSPF_AREA, Long.toString(id), ctx);
                  return new OspfArea(id);
                });
  }

  @Override
  public void exitRo_area(Ro_areaContext ctx) {
    _currentOspfArea = null;
  }

  @Override
  public void exitRo_auto_cost(Ro_auto_costContext ctx) {
    if (ctx.gbps != null) {
      toIntegerInSpace(
              ctx,
              ctx.gbps,
              OSPF_AUTO_COST_REFERENCE_BANDWIDTH_GBPS_RANGE,
              "router ospf auto-cost reference-bandwidth gbps")
          .ifPresent(gbps -> _currentOspfProcess.setAutoCostReferenceBandwidthMbps(gbps * 1000));
    } else {
      assert ctx.mbps != null;
      toIntegerInSpace(
              ctx,
              ctx.mbps,
              OSPF_AUTO_COST_REFERENCE_BANDWIDTH_MBPS_RANGE,
              "router ospf auto-cost reference-bandwidth mbps")
          .ifPresent(_currentOspfProcess::setAutoCostReferenceBandwidthMbps);
    }
  }

  @Override
  public void exitRo_bfd(Ro_bfdContext ctx) {
    _currentOspfProcess.setBfd(true);
  }

  @Override
  public void exitRo_default_information(Ro_default_informationContext ctx) {
    String routeMap = null;
    if (ctx.rm != null) {
      Optional<String> routeMapOrErr = toString(ctx, ctx.rm);
      if (!routeMapOrErr.isPresent()) {
        return;
      }
      routeMap = routeMapOrErr.get();
    }
    OspfDefaultOriginate defaultOriginate = _currentOspfProcess.getDefaultOriginate();
    if (defaultOriginate == null) {
      defaultOriginate = new OspfDefaultOriginate();
      _currentOspfProcess.setDefaultOriginate(defaultOriginate);
    }
    if (ctx.always != null) {
      defaultOriginate.setAlways(true);
    }
    if (routeMap != null) {
      defaultOriginate.setRouteMap(routeMap);
    }
  }

  @Override
  public void exitRo_max_metric(Ro_max_metricContext ctx) {
    @Nullable Integer externalLsa = null;
    if (ctx.external_lsa != null) {
      if (ctx.manual_external_lsa != null) {
        Optional<Integer> externalLsaOrErr =
            toIntegerInSpace(
                ctx,
                ctx.manual_external_lsa,
                OSPF_MAX_METRIC_EXTERNAL_LSA_RANGE,
                "OSPF external LSA max metric");
        if (!externalLsaOrErr.isPresent()) {
          return;
        }
        externalLsa = externalLsaOrErr.get();
      } else {
        externalLsa = OspfMaxMetricRouterLsa.DEFAULT_OSPF_MAX_METRIC;
      }
    }
    @Nullable Integer summaryLsa = null;
    if (ctx.summary_lsa != null) {
      if (ctx.manual_summary_lsa != null) {
        Optional<Integer> summaryLsaOrErr =
            toIntegerInSpace(
                ctx,
                ctx.manual_summary_lsa,
                OSPF_MAX_METRIC_SUMMARY_LSA_RANGE,
                "OSPF summary LSA max metric");
        if (!summaryLsaOrErr.isPresent()) {
          return;
        }
        summaryLsa = summaryLsaOrErr.get();
      } else {
        summaryLsa = OspfMaxMetricRouterLsa.DEFAULT_OSPF_MAX_METRIC;
      }
    }

    OspfMaxMetricRouterLsa maxMetricRouterLsa = _currentOspfProcess.getMaxMetricRouterLsa();
    if (maxMetricRouterLsa == null) {
      maxMetricRouterLsa = new OspfMaxMetricRouterLsa();
      _currentOspfProcess.setMaxMetricRouterLsa(maxMetricRouterLsa);
    }
    if (externalLsa != null) {
      maxMetricRouterLsa.setExternalLsa(externalLsa);
    }
    if (ctx.include_stub != null) {
      maxMetricRouterLsa.setIncludeStub(true);
    }
    if (summaryLsa != null) {
      maxMetricRouterLsa.setSummaryLsa(summaryLsa);
    }
  }

  @Override
  public void exitRo_network(Ro_networkContext ctx) {
    IpWildcard wildcard;
    if (ctx.ip != null) {
      wildcard = ipWithWildcardMask(toIp(ctx.ip), toIp(ctx.wildcard));
    } else {
      assert ctx.prefix != null;
      wildcard = IpWildcard.create(toPrefix(ctx.prefix));
    }
    long areaId = toLong(ctx.id);
    _currentOspfProcess.getAreas().computeIfAbsent(areaId, OspfArea::new);
    _currentOspfProcess.getNetworks().put(wildcard, toLong(ctx.id));
  }

  @Override
  public void exitRo_passive_interface(Ro_passive_interfaceContext ctx) {
    _currentOspfProcess.setPassiveInterfaceDefault(true);
  }

  @Override
  public void exitRor_direct(Ror_directContext ctx) {
    toString(ctx, ctx.rm).ifPresent(_currentOspfProcess::setRedistributeDirectRouteMap);
  }

  @Override
  public void exitRor_static(Ror_staticContext ctx) {
    toString(ctx, ctx.rm).ifPresent(_currentOspfProcess::setRedistributeStaticRouteMap);
  }

  @Override
  public void exitRo_router_id(Ro_router_idContext ctx) {
    _currentOspfProcess.setRouterId(toIp(ctx.id));
  }

  @Override
  public void exitRo_summary_address(Ro_summary_addressContext ctx) {
    OspfSummaryAddress summaryAddress =
        _currentOspfProcess
            .getSummaryAddresses()
            .computeIfAbsent(toPrefix(ctx.network), OspfSummaryAddress::new);
    if (ctx.not_advertise != null) {
      summaryAddress.setNotAdvertise(true);
    } else if (ctx.tag != null) {
      summaryAddress.setNotAdvertise(false);
      summaryAddress.setTag(toLong(ctx.tag));
    }
  }

  @Override
  public void enterRo_vrf(Ro_vrfContext ctx) {
    Optional<String> nameOrErr = toString(ctx, ctx.name);
    if (!nameOrErr.isPresent()) {
      _currentOspfProcess = new OspfVrf("dummy");
      return;
    }
    _currentOspfProcess =
        _currentDefaultVrfOspfProcess.getVrfs().computeIfAbsent(nameOrErr.get(), OspfVrf::new);
  }

  @Override
  public void exitRo_vrf(Ro_vrfContext ctx) {
    _currentOspfProcess = _currentDefaultVrfOspfProcess;
  }

  @Override
  public void exitRot_lsa_arrival(Rot_lsa_arrivalContext ctx) {
    toIntegerInSpace(
            ctx, ctx.time_ms, OSPF_TIMERS_LSA_ARRIVAL_MS_RANGE, "OSPF LSA arrival interval")
        .ifPresent(_currentOspfProcess::setTimersLsaArrival);
  }

  @Override
  public void enterRot_lsa_group_pacing(Rot_lsa_group_pacingContext ctx) {
    toIntegerInSpace(
            ctx, ctx.time_s, OSPF_TIMERS_LSA_GROUP_PACING_S_RANGE, "OSPF LSA group pacing interval")
        .ifPresent(_currentOspfProcess::setTimersLsaGroupPacing);
  }

  @Override
  public void exitRott_lsa(Rott_lsaContext ctx) {
    Optional<Integer> startIntervalOrErr =
        toIntegerInSpace(
            ctx,
            ctx.start_interval_ms,
            OSPF_TIMERS_LSA_START_INTERVAL_MS_RANGE,
            "OSPF LSA start interval");
    if (!startIntervalOrErr.isPresent()) {
      return;
    }
    Optional<Integer> holdIntervalOrErr =
        toIntegerInSpace(
            ctx,
            ctx.hold_interval_ms,
            OSPF_TIMERS_LSA_HOLD_INTERVAL_MS_RANGE,
            "OSPF LSA hold interval");
    if (!holdIntervalOrErr.isPresent()) {
      return;
    }
    Optional<Integer> maxIntervalOrErr =
        toIntegerInSpace(
            ctx,
            ctx.max_interval_ms,
            OSPF_TIMERS_LSA_MAX_INTERVAL_MS_RANGE,
            "OSPF LSA max interval");
    if (!maxIntervalOrErr.isPresent()) {
      return;
    }
    _currentOspfProcess.setTimersLsaStartInterval(startIntervalOrErr.get());
    _currentOspfProcess.setTimersLsaHoldInterval(holdIntervalOrErr.get());
    _currentOspfProcess.setTimersLsaMaxInterval(maxIntervalOrErr.get());
  }

  @Override
  public void exitRoa_authentication(Roa_authenticationContext ctx) {
    _currentOspfArea.setAuthentication(
        ctx.digest != null ? OspfAreaAuthentication.MESSAGE_DIGEST : OspfAreaAuthentication.SIMPLE);
  }

  @Override
  public void exitRoa_default_cost(Roa_default_costContext ctx) {
    toInteger(ctx, ctx.cost).ifPresent(_currentOspfArea::setDefaultCost);
  }

  @Override
  public void exitRoa_filter_list(Roa_filter_listContext ctx) {
    Optional<String> nameOrErr = toString(ctx, ctx.name);
    if (!nameOrErr.isPresent()) {
      return;
    }
    String name = nameOrErr.get();
    CiscoNxosStructureUsage usage;
    if (ctx.in != null) {
      usage = CiscoNxosStructureUsage.OSPF_AREA_FILTER_LIST_IN;
      _currentOspfArea.setFilterListIn(name);
    } else {
      assert ctx.out != null;
      usage = CiscoNxosStructureUsage.OSPF_AREA_FILTER_LIST_OUT;
      _currentOspfArea.setFilterListOut(name);
    }
    _configuration.referenceStructure(
        CiscoNxosStructureType.ROUTE_MAP, name, usage, ctx.getStart().getLine());
  }

  @Override
  public void exitRoa_nssa(Roa_nssaContext ctx) {
    if (_currentOspfArea.getId() == 0L) {
      _w.addWarning(ctx, getFullText(ctx), _parser, "Backbone area cannot be an NSSA");
      return;
    }
    String routeMap = null;
    if (ctx.rm != null) {
      Optional<String> routeMapOrErr = toString(ctx, ctx.rm);
      if (!routeMapOrErr.isPresent()) {
        return;
      }
      routeMap = routeMapOrErr.get();
    }
    OspfAreaNssa nssa =
        Optional.ofNullable(_currentOspfArea.getTypeSettings())
            .filter(OspfAreaNssa.class::isInstance)
            .map(OspfAreaNssa.class::cast)
            .orElseGet(
                () -> {
                  // overwrite if missing or a different area type
                  OspfAreaNssa newNssa = new OspfAreaNssa();
                  _currentOspfArea.setTypeSettings(newNssa);
                  return newNssa;
                });
    if (ctx.no_redistribution != null) {
      nssa.setNoRedistribution(true);
    }
    if (ctx.no_summary != null) {
      nssa.setNoSummary(true);
    }
    if (routeMap != null) {
      nssa.setRouteMap(routeMap);
    }
  }

  @Override
  public void exitRoa_range(Roa_rangeContext ctx) {
    Integer cost = null;
    if (ctx.cost != null) {
      Optional<Integer> costOrErr = toInteger(ctx, ctx.cost);
      if (!costOrErr.isPresent()) {
        return;
      }
      cost = costOrErr.get();
    }
    OspfAreaRange range =
        _currentOspfArea.getRanges().computeIfAbsent(toPrefix(ctx.network), OspfAreaRange::new);
    if (cost != null) {
      range.setCost(cost);
    }
    if (ctx.not_advertise != null) {
      range.setNotAdvertise(true);
    }
  }

  @Override
  public void exitRoa_stub(Roa_stubContext ctx) {
    if (_currentOspfArea.getId() == 0L) {
      _w.addWarning(ctx, getFullText(ctx), _parser, "Backbone area cannot be a stub");
      return;
    }
    OspfAreaStub stub =
        Optional.ofNullable(_currentOspfArea.getTypeSettings())
            .filter(OspfAreaStub.class::isInstance)
            .map(OspfAreaStub.class::cast)
            .orElseGet(
                () -> {
                  // overwrite if missing or a different area type
                  OspfAreaStub newStub = new OspfAreaStub();
                  _currentOspfArea.setTypeSettings(newStub);
                  return newStub;
                });
    if (ctx.no_summary != null) {
      stub.setNoSummary(true);
    }
  }

  @Override
  public void exitSysds_shutdown(Sysds_shutdownContext ctx) {
    _configuration.setSystemDefaultSwitchportShutdown(true);
  }

  @Override
  public void enterRouter_ospf(Router_ospfContext ctx) {
    Optional<String> nameOrErr = toString(ctx, ctx.name);
    if (!nameOrErr.isPresent()) {
      return;
    }
    _currentDefaultVrfOspfProcess =
        _configuration
            .getOspfProcesses()
            .computeIfAbsent(
                nameOrErr.get(),
                name -> {
                  _configuration.defineStructure(CiscoNxosStructureType.ROUTER_OSPF, name, ctx);
                  return new DefaultVrfOspfProcess(name);
                });
    _currentOspfProcess = _currentDefaultVrfOspfProcess;
  }

  @Override
  public void exitRouter_ospf(Router_ospfContext ctx) {
    _currentDefaultVrfOspfProcess = null;
    _currentOspfProcess = null;
  }

  @Override
  public void exitNve_member(Nve_memberContext ctx) {
    _currentNveVnis = null;
  }

  @Override
  public void exitNvm_ingress_replication(Nvm_ingress_replicationContext ctx) {
    if (ctx.BGP() != null) {
      if (_currentNves.stream()
          .anyMatch(nve -> nve.getHostReachabilityProtocol() != HostReachabilityProtocol.BGP)) {
        warn(
            ctx,
            "Cannot enable ingress replication bgp under VNI without host-reachability protocol bgp");
        return;
      }
      _currentNveVnis.forEach(
          vni -> vni.setIngressReplicationProtocol(IngressReplicationProtocol.BGP));
    } else {
      assert ctx.STATIC() != null;
      if (_currentNves.stream().anyMatch(nve -> nve.getHostReachabilityProtocol() != null)) {
        warn(
            ctx,
            "Cannot enable ingress replication static under VNI without unset host-reachability protocol");
        return;
      }
      _currentNveVnis.forEach(
          vni -> vni.setIngressReplicationProtocol(IngressReplicationProtocol.STATIC));
    }
  }

  @Override
  public void exitNvm_mcast_group(Nvm_mcast_groupContext ctx) {
    Ip mcastIp = toIp(ctx.first);
    if (!Prefix.MULTICAST.containsIp(mcastIp)) {
      warn(ctx, String.format("IPv4 address %s is not a valid multicast IP", mcastIp));
      return;
    }
    if (_currentNveVnis.stream()
        .anyMatch(
            vni -> vni.getIngressReplicationProtocol() == IngressReplicationProtocol.STATIC)) {
      warn(ctx, "Cannot set multicast group with ingress-replication protocol static");
      return;
    }
    _currentNveVnis.forEach(vni -> vni.setMcastGroup(mcastIp));
  }

  @Override
  public void exitNvm_peer_ip(Nvm_peer_ipContext ctx) {
    if (_currentNveVnis.stream()
        .anyMatch(
            vni -> vni.getIngressReplicationProtocol() != IngressReplicationProtocol.STATIC)) {
      warn(ctx, "Cannot set peer-ip unless ingress-replication protocol is static");
      return;
    }
    Ip peerIp = toIp(ctx.ip_address());
    _currentNveVnis.forEach(vni -> vni.addPeerIp(peerIp));
  }

  @Override
  public void exitNvm_suppress_arp(Nvm_suppress_arpContext ctx) {
    boolean value = ctx.DISABLE() == null;
    _currentNveVnis.forEach(vni -> vni.setSuppressArp(value));
  }

  @Override
  public void exitNvg_ingress_replication(Nvg_ingress_replicationContext ctx) {
    if (_currentNves.stream()
        .anyMatch(nve -> nve.getHostReachabilityProtocol() != HostReachabilityProtocol.BGP)) {
      _w.addWarning(
          ctx,
          getFullText(ctx),
          _parser,
          "Cannot configure Ingress replication protocol BGP for nve without host reachability protocol bgp.");
      return;
    }
    _currentNves.forEach(
        vni -> vni.setGlobalIngressReplicationProtocol(IngressReplicationProtocol.BGP));
  }

  @Override
  public void exitNvg_mcast_group(Nvg_mcast_groupContext ctx) {
    Ip mcastIp = toIp(ctx.ip_address());
    if (!Prefix.MULTICAST.containsIp(mcastIp)) {
      warn(ctx, String.format("IPv4 address %s is not a valid multicast IP", mcastIp));
      return;
    }
    if (ctx.L2() != null) {
      _currentNves.forEach(vni -> vni.setMulticastGroupL2(mcastIp));
    } else {
      assert ctx.L3() != null;
      _currentNves.forEach(vni -> vni.setMulticastGroupL3(mcastIp));
    }
  }

  @Override
  public void exitNvg_suppress_arp(Nvg_suppress_arpContext ctx) {
    _currentNves.forEach(vni -> vni.setGlobalSuppressArp(true));
  }

  @Override
  public void enterOgip_address(Ogip_addressContext ctx) {
    Optional<String> nameOrErr = toString(ctx, ctx.name);
    if (!nameOrErr.isPresent()) {
      _currentObjectGroupIpAddress = new ObjectGroupIpAddress("dummy");
      return;
    }
    String name = nameOrErr.get();
    ObjectGroup existing = _configuration.getObjectGroups().get(name);
    if (existing != null) {
      if (!(existing instanceof ObjectGroupIpAddress)) {
        warn(
            ctx,
            String.format(
                "Cannot create object-group '%s' of type ip address because an object-group of a different type already exists with that name.",
                name));
        _currentObjectGroupIpAddress = new ObjectGroupIpAddress("dummy");
        return;
      }
      _currentObjectGroupIpAddress = (ObjectGroupIpAddress) existing;
    } else {
      _currentObjectGroupIpAddress = new ObjectGroupIpAddress(name);
      _configuration.defineStructure(OBJECT_GROUP_IP_ADDRESS, name, ctx);
      _configuration.getObjectGroups().put(name, _currentObjectGroupIpAddress);
    }
  }

  @Override
  public void exitOgip_address(Ogip_addressContext ctx) {
    _currentObjectGroupIpAddress = null;
  }

  @Override
  public void exitOgipa_line(Ogipa_lineContext ctx) {
    long seq;
    if (ctx.seq != null) {
      Optional<Long> seqOrErr =
          toLongInSpace(ctx, ctx.seq, OBJECT_GROUP_SEQUENCE_RANGE, "object-group sequence number");
      if (!seqOrErr.isPresent()) {
        return;
      }
      seq = seqOrErr.get();
    } else if (_currentObjectGroupIpAddress.getLines().isEmpty()) {
      seq = 10L;
    } else {
      seq = _currentObjectGroupIpAddress.getLines().lastKey() + 10L;
    }
    IpWildcard ipWildcard;
    if (ctx.address != null) {
      Ip address = toIp(ctx.address);
      if (ctx.wildcard != null) {
        ipWildcard = IpWildcard.ipWithWildcardMask(address, toIp(ctx.wildcard));
      } else {
        // host
        ipWildcard = IpWildcard.create(address);
      }
    } else {
      assert ctx.prefix != null;
      ipWildcard = IpWildcard.create(toPrefix(ctx.prefix));
    }
    _currentObjectGroupIpAddress.getLines().put(seq, new ObjectGroupIpAddressLine(seq, ipWildcard));
  }

  @Override
  public void enterRb_af_ipv4_multicast(Rb_af_ipv4_multicastContext ctx) {
    BgpVrfAddressFamilyConfiguration af =
        _currentBgpVrfConfiguration.getOrCreateAddressFamily(Type.IPV4_MULTICAST);
    assert af instanceof BgpVrfIpv4AddressFamilyConfiguration;
    _currentBgpVrfIpAddressFamily = (BgpVrfIpAddressFamilyConfiguration) af;
  }

  @Override
  public void exitRb_af_ipv4_multicast(Rb_af_ipv4_multicastContext ctx) {
    _currentBgpVrfIpAddressFamily = null;
  }

  @Override
  public void enterRb_af_ipv4_unicast(Rb_af_ipv4_unicastContext ctx) {
    BgpVrfAddressFamilyConfiguration af =
        _currentBgpVrfConfiguration.getOrCreateAddressFamily(Type.IPV4_UNICAST);
    assert af instanceof BgpVrfIpv4AddressFamilyConfiguration;
    _currentBgpVrfIpAddressFamily = (BgpVrfIpAddressFamilyConfiguration) af;
  }

  @Override
  public void exitRb_af_ipv4_unicast(Rb_af_ipv4_unicastContext ctx) {
    _currentBgpVrfIpAddressFamily = null;
  }

  @Override
  public void enterRb_af4_aggregate_address(Rb_af4_aggregate_addressContext ctx) {
    assert _currentBgpVrfIpAddressFamily instanceof BgpVrfIpv4AddressFamilyConfiguration;
    BgpVrfIpv4AddressFamilyConfiguration afConfig =
        (BgpVrfIpv4AddressFamilyConfiguration) _currentBgpVrfIpAddressFamily;
    Prefix prefix = toPrefix(ctx.network);
    _currentBgpVrfAddressFamilyAggregateNetwork = afConfig.getOrCreateAggregateNetwork(prefix);
  }

  @Override
  public void exitRb_af4_aggregate_address(Rb_af4_aggregate_addressContext ctx) {
    _currentBgpVrfAddressFamilyAggregateNetwork = null;
  }

  @Override
  public void exitRb_af4_network(Rb_af4_networkContext ctx) {
    assert _currentBgpVrfIpAddressFamily instanceof BgpVrfIpv4AddressFamilyConfiguration;
    BgpVrfIpv4AddressFamilyConfiguration afConfig =
        (BgpVrfIpv4AddressFamilyConfiguration) _currentBgpVrfIpAddressFamily;
    String mapname = null;
    if (ctx.mapname != null) {
      Optional<String> nameOrError = toString(ctx, ctx.mapname);
      if (!nameOrError.isPresent()) {
        return;
      }
      mapname = nameOrError.get();
      _configuration.referenceStructure(
          ROUTE_MAP, mapname, BGP_NETWORK_ROUTE_MAP, ctx.getStart().getLine());
    }

    Prefix prefix = toPrefix(ctx.network);
    afConfig.addNetwork(prefix, mapname);
  }

  @Override
  public void exitRb_af4_redistribute_ospf(Rb_af4_redistribute_ospfContext ctx) {
    Optional<String> nameOrError = toString(ctx, ctx.mapname);
    if (!nameOrError.isPresent()) {
      return;
    }
    String name = nameOrError.get();
    _configuration.referenceStructure(
        ROUTE_MAP, name, BGP_REDISTRIBUTE_OSPF_ROUTE_MAP, ctx.getStart().getLine());
    Optional<String> ospfProcessOrError = toString(ctx, ctx.source_tag);
    if (!ospfProcessOrError.isPresent()) {
      return;
    }
    String ospfProcess = ospfProcessOrError.get();
    _configuration.referenceStructure(
        ROUTER_OSPF, ospfProcess, BGP_REDISTRIBUTE_OSPF_SOURCE_TAG, ctx.getStart().getLine());
    _currentBgpVrfIpAddressFamily.setRedistributionPolicy(RoutingProtocol.OSPF, name, ospfProcess);
  }

  @Override
  public void enterRb_af_ipv6_multicast(Rb_af_ipv6_multicastContext ctx) {
    BgpVrfAddressFamilyConfiguration af =
        _currentBgpVrfConfiguration.getOrCreateAddressFamily(Type.IPV6_MULTICAST);
    assert af instanceof BgpVrfIpv6AddressFamilyConfiguration;
    _currentBgpVrfIpAddressFamily = (BgpVrfIpAddressFamilyConfiguration) af;
  }

  @Override
  public void exitRb_af_ipv6_multicast(Rb_af_ipv6_multicastContext ctx) {
    _currentBgpVrfIpAddressFamily = null;
  }

  @Override
  public void enterRb_af_ipv6_unicast(Rb_af_ipv6_unicastContext ctx) {
    BgpVrfAddressFamilyConfiguration af =
        _currentBgpVrfConfiguration.getOrCreateAddressFamily(Type.IPV6_UNICAST);
    assert af instanceof BgpVrfIpv6AddressFamilyConfiguration;
    _currentBgpVrfIpAddressFamily = (BgpVrfIpAddressFamilyConfiguration) af;
  }

  @Override
  public void exitRb_af_ipv6_unicast(Rb_af_ipv6_unicastContext ctx) {
    _currentBgpVrfIpAddressFamily = null;
  }

  @Override
  public void enterRb_af6_aggregate_address(Rb_af6_aggregate_addressContext ctx) {
    Prefix6 prefix = toPrefix6(ctx.network);

    assert _currentBgpVrfIpAddressFamily instanceof BgpVrfIpv6AddressFamilyConfiguration;
    BgpVrfIpv6AddressFamilyConfiguration afConfig =
        (BgpVrfIpv6AddressFamilyConfiguration) _currentBgpVrfIpAddressFamily;
    _currentBgpVrfAddressFamilyAggregateNetwork = afConfig.getOrCreateAggregateNetwork(prefix);
  }

  @Override
  public void exitRb_af6_aggregate_address(Rb_af6_aggregate_addressContext ctx) {
    _currentBgpVrfAddressFamilyAggregateNetwork = null;
  }

  @Override
  public void exitRb_af6_network(Rb_af6_networkContext ctx) {
    String mapname = null;
    if (ctx.mapname != null) {
      Optional<String> nameOrError = toString(ctx, ctx.mapname);
      if (!nameOrError.isPresent()) {
        return;
      }
      mapname = nameOrError.get();
      _configuration.referenceStructure(
          ROUTE_MAP, mapname, BGP_NETWORK6_ROUTE_MAP, ctx.getStart().getLine());
    }

    Prefix6 prefix = toPrefix6(ctx.network);
    assert _currentBgpVrfIpAddressFamily instanceof BgpVrfIpv6AddressFamilyConfiguration;
    BgpVrfIpv6AddressFamilyConfiguration afConfig =
        (BgpVrfIpv6AddressFamilyConfiguration) _currentBgpVrfIpAddressFamily;
    afConfig.addNetwork(prefix, mapname);
  }

  @Override
  public void exitRb_af6_redistribute_ospfv3(Rb_af6_redistribute_ospfv3Context ctx) {
    Optional<String> nameOrError = toString(ctx, ctx.mapname);
    if (!nameOrError.isPresent()) {
      return;
    }
    String name = nameOrError.get();
    String sourceTag = ctx.source_tag.getText();
    _configuration.referenceStructure(
        ROUTE_MAP, name, BGP_REDISTRIBUTE_OSPFV3_ROUTE_MAP, ctx.getStart().getLine());
    _currentBgpVrfIpAddressFamily.setRedistributionPolicy(RoutingProtocol.OSPF, name, sourceTag);
  }

  @Override
  public void exitRb_afip_aa_tail(Rb_afip_aa_tailContext ctx) {
    int line = ctx.getStart().getLine();
    if (ctx.ADVERTISE_MAP() != null) {
      Optional<String> nameOrError = toString(ctx, ctx.mapname);
      if (!nameOrError.isPresent()) {
        return;
      }
      String name = nameOrError.get();
      _configuration.referenceStructure(ROUTE_MAP, name, BGP_ADVERTISE_MAP, line);
      _currentBgpVrfAddressFamilyAggregateNetwork.setAdvertiseMap(name);
    } else if (ctx.AS_SET() != null) {
      _currentBgpVrfAddressFamilyAggregateNetwork.setAsSet(true);
    } else if (ctx.ATTRIBUTE_MAP() != null) {
      Optional<String> nameOrError = toString(ctx, ctx.mapname);
      if (!nameOrError.isPresent()) {
        return;
      }
      String name = nameOrError.get();
      _configuration.referenceStructure(ROUTE_MAP, name, BGP_ATTRIBUTE_MAP, line);
      _currentBgpVrfAddressFamilyAggregateNetwork.setAttributeMap(name);
    } else if (ctx.SUMMARY_ONLY() != null) {
      _currentBgpVrfAddressFamilyAggregateNetwork.setSummaryOnly(true);
    } else if (ctx.SUPPRESS_MAP() != null) {
      Optional<String> nameOrError = toString(ctx, ctx.mapname);
      if (!nameOrError.isPresent()) {
        return;
      }
      String name = nameOrError.get();
      _configuration.referenceStructure(ROUTE_MAP, name, BGP_SUPPRESS_MAP, line);
      _currentBgpVrfAddressFamilyAggregateNetwork.setSuppressMap(name);
    }
  }

  @Override
  public void exitRb_afip_additional_paths(Rb_afip_additional_pathsContext ctx) {
    todo(ctx);
    if (ctx.mapname != null) {
      toString(ctx, ctx.mapname)
          .ifPresent(
              name ->
                  _configuration.referenceStructure(
                      ROUTE_MAP, name, BGP_ADDITIONAL_PATHS_ROUTE_MAP, ctx.getStart().getLine()));
    }
  }

  @Override
  public void exitRb_afip_client_to_client(Rb_afip_client_to_clientContext ctx) {
    _currentBgpVrfIpAddressFamily.setClientToClientReflection(true);
  }

  @Override
  public void exitRb_afip_dampening(Rb_afip_dampeningContext ctx) {
    todo(ctx);
    if (ctx.mapname != null) {
      toString(ctx, ctx.mapname)
          .ifPresent(
              name ->
                  _configuration.referenceStructure(
                      ROUTE_MAP, name, BGP_DAMPENING_ROUTE_MAP, ctx.getStart().getLine()));
    }
  }

  @Override
  public void exitRb_afip_default_metric(Rb_afip_default_metricContext ctx) {
    long metric = toLong(ctx.metric);
    _currentBgpVrfIpAddressFamily.setDefaultMetric(metric);
  }

  @Override
  public void exitRb_afip_default_information(Rb_afip_default_informationContext ctx) {
    _currentBgpVrfIpAddressFamily.setDefaultInformationOriginate(true);
  }

  @Override
  public void exitRb_afip_distance(Rb_afip_distanceContext ctx) {
    Optional<Integer> ebgp = toInteger(ctx, ctx.ebgp);
    Optional<Integer> ibgp = toInteger(ctx, ctx.ibgp);
    Optional<Integer> local = toInteger(ctx, ctx.local);
    if (!ebgp.isPresent() || !ibgp.isPresent() || !local.isPresent()) {
      return;
    }
    _currentBgpVrfIpAddressFamily.setDistanceEbgp(ebgp.get());
    _currentBgpVrfIpAddressFamily.setDistanceIbgp(ibgp.get());
    _currentBgpVrfIpAddressFamily.setDistanceLocal(local.get());
  }

  @Override
  public void exitRb_afip_inject_map(Rb_afip_inject_mapContext ctx) {
    Optional<String> injectMap = toString(ctx, ctx.injectmap);
    Optional<String> existMap = toString(ctx, ctx.existmap);
    if (!injectMap.isPresent() || !existMap.isPresent()) {
      return;
    }
    todo(ctx);
    _configuration.referenceStructure(
        ROUTE_MAP, injectMap.get(), BGP_INJECT_MAP, ctx.getStart().getLine());
    _configuration.referenceStructure(
        ROUTE_MAP, existMap.get(), BGP_EXIST_MAP, ctx.getStart().getLine());
  }

  @Override
  public void exitRb_afip_maximum_paths(Rb_afip_maximum_pathsContext ctx) {
    Optional<Integer> limitOrError = toInteger(ctx, ctx.numpaths);
    if (!limitOrError.isPresent()) {
      return;
    }
    int limit = limitOrError.get();
    if (ctx.IBGP() != null) {
      _currentBgpVrfIpAddressFamily.setMaximumPathsIbgp(limit);
    } else if (ctx.EIBGP() != null) {
      _currentBgpVrfIpAddressFamily.setMaximumPathsEbgp(limit);
      _currentBgpVrfIpAddressFamily.setMaximumPathsIbgp(limit);
    } else {
      _currentBgpVrfIpAddressFamily.setMaximumPathsEbgp(limit);
    }
  }

  @Override
  public void exitRb_afip_nexthop_route_map(Rb_afip_nexthop_route_mapContext ctx) {
    todo(ctx);
    toString(ctx, ctx.mapname)
        .ifPresent(
            name ->
                _configuration.referenceStructure(
                    ROUTE_MAP, name, BGP_NEXTHOP_ROUTE_MAP, ctx.getStart().getLine()));
  }

  @Override
  public void exitRb_afip_redistribute_direct(Rb_afip_redistribute_directContext ctx) {
    Optional<String> nameOrError = toString(ctx, ctx.mapname);
    if (!nameOrError.isPresent()) {
      return;
    }
    String name = nameOrError.get();
    _configuration.referenceStructure(
        ROUTE_MAP, name, BGP_REDISTRIBUTE_DIRECT_ROUTE_MAP, ctx.getStart().getLine());
    _currentBgpVrfIpAddressFamily.setRedistributionPolicy(RoutingProtocol.CONNECTED, name, null);
  }

  @Override
  public void exitRb_afip_redistribute_eigrp(Rb_afip_redistribute_eigrpContext ctx) {
    Optional<String> nameOrError = toString(ctx, ctx.mapname);
    if (!nameOrError.isPresent()) {
      return;
    }
    String name = nameOrError.get();
    String sourceTag = ctx.source_tag.getText();
    _configuration.referenceStructure(
        ROUTE_MAP, name, BGP_REDISTRIBUTE_EIGRP_ROUTE_MAP, ctx.getStart().getLine());
    _currentBgpVrfIpAddressFamily.setRedistributionPolicy(RoutingProtocol.EIGRP, name, sourceTag);
  }

  @Override
  public void exitRb_afip_redistribute_isis(Rb_afip_redistribute_isisContext ctx) {
    Optional<String> nameOrError = toString(ctx, ctx.mapname);
    if (!nameOrError.isPresent()) {
      return;
    }
    String name = nameOrError.get();
    String sourceTag = ctx.source_tag.getText();
    _configuration.referenceStructure(
        ROUTE_MAP, name, BGP_REDISTRIBUTE_ISIS_ROUTE_MAP, ctx.getStart().getLine());
    _currentBgpVrfIpAddressFamily.setRedistributionPolicy(
        RoutingProtocol.ISIS_ANY, name, sourceTag);
  }

  @Override
  public void exitRb_afip_redistribute_lisp(Rb_afip_redistribute_lispContext ctx) {
    Optional<String> nameOrError = toString(ctx, ctx.mapname);
    if (!nameOrError.isPresent()) {
      return;
    }
    String name = nameOrError.get();
    _configuration.referenceStructure(
        ROUTE_MAP, name, BGP_REDISTRIBUTE_LISP_ROUTE_MAP, ctx.getStart().getLine());
    _currentBgpVrfIpAddressFamily.setRedistributionPolicy(RoutingProtocol.LISP, name, null);
  }

  @Override
  public void exitRb_afip_redistribute_rip(Rb_afip_redistribute_ripContext ctx) {
    Optional<String> nameOrError = toString(ctx, ctx.mapname);
    if (!nameOrError.isPresent()) {
      return;
    }
    String name = nameOrError.get();
    String sourceTag = ctx.source_tag.getText();
    _configuration.referenceStructure(
        ROUTE_MAP, name, BGP_REDISTRIBUTE_RIP_ROUTE_MAP, ctx.getStart().getLine());
    _currentBgpVrfIpAddressFamily.setRedistributionPolicy(RoutingProtocol.RIP, name, sourceTag);
  }

  @Override
  public void exitRb_afip_redistribute_static(Rb_afip_redistribute_staticContext ctx) {
    Optional<String> nameOrError = toString(ctx, ctx.mapname);
    if (!nameOrError.isPresent()) {
      return;
    }
    String name = nameOrError.get();
    _configuration.referenceStructure(
        ROUTE_MAP, name, BGP_REDISTRIBUTE_STATIC_ROUTE_MAP, ctx.getStart().getLine());
    _currentBgpVrfIpAddressFamily.setRedistributionPolicy(RoutingProtocol.STATIC, name, null);
  }

  @Override
  public void exitRb_afip_suppress_inactive(Rb_afip_suppress_inactiveContext ctx) {
    _currentBgpVrfIpAddressFamily.setSuppressInactive(true);
  }

  @Override
  public void exitRb_afip_table_map(Rb_afip_table_mapContext ctx) {
    Optional<String> nameOrError = toString(ctx, ctx.mapname);
    if (!nameOrError.isPresent()) {
      return;
    }
    String name = nameOrError.get();
    _configuration.referenceStructure(ROUTE_MAP, name, BGP_TABLE_MAP, ctx.getStart().getLine());
  }

  @Override
  public void enterRb_af_l2vpn(Rb_af_l2vpnContext ctx) {
    BgpVrfAddressFamilyConfiguration af =
        _currentBgpVrfConfiguration.getOrCreateAddressFamily(Type.L2VPN_EVPN);
    assert af instanceof BgpVrfL2VpnEvpnAddressFamilyConfiguration;
    _currentBgpVrfL2VpnEvpnAddressFamily = (BgpVrfL2VpnEvpnAddressFamilyConfiguration) af;
  }

  @Override
  public void exitRb_af_l2vpn(Rb_af_l2vpnContext ctx) {
    _currentBgpVrfL2VpnEvpnAddressFamily = null;
  }

  @Override
  public void exitRb_afl2v_retain(Rb_afl2v_retainContext ctx) {
    if (ctx.ROUTE_MAP() != null) {
      Optional<String> mapOrError = toString(ctx, ctx.map);
      if (!mapOrError.isPresent()) {
        return;
      }
      String map = mapOrError.get();
      _currentBgpVrfL2VpnEvpnAddressFamily.setRetainMode(RetainRouteType.ROUTE_MAP);
      _currentBgpVrfL2VpnEvpnAddressFamily.setRetainRouteMap(map);
      _configuration.referenceStructure(
          ROUTE_MAP,
          map,
          BGP_L2VPN_EVPN_RETAIN_ROUTE_TARGET_ROUTE_MAP,
          ctx.map.getStart().getLine());
    } else {
      assert ctx.ALL() != null;
      _currentBgpVrfL2VpnEvpnAddressFamily.setRetainMode(RetainRouteType.ALL);
    }
  }

  @Override
  public void exitRb_bestpath(Rb_bestpathContext ctx) {
    if (ctx.ALWAYS_COMPARE_MED() != null) {
      _currentBgpVrfConfiguration.setBestpathAlwaysCompareMed(true);
    } else if (ctx.AS_PATH() != null && ctx.MULTIPATH_RELAX() != null) {
      _currentBgpVrfConfiguration.setBestpathAsPathMultipathRelax(true);
    } else if (ctx.COMPARE_ROUTERID() != null) {
      _currentBgpVrfConfiguration.setBestpathCompareRouterId(true);
    } else if (ctx.COST_COMMUNITY() != null && ctx.IGNORE() != null) {
      _currentBgpVrfConfiguration.setBestpathCostCommunityIgnore(true);
    } else if (ctx.MED() != null && ctx.CONFED() != null) {
      _currentBgpVrfConfiguration.setBestpathMedConfed(true);
    } else if (ctx.MED() != null && ctx.MISSING_AS_WORST() != null) {
      _currentBgpVrfConfiguration.setBestpathMedMissingAsWorst(true);
    } else if (ctx.MED() != null && ctx.NON_DETERMINISTIC() != null) {
      _currentBgpVrfConfiguration.setBestpathMedNonDeterministic(true);
    } else {
      _w.redFlag("Unsupported BGP bestpath configuration: " + ctx.getText());
    }
  }

  @Override
  public void exitRb_cluster_id(Rb_cluster_idContext ctx) {
    if (ctx.ip != null) {
      _currentBgpVrfConfiguration.setClusterId(toIp(ctx.ip));
    } else {
      _currentBgpVrfConfiguration.setClusterId(Ip.create(toLong(ctx.ip_as_int)));
    }
  }

  @Override
  public void exitRb_confederation_identifier(Rb_confederation_identifierContext ctx) {
    todo(ctx);
  }

  @Override
  public void exitRb_confederation_peers(Rb_confederation_peersContext ctx) {
    todo(ctx);
  }

  @Override
  public void exitRb_enforce_first_as(Rb_enforce_first_asContext ctx) {
    _configuration.getBgpGlobalConfiguration().setEnforceFirstAs(true);
  }

  @Override
  public void exitRb_log_neighbor_changes(Rb_log_neighbor_changesContext ctx) {
    _currentBgpVrfConfiguration.setLogNeighborChanges(true);
  }

  @Override
  public void exitRb_maxas_limit(Rb_maxas_limitContext ctx) {
    toInteger(ctx, ctx.limit).ifPresent(_currentBgpVrfConfiguration::setMaxasLimit);
  }

  @Override
  public void enterRb_neighbor(Rb_neighborContext ctx) {
    if (ctx.ip != null) {
      Ip ip = toIp(ctx.ip);
      _currentBgpVrfNeighbor = _currentBgpVrfConfiguration.getOrCreateNeighbor(ip);
    } else if (ctx.prefix != null) {
      Prefix prefix = toPrefix(ctx.prefix);
      _currentBgpVrfNeighbor = _currentBgpVrfConfiguration.getOrCreatePassiveNeighbor(prefix);
    } else if (ctx.ip6 != null) {
      Ip6 ip = toIp6(ctx.ip6);
      _currentBgpVrfNeighbor = _currentBgpVrfConfiguration.getOrCreateNeighbor(ip);
    } else if (ctx.prefix6 != null) {
      Prefix6 prefix = toPrefix6(ctx.prefix6);
      _currentBgpVrfNeighbor = _currentBgpVrfConfiguration.getOrCreatePassiveNeighbor(prefix);
    } else {
      throw new BatfishException(
          "BGP neighbor IP definition not supported in line " + ctx.getText());
    }

    if (ctx.REMOTE_AS() != null && ctx.bgp_asn() != null) {
      long asn = toLong(ctx.bgp_asn());
      _currentBgpVrfNeighbor.setRemoteAs(asn);
    }

    if (ctx.REMOTE_AS() != null && ctx.ROUTE_MAP() != null) {
      Optional<String> nameOrError = toString(ctx, ctx.mapname);
      if (!nameOrError.isPresent()) {
        return;
      }
      String name = nameOrError.get();
      _currentBgpVrfNeighbor.setRemoteAsRouteMap(name);
      _configuration.referenceStructure(
          ROUTE_MAP, name, BGP_NEIGHBOR_REMOTE_AS_ROUTE_MAP, ctx.getStart().getLine());
    }
  }

  @Override
  public void exitRb_neighbor(Rb_neighborContext ctx) {
    _currentBgpVrfNeighbor = null;
  }

  @Override
  public void enterRb_n_address_family(Rb_n_address_familyContext ctx) {
    String familyStr = ctx.first.getText() + '-' + ctx.second.getText();
    _currentBgpVrfNeighborAddressFamily =
        _currentBgpVrfNeighbor.getOrCreateAddressFamily(familyStr);
  }

  @Override
  public void exitRb_n_address_family(Rb_n_address_familyContext ctx) {
    _currentBgpVrfNeighborAddressFamily = null;
  }

  @Override
  public void exitRb_n_af_advertise_map(Rb_n_af_advertise_mapContext ctx) {
    Optional<String> advMap = toString(ctx, ctx.mapname);
    Optional<String> existMap =
        ctx.EXIST_MAP() != null ? toString(ctx, ctx.existmap) : Optional.empty();
    Optional<String> nonExistMap =
        ctx.NON_EXIST_MAP() != null ? toString(ctx, ctx.nonexistmap) : Optional.empty();
    if (!advMap.isPresent()
        || ctx.EXIST_MAP() != null && !existMap.isPresent()
        || ctx.NON_EXIST_MAP() != null && !nonExistMap.isPresent()) {
      return;
    }
    todo(ctx);
    _configuration.referenceStructure(
        ROUTE_MAP, advMap.get(), BGP_NEIGHBOR_ADVERTISE_MAP, ctx.getStart().getLine());
    existMap.ifPresent(
        name ->
            _configuration.referenceStructure(
                ROUTE_MAP, name, BGP_NEIGHBOR_EXIST_MAP, ctx.getStart().getLine()));
    nonExistMap.ifPresent(
        name ->
            _configuration.referenceStructure(
                ROUTE_MAP, name, BGP_NEIGHBOR_NON_EXIST_MAP, ctx.getStart().getLine()));
  }

  @Override
  public void exitRb_n_af_allowas_in(Rb_n_af_allowas_inContext ctx) {
    if (ctx.num != null) {
      todo(ctx);
    }
    _currentBgpVrfNeighborAddressFamily.setAllowAsIn(true);
  }

  @Override
  public void exitRb_n_af_as_override(Rb_n_af_as_overrideContext ctx) {
    _currentBgpVrfNeighborAddressFamily.setAsOverride(true);
  }

  @Override
  public void exitRb_n_af_default_originate(Rb_n_af_default_originateContext ctx) {
    if (ctx.ROUTE_MAP() != null) {
      Optional<String> nameOrError = toString(ctx, ctx.mapname);
      if (!nameOrError.isPresent()) {
        return;
      }
      String name = nameOrError.get();
      _currentBgpVrfNeighborAddressFamily.setDefaultOriginateMap(name);
      _configuration.referenceStructure(
          ROUTE_MAP, name, BGP_DEFAULT_ORIGINATE_ROUTE_MAP, ctx.getStart().getLine());
    }
    _currentBgpVrfNeighborAddressFamily.setDefaultOriginate(true);
  }

  @Override
  public void exitRb_n_af_disable_peer_as_check(Rb_n_af_disable_peer_as_checkContext ctx) {
    _currentBgpVrfNeighborAddressFamily.setDisablePeerAsCheck(true);
  }

  @Override
  public void exitRb_n_af_filter_list(Rb_n_af_filter_listContext ctx) {
    Optional<String> filterList = toString(ctx, ctx.name);
    if (!filterList.isPresent()) {
      return;
    }
    todo(ctx);
    CiscoNxosStructureUsage usage =
        _inIpv6BgpPeer
            ? ((ctx.IN() != null) ? BGP_NEIGHBOR6_FILTER_LIST_IN : BGP_NEIGHBOR6_FILTER_LIST_OUT)
            : ((ctx.IN() != null) ? BGP_NEIGHBOR_FILTER_LIST_IN : BGP_NEIGHBOR_FILTER_LIST_OUT);
    _configuration.referenceStructure(
        IP_AS_PATH_ACCESS_LIST, filterList.get(), usage, ctx.getStart().getLine());
  }

  @Override
  public void exitRb_n_af_inherit(Rb_n_af_inheritContext ctx) {
    Optional<String> nameOrError = toString(ctx, ctx.template);
    if (!nameOrError.isPresent()) {
      return;
    }
    String name = nameOrError.get();
    Optional<Integer> seqOrError = toInteger(ctx, ctx.seq);
    if (!seqOrError.isPresent()) {
      return;
    }
    int sequence = seqOrError.get();
    _currentBgpVrfNeighborAddressFamily.setInheritPeerPolicy(sequence, name);
    _configuration.referenceStructure(
        BGP_TEMPLATE_PEER_POLICY, name, BGP_NEIGHBOR_INHERIT_PEER_POLICY, ctx.getStart().getLine());
  }

  @Override
  public void exitRb_n_af_next_hop_self(Rb_n_af_next_hop_selfContext ctx) {
    _currentBgpVrfNeighborAddressFamily.setNextHopSelf(true);
  }

  @Override
  public void exitRb_n_af_next_hop_third_party(Rb_n_af_next_hop_third_partyContext ctx) {
    _currentBgpVrfNeighborAddressFamily.setNextHopThirdParty(true);
  }

  @Override
  public void exitRb_n_af_prefix_list(Rb_n_af_prefix_listContext ctx) {
    Optional<String> prefixList = toString(ctx, ctx.listname);
    if (!prefixList.isPresent()) {
      return;
    }
    todo(ctx);
    CiscoNxosStructureType type = _inIpv6BgpPeer ? IPV6_PREFIX_LIST : IP_PREFIX_LIST;
    CiscoNxosStructureUsage usage =
        _inIpv6BgpPeer
            ? ((ctx.IN() != null) ? BGP_NEIGHBOR6_PREFIX_LIST_IN : BGP_NEIGHBOR6_PREFIX_LIST_OUT)
            : ((ctx.IN() != null) ? BGP_NEIGHBOR_PREFIX_LIST_IN : BGP_NEIGHBOR_PREFIX_LIST_OUT);
    _configuration.referenceStructure(type, prefixList.get(), usage, ctx.getStart().getLine());
  }

  @Override
  public void exitRb_n_af_route_map(Rb_n_af_route_mapContext ctx) {
    Optional<String> nameOrError = toString(ctx, ctx.mapname);
    if (!nameOrError.isPresent()) {
      return;
    }
    String name = nameOrError.get();
    CiscoNxosStructureUsage usage;
    if (ctx.IN() != null) {
      usage = BGP_NEIGHBOR_ROUTE_MAP_IN;
      _currentBgpVrfNeighborAddressFamily.setInboundRouteMap(name);
    } else {
      usage = BGP_NEIGHBOR_ROUTE_MAP_OUT;
      _currentBgpVrfNeighborAddressFamily.setOutboundRouteMap(name);
    }
    _configuration.referenceStructure(ROUTE_MAP, name, usage, ctx.getStart().getLine());
  }

  @Override
  public void exitRb_n_af_route_reflector_client(Rb_n_af_route_reflector_clientContext ctx) {
    _currentBgpVrfNeighborAddressFamily.setRouteReflectorClient(true);
  }

  @Override
  public void exitRb_n_af_send_community(Rb_n_af_send_communityContext ctx) {
    if (ctx.BOTH() != null || ctx.EXTENDED() != null) {
      _currentBgpVrfNeighborAddressFamily.setSendCommunityExtended(true);
    }
    if (ctx.BOTH() != null || ctx.STANDARD() != null || ctx.EXTENDED() == null) {
      _currentBgpVrfNeighborAddressFamily.setSendCommunityStandard(true);
    }
  }

  @Override
  public void exitRb_n_af_suppress_inactive(Rb_n_af_suppress_inactiveContext ctx) {
    _currentBgpVrfNeighborAddressFamily.setSuppressInactive(true);
  }

  @Override
  public void exitRb_n_af_unsuppress_map(Rb_n_af_unsuppress_mapContext ctx) {
    Optional<String> nameOrError = toString(ctx, ctx.mapname);
    if (!nameOrError.isPresent()) {
      return;
    }
    todo(ctx);
    String name = nameOrError.get();
    _configuration.referenceStructure(
        ROUTE_MAP, name, BGP_UNSUPPRESS_MAP, ctx.getStart().getLine());
  }

  @Override
  public void exitRb_n_description(Rb_n_descriptionContext ctx) {
    Optional<String> desc =
        toStringWithLengthInSpace(
            ctx, ctx.desc, BGP_NEIGHBOR_DESCRIPTION_LENGTH_RANGE, "bgp neighbor description");
    desc.ifPresent(_currentBgpVrfNeighbor::setDescription);
  }

  @Override
  public void exitRb_n_ebgp_multihop(Rb_n_ebgp_multihopContext ctx) {
    Optional<Integer> ttlOrError = toInteger(ctx, ctx.ebgp_ttl);
    if (!ttlOrError.isPresent()) {
      return;
    }
    _currentBgpVrfNeighbor.setEbgpMultihopTtl(ttlOrError.get());
  }

  @Override
  public void exitRb_n_inherit(Rb_n_inheritContext ctx) {
    Optional<String> nameOrError = toString(ctx, ctx.peer);
    if (!nameOrError.isPresent()) {
      return;
    }
    String name = nameOrError.get();
    if (ctx.PEER() != null) {
      _currentBgpVrfNeighbor.setInheritPeer(name);
      _configuration.referenceStructure(
          BGP_TEMPLATE_PEER, name, BGP_NEIGHBOR_INHERIT_PEER, ctx.getStart().getLine());
    } else {
      _currentBgpVrfNeighbor.setInheritPeerSession(name);
      _configuration.referenceStructure(
          BGP_TEMPLATE_PEER_SESSION,
          name,
          BGP_NEIGHBOR_INHERIT_PEER_SESSION,
          ctx.getStart().getLine());
    }
  }

  @Override
  public void exitRb_n_local_as(Rb_n_local_asContext ctx) {
    long asn = toLong(ctx.bgp_asn());
    _currentBgpVrfNeighbor.setLocalAs(asn);
  }

  @Override
  public void exitRb_n_no_shutdown(Rb_n_no_shutdownContext ctx) {
    _currentBgpVrfNeighbor.setShutdown(false);
  }

  @Override
  public void exitRb_n_remote_as(Rb_n_remote_asContext ctx) {
    long asn = toLong(ctx.bgp_asn());
    _currentBgpVrfNeighbor.setRemoteAs(asn);
  }

  @Override
  public void exitRb_n_remove_private_as(Rb_n_remove_private_asContext ctx) {
    if (ctx.ALL() != null) {
      _currentBgpVrfNeighbor.setRemovePrivateAs(RemovePrivateAsMode.ALL);
    } else if (ctx.REPLACE_AS() != null) {
      _currentBgpVrfNeighbor.setRemovePrivateAs(RemovePrivateAsMode.REPLACE_AS);
    }
  }

  @Override
  public void exitRb_n_shutdown(Rb_n_shutdownContext ctx) {
    _currentBgpVrfNeighbor.setShutdown(true);
  }

  @Override
  public void exitRb_n_update_source(Rb_n_update_sourceContext ctx) {
    Optional<String> nameOrError = toString(ctx, ctx.interface_name());
    if (!nameOrError.isPresent()) {
      return;
    }
    String name = nameOrError.get();
    _currentBgpVrfNeighbor.setUpdateSource(name);
    _configuration.referenceStructure(
        INTERFACE, name, BGP_NEIGHBOR_UPDATE_SOURCE, ctx.getStart().getLine());
  }

  @Override
  public void exitRb_no_enforce_first_as(Rb_no_enforce_first_asContext ctx) {
    _configuration.getBgpGlobalConfiguration().setEnforceFirstAs(false);
  }

  @Override
  public void exitRb_router_id(Rb_router_idContext ctx) {
    Ip ip = toIp(ctx.ip_address());
    _currentBgpVrfConfiguration.setRouterId(ip);
  }

  @Override
  public void enterRb_template_peer(Rb_template_peerContext ctx) {
    Optional<String> nameOrError = toString(ctx, ctx.peer);
    if (!nameOrError.isPresent()) {
      return;
    }
    String name = nameOrError.get();
    _currentBgpVrfNeighbor =
        _configuration.getBgpGlobalConfiguration().getOrCreateTemplatePeer(name);
    _configuration.defineStructure(BGP_TEMPLATE_PEER, name, ctx);
  }

  @Override
  public void exitRb_template_peer(Rb_template_peerContext ctx) {
    _currentBgpVrfNeighbor = null;
  }

  @Override
  public void enterRb_template_peer_policy(Rb_template_peer_policyContext ctx) {
    Optional<String> nameOrError = toString(ctx, ctx.policy);
    if (!nameOrError.isPresent()) {
      return;
    }
    String name = nameOrError.get();
    _currentBgpVrfNeighborAddressFamily =
        _configuration.getBgpGlobalConfiguration().getOrCreateTemplatePeerPolicy(name);
    _configuration.defineStructure(BGP_TEMPLATE_PEER_POLICY, name, ctx);
  }

  @Override
  public void exitRb_template_peer_policy(Rb_template_peer_policyContext ctx) {
    _currentBgpVrfNeighborAddressFamily = null;
  }

  @Override
  public void enterRb_template_peer_session(Rb_template_peer_sessionContext ctx) {
    Optional<String> nameOrError = toString(ctx, ctx.session);
    if (!nameOrError.isPresent()) {
      return;
    }
    String name = nameOrError.get();
    _currentBgpVrfNeighbor =
        _configuration.getBgpGlobalConfiguration().getOrCreateTemplatePeerSession(name);
    _configuration.defineStructure(BGP_TEMPLATE_PEER_SESSION, name, ctx);
  }

  @Override
  public void exitRb_template_peer_session(Rb_template_peer_sessionContext ctx) {
    _currentBgpVrfNeighbor = null;
  }

  @Override
  public void enterRb_vrf(Rb_vrfContext ctx) {
    Optional<String> nameOrErr = toString(ctx, ctx.name);
    if (!nameOrErr.isPresent()) {
      // Dummy BGP config so inner stuff works.
      _currentBgpVrfConfiguration = new BgpVrfConfiguration();
      return;
    }
    _currentBgpVrfConfiguration =
        _configuration.getBgpGlobalConfiguration().getOrCreateVrf(nameOrErr.get());
  }

  @Override
  public void exitRb_vrf(Rb_vrfContext ctx) {
    _currentBgpVrfConfiguration =
        _configuration.getBgpGlobalConfiguration().getOrCreateVrf(DEFAULT_VRF_NAME);
  }

  @Override
  public void exitRb_v_local_as(Rb_v_local_asContext ctx) {
    long asNum = toLong(ctx.bgp_asn());
    _currentBgpVrfConfiguration.setLocalAs(asNum);
  }

  @Override
  public void enterRouter_bgp(Router_bgpContext ctx) {
    _currentBgpVrfConfiguration =
        _configuration.getBgpGlobalConfiguration().getOrCreateVrf(DEFAULT_VRF_NAME);
    _configuration.getBgpGlobalConfiguration().setLocalAs(toLong(ctx.bgp_asn()));
  }

  @Override
  public void exitRouter_bgp(Router_bgpContext ctx) {
    _currentBgpVrfConfiguration = null;
  }

  @Override
  public void enterS_evpn(S_evpnContext ctx) {
    // TODO: check feature presence
    if (_configuration.getEvpn() == null) {
      _configuration.setEvpn(new Evpn());
    }
  }

  @Override
  public void enterS_interface_nve(S_interface_nveContext ctx) {
    int line = ctx.getStart().getLine();
    int first = toInteger(ctx.nverange.iname.first);
    int last = ctx.nverange.last != null ? toInteger(ctx.nverange.last) : first;
    // flip first and last if range is backwards
    if (last < first) {
      int tmp = last;
      last = first;
      first = tmp;
    }

    _currentNves =
        IntStream.range(first, last + 1)
            .mapToObj(
                i ->
                    _configuration
                        .getNves()
                        .computeIfAbsent(
                            i,
                            n -> {
                              String nveName = "nve" + i;
                              _configuration.defineStructure(NVE, nveName, ctx);
                              _configuration.referenceStructure(
                                  NVE, nveName, NVE_SELF_REFERENCE, line);
                              return new Nve(i);
                            }))
            .collect(ImmutableList.toImmutableList());
  }

  @Override
  public void exitS_interface_nve(S_interface_nveContext ctx) {
    _currentNves = null;
  }

  @Override
  public void enterS_interface_regular(S_interface_regularContext ctx) {
    int line = ctx.getStart().getLine();
    String declaredName = getFullText(ctx.irange);
    String prefix = ctx.irange.iname.prefix.getText();
    CiscoNxosInterfaceType type = toType(ctx.irange.iname.prefix);
    if (type == null) {
      _w.redFlag(String.format("Unsupported interface type: %s", prefix));
      _currentInterfaces = ImmutableList.of();
      return;
    }
    String canonicalPrefix = getCanonicalInterfaceNamePrefix(prefix);
    if (canonicalPrefix == null) {
      _w.redFlag(String.format("Unsupported interface name/range: %s", declaredName));
      _currentInterfaces = ImmutableList.of();
      return;
    }
    String middle = ctx.irange.iname.middle != null ? ctx.irange.iname.middle.getText() : "";
    String parentSuffix =
        ctx.irange.iname.parent_suffix != null ? ctx.irange.iname.parent_suffix.getText() : "";
    String lead = String.format("%s%s%s", canonicalPrefix, middle, parentSuffix);
    String parentInterface =
        parentSuffix.isEmpty()
            ? null
            : String.format(
                "%s%s%s", canonicalPrefix, middle, ctx.irange.iname.parent_suffix.num.getText());
    int first = toInteger(ctx.irange.iname.first);
    int last = ctx.irange.last != null ? toInteger(ctx.irange.last) : first;

    // flip first and last if range is backwards
    if (last < first) {
      int tmp = last;
      last = first;
      first = tmp;
    }

    // disallow subinterfaces except for physical and port-channel interfaces
    if (type != CiscoNxosInterfaceType.ETHERNET
        && type != CiscoNxosInterfaceType.PORT_CHANNEL
        && parentInterface != null) {
      _w.redFlag(
          String.format(
              "Cannot construct subinterface for interface type '%s' in: %s",
              type, getFullText(ctx)));
      _currentInterfaces = ImmutableList.of();
      return;
    }

    // Validate VLAN numbers
    if (type == CiscoNxosInterfaceType.VLAN
        && !_currentValidVlanRange.contains(IntegerSpace.of(Range.closed(first, last)))) {
      _w.redFlag(
          String.format(
              "Vlan number(s) outside of range %s in Vlan interface declaration: %s",
              _currentValidVlanRange, getFullText(ctx)));
      _currentInterfaces = ImmutableList.of();
      return;
    }

    // Validate port-channel numbers
    if (type == CiscoNxosInterfaceType.PORT_CHANNEL
        && !PORT_CHANNEL_RANGE.contains(IntegerSpace.of(Range.closed(first, last)))) {
      _w.redFlag(
          String.format(
              "port-channel number(s) outside of range %s in port-channel interface declaration: %s",
              PORT_CHANNEL_RANGE, getFullText(ctx)));
      _currentInterfaces = ImmutableList.of();
      return;
    }

    _currentInterfaces =
        IntStream.range(first, last + 1)
            .mapToObj(
                i -> {
                  String ifaceName = lead + i;
                  return _configuration
                      .getInterfaces()
                      .computeIfAbsent(
                          ifaceName,
                          n -> {
                            _configuration.defineStructure(INTERFACE, n, ctx);
                            _configuration.referenceStructure(
                                INTERFACE, n, INTERFACE_SELF_REFERENCE, line);
                            if (type == CiscoNxosInterfaceType.VLAN) {
                              _configuration.referenceStructure(
                                  VLAN, Integer.toString(i), INTERFACE_VLAN, line);
                              return newVlanInterface(n, i);
                            } else {
                              if (type == CiscoNxosInterfaceType.PORT_CHANNEL) {
                                _configuration.defineStructure(PORT_CHANNEL, n, ctx);
                              }
                              return newNonVlanInterface(n, parentInterface, type);
                            }
                          });
                })
            .collect(ImmutableList.toImmutableList());
    _currentInterfaces.forEach(i -> i.getDeclaredNames().add(declaredName));
  }

  @Override
  public void exitS_interface_regular(S_interface_regularContext ctx) {
    _currentInterfaces = null;
  }

  @Override
  public void enterS_route_map(S_route_mapContext ctx) {
    _currentRouteMapName = toString(ctx, ctx.name);
  }

  @Override
  public void exitS_route_map(S_route_mapContext ctx) {
    _currentRouteMapName = null;
  }

  @Override
  public void enterRoute_map_entry(Route_map_entryContext ctx) {
    if (!_currentRouteMapName.isPresent()) {
      _currentRouteMapEntry = new RouteMapEntry(1); // dummy
      return;
    }
    String name = _currentRouteMapName.get();
    int sequence;
    if (ctx.sequence != null) {
      Optional<Integer> seqOpt = toInteger(ctx, ctx.sequence);
      if (!seqOpt.isPresent()) {
        return;
      }
      sequence = seqOpt.get();
    } else {
      sequence = 10;
    }
    _currentRouteMapEntry =
        _configuration
            .getRouteMaps()
            .computeIfAbsent(name, RouteMap::new)
            .getEntries()
            .computeIfAbsent(sequence, RouteMapEntry::new);
    _currentRouteMapEntry.setAction(toLineAction(ctx.action));

    _configuration.defineStructure(ROUTE_MAP, name, ctx.parent);
    _configuration.defineStructure(ROUTE_MAP_ENTRY, Integer.toString(sequence), ctx.parent);
  }

  @Override
  public void exitRoute_map_entry(Route_map_entryContext ctx) {
    _currentRouteMapEntry = null;
  }

  @Override
  public void exitRoute_map_pbr_statistics(Route_map_pbr_statisticsContext ctx) {
    if (!_currentRouteMapName.isPresent()) {
      return;
    }
    _configuration
        .getRouteMaps()
        .computeIfAbsent(
            _currentRouteMapName.get(),
            name -> {
              _configuration.defineStructure(ROUTE_MAP, name, ctx.parent);
              return new RouteMap(name);
            })
        .setPbrStatistics(true);
  }

  @Override
  public void exitS_track(S_trackContext ctx) {
    // TODO: support object tracking
    todo(ctx);
  }

  @Override
  public void exitS_version(S_versionContext ctx) {
    _configuration.setVersion(ctx.version.getText());
  }

  @Override
  public void enterS_vrf_context(S_vrf_contextContext ctx) {
    Optional<String> nameOrErr = toString(ctx, ctx.name);
    if (!nameOrErr.isPresent()) {
      _currentVrf = new Vrf("dummy", _currentContextVrfId);
      return;
    }
    _currentVrf =
        _configuration
            .getVrfs()
            .computeIfAbsent(
                nameOrErr.get(),
                name -> {
                  _configuration.defineStructure(VRF, name, ctx);
                  return new Vrf(name, _currentContextVrfId++);
                });
  }

  @Override
  public void enterTs_host(Ts_hostContext ctx) {
    // CLI completion does not show size limit for DNS name variant of tacacs-server host
    _currentTacacsServer =
        _configuration.getTacacsServers().computeIfAbsent(ctx.host.getText(), TacacsServer::new);
  }

  @Override
  public void exitTs_host(Ts_hostContext ctx) {
    _currentTacacsServer = null;
  }

  @Override
  public void enterVlan_vlan(Vlan_vlanContext ctx) {
    IntegerSpace vlans = toVlanIdRange(ctx, ctx.vlans);
    if (vlans == null) {
      _currentVlans = ImmutableList.of();
      return;
    }
    _currentVlans =
        vlans.stream()
            .map(
                vlanId ->
                    _configuration
                        .getVlans()
                        .computeIfAbsent(
                            vlanId,
                            id -> {
                              _configuration.defineStructure(VLAN, Integer.toString(id), ctx);
                              return new Vlan(id);
                            }))
            .collect(ImmutableList.toImmutableList());
  }

  @Override
  public void exitAcl_fragments(Acl_fragmentsContext ctx) {
    if (ctx.deny != null) {
      _currentIpAccessList.setFragmentsBehavior(FragmentsBehavior.DENY_ALL);
    } else {
      _currentIpAccessList.setFragmentsBehavior(FragmentsBehavior.PERMIT_ALL);
    }
  }

  @Override
  public void exitAcl_line(Acl_lineContext ctx) {
    _currentIpAccessListLineNum = null;
  }

  @Override
  public void exitAcll_action(Acll_actionContext ctx) {
    _currentIpAccessListLineNum.ifPresent(
        num -> {
          IpAccessListLine line;
          if (_currentActionIpAccessListLineUnusable) {
            // unsupported, so just add current line as a remark
            line = new RemarkIpAccessListLine(num, getFullText(ctx.getParent()));
          } else {
            line =
                _currentActionIpAccessListLineBuilder
                    .setL3Options(_currentLayer3OptionsBuilder.build())
                    .build();
          }

          _currentIpAccessList.getLines().put(num, line);
        });
    _currentActionIpAccessListLineBuilder = null;
    _currentActionIpAccessListLineUnusable = null;
    _currentLayer3OptionsBuilder = null;
  }

  @Override
  public void exitAcll_remark(Acll_remarkContext ctx) {
    _currentIpAccessListLineNum.ifPresent(
        num ->
            _currentIpAccessList
                .getLines()
                .put(num, new RemarkIpAccessListLine(num, ctx.text.getText())));
  }

  @Override
  public void exitAcllal3_dst_address(Acllal3_dst_addressContext ctx) {
    _currentActionIpAccessListLineBuilder.setDstAddressSpec(toAddressSpec(ctx.addr));
    if (ctx.addr.group != null) {
      // TODO: name validation
      String name = ctx.addr.group.getText();
      _configuration.referenceStructure(
          OBJECT_GROUP_IP_ADDRESS,
          name,
          IP_ACCESS_LIST_DESTINATION_ADDRGROUP,
          ctx.getStart().getLine());
    }
  }

  @Override
  public void exitAcllal3_fragments(Acllal3_fragmentsContext ctx) {
    _currentActionIpAccessListLineBuilder.setFragments(true);
  }

  @Override
  public void exitAcllal3_protocol_spec(Acllal3_protocol_specContext ctx) {
    if (ctx.prot != null) {
      _currentActionIpAccessListLineBuilder.setProtocol(toIpProtocol(ctx.prot));
    }
  }

  @Override
  public void exitAcllal3_src_address(Acllal3_src_addressContext ctx) {
    _currentActionIpAccessListLineBuilder.setSrcAddressSpec(toAddressSpec(ctx.addr));
    if (ctx.addr.group != null) {
      // TODO: name validation
      String name = ctx.addr.group.getText();
      _configuration.referenceStructure(
          OBJECT_GROUP_IP_ADDRESS, name, IP_ACCESS_LIST_SOURCE_ADDRGROUP, ctx.getStart().getLine());
    }
  }

  @Override
  public void exitAcllal3o_dscp(Acllal3o_dscpContext ctx) {
    Optional<Integer> dscp = toInteger(ctx, ctx.dscp);
    if (!dscp.isPresent()) {
      _currentActionIpAccessListLineUnusable = true;
      return;
    } else {
      _currentLayer3OptionsBuilder.setDscp(dscp.get());
    }
  }

  @Override
  public void exitAcllal3o_log(Acllal3o_logContext ctx) {
    _currentActionIpAccessListLineBuilder.setLog(true);
  }

  @Override
  public void exitAcllal3o_packet_length(Acllal3o_packet_lengthContext ctx) {
    Optional<IntegerSpace> spec = toIntegerSpace(ctx, ctx.spec);
    if (!spec.isPresent()) {
      _currentActionIpAccessListLineUnusable = true;
    } else {
      _currentLayer3OptionsBuilder.setPacketLength(spec.get());
    }
  }

  @Override
  public void exitAcllal3o_precedence(Acllal3o_precedenceContext ctx) {
    // TODO: discover and implement precedence numbers for NX-OS ACL precedence option
    todo(ctx);
    _currentActionIpAccessListLineUnusable = true;
  }

  @Override
  public void exitAcllal3o_ttl(Acllal3o_ttlContext ctx) {
    _currentLayer3OptionsBuilder.setTtl(toInteger(ctx.num));
  }

  @Override
  public void exitAcllal4_icmp(Acllal4_icmpContext ctx) {
    _currentActionIpAccessListLineBuilder.setProtocol(IpProtocol.ICMP);
  }

  @Override
  public void exitAcllal4_tcp(Acllal4_tcpContext ctx) {
    if (_currentTcpFlagsBuilder != null) {
      _currentTcpOptionsBuilder.setTcpFlags(_currentTcpFlagsBuilder.build());
      _currentTcpFlagsBuilder = null;
    }
    _currentActionIpAccessListLineBuilder.setL4Options(_currentTcpOptionsBuilder.build());
    _currentTcpOptionsBuilder = null;
  }

  @Override
  public void exitAcllal4_udp(Acllal4_udpContext ctx) {
    _currentActionIpAccessListLineBuilder.setL4Options(_currentUdpOptionsBuilder.build());
    _currentUdpOptionsBuilder = null;
  }

  @Override
  public void exitAcllal4icmp_option(Acllal4icmp_optionContext ctx) {
    // See https://www.iana.org/assignments/icmp-parameters/icmp-parameters.xhtml
    Integer type = null;
    Integer code = null;
    if (ctx.type != null) {
      type = toInteger(ctx.type);
      if (ctx.code != null) {
        code = toInteger(ctx.code);
      }
    } else if (ctx.ADMINISTRATIVELY_PROHIBITED() != null) {
      type = IcmpType.DESTINATION_UNREACHABLE;
      code = IcmpCode.COMMUNICATION_ADMINISTRATIVELY_PROHIBITED;
    } else if (ctx.ALTERNATE_ADDRESS() != null) {
      type = IcmpType.ALTERNATE_ADDRESS;
    } else if (ctx.CONVERSION_ERROR() != null) {
      type = IcmpType.CONVERSION_ERROR;
    } else if (ctx.DOD_HOST_PROHIBITED() != null) {
      type = IcmpType.DESTINATION_UNREACHABLE;
      code = IcmpCode.DESTINATION_HOST_PROHIBITED;
    } else if (ctx.DOD_NET_PROHIBITED() != null) {
      type = IcmpType.DESTINATION_UNREACHABLE;
      code = IcmpCode.DESTINATION_NETWORK_PROHIBITED;
    } else if (ctx.ECHO() != null) {
      type = IcmpType.ECHO_REQUEST;
    } else if (ctx.ECHO_REPLY() != null) {
      type = IcmpType.ECHO_REPLY;
    } else if (ctx.GENERAL_PARAMETER_PROBLEM() != null) {
      // Interpreting as type 12 (parameter problem), unrestricted code
      type = IcmpType.PARAMETER_PROBLEM;
    } else if (ctx.HOST_ISOLATED() != null) {
      type = IcmpType.DESTINATION_UNREACHABLE;
      code = IcmpCode.SOURCE_HOST_ISOLATED;
    } else if (ctx.HOST_PRECEDENCE_UNREACHABLE() != null) {
      type = IcmpType.DESTINATION_UNREACHABLE;
      code = IcmpCode.HOST_PRECEDENCE_VIOLATION;
    } else if (ctx.HOST_REDIRECT() != null) {
      type = IcmpType.REDIRECT_MESSAGE;
      code = IcmpCode.HOST_ERROR;
    } else if (ctx.HOST_TOS_REDIRECT() != null) {
      type = IcmpType.REDIRECT_MESSAGE;
      code = IcmpCode.TOS_AND_HOST_ERROR;
    } else if (ctx.HOST_TOS_UNREACHABLE() != null) {
      type = IcmpType.DESTINATION_UNREACHABLE;
      code = IcmpCode.HOST_UNREACHABLE_FOR_TOS;
    } else if (ctx.HOST_UNKNOWN() != null) {
      type = IcmpType.DESTINATION_UNREACHABLE;
      code = IcmpCode.DESTINATION_HOST_UNKNOWN;
    } else if (ctx.HOST_UNREACHABLE() != null) {
      type = IcmpType.DESTINATION_UNREACHABLE;
      code = IcmpCode.HOST_UNREACHABLE;
    } else if (ctx.INFORMATION_REPLY() != null) {
      type = IcmpType.INFO_REPLY;
    } else if (ctx.INFORMATION_REQUEST() != null) {
      type = IcmpType.INFO_REQUEST;
    } else if (ctx.MASK_REPLY() != null) {
      type = IcmpType.MASK_REPLY;
    } else if (ctx.MASK_REQUEST() != null) {
      type = IcmpType.MASK_REQUEST;
    } else if (ctx.MOBILE_REDIRECT() != null) {
      type = IcmpType.MOBILE_REDIRECT;
    } else if (ctx.NET_REDIRECT() != null) {
      type = IcmpType.REDIRECT_MESSAGE;
      code = IcmpCode.NETWORK_ERROR;
    } else if (ctx.NET_TOS_REDIRECT() != null) {
      type = IcmpType.REDIRECT_MESSAGE;
      code = IcmpCode.TOS_AND_NETWORK_ERROR;
    } else if (ctx.NET_TOS_UNREACHABLE() != null) {
      type = IcmpType.DESTINATION_UNREACHABLE;
      code = IcmpCode.NETWORK_UNREACHABLE_FOR_TOS;
    } else if (ctx.NET_UNREACHABLE() != null) {
      type = IcmpType.DESTINATION_UNREACHABLE;
      code = IcmpCode.NETWORK_UNREACHABLE;
    } else if (ctx.NETWORK_UNKNOWN() != null) {
      type = IcmpType.DESTINATION_UNREACHABLE;
      code = IcmpCode.DESTINATION_NETWORK_UNKNOWN;
    } else if (ctx.NO_ROOM_FOR_OPTION() != null) {
      type = IcmpType.PARAMETER_PROBLEM;
      code = IcmpCode.BAD_LENGTH;
    } else if (ctx.OPTION_MISSING() != null) {
      type = IcmpType.PARAMETER_PROBLEM;
      code = IcmpCode.REQUIRED_OPTION_MISSING;
    } else if (ctx.PACKET_TOO_BIG() != null) {
      type = IcmpType.DESTINATION_UNREACHABLE;
      code = IcmpCode.FRAGMENTATION_NEEDED;
    } else if (ctx.PARAMETER_PROBLEM() != null) {
      type = IcmpType.PARAMETER_PROBLEM;
      code = IcmpCode.INVALID_IP_HEADER;
    } else if (ctx.PORT_UNREACHABLE() != null) {
      type = IcmpType.DESTINATION_UNREACHABLE;
      code = IcmpCode.PORT_UNREACHABLE;
    } else if (ctx.PRECEDENCE_UNREACHABLE() != null) {
      type = IcmpType.DESTINATION_UNREACHABLE;
      code = IcmpCode.PRECEDENCE_CUTOFF_IN_EFFECT;
    } else if (ctx.PROTOCOL_UNREACHABLE() != null) {
      type = IcmpType.DESTINATION_UNREACHABLE;
      code = IcmpCode.PROTOCOL_UNREACHABLE;
    } else if (ctx.REASSEMBLY_TIMEOUT() != null) {
      type = IcmpType.TIME_EXCEEDED;
      code = IcmpCode.TIME_EXCEEDED_DURING_FRAGMENT_REASSEMBLY;
    } else if (ctx.REDIRECT() != null) {
      // interpreting as unrestricted type 5 (redirect)
      type = IcmpType.REDIRECT_MESSAGE;
    } else if (ctx.ROUTER_ADVERTISEMENT() != null) {
      // interpreting as unrestricted type 9 (router advertisement)
      type = IcmpType.ROUTER_ADVERTISEMENT;
    } else if (ctx.ROUTER_SOLICITATION() != null) {
      type = IcmpType.ROUTER_SOLICITATION;
    } else if (ctx.SOURCE_QUENCH() != null) {
      type = IcmpType.SOURCE_QUENCH;
    } else if (ctx.SOURCE_ROUTE_FAILED() != null) {
      type = IcmpType.DESTINATION_UNREACHABLE;
      code = IcmpCode.SOURCE_ROUTE_FAILED;
    } else if (ctx.TIME_EXCEEDED() != null) {
      // interpreting as unrestricted type 11 (time exceeded)
      type = IcmpType.TIME_EXCEEDED;
    } else if (ctx.TIMESTAMP_REPLY() != null) {
      type = IcmpType.TIMESTAMP_REPLY;
    } else if (ctx.TIMESTAMP_REQUEST() != null) {
      type = IcmpType.TIMESTAMP_REQUEST;
    } else if (ctx.TRACEROUTE() != null) {
      type = IcmpType.TRACEROUTE;
    } else if (ctx.TTL_EXCEEDED() != null) {
      type = IcmpType.TIME_EXCEEDED;
      code = IcmpCode.TTL_EQ_ZERO_DURING_TRANSIT;
    } else if (ctx.UNREACHABLE() != null) {
      // interpreting as unrestricted type 3 (destination unreachable)
      type = IcmpType.DESTINATION_UNREACHABLE;
    } else {
      // assume valid but unsupported
      todo(ctx);
      _currentActionIpAccessListLineUnusable = true;
    }
    if (_currentActionIpAccessListLineUnusable) {
      return;
    }
    _currentActionIpAccessListLineBuilder.setL4Options(new IcmpOptions(type, code));
  }

  @Override
  public void exitAcllal4igmp_option(Acllal4igmp_optionContext ctx) {
    // TODO: discover and implement IGMP message types/codes for NX-OS ACL IGMP options
    todo(ctx);
    _currentActionIpAccessListLineUnusable = true;
  }

  @Override
  public void exitAcllal4tcp_destination_port(Acllal4tcp_destination_portContext ctx) {
    Optional<PortSpec> portSpec = toPortSpec(ctx, ctx.port);
    if (!portSpec.isPresent()) {
      _currentActionIpAccessListLineUnusable = true;
    } else {
      _currentTcpOptionsBuilder.setDstPortSpec(portSpec.get());
    }
  }

  @Override
  public void exitAcllal4tcp_source_port(Acllal4tcp_source_portContext ctx) {
    Optional<PortSpec> portSpec = toPortSpec(ctx, ctx.port);
    if (!portSpec.isPresent()) {
      _currentActionIpAccessListLineUnusable = true;
    } else {
      _currentTcpOptionsBuilder.setSrcPortSpec(portSpec.get());
    }
  }

  @Override
  public void exitAcllal4tcpo_established(Acllal4tcpo_establishedContext ctx) {
    _currentTcpOptionsBuilder.setEstablished(true);
  }

  @Override
  public void exitAcllal4tcpo_flags(Acllal4tcpo_flagsContext ctx) {
    if (_currentTcpFlagsBuilder == null) {
      _currentTcpFlagsBuilder = TcpFlags.builder();
    }
    if (ctx.ACK() != null) {
      _currentTcpFlagsBuilder.setAck(true);
    } else if (ctx.FIN() != null) {
      _currentTcpFlagsBuilder.setFin(true);
    } else if (ctx.PSH() != null) {
      _currentTcpFlagsBuilder.setPsh(true);
    } else if (ctx.RST() != null) {
      _currentTcpFlagsBuilder.setRst(true);
    } else if (ctx.SYN() != null) {
      _currentTcpFlagsBuilder.setSyn(true);
    } else if (ctx.URG() != null) {
      _currentTcpFlagsBuilder.setUrg(true);
    } else {
      // assume valid but unsupported
      todo(ctx);
      _currentActionIpAccessListLineUnusable = true;
    }
  }

  @Override
  public void exitAcllal4tcpo_tcp_flags_mask(Acllal4tcpo_tcp_flags_maskContext ctx) {
    Optional<Integer> mask = toInteger(ctx, ctx.mask);
    if (!mask.isPresent()) {
      _currentActionIpAccessListLineUnusable = true;
    } else {
      _currentTcpOptionsBuilder.setTcpFlagsMask(mask.get());
    }
  }

  @Override
  public void exitAcllal4udp_destination_port(Acllal4udp_destination_portContext ctx) {
    Optional<PortSpec> portSpec = toPortSpec(ctx, ctx.port);
    if (!portSpec.isPresent()) {
      _currentActionIpAccessListLineUnusable = true;
    } else {
      _currentUdpOptionsBuilder.setDstPortSpec(portSpec.get());
    }
  }

  @Override
  public void exitAcllal4udp_source_port(Acllal4udp_source_portContext ctx) {
    Optional<PortSpec> portSpec = toPortSpec(ctx, ctx.port);
    if (!portSpec.isPresent()) {
      _currentActionIpAccessListLineUnusable = true;
    } else {
      _currentUdpOptionsBuilder.setSrcPortSpec(portSpec.get());
    }
  }

  @Override
  public void exitEvv_rd(Evv_rdContext ctx) {
    RouteDistinguisherOrAuto rd = toRouteDistinguisher(ctx.rd);
    _currentEvpnVni.setRd(rd);
  }

  @Override
  public void exitEvv_route_target(Evv_route_targetContext ctx) {
    boolean setImport = ctx.dir.BOTH() != null || ctx.dir.IMPORT() != null;
    boolean setExport = ctx.dir.BOTH() != null || ctx.dir.EXPORT() != null;
    assert setImport || setExport;
    ExtendedCommunityOrAuto ecOrAuto = toExtendedCommunityOrAuto(ctx.rt);
    if (setExport) {
      _currentEvpnVni.setExportRt(ecOrAuto);
    }
    if (setImport) {
      _currentEvpnVni.setImportRt(ecOrAuto);
    }
  }

  @Override
  public void exitI_autostate(I_autostateContext ctx) {
    _currentInterfaces.forEach(iface -> iface.setAutostate(true));
  }

  @Override
  public void exitI_bandwidth(I_bandwidthContext ctx) {
    if (ctx.bw != null) {
      Integer bandwidth = toBandwidth(ctx, ctx.bw);
      if (bandwidth == null) {
        return;
      }
      _currentInterfaces.forEach(iface -> iface.setBandwidth(bandwidth));
    }
    if (ctx.inherit != null) {
      // TODO: support bandwidth inherit
      todo(ctx);
    }
  }

  @Override
  public void exitI_channel_group(I_channel_groupContext ctx) {
    int line = ctx.getStart().getLine();
    String portChannelInterfaceName = toPortChannel(ctx, ctx.id);
    if (portChannelInterfaceName == null) {
      return;
    }
    // To be added to a channel-group, all interfaces in range must be:
    // - compatible with each other
    // - compatible with the port-channel if it already exists
    // If the port-channel does not exist, it is created with compatible settings.

    // However, if force flag is set, then compatibility is forced as follows:
    // - If port-channel already exists, all interfaces in range copy its settings
    // - Otherwise, the new port-channel and interfaces beyond the first copy settings
    //   from the first interface in the range.

    boolean portChannelExists =
        _configuration.getInterfaces().containsKey(portChannelInterfaceName);
    boolean force = ctx.force != null;

    _configuration.referenceStructure(
        PORT_CHANNEL, portChannelInterfaceName, INTERFACE_CHANNEL_GROUP, line);

    if (_currentInterfaces.isEmpty()) {
      // Stop now, since later logic requires non-empty list
      return;
    }

    // Where settings are copied from: the port-channel[ID] if it exists, or the first interface
    // in the current interface range.
    Interface referenceIface =
        portChannelExists
            ? _configuration.getInterfaces().get(portChannelInterfaceName)
            : _currentInterfaces.iterator().next();

    if (!force) {
      Optional<Interface> incompatibleInterface =
          _currentInterfaces.stream()
              .filter(iface -> iface != referenceIface)
              .filter(iface -> !checkPortChannelCompatibilitySettings(referenceIface, iface))
              .findFirst();
      // If some incompatible interface found, warn, do not set the group,
      // do not create the port-channel, and do not copy settings.
      if (incompatibleInterface.isPresent()) {
        _w.addWarning(
            ctx,
            getFullText(ctx),
            _parser,
            String.format(
                "Cannot set channel-group because interface '%s' has settings that do not conform to those of interface '%s'",
                incompatibleInterface.get().getName(), referenceIface.getName()));
        return;
      }
    }

    if (!portChannelExists) {
      // Make the port-channel[ID] parent interface and copy settings "up" to it.
      Interface portChannelIface =
          newNonVlanInterface(portChannelInterfaceName, null, CiscoNxosInterfaceType.PORT_CHANNEL);
      copyPortChannelCompatibilitySettings(referenceIface, portChannelIface);
      _configuration.getInterfaces().put(portChannelInterfaceName, portChannelIface);
      _configuration.defineStructure(INTERFACE, portChannelInterfaceName, line);
      _configuration.referenceStructure(
          INTERFACE, portChannelInterfaceName, INTERFACE_SELF_REFERENCE, line);
      _configuration.defineStructure(PORT_CHANNEL, portChannelInterfaceName, line);
    }

    _currentInterfaces.forEach(
        iface -> {
          iface.setChannelGroup(portChannelInterfaceName);
          if (force) {
            copyPortChannelCompatibilitySettings(referenceIface, iface);
          } else {
            assert checkPortChannelCompatibilitySettings(referenceIface, iface);
          }
        });
  }

  @Override
  public void exitI_description(I_descriptionContext ctx) {
    Optional<String> description = toString(ctx, ctx.desc);
    if (description.isPresent()) {
      _currentInterfaces.forEach(i -> i.setDescription(description.get()));
    }
  }

  @Override
  public void exitI_encapsulation(I_encapsulationContext ctx) {
    Integer vlanId = toVlanId(ctx, ctx.vlan);
    if (vlanId == null) {
      return;
    }
    _currentInterfaces.forEach(iface -> iface.setEncapsulationVlan(vlanId));
  }

  @Override
  public void exitI_ip_address_concrete(I_ip_address_concreteContext ctx) {
    InterfaceAddressWithAttributes address = toInterfaceAddress(ctx.addr);
    _currentInterfaces.forEach(iface -> iface.setIpAddressDhcp(false));
    if (ctx.SECONDARY() != null) {
      // secondary addresses are appended
      _currentInterfaces.forEach(iface -> iface.getSecondaryAddresses().add(address));
    } else {
      // primary address is replaced
      _currentInterfaces.forEach(iface -> iface.setAddress(address));
    }
    if (ctx.tag != null) {
      warn(ctx, "Unsupported: tag on interface ip address");
      address.setTag(toLong(ctx.tag));
    }
  }

  @Override
  public void exitI_ip_address_dhcp(I_ip_address_dhcpContext ctx) {
    _currentInterfaces.forEach(
        iface -> {
          iface.setAddress(null);
          iface.setIpAddressDhcp(true);
          iface.getSecondaryAddresses().clear();
        });
  }

  @Override
  public void exitI_ip_dhcp_relay(I_ip_dhcp_relayContext ctx) {
    Ip address = toIp(ctx.ip_address());
    _currentInterfaces.forEach(i -> i.getDhcpRelayAddresses().add(address));
  }

  @Override
  public void exitI_ipv6_address_concrete(I_ipv6_address_concreteContext ctx) {
    InterfaceIpv6AddressWithAttributes address6 = toInterfaceIpv6Address(ctx.addr);
    _currentInterfaces.forEach(iface -> iface.setIpv6AddressDhcp(false));
    if (ctx.SECONDARY() != null) {
      // secondary addresses are appended
      _currentInterfaces.forEach(iface -> iface.getIpv6AddressSecondaries().add(address6));
    } else {
      // primary address is replaced
      _currentInterfaces.forEach(iface -> iface.setIpv6Address(address6));
    }
    if (ctx.tag != null) {
      warn(ctx, "Unsupported: tag on interface ipv6 address");
      address6.setTag(toLong(ctx.tag));
    }
  }

  @Override
  public void exitI_ipv6_address_dhcp(I_ipv6_address_dhcpContext ctx) {
    _currentInterfaces.forEach(
        iface -> {
          iface.setIpv6Address(null);
          iface.setIpv6AddressDhcp(true);
          iface.getIpv6AddressSecondaries().clear();
        });
  }

  @Override
  public void exitI_ip_policy(I_ip_policyContext ctx) {
    toString(ctx, ctx.name)
        .ifPresent(
            pbrPolicyName -> {
              _currentInterfaces.forEach(iface -> iface.setPbrPolicy(pbrPolicyName));
              _configuration.referenceStructure(
                  ROUTE_MAP, pbrPolicyName, INTERFACE_IP_POLICY, ctx.getStart().getLine());
            });
  }

  @Override
  public void exitI_mtu(I_mtuContext ctx) {
    Optional<Integer> mtu = toInteger(ctx, ctx.interface_mtu());
    if (!mtu.isPresent()) {
      return;
    }
    _currentInterfaces.forEach(iface -> iface.setMtu(mtu.get()));
  }

  @Override
  public void exitI_no_autostate(I_no_autostateContext ctx) {
    _currentInterfaces.forEach(iface -> iface.setAutostate(false));
  }

  @Override
  public void exitI_no_description(I_no_descriptionContext ctx) {
    _currentInterfaces.forEach(iface -> iface.setDescription(null));
  }

  @Override
  public void exitI_no_shutdown(I_no_shutdownContext ctx) {
    _currentInterfaces.forEach(iface -> iface.setShutdown(false));
  }

  @Override
  public void exitI_no_switchport(I_no_switchportContext ctx) {
    _currentInterfaces.forEach(iface -> iface.setSwitchportMode(SwitchportMode.NONE));
  }

  @Override
  public void exitI_shutdown(I_shutdownContext ctx) {
    _currentInterfaces.forEach(iface -> iface.setShutdown(true));
  }

  @Override
  public void exitI_switchport_access(I_switchport_accessContext ctx) {
    Integer vlanId = toVlanId(ctx, ctx.vlan);
    if (vlanId == null) {
      return;
    }
    _currentInterfaces.forEach(
        iface -> {
          iface.setSwitchportMode(SwitchportMode.ACCESS);
          iface.setAccessVlan(vlanId);
        });
  }

  @Override
  public void exitI_switchport_mode_access(I_switchport_mode_accessContext ctx) {
    _currentInterfaces.forEach(iface -> iface.setSwitchportMode(SwitchportMode.ACCESS));
  }

  @Override
  public void exitI_switchport_mode_dot1q_tunnel(I_switchport_mode_dot1q_tunnelContext ctx) {
    _currentInterfaces.forEach(iface -> iface.setSwitchportMode(SwitchportMode.DOT1Q_TUNNEL));
  }

  @Override
  public void exitI_switchport_mode_fex_fabric(I_switchport_mode_fex_fabricContext ctx) {
    _currentInterfaces.forEach(iface -> iface.setSwitchportMode(SwitchportMode.FEX_FABRIC));
  }

  @Override
  public void exitI_switchport_mode_monitor(I_switchport_mode_monitorContext ctx) {
    _currentInterfaces.forEach(iface -> iface.setSwitchportMode(SwitchportMode.MONITOR));
  }

  @Override
  public void exitI_switchport_mode_trunk(I_switchport_mode_trunkContext ctx) {
    _currentInterfaces.forEach(iface -> iface.setSwitchportMode(SwitchportMode.TRUNK));
  }

  @Override
  public void exitI_switchport_monitor(I_switchport_monitorContext ctx) {
    _currentInterfaces.forEach(iface -> iface.setSwitchportMonitor(true));
  }

  @Override
  public void exitI_switchport_trunk_allowed(I_switchport_trunk_allowedContext ctx) {
    IntegerSpace vlans;
    if (ctx.vlans != null) {
      vlans = ctx.vlans != null ? toVlanIdRange(ctx, ctx.vlans) : null;
      if (vlans == null) {
        // invalid VLAN in range
        return;
      }
    } else if (ctx.except != null) {
      Integer except = toVlanId(ctx, ctx.except);
      if (except == null) {
        // invalid VLAN to exclude
        return;
      }
      vlans = _currentValidVlanRange.difference(IntegerSpace.of(except));
    } else if (ctx.NONE() != null) {
      vlans = IntegerSpace.EMPTY;
    } else {
      todo(ctx);
      return;
    }
    _currentInterfaces.forEach(
        iface -> {
          iface.setSwitchportMode(SwitchportMode.TRUNK);
          if (ctx.ADD() != null) {
            iface.setAllowedVlans(iface.getAllowedVlans().union(vlans));
          } else if (ctx.REMOVE() != null) {
            iface.setAllowedVlans(iface.getAllowedVlans().difference(vlans));
          } else {
            iface.setAllowedVlans(vlans);
          }
        });
  }

  @Override
  public void exitI_switchport_trunk_native(I_switchport_trunk_nativeContext ctx) {
    Integer vlanId = toVlanId(ctx, ctx.vlan);
    if (vlanId == null) {
      return;
    }
    _currentInterfaces.forEach(
        iface -> {
          iface.setSwitchportMode(SwitchportMode.TRUNK);
          iface.setNativeVlan(vlanId);
        });
  }

  @Override
  public void exitI_vrf_member(I_vrf_memberContext ctx) {
    Optional<String> nameOrErr = toString(ctx, ctx.name);
    if (!nameOrErr.isPresent()) {
      return;
    }
    if (_currentInterfaces.stream()
        .anyMatch(iface -> iface.getSwitchportMode() != SwitchportMode.NONE)) {
      _w.addWarning(ctx, getFullText(ctx), _parser, "Cannot assign VRF to switchport interface(s)");
      return;
    }
    String name = nameOrErr.get();
    _configuration.referenceStructure(VRF, name, INTERFACE_VRF_MEMBER, ctx.getStart().getLine());
    _currentInterfaces.forEach(
        iface -> {
          clearLayer3Configuration(iface);
          iface.setVrfMember(name);
        });
  }

  @Override
  public void exitIp_access_list(Ip_access_listContext ctx) {
    _currentIpAccessList = null;
  }

  @Override
  public void exitIp_prefix_list(Ip_prefix_listContext ctx) {
    _currentIpPrefixList = null;
  }

  @Override
  public void exitIp_route_network(Ip_route_networkContext ctx) {
    int line = ctx.getStart().getLine();
    StaticRoute.Builder builder = StaticRoute.builder().setPrefix(toPrefix(ctx.network));
    if (ctx.name != null) {
      String name = toString(ctx, ctx.name);
      if (name == null) {
        return;
      }
      builder.setName(name);
    }
    if (ctx.nhint != null) {
      // TODO: if ctx.nhip is null and this version of NX-OS does not allow next-hop-int-only static
      // route, do something smart
      String nhint = _configuration.canonicalizeInterfaceName(ctx.nhint.getText());
      builder.setNextHopInterface(nhint);
      _configuration.referenceStructure(INTERFACE, nhint, IP_ROUTE_NEXT_HOP_INTERFACE, line);
    }
    if (ctx.nhip != null) {
      builder.setNextHopIp(toIp(ctx.nhip));
    }
    if (ctx.nhvrf != null) {
      Optional<String> vrfOrErr = toString(ctx, ctx.nhvrf);
      if (!vrfOrErr.isPresent()) {
        return;
      }
      String vrf = vrfOrErr.get();
      _configuration.referenceStructure(VRF, vrf, IP_ROUTE_NEXT_HOP_VRF, line);
      builder.setNextHopVrf(vrf);

      // TODO: support looking up next-hop-ip in a different VRF
      todo(ctx);
    }
    if (ctx.null0 != null) {
      builder.setDiscard(true);
    }
    if (ctx.pref != null) {
      Short pref = toShort(ctx, ctx.pref);
      if (pref == null) {
        return;
      }
      builder.setPreference(pref);
    }
    if (ctx.tag != null) {
      builder.setTag(toLong(ctx.tag));
    }
    if (ctx.track != null) {
      Short track = toShort(ctx, ctx.track);
      if (track == null) {
        return;
      }
      builder.setTrack(track);
      // TODO: support track object number
      todo(ctx);
    }
    StaticRoute route = builder.build();
    _currentVrf.getStaticRoutes().put(route.getPrefix(), route);
  }

  @Override
  public void exitNve_host_reachability(Nve_host_reachabilityContext ctx) {
    if (_currentNves.stream()
        .flatMap(nve -> nve.getMemberVnis().values().stream())
        .anyMatch(
            vni -> vni.getIngressReplicationProtocol() == IngressReplicationProtocol.STATIC)) {
      _w.addWarning(
          ctx,
          getFullText(ctx),
          _parser,
          "Please remove ingress replication static under VNIs before configuring host reachability bgp.");
      return;
    }
    _currentNves.forEach(nve -> nve.setHostReachabilityProtocol(HostReachabilityProtocol.BGP));
  }

  @Override
  public void exitNve_no_shutdown(Nve_no_shutdownContext ctx) {
    _currentNves.forEach(n -> n.setShutdown(false));
  }

  @Override
  public void exitNve_source_interface(Nve_source_interfaceContext ctx) {
    Optional<String> inameOrError = toString(ctx, ctx.name);
    if (!inameOrError.isPresent()) {
      return;
    }
    String iname = inameOrError.get();
    _configuration.referenceStructure(
        INTERFACE, iname, NVE_SOURCE_INTERFACE, ctx.name.getStart().getLine());
    _currentNves.forEach(n -> n.setSourceInterface(iname));
  }

  @Override
  public void exitPl_action(Pl_actionContext ctx) {
    if (ctx.mask != null) {
      todo(ctx);
      return;
    }
    long num;
    if (ctx.num != null) {
      Optional<Long> numOption = toLong(ctx, ctx.num);
      if (!numOption.isPresent()) {
        return;
      }
      num = numOption.get();
    } else if (!_currentIpPrefixList.getLines().isEmpty()) {
      num = _currentIpPrefixList.getLines().lastKey() + 5L;
    } else {
      num = 5L;
    }
    Prefix prefix = toPrefix(ctx.prefix);
    int low;
    int high;
    int prefixLength = prefix.getPrefixLength();
    if (ctx.eq != null) {
      Optional<Integer> eqOption = toInteger(ctx, ctx.eq);
      if (!eqOption.isPresent()) {
        // invalid line
        return;
      }
      int eq = eqOption.get();
      low = eq;
      high = eq;
    } else if (ctx.ge != null || ctx.le != null) {
      if (ctx.ge != null) {
        Optional<Integer> geOption = toInteger(ctx, ctx.ge);
        if (!geOption.isPresent()) {
          // invalid line
          return;
        }
        low = geOption.get();
      } else {
        low = prefixLength;
      }
      if (ctx.le != null) {
        Optional<Integer> leOption = toInteger(ctx, ctx.le);
        if (!leOption.isPresent()) {
          // invalid line
          return;
        }
        high = leOption.get();
      } else {
        high = Prefix.MAX_PREFIX_LENGTH;
      }
    } else {
      low = prefixLength;
      high = Prefix.MAX_PREFIX_LENGTH;
    }
    IpPrefixListLine pll =
        new IpPrefixListLine(toLineAction(ctx.action), num, prefix, new SubRange(low, high));
    _currentIpPrefixList.getLines().put(num, pll);
  }

  @Override
  public void exitPl_description(Pl_descriptionContext ctx) {
    toString(ctx, ctx.text)
        .ifPresent(description -> _currentIpPrefixList.setDescription(description));
  }

  @Override
  public void exitRmm_as_path(Rmm_as_pathContext ctx) {
    ImmutableList.Builder<String> names = ImmutableList.builder();
    Optional.ofNullable(_currentRouteMapEntry.getMatchAsPath())
        .ifPresent(old -> names.addAll(old.getNames()));
    for (Ip_as_path_access_list_nameContext nameCtx : ctx.names) {
      Optional<String> name = toString(ctx, nameCtx);
      if (!name.isPresent()) {
        return;
      }
      names.add(name.get());
    }
    _currentRouteMapEntry.setMatchAsPath(new RouteMapMatchAsPath(names.build()));
  }

  @Override
  public void exitRmm_community(Rmm_communityContext ctx) {
    ImmutableList.Builder<String> names = ImmutableList.builder();
    Optional.ofNullable(_currentRouteMapEntry.getMatchCommunity())
        .ifPresent(old -> names.addAll(old.getNames()));
    for (Ip_community_list_nameContext nameCtx : ctx.names) {
      Optional<String> name = toString(ctx, nameCtx);
      if (!name.isPresent()) {
        return;
      }
      names.add(name.get());
    }
    _currentRouteMapEntry.setMatchCommunity(new RouteMapMatchCommunity(names.build()));
  }

  @Override
  public void exitRmm_interface(Rmm_interfaceContext ctx) {
    ImmutableList.Builder<String> names = ImmutableList.builder();
    Optional.ofNullable(_currentRouteMapEntry.getMatchInterface())
        .ifPresent(old -> names.addAll(old.getNames()));
    for (Interface_nameContext nameCtx : ctx.interfaces) {
      Optional<String> name = toString(ctx, nameCtx);
      if (!name.isPresent()) {
        return;
      }
      names.add(name.get());
    }
    _currentRouteMapEntry.setMatchInterface(new RouteMapMatchInterface(names.build()));
  }

  @Override
  public void exitRmm_metric(Rmm_metricContext ctx) {
    _currentRouteMapEntry.setMatchMetric(new RouteMapMatchMetric(toLong(ctx.metric)));
  }

  @Override
  public void exitRmm_source_protocol(Rmm_source_protocolContext ctx) {
    toStringWithLengthInSpace(
            ctx, ctx.name, PROTOCOL_INSTANCE_NAME_LENGTH_RANGE, "protocol instance name")
        .map(RouteMapMatchSourceProtocol::new)
        .ifPresent(_currentRouteMapEntry::setMatchSourceProtocol);
  }

  @Override
  public void exitRmm_tag(Rmm_tagContext ctx) {
    _currentRouteMapEntry.setMatchTag(new RouteMapMatchTag(toLong(ctx.tag)));
  }

  @Override
  public void exitRmmipa_pbr(Rmmipa_pbrContext ctx) {
    Optional<String> nameOpt = toString(ctx, ctx.name);
    if (!nameOpt.isPresent()) {
      return;
    }
    if (_currentRouteMapEntry.getMatchIpAddress() != null) {
      _w.addWarning(
          ctx,
          getFullText(ctx),
          _parser,
          "route-map entry cannot match more than one ip access-list");
      return;
    }
    _currentRouteMapEntry.setMatchIpAddress(new RouteMapMatchIpAddress(nameOpt.get()));
  }

  @Override
  public void exitRmmipa_prefix_list(Rmmipa_prefix_listContext ctx) {
    ImmutableList.Builder<String> names = ImmutableList.builder();
    Optional.ofNullable(_currentRouteMapEntry.getMatchIpAddressPrefixList())
        .ifPresent(old -> names.addAll(old.getNames()));
    for (Ip_prefix_list_nameContext nameCtx : ctx.names) {
      Optional<String> nameOrError = toString(ctx, nameCtx);
      if (!nameOrError.isPresent()) {
        return;
      }
      String name = nameOrError.get();
      _configuration.referenceStructure(
          IP_PREFIX_LIST,
          name,
          ROUTE_MAP_MATCH_IP_ADDRESS_PREFIX_LIST,
          nameCtx.getStart().getLine());
      names.add(name);
    }
    _currentRouteMapEntry.setMatchIpAddressPrefixList(
        new RouteMapMatchIpAddressPrefixList(names.build()));
  }

  @Override
  public void exitRmmip6a_pbr(Rmmip6a_pbrContext ctx) {
    Optional<String> nameOpt = toString(ctx, ctx.name);
    if (!nameOpt.isPresent()) {
      return;
    }
    if (_currentRouteMapEntry.getMatchIpAddress() != null) {
      _w.addWarning(
          ctx,
          getFullText(ctx),
          _parser,
          "route-map entry cannot match more than one ipv6 access-list");
      return;
    }
    String name = nameOpt.get();
    // TODO: reference structure
    _currentRouteMapEntry.setMatchIpv6Address(new RouteMapMatchIpv6Address(name));
  }

  @Override
  public void exitRmmip6a_prefix_list(Rmmip6a_prefix_listContext ctx) {
    ImmutableList.Builder<String> names = ImmutableList.builder();
    Optional.ofNullable(_currentRouteMapEntry.getMatchIpv6AddressPrefixList())
        .ifPresent(old -> names.addAll(old.getNames()));
    for (Ip_prefix_list_nameContext nameCtx : ctx.names) {
      Optional<String> nameOrError = toString(ctx, nameCtx);
      if (!nameOrError.isPresent()) {
        return;
      }
      String name = nameOrError.get();
      // TODO: reference structure
      names.add(name);
    }
    _currentRouteMapEntry.setMatchIpv6AddressPrefixList(
        new RouteMapMatchIpv6AddressPrefixList(names.build()));
  }

  @Override
  public void exitRmsapp_last_as(Rmsapp_last_asContext ctx) {
    Optional<Integer> numPrependsOpt = toInteger(ctx, ctx.num_prepends);
    if (!numPrependsOpt.isPresent()) {
      return;
    }
    _currentRouteMapEntry.setSetAsPathPrepend(
        new RouteMapSetAsPathPrependLastAs(numPrependsOpt.get()));
  }

  @Override
  public void exitRmsapp_literal(Rmsapp_literalContext ctx) {
    _currentRouteMapEntry.setSetAsPathPrepend(
        new RouteMapSetAsPathPrependLiteralAs(
            ctx.asns.stream()
                .map(CiscoNxosControlPlaneExtractor::toLong)
                .collect(ImmutableList.toImmutableList())));
  }

  @Override
  public void exitRms_community(Rms_communityContext ctx) {
    ImmutableList.Builder<StandardCommunity> communities = ImmutableList.builder();
    for (Standard_communityContext communityCtx : ctx.communities) {
      Optional<StandardCommunity> communityOpt = toStandardCommunity(communityCtx);
      if (!communityOpt.isPresent()) {
        return;
      }
      communities.add(communityOpt.get());
    }
    RouteMapSetCommunity old = _currentRouteMapEntry.getSetCommunity();
    boolean additive = ctx.additive != null;
    if (old != null) {
      communities.addAll(old.getCommunities());
      additive = additive || old.getAdditive();
    }
    _currentRouteMapEntry.setSetCommunity(new RouteMapSetCommunity(communities.build(), additive));
  }

  @Override
  public void exitRmsipnh_literal(Rmsipnh_literalContext ctx) {
    // Incompatible with:
    // - peer-address (TODO)
    // - redist-unchanged (TODO)
    // - unchanged
    ImmutableList.Builder<Ip> nextHops = ImmutableList.builder();
    RouteMapSetIpNextHop old = _currentRouteMapEntry.getSetIpNextHop();
    if (old != null) {
      if (!(old instanceof RouteMapSetIpNextHopLiteral)) {
        _w.addWarning(
            ctx,
            getFullText(ctx),
            _parser,
            "Cannot mix literal next-hop IP(s) with peer-address, redist-unchanged, nor unchanged");
        return;
      }
      nextHops.addAll(((RouteMapSetIpNextHopLiteral) old).getNextHops());
    }
    ctx.next_hops.stream().map(CiscoNxosControlPlaneExtractor::toIp).forEach(nextHops::add);
    _currentRouteMapEntry.setSetIpNextHop(new RouteMapSetIpNextHopLiteral(nextHops.build()));
  }

  @Override
  public void exitRmsipnh_unchanged(Rmsipnh_unchangedContext ctx) {
    // Incompatible with:
    // - literal IP(s)
    // - peer-address (TODO)
    RouteMapSetIpNextHop old = _currentRouteMapEntry.getSetIpNextHop();
    if (old != null && !(old instanceof RouteMapSetIpNextHopUnchanged)) {
      _w.addWarning(
          ctx,
          getFullText(ctx),
          _parser,
          "Cannot mix unchanged with literal next-hop IP(s) nor peer-address");
    }
    _currentRouteMapEntry.setSetIpNextHop(RouteMapSetIpNextHopUnchanged.INSTANCE);
  }

  @Override
  public void exitRms_local_preference(Rms_local_preferenceContext ctx) {
    _currentRouteMapEntry.setSetLocalPreference(
        new RouteMapSetLocalPreference(toLong(ctx.local_preference)));
  }

  @Override
  public void exitRms_metric(Rms_metricContext ctx) {
    _currentRouteMapEntry.setSetMetric(new RouteMapSetMetric(toLong(ctx.metric)));
  }

  @Override
  public void exitRms_metric_type(Rms_metric_typeContext ctx) {
    RouteMapMetricType type;
    if (ctx.EXTERNAL() != null) {
      type = RouteMapMetricType.EXTERNAL;
    } else if (ctx.INTERNAL() != null) {
      type = RouteMapMetricType.INTERNAL;
    } else if (ctx.TYPE_1() != null) {
      type = RouteMapMetricType.TYPE_1;
    } else if (ctx.TYPE_2() != null) {
      type = RouteMapMetricType.TYPE_2;
    } else {
      // assume valid but unsupported
      todo(ctx);
      return;
    }
    _currentRouteMapEntry.setSetMetricType(new RouteMapSetMetricType(type));
  }

  @Override
  public void exitRms_origin(Rms_originContext ctx) {
    OriginType type;
    if (ctx.EGP() != null) {
      type = OriginType.EGP;
    } else if (ctx.IGP() != null) {
      type = OriginType.IGP;
    } else if (ctx.INCOMPLETE() != null) {
      type = OriginType.INCOMPLETE;
    } else {
      // Realllly should not get here
      throw new IllegalArgumentException(String.format("Invalid origin type: %s", ctx.getText()));
    }
    _currentRouteMapEntry.setSetOrigin(new RouteMapSetOrigin(type));
  }

  @Override
  public void exitRms_tag(Rms_tagContext ctx) {
    _currentRouteMapEntry.setSetTag(new RouteMapSetTag(toLong(ctx.tag)));
  }

  @Override
  public void exitS_hostname(S_hostnameContext ctx) {
    _configuration.setHostname(ctx.hostname.getText());
  }

  @Override
  public void exitS_vrf_context(S_vrf_contextContext ctx) {
    _currentVrf = _configuration.getDefaultVrf();
  }

  @Override
  public void enterSnmps_host(Snmps_hostContext ctx) {
    // CLI completion does not show size limit for DNS name variant of snmp-server host
    _currentSnmpServer =
        _configuration.getSnmpServers().computeIfAbsent(ctx.host.getText(), SnmpServer::new);
  }

  @Override
  public void exitSnmps_host(Snmps_hostContext ctx) {
    _currentSnmpServer = null;
  }

  @Override
  public void exitVc_no_shutdown(Vc_no_shutdownContext ctx) {
    _currentVrf.setShutdown(false);
  }

  @Override
  public void exitVc_rd(Vc_rdContext ctx) {
    _currentVrf.setRd(toRouteDistinguisher(ctx.rd));
  }

  @Override
  public void exitVc_shutdown(Vc_shutdownContext ctx) {
    _currentVrf.setShutdown(true);
  }

  @Override
  public void exitVc_vni(Vc_vniContext ctx) {
    Optional<Integer> vniOrError = toInteger(ctx, ctx.vni_number());
    if (!vniOrError.isPresent()) {
      return;
    }
    Integer vni = vniOrError.get();
    _currentVrf.setVni(vni);
  }

  private static void setRouteTarget(
      Route_target_or_autoContext rtAutoCtx,
      Both_export_importContext direction,
      @Nullable TerminalNode evpn,
      VrfAddressFamily af) {
    ExtendedCommunityOrAuto ecOrAuto = toExtendedCommunityOrAuto(rtAutoCtx);
    boolean setExport = direction.BOTH() != null || direction.EXPORT() != null;
    boolean setImport = direction.BOTH() != null || direction.IMPORT() != null;
    boolean isEvpn = evpn != null;
    if (!isEvpn && setExport) {
      af.setExportRt(ecOrAuto);
    }
    if (isEvpn && setExport) {
      af.setExportRtEvpn(ecOrAuto);
    }
    if (!isEvpn && setImport) {
      af.setImportRt(ecOrAuto);
    }
    if (isEvpn && setImport) {
      af.setImportRtEvpn(ecOrAuto);
    }
  }

  @Override
  public void exitVcaf4u_route_target(Vcaf4u_route_targetContext ctx) {
    VrfAddressFamily af = _currentVrf.getAddressFamily(AddressFamily.IPV4_UNICAST);
    setRouteTarget(ctx.rt, ctx.both_export_import(), ctx.EVPN(), af);
  }

  @Override
  public void exitVcaf6u_route_target(Vcaf6u_route_targetContext ctx) {
    VrfAddressFamily af = _currentVrf.getAddressFamily(AddressFamily.IPV6_UNICAST);
    setRouteTarget(ctx.rt, ctx.both_export_import(), ctx.EVPN(), af);
  }

  @Override
  public void exitVlan_vlan(Vlan_vlanContext ctx) {
    _currentVlans = null;
  }

  @Override
  public void exitVv_vn_segment(Vv_vn_segmentContext ctx) {
    Optional<Integer> vniOrError = toInteger(ctx, ctx.vni_number());
    if (!vniOrError.isPresent()) {
      return;
    }
    Integer vni = vniOrError.get();
    _currentVlans.forEach(v -> v.setVni(vni));
  }

  private @Nonnull String getFullText(ParserRuleContext ctx) {
    int start = ctx.getStart().getStartIndex();
    int end = ctx.getStop().getStopIndex();
    return _text.substring(start, end + 1);
  }

  @Override
  public @Nullable VendorConfiguration getVendorConfiguration() {
    return _configuration;
  }

  @Override
  public void processParseTree(ParserRuleContext tree) {
    ParseTreeWalker walker = new BatfishParseTreeWalker(_parser);
    walker.walk(this, tree);
  }

  private @Nullable Integer toBandwidth(
      ParserRuleContext messageCtx, Interface_bandwidth_kbpsContext ctx) {
    int bandwidth = Integer.parseInt(ctx.getText());
    if (!BANDWIDTH_RANGE.contains(bandwidth)) {
      _w.redFlag(
          String.format(
              "Expected bandwidth in range %s, but got '%d' in: %s",
              BANDWIDTH_RANGE, bandwidth, getFullText(messageCtx)));
      return null;
    }
    return bandwidth;
  }

  private void todo(ParserRuleContext ctx) {
    _w.todo(ctx, getFullText(ctx), _parser);
  }

  private void warn(ParserRuleContext ctx, String message) {
    _w.addWarning(ctx, getFullText(ctx), _parser, message);
  }

  private @Nonnull Optional<Integer> toInteger(
      ParserRuleContext messageCtx, Bgp_distanceContext ctx) {
    return toIntegerInSpace(messageCtx, ctx, BGP_DISTANCE_RANGE, "BGP distance");
  }

  private @Nonnull Optional<Integer> toInteger(
      ParserRuleContext messageCtx, Dscp_numberContext ctx) {
    return toIntegerInSpace(messageCtx, ctx, DSCP_RANGE, "DSCP number");
  }

  private @Nonnull Optional<Integer> toInteger(ParserRuleContext messageCtx, Dscp_specContext ctx) {
    if (ctx.num != null) {
      return toInteger(messageCtx, ctx.num);
    } else if (ctx.AF11() != null) {
      return Optional.of(DscpType.AF11.number());
    } else if (ctx.AF12() != null) {
      return Optional.of(DscpType.AF12.number());
    } else if (ctx.AF13() != null) {
      return Optional.of(DscpType.AF13.number());
    } else if (ctx.AF21() != null) {
      return Optional.of(DscpType.AF21.number());
    } else if (ctx.AF22() != null) {
      return Optional.of(DscpType.AF22.number());
    } else if (ctx.AF23() != null) {
      return Optional.of(DscpType.AF23.number());
    } else if (ctx.AF31() != null) {
      return Optional.of(DscpType.AF31.number());
    } else if (ctx.AF32() != null) {
      return Optional.of(DscpType.AF32.number());
    } else if (ctx.AF33() != null) {
      return Optional.of(DscpType.AF33.number());
    } else if (ctx.AF41() != null) {
      return Optional.of(DscpType.AF41.number());
    } else if (ctx.AF42() != null) {
      return Optional.of(DscpType.AF42.number());
    } else if (ctx.AF43() != null) {
      return Optional.of(DscpType.AF43.number());
    } else if (ctx.CS1() != null) {
      return Optional.of(DscpType.CS1.number());
    } else if (ctx.CS2() != null) {
      return Optional.of(DscpType.CS2.number());
    } else if (ctx.CS3() != null) {
      return Optional.of(DscpType.CS3.number());
    } else if (ctx.CS4() != null) {
      return Optional.of(DscpType.CS4.number());
    } else if (ctx.CS5() != null) {
      return Optional.of(DscpType.CS5.number());
    } else if (ctx.CS6() != null) {
      return Optional.of(DscpType.CS6.number());
    } else if (ctx.CS7() != null) {
      return Optional.of(DscpType.CS7.number());
    } else if (ctx.DEFAULT() != null) {
      return Optional.of(DscpType.DEFAULT.number());
    } else if (ctx.EF() != null) {
      return Optional.of(DscpType.EF.number());
    } else {
      // assumed to be valid but unsupported
      todo(ctx);
      return Optional.empty();
    }
  }

  private @Nonnull Optional<Integer> toInteger(
      ParserRuleContext messageCtx, Ebgp_multihop_ttlContext ctx) {
    return toIntegerInSpace(messageCtx, ctx, BGP_EBGP_MULTIHOP_TTL_RANGE, "BGP ebgp-multihop ttl");
  }

  private @Nonnull Optional<Integer> toInteger(
      ParserRuleContext messageCtx, Inherit_sequence_numberContext ctx) {
    return toIntegerInSpace(
        messageCtx, ctx, BGP_INHERIT_RANGE, "BGP neighbor inherit peer-policy seq");
  }

  private @Nonnull Optional<Integer> toInteger(
      ParserRuleContext messageCtx, Interface_mtuContext ctx) {
    assert messageCtx != null; // prevent unused warning.
    // TODO: the valid MTU ranges are dependent on interface type.
    return Optional.of(toInteger(ctx.mtu));
  }

  private @Nonnull Optional<Integer> toInteger(
      ParserRuleContext messageCtx, Ip_prefix_list_line_prefix_lengthContext ctx) {
    return toIntegerInSpace(
        messageCtx, ctx, IP_PREFIX_LIST_PREFIX_LENGTH_RANGE, "ip prefix-list prefix-length bound");
  }

  private @Nonnull Optional<Integer> toInteger(
      ParserRuleContext messageCtx, Last_as_num_prependsContext ctx) {
    return toIntegerInSpace(
        messageCtx,
        ctx,
        NUM_AS_PATH_PREPENDS_RANGE,
        "set as-path prepend last-as number of prepends");
  }

  private @Nonnull Optional<Integer> toInteger(
      ParserRuleContext messageCtx, Maxas_limitContext ctx) {
    return toIntegerInSpace(messageCtx, ctx, BGP_MAXAS_LIMIT_RANGE, "BGP maxas-limit");
  }

  private @Nonnull Optional<Integer> toInteger(
      ParserRuleContext messageCtx, Maximum_pathsContext ctx) {
    return toIntegerInSpace(messageCtx, ctx, BGP_MAXIMUM_PATHS_RANGE, "BGP maximum-paths");
  }

  private @Nonnull Optional<Integer> toInteger(
      ParserRuleContext messageCtx, Ospf_area_default_costContext ctx) {
    return toIntegerInSpace(
        messageCtx, ctx, OSPF_AREA_DEFAULT_COST_RANGE, "router ospf area default-cost");
  }

  private @Nonnull Optional<Integer> toInteger(
      ParserRuleContext messageCtx, Ospf_area_range_costContext ctx) {
    return toIntegerInSpace(
        messageCtx, ctx, OSPF_AREA_RANGE_COST_RANGE, "router ospf area range cost");
  }

  private @Nonnull Optional<Integer> toInteger(
      ParserRuleContext messageCtx, Packet_lengthContext ctx) {
    return toIntegerInSpace(messageCtx, ctx, PACKET_LENGTH_RANGE, "packet length");
  }

  private @Nonnull Optional<Integer> toInteger(
      ParserRuleContext messageCtx, Tcp_flags_maskContext ctx) {
    return toIntegerInSpace(messageCtx, ctx, TCP_FLAGS_MASK_RANGE, "tcp-flags-mask");
  }

  private @Nonnull Optional<Integer> toInteger(
      ParserRuleContext messageCtx, Tcp_port_numberContext ctx) {
    return toIntegerInSpace(messageCtx, ctx, TCP_PORT_RANGE, "TCP port");
  }

  private @Nonnull Optional<Integer> toInteger(ParserRuleContext messageCtx, Tcp_portContext ctx) {
    if (ctx.num != null) {
      return toInteger(messageCtx, ctx.num);
    } else if (ctx.BGP() != null) {
      return Optional.of(NamedPort.BGP.number());
    } else if (ctx.CHARGEN() != null) {
      return Optional.of(NamedPort.CHARGEN.number());
    } else if (ctx.CMD() != null) {
      return Optional.of(NamedPort.CMDtcp_OR_SYSLOGudp.number());
    } else if (ctx.DAYTIME() != null) {
      return Optional.of(NamedPort.DAYTIME.number());
    } else if (ctx.DISCARD() != null) {
      return Optional.of(NamedPort.DISCARD.number());
    } else if (ctx.DOMAIN() != null) {
      return Optional.of(NamedPort.DOMAIN.number());
    } else if (ctx.DRIP() != null) {
      return Optional.of(NamedPort.DRIP.number());
    } else if (ctx.ECHO() != null) {
      return Optional.of(NamedPort.ECHO.number());
    } else if (ctx.EXEC() != null) {
      return Optional.of(NamedPort.BIFFudp_OR_EXECtcp.number());
    } else if (ctx.FINGER() != null) {
      return Optional.of(NamedPort.FINGER.number());
    } else if (ctx.FTP() != null) {
      return Optional.of(NamedPort.FTP.number());
    } else if (ctx.FTP_DATA() != null) {
      return Optional.of(NamedPort.FTP_DATA.number());
    } else if (ctx.GOPHER() != null) {
      return Optional.of(NamedPort.GOPHER.number());
    } else if (ctx.HOSTNAME() != null) {
      return Optional.of(NamedPort.HOSTNAME.number());
    } else if (ctx.IDENT() != null) {
      return Optional.of(NamedPort.IDENT.number());
    } else if (ctx.IRC() != null) {
      return Optional.of(NamedPort.IRC.number());
    } else if (ctx.KLOGIN() != null) {
      return Optional.of(NamedPort.KLOGIN.number());
    } else if (ctx.KSHELL() != null) {
      return Optional.of(NamedPort.KSHELL.number());
    } else if (ctx.LOGIN() != null) {
      return Optional.of(NamedPort.LOGINtcp_OR_WHOudp.number());
    } else if (ctx.LPD() != null) {
      return Optional.of(NamedPort.LPD.number());
    } else if (ctx.NNTP() != null) {
      return Optional.of(NamedPort.NNTP.number());
    } else if (ctx.PIM_AUTO_RP() != null) {
      return Optional.of(NamedPort.PIM_AUTO_RP.number());
    } else if (ctx.POP2() != null) {
      return Optional.of(NamedPort.POP2.number());
    } else if (ctx.POP3() != null) {
      return Optional.of(NamedPort.POP3.number());
    } else if (ctx.SMTP() != null) {
      return Optional.of(NamedPort.SMTP.number());
    } else if (ctx.SUNRPC() != null) {
      return Optional.of(NamedPort.SUNRPC.number());
    } else if (ctx.TACACS() != null) {
      return Optional.of(NamedPort.TACACS.number());
    } else if (ctx.TALK() != null) {
      return Optional.of(NamedPort.TALK.number());
    } else if (ctx.TELNET() != null) {
      return Optional.of(NamedPort.TELNET.number());
    } else if (ctx.TIME() != null) {
      return Optional.of(NamedPort.TIME.number());
    } else if (ctx.UUCP() != null) {
      return Optional.of(NamedPort.UUCP.number());
    } else if (ctx.WHOIS() != null) {
      return Optional.of(NamedPort.WHOIS.number());
    } else if (ctx.WWW() != null) {
      return Optional.of(NamedPort.HTTP.number());
    } else {
      // assume valid but unsupported
      todo(ctx);
      return Optional.empty();
    }
  }

  private @Nonnull Optional<Integer> toInteger(
      ParserRuleContext messageCtx, Udp_port_numberContext ctx) {
    return toIntegerInSpace(messageCtx, ctx, UDP_PORT_RANGE, "UDP port");
  }

  private @Nonnull Optional<Integer> toInteger(ParserRuleContext messageCtx, Udp_portContext ctx) {
    if (ctx.num != null) {
      return toInteger(messageCtx, ctx.num);
    } else if (ctx.BIFF() != null) {
      return Optional.of(NamedPort.BIFFudp_OR_EXECtcp.number());
    } else if (ctx.BOOTPC() != null) {
      return Optional.of(NamedPort.BOOTPC.number());
    } else if (ctx.BOOTPS() != null) {
      return Optional.of(NamedPort.BOOTPS_OR_DHCP.number());
    } else if (ctx.DISCARD() != null) {
      return Optional.of(NamedPort.DISCARD.number());
    } else if (ctx.DNSIX() != null) {
      return Optional.of(NamedPort.DNSIX.number());
    } else if (ctx.DOMAIN() != null) {
      return Optional.of(NamedPort.DOMAIN.number());
    } else if (ctx.ECHO() != null) {
      return Optional.of(NamedPort.ECHO.number());
    } else if (ctx.ISAKMP() != null) {
      return Optional.of(NamedPort.ISAKMP.number());
    } else if (ctx.MOBILE_IP() != null) {
      return Optional.of(NamedPort.MOBILE_IP_AGENT.number());
    } else if (ctx.NAMESERVER() != null) {
      return Optional.of(NamedPort.NAMESERVER.number());
    } else if (ctx.NETBIOS_DGM() != null) {
      return Optional.of(NamedPort.NETBIOS_DGM.number());
    } else if (ctx.NETBIOS_NS() != null) {
      return Optional.of(NamedPort.NETBIOS_NS.number());
    } else if (ctx.NETBIOS_SS() != null) {
      return Optional.of(NamedPort.NETBIOS_SSN.number());
    } else if (ctx.NON500_ISAKMP() != null) {
      return Optional.of(NamedPort.NON500_ISAKMP.number());
    } else if (ctx.NTP() != null) {
      return Optional.of(NamedPort.NTP.number());
    } else if (ctx.PIM_AUTO_RP() != null) {
      return Optional.of(NamedPort.PIM_AUTO_RP.number());
    } else if (ctx.RIP() != null) {
      return Optional.of(NamedPort.EFStcp_OR_RIPudp.number());
    } else if (ctx.SNMP() != null) {
      return Optional.of(NamedPort.SNMP.number());
    } else if (ctx.SNMPTRAP() != null) {
      return Optional.of(NamedPort.SNMPTRAP.number());
    } else if (ctx.SUNRPC() != null) {
      return Optional.of(NamedPort.SUNRPC.number());
    } else if (ctx.SYSLOG() != null) {
      return Optional.of(NamedPort.CMDtcp_OR_SYSLOGudp.number());
    } else if (ctx.TACACS() != null) {
      return Optional.of(NamedPort.TACACS.number());
    } else if (ctx.TALK() != null) {
      return Optional.of(NamedPort.TALK.number());
    } else if (ctx.TFTP() != null) {
      return Optional.of(NamedPort.TFTP.number());
    } else if (ctx.TIME() != null) {
      return Optional.of(NamedPort.TIME.number());
    } else if (ctx.WHO() != null) {
      return Optional.of(NamedPort.LOGINtcp_OR_WHOudp.number());
    } else if (ctx.XDMCP() != null) {
      return Optional.of(NamedPort.XDMCP.number());
    } else {
      // assume valid but unsupported
      todo(ctx);
      return Optional.empty();
    }
  }

  private @Nonnull Optional<Integer> toInteger(
      ParserRuleContext messageCtx, Vni_numberContext ctx) {
    return toIntegerInSpace(messageCtx, ctx, VNI_RANGE, "VNI");
  }

  private @Nonnull Optional<Integer> toInteger(
      ParserRuleContext messageCtx, Route_map_sequenceContext ctx) {
    return toIntegerInSpace(
        messageCtx, ctx, ROUTE_MAP_ENTRY_SEQUENCE_RANGE, "route-map entry sequence");
  }

  /**
   * Convert a {@link ParserRuleContext} whose text is guaranteed to represent a valid signed 32-bit
   * decimal integer to an {@link Integer} if it is contained in the provided {@code space}, or else
   * {@link Optional#empty}.
   */
  private @Nonnull Optional<Integer> toIntegerInSpace(
      ParserRuleContext messageCtx, ParserRuleContext ctx, IntegerSpace space, String name) {
    int num = Integer.parseInt(ctx.getText());
    if (!space.contains(num)) {
      _w.addWarning(
          messageCtx,
          getFullText(messageCtx),
          _parser,
          String.format("Expected %s in range %s, but got '%d'", name, space, num));
      return Optional.empty();
    }
    return Optional.of(num);
  }

  private @Nonnull Optional<IntegerSpace> toIntegerSpace(
      ParserRuleContext messageCtx, Acllal3o_packet_length_specContext ctx) {
    boolean range = ctx.range != null;
    return toInteger(messageCtx, ctx.arg1)
        .map(
            arg1 ->
                toIntegerSpace(
                        messageCtx,
                        arg1,
                        range ? toInteger(messageCtx, ctx.arg2) : Optional.empty(),
                        ctx.eq != null,
                        ctx.lt != null,
                        ctx.gt != null,
                        ctx.neq != null,
                        range,
                        PACKET_LENGTH_RANGE)
                    .orElse(null));
  }

  private @Nonnull Optional<IntegerSpace> toIntegerSpace(
      ParserRuleContext messageCtx, Acllal4tcp_port_spec_literalContext ctx) {
    boolean range = ctx.range != null;
    return toInteger(messageCtx, ctx.arg1)
        .map(
            arg1 ->
                toIntegerSpace(
                        messageCtx,
                        arg1,
                        range ? toInteger(messageCtx, ctx.arg2) : Optional.empty(),
                        ctx.eq != null,
                        ctx.lt != null,
                        ctx.gt != null,
                        ctx.neq != null,
                        range,
                        TCP_PORT_RANGE)
                    .orElse(null));
  }

  private @Nonnull Optional<IntegerSpace> toIntegerSpace(
      ParserRuleContext messageCtx, Acllal4udp_port_spec_literalContext ctx) {
    boolean range = ctx.range != null;
    return toInteger(messageCtx, ctx.arg1)
        .map(
            arg1 ->
                toIntegerSpace(
                        messageCtx,
                        arg1,
                        range ? toInteger(messageCtx, ctx.arg2) : Optional.empty(),
                        ctx.eq != null,
                        ctx.lt != null,
                        ctx.gt != null,
                        ctx.neq != null,
                        range,
                        UDP_PORT_RANGE)
                    .orElse(null));
  }

  /**
   * Helper for NX-OS integer space specifiers to convert to IntegerSpace if valid, or else {@link
   * Optional#empty}.
   */
  private @Nonnull Optional<IntegerSpace> toIntegerSpace(
      ParserRuleContext messageCtx,
      int arg1,
      Optional<Integer> arg2Optional,
      boolean eq,
      boolean lt,
      boolean gt,
      boolean neq,
      boolean range,
      IntegerSpace space) {
    if (eq) {
      return Optional.of(IntegerSpace.of(arg1));
    } else if (lt) {
      if (arg1 <= space.least()) {
        return Optional.empty();
      }
      return Optional.of(space.intersection(IntegerSpace.of(Range.closed(0, arg1 - 1))));
    } else if (gt) {
      if (arg1 >= space.greatest()) {
        return Optional.empty();
      }
      return Optional.of(
          space.intersection(IntegerSpace.of(Range.closed(arg1 + 1, Integer.MAX_VALUE))));
    } else if (neq) {
      return Optional.of(space.difference(IntegerSpace.of(arg1)));
    } else if (range) {
      // both args guaranteed to be in range
      return arg2Optional.map(arg2 -> IntegerSpace.of(Range.closed(arg1, arg2)));
    } else {
      // assume valid but unsupported by caller
      todo(messageCtx);
      return Optional.empty();
    }
  }

  private @Nonnull Optional<Long> toLong(
      Ip_as_path_access_listContext messageCtx, Ip_as_path_access_list_seqContext ctx) {
    return toLongInSpace(
        messageCtx, ctx, IP_AS_PATH_ACCESS_LIST_SEQ_RANGE, "ip as-path access-list seq");
  }

  private @Nonnull Optional<Long> toLong(
      ParserRuleContext messageCtx, Ip_access_list_line_numberContext ctx) {
    return toLongInSpace(
        messageCtx, ctx, IP_ACCESS_LIST_LINE_NUMBER_RANGE, "ip access-list line number");
  }

  private @Nonnull Optional<Long> toLong(
      ParserRuleContext messageCtx, Ip_community_list_seqContext ctx) {
    return toLongInSpace(
        messageCtx, ctx, IP_COMMUNITY_LIST_LINE_NUMBER_RANGE, "ip community-list line number");
  }

  private @Nonnull Optional<Long> toLong(
      ParserRuleContext messageCtx, Ip_prefix_list_line_numberContext ctx) {
    return toLongInSpace(messageCtx, ctx, IP_PREFIX_LIST_LINE_NUMBER_RANGE, "ip prefix-list seq");
  }

  /**
   * Convert a {@link ParserRuleContext} whose text is guaranteed to represent a valid signed 64-bit
   * decimal integer to a {@link Long} if it is contained in the provided {@code space}, or else
   * {@link Optional#empty}.
   */
  private @Nonnull Optional<Long> toLongInSpace(
      ParserRuleContext messageCtx, ParserRuleContext ctx, LongSpace space, String name) {
    long num = Long.parseLong(ctx.getText());
    if (!space.contains(num)) {
      _w.addWarning(
          messageCtx,
          getFullText(messageCtx),
          _parser,
          String.format("Expected %s in range %s, but got '%d'", name, space, num));
      return Optional.empty();
    }
    return Optional.of(num);
  }

  private @Nullable String toPortChannel(ParserRuleContext messageCtx, Channel_idContext ctx) {
    int id = Integer.parseInt(ctx.getText());
    // not a mistake; range is 1-4096 (not zero-based).
    if (!PORT_CHANNEL_RANGE.contains(id)) {
      _w.redFlag(
          String.format(
              "Expected port-channel id in range %s, but got '%d' in: %s",
              PORT_CHANNEL_RANGE, id, getFullText(messageCtx)));
      return null;
    }
    return "port-channel" + id;
  }

  private @Nonnull Optional<PortSpec> toPortSpec(
      ParserRuleContext messageCtx, Acllal4tcp_port_specContext ctx) {
    if (ctx.literal != null) {
      return toIntegerSpace(messageCtx, ctx.literal)
          .map(literalPorts -> new LiteralPortSpec(literalPorts));
    } else if (ctx.group != null) {
      return Optional.of(toPortSpec(ctx.group));
    } else {
      // assume valid but unsupported
      todo(ctx);
      return Optional.empty();
    }
  }

  private @Nonnull Optional<PortSpec> toPortSpec(
      ParserRuleContext messageCtx, Acllal4udp_port_specContext ctx) {
    if (ctx.literal != null) {
      return toIntegerSpace(messageCtx, ctx.literal)
          .map(literalPorts -> new LiteralPortSpec(literalPorts));
    } else if (ctx.group != null) {
      return Optional.of(toPortSpec(ctx.group));
    } else {
      // assume valid but unsupported
      todo(ctx);
      return Optional.empty();
    }
  }

  private @Nullable Short toShort(ParserRuleContext messageCtx, Static_route_prefContext ctx) {
    short pref = Short.parseShort(ctx.getText());
    if (!STATIC_ROUTE_PREFERENCE_RANGE.contains((int) pref)) {
      _w.redFlag(
          String.format(
              "Expected prefernce in range %s, but got '%d' in: %s",
              STATIC_ROUTE_PREFERENCE_RANGE, pref, getFullText(messageCtx)));
      return null;
    }
    return pref;
  }

  private @Nullable Short toShort(ParserRuleContext messageCtx, Track_object_numberContext ctx) {
    short track = Short.parseShort(ctx.getText());
    if (!STATIC_ROUTE_TRACK_RANGE.contains((int) track)) {
      _w.redFlag(
          String.format(
              "Expected track in range %s, but got '%d' in: %s",
              STATIC_ROUTE_TRACK_RANGE, track, getFullText(messageCtx)));
      return null;
    }
    return track;
  }

  private @Nonnull StandardCommunity toStandardCommunity(Literal_standard_communityContext ctx) {
    return StandardCommunity.of(toInteger(ctx.high), toInteger(ctx.low));
  }

  private @Nonnull Optional<StandardCommunity> toStandardCommunity(Standard_communityContext ctx) {
    if (ctx.literal != null) {
      return Optional.of(toStandardCommunity(ctx.literal));
    } else if (ctx.INTERNET() != null) {
      return Optional.of(StandardCommunity.of(WellKnownCommunity.INTERNET));
    } else if (ctx.LOCAL_AS() != null) {
      return Optional.of(StandardCommunity.of(WellKnownCommunity.NO_EXPORT_SUBCONFED));
    } else if (ctx.NO_ADVERTISE() != null) {
      return Optional.of(StandardCommunity.of(WellKnownCommunity.NO_ADVERTISE));
    } else if (ctx.NO_EXPORT() != null) {
      return Optional.of(StandardCommunity.of(WellKnownCommunity.NO_EXPORT));
    } else {
      // assume valid but unsupported
      todo(ctx);
      return Optional.empty();
    }
  }

  private @Nonnull Optional<Set<StandardCommunity>> toStandardCommunitySet(
      Iterable<Standard_communityContext> communities) {
    ImmutableSet.Builder<StandardCommunity> builder = ImmutableSet.builder();
    for (Standard_communityContext communityCtx : communities) {
      Optional<StandardCommunity> community = toStandardCommunity(communityCtx);
      if (!community.isPresent()) {
        return Optional.empty();
      }
      builder.add(community.get());
    }
    return Optional.of(builder.build());
  }

  private @Nonnull Optional<String> toString(
      ParserRuleContext messageCtx, As_path_regexContext ctx) {
    return toStringWithLengthInSpace(
        messageCtx,
        ctx.dqs.text,
        IP_AS_PATH_ACCESS_LIST_REGEX_LENGTH_RANGE,
        "ip as-path access-list line regex");
  }

  private @Nonnull Optional<String> toString(
      ParserRuleContext messageCtx, Interface_descriptionContext ctx) {
    return toStringWithLengthInSpace(
        messageCtx, ctx, INTERFACE_DESCRIPTION_LENGTH_RANGE, "interface description");
  }

  public @Nonnull Optional<String> toString(
      ParserRuleContext messageCtx, Interface_nameContext ctx) {
    String declaredName = getFullText(ctx);
    String prefix = ctx.prefix.getText();
    CiscoNxosInterfaceType type = toType(ctx.prefix);
    if (type == null) {
      _w.addWarning(
          messageCtx,
          getFullText(messageCtx),
          _parser,
          String.format("Unsupported interface type: %s", prefix));
      return Optional.empty();
    }
    String canonicalPrefix = getCanonicalInterfaceNamePrefix(prefix);
    if (canonicalPrefix == null) {
      _w.addWarning(
          messageCtx,
          getFullText(messageCtx),
          _parser,
          String.format("Unsupported interface name: %s", declaredName));
      return Optional.empty();
    }
    String middle = ctx.middle != null ? ctx.middle.getText() : "";
    String parentSuffix = ctx.parent_suffix != null ? ctx.parent_suffix.getText() : "";
    String lead = String.format("%s%s%s", canonicalPrefix, middle, parentSuffix);
    int first = toInteger(ctx.first);
    return Optional.of(String.format("%s%d", lead, first));
  }

  private @Nonnull Optional<String> toString(
      ParserRuleContext messageCtx, Ip_access_list_nameContext ctx) {
    return toStringWithLengthInSpace(
        messageCtx, ctx, IP_ACCESS_LIST_NAME_LENGTH_RANGE, "ip access-list name");
  }

  private @Nonnull Optional<String> toString(
      ParserRuleContext messageCtx, Ip_as_path_access_list_nameContext ctx) {
    return toStringWithLengthInSpace(
        messageCtx, ctx, IP_AS_PATH_ACCESS_LIST_NAME_LENGTH_RANGE, "ip as-path access-list name");
  }

  private @Nonnull Optional<String> toString(
      ParserRuleContext messageCtx, Ip_community_list_nameContext ctx) {
    return toStringWithLengthInSpace(
        messageCtx, ctx, IP_COMMUNITY_LIST_NAME_LENGTH_RANGE, "ip community-list name");
  }

  private @Nonnull Optional<String> toString(
      ParserRuleContext messageCtx, Ip_prefix_list_descriptionContext ctx) {
    return toStringWithLengthInSpace(
        messageCtx, ctx, IP_PREFIX_LIST_DESCRIPTION_LENGTH_RANGE, "ip prefix-list description");
  }

  private @Nonnull Optional<String> toString(
      ParserRuleContext messageCtx, Ip_prefix_list_nameContext ctx) {
    return toStringWithLengthInSpace(
        messageCtx, ctx, IP_PREFIX_LIST_NAME_LENGTH_RANGE, "ip prefix-list name");
  }

  private @Nonnull Optional<String> toString(
      ParserRuleContext messageCtx, Object_group_nameContext ctx) {
    return toStringWithLengthInSpace(
        messageCtx, ctx, OBJECT_GROUP_NAME_LENGTH_RANGE, "object-group name");
  }

  private @Nonnull Optional<String> toString(
      ParserRuleContext messageCtx, Route_map_nameContext ctx) {
    return toStringWithLengthInSpace(
        messageCtx, ctx, ROUTE_MAP_NAME_LENGTH_RANGE, "route-map name");
  }

  private @Nonnull Optional<String> toString(
      ParserRuleContext messageCtx, Router_ospf_nameContext ctx) {
    Optional<String> procName =
        toStringWithLengthInSpace(
            messageCtx, ctx, OSPF_PROCESS_NAME_LENGTH_RANGE, "OSPF process name");
    // OSPF process name is case-insensitive.
    return procName.map(name -> getPreferredName(name, ROUTER_OSPF));
  }

  private @Nullable String toString(ParserRuleContext messageCtx, Static_route_nameContext ctx) {
    String name = ctx.getText();
    if (name.length() > StaticRoute.MAX_NAME_LENGTH) {
      _w.redFlag(
          String.format(
              "Expected name <= %d characters,but got '%s' in: %s",
              StaticRoute.MAX_NAME_LENGTH, name, getFullText(messageCtx)));
      return null;
    }
    return name;
  }

  private @Nonnull Optional<String> toString(
      ParserRuleContext messageCtx, Template_nameContext ctx) {
    return toStringWithLengthInSpace(
        messageCtx, ctx, BGP_TEMPLATE_NAME_LENGTH_RANGE, "bgp template name");
  }

  private @Nonnull Optional<String> toString(ParserRuleContext messageCtx, Vrf_nameContext ctx) {
    Optional<String> vrfName =
        toStringWithLengthInSpace(messageCtx, ctx, VRF_NAME_LENGTH_RANGE, "VRF name");
    // VRF names are case-insensitive.
    return vrfName.map(name -> getPreferredName(name, VRF));
  }

  /**
   * Return the text of the provided {@code ctx} if its length is within the provided {@link
   * IntegerSpace lengthSpace}, or else {@link Optional#empty}.
   */
  private @Nonnull Optional<String> toStringWithLengthInSpace(
      ParserRuleContext messageCtx, ParserRuleContext ctx, IntegerSpace lengthSpace, String name) {
    String text = ctx.getText();
    if (!lengthSpace.contains(text.length())) {
      _w.addWarning(
          messageCtx,
          getFullText(messageCtx),
          _parser,
          String.format(
              "Expected %s with length in range %s, but got '%s'", text, lengthSpace, name));
      return Optional.empty();
    }
    return Optional.of(text);
  }

  private @Nullable CiscoNxosInterfaceType toType(Interface_prefixContext ctx) {
    if (ctx.ETHERNET() != null) {
      return CiscoNxosInterfaceType.ETHERNET;
    } else if (ctx.LOOPBACK() != null) {
      return CiscoNxosInterfaceType.LOOPBACK;
    } else if (ctx.MGMT() != null) {
      return CiscoNxosInterfaceType.MGMT;
    } else if (ctx.PORT_CHANNEL() != null) {
      return CiscoNxosInterfaceType.PORT_CHANNEL;
    } else if (ctx.VLAN() != null) {
      return CiscoNxosInterfaceType.VLAN;
    }
    return convProblem(CiscoNxosInterfaceType.class, ctx, null);
  }

  private @Nullable Integer toVlanId(ParserRuleContext messageCtx, Vlan_idContext ctx) {
    int vlan = Integer.parseInt(ctx.getText());
    if (!_currentValidVlanRange.contains(vlan)) {
      _w.redFlag(
          String.format(
              "Expected VLAN in range %s, but got '%d' in: %s",
              _currentValidVlanRange, vlan, getFullText(messageCtx)));
      return null;
    }
    return vlan;
  }

  private @Nullable IntegerSpace toVlanIdRange(
      ParserRuleContext messageCtx, Vlan_id_rangeContext ctx) {
    String rangeText = ctx.getText();
    IntegerSpace value = IntegerSpace.parse(rangeText);
    if (!_currentValidVlanRange.contains(value)) {
      _w.redFlag(
          String.format(
              "Expected VLANs in range %s, but got '%s' in: %s",
              _currentValidVlanRange, rangeText, getFullText(messageCtx)));
      return null;
    }
    return value;
  }

  @Override
  public void visitErrorNode(ErrorNode errorNode) {
    Token token = errorNode.getSymbol();
    int line = token.getLine();
    String lineText = errorNode.getText().replace("\n", "").replace("\r", "").trim();
    _configuration.setUnrecognized(true);

    if (token instanceof UnrecognizedLineToken) {
      UnrecognizedLineToken unrecToken = (UnrecognizedLineToken) token;
      _w.getParseWarnings()
          .add(
              new ParseWarning(
                  line, lineText, unrecToken.getParserContext(), "This syntax is unrecognized"));
    } else {
      String msg = String.format("Unrecognized Line: %d: %s", line, lineText);
      _w.redFlag(msg + " SUBSEQUENT LINES MAY NOT BE PROCESSED CORRECTLY");
    }
  }
}<|MERGE_RESOLUTION|>--- conflicted
+++ resolved
@@ -895,11 +895,10 @@
   private Optional<String> _currentRouteMapName;
 
   @SuppressWarnings("unused")
-<<<<<<< HEAD
   private SnmpServer _currentSnmpServer;
-=======
+
+  @SuppressWarnings("unused")
   private TacacsServer _currentTacacsServer;
->>>>>>> 1c914c6e
 
   private TcpFlags.Builder _currentTcpFlagsBuilder;
   private TcpOptions.Builder _currentTcpOptionsBuilder;
