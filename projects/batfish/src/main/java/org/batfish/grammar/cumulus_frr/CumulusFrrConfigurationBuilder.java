--- conflicted
+++ resolved
@@ -307,10 +307,11 @@
   }
 
   @Override
-<<<<<<< HEAD
   public void exitRms_metric(Rms_metricContext ctx) {
     _currentRouteMapEntry.setSetMetric(new RouteMapSetMetric(parseLong(ctx.metric.getText())));
-=======
+  }
+
+  @Override
   public void exitIcl_expanded(Icl_expandedContext ctx) {
     String name = ctx.name.getText();
 
@@ -331,6 +332,5 @@
 
     _c.defineStructure(CumulusStructureType.IP_COMMUNITY_LIST, name, ctx.getStart().getLine());
     _c.getIpCommunityLists().put(name, new IpCommunityListExpanded(name, action, communityList));
->>>>>>> 774777d5
   }
 }