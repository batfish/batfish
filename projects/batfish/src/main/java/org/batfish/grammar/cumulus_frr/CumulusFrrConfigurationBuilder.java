package org.batfish.grammar.cumulus_frr;

import static com.google.common.base.Preconditions.checkState;
import static java.lang.Long.parseLong;
import static org.batfish.representation.cumulus.CumulusRoutingProtocol.CONNECTED;
import static org.batfish.representation.cumulus.CumulusRoutingProtocol.STATIC;
import static org.batfish.representation.cumulus.CumulusStructureType.ABSTRACT_INTERFACE;
import static org.batfish.representation.cumulus.CumulusStructureType.IP_AS_PATH_ACCESS_LIST;
import static org.batfish.representation.cumulus.CumulusStructureType.IP_COMMUNITY_LIST;
import static org.batfish.representation.cumulus.CumulusStructureType.IP_PREFIX_LIST;
import static org.batfish.representation.cumulus.CumulusStructureType.ROUTE_MAP;
import static org.batfish.representation.cumulus.CumulusStructureType.VRF;
import static org.batfish.representation.cumulus.CumulusStructureUsage.BGP_IPV4_UNICAST_REDISTRIBUTE_CONNECTED_ROUTE_MAP;
import static org.batfish.representation.cumulus.CumulusStructureUsage.BGP_IPV4_UNICAST_REDISTRIBUTE_STATIC_ROUTE_MAP;
import static org.batfish.representation.cumulus.CumulusStructureUsage.ROUTE_MAP_CALL;
import static org.batfish.representation.cumulus.CumulusStructureUsage.ROUTE_MAP_MATCH_COMMUNITY_LIST;
import static org.batfish.representation.cumulus.RemoteAsType.EXPLICIT;
import static org.batfish.representation.cumulus.RemoteAsType.EXTERNAL;
import static org.batfish.representation.cumulus.RemoteAsType.INTERNAL;
import static org.batfish.representation.cumulus_interfaces.Interface.isPhysicalInterfaceType;

import com.google.common.annotations.VisibleForTesting;
import com.google.common.collect.ImmutableList;
import com.google.common.collect.ImmutableMap;
import com.google.common.collect.ImmutableSet;
import java.util.ArrayList;
import java.util.List;
import java.util.Map;
import java.util.Optional;
import javax.annotation.Nonnull;
import javax.annotation.Nullable;
import org.antlr.v4.runtime.ParserRuleContext;
import org.antlr.v4.runtime.RuleContext;
import org.antlr.v4.runtime.Token;
import org.antlr.v4.runtime.tree.ErrorNode;
import org.batfish.common.BatfishException;
import org.batfish.common.Warnings;
import org.batfish.common.Warnings.ParseWarning;
import org.batfish.datamodel.ConcreteInterfaceAddress;
import org.batfish.datamodel.Ip;
import org.batfish.datamodel.LineAction;
import org.batfish.datamodel.Prefix;
import org.batfish.datamodel.SubRange;
import org.batfish.datamodel.bgp.community.StandardCommunity;
import org.batfish.grammar.UnrecognizedLineToken;
import org.batfish.grammar.cumulus_frr.CumulusFrrParser.Icl_expandedContext;
import org.batfish.grammar.cumulus_frr.CumulusFrrParser.Ip_as_pathContext;
import org.batfish.grammar.cumulus_frr.CumulusFrrParser.Ip_prefix_listContext;
import org.batfish.grammar.cumulus_frr.CumulusFrrParser.Ip_routeContext;
import org.batfish.grammar.cumulus_frr.CumulusFrrParser.Literal_standard_communityContext;
import org.batfish.grammar.cumulus_frr.CumulusFrrParser.Pl_line_actionContext;
import org.batfish.grammar.cumulus_frr.CumulusFrrParser.Rm_callContext;
import org.batfish.grammar.cumulus_frr.CumulusFrrParser.Rm_descriptionContext;
import org.batfish.grammar.cumulus_frr.CumulusFrrParser.Rmm_as_pathContext;
import org.batfish.grammar.cumulus_frr.CumulusFrrParser.Rmm_communityContext;
import org.batfish.grammar.cumulus_frr.CumulusFrrParser.Rmm_interfaceContext;
import org.batfish.grammar.cumulus_frr.CumulusFrrParser.Rmm_tagContext;
import org.batfish.grammar.cumulus_frr.CumulusFrrParser.Rmmipa_prefix_listContext;
import org.batfish.grammar.cumulus_frr.CumulusFrrParser.Rmom_gotoContext;
import org.batfish.grammar.cumulus_frr.CumulusFrrParser.Rmom_nextContext;
import org.batfish.grammar.cumulus_frr.CumulusFrrParser.Rms_as_pathContext;
import org.batfish.grammar.cumulus_frr.CumulusFrrParser.Rms_communityContext;
import org.batfish.grammar.cumulus_frr.CumulusFrrParser.Rms_local_preferenceContext;
import org.batfish.grammar.cumulus_frr.CumulusFrrParser.Rms_metricContext;
import org.batfish.grammar.cumulus_frr.CumulusFrrParser.Rms_tagContext;
import org.batfish.grammar.cumulus_frr.CumulusFrrParser.Rmsipnh_literalContext;
import org.batfish.grammar.cumulus_frr.CumulusFrrParser.Ro_passive_interfaceContext;
import org.batfish.grammar.cumulus_frr.CumulusFrrParser.Ro_router_idContext;
import org.batfish.grammar.cumulus_frr.CumulusFrrParser.S_bgpContext;
import org.batfish.grammar.cumulus_frr.CumulusFrrParser.S_interfaceContext;
import org.batfish.grammar.cumulus_frr.CumulusFrrParser.S_routemapContext;
import org.batfish.grammar.cumulus_frr.CumulusFrrParser.S_router_ospfContext;
import org.batfish.grammar.cumulus_frr.CumulusFrrParser.S_vrfContext;
import org.batfish.grammar.cumulus_frr.CumulusFrrParser.Sb_neighborContext;
import org.batfish.grammar.cumulus_frr.CumulusFrrParser.Sbaf_ipv4_unicastContext;
import org.batfish.grammar.cumulus_frr.CumulusFrrParser.Sbaf_l2vpn_evpnContext;
import org.batfish.grammar.cumulus_frr.CumulusFrrParser.Sbafi_aggregate_addressContext;
import org.batfish.grammar.cumulus_frr.CumulusFrrParser.Sbafi_neighborContext;
import org.batfish.grammar.cumulus_frr.CumulusFrrParser.Sbafi_networkContext;
import org.batfish.grammar.cumulus_frr.CumulusFrrParser.Sbafi_redistributeContext;
import org.batfish.grammar.cumulus_frr.CumulusFrrParser.Sbafin_activateContext;
import org.batfish.grammar.cumulus_frr.CumulusFrrParser.Sbafin_allowas_inContext;
<<<<<<< HEAD
import org.batfish.grammar.cumulus_frr.CumulusFrrParser.Sbafin_default_originateContext;
=======
>>>>>>> f496bfdf
import org.batfish.grammar.cumulus_frr.CumulusFrrParser.Sbafin_next_hop_selfContext;
import org.batfish.grammar.cumulus_frr.CumulusFrrParser.Sbafin_route_mapContext;
import org.batfish.grammar.cumulus_frr.CumulusFrrParser.Sbafin_route_reflector_clientContext;
import org.batfish.grammar.cumulus_frr.CumulusFrrParser.Sbafls_advertise_all_vniContext;
import org.batfish.grammar.cumulus_frr.CumulusFrrParser.Sbafls_advertise_ipv4_unicastContext;
import org.batfish.grammar.cumulus_frr.CumulusFrrParser.Sbafls_neighbor_activateContext;
import org.batfish.grammar.cumulus_frr.CumulusFrrParser.Sbb_confederationContext;
import org.batfish.grammar.cumulus_frr.CumulusFrrParser.Sbb_router_idContext;
import org.batfish.grammar.cumulus_frr.CumulusFrrParser.Sbbb_aspath_multipath_relaxContext;
import org.batfish.grammar.cumulus_frr.CumulusFrrParser.Sbn_interfaceContext;
import org.batfish.grammar.cumulus_frr.CumulusFrrParser.Sbn_ipContext;
import org.batfish.grammar.cumulus_frr.CumulusFrrParser.Sbn_nameContext;
import org.batfish.grammar.cumulus_frr.CumulusFrrParser.Sbn_peer_group_declContext;
import org.batfish.grammar.cumulus_frr.CumulusFrrParser.Sbnobd_ipv4_unicastContext;
import org.batfish.grammar.cumulus_frr.CumulusFrrParser.Sbnp_descriptionContext;
import org.batfish.grammar.cumulus_frr.CumulusFrrParser.Sbnp_ebgp_multihopContext;
import org.batfish.grammar.cumulus_frr.CumulusFrrParser.Sbnp_peer_groupContext;
import org.batfish.grammar.cumulus_frr.CumulusFrrParser.Sbnp_remote_asContext;
import org.batfish.grammar.cumulus_frr.CumulusFrrParser.Sbnp_update_sourceContext;
import org.batfish.grammar.cumulus_frr.CumulusFrrParser.Si_descriptionContext;
import org.batfish.grammar.cumulus_frr.CumulusFrrParser.Siip_addressContext;
import org.batfish.grammar.cumulus_frr.CumulusFrrParser.Siipo_areaContext;
import org.batfish.grammar.cumulus_frr.CumulusFrrParser.Siipo_network_p2pContext;
import org.batfish.grammar.cumulus_frr.CumulusFrrParser.Sv_routeContext;
import org.batfish.grammar.cumulus_frr.CumulusFrrParser.Sv_vniContext;
import org.batfish.grammar.cumulus_frr.CumulusFrrParser.Uint32Context;
import org.batfish.representation.cumulus.BgpInterfaceNeighbor;
import org.batfish.representation.cumulus.BgpIpNeighbor;
import org.batfish.representation.cumulus.BgpIpv4UnicastAddressFamily;
import org.batfish.representation.cumulus.BgpL2VpnEvpnIpv4Unicast;
import org.batfish.representation.cumulus.BgpL2vpnEvpnAddressFamily;
import org.batfish.representation.cumulus.BgpNeighbor;
import org.batfish.representation.cumulus.BgpNeighborIpv4UnicastAddressFamily;
import org.batfish.representation.cumulus.BgpNeighborL2vpnEvpnAddressFamily;
import org.batfish.representation.cumulus.BgpNeighborSourceAddress;
import org.batfish.representation.cumulus.BgpNeighborSourceInterface;
import org.batfish.representation.cumulus.BgpNetwork;
import org.batfish.representation.cumulus.BgpPeerGroupNeighbor;
import org.batfish.representation.cumulus.BgpProcess;
import org.batfish.representation.cumulus.BgpRedistributionPolicy;
import org.batfish.representation.cumulus.BgpVrf;
import org.batfish.representation.cumulus.BgpVrfAddressFamilyAggregateNetworkConfiguration;
import org.batfish.representation.cumulus.CumulusInterfaceType;
import org.batfish.representation.cumulus.CumulusNcluConfiguration;
import org.batfish.representation.cumulus.CumulusRoutingProtocol;
import org.batfish.representation.cumulus.CumulusStructureUsage;
import org.batfish.representation.cumulus.Interface;
import org.batfish.representation.cumulus.IpAsPathAccessList;
import org.batfish.representation.cumulus.IpAsPathAccessListLine;
import org.batfish.representation.cumulus.IpCommunityListExpanded;
import org.batfish.representation.cumulus.IpPrefixList;
import org.batfish.representation.cumulus.IpPrefixListLine;
import org.batfish.representation.cumulus.OspfNetworkType;
import org.batfish.representation.cumulus.OspfProcess;
import org.batfish.representation.cumulus.RouteMap;
import org.batfish.representation.cumulus.RouteMapCall;
import org.batfish.representation.cumulus.RouteMapContinue;
import org.batfish.representation.cumulus.RouteMapEntry;
import org.batfish.representation.cumulus.RouteMapMatchAsPath;
import org.batfish.representation.cumulus.RouteMapMatchCommunity;
import org.batfish.representation.cumulus.RouteMapMatchInterface;
import org.batfish.representation.cumulus.RouteMapMatchIpAddressPrefixList;
import org.batfish.representation.cumulus.RouteMapMatchTag;
import org.batfish.representation.cumulus.RouteMapSetAsPath;
import org.batfish.representation.cumulus.RouteMapSetCommunity;
import org.batfish.representation.cumulus.RouteMapSetIpNextHopLiteral;
import org.batfish.representation.cumulus.RouteMapSetLocalPreference;
import org.batfish.representation.cumulus.RouteMapSetMetric;
import org.batfish.representation.cumulus.RouteMapSetTag;
import org.batfish.representation.cumulus.StaticRoute;
import org.batfish.representation.cumulus.Vrf;

public class CumulusFrrConfigurationBuilder extends CumulusFrrParserBaseListener {
  private final CumulusNcluConfiguration _c;
  private final CumulusFrrCombinedParser _parser;
  private final Warnings _w;

  private @Nullable Vrf _currentVrf;
  private @Nullable RouteMapEntry _currentRouteMapEntry;
  private @Nullable BgpVrf _currentBgpVrf;
  private @Nullable BgpNeighbor _currentBgpNeighbor;
  private @Nullable IpPrefixList _currentIpPrefixList;
  private @Nullable BgpNeighborIpv4UnicastAddressFamily _currentBgpNeighborIpv4UnicastAddressFamily;
  private @Nullable Interface _currentInterface;

  public CumulusFrrConfigurationBuilder(
      CumulusNcluConfiguration configuration, CumulusFrrCombinedParser parser, Warnings w) {
    _c = configuration;
    _parser = parser;
    _w = w;
  }

  CumulusNcluConfiguration getVendorConfiguration() {
    return _c;
  }

  private @Nonnull StandardCommunity toStandardCommunity(Literal_standard_communityContext ctx) {
    return StandardCommunity.of(
        Integer.parseInt(ctx.high.getText()), Integer.parseInt(ctx.low.getText()));
  }

  @Nonnull
  private Long toLong(Uint32Context ctx) {
    return Long.parseUnsignedLong(ctx.getText());
  }

  @Override
  public void visitErrorNode(ErrorNode errorNode) {
    Token token = errorNode.getSymbol();
    int line = token.getLine();
    String lineText = errorNode.getText().replace("\n", "").replace("\r", "").trim();
    _c.setUnrecognized(true);

    if (token instanceof UnrecognizedLineToken) {
      UnrecognizedLineToken unrecToken = (UnrecognizedLineToken) token;
      _w.getParseWarnings()
          .add(
              new ParseWarning(
                  line, lineText, unrecToken.getParserContext(), "This syntax is unrecognized"));
    } else {
      String msg = String.format("Unrecognized Line: %d: %s", line, lineText);
      _w.redFlag(msg + " SUBSEQUENT LINES MAY NOT BE PROCESSED CORRECTLY");
    }
  }

  private void todo(ParserRuleContext ctx) {
    _w.todo(ctx, ctx.getText(), _parser);
  }

  @Override
  public void enterS_bgp(S_bgpContext ctx) {
    if (_c.getBgpProcess() == null) {
      _c.setBgpProcess(new BgpProcess());
    }

    if (ctx.vrf_name() == null) {
      _currentBgpVrf = _c.getBgpProcess().getDefaultVrf();
    } else {
      String vrfName = ctx.vrf_name().getText();
      _currentBgpVrf = new BgpVrf(vrfName);
      _c.getBgpProcess().getVrfs().put(vrfName, _currentBgpVrf);
      _c.referenceStructure(
          VRF, vrfName, CumulusStructureUsage.BGP_VRF, ctx.vrf_name().getStart().getLine());
    }
    _currentBgpVrf.setAutonomousSystem(parseLong(ctx.autonomous_system().getText()));
  }

  @Override
  public void exitS_bgp(S_bgpContext ctx) {
    _currentBgpVrf = null;
  }

  @Override
  public void enterSbaf_ipv4_unicast(Sbaf_ipv4_unicastContext ctx) {
    if (_currentBgpVrf.getIpv4Unicast() != null) {
      _w.addWarning(ctx, ctx.getText(), _parser, "duplicate 'address-family ipv4 unicast'");
    }
    _currentBgpVrf.setIpv4Unicast(new BgpIpv4UnicastAddressFamily());
  }

  @Override
  public void enterSbaf_l2vpn_evpn(Sbaf_l2vpn_evpnContext ctx) {
    if (_currentBgpVrf.getL2VpnEvpn() != null) {
      _w.addWarning(ctx, ctx.getText(), _parser, "duplicate 'address-family l2vpn evpn'");
    }
    _currentBgpVrf.setL2VpnEvpn(new BgpL2vpnEvpnAddressFamily());
  }

  @Override
  public void exitSbafi_redistribute(Sbafi_redistributeContext ctx) {
    CumulusRoutingProtocol protocol;
    CumulusStructureUsage usage;
    if (ctx.STATIC() != null) {
      protocol = STATIC;
      usage = BGP_IPV4_UNICAST_REDISTRIBUTE_STATIC_ROUTE_MAP;
    } else if (ctx.CONNECTED() != null) {
      protocol = CONNECTED;
      usage = BGP_IPV4_UNICAST_REDISTRIBUTE_CONNECTED_ROUTE_MAP;
    } else {
      throw new BatfishException("Unexpected redistribution protocol");
    }

    String routeMap;
    if (ctx.route_map_name() != null) {
      routeMap = ctx.route_map_name().getText();
      _c.referenceStructure(ROUTE_MAP, routeMap, usage, ctx.getStart().getLine());
    } else {
      routeMap = null;
    }

    BgpRedistributionPolicy oldRedistributionPolicy =
        _currentBgpVrf
            .getIpv4Unicast()
            .getRedistributionPolicies()
            .put(protocol, new BgpRedistributionPolicy(protocol, routeMap));

    if (oldRedistributionPolicy != null) {
      _w.addWarning(
          ctx,
          ctx.getStart().getText(),
          _parser,
          String.format(
              "overwriting BgpRedistributionPolicy for vrf %s, protocol %s",
              _currentBgpVrf.getVrfName(), protocol));
    }
  }

  @Override
  public void exitSbafi_network(Sbafi_networkContext ctx) {
    _currentBgpVrf
        .getIpv4Unicast()
        .getNetworks()
        .computeIfAbsent(Prefix.parse(ctx.IP_PREFIX().getText()), BgpNetwork::new);
  }

  @Override
  public void exitSbafls_advertise_all_vni(Sbafls_advertise_all_vniContext ctx) {
    _currentBgpVrf.getL2VpnEvpn().setAdvertiseAllVni(true);
  }

  @Override
  public void enterSbafls_advertise_ipv4_unicast(Sbafls_advertise_ipv4_unicastContext ctx) {
    // setting in enter instead of exit since in future we can attach a routemap
    _currentBgpVrf.getL2VpnEvpn().setAdvertiseIpv4Unicast(new BgpL2VpnEvpnIpv4Unicast());
  }

  @Override
  public void exitSbafi_aggregate_address(Sbafi_aggregate_addressContext ctx) {
    Map<Prefix, BgpVrfAddressFamilyAggregateNetworkConfiguration> aggregateNetworks =
        _currentBgpVrf.getIpv4Unicast().getAggregateNetworks();
    Prefix prefix = Prefix.parse(ctx.IP_PREFIX().getText());
    BgpVrfAddressFamilyAggregateNetworkConfiguration agg =
        new BgpVrfAddressFamilyAggregateNetworkConfiguration();
    agg.setSummaryOnly(ctx.SUMMARY_ONLY() != null);
    if (aggregateNetworks.put(prefix, agg) != null) {
      _w.addWarning(
          ctx, ctx.getText(), _parser, "Overwriting aggregate-address for " + prefix.toString());
    }
  }

  @Override
  public void exitSbnp_update_source(Sbnp_update_sourceContext ctx) {
    if (_currentBgpNeighbor == null) {
      _w.addWarning(ctx, ctx.getText(), _parser, "cannot find bgp neighbor");
      return;
    }

    if (ctx.ip != null) {
      _currentBgpNeighbor.setBgpNeighborSource(
          new BgpNeighborSourceAddress(Ip.parse(ctx.ip.getText())));
    } else if (ctx.name != null) {
      _currentBgpNeighbor.setBgpNeighborSource(new BgpNeighborSourceInterface(ctx.name.getText()));
    } else {
      _w.addWarning(ctx, ctx.getText(), _parser, "either Ip or Interface is needed");
    }
  }

  @Override
  public void enterSbafi_neighbor(Sbafi_neighborContext ctx) {
    String name;
    if (ctx.ip != null) {
      name = ctx.ip.getText();
    } else if (ctx.name != null) {
      name = ctx.name.getText();
    } else {
      throw new BatfishException("neightbor name or address");
    }

    BgpNeighbor bgpNeighbor = _currentBgpVrf.getNeighbors().get(name);
    if (bgpNeighbor == null) {
      _w.addWarning(
          ctx,
          ctx.getStart().getText(),
          _parser,
          String.format("neighbor %s does not exist", name));
    } else {
      _currentBgpNeighborIpv4UnicastAddressFamily = bgpNeighbor.getIpv4UnicastAddressFamily();
      if (_currentBgpNeighborIpv4UnicastAddressFamily == null) {
        _currentBgpNeighborIpv4UnicastAddressFamily = new BgpNeighborIpv4UnicastAddressFamily();
        bgpNeighbor.setIpv4UnicastAddressFamily(_currentBgpNeighborIpv4UnicastAddressFamily);
      }
    }
  }

  @Override
  public void exitSbafi_neighbor(Sbafi_neighborContext ctx) {
    _currentBgpNeighborIpv4UnicastAddressFamily = null;
  }

  @Override
  public void exitSbnobd_ipv4_unicast(Sbnobd_ipv4_unicastContext ctx) {
    if (_currentBgpVrf == null) {
      _w.addWarning(ctx, ctx.getText(), _parser, "cannot find bgp vrf");
      return;
    }
    _currentBgpVrf.setDefaultIpv4Unicast(false);
  }

  @Override
  public void enterS_interface(S_interfaceContext ctx) {
    String name = ctx.name.getText();

    _currentInterface = _c.getInterfaces().get(name);

    if (_currentInterface == null) {
      // Currently only support defining lo and physical interfaces in frr
      // TODO: check other interface types
      CumulusInterfaceType type = null;
      if (name.equals(CumulusNcluConfiguration.LOOPBACK_INTERFACE_NAME)) {
        type = CumulusInterfaceType.LOOPBACK;
      } else if (isPhysicalInterfaceType(name)) {
        type = CumulusInterfaceType.PHYSICAL;
      } else {
        _w.addWarning(
            ctx,
            ctx.getText(),
            _parser,
            String.format(
                ("cannot recognize interface %s. Only support loopback and physical interfaces"),
                name));
      }

      if (type == null) {
        return;
      }

      _currentInterface = new Interface(name, type, null, null);
      _c.setInterfaces(
          new ImmutableMap.Builder<String, Interface>()
              .putAll(_c.getInterfaces())
              .put(name, _currentInterface)
              .build());
    }

    if (ctx.VRF() != null) {
      String vrf = ctx.vrf.getText();
      if (_currentInterface.getVrf() == null) {
        _currentInterface.setVrf(vrf);
      } else if (!vrf.equals(_currentInterface.getVrf())) {
        _w.addWarning(
            ctx,
            ctx.getText(),
            _parser,
            String.format(
                "vrf %s of interface %s does not match vrf %s defined already",
                vrf, name, _currentInterface.getVrf()));
      }
    } else if (_currentInterface.getVrf() != null) {
      _w.addWarning(
          ctx,
          ctx.getText(),
          _parser,
          String.format(
              "default vrf of interface %s does not match vrf %s defined already",
              name, _currentInterface.getVrf()));
    }
  }

  @Override
  public void exitS_interface(S_interfaceContext ctx) {
    _currentInterface = null;
  }

  @Override
  public void exitSiip_address(Siip_addressContext ctx) {
    if (_currentInterface == null) {
      _w.addWarning(ctx, ctx.getText(), _parser, "no interfaces found for address declaration");
      return;
    }

    _currentInterface.getIpAddresses().add(ConcreteInterfaceAddress.parse(ctx.ip_prefix.getText()));
  }

  @Override
  public void enterS_router_ospf(S_router_ospfContext ctx) {
    if (_c.getOspfProcess() == null) {
      _c.setOspfProcess(new OspfProcess());
    }
  }

  @Override
  public void exitRo_router_id(Ro_router_idContext ctx) {
    if (_c.getOspfProcess() == null) {
      _w.addWarning(ctx, ctx.getText(), _parser, "No OSPF process configured");
      return;
    }

    _c.getOspfProcess().getDefaultVrf().setRouterId(Ip.parse(ctx.ip.getText()));
  }

  @Override
  public void exitSi_description(Si_descriptionContext ctx) {
    if (_currentInterface == null) {
      return;
    }
    if (_currentInterface.getAlias() == null) {
      _currentInterface.setAlias(ctx.description.getText());
    }
  }

  @Override
  public void exitSiipo_area(Siipo_areaContext ctx) {
    if (_currentInterface == null) {
      return;
    }

    if (ctx.ip != null) {
      _currentInterface.getOrCreateOspf().setOspfArea(Ip.parse(ctx.ip.getText()).asLong());
    } else if (ctx.num != null) {
      _currentInterface.getOrCreateOspf().setOspfArea(Long.parseLong(ctx.num.getText()));
    } else {
      _w.addWarning(ctx, ctx.getText(), _parser, "only allow IP and number in ospf area");
    }
  }

  @Override
  public void exitSbafin_activate(Sbafin_activateContext ctx) {
    if (_currentBgpNeighborIpv4UnicastAddressFamily == null) {
      return;
    }
    _currentBgpNeighborIpv4UnicastAddressFamily.setActivated(true);
  }

  @Override
  public void exitSbafin_allowas_in(Sbafin_allowas_inContext ctx) {
    if (_currentBgpNeighborIpv4UnicastAddressFamily == null) {
<<<<<<< HEAD
      // TODO: check if this silent ignore is OK
=======
      // TODO: remove this silent ignore from here and other places
>>>>>>> f496bfdf
      return;
    }
    _currentBgpNeighborIpv4UnicastAddressFamily.setAllowAsIn(Integer.parseInt(ctx.count.getText()));
  }

  @Override
<<<<<<< HEAD
  public void exitSbafin_default_originate(Sbafin_default_originateContext ctx) {
    if (_currentBgpNeighborIpv4UnicastAddressFamily == null) {
      // TODO: check if this silent ignore is OK
      return;
    }
    _currentBgpNeighborIpv4UnicastAddressFamily.setDefaultOriginate(true);
  }

  @Override
=======
>>>>>>> f496bfdf
  public void exitSbafin_next_hop_self(Sbafin_next_hop_selfContext ctx) {
    if (_currentBgpNeighborIpv4UnicastAddressFamily == null) {
      return;
    }
    _currentBgpNeighborIpv4UnicastAddressFamily.setNextHopSelf(true);
  }

  @Override
  public void exitSbafin_route_reflector_client(Sbafin_route_reflector_clientContext ctx) {
    if (_currentBgpNeighborIpv4UnicastAddressFamily == null) {
      return;
    }
    _currentBgpNeighborIpv4UnicastAddressFamily.setRouteReflectorClient(true);
  }

  @Override
  public void exitSbafls_neighbor_activate(Sbafls_neighbor_activateContext ctx) {
    String neighborName = ctx.neighbor.getText();
    BgpNeighbor neighbor = _currentBgpVrf.getNeighbors().get(neighborName);
    if (neighbor == null) {
      _w.addWarning(
          ctx, ctx.getText(), _parser, String.format("neighbor %s does not exist", neighborName));
    } else {
      BgpNeighborL2vpnEvpnAddressFamily addressFamily = neighbor.getL2vpnEvpnAddressFamily();
      if (addressFamily == null) {
        addressFamily = new BgpNeighborL2vpnEvpnAddressFamily();
        neighbor.setL2vpnEvpnAddressFamily(addressFamily);
      }
      addressFamily.setActivated(true);
    }
  }

  @Override
  public void exitSiipo_network_p2p(Siipo_network_p2pContext ctx) {
    _currentInterface.getOrCreateOspf().setNetwork(OspfNetworkType.POINT_TO_POINT);
  }

  @Override
  public void exitSbbb_aspath_multipath_relax(Sbbb_aspath_multipath_relaxContext ctx) {
    _currentBgpVrf.setAsPathMultipathRelax(true);
  }

  @Override
  public void exitSbb_router_id(Sbb_router_idContext ctx) {
    _currentBgpVrf.setRouterId(Ip.parse(ctx.IP_ADDRESS().getText()));
  }

  @Override
  public void exitSbb_confederation(Sbb_confederationContext ctx) {
    Long id = toLong(ctx.id);
    _currentBgpVrf.setConfederationId(id);
  }

  @Override
  public void enterSbn_ip(Sbn_ipContext ctx) {
    String name = ctx.ip.getText();
    _currentBgpNeighbor =
        _currentBgpVrf
            .getNeighbors()
            .computeIfAbsent(
                name,
                (ipStr) -> {
                  BgpIpNeighbor neighbor = new BgpIpNeighbor(ipStr);
                  neighbor.setPeerIp(Ip.parse(ipStr));
                  return neighbor;
                });
  }

  @Override
  public void enterSbn_name(Sbn_nameContext ctx) {
    // if neighbor does not already exist, get will return null. That's ok -- the listener for
    // child parse node will create it.
    _currentBgpNeighbor = _currentBgpVrf.getNeighbors().get(ctx.name.getText());
  }

  @Override
  public void exitSb_neighbor(Sb_neighborContext ctx) {
    _currentBgpNeighbor = null;
  }

  @Override
  public void enterSbn_interface(Sbn_interfaceContext ctx) {
    if (_currentBgpNeighbor != null) {
      // warn if it's not an interface
      if (!(_currentBgpNeighbor instanceof BgpInterfaceNeighbor)) {
        String line = ctx.getParent().getText() + ctx.getText();
        _w.addWarning(
            ctx,
            line,
            _parser,
            String.format(
                "neighbor %s not declared to be an interface", _currentBgpNeighbor.getName()));
      }
    } else {
      Sbn_nameContext parentCtx = (Sbn_nameContext) ctx.getParent();
      String ifaceName = parentCtx.name.getText();
      _currentBgpNeighbor = new BgpInterfaceNeighbor(ifaceName);
      checkState(
          _currentBgpVrf.getNeighbors().put(ifaceName, _currentBgpNeighbor) == null,
          "neighbor should not already exist since _currentBgpNeighbor was null");
    }
  }

  @Override
  public void exitSbn_peer_group_decl(Sbn_peer_group_declContext ctx) {
    if (_currentBgpNeighbor != null) {
      String line = ctx.getParent().getText() + ctx.getText();
      _w.addWarning(
          ctx,
          line,
          _parser,
          String.format("neighbor %s already defined", _currentBgpNeighbor.getName()));
    }

    Sbn_nameContext parentCtx = (Sbn_nameContext) ctx.getParent();
    String peerGroupName = parentCtx.name.getText();
    checkState(
        _currentBgpVrf.getNeighbors().put(peerGroupName, new BgpPeerGroupNeighbor(peerGroupName))
            == null,
        "neighbor should not already exist since _currentBgpNeighbor was null");
  }

  @Override
  public void exitSbnp_description(Sbnp_descriptionContext ctx) {
    _currentBgpNeighbor.setDescription(ctx.REMARK_TEXT().getText());
  }

  @Override
  public void exitSbnp_peer_group(Sbnp_peer_groupContext ctx) {
    _currentBgpNeighbor.setPeerGroup(ctx.name.getText());
  }

  @Override
  public void exitSbnp_remote_as(Sbnp_remote_asContext ctx) {
    if (ctx.autonomous_system() != null) {
      _currentBgpNeighbor.setRemoteAsType(EXPLICIT);
      _currentBgpNeighbor.setRemoteAs(parseLong(ctx.autonomous_system().getText()));
    } else if (ctx.EXTERNAL() != null) {
      _currentBgpNeighbor.setRemoteAsType(EXTERNAL);
      _currentBgpNeighbor.setRemoteAs(null);
    } else if (ctx.INTERNAL() != null) {
      _currentBgpNeighbor.setRemoteAsType(INTERNAL);
      _currentBgpNeighbor.setRemoteAs(null);
    }
  }

  @Override
  public void exitSbnp_ebgp_multihop(Sbnp_ebgp_multihopContext ctx) {
    long num = parseLong(ctx.num.getText());
    _currentBgpNeighbor.setEbgpMultihop(num);
  }

  @Override
  public void enterS_vrf(S_vrfContext ctx) {
    String name = ctx.name.getText();

    // VRFs are declared in /etc/network/interfaces file, but this is part of the definition
    _currentVrf = _c.getVrfs().get(name);
    _c.defineStructure(VRF, name, ctx);
  }

  @Override
  public void exitS_vrf(S_vrfContext ctx) {
    _currentVrf = null;
  }

  @Override
  public void exitSbafin_route_map(Sbafin_route_mapContext ctx) {
    String name = ctx.name.getText();
    CumulusStructureUsage usage;
    if (ctx.IN() != null) {
      usage = CumulusStructureUsage.BGP_IPV4_UNICAST_NEIGHBOR_ROUTE_MAP_IN;
      _currentBgpNeighborIpv4UnicastAddressFamily.setRouteMapIn(name);
    } else if (ctx.OUT() != null) {
      usage = CumulusStructureUsage.BGP_IPV4_UNICAST_NEIGHBOR_ROUTE_MAP_OUT;
      _currentBgpNeighborIpv4UnicastAddressFamily.setRouteMapOut(name);
    } else {
      throw new IllegalStateException("only support in and out in route map");
    }
    _c.referenceStructure(ROUTE_MAP, name, usage, ctx.name.getStart().getLine());
  }

  @Override
  public void exitSv_vni(Sv_vniContext ctx) {
    int vni = Integer.parseInt(ctx.vni.v.getText());
    _currentVrf.setVni(vni);
  }

  @Override
  public void exitSv_route(Sv_routeContext ctx) {
    Ip nextHop = Ip.parse(ctx.ip_address().getText());
    Prefix network = Prefix.parse(ctx.prefix().getText());
    _currentVrf.getStaticRoutes().add(new StaticRoute(network, nextHop, null));
  }

  @Override
  public void enterS_routemap(S_routemapContext ctx) {
    int sequence = Integer.parseInt(ctx.sequence.getText());
    String name = ctx.name.getText();
    LineAction action;
    if (ctx.action.permit != null) {
      action = LineAction.PERMIT;
    } else if (ctx.action.deny != null) {
      action = LineAction.DENY;
    } else {
      throw new IllegalStateException("only support permit and deny in route map");
    }
    _currentRouteMapEntry =
        _c.getRouteMaps()
            .computeIfAbsent(name, RouteMap::new)
            .getEntries()
            .computeIfAbsent(
                sequence, k -> new RouteMapEntry(Integer.parseInt(ctx.sequence.getText()), action));
    _c.defineStructure(ROUTE_MAP, name, ctx);
  }

  @Override
  public void exitRo_passive_interface(Ro_passive_interfaceContext ctx) {
    String ifaceName = ctx.name.getText();
    Interface iface = _c.getInterfaces().get(ifaceName);
    if (iface == null) {
      _w.addWarning(
          ctx, ctx.getText(), _parser, String.format("interface %s is not defined", ifaceName));
      return;
    }
    iface.getOrCreateOspf().setPassive(true);
  }

  @Override
  public void exitRm_description(Rm_descriptionContext ctx) {
    _currentRouteMapEntry.setDescription(ctx.route_map_description().getText());
  }

  @Override
  public void exitS_routemap(S_routemapContext ctx) {
    _currentRouteMapEntry = null;
  }

  @Override
  public void exitRm_call(Rm_callContext ctx) {
    String name = ctx.name.getText();
    _currentRouteMapEntry.setCall(new RouteMapCall(name));
    _c.referenceStructure(ROUTE_MAP, name, ROUTE_MAP_CALL, ctx.getStart().getLine());
  }

  @Override
  public void exitRmm_as_path(Rmm_as_pathContext ctx) {
    String name = ctx.name.getText();
    _currentRouteMapEntry.setMatchAsPath(new RouteMapMatchAsPath(name));
    _c.referenceStructure(
        IP_AS_PATH_ACCESS_LIST,
        name,
        CumulusStructureUsage.ROUTE_MAP_MATCH_AS_PATH,
        ctx.getStart().getLine());
  }

  @Override
  public void exitRmmipa_prefix_list(Rmmipa_prefix_listContext ctx) {
    String name = ctx.name.getText();
    RouteMapMatchIpAddressPrefixList matchPrefixList =
        _currentRouteMapEntry.getMatchIpAddressPrefixList();
    List<String> prefixNameList =
        matchPrefixList == null ? new ArrayList<>() : new ArrayList<>(matchPrefixList.getNames());
    prefixNameList.add(name);

    _currentRouteMapEntry.setMatchIpAddressPrefixList(
        new RouteMapMatchIpAddressPrefixList(prefixNameList));

    _c.referenceStructure(
        IP_PREFIX_LIST,
        name,
        CumulusStructureUsage.ROUTE_MAP_MATCH_IP_ADDRESS_PREFIX_LIST,
        ctx.getStart().getLine());
  }

  @Override
  public void exitRmm_interface(Rmm_interfaceContext ctx) {
    String name = ctx.name.getText();
    _currentRouteMapEntry.setMatchInterface(new RouteMapMatchInterface(ImmutableSet.of(name)));
    _c.referenceStructure(
        ABSTRACT_INTERFACE,
        name,
        CumulusStructureUsage.ROUTE_MAP_MATCH_INTERFACE,
        ctx.getStart().getLine());
  }

  @Override
  public void exitRmm_community(Rmm_communityContext ctx) {
    ctx.names.forEach(
        name ->
            _c.referenceStructure(
                IP_COMMUNITY_LIST, name.getText(),
                ROUTE_MAP_MATCH_COMMUNITY_LIST, name.getStart().getLine()));

    _currentRouteMapEntry.setMatchCommunity(
        new RouteMapMatchCommunity(
            ImmutableList.<String>builder()
                // add old names
                .addAll(
                    Optional.ofNullable(_currentRouteMapEntry.getMatchCommunity())
                        .map(RouteMapMatchCommunity::getNames)
                        .orElse(ImmutableList.of()))
                // add new names
                .addAll(ctx.names.stream().map(RuleContext::getText).iterator())
                .build()));
  }

  @Override
  public void exitRmm_tag(Rmm_tagContext ctx) {
    _currentRouteMapEntry.setMatchTag(new RouteMapMatchTag(toLong(ctx.tag)));
  }

  @Override
  public void exitRmom_next(Rmom_nextContext ctx) {
    _currentRouteMapEntry.setContinue(new RouteMapContinue(null));
  }

  @Override
  public void exitRmom_goto(Rmom_gotoContext ctx) {
    int seq = Integer.parseInt(ctx.seq.getText());
    _currentRouteMapEntry.setContinue(new RouteMapContinue(seq));
  }

  @Override
  public void exitRms_as_path(Rms_as_pathContext ctx) {
    List<Long> asns =
        ctx.as_path.asns.stream().map(this::toLong).collect(ImmutableList.toImmutableList());
    _currentRouteMapEntry.setSetAsPath(new RouteMapSetAsPath(asns));
  }

  @Override
  public void exitRms_metric(Rms_metricContext ctx) {
    _currentRouteMapEntry.setSetMetric(new RouteMapSetMetric(parseLong(ctx.metric.getText())));
  }

  @Override
  public void exitRmsipnh_literal(Rmsipnh_literalContext ctx) {
    Ip ip = Ip.parse(ctx.next_hop.getText());
    RouteMapSetIpNextHopLiteral setNextHop = _currentRouteMapEntry.getSetIpNextHop();
    if (setNextHop != null) {
      _w.addWarning(
          ctx, ctx.getText(), _parser, "next-hop already exists will be replaced by this one");
    }

    _currentRouteMapEntry.setSetIpNextHop(new RouteMapSetIpNextHopLiteral(ip));
  }

  @Override
  public void exitRms_community(Rms_communityContext ctx) {
    RouteMapSetCommunity old = _currentRouteMapEntry.getSetCommunity();
    if (old != null) {
      _w.addWarning(ctx, ctx.getText(), _parser, "overwriting set community");
    }
    _currentRouteMapEntry.setSetCommunity(
        new RouteMapSetCommunity(
            ctx.communities.stream()
                .map(this::toStandardCommunity)
                .collect(ImmutableList.toImmutableList())));
  }

  @Override
  public void exitRms_local_preference(Rms_local_preferenceContext ctx) {
    _currentRouteMapEntry.setSetLocalPreference(new RouteMapSetLocalPreference(toLong(ctx.pref)));
  }

  @Override
  public void exitRms_tag(Rms_tagContext ctx) {
    _currentRouteMapEntry.setSetTag(new RouteMapSetTag(toLong(ctx.tag)));
  }

  @Override
  public void exitIcl_expanded(Icl_expandedContext ctx) {
    String name = ctx.name.getText();

    LineAction action;
    if (ctx.action.permit != null) {
      action = LineAction.PERMIT;
    } else if (ctx.action.deny != null) {
      action = LineAction.DENY;
    } else {
      throw new IllegalStateException("only support permit and deny in route map");
    }

    List<StandardCommunity> communityList =
        ctx.communities.stream()
            .map(RuleContext::getText)
            .map(StandardCommunity::parse)
            .collect(ImmutableList.toImmutableList());

    _c.defineStructure(IP_COMMUNITY_LIST, name, ctx);
    _c.getIpCommunityLists().put(name, new IpCommunityListExpanded(name, action, communityList));
  }

  @Override
  public void enterIp_prefix_list(Ip_prefix_listContext ctx) {
    String name = ctx.name.getText();
    _currentIpPrefixList = _c.getIpPrefixLists().computeIfAbsent(name, IpPrefixList::new);
    _c.defineStructure(IP_PREFIX_LIST, name, ctx);
  }

  @Override
  public void exitIp_prefix_list(Ip_prefix_listContext ctx) {
    _currentIpPrefixList = null;
  }

  @Override
  public void exitIp_route(Ip_routeContext ctx) {
    StaticRoute route =
        new StaticRoute(
            Prefix.parse(ctx.network.getText()), Ip.parse(ctx.next_hop_ip.getText()), null);
    if (ctx.vrf == null) {
      _c.getStaticRoutes().add(route);
    } else {
      String vrfName = ctx.vrf.getText();
      if (!_c.getVrfs().containsKey(vrfName)) {
        _w.redFlag(
            String.format("the static route is ignored since vrf %s is not defined", vrfName));
        return;
      }
      _c.getVrfs().get(vrfName).getStaticRoutes().add(route);
      _c.referenceStructure(
          VRF, vrfName, CumulusStructureUsage.STATIC_ROUTE_VRF, ctx.vrf.getStart().getLine());
    }
  }

  @Override
  public void exitIp_as_path(Ip_as_pathContext ctx) {
    String name = ctx.name.getText();
    LineAction action = ctx.action.permit != null ? LineAction.PERMIT : LineAction.DENY;
    long asNum = toLong(ctx.asn);
    _c.getIpAsPathAccessLists()
        .computeIfAbsent(name, IpAsPathAccessList::new)
        .addLine(new IpAsPathAccessListLine(action, asNum));
    _c.defineStructure(IP_AS_PATH_ACCESS_LIST, name, ctx);
  }

  @Override
  public void exitPl_line_action(Pl_line_actionContext ctx) {
    long num;
    if (ctx.num != null) {
      num = toLong(ctx.num);
    } else {
      // Round up to the next multiple of 5
      // http://docs.frrouting.org/en/latest/filter.html#clicmd-ipprefix-listNAMEseqNUMBER(permit|deny)PREFIX[leLEN][geLEN]
      Long lastNum = _currentIpPrefixList.getLines().lastKey();
      num = nextMultipleOfFive(lastNum);
    }
    LineAction action = ctx.action.permit != null ? LineAction.PERMIT : LineAction.DENY;

    if (ctx.ANY() != null) {
      _currentIpPrefixList.addLine(
          new IpPrefixListLine(
              action, num, Prefix.ZERO, new SubRange(0, Prefix.MAX_PREFIX_LENGTH)));
      return;
    }

    Prefix prefix = Prefix.parse(ctx.ip_prefix.getText());
    int prefixLength = prefix.getPrefixLength();
    SubRange range;
    if (ctx.le == null && ctx.ge == null) {
      range = SubRange.singleton(prefixLength);
    } else {
      int low = ctx.ge != null ? Integer.parseInt(ctx.ge.getText()) : prefixLength;
      int high = ctx.le != null ? Integer.parseInt(ctx.le.getText()) : Prefix.MAX_PREFIX_LENGTH;
      range = new SubRange(low, high);
    }
    IpPrefixListLine pll = new IpPrefixListLine(action, num, prefix, range);
    _currentIpPrefixList.getLines().put(num, pll);
  }

  @VisibleForTesting
  static long nextMultipleOfFive(@Nullable Long lastNum) {
    return (long) (Math.ceil((Optional.ofNullable(lastNum).orElse(0L) + 1) * 1.0 / 5) * 5);
  }
}<|MERGE_RESOLUTION|>--- conflicted
+++ resolved
@@ -80,10 +80,7 @@
 import org.batfish.grammar.cumulus_frr.CumulusFrrParser.Sbafi_redistributeContext;
 import org.batfish.grammar.cumulus_frr.CumulusFrrParser.Sbafin_activateContext;
 import org.batfish.grammar.cumulus_frr.CumulusFrrParser.Sbafin_allowas_inContext;
-<<<<<<< HEAD
 import org.batfish.grammar.cumulus_frr.CumulusFrrParser.Sbafin_default_originateContext;
-=======
->>>>>>> f496bfdf
 import org.batfish.grammar.cumulus_frr.CumulusFrrParser.Sbafin_next_hop_selfContext;
 import org.batfish.grammar.cumulus_frr.CumulusFrrParser.Sbafin_route_mapContext;
 import org.batfish.grammar.cumulus_frr.CumulusFrrParser.Sbafin_route_reflector_clientContext;
@@ -510,29 +507,21 @@
   @Override
   public void exitSbafin_allowas_in(Sbafin_allowas_inContext ctx) {
     if (_currentBgpNeighborIpv4UnicastAddressFamily == null) {
-<<<<<<< HEAD
-      // TODO: check if this silent ignore is OK
-=======
       // TODO: remove this silent ignore from here and other places
->>>>>>> f496bfdf
       return;
     }
     _currentBgpNeighborIpv4UnicastAddressFamily.setAllowAsIn(Integer.parseInt(ctx.count.getText()));
   }
 
   @Override
-<<<<<<< HEAD
   public void exitSbafin_default_originate(Sbafin_default_originateContext ctx) {
     if (_currentBgpNeighborIpv4UnicastAddressFamily == null) {
-      // TODO: check if this silent ignore is OK
       return;
     }
     _currentBgpNeighborIpv4UnicastAddressFamily.setDefaultOriginate(true);
   }
 
   @Override
-=======
->>>>>>> f496bfdf
   public void exitSbafin_next_hop_self(Sbafin_next_hop_selfContext ctx) {
     if (_currentBgpNeighborIpv4UnicastAddressFamily == null) {
       return;
