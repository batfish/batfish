package org.batfish.grammar.cumulus_frr;

import static com.google.common.base.Preconditions.checkState;
import static java.lang.Long.parseLong;
import static org.batfish.datamodel.Configuration.DEFAULT_VRF_NAME;
import static org.batfish.grammar.cumulus_frr.CumulusFrrParser.Int_exprContext;
import static org.batfish.representation.cumulus.CumulusRoutingProtocol.CONNECTED;
import static org.batfish.representation.cumulus.CumulusRoutingProtocol.STATIC;
import static org.batfish.representation.cumulus.CumulusStructureType.ABSTRACT_INTERFACE;
import static org.batfish.representation.cumulus.CumulusStructureType.IP_AS_PATH_ACCESS_LIST;
import static org.batfish.representation.cumulus.CumulusStructureType.IP_COMMUNITY_LIST;
import static org.batfish.representation.cumulus.CumulusStructureType.IP_COMMUNITY_LIST_EXPANDED;
import static org.batfish.representation.cumulus.CumulusStructureType.IP_COMMUNITY_LIST_STANDARD;
import static org.batfish.representation.cumulus.CumulusStructureType.IP_PREFIX_LIST;
import static org.batfish.representation.cumulus.CumulusStructureType.ROUTE_MAP;
import static org.batfish.representation.cumulus.CumulusStructureType.VRF;
import static org.batfish.representation.cumulus.CumulusStructureUsage.BGP_IPV4_UNICAST_REDISTRIBUTE_CONNECTED_ROUTE_MAP;
import static org.batfish.representation.cumulus.CumulusStructureUsage.BGP_IPV4_UNICAST_REDISTRIBUTE_STATIC_ROUTE_MAP;
import static org.batfish.representation.cumulus.CumulusStructureUsage.ROUTE_MAP_CALL;
import static org.batfish.representation.cumulus.CumulusStructureUsage.ROUTE_MAP_MATCH_COMMUNITY_LIST;
import static org.batfish.representation.cumulus.CumulusStructureUsage.ROUTE_MAP_SET_COMM_LIST_DELETE;
import static org.batfish.representation.cumulus.RemoteAsType.EXPLICIT;
import static org.batfish.representation.cumulus.RemoteAsType.EXTERNAL;
import static org.batfish.representation.cumulus.RemoteAsType.INTERNAL;

import com.google.common.annotations.VisibleForTesting;
import com.google.common.base.Strings;
import com.google.common.collect.ImmutableList;
import com.google.common.collect.ImmutableSet;
import java.util.ArrayList;
import java.util.List;
import java.util.Map;
import java.util.Optional;
import java.util.Set;
import javax.annotation.Nonnull;
import javax.annotation.Nullable;
import org.antlr.v4.runtime.ParserRuleContext;
import org.antlr.v4.runtime.RuleContext;
import org.antlr.v4.runtime.Token;
import org.antlr.v4.runtime.tree.ErrorNode;
import org.antlr.v4.runtime.tree.TerminalNode;
import org.batfish.common.BatfishException;
import org.batfish.common.Warnings;
import org.batfish.common.Warnings.ParseWarning;
import org.batfish.common.WellKnownCommunity;
import org.batfish.datamodel.ConcreteInterfaceAddress;
import org.batfish.datamodel.Ip;
import org.batfish.datamodel.LineAction;
import org.batfish.datamodel.Prefix;
import org.batfish.datamodel.SubRange;
import org.batfish.datamodel.bgp.community.StandardCommunity;
import org.batfish.datamodel.routing_policy.expr.DecrementMetric;
import org.batfish.datamodel.routing_policy.expr.IncrementMetric;
import org.batfish.datamodel.routing_policy.expr.LiteralLong;
import org.batfish.datamodel.routing_policy.expr.LongExpr;
import org.batfish.grammar.UnrecognizedLineToken;
import org.batfish.grammar.cumulus_frr.CumulusFrrParser.Icl_expandedContext;
import org.batfish.grammar.cumulus_frr.CumulusFrrParser.Icl_standardContext;
import org.batfish.grammar.cumulus_frr.CumulusFrrParser.Ip_addressContext;
import org.batfish.grammar.cumulus_frr.CumulusFrrParser.Ip_as_pathContext;
import org.batfish.grammar.cumulus_frr.CumulusFrrParser.Ip_community_list_nameContext;
import org.batfish.grammar.cumulus_frr.CumulusFrrParser.Ip_prefix_listContext;
import org.batfish.grammar.cumulus_frr.CumulusFrrParser.Ip_routeContext;
import org.batfish.grammar.cumulus_frr.CumulusFrrParser.Line_actionContext;
import org.batfish.grammar.cumulus_frr.CumulusFrrParser.Literal_standard_communityContext;
import org.batfish.grammar.cumulus_frr.CumulusFrrParser.Pl_line_actionContext;
import org.batfish.grammar.cumulus_frr.CumulusFrrParser.PrefixContext;
import org.batfish.grammar.cumulus_frr.CumulusFrrParser.Rm_callContext;
import org.batfish.grammar.cumulus_frr.CumulusFrrParser.Rm_descriptionContext;
import org.batfish.grammar.cumulus_frr.CumulusFrrParser.Rmm_as_pathContext;
import org.batfish.grammar.cumulus_frr.CumulusFrrParser.Rmm_communityContext;
import org.batfish.grammar.cumulus_frr.CumulusFrrParser.Rmm_interfaceContext;
import org.batfish.grammar.cumulus_frr.CumulusFrrParser.Rmm_tagContext;
import org.batfish.grammar.cumulus_frr.CumulusFrrParser.Rmmipa_prefix_listContext;
import org.batfish.grammar.cumulus_frr.CumulusFrrParser.Rmom_gotoContext;
import org.batfish.grammar.cumulus_frr.CumulusFrrParser.Rmom_nextContext;
import org.batfish.grammar.cumulus_frr.CumulusFrrParser.Rms_as_pathContext;
import org.batfish.grammar.cumulus_frr.CumulusFrrParser.Rms_comm_listContext;
import org.batfish.grammar.cumulus_frr.CumulusFrrParser.Rms_communityContext;
import org.batfish.grammar.cumulus_frr.CumulusFrrParser.Rms_local_preferenceContext;
import org.batfish.grammar.cumulus_frr.CumulusFrrParser.Rms_metricContext;
import org.batfish.grammar.cumulus_frr.CumulusFrrParser.Rms_tagContext;
import org.batfish.grammar.cumulus_frr.CumulusFrrParser.Rmsipnh_literalContext;
import org.batfish.grammar.cumulus_frr.CumulusFrrParser.Ro_router_idContext;
import org.batfish.grammar.cumulus_frr.CumulusFrrParser.Ronopi_defaultContext;
import org.batfish.grammar.cumulus_frr.CumulusFrrParser.Ronopi_interface_nameContext;
import org.batfish.grammar.cumulus_frr.CumulusFrrParser.Ropi_defaultContext;
import org.batfish.grammar.cumulus_frr.CumulusFrrParser.Ropi_interface_nameContext;
import org.batfish.grammar.cumulus_frr.CumulusFrrParser.S_bgpContext;
import org.batfish.grammar.cumulus_frr.CumulusFrrParser.S_interfaceContext;
import org.batfish.grammar.cumulus_frr.CumulusFrrParser.S_routemapContext;
import org.batfish.grammar.cumulus_frr.CumulusFrrParser.S_router_ospfContext;
import org.batfish.grammar.cumulus_frr.CumulusFrrParser.S_vrfContext;
import org.batfish.grammar.cumulus_frr.CumulusFrrParser.Sb_neighborContext;
import org.batfish.grammar.cumulus_frr.CumulusFrrParser.Sb_networkContext;
import org.batfish.grammar.cumulus_frr.CumulusFrrParser.Sbaf_ipv4_unicastContext;
import org.batfish.grammar.cumulus_frr.CumulusFrrParser.Sbaf_l2vpn_evpnContext;
import org.batfish.grammar.cumulus_frr.CumulusFrrParser.Sbafi_aggregate_addressContext;
import org.batfish.grammar.cumulus_frr.CumulusFrrParser.Sbafi_neighborContext;
import org.batfish.grammar.cumulus_frr.CumulusFrrParser.Sbafi_networkContext;
import org.batfish.grammar.cumulus_frr.CumulusFrrParser.Sbafi_redistributeContext;
import org.batfish.grammar.cumulus_frr.CumulusFrrParser.Sbafin_activateContext;
import org.batfish.grammar.cumulus_frr.CumulusFrrParser.Sbafin_allowas_inContext;
import org.batfish.grammar.cumulus_frr.CumulusFrrParser.Sbafin_default_originateContext;
import org.batfish.grammar.cumulus_frr.CumulusFrrParser.Sbafin_next_hop_selfContext;
import org.batfish.grammar.cumulus_frr.CumulusFrrParser.Sbafin_route_mapContext;
import org.batfish.grammar.cumulus_frr.CumulusFrrParser.Sbafin_route_reflector_clientContext;
import org.batfish.grammar.cumulus_frr.CumulusFrrParser.Sbafl_advertise_all_vniContext;
import org.batfish.grammar.cumulus_frr.CumulusFrrParser.Sbafl_advertise_default_gwContext;
import org.batfish.grammar.cumulus_frr.CumulusFrrParser.Sbafl_advertise_ipv4_unicastContext;
import org.batfish.grammar.cumulus_frr.CumulusFrrParser.Sbafl_neighborContext;
import org.batfish.grammar.cumulus_frr.CumulusFrrParser.Sbafln_activateContext;
import org.batfish.grammar.cumulus_frr.CumulusFrrParser.Sbafln_route_reflector_clientContext;
import org.batfish.grammar.cumulus_frr.CumulusFrrParser.Sbb_cluster_idContext;
import org.batfish.grammar.cumulus_frr.CumulusFrrParser.Sbb_confederationContext;
import org.batfish.grammar.cumulus_frr.CumulusFrrParser.Sbb_router_idContext;
import org.batfish.grammar.cumulus_frr.CumulusFrrParser.Sbb_cluster_idContext;
import org.batfish.grammar.cumulus_frr.CumulusFrrParser.Sbbb_aspath_multipath_relaxContext;
import org.batfish.grammar.cumulus_frr.CumulusFrrParser.Sbn_interfaceContext;
import org.batfish.grammar.cumulus_frr.CumulusFrrParser.Sbn_ipContext;
import org.batfish.grammar.cumulus_frr.CumulusFrrParser.Sbn_nameContext;
import org.batfish.grammar.cumulus_frr.CumulusFrrParser.Sbn_peer_group_declContext;
import org.batfish.grammar.cumulus_frr.CumulusFrrParser.Sbnobd_ipv4_unicastContext;
import org.batfish.grammar.cumulus_frr.CumulusFrrParser.Sbnp_descriptionContext;
import org.batfish.grammar.cumulus_frr.CumulusFrrParser.Sbnp_ebgp_multihopContext;
import org.batfish.grammar.cumulus_frr.CumulusFrrParser.Sbnp_local_asContext;
import org.batfish.grammar.cumulus_frr.CumulusFrrParser.Sbnp_peer_groupContext;
import org.batfish.grammar.cumulus_frr.CumulusFrrParser.Sbnp_remote_asContext;
import org.batfish.grammar.cumulus_frr.CumulusFrrParser.Sbnp_update_sourceContext;
import org.batfish.grammar.cumulus_frr.CumulusFrrParser.Si_descriptionContext;
import org.batfish.grammar.cumulus_frr.CumulusFrrParser.Siip_addressContext;
import org.batfish.grammar.cumulus_frr.CumulusFrrParser.Siipo_areaContext;
import org.batfish.grammar.cumulus_frr.CumulusFrrParser.Siipo_network_p2pContext;
import org.batfish.grammar.cumulus_frr.CumulusFrrParser.Snoip_forwardingContext;
import org.batfish.grammar.cumulus_frr.CumulusFrrParser.Standard_communityContext;
import org.batfish.grammar.cumulus_frr.CumulusFrrParser.Sv_routeContext;
import org.batfish.grammar.cumulus_frr.CumulusFrrParser.Sv_vniContext;
import org.batfish.grammar.cumulus_frr.CumulusFrrParser.Uint32Context;
import org.batfish.representation.cumulus.BgpInterfaceNeighbor;
import org.batfish.representation.cumulus.BgpIpNeighbor;
import org.batfish.representation.cumulus.BgpIpv4UnicastAddressFamily;
import org.batfish.representation.cumulus.BgpL2VpnEvpnIpv4Unicast;
import org.batfish.representation.cumulus.BgpL2vpnEvpnAddressFamily;
import org.batfish.representation.cumulus.BgpNeighbor;
import org.batfish.representation.cumulus.BgpNeighborIpv4UnicastAddressFamily;
import org.batfish.representation.cumulus.BgpNeighborL2vpnEvpnAddressFamily;
import org.batfish.representation.cumulus.BgpNeighborSourceAddress;
import org.batfish.representation.cumulus.BgpNeighborSourceInterface;
import org.batfish.representation.cumulus.BgpNetwork;
import org.batfish.representation.cumulus.BgpPeerGroupNeighbor;
import org.batfish.representation.cumulus.BgpProcess;
import org.batfish.representation.cumulus.BgpRedistributionPolicy;
import org.batfish.representation.cumulus.BgpVrf;
import org.batfish.representation.cumulus.BgpVrfAddressFamilyAggregateNetworkConfiguration;
import org.batfish.representation.cumulus.CumulusConcatenatedConfiguration;
import org.batfish.representation.cumulus.CumulusFrrConfiguration;
import org.batfish.representation.cumulus.CumulusRoutingProtocol;
import org.batfish.representation.cumulus.CumulusStructureUsage;
import org.batfish.representation.cumulus.FrrInterface;
import org.batfish.representation.cumulus.InterfacesInterface;
import org.batfish.representation.cumulus.IpAsPathAccessList;
import org.batfish.representation.cumulus.IpAsPathAccessListLine;
import org.batfish.representation.cumulus.IpCommunityList;
import org.batfish.representation.cumulus.IpCommunityListExpanded;
import org.batfish.representation.cumulus.IpCommunityListExpandedLine;
import org.batfish.representation.cumulus.IpCommunityListStandard;
import org.batfish.representation.cumulus.IpCommunityListStandardLine;
import org.batfish.representation.cumulus.IpPrefixList;
import org.batfish.representation.cumulus.IpPrefixListLine;
import org.batfish.representation.cumulus.OspfNetworkType;
import org.batfish.representation.cumulus.OspfProcess;
import org.batfish.representation.cumulus.RouteMap;
import org.batfish.representation.cumulus.RouteMapCall;
import org.batfish.representation.cumulus.RouteMapContinue;
import org.batfish.representation.cumulus.RouteMapEntry;
import org.batfish.representation.cumulus.RouteMapMatchAsPath;
import org.batfish.representation.cumulus.RouteMapMatchCommunity;
import org.batfish.representation.cumulus.RouteMapMatchInterface;
import org.batfish.representation.cumulus.RouteMapMatchIpAddressPrefixList;
import org.batfish.representation.cumulus.RouteMapMatchTag;
import org.batfish.representation.cumulus.RouteMapSetAsPath;
import org.batfish.representation.cumulus.RouteMapSetCommListDelete;
import org.batfish.representation.cumulus.RouteMapSetCommunity;
import org.batfish.representation.cumulus.RouteMapSetIpNextHopLiteral;
import org.batfish.representation.cumulus.RouteMapSetLocalPreference;
import org.batfish.representation.cumulus.RouteMapSetMetric;
import org.batfish.representation.cumulus.RouteMapSetTag;
import org.batfish.representation.cumulus.StaticRoute;
import org.batfish.representation.cumulus.Vrf;

public class CumulusFrrConfigurationBuilder extends CumulusFrrParserBaseListener {
  private final CumulusConcatenatedConfiguration _c;
  private final CumulusFrrConfiguration _frr;
  private final CumulusFrrCombinedParser _parser;
  private final Warnings _w;
  private final String _text;

  private @Nullable Vrf _currentVrf;
  private @Nullable RouteMapEntry _currentRouteMapEntry;
  private @Nullable BgpVrf _currentBgpVrf;
  private @Nullable BgpNeighbor _currentBgpNeighbor;
  private @Nullable IpPrefixList _currentIpPrefixList;
  private @Nullable BgpNeighborIpv4UnicastAddressFamily _currentBgpNeighborIpv4UnicastAddressFamily;
  private @Nullable BgpNeighborL2vpnEvpnAddressFamily _currentBgpNeighborL2vpnEvpnAddressFamily;
  private @Nullable FrrInterface _currentInterface;

  public CumulusFrrConfigurationBuilder(
      CumulusConcatenatedConfiguration configuration,
      CumulusFrrCombinedParser parser,
      Warnings w,
      String fullText) {
    _c = configuration;
    _frr = configuration.getFrrConfiguration();
    _parser = parser;
    _w = w;
    _text = fullText;
  }

  CumulusConcatenatedConfiguration getVendorConfiguration() {
    return _c;
  }

  private @Nonnull StandardCommunity toStandardCommunity(Literal_standard_communityContext ctx) {
    return StandardCommunity.of(
        Integer.parseInt(ctx.high.getText()), Integer.parseInt(ctx.low.getText()));
  }

  private @Nonnull Optional<StandardCommunity> toStandardCommunity(Standard_communityContext ctx) {
    if (ctx.literal != null) {
      return Optional.of(toStandardCommunity(ctx.literal));
    } else if (ctx.INTERNET() != null) {
      return Optional.of(StandardCommunity.of(WellKnownCommunity.INTERNET));
    } else if (ctx.LOCAL_AS() != null) {
      return Optional.of(StandardCommunity.of(WellKnownCommunity.NO_EXPORT_SUBCONFED));
    } else if (ctx.NO_ADVERTISE() != null) {
      return Optional.of(StandardCommunity.of(WellKnownCommunity.NO_ADVERTISE));
    } else if (ctx.NO_EXPORT() != null) {
      return Optional.of(StandardCommunity.of(WellKnownCommunity.NO_EXPORT));
    } else {
      // assume valid but unsupported
      todo(ctx);
      return Optional.empty();
    }
  }

  @Nonnull
  private Long toLong(Uint32Context ctx) {
    return Long.parseUnsignedLong(ctx.getText());
  }

  private static @Nonnull Ip toIp(Ip_addressContext ctx) {
    return Ip.parse(ctx.getText());
  }

  private static @Nonnull Prefix toPrefix(PrefixContext ctx) {
    return Prefix.parse(ctx.getText());
  }

  @Override
  public void visitErrorNode(ErrorNode errorNode) {
    Token token = errorNode.getSymbol();
    int line = token.getLine();
    String lineText = errorNode.getText().replace("\n", "").replace("\r", "").trim();
    _c.setUnrecognized(true);

    if (token instanceof UnrecognizedLineToken) {
      UnrecognizedLineToken unrecToken = (UnrecognizedLineToken) token;
      _w.getParseWarnings()
          .add(
              new ParseWarning(
                  line, lineText, unrecToken.getParserContext(), "This syntax is unrecognized"));
    } else {
      String msg = String.format("Unrecognized Line: %d: %s", line, lineText);
      _w.redFlag(msg + " SUBSEQUENT LINES MAY NOT BE PROCESSED CORRECTLY");
    }
  }

  /** Return the text of a given rule context */
  @Nonnull
  String getFullText(ParserRuleContext ctx) {
    int start = ctx.getStart().getStartIndex();
    int end = ctx.getStop().getStopIndex();
    return _text.substring(start, end + 1);
  }

  private void todo(ParserRuleContext ctx) {
    _w.todo(ctx, getFullText(ctx), _parser);
  }

  private void warn(ParserRuleContext ctx, String message) {
    _w.addWarning(ctx, getFullText(ctx), _parser, message);
  }

  private LongExpr toMetricLongExpr(Int_exprContext ctx) {
    if (ctx.uint32() != null) {
      long val = toLong(ctx.uint32());
      if (ctx.PLUS() != null) {
        return new IncrementMetric(val);
      } else if (ctx.DASH() != null) {
        return new DecrementMetric(val);
      } else {
        return new LiteralLong(val);
      }
    } else {
      /*
       * Unsupported metric long expression - do not add cases unless you
       * know what you are doing
       */
      throw new BatfishException(String.format("Invalid BGP MED metric : " + ctx.getText()));
    }
  }

  private static long toLong(TerminalNode t) {
    return Long.parseLong(t.getText());
  }

  private @Nonnull String toString(Ip_community_list_nameContext ctx) {
    return ctx.getText();
  }

  private void clearOspfPassiveInterface() {
    _frr.getInterfaces()
        .values()
        .forEach(
            iface -> {
              if (iface.getOspf() != null) {
                iface.getOspf().setPassive(null);
              }
            });
  }

  @Override
  public void enterS_bgp(S_bgpContext ctx) {
    if (_frr.getBgpProcess() == null) {
      _frr.setBgpProcess(new BgpProcess());
    }

    if (ctx.vrf_name() == null) {
      _currentBgpVrf = _frr.getBgpProcess().getDefaultVrf();
    } else {
      String vrfName = ctx.vrf_name().getText();
      _currentBgpVrf = new BgpVrf(vrfName);
      _frr.getBgpProcess().getVrfs().put(vrfName, _currentBgpVrf);
      _c.referenceStructure(
          VRF, vrfName, CumulusStructureUsage.BGP_VRF, ctx.vrf_name().getStart().getLine());
    }
    _currentBgpVrf.setAutonomousSystem(parseLong(ctx.autonomous_system().getText()));
  }

  @Override
  public void exitS_bgp(S_bgpContext ctx) {
    _currentBgpVrf = null;
  }

  @Override
  public void enterSbaf_ipv4_unicast(Sbaf_ipv4_unicastContext ctx) {
    if (_currentBgpVrf.getIpv4Unicast() != null) {
      _w.addWarning(ctx, ctx.getText(), _parser, "duplicate 'address-family ipv4 unicast'");
    }
    _currentBgpVrf.setIpv4Unicast(new BgpIpv4UnicastAddressFamily());
  }

  @Override
  public void enterSbaf_l2vpn_evpn(Sbaf_l2vpn_evpnContext ctx) {
    if (_currentBgpVrf.getL2VpnEvpn() != null) {
      _w.addWarning(ctx, ctx.getText(), _parser, "duplicate 'address-family l2vpn evpn'");
    }
    _currentBgpVrf.setL2VpnEvpn(new BgpL2vpnEvpnAddressFamily());
  }

  @Override
  public void exitSbafi_redistribute(Sbafi_redistributeContext ctx) {
    CumulusRoutingProtocol protocol;
    CumulusStructureUsage usage;
    if (ctx.STATIC() != null) {
      protocol = STATIC;
      usage = BGP_IPV4_UNICAST_REDISTRIBUTE_STATIC_ROUTE_MAP;
    } else if (ctx.CONNECTED() != null) {
      protocol = CONNECTED;
      usage = BGP_IPV4_UNICAST_REDISTRIBUTE_CONNECTED_ROUTE_MAP;
    } else {
      throw new BatfishException("Unexpected redistribution protocol");
    }

    String routeMap;
    if (ctx.route_map_name() != null) {
      routeMap = ctx.route_map_name().getText();
      _c.referenceStructure(ROUTE_MAP, routeMap, usage, ctx.getStart().getLine());
    } else {
      routeMap = null;
    }

    BgpRedistributionPolicy oldRedistributionPolicy =
        _currentBgpVrf
            .getIpv4Unicast()
            .getRedistributionPolicies()
            .put(protocol, new BgpRedistributionPolicy(protocol, routeMap));

    if (oldRedistributionPolicy != null) {
      _w.addWarning(
          ctx,
          ctx.getStart().getText(),
          _parser,
          String.format(
              "overwriting BgpRedistributionPolicy for vrf %s, protocol %s",
              _currentBgpVrf.getVrfName(), protocol));
    }
  }

  @Override
  public void exitSbafi_network(Sbafi_networkContext ctx) {
    _currentBgpVrf
        .getIpv4Unicast()
        .getNetworks()
        .computeIfAbsent(Prefix.parse(ctx.IP_PREFIX().getText()), BgpNetwork::new);
  }

  @Override
  public void exitSbafl_advertise_all_vni(Sbafl_advertise_all_vniContext ctx) {
    _currentBgpVrf.getL2VpnEvpn().setAdvertiseAllVni(true);
  }

  @Override
  public void exitSbafl_advertise_default_gw(Sbafl_advertise_default_gwContext ctx) {
    _currentBgpVrf.getL2VpnEvpn().setAdvertiseDefaultGw(true);
  }

  @Override
  public void enterSbafl_advertise_ipv4_unicast(Sbafl_advertise_ipv4_unicastContext ctx) {
    // setting in enter instead of exit since in future we can attach a routemap
    _currentBgpVrf.getL2VpnEvpn().setAdvertiseIpv4Unicast(new BgpL2VpnEvpnIpv4Unicast());
  }

  @Override
  public void exitSbafi_aggregate_address(Sbafi_aggregate_addressContext ctx) {
    Map<Prefix, BgpVrfAddressFamilyAggregateNetworkConfiguration> aggregateNetworks =
        _currentBgpVrf.getIpv4Unicast().getAggregateNetworks();
    Prefix prefix = Prefix.parse(ctx.IP_PREFIX().getText());
    BgpVrfAddressFamilyAggregateNetworkConfiguration agg =
        new BgpVrfAddressFamilyAggregateNetworkConfiguration();
    agg.setSummaryOnly(ctx.SUMMARY_ONLY() != null);
    if (aggregateNetworks.put(prefix, agg) != null) {
      _w.addWarning(
          ctx, ctx.getText(), _parser, "Overwriting aggregate-address for " + prefix.toString());
    }
  }

  @Override
  public void exitSbnp_local_as(Sbnp_local_asContext ctx) {
    long asn = Long.parseLong(ctx.autonomous_system().getText());
    if (_currentBgpNeighbor == null) {
      _w.addWarning(ctx, ctx.getText(), _parser, "cannot find bgp neighbor");
      return;
    }
    _currentBgpNeighbor.setLocalAs(asn);
    // TODO: Handle no-prepend and replace-as.
    if (ctx.NO_PREPEND() != null || ctx.REPLACE_AS() != null) {
      todo(ctx);
    }
  }

  @Override
  public void exitSbnp_update_source(Sbnp_update_sourceContext ctx) {
    if (_currentBgpNeighbor == null) {
      _w.addWarning(ctx, ctx.getText(), _parser, "cannot find bgp neighbor");
      return;
    }

    if (ctx.ip != null) {
      _currentBgpNeighbor.setBgpNeighborSource(
          new BgpNeighborSourceAddress(Ip.parse(ctx.ip.getText())));
    } else if (ctx.name != null) {
      _currentBgpNeighbor.setBgpNeighborSource(new BgpNeighborSourceInterface(ctx.name.getText()));
    } else {
      _w.addWarning(ctx, ctx.getText(), _parser, "either Ip or Interface is needed");
    }
  }

  @Override
  public void enterSbafl_neighbor(Sbafl_neighborContext ctx) {
    String neighborName = ctx.neighbor.getText();
    BgpNeighbor neighbor = _currentBgpVrf.getNeighbors().get(neighborName);
    if (neighbor == null) {
      _w.addWarning(
          ctx, ctx.getText(), _parser, String.format("neighbor %s does not exist", neighborName));
    } else {
      _currentBgpNeighborL2vpnEvpnAddressFamily = neighbor.getL2vpnEvpnAddressFamily();
      if (_currentBgpNeighborL2vpnEvpnAddressFamily == null) {
        _currentBgpNeighborL2vpnEvpnAddressFamily = new BgpNeighborL2vpnEvpnAddressFamily();
        neighbor.setL2vpnEvpnAddressFamily(_currentBgpNeighborL2vpnEvpnAddressFamily);
      }
    }
  }

  @Override
  public void exitSbafl_neighbor(Sbafl_neighborContext ctx) {
    _currentBgpNeighborL2vpnEvpnAddressFamily = null;
  }

  @Override
  public void enterSbafi_neighbor(Sbafi_neighborContext ctx) {
    String name;
    if (ctx.ip != null) {
      name = ctx.ip.getText();
    } else if (ctx.name != null) {
      name = ctx.name.getText();
    } else {
      throw new BatfishException("neightbor name or address");
    }

    BgpNeighbor bgpNeighbor = _currentBgpVrf.getNeighbors().get(name);
    if (bgpNeighbor == null) {
      _w.addWarning(
          ctx,
          ctx.getStart().getText(),
          _parser,
          String.format("neighbor %s does not exist", name));
    } else {
      _currentBgpNeighborIpv4UnicastAddressFamily = bgpNeighbor.getIpv4UnicastAddressFamily();
      if (_currentBgpNeighborIpv4UnicastAddressFamily == null) {
        _currentBgpNeighborIpv4UnicastAddressFamily = new BgpNeighborIpv4UnicastAddressFamily();
        bgpNeighbor.setIpv4UnicastAddressFamily(_currentBgpNeighborIpv4UnicastAddressFamily);
      }
    }
  }

  @Override
  public void exitSbafi_neighbor(Sbafi_neighborContext ctx) {
    _currentBgpNeighborIpv4UnicastAddressFamily = null;
  }

  @Override
  public void exitSb_network(Sb_networkContext ctx) {
    _currentBgpVrf.addNetwork(toPrefix(ctx.prefix()));
  }

  @Override
  public void exitSbnobd_ipv4_unicast(Sbnobd_ipv4_unicastContext ctx) {
    if (_currentBgpVrf == null) {
      _w.addWarning(ctx, ctx.getText(), _parser, "cannot find bgp vrf");
      return;
    }
    _currentBgpVrf.setDefaultIpv4Unicast(false);
  }

  @Override
  public void enterS_interface(S_interfaceContext ctx) {
    String name = ctx.name.getText();

    if (_frr.getInterfaces().containsKey(name)) {
      // this interface was already defined in the FRR file
      String newVrfName = ctx.VRF() != null ? ctx.vrf.getText() : DEFAULT_VRF_NAME;
      String oldVrfName = _frr.getInterfaces().get(name).getVrfName();
      if (!newVrfName.equals(oldVrfName)) {
        warn(
            ctx,
            String.format(
                "vrf %s of interface %s does not match previously-defined vrf %s",
                newVrfName, name, oldVrfName));
        _currentInterface = new FrrInterface("dummy", "dummy");
        return;
      }

      _currentInterface = _frr.getInterfaces().get(name);
      return;
    }

    InterfacesInterface interfacesInterface =
        _c.getInterfacesConfiguration().getInterfaces().get(name);

    if (ctx.VRF() != null) {
      // interface with non-default vrf
      // this is OK only if the VRF matches prior definition in the interfaces file or, if no prior
      // definition exists, the vrf is defined in FRR file
      String vrfName = ctx.vrf.getText();
      if (interfacesInterface != null) {
        if (!vrfName.equals(interfacesInterface.getVrf())) {
          warn(
              ctx,
              String.format(
                  "vrf %s of interface %s does not match previously-defined vrf %s in interfaces file",
                  vrfName, name, interfacesInterface.getVrf()));
          _currentInterface = new FrrInterface("dummy", "dummy");
          return;
        }
        _currentInterface = _frr.getOrCreateInterface(name, vrfName);
        return;
      }

      if (!_frr.getVrfs().containsKey(vrfName)) {
        warn(
            ctx,
            String.format(
                "vrf %s of interface %s has not been defined in FRR configuration file",
                vrfName, name));
        _currentInterface = new FrrInterface("dummy", "dummy");
        return;
      }
      _currentInterface = _frr.getOrCreateInterface(name, vrfName);
      return;
    }

    // interface with default vrf and defined for the first time in FRR
    _currentInterface = _frr.getOrCreateInterface(name, DEFAULT_VRF_NAME);
  }

  @Override
  public void exitS_interface(S_interfaceContext ctx) {
    _currentInterface = null;
  }

  @Override
  public void exitSiip_address(Siip_addressContext ctx) {
    if (_currentInterface == null) {
      _w.addWarning(ctx, ctx.getText(), _parser, "no interfaces found for address declaration");
      return;
    }

    _currentInterface.getIpAddresses().add(ConcreteInterfaceAddress.parse(ctx.ip_prefix.getText()));
  }

  @Override
  public void enterS_router_ospf(S_router_ospfContext ctx) {
    if (_frr.getOspfProcess() == null) {
      _frr.setOspfProcess(new OspfProcess());
    }
  }

  @Override
  public void exitRo_router_id(Ro_router_idContext ctx) {
    if (_frr.getOspfProcess() == null) {
      _w.addWarning(ctx, ctx.getText(), _parser, "No OSPF process configured");
      return;
    }

    _frr.getOspfProcess().getDefaultVrf().setRouterId(Ip.parse(ctx.ip.getText()));
  }

  @Override
  public void exitSi_description(Si_descriptionContext ctx) {
    if (_currentInterface == null) {
      return;
    }
    if (_currentInterface.getAlias() == null) {
      _currentInterface.setAlias(ctx.description.getText());
    }
  }

  @Override
  public void exitSiipo_area(Siipo_areaContext ctx) {
    if (_currentInterface == null) {
      return;
    }

    if (ctx.ip != null) {
      _currentInterface.getOrCreateOspf().setOspfArea(Ip.parse(ctx.ip.getText()).asLong());
    } else if (ctx.num != null) {
      _currentInterface.getOrCreateOspf().setOspfArea(Long.parseLong(ctx.num.getText()));
    } else {
      _w.addWarning(ctx, ctx.getText(), _parser, "only allow IP and number in ospf area");
    }
  }

  @Override
  public void exitSbafin_activate(Sbafin_activateContext ctx) {
    if (_currentBgpNeighborIpv4UnicastAddressFamily == null) {
      return;
    }
    _currentBgpNeighborIpv4UnicastAddressFamily.setActivated(true);
  }

  @Override
  public void exitSbafin_allowas_in(Sbafin_allowas_inContext ctx) {
    if (_currentBgpNeighborIpv4UnicastAddressFamily == null) {
      // TODO: remove this silent ignore from here and other places
      return;
    }
    _currentBgpNeighborIpv4UnicastAddressFamily.setAllowAsIn(Integer.parseInt(ctx.count.getText()));
  }

  @Override
  public void exitSbafin_default_originate(Sbafin_default_originateContext ctx) {
    // TODO: handle address-family l2vpn-evpn
    if (_currentBgpNeighborIpv4UnicastAddressFamily == null) {
      return;
    }
    _currentBgpNeighborIpv4UnicastAddressFamily.setDefaultOriginate(true);
  }

  @Override
  public void exitSbafin_next_hop_self(Sbafin_next_hop_selfContext ctx) {
    if (_currentBgpNeighborIpv4UnicastAddressFamily == null) {
      return;
    }
    _currentBgpNeighborIpv4UnicastAddressFamily.setNextHopSelf(true);
    // "force" and "all" are aliases. See https://github.com/FRRouting/frr/pull/4200.
    // The functionality is described at
    // http://docs.frrouting.org/en/latest/bgp.html#clicmd-[no]neighborPEERnext-hop-self[all].
    if (ctx.FORCE() != null || ctx.ALL() != null) {
      _currentBgpNeighborIpv4UnicastAddressFamily.setNextHopSelfAll(true);
    }
  }

  @Override
  public void exitSbafin_route_reflector_client(Sbafin_route_reflector_clientContext ctx) {
    if (_currentBgpNeighborIpv4UnicastAddressFamily == null) {
      return;
    }
    _currentBgpNeighborIpv4UnicastAddressFamily.setRouteReflectorClient(true);
  }

  @Override
  public void exitSbafln_activate(Sbafln_activateContext ctx) {
    if (_currentBgpNeighborL2vpnEvpnAddressFamily == null) {
      return;
    }
    _currentBgpNeighborL2vpnEvpnAddressFamily.setActivated(true);
  }

  @Override
  public void exitSbafln_route_reflector_client(Sbafln_route_reflector_clientContext ctx) {
    if (_currentBgpNeighborL2vpnEvpnAddressFamily == null) {
      return;
    }
    _currentBgpNeighborL2vpnEvpnAddressFamily.setRouteReflectorClient(true);
  }

  @Override
  public void exitSiipo_network_p2p(Siipo_network_p2pContext ctx) {
    _currentInterface.getOrCreateOspf().setNetwork(OspfNetworkType.POINT_TO_POINT);
  }

  @Override
  public void exitSbbb_aspath_multipath_relax(Sbbb_aspath_multipath_relaxContext ctx) {
    _currentBgpVrf.setAsPathMultipathRelax(true);
  }

  @Override
  public void exitSbb_router_id(Sbb_router_idContext ctx) {
    _currentBgpVrf.setRouterId(Ip.parse(ctx.IP_ADDRESS().getText()));
  }

  @Override
  public void exitSbb_cluster_id(Sbb_cluster_idContext ctx) {
<<<<<<< HEAD
    _currentBgpVrf.setClusterId(
        Ip.parse(ctx.IP_ADDRESS() != null ? ctx.IP_ADDRESS().getText() : null));
=======
    _currentBgpVrf.setClusterId(Ip.parse(ctx.IP_ADDRESS() != null ? ctx.IP_ADDRESS().getText() : null));
>>>>>>> b84d1c0b
  }

  @Override
  public void exitSbb_confederation(Sbb_confederationContext ctx) {
    Long id = toLong(ctx.id);
    _currentBgpVrf.setConfederationId(id);
  }

  @Override
  public void enterSbn_ip(Sbn_ipContext ctx) {
    String name = ctx.ip.getText();
    _currentBgpNeighbor =
        _currentBgpVrf
            .getNeighbors()
            .computeIfAbsent(
                name,
                (ipStr) -> {
                  BgpIpNeighbor neighbor = new BgpIpNeighbor(ipStr);
                  neighbor.setPeerIp(Ip.parse(ipStr));
                  return neighbor;
                });
  }

  @Override
  public void enterSbn_name(Sbn_nameContext ctx) {
    // if neighbor does not already exist, get will return null. That's ok -- the listener for
    // child parse node will create it.
    _currentBgpNeighbor = _currentBgpVrf.getNeighbors().get(ctx.name.getText());
  }

  @Override
  public void exitSb_neighbor(Sb_neighborContext ctx) {
    _currentBgpNeighbor = null;
  }

  @Override
  public void enterSbn_interface(Sbn_interfaceContext ctx) {
    if (_currentBgpNeighbor != null) {
      // warn if it's not an interface
      if (!(_currentBgpNeighbor instanceof BgpInterfaceNeighbor)) {
        String line = ctx.getParent().getText() + ctx.getText();
        _w.addWarning(
            ctx,
            line,
            _parser,
            String.format(
                "neighbor %s not declared to be an interface", _currentBgpNeighbor.getName()));
      }
    } else {
      Sbn_nameContext parentCtx = (Sbn_nameContext) ctx.getParent();
      String ifaceName = parentCtx.name.getText();
      _currentBgpNeighbor = new BgpInterfaceNeighbor(ifaceName);
      checkState(
          _currentBgpVrf.getNeighbors().put(ifaceName, _currentBgpNeighbor) == null,
          "neighbor should not already exist since _currentBgpNeighbor was null");
    }
  }

  @Override
  public void exitSbn_peer_group_decl(Sbn_peer_group_declContext ctx) {
    if (_currentBgpNeighbor != null) {
      String line = ctx.getParent().getText() + ctx.getText();
      _w.addWarning(
          ctx,
          line,
          _parser,
          String.format("neighbor %s already defined", _currentBgpNeighbor.getName()));
    }

    Sbn_nameContext parentCtx = (Sbn_nameContext) ctx.getParent();
    String peerGroupName = parentCtx.name.getText();
    checkState(
        _currentBgpVrf.getNeighbors().put(peerGroupName, new BgpPeerGroupNeighbor(peerGroupName))
            == null,
        "neighbor should not already exist since _currentBgpNeighbor was null");
  }

  @Override
  public void exitSbnp_description(Sbnp_descriptionContext ctx) {
    _currentBgpNeighbor.setDescription(ctx.REMARK_TEXT().getText());
  }

  @Override
  public void exitSbnp_peer_group(Sbnp_peer_groupContext ctx) {
    _currentBgpNeighbor.setPeerGroup(ctx.name.getText());
  }

  @Override
  public void exitSbnp_remote_as(Sbnp_remote_asContext ctx) {
    if (ctx.autonomous_system() != null) {
      _currentBgpNeighbor.setRemoteAsType(EXPLICIT);
      _currentBgpNeighbor.setRemoteAs(parseLong(ctx.autonomous_system().getText()));
    } else if (ctx.EXTERNAL() != null) {
      _currentBgpNeighbor.setRemoteAsType(EXTERNAL);
      _currentBgpNeighbor.setRemoteAs(null);
    } else if (ctx.INTERNAL() != null) {
      _currentBgpNeighbor.setRemoteAsType(INTERNAL);
      _currentBgpNeighbor.setRemoteAs(null);
    }
  }

  @Override
  public void exitSbnp_ebgp_multihop(Sbnp_ebgp_multihopContext ctx) {
    long num = parseLong(ctx.num.getText());
    _currentBgpNeighbor.setEbgpMultihop(num);
  }

  @Override
  public void enterS_vrf(S_vrfContext ctx) {
    String name = ctx.name.getText();

    // VRFs are declared in /etc/network/interfaces file, but this is part of the definition
    _currentVrf = _frr.getOrCreateVrf(name);
    _c.defineStructure(VRF, name, ctx);
  }

  @Override
  public void exitS_vrf(S_vrfContext ctx) {
    _currentVrf = null;
  }

  @Override
  public void exitSbafin_route_map(Sbafin_route_mapContext ctx) {
    String name = ctx.name.getText();
    CumulusStructureUsage usage;
    if (ctx.IN() != null) {
      usage = CumulusStructureUsage.BGP_IPV4_UNICAST_NEIGHBOR_ROUTE_MAP_IN;
      _currentBgpNeighborIpv4UnicastAddressFamily.setRouteMapIn(name);
    } else if (ctx.OUT() != null) {
      usage = CumulusStructureUsage.BGP_IPV4_UNICAST_NEIGHBOR_ROUTE_MAP_OUT;
      _currentBgpNeighborIpv4UnicastAddressFamily.setRouteMapOut(name);
    } else {
      throw new IllegalStateException("only support in and out in route map");
    }
    _c.referenceStructure(ROUTE_MAP, name, usage, ctx.name.getStart().getLine());
  }

  @Override
  public void exitSv_vni(Sv_vniContext ctx) {
    int vni = Integer.parseInt(ctx.vni.v.getText());
    _currentVrf.setVni(vni);
  }

  @Override
  public void exitSv_route(Sv_routeContext ctx) {
    // If an interface name is parsed, use it.
    final String next_hop_interface =
        ctx.next_hop_interface != null ? ctx.next_hop_interface.getText() : null;
    // If user provides an IP next-hop instead of an interface, use that
    final Ip next_hop_ip = ctx.next_hop_ip != null ? Ip.parse(ctx.next_hop_ip.getText()) : null;
    Prefix network = Prefix.parse(ctx.prefix().getText());

    final Integer distance = ctx.distance != null ? Integer.parseInt(ctx.distance.getText()) : null;

    _currentVrf
        .getStaticRoutes()
        .add(new StaticRoute(network, next_hop_ip, next_hop_interface, distance));
  }

  @Override
  public void enterS_routemap(S_routemapContext ctx) {
    int sequence = Integer.parseInt(ctx.sequence.getText());
    String name = ctx.name.getText();
    LineAction action;
    if (ctx.action.permit != null) {
      action = LineAction.PERMIT;
    } else if (ctx.action.deny != null) {
      action = LineAction.DENY;
    } else {
      throw new IllegalStateException("only support permit and deny in route map");
    }
    _currentRouteMapEntry =
        _frr.getRouteMaps()
            .computeIfAbsent(name, RouteMap::new)
            .getEntries()
            .computeIfAbsent(
                sequence, k -> new RouteMapEntry(Integer.parseInt(ctx.sequence.getText()), action));
    _c.defineStructure(ROUTE_MAP, name, ctx);
  }

  @Override
  public void exitRonopi_default(Ronopi_defaultContext ctx) {
    clearOspfPassiveInterface();
    _frr.getOspfProcess().setDefaultPassiveInterface(false);
  }

  @Override
  public void exitRonopi_interface_name(Ronopi_interface_nameContext ctx) {
    String ifaceName = ctx.name.getText();
    if (!_c.getInterfacesConfiguration().getInterfaces().containsKey(ifaceName)
        && !_frr.getInterfaces().containsKey(ifaceName)) {
      _w.addWarning(
          ctx, ctx.getText(), _parser, String.format("interface %s is not defined", ifaceName));
      return;
    }
    _frr.getOrCreateInterface(ifaceName).getOrCreateOspf().setPassive(false);
  }

  @Override
  public void exitRopi_default(Ropi_defaultContext ctx) {
    clearOspfPassiveInterface();
    _frr.getOspfProcess().setDefaultPassiveInterface(true);
  }

  @Override
  public void exitRopi_interface_name(Ropi_interface_nameContext ctx) {
    String ifaceName = ctx.name.getText();
    if (!_c.getInterfacesConfiguration().getInterfaces().containsKey(ifaceName)
        && !_frr.getInterfaces().containsKey(ifaceName)) {
      _w.addWarning(
          ctx, ctx.getText(), _parser, String.format("interface %s is not defined", ifaceName));
      return;
    }
    _frr.getOrCreateInterface(ifaceName).getOrCreateOspf().setPassive(true);
  }

  @Override
  public void exitRm_description(Rm_descriptionContext ctx) {
    _currentRouteMapEntry.setDescription(ctx.route_map_description().getText());
  }

  @Override
  public void exitS_routemap(S_routemapContext ctx) {
    _currentRouteMapEntry = null;
  }

  @Override
  public void exitRm_call(Rm_callContext ctx) {
    String name = ctx.name.getText();
    _currentRouteMapEntry.setCall(new RouteMapCall(name));
    _c.referenceStructure(ROUTE_MAP, name, ROUTE_MAP_CALL, ctx.getStart().getLine());
  }

  @Override
  public void exitRmm_as_path(Rmm_as_pathContext ctx) {
    String name = ctx.name.getText();
    _currentRouteMapEntry.setMatchAsPath(new RouteMapMatchAsPath(name));
    _c.referenceStructure(
        IP_AS_PATH_ACCESS_LIST,
        name,
        CumulusStructureUsage.ROUTE_MAP_MATCH_AS_PATH,
        ctx.getStart().getLine());
  }

  @Override
  public void exitRmmipa_prefix_list(Rmmipa_prefix_listContext ctx) {
    String name = ctx.name.getText();
    RouteMapMatchIpAddressPrefixList matchPrefixList =
        _currentRouteMapEntry.getMatchIpAddressPrefixList();
    List<String> prefixNameList =
        matchPrefixList == null ? new ArrayList<>() : new ArrayList<>(matchPrefixList.getNames());
    prefixNameList.add(name);

    _currentRouteMapEntry.setMatchIpAddressPrefixList(
        new RouteMapMatchIpAddressPrefixList(prefixNameList));

    _c.referenceStructure(
        IP_PREFIX_LIST,
        name,
        CumulusStructureUsage.ROUTE_MAP_MATCH_IP_ADDRESS_PREFIX_LIST,
        ctx.getStart().getLine());
  }

  @Override
  public void exitRmm_interface(Rmm_interfaceContext ctx) {
    String name = ctx.name.getText();
    _currentRouteMapEntry.setMatchInterface(new RouteMapMatchInterface(ImmutableSet.of(name)));
    _c.referenceStructure(
        ABSTRACT_INTERFACE,
        name,
        CumulusStructureUsage.ROUTE_MAP_MATCH_INTERFACE,
        ctx.getStart().getLine());
  }

  @Override
  public void exitRmm_community(Rmm_communityContext ctx) {
    ctx.names.forEach(
        name ->
            _c.referenceStructure(
                IP_COMMUNITY_LIST, name.getText(),
                ROUTE_MAP_MATCH_COMMUNITY_LIST, name.getStart().getLine()));

    _currentRouteMapEntry.setMatchCommunity(
        new RouteMapMatchCommunity(
            ImmutableList.<String>builder()
                // add old names
                .addAll(
                    Optional.ofNullable(_currentRouteMapEntry.getMatchCommunity())
                        .map(RouteMapMatchCommunity::getNames)
                        .orElse(ImmutableList.of()))
                // add new names
                .addAll(ctx.names.stream().map(RuleContext::getText).iterator())
                .build()));
  }

  @Override
  public void exitRmm_tag(Rmm_tagContext ctx) {
    _currentRouteMapEntry.setMatchTag(new RouteMapMatchTag(toLong(ctx.tag)));
  }

  @Override
  public void exitRmom_next(Rmom_nextContext ctx) {
    _currentRouteMapEntry.setContinue(new RouteMapContinue(null));
  }

  @Override
  public void exitRmom_goto(Rmom_gotoContext ctx) {
    int seq = Integer.parseInt(ctx.seq.getText());
    _currentRouteMapEntry.setContinue(new RouteMapContinue(seq));
  }

  @Override
  public void exitRms_as_path(Rms_as_pathContext ctx) {
    List<Long> asns =
        ctx.as_path.asns.stream().map(this::toLong).collect(ImmutableList.toImmutableList());
    _currentRouteMapEntry.setSetAsPath(new RouteMapSetAsPath(asns));
  }

  @Override
  public void exitRms_metric(Rms_metricContext ctx) {
    LongExpr val = toMetricLongExpr(ctx.metric);
    _currentRouteMapEntry.setSetMetric(new RouteMapSetMetric(val));
  }

  @Override
  public void exitRmsipnh_literal(Rmsipnh_literalContext ctx) {
    Ip ip = Ip.parse(ctx.next_hop.getText());
    RouteMapSetIpNextHopLiteral setNextHop = _currentRouteMapEntry.getSetIpNextHop();
    if (setNextHop != null) {
      _w.addWarning(
          ctx, ctx.getText(), _parser, "next-hop already exists will be replaced by this one");
    }

    _currentRouteMapEntry.setSetIpNextHop(new RouteMapSetIpNextHopLiteral(ip));
  }

  @Override
  public void exitRms_community(Rms_communityContext ctx) {
    RouteMapSetCommunity old = _currentRouteMapEntry.getSetCommunity();
    if (old != null) {
      _w.addWarning(ctx, ctx.getText(), _parser, "overwriting set community");
    }
    boolean additive = ctx.ADDITIVE() != null;
    _currentRouteMapEntry.setSetCommunity(
        new RouteMapSetCommunity(
            ctx.communities.stream()
                .map(this::toStandardCommunity)
                .collect(ImmutableList.toImmutableList()),
            additive));
  }

  @Override
  public void exitRms_comm_list(Rms_comm_listContext ctx) {
    String name = toString(ctx.name);
    if (Strings.isNullOrEmpty(name)) {
      return;
    }
    _currentRouteMapEntry.setSetCommListDelete(new RouteMapSetCommListDelete(name));
    _c.referenceStructure(
        IP_COMMUNITY_LIST, name, ROUTE_MAP_SET_COMM_LIST_DELETE, ctx.getStart().getLine());
  }

  @Override
  public void exitRms_local_preference(Rms_local_preferenceContext ctx) {
    _currentRouteMapEntry.setSetLocalPreference(new RouteMapSetLocalPreference(toLong(ctx.pref)));
  }

  @Override
  public void exitRms_tag(Rms_tagContext ctx) {
    _currentRouteMapEntry.setSetTag(new RouteMapSetTag(toLong(ctx.tag)));
  }

  @Override
  public void exitSnoip_forwarding(Snoip_forwardingContext ctx) {
    _w.todo(ctx, "no ip forwarding", _parser);
  }

  private static @Nonnull LineAction toLineAction(Line_actionContext ctx) {
    if (ctx.deny != null) {
      return LineAction.DENY;
    } else {
      return LineAction.PERMIT;
    }
  }

  @Override
  public void enterIcl_expanded(Icl_expandedContext ctx) {
    String name = toString(ctx.name);
    if (Strings.isNullOrEmpty(name)) {
      return;
    }
    String regex =
        ctx.quoted != null
            ? ctx.quoted.text != null ? ctx.quoted.text.getText() : ""
            : ctx.regex.getText();
    IpCommunityList communityList =
        _c.getIpCommunityLists().computeIfAbsent(name, IpCommunityListExpanded::new);
    if (!(communityList instanceof IpCommunityListExpanded)) {
      warn(
          ctx,
          String.format(
              "Cannot define expanded community-list '%s' because another community-list with that name but a different type already exists.",
              name));
      return;
    }
    IpCommunityListExpanded communityListExpanded = (IpCommunityListExpanded) communityList;
    communityListExpanded
        .getLines()
        .add(new IpCommunityListExpandedLine(toLineAction(ctx.action), regex));
    _c.defineStructure(IP_COMMUNITY_LIST_EXPANDED, name, ctx);
  }

  @Override
  public void enterIcl_standard(Icl_standardContext ctx) {
    Optional<Set<StandardCommunity>> communities = toStandardCommunitySet(ctx.communities);
    if (!communities.isPresent()) {
      return;
    }
    String name = toString(ctx.name);
    if (Strings.isNullOrEmpty(name)) {
      return;
    }
    IpCommunityList communityList =
        _c.getIpCommunityLists().computeIfAbsent(name, IpCommunityListStandard::new);
    if (!(communityList instanceof IpCommunityListStandard)) {
      warn(
          ctx,
          String.format(
              "Cannot define standard community-list '%s' because another community-list with that name but a different type already exists.",
              name));
      return;
    }
    IpCommunityListStandard communityListStandard = (IpCommunityListStandard) communityList;
    communityListStandard
        .getLines()
        .add(new IpCommunityListStandardLine(toLineAction(ctx.action), communities.get()));
    _c.defineStructure(IP_COMMUNITY_LIST_STANDARD, name, ctx);
  }

  private @Nonnull Optional<Set<StandardCommunity>> toStandardCommunitySet(
      Iterable<Standard_communityContext> communities) {
    ImmutableSet.Builder<StandardCommunity> builder = ImmutableSet.builder();
    for (Standard_communityContext communityCtx : communities) {
      Optional<StandardCommunity> community = toStandardCommunity(communityCtx);
      if (!community.isPresent()) {
        return Optional.empty();
      }
      builder.add(community.get());
    }
    return Optional.of(builder.build());
  }

  @Override
  public void enterIp_prefix_list(Ip_prefix_listContext ctx) {
    String name = ctx.name.getText();
    _currentIpPrefixList = _frr.getIpPrefixLists().computeIfAbsent(name, IpPrefixList::new);
    _c.defineStructure(IP_PREFIX_LIST, name, ctx);
  }

  @Override
  public void exitIp_prefix_list(Ip_prefix_listContext ctx) {
    _currentIpPrefixList = null;
  }

  @Override
  public void exitIp_route(Ip_routeContext ctx) {
    // If an interface name is parsed, use it.
    final String next_hop_interface =
        ctx.next_hop_interface != null ? ctx.next_hop_interface.getText() : null;
    // If user provides an IP next-hop instead of an interface, use that
    final Ip next_hop_ip = ctx.next_hop_ip != null ? Ip.parse(ctx.next_hop_ip.getText()) : null;
    // If admin distance is specified, set it
    final Integer distance = ctx.distance != null ? Integer.parseInt(ctx.distance.getText()) : null;

    StaticRoute route =
        new StaticRoute(
            Prefix.parse(ctx.network.getText()), next_hop_ip, next_hop_interface, distance);
    if (ctx.vrf == null) {
      _frr.getStaticRoutes().add(route);
    } else {
      String vrfName = ctx.vrf.getText();
      if (!_c.getInterfacesConfiguration().hasVrf(vrfName)
          && !_frr.getVrfs().containsKey(vrfName)) {
        _w.redFlag(
            String.format("the static route is ignored since vrf %s is not defined", vrfName));
        return;
      }
      _frr.getOrCreateVrf(vrfName).getStaticRoutes().add(route);
      _c.referenceStructure(
          VRF, vrfName, CumulusStructureUsage.STATIC_ROUTE_VRF, ctx.vrf.getStart().getLine());
    }
  }

  @Override
  public void exitIp_as_path(Ip_as_pathContext ctx) {
    String name = ctx.name.getText();
    LineAction action = ctx.action.permit != null ? LineAction.PERMIT : LineAction.DENY;
    long asNum = toLong(ctx.asn);
    _frr.getIpAsPathAccessLists()
        .computeIfAbsent(name, IpAsPathAccessList::new)
        .addLine(new IpAsPathAccessListLine(action, asNum));
    _c.defineStructure(IP_AS_PATH_ACCESS_LIST, name, ctx);
  }

  @Override
  public void exitPl_line_action(Pl_line_actionContext ctx) {
    long num;
    if (ctx.num != null) {
      num = toLong(ctx.num);
    } else {
      // Round up to the next multiple of 5
      // http://docs.frrouting.org/en/latest/filter.html#clicmd-ipprefix-listNAMEseqNUMBER(permit|deny)PREFIX[leLEN][geLEN]
      Long lastNum =
          _currentIpPrefixList.getLines().isEmpty()
              ? 0L
              : _currentIpPrefixList.getLines().lastKey();
      num = nextMultipleOfFive(lastNum);
    }
    LineAction action = ctx.action.permit != null ? LineAction.PERMIT : LineAction.DENY;

    if (ctx.ANY() != null) {
      _currentIpPrefixList.addLine(
          new IpPrefixListLine(
              action, num, Prefix.ZERO, new SubRange(0, Prefix.MAX_PREFIX_LENGTH)));
      return;
    }

    Prefix prefix = Prefix.parse(ctx.ip_prefix.getText());
    int prefixLength = prefix.getPrefixLength();
    SubRange range;
    if (ctx.le == null && ctx.ge == null) {
      range = SubRange.singleton(prefixLength);
    } else {
      int low = ctx.ge != null ? Integer.parseInt(ctx.ge.getText()) : prefixLength;
      int high = ctx.le != null ? Integer.parseInt(ctx.le.getText()) : Prefix.MAX_PREFIX_LENGTH;
      range = new SubRange(low, high);
    }
    IpPrefixListLine pll = new IpPrefixListLine(action, num, prefix, range);
    _currentIpPrefixList.getLines().put(num, pll);
  }

  @VisibleForTesting
  static long nextMultipleOfFive(@Nullable Long lastNum) {
    return (long) (Math.ceil((Optional.ofNullable(lastNum).orElse(0L) + 1) * 1.0 / 5) * 5);
  }
}<|MERGE_RESOLUTION|>--- conflicted
+++ resolved
@@ -742,12 +742,8 @@
 
   @Override
   public void exitSbb_cluster_id(Sbb_cluster_idContext ctx) {
-<<<<<<< HEAD
     _currentBgpVrf.setClusterId(
         Ip.parse(ctx.IP_ADDRESS() != null ? ctx.IP_ADDRESS().getText() : null));
-=======
-    _currentBgpVrf.setClusterId(Ip.parse(ctx.IP_ADDRESS() != null ? ctx.IP_ADDRESS().getText() : null));
->>>>>>> b84d1c0b
   }
 
   @Override
