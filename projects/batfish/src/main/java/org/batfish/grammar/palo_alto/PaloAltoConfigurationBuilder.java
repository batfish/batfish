--- conflicted
+++ resolved
@@ -9,14 +9,11 @@
 import static org.batfish.representation.palo_alto.PaloAltoStructureType.SERVICE_GROUP;
 import static org.batfish.representation.palo_alto.PaloAltoStructureType.SERVICE_OR_SERVICE_GROUP;
 import static org.batfish.representation.palo_alto.PaloAltoStructureType.ZONE;
-<<<<<<< HEAD
 import static org.batfish.representation.palo_alto.PaloAltoStructureUsage.RULEBASE_DESTINATION_ADDRESS;
 import static org.batfish.representation.palo_alto.PaloAltoStructureUsage.RULEBASE_FROM_ZONE;
 import static org.batfish.representation.palo_alto.PaloAltoStructureUsage.RULEBASE_SOURCE_ADDRESS;
 import static org.batfish.representation.palo_alto.PaloAltoStructureUsage.RULEBASE_TO_ZONE;
-=======
 import static org.batfish.representation.palo_alto.PaloAltoStructureUsage.SERVICE_GROUP_MEMBER;
->>>>>>> 31b5676d
 import static org.batfish.representation.palo_alto.PaloAltoStructureUsage.VIRTUAL_ROUTER_INTERFACE;
 import static org.batfish.representation.palo_alto.PaloAltoStructureUsage.ZONE_INTERFACE;
 
@@ -31,13 +28,10 @@
 import org.batfish.common.Warnings;
 import org.batfish.datamodel.InterfaceAddress;
 import org.batfish.datamodel.Ip;
-<<<<<<< HEAD
+import org.batfish.datamodel.IpProtocol;
 import org.batfish.datamodel.IpSpace;
 import org.batfish.datamodel.IpSpaceReference;
 import org.batfish.datamodel.LineAction;
-=======
-import org.batfish.datamodel.IpProtocol;
->>>>>>> 31b5676d
 import org.batfish.datamodel.Prefix;
 import org.batfish.datamodel.UniverseIpSpace;
 import org.batfish.grammar.palo_alto.PaloAltoParser.Palo_alto_configurationContext;
@@ -66,7 +60,6 @@
 import org.batfish.grammar.palo_alto.PaloAltoParser.Snvrrt_interfaceContext;
 import org.batfish.grammar.palo_alto.PaloAltoParser.Snvrrt_metricContext;
 import org.batfish.grammar.palo_alto.PaloAltoParser.Snvrrt_nexthopContext;
-<<<<<<< HEAD
 import org.batfish.grammar.palo_alto.PaloAltoParser.Sr_securityContext;
 import org.batfish.grammar.palo_alto.PaloAltoParser.Src_or_dst_list_itemContext;
 import org.batfish.grammar.palo_alto.PaloAltoParser.Srs_actionContext;
@@ -76,13 +69,11 @@
 import org.batfish.grammar.palo_alto.PaloAltoParser.Srs_fromContext;
 import org.batfish.grammar.palo_alto.PaloAltoParser.Srs_sourceContext;
 import org.batfish.grammar.palo_alto.PaloAltoParser.Srs_toContext;
-=======
 import org.batfish.grammar.palo_alto.PaloAltoParser.Sserv_descriptionContext;
 import org.batfish.grammar.palo_alto.PaloAltoParser.Sserv_portContext;
 import org.batfish.grammar.palo_alto.PaloAltoParser.Sserv_protocolContext;
 import org.batfish.grammar.palo_alto.PaloAltoParser.Sserv_source_portContext;
 import org.batfish.grammar.palo_alto.PaloAltoParser.Sservgrp_membersContext;
->>>>>>> 31b5676d
 import org.batfish.grammar.palo_alto.PaloAltoParser.Ssl_syslogContext;
 import org.batfish.grammar.palo_alto.PaloAltoParser.Ssls_serverContext;
 import org.batfish.grammar.palo_alto.PaloAltoParser.Sslss_serverContext;
@@ -90,14 +81,11 @@
 import org.batfish.grammar.palo_alto.PaloAltoParser.Variable_list_itemContext;
 import org.batfish.representation.palo_alto.Interface;
 import org.batfish.representation.palo_alto.PaloAltoConfiguration;
-<<<<<<< HEAD
+import org.batfish.representation.palo_alto.PaloAltoStructureType;
 import org.batfish.representation.palo_alto.Rule;
-=======
-import org.batfish.representation.palo_alto.PaloAltoStructureType;
 import org.batfish.representation.palo_alto.Service;
 import org.batfish.representation.palo_alto.ServiceGroup;
 import org.batfish.representation.palo_alto.ServiceOrServiceGroupReference;
->>>>>>> 31b5676d
 import org.batfish.representation.palo_alto.StaticRoute;
 import org.batfish.representation.palo_alto.SyslogServer;
 import org.batfish.representation.palo_alto.VirtualRouter;
@@ -116,13 +104,11 @@
 
   private Interface _currentParentInterface;
 
-<<<<<<< HEAD
   private Rule _currentRule;
-=======
+
   private Service _currentService;
 
   private ServiceGroup _currentServiceGroup;
->>>>>>> 31b5676d
 
   private StaticRoute _currentStaticRoute;
 
@@ -428,7 +414,6 @@
   }
 
   @Override
-<<<<<<< HEAD
   public void enterSr_security(Sr_securityContext ctx) {
     _currentRule = _currentVsys.getRules().computeIfAbsent(ctx.name.getText(), Rule::new);
     _currentRule.setVsys(_currentVsys);
@@ -464,7 +449,45 @@
         _configuration.referenceStructure(
             ADDRESS, destination, RULEBASE_DESTINATION_ADDRESS, getLine(var.name.getStart()));
       }
-=======
+    }
+  }
+
+  @Override
+  public void exitSrs_disabled(Srs_disabledContext ctx) {
+    _currentRule.setDisabled(ctx.YES() != null);
+  }
+
+  @Override
+  public void exitSrs_from(Srs_fromContext ctx) {
+    for (Variable_list_itemContext var : ctx.variable_list().variable_list_item()) {
+      String name = var.getText();
+      _currentRule.getFrom().add(name);
+      _configuration.referenceStructure(ZONE, name, RULEBASE_FROM_ZONE, getLine(var.start));
+    }
+  }
+
+  @Override
+  public void exitSrs_source(Srs_sourceContext ctx) {
+    for (Src_or_dst_list_itemContext var : ctx.src_or_dst_list().src_or_dst_list_item()) {
+      String source = var.getText();
+      _currentRule.getSource().add(toIpSpace(var));
+      if (var.name != null) {
+        _configuration.referenceStructure(
+            ADDRESS, source, RULEBASE_SOURCE_ADDRESS, getLine(var.name.getStart()));
+      }
+    }
+  }
+
+  @Override
+  public void exitSrs_to(Srs_toContext ctx) {
+    for (Variable_list_itemContext var : ctx.variable_list().variable_list_item()) {
+      String name = var.getText();
+      _currentRule.getTo().add(name);
+      _configuration.referenceStructure(ZONE, name, RULEBASE_TO_ZONE, getLine(var.start));
+    }
+  }
+
+  @Override
   public void enterS_service(S_serviceContext ctx) {
     String name = ctx.name.getText();
     _currentService = _currentVsys.getServices().computeIfAbsent(name, Service::new);
@@ -499,44 +522,10 @@
       _currentService.setProtocol(IpProtocol.TCP);
     } else if (ctx.UDP() != null) {
       _currentService.setProtocol(IpProtocol.UDP);
->>>>>>> 31b5676d
-    }
-  }
-
-  @Override
-<<<<<<< HEAD
-  public void exitSrs_disabled(Srs_disabledContext ctx) {
-    _currentRule.setDisabled(ctx.YES() != null);
-  }
-
-  @Override
-  public void exitSrs_from(Srs_fromContext ctx) {
-    for (Variable_list_itemContext var : ctx.variable_list().variable_list_item()) {
-      String name = var.getText();
-      _currentRule.getFrom().add(name);
-      _configuration.referenceStructure(ZONE, name, RULEBASE_FROM_ZONE, getLine(var.start));
-    }
-  }
-
-  @Override
-  public void exitSrs_source(Srs_sourceContext ctx) {
-    for (Src_or_dst_list_itemContext var : ctx.src_or_dst_list().src_or_dst_list_item()) {
-      String source = var.getText();
-      _currentRule.getSource().add(toIpSpace(var));
-      if (var.name != null) {
-        _configuration.referenceStructure(
-            ADDRESS, source, RULEBASE_SOURCE_ADDRESS, getLine(var.name.getStart()));
-      }
-    }
-  }
-
-  @Override
-  public void exitSrs_to(Srs_toContext ctx) {
-    for (Variable_list_itemContext var : ctx.variable_list().variable_list_item()) {
-      String name = var.getText();
-      _currentRule.getTo().add(name);
-      _configuration.referenceStructure(ZONE, name, RULEBASE_TO_ZONE, getLine(var.start));
-=======
+    }
+  }
+
+  @Override
   public void exitSserv_source_port(Sserv_source_portContext ctx) {
     for (TerminalNode item : ctx.variable_comma_separated_dec().DEC()) {
       _currentService.getSourcePorts().add(toInteger(item.getSymbol()));
@@ -568,7 +557,6 @@
       String uniqueName = computeObjectName(_currentVsys.getName(), name);
       _configuration.referenceStructure(
           SERVICE_OR_SERVICE_GROUP, uniqueName, SERVICE_GROUP_MEMBER, getLine(var.getStart()));
->>>>>>> 31b5676d
     }
   }
 
