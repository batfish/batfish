package org.batfish.grammar.palo_alto;

import static org.apache.commons.lang3.ObjectUtils.firstNonNull;
import static org.batfish.representation.palo_alto.PaloAltoConfiguration.DEFAULT_VSYS_NAME;
import static org.batfish.representation.palo_alto.PaloAltoConfiguration.SHARED_VSYS_NAME;
import static org.batfish.representation.palo_alto.PaloAltoConfiguration.computeObjectName;
import static org.batfish.representation.palo_alto.PaloAltoStructureType.INTERFACE;
import static org.batfish.representation.palo_alto.PaloAltoStructureType.SERVICE_GROUP;
import static org.batfish.representation.palo_alto.PaloAltoStructureType.SERVICE_OR_SERVICE_GROUP;
import static org.batfish.representation.palo_alto.PaloAltoStructureType.ZONE;
import static org.batfish.representation.palo_alto.PaloAltoStructureUsage.RULEBASE_SERVICE;
import static org.batfish.representation.palo_alto.PaloAltoStructureUsage.SERVICE_GROUP_MEMBER;
import static org.batfish.representation.palo_alto.PaloAltoStructureUsage.VIRTUAL_ROUTER_INTERFACE;
import static org.batfish.representation.palo_alto.PaloAltoStructureUsage.ZONE_INTERFACE;

import org.antlr.v4.runtime.ParserRuleContext;
import org.antlr.v4.runtime.RuleContext;
import org.antlr.v4.runtime.Token;
import org.antlr.v4.runtime.tree.ErrorNode;
import org.antlr.v4.runtime.tree.ParseTree;
import org.antlr.v4.runtime.tree.TerminalNode;
import org.batfish.common.BatfishException;
import org.batfish.common.Warnings;
import org.batfish.datamodel.InterfaceAddress;
import org.batfish.datamodel.Ip;
import org.batfish.datamodel.IpProtocol;
import org.batfish.datamodel.IpSpace;
import org.batfish.datamodel.LineAction;
import org.batfish.datamodel.Prefix;
import org.batfish.datamodel.UniverseIpSpace;
import org.batfish.grammar.palo_alto.PaloAltoParser.Palo_alto_configurationContext;
import org.batfish.grammar.palo_alto.PaloAltoParser.S_serviceContext;
import org.batfish.grammar.palo_alto.PaloAltoParser.S_service_groupContext;
import org.batfish.grammar.palo_alto.PaloAltoParser.S_sharedContext;
import org.batfish.grammar.palo_alto.PaloAltoParser.S_vsysContext;
import org.batfish.grammar.palo_alto.PaloAltoParser.S_zoneContext;
import org.batfish.grammar.palo_alto.PaloAltoParser.Sds_hostnameContext;
import org.batfish.grammar.palo_alto.PaloAltoParser.Sds_ntp_serversContext;
import org.batfish.grammar.palo_alto.PaloAltoParser.Sdsd_serversContext;
import org.batfish.grammar.palo_alto.PaloAltoParser.Sdsn_ntp_server_addressContext;
import org.batfish.grammar.palo_alto.PaloAltoParser.Set_line_config_devicesContext;
import org.batfish.grammar.palo_alto.PaloAltoParser.Sn_virtual_routerContext;
import org.batfish.grammar.palo_alto.PaloAltoParser.Sni_ethernetContext;
import org.batfish.grammar.palo_alto.PaloAltoParser.Snie_commentContext;
import org.batfish.grammar.palo_alto.PaloAltoParser.Snie_link_statusContext;
import org.batfish.grammar.palo_alto.PaloAltoParser.Sniel3_ipContext;
import org.batfish.grammar.palo_alto.PaloAltoParser.Sniel3_mtuContext;
import org.batfish.grammar.palo_alto.PaloAltoParser.Sniel3_unitsContext;
import org.batfish.grammar.palo_alto.PaloAltoParser.Sniel3u_tagContext;
import org.batfish.grammar.palo_alto.PaloAltoParser.Snvr_interfaceContext;
import org.batfish.grammar.palo_alto.PaloAltoParser.Snvr_routing_tableContext;
import org.batfish.grammar.palo_alto.PaloAltoParser.Snvrrt_admin_distContext;
import org.batfish.grammar.palo_alto.PaloAltoParser.Snvrrt_destinationContext;
import org.batfish.grammar.palo_alto.PaloAltoParser.Snvrrt_interfaceContext;
import org.batfish.grammar.palo_alto.PaloAltoParser.Snvrrt_metricContext;
import org.batfish.grammar.palo_alto.PaloAltoParser.Snvrrt_nexthopContext;
import org.batfish.grammar.palo_alto.PaloAltoParser.Sr_securityContext;
import org.batfish.grammar.palo_alto.PaloAltoParser.Src_or_dst_list_itemContext;
import org.batfish.grammar.palo_alto.PaloAltoParser.Srs_actionContext;
import org.batfish.grammar.palo_alto.PaloAltoParser.Srs_descriptionContext;
import org.batfish.grammar.palo_alto.PaloAltoParser.Srs_destinationContext;
import org.batfish.grammar.palo_alto.PaloAltoParser.Srs_disabledContext;
import org.batfish.grammar.palo_alto.PaloAltoParser.Srs_fromContext;
import org.batfish.grammar.palo_alto.PaloAltoParser.Srs_serviceContext;
import org.batfish.grammar.palo_alto.PaloAltoParser.Srs_sourceContext;
import org.batfish.grammar.palo_alto.PaloAltoParser.Srs_toContext;
import org.batfish.grammar.palo_alto.PaloAltoParser.Sserv_descriptionContext;
import org.batfish.grammar.palo_alto.PaloAltoParser.Sserv_portContext;
import org.batfish.grammar.palo_alto.PaloAltoParser.Sserv_protocolContext;
import org.batfish.grammar.palo_alto.PaloAltoParser.Sserv_source_portContext;
import org.batfish.grammar.palo_alto.PaloAltoParser.Sservgrp_membersContext;
import org.batfish.grammar.palo_alto.PaloAltoParser.Ssl_syslogContext;
import org.batfish.grammar.palo_alto.PaloAltoParser.Ssls_serverContext;
import org.batfish.grammar.palo_alto.PaloAltoParser.Sslss_serverContext;
import org.batfish.grammar.palo_alto.PaloAltoParser.Szn_layer3Context;
import org.batfish.grammar.palo_alto.PaloAltoParser.Variable_list_itemContext;
import org.batfish.representation.palo_alto.Interface;
import org.batfish.representation.palo_alto.PaloAltoConfiguration;
import org.batfish.representation.palo_alto.PaloAltoStructureType;
import org.batfish.representation.palo_alto.Rule;
import org.batfish.representation.palo_alto.Service;
import org.batfish.representation.palo_alto.ServiceGroup;
import org.batfish.representation.palo_alto.ServiceOrServiceGroupReference;
import org.batfish.representation.palo_alto.StaticRoute;
import org.batfish.representation.palo_alto.SyslogServer;
import org.batfish.representation.palo_alto.VirtualRouter;
import org.batfish.representation.palo_alto.Vsys;
import org.batfish.representation.palo_alto.Zone;
import org.batfish.vendor.StructureType;

public class PaloAltoConfigurationBuilder extends PaloAltoParserBaseListener {
  private PaloAltoConfiguration _configuration;

  private String _currentDeviceName;

  private Interface _currentInterface;

  private boolean _currentNtpServerPrimary;

  private Interface _currentParentInterface;

  private Rule _currentRule;

  private Service _currentService;

  private ServiceGroup _currentServiceGroup;

  private StaticRoute _currentStaticRoute;

  private SyslogServer _currentSyslogServer;

  private String _currentSyslogServerGroupName;

  private VirtualRouter _currentVirtualRouter;

  private Vsys _currentVsys;

  private Zone _currentZone;

  private Vsys _defaultVsys;

  private PaloAltoCombinedParser _parser;

  private final String _text;

  private final boolean _unrecognizedAsRedFlag;

  private final Warnings _w;

  public PaloAltoConfigurationBuilder(
      PaloAltoCombinedParser parser,
      String text,
      Warnings warnings,
      boolean unrecognizedAsRedFlag) {
    _configuration = new PaloAltoConfiguration();
    _parser = parser;
    _text = text;
    _unrecognizedAsRedFlag = unrecognizedAsRedFlag;
    _w = warnings;
  }

  @SuppressWarnings("unused")
  private BatfishException convError(Class<?> type, ParserRuleContext ctx) {
    String typeName = type.getSimpleName();
    String txt = getFullText(ctx);
    return new BatfishException("Could not convert to " + typeName + ": " + txt);
  }

  /** Mark the specified structure as defined on each line in the supplied context */
  private void defineStructure(StructureType type, String name, RuleContext ctx) {
    /* Recursively process children to find all relevant definition lines for the specified context */
    for (int i = 0; i < ctx.getChildCount(); i++) {
      ParseTree child = ctx.getChild(i);
      if (child instanceof TerminalNode) {
        _configuration.defineStructure(type, name, getLine(((TerminalNode) child).getSymbol()));
      } else if (child instanceof RuleContext) {
        defineStructure(type, name, (RuleContext) child);
      }
    }
  }

  private String getFullText(ParserRuleContext ctx) {
    int start = ctx.getStart().getStartIndex();
    int end = ctx.getStop().getStopIndex();
    String text = _text.substring(start, end + 1);
    return text;
  }

  /** Return original line number for specified token */
  private int getLine(Token t) {
    return _parser.getLine(t);
  }

  /** Return token text with enclosing quotes removed, if applicable */
  private String getText(ParserRuleContext ctx) {
    return unquote(ctx.getText());
  }

  private static int toInteger(Token t) {
    return Integer.parseInt(t.getText());
  }

  /** Convert source or destination list item into an appropriate IpSpace */
  private IpSpace toIpSpace(Src_or_dst_list_itemContext ctx) {
    if (ctx.ANY() != null) {
      return UniverseIpSpace.INSTANCE;
    } else if (ctx.IP_ADDRESS() != null) {
      return new Ip(ctx.IP_ADDRESS().getText()).toIpSpace();
    } else if (ctx.IP_PREFIX() != null) {
      return Prefix.parse(ctx.IP_PREFIX().getText()).toIpSpace();
    }
    _w.redFlag("Unhandled source/destination item conversion: " + getFullText(ctx));
    return null;
  }

  private String unquote(String text) {
    if (text.length() < 2) {
      return text;
    }
    char leading = text.charAt(0);
    char trailing = text.charAt(text.length() - 1);
    if (leading == '\'' || leading == '"') {
      if (leading == trailing) {
        return text.substring(1, text.length() - 1);
      } else {
        _w.redFlag("Improperly-quoted string: " + text);
      }
    }
    return text;
  }

  @Override
  public void enterPalo_alto_configuration(Palo_alto_configurationContext ctx) {
    _configuration = new PaloAltoConfiguration();
    _configuration.getVirtualSystems().computeIfAbsent(SHARED_VSYS_NAME, Vsys::new);
    _defaultVsys = _configuration.getVirtualSystems().computeIfAbsent(DEFAULT_VSYS_NAME, Vsys::new);
    _currentVsys = _defaultVsys;
  }

  @Override
  public void exitPalo_alto_configuration(Palo_alto_configurationContext ctx) {
    // Assign the appropriate zone to each interface
    for (Vsys vsys : _configuration.getVirtualSystems().values()) {
      for (Zone zone : vsys.getZones().values()) {
        for (String ifname : zone.getInterfaceNames()) {
<<<<<<< HEAD
          _configuration.getInterfaces().get(ifname).setZone(zone);
=======
          Interface iface = _configuration.getInterfaces().get(ifname);
          if (iface != null) {
            iface.setZone(zone);
          }
>>>>>>> 8287ade9
        }
      }
    }
  }

  @Override
  public void enterS_zone(S_zoneContext ctx) {
    String name = ctx.name.getText();
    _currentZone = _currentVsys.getZones().computeIfAbsent(name, n -> new Zone(n, _currentVsys));

    // Use constructed zone name so same-named zone defs across vsys are unique
    String uniqueName = computeObjectName(_currentVsys.getName(), name);
    defineStructure(ZONE, uniqueName, ctx);
  }

  @Override
  public void exitS_zone(S_zoneContext ctx) {
    _currentZone = null;
  }

  @Override
  public void exitSds_hostname(Sds_hostnameContext ctx) {
    _configuration.setHostname(ctx.name.getText());
  }

  @Override
  public void enterSds_ntp_servers(Sds_ntp_serversContext ctx) {
    _currentNtpServerPrimary = ctx.PRIMARY_NTP_SERVER() != null;
  }

  @Override
  public void exitSdsn_ntp_server_address(Sdsn_ntp_server_addressContext ctx) {
    if (_currentNtpServerPrimary) {
      _configuration.setNtpServerPrimary(ctx.address.getText());
    } else {
      _configuration.setNtpServerSecondary(ctx.address.getText());
    }
  }

  @Override
  public void exitSdsd_servers(Sdsd_serversContext ctx) {
    if (ctx.primary_name != null) {
      _configuration.setDnsServerPrimary(ctx.primary_name.getText());
    } else if (ctx.secondary_name != null) {
      _configuration.setDnsServerSecondary(ctx.secondary_name.getText());
    }
  }

  @Override
  public void enterSet_line_config_devices(Set_line_config_devicesContext ctx) {
    if (ctx.name != null) {
      String deviceName = ctx.name.getText();
      _currentDeviceName = firstNonNull(_currentDeviceName, deviceName);
      if (!_currentDeviceName.equals(deviceName)) {
        /* Do not currently handle multiple device names, which presumably happens only if multiple
         * physical devices are configured from a single config */
        _w.redFlag("Multiple devices encountered: " + deviceName);
      }
    }
  }

  @Override
  public void enterSn_virtual_router(Sn_virtual_routerContext ctx) {
    _currentVirtualRouter =
        _configuration.getVirtualRouters().computeIfAbsent(ctx.name.getText(), VirtualRouter::new);
  }

  @Override
  public void exitSn_virtual_router(Sn_virtual_routerContext ctx) {
    _currentVirtualRouter = null;
  }

  @Override
  public void enterSni_ethernet(Sni_ethernetContext ctx) {
    String name = ctx.name.getText();
    _currentParentInterface = _configuration.getInterfaces().computeIfAbsent(name, Interface::new);
    _currentInterface = _currentParentInterface;
    defineStructure(INTERFACE, name, ctx);
  }

  @Override
  public void exitSni_ethernet(Sni_ethernetContext ctx) {
    _currentParentInterface = null;
    _currentInterface = null;
  }

  @Override
  public void exitSnie_comment(Snie_commentContext ctx) {
    _currentInterface.setComment(getText(ctx.text));
  }

  @Override
  public void exitSnie_link_status(Snie_link_statusContext ctx) {
    _currentInterface.setActive((ctx.DOWN() == null));
  }

  @Override
  public void exitSniel3_ip(Sniel3_ipContext ctx) {
    InterfaceAddress address = new InterfaceAddress(ctx.address.getText());
    _currentInterface.setAddress(address);
    _currentInterface.getAllAddresses().add(address);
  }

  @Override
  public void exitSniel3_mtu(Sniel3_mtuContext ctx) {
    _currentInterface.setMtu(Integer.parseInt(ctx.mtu.getText()));
  }

  @Override
  public void enterSniel3_units(Sniel3_unitsContext ctx) {
    String name = ctx.name.getText();
    _currentInterface = _configuration.getInterfaces().computeIfAbsent(name, Interface::new);
    _currentInterface.setParent(_currentParentInterface);
    _currentParentInterface.getUnits().put(name, _currentInterface);
    defineStructure(INTERFACE, name, ctx);
  }

  @Override
  public void exitSniel3u_tag(Sniel3u_tagContext ctx) {
    _currentInterface.setTag(toInteger(ctx.tag));
  }

  @Override
  public void enterSnvr_routing_table(Snvr_routing_tableContext ctx) {
    _currentStaticRoute =
        _currentVirtualRouter
            .getStaticRoutes()
            .computeIfAbsent(ctx.name.getText(), StaticRoute::new);
  }

  @Override
  public void exitSnvr_interface(Snvr_interfaceContext ctx) {
    for (Variable_list_itemContext var : ctx.variable_list().variable_list_item()) {
      String name = var.getText();
      _currentVirtualRouter.getInterfaceNames().add(name);
      _configuration.referenceStructure(
          INTERFACE, name, VIRTUAL_ROUTER_INTERFACE, getLine(var.start));
    }
  }

  @Override
  public void exitSnvr_routing_table(Snvr_routing_tableContext ctx) {
    _currentStaticRoute = null;
  }

  @Override
  public void exitSnvrrt_admin_dist(Snvrrt_admin_distContext ctx) {
    _currentStaticRoute.setAdminDistance(Integer.parseInt(ctx.distance.getText()));
  }

  @Override
  public void exitSnvrrt_destination(Snvrrt_destinationContext ctx) {
    _currentStaticRoute.setDestination(Prefix.parse(ctx.destination.getText()));
  }

  @Override
  public void exitSnvrrt_interface(Snvrrt_interfaceContext ctx) {
    _currentStaticRoute.setNextHopInterface(ctx.iface.getText());
  }

  @Override
  public void exitSnvrrt_metric(Snvrrt_metricContext ctx) {
    _currentStaticRoute.setMetric(Integer.parseInt(ctx.metric.getText()));
  }

  @Override
  public void exitSnvrrt_nexthop(Snvrrt_nexthopContext ctx) {
    _currentStaticRoute.setNextHopIp(new Ip(ctx.address.getText()));
  }

  @Override
  public void enterSr_security(Sr_securityContext ctx) {
    _currentRule =
        _currentVsys.getRules().computeIfAbsent(ctx.name.getText(), n -> new Rule(n, _currentVsys));
  }

  @Override
  public void exitSr_security(Sr_securityContext ctx) {
    _currentRule = null;
  }

  @Override
  public void exitSrs_action(Srs_actionContext ctx) {
    if (ctx.ALLOW() != null) {
      _currentRule.setAction(LineAction.ACCEPT);
    } else if (ctx.DENY() != null || ctx.DROP() != null) {
      _currentRule.setAction(LineAction.REJECT);
    } else {
      _w.redFlag("Unimplemented rule action: " + getFullText(ctx));
    }
  }

  @Override
  public void exitSrs_description(Srs_descriptionContext ctx) {
    _currentRule.setDescription(ctx.description.getText());
  }

  @Override
  public void exitSrs_destination(Srs_destinationContext ctx) {
    for (Src_or_dst_list_itemContext var : ctx.src_or_dst_list().src_or_dst_list_item()) {
      IpSpace destinationIpSpace = toIpSpace(var);
      if (destinationIpSpace != null) {
        _currentRule.getDestination().add(destinationIpSpace);
      }
    }
  }

  @Override
  public void exitSrs_disabled(Srs_disabledContext ctx) {
    _currentRule.setDisabled(ctx.YES() != null);
  }

  @Override
  public void exitSrs_from(Srs_fromContext ctx) {
    for (Variable_list_itemContext var : ctx.variable_list().variable_list_item()) {
      String name = var.getText();
      _currentRule.getFrom().add(name);
    }
  }

  @Override
  public void exitSrs_service(Srs_serviceContext ctx) {
    for (Variable_list_itemContext var : ctx.variable_list().variable_list_item()) {
      String serviceName = var.getText();
      _currentRule.getService().add(new ServiceOrServiceGroupReference(serviceName));

      // Use constructed object name so same-named refs across vsys are unique
      String uniqueName = computeObjectName(_currentVsys.getName(), serviceName);
      _configuration.referenceStructure(
          SERVICE_OR_SERVICE_GROUP, uniqueName, RULEBASE_SERVICE, getLine(var.start));
    }
  }

  @Override
  public void exitSrs_source(Srs_sourceContext ctx) {
    for (Src_or_dst_list_itemContext var : ctx.src_or_dst_list().src_or_dst_list_item()) {
      IpSpace sourceIpSpace = toIpSpace(var);
      if (sourceIpSpace != null) {
        _currentRule.getSource().add(sourceIpSpace);
      }
    }
  }

  @Override
  public void exitSrs_to(Srs_toContext ctx) {
    for (Variable_list_itemContext var : ctx.variable_list().variable_list_item()) {
      String name = var.getText();
      _currentRule.getTo().add(name);
    }
  }

  @Override
  public void enterS_service(S_serviceContext ctx) {
    String name = ctx.name.getText();
    _currentService = _currentVsys.getServices().computeIfAbsent(name, Service::new);

    // Use constructed service name so same-named defs across vsys are unique
    String uniqueName = computeObjectName(_currentVsys.getName(), name);
    defineStructure(PaloAltoStructureType.SERVICE, uniqueName, ctx);
  }

  @Override
  public void exitS_service(S_serviceContext ctx) {
    _currentService = null;
  }

  @Override
  public void exitSserv_description(Sserv_descriptionContext ctx) {
    _currentService.setDescription(getText(ctx.description));
  }

  @Override
  public void exitSserv_port(Sserv_portContext ctx) {
    for (TerminalNode item : ctx.variable_comma_separated_dec().DEC()) {
      _currentService.getPorts().add(toInteger(item.getSymbol()));
    }
  }

  @Override
  public void exitSserv_protocol(Sserv_protocolContext ctx) {
    if (ctx.SCTP() != null) {
      _currentService.setProtocol(IpProtocol.SCTP);
    } else if (ctx.TCP() != null) {
      _currentService.setProtocol(IpProtocol.TCP);
    } else if (ctx.UDP() != null) {
      _currentService.setProtocol(IpProtocol.UDP);
    }
  }

  @Override
  public void exitSserv_source_port(Sserv_source_portContext ctx) {
    for (TerminalNode item : ctx.variable_comma_separated_dec().DEC()) {
      _currentService.getSourcePorts().add(toInteger(item.getSymbol()));
    }
  }

  @Override
  public void enterS_service_group(S_service_groupContext ctx) {
    String name = ctx.name.getText();
    _currentServiceGroup = _currentVsys.getServiceGroups().computeIfAbsent(name, ServiceGroup::new);

    // Use constructed service-group name so same-named defs across vsys are unique
    String uniqueName = computeObjectName(_currentVsys.getName(), name);
    defineStructure(SERVICE_GROUP, uniqueName, ctx);
  }

  @Override
  public void exitS_service_group(S_service_groupContext ctx) {
    _currentServiceGroup = null;
  }

  @Override
  public void exitSservgrp_members(Sservgrp_membersContext ctx) {
    for (Variable_list_itemContext var : ctx.variable_list().variable_list_item()) {
      String name = getText(var);
      _currentServiceGroup.getReferences().add(new ServiceOrServiceGroupReference(name));

      // Use constructed object name so same-named refs across vsys are unique
      String uniqueName = computeObjectName(_currentVsys.getName(), name);
      _configuration.referenceStructure(
          SERVICE_OR_SERVICE_GROUP, uniqueName, SERVICE_GROUP_MEMBER, getLine(var.getStart()));
    }
  }

  @Override
  public void enterS_shared(S_sharedContext ctx) {
    _currentVsys = _configuration.getVirtualSystems().computeIfAbsent(SHARED_VSYS_NAME, Vsys::new);
  }

  @Override
  public void exitS_shared(S_sharedContext ctx) {
    _currentVsys = _defaultVsys;
  }

  @Override
  public void enterSsl_syslog(Ssl_syslogContext ctx) {
    _currentSyslogServerGroupName = getText(ctx.name);
  }

  @Override
  public void exitSsl_syslog(Ssl_syslogContext ctx) {
    _currentSyslogServerGroupName = null;
  }

  @Override
  public void enterSsls_server(Ssls_serverContext ctx) {
    _currentSyslogServer =
        _currentVsys.getSyslogServer(_currentSyslogServerGroupName, getText(ctx.name));
  }

  @Override
  public void exitSsls_server(Ssls_serverContext ctx) {
    _currentSyslogServer = null;
  }

  @Override
  public void exitSslss_server(Sslss_serverContext ctx) {
    _currentSyslogServer.setAddress(ctx.address.getText());
  }

  @Override
  public void enterS_vsys(S_vsysContext ctx) {
    _currentVsys =
        _configuration.getVirtualSystems().computeIfAbsent(ctx.name.getText(), Vsys::new);
  }

  @Override
  public void exitS_vsys(S_vsysContext ctx) {
    _currentVsys = _defaultVsys;
  }

  @Override
  public void exitSzn_layer3(Szn_layer3Context ctx) {
    if (ctx.variable_list() != null) {
      for (Variable_list_itemContext var : ctx.variable_list().variable_list_item()) {
        String name = var.getText();
        _currentZone.getInterfaceNames().add(name);
        _configuration.referenceStructure(INTERFACE, name, ZONE_INTERFACE, getLine(var.start));
      }
    }
  }

  public PaloAltoConfiguration getConfiguration() {
    return _configuration;
  }

  @Override
  public void visitErrorNode(ErrorNode errorNode) {
    Token token = errorNode.getSymbol();
    String lineText = errorNode.getText().replace("\n", "").replace("\r", "").trim();
    int line = getLine(token);
    String msg = String.format("Unrecognized Line: %d: %s", line, lineText);
    if (_unrecognizedAsRedFlag) {
      _w.redFlag(msg + " SUBSEQUENT LINES MAY NOT BE PROCESSED CORRECTLY");
      _configuration.setUnrecognized(true);
    } else {
      _parser.getErrors().add(msg);
    }
  }
}<|MERGE_RESOLUTION|>--- conflicted
+++ resolved
@@ -223,14 +223,10 @@
     for (Vsys vsys : _configuration.getVirtualSystems().values()) {
       for (Zone zone : vsys.getZones().values()) {
         for (String ifname : zone.getInterfaceNames()) {
-<<<<<<< HEAD
-          _configuration.getInterfaces().get(ifname).setZone(zone);
-=======
           Interface iface = _configuration.getInterfaces().get(ifname);
           if (iface != null) {
             iface.setZone(zone);
           }
->>>>>>> 8287ade9
         }
       }
     }
