package org.batfish.representation.f5_bigip;

import java.io.Serializable;
import javax.annotation.Nonnull;
import javax.annotation.Nullable;
import javax.annotation.ParametersAreNonnullByDefault;
import org.batfish.datamodel.Ip;
import org.batfish.datamodel.Ip6;
import org.batfish.datamodel.Prefix;
import org.batfish.datamodel.Prefix6;

/** Configuration for a pool of virtual services. */
@ParametersAreNonnullByDefault
public final class Virtual implements Serializable {

  private static final long serialVersionUID = 1L;

<<<<<<< HEAD
  private @Nullable Ip _destinationIp;
  private @Nullable Ip6 _destinationIp6;
=======
  private @Nullable String _destination;
>>>>>>> 163ed279
  private @Nullable Integer _destinationPort;
  private @Nullable Ip _mask;
  private @Nullable Ip6 _mask6;
  private final @Nonnull String _name;
  private @Nullable String _pool;
  private @Nullable Prefix _source;
  private @Nullable Prefix6 _source6;
  private @Nullable String _sourceAddressTranslationPool;

  private @Nullable String _sourceAddressTranslationPool;

  public Virtual(String name) {
    _name = name;
  }

<<<<<<< HEAD
  public @Nullable Ip getDestinationIp() {
    return _destinationIp;
  }

  public @Nullable Ip6 getDestinationIp6() {
    return _destinationIp6;
  }

=======
>>>>>>> 163ed279
  public @Nullable Integer getDestinationPort() {
    return _destinationPort;
  }

  public @Nullable Ip getMask() {
    return _mask;
  }

  public @Nullable Ip6 getMask6() {
    return _mask6;
  }

  public @Nonnull String getName() {
    return _name;
  }

  public @Nullable String getPool() {
    return _pool;
  }

  public @Nullable Prefix getSource() {
    return _source;
  }

  public @Nullable Prefix6 getSource6() {
    return _source6;
  }

  public @Nullable String getSourceAddressTranslationPool() {
    return _sourceAddressTranslationPool;
  }

<<<<<<< HEAD
  public void setDestinationIp(@Nullable Ip destinationIp) {
    _destinationIp = destinationIp;
  }

  public void setDestinationIp6(@Nullable Ip6 destinationIp6) {
    _destinationIp6 = destinationIp6;
=======
  public void setDestination(@Nullable String destination) {
    _destination = destination;
>>>>>>> 163ed279
  }

  public void setDestinationPort(@Nullable Integer destinationPort) {
    _destinationPort = destinationPort;
  }

  public void setMask(@Nullable Ip mask) {
    _mask = mask;
  }

  public void setMask6(@Nullable Ip6 mask6) {
    _mask6 = mask6;
  }

  public void setPool(@Nullable String pool) {
    _pool = pool;
  }

  public void setSource(@Nullable Prefix source) {
    _source = source;
  }

  public void setSource6(@Nullable Prefix6 source6) {
    _source6 = source6;
  }

  public void setSourceAddressTranslationPool(@Nullable String sourceAddressTranslationPool) {
    _sourceAddressTranslationPool = sourceAddressTranslationPool;
  }
}<|MERGE_RESOLUTION|>--- conflicted
+++ resolved
@@ -15,12 +15,7 @@
 
   private static final long serialVersionUID = 1L;
 
-<<<<<<< HEAD
-  private @Nullable Ip _destinationIp;
-  private @Nullable Ip6 _destinationIp6;
-=======
   private @Nullable String _destination;
->>>>>>> 163ed279
   private @Nullable Integer _destinationPort;
   private @Nullable Ip _mask;
   private @Nullable Ip6 _mask6;
@@ -30,23 +25,10 @@
   private @Nullable Prefix6 _source6;
   private @Nullable String _sourceAddressTranslationPool;
 
-  private @Nullable String _sourceAddressTranslationPool;
-
   public Virtual(String name) {
     _name = name;
   }
 
-<<<<<<< HEAD
-  public @Nullable Ip getDestinationIp() {
-    return _destinationIp;
-  }
-
-  public @Nullable Ip6 getDestinationIp6() {
-    return _destinationIp6;
-  }
-
-=======
->>>>>>> 163ed279
   public @Nullable Integer getDestinationPort() {
     return _destinationPort;
   }
@@ -79,17 +61,8 @@
     return _sourceAddressTranslationPool;
   }
 
-<<<<<<< HEAD
-  public void setDestinationIp(@Nullable Ip destinationIp) {
-    _destinationIp = destinationIp;
-  }
-
-  public void setDestinationIp6(@Nullable Ip6 destinationIp6) {
-    _destinationIp6 = destinationIp6;
-=======
   public void setDestination(@Nullable String destination) {
     _destination = destination;
->>>>>>> 163ed279
   }
 
   public void setDestinationPort(@Nullable Integer destinationPort) {
