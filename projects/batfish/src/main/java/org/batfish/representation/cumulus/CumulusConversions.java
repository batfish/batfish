--- conflicted
+++ resolved
@@ -1125,21 +1125,8 @@
       Warnings w) {
     viIfaces.forEach(
         (ifaceName, iface) -> {
-<<<<<<< HEAD
           Optional<OspfInterface> ospfOpt = vsConfig.getOspfInterface(ifaceName);
           if (!ospfOpt.isPresent() || ospfOpt.get().getOspfArea() == null) {
-=======
-          Interface vsIface = vsIfaces.get(iface.getName());
-          if (vsIface == null) {
-            // if this interface does not exist (e.g., it's a bond) we skip it for now
-            // TODO: need to handle other types of interfaces: bonds, vlans, bridge
-            return;
-          }
-
-          OspfInterface ospfInterface = vsIface.getOspf();
-          if (ospfInterface == null || ospfInterface.getOspfArea() == null) {
->>>>>>> ce978d14
-            // no ospf running on this interface
             return;
           }
 
@@ -1165,21 +1152,11 @@
       CumulusNodeConfiguration vsConfig, Collection<String> vrfIfaceNames) {
     Map<Long, List<String>> areaInterfaces =
         vrfIfaceNames.stream()
-<<<<<<< HEAD
-            // .map(vsIfaces::get)
             .filter(
                 iface -> {
                   Optional<OspfInterface> ospfOpt = vsConfig.getOspfInterface(iface);
                   return ospfOpt.isPresent() && ospfOpt.get().getOspfArea() != null;
                 })
-=======
-            .map(vsIfaces::get)
-            .filter(
-                vsIface ->
-                    vsIface != null
-                        && vsIface.getOspf() != null
-                        && vsIface.getOspf().getOspfArea() != null)
->>>>>>> ce978d14
             .collect(
                 groupingBy(
                     iface -> vsConfig.getOspfInterface(iface).get().getOspfArea(),
