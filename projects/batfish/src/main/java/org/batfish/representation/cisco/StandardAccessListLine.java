package org.batfish.representation.cisco;

import com.google.common.base.MoreObjects;
import java.io.Serializable;
<<<<<<< HEAD
import java.util.Set;
import org.batfish.datamodel.IpProtocol;
=======
>>>>>>> c2874b05
import org.batfish.datamodel.IpWildcard;
import org.batfish.datamodel.LineAction;

public class StandardAccessListLine implements Serializable {

  private static final long serialVersionUID = 1L;

  private final LineAction _action;

  private final String _name;

  private final StandardAccessListServiceSpecifier _serviceSpecifier;

  private final AccessListAddressSpecifier _srcAddressSpecifier;

  public StandardAccessListLine(
      LineAction action,
      String name,
      StandardAccessListServiceSpecifier serviceSpecifier,
      AccessListAddressSpecifier srcAddressSpecifier) {
    _action = action;
    _name = name;
    _serviceSpecifier = serviceSpecifier;
    _srcAddressSpecifier = srcAddressSpecifier;
  }

  public LineAction getAction() {
    return _action;
  }

  public String getName() {
    return _name;
  }

  public StandardAccessListServiceSpecifier getServiceSpecifier() {
    return _serviceSpecifier;
  }

  public AccessListAddressSpecifier getSrcAddressSpecifier() {
    return _srcAddressSpecifier;
  }

  public ExtendedAccessListLine toExtendedAccessListLine() {
    return ExtendedAccessListLine.builder()
        .setAction(_action)
        .setDstAddressSpecifier(new WildcardAddressSpecifier(IpWildcard.ANY))
        .setName(_name)
<<<<<<< HEAD
        .setServiceSpecifier(
            SimpleStandardServiceSpecifier.builder()
                .setProtocol(IpProtocol.IP)
                .setDscps(_dscps)
                .setEcns(_ecns)
                .build())
        .setSrcAddressSpecifier(new WildcardAddressSpecifier(_ipWildcard))
        .build();
=======
        .setServiceSpecifier(_serviceSpecifier)
        .setSrcAddressSpecifier(_srcAddressSpecifier)
        .build();
  }

  @Override
  public String toString() {
    return MoreObjects.toStringHelper(getClass())
        .add("action", _action)
        .add("name", _name)
        .add("serviceSpecifier", _serviceSpecifier)
        .add("srcAddressSpecifier", _srcAddressSpecifier)
        .toString();
>>>>>>> c2874b05
  }
}<|MERGE_RESOLUTION|>--- conflicted
+++ resolved
@@ -2,11 +2,8 @@
 
 import com.google.common.base.MoreObjects;
 import java.io.Serializable;
-<<<<<<< HEAD
 import java.util.Set;
 import org.batfish.datamodel.IpProtocol;
-=======
->>>>>>> c2874b05
 import org.batfish.datamodel.IpWildcard;
 import org.batfish.datamodel.LineAction;
 
@@ -54,16 +51,6 @@
         .setAction(_action)
         .setDstAddressSpecifier(new WildcardAddressSpecifier(IpWildcard.ANY))
         .setName(_name)
-<<<<<<< HEAD
-        .setServiceSpecifier(
-            SimpleStandardServiceSpecifier.builder()
-                .setProtocol(IpProtocol.IP)
-                .setDscps(_dscps)
-                .setEcns(_ecns)
-                .build())
-        .setSrcAddressSpecifier(new WildcardAddressSpecifier(_ipWildcard))
-        .build();
-=======
         .setServiceSpecifier(_serviceSpecifier)
         .setSrcAddressSpecifier(_srcAddressSpecifier)
         .build();
@@ -77,6 +64,5 @@
         .add("serviceSpecifier", _serviceSpecifier)
         .add("srcAddressSpecifier", _srcAddressSpecifier)
         .toString();
->>>>>>> c2874b05
   }
 }