--- conflicted
+++ resolved
@@ -718,16 +718,16 @@
           break;
         }
 
-<<<<<<< HEAD
       case JUNOS_PING:
         {
           ipProtocol = IpProtocol.ICMP;
-=======
+          break;
+        }
+        
       case JUNOS_PC_ANYWHERE:
         {
           portRangeStart = NamedPort.PCANYWHERE_STATUS.number();
           ipProtocol = IpProtocol.UDP;
->>>>>>> aa35ddcf
           break;
         }
 
@@ -746,15 +746,16 @@
           break;
         }
 
-<<<<<<< HEAD
       case JUNOS_RADIUS:
         {
           portRangeStart = NamedPort.RADIUS_JUNIPER.number();
-=======
+          ipProtocol = IpProtocol.UDP;
+          break;
+        }
+
       case JUNOS_RIP:
         {
           portRangeStart = NamedPort.RIP.number();
->>>>>>> aa35ddcf
           ipProtocol = IpProtocol.UDP;
           break;
         }
@@ -800,12 +801,13 @@
           break;
         }
 
-<<<<<<< HEAD
       case JUNOS_SYSLOG:
         {
           portRangeStart = NamedPort.CMDtcp_OR_SYSLOGudp.number();
           ipProtocol = IpProtocol.UDP;
-=======
+          break;
+        }
+
       case JUNOS_SUN_RPC_ANY_TCP:
         {
           ipProtocol = IpProtocol.TCP;
@@ -1027,7 +1029,6 @@
           ipProtocol = IpProtocol.UDP;
           portRangeStart = NamedPort.SUNRPC.number();
           // TODO: rpc-program-number
->>>>>>> aa35ddcf
           break;
         }
 
