--- conflicted
+++ resolved
@@ -15,12 +15,8 @@
   private static final long serialVersionUID = 1L;
 
   private boolean _alwaysCompareMed;
-<<<<<<< HEAD
-=======
   private boolean _deterministicMed;
->>>>>>> d1a45f0a
   private final @Nonnull BgpIpv4AddressFamily _ipv4AddressFamily;
-
   private final @Nonnull BgpIpv6AddressFamily _ipv6AddressFamily;
   private @Nullable Long _localAs;
   private final @Nonnull String _name;
@@ -40,13 +36,10 @@
     return _alwaysCompareMed;
   }
 
-<<<<<<< HEAD
-=======
   public boolean getDeterministicMed() {
     return _deterministicMed;
   }
 
->>>>>>> d1a45f0a
   public @Nonnull BgpIpv4AddressFamily getIpv4AddressFamily() {
     return _ipv4AddressFamily;
   }
@@ -79,13 +72,10 @@
     _alwaysCompareMed = alwaysCompareMed;
   }
 
-<<<<<<< HEAD
-=======
   public void setDeterministicMed(boolean deterministicMed) {
     _deterministicMed = deterministicMed;
   }
 
->>>>>>> d1a45f0a
   public void setLocalAs(@Nullable Long localAs) {
     _localAs = localAs;
   }
