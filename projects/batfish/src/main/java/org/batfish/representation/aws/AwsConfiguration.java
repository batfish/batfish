--- conflicted
+++ resolved
@@ -20,10 +20,7 @@
 import org.batfish.datamodel.Prefix;
 import org.batfish.datamodel.answers.ParseVendorConfigurationAnswerElement;
 import org.batfish.datamodel.collections.NodeInterfacePair;
-<<<<<<< HEAD
-=======
 import org.batfish.datamodel.isp_configuration.BorderInterfaceInfo;
->>>>>>> b1269f04
 
 /** The top-level class that represent AWS configuration */
 @ParametersAreNonnullByDefault
@@ -95,13 +92,6 @@
     return _configurationNodes;
   }
 
-<<<<<<< HEAD
-  @Nonnull
-  public List<NodeInterfacePair> getBackboneFacingInterfaces() {
-    return _regions.values().stream()
-        .flatMap(r -> r.getInternetGateways().values().stream())
-        .map(igw -> new NodeInterfacePair(igw.getId(), BACKBONE_INTERFACE_NAME))
-=======
   @Override
   @Nonnull
   public List<BorderInterfaceInfo> getBorderInterfaces() {
@@ -109,7 +99,6 @@
         .flatMap(r -> r.getInternetGateways().values().stream())
         .map(igw -> new NodeInterfacePair(igw.getId(), BACKBONE_INTERFACE_NAME))
         .map(BorderInterfaceInfo::new)
->>>>>>> b1269f04
         .collect(ImmutableList.toImmutableList());
   }
 }