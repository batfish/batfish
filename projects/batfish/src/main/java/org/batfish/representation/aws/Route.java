package org.batfish.representation.aws;

import static com.google.common.base.Preconditions.checkArgument;
import static org.batfish.representation.aws.AwsVpcEntity.JSON_KEY_DESTINATION_CIDR_BLOCK;
import static org.batfish.representation.aws.AwsVpcEntity.JSON_KEY_GATEWAY_ID;
import static org.batfish.representation.aws.AwsVpcEntity.JSON_KEY_INSTANCE_ID;
import static org.batfish.representation.aws.AwsVpcEntity.JSON_KEY_NAT_GATEWAY_ID;
import static org.batfish.representation.aws.AwsVpcEntity.JSON_KEY_NETWORK_INTERFACE_ID;
import static org.batfish.representation.aws.AwsVpcEntity.JSON_KEY_STATE;
import static org.batfish.representation.aws.AwsVpcEntity.JSON_KEY_VPC_PEERING_CONNECTION_ID;

import com.fasterxml.jackson.annotation.JsonCreator;
import com.fasterxml.jackson.annotation.JsonIgnoreProperties;
import com.fasterxml.jackson.annotation.JsonProperty;
import com.google.common.base.MoreObjects;
import com.google.common.collect.ImmutableSet;
import java.io.Serializable;
import java.util.Comparator;
import java.util.LinkedList;
import java.util.Objects;
import javax.annotation.Nonnull;
import javax.annotation.Nullable;
import javax.annotation.ParametersAreNonnullByDefault;
import org.batfish.common.BatfishException;
import org.batfish.common.Warnings;
import org.batfish.datamodel.ConcreteInterfaceAddress;
import org.batfish.datamodel.Configuration;
import org.batfish.datamodel.Interface;
import org.batfish.datamodel.Ip;
import org.batfish.datamodel.IpAccessList;
import org.batfish.datamodel.Prefix;
import org.batfish.datamodel.StaticRoute;

/** Representation of a route in AWS */
@JsonIgnoreProperties(ignoreUnknown = true)
@ParametersAreNonnullByDefault
final class Route implements Serializable {

  enum State {
    ACTIVE,
    BLACKHOLE
  }

  enum TargetType {
    Gateway,
    Instance,
    NatGateway,
    NetworkInterface,
    Unavailable,
    VpcPeeringConnection
  }

  static final int DEFAULT_STATIC_ROUTE_ADMIN = 1;

  static final int DEFAULT_STATIC_ROUTE_COST = 0;

  @Nonnull private final Prefix _destinationCidrBlock;
  @Nonnull private final State _state;
  @Nullable private final String _target;
  @Nonnull private final TargetType _targetType;

  @JsonCreator
  private static Route create(
      @Nullable @JsonProperty(JSON_KEY_DESTINATION_CIDR_BLOCK) Prefix destinationCidrBlock,
      @Nullable @JsonProperty(JSON_KEY_STATE) String stateStr,
      @Nullable @JsonProperty(JSON_KEY_VPC_PEERING_CONNECTION_ID) String vpcPeeringConnectionId,
      @Nullable @JsonProperty(JSON_KEY_GATEWAY_ID) String gatewayId,
      @Nullable @JsonProperty(JSON_KEY_NAT_GATEWAY_ID) String natGatewayId,
      @Nullable @JsonProperty(JSON_KEY_NETWORK_INTERFACE_ID) String networkInterfaceId,
      @Nullable @JsonProperty(JSON_KEY_INSTANCE_ID) String instanceId) {

    checkArgument(
        destinationCidrBlock != null, "Destination CIDR block cannot be null for a route");
    checkArgument(stateStr != null, "State cannot be null for a route");

    State state = State.valueOf(stateStr.toUpperCase());
    String target;
    TargetType targetType;

    if (vpcPeeringConnectionId != null) {
      targetType = TargetType.VpcPeeringConnection;
      target = vpcPeeringConnectionId;
    } else if (gatewayId != null) {
      targetType = TargetType.Gateway;
      target = gatewayId;
    } else if (natGatewayId != null) {
      targetType = TargetType.NatGateway;
      target = natGatewayId;
    } else if (networkInterfaceId != null) {
      targetType = TargetType.NetworkInterface;
      target = networkInterfaceId;
    } else if (instanceId != null) {
      // NOTE: so far in practice this branch is never reached after moving
      // networkInterfaceId above it!
      targetType = TargetType.Instance;
      target = instanceId;
    } else if (state == State.BLACKHOLE) {
      targetType = TargetType.Unavailable;
      target = null;
    } else {
      throw new IllegalArgumentException(
          "Unable to determine target type in route for " + destinationCidrBlock);
    }

    return new Route(destinationCidrBlock, state, target, targetType);
  }

  Route(Prefix destinationCidrBlock, State state, @Nullable String target, TargetType targetType) {
    _destinationCidrBlock = destinationCidrBlock;
    _state = state;
    _target = target;
    _targetType = targetType;
  }

  @Nullable
  StaticRoute toStaticRoute(
      AwsConfiguration awsConfiguration,
      Region region,
      Ip vpcAddress,
      @Nullable Ip igwAddress,
      @Nullable Ip vgwAddress,
      Subnet subnet,
      Configuration subnetCfgNode,
      Warnings warnings) {
    // setting the common properties
    StaticRoute.Builder srBuilder =
        StaticRoute.builder()
            .setNetwork(_destinationCidrBlock)
            .setAdministrativeCost(DEFAULT_STATIC_ROUTE_ADMIN)
            .setMetric(DEFAULT_STATIC_ROUTE_COST);

    if (_state == State.BLACKHOLE) {
      srBuilder.setNextHopInterface(Interface.NULL_INTERFACE_NAME);
    } else {
      switch (_targetType) {
        case Gateway:
          if (_target.equals("local")) {
            // send to the vpc router
            srBuilder.setNextHopIp(vpcAddress);
          } else {
            // send to the specified internet gateway
            // if it's not the igw or vgw set for this subnet (and VPC),
            // throw an
            // exception
            if (_target.equals(subnet.getInternetGatewayId())) {
              srBuilder.setNextHopIp(igwAddress);
            } else if (_target.equals(subnet.getVpnGatewayId())) {
              srBuilder.setNextHopIp(vgwAddress);
            } else {
              throw new BatfishException(
                  "Internet gateway \""
                      + _target
                      + "\" specified in this route not accessible from this subnet");
            }
          }
          break;

        case NatGateway:
          // TODO: it is NOT clear that this is the right thing to do
          // for NATs with multiple interfaces, we should probably match on private IPs?
          srBuilder.setNextHopIp(
              region.getNatGateways().get(_target).getNatGatewayAddresses().get(0).getPrivateIp());
          break;

        case NetworkInterface:
          NetworkInterface networkInterface = region.getNetworkInterfaces().get(_target);
          String networkInterfaceSubnetId = networkInterface.getSubnetId();
          if (networkInterfaceSubnetId.equals(subnet.getId())) {
<<<<<<< HEAD
            Set<Ip> networkInterfaceIps =
                new TreeSet<>(
                    networkInterface.getPrivateIpAddresses().stream()
                        .map(PrivateIpAddress::getPrivateIp)
                        .collect(ImmutableSet.toImmutableSet()));
            Ip lowestIp = networkInterfaceIps.toArray(new Ip[] {})[0];
=======
            Ip lowestIp =
                networkInterface.getPrivateIpAddresses().stream()
                    .map(PrivateIpAddress::getPrivateIp)
                    .min(Comparator.naturalOrder())
                    // get is safe; there must be at least one private ip
                    .get();
>>>>>>> b1269f04
            if (!subnet.getCidrBlock().containsIp(lowestIp)) {
              throw new BatfishException(
                  "Ip of network interface specified in static route not in containing subnet");
            }
            srBuilder.setNextHopIp(lowestIp);
          } else {
            String networkInterfaceVpcId =
                region.getSubnets().get(networkInterfaceSubnetId).getVpcId();
            String vpcId = subnet.getVpcId();
            if (!vpcId.equals(networkInterfaceVpcId)) {
              throw new BatfishException("Cannot peer with interface on different VPC");
            }
            // need to create a link between subnet on which route is created
            // and instance containing network interface
            String subnetIfaceName = _target;
            Prefix instanceLink = awsConfiguration.getNextGeneratedLinkSubnet();
            ConcreteInterfaceAddress subnetIfaceAddress =
                ConcreteInterfaceAddress.create(
                    instanceLink.getStartIp(), instanceLink.getPrefixLength());
            Utils.newInterface(
                subnetIfaceName, subnetCfgNode, subnetIfaceAddress, "To instance " + _targetType);

            // set up instance interface
            String instanceId = networkInterface.getAttachmentInstanceId();
            String instanceIfaceName = subnet.getId();
            Configuration instanceCfgNode =
                awsConfiguration.getConfigurationNodes().get(instanceId);
            ConcreteInterfaceAddress instanceIfaceAddress =
                ConcreteInterfaceAddress.create(
                    instanceLink.getEndIp(), instanceLink.getPrefixLength());
            Interface instanceIface =
                Utils.newInterface(
                    instanceIfaceName,
                    instanceCfgNode,
                    instanceIfaceAddress,
                    "To subnet " + subnet.getId());
            instanceIface.setIncomingFilter(
                instanceCfgNode
                    .getIpAccessLists()
                    .getOrDefault(
                        Region.SG_INGRESS_ACL_NAME,
                        IpAccessList.builder()
                            .setName(Region.SG_INGRESS_ACL_NAME)
                            .setLines(new LinkedList<>())
                            .build()));
            instanceIface.setOutgoingFilter(
                instanceCfgNode
                    .getIpAccessLists()
                    .getOrDefault(
                        Region.SG_EGRESS_ACL_NAME,
                        IpAccessList.builder()
                            .setName(Region.SG_EGRESS_ACL_NAME)
                            .setLines(new LinkedList<>())
                            .build()));
            Ip nextHopIp = instanceIfaceAddress.getIp();
            srBuilder.setNextHopIp(nextHopIp);
          }
          break;

        case VpcPeeringConnection:
          // create route for vpc peering connection
          String vpcPeeringConnectionid = _target;
          VpcPeeringConnection vpcPeeringConnection =
              region.getVpcPeeringConnections().get(vpcPeeringConnectionid);
          String localVpcId = subnet.getVpcId();
          String accepterVpcId = vpcPeeringConnection.getAccepterVpcId();
          String requesterVpcId = vpcPeeringConnection.getRequesterVpcId();
          String remoteVpcId = localVpcId.equals(accepterVpcId) ? requesterVpcId : accepterVpcId;
          Configuration remoteVpcCfgNode =
              awsConfiguration.getConfigurationNodes().get(remoteVpcId);
          if (remoteVpcCfgNode == null) {
            warnings.redFlag(
                "VPC \""
                    + localVpcId
                    + "\" cannot peer with non-existent VPC: \""
                    + remoteVpcId
                    + "\"");
            return null;
          }

          // set up subnet interface if necessary
          String subnetIfaceName = remoteVpcId;
          String remoteVpcIfaceName = subnet.getId();
          Ip remoteVpcIfaceIp;
          if (!subnetCfgNode.getDefaultVrf().getInterfaces().containsKey(subnetIfaceName)) {
            // create prefix on which subnet and remote vpc router will connect
            Prefix peeringLink = awsConfiguration.getNextGeneratedLinkSubnet();
            ConcreteInterfaceAddress subnetIfaceAddress =
                ConcreteInterfaceAddress.create(
                    peeringLink.getStartIp(), peeringLink.getPrefixLength());
            Utils.newInterface(
                subnetIfaceName, subnetCfgNode, subnetIfaceAddress, "To remote VPC " + remoteVpcId);

            // set up remote vpc router interface
            ConcreteInterfaceAddress remoteVpcIfaceAddress =
                ConcreteInterfaceAddress.create(
                    peeringLink.getEndIp(), peeringLink.getPrefixLength());
            Interface remoteVpcIface =
                Interface.builder().setName(remoteVpcIfaceName).setOwner(remoteVpcCfgNode).build();
            remoteVpcCfgNode.getAllInterfaces().put(remoteVpcIfaceName, remoteVpcIface);
            remoteVpcCfgNode
                .getDefaultVrf()
                .getInterfaces()
                .put(remoteVpcIfaceName, remoteVpcIface);
            remoteVpcIface.setAddress(remoteVpcIfaceAddress);
            remoteVpcIface.getAllConcreteAddresses().add(remoteVpcIfaceAddress);
          }
          // interface pair exists now, so just retrieve existing information
          remoteVpcIfaceIp =
              remoteVpcCfgNode
                  .getDefaultVrf()
                  .getInterfaces()
                  .get(remoteVpcIfaceName)
                  .getConcreteAddress()
                  .getIp();

          // initialize static route on new link
          srBuilder.setNextHopIp(remoteVpcIfaceIp);
          break;

        case Instance:
          // TODO: create route for instance
          warnings.redFlag(
              "Skipping creating route to "
                  + _destinationCidrBlock
                  + " for instance: \""
                  + _target
                  + "\"");
          return null;

        default:
          throw new BatfishException("Unsupported target type: " + _targetType);
      }
    }
    return srBuilder.build();
  }

  @Override
  public boolean equals(Object o) {
    if (this == o) {
      return true;
    }
    if (!(o instanceof Route)) {
      return false;
    }
    Route route = (Route) o;
    return Objects.equals(_destinationCidrBlock, route._destinationCidrBlock)
        && _state == route._state
        && Objects.equals(_target, route._target)
        && _targetType == route._targetType;
  }

  @Override
  public int hashCode() {
    return Objects.hash(_destinationCidrBlock, _state, _target, _targetType);
  }

  @Override
  public String toString() {
    return MoreObjects.toStringHelper(this)
        .add("_destinationCidrBlock", _destinationCidrBlock)
        .add("_state", _state)
        .add("_target", _target)
        .add("_targetType", _targetType)
        .toString();
  }
}<|MERGE_RESOLUTION|>--- conflicted
+++ resolved
@@ -13,7 +13,6 @@
 import com.fasterxml.jackson.annotation.JsonIgnoreProperties;
 import com.fasterxml.jackson.annotation.JsonProperty;
 import com.google.common.base.MoreObjects;
-import com.google.common.collect.ImmutableSet;
 import java.io.Serializable;
 import java.util.Comparator;
 import java.util.LinkedList;
@@ -166,21 +165,12 @@
           NetworkInterface networkInterface = region.getNetworkInterfaces().get(_target);
           String networkInterfaceSubnetId = networkInterface.getSubnetId();
           if (networkInterfaceSubnetId.equals(subnet.getId())) {
-<<<<<<< HEAD
-            Set<Ip> networkInterfaceIps =
-                new TreeSet<>(
-                    networkInterface.getPrivateIpAddresses().stream()
-                        .map(PrivateIpAddress::getPrivateIp)
-                        .collect(ImmutableSet.toImmutableSet()));
-            Ip lowestIp = networkInterfaceIps.toArray(new Ip[] {})[0];
-=======
             Ip lowestIp =
                 networkInterface.getPrivateIpAddresses().stream()
                     .map(PrivateIpAddress::getPrivateIp)
                     .min(Comparator.naturalOrder())
                     // get is safe; there must be at least one private ip
                     .get();
->>>>>>> b1269f04
             if (!subnet.getCidrBlock().containsIp(lowestIp)) {
               throw new BatfishException(
                   "Ip of network interface specified in static route not in containing subnet");
