package org.batfish.representation.cisco;

import org.batfish.vendor.StructureType;

public enum CiscoStructureType implements StructureType {
  ACCESS_LIST("acl"),
  AS_PATH_ACCESS_LIST("as-path access-list"),
  AS_PATH_SET("as-path-set"),
  BFD_TEMPLATE("bfd-template"),
  BGP_AF_GROUP("bgp af-group"),
  BGP_NEIGHBOR_GROUP("bgp neighbor-group"),
  BGP_PEER_GROUP("bgp peer-group"),
  BGP_SESSION_GROUP("bgp session-group"),
  BGP_TEMPLATE_PEER("bgp template peer"),
  BGP_TEMPLATE_PEER_POLICY("bgp template peer-policy"),
  BGP_TEMPLATE_PEER_SESSION("bgp template peer-session"),
  BGP_UNDECLARED_PEER("undeclared bgp peer"),
  BGP_UNDECLARED_PEER_GROUP("undeclared bgp peer-group"),
  CLASS_MAP("class-map"),
  COMMUNITY_LIST("community-list"),
  COMMUNITY_LIST_EXPANDED("expanded community-list"),
  COMMUNITY_LIST_STANDARD("standard community-list"),
  COMMUNITY_SET("community-set"),
  CRYPTO_DYNAMIC_MAP_SET("crypto-dynamic-map-set"),
  CRYPTO_MAP_SET("crypto-map-set"),
  CSR_PARAMS("csr-params"),
  DEPI_CLASS("depi-class"),
  DEPI_TUNNEL("depi-tunnel"),
  DOCSIS_POLICY("docsis-policy"),
  DOCSIS_POLICY_RULE("docsis-policy-rule"),
  ICMP_TYPE_OBJECT("object icmp-type"),
  ICMP_TYPE_OBJECT_GROUP("object-group icmp-type"),
  INSPECT_CLASS_MAP("class-map type inspect"),
  INSPECT_POLICY_MAP("policy-map type inspect"),
  INTERFACE("interface"),
  IP_ACCESS_LIST("ipv4/6 acl"),
  IPSEC_PROFILE("crypto ipsec profile"),
  IPSEC_TRANSFORM_SET("crypto ipsec transform-set"),
  IPV4_ACCESS_LIST("ipv4 acl"),
  IPV4_ACCESS_LIST_EXTENDED("extended ipv4 access-list"),
  IPV4_ACCESS_LIST_STANDARD("standard ipv4 access-list"),
  IPV6_ACCESS_LIST("ipv6 acl"),
  IPV6_ACCESS_LIST_EXTENDED("extended ipv6 access-list"),
  IPV6_ACCESS_LIST_STANDARD("standard ipv6 access-list"),
  ISAKMP_POLICY("crypto isakmp policy"),
  ISAKMP_PROFILE("crypto isakmp profile"),
  KEYRING("crypto keyring"),
  L2TP_CLASS("l2tp-class"),
  MAC_ACCESS_LIST("mac acl"),
  NAT_POOL("nat pool"),
  NETWORK_OBJECT("object network"),
  NETWORK_OBJECT_GROUP("object-group network"),
  POLICY_MAP("policy-map"),
  PREFIX_LIST("ipv4 prefix-list"),
  PREFIX_SET("prefix-set"),
  PREFIX6_LIST("ipv6 prefix-list"),
  PROTOCOL_OBJECT("object protocol"),
  PROTOCOL_OBJECT_GROUP("object-group protocol"),
  PROTOCOL_OR_SERVICE_OBJECT_GROUP("object-group protocol or service"),
  ROUTE_MAP("route-map"),
  ROUTE_MAP_CLAUSE("route-map-clause"),
  ROUTE_POLICY("route-policy"),
  SECURITY_ZONE("zone security"),
  SECURITY_ZONE_PAIR("zone-pair security"),
  SERVICE_CLASS("cable service-class"),
  SERVICE_OBJECT("object service"),
  SERVICE_OBJECT_GROUP("object-group service"),
  SERVICE_TEMPLATE("service-template"),
  TRACK("track"),
<<<<<<< HEAD
  VXLAN("vxlan");
=======
  TRAFFIC_ZONE("zone");
>>>>>>> a392ff19

  private final String _description;

  CiscoStructureType(String description) {
    _description = description;
  }

  @Override
  public String getDescription() {
    return _description;
  }
}<|MERGE_RESOLUTION|>--- conflicted
+++ resolved
@@ -67,11 +67,8 @@
   SERVICE_OBJECT_GROUP("object-group service"),
   SERVICE_TEMPLATE("service-template"),
   TRACK("track"),
-<<<<<<< HEAD
+  TRAFFIC_ZONE("zone"),
   VXLAN("vxlan");
-=======
-  TRAFFIC_ZONE("zone");
->>>>>>> a392ff19
 
   private final String _description;
 
