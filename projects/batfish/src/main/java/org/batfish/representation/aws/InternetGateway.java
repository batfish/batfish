--- conflicted
+++ resolved
@@ -128,17 +128,8 @@
           .filter(Objects::nonNull)
           .forEach(ip -> publicPrefixSpace.addPrefix(Prefix.create(ip, Prefix.MAX_PREFIX_LENGTH)));
     }
-<<<<<<< HEAD
-
     installRoutingPolicyAdvertiseStatic(
         BACKBONE_EXPORT_POLICY_NAME, cfgNode, publicPrefixSpace, new NetworkFactory());
-=======
-    cfgNode.setRoutingPolicies(
-        ImmutableSortedMap.of(
-            BACKBONE_EXPORT_POLICY_NAME,
-            installRoutingPolicyAdvertiseStatic(
-                BACKBONE_EXPORT_POLICY_NAME, cfgNode, publicPrefixSpace, new NetworkFactory())));
->>>>>>> 07d56b70
 
     BgpActivePeerConfig.builder()
         .setPeerAddress(bbInterfaceSubnet.getEndIp())
