package org.batfish.representation.aws;

import static com.google.common.base.Preconditions.checkArgument;
import static org.batfish.common.util.IspModelingUtils.getRoutingPolicyAdvertiseStatic;
<<<<<<< HEAD
import static org.batfish.representation.aws.Utils.addStaticRoute;
import static org.batfish.representation.aws.Utils.toStaticRoute;
=======
>>>>>>> b1269f04

import com.fasterxml.jackson.annotation.JsonCreator;
import com.fasterxml.jackson.annotation.JsonIgnoreProperties;
import com.fasterxml.jackson.annotation.JsonProperty;
import com.google.common.annotations.VisibleForTesting;
import com.google.common.collect.ImmutableList;
import com.google.common.collect.ImmutableSortedMap;
import java.io.Serializable;
import java.util.List;
import java.util.Objects;
import javax.annotation.Nonnull;
import javax.annotation.Nullable;
import javax.annotation.ParametersAreNonnullByDefault;
import org.batfish.datamodel.BgpActivePeerConfig;
import org.batfish.datamodel.BgpProcess;
import org.batfish.datamodel.ConcreteInterfaceAddress;
import org.batfish.datamodel.Configuration;
import org.batfish.datamodel.ConfigurationFormat;
import org.batfish.datamodel.NetworkFactory;
import org.batfish.datamodel.Prefix;
<<<<<<< HEAD
=======
import org.batfish.datamodel.PrefixSpace;
import org.batfish.datamodel.StaticRoute;
>>>>>>> b1269f04
import org.batfish.datamodel.bgp.Ipv4UnicastAddressFamily;

/**
 * Represents an AWS Internet Gateway
 * https://docs.aws.amazon.com/cli/latest/reference/ec2/describe-internet-gateways.html
 */
@JsonIgnoreProperties(ignoreUnknown = true)
@ParametersAreNonnullByDefault
final class InternetGateway implements AwsVpcEntity, Serializable {

  /** ASN to use for AWS backbone */
  static final long AWS_BACKBONE_AS = 16509L;

  /** ASN to use for AWS internet gateways */
  static final long AWS_INTERNET_GATEWAY_AS = 65534L;

  /** Name of the interface on the Internet Gateway that faces the backbone */
  static final String BACKBONE_INTERFACE_NAME = "backbone";

  /** Name of the routing policy on the Internet Gateway that faces the backbone */
  static final String BACKBONE_EXPORT_POLICY_NAME = "AwsInternetGatewayExportPolicy";

  @Nonnull private final List<String> _attachmentVpcIds;

  @Nonnull private String _internetGatewayId;

  @JsonIgnoreProperties(ignoreUnknown = true)
  @ParametersAreNonnullByDefault
  private static class Attachment {

    @Nonnull private final String _vpcId;

    @JsonCreator
    private static Attachment create(@Nullable @JsonProperty(JSON_KEY_VPC_ID) String vpcId) {
      checkArgument(vpcId != null, "Vpc id cannot be null for Internet gateway attachment");
      return new Attachment(vpcId);
    }

    private Attachment(String vpcId) {
      _vpcId = vpcId;
    }

    @Nonnull
    public String getVpcId() {
      return _vpcId;
    }
  }

  @JsonCreator
  private static InternetGateway create(
      @Nullable @JsonProperty(JSON_KEY_INTERNET_GATEWAY_ID) String internetGatewayId,
      @Nullable @JsonProperty(JSON_KEY_ATTACHMENTS) List<Attachment> attachments) {
    checkArgument(internetGatewayId != null, "Id cannot be null for Internet gateway");
    checkArgument(attachments != null, "Attachments cannot be nul for Internet gateway");

    return new InternetGateway(
        internetGatewayId,
        attachments.stream().map(Attachment::getVpcId).collect(ImmutableList.toImmutableList()));
  }

  public InternetGateway(String internetGatewayId, List<String> attachmentVpcIds) {
    _internetGatewayId = internetGatewayId;
    _attachmentVpcIds = attachmentVpcIds;
  }

  @Override
  public String getId() {
    return _internetGatewayId;
  }

  Configuration toConfigurationNode(AwsConfiguration awsConfiguration, Region region) {
    Configuration cfgNode = Utils.newAwsConfiguration(_internetGatewayId, "aws");
    cfgNode.getVendorFamily().getAws().setRegion(region.getName());
    PrefixSpace publicPrefixSpace = new PrefixSpace();

    for (String vpcId : _attachmentVpcIds) {

      String igwIfaceName = vpcId;
      Prefix igwAddresses = awsConfiguration.getNextGeneratedLinkSubnet();
      ConcreteInterfaceAddress igwIfaceAddress =
          ConcreteInterfaceAddress.create(
              igwAddresses.getStartIp(), igwAddresses.getPrefixLength());
      Utils.newInterface(igwIfaceName, cfgNode, igwIfaceAddress, "To VPC " + vpcId);

      // add the interface to the vpc router
      Configuration vpcConfigNode = awsConfiguration.getConfigurationNodes().get(vpcId);
      String vpcIfaceName = _internetGatewayId;
      ConcreteInterfaceAddress vpcIfaceAddress =
          ConcreteInterfaceAddress.create(igwAddresses.getEndIp(), igwAddresses.getPrefixLength());
      Utils.newInterface(
          vpcIfaceName, vpcConfigNode, vpcIfaceAddress, "To InternetGateway " + _internetGatewayId);

      // associate this gateway with the vpc
      region.getVpcs().get(vpcId).setInternetGatewayId(_internetGatewayId);

      // add a route on the gateway to the vpc for public IPs in the VPC
      region.getNetworkInterfaces().values().stream()
          .filter(ni -> ni.getVpcId().equals(vpcId))
          .flatMap(ni -> ni.getPrivateIpAddresses().stream())
          .map(PrivateIpAddress::getPublicIp)
          .filter(Objects::nonNull)
<<<<<<< HEAD
          .forEach(ip -> addStaticRoute(cfgNode, toStaticRoute(ip, vpcIfaceAddress.getIp())));
    }

    createBackboneConnection(cfgNode, awsConfiguration.getNextGeneratedLinkSubnet());
=======
          .forEach(
              ip -> {
                Prefix publicPrefix = Prefix.create(ip, Prefix.MAX_PREFIX_LENGTH);
                publicPrefixSpace.addPrefix(publicPrefix);
                cfgNode
                    .getDefaultVrf()
                    .getStaticRoutes()
                    .add(
                        StaticRoute.builder()
                            .setNetwork(publicPrefix)
                            .setNextHopIp(vpcIfaceAddress.getIp())
                            .setAdministrativeCost(Route.DEFAULT_STATIC_ROUTE_ADMIN)
                            .setMetric(Route.DEFAULT_STATIC_ROUTE_COST)
                            .build());
              });
    }

    createBackboneConnection(
        cfgNode, awsConfiguration.getNextGeneratedLinkSubnet(), publicPrefixSpace);
>>>>>>> b1269f04
    return cfgNode;
  }

  /**
   * Creates an interface facing the backbone and run a BGP process that advertises static routes
   */
  @VisibleForTesting
<<<<<<< HEAD
  static void createBackboneConnection(Configuration cfgNode, Prefix bbInterfaceSubnet) {
=======
  static void createBackboneConnection(
      Configuration cfgNode, Prefix bbInterfaceSubnet, PrefixSpace publicPrefixSpace) {
>>>>>>> b1269f04
    ConcreteInterfaceAddress bbInterfaceAddress =
        ConcreteInterfaceAddress.create(
            bbInterfaceSubnet.getStartIp(), bbInterfaceSubnet.getPrefixLength());
    Utils.newInterface(BACKBONE_INTERFACE_NAME, cfgNode, bbInterfaceAddress, "To AWS backbone");

    BgpProcess bgpProcess =
        BgpProcess.builder()
            .setRouterId(bbInterfaceAddress.getIp())
            .setVrf(cfgNode.getDefaultVrf())
            .setAdminCostsToVendorDefaults(ConfigurationFormat.CISCO_IOS)
            .build();

    cfgNode.setRoutingPolicies(
        ImmutableSortedMap.of(
            BACKBONE_EXPORT_POLICY_NAME,
            getRoutingPolicyAdvertiseStatic(
<<<<<<< HEAD
                BACKBONE_EXPORT_POLICY_NAME, cfgNode, new NetworkFactory())));
=======
                BACKBONE_EXPORT_POLICY_NAME, cfgNode, publicPrefixSpace, new NetworkFactory())));
>>>>>>> b1269f04

    BgpActivePeerConfig.builder()
        .setPeerAddress(bbInterfaceSubnet.getEndIp())
        .setRemoteAs(AWS_BACKBONE_AS)
        .setLocalIp(bbInterfaceAddress.getIp())
        .setLocalAs(AWS_INTERNET_GATEWAY_AS)
        .setBgpProcess(bgpProcess)
        .setIpv4UnicastAddressFamily(
            Ipv4UnicastAddressFamily.builder().setExportPolicy(BACKBONE_EXPORT_POLICY_NAME).build())
        .build();
  }

  @Override
  public boolean equals(Object o) {
    if (this == o) {
      return true;
    }
    if (!(o instanceof InternetGateway)) {
      return false;
    }
    InternetGateway that = (InternetGateway) o;
    return Objects.equals(_attachmentVpcIds, that._attachmentVpcIds)
        && Objects.equals(_internetGatewayId, that._internetGatewayId);
  }

  @Override
  public int hashCode() {
    return Objects.hash(_attachmentVpcIds, _internetGatewayId);
  }
}<|MERGE_RESOLUTION|>--- conflicted
+++ resolved
@@ -2,11 +2,8 @@
 
 import static com.google.common.base.Preconditions.checkArgument;
 import static org.batfish.common.util.IspModelingUtils.getRoutingPolicyAdvertiseStatic;
-<<<<<<< HEAD
 import static org.batfish.representation.aws.Utils.addStaticRoute;
 import static org.batfish.representation.aws.Utils.toStaticRoute;
-=======
->>>>>>> b1269f04
 
 import com.fasterxml.jackson.annotation.JsonCreator;
 import com.fasterxml.jackson.annotation.JsonIgnoreProperties;
@@ -27,11 +24,7 @@
 import org.batfish.datamodel.ConfigurationFormat;
 import org.batfish.datamodel.NetworkFactory;
 import org.batfish.datamodel.Prefix;
-<<<<<<< HEAD
-=======
 import org.batfish.datamodel.PrefixSpace;
-import org.batfish.datamodel.StaticRoute;
->>>>>>> b1269f04
 import org.batfish.datamodel.bgp.Ipv4UnicastAddressFamily;
 
 /**
@@ -133,32 +126,16 @@
           .flatMap(ni -> ni.getPrivateIpAddresses().stream())
           .map(PrivateIpAddress::getPublicIp)
           .filter(Objects::nonNull)
-<<<<<<< HEAD
-          .forEach(ip -> addStaticRoute(cfgNode, toStaticRoute(ip, vpcIfaceAddress.getIp())));
-    }
-
-    createBackboneConnection(cfgNode, awsConfiguration.getNextGeneratedLinkSubnet());
-=======
           .forEach(
               ip -> {
                 Prefix publicPrefix = Prefix.create(ip, Prefix.MAX_PREFIX_LENGTH);
                 publicPrefixSpace.addPrefix(publicPrefix);
-                cfgNode
-                    .getDefaultVrf()
-                    .getStaticRoutes()
-                    .add(
-                        StaticRoute.builder()
-                            .setNetwork(publicPrefix)
-                            .setNextHopIp(vpcIfaceAddress.getIp())
-                            .setAdministrativeCost(Route.DEFAULT_STATIC_ROUTE_ADMIN)
-                            .setMetric(Route.DEFAULT_STATIC_ROUTE_COST)
-                            .build());
+                addStaticRoute(cfgNode, toStaticRoute(publicPrefix, vpcIfaceAddress.getIp()));
               });
     }
 
     createBackboneConnection(
         cfgNode, awsConfiguration.getNextGeneratedLinkSubnet(), publicPrefixSpace);
->>>>>>> b1269f04
     return cfgNode;
   }
 
@@ -166,12 +143,8 @@
    * Creates an interface facing the backbone and run a BGP process that advertises static routes
    */
   @VisibleForTesting
-<<<<<<< HEAD
-  static void createBackboneConnection(Configuration cfgNode, Prefix bbInterfaceSubnet) {
-=======
   static void createBackboneConnection(
       Configuration cfgNode, Prefix bbInterfaceSubnet, PrefixSpace publicPrefixSpace) {
->>>>>>> b1269f04
     ConcreteInterfaceAddress bbInterfaceAddress =
         ConcreteInterfaceAddress.create(
             bbInterfaceSubnet.getStartIp(), bbInterfaceSubnet.getPrefixLength());
@@ -188,11 +161,7 @@
         ImmutableSortedMap.of(
             BACKBONE_EXPORT_POLICY_NAME,
             getRoutingPolicyAdvertiseStatic(
-<<<<<<< HEAD
-                BACKBONE_EXPORT_POLICY_NAME, cfgNode, new NetworkFactory())));
-=======
                 BACKBONE_EXPORT_POLICY_NAME, cfgNode, publicPrefixSpace, new NetworkFactory())));
->>>>>>> b1269f04
 
     BgpActivePeerConfig.builder()
         .setPeerAddress(bbInterfaceSubnet.getEndIp())
