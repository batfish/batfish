package org.batfish.representation.aws;

import static com.google.common.base.Preconditions.checkArgument;
import static org.batfish.representation.aws.Utils.checkNonNull;

import com.fasterxml.jackson.annotation.JsonCreator;
import com.fasterxml.jackson.annotation.JsonIgnoreProperties;
import com.fasterxml.jackson.annotation.JsonProperty;
import com.google.common.collect.ImmutableSet;
import java.io.Serializable;
import java.util.Objects;
import java.util.Set;
import javax.annotation.Nonnull;
import javax.annotation.Nullable;
import javax.annotation.ParametersAreNonnullByDefault;
import org.batfish.common.Warnings;
import org.batfish.datamodel.Configuration;
import org.batfish.datamodel.Interface;
import org.batfish.datamodel.Prefix;
import org.batfish.datamodel.StaticRoute;

/** Represents an AWS VPC https://docs.aws.amazon.com/cli/latest/reference/ec2/describe-vpcs.html */
@JsonIgnoreProperties(ignoreUnknown = true)
@ParametersAreNonnullByDefault
final class Vpc implements AwsVpcEntity, Serializable {

  @JsonIgnoreProperties(ignoreUnknown = true)
  @ParametersAreNonnullByDefault
  private static final class CidrBlockAssociation implements Serializable {

    @Nonnull private final Prefix _block;

    @JsonCreator
    private static CidrBlockAssociation create(
        @Nullable @JsonProperty(JSON_KEY_CIDR_BLOCK) Prefix block) {
      checkArgument(block != null, "CIDR block cannot be null in CIDR block association");
      return new CidrBlockAssociation(block);
    }

    CidrBlockAssociation(Prefix block) {
      _block = block;
    }

    @Nonnull
    Prefix getBlock() {
      return _block;
    }

    @Override
    public boolean equals(Object o) {
      if (this == o) {
        return true;
      }
      if (!(o instanceof CidrBlockAssociation)) {
        return false;
      }
      CidrBlockAssociation that = (CidrBlockAssociation) o;
      return Objects.equals(_block, that._block);
    }

    @Override
    public int hashCode() {
      return Objects.hash(_block);
    }
  }

  @Nonnull private final Set<Prefix> _cidrBlockAssociations;

  @Nonnull private final String _vpcId;

  @Nullable private transient String _vpnGatewayId;

  @Nullable private transient String _internetGatewayId;

  @JsonCreator
  private static Vpc create(
      @Nullable @JsonProperty(JSON_KEY_VPC_ID) String vpcId,
      @Nullable @JsonProperty(JSON_KEY_CIDR_BLOCK_ASSOCIATION_SET)
          Set<CidrBlockAssociation> cidrBlockAssociations) {
    /*
     We do not parse CidrBlock. The information there also shows up CidrBlockAssociationSet
    */
    checkNonNull(vpcId, JSON_KEY_VPC_ID, "VPC");
    checkNonNull(cidrBlockAssociations, JSON_KEY_CIDR_BLOCK_ASSOCIATION_SET, "VPC");
    return new Vpc(
        vpcId,
        cidrBlockAssociations.stream()
            .map(CidrBlockAssociation::getBlock)
            .collect(ImmutableSet.toImmutableSet()));
  }

  Vpc(String vpcId, Set<Prefix> cidrBlockAssociations) {
    _vpcId = vpcId;
    _cidrBlockAssociations = cidrBlockAssociations;
  }

  @Nonnull
  Set<Prefix> getCidrBlockAssociations() {
    return _cidrBlockAssociations;
  }

  @Override
  public String getId() {
    return _vpcId;
  }

  @Nullable
  String getInternetGatewayId() {
    return _internetGatewayId;
  }

  @Nullable
  String getVpnGatewayId() {
    return _vpnGatewayId;
  }

  void setInternetGatewayId(String internetGatewayId) {
    _internetGatewayId = internetGatewayId;
  }

  void setVpnGatewayId(String vpnGatewayId) {
    _vpnGatewayId = vpnGatewayId;
  }

  /**
   * Returns {@link Configuration} corresponding to this VPC node.
   *
   * <p>We only create the node here. Interfaces are added when we traverse its neighbors such as
   * subnets and internet gateways
   */
  Configuration toConfigurationNode(
      AwsConfiguration awsConfiguration, Region region, Warnings warnings) {
    Configuration cfgNode = Utils.newAwsConfiguration(_vpcId, "aws");
    cfgNode.getVendorFamily().getAws().setRegion(region.getName());
    cfgNode.getVendorFamily().getAws().setVpcId(_vpcId);
    _cidrBlockAssociations.forEach(
        cb ->
            cfgNode
                .getDefaultVrf()
                .getStaticRoutes()
                .add(
                    StaticRoute.builder()
                        .setAdministrativeCost(Route.DEFAULT_STATIC_ROUTE_ADMIN)
                        .setMetric(Route.DEFAULT_STATIC_ROUTE_COST)
                        .setNetwork(cb)
                        .setNextHopInterface(Interface.NULL_INTERFACE_NAME)
                        .build()));
<<<<<<< HEAD
=======

    // we only create a node here
    // interfaces are added to this node as we traverse subnets and
    // internetgateways
>>>>>>> b1269f04

    return cfgNode;
  }

  @Override
  public boolean equals(Object o) {
    if (this == o) {
      return true;
    }
    if (!(o instanceof Vpc)) {
      return false;
    }
    Vpc vpc = (Vpc) o;
    return Objects.equals(_cidrBlockAssociations, vpc._cidrBlockAssociations)
        && Objects.equals(_vpcId, vpc._vpcId)
        && Objects.equals(_vpnGatewayId, vpc._vpnGatewayId)
        && Objects.equals(_internetGatewayId, vpc._internetGatewayId);
  }

  @Override
  public int hashCode() {
    return com.google.common.base.Objects.hashCode(
        _cidrBlockAssociations, _vpcId, _vpnGatewayId, _internetGatewayId);
  }
}<|MERGE_RESOLUTION|>--- conflicted
+++ resolved
@@ -145,14 +145,6 @@
                         .setNetwork(cb)
                         .setNextHopInterface(Interface.NULL_INTERFACE_NAME)
                         .build()));
-<<<<<<< HEAD
-=======
-
-    // we only create a node here
-    // interfaces are added to this node as we traverse subnets and
-    // internetgateways
->>>>>>> b1269f04
-
     return cfgNode;
   }
 
