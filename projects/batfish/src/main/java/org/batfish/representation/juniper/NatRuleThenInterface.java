package org.batfish.representation.juniper;

import static com.google.common.base.Preconditions.checkArgument;
import static org.batfish.datamodel.flow.TransformationStep.TransformationType.SOURCE_NAT;
import static org.batfish.representation.juniper.Nat.Type.DESTINATION;
import static org.batfish.representation.juniper.Nat.Type.SOURCE;

import com.google.common.collect.ImmutableList;
import com.google.common.collect.ImmutableList.Builder;
import java.io.Serializable;
import java.util.List;
<<<<<<< HEAD
=======
import org.batfish.common.BatfishException;
import org.batfish.common.Warnings;
>>>>>>> da4bf088
import org.batfish.datamodel.Ip;
import org.batfish.datamodel.flow.TransformationStep.TransformationType;
import org.batfish.datamodel.transformation.AssignIpAddressFromPool;
import org.batfish.datamodel.transformation.AssignPortFromPool;
import org.batfish.datamodel.transformation.IpField;
import org.batfish.datamodel.transformation.PortField;
import org.batfish.datamodel.transformation.TransformationStep;

/** A {@link NatRule} that NATs using the interface's configured IP address. */
public final class NatRuleThenInterface implements NatRuleThen, Serializable {
  /** */
  private static final long serialVersionUID = 1L;

  public static final NatRuleThenInterface INSTANCE = new NatRuleThenInterface();

  private NatRuleThenInterface() {}

  @Override
  public List<TransformationStep> toTransformationSteps(
<<<<<<< HEAD
      JuniperConfiguration config, Nat nat, Ip interfaceIp, boolean reverse) {
    checkArgument(
        !reverse && (nat.getType() == SOURCE || nat.getType() == DESTINATION),
        "Interface actions can only be used in source nat and dest nat, and no reverse needed");
=======
      Nat nat, Ip interfaceIp, Warnings warnings) {
    if (nat.getType() == STATIC) {
      throw new BatfishException("Juniper static nat is not supported");
    }
>>>>>>> da4bf088

    TransformationType type = nat.getType().toTransformationType();
    IpField ipField = nat.getType() == SOURCE ? IpField.SOURCE : IpField.DESTINATION;

    ImmutableList.Builder<TransformationStep> builder = new Builder<>();
    builder.add(new AssignIpAddressFromPool(type, ipField, interfaceIp, interfaceIp));

    // PAT is always enabled for interface source NAT
    if (type == SOURCE_NAT) {
      builder.add(
          new AssignPortFromPool(
              type, PortField.SOURCE, nat.getDefaultFromPort(), nat.getDefaultToPort()));
    }

    return builder.build();
  }
}<|MERGE_RESOLUTION|>--- conflicted
+++ resolved
@@ -9,11 +9,7 @@
 import com.google.common.collect.ImmutableList.Builder;
 import java.io.Serializable;
 import java.util.List;
-<<<<<<< HEAD
-=======
-import org.batfish.common.BatfishException;
 import org.batfish.common.Warnings;
->>>>>>> da4bf088
 import org.batfish.datamodel.Ip;
 import org.batfish.datamodel.flow.TransformationStep.TransformationType;
 import org.batfish.datamodel.transformation.AssignIpAddressFromPool;
@@ -33,17 +29,10 @@
 
   @Override
   public List<TransformationStep> toTransformationSteps(
-<<<<<<< HEAD
-      JuniperConfiguration config, Nat nat, Ip interfaceIp, boolean reverse) {
+      JuniperConfiguration config, Nat nat, Ip interfaceIp, boolean reverse, Warnings warnings) {
     checkArgument(
         !reverse && (nat.getType() == SOURCE || nat.getType() == DESTINATION),
         "Interface actions can only be used in source nat and dest nat, and no reverse needed");
-=======
-      Nat nat, Ip interfaceIp, Warnings warnings) {
-    if (nat.getType() == STATIC) {
-      throw new BatfishException("Juniper static nat is not supported");
-    }
->>>>>>> da4bf088
 
     TransformationType type = nat.getType().toTransformationType();
     IpField ipField = nat.getType() == SOURCE ? IpField.SOURCE : IpField.DESTINATION;
