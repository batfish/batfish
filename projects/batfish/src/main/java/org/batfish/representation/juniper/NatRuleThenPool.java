package org.batfish.representation.juniper;

import static com.google.common.base.Preconditions.checkArgument;
import static org.batfish.datamodel.flow.TransformationStep.TransformationType.SOURCE_NAT;
import static org.batfish.representation.juniper.Nat.Type.DESTINATION;
import static org.batfish.representation.juniper.Nat.Type.SOURCE;

import com.google.common.collect.ImmutableList;
import com.google.common.collect.ImmutableList.Builder;
import java.io.Serializable;
import java.util.List;
import java.util.Objects;
import java.util.Optional;
import javax.annotation.Nonnull;
import javax.annotation.ParametersAreNonnullByDefault;
<<<<<<< HEAD
=======
import org.batfish.common.BatfishException;
import org.batfish.common.Warnings;
>>>>>>> da4bf088
import org.batfish.datamodel.Ip;
import org.batfish.datamodel.flow.TransformationStep.TransformationType;
import org.batfish.datamodel.transformation.AssignIpAddressFromPool;
import org.batfish.datamodel.transformation.AssignPortFromPool;
import org.batfish.datamodel.transformation.IpField;
import org.batfish.datamodel.transformation.PortField;
import org.batfish.datamodel.transformation.TransformationStep;

/** A {@link NatRule} that nats using the specified pool */
@ParametersAreNonnullByDefault
public final class NatRuleThenPool implements NatRuleThen, Serializable {

  private static final long serialVersionUID = 1L;

  private final String _poolName;

  public NatRuleThenPool(String poolName) {
    _poolName = poolName;
  }

  @Override
  public boolean equals(Object o) {
    if (this == o) {
      return true;
    }
    if (!(o instanceof NatRuleThenPool)) {
      return false;
    }
    NatRuleThenPool that = (NatRuleThenPool) o;
    return Objects.equals(_poolName, that._poolName);
  }

  @Nonnull
  public String getPoolName() {
    return _poolName;
  }

  @Override
  public int hashCode() {
    return Objects.hash(_poolName);
  }

  @Override
  public List<TransformationStep> toTransformationSteps(
<<<<<<< HEAD
      JuniperConfiguration config, Nat nat, Ip interfaceIp, boolean reverse) {
    checkArgument(
        !reverse && (nat.getType() == SOURCE || nat.getType() == DESTINATION),
        "Interface actions can only be used in source nat and dest nat, and no reverse needed");

    TransformationType type = nat.getType().toTransformationType();
=======
      Nat nat, Ip interfaceIp, Warnings warnings) {
    if (nat.getType() == STATIC) {
      throw new BatfishException("Juniper static nat is not supported");
    }
>>>>>>> da4bf088

    IpField ipField = nat.getType() == SOURCE ? IpField.SOURCE : IpField.DESTINATION;

    NatPool pool = nat.getPools().get(_poolName);
    if (pool == null) {
      // pool is undefined.
      return ImmutableList.of();
    }

    Ip from = pool.getFromAddress();
    Ip to = pool.getToAddress();
    if (from.asLong() > to.asLong()) {
      warnings.redFlag(String.format("NAT pool %s is invalid: %s - %s", _poolName, from, to));
      return ImmutableList.of();
    }

    ImmutableList.Builder<TransformationStep> builder = new Builder<>();
    builder.add(new AssignIpAddressFromPool(type, ipField, from, to));

    PortAddressTranslation pat = pool.getPortAddressTranslation();

    if (pat != null) {
      PortField portField = nat.getType() == SOURCE ? PortField.SOURCE : PortField.DESTINATION;
      Optional<TransformationStep> patStep = pat.toTransformationStep(type, portField);
      patStep.ifPresent(builder::add);
    } else if (type == SOURCE_NAT) {
      builder.add(
          new AssignPortFromPool(
              type, PortField.SOURCE, nat.getDefaultFromPort(), nat.getDefaultToPort()));
    }

    return builder.build();
  }
}<|MERGE_RESOLUTION|>--- conflicted
+++ resolved
@@ -13,11 +13,7 @@
 import java.util.Optional;
 import javax.annotation.Nonnull;
 import javax.annotation.ParametersAreNonnullByDefault;
-<<<<<<< HEAD
-=======
-import org.batfish.common.BatfishException;
 import org.batfish.common.Warnings;
->>>>>>> da4bf088
 import org.batfish.datamodel.Ip;
 import org.batfish.datamodel.flow.TransformationStep.TransformationType;
 import org.batfish.datamodel.transformation.AssignIpAddressFromPool;
@@ -62,19 +58,12 @@
 
   @Override
   public List<TransformationStep> toTransformationSteps(
-<<<<<<< HEAD
-      JuniperConfiguration config, Nat nat, Ip interfaceIp, boolean reverse) {
+      JuniperConfiguration config, Nat nat, Ip interfaceIp, boolean reverse, Warnings warnings) {
     checkArgument(
         !reverse && (nat.getType() == SOURCE || nat.getType() == DESTINATION),
         "Interface actions can only be used in source nat and dest nat, and no reverse needed");
 
     TransformationType type = nat.getType().toTransformationType();
-=======
-      Nat nat, Ip interfaceIp, Warnings warnings) {
-    if (nat.getType() == STATIC) {
-      throw new BatfishException("Juniper static nat is not supported");
-    }
->>>>>>> da4bf088
 
     IpField ipField = nat.getType() == SOURCE ? IpField.SOURCE : IpField.DESTINATION;
 
