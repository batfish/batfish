--- conflicted
+++ resolved
@@ -1,22 +1,16 @@
 package org.batfish.representation.juniper;
 
-<<<<<<< HEAD
 import com.google.common.collect.Iterables;
-=======
 import com.google.common.collect.ImmutableList;
 import java.util.List;
->>>>>>> b852a066
 import java.util.Set;
 import org.batfish.common.Warnings;
 import org.batfish.datamodel.AclIpSpace;
 import org.batfish.datamodel.Configuration;
 import org.batfish.datamodel.HeaderSpace;
-<<<<<<< HEAD
 import org.batfish.datamodel.IpWildcard;
-=======
 import org.batfish.datamodel.IpSpace;
 import org.batfish.datamodel.Prefix;
->>>>>>> b852a066
 
 public final class FwFromDestinationAddressBookEntry extends FwFrom {
 
@@ -39,19 +33,14 @@
       JuniperConfiguration jc,
       Warnings w,
       Configuration c) {
-<<<<<<< HEAD
-    Set<IpWildcard> wildcards = _localAddressBook.getIpWildcards(_addressBookEntryName, w);
-    headerSpaceBuilder.setDstIps(Iterables.concat(headerSpaceBuilder.getDstIps(), wildcards));
-=======
-    Set<Prefix> prefixes = _localAddressBook.getPrefixes(_addressBookEntryName, w);
+    Set<IpWildcard> prefixes = _localAddressBook.getIpWildcards(_addressBookEntryName, w);
     List<IpSpace> wildcards =
-        prefixes.stream().map(Prefix::toIpSpace).collect(ImmutableList.toImmutableList());
+        prefixes.stream().map(IpWildcard::toIpSpace).collect(ImmutableList.toImmutableList());
     headerSpaceBuilder.setDstIps(
         AclIpSpace.union(
             ImmutableList.<IpSpace>builder()
                 .add(headerSpaceBuilder.getDstIps())
                 .addAll(wildcards)
                 .build()));
->>>>>>> b852a066
   }
 }