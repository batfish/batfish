package org.batfish.representation.fortios;

import static org.apache.commons.lang3.ObjectUtils.firstNonNull;

import com.google.common.collect.ImmutableList;
import com.google.common.collect.ImmutableMap;
import java.util.HashMap;
import java.util.LinkedHashMap;
import java.util.List;
import java.util.Map;
import javax.annotation.Nonnull;
import org.batfish.common.VendorConversionException;
import org.batfish.datamodel.Configuration;
import org.batfish.datamodel.ConfigurationFormat;
import org.batfish.datamodel.DeviceModel;
import org.batfish.datamodel.LineAction;
import org.batfish.datamodel.acl.AclLineMatchExpr;
import org.batfish.vendor.VendorConfiguration;

public class FortiosConfiguration extends VendorConfiguration {

  public FortiosConfiguration() {
    _addresses = new HashMap<>();
    _interfaces = new HashMap<>();
    _policies = new LinkedHashMap<>();
    _renameableObjects = new HashMap<>();
    _replacemsgs = new HashMap<>();
    _services = new HashMap<>();
  }

  @Override
  public String getHostname() {
    return _hostname;
  }

  @Override
  public void setHostname(String hostname) {
    _hostname = hostname;
  }

  @Override
  public void setVendor(ConfigurationFormat format) {}

  @Override
  public List<Configuration> toVendorIndependentConfigurations() throws VendorConversionException {
    return ImmutableList.of(toVendorIndependentConfiguration());
  }

  public @Nonnull Map<String, Address> getAddresses() {
    return _addresses;
  }

  public @Nonnull Map<String, Interface> getInterfaces() {
    return _interfaces;
  }

  /** name -> policy */
  public @Nonnull Map<String, Policy> getPolicies() {
    return _policies;
  }

  /** majorType -> minorType -> replacemsg config */
  public @Nonnull Map<String, Map<String, Replacemsg>> getReplacemsgs() {
    return _replacemsgs;
  }

  /** UUID -> renameable object */
  public @Nonnull Map<BatfishUUID, FortiosRenameableObject> getRenameableObjects() {
    return _renameableObjects;
  }

  /** name -> service */
  public @Nonnull Map<String, Service> getServices() {
    return _services;
  }

  private String _hostname;
  private final @Nonnull Map<String, Address> _addresses;
  private final @Nonnull Map<String, Interface> _interfaces;
  // Note: this is a LinkedHashMap to preserve insertion order
  private final @Nonnull Map<String, Policy> _policies;
  private final @Nonnull Map<BatfishUUID, FortiosRenameableObject> _renameableObjects;
  private final @Nonnull Map<String, Map<String, Replacemsg>> _replacemsgs;
  private final @Nonnull Map<String, Service> _services;

  private @Nonnull Configuration toVendorIndependentConfiguration() {
    Configuration c = new Configuration(_hostname, ConfigurationFormat.FORTIOS);
    c.setDeviceModel(DeviceModel.FORTIOS_UNSPECIFIED);
    // TODO: verify
    c.setDefaultCrossZoneAction(LineAction.DENY);
    // TODO: verify
    c.setDefaultInboundAction(LineAction.DENY);

    // Convert addresses
    _addresses
        .values()
        .forEach(address -> c.getIpSpaces().put(address.getName(), address.toIpSpace(_w)));

<<<<<<< HEAD
    // Convert policies. Must happen after c._ipSpaces is populated
    Map<String, AclLineMatchExpr> convertedServices =
        _services.values().stream()
            .collect(ImmutableMap.toImmutableMap(Service::getName, svc -> svc.toMatchExpr(_w)));
    _policies.values().forEach(policy -> convertPolicy(policy, c, convertedServices));

=======
    // Count structure references
    markConcreteStructure(FortiosStructureType.ADDRESS);
    markConcreteStructure(FortiosStructureType.SERVICE_CUSTOM);
    markConcreteStructure(FortiosStructureType.INTERFACE);
>>>>>>> 69ab7036
    return c;
  }

  private void convertPolicy(
      Policy policy, Configuration c, Map<String, AclLineMatchExpr> convertedServices) {
    if (policy.getStatusEffective() == Policy.Status.DISABLE) {
      // Ignore disabled policy
      return;
    }
    // TODO: Might need to generate IpAccessList names per VRF/VDOM
    c.getIpAccessLists()
        .put(computePolicyName(policy), policy.toIpAccessList(c.getIpSpaces(), convertedServices));
  }

  static String computePolicyName(Policy policy) {
    // TODO Is this guaranteed to be unique?
    // TODO: Might need to generate IpAccessList names per VRF/VDOM
    return firstNonNull(policy.getName(), policy.getNumber());
  }
}<|MERGE_RESOLUTION|>--- conflicted
+++ resolved
@@ -96,19 +96,16 @@
         .values()
         .forEach(address -> c.getIpSpaces().put(address.getName(), address.toIpSpace(_w)));
 
-<<<<<<< HEAD
     // Convert policies. Must happen after c._ipSpaces is populated
     Map<String, AclLineMatchExpr> convertedServices =
         _services.values().stream()
             .collect(ImmutableMap.toImmutableMap(Service::getName, svc -> svc.toMatchExpr(_w)));
     _policies.values().forEach(policy -> convertPolicy(policy, c, convertedServices));
 
-=======
     // Count structure references
     markConcreteStructure(FortiosStructureType.ADDRESS);
     markConcreteStructure(FortiosStructureType.SERVICE_CUSTOM);
     markConcreteStructure(FortiosStructureType.INTERFACE);
->>>>>>> 69ab7036
     return c;
   }
 
