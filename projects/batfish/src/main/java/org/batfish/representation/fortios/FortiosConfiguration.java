package org.batfish.representation.fortios;

import static org.batfish.representation.fortios.FortiosPolicyConversions.computeOutgoingFilterName;
import static org.batfish.representation.fortios.FortiosPolicyConversions.convertPolicies;
import static org.batfish.representation.fortios.FortiosPolicyConversions.generateCrossZoneFilters;
import static org.batfish.representation.fortios.FortiosPolicyConversions.generateOutgoingFilters;
import static org.batfish.representation.fortios.FortiosPolicyConversions.getZonesAndUnzonedInterfaces;
import static org.batfish.representation.fortios.FortiosRouteConversions.convertStaticRoutes;
import static org.batfish.representation.fortios.FortiosTraceElementCreators.matchServiceTraceElement;

import com.google.common.annotations.VisibleForTesting;
import com.google.common.collect.ImmutableList;
import com.google.common.collect.ImmutableMap;
import java.util.HashMap;
import java.util.LinkedHashMap;
import java.util.List;
import java.util.Map;
import java.util.Optional;
import java.util.Set;
import java.util.SortedSet;
import javax.annotation.Nonnull;
import javax.annotation.Nullable;
import org.batfish.common.VendorConversionException;
import org.batfish.datamodel.AclLine;
import org.batfish.datamodel.Configuration;
import org.batfish.datamodel.ConfigurationFormat;
import org.batfish.datamodel.DeviceModel;
import org.batfish.datamodel.InterfaceType;
import org.batfish.datamodel.LineAction;
import org.batfish.datamodel.Vrf;
import org.batfish.datamodel.acl.AclLineMatchExpr;
import org.batfish.datamodel.acl.AclLineMatchExprs;
import org.batfish.datamodel.acl.MatchHeaderSpace;
import org.batfish.datamodel.acl.OrMatchExpr;
import org.batfish.vendor.VendorConfiguration;

public class FortiosConfiguration extends VendorConfiguration {

  public FortiosConfiguration() {
    _addresses = new HashMap<>();
    _interfaces = new HashMap<>();
    _policies = new LinkedHashMap<>();
    _renameableObjects = new HashMap<>();
    _replacemsgs = new HashMap<>();
    _services = new HashMap<>();
    _staticRoutes = new HashMap<>();
    _zones = new HashMap<>();
  }

  @Override
  public String getHostname() {
    return _hostname;
  }

  @Override
  public void setHostname(String hostname) {
    _hostname = hostname;
  }

  @Override
  public void setVendor(ConfigurationFormat format) {}

  @Override
  public List<Configuration> toVendorIndependentConfigurations() throws VendorConversionException {
    return ImmutableList.of(toVendorIndependentConfiguration());
  }

  public @Nonnull Map<String, Address> getAddresses() {
    return _addresses;
  }

  public @Nonnull Map<String, Interface> getInterfaces() {
    return _interfaces;
  }

  /** name -> policy */
  public @Nonnull Map<String, Policy> getPolicies() {
    return _policies;
  }

  /** majorType -> minorType -> replacemsg config */
  public @Nonnull Map<String, Map<String, Replacemsg>> getReplacemsgs() {
    return _replacemsgs;
  }

  /** UUID -> renameable object */
  public @Nonnull Map<BatfishUUID, FortiosRenameableObject> getRenameableObjects() {
    return _renameableObjects;
  }

  /** name -> service */
  public @Nonnull Map<String, Service> getServices() {
    return _services;
  }

  /** route seq num -> static route */
  public @Nonnull Map<String, StaticRoute> getStaticRoutes() {
    return _staticRoutes;
  }

  /** name -> zone */
  public @Nonnull Map<String, Zone> getZones() {
    return _zones;
  }

  private String _hostname;
  private final @Nonnull Map<String, Address> _addresses;
  private final @Nonnull Map<String, Interface> _interfaces;
  // Note: this is a LinkedHashMap to preserve insertion order
  private final @Nonnull Map<String, Policy> _policies;
  private final @Nonnull Map<BatfishUUID, FortiosRenameableObject> _renameableObjects;
  private final @Nonnull Map<String, Map<String, Replacemsg>> _replacemsgs;
  private final @Nonnull Map<String, Service> _services;
  private final @Nonnull Map<String, StaticRoute> _staticRoutes;
  private final @Nonnull Map<String, Zone> _zones;

  private @Nonnull Configuration toVendorIndependentConfiguration() {
    Configuration c = new Configuration(_hostname, ConfigurationFormat.FORTIOS);
    c.setDeviceModel(DeviceModel.FORTIOS_UNSPECIFIED);
    // TODO: verify
    c.setDefaultCrossZoneAction(LineAction.DENY);
    // TODO: verify
    c.setDefaultInboundAction(LineAction.DENY);

    // Convert addresses
    _addresses
        .values()
        .forEach(address -> c.getIpSpaces().put(address.getName(), address.toIpSpace(_w)));

    // Convert policies. Must happen after c._ipSpaces is populated (addresses are converted)
    // Convert each policy to an AclLine
    Map<String, AclLine> convertedPolicies = getConvertedPolicies(c.getIpSpaces().keySet());
    // Identify the structures for which cross-zone filters are needed (zones and unzoned ifaces)
    List<InterfaceOrZone> zonesAndUnzonedInterfaces =
        getZonesAndUnzonedInterfaces(_zones.values(), _interfaces.values());
    // Generate a cross-zone filter (IpAccessList) for every pair of structures that need them
    generateCrossZoneFilters(zonesAndUnzonedInterfaces, convertedPolicies, this, c);
    // Generate an outgoing IpAccessList for every zone and every unzoned interface
    generateOutgoingFilters(zonesAndUnzonedInterfaces, c);

    // Convert interfaces. Must happen after converting policies
    _interfaces.values().forEach(iface -> convertInterface(iface, c));

<<<<<<< HEAD
    // TODO Are FortiOS static routes really global? Can't set their VRFs. Perhaps they should
    //  only exist in their device's VRF.
    // Convert static routes and add them to every VRF. Must happen after all VRFs are created
    // (interfaces must be converted).
    SortedSet<org.batfish.datamodel.StaticRoute> viStaticRoutes =
        convertStaticRoutes(_staticRoutes.values());
    c.getVrfs().values().forEach(vrf -> vrf.setStaticRoutes(viStaticRoutes));
=======
    // Convert zones
    c.setZones(
        _zones.values().stream()
            .collect(
                ImmutableMap.toImmutableMap(Zone::getName, FortiosConfiguration::convertZone)));
>>>>>>> ddecb07d

    // Count structure references
    markConcreteStructure(FortiosStructureType.ADDRESS);
    markConcreteStructure(FortiosStructureType.SERVICE_CUSTOM);
    markConcreteStructure(FortiosStructureType.INTERFACE);
    return c;
  }

  @VisibleForTesting
  public @Nonnull Map<String, AclLine> getConvertedPolicies(Set<String> viIpSpaces) {
    Map<String, AclLineMatchExpr> convertedServices =
        _services.values().stream()
            .collect(ImmutableMap.toImmutableMap(Service::getName, this::toMatchExpr));
    // Convert each policy to an AclLine
    return convertPolicies(_policies, convertedServices, viIpSpaces, _filename, _w);
  }

  /** Convert specified {@link Service} into its corresponding {@link AclLineMatchExpr}. */
  @VisibleForTesting
  @Nonnull
  AclLineMatchExpr toMatchExpr(Service service) {
    List<AclLineMatchExpr> matchExprs =
        service
            .toHeaderSpaces()
            .map(MatchHeaderSpace::new)
            .collect(ImmutableList.toImmutableList());
    if (matchExprs.isEmpty()) {
      _w.redFlag(String.format("Service %s does not match any packets", service.getName()));
      return AclLineMatchExprs.FALSE;
    }
    return new OrMatchExpr(matchExprs, matchServiceTraceElement(service, _filename));
  }

  private void convertInterface(Interface iface, Configuration c) {
    InterfaceType type = toViType(iface.getTypeEffective());
    if (type == null) {
      _w.redFlag(
          String.format(
              "Interface %s has unsupported type %s and will not be converted",
              iface.getName(), iface.getTypeEffective()));
      return;
    }
    String vdom = iface.getVdom();
    assert vdom != null; // An interface with no VDOM set should fail in extraction
    String vrfName = computeVrfName(vdom, iface.getVrfEffective());
    // Referencing a VRF in an interface implicitly creates it
    Vrf vrf = c.getVrfs().computeIfAbsent(vrfName, name -> Vrf.builder().setName(name).build());
    org.batfish.datamodel.Interface.Builder viIface =
        org.batfish.datamodel.Interface.builder()
            .setOwner(c)
            .setName(iface.getName())
            .setVrf(vrf)
            .setDescription(iface.getDescription())
            .setActive(iface.getStatusEffective())
            .setAddress(iface.getIp())
            .setMtu(iface.getMtuEffective())
            .setType(type);
    // TODO Is this the right VI field for interface alias?
    Optional.ofNullable(iface.getAlias())
        .ifPresent(alias -> viIface.setDeclaredNames(ImmutableList.of(iface.getAlias())));
    InterfaceOrZone parentIfaceOrZone = findParentInterfaceOrZone(iface);
    if (parentIfaceOrZone instanceof Zone) {
      viIface.setZoneName(parentIfaceOrZone.getName());
    }
    // TODO Check whether FortiOS should use outgoing filter or outgoing original flow filter (i.e.
    //  whether policies act on post-NAT or original flows)
    String outgoingFilterName = computeOutgoingFilterName(parentIfaceOrZone);
    viIface.setOutgoingFilter(c.getIpAccessLists().get(outgoingFilterName));
    viIface.build();
  }

  /**
   * Returns the {@link Zone} that contains the given {@code iface}, or {@code iface} itself if it
   * doesn't belong to a zone.
   */
  private @Nonnull InterfaceOrZone findParentInterfaceOrZone(Interface iface) {
    // extraction guarantees no interface is owned by more than one zone
    return _zones.values().stream()
        .filter(zone -> zone.getInterface().contains(iface.getName()))
        .map(InterfaceOrZone.class::cast)
        .findAny()
        .orElse(iface);
  }

  private @Nullable InterfaceType toViType(Interface.Type vsType) {
    switch (vsType) {
      case LOOPBACK:
        return InterfaceType.LOOPBACK;
      case PHYSICAL:
        return InterfaceType.PHYSICAL;
      case TUNNEL:
        return InterfaceType.TUNNEL;
      case EMAC_VLAN:
      case VLAN:
        return InterfaceType.VLAN;
      case AGGREGATE: // TODO Distinguish between AGGREGATED and AGGREGATE_CHILD
      case REDUNDANT: // TODO Distinguish between REDUNDANT and REDUNDANT_CHILD
      case WL_MESH: // TODO Support this type
      default:
        return null;
    }
  }

  private static @Nonnull org.batfish.datamodel.Zone convertZone(Zone zone) {
    org.batfish.datamodel.Zone viZone = new org.batfish.datamodel.Zone(zone.getName());
    viZone.setInterfaces(zone.getInterface());
    return viZone;
  }

  /** Computes the VI name for a VRF in the given VDOM with the given VRF number. */
  @VisibleForTesting
  public static @Nonnull String computeVrfName(String vdom, int vrf) {
    return String.format("%s:%s", vdom, vrf);
  }
}<|MERGE_RESOLUTION|>--- conflicted
+++ resolved
@@ -141,7 +141,12 @@
     // Convert interfaces. Must happen after converting policies
     _interfaces.values().forEach(iface -> convertInterface(iface, c));
 
-<<<<<<< HEAD
+    // Convert zones
+    c.setZones(
+        _zones.values().stream()
+            .collect(
+                ImmutableMap.toImmutableMap(Zone::getName, FortiosConfiguration::convertZone)));
+
     // TODO Are FortiOS static routes really global? Can't set their VRFs. Perhaps they should
     //  only exist in their device's VRF.
     // Convert static routes and add them to every VRF. Must happen after all VRFs are created
@@ -149,13 +154,6 @@
     SortedSet<org.batfish.datamodel.StaticRoute> viStaticRoutes =
         convertStaticRoutes(_staticRoutes.values());
     c.getVrfs().values().forEach(vrf -> vrf.setStaticRoutes(viStaticRoutes));
-=======
-    // Convert zones
-    c.setZones(
-        _zones.values().stream()
-            .collect(
-                ImmutableMap.toImmutableMap(Zone::getName, FortiosConfiguration::convertZone)));
->>>>>>> ddecb07d
 
     // Count structure references
     markConcreteStructure(FortiosStructureType.ADDRESS);
