--- conflicted
+++ resolved
@@ -19,11 +19,9 @@
   private final int _number;
   private @Nullable String _description;
 
-<<<<<<< HEAD
+  private @Nullable RouteMapSetMetric _setMetric;
+
   private @Nullable RouteMapSetIpNextHopLiteral _setIpNextHop;
-=======
-  private @Nullable RouteMapSetMetric _setMetric;
->>>>>>> d6a79f8a
 
   public RouteMapEntry(int number, LineAction action) {
     _number = number;
@@ -61,15 +59,11 @@
 
   /** Return stream of set statements for this entry. */
   public @Nonnull Stream<RouteMapSet> getSets() {
-<<<<<<< HEAD
-    return Stream.<RouteMapSet>of(_setIpNextHop).filter(Objects::nonNull);
-=======
-    return Stream.<RouteMapSet>of(_setMetric).filter(Objects::nonNull);
+    return Stream.of(_setMetric, _setIpNextHop).filter(Objects::nonNull);
   }
 
   public @Nullable RouteMapSetMetric getSetMetric() {
     return _setMetric;
->>>>>>> d6a79f8a
   }
 
   public void setMatchInterface(@Nullable RouteMapMatchInterface matchInterface) {
@@ -89,16 +83,15 @@
     _description = description;
   }
 
-<<<<<<< HEAD
   public @Nullable RouteMapSetIpNextHopLiteral getSetIpNextHop() {
     return _setIpNextHop;
   }
 
   public void setSetIpNextHop(@Nullable RouteMapSetIpNextHopLiteral setIpNextHop) {
     _setIpNextHop = setIpNextHop;
-=======
+  }
+
   public void setSetMetric(@Nullable RouteMapSetMetric setMetric) {
     _setMetric = setMetric;
->>>>>>> d6a79f8a
   }
 }