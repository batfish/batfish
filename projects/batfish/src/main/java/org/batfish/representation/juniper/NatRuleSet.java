--- conflicted
+++ resolved
@@ -12,11 +12,8 @@
 import javax.annotation.Nonnull;
 import javax.annotation.Nullable;
 import javax.annotation.ParametersAreNonnullByDefault;
-<<<<<<< HEAD
 import org.batfish.common.BatfishException;
-=======
 import org.batfish.common.Warnings;
->>>>>>> da4bf088
 import org.batfish.datamodel.Ip;
 import org.batfish.datamodel.acl.AclLineMatchExpr;
 import org.batfish.datamodel.transformation.Transformation;
@@ -111,7 +108,7 @@
         return Optional.empty();
       }
 
-      return rulesTransformation(config, nat, interfaceIp, andThen, orElse, false)
+      return rulesTransformation(config, nat, interfaceIp, andThen, orElse, false, warnings)
           .map(
               rulesTransformation ->
                   when(matchFromLocation)
@@ -121,18 +118,11 @@
     }
 
     if (nat.getType() == Type.STATIC) {
-      return rulesTransformation(config, nat, interfaceIp, andThen, orElse, true);
+      return rulesTransformation(config, nat, interfaceIp, andThen, orElse, true, warnings);
     }
 
-<<<<<<< HEAD
     throw new BatfishException(
         "Not supported nat types for outgoing transformation: " + nat.getType());
-=======
-    return rulesTransformation(nat, interfaceIp, andThen, orElse, warnings)
-        .map(
-            rulesTransformation ->
-                when(matchFromLocation).setAndThen(rulesTransformation).setOrElse(orElse).build());
->>>>>>> da4bf088
   }
 
   /**
@@ -141,46 +131,29 @@
    * AclLineMatchExpr} to match it.
    */
   public Optional<Transformation> toIncomingTransformation(
-<<<<<<< HEAD
       JuniperConfiguration config,
-      Nat nat,
-      Ip interfaceIp,
-      @Nullable Transformation andThen,
-      @Nullable Transformation orElse) {
-    return rulesTransformation(config, nat, interfaceIp, andThen, orElse, false);
-  }
-
-  private Optional<Transformation> rulesTransformation(
-      JuniperConfiguration config,
-=======
       Nat nat,
       Ip interfaceIp,
       @Nullable Transformation andThen,
       @Nullable Transformation orElse,
       Warnings warnings) {
-    return rulesTransformation(nat, interfaceIp, andThen, orElse, warnings);
+    return rulesTransformation(config, nat, interfaceIp, andThen, orElse, false, warnings);
   }
 
   private Optional<Transformation> rulesTransformation(
->>>>>>> da4bf088
+      JuniperConfiguration config,
       Nat nat,
       Ip interfaceIp,
       @Nullable Transformation andThen,
       @Nullable Transformation orElse,
-<<<<<<< HEAD
-      boolean reverse) {
+      boolean reverse,
+      Warnings warnings) {
     Transformation transformation = orElse;
     for (NatRule rule : Lists.reverse(_rules)) {
       Optional<Builder> optionalBuilder =
           reverse
-              ? rule.toTransformationBuilderReverse(config, nat, interfaceIp)
-              : rule.toTransformationBuilder(config, nat, interfaceIp);
-=======
-      Warnings warnings) {
-    Transformation transformation = orElse;
-    for (NatRule rule : Lists.reverse(_rules)) {
-      Optional<Builder> optionalBuilder = rule.toTransformationBuilder(nat, interfaceIp, warnings);
->>>>>>> da4bf088
+              ? rule.toTransformationBuilderReverse(config, nat, interfaceIp, warnings)
+              : rule.toTransformationBuilder(config, nat, interfaceIp, warnings);
       if (optionalBuilder.isPresent()) {
         transformation =
             optionalBuilder.get().setAndThen(andThen).setOrElse(transformation).build();
