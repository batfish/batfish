package org.batfish.representation.aws_vpcs;

import java.io.Serializable;
import java.util.LinkedList;
import java.util.List;
import org.batfish.common.BatfishLogger;
import org.batfish.datamodel.Configuration;
import org.batfish.datamodel.Ip;
import org.batfish.datamodel.Prefix;
import org.batfish.datamodel.StaticRoute;
import org.codehaus.jettison.json.JSONArray;
import org.codehaus.jettison.json.JSONException;
import org.codehaus.jettison.json.JSONObject;

public class InternetGateway implements AwsVpcEntity, Serializable {

  private static final long serialVersionUID = 1L;

  private List<String> _attachmentVpcIds = new LinkedList<>();

  private String _internetGatewayId;

  public InternetGateway(JSONObject jObj, BatfishLogger logger) throws JSONException {
    _internetGatewayId = jObj.getString(JSON_KEY_INTERNET_GATEWAY_ID);

    JSONArray attachments = jObj.getJSONArray(JSON_KEY_ATTACHMENTS);
    for (int index = 0; index < attachments.length(); index++) {
      JSONObject childObject = attachments.getJSONObject(index);
      _attachmentVpcIds.add(childObject.getString(JSON_KEY_VPC_ID));
    }
  }

  @Override
  public String getId() {
    return _internetGatewayId;
  }

  public Configuration toConfigurationNode(AwsVpcConfiguration awsVpcConfiguration) {
    Configuration cfgNode = Utils.newAwsConfiguration(_internetGatewayId);

    for (String vpcId : _attachmentVpcIds) {

      String igwIfaceName = vpcId;
      Prefix igwIfacePrefix = awsVpcConfiguration.getNextGeneratedLinkSubnet();
      Utils.newInterface(igwIfaceName, cfgNode, igwIfacePrefix);

      // add the interface to the vpc router
      Configuration vpcConfigNode = awsVpcConfiguration.getConfigurationNodes().get(vpcId);
      String vpcIfaceName = _internetGatewayId;
      Ip vpcIfaceIp = igwIfacePrefix.getEndAddress();
      Prefix vpcIfacePrefix = new Prefix(vpcIfaceIp, igwIfacePrefix.getPrefixLength());
      Utils.newInterface(vpcIfaceName, vpcConfigNode, vpcIfacePrefix);

      // associate this gateway with the vpc
      awsVpcConfiguration.getVpcs().get(vpcId).setInternetGatewayId(_internetGatewayId);

      // add a route on the gateway to the vpc
      Vpc vpc = awsVpcConfiguration.getVpcs().get(vpcId);
<<<<<<< HEAD
      vpc.getCidrBlockAssociations()
          .forEach(
              prefix -> {
                StaticRoute igwVpcRoute =
                    StaticRoute.builder()
                        .setNetwork(prefix)
                        .setNextHopIp(vpcIfaceIp)
                        .setAdministrativeCost(Route.DEFAULT_STATIC_ROUTE_ADMIN)
                        .setTag(Route.DEFAULT_STATIC_ROUTE_COST)
                        .build();
                cfgNode.getDefaultVrf().getStaticRoutes().add(igwVpcRoute);
              });
=======
      StaticRoute igwVpcRoute =
          StaticRoute.builder()
              .setNetwork(vpc.getCidrBlock())
              .setNextHopIp(vpcIfaceIp)
              .setAdministrativeCost(Route.DEFAULT_STATIC_ROUTE_ADMIN)
              .setMetric(Route.DEFAULT_STATIC_ROUTE_COST)
              .build();
      cfgNode.getDefaultVrf().getStaticRoutes().add(igwVpcRoute);
>>>>>>> 32bbdec2
    }

    return cfgNode;
  }
}<|MERGE_RESOLUTION|>--- conflicted
+++ resolved
@@ -56,7 +56,6 @@
 
       // add a route on the gateway to the vpc
       Vpc vpc = awsVpcConfiguration.getVpcs().get(vpcId);
-<<<<<<< HEAD
       vpc.getCidrBlockAssociations()
           .forEach(
               prefix -> {
@@ -65,20 +64,10 @@
                         .setNetwork(prefix)
                         .setNextHopIp(vpcIfaceIp)
                         .setAdministrativeCost(Route.DEFAULT_STATIC_ROUTE_ADMIN)
-                        .setTag(Route.DEFAULT_STATIC_ROUTE_COST)
+                        .setMetric(Route.DEFAULT_STATIC_ROUTE_COST)
                         .build();
                 cfgNode.getDefaultVrf().getStaticRoutes().add(igwVpcRoute);
               });
-=======
-      StaticRoute igwVpcRoute =
-          StaticRoute.builder()
-              .setNetwork(vpc.getCidrBlock())
-              .setNextHopIp(vpcIfaceIp)
-              .setAdministrativeCost(Route.DEFAULT_STATIC_ROUTE_ADMIN)
-              .setMetric(Route.DEFAULT_STATIC_ROUTE_COST)
-              .build();
-      cfgNode.getDefaultVrf().getStaticRoutes().add(igwVpcRoute);
->>>>>>> 32bbdec2
     }
 
     return cfgNode;
