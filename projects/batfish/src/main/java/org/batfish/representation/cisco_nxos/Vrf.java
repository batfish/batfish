--- conflicted
+++ resolved
@@ -26,17 +26,6 @@
   // constructor for other VRFs
   public Vrf(String name, int id) {
     _name = name;
-<<<<<<< HEAD
-    _id = name.equals(DEFAULT_VRF_NAME) ? DEFAULT_VRF_ID : MANAGEMENT_VRF_ID;
-    _addressFamilies = new HashMap<>();
-    _staticRoutes = HashMultimap.create();
-  }
-
-  // constructor for tenant (context) VRFs
-  public Vrf(String name, int id) {
-    _name = name;
-=======
->>>>>>> 577ab177
     _id = id;
     _addressFamilies = new HashMap<>();
     _staticRoutes = HashMultimap.create();
@@ -54,13 +43,10 @@
     return _name;
   }
 
-<<<<<<< HEAD
-=======
   /**
    * @return Numerical ID which represents order in which VRFs are defined. It is used in auto
    *     derived Route Distinguishers, etc.
    */
->>>>>>> 577ab177
   public int getId() {
     return _id;
   }
