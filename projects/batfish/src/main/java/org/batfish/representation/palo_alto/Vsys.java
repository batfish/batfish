--- conflicted
+++ resolved
@@ -11,13 +11,11 @@
 
   private final String _name;
 
-<<<<<<< HEAD
   private SortedMap<String, Rule> _rules;
-=======
+
   private final SortedMap<String, Service> _services;
 
   private final SortedMap<String, ServiceGroup> _serviceGroups;
->>>>>>> 31b5676d
 
   private final SortedMap<String, SortedMap<String, SyslogServer>> _syslogServerGroups;
 
@@ -25,12 +23,9 @@
 
   public Vsys(String name) {
     _name = name;
-<<<<<<< HEAD
     _rules = new TreeMap<>();
-=======
     _services = new TreeMap<>();
     _serviceGroups = new TreeMap<>();
->>>>>>> 31b5676d
     _syslogServerGroups = new TreeMap<>();
     _zones = new TreeMap<>();
   }
@@ -40,11 +35,11 @@
     return _name;
   }
 
-<<<<<<< HEAD
   /** Returns a map of rule name to rule for the rules in this vsys. */
   public SortedMap<String, Rule> getRules() {
     return _rules;
-=======
+  }
+
   /** Returns a map of service name to service for the services in this vsys. */
   public SortedMap<String, Service> getServices() {
     return _services;
@@ -53,7 +48,6 @@
   /** Returns a map of service group name to serviceGroup for the service groups in this vsys. */
   public SortedMap<String, ServiceGroup> getServiceGroups() {
     return _serviceGroups;
->>>>>>> 31b5676d
   }
 
   /**
