package org.batfish.representation.arista;

import static com.google.common.base.Preconditions.checkNotNull;
import static org.apache.commons.lang3.ObjectUtils.firstNonNull;
import static org.batfish.common.util.CollectionUtil.toImmutableSortedMap;
import static org.batfish.datamodel.Interface.UNSET_LOCAL_INTERFACE;
import static org.batfish.datamodel.Interface.computeInterfaceType;
import static org.batfish.datamodel.Interface.isRealInterfaceName;
import static org.batfish.datamodel.MultipathEquivalentAsPathMatchMode.EXACT_PATH;
import static org.batfish.datamodel.MultipathEquivalentAsPathMatchMode.PATH_LENGTH;
import static org.batfish.datamodel.Names.generatedBgpRedistributionPolicyName;
import static org.batfish.datamodel.Names.generatedEvpnToBgpv4VrfLeakPolicyName;
import static org.batfish.datamodel.Names.generatedOspfDefaultRouteGenerationPolicyName;
import static org.batfish.datamodel.Names.generatedOspfExportPolicyName;
import static org.batfish.datamodel.bgp.LocalOriginationTypeTieBreaker.NO_PREFERENCE;
import static org.batfish.datamodel.bgp.NextHopIpTieBreaker.HIGHEST_NEXT_HOP_IP;
import static org.batfish.datamodel.routing_policy.Common.initDenyAllBgpRedistributionPolicy;
import static org.batfish.datamodel.routing_policy.Common.suppressSummarizedPrefixes;
<<<<<<< HEAD
import static org.batfish.representation.arista.AristaConversions.getSourceInterfaceIp;
import static org.batfish.representation.arista.AristaConversions.getVrfForVlan;
=======
>>>>>>> d716b0d4
import static org.batfish.representation.arista.AristaConversions.toBgpAggregate;
import static org.batfish.representation.arista.AristaConversions.toCommunityMatchExpr;
import static org.batfish.representation.arista.AristaConversions.toCommunitySet;
import static org.batfish.representation.arista.AristaConversions.toCommunitySetMatchExpr;
import static org.batfish.representation.arista.AristaConversions.toOspfRedistributionProtocols;
import static org.batfish.representation.arista.Conversions.computeDistributeListPolicies;
import static org.batfish.representation.arista.Conversions.convertCryptoMapSet;
import static org.batfish.representation.arista.Conversions.extractSourceNatIpSpaceFromAcl;
import static org.batfish.representation.arista.Conversions.getIsakmpKeyGeneratedName;
import static org.batfish.representation.arista.Conversions.getRsaPubKeyGeneratedName;
import static org.batfish.representation.arista.Conversions.nameOfSourceNatIpSpaceFromAcl;
import static org.batfish.representation.arista.Conversions.resolveIsakmpProfileIfaceNames;
import static org.batfish.representation.arista.Conversions.resolveKeyringIfaceNames;
import static org.batfish.representation.arista.Conversions.resolveTunnelIfaceNames;
import static org.batfish.representation.arista.Conversions.toIkePhase1Key;
import static org.batfish.representation.arista.Conversions.toIkePhase1Policy;
import static org.batfish.representation.arista.Conversions.toIkePhase1Proposal;
import static org.batfish.representation.arista.Conversions.toIpAccessList;
import static org.batfish.representation.arista.Conversions.toIpsecPeerConfig;
import static org.batfish.representation.arista.Conversions.toIpsecPhase2Policy;
import static org.batfish.representation.arista.Conversions.toIpsecPhase2Proposal;
import static org.batfish.representation.arista.Conversions.toOspfDeadInterval;
import static org.batfish.representation.arista.Conversions.toOspfHelloInterval;
import static org.batfish.representation.arista.Conversions.toOspfNetworkType;
import static org.batfish.representation.arista.OspfProcess.DEFAULT_LOOPBACK_OSPF_COST;
import static org.batfish.representation.arista.eos.AristaRedistributeType.CONNECTED;
import static org.batfish.representation.arista.eos.AristaRedistributeType.OSPF;
import static org.batfish.representation.arista.eos.AristaRedistributeType.OSPF_EXTERNAL;
import static org.batfish.representation.arista.eos.AristaRedistributeType.OSPF_INTERNAL;
import static org.batfish.representation.arista.eos.AristaRedistributeType.OSPF_NSSA_EXTERNAL;
import static org.batfish.representation.arista.eos.AristaRedistributeType.OSPF_NSSA_EXTERNAL_TYPE_1;
import static org.batfish.representation.arista.eos.AristaRedistributeType.OSPF_NSSA_EXTERNAL_TYPE_2;
import static org.batfish.representation.arista.eos.AristaRedistributeType.STATIC;

import com.google.common.annotations.VisibleForTesting;
import com.google.common.collect.ImmutableList;
import com.google.common.collect.ImmutableMap;
import com.google.common.collect.ImmutableSet;
import com.google.common.collect.ImmutableSortedMap;
import com.google.common.collect.ImmutableSortedSet;
import com.google.common.collect.Lists;
import com.google.common.collect.Ordering;
import com.google.common.primitives.Ints;
import java.util.AbstractMap.SimpleEntry;
import java.util.ArrayList;
import java.util.Arrays;
import java.util.Comparator;
import java.util.HashMap;
import java.util.LinkedList;
import java.util.List;
import java.util.Map;
import java.util.Map.Entry;
import java.util.NavigableSet;
import java.util.Objects;
import java.util.Optional;
import java.util.Set;
import java.util.SortedMap;
import java.util.SortedSet;
import java.util.TreeMap;
import java.util.TreeSet;
import java.util.function.Function;
import java.util.regex.Matcher;
import java.util.regex.Pattern;
import java.util.stream.Collectors;
import java.util.stream.Stream;
import javax.annotation.Nonnull;
import javax.annotation.Nullable;
import net.sf.javabdd.BDD;
import org.batfish.common.BatfishException;
import org.batfish.common.VendorConversionException;
import org.batfish.common.bdd.BDDPacket;
import org.batfish.common.bdd.BDDSourceManager;
import org.batfish.common.bdd.IpAccessListToBdd;
import org.batfish.common.bdd.MemoizedIpAccessListToBdd;
import org.batfish.datamodel.AclIpSpace;
import org.batfish.datamodel.AsPathAccessList;
import org.batfish.datamodel.BgpActivePeerConfig;
import org.batfish.datamodel.BgpPassivePeerConfig;
import org.batfish.datamodel.BgpPeerConfig;
import org.batfish.datamodel.BgpTieBreaker;
import org.batfish.datamodel.Bgpv4ToEvpnVrfLeakConfig;
import org.batfish.datamodel.BumTransportMethod;
import org.batfish.datamodel.ConcreteInterfaceAddress;
import org.batfish.datamodel.Configuration;
import org.batfish.datamodel.ConfigurationFormat;
import org.batfish.datamodel.ConnectedRouteMetadata;
import org.batfish.datamodel.DeviceModel;
import org.batfish.datamodel.EvpnToBgpv4VrfLeakConfig;
import org.batfish.datamodel.GeneratedRoute;
import org.batfish.datamodel.IkePhase1Key;
import org.batfish.datamodel.IkePhase1Policy;
import org.batfish.datamodel.IkePhase1Proposal;
import org.batfish.datamodel.IntegerSpace;
import org.batfish.datamodel.Interface.Dependency;
import org.batfish.datamodel.Interface.DependencyType;
import org.batfish.datamodel.InterfaceType;
import org.batfish.datamodel.Ip;
import org.batfish.datamodel.Ip6AccessList;
import org.batfish.datamodel.IpAccessList;
import org.batfish.datamodel.IpProtocol;
import org.batfish.datamodel.IpSpace;
import org.batfish.datamodel.IpWildcard;
import org.batfish.datamodel.IpsecPeerConfig;
import org.batfish.datamodel.IpsecPhase2Policy;
import org.batfish.datamodel.IpsecPhase2Proposal;
import org.batfish.datamodel.Line;
import org.batfish.datamodel.LineAction;
import org.batfish.datamodel.LongSpace;
import org.batfish.datamodel.Mlag;
import org.batfish.datamodel.NamedPort;
import org.batfish.datamodel.Names;
import org.batfish.datamodel.OriginType;
import org.batfish.datamodel.Prefix;
import org.batfish.datamodel.PrefixRange;
import org.batfish.datamodel.PrefixSpace;
import org.batfish.datamodel.Route6FilterList;
import org.batfish.datamodel.RouteFilterLine;
import org.batfish.datamodel.RouteFilterList;
import org.batfish.datamodel.RoutingProtocol;
import org.batfish.datamodel.SnmpCommunity;
import org.batfish.datamodel.SnmpServer;
import org.batfish.datamodel.SubRange;
import org.batfish.datamodel.SwitchportEncapsulationType;
import org.batfish.datamodel.TraceElement;
import org.batfish.datamodel.TunnelConfiguration;
import org.batfish.datamodel.VrfLeakConfig;
import org.batfish.datamodel.acl.AclLineMatchExpr;
import org.batfish.datamodel.acl.AclLineMatchExprs;
import org.batfish.datamodel.bgp.BgpConfederation;
import org.batfish.datamodel.isis.IsisInterfaceLevelSettings;
import org.batfish.datamodel.isis.IsisInterfaceMode;
import org.batfish.datamodel.isis.IsisInterfaceSettings;
import org.batfish.datamodel.ospf.OspfArea;
import org.batfish.datamodel.ospf.OspfAreaSummary;
import org.batfish.datamodel.ospf.OspfDefaultOriginateType;
import org.batfish.datamodel.ospf.OspfInterfaceSettings;
import org.batfish.datamodel.ospf.OspfMetricType;
import org.batfish.datamodel.ospf.OspfNetworkType;
import org.batfish.datamodel.ospf.StubType;
import org.batfish.datamodel.routing_policy.Common;
import org.batfish.datamodel.routing_policy.RoutingPolicy;
import org.batfish.datamodel.routing_policy.communities.CommunityIs;
import org.batfish.datamodel.routing_policy.communities.HasCommunity;
import org.batfish.datamodel.routing_policy.communities.InputCommunities;
import org.batfish.datamodel.routing_policy.communities.MatchCommunities;
import org.batfish.datamodel.routing_policy.expr.BooleanExpr;
import org.batfish.datamodel.routing_policy.expr.BooleanExprs;
import org.batfish.datamodel.routing_policy.expr.CallExpr;
import org.batfish.datamodel.routing_policy.expr.Conjunction;
import org.batfish.datamodel.routing_policy.expr.DestinationNetwork;
import org.batfish.datamodel.routing_policy.expr.Disjunction;
import org.batfish.datamodel.routing_policy.expr.ExplicitPrefixSet;
import org.batfish.datamodel.routing_policy.expr.LiteralInt;
import org.batfish.datamodel.routing_policy.expr.LiteralLong;
import org.batfish.datamodel.routing_policy.expr.LiteralOrigin;
import org.batfish.datamodel.routing_policy.expr.MatchPrefixSet;
import org.batfish.datamodel.routing_policy.expr.MatchProtocol;
import org.batfish.datamodel.routing_policy.expr.Not;
import org.batfish.datamodel.routing_policy.statement.If;
import org.batfish.datamodel.routing_policy.statement.SetLocalPreference;
import org.batfish.datamodel.routing_policy.statement.SetMetric;
import org.batfish.datamodel.routing_policy.statement.SetOrigin;
import org.batfish.datamodel.routing_policy.statement.SetOspfMetricType;
import org.batfish.datamodel.routing_policy.statement.SetWeight;
import org.batfish.datamodel.routing_policy.statement.Statement;
import org.batfish.datamodel.routing_policy.statement.Statements;
import org.batfish.datamodel.routing_policy.statement.TraceableStatement;
import org.batfish.datamodel.tracking.TrackMethod;
import org.batfish.datamodel.transformation.Transformation;
import org.batfish.datamodel.vendor_family.cisco.Aaa;
import org.batfish.datamodel.vendor_family.cisco.AaaAuthentication;
import org.batfish.datamodel.vendor_family.cisco.AaaAuthenticationLogin;
import org.batfish.datamodel.vendor_family.cisco.CiscoFamily;
import org.batfish.datamodel.vxlan.Layer2Vni;
import org.batfish.datamodel.vxlan.Layer3Vni;
import org.batfish.representation.arista.Tunnel.TunnelMode;
import org.batfish.representation.arista.eos.AristaBgpBestpathTieBreaker;
import org.batfish.representation.arista.eos.AristaBgpPeerFilter;
import org.batfish.representation.arista.eos.AristaBgpProcess;
import org.batfish.representation.arista.eos.AristaBgpRedistributionPolicy;
import org.batfish.representation.arista.eos.AristaBgpVrf;
import org.batfish.representation.arista.eos.AristaBgpVrfIpv4UnicastAddressFamily;
import org.batfish.representation.arista.eos.AristaEosVxlan;
import org.batfish.representation.arista.eos.AristaRedistributeType;
import org.batfish.vendor.VendorConfiguration;
import org.batfish.vendor.VendorStructureId;

public final class AristaConfiguration extends VendorConfiguration {
  /** Matches anything but the IPv4 default route. */
  static final Not NOT_DEFAULT_ROUTE = new Not(Common.matchDefaultRoute());

  /*
   * This map is used to convert interface names to their canonical forms.
   * The entries are visited in insertion order until a key is found of which the name to convert is
   * case-insensitively a prefix. The value corresponding to that key is chosen as the canonical
   * form for that name.
   *
   * NOTE: Entries are sorted by priority. Do not reorder unless you have a good reason.
   * For instance, we don't want 'e' to be canonically considered 'Embedded-Service-Engine' instead
   * of 'Ethernet'.
   */
  private static final Map<String, String> CISCO_INTERFACE_PREFIXES =
      ImmutableMap.<String, String>builder()
          .put("ap", "ap")
          .put("Async", "Async")
          .put("ATM", "ATM")
          .put("BDI", "BDI")
          .put("BRI", "BRI")
          .put("Bundle-Ether", "Bundle-Ethernet")
          .put("BVI", "BVI")
          .put("Cable", "Cable")
          .put("cable-downstream", "cable-downstream")
          .put("cable-mac", "cable-mac")
          .put("cable-upstream", "cable-upstream")
          .put("Cellular", "Cellular")
          .put("Crypto-Engine", "Crypto-Engine")
          .put("cmp-mgmt", "cmp-mgmt")
          .put("Dialer", "Dialer")
          .put("Ethernet", "Ethernet")
          .put("Embedded-Service-Engine", "Embedded-Service-Engine")
          .put("fc", "fc")
          .put("GMPLS", "GMPLS")
          .put("ip", "ip")
          .put("Group-Async", "Group-Async")
          .put("lo", "Loopback")
          .put("Loopback", "Loopback")
          .put("ma", "Management")
          .put("Management", "Management")
          .put("ManagementEthernet", "ManagementEthernet")
          .put("mfr", "mfr")
          .put("mgmt", "mgmt")
          .put("MgmtEth", "ManagementEthernet")
          .put("Modular-Cable", "Modular-Cable")
          .put("Multilink", "Multilink")
          .put("Null", "Null")
          .put("nve", "nve")
          .put("Port-channel", "Port-Channel")
          .put("POS", "POS")
          .put("PTP", "PTP")
          .put("Recirc-Channel", "Recirc-Channel")
          .put("Redundant", "Redundant")
          .put("Serial", "Serial")
          .put("Service-Engine", "Service-Engine")
          .put("trunk", "trunk")
          .put("Tunnel", "Tunnel")
          .put("tunnel-ip", "tunnel-ip")
          .put("tunnel-te", "tunnel-te")
          .put("UnconnectedEthernet", "UnconnectedEthernet")
          .put("ve", "VirtualEthernet")
          .put("Virtual-Template", "Virtual-Template")
          .put("Vlan", "Vlan")
          .put("Vxlan", "Vxlan")
          .put("Wideband-Cable", "Wideband-Cable")
          .build();

  /* https://www.arista.com/en/um-eos/eos-border-gateway-protocol-bgp#xx1116652 */
  @VisibleForTesting public static final int DEFAULT_EBGP_ADMIN = 200;
  @VisibleForTesting public static final int DEFAULT_IBGP_ADMIN = 200;
  @VisibleForTesting public static final int DEFAULT_LOCAL_BGP_ADMIN = 200;
  @VisibleForTesting public static final int DEFAULT_LOCAL_BGP_WEIGHT = 32768;
  static final boolean DEFAULT_VRRP_PREEMPT = true;

  static final int DEFAULT_VRRP_PRIORITY = 100;

  public static final String DEFAULT_VRF_NAME = "default";
  public static final String MANAGEMENT_VRF_NAME = "management";

  static final int MAX_ADMINISTRATIVE_COST = 32767;

  public static final String MANAGEMENT_INTERFACE_PREFIX = "mgmt";

  private static final int VLAN_NORMAL_MAX_CISCO = 1005;

  private static final int VLAN_NORMAL_MIN_CISCO = 2;

  /**
   * Computes a mapping of interface names to the primary {@link Ip} owned by each of the interface.
   * Filters out the interfaces having no primary {@link ConcreteInterfaceAddress}
   */
  private static Map<String, Ip> computeInterfaceOwnedPrimaryIp(Map<String, Interface> interfaces) {
    return interfaces.entrySet().stream()
        .filter(e -> Objects.nonNull(e.getValue().getAddress()))
        .collect(
            ImmutableMap.toImmutableMap(Entry::getKey, e -> e.getValue().getAddress().getIp()));
  }

  @Override
  public String canonicalizeInterfaceName(String ifaceName) {
    Matcher matcher = Pattern.compile("[A-Za-z][-A-Za-z0-9]*[A-Za-z]").matcher(ifaceName);
    if (matcher.find()) {
      String ifacePrefix = matcher.group();
      String canonicalPrefix = getCanonicalInterfaceNamePrefix(ifacePrefix);
      String suffix = ifaceName.substring(ifacePrefix.length());
      return canonicalPrefix + suffix;
    }
    throw new BatfishException("Invalid interface name: '" + ifaceName + "'");
  }

  public static String getCanonicalInterfaceNamePrefix(String prefix) {
    for (Entry<String, String> e : CISCO_INTERFACE_PREFIXES.entrySet()) {
      String matchPrefix = e.getKey();
      String canonicalPrefix = e.getValue();
      if (matchPrefix.toLowerCase().startsWith(prefix.toLowerCase())) {
        return canonicalPrefix;
      }
    }
    throw new BatfishException("Invalid interface name prefix: '" + prefix + "'");
  }

  /**
   * The structure name of an ACL line for definition/reference tracking. All lines in a config are
   * in the same namespace, so we have to qualify them with the name of the ACL.
   */
  public static @Nonnull String aclLineStructureName(String aclName, String lineName) {
    return String.format("%s: %s", aclName, lineName);
  }

  private static String getRouteMapClausePolicyName(RouteMap map, int continueTarget) {
    String mapName = map.getName();
    String clausePolicyName = "~RMCLAUSE~" + mapName + "~" + continueTarget + "~";
    return clausePolicyName;
  }

  static String toJavaRegex(String ciscoRegex) {
    String withoutQuotes;
    if (ciscoRegex.charAt(0) == '"' && ciscoRegex.charAt(ciscoRegex.length() - 1) == '"') {
      withoutQuotes = ciscoRegex.substring(1, ciscoRegex.length() - 1);
    } else {
      withoutQuotes = ciscoRegex;
    }
    String underscoreReplacement = "(,|\\\\{|\\\\}|^|\\$| )";
    String output = withoutQuotes.replaceAll("_", underscoreReplacement);
    return output;
  }

  @Nullable private AristaBgpProcess _aristaBgp;

  private final Map<String, IpAsPathAccessList> _asPathAccessLists;

  private final CiscoFamily _cf;

  private final Map<String, CryptoMapSet> _cryptoMapSets;

  private final Map<String, NamedRsaPubKey> _cryptoNamedRsaPubKeys;

  private final List<Ip> _dhcpRelayServers;

  private NavigableSet<String> _dnsServers;

  private String _dnsSourceInterface;

  private String _domainName;

  private AristaEosVxlan _eosVxlan;

  @Nullable private MlagConfiguration _eosMlagConfiguration;

  private final Map<String, ExpandedCommunityList> _expandedCommunityLists;

  private final Map<String, ExtendedAccessList> _extendedAccessLists;

  private final Map<String, ExtendedIpv6AccessList> _extendedIpv6AccessLists;

  private String _hostname;
  private String _rawHostname;

  private final Map<String, Interface> _interfaces;

  private final Map<String, IpsecProfile> _ipsecProfiles;

  private final Map<String, IpsecTransformSet> _ipsecTransformSets;

  private final List<IsakmpKey> _isakmpKeys;

  private final Map<Integer, IsakmpPolicy> _isakmpPolicies;

  private final Map<String, IsakmpProfile> _isakmpProfiles;

  private final Map<String, Keyring> _keyrings;

  private final Map<String, MacAccessList> _macAccessLists;

  private final @Nonnull Map<String, NatPool> _natPools;

  private String _ntpSourceInterface;

  private final Map<String, AristaBgpPeerFilter> _peerFilters;

  private final Map<String, Prefix6List> _prefix6Lists;

  private final Map<String, PrefixList> _prefixLists;

  private final Map<String, RouteMap> _routeMaps;

  private SnmpServer _snmpServer;

  private String _snmpSourceInterface;

  private boolean _spanningTreePortfastDefault;

  private final Map<String, StandardAccessList> _standardAccessLists;

  private final Map<String, StandardCommunityList> _standardCommunityLists;

  private final Map<String, StandardIpv6AccessList> _standardIpv6AccessLists;

  private NavigableSet<String> _tacacsServers;

  private String _tacacsSourceInterface;

  private ConfigurationFormat _vendor;

  private final Map<Integer, Vlan> _vlans;

  private final Map<String, Vrf> _vrfs;

  private final SortedMap<String, VrrpInterface> _vrrpGroups;

  private final Map<String, TrackMethod> _trackingGroups;

  public AristaConfiguration() {
    _asPathAccessLists = new TreeMap<>();
    _cf = new CiscoFamily();
    _cryptoNamedRsaPubKeys = new TreeMap<>();
    _cryptoMapSets = new HashMap<>();
    _dhcpRelayServers = new ArrayList<>();
    _dnsServers = new TreeSet<>();
    _expandedCommunityLists = new TreeMap<>();
    _extendedAccessLists = new TreeMap<>();
    _extendedIpv6AccessLists = new TreeMap<>();
    _isakmpKeys = new ArrayList<>();
    _isakmpPolicies = new TreeMap<>();
    _isakmpProfiles = new TreeMap<>();
    _interfaces = new TreeMap<>();
    _ipsecTransformSets = new TreeMap<>();
    _ipsecProfiles = new TreeMap<>();
    _keyrings = new TreeMap<>();
    _macAccessLists = new TreeMap<>();
    _natPools = new TreeMap<>();
    _peerFilters = new HashMap<>();
    _prefixLists = new TreeMap<>();
    _prefix6Lists = new TreeMap<>();
    _routeMaps = new TreeMap<>();
    _standardAccessLists = new TreeMap<>();
    _standardIpv6AccessLists = new TreeMap<>();
    _standardCommunityLists = new TreeMap<>();
    _tacacsServers = new TreeSet<>();
    _trackingGroups = new TreeMap<>();
    _vlans = new HashMap<>();
    _vrfs = new TreeMap<>();
    _vrrpGroups = new TreeMap<>();

    // Initialize default vlan.
    Vlan vlan1 = new Vlan(1);
    vlan1.setName("default");
    _vlans.put(vlan1.getId(), vlan1);

    // Initialize default VRF.
    _vrfs.put(DEFAULT_VRF_NAME, new Vrf(DEFAULT_VRF_NAME));
  }

  private void applyVrrp(Configuration c) {
    _vrrpGroups.forEach(
        (ifaceName, vrrpInterface) -> {
          org.batfish.datamodel.Interface iface = c.getAllInterfaces().get(ifaceName);
          if (iface != null) {
            vrrpInterface
                .getVrrpGroups()
                .forEach(
                    (vrid, vrrpGroup) -> {
                      org.batfish.datamodel.VrrpGroup.Builder newGroup =
                          org.batfish.datamodel.VrrpGroup.builder();
                      newGroup.setPreempt(vrrpGroup.getPreempt());
                      newGroup.setPriority(vrrpGroup.getPriority());
                      ConcreteInterfaceAddress ifaceAddress = iface.getConcreteAddress();
                      if (ifaceAddress != null) {
                        newGroup.setSourceAddress(ifaceAddress);
                        Ip virtualAddress = vrrpGroup.getVirtualAddress();
                        if (virtualAddress != null) {
                          newGroup.setVirtualAddresses(virtualAddress);
                        } else {
                          _w.redFlag(
                              "No virtual address set for VRRP on interface: '" + ifaceName + "'");
                        }
                      } else {
                        _w.redFlag(
                            "Could not determine prefix length of VRRP address on interface '"
                                + ifaceName
                                + "' due to missing prefix");
                      }
                      iface.addVrrpGroup(vrid, newGroup.build());
                    });
          }
        });
  }

  private boolean containsIpAccessList(String eaListName, String mapName) {
    if (mapName == null || !_routeMaps.containsKey(mapName)) {
      return false;
    }
    return _routeMaps.get(mapName).getClauses().values().stream()
        .flatMap(clause -> clause.getMatchList().stream())
        .filter(line -> line instanceof RouteMapMatchIpAccessListLine)
        .anyMatch(
            line -> ((RouteMapMatchIpAccessListLine) line).getListNames().contains(eaListName));
  }

  private boolean containsIpv6AccessList(String eaListName, String mapName) {
    if (mapName == null || !_routeMaps.containsKey(mapName)) {
      return false;
    }
    return _routeMaps.get(mapName).getClauses().values().stream()
        .flatMap(clause -> clause.getMatchList().stream())
        .filter(line -> line instanceof RouteMapMatchIpv6AccessListLine)
        .anyMatch(
            line -> ((RouteMapMatchIpv6AccessListLine) line).getListNames().contains(eaListName));
  }

  @Nullable
  public AristaBgpProcess getAristaBgp() {
    return _aristaBgp;
  }

  public void setAristaBgp(@Nullable AristaBgpProcess aristaBgp) {
    _aristaBgp = aristaBgp;
  }

  public Map<String, IpAsPathAccessList> getAsPathAccessLists() {
    return _asPathAccessLists;
  }

  public CiscoFamily getCf() {
    return _cf;
  }

  public Map<String, CryptoMapSet> getCryptoMapSets() {
    return _cryptoMapSets;
  }

  public Map<String, NamedRsaPubKey> getCryptoNamedRsaPubKeys() {
    return _cryptoNamedRsaPubKeys;
  }

  public List<Ip> getDhcpRelayServers() {
    return _dhcpRelayServers;
  }

  public NavigableSet<String> getDnsServers() {
    return _dnsServers;
  }

  public String getDnsSourceInterface() {
    return _dnsSourceInterface;
  }

  public AristaEosVxlan getEosVxlan() {
    return _eosVxlan;
  }

  @Nullable
  public MlagConfiguration getEosMlagConfiguration() {
    return _eosMlagConfiguration;
  }

  public Map<String, ExpandedCommunityList> getExpandedCommunityLists() {
    return _expandedCommunityLists;
  }

  public Map<String, ExtendedAccessList> getExtendedAcls() {
    return _extendedAccessLists;
  }

  public Map<String, ExtendedIpv6AccessList> getExtendedIpv6Acls() {
    return _extendedIpv6AccessLists;
  }

  @Override
  public String getHostname() {
    return _hostname;
  }

  public Map<String, Interface> getInterfaces() {
    return _interfaces;
  }

  public Map<String, IpsecProfile> getIpsecProfiles() {
    return _ipsecProfiles;
  }

  public Map<String, IpsecTransformSet> getIpsecTransformSets() {
    return _ipsecTransformSets;
  }

  public List<IsakmpKey> getIsakmpKeys() {
    return _isakmpKeys;
  }

  public Map<Integer, IsakmpPolicy> getIsakmpPolicies() {
    return _isakmpPolicies;
  }

  public Map<String, IsakmpProfile> getIsakmpProfiles() {
    return _isakmpProfiles;
  }

  public Map<String, Keyring> getKeyrings() {
    return _keyrings;
  }

  public Map<String, MacAccessList> getMacAccessLists() {
    return _macAccessLists;
  }

  public @Nonnull Map<String, NatPool> getNatPools() {
    return _natPools;
  }

  public String getNtpSourceInterface() {
    return _ntpSourceInterface;
  }

  public Map<String, AristaBgpPeerFilter> getPeerFilters() {
    return _peerFilters;
  }

  public Map<String, Prefix6List> getPrefix6Lists() {
    return _prefix6Lists;
  }

  public Map<String, PrefixList> getPrefixLists() {
    return _prefixLists;
  }

  public Map<String, RouteMap> getRouteMaps() {
    return _routeMaps;
  }

  public SnmpServer getSnmpServer() {
    return _snmpServer;
  }

  public String getSnmpSourceInterface() {
    return _snmpSourceInterface;
  }

  public boolean getSpanningTreePortfastDefault() {
    return _spanningTreePortfastDefault;
  }

  public Map<String, StandardAccessList> getStandardAcls() {
    return _standardAccessLists;
  }

  public Map<String, StandardCommunityList> getStandardCommunityLists() {
    return _standardCommunityLists;
  }

  public Map<String, StandardIpv6AccessList> getStandardIpv6Acls() {
    return _standardIpv6AccessLists;
  }

  public NavigableSet<String> getTacacsServers() {
    return _tacacsServers;
  }

  public String getTacacsSourceInterface() {
    return _tacacsSourceInterface;
  }

  public ConfigurationFormat getVendor() {
    return _vendor;
  }

  public @Nonnull Vlan getOrCreateVlan(int i) {
    return _vlans.computeIfAbsent(i, Vlan::new);
  }

  public @Nullable Vlan getVlan(int i) {
    return _vlans.get(i);
  }

  public void removeVlan(int i) {
    _vlans.remove(i);
  }

  public Map<String, Vrf> getVrfs() {
    return _vrfs;
  }

  public SortedMap<String, VrrpInterface> getVrrpGroups() {
    return _vrrpGroups;
  }

  private void markAcls(AristaStructureUsage... usages) {
    for (AristaStructureUsage usage : usages) {
      markAbstractStructure(
          AristaStructureType.IP_ACCESS_LIST,
          usage,
          ImmutableList.of(
              AristaStructureType.IP_ACCESS_LIST_STANDARD,
              AristaStructureType.IPV4_ACCESS_LIST_EXTENDED,
              AristaStructureType.IPV6_ACCESS_LIST_STANDARD,
              AristaStructureType.IPV6_ACCESS_LIST_EXTENDED));
    }
  }

  private void markIpOrMacAcls(AristaStructureUsage... usages) {
    for (AristaStructureUsage usage : usages) {
      markAbstractStructure(
          AristaStructureType.ACCESS_LIST,
          usage,
          Arrays.asList(
              AristaStructureType.IPV4_ACCESS_LIST_EXTENDED,
              AristaStructureType.IP_ACCESS_LIST_STANDARD,
              AristaStructureType.IPV6_ACCESS_LIST_EXTENDED,
              AristaStructureType.IPV6_ACCESS_LIST_STANDARD,
              AristaStructureType.MAC_ACCESS_LIST));
    }
  }

  private void markIpv4Acls(AristaStructureUsage... usages) {
    for (AristaStructureUsage usage : usages) {
      markAbstractStructure(
          AristaStructureType.IPV4_ACCESS_LIST,
          usage,
          ImmutableList.of(
              AristaStructureType.IP_ACCESS_LIST_STANDARD,
              AristaStructureType.IPV4_ACCESS_LIST_EXTENDED));
    }
  }

  private void markIpv6Acls(AristaStructureUsage... usages) {
    for (AristaStructureUsage usage : usages) {
      markAbstractStructure(
          AristaStructureType.IPV6_ACCESS_LIST,
          usage,
          ImmutableList.of(
              AristaStructureType.IPV6_ACCESS_LIST_STANDARD,
              AristaStructureType.IPV6_ACCESS_LIST_EXTENDED));
    }
  }

  public void setDnsSourceInterface(String dnsSourceInterface) {
    _dnsSourceInterface = dnsSourceInterface;
  }

  public void setDomainName(String domainName) {
    _domainName = domainName;
  }

  public void setEosMlagConfiguration(@Nullable MlagConfiguration eosMlagConfiguration) {
    _eosMlagConfiguration = eosMlagConfiguration;
  }

  public void setEosVxlan(AristaEosVxlan eosVxlan) {
    _eosVxlan = eosVxlan;
  }

  @Override
  public void setHostname(String hostname) {
    checkNotNull(hostname, "'hostname' cannot be null");
    _hostname = hostname.toLowerCase();
    _rawHostname = hostname;
  }

  public void setNtpSourceInterface(String ntpSourceInterface) {
    _ntpSourceInterface = ntpSourceInterface;
  }

  public void setSnmpServer(SnmpServer snmpServer) {
    _snmpServer = snmpServer;
  }

  public void setSnmpSourceInterface(String snmpSourceInterface) {
    _snmpSourceInterface = snmpSourceInterface;
  }

  public void setSpanningTreePortfastDefault(boolean spanningTreePortfastDefault) {
    _spanningTreePortfastDefault = spanningTreePortfastDefault;
  }

  public void setTacacsSourceInterface(String tacacsSourceInterface) {
    _tacacsSourceInterface = tacacsSourceInterface;
  }

  @Override
  public void setVendor(ConfigurationFormat format) {
    _vendor = format;
  }

  private org.batfish.datamodel.BgpProcess toEosBgpProcess(
      Configuration c, AristaBgpProcess bgpGlobal, AristaBgpVrf bgpVrf) {
    String vrfName = bgpVrf.getName();
    org.batfish.datamodel.Vrf v = c.getVrfs().get(vrfName);
    org.batfish.datamodel.BgpProcess newBgpProcess =
        bgpProcessBuilder()
            .setRouterId(
                AristaConversions.getBgpRouterId(
                    bgpVrf, v.getName(), c.getAllInterfaces(v.getName()), _w))
            .setEbgpAdminCost(firstNonNull(bgpVrf.getEbgpAdminDistance(), DEFAULT_EBGP_ADMIN))
            .setIbgpAdminCost(firstNonNull(bgpVrf.getIbgpAdminDistance(), DEFAULT_IBGP_ADMIN))
            .setLocalAdminCost(
                firstNonNull(bgpVrf.getLocalAdminDistance(), DEFAULT_LOCAL_BGP_ADMIN))
            .build();

    boolean multipath = firstNonNull(bgpVrf.getMaxPaths(), 1) > 1;
    newBgpProcess.setMultipathEbgp(multipath);
    newBgpProcess.setMultipathIbgp(multipath); // TODO is this correct? Seems like it.

    // Arista `bestpath as-path multipath-relax` is enabled by default.
    // https://www.arista.com/en/um-eos/eos-section-33-1-bgp-conceptual-overview#ww1296175 step 8
    newBgpProcess.setMultipathEquivalentAsPathMatchMode(
        firstNonNull(bgpVrf.getBestpathAsPathMultipathRelax(), Boolean.TRUE)
            ? PATH_LENGTH
            : EXACT_PATH);
    BgpTieBreaker tieBreaker = BgpTieBreaker.ROUTER_ID; // default if not specified
    if (bgpVrf.getBestpathTieBreaker() == AristaBgpBestpathTieBreaker.CLUSTER_LIST_LENGTH) {
      tieBreaker = BgpTieBreaker.CLUSTER_LIST_LENGTH;
    }
    newBgpProcess.setTieBreaker(tieBreaker);

    // If confederations are present, convert
    if (bgpVrf.getConfederationIdentifier() != null) {
      LongSpace peers =
          firstNonNull(
              bgpVrf.getConfederationPeers(),
              LongSpace.of(firstNonNull(bgpVrf.getLocalAs(), bgpGlobal.getAsn())));
      newBgpProcess.setConfederation(
          // Assuming peers is a small space/set in most configs, so safe to enumerate
          new BgpConfederation(bgpVrf.getConfederationIdentifier(), peers.enumerate()));
    }

    // Process vrf-level address family configuration, such as export policy.
    if (bgpVrf.getDefaultIpv4Unicast()) {
      // Handle default activation for v4 unicast.
      bgpVrf.getOrCreateV4UnicastAf();
    }
    AristaBgpVrfIpv4UnicastAddressFamily ipv4af = bgpVrf.getV4UnicastAf();

    // Generate aggregate routes.
    if (ipv4af != null) {
      bgpVrf.getV4aggregates().entrySet().stream()
          .map(
              aggregateByPrefixEntry ->
                  toBgpAggregate(
                      aggregateByPrefixEntry.getKey(), aggregateByPrefixEntry.getValue(), c, _w))
          .forEach(newBgpProcess::addAggregate);
    }

    // Next we build up the BGP common export policy.
    RoutingPolicy.Builder bgpCommonExportPolicy =
        RoutingPolicy.builder()
            .setOwner(c)
            .setName(Names.generatedBgpCommonExportPolicyName(vrfName));

    // If there are any ipv4 summary only networks, do not export the more specific routes.
    if (ipv4af != null) {
      Stream<Prefix> summaryOnlyNetworks =
          bgpVrf.getV4aggregates().entrySet().stream()
              .filter(e -> firstNonNull(e.getValue().getSummaryOnly(), Boolean.FALSE))
              .map(Entry::getKey);
      If suppressLonger = suppressSummarizedPrefixes(c, vrfName, summaryOnlyNetworks);
      if (suppressLonger != null) {
        bgpCommonExportPolicy.addStatement(suppressLonger);
      }
    }

    // Finalize common export policy
    bgpCommonExportPolicy.addStatement(Statements.ReturnTrue.toStaticStatement()).build();

    // Create BGP redistribution policy to import main RIB routes into BGP RIB
    String redistPolicyName = generatedBgpRedistributionPolicyName(vrfName);
    RoutingPolicy.Builder redistributionPolicy =
        RoutingPolicy.builder().setOwner(c).setName(redistPolicyName);

    // Arista sets local routes' local preference to 0
    // actually, it is unset but treated like 0 in terms of BgpRib comparisons.
    redistributionPolicy.addStatement(new SetLocalPreference(new LiteralLong(0)));
    redistributionPolicy.addStatement(new SetWeight(new LiteralInt(DEFAULT_LOCAL_BGP_WEIGHT)));

    // Arista sets origin type differently depending on source protocol. Redistributed connected
    // routes have origin type IGP and redistributed static routes have origin type incomplete.
    // TODO: Check origin type for routes redistributed from other protocols
    redistributionPolicy.addStatement(
        new If(
            new MatchProtocol(RoutingProtocol.CONNECTED),
            ImmutableList.of(new SetOrigin(new LiteralOrigin(OriginType.IGP, null)))));

    // Only redistribute default route if `default-information originate` is set.
    //    BooleanExpr redistributeDefaultRoute =
    //        ipv4af == null || !ipv4af.get() ? NOT_DEFAULT_ROUTE : BooleanExprs.TRUE;

    // TODO: Export RIP routes that should be redistributed.

    // Export static routes that should be redistributed.
    AristaBgpRedistributionPolicy staticPolicy =
        ipv4af == null ? null : bgpVrf.getRedistributionPolicies().get(STATIC);
    if (staticPolicy != null) {
      ImmutableList.Builder<BooleanExpr> conditions = ImmutableList.builder();
      Optional.ofNullable(staticPolicy.getRouteMap())
          .filter(_routeMaps::containsKey)
          .map(CallExpr::new)
          .ifPresent(conditions::add);
      conditions.add(new MatchProtocol(RoutingProtocol.STATIC));
      // TODO redistributeDefaultRoute
      Conjunction staticRedist = new Conjunction(conditions.build());
      staticRedist.setComment("Redistribute static routes into BGP");
      redistributionPolicy.addStatement(
          new If(staticRedist, ImmutableList.of(Statements.ExitAccept.toStaticStatement())));
    }
    // Export connected routes that should be redistributed.
    AristaBgpRedistributionPolicy connectedPolicy =
        ipv4af == null ? null : bgpVrf.getRedistributionPolicies().get(CONNECTED);
    if (connectedPolicy != null) {
      ImmutableList.Builder<BooleanExpr> conditions = ImmutableList.builder();
      Optional.ofNullable(connectedPolicy.getRouteMap())
          .filter(_routeMaps::containsKey)
          .map(CallExpr::new)
          .ifPresent(conditions::add); /* Confirmed in lab: redistribute undefined is permit all. */
      conditions.add(new MatchProtocol(RoutingProtocol.CONNECTED));
      // TODO redistributeDefaultRoute
      Conjunction connected = new Conjunction(conditions.build());
      connected.setComment("Redistribute connected routes into BGP");
      redistributionPolicy.addStatement(
          new If(connected, ImmutableList.of(Statements.ExitAccept.toStaticStatement())));
    }

    // Export OSPF routes that should be redistributed, to the best of our abilities in VI.
    // Warn and skip if our VI model doesn't allow a particular type of redistribution
    Map<AristaRedistributeType, MatchProtocol> protocolConversions =
        ImmutableMap.of(
            OSPF,
            new MatchProtocol(
                RoutingProtocol.OSPF,
                RoutingProtocol.OSPF_IA,
                RoutingProtocol.OSPF_E1,
                RoutingProtocol.OSPF_E2),
            OSPF_INTERNAL,
            new MatchProtocol(RoutingProtocol.OSPF, RoutingProtocol.OSPF_IA),
            OSPF_EXTERNAL,
            new MatchProtocol(RoutingProtocol.OSPF_E1, RoutingProtocol.OSPF_E2));

    for (AristaRedistributeType type :
        new AristaRedistributeType[] {
          OSPF,
          OSPF_INTERNAL,
          OSPF_EXTERNAL,
          OSPF_NSSA_EXTERNAL,
          OSPF_NSSA_EXTERNAL_TYPE_1,
          OSPF_NSSA_EXTERNAL_TYPE_2
        }) {
      AristaBgpRedistributionPolicy ospfPolicy =
          ipv4af == null ? null : bgpVrf.getRedistributionPolicies().get(type);
      if (ospfPolicy == null) {
        continue;
      }
      if (protocolConversions.get(type) == null) {
        _w.redFlag(String.format("Redistribution of %s routes is not yet supported", type));
        continue;
      }
      ImmutableList.Builder<BooleanExpr> conditions = ImmutableList.builder();
      Optional.ofNullable(ospfPolicy.getRouteMap())
          .filter(_routeMaps::containsKey)
          .<BooleanExpr>map(CallExpr::new)
          .ifPresent(conditions::add);
      conditions.add(protocolConversions.get(type));
      // TODO redistributeDefaultRoute
      Conjunction ospf = new Conjunction(conditions.build());
      ospf.setComment(String.format("Redistribute %s routes into BGP", type));
      redistributionPolicy.addStatement(
          new If(ospf, ImmutableList.of(Statements.ExitAccept.toStaticStatement())));
    }

    // Now we add all the per-network export policies.
    if (ipv4af != null) {
      ipv4af
          .getNetworks()
          .forEach(
              (prefix, networkConf) -> {
                PrefixSpace exportSpace = new PrefixSpace(PrefixRange.fromPrefix(prefix));
                @Nullable String routeMap = networkConf.getRouteMap();
                List<BooleanExpr> exportNetworkConditions =
                    ImmutableList.of(
                        new MatchPrefixSet(
                            DestinationNetwork.instance(), new ExplicitPrefixSet(exportSpace)),
                        new Not(
                            new MatchProtocol(
                                RoutingProtocol.BGP,
                                RoutingProtocol.IBGP,
                                RoutingProtocol.AGGREGATE)),
                        routeMap != null && _routeMaps.containsKey(routeMap)
                            ? new CallExpr(routeMap)
                            : BooleanExprs.TRUE);
                newBgpProcess.addToOriginationSpace(exportSpace);
                redistributionPolicy.addStatement(
                    new If(
                        new Conjunction(exportNetworkConditions),
                        // no need to set origin type; it was set at beginning of redist policy
                        ImmutableList.of(Statements.ExitAccept.toStaticStatement())));
              });
    }

    // Finalize redistribution policy and attach to process
    redistributionPolicy.addStatement(Statements.ExitReject.toStaticStatement()).build();
    newBgpProcess.setRedistributionPolicy(redistPolicyName);

    if (bgpVrf.getExportRouteTarget() != null && bgpVrf.getRouteDistinguisher() != null) {
      // This VRF exports BGPv4 into default VRF's EVPN. Create VRF leak config for default VRF
      Bgpv4ToEvpnVrfLeakConfig leakConfig =
          Bgpv4ToEvpnVrfLeakConfig.builder()
              .setImportFromVrf(vrfName)
              .setSrcVrfRouteDistinguisher(bgpVrf.getRouteDistinguisher())
              .setAttachRouteTargets(bgpVrf.getExportRouteTarget())
              .build();
      org.batfish.datamodel.Vrf defaultVrf = c.getVrfs().get(DEFAULT_VRF_NAME);
      getOrInitVrfLeakConfig(defaultVrf).addBgpv4ToEvpnVrfLeakConfig(leakConfig);
    }
    if (bgpVrf.getImportRouteTarget() != null) {
      // This VRF imports default VRF's EVPN into its BGPv4. Create VRF leak config for it
      RoutingPolicy importPolicy =
          RoutingPolicy.builder()
              .setOwner(c)
              .setName(generatedEvpnToBgpv4VrfLeakPolicyName(bgpVrf.getName()))
              .addStatement(
                  // Only import EVPN routes that match this VRF's import route target
                  new If(
                      new MatchCommunities(
                          InputCommunities.instance(),
                          new HasCommunity(new CommunityIs(bgpVrf.getImportRouteTarget()))),
                      ImmutableList.of(Statements.ReturnTrue.toStaticStatement())))
              .addStatement(Statements.ReturnFalse.toStaticStatement())
              .build();
      getOrInitVrfLeakConfig(v)
          .addEvpnToBgpv4VrfLeakConfig(
              EvpnToBgpv4VrfLeakConfig.builder()
                  .setImportFromVrf(DEFAULT_VRF_NAME)
                  .setImportPolicy(importPolicy.getName())
                  .build());
    }

    //
    //    // Generate BGP_NETWORK6_NETWORKS filter.
    //    if (ipv6af != null) {
    //      List<Route6FilterLine> lines =
    //          ipv6af.getIpv6Networks().keySet().stream()
    //              .map(p6 -> new Route6FilterLine(LineAction.PERMIT,
    // Prefix6Range.fromPrefix6(p6)))
    //              .collect(ImmutableList.toImmutableList());
    //      Route6FilterList localFilter6 =
    //          new Route6FilterList("~BGP_NETWORK6_NETWORKS_FILTER:" + vrfName + "~", lines);
    //      c.getRoute6FilterLists().put(localFilter6.getName(), localFilter6);
    //    }

    Ip vxlanSourceInterfaceIp = getSourceInterfaceIp(_eosVxlan, _interfaces).orElse(null);

    // Process active neighbors first.
    Map<Ip, BgpActivePeerConfig> activeNeighbors =
        AristaConversions.getNeighbors(
            c, v, newBgpProcess, bgpGlobal, bgpVrf, _eosVxlan, vxlanSourceInterfaceIp, _w);
    newBgpProcess.setNeighbors(ImmutableSortedMap.copyOf(activeNeighbors));

    // Process passive neighbors next
    Map<Prefix, BgpPassivePeerConfig> passiveNeighbors =
        AristaConversions.getPassiveNeighbors(
            c,
            v,
            newBgpProcess,
            bgpGlobal,
            bgpVrf,
            _eosVxlan,
            vxlanSourceInterfaceIp,
            _peerFilters,
            _w);
    newBgpProcess.setPassiveNeighbors(ImmutableSortedMap.copyOf(passiveNeighbors));

    return newBgpProcess;
  }

  private static VrfLeakConfig getOrInitVrfLeakConfig(org.batfish.datamodel.Vrf vrf) {
    if (vrf.getVrfLeakConfig() == null) {
      vrf.setVrfLeakConfig(new VrfLeakConfig(true));
    }
    return vrf.getVrfLeakConfig();
  }

  private static final Pattern INTERFACE_WITH_SUBINTERFACE = Pattern.compile("^(.*)\\.(\\d+)$");

  /**
   * Returns the MTU that should be assigned to the given interface, taking into account
   * vendor-specific conventions such as Arista subinterfaces.
   */
  private int getInterfaceMtu(Interface iface) {
    if (_vendor == ConfigurationFormat.ARISTA) {
      Matcher m = INTERFACE_WITH_SUBINTERFACE.matcher(iface.getName());
      if (m.matches()) {
        String parentInterfaceName = m.group(1);
        Interface parentInterface = _interfaces.get(parentInterfaceName);
        if (parentInterface != null) {
          return parentInterface.getMtu();
        }
      }
    }

    return iface.getMtu();
  }

  /**
   * Get the {@link OspfNetwork} in the specified {@link OspfProcess} containing the specified
   * {@link Interface}'s address
   *
   * <p>Returns {@code null} if the interface address is {@code null} or the interface address does
   * not overlap with any {@link OspfNetwork} in the specified {@link OspfProcess}
   */
  private static @Nullable OspfNetwork getOspfNetworkForInterface(
      Interface iface, OspfProcess process) {
    ConcreteInterfaceAddress interfaceAddress = iface.getAddress();
    if (interfaceAddress == null) {
      // Iface has no IP address / isn't associated with a network in this OSPF process
      return null;
    }

    // Sort networks with longer prefixes first, then lower start IPs and areas
    SortedSet<OspfNetwork> networks =
        ImmutableSortedSet.copyOf(
            Comparator.<OspfNetwork>comparingInt(n -> n.getPrefix().getPrefixLength())
                .reversed()
                .thenComparing(n -> n.getPrefix().getStartIp())
                .thenComparingLong(OspfNetwork::getArea),
            process.getNetworks());
    for (OspfNetwork network : networks) {
      Prefix networkPrefix = network.getPrefix();
      Ip networkAddress = networkPrefix.getStartIp();
      Ip maskedInterfaceAddress =
          interfaceAddress.getIp().getNetworkAddress(networkPrefix.getPrefixLength());
      if (maskedInterfaceAddress.equals(networkAddress)) {
        // Found a longest prefix match, so found the network in this OSPF process for the iface
        return network;
      }
    }
    return null;
  }

  private org.batfish.datamodel.Interface toInterface(
      String ifaceName, Interface iface, Map<String, IpAccessList> ipAccessLists, Configuration c) {
    org.batfish.datamodel.Interface newIface =
        org.batfish.datamodel.Interface.builder()
            .setName(ifaceName)
            .setOwner(c)
            .setType(computeInterfaceType(iface.getName(), c.getConfigurationFormat()))
            .build();
    String vrfName = iface.getVrf();
    Vrf vrf = _vrfs.computeIfAbsent(vrfName, Vrf::new);
    newIface.setDescription(iface.getDescription());
    newIface.setActive(!iface.getShutdown());
    newIface.setChannelGroup(iface.getChannelGroup());
    newIface.setCryptoMap(iface.getCryptoMap());
    newIface.setVrf(c.getVrfs().get(vrfName));
    newIface.setSpeed(firstNonNull(iface.getSpeed(), Interface.getDefaultSpeed(iface.getName())));
    newIface.setBandwidth(
        firstNonNull(
            iface.getBandwidth(),
            newIface.getSpeed(),
            Interface.getDefaultBandwidth(iface.getName())));
    if (iface.getDhcpRelayClient()) {
      newIface.setDhcpRelayAddresses(_dhcpRelayServers);
    } else {
      newIface.setDhcpRelayAddresses(ImmutableList.copyOf(iface.getDhcpRelayAddresses()));
    }
    newIface.setMlagId(iface.getMlagId());
    newIface.setMtu(getInterfaceMtu(iface));
    newIface.setProxyArp(iface.getProxyArp());
    newIface.setSpanningTreePortfast(iface.getSpanningTreePortfast());
    newIface.setDeclaredNames(ImmutableSortedSet.copyOf(iface.getDeclaredNames()));

    boolean level1 = false;
    boolean level2 = false;
    IsisProcess isisProcess = vrf.getIsisProcess();
    if (isisProcess != null && iface.getIsisInterfaceMode() != IsisInterfaceMode.UNSET) {
      switch (isisProcess.getLevel()) {
        case LEVEL_1:
          level1 = true;
          break;
        case LEVEL_1_2:
          level1 = true;
          level2 = true;
          break;
        case LEVEL_2:
          level2 = true;
          break;
        default:
          throw new VendorConversionException("Invalid IS-IS level");
      }
      IsisInterfaceSettings.Builder isisInterfaceSettingsBuilder = IsisInterfaceSettings.builder();
      IsisInterfaceLevelSettings levelSettings =
          IsisInterfaceLevelSettings.builder()
              .setCost(iface.getIsisCost())
              .setMode(iface.getIsisInterfaceMode())
              .build();
      if (level1) {
        isisInterfaceSettingsBuilder.setLevel1(levelSettings);
      }
      if (level2) {
        isisInterfaceSettingsBuilder.setLevel2(levelSettings);
      }
      newIface.setIsis(isisInterfaceSettingsBuilder.build());
    }

    newIface.setSwitchport(iface.getSwitchport());
    newIface.setSwitchportMode(iface.getSwitchportMode());
    switch (iface.getSwitchportMode()) {
      case NONE:
        // subinterface settings
        newIface.setSwitchportTrunkEncapsulation(
            firstNonNull(
                iface.getSwitchportTrunkEncapsulation(), SwitchportEncapsulationType.DOT1Q));
        newIface.setEncapsulationVlan(iface.getEncapsulationVlan());
        if (newIface.getInterfaceType() == InterfaceType.VLAN) {
          Integer vlan = Ints.tryParse(ifaceName.substring("vlan".length()));
          newIface.setVlan(vlan);
          if (vlan == null) {
            _w.redFlag("Unable assign vlan for interface " + ifaceName);
          }
          newIface.setAutoState(iface.getAutoState());
        }
        // All prefixes is the combination of the interface prefix + any secondary prefixes.
        ImmutableSet.Builder<ConcreteInterfaceAddress> allPrefixesBuilder = ImmutableSet.builder();
        if (iface.getAddress() != null) {
          newIface.setAddress(iface.getAddress());
          allPrefixesBuilder.add(iface.getAddress());
        }
        allPrefixesBuilder.addAll(iface.getSecondaryAddresses());
        ImmutableSet<ConcreteInterfaceAddress> allPrefixes = allPrefixesBuilder.build();
        newIface.setAllAddresses(allPrefixes);
        newIface.setAddressMetadata(
            allPrefixes.stream()
                .collect(
                    toImmutableSortedMap(
                        Function.identity(),
                        addr ->
                            ConnectedRouteMetadata.builder()
                                .setGenerateLocalRoute(false)
                                .build())));

        break;

      case ACCESS:
        // switch settings
        newIface.setAccessVlan(firstNonNull(iface.getAccessVlan(), 1));
        break;

      case TRUNK:
        newIface.setNativeVlan(firstNonNull(iface.getNativeVlan(), 1));
        /*
         * Compute allowed VLANs as configured allowed vlans (or default) minus vlans in other trunk groups.
         * https://www.arista.com/en/um-eos/eos-virtual-lans-vlans#xx1152205
         */
        IntegerSpace.Builder allowedVlans =
            firstNonNull(iface.getAllowedVlans(), Interface.ALL_VLANS).toBuilder();
        _vlans.values().stream()
            .filter(
                v ->
                    v.getTrunkGroup() != null
                        && !iface.getVlanTrunkGroups().contains(v.getTrunkGroup()))
            .forEach(v -> allowedVlans.excluding(v.getId()));
        newIface.setAllowedVlans(allowedVlans.build());
        break;

      default:
        // not handled
        break;
    }

    String incomingFilterName = iface.getIncomingFilter();
    if (incomingFilterName != null) {
      newIface.setIncomingFilter(ipAccessLists.get(incomingFilterName));
    }
    String outgoingFilterName = iface.getOutgoingFilter();
    if (outgoingFilterName != null) {
      newIface.setOutgoingFilter(ipAccessLists.get(outgoingFilterName));
    }

    /*
     * NAT rules are specified at the top level, but are applied as incoming transformations on the
     * outside interface (outside-to-inside) and outgoing transformations on the outside interface
     * (inside-to-outside)
     *
     * Currently, only static NATs have both incoming and outgoing transformations
     *
     * Transformations are built back-to-front. Dynamic before static means static NAT will take
     * precedence. As we are unable to test NAT on a virtual platform, this is just a guess
     * following Cisco behavior. TODO(https://github.com/batfish/batfish/issues/7047)
     */
    generateDynamicSourceNats(newIface, iface.getDynamicSourceNats());
    generateStaticSourceNats(newIface, iface.getStaticSourceNats(), c);

    String routingPolicyName = iface.getRoutingPolicy();
    if (routingPolicyName != null) {
      newIface.setPacketPolicy(routingPolicyName);
    }

    return newIface;
  }

  private void generateStaticSourceNats(
      org.batfish.datamodel.Interface newIface,
      @Nullable List<AristaStaticSourceNat> nats,
      Configuration c) {
    if (nats == null || nats.isEmpty()) {
      // Nothing to do
      return;
    }

    Transformation nextIn = newIface.getIncomingTransformation();
    Transformation nextOut = newIface.getOutgoingTransformation();
    for (AristaStaticSourceNat nat : Lists.reverse(nats)) {
      @Nullable String aclName = nat.getExtendedAclName();
      if (aclName != null) {
        ExtendedAccessList acl = _extendedAccessLists.get(aclName);
        if (acl == null) {
          // https://www.arista.com/en/um-eos/eos-data-plane-security#xx1143262
          // Commands referencing nonexistent ACLs are accepted by the CLI but not installed in
          // hardware until the ACL is created.
          _w.redFlag(
              String.format(
                  "ip nat source commands referencing nonexistent ACL %s are not installed until"
                      + " the ACL is created",
                  aclName));
          continue;
        }
        String ipSpaceName = nameOfSourceNatIpSpaceFromAcl(aclName);
        if (!c.getIpSpaces().containsKey(ipSpaceName)) {
          // If not already done, extract the IpSpace for source nat from the ACL.
          IpSpace space = extractSourceNatIpSpaceFromAcl(acl, _w);
          c.getIpSpaces().put(ipSpaceName, space);
        }
      }
      nextIn = nat.toIncomingTransformation(nextIn);
      nextOut = nat.toOutgoingTransformation(nextOut);
    }
    newIface.setIncomingTransformation(nextIn);
    newIface.setOutgoingTransformation(nextOut);
  }

  private void generateDynamicSourceNats(
      org.batfish.datamodel.Interface newIface,
      @Nullable List<AristaDynamicSourceNat> aristaDynamicSourceNats) {
    if (aristaDynamicSourceNats == null || aristaDynamicSourceNats.isEmpty()) {
      // nothing to do.
      return;
    }
    ConcreteInterfaceAddress address = newIface.getConcreteAddress();
    if (address == null) {
      // nothing to do.
      return;
    }
    Ip interfaceIp = address.getIp();
    Transformation next = newIface.getOutgoingTransformation();
    for (AristaDynamicSourceNat nat : Lists.reverse(aristaDynamicSourceNats)) {
      next = nat.toTransformation(interfaceIp, _natPools, next).orElse(next);
    }
    newIface.setOutgoingTransformation(next);
  }

  private If convertOspfRedistributionPolicy(OspfRedistributionPolicy policy, OspfProcess proc) {
    RedistributionSourceProtocol protocol = policy.getSourceProtocol();
    // All redistribution must match the specified protocol.
    Conjunction ospfExportConditions = new Conjunction();
    ospfExportConditions
        .getConjuncts()
        .add(new MatchProtocol(toOspfRedistributionProtocols(protocol)));

    ImmutableList.Builder<Statement> ospfExportStatements = ImmutableList.builder();

    // Set the metric type and value.
    ospfExportStatements.add(new SetOspfMetricType(policy.getMetricType()));
    long metric =
        policy.getMetric() != null ? policy.getMetric() : proc.getEffectiveDefaultMetric();
    // On Arista, the default route gets a special metric of 1.
    // https://www.arista.com/en/um-eos/eos-section-30-5-ospfv2-commands#ww1153059
    ospfExportStatements.add(
        new If(
            Common.matchDefaultRoute(),
            ImmutableList.of(new SetMetric(new LiteralLong(1L))),
            ImmutableList.of(new SetMetric(new LiteralLong(metric)))));

    // If a route-map filter is present, honor it.
    String exportRouteMapName = policy.getRouteMap();
    if (exportRouteMapName != null) {
      RouteMap exportRouteMap = _routeMaps.get(exportRouteMapName);
      if (exportRouteMap != null) {
        ospfExportConditions.getConjuncts().add(new CallExpr(exportRouteMapName));
      }
    }

    ospfExportStatements.add(Statements.ExitAccept.toStaticStatement());

    // Construct the policy and add it before returning.
    return new If(
        "OSPF export routes for " + protocol.protocolName(),
        ospfExportConditions,
        ospfExportStatements.build(),
        ImmutableList.of());
  }

  private org.batfish.datamodel.ospf.OspfProcess toOspfProcess(
      OspfProcess proc, String vrfName, Configuration c, AristaConfiguration oldConfig) {
    Ip routerId = proc.getRouterId();
    if (routerId == null) {
      routerId = Conversions.getHighestIp(oldConfig.getInterfaces());
      if (routerId == Ip.ZERO) {
        _w.redFlag("No candidates for OSPF router-id");
        return null;
      }
    }
    org.batfish.datamodel.ospf.OspfProcess newProcess =
        org.batfish.datamodel.ospf.OspfProcess.builder()
            .setProcessId(proc.getName())
            .setReferenceBandwidth(proc.getReferenceBandwidth())
            .setAdminCosts(
                org.batfish.datamodel.ospf.OspfProcess.computeDefaultAdminCosts(
                    c.getConfigurationFormat()))
            .setSummaryAdminCost(
                RoutingProtocol.OSPF_IA.getSummaryAdministrativeCost(c.getConfigurationFormat()))
            .setRouterId(routerId)
            .build();

    if (proc.getMaxMetricRouterLsa()) {
      newProcess.setMaxMetricTransitLinks(OspfProcess.MAX_METRIC_ROUTER_LSA);
      if (proc.getMaxMetricIncludeStub()) {
        newProcess.setMaxMetricStubNetworks(OspfProcess.MAX_METRIC_ROUTER_LSA);
      }
      newProcess.setMaxMetricExternalNetworks(proc.getMaxMetricExternalLsa());
      newProcess.setMaxMetricSummaryNetworks(proc.getMaxMetricSummaryLsa());
    }

    // establish areas and associated interfaces
    Map<Long, OspfArea.Builder> areas = new HashMap<>();
    Map<Long, ImmutableSortedSet.Builder<String>> areaInterfacesBuilders = new HashMap<>();

    // Set RFC 1583 compatibility
    newProcess.setRfc1583Compatible(proc.getRfc1583Compatible());

    for (Entry<String, org.batfish.datamodel.Interface> e :
        c.getAllInterfaces(vrfName).entrySet()) {
      org.batfish.datamodel.Interface iface = e.getValue();
      /*
       * Filter out interfaces that do not belong to this process, however if the process name is missing,
       * proceed down to inference based on network addresses.
       */
      Interface vsIface = _interfaces.get(iface.getName());
      assert vsIface != null;

      // How many OSPF processes are there in this vrf?
      boolean multiprocess = _vrfs.get(vrfName).getOspfProcesses().size() > 1;
      OspfNetwork network = getOspfNetworkForInterface(vsIface, proc);
      if (multiprocess && network == null && !proc.getName().equals(iface.getOspfProcess())) {
        continue;
      }

      String ifaceName = e.getKey();
      Long areaNum = vsIface.getOspfArea();
      // OSPF area number was not configured on the interface itself, so get from OspfNetwork
      if (areaNum == null) {
        if (network == null) {
          continue;
        }
        areaNum = network.getArea();
      }
      areas.computeIfAbsent(areaNum, areaNumber -> OspfArea.builder().setNumber(areaNumber));
      ImmutableSortedSet.Builder<String> newAreaInterfacesBuilder =
          areaInterfacesBuilders.computeIfAbsent(areaNum, n -> ImmutableSortedSet.naturalOrder());
      newAreaInterfacesBuilder.add(ifaceName);
      finalizeInterfaceOspfSettings(iface, vsIface, proc, areaNum);
    }
    areaInterfacesBuilders.forEach(
        (areaNum, interfacesBuilder) ->
            areas.get(areaNum).addInterfaces(interfacesBuilder.build()));
    proc.getNssas()
        .forEach(
            (areaId, nssaSettings) -> {
              if (!areas.containsKey(areaId)) {
                return;
              }
              areas.get(areaId).setStubType(StubType.NSSA);
              areas.get(areaId).setNssaSettings(toNssaSettings(nssaSettings));
            });

    proc.getStubs()
        .forEach(
            (areaId, stubSettings) -> {
              if (!areas.containsKey(areaId)) {
                return;
              }
              areas.get(areaId).setStubType(StubType.STUB);
              areas.get(areaId).setStubSettings(toStubSettings(stubSettings));
            });

    // create summarization filters for inter-area routes
    for (Entry<Long, Map<Prefix, OspfAreaSummary>> e1 : proc.getSummaries().entrySet()) {
      long areaLong = e1.getKey();
      Map<Prefix, OspfAreaSummary> summaries = e1.getValue();
      OspfArea.Builder area = areas.get(areaLong);
      String summaryFilterName = "~OSPF_SUMMARY_FILTER:" + vrfName + ":" + areaLong + "~";
      RouteFilterList summaryFilter = new RouteFilterList(summaryFilterName);
      c.getRouteFilterLists().put(summaryFilterName, summaryFilter);
      if (area == null) {
        area = OspfArea.builder().setNumber(areaLong);
        areas.put(areaLong, area);
      }
      area.setSummaryFilter(summaryFilterName);
      for (Entry<Prefix, OspfAreaSummary> e2 : summaries.entrySet()) {
        Prefix prefix = e2.getKey();
        OspfAreaSummary summary = e2.getValue();
        int prefixLength = prefix.getPrefixLength();
        int filterMinPrefixLength =
            summary.isAdvertised()
                ? Math.min(Prefix.MAX_PREFIX_LENGTH, prefixLength + 1)
                : prefixLength;
        summaryFilter.addLine(
            new RouteFilterLine(
                LineAction.DENY,
                IpWildcard.create(prefix),
                new SubRange(filterMinPrefixLength, Prefix.MAX_PREFIX_LENGTH)));
      }
      area.addSummaries(ImmutableSortedMap.copyOf(summaries));
      summaryFilter.addLine(
          new RouteFilterLine(
              LineAction.PERMIT,
              IpWildcard.create(Prefix.ZERO),
              new SubRange(0, Prefix.MAX_PREFIX_LENGTH)));
    }
    newProcess.setAreas(toImmutableSortedMap(areas, Entry::getKey, e -> e.getValue().build()));

    String ospfExportPolicyName = generatedOspfExportPolicyName(vrfName, proc.getName());
    RoutingPolicy ospfExportPolicy = new RoutingPolicy(ospfExportPolicyName, c);
    c.getRoutingPolicies().put(ospfExportPolicyName, ospfExportPolicy);
    List<Statement> ospfExportStatements = ospfExportPolicy.getStatements();
    newProcess.setExportPolicy(ospfExportPolicyName);

    // policy map for default information
    if (proc.getDefaultInformationOriginate()) {
      If ospfExportDefault = new If();
      ospfExportStatements.add(ospfExportDefault);
      ospfExportDefault.setComment("OSPF export default route");
      List<Statement> ospfExportDefaultStatements = ospfExportDefault.getTrueStatements();
      long metric = proc.getDefaultInformationMetric();
      ospfExportDefaultStatements.add(new SetMetric(new LiteralLong(metric)));
      OspfMetricType metricType = proc.getDefaultInformationMetricType();
      ospfExportDefaultStatements.add(new SetOspfMetricType(metricType));
      // add default export map with metric
      String defaultOriginateMapName = proc.getDefaultInformationOriginateMap();
      GeneratedRoute.Builder route =
          GeneratedRoute.builder()
              .setNetwork(Prefix.ZERO)
              .setNonRouting(true)
              .setAdmin(MAX_ADMINISTRATIVE_COST);
      if (defaultOriginateMapName != null) {
        RoutingPolicy ospfDefaultGenerationPolicy =
            c.getRoutingPolicies().get(defaultOriginateMapName);
        if (ospfDefaultGenerationPolicy != null) {
          // TODO This should depend on a default route existing, unless `always` is configured
          // If `always` is configured, maybe the route-map should be ignored. Needs GNS3 check.
          route.setGenerationPolicy(defaultOriginateMapName);
          newProcess.addGeneratedRoute(route.build());
        }
      } else if (proc.getDefaultInformationOriginateAlways()) {
        // add generated aggregate with no precondition
        newProcess.addGeneratedRoute(route.build());
      } else {
        // Use a generated route that will only be generated if a default route exists in RIB
        String defaultRouteGenerationPolicyName =
            generatedOspfDefaultRouteGenerationPolicyName(vrfName, proc.getName());
        RoutingPolicy.builder()
            .setOwner(c)
            .setName(defaultRouteGenerationPolicyName)
            .addStatement(
                new If(
                    Common.matchDefaultRoute(),
                    ImmutableList.of(Statements.ReturnTrue.toStaticStatement())))
            .build();
        route.setGenerationPolicy(defaultRouteGenerationPolicyName);
        newProcess.addGeneratedRoute(route.build());
      }
      ospfExportDefaultStatements.add(Statements.ExitAccept.toStaticStatement());
      ospfExportDefault.setGuard(
          new Conjunction(
              ImmutableList.of(
                  Common.matchDefaultRoute(), new MatchProtocol(RoutingProtocol.AGGREGATE))));
    }

    computeDistributeListPolicies(proc, newProcess, c, vrfName, proc.getName(), oldConfig, _w);

    // policies for redistributing routes
    ospfExportStatements.addAll(
        proc.getRedistributionPolicies().values().stream()
            .map(policy -> convertOspfRedistributionPolicy(policy, proc))
            .collect(Collectors.toList()));

    return newProcess;
  }

  /** Setup OSPF settings on specified VI interface. */
  private void finalizeInterfaceOspfSettings(
      org.batfish.datamodel.Interface iface,
      Interface vsIface,
      @Nullable OspfProcess proc,
      @Nullable Long areaNum) {
    String ifaceName = vsIface.getName();
    OspfInterfaceSettings.Builder ospfSettings = OspfInterfaceSettings.builder().setPassive(false);
    if (proc != null) {
      ospfSettings.setProcess(proc.getName());
      if (firstNonNull(
          vsIface.getOspfPassive(),
          proc.getPassiveInterfaces().contains(ifaceName)
              || (proc.getPassiveInterfaceDefault()
                  ^ proc.getNonDefaultInterfaces().contains(ifaceName)))) {
        proc.getPassiveInterfaces().add(ifaceName);
        ospfSettings.setPassive(true);
      }
    }
    ospfSettings.setHelloMultiplier(vsIface.getOspfHelloMultiplier());

    ospfSettings.setAreaName(areaNum);
    ospfSettings.setEnabled(proc != null && areaNum != null && !vsIface.getOspfShutdown());
    org.batfish.datamodel.ospf.OspfNetworkType networkType =
        toOspfNetworkType(vsIface.getOspfNetworkType(), _w);
    ospfSettings.setNetworkType(networkType);
    if (vsIface.getOspfCost() == null
        && iface.isLoopback()
        && networkType != OspfNetworkType.POINT_TO_POINT) {
      ospfSettings.setCost(DEFAULT_LOOPBACK_OSPF_COST);
    } else {
      ospfSettings.setCost(vsIface.getOspfCost());
    }
    ospfSettings.setHelloInterval(toOspfHelloInterval(vsIface, networkType));
    ospfSettings.setDeadInterval(toOspfDeadInterval(vsIface, networkType));

    iface.setOspfSettings(ospfSettings.build());
  }

  @Nullable
  private Mlag toMlag(@Nullable MlagConfiguration mlag) {
    if (mlag == null || mlag.getDomainId() == null) {
      return null;
    }
    return Mlag.builder()
        .setId(mlag.getDomainId())
        .setPeerAddress(mlag.getPeerAddress())
        .setPeerInterface(mlag.getPeerLink())
        .setLocalInterface(mlag.getLocalInterface())
        .build();
  }

  private org.batfish.datamodel.ospf.StubSettings toStubSettings(StubSettings stubSettings) {
    return org.batfish.datamodel.ospf.StubSettings.builder()
        .setSuppressType3(stubSettings.getNoSummary())
        .build();
  }

  private org.batfish.datamodel.ospf.NssaSettings toNssaSettings(NssaSettings nssaSettings) {
    return org.batfish.datamodel.ospf.NssaSettings.builder()
        .setDefaultOriginateType(
            nssaSettings.getDefaultInformationOriginate()
                ? OspfDefaultOriginateType.INTER_AREA
                : OspfDefaultOriginateType.NONE)
        .setSuppressType3(nssaSettings.getNoSummary())
        .setSuppressType7(nssaSettings.getNoRedistribution())
        .build();
  }

  private org.batfish.datamodel.RipProcess toRipProcess(
      RipProcess proc, String vrfName, Configuration c) {
    org.batfish.datamodel.RipProcess newProcess = new org.batfish.datamodel.RipProcess();

    // establish areas and associated interfaces
    SortedSet<Prefix> networks = proc.getNetworks();
    for (Entry<String, org.batfish.datamodel.Interface> e :
        c.getAllInterfaces(vrfName).entrySet()) {
      String ifaceName = e.getKey();
      org.batfish.datamodel.Interface i = e.getValue();
      ConcreteInterfaceAddress interfaceAddress = i.getConcreteAddress();
      if (interfaceAddress == null) {
        continue;
      }
      Prefix interfaceNetwork = interfaceAddress.getPrefix();
      if (networks.contains(interfaceNetwork)) {
        newProcess.getInterfaces().add(ifaceName);
        i.setRipEnabled(true);
        boolean passive =
            proc.getPassiveInterfaceList().contains(i.getName())
                || (proc.getPassiveInterfaceDefault()
                    && !proc.getActiveInterfaceList().contains(ifaceName));
        i.setRipPassive(passive);
      }
    }

    String ripExportPolicyName = "~RIP_EXPORT_POLICY:" + vrfName + "~";
    RoutingPolicy ripExportPolicy = new RoutingPolicy(ripExportPolicyName, c);
    c.getRoutingPolicies().put(ripExportPolicyName, ripExportPolicy);
    List<Statement> ripExportStatements = ripExportPolicy.getStatements();
    newProcess.setExportPolicy(ripExportPolicyName);

    // policy map for default information
    if (proc.getDefaultInformationOriginate()) {
      If ripExportDefault = new If();
      ripExportStatements.add(ripExportDefault);
      ripExportDefault.setComment("RIP export default route");
      Conjunction ripExportDefaultConditions = new Conjunction();
      List<Statement> ripExportDefaultStatements = ripExportDefault.getTrueStatements();
      ripExportDefaultConditions.getConjuncts().add(Common.matchDefaultRoute());
      long metric = proc.getDefaultInformationMetric();
      ripExportDefaultStatements.add(new SetMetric(new LiteralLong(metric)));
      // add default export map with metric
      String defaultOriginateMapName = proc.getDefaultInformationOriginateMap();
      if (defaultOriginateMapName != null) {
        RoutingPolicy ripDefaultGenerationPolicy =
            c.getRoutingPolicies().get(defaultOriginateMapName);
        if (ripDefaultGenerationPolicy != null) {
          GeneratedRoute.Builder route = GeneratedRoute.builder();
          route.setNetwork(Prefix.ZERO);
          route.setAdmin(MAX_ADMINISTRATIVE_COST);
          route.setGenerationPolicy(defaultOriginateMapName);
          newProcess.getGeneratedRoutes().add(route.build());
        }
      } else {
        // add generated aggregate with no precondition
        GeneratedRoute.Builder route = GeneratedRoute.builder();
        route.setNetwork(Prefix.ZERO);
        route.setAdmin(MAX_ADMINISTRATIVE_COST);
        newProcess.getGeneratedRoutes().add(route.build());
      }
      ripExportDefaultConditions.getConjuncts().add(new MatchProtocol(RoutingProtocol.AGGREGATE));
      ripExportDefaultStatements.add(Statements.ExitAccept.toStaticStatement());
      ripExportDefault.setGuard(ripExportDefaultConditions);
    }

    // policy for redistributing connected routes
    RipRedistributionPolicy rcp = proc.getRedistributionPolicies().get(RoutingProtocol.CONNECTED);
    if (rcp != null) {
      If ripExportConnected = new If();
      ripExportConnected.setComment("RIP export connected routes");
      Conjunction ripExportConnectedConditions = new Conjunction();
      ripExportConnectedConditions.getConjuncts().add(new MatchProtocol(RoutingProtocol.CONNECTED));
      List<Statement> ripExportConnectedStatements = ripExportConnected.getTrueStatements();

      Long metric = rcp.getMetric();
      boolean explicitMetric = metric != null;
      if (!explicitMetric) {
        metric = RipRedistributionPolicy.DEFAULT_REDISTRIBUTE_CONNECTED_METRIC;
      }
      ripExportStatements.add(new SetMetric(new LiteralLong(metric)));
      ripExportStatements.add(ripExportConnected);
      // add default export map with metric
      String exportConnectedRouteMapName = rcp.getRouteMap();
      if (exportConnectedRouteMapName != null) {
        RouteMap exportConnectedRouteMap = _routeMaps.get(exportConnectedRouteMapName);
        if (exportConnectedRouteMap != null) {
          ripExportConnectedConditions
              .getConjuncts()
              .add(new CallExpr(exportConnectedRouteMapName));
        }
      }
      ripExportConnectedStatements.add(Statements.ExitAccept.toStaticStatement());
      ripExportConnected.setGuard(ripExportConnectedConditions);
    }

    // policy map for redistributing static routes
    RipRedistributionPolicy rsp = proc.getRedistributionPolicies().get(RoutingProtocol.STATIC);
    if (rsp != null) {
      If ripExportStatic = new If();
      ripExportStatic.setComment("RIP export static routes");
      Conjunction ripExportStaticConditions = new Conjunction();
      ripExportStaticConditions.getConjuncts().add(new MatchProtocol(RoutingProtocol.STATIC));
      List<Statement> ripExportStaticStatements = ripExportStatic.getTrueStatements();
      ripExportStaticConditions.getConjuncts().add(NOT_DEFAULT_ROUTE);

      Long metric = rsp.getMetric();
      boolean explicitMetric = metric != null;
      if (!explicitMetric) {
        metric = RipRedistributionPolicy.DEFAULT_REDISTRIBUTE_STATIC_METRIC;
      }
      ripExportStatements.add(new SetMetric(new LiteralLong(metric)));
      ripExportStatements.add(ripExportStatic);
      // add export map with metric
      String exportStaticRouteMapName = rsp.getRouteMap();
      if (exportStaticRouteMapName != null) {
        RouteMap exportStaticRouteMap = _routeMaps.get(exportStaticRouteMapName);
        if (exportStaticRouteMap != null) {
          ripExportStaticConditions.getConjuncts().add(new CallExpr(exportStaticRouteMapName));
        }
      }
      ripExportStaticStatements.add(Statements.ExitAccept.toStaticStatement());
      ripExportStatic.setGuard(ripExportStaticConditions);
    }

    // policy map for redistributing bgp routes
    RipRedistributionPolicy rbp = proc.getRedistributionPolicies().get(RoutingProtocol.BGP);
    if (rbp != null) {
      If ripExportBgp = new If();
      ripExportBgp.setComment("RIP export bgp routes");
      Conjunction ripExportBgpConditions = new Conjunction();
      ripExportBgpConditions.getConjuncts().add(new MatchProtocol(RoutingProtocol.BGP));
      List<Statement> ripExportBgpStatements = ripExportBgp.getTrueStatements();
      ripExportBgpConditions.getConjuncts().add(NOT_DEFAULT_ROUTE);

      Long metric = rbp.getMetric();
      boolean explicitMetric = metric != null;
      if (!explicitMetric) {
        metric = RipRedistributionPolicy.DEFAULT_REDISTRIBUTE_BGP_METRIC;
      }
      ripExportStatements.add(new SetMetric(new LiteralLong(metric)));
      ripExportStatements.add(ripExportBgp);
      // add export map with metric
      String exportBgpRouteMapName = rbp.getRouteMap();
      if (exportBgpRouteMapName != null) {
        RouteMap exportBgpRouteMap = _routeMaps.get(exportBgpRouteMapName);
        if (exportBgpRouteMap != null) {
          ripExportBgpConditions.getConjuncts().add(new CallExpr(exportBgpRouteMapName));
        }
      }
      ripExportBgpStatements.add(Statements.ExitAccept.toStaticStatement());
      ripExportBgp.setGuard(ripExportBgpConditions);
    }
    return newProcess;
  }

  private static final Statement ROUTE_MAP_PERMIT_STATEMENT =
      new If(
          BooleanExprs.CALL_EXPR_CONTEXT,
          ImmutableList.of(Statements.ReturnTrue.toStaticStatement()),
          ImmutableList.of(Statements.ExitAccept.toStaticStatement()));
  private static final Statement ROUTE_MAP_DENY_STATEMENT =
      new If(
          BooleanExprs.CALL_EXPR_CONTEXT,
          ImmutableList.of(Statements.ReturnFalse.toStaticStatement()),
          ImmutableList.of(Statements.ExitReject.toStaticStatement()));

  private void convertRouteMap(Configuration c, RouteMap routeMap) {
    /*
     * High-level overview:
     * - Group route-map entries into disjoint intervals, where each entry that is the target of a
     *   continue statement is the start of an interval.
     * - Generate a RoutingPolicy for each interval.
     * - Convert each entry into an If statement:
     *   - True branch of an entry with a continue statement calls the RoutingPolicy for the
     *     interval started by its target.
     *   - False branch of an entry at the end of an interval calls the RoutingPolicy for the next
     *     interval.
     * - The top-level RoutingPolicy that corresponds to the route-map just calls the first
     *   interval and does a context-appropriate return based on that result.
     */
    String routeMapName = routeMap.getName();

    // sequence -> next sequence if no match, or null if last sequence
    ImmutableMap.Builder<Integer, Integer> noMatchNextBySeqBuilder = ImmutableMap.builder();
    RouteMapClause lastEntry = null;
    for (RouteMapClause currentEntry : routeMap.getClauses().values()) {
      if (lastEntry != null) {
        int lastSequence = lastEntry.getSeqNum();
        noMatchNextBySeqBuilder.put(lastSequence, currentEntry.getSeqNum());
      }
      lastEntry = currentEntry;
    }
    Map<Integer, Integer> noMatchNextBySeq = noMatchNextBySeqBuilder.build();

    // sequence -> continue sequence if match, or null if sequence does not have a continue
    ImmutableMap<Integer, Integer> continues =
        routeMap.getClauses().values().stream()
            .map(
                clause -> {
                  if (clause.getContinueLine() == null) {
                    return null; // no continue
                  }
                  RouteMapContinue cont = clause.getContinueLine();
                  Integer effectiveTarget = cont.getTarget();
                  if (effectiveTarget == null) {
                    // Naked continue, continue to next line.
                    effectiveTarget = noMatchNextBySeq.get(clause.getSeqNum());
                  }
                  if (effectiveTarget == null) {
                    // Naked continue on last line.
                    return null;
                  }
                  if (!routeMap.getClauses().containsKey(effectiveTarget)) {
                    // On Arista, an undefined continue target is just treated as not a continue.
                    _w.redFlag(
                        String.format(
                            "route-map %s entry %d: ignoring continue to missing entry %d",
                            routeMap.getName(), clause.getSeqNum(), effectiveTarget));
                    return null;
                  }
                  return new SimpleEntry<>(clause.getSeqNum(), effectiveTarget);
                })
            .filter(Objects::nonNull)
            .collect(ImmutableMap.toImmutableMap(Entry::getKey, Entry::getValue));
    // sequences that are valid targets of a continue statement
    Set<Integer> continueTargets = ImmutableSet.copyOf(continues.values());

    // Build the top-level RoutingPolicy that corresponds to the route-map. All it does is call
    // the first interval and return its result in a context-appropriate way.
    int firstSequence = routeMap.getClauses().firstEntry().getKey();
    String firstSequenceRoutingPolicyName = computeRoutingPolicyName(routeMapName, firstSequence);
    RoutingPolicy.builder()
        .setName(routeMapName)
        .setOwner(c)
        .setStatements(ImmutableList.of(callInContext(firstSequenceRoutingPolicyName)))
        .build();

    /*
     * Initially:
     * - initialize the statement queue to default deny for the very first statement
     * For each entry in the route-map:
     * - If the current entry is the start of a new interval:
     *   - Build the RoutingPolicy for the previous interval.
     *   - Set the name of the new generated routing policy.
     *   - Clear the statement queue.
     * - After all entries have been processed:
     *   - Build the RoutingPolicy for the final interval.
     *     - If there were no continue statements, the final interval is the single policy for the
     *       whole route-map.
     */
    String currentRoutingPolicyName = firstSequenceRoutingPolicyName;
    ImmutableList.Builder<Statement> currentRoutingPolicyStatements =
        ImmutableList.<Statement>builder()
            .add(Statements.SetLocalDefaultActionReject.toStaticStatement());
    for (RouteMapClause currentEntry : routeMap.getClauses().values()) {
      int currentSequence = currentEntry.getSeqNum();
      if (continueTargets.contains(currentSequence)) {
        // finalize the routing policy consisting of queued statements up to this point. The last
        // statement includes a call to the next statement if not matched.
        RoutingPolicy.builder()
            .setName(currentRoutingPolicyName)
            .setOwner(c)
            .setStatements(currentRoutingPolicyStatements.build())
            .build();
        // reset statement queue
        currentRoutingPolicyStatements = ImmutableList.builder();
        // generate name for policy that will contain subsequent statements
        currentRoutingPolicyName = computeRoutingPolicyName(routeMapName, currentSequence);
      } // or else undefined reference
      currentRoutingPolicyStatements.add(
          toStatement(c, routeMapName, currentEntry, noMatchNextBySeq, continues, continueTargets));
    }

    // finalize last routing policy
    currentRoutingPolicyStatements.add(Statements.ReturnLocalDefaultAction.toStaticStatement());
    RoutingPolicy.builder()
        .setName(currentRoutingPolicyName)
        .setOwner(c)
        .setStatements(currentRoutingPolicyStatements.build())
        .build();
  }

  @VisibleForTesting
  @Nonnull
  Statement toStatement(
      Configuration c,
      String routeMapName,
      RouteMapClause entry,
      Map<Integer, Integer> noMatchNextBySeq,
      Map<Integer, Integer> continues,
      Set<Integer> continueTargets) {
    BooleanExpr guard = toMatchBooleanExpr(c, entry);

    // sets
    List<Statement> trueStatements = new LinkedList<>();
    for (RouteMapSetLine rmSet : entry.getSetList()) {
      rmSet.applyTo(trueStatements, this, c, _w);
    }

    LineAction action = entry.getAction();

    @Nullable Integer continueSeq = continues.get(entry.getSeqNum());
    if (continueSeq == null) {
      // No continue (after cleaning up invalid refs, etc.): on match, return the action.
      if (action == LineAction.PERMIT) {
        trueStatements.add(Statements.ReturnTrue.toStaticStatement());
      } else {
        assert action == LineAction.DENY;
        trueStatements.add(Statements.ReturnFalse.toStaticStatement());
      }
    } else {
      // Continue: on match, change the default.
      if (action == LineAction.PERMIT) {
        trueStatements.add(Statements.SetLocalDefaultActionAccept.toStaticStatement());
      } else {
        assert action == LineAction.DENY;
        trueStatements.add(Statements.SetLocalDefaultActionReject.toStaticStatement());
      }
      trueStatements.add(call(computeRoutingPolicyName(routeMapName, continueSeq)));
    }

    // final action if not matched
    Integer noMatchNext = noMatchNextBySeq.get(entry.getSeqNum());
    List<Statement> noMatchStatements =
        noMatchNext != null && continueTargets.contains(noMatchNext)
            ? ImmutableList.of(call(computeRoutingPolicyName(routeMapName, noMatchNext)))
            : ImmutableList.of();
    return new If(
        guard,
        ImmutableList.of(
            toTraceableStatement(trueStatements, _filename, routeMapName, entry.getSeqNum())),
        noMatchStatements);
  }

  private static Statement toTraceableStatement(
      List<Statement> statements, String filename, String routeMapName, int seqNum) {
    return new TraceableStatement(
        TraceElement.builder()
            .add("Matched ")
            .add(
                String.format("route-map %s sequence-number %d", routeMapName, seqNum),
                new VendorStructureId(
                    filename,
                    AristaStructureType.ROUTE_MAP_ENTRY.getDescription(),
                    computeRouteMapEntryName(routeMapName, seqNum)))
            .build(),
        statements);
  }

  public static @Nonnull String computeRouteMapEntryName(String routeMapName, int sequence) {
    return String.format("%s %d", routeMapName, sequence);
  }

  private static @Nonnull Statement callInContext(String routingPolicyName) {
    return new If(
        new CallExpr(routingPolicyName),
        ImmutableList.of(ROUTE_MAP_PERMIT_STATEMENT),
        ImmutableList.of(ROUTE_MAP_DENY_STATEMENT));
  }

  private static @Nonnull Statement call(String routingPolicyName) {
    return new If(
        new CallExpr(routingPolicyName),
        ImmutableList.of(Statements.ReturnTrue.toStaticStatement()),
        ImmutableList.of(Statements.ReturnFalse.toStaticStatement()));
  }

  private @Nonnull BooleanExpr toMatchBooleanExpr(Configuration c, RouteMapClause rmClause) {
    Conjunction conj = new Conjunction();
    // match ipv4s must be disjoined with match ipv6
    Disjunction matchIpOrPrefix = new Disjunction();
    for (RouteMapMatchLine rmMatch : rmClause.getMatchList()) {
      BooleanExpr matchExpr = rmMatch.toBooleanExpr(c, this, _w);
      if (rmMatch instanceof RouteMapMatchIpAccessListLine
          || rmMatch instanceof RouteMapMatchIpPrefixListLine
          || rmMatch instanceof RouteMapMatchIpv6AccessListLine
          || rmMatch instanceof RouteMapMatchIpv6PrefixListLine) {
        matchIpOrPrefix.getDisjuncts().add(matchExpr);
      } else {
        conj.getConjuncts().add(matchExpr);
      }
    }
    if (!matchIpOrPrefix.getDisjuncts().isEmpty()) {
      conj.getConjuncts().add(matchIpOrPrefix);
    }
    return conj;
  }

  @VisibleForTesting
  public static @Nonnull String computeRoutingPolicyName(String routeMapName, int sequence) {
    return String.format("~%s~SEQ:%d~", routeMapName, sequence);
  }

  @Override
  public String toString() {
    if (_hostname != null) {
      return getClass().getSimpleName() + "<" + _hostname + ">";
    } else {
      return super.toString();
    }
  }

  private void convertSnmp(Configuration c) {
    c.setSnmpSourceInterface(_snmpSourceInterface);
    // snmp server
    if (_snmpServer != null) {
      String snmpServerVrf = _snmpServer.getVrf();
      c.getVrfs().get(snmpServerVrf).setSnmpServer(_snmpServer);
      // SNMP communities
      _snmpServer.getCommunities().values().forEach(this::convertSnmpCommunity);
    }
  }

  private void convertSnmpCommunity(SnmpCommunity c) {
    String aclName = c.getAccessList();
    if (aclName == null) {
      return;
    }
    StandardAccessList stdacl = _standardAccessLists.get(aclName);
    if (stdacl != null) {
      // Easy. Standard ACLs filter only on the source address.
      AclIpSpace.Builder space = AclIpSpace.builder();
      for (StandardAccessListLine line : stdacl.getLines().values()) {
        if (line instanceof StandardAccessListActionLine) {
          StandardAccessListActionLine actionLine = (StandardAccessListActionLine) line;
          space.thenAction(actionLine.getAction(), actionLine.getSourceIps().toIpSpace());
        }
      }
      c.setClientIps(space.build());
      return;
    }
    ExtendedAccessList extacl = _extendedAccessLists.get(aclName);
    if (extacl != null) {
      BDDPacket packet = new BDDPacket();
      // We are only going to filter on service, which cannot reference interfaces, ACLs, or
      // IpSpaces.
      IpAccessListToBdd toBDD =
          new MemoizedIpAccessListToBdd(
              packet, BDDSourceManager.empty(packet), ImmutableMap.of(), ImmutableMap.of());
      // SNMP: udp/161
      AclLineMatchExpr matchesSnmp =
          AclLineMatchExprs.and(
              AclLineMatchExprs.matchIpProtocol(IpProtocol.UDP),
              AclLineMatchExprs.matchDstPort(NamedPort.SNMP.number()));
      BDD matchesServiceSnmp = toBDD.toBdd(matchesSnmp);
      AclIpSpace.Builder space = AclIpSpace.builder();
      for (ExtendedAccessListLine line : extacl.getLines()) {
        BDD thisLineService = toBDD.toBdd(line.getServiceSpecifier().toAclLineMatchExpr());
        if (thisLineService.andSat(matchesServiceSnmp)) {
          space.thenAction(line.getAction(), line.getSourceAddressSpecifier().toIpSpace());
        }
      }
      c.setClientIps(space.build());
    }
  }

  @Override
  public List<Configuration> toVendorIndependentConfigurations() {
    Configuration c = new Configuration(_hostname, _vendor);
    c.setHumanName(_rawHostname);
    c.getVendorFamily().setCisco(_cf);
    c.setDeviceModel(DeviceModel.ARISTA_UNSPECIFIED);
    c.setDefaultInboundAction(LineAction.PERMIT);
    c.setDefaultCrossZoneAction(LineAction.PERMIT);
    c.setDnsServers(_dnsServers);
    c.setDnsSourceInterface(_dnsSourceInterface);
    c.setDomainName(_domainName);
    c.setExportBgpFromBgpRib(true);
    c.setNormalVlanRange(new SubRange(VLAN_NORMAL_MIN_CISCO, VLAN_NORMAL_MAX_CISCO));
    c.setTacacsServers(_tacacsServers);
    c.setTacacsSourceInterface(_tacacsSourceInterface);
    c.setNtpSourceInterface(_ntpSourceInterface);
    if (_cf.getNtp() != null) {
      c.setNtpServers(new TreeSet<>(_cf.getNtp().getServers().keySet()));
    }
    // TODO: logging configuration is per-vrf, but VI only has one.
    // Pick the default vrf source interface, and then union hosts across all.
    c.setLoggingSourceInterface(_vrfs.get(DEFAULT_VRF_NAME).getLoggingSourceInterface());
    c.setLoggingServers(
        _vrfs.values().stream()
            .map(Vrf::getLoggingHosts)
            .flatMap(map -> map.values().stream())
            .map(LoggingHost::getHost)
            .collect(ImmutableSortedSet.toImmutableSortedSet(Ordering.natural())));

    // remove line login authentication lists if they don't exist
    for (Line line : _cf.getLines().values()) {
      String list = line.getLoginAuthentication();
      if (list == null) {
        continue;
      }
      boolean found = false;
      Aaa aaa = _cf.getAaa();
      if (aaa != null) {
        AaaAuthentication authentication = aaa.getAuthentication();
        if (authentication != null) {
          AaaAuthenticationLogin login = authentication.getLogin();
          if (login != null && login.getLists().containsKey(list)) {
            found = true;
          }
        }
      }
      if (!found) {
        line.setLoginAuthentication(null);
      }
    }

    // initialize vrfs
    for (String vrfName : _vrfs.keySet()) {
      c.getVrfs().put(vrfName, new org.batfish.datamodel.Vrf(vrfName));
    }

    // convert SNMP information
    convertSnmp(c);

    // convert as path access lists to vendor independent format
    for (IpAsPathAccessList pathList : _asPathAccessLists.values()) {
      AsPathAccessList apList = Conversions.toAsPathAccessList(pathList);
      c.getAsPathAccessLists().put(apList.getName(), apList);
    }

    // convert standard/expanded community lists
    convertIpCommunityLists(c);

    // convert prefix lists to route filter lists
    for (PrefixList prefixList : _prefixLists.values()) {
      RouteFilterList newRouteFilterList = Conversions.toRouteFilterList(prefixList, _filename);
      c.getRouteFilterLists().put(newRouteFilterList.getName(), newRouteFilterList);
    }

    // convert ipv6 prefix lists to route6 filter lists
    for (Prefix6List prefixList : _prefix6Lists.values()) {
      Route6FilterList newRouteFilterList = Conversions.toRoute6FilterList(prefixList);
      c.getRoute6FilterLists().put(newRouteFilterList.getName(), newRouteFilterList);
    }

    // convert standard/extended access lists to access lists or route filter
    // lists
    for (StandardAccessList saList : _standardAccessLists.values()) {
      if (isAclUsedForRouting(saList.getName())) {
        RouteFilterList rfList = Conversions.toRouteFilterList(saList, _filename);
        c.getRouteFilterLists().put(rfList.getName(), rfList);
      }
      c.getIpAccessLists()
          .put(saList.getName(), toIpAccessList(saList.toExtendedAccessList(), _filename));
    }
    for (ExtendedAccessList eaList : _extendedAccessLists.values()) {
      if (isAclUsedForRouting(eaList.getName())) {
        RouteFilterList rfList = Conversions.toRouteFilterList(eaList, _filename);
        c.getRouteFilterLists().put(rfList.getName(), rfList);
      }
      IpAccessList ipaList = toIpAccessList(eaList, _filename);
      c.getIpAccessLists().put(ipaList.getName(), ipaList);
    }

    // convert standard/extended ipv6 access lists to ipv6 access lists or
    // route6 filter
    // lists
    for (StandardIpv6AccessList saList : _standardIpv6AccessLists.values()) {
      if (isAclUsedForRoutingv6(saList.getName())) {
        Route6FilterList rfList = Conversions.toRoute6FilterList(saList);
        c.getRoute6FilterLists().put(rfList.getName(), rfList);
      }
      c.getIp6AccessLists()
          .put(saList.getName(), Conversions.toIp6AccessList(saList.toExtendedIpv6AccessList()));
    }
    for (ExtendedIpv6AccessList eaList : _extendedIpv6AccessLists.values()) {
      if (isAclUsedForRoutingv6(eaList.getName())) {
        Route6FilterList rfList = Conversions.toRoute6FilterList(eaList);
        c.getRoute6FilterLists().put(rfList.getName(), rfList);
      }
      Ip6AccessList ipaList = Conversions.toIp6AccessList(eaList);
      c.getIp6AccessLists().put(ipaList.getName(), ipaList);
    }

    // TODO: convert route maps that are used for PBR to PacketPolicies

    // convert route maps to RoutingPolicy objects, and install them in the Configuration.
    _routeMaps.values().forEach(map -> convertRouteMap(c, map));

    // convert interfaces
    _interfaces.forEach(
        (ifaceName, iface) -> {
          // Handle renaming interfaces for ASA devices
          String newIfaceName = iface.getName();
          org.batfish.datamodel.Interface newInterface =
              toInterface(newIfaceName, iface, c.getIpAccessLists(), c);
          String vrfName = iface.getVrf();
          if (vrfName == null) {
            throw new BatfishException("Missing vrf name for iface: '" + iface.getName() + "'");
          }
          c.getAllInterfaces().put(newIfaceName, newInterface);
        });
    /*
     * Second pass over the interfaces to set dependency pointers correctly for:
     * - portchannels
     * - subinterfaces
     * - redundant interfaces
     * - tunnel interfaces
     * TODO: VLAN interfaces
     */
    _interfaces.forEach(
        (ifaceName, iface) -> {
          // Portchannels
          String chGroup = iface.getChannelGroup();
          if (chGroup != null) {
            org.batfish.datamodel.Interface viIface = c.getAllInterfaces().get(chGroup);
            if (viIface != null) {
              viIface.addDependency(new Dependency(ifaceName, DependencyType.AGGREGATE));
            }
          }
          // subinterfaces
          Matcher m = INTERFACE_WITH_SUBINTERFACE.matcher(iface.getName());
          if (m.matches()) {
            String parentInterfaceName = m.group(1);
            Interface parentInterface = _interfaces.get(parentInterfaceName);
            if (parentInterface != null) {
              org.batfish.datamodel.Interface viIface = c.getAllInterfaces().get(ifaceName);
              if (viIface != null) {
                viIface.addDependency(new Dependency(parentInterfaceName, DependencyType.BIND));
              }
            }
          }
          // Redundant Interfaces
          {
            org.batfish.datamodel.Interface viIface = c.getAllInterfaces().get(ifaceName);
            if (viIface != null && viIface.getInterfaceType() == InterfaceType.REDUNDANT) {
              iface.getMemberInterfaces().stream()
                  .map(c.getAllInterfaces()::get)
                  .filter(Objects::nonNull)
                  .forEach(
                      memberViIface ->
                          viIface.addDependency(
                              new Dependency(memberViIface.getName(), DependencyType.AGGREGATE)));
            }
          }
          // Tunnels
          Tunnel tunnel = iface.getTunnel();
          if (tunnel != null) {
            org.batfish.datamodel.Interface viIface = c.getAllInterfaces().get(ifaceName);
            if (viIface != null) {
              // Add dependency
              if (isRealInterfaceName(tunnel.getSourceInterfaceName())) {
                String parentIfaceName = canonicalizeInterfaceName(tunnel.getSourceInterfaceName());
                viIface.addDependency(new Dependency(parentIfaceName, DependencyType.BIND));
                // Also set tunnel config while we're at at it.
                // Step one: determine IP address of parent interface
                @Nullable
                Ip parentIp =
                    Optional.ofNullable(c.getActiveInterfaces().get(parentIfaceName))
                        .map(org.batfish.datamodel.Interface::getConcreteAddress)
                        .map(ConcreteInterfaceAddress::getIp)
                        .orElse(null);
                // Step 2: create tunnel configs for non-IPsec tunnels. IPsec handled separately.
                if (tunnel.getMode() != TunnelMode.IPSEC_IPV4) {
                  // Ensure we have both src and dst IPs, otherwise don't convert
                  if (tunnel.getDestination() != null
                      && (tunnel.getSourceAddress() != null || parentIp != null)) {
                    viIface.setTunnelConfig(
                        TunnelConfiguration.builder()
                            .setSourceAddress(firstNonNull(tunnel.getSourceAddress(), parentIp))
                            .setDestinationAddress(tunnel.getDestination())
                            .build());
                  } else {
                    _w.redFlag(
                        String.format(
                            "Could not determine src/dst IPs for tunnel %s", iface.getName()));
                  }
                }
              }
            }
          }
        });

    // copy tracking groups
    c.getTrackingGroups().putAll(_trackingGroups);

    // apply vrrp settings to interfaces
    applyVrrp(c);

    // convert MLAG configs
    if (_vendor.equals(ConfigurationFormat.ARISTA)) {
      Mlag viMlag = toMlag(_eosMlagConfiguration);
      if (viMlag != null) {
        c.setMlags(ImmutableMap.of(viMlag.getId(), viMlag));
      }
    }

    // ISAKMP policies to IKE Phase 1 proposals
    for (Entry<Integer, IsakmpPolicy> e : _isakmpPolicies.entrySet()) {
      IkePhase1Proposal ikePhase1Proposal = toIkePhase1Proposal(e.getValue());
      c.getIkePhase1Proposals().put(ikePhase1Proposal.getName(), ikePhase1Proposal);
    }
    resolveKeyringIsakmpProfileAddresses();
    resolveTunnelSourceInterfaces();

    resolveKeyringIfaceNames(_interfaces, _keyrings);
    resolveIsakmpProfileIfaceNames(_interfaces, _isakmpProfiles);
    resolveTunnelIfaceNames(_interfaces);

    // keyrings to IKE phase 1 keys
    ImmutableSortedMap.Builder<String, IkePhase1Key> ikePhase1KeysBuilder =
        ImmutableSortedMap.naturalOrder();
    _keyrings
        .values()
        .forEach(keyring -> ikePhase1KeysBuilder.put(keyring.getName(), toIkePhase1Key(keyring)));
    // RSA pub named keys to IKE phase 1 key and IKE phase 1 policy
    _cryptoNamedRsaPubKeys
        .values()
        .forEach(
            namedRsaPubKey -> {
              IkePhase1Key ikePhase1Key = toIkePhase1Key(namedRsaPubKey);
              ikePhase1KeysBuilder.put(getRsaPubKeyGeneratedName(namedRsaPubKey), ikePhase1Key);

              IkePhase1Policy ikePhase1Policy =
                  toIkePhase1Policy(namedRsaPubKey, this, ikePhase1Key);
              c.getIkePhase1Policies().put(ikePhase1Policy.getName(), ikePhase1Policy);
            });

    // standalone ISAKMP keys to IKE phase 1 key and IKE phase 1 policy
    _isakmpKeys.forEach(
        isakmpKey -> {
          IkePhase1Key ikePhase1Key = toIkePhase1Key(isakmpKey);
          ikePhase1KeysBuilder.put(getIsakmpKeyGeneratedName(isakmpKey), ikePhase1Key);

          IkePhase1Policy ikePhase1Policy = toIkePhase1Policy(isakmpKey, this, ikePhase1Key);
          c.getIkePhase1Policies().put(ikePhase1Policy.getName(), ikePhase1Policy);
        });

    c.setIkePhase1Keys(ikePhase1KeysBuilder.build());

    // ISAKMP profiles to IKE phase 1 policies
    _isakmpProfiles
        .values()
        .forEach(
            isakmpProfile ->
                c.getIkePhase1Policies()
                    .put(isakmpProfile.getName(), toIkePhase1Policy(isakmpProfile, this, c, _w)));

    // convert ipsec transform sets
    ImmutableSortedMap.Builder<String, IpsecPhase2Proposal> ipsecPhase2ProposalsBuilder =
        ImmutableSortedMap.naturalOrder();
    for (Entry<String, IpsecTransformSet> e : _ipsecTransformSets.entrySet()) {
      ipsecPhase2ProposalsBuilder.put(e.getKey(), toIpsecPhase2Proposal(e.getValue()));
    }
    c.setIpsecPhase2Proposals(ipsecPhase2ProposalsBuilder.build());

    // ipsec policies
    ImmutableSortedMap.Builder<String, IpsecPhase2Policy> ipsecPhase2PoliciesBuilder =
        ImmutableSortedMap.naturalOrder();
    for (IpsecProfile ipsecProfile : _ipsecProfiles.values()) {
      ipsecPhase2PoliciesBuilder.put(ipsecProfile.getName(), toIpsecPhase2Policy(ipsecProfile));
    }
    c.setIpsecPhase2Policies(ipsecPhase2PoliciesBuilder.build());

    // crypto-map sets to IPsec Peer Configs
    for (CryptoMapSet cryptoMapSet : _cryptoMapSets.values()) {
      convertCryptoMapSet(c, cryptoMapSet, _cryptoMapSets, _w);
    }

    // IPsec tunnels to IPsec Peer Configs
    ImmutableSortedMap.Builder<String, IpsecPeerConfig> ipsecPeerConfigBuilder =
        ImmutableSortedMap.naturalOrder();
    ipsecPeerConfigBuilder.putAll(c.getIpsecPeerConfigs());
    for (Entry<String, Interface> e : _interfaces.entrySet()) {
      String name = e.getKey();
      Interface iface = e.getValue();
      Tunnel tunnel = iface.getTunnel();
      if (!iface.getShutdown() && tunnel != null && tunnel.getMode() == TunnelMode.IPSEC_IPV4) {
        if (tunnel.getIpsecProfileName() == null) {
          _w.redFlag(String.format("No IPSec Profile set for IPSec tunnel %s", name));
          continue;
        }
        // convert to IpsecPeerConfig
        toIpsecPeerConfig(tunnel, name, this, c, _w)
            .ifPresent(config -> ipsecPeerConfigBuilder.put(name, config));
      }
    }
    c.setIpsecPeerConfigs(ipsecPeerConfigBuilder.build());

    // convert routing processes
    _vrfs.forEach(
        (vrfName, vrf) -> {
          org.batfish.datamodel.Vrf newVrf = c.getVrfs().get(vrfName);

          // description
          newVrf.setDescription(vrf.getDescription());

          // add snmp trap servers to main list
          if (newVrf.getSnmpServer() != null) {
            c.getSnmpTrapServers().addAll(newVrf.getSnmpServer().getHosts().keySet());
          }

          // convert static routes
          vrf.getStaticRoutes()
              .forEach(
                  (prefix, srm) -> {
                    for (StaticRoute staticRoute : srm.getVariants()) {
                      newVrf
                          .getStaticRoutes()
                          .add(Conversions.toStaticRoute(c, prefix, staticRoute, srm.getTag()));
                    }
                  });

          // convert rip process
          RipProcess ripProcess = vrf.getRipProcess();
          if (ripProcess != null) {
            org.batfish.datamodel.RipProcess newRipProcess = toRipProcess(ripProcess, vrfName, c);
            newVrf.setRipProcess(newRipProcess);
          }

          // Convert OSPF processes.
          newVrf.setOspfProcesses(
              vrf.getOspfProcesses().values().stream()
                  .map(proc -> toOspfProcess(proc, vrfName, c, this))
                  .filter(Objects::nonNull));

          // convert isis process
          IsisProcess isisProcess = vrf.getIsisProcess();
          if (isisProcess != null) {
            org.batfish.datamodel.isis.IsisProcess newIsisProcess =
                Conversions.toIsisProcess(isisProcess, c, this);
            newVrf.setIsisProcess(newIsisProcess);
          }

          // convert bgp process
          AristaBgpVrf aristaBgp = _aristaBgp == null ? null : _aristaBgp.getVrfs().get(vrfName);
          if (aristaBgp != null) {
            org.batfish.datamodel.BgpProcess newBgpProcess =
                toEosBgpProcess(c, getAristaBgp(), aristaBgp);
            newVrf.setBgpProcess(newBgpProcess);
          }
        });

    /*
     * Another pass over interfaces to push final settings to VI interfaces.
     * (e.g. has OSPF settings but no associated OSPF process, common in show run all)
     */
    _interfaces.forEach(
        (ifaceName, vsIface) -> {
          org.batfish.datamodel.Interface iface = c.getAllInterfaces().get(ifaceName);
          if (iface == null) {
            // Should never get here
            return;
          } else if (iface.getOspfAreaName() != null) {
            // Already configured
            return;
          }
          // Not part of an OSPF area, but has settings
          if (vsIface.getOspfArea() != null
              || vsIface.getOspfCost() != null
              || vsIface.getOspfPassive() != null
              || vsIface.getOspfNetworkType() != null
              || vsIface.getOspfDeadInterval() != null
              || vsIface.getOspfHelloInterval() != null) {
            finalizeInterfaceOspfSettings(iface, vsIface, null, null);
          }
        });

    // convert Arista EOS VXLAN
    if (_eosVxlan != null) {
      Ip sourceAddress = getSourceInterfaceIp(_eosVxlan, _interfaces).orElse(null);

      _eosVxlan
          .getVlanVnis()
          .forEach(
<<<<<<< HEAD
              (vlan, vni) -> {
                org.batfish.datamodel.Vrf vrf = getVrfForVlan(c, vlan).orElse(c.getDefaultVrf());
                vrf.addLayer2Vni(toL2Vni(_eosVxlan, vni, vlan, sourceAddress));
              });
=======
              (vlan, vni) ->
                  c.getDefaultVrf().addLayer2Vni(toL2Vni(_eosVxlan, vni, vlan, sourceIface)));
>>>>>>> d716b0d4
      _eosVxlan
          .getVrfToVni()
          .forEach(
              (vrfName, vni) ->
                  Optional.ofNullable(c.getVrfs().get(vrfName))
                      .ifPresent(vrf -> vrf.addLayer3Vni(toL3Vni(_eosVxlan, vni, sourceAddress))));
    }

    // For EOS, if a VRF has VNIs but no BGP process, create a dummy BGP processes in VI.
    if (_eosVxlan != null) {
      // handle L3 VNIs
      _eosVxlan
          .getVrfToVni()
          .forEach(
              (vrfName, vni) -> {
                org.batfish.datamodel.Vrf viVrf = c.getVrfs().get(vrfName);
                if (viVrf != null && viVrf.getBgpProcess() == null) {
                  viVrf.setBgpProcess(
                      bgpProcessBuilder()
                          .setRouterId(Ip.ZERO)
                          .setRedistributionPolicy(initDenyAllBgpRedistributionPolicy(c))
                          .build());
                }
              });
      // handle L2 VNIs
      org.batfish.datamodel.BgpProcess defaultVrfBgpProc = c.getDefaultVrf().getBgpProcess();
      c.getVrfs()
          .values()
          .forEach(
              vrf -> {
                if (!vrf.getLayer2Vnis().isEmpty() // have L2 vnis in this VRF
                    && vrf.getBgpProcess() == null // no bgp process in this VRF
                    && defaultVrfBgpProc != null // Default VRF has a BGP process
                    && defaultVrfBgpProc
                        .allPeerConfigsStream()
                        .map(BgpPeerConfig::getEvpnAddressFamily)
                        // Default VRF has peers with EVPN enabled (so not just static vxlan)
                        .anyMatch(Objects::nonNull)) {
                  vrf.setBgpProcess(bgpProcessBuilder().setRouterId(Ip.ZERO).build());
                }
              });
    }

    // Define the Null0 interface if it has been referenced. Otherwise, these show as undefined
    // references.
    Optional<Integer> firstRefToNull0 =
        _structureReferences
            .getOrDefault(AristaStructureType.INTERFACE, ImmutableSortedMap.of())
            .getOrDefault("Null0", ImmutableSortedMap.of())
            .entrySet()
            .stream()
            .flatMap(e -> e.getValue().stream())
            .min(Integer::compare);
    if (firstRefToNull0.isPresent()) {
      defineSingleLineStructure(AristaStructureType.INTERFACE, "Null0", firstRefToNull0.get());
    }

    markConcreteStructure(AristaStructureType.BFD_TEMPLATE);
    markConcreteStructure(AristaStructureType.INTERFACE);
    markConcreteStructure(AristaStructureType.IP_ACCESS_LIST_STANDARD);
    markConcreteStructure(AristaStructureType.IP_ACCESS_LIST_STANDARD_LINE);
    markConcreteStructure(AristaStructureType.IPV4_ACCESS_LIST_EXTENDED_LINE);
    markConcreteStructure(AristaStructureType.MAC_ACCESS_LIST);

    // mark references to ACLs that may not appear in data model
    markIpOrMacAcls(
        AristaStructureUsage.CLASS_MAP_ACCESS_GROUP, AristaStructureUsage.CLASS_MAP_ACCESS_LIST);
    markIpv4Acls(
        AristaStructureUsage.BGP_NEIGHBOR_DISTRIBUTE_LIST_ACCESS_LIST_IN,
        AristaStructureUsage.BGP_NEIGHBOR_DISTRIBUTE_LIST_ACCESS_LIST_OUT,
        AristaStructureUsage.CONTROL_PLANE_ACCESS_GROUP,
        AristaStructureUsage.INTERFACE_IGMP_STATIC_GROUP_ACL,
        AristaStructureUsage.INTERFACE_IP_ACCESS_GROUP_IN,
        AristaStructureUsage.INTERFACE_IP_ACCESS_GROUP_OUT,
        AristaStructureUsage.INTERFACE_PIM_NEIGHBOR_FILTER,
        AristaStructureUsage.IP_NAT_DESTINATION_ACCESS_LIST,
        AristaStructureUsage.IP_NAT_SOURCE_ACCESS_LIST,
        AristaStructureUsage.LINE_ACCESS_CLASS_LIST,
        AristaStructureUsage.MANAGEMENT_SSH_ACCESS_GROUP,
        AristaStructureUsage.MANAGEMENT_TELNET_ACCESS_GROUP,
        AristaStructureUsage.MSDP_PEER_SA_LIST,
        AristaStructureUsage.NTP_ACCESS_GROUP,
        AristaStructureUsage.PIM_ACCEPT_REGISTER_ACL,
        AristaStructureUsage.PIM_ACCEPT_RP_ACL,
        AristaStructureUsage.PIM_RP_ADDRESS_ACL,
        AristaStructureUsage.PIM_RP_ANNOUNCE_FILTER,
        AristaStructureUsage.PIM_RP_CANDIDATE_ACL,
        AristaStructureUsage.PIM_SEND_RP_ANNOUNCE_ACL,
        AristaStructureUsage.PIM_SPT_THRESHOLD_ACL,
        AristaStructureUsage.ROUTE_MAP_MATCH_IPV4_ACCESS_LIST,
        AristaStructureUsage.ROUTER_PIM_RP_ADDRESS_ACCESS_LIST,
        AristaStructureUsage.SNMP_SERVER_COMMUNITY_ACL4,
        AristaStructureUsage.SSH_IPV4_ACL);
    markIpv6Acls(
        AristaStructureUsage.BGP_NEIGHBOR_DISTRIBUTE_LIST_ACCESS6_LIST_IN,
        AristaStructureUsage.BGP_NEIGHBOR_DISTRIBUTE_LIST_ACCESS6_LIST_OUT,
        AristaStructureUsage.LINE_ACCESS_CLASS_LIST6,
        AristaStructureUsage.NTP_ACCESS_GROUP,
        AristaStructureUsage.ROUTE_MAP_MATCH_IPV6_ACCESS_LIST,
        AristaStructureUsage.SNMP_SERVER_COMMUNITY_ACL6,
        AristaStructureUsage.SSH_IPV6_ACL,
        AristaStructureUsage.INTERFACE_IPV6_TRAFFIC_FILTER_IN,
        AristaStructureUsage.INTERFACE_IPV6_TRAFFIC_FILTER_OUT);
    markAcls(
        AristaStructureUsage.COPS_LISTENER_ACCESS_LIST,
        AristaStructureUsage.CRYPTO_MAP_IPSEC_ISAKMP_ACL,
        AristaStructureUsage.INTERFACE_IGMP_ACCESS_GROUP_ACL,
        AristaStructureUsage.INTERFACE_IGMP_HOST_PROXY_ACCESS_LIST,
        AristaStructureUsage.INTERFACE_IP_ACCESS_GROUP_IN,
        AristaStructureUsage.INTERFACE_IP_INBAND_ACCESS_GROUP,
        AristaStructureUsage.INTERFACE_IP_ACCESS_GROUP_OUT,
        AristaStructureUsage.OSPF_DISTRIBUTE_LIST_ACCESS_LIST_IN,
        AristaStructureUsage.OSPF_DISTRIBUTE_LIST_ACCESS_LIST_OUT,
        AristaStructureUsage.RIP_DISTRIBUTE_LIST,
        AristaStructureUsage.ROUTER_ISIS_DISTRIBUTE_LIST_ACL,
        AristaStructureUsage.SNMP_SERVER_FILE_TRANSFER_ACL,
        AristaStructureUsage.SNMP_SERVER_TFTP_SERVER_LIST,
        AristaStructureUsage.SNMP_SERVER_COMMUNITY_ACL,
        AristaStructureUsage.SSH_ACL,
        AristaStructureUsage.WCCP_GROUP_LIST,
        AristaStructureUsage.WCCP_REDIRECT_LIST,
        AristaStructureUsage.WCCP_SERVICE_LIST);

    markCommunityLists(
        AristaStructureUsage.ROUTE_MAP_SET_COMMUNITY_COMMUNITY_LIST_ADDITIVE,
        AristaStructureUsage.ROUTE_MAP_SET_COMMUNITY_COMMUNITY_LIST_DELETE,
        AristaStructureUsage.ROUTE_MAP_MATCH_COMMUNITY_LIST,
        AristaStructureUsage.ROUTE_MAP_SET_COMMUNITY_COMMUNITY_LIST);

    markConcreteStructure(AristaStructureType.PREFIX_LIST);
    markConcreteStructure(AristaStructureType.PREFIX6_LIST);

    // mark references to route-maps
    markConcreteStructure(AristaStructureType.ROUTE_MAP);
    markConcreteStructure(AristaStructureType.ROUTE_MAP_ENTRY);

    // L2tp
    markConcreteStructure(AristaStructureType.L2TP_CLASS);

    // Crypto, Isakmp, and IPSec
    markConcreteStructure(AristaStructureType.CRYPTO_DYNAMIC_MAP_SET);
    markConcreteStructure(AristaStructureType.ISAKMP_PROFILE);
    markConcreteStructure(AristaStructureType.ISAKMP_POLICY);
    markConcreteStructure(AristaStructureType.IPSEC_PROFILE);
    markConcreteStructure(AristaStructureType.IPSEC_TRANSFORM_SET);
    markConcreteStructure(AristaStructureType.KEYRING);
    markConcreteStructure(AristaStructureType.NAMED_RSA_PUB_KEY);

    // class-map
    markConcreteStructure(AristaStructureType.CLASS_MAP);

    // policy-map
    markConcreteStructure(AristaStructureType.POLICY_MAP);

    // service template
    markConcreteStructure(AristaStructureType.SERVICE_TEMPLATE);

    // VXLAN
    markConcreteStructure(AristaStructureType.VXLAN);

    markConcreteStructure(AristaStructureType.NAT_POOL);
    markConcreteStructure(AristaStructureType.AS_PATH_ACCESS_LIST);

    markConcreteStructure(AristaStructureType.BGP_PEER_GROUP);

    return ImmutableList.of(c);
  }

  @Nonnull
  private org.batfish.datamodel.BgpProcess.Builder bgpProcessBuilder() {
    return org.batfish.datamodel.BgpProcess.builder()
        .setEbgpAdminCost(DEFAULT_EBGP_ADMIN)
        .setIbgpAdminCost(DEFAULT_IBGP_ADMIN)
        .setLocalAdminCost(DEFAULT_LOCAL_BGP_ADMIN)
        .setLocalOriginationTypeTieBreaker(NO_PREFERENCE)
        .setNetworkNextHopIpTieBreaker(HIGHEST_NEXT_HOP_IP)
        .setRedistributeNextHopIpTieBreaker(HIGHEST_NEXT_HOP_IP);
  }

  private static Layer2Vni toL2Vni(
      @Nonnull AristaEosVxlan vxlan, int vni, int vlan, @Nullable Ip sourceAddress) {
    // Prefer VLAN-specific or general flood address (in that order) over multicast address
    SortedSet<Ip> bumTransportIps =
        firstNonNull(vxlan.getVlanFloodAddresses().get(vlan), vxlan.getFloodAddresses());

    // default to unicast flooding unless specified otherwise
    BumTransportMethod bumTransportMethod = BumTransportMethod.UNICAST_FLOOD_GROUP;

    // Check if multicast is enabled
    Ip multicastAddress = vxlan.getMulticastGroup();
    if (bumTransportIps.isEmpty() && multicastAddress != null) {
      bumTransportMethod = BumTransportMethod.MULTICAST_GROUP;
      bumTransportIps = ImmutableSortedSet.of(multicastAddress);
    }

    return Layer2Vni.builder()
        .setBumTransportIps(bumTransportIps)
        .setBumTransportMethod(bumTransportMethod)
        .setSourceAddress(sourceAddress)
        .setUdpPort(firstNonNull(vxlan.getUdpPort(), AristaEosVxlan.DEFAULT_UDP_PORT))
        .setVlan(vlan)
        .setVni(vni)
        .setSrcVrf(DEFAULT_VRF_NAME)
        .build();
  }

  private static Layer3Vni toL3Vni(
      @Nonnull AristaEosVxlan vxlan, @Nonnull Integer vni, @Nullable Ip sourceAddress) {
    SortedSet<Ip> bumTransportIps = vxlan.getFloodAddresses();

    // default to unicast flooding unless specified otherwise
    BumTransportMethod bumTransportMethod = BumTransportMethod.UNICAST_FLOOD_GROUP;

    // Check if multicast is enabled
    Ip multicastAddress = vxlan.getMulticastGroup();
    if (bumTransportIps.isEmpty() && multicastAddress != null) {
      bumTransportMethod = BumTransportMethod.MULTICAST_GROUP;
      bumTransportIps = ImmutableSortedSet.of(multicastAddress);
    }

    return Layer3Vni.builder()
        .setBumTransportIps(bumTransportIps)
        .setBumTransportMethod(bumTransportMethod)
        .setSourceAddress(sourceAddress)
        .setUdpPort(firstNonNull(vxlan.getUdpPort(), AristaEosVxlan.DEFAULT_UDP_PORT))
        .setVni(vni)
        .setSrcVrf(DEFAULT_VRF_NAME)
        .build();
  }

  private boolean isAclUsedForRouting(@Nonnull String aclName) {
    String currentMapName;
    for (Vrf vrf : _vrfs.values()) {
      // check ospf policies
      for (OspfProcess ospfProcess : vrf.getOspfProcesses().values()) {
        for (OspfRedistributionPolicy rp : ospfProcess.getRedistributionPolicies().values()) {
          currentMapName = rp.getRouteMap();
          if (containsIpAccessList(aclName, currentMapName)) {
            return true;
          }
        }
        currentMapName = ospfProcess.getDefaultInformationOriginateMap();
        if (containsIpAccessList(aclName, currentMapName)) {
          return true;
        }
      }
      RipProcess ripProcess = vrf.getRipProcess();
      if (ripProcess != null) {
        // check rip distribute lists
        if (ripProcess.getDistributeListInAcl()
            && ripProcess.getDistributeListIn().equals(aclName)) {
          return true;
        }
        if (ripProcess.getDistributeListOutAcl()
            && ripProcess.getDistributeListOut().equals(aclName)) {
          return true;
        }
        // check rip redistribution policies
        for (RipRedistributionPolicy rp : ripProcess.getRedistributionPolicies().values()) {
          currentMapName = rp.getRouteMap();
          if (containsIpAccessList(aclName, currentMapName)) {
            return true;
          }
        }
      }
      // TODO: do we need to check Arista bgp policies?
    }
    return false;
  }

  private boolean isAclUsedForRoutingv6(String aclName) {
    String currentMapName;
    for (Vrf vrf : _vrfs.values()) {
      // check ospf policies
      for (OspfProcess ospfProcess : vrf.getOspfProcesses().values()) {
        for (OspfRedistributionPolicy rp : ospfProcess.getRedistributionPolicies().values()) {
          currentMapName = rp.getRouteMap();
          if (containsIpv6AccessList(aclName, currentMapName)) {
            return true;
          }
        }
        currentMapName = ospfProcess.getDefaultInformationOriginateMap();
        if (containsIpAccessList(aclName, currentMapName)) {
          return true;
        }
      }
      // TODO: do we need to check Arista bgp policies?
    }
    return false;
  }

  private void markCommunityLists(AristaStructureUsage... usages) {
    for (AristaStructureUsage usage : usages) {
      markAbstractStructure(
          AristaStructureType.COMMUNITY_LIST,
          usage,
          ImmutableList.of(
              AristaStructureType.COMMUNITY_LIST_EXPANDED,
              AristaStructureType.COMMUNITY_LIST_STANDARD));
    }
  }

  /**
   * Resolves the addresses of the interfaces used in localInterfaceName of IsaKmpProfiles and
   * Keyrings
   */
  private void resolveKeyringIsakmpProfileAddresses() {
    Map<String, Ip> ifaceNameToPrimaryIp = computeInterfaceOwnedPrimaryIp(_interfaces);

    _keyrings.values().stream()
        .filter(keyring -> !keyring.getLocalInterfaceName().equals(UNSET_LOCAL_INTERFACE))
        .forEach(
            keyring ->
                keyring.setLocalAddress(
                    firstNonNull(
                        ifaceNameToPrimaryIp.get(keyring.getLocalInterfaceName()), Ip.AUTO)));

    _isakmpProfiles.values().stream()
        .filter(
            isakmpProfile -> !isakmpProfile.getLocalInterfaceName().equals(UNSET_LOCAL_INTERFACE))
        .forEach(
            isakmpProfile ->
                isakmpProfile.setLocalAddress(
                    firstNonNull(
                        ifaceNameToPrimaryIp.get(isakmpProfile.getLocalInterfaceName()), Ip.AUTO)));
  }

  /** Resolves the addresses of the interfaces used in sourceInterfaceName of Tunnel interfaces */
  private void resolveTunnelSourceInterfaces() {
    Map<String, Ip> ifaceNameToPrimaryIp = computeInterfaceOwnedPrimaryIp(_interfaces);

    for (Interface iface : _interfaces.values()) {
      Tunnel tunnel = iface.getTunnel();
      if (tunnel != null && !tunnel.getSourceInterfaceName().equals(UNSET_LOCAL_INTERFACE)) {
        tunnel.setSourceAddress(ifaceNameToPrimaryIp.get(tunnel.getSourceInterfaceName()));
      }
    }
  }

  public Map<String, TrackMethod> getTrackingGroups() {
    return _trackingGroups;
  }

  private void convertIpCommunityLists(Configuration c) {
    // create CommunitySetMatchExpr for route-map match community
    _standardCommunityLists.forEach(
        (name, ipCommunityListStandard) ->
            c.getCommunitySetMatchExprs()
                .put(name, toCommunitySetMatchExpr(ipCommunityListStandard)));
    _expandedCommunityLists.forEach(
        (name, ipCommunityListExpanded) ->
            c.getCommunitySetMatchExprs()
                .put(name, toCommunitySetMatchExpr(ipCommunityListExpanded)));

    // create CommunityMatchExpr for route-map set community community-list delete
    _standardCommunityLists.forEach(
        (name, ipCommunityListStandard) ->
            c.getCommunityMatchExprs().put(name, toCommunityMatchExpr(ipCommunityListStandard)));
    _expandedCommunityLists.forEach(
        (name, ipCommunityListExpanded) ->
            c.getCommunityMatchExprs().put(name, toCommunityMatchExpr(ipCommunityListExpanded)));

    // create CommunitySet for route-map set community community-list [additive]
    _standardCommunityLists.forEach(
        (name, ipCommunityListStandard) ->
            c.getCommunitySets().put(name, toCommunitySet(ipCommunityListStandard)));
    _expandedCommunityLists.forEach(
        (name, ipCommunityListExpanded) ->
            c.getCommunitySets().put(name, toCommunitySet(ipCommunityListExpanded)));
  }
}<|MERGE_RESOLUTION|>--- conflicted
+++ resolved
@@ -16,11 +16,7 @@
 import static org.batfish.datamodel.bgp.NextHopIpTieBreaker.HIGHEST_NEXT_HOP_IP;
 import static org.batfish.datamodel.routing_policy.Common.initDenyAllBgpRedistributionPolicy;
 import static org.batfish.datamodel.routing_policy.Common.suppressSummarizedPrefixes;
-<<<<<<< HEAD
 import static org.batfish.representation.arista.AristaConversions.getSourceInterfaceIp;
-import static org.batfish.representation.arista.AristaConversions.getVrfForVlan;
-=======
->>>>>>> d716b0d4
 import static org.batfish.representation.arista.AristaConversions.toBgpAggregate;
 import static org.batfish.representation.arista.AristaConversions.toCommunityMatchExpr;
 import static org.batfish.representation.arista.AristaConversions.toCommunitySet;
@@ -2558,15 +2554,8 @@
       _eosVxlan
           .getVlanVnis()
           .forEach(
-<<<<<<< HEAD
-              (vlan, vni) -> {
-                org.batfish.datamodel.Vrf vrf = getVrfForVlan(c, vlan).orElse(c.getDefaultVrf());
-                vrf.addLayer2Vni(toL2Vni(_eosVxlan, vni, vlan, sourceAddress));
-              });
-=======
               (vlan, vni) ->
-                  c.getDefaultVrf().addLayer2Vni(toL2Vni(_eosVxlan, vni, vlan, sourceIface)));
->>>>>>> d716b0d4
+                  c.getDefaultVrf().addLayer2Vni(toL2Vni(_eosVxlan, vni, vlan, sourceAddress)));
       _eosVxlan
           .getVrfToVni()
           .forEach(
