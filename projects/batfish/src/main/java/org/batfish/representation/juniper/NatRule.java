--- conflicted
+++ resolved
@@ -55,20 +55,15 @@
 
   /** Convert to vendor-independent {@link Transformation}. */
   public Optional<Transformation.Builder> toTransformationBuilder(
-<<<<<<< HEAD
-      JuniperConfiguration config, Nat nat, Ip interfaceIp) {
+      JuniperConfiguration config, Nat nat, Ip interfaceIp, Warnings warnings) {
 
     List<TransformationStep> steps =
-        _then == null ? null : _then.toTransformationSteps(config, nat, interfaceIp, false);
+        _then == null
+            ? null
+            : _then.toTransformationSteps(config, nat, interfaceIp, false, warnings);
 
     MatchHeaderSpace match =
         new MatchHeaderSpace(NatRuleMatchToHeaderSpace.toHeaderSpace(_matches));
-=======
-      Nat nat, Ip interfaceIp, Warnings warnings) {
-
-    List<TransformationStep> steps =
-        _then == null ? null : _then.toTransformationSteps(nat, interfaceIp, warnings);
->>>>>>> da4bf088
 
     // steps can be empty when the pool used by the rule is not found
     return (_then == null || steps.isEmpty())
@@ -78,10 +73,12 @@
 
   /** Convert to vendor-independent {@link Transformation}. */
   public Optional<Transformation.Builder> toTransformationBuilderReverse(
-      JuniperConfiguration config, Nat nat, Ip interfaceIp) {
+      JuniperConfiguration config, Nat nat, Ip interfaceIp, Warnings warnings) {
 
     List<TransformationStep> steps =
-        _then == null ? null : _then.toTransformationSteps(config, nat, interfaceIp, true);
+        _then == null
+            ? null
+            : _then.toTransformationSteps(config, nat, interfaceIp, true, warnings);
 
     MatchHeaderSpace match =
         new MatchHeaderSpace(ReverseNatRuleMatchToHeaderSpace.toHeaderSpace(_matches));
