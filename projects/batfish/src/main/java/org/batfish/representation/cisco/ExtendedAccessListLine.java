package org.batfish.representation.cisco;

import static java.util.Objects.requireNonNull;

import com.google.common.base.MoreObjects;
import java.io.Serializable;
import javax.annotation.Nonnull;
import org.batfish.datamodel.LineAction;

public class ExtendedAccessListLine implements Serializable {

  public static class Builder {

    private LineAction _action;

<<<<<<< HEAD
    private ExtendedAccessListAddressSpecifier _dstAddressSpecifier;

    private String _name;

    private ExtendedAccessListServiceSpecifier _serviceSpecifier;

    private ExtendedAccessListAddressSpecifier _srcAddressSpecifier;
=======
    private AccessListAddressSpecifier _dstAddressSpecifier;

    private String _name;

    private AccessListServiceSpecifier _serviceSpecifier;

    private AccessListAddressSpecifier _srcAddressSpecifier;
>>>>>>> c2874b05

    private Builder() {}

    public ExtendedAccessListLine build() {
      return new ExtendedAccessListLine(this);
    }

    public Builder setAction(@Nonnull LineAction action) {
      _action = action;
      return this;
    }

<<<<<<< HEAD
    public Builder setDstAddressSpecifier(ExtendedAccessListAddressSpecifier dstAddressSpecifier) {
=======
    public Builder setDstAddressSpecifier(AccessListAddressSpecifier dstAddressSpecifier) {
>>>>>>> c2874b05
      _dstAddressSpecifier = dstAddressSpecifier;
      return this;
    }

    public Builder setName(String name) {
      _name = name;
      return this;
    }

<<<<<<< HEAD
    public Builder setServiceSpecifier(ExtendedAccessListServiceSpecifier serviceSpecifier) {
=======
    public Builder setServiceSpecifier(AccessListServiceSpecifier serviceSpecifier) {
>>>>>>> c2874b05
      _serviceSpecifier = serviceSpecifier;
      return this;
    }

<<<<<<< HEAD
    public Builder setSrcAddressSpecifier(ExtendedAccessListAddressSpecifier srcAddressSpecifier) {
=======
    public Builder setSrcAddressSpecifier(AccessListAddressSpecifier srcAddressSpecifier) {
>>>>>>> c2874b05
      _srcAddressSpecifier = srcAddressSpecifier;
      return this;
    }
  }

  private static final long serialVersionUID = 1L;

  public static Builder builder() {
    return new Builder();
  }

  private final LineAction _action;

<<<<<<< HEAD
  private final ExtendedAccessListAddressSpecifier _dstAddressSpecifier;

  private final String _name;

  private final ExtendedAccessListServiceSpecifier _serviceSpecifier;

  private final ExtendedAccessListAddressSpecifier _srcAddressSpecifier;
=======
  private final AccessListAddressSpecifier _dstAddressSpecifier;

  private final String _name;

  private final AccessListServiceSpecifier _serviceSpecifier;

  private final AccessListAddressSpecifier _srcAddressSpecifier;
>>>>>>> c2874b05

  private ExtendedAccessListLine(Builder builder) {
    _action = requireNonNull(builder._action);
    _dstAddressSpecifier = requireNonNull(builder._dstAddressSpecifier);
    _name = requireNonNull(builder._name);
    _serviceSpecifier = requireNonNull(builder._serviceSpecifier);
    _srcAddressSpecifier = requireNonNull(builder._srcAddressSpecifier);
  }

  public @Nonnull LineAction getAction() {
    return _action;
  }

<<<<<<< HEAD
  public ExtendedAccessListAddressSpecifier getDestinationAddressSpecifier() {
=======
  public AccessListAddressSpecifier getDestinationAddressSpecifier() {
>>>>>>> c2874b05
    return _dstAddressSpecifier;
  }

  public String getName() {
    return _name;
  }

<<<<<<< HEAD
  public ExtendedAccessListServiceSpecifier getServiceSpecifier() {
    return _serviceSpecifier;
  }

  public ExtendedAccessListAddressSpecifier getSourceAddressSpecifier() {
=======
  public AccessListServiceSpecifier getServiceSpecifier() {
    return _serviceSpecifier;
  }

  public AccessListAddressSpecifier getSourceAddressSpecifier() {
>>>>>>> c2874b05
    return _srcAddressSpecifier;
  }

  @Override
  public String toString() {
    return MoreObjects.toStringHelper(getClass())
        .add("action", _action)
        .add("dstAddressSpecicier", _dstAddressSpecifier)
        .add("name", _name)
        .add("serviceSpecifier", _serviceSpecifier)
        .add("srcAddressSpecifier", _srcAddressSpecifier)
        .toString();
  }
}<|MERGE_RESOLUTION|>--- conflicted
+++ resolved
@@ -13,15 +13,6 @@
 
     private LineAction _action;
 
-<<<<<<< HEAD
-    private ExtendedAccessListAddressSpecifier _dstAddressSpecifier;
-
-    private String _name;
-
-    private ExtendedAccessListServiceSpecifier _serviceSpecifier;
-
-    private ExtendedAccessListAddressSpecifier _srcAddressSpecifier;
-=======
     private AccessListAddressSpecifier _dstAddressSpecifier;
 
     private String _name;
@@ -29,7 +20,6 @@
     private AccessListServiceSpecifier _serviceSpecifier;
 
     private AccessListAddressSpecifier _srcAddressSpecifier;
->>>>>>> c2874b05
 
     private Builder() {}
 
@@ -42,11 +32,7 @@
       return this;
     }
 
-<<<<<<< HEAD
-    public Builder setDstAddressSpecifier(ExtendedAccessListAddressSpecifier dstAddressSpecifier) {
-=======
     public Builder setDstAddressSpecifier(AccessListAddressSpecifier dstAddressSpecifier) {
->>>>>>> c2874b05
       _dstAddressSpecifier = dstAddressSpecifier;
       return this;
     }
@@ -56,20 +42,12 @@
       return this;
     }
 
-<<<<<<< HEAD
-    public Builder setServiceSpecifier(ExtendedAccessListServiceSpecifier serviceSpecifier) {
-=======
     public Builder setServiceSpecifier(AccessListServiceSpecifier serviceSpecifier) {
->>>>>>> c2874b05
       _serviceSpecifier = serviceSpecifier;
       return this;
     }
 
-<<<<<<< HEAD
-    public Builder setSrcAddressSpecifier(ExtendedAccessListAddressSpecifier srcAddressSpecifier) {
-=======
     public Builder setSrcAddressSpecifier(AccessListAddressSpecifier srcAddressSpecifier) {
->>>>>>> c2874b05
       _srcAddressSpecifier = srcAddressSpecifier;
       return this;
     }
@@ -83,15 +61,6 @@
 
   private final LineAction _action;
 
-<<<<<<< HEAD
-  private final ExtendedAccessListAddressSpecifier _dstAddressSpecifier;
-
-  private final String _name;
-
-  private final ExtendedAccessListServiceSpecifier _serviceSpecifier;
-
-  private final ExtendedAccessListAddressSpecifier _srcAddressSpecifier;
-=======
   private final AccessListAddressSpecifier _dstAddressSpecifier;
 
   private final String _name;
@@ -99,7 +68,6 @@
   private final AccessListServiceSpecifier _serviceSpecifier;
 
   private final AccessListAddressSpecifier _srcAddressSpecifier;
->>>>>>> c2874b05
 
   private ExtendedAccessListLine(Builder builder) {
     _action = requireNonNull(builder._action);
@@ -113,11 +81,7 @@
     return _action;
   }
 
-<<<<<<< HEAD
-  public ExtendedAccessListAddressSpecifier getDestinationAddressSpecifier() {
-=======
   public AccessListAddressSpecifier getDestinationAddressSpecifier() {
->>>>>>> c2874b05
     return _dstAddressSpecifier;
   }
 
@@ -125,19 +89,11 @@
     return _name;
   }
 
-<<<<<<< HEAD
-  public ExtendedAccessListServiceSpecifier getServiceSpecifier() {
-    return _serviceSpecifier;
-  }
-
-  public ExtendedAccessListAddressSpecifier getSourceAddressSpecifier() {
-=======
   public AccessListServiceSpecifier getServiceSpecifier() {
     return _serviceSpecifier;
   }
 
   public AccessListAddressSpecifier getSourceAddressSpecifier() {
->>>>>>> c2874b05
     return _srcAddressSpecifier;
   }
 
