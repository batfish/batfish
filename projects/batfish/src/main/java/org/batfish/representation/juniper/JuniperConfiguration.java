package org.batfish.representation.juniper;

import static com.google.common.base.MoreObjects.firstNonNull;
import static org.batfish.datamodel.IpAccessListLine.accepting;
import static org.batfish.representation.juniper.NatRuleMatchToHeaderSpace.toHeaderSpace;

import com.google.common.annotations.VisibleForTesting;
import com.google.common.base.Preconditions;
import com.google.common.collect.ImmutableList;
import com.google.common.collect.ImmutableSet;
import com.google.common.collect.ImmutableSortedMap;
import com.google.common.collect.ImmutableSortedSet;
import java.util.ArrayList;
import java.util.Collection;
import java.util.Collections;
import java.util.Comparator;
import java.util.HashSet;
import java.util.LinkedHashMap;
import java.util.LinkedList;
import java.util.List;
import java.util.Map;
import java.util.Map.Entry;
import java.util.NavigableMap;
import java.util.Objects;
import java.util.Optional;
import java.util.Set;
import java.util.TreeMap;
import java.util.regex.Pattern;
import java.util.stream.Collectors;
import java.util.stream.Stream;
import javax.annotation.Nonnull;
import javax.annotation.Nullable;
import org.apache.commons.collections4.list.TreeList;
import org.apache.commons.lang3.SerializationUtils;
import org.batfish.common.BatfishException;
import org.batfish.common.VendorConversionException;
import org.batfish.common.util.CommonUtil;
import org.batfish.datamodel.AclIpSpace;
import org.batfish.datamodel.AclIpSpaceLine;
import org.batfish.datamodel.AuthenticationKey;
import org.batfish.datamodel.AuthenticationKeyChain;
import org.batfish.datamodel.BgpActivePeerConfig;
import org.batfish.datamodel.BgpAuthenticationAlgorithm;
import org.batfish.datamodel.BgpAuthenticationSettings;
import org.batfish.datamodel.BgpPassivePeerConfig;
import org.batfish.datamodel.BgpPeerConfig.Builder;
import org.batfish.datamodel.BgpProcess;
import org.batfish.datamodel.Configuration;
import org.batfish.datamodel.ConfigurationFormat;
import org.batfish.datamodel.DestinationNat;
import org.batfish.datamodel.FlowState;
import org.batfish.datamodel.HeaderSpace;
import org.batfish.datamodel.IkeKeyType;
import org.batfish.datamodel.IkePhase1Key;
import org.batfish.datamodel.IkePhase1Policy;
import org.batfish.datamodel.IkePhase1Proposal;
import org.batfish.datamodel.IntegerSpace;
import org.batfish.datamodel.Interface.Dependency;
import org.batfish.datamodel.Interface.DependencyType;
import org.batfish.datamodel.InterfaceAddress;
import org.batfish.datamodel.Ip;
import org.batfish.datamodel.IpAccessList;
import org.batfish.datamodel.IpAccessListLine;
import org.batfish.datamodel.IpSpace;
import org.batfish.datamodel.IpSpaceMetadata;
import org.batfish.datamodel.IpSpaceReference;
import org.batfish.datamodel.IpWildcard;
import org.batfish.datamodel.IpWildcardSetIpSpace;
import org.batfish.datamodel.IpsecPeerConfig;
import org.batfish.datamodel.IpsecPhase2Policy;
import org.batfish.datamodel.IpsecPhase2Proposal;
import org.batfish.datamodel.IpsecStaticPeerConfig;
import org.batfish.datamodel.IsoAddress;
import org.batfish.datamodel.LineAction;
import org.batfish.datamodel.MultipathEquivalentAsPathMatchMode;
import org.batfish.datamodel.OriginType;
import org.batfish.datamodel.Prefix;
import org.batfish.datamodel.RegexCommunitySet;
import org.batfish.datamodel.Route;
import org.batfish.datamodel.Route6FilterList;
import org.batfish.datamodel.RouteFilterList;
import org.batfish.datamodel.RoutingProtocol;
import org.batfish.datamodel.SnmpServer;
import org.batfish.datamodel.SubRange;
import org.batfish.datamodel.SwitchportEncapsulationType;
import org.batfish.datamodel.SwitchportMode;
import org.batfish.datamodel.Vrf;
import org.batfish.datamodel.acl.AclLineMatchExpr;
import org.batfish.datamodel.acl.AndMatchExpr;
import org.batfish.datamodel.acl.MatchHeaderSpace;
import org.batfish.datamodel.acl.MatchSrcInterface;
import org.batfish.datamodel.acl.NotMatchExpr;
import org.batfish.datamodel.acl.OriginatingFromDevice;
import org.batfish.datamodel.acl.PermittedByAcl;
import org.batfish.datamodel.acl.TrueExpr;
import org.batfish.datamodel.isis.IsisInterfaceMode;
import org.batfish.datamodel.isis.IsisProcess;
import org.batfish.datamodel.ospf.OspfAreaSummary;
import org.batfish.datamodel.ospf.OspfMetricType;
import org.batfish.datamodel.ospf.OspfProcess;
import org.batfish.datamodel.routing_policy.RoutingPolicy;
import org.batfish.datamodel.routing_policy.expr.BooleanExpr;
import org.batfish.datamodel.routing_policy.expr.BooleanExprs;
import org.batfish.datamodel.routing_policy.expr.CallExpr;
import org.batfish.datamodel.routing_policy.expr.Conjunction;
import org.batfish.datamodel.routing_policy.expr.ConjunctionChain;
import org.batfish.datamodel.routing_policy.expr.DestinationNetwork;
import org.batfish.datamodel.routing_policy.expr.Disjunction;
import org.batfish.datamodel.routing_policy.expr.DisjunctionChain;
import org.batfish.datamodel.routing_policy.expr.LiteralOrigin;
import org.batfish.datamodel.routing_policy.expr.MatchLocalRouteSourcePrefixLength;
import org.batfish.datamodel.routing_policy.expr.MatchPrefixSet;
import org.batfish.datamodel.routing_policy.expr.MatchProtocol;
import org.batfish.datamodel.routing_policy.expr.NamedPrefixSet;
import org.batfish.datamodel.routing_policy.statement.CallStatement;
import org.batfish.datamodel.routing_policy.statement.Comment;
import org.batfish.datamodel.routing_policy.statement.If;
import org.batfish.datamodel.routing_policy.statement.SetDefaultPolicy;
import org.batfish.datamodel.routing_policy.statement.SetOrigin;
import org.batfish.datamodel.routing_policy.statement.SetOspfMetricType;
import org.batfish.datamodel.routing_policy.statement.Statement;
import org.batfish.datamodel.routing_policy.statement.Statements;
import org.batfish.representation.juniper.BgpGroup.BgpGroupType;
import org.batfish.representation.juniper.Interface.OspfInterfaceType;
import org.batfish.vendor.VendorConfiguration;

public final class JuniperConfiguration extends VendorConfiguration {

  public static final String ACL_NAME_COMBINED_OUTGOING = "~COMBINED_OUTGOING_FILTER~";

  public static final String ACL_NAME_EXISTING_CONNECTION = "~EXISTING_CONNECTION~";

  public static final String ACL_NAME_GLOBAL_POLICY = "~GLOBAL_SECURITY_POLICY~";

  public static final String ACL_NAME_SECURITY_POLICY = "~SECURITY_POLICIES_TO~";

  private static final IpAccessList ACL_EXISTING_CONNECTION =
      IpAccessList.builder()
          .setName(ACL_NAME_EXISTING_CONNECTION)
          .setLines(
              ImmutableList.of(
                  new IpAccessListLine(
                      LineAction.PERMIT,
                      new MatchHeaderSpace(
                          HeaderSpace.builder()
                              .setStates(ImmutableList.of(FlowState.ESTABLISHED))
                              .build()),
                      ACL_NAME_EXISTING_CONNECTION)))
          .build();

  private static final BgpAuthenticationAlgorithm DEFAULT_BGP_AUTHENTICATION_ALGORITHM =
      BgpAuthenticationAlgorithm.HMAC_SHA_1_96;

  private static final String DEFAULT_BGP_EXPORT_POLICY_NAME = "~DEFAULT_BGP_EXPORT_POLICY~";

  private static final String DEFAULT_BGP_IMPORT_POLICY_NAME = "~DEFAULT_BGP_IMPORT_POLICY~";

  @VisibleForTesting static final long DEFAULT_ISIS_COST = 10L;

  private static final String FIRST_LOOPBACK_INTERFACE_NAME = "lo0";

  /** */
  private static final long serialVersionUID = 1L;

  private static String communityRegexToJavaRegex(String regex) {
    String out = regex;
    out = out.replace(":*", ":.*");
    out = out.replaceFirst("^\\*", ".*");
    return out;
  }

  private final Set<Long> _allStandardCommunities;

  Configuration _c;

  private transient Interface _lo0;

  private transient boolean _lo0Initialized;

  private final Map<String, NodeDevice> _nodeDevices;

  private ConfigurationFormat _vendor;

  private Map<String, LogicalSystem> _logicalSystems;

  private LogicalSystem _masterLogicalSystem;

  public JuniperConfiguration() {
    _allStandardCommunities = new HashSet<>();
    _logicalSystems = new TreeMap<>();
    _masterLogicalSystem = new LogicalSystem("");
    _nodeDevices = new TreeMap<>();
  }

  private NavigableMap<String, AuthenticationKeyChain> convertAuthenticationKeyChains(
      Map<String, JuniperAuthenticationKeyChain> juniperAuthenticationKeyChains) {
    NavigableMap<String, AuthenticationKeyChain> authenticationKeyChains = new TreeMap<>();
    for (Entry<String, JuniperAuthenticationKeyChain> keyChainEntry :
        juniperAuthenticationKeyChains.entrySet()) {
      JuniperAuthenticationKeyChain juniperAuthenticationKeyChain = keyChainEntry.getValue();
      AuthenticationKeyChain authenticationKeyChain =
          new AuthenticationKeyChain(juniperAuthenticationKeyChain.getName());
      authenticationKeyChain.setDescription(juniperAuthenticationKeyChain.getDescription());
      authenticationKeyChain.setTolerance(juniperAuthenticationKeyChain.getTolerance());
      for (Entry<String, JuniperAuthenticationKey> keyEntry :
          juniperAuthenticationKeyChain.getKeys().entrySet()) {
        JuniperAuthenticationKey juniperAuthenticationKey = keyEntry.getValue();
        AuthenticationKey authenticationKey =
            new AuthenticationKey(juniperAuthenticationKey.getName());
        authenticationKey.setIsisAuthenticationAlgorithm(
            juniperAuthenticationKey.getIsisAuthenticationAlgorithm());
        authenticationKey.setIsisOption(juniperAuthenticationKey.getIsisOption());
        authenticationKey.setSecret(juniperAuthenticationKey.getSecret());
        authenticationKey.setStartTime(juniperAuthenticationKey.getStartTime());
        authenticationKeyChain.getKeys().put(keyEntry.getKey(), authenticationKey);
      }
      authenticationKeyChains.put(keyChainEntry.getKey(), authenticationKeyChain);
    }
    return authenticationKeyChains;
  }

  private BgpProcess createBgpProcess(RoutingInstance routingInstance) {
    initDefaultBgpExportPolicy();
    initDefaultBgpImportPolicy();
    String vrfName = routingInstance.getName();
    Vrf vrf = _c.getVrfs().get(vrfName);
    BgpProcess proc = new BgpProcess();
    Ip routerId = routingInstance.getRouterId();
    if (routerId == null) {
      routerId = _masterLogicalSystem.getDefaultRoutingInstance().getRouterId();
      if (routerId == null) {
        routerId = Ip.ZERO;
      }
    }
    proc.setRouterId(routerId);
    BgpGroup mg = routingInstance.getMasterBgpGroup();
    boolean multipathEbgp = false;
    boolean multipathIbgp = false;
    boolean multipathMultipleAs = false;
    boolean multipathEbgpSet = false;
    boolean multipathIbgpSet = false;
    boolean multipathMultipleAsSet = false;

    if (mg.getLocalAs() == null) {
      Long routingInstanceAs = routingInstance.getAs();
      if (routingInstanceAs == null) {
        routingInstanceAs = _masterLogicalSystem.getDefaultRoutingInstance().getAs();
      }
      if (routingInstanceAs == null) {
        _w.redFlag("BGP BROKEN FOR THIS ROUTER: Cannot determine local autonomous system");
      } else {
        mg.setLocalAs(routingInstanceAs);
      }
    }
    // Set default authentication algorithm if missing
    if (mg.getAuthenticationAlgorithm() == null) {
      mg.setAuthenticationAlgorithm(DEFAULT_BGP_AUTHENTICATION_ALGORITHM);
    }
    for (IpBgpGroup ig : routingInstance.getIpBgpGroups().values()) {
      ig.cascadeInheritance();
    }
    for (Entry<Prefix, IpBgpGroup> e : routingInstance.getIpBgpGroups().entrySet()) {
      Prefix prefix = e.getKey();
      IpBgpGroup ig = e.getValue();
      Builder<?, ?> neighbor;
      Long remoteAs = ig.getType() == BgpGroupType.INTERNAL ? ig.getLocalAs() : ig.getPeerAs();
      if (ig.getDynamic()) {
        neighbor =
            BgpPassivePeerConfig.builder()
                .setPeerPrefix(prefix)
                .setRemoteAs(ImmutableList.of(remoteAs));
      } else {
        neighbor =
            BgpActivePeerConfig.builder().setPeerAddress(prefix.getStartIp()).setRemoteAs(remoteAs);
      }

      // route reflection
      Ip declaredClusterId = ig.getClusterId();
      if (declaredClusterId != null) {
        neighbor.setRouteReflectorClient(true);
        neighbor.setClusterId(declaredClusterId.asLong());
      } else {
        neighbor.setClusterId(routerId.asLong());
      }

      // multipath multiple-as
      boolean currentGroupMultipathMultipleAs = ig.getMultipathMultipleAs();
      if (multipathMultipleAsSet && currentGroupMultipathMultipleAs != multipathMultipleAs) {
        _w.redFlag(
            "Currently do not support mixed multipath-multiple-as/non-multipath-multiple-as bgp"
                + "groups on Juniper - FORCING NON-MULTIPATH-MULTIPLE-AS");
        multipathMultipleAs = false;
      } else {
        multipathMultipleAs = currentGroupMultipathMultipleAs;
        multipathMultipleAsSet = true;
      }

      String authenticationKeyChainName = ig.getAuthenticationKeyChainName();
      if (ig.getAuthenticationKeyChainName() != null) {
        if (!_c.getAuthenticationKeyChains().containsKey(authenticationKeyChainName)) {
          authenticationKeyChainName = null;
        } else if (ig.getAuthenticationKey() != null) {
          _w.redFlag(
              "Both authentication-key and authentication-key-chain specified for neighbor "
                  + ig.getRemoteAddress());
        }
      }
      BgpAuthenticationSettings bgpAuthenticationSettings = new BgpAuthenticationSettings();
      bgpAuthenticationSettings.setAuthenticationAlgorithm(ig.getAuthenticationAlgorithm());
      bgpAuthenticationSettings.setAuthenticationKey(ig.getAuthenticationKey());
      bgpAuthenticationSettings.setAuthenticationKeyChainName(authenticationKeyChainName);
      neighbor.setAuthenticationSettings(bgpAuthenticationSettings);
      Boolean ebgpMultihop = ig.getEbgpMultihop();
      if (ebgpMultihop == null) {
        ebgpMultihop = false;
      }
      neighbor.setEbgpMultihop(ebgpMultihop);
      neighbor.setEnforceFirstAs(firstNonNull(ig.getEnforceFirstAs(), Boolean.FALSE));

      // Check for loops in the following order:
      Integer loops =
          Stream.of(
                  ig.getLoops(),
                  routingInstance.getLoops(),
                  _masterLogicalSystem.getDefaultRoutingInstance().getLoops(),
                  0)
              .filter(Objects::nonNull)
              .findFirst()
              .get();

      boolean allowLocalAsIn = loops > 0;
      neighbor.setAllowLocalAsIn(allowLocalAsIn);
      Boolean advertisePeerAs = ig.getAdvertisePeerAs();
      if (advertisePeerAs == null) {
        advertisePeerAs = false;
      }
      neighbor.setAllowRemoteAsOut(advertisePeerAs);
      Boolean advertiseExternal = ig.getAdvertiseExternal();
      if (advertiseExternal == null) {
        advertiseExternal = false;
      }
      neighbor.setAdvertiseExternal(advertiseExternal);
      Boolean advertiseInactive = ig.getAdvertiseInactive();
      if (advertiseInactive == null) {
        advertiseInactive = false;
      }
      neighbor.setAdvertiseInactive(advertiseInactive);
      neighbor.setGroup(ig.getGroupName());

      // import policies
      String peerImportPolicyName = "~PEER_IMPORT_POLICY:" + ig.getRemoteAddress() + "~";
      neighbor.setImportPolicy(peerImportPolicyName);
      RoutingPolicy peerImportPolicy = new RoutingPolicy(peerImportPolicyName, _c);
      _c.getRoutingPolicies().put(peerImportPolicyName, peerImportPolicy);
      // default import policy is to accept
      peerImportPolicy.getStatements().add(new SetDefaultPolicy(DEFAULT_BGP_IMPORT_POLICY_NAME));
      peerImportPolicy.getStatements().add(Statements.SetDefaultActionAccept.toStaticStatement());
      List<BooleanExpr> importPolicyCalls = new ArrayList<>();
      ig.getImportPolicies()
          .forEach(
              importPolicyName -> {
                PolicyStatement importPolicy =
                    _masterLogicalSystem.getPolicyStatements().get(importPolicyName);
                if (importPolicy != null) {
                  setPolicyStatementReferent(importPolicyName);
                  CallExpr callPolicy = new CallExpr(importPolicyName);
                  importPolicyCalls.add(callPolicy);
                }
              });
      If peerImportPolicyConditional = new If();
      DisjunctionChain importPolicyChain = new DisjunctionChain(importPolicyCalls);
      peerImportPolicyConditional.setGuard(importPolicyChain);
      peerImportPolicy.getStatements().add(peerImportPolicyConditional);
      peerImportPolicyConditional
          .getTrueStatements()
          .add(Statements.ExitAccept.toStaticStatement());
      peerImportPolicyConditional
          .getFalseStatements()
          .add(Statements.ExitReject.toStaticStatement());

      // export policies
      String peerExportPolicyName = computePeerExportPolicyName(ig.getRemoteAddress());
      neighbor.setExportPolicy(peerExportPolicyName);
      RoutingPolicy peerExportPolicy = new RoutingPolicy(peerExportPolicyName, _c);
      _c.getRoutingPolicies().put(peerExportPolicyName, peerExportPolicy);
      peerExportPolicy.getStatements().add(new SetDefaultPolicy(DEFAULT_BGP_EXPORT_POLICY_NAME));
      applyLocalRoutePolicy(routingInstance, peerExportPolicy);

      /*
       * For new BGP advertisements, i.e. those that are created from non-BGP
       * routes, an origin code must be set. By default, Juniper sets the origin
       * code to IGP.
       */
      If setOriginForNonBgp = new If();
      Disjunction isBgp = new Disjunction();
      isBgp.getDisjuncts().add(new MatchProtocol(RoutingProtocol.BGP));
      isBgp.getDisjuncts().add(new MatchProtocol(RoutingProtocol.IBGP));
      setOriginForNonBgp.setGuard(isBgp);
      setOriginForNonBgp
          .getFalseStatements()
          .add(new SetOrigin(new LiteralOrigin(OriginType.IGP, null)));
      peerExportPolicy.getStatements().add(setOriginForNonBgp);
      List<BooleanExpr> exportPolicyCalls = new ArrayList<>();
      ig.getExportPolicies()
          .forEach(
              exportPolicyName -> {
                PolicyStatement exportPolicy =
                    _masterLogicalSystem.getPolicyStatements().get(exportPolicyName);
                if (exportPolicy != null) {
                  setPolicyStatementReferent(exportPolicyName);
                  CallExpr callPolicy = new CallExpr(exportPolicyName);
                  exportPolicyCalls.add(callPolicy);
                }
              });
      If peerExportPolicyConditional = new If();
      DisjunctionChain exportPolicyChain = new DisjunctionChain(exportPolicyCalls);
      peerExportPolicyConditional.setGuard(exportPolicyChain);
      peerExportPolicyConditional
          .getTrueStatements()
          .add(Statements.ExitAccept.toStaticStatement());
      peerExportPolicyConditional
          .getFalseStatements()
          .add(Statements.ExitReject.toStaticStatement());
      peerExportPolicy.getStatements().add(peerExportPolicyConditional);

      // inherit local-as
      neighbor.setLocalAs(ig.getLocalAs());
      if (ig.getLocalAs() == null) {
        _w.redFlag("Missing local-as for neighbor: " + ig.getRemoteAddress());
        continue;
      }

      /* Inherit multipath */
      if (ig.getType() == BgpGroupType.INTERNAL || ig.getType() == null) {
        boolean currentGroupMultipathIbgp = ig.getMultipath();
        if (multipathIbgpSet && currentGroupMultipathIbgp != multipathIbgp) {
          _w.redFlag(
              "Currently do not support mixed iBGP multipath/non-multipath bgp groups on Juniper "
                  + "- FORCING NON-MULTIPATH IBGP");
          multipathIbgp = false;
        } else {
          multipathIbgp = currentGroupMultipathIbgp;
          multipathIbgpSet = true;
        }
      }
      if (ig.getType() == BgpGroupType.EXTERNAL || ig.getType() == null) {
        boolean currentGroupMultipathEbgp = ig.getMultipath();
        if (multipathEbgpSet && currentGroupMultipathEbgp != multipathEbgp) {
          _w.redFlag(
              "Currently do not support mixed eBGP multipath/non-multipath bgp groups on Juniper "
                  + "- FORCING NON-MULTIPATH EBGP");
          multipathEbgp = false;
        } else {
          multipathEbgp = currentGroupMultipathEbgp;
          multipathEbgpSet = true;
        }
      }

      // TODO: implement better behavior than setting default metric to 0
      neighbor.setDefaultMetric(0);

      // TODO: find out if there is a juniper equivalent of cisco
      // send-community
      neighbor.setSendCommunity(true);

      // inherit update-source
      Ip localIp = ig.getLocalAddress();
      if (localIp == null) {
        // assign the ip of the interface that is likely connected to this
        // peer
        outerloop:
        for (org.batfish.datamodel.Interface iface : vrf.getInterfaces().values()) {
          for (InterfaceAddress address : iface.getAllAddresses()) {
            if (address.getPrefix().containsPrefix(prefix)) {
              localIp = address.getIp();
              break outerloop;
            }
          }
        }
      }
      if (localIp == null && _masterLogicalSystem.getDefaultAddressSelection()) {
        initFirstLoopbackInterface();
        if (_lo0 != null) {
          InterfaceAddress lo0Unit0Address = _lo0.getPrimaryAddress();
          if (lo0Unit0Address != null) {
            localIp = lo0Unit0Address.getIp();
          }
        }
      }
      if (localIp == null) {
        if (ig.getDynamic()) {
          _w.redFlag(
              "Could not determine local ip for bgp peering with neighbor prefix: " + prefix);
        } else {
          _w.redFlag(
              "Could not determine local ip for bgp peering with neighbor ip: "
                  + prefix.getStartIp());
        }
      } else {
        neighbor.setLocalIp(localIp);
      }
      neighbor.setBgpProcess(proc);
      neighbor.build();
    }
    proc.setMultipathEbgp(multipathEbgpSet);
    proc.setMultipathIbgp(multipathIbgp);
    MultipathEquivalentAsPathMatchMode multipathEquivalentAsPathMatchMode =
        multipathMultipleAs
            ? MultipathEquivalentAsPathMatchMode.PATH_LENGTH
            : MultipathEquivalentAsPathMatchMode.FIRST_AS;
    proc.setMultipathEquivalentAsPathMatchMode(multipathEquivalentAsPathMatchMode);

    return proc;
  }

  public static String computePeerExportPolicyName(Prefix remoteAddress) {
    return "~PEER_EXPORT_POLICY:" + remoteAddress + "~";
  }

  private void applyLocalRoutePolicy(RoutingInstance routingInstance, RoutingPolicy targetPolicy) {
    boolean lan = routingInstance.getExportLocalRoutesLan();
    boolean ptp = routingInstance.getExportLocalRoutesPointToPoint();
    if (lan && ptp) {
      // All local routes are allowed, so no need for filter
      return;
    }
    BooleanExpr matchProtocol = new MatchProtocol(RoutingProtocol.LOCAL);
    BooleanExpr match;
    if (!lan && !ptp) {
      // No need to check length, since all local routes will be rejected
      match = matchProtocol;
    } else {
      SubRange rejectedLength =
          !lan
              ? new SubRange(0, Prefix.MAX_PREFIX_LENGTH - 2)
              : new SubRange(Prefix.MAX_PREFIX_LENGTH - 1, Prefix.MAX_PREFIX_LENGTH - 1);
      match =
          new Conjunction(
              ImmutableList.of(
                  matchProtocol, new MatchLocalRouteSourcePrefixLength(rejectedLength)));
    }
    targetPolicy
        .getStatements()
        .add(new If(match, ImmutableList.of(Statements.ExitReject.toStaticStatement())));
  }

  private IsisProcess createIsisProcess(RoutingInstance routingInstance, IsoAddress netAddress) {
    IsisProcess.Builder newProc = IsisProcess.builder();
    newProc.setNetAddress(netAddress);
    IsisSettings settings = _masterLogicalSystem.getDefaultRoutingInstance().getIsisSettings();
    for (String policyName : settings.getExportPolicies()) {
      RoutingPolicy policy = _c.getRoutingPolicies().get(policyName);
      if (policy == null) {
        continue;
      } else {
        // TODO: support IS-IS export policy-statements
      }
    }
    boolean level1 = settings.getLevel1Settings().getEnabled();
    boolean level2 = settings.getLevel2Settings().getEnabled();
    if (!level1 && !level2) {
      return null;
    }
    if (level1) {
      newProc.setLevel1(toIsisLevelSettings(settings.getLevel1Settings()));
    }
    if (level2) {
      newProc.setLevel2(toIsisLevelSettings(settings.getLevel2Settings()));
    }
    processIsisInterfaceSettings(routingInstance, level1, level2);
    newProc.setOverloadTimeout(settings.getOverloadTimeout());
    newProc.setReferenceBandwidth(settings.getReferenceBandwidth());
    return newProc.build();
  }

  @VisibleForTesting
  void processIsisInterfaceSettings(
      RoutingInstance routingInstance, boolean level1, boolean level2) {
    _c.getVrfs()
        .get(routingInstance.getName())
        .getInterfaces()
        .forEach(
            (ifaceName, newIface) ->
                newIface.setIsis(
                    toIsisInterfaceSettings(
                        routingInstance.getIsisSettings(),
                        routingInstance.getInterfaces().get(ifaceName),
                        level1,
                        level2)));
  }

  private org.batfish.datamodel.isis.IsisInterfaceSettings toIsisInterfaceSettings(
      @Nonnull IsisSettings settings, Interface iface, boolean level1, boolean level2) {
    IsisInterfaceSettings interfaceSettings = iface.getIsisSettings();
    if (!interfaceSettings.getEnabled()) {
      return null;
    }
    // If a reference bandwidth is set, calculate default cost as (reference bandwidth) / (interface
    // bandwidth). This will get overridden later if IS-IS level settings have cost set explicitly.
    long defaultCost = DEFAULT_ISIS_COST;
    if (settings.getReferenceBandwidth() != null) {
      if (iface.getBandwidth() == 0) {
        _w.pedantic(
            String.format(
                "Cannot use IS-IS reference bandwidth for interface '%s' because interface bandwidth is 0.",
                iface.getName()));
      } else {
        defaultCost = Math.max((long) (settings.getReferenceBandwidth() / iface.getBandwidth()), 1);
      }
    }
    org.batfish.datamodel.isis.IsisInterfaceSettings.Builder newInterfaceSettingsBuilder =
        org.batfish.datamodel.isis.IsisInterfaceSettings.builder();
    if (level1) {
      newInterfaceSettingsBuilder.setLevel1(
          toIsisInterfaceLevelSettings(
              interfaceSettings, interfaceSettings.getLevel1Settings(), defaultCost));
    }
    if (level2) {
      newInterfaceSettingsBuilder.setLevel2(
          toIsisInterfaceLevelSettings(
              interfaceSettings, interfaceSettings.getLevel2Settings(), defaultCost));
    }
    return newInterfaceSettingsBuilder
        .setBfdLivenessDetectionMinimumInterval(
            interfaceSettings.getBfdLivenessDetectionMinimumInterval())
        .setBfdLivenessDetectionMultiplier(interfaceSettings.getBfdLivenessDetectionMultiplier())
        .setIsoAddress(iface.getIsoAddress())
        .setPointToPoint(interfaceSettings.getPointToPoint())
        .build();
  }

  private org.batfish.datamodel.isis.IsisInterfaceLevelSettings toIsisInterfaceLevelSettings(
      IsisInterfaceSettings interfaceSettings,
      IsisInterfaceLevelSettings settings,
      long defaultCost) {
    return org.batfish.datamodel.isis.IsisInterfaceLevelSettings.builder()
        .setCost(firstNonNull(settings.getMetric(), defaultCost))
        .setHelloAuthenticationKey(settings.getHelloAuthenticationKey())
        .setHelloAuthenticationType(settings.getHelloAuthenticationType())
        .setHelloInterval(settings.getHelloInterval())
        .setHoldTime(settings.getHoldTime())
        .setMode(
            interfaceSettings.getPassive() ? IsisInterfaceMode.PASSIVE : IsisInterfaceMode.ACTIVE)
        .build();
  }

  private org.batfish.datamodel.isis.IsisLevelSettings toIsisLevelSettings(
      IsisLevelSettings levelSettings) {
    return org.batfish.datamodel.isis.IsisLevelSettings.builder()
        .setWideMetricsOnly(levelSettings.getWideMetricsOnly())
        .build();
  }

  private OspfProcess createOspfProcess(RoutingInstance routingInstance) {
    OspfProcess newProc =
        OspfProcess.builder()
            .setReferenceBandwidth(routingInstance.getOspfReferenceBandwidth())
            .build();
    String vrfName = routingInstance.getName();
    // export policies
    String ospfExportPolicyName = computeOspfExportPolicyName(vrfName);
    RoutingPolicy ospfExportPolicy = new RoutingPolicy(ospfExportPolicyName, _c);
    applyLocalRoutePolicy(routingInstance, ospfExportPolicy);
    _c.getRoutingPolicies().put(ospfExportPolicyName, ospfExportPolicy);
    newProc.setExportPolicy(ospfExportPolicyName);
    If ospfExportPolicyConditional = new If();
    // TODO: set default metric-type for special cases based on ospf process
    // settings
    ospfExportPolicy.getStatements().add(new SetOspfMetricType(OspfMetricType.E2));
    ospfExportPolicy.getStatements().add(ospfExportPolicyConditional);
    Disjunction matchSomeExportPolicy = new Disjunction();
    ospfExportPolicyConditional.setGuard(matchSomeExportPolicy);
    ospfExportPolicyConditional.getTrueStatements().add(Statements.ExitAccept.toStaticStatement());
    ospfExportPolicyConditional.getFalseStatements().add(Statements.ExitReject.toStaticStatement());
    routingInstance
        .getOspfExportPolicies()
        .forEach(
            exportPolicyName -> {
              PolicyStatement exportPolicy =
                  _masterLogicalSystem.getPolicyStatements().get(exportPolicyName);
              if (exportPolicy != null) {
                setPolicyStatementReferent(exportPolicyName);
                CallExpr callPolicy = new CallExpr(exportPolicyName);
                matchSomeExportPolicy.getDisjuncts().add(callPolicy);
              }
            });
    // areas
    Map<Long, org.batfish.datamodel.ospf.OspfArea.Builder> newAreaBuilders =
        CommonUtil.toImmutableMap(
            routingInstance.getOspfAreas(),
            Entry::getKey,
            e -> {
              String summaryFilterName =
                  "~OSPF_SUMMARY_FILTER:" + vrfName + ":" + e.getValue().getName() + "~";
              RouteFilterList summaryFilter = new RouteFilterList(summaryFilterName);
              _c.getRouteFilterLists().put(summaryFilterName, summaryFilter);
              return toOspfAreaBuilder(e.getValue(), summaryFilter);
            });
    // place interfaces into areas
    for (Entry<String, Interface> e : routingInstance.getInterfaces().entrySet()) {
      String name = e.getKey();
      Interface iface = e.getValue();
      placeInterfaceIntoArea(newAreaBuilders, name, iface, vrfName);
    }

    // Build areas
    newProc.setAreas(
        newAreaBuilders
            .entrySet()
            .stream()
            .collect(
                ImmutableSortedMap.toImmutableSortedMap(
                    Comparator.naturalOrder(), Entry::getKey, entry -> entry.getValue().build())));

    // set pointers from interfaces to their parent areas
    newProc
        .getAreas()
        .values()
        .forEach(
            area ->
                area.getInterfaces()
                    .forEach(
                        ifaceName ->
                            _c.getVrfs()
                                .get(vrfName)
                                .getInterfaces()
                                .get(ifaceName)
                                .setOspfArea(area)));

    newProc.setRouterId(getOspfRouterId(routingInstance));
    return newProc;
  }

  private org.batfish.datamodel.ospf.OspfArea.Builder toOspfAreaBuilder(
      OspfArea area, RouteFilterList summaryFilter) {
    org.batfish.datamodel.ospf.OspfArea.Builder newAreaBuilder =
        org.batfish.datamodel.ospf.OspfArea.builder();
    newAreaBuilder.setNumber(area.getName());
    newAreaBuilder.setNssaSettings(toNssaSettings(area.getNssaSettings()));
    newAreaBuilder.setStubSettings(toStubSettings(area.getStubSettings()));
    newAreaBuilder.setStubType(area.getStubType());
    newAreaBuilder.addSummaries(area.getSummaries());
    newAreaBuilder.setInjectDefaultRoute(area.getInjectDefaultRoute());
    newAreaBuilder.setMetricOfDefaultRoute(area.getMetricOfDefaultRoute());

    // Add summary filters for each area summary
    for (Entry<Prefix, OspfAreaSummary> e2 : area.getSummaries().entrySet()) {
      Prefix prefix = e2.getKey();
      OspfAreaSummary summary = e2.getValue();
      int prefixLength = prefix.getPrefixLength();
      int filterMinPrefixLength =
          summary.getAdvertised()
              ? Math.min(Prefix.MAX_PREFIX_LENGTH, prefixLength + 1)
              : prefixLength;
      summaryFilter.addLine(
          new org.batfish.datamodel.RouteFilterLine(
              LineAction.DENY,
              new IpWildcard(prefix),
              new SubRange(filterMinPrefixLength, Prefix.MAX_PREFIX_LENGTH)));
    }
    summaryFilter.addLine(
        new org.batfish.datamodel.RouteFilterLine(
            LineAction.PERMIT,
            new IpWildcard(Prefix.ZERO),
            new SubRange(0, Prefix.MAX_PREFIX_LENGTH)));
    newAreaBuilder.setSummaryFilter(summaryFilter.getName());
    return newAreaBuilder;
  }

  private org.batfish.datamodel.ospf.NssaSettings toNssaSettings(NssaSettings nssaSettings) {
    if (nssaSettings == null) {
      return null;
    }
    return org.batfish.datamodel.ospf.NssaSettings.builder()
        .setDefaultOriginateType(nssaSettings.getDefaultLsaType())
        .setSuppressType3(nssaSettings.getNoSummaries())
        .build();
  }

  private org.batfish.datamodel.ospf.StubSettings toStubSettings(StubSettings stubSettings) {
    if (stubSettings == null) {
      return null;
    }
    return org.batfish.datamodel.ospf.StubSettings.builder()
        .setSuppressType3(stubSettings.getNoSummaries())
        .build();
  }

  public static String computeOspfExportPolicyName(String vrfName) {
    return "~OSPF_EXPORT_POLICY:" + vrfName + "~";
  }

  public Set<Long> getAllStandardCommunities() {
    return _allStandardCommunities;
  }

  public Map<String, NodeDevice> getNodeDevices() {
    return _nodeDevices;
  }

  private void initDefaultBgpExportPolicy() {
    if (_c.getRoutingPolicies().containsKey(DEFAULT_BGP_EXPORT_POLICY_NAME)) {
      return;
    }
    // set up default export policy (accept bgp routes)
    RoutingPolicy defaultBgpExportPolicy = new RoutingPolicy(DEFAULT_BGP_EXPORT_POLICY_NAME, _c);
    _c.getRoutingPolicies().put(DEFAULT_BGP_EXPORT_POLICY_NAME, defaultBgpExportPolicy);

    If defaultBgpExportPolicyConditional = new If();
    defaultBgpExportPolicy.getStatements().add(defaultBgpExportPolicyConditional);

    // guard
    Disjunction isBgp = new Disjunction();
    isBgp.getDisjuncts().add(new MatchProtocol(RoutingProtocol.BGP));
    isBgp.getDisjuncts().add(new MatchProtocol(RoutingProtocol.IBGP));
    defaultBgpExportPolicyConditional.setGuard(isBgp);

    PsThenAccept.INSTANCE.applyTo(
        defaultBgpExportPolicyConditional.getTrueStatements(), this, _c, _w);
    PsThenReject.INSTANCE.applyTo(
        defaultBgpExportPolicyConditional.getFalseStatements(), this, _c, _w);
  }

  private void initDefaultBgpImportPolicy() {
    if (_c.getRoutingPolicies().containsKey(DEFAULT_BGP_IMPORT_POLICY_NAME)) {
      return;
    }
    // set up default import policy (accept all routes)
    RoutingPolicy defaultBgpImportPolicy = new RoutingPolicy(DEFAULT_BGP_IMPORT_POLICY_NAME, _c);
    _c.getRoutingPolicies().put(DEFAULT_BGP_IMPORT_POLICY_NAME, defaultBgpImportPolicy);
    PsThenAccept.INSTANCE.applyTo(defaultBgpImportPolicy.getStatements(), this, _c, _w);
  }

  private void initFirstLoopbackInterface() {
    if (_lo0Initialized) {
      return;
    }
    _lo0Initialized = true;
    _lo0 =
        _masterLogicalSystem
            .getDefaultRoutingInstance()
            .getInterfaces()
            .get(FIRST_LOOPBACK_INTERFACE_NAME);
    Pattern p = Pattern.compile("[A-Za-z0-9][A-Za-z0-9]*:lo[0-9][0-9]*\\.[0-9][0-9]*");
    if (_lo0 == null) {
      for (NodeDevice nd : _nodeDevices.values()) {
        for (Interface iface : nd.getInterfaces().values()) {
          for (Interface unit : iface.getUnits().values()) {
            if (p.matcher(unit.getName()).matches()) {
              _lo0 = unit;
              return;
            }
          }
        }
      }
    } else if (_lo0.getPrimaryAddress() == null) {
      Pattern q = Pattern.compile("lo[0-9][0-9]*\\.[0-9][0-9]*");
      for (Interface iface :
          _masterLogicalSystem.getDefaultRoutingInstance().getInterfaces().values()) {
        for (Interface unit : iface.getUnits().values()) {
          if (q.matcher(unit.getName()).matches()) {
            _lo0 = unit;
            return;
          }
        }
      }
    }
  }

  private void placeInterfaceIntoArea(
      Map<Long, org.batfish.datamodel.ospf.OspfArea.Builder> newAreas,
      String interfaceName,
      Interface iface,
      String vrfName) {
    Vrf vrf = _c.getVrfs().get(vrfName);
    org.batfish.datamodel.Interface newIface = vrf.getInterfaces().get(interfaceName);
    Ip ospfArea = iface.getOspfArea();
    if (ospfArea == null) {
      return;
    }
    if (newIface.getAddress() == null) {
      _w.redFlag(
          String.format(
              "Cannot assign interface %s to area %s because it has no IP address.",
              interfaceName, ospfArea));
      return;
    }
    long ospfAreaLong = ospfArea.asLong();
    org.batfish.datamodel.ospf.OspfArea.Builder newArea = newAreas.get(ospfAreaLong);
    newArea.addInterface(interfaceName);
    newIface.setOspfEnabled(true);
    newIface.setOspfPassive(iface.getOspfPassive());
    Integer ospfCost = iface.getOspfCost();
    if (ospfCost == null && newIface.isLoopback(ConfigurationFormat.FLAT_JUNIPER)) {
      ospfCost = 0;
    }
    newIface.setOspfCost(ospfCost);
  }

  private void setPolicyStatementReferent(String policyName) {
    PolicyStatement policy = _masterLogicalSystem.getPolicyStatements().get(policyName);
    if (policy == null) {
      return;
    }
    List<PsTerm> terms = new ArrayList<>();
    terms.add(policy.getDefaultTerm());
    terms.addAll(policy.getTerms().values());
    for (PsTerm term : terms) {
      for (PsFrom from : term.getFroms()) {
        if (from instanceof PsFromPolicyStatement) {
          PsFromPolicyStatement fromPolicyStatement = (PsFromPolicyStatement) from;
          String subPolicyName = fromPolicyStatement.getPolicyStatement();
          setPolicyStatementReferent(subPolicyName);
        } else if (from instanceof PsFromPolicyStatementConjunction) {
          PsFromPolicyStatementConjunction fromPolicyStatementConjunction =
              (PsFromPolicyStatementConjunction) from;
          for (String subPolicyName : fromPolicyStatementConjunction.getConjuncts()) {
            setPolicyStatementReferent(subPolicyName);
          }
        }
      }
    }
  }

  @Override
  public void setVendor(ConfigurationFormat format) {
    _vendor = format;
  }

  private org.batfish.datamodel.GeneratedRoute toGeneratedRoute(GeneratedRoute route) {
    org.batfish.datamodel.GeneratedRoute.Builder newRoute =
        new org.batfish.datamodel.GeneratedRoute.Builder();

    newRoute.setGenerationPolicy(computeGenerationPolicy(route));
    newRoute.setAdmin(route.getPreference());
    if (route.getAsPath() != null) {
      newRoute.setAsPath(route.getAsPath());
    }
    newRoute.setCommunities(route.getCommunities());
    newRoute.setMetric(route.getMetric());
    newRoute.setNetwork(route.getPrefix());
    if (route.getTag() != null) {
      newRoute.setTag(route.getTag());
    }

    return newRoute.build();
  }

  private org.batfish.datamodel.GeneratedRoute toAggregateRoute(AggregateRoute route) {
    org.batfish.datamodel.GeneratedRoute.Builder newRoute =
        new org.batfish.datamodel.GeneratedRoute.Builder();

    newRoute.setGenerationPolicy(computeGenerationPolicy(route));
    newRoute.setAdmin(route.getPreference());
    if (route.getAsPath() != null) {
      newRoute.setAsPath(route.getAsPath());
    }
    newRoute.setCommunities(route.getCommunities());
    newRoute.setMetric(route.getMetric());
    newRoute.setNetwork(route.getPrefix());
    if (route.getTag() != null) {
      newRoute.setTag(route.getTag());
    }

    // sole semantic difference from generated route
    newRoute.setDiscard(true);

    return newRoute.build();
  }

  private @Nullable String computeGenerationPolicy(AbstractAggregateRoute route) {
    // passive means it is installed whether or not there is a more specific route; active means the
    // more specific route must be present, and policy should also be checked if present.
    // https://www.juniper.net/documentation/en_US/junos/topics/reference/configuration-statement/active-edit-routing-options.html

    if (!route.getActive()) {
      return null;
    }
    Prefix prefix = route.getPrefix();
    String generationPolicyName = computeRouteGenerationPolicyName(route);
    RoutingPolicy generationPolicy = new RoutingPolicy(generationPolicyName, _c);
    _c.getRoutingPolicies().put(generationPolicyName, generationPolicy);

    // route filter list to match more specific contributing route
    String rflName = computeContributorRouteFilterListName(prefix);
    MatchPrefixSet isContributingRoute =
        new MatchPrefixSet(DestinationNetwork.instance(), new NamedPrefixSet(rflName));
    RouteFilterList rfList = new RouteFilterList(rflName);
    rfList.addLine(
        new org.batfish.datamodel.RouteFilterLine(
            LineAction.PERMIT,
            prefix,
            new SubRange(prefix.getPrefixLength() + 1, Prefix.MAX_PREFIX_LENGTH)));
    _c.getRouteFilterLists().put(rflName, rfList);

    // contributor check that exits for non-contributing routes
    If contributorCheck = new If();
    contributorCheck.setGuard(isContributingRoute);
    contributorCheck.setFalseStatements(
        ImmutableList.of(Statements.ExitReject.toStaticStatement()));
    generationPolicy.getStatements().add(contributorCheck);

    /*
     *  Evaluate policies in order:
     *  - If a policy accepts, stop evaluation and accept.
     *  - If a policy rejects, stop evaulation and reject.
     *  - If no policy takes an action, take default action.
     *  -- Initially, default action is accept.
     *  -- Policy can change default action and fall through.
     */
    generationPolicy.getStatements().add(Statements.SetDefaultActionAccept.toStaticStatement());
    if (!route.getPolicies().isEmpty()) {
      route
          .getPolicies()
          .forEach(
              policyName -> {
                PolicyStatement policy = _masterLogicalSystem.getPolicyStatements().get(policyName);
                boolean defined = policy != null;
                if (defined) {
                  setPolicyStatementReferent(policyName);
                  generationPolicy.getStatements().add(new CallStatement(policyName));
                } else {
                  generationPolicy
                      .getStatements()
                      .add(new Comment(String.format("Undefined reference to: %s", policyName)));
                }
              });
    }
    return generationPolicyName;
  }

  public static String computeContributorRouteFilterListName(Prefix prefix) {
    return String.format("~CONTRIBUTOR_TO_%s~", prefix);
  }

  private static String computeRouteGenerationPolicyName(AbstractAggregateRoute route) {
    Prefix prefix = route.getPrefix();
    return route instanceof AggregateRoute
        ? computeAggregatedRouteGenerationPolicyName(prefix)
        : computeGeneratedRouteGenerationPolicyName(prefix);
  }

  public static String computeAggregatedRouteGenerationPolicyName(Prefix prefix) {
    return String.format("~AGGREGATE_ROUTE_POLICY:%s~", prefix);
  }

  public static String computeGeneratedRouteGenerationPolicyName(Prefix prefix) {
    return String.format("~GENERATED_ROUTE_POLICY:%s~", prefix);
  }

  private org.batfish.datamodel.GeneratedRoute ospfSummaryToAggregateRoute(
      Prefix prefix, OspfAreaSummary summary) {
    int prefixLength = prefix.getPrefixLength();
    String policyNameSuffix = prefix.toString().replace('/', '_').replace('.', '_');
    String policyName = "~SUMMARY" + policyNameSuffix + "~";
    RoutingPolicy routingPolicy = new RoutingPolicy(policyName, _c);
    If routingPolicyConditional = new If();
    routingPolicy.getStatements().add(routingPolicyConditional);
    routingPolicyConditional.getTrueStatements().add(Statements.ExitAccept.toStaticStatement());
    routingPolicyConditional.getFalseStatements().add(Statements.ExitReject.toStaticStatement());
    String rflName = "~SUMMARY" + policyNameSuffix + "_RF~";
    MatchPrefixSet isContributingRoute =
        new MatchPrefixSet(DestinationNetwork.instance(), new NamedPrefixSet(rflName));
    routingPolicyConditional.setGuard(isContributingRoute);
    RouteFilterList rfList = new RouteFilterList(rflName);
    rfList.addLine(
        new org.batfish.datamodel.RouteFilterLine(
            LineAction.PERMIT, prefix, new SubRange(prefixLength + 1, Prefix.MAX_PREFIX_LENGTH)));
    org.batfish.datamodel.GeneratedRoute.Builder newRoute =
        new org.batfish.datamodel.GeneratedRoute.Builder();
    newRoute.setNetwork(prefix);
    newRoute.setAdmin(
        RoutingProtocol.OSPF_IA.getDefaultAdministrativeCost(ConfigurationFormat.JUNIPER));
    if (summary.getMetric() != null) {
      newRoute.setMetric(summary.getMetric());
    }
    newRoute.setDiscard(true);
    newRoute.setGenerationPolicy(policyName);
    _c.getRoutingPolicies().put(policyName, routingPolicy);
    _c.getRouteFilterLists().put(rflName, rfList);
    return newRoute.build();
  }

  private org.batfish.datamodel.CommunityList toCommunityList(CommunityList cl) {
    String name = cl.getName();
    List<org.batfish.datamodel.CommunityListLine> newLines = new ArrayList<>();
    for (CommunityListLine line : cl.getLines()) {
      String regex = line.getRegex();
      String javaRegex = communityRegexToJavaRegex(regex);
      org.batfish.datamodel.CommunityListLine newLine =
          new org.batfish.datamodel.CommunityListLine(
              LineAction.PERMIT, new RegexCommunitySet(javaRegex));
      newLines.add(newLine);
    }
    org.batfish.datamodel.CommunityList newCl =
        new org.batfish.datamodel.CommunityList(name, newLines, cl.getInvertMatch());
    return newCl;
  }

  private org.batfish.datamodel.IkeGateway toIkeGateway(IkeGateway oldIkeGateway) {
    String name = oldIkeGateway.getName();
    org.batfish.datamodel.IkeGateway newIkeGateway = new org.batfish.datamodel.IkeGateway(name);

    // address
    newIkeGateway.setAddress(oldIkeGateway.getAddress());
    newIkeGateway.setLocalIp(oldIkeGateway.getLocalAddress());

    // external interface
    Interface oldExternalInterface = oldIkeGateway.getExternalInterface();
    if (oldExternalInterface != null) {
      org.batfish.datamodel.Interface newExternalInterface =
          _c.getAllInterfaces().get(oldExternalInterface.getName());
      if (newExternalInterface != null) {
        newIkeGateway.setExternalInterface(newExternalInterface);
      }
    } else {
      _w.redFlag("No external interface set for ike gateway: '" + name + "'");
    }

    // ike policy
    String ikePolicyName = oldIkeGateway.getIkePolicy();
    org.batfish.datamodel.IkePolicy newIkePolicy = _c.getIkePolicies().get(ikePolicyName);
    if (newIkePolicy != null) {
      newIkeGateway.setIkePolicy(newIkePolicy);
    }

    return newIkeGateway;
  }

  private org.batfish.datamodel.IkePolicy toIkePolicy(IkePolicy oldIkePolicy) {
    String name = oldIkePolicy.getName();
    org.batfish.datamodel.IkePolicy newIkePolicy = new org.batfish.datamodel.IkePolicy(name);

    // pre-shared-key
    newIkePolicy.setPreSharedKeyHash(oldIkePolicy.getPreSharedKeyHash());

    // ike proposals
    oldIkePolicy
        .getProposals()
        .forEach(
            ikeProposalName -> {
              org.batfish.datamodel.IkeProposal ikeProposal =
                  _c.getIkeProposals().get(ikeProposalName);
              if (ikeProposal != null) {
                newIkePolicy.getProposals().put(ikeProposalName, ikeProposal);
              }
            });

    return newIkePolicy;
  }

  /**
   * Converts {@link IkePolicy} to {@link IkePhase1Policy} and puts the used pre-shared key as a
   * {@link IkePhase1Key} in the passed-in {@code ikePhase1Keys}
   */
  private static IkePhase1Policy toIkePhase1Policy(
      IkePolicy ikePolicy, ImmutableSortedMap.Builder<String, IkePhase1Key> ikePhase1Keys) {
    String name = ikePolicy.getName();
    IkePhase1Policy ikePhase1Policy = new IkePhase1Policy(name);

    // pre-shared-key
    IkePhase1Key ikePhase1Key = new IkePhase1Key();
    ikePhase1Key.setKeyType(IkeKeyType.PRE_SHARED_KEY);
    ikePhase1Key.setKeyHash(ikePolicy.getPreSharedKeyHash());

    ikePhase1Keys.put(String.format("~IKE_PHASE1_KEY_%s~", ikePolicy.getName()), ikePhase1Key);

    ikePhase1Policy.setIkePhase1Key(ikePhase1Key);
    ImmutableList.Builder<String> ikePhase1ProposalBuilder = ImmutableList.builder();
    // ike proposals
    ikePolicy.getProposals().forEach(ikePhase1ProposalBuilder::add);
    ikePhase1Policy.setIkePhase1Proposals(ikePhase1ProposalBuilder.build());

    return ikePhase1Policy;
  }

  private org.batfish.datamodel.IkeProposal toIkeProposal(IkeProposal ikeProposal) {
    org.batfish.datamodel.IkeProposal newIkeProposal =
        new org.batfish.datamodel.IkeProposal(ikeProposal.getName());
    newIkeProposal.setDiffieHellmanGroup(ikeProposal.getDiffieHellmanGroup());
    newIkeProposal.setAuthenticationMethod(ikeProposal.getAuthenticationMethod());
    newIkeProposal.setEncryptionAlgorithm(ikeProposal.getEncryptionAlgorithm());
    newIkeProposal.setLifetimeSeconds(ikeProposal.getLifetimeSeconds());
    newIkeProposal.setAuthenticationAlgorithm(ikeProposal.getAuthenticationAlgorithm());
    return newIkeProposal;
  }

  private IkePhase1Proposal toIkePhase1Proposal(IkeProposal ikeProposal) {
    IkePhase1Proposal ikePhase1Proposal = new IkePhase1Proposal(ikeProposal.getName());
    ikePhase1Proposal.setDiffieHellmanGroup(ikeProposal.getDiffieHellmanGroup());
    ikePhase1Proposal.setAuthenticationMethod(ikeProposal.getAuthenticationMethod());
    ikePhase1Proposal.setEncryptionAlgorithm(ikeProposal.getEncryptionAlgorithm());
    ikePhase1Proposal.setLifetimeSeconds(ikeProposal.getLifetimeSeconds());
    ikePhase1Proposal.setHashingAlgorithm(ikeProposal.getAuthenticationAlgorithm());
    return ikePhase1Proposal;
  }

  /**
   * Convert a non-unit interface to the VI {@link org.batfish.datamodel.Interface}.
   *
   * <p>Note that bulk of the configuration is stored at the logical interface level, see {@link
   * #toInterface(Interface)} for those conversions. Here we convert aggregation and bandwidth
   * settings; track VRF membership.
   */
  private org.batfish.datamodel.Interface toInterfaceNonUnit(Interface iface) {
    String name = iface.getName();
    org.batfish.datamodel.Interface newIface = new org.batfish.datamodel.Interface(name, _c);
    newIface.setDeclaredNames(ImmutableSortedSet.of(name));
    newIface.setDescription(iface.getDescription());

    // 802.3ad link aggregation
    if (iface.get8023adInterface() != null) {
      newIface.setChannelGroup(iface.get8023adInterface());
    }

    newIface.setBandwidth(iface.getBandwidth());
    newIface.setVrf(_c.getVrfs().get(iface.getRoutingInstance()));
    return newIface;
  }

  private org.batfish.datamodel.Interface toInterface(Interface iface) {
    String name = iface.getName();
    org.batfish.datamodel.Interface newIface = new org.batfish.datamodel.Interface(name, _c);
    newIface.setDeclaredNames(ImmutableSortedSet.of(name));
    newIface.setDescription(iface.getDescription());
    Integer mtu = iface.getMtu();
    if (mtu != null) {
      newIface.setMtu(mtu);
    }
    newIface.setVrrpGroups(iface.getVrrpGroups());
    newIface.setVrf(_c.getVrfs().get(iface.getRoutingInstance()));
    newIface.setAdditionalArpIps(iface.getAdditionalArpIps());
    Zone zone = _masterLogicalSystem.getInterfaceZones().get(iface.getName());
    if (zone != null) {
      // filter for interface in zone
      FirewallFilter zoneInboundInterfaceFilter =
          zone.getInboundInterfaceFilters().get(iface.getName());
      if (zoneInboundInterfaceFilter != null) {
        String zoneInboundInterfaceFilterName = zoneInboundInterfaceFilter.getName();
        IpAccessList zoneInboundInterfaceFilterList =
            _c.getIpAccessLists().get(zoneInboundInterfaceFilterName);
        newIface.setInboundFilter(zoneInboundInterfaceFilterList);
      } else {
        // filter for zone
        FirewallFilter zoneInboundFilter = zone.getInboundFilter();
        String zoneInboundFilterName = zoneInboundFilter.getName();
        IpAccessList zoneInboundFilterList = _c.getIpAccessLists().get(zoneInboundFilterName);
        newIface.setInboundFilter(zoneInboundFilterList);
      }
    }
    String inAclName = iface.getIncomingFilter();
    if (inAclName != null) {
      IpAccessList inAcl = _c.getIpAccessLists().get(inAclName);
      if (inAcl != null) {
        FirewallFilter inFilter = _masterLogicalSystem.getFirewallFilters().get(inAclName);
        newIface.setIncomingFilter(inAcl);
        if (inFilter.getRoutingPolicy()) {
          RoutingPolicy routingPolicy = _c.getRoutingPolicies().get(inAclName);
          if (routingPolicy != null) {
            newIface.setRoutingPolicy(inAclName);
          } else {
            throw new BatfishException("Expected interface routing-policy to exist");
          }
        }
      }
    }

    newIface.setDestinationNats(buildDestinationNats(iface));

    // Assume the config will need security policies only if it has zones
    IpAccessList securityPolicyAcl = null;
    if (!_masterLogicalSystem.getZones().isEmpty()) {
      String securityPolicyAclName = ACL_NAME_SECURITY_POLICY + iface.getName();
      securityPolicyAcl = buildSecurityPolicyAcl(securityPolicyAclName, zone);
      if (securityPolicyAcl != null) {
        _c.getIpAccessLists().put(securityPolicyAclName, securityPolicyAcl);
<<<<<<< HEAD
        newIface.setPreSourceNatOutgoingFilter(securityPolicyAcl.getName());
=======
        newIface.setPreSourceNatOutgoingFilter(securityPolicyAcl);
>>>>>>> 27c66450
      }
    }
    // TODO: remove this line after handling security policies in traceroute and reachability
    newIface.setOutgoingFilter(buildOutgoingFilter(iface, securityPolicyAcl));

    // Prefix primaryPrefix = iface.getPrimaryAddress();
    // Set<Prefix> allPrefixes = iface.getAllAddresses();
    // if (primaryPrefix != null) {
    // newIface.setAddress(primaryPrefix);
    // }
    // else {
    // if (!allPrefixes.isEmpty()) {
    // Prefix firstOfAllPrefixes = allPrefixes.toArray(new Prefix[] {})[0];
    // newIface.setAddress(firstOfAllPrefixes);
    // }
    // }
    // newIface.getAllAddresses().addAll(allPrefixes);

    if (iface.getPrimaryAddress() != null) {
      newIface.setAddress(iface.getPrimaryAddress());
    }
    newIface.setAllAddresses(iface.getAllAddresses());
    newIface.setActive(iface.getActive());
    if (iface.getSwitchportMode() == SwitchportMode.ACCESS && iface.getAccessVlan() != null) {
      Vlan vlan = _masterLogicalSystem.getVlanNameToVlan().get(iface.getAccessVlan());
      if (vlan != null) {
        newIface.setAccessVlan(vlan.getVlanId());
      }
    }
    List<SubRange> vlanIds =
        Stream.concat(
                iface
                    .getAllowedVlanNames()
                    .stream()
                    .map(n -> _masterLogicalSystem.getVlanNameToVlan().get(n))
                    .filter(Objects::nonNull)
                    .map(Vlan::getVlanId)
                    .map(SubRange::new),
                iface.getAllowedVlans().stream())
            .collect(Collectors.toList());
    newIface.setAllowedVlans(IntegerSpace.unionOf(vlanIds));
    newIface.setNativeVlan(iface.getNativeVlan());
    newIface.setSwitchportMode(iface.getSwitchportMode());
    SwitchportEncapsulationType swe = iface.getSwitchportTrunkEncapsulation();
    if (swe == null) {
      swe = SwitchportEncapsulationType.DOT1Q;
    }
    newIface.setSwitchportTrunkEncapsulation(swe);
    newIface.setBandwidth(iface.getBandwidth());
    // treat all non-broadcast interfaces as point to point
    newIface.setOspfPointToPoint(iface.getOspfInterfaceType() != OspfInterfaceType.BROADCAST);
    return newIface;
  }

  /** Generate outgoing filter for the interface (from existing outgoing filter and zone policy) */
  IpAccessList buildOutgoingFilter(Interface iface, @Nullable IpAccessList securityPolicyAcl) {
    String outAclName = iface.getOutgoingFilter();
    IpAccessList outAcl = null;
    if (outAclName != null) {
      outAcl = _c.getIpAccessLists().get(outAclName);
    }

    // Set outgoing filter based on the combination of zone policy and base outgoing filter
    Set<AclLineMatchExpr> aclConjunctList;
    if (securityPolicyAcl == null) {
      return outAcl;
    } else if (outAcl == null) {
      aclConjunctList = ImmutableSet.of(new PermittedByAcl(securityPolicyAcl.getName(), false));
    } else {
      aclConjunctList =
          ImmutableSet.of(
              new PermittedByAcl(outAcl.getName(), false),
              new PermittedByAcl(securityPolicyAcl.getName(), false));
    }

    String combinedAclName = ACL_NAME_COMBINED_OUTGOING + iface.getName();
    IpAccessList combinedAcl =
        IpAccessList.builder()
            .setName(combinedAclName)
            .setLines(
                ImmutableList.of(
                    new IpAccessListLine(
                        LineAction.PERMIT, new AndMatchExpr(aclConjunctList), "PERMIT")))
            .build();
    _c.getIpAccessLists().put(combinedAclName, combinedAcl);
    return combinedAcl;
  }

  private List<DestinationNat> buildDestinationNats(Interface iface) {
    Nat dnat = _masterLogicalSystem.getNatDestination();
    if (dnat == null) {
      return ImmutableList.of();
    }
    Map<String, NatPool> pools = dnat.getPools();

    String ifaceName = iface.getName();
    String zone =
        Optional.ofNullable(_masterLogicalSystem.getInterfaceZones().get(ifaceName))
            .map(Zone::getName)
            .orElse(null);
    String routingInstance = iface.getRoutingInstance();

    /*
     * Precedence of rule set is by fromLocation: interface > zone > routing instance
     */
    List<DestinationNat> ifaceLocationNats = null;
    List<DestinationNat> zoneLocationNats = null;
    List<DestinationNat> routingInstanceLocationNats = null;
    for (Entry<String, NatRuleSet> entry : dnat.getRuleSets().entrySet()) {
      String ruleSetName = entry.getKey();
      NatRuleSet ruleSet = entry.getValue();
      NatPacketLocation fromLocation = ruleSet.getFromLocation();
      if (ifaceName.equals(fromLocation.getInterface())) {
        ifaceLocationNats = toDestinationNats(ifaceName, ruleSetName, ruleSet, pools);
      } else if (zone != null && zone.equals(fromLocation.getZone())) {
        zoneLocationNats = toDestinationNats(ifaceName, ruleSetName, ruleSet, pools);
      } else if (routingInstance.equals(fromLocation.getRoutingInstance())) {
        routingInstanceLocationNats = toDestinationNats(ifaceName, ruleSetName, ruleSet, pools);
      }
    }

    return Stream.of(ifaceLocationNats, zoneLocationNats, routingInstanceLocationNats)
        .filter(Objects::nonNull)
        .flatMap(List::stream)
        .collect(ImmutableList.toImmutableList());
  }

  private List<DestinationNat> toDestinationNats(
      String ifaceName, String ruleSetName, NatRuleSet ruleSet, Map<String, NatPool> pools) {
    NatPacketLocation to = ruleSet.getToLocation();
    Preconditions.checkArgument(
        to.getInterface() == null && to.getZone() == null && to.getRoutingInstance() == null,
        "Destination NAT rule sets cannot have to location");

    return ruleSet
        .getRules()
        .stream()
        .map(natRule -> toDestinationNat(ifaceName, ruleSetName, pools, natRule))
        .collect(ImmutableList.toImmutableList());
  }

  private DestinationNat toDestinationNat(
      String ifaceName, String ruleSetName, Map<String, NatPool> pools, NatRule natRule) {
    DestinationNat.Builder builder = DestinationNat.builder();

    builder.setAcl(
        IpAccessList.builder()
            .setOwner(_c)
            .setName(
                String.format(
                    "~DESTINATION_NAT~%s~%s~%s~", ifaceName, ruleSetName, natRule.getName()))
            .setLines(
                ImmutableList.of(
                    accepting(new MatchHeaderSpace(toHeaderSpace(natRule.getMatches())))))
            .build());

    NatRuleThen then = natRule.getThen();
    if (then instanceof NatRuleThenPool) {
      NatPool pool = pools.get(((NatRuleThenPool) then).getPoolName());
      builder.setPoolIpFirst(pool.getFromAddress());
      builder.setPoolIpLast(pool.getToAddress());
    } else if (!(then instanceof NatRuleThenOff)) {
      throw new IllegalArgumentException("Unrecognized NatRuleThen type");
    }

    return builder.build();
  }

  /** Generate outgoing filter for the interface (from existing outgoing filter and zone policy) */
  IpAccessList buildOutgoingFilter(Interface iface, @Nullable IpAccessList securityPolicyAcl) {
    String outAclName = iface.getOutgoingFilter();
    IpAccessList outAcl = null;
    if (outAclName != null) {
      outAcl = _c.getIpAccessLists().get(outAclName);
    }

    // Set outgoing filter based on the combination of zone policy and base outgoing filter
    Set<AclLineMatchExpr> aclConjunctList;
    if (securityPolicyAcl == null) {
      return outAcl;
    } else if (outAcl == null) {
      aclConjunctList = ImmutableSet.of(new PermittedByAcl(securityPolicyAcl.getName(), false));
    } else {
      aclConjunctList =
          ImmutableSet.of(
              new PermittedByAcl(outAcl.getName(), false),
              new PermittedByAcl(securityPolicyAcl.getName(), false));
    }

    String combinedAclName = ACL_NAME_COMBINED_OUTGOING + iface.getName();
    IpAccessList combinedAcl =
        IpAccessList.builder()
            .setName(combinedAclName)
            .setLines(
                ImmutableList.of(
                    new IpAccessListLine(
                        LineAction.PERMIT, new AndMatchExpr(aclConjunctList), "PERMIT")))
            .build();
    _c.getIpAccessLists().put(combinedAclName, combinedAcl);
    return combinedAcl;
  }

  /** Generate IpAccessList from the specified to-zone's security policies. */
  IpAccessList buildSecurityPolicyAcl(String name, Zone zone) {
    List<IpAccessListLine> zoneAclLines = new TreeList<>();

    /* Default ACL that allows existing connections should be added to all security policies */
    zoneAclLines.add(
        new IpAccessListLine(
            LineAction.PERMIT,
            new PermittedByAcl(ACL_NAME_EXISTING_CONNECTION, false),
            "EXISTING_CONNECTION"));

    /* Default policy allows traffic originating from the device to be accepted */
    zoneAclLines.add(
        new IpAccessListLine(LineAction.PERMIT, OriginatingFromDevice.INSTANCE, "HOST_OUTBOUND"));

    /* Zone specific policies */
    if (zone != null && !zone.getFromZonePolicies().isEmpty()) {
      for (Entry<String, FirewallFilter> e : zone.getFromZonePolicies().entrySet()) {
        /* Handle explicit accept lines from this policy */
        zoneAclLines.add(
            new IpAccessListLine(
                LineAction.PERMIT, new PermittedByAcl(e.getKey(), false), e.getKey() + "PERMIT"));
        /* Handle explicit deny lines from this policy, this is needed so only unmatched lines fall-through to the next lines */
        zoneAclLines.add(
            new IpAccessListLine(
                LineAction.DENY,
                new NotMatchExpr(new PermittedByAcl(e.getKey(), true)),
                e.getKey() + "DENY"));
      }
    }

    /* Global policy if applicable */
    if (_masterLogicalSystem.getFirewallFilters().get(ACL_NAME_GLOBAL_POLICY) != null) {
      /* Handle explicit accept lines for global policy */
      zoneAclLines.add(
          new IpAccessListLine(
              LineAction.PERMIT,
              new PermittedByAcl(ACL_NAME_GLOBAL_POLICY, false),
              "GLOBAL_POLICY_ACCEPT"));
      /* Handle explicit deny lines for global policy, this is needed so only unmatched lines fall-through to the next lines */
      zoneAclLines.add(
          new IpAccessListLine(
              LineAction.DENY,
              new NotMatchExpr(new PermittedByAcl(ACL_NAME_GLOBAL_POLICY, true)),
              "GLOBAL_POLICY_REJECT"));
    }

    /* Add catch-all line with default action */
    zoneAclLines.add(
        new IpAccessListLine(
            _masterLogicalSystem.getDefaultCrossZoneAction(), TrueExpr.INSTANCE, "DEFAULT_POLICY"));

    IpAccessList zoneAcl = IpAccessList.builder().setName(name).setLines(zoneAclLines).build();
    _c.getIpAccessLists().put(name, zoneAcl);
    return zoneAcl;
  }

  /**
   * Convert firewallFilter terms (headerSpace matching) and optional conjunctMatchExpr into a
   * single ACL.
   */
  private IpAccessList fwTermsToIpAccessList(
      String aclName, Collection<FwTerm> terms, @Nullable AclLineMatchExpr conjunctMatchExpr)
      throws VendorConversionException {
    List<IpAccessListLine> lines = new ArrayList<>();
    for (FwTerm term : terms) {
      // action
      LineAction action;
      if (term.getThens().contains(FwThenAccept.INSTANCE)) {
        action = LineAction.PERMIT;
      } else if (term.getThens().contains(FwThenDiscard.INSTANCE)) {
        action = LineAction.DENY;
      } else if (term.getThens().contains(FwThenNextTerm.INSTANCE)) {
        // TODO: throw error if any transformation is being done
        continue;
      } else if (term.getThens().contains(FwThenNop.INSTANCE)) {
        // we assume for now that any 'nop' operations imply acceptance
        action = LineAction.PERMIT;
      } else {
        _w.redFlag(
            "missing action in firewall filter: '" + aclName + "', term: '" + term.getName() + "'");
        action = LineAction.DENY;
      }
      HeaderSpace.Builder matchCondition = HeaderSpace.builder();
      for (FwFrom from : term.getFroms()) {
        from.applyTo(matchCondition, this, _w, _c);
      }
      boolean addLine =
          term.getFromApplicationSetMembers().isEmpty()
              && term.getFromHostProtocols().isEmpty()
              && term.getFromHostServices().isEmpty();
      for (FwFromHostProtocol from : term.getFromHostProtocols()) {
        from.applyTo(lines, _w);
      }
      for (FwFromHostService from : term.getFromHostServices()) {
        from.applyTo(lines, _w);
      }
      for (FwFromApplicationSetMember fromApplicationSetMember :
          term.getFromApplicationSetMembers()) {
        fromApplicationSetMember.applyTo(this, matchCondition, action, lines, _w);
      }
      if (addLine) {
        IpAccessListLine line =
            IpAccessListLine.builder()
                .setAction(action)
                .setMatchCondition(new MatchHeaderSpace(matchCondition.build()))
                .setName(term.getName())
                .build();
        lines.add(line);
      }
    }
    return IpAccessList.builder()
        .setName(aclName)
        .setLines(mergeIpAccessListLines(lines, conjunctMatchExpr))
        .setSourceName(aclName)
        .setSourceType(JuniperStructureType.FIREWALL_FILTER.getDescription())
        .build();
  }

  /** Merge the list of lines with the specified conjunct match expression. */
  private static List<IpAccessListLine> mergeIpAccessListLines(
      List<IpAccessListLine> lines, @Nullable AclLineMatchExpr conjunctMatchExpr) {
    if (conjunctMatchExpr == null) {
      return lines;
    } else {
      return lines
          .stream()
          .map(
              l ->
                  new IpAccessListLine(
                      l.getAction(),
                      new AndMatchExpr(ImmutableList.of(l.getMatchCondition(), conjunctMatchExpr)),
                      l.getName()))
          .collect(ImmutableList.toImmutableList());
    }
  }

  /** Convert a firewallFilter into an equivalent ACL. */
  IpAccessList toIpAccessList(FirewallFilter filter) throws VendorConversionException {
    String name = filter.getName();
    AclLineMatchExpr matchSrcInterface = null;

    /*
     * If srcInterfaces (from-zone) are filtered (this is the case for security policies), then
     * need to make a match condition for that
     */
    String zoneName = filter.getFromZone();
    if (zoneName != null) {
      matchSrcInterface =
          new MatchSrcInterface(
              _masterLogicalSystem
                  .getZones()
                  .get(zoneName)
                  .getInterfaces()
                  .stream()
                  .map(Interface::getName)
                  .collect(ImmutableList.toImmutableList()));
    }

    /* Return an ACL that is the logical AND of srcInterface filter and headerSpace filter */
    return fwTermsToIpAccessList(name, filter.getTerms().values(), matchSrcInterface);
  }

  private org.batfish.datamodel.IpsecPolicy toIpsecPolicy(IpsecPolicy oldIpsecPolicy) {
    String name = oldIpsecPolicy.getName();
    org.batfish.datamodel.IpsecPolicy newIpsecPolicy = new org.batfish.datamodel.IpsecPolicy(name);

    // ipsec proposals
    oldIpsecPolicy
        .getProposals()
        .forEach(
            ipsecProposalName -> {
              org.batfish.datamodel.IpsecProposal ipsecProposal =
                  _c.getIpsecProposals().get(ipsecProposalName);
              if (ipsecProposal != null) {
                newIpsecPolicy.getProposals().add(ipsecProposal);
              }
            });

    // perfect-forward-secrecy diffie-hellman key group
    newIpsecPolicy.setPfsKeyGroup(oldIpsecPolicy.getPfsKeyGroup());

    return newIpsecPolicy;
  }

  @Nullable
  private IpsecPeerConfig toIpsecPeerConfig(IpsecVpn ipsecVpn) {
    IpsecStaticPeerConfig.Builder ipsecStaticConfigBuilder = IpsecStaticPeerConfig.builder();
    ipsecStaticConfigBuilder.setTunnelInterface(ipsecVpn.getBindInterface().getName());
    IkeGateway ikeGateway = _masterLogicalSystem.getIkeGateways().get(ipsecVpn.getGateway());

    if (ikeGateway == null) {
      _w.redFlag(
          String.format(
              "Cannot find the IKE gateway %s for ipsec vpn %s",
              ipsecVpn.getGateway(), ipsecVpn.getName()));
      return null;
    }
    ipsecStaticConfigBuilder.setDestinationAddress(ikeGateway.getAddress());
    ipsecStaticConfigBuilder.setPhysicalInterface(ikeGateway.getExternalInterface().getName());

    if (ikeGateway.getLocalAddress() != null) {
      ipsecStaticConfigBuilder.setLocalAddress(ikeGateway.getLocalAddress());
    } else if (ikeGateway.getExternalInterface() != null
        && ikeGateway.getExternalInterface().getPrimaryAddress() != null) {
      ipsecStaticConfigBuilder.setLocalAddress(
          ikeGateway.getExternalInterface().getPrimaryAddress().getIp());
    } else {
      _w.redFlag(
          String.format(
              "External interface %s configured on IKE Gateway %s does not have any IP",
              ikeGateway.getExternalInterface().getName(), ikeGateway.getName()));
      return null;
    }

    ipsecStaticConfigBuilder.setIpsecPolicy(ipsecVpn.getIpsecPolicy());
    ipsecStaticConfigBuilder.setIkePhase1Policy(ikeGateway.getIkePolicy());
    return ipsecStaticConfigBuilder.build();
  }

  private static IpsecPhase2Policy toIpsecPhase2Policy(IpsecPolicy ipsecPolicy) {
    IpsecPhase2Policy ipsecPhase2Policy = new IpsecPhase2Policy();
    ipsecPhase2Policy.setPfsKeyGroup(ipsecPolicy.getPfsKeyGroup());
    ipsecPhase2Policy.setProposals(ImmutableList.copyOf(ipsecPolicy.getProposals()));

    return ipsecPhase2Policy;
  }

  private static org.batfish.datamodel.IpsecProposal toIpsecProposal(
      IpsecProposal oldIpsecProposal) {
    org.batfish.datamodel.IpsecProposal newIpsecProposal =
        new org.batfish.datamodel.IpsecProposal(oldIpsecProposal.getName());
    newIpsecProposal.setAuthenticationAlgorithm(oldIpsecProposal.getAuthenticationAlgorithm());
    newIpsecProposal.setEncryptionAlgorithm(oldIpsecProposal.getEncryptionAlgorithm());
    newIpsecProposal.setProtocols(oldIpsecProposal.getProtocols());

    return newIpsecProposal;
  }

  private static IpsecPhase2Proposal toIpsecPhase2Proposal(IpsecProposal oldIpsecProposal) {
    IpsecPhase2Proposal ipsecPhase2Proposal = new IpsecPhase2Proposal();
    ipsecPhase2Proposal.setAuthenticationAlgorithm(oldIpsecProposal.getAuthenticationAlgorithm());
    ipsecPhase2Proposal.setEncryptionAlgorithm(oldIpsecProposal.getEncryptionAlgorithm());
    ipsecPhase2Proposal.setProtocols(oldIpsecProposal.getProtocols());
    ipsecPhase2Proposal.setIpsecEncapsulationMode(oldIpsecProposal.getIpsecEncapsulationMode());

    return ipsecPhase2Proposal;
  }

  private org.batfish.datamodel.IpsecVpn toIpsecVpn(IpsecVpn oldIpsecVpn) {
    String name = oldIpsecVpn.getName();
    org.batfish.datamodel.IpsecVpn newIpsecVpn = new org.batfish.datamodel.IpsecVpn(name, _c);

    // bind interface
    Interface oldBindInterface = oldIpsecVpn.getBindInterface();
    if (oldBindInterface != null) {
      String bindInterfaceName = oldBindInterface.getName();
      org.batfish.datamodel.Interface newBindInterface =
          _c.getAllInterfaces().get(bindInterfaceName);
      if (newBindInterface != null) {
        newIpsecVpn.setBindInterface(newBindInterface);
      }
    } else {
      _w.redFlag("No bind interface set for ipsec vpn: '" + name + "'");
    }

    // ike gateway
    String ikeGatewayName = oldIpsecVpn.getGateway();
    if (ikeGatewayName != null) {
      org.batfish.datamodel.IkeGateway ikeGateway = _c.getIkeGateways().get(ikeGatewayName);
      if (ikeGateway != null) {
        newIpsecVpn.setIkeGateway(ikeGateway);
      }
    } else {
      _w.redFlag("No ike gateway set for ipsec vpn: '" + name + "'");
    }

    // ipsec policy
    String ipsecPolicyName = oldIpsecVpn.getIpsecPolicy();
    if (ipsecPolicyName != null) {
      org.batfish.datamodel.IpsecPolicy ipsecPolicy = _c.getIpsecPolicies().get(ipsecPolicyName);
      if (ipsecPolicy != null) {
        newIpsecVpn.setIpsecPolicy(ipsecPolicy);
      }
    } else {
      _w.redFlag("No ipsec policy set for ipsec vpn: '" + name + "'");
    }

    return newIpsecVpn;
  }

  /** Convert address book into corresponding IpSpaces */
  private Map<String, IpSpace> toIpSpaces(String bookName, AddressBook book) {
    Map<String, IpSpace> ipSpaces = new TreeMap<>();
    book.getEntries()
        .forEach(
            (n, entry) -> {
              String entryName = bookName + "~" + n;

              // If this address book references other entries, add them to an AclIpSpace
              if (!entry.getEntries().isEmpty()) {
                ImmutableList.Builder<AclIpSpaceLine> aclIpSpaceLineBuilder =
                    ImmutableList.builder();
                entry
                    .getEntries()
                    .keySet()
                    .forEach(
                        name -> {
                          String subEntryName = bookName + "~" + name;
                          aclIpSpaceLineBuilder.add(
                              AclIpSpaceLine.builder()
                                  .setIpSpace(new IpSpaceReference(subEntryName))
                                  .setAction(LineAction.PERMIT)
                                  .build());
                        });
                ipSpaces.put(
                    entryName,
                    AclIpSpace.builder().setLines(aclIpSpaceLineBuilder.build()).build());
              } else {
                ipSpaces.put(
                    entryName,
                    IpWildcardSetIpSpace.builder().including(entry.getIpWildcards(_w)).build());
              }
            });
    return ipSpaces;
  }

  private RoutingPolicy toRoutingPolicy(FirewallFilter filter) {
    String name = filter.getName();
    RoutingPolicy routingPolicy = new RoutingPolicy(name, _c);
    // for (Entry<String, FwTerm> e : filter.getTerms().entrySet()) {
    // String termName = e.getKey();
    // FwTerm term = e.getValue();
    // PolicyMapClause clause = new PolicyMapClause();
    // clause.setName(termName);
    // routingPolicy.getClauses().add(clause);
    // Set<Prefix> destinationPrefixes = new TreeSet<>();
    // ;
    // List<SubRange> destinationPortRanges = new ArrayList<>();
    // Set<Prefix> sourcePrefixes = new TreeSet<>();
    // List<SubRange> sourcePortRanges = new ArrayList<>();
    //
    // for (FwFrom from : term.getFroms()) {
    // if (from instanceof FwFromDestinationAddress) {
    // FwFromDestinationAddress fromDestinationAddress =
    // (FwFromDestinationAddress) from;
    // Prefix destinationPrefix = fromDestinationAddress.getIp();
    // destinationPrefixes.add(destinationPrefix);
    // }
    // if (from instanceof FwFromDestinationPort) {
    // FwFromDestinationPort fromDestinationPort = (FwFromDestinationPort)
    // from;
    // SubRange destinationPortRange = fromDestinationPort
    // .getPortRange();
    // destinationPortRanges.add(destinationPortRange);
    // }
    // else if (from instanceof FwFromSourceAddress) {
    // FwFromSourceAddress fromSourceAddress = (FwFromSourceAddress) from;
    // Prefix sourcePrefix = fromSourceAddress.getIp();
    // sourcePrefixes.add(sourcePrefix);
    // }
    // if (from instanceof FwFromSourcePort) {
    // FwFromSourcePort fromSourcePort = (FwFromSourcePort) from;
    // SubRange sourcePortRange = fromSourcePort.getPortRange();
    // sourcePortRanges.add(sourcePortRange);
    // }
    // }
    // if (!destinationPrefixes.isEmpty() || !destinationPortRanges.isEmpty()
    // || !sourcePrefixes.isEmpty() || !sourcePortRanges.isEmpty()) {
    // String termIpAccessListName = "~" + name + ":" + termName + "~";
    // IpAccessListLine line = new IpAccessListLine();
    // for (Prefix dstPrefix : destinationPrefixes) {
    // IpWildcard dstWildcard = new IpWildcard(dstPrefix);
    // line.getDstIps().add(dstWildcard);
    // }
    // line.getDstPorts().addAll(destinationPortRanges);
    // for (Prefix srcPrefix : sourcePrefixes) {
    // IpWildcard srcWildcard = new IpWildcard(srcPrefix);
    // line.getSrcIps().add(srcWildcard);
    // }
    // line.getDstPorts().addAll(sourcePortRanges);
    // line.setAction(LineAction.PERMIT);
    // IpAccessList termIpAccessList = new IpAccessList(
    // termIpAccessListName, Collections.singletonList(line));
    // _c.getIpAccessLists().put(termIpAccessListName, termIpAccessList);
    // PolicyMapMatchIpAccessListLine matchListLine = new
    // PolicyMapMatchIpAccessListLine(
    // Collections.singleton(termIpAccessList));
    // clause.getMatchLines().add(matchListLine);
    // }
    // List<Prefix> nextPrefixes = new ArrayList<>();
    // for (FwThen then : term.getThens()) {
    // if (then instanceof FwThenNextIp) {
    // FwThenNextIp thenNextIp = (FwThenNextIp) then;
    // Prefix nextIp = thenNextIp.getNextPrefix();
    // nextPrefixes.add(nextIp);
    // }
    // else if (then == FwThenDiscard.INSTANCE) {
    // clause.setAction(PolicyMapAction.DENY);
    // }
    // else if (then == FwThenAccept.INSTANCE) {
    // clause.setAction(PolicyMapAction.PERMIT);
    // }
    // }
    // if (!nextPrefixes.isEmpty()) {
    // List<Ip> nextHopIps = new ArrayList<>();
    // for (Prefix nextPrefix : nextPrefixes) {
    // nextHopIps.add(nextPrefix.getIp());
    // int prefixLength = nextPrefix.getPrefixLength();
    // if (prefixLength != 32) {
    // _w.redFlag(
    // "Not sure how to interpret nextIp with prefix-length not equal to 32: "
    // + prefixLength);
    // }
    // }
    // PolicyMapSetNextHopLine setNextHop = new PolicyMapSetNextHopLine(
    // nextHopIps);
    // clause.getSetLines().add(setNextHop);
    // }
    // }
    return routingPolicy;
  }

  private RoutingPolicy toRoutingPolicy(PolicyStatement ps) {
    String name = ps.getName();
    RoutingPolicy routingPolicy = new RoutingPolicy(name, _c);
    List<Statement> statements = routingPolicy.getStatements();
    boolean hasDefaultTerm =
        ps.getDefaultTerm().getFroms().size() > 0 || ps.getDefaultTerm().getThens().size() > 0;
    List<PsTerm> terms = new ArrayList<>(ps.getTerms().values());
    if (hasDefaultTerm) {
      terms.add(ps.getDefaultTerm());
    }
    for (PsTerm term : terms) {
      List<Statement> thens = toStatements(term.getThens());
      if (!term.getFroms().isEmpty()) {
        If ifStatement = new If();
        ifStatement.setComment(term.getName());
        Conjunction conj = new Conjunction();
        List<BooleanExpr> subroutines = new ArrayList<>();
        for (PsFrom from : term.getFroms()) {
          if (from instanceof PsFromRouteFilter) {
            int actionLineCounter = 0;
            PsFromRouteFilter fromRouteFilter = (PsFromRouteFilter) from;
            String routeFilterName = fromRouteFilter.getRouteFilterName();
            RouteFilter rf = _masterLogicalSystem.getRouteFilters().get(routeFilterName);
            for (RouteFilterLine line : rf.getLines()) {
              if (line.getThens().size() > 0) {
                String lineListName = name + "_ACTION_LINE_" + actionLineCounter;
                RouteFilterList lineSpecificList = new RouteFilterList(lineListName);
                line.applyTo(lineSpecificList);
                actionLineCounter++;
                _c.getRouteFilterLists().put(lineListName, lineSpecificList);
                If lineSpecificIfStatement = new If();
                String lineSpecificClauseName =
                    routeFilterName + "_ACTION_LINE_" + actionLineCounter;
                lineSpecificIfStatement.setComment(lineSpecificClauseName);
                MatchPrefixSet mrf =
                    new MatchPrefixSet(
                        DestinationNetwork.instance(), new NamedPrefixSet(lineListName));
                lineSpecificIfStatement.setGuard(mrf);
                lineSpecificIfStatement.getTrueStatements().addAll(toStatements(line.getThens()));
                statements.add(lineSpecificIfStatement);
              }
            }
          }
          BooleanExpr booleanExpr = from.toBooleanExpr(this, _c, _w);
          if (from instanceof PsFromPolicyStatement
              || from instanceof PsFromPolicyStatementConjunction) {
            subroutines.add(booleanExpr);
          } else {
            conj.getConjuncts().add(booleanExpr);
          }
        }
        if (!subroutines.isEmpty()) {
          ConjunctionChain chain = new ConjunctionChain(subroutines);
          conj.getConjuncts().add(chain);
        }
        BooleanExpr guard = conj.simplify();
        ifStatement.setGuard(guard);
        ifStatement.getTrueStatements().addAll(thens);
        statements.add(ifStatement);
      } else {
        statements.addAll(thens);
      }
    }
    If endOfPolicy = new If();
    endOfPolicy.setGuard(BooleanExprs.CALL_EXPR_CONTEXT);
    endOfPolicy.setFalseStatements(
        Collections.singletonList(Statements.Return.toStaticStatement()));
    statements.add(endOfPolicy);
    return routingPolicy;
  }

  private List<Statement> toStatements(Set<PsThen> thens) {
    List<Statement> thenStatements = new ArrayList<>();
    List<PsThen> reorderedThens = new LinkedList<>();
    for (PsThen then : thens) {
      if (then instanceof PsThenAccept
          || then instanceof PsThenReject
          || then instanceof PsThenDefaultActionAccept
          || then instanceof PsThenDefaultActionReject
          || then instanceof PsThenNextPolicy) {
        reorderedThens.add(then);
      } else {
        reorderedThens.add(0, then);
      }
    }
    for (PsThen then : reorderedThens) {
      then.applyTo(thenStatements, this, _c, _w);
    }
    return thenStatements;
  }

  private org.batfish.datamodel.StaticRoute toStaticRoute(StaticRoute route) {
    Ip nextHopIp = route.getNextHopIp();
    if (nextHopIp == null) {
      nextHopIp = Route.UNSET_ROUTE_NEXT_HOP_IP;
    }
    String nextHopInterface =
        route.getDrop()
            ? org.batfish.datamodel.Interface.NULL_INTERFACE_NAME
            : route.getNextHopInterface();
    int tag = route.getTag() != null ? route.getTag() : -1;

    org.batfish.datamodel.StaticRoute newStaticRoute =
        org.batfish.datamodel.StaticRoute.builder()
            .setNetwork(route.getPrefix())
            .setNextHopIp(nextHopIp)
            .setNextHopInterface(nextHopInterface)
            .setAdministrativeCost(route.getDistance())
            .setMetric(route.getMetric())
            .setTag(tag)
            .build();

    newStaticRoute.setNonForwarding(firstNonNull(route.getNoInstall(), Boolean.FALSE));
    return newStaticRoute;
  }

  @Override
  public List<Configuration> toVendorIndependentConfigurations() throws VendorConversionException {
    ImmutableList.Builder<Configuration> outputConfigurations = ImmutableList.builder();
    _logicalSystems
        .keySet()
        .stream()
        .map(this::toVendorIndependentConfiguration)
        .forEach(outputConfigurations::add);
    outputConfigurations.add(toVendorIndependentConfiguration());
    return outputConfigurations.build();
  }

  /** Creates and returns a vendor-independent configuration for the named logical-system. */
  private Configuration toVendorIndependentConfiguration(@Nullable String logicalSystemName) {
    JuniperConfiguration lsConfig = cloneConfiguration();
    lsConfig.processLogicalSystemConfiguration(logicalSystemName, this);
    return lsConfig.toVendorIndependentConfiguration();
  }

  private void processLogicalSystemConfiguration(
      @Nonnull String logicalSystemName, @Nonnull JuniperConfiguration masterConfiguration) {
    // Note that 'this' is the cloned configuration

    LogicalSystem ls = _logicalSystems.get(logicalSystemName);

    // Delete logical systems since they are no longer in scope
    _logicalSystems.clear();

    // Apply logical system settings onto cloned master
    // TODO: review which structures are shadowed, and which replaced entirely.
    _masterLogicalSystem.getApplications().putAll(ls.getApplications());
    _masterLogicalSystem.getApplicationSets().putAll(ls.getApplicationSets());
    _masterLogicalSystem.getAsPathGroups().putAll(ls.getAsPathGroups());
    // inherited?
    _masterLogicalSystem.getAuthenticationKeyChains().putAll(ls.getAuthenticationKeyChains());
    _masterLogicalSystem.getCommunityLists().putAll(ls.getCommunityLists());
    _masterLogicalSystem.setDefaultAddressSelection(ls.getDefaultAddressSelection());
    if (ls.getDefaultCrossZoneAction() != null) {
      _masterLogicalSystem.setDefaultCrossZoneAction(ls.getDefaultCrossZoneAction());
    }
    if (ls.getDefaultInboundAction() != null) {
      _masterLogicalSystem.setDefaultInboundAction(ls.getDefaultInboundAction());
    }
    _masterLogicalSystem.setDefaultRoutingInstance(ls.getDefaultRoutingInstance());
    _masterLogicalSystem.getDnsServers().clear();
    _masterLogicalSystem.getDnsServers().addAll(ls.getDnsServers());
    _masterLogicalSystem.getFirewallFilters().putAll(ls.getFirewallFilters());
    _masterLogicalSystem.getGlobalAddressBooks().putAll(ls.getGlobalAddressBooks());
    _masterLogicalSystem.getIkeGateways().clear();
    _masterLogicalSystem.getIkeGateways().putAll(ls.getIkeGateways());
    _masterLogicalSystem.getIkePolicies().clear();
    _masterLogicalSystem.getIkePolicies().putAll(ls.getIkePolicies());
    _masterLogicalSystem.getIkeProposals().clear();
    _masterLogicalSystem.getIkeProposals().putAll(ls.getIkeProposals());
    ls.getInterfaces()
        .forEach(
            (ifaceName, lsMasterIface) -> {
              Interface masterPhysicalInterface =
                  _masterLogicalSystem.getInterfaces().get(ifaceName);
              if (masterPhysicalInterface == null) {
                // the physical interface is not mentioned globally, so just copy the whole thing
                // from the logical system
                _masterLogicalSystem.getInterfaces().put(ifaceName, lsMasterIface);
                return;
              }
              // copy units from logical system
              masterPhysicalInterface.getUnits().putAll(lsMasterIface.getUnits());
              // delete unassigned units
              masterPhysicalInterface
                  .getUnits()
                  .keySet()
                  .retainAll(lsMasterIface.getUnits().keySet());
              // reset parent on copied units to master physical interface
              masterPhysicalInterface
                  .getUnits()
                  .values()
                  .forEach(unit -> unit.setParent(masterPhysicalInterface));
            });
    // delete unassigned interfaces
    _masterLogicalSystem.getInterfaces().keySet().retainAll(ls.getInterfaces().keySet());
    // TODO: review SRX logical-systems zone semantics
    _masterLogicalSystem.getInterfaceZones().clear();
    _masterLogicalSystem.getInterfaceZones().putAll(ls.getInterfaceZones());
    _masterLogicalSystem.getIpsecPolicies().clear();
    _masterLogicalSystem.getIpsecPolicies().putAll(ls.getIpsecPolicies());
    _masterLogicalSystem.getIpsecProposals().clear();
    _masterLogicalSystem.getIpsecProposals().putAll(ls.getIpsecProposals());
    _masterLogicalSystem.setNatDestination(ls.getNatDestination());
    _masterLogicalSystem.setNatSource(ls.getNatSource());
    _masterLogicalSystem.setNatStatic(ls.getNatStatic());
    // TODO: something with NTP servers?
    _masterLogicalSystem.getPolicyStatements().putAll(ls.getPolicyStatements());
    _masterLogicalSystem.getPrefixLists().putAll(ls.getPrefixLists());
    _masterLogicalSystem.getRouteFilters().putAll(ls.getRouteFilters());
    _masterLogicalSystem.getRoutingInstances().clear();
    _masterLogicalSystem.getRoutingInstances().putAll(ls.getRoutingInstances());
    // TODO: something with syslog hosts?
    // TODO: something with tacplus servers?
    _masterLogicalSystem.getVlanNameToVlan().clear();
    _masterLogicalSystem.getVlanNameToVlan().putAll(ls.getVlanNameToVlan());
    _masterLogicalSystem.getZones().clear();
    _masterLogicalSystem.getZones().putAll(ls.getZones());

    // Ensure unique hostname in case one has not been configured
    if (getHostname() == null) {
      setHostname(
          computeLogicalSystemDefaultHostname(
              masterConfiguration.getHostname(), logicalSystemName));
    }
  }

  public static String computeLogicalSystemDefaultHostname(
      String masterHostname, String logicalSystemName) {
    return String.format("%s~logical_system~%s", masterHostname, logicalSystemName).toLowerCase();
  }

  private @Nonnull JuniperConfiguration cloneConfiguration() {
    JuniperConfiguration clonedConfiguration = SerializationUtils.clone(this);
    clonedConfiguration.setAnswerElement(getAnswerElement());
    clonedConfiguration.setUnrecognized(getUnrecognized());
    clonedConfiguration.setWarnings(_w);
    return clonedConfiguration;
  }

  private Configuration toVendorIndependentConfiguration() throws VendorConversionException {
    String hostname = getHostname();
    _c = new Configuration(hostname, _vendor);
    _c.setAuthenticationKeyChains(
        convertAuthenticationKeyChains(_masterLogicalSystem.getAuthenticationKeyChains()));
    _c.setDnsServers(_masterLogicalSystem.getDnsServers());
    _c.setDomainName(_masterLogicalSystem.getDefaultRoutingInstance().getDomainName());
    _c.setLoggingServers(_masterLogicalSystem.getSyslogHosts());
    _c.setNtpServers(_masterLogicalSystem.getNtpServers());
    _c.setTacacsServers(_masterLogicalSystem.getTacplusServers());
    _c.getVendorFamily().setJuniper(_masterLogicalSystem.getJf());
    for (String riName : _masterLogicalSystem.getRoutingInstances().keySet()) {
      _c.getVrfs().put(riName, new Vrf(riName));
    }

    // convert prefix lists to route filter lists
    for (Entry<String, PrefixList> e : _masterLogicalSystem.getPrefixLists().entrySet()) {
      String name = e.getKey();
      PrefixList pl = e.getValue();
      RouteFilterList rfl = new RouteFilterList(name);
      for (Prefix prefix : pl.getPrefixes()) {
        int prefixLength = prefix.getPrefixLength();
        org.batfish.datamodel.RouteFilterLine line =
            new org.batfish.datamodel.RouteFilterLine(
                LineAction.PERMIT, prefix, new SubRange(prefixLength, prefixLength));
        rfl.addLine(line);
      }
      _c.getRouteFilterLists().put(name, rfl);
    }

    // Convert AddressBooks to IpSpaces
    _masterLogicalSystem
        .getGlobalAddressBooks()
        .forEach(
            (name, addressBook) -> {
              Map<String, IpSpace> ipspaces = toIpSpaces(name, addressBook);
              _c.getIpSpaces().putAll(ipspaces);
              ipspaces
                  .keySet()
                  .forEach(
                      ipSpaceName ->
                          _c.getIpSpaceMetadata()
                              .put(
                                  ipSpaceName,
                                  new IpSpaceMetadata(
                                      ipSpaceName,
                                      JuniperStructureType.ADDRESS_BOOK.getDescription())));
            });

    // TODO: instead make both IpAccessList and Ip6AccessList instances from
    // such firewall filters
    // remove ipv6 lines from firewall filters
    for (FirewallFilter filter : _masterLogicalSystem.getFirewallFilters().values()) {
      Set<String> toRemove = new HashSet<>();
      for (Entry<String, FwTerm> e2 : filter.getTerms().entrySet()) {
        String termName = e2.getKey();
        FwTerm term = e2.getValue();
        if (term.getIpv6()) {
          toRemove.add(termName);
        }
      }
      for (String termName : toRemove) {
        filter.getTerms().remove(termName);
      }
    }

    // remove empty firewall filters (ipv6-only filters)
    Map<String, FirewallFilter> allFilters =
        new LinkedHashMap<>(_masterLogicalSystem.getFirewallFilters());
    for (Entry<String, FirewallFilter> e : allFilters.entrySet()) {
      String name = e.getKey();
      FirewallFilter filter = e.getValue();
      if (filter.getTerms().size() == 0) {
        _masterLogicalSystem.getFirewallFilters().remove(name);
      }
    }

    // convert firewall filters to ipaccesslists
    for (Entry<String, FirewallFilter> e : _masterLogicalSystem.getFirewallFilters().entrySet()) {
      String name = e.getKey();
      FirewallFilter filter = e.getValue();
      // TODO: support other filter families
      if (filter.getFamily() != Family.INET) {
        continue;
      }
      IpAccessList list = toIpAccessList(filter);
      _c.getIpAccessLists().put(name, list);
    }

    // convert firewall filters implementing routing policy to RoutingPolicy
    // objects
    for (Entry<String, FirewallFilter> e : _masterLogicalSystem.getFirewallFilters().entrySet()) {
      String name = e.getKey();
      FirewallFilter filter = e.getValue();
      if (filter.getRoutingPolicy()) {
        // TODO: support other filter families
        if (filter.getFamily() != Family.INET) {
          continue;
        }
        RoutingPolicy routingPolicy = toRoutingPolicy(filter);
        _c.getRoutingPolicies().put(name, routingPolicy);
      }
    }

    // convert route filters to route filter lists
    for (Entry<String, RouteFilter> e : _masterLogicalSystem.getRouteFilters().entrySet()) {
      String name = e.getKey();
      RouteFilter rf = e.getValue();
      if (rf.getIpv4()) {
        RouteFilterList rfl = new RouteFilterList(name);
        for (RouteFilterLine line : rf.getLines()) {
          if (line.getThens().size() == 0) {
            line.applyTo(rfl);
          }
        }
        _c.getRouteFilterLists().put(name, rfl);
      }
      if (rf.getIpv6()) {
        Route6FilterList rfl = new Route6FilterList(name);
        for (RouteFilterLine line : rf.getLines()) {
          if (line.getThens().size() == 0) {
            line.applyTo(rfl);
          }
        }
        _c.getRoute6FilterLists().put(name, rfl);
      }
    }

    // convert community lists
    for (Entry<String, CommunityList> e : _masterLogicalSystem.getCommunityLists().entrySet()) {
      String name = e.getKey();
      CommunityList cl = e.getValue();
      org.batfish.datamodel.CommunityList newCl = toCommunityList(cl);
      _c.getCommunityLists().put(name, newCl);
    }

    // convert policy-statements to RoutingPolicy objects
    for (Entry<String, PolicyStatement> e : _masterLogicalSystem.getPolicyStatements().entrySet()) {
      String name = e.getKey();
      PolicyStatement ps = e.getValue();
      RoutingPolicy routingPolicy = toRoutingPolicy(ps);
      _c.getRoutingPolicies().put(name, routingPolicy);
    }

    // convert interfaces
    convertInterfaces();

    // set router-id
    if (_masterLogicalSystem.getDefaultRoutingInstance().getRouterId() == null) {
      Interface loopback0 =
          _masterLogicalSystem
              .getDefaultRoutingInstance()
              .getInterfaces()
              .get(FIRST_LOOPBACK_INTERFACE_NAME);
      if (loopback0 != null) {
        Interface loopback0unit0 = loopback0.getUnits().get(FIRST_LOOPBACK_INTERFACE_NAME + ".0");
        if (loopback0unit0 != null) {
          InterfaceAddress address = loopback0unit0.getPrimaryAddress();
          if (address != null) {
            // now we should set router-id
            Ip routerId = address.getIp();
            _masterLogicalSystem.getDefaultRoutingInstance().setRouterId(routerId);
          }
        }
      }
    }

    // convert IKE proposals
    _masterLogicalSystem
        .getIkeProposals()
        .values()
        .forEach(
            ikeProposal ->
                _c.getIkeProposals().put(ikeProposal.getName(), toIkeProposal(ikeProposal)));

    _masterLogicalSystem
        .getIkeProposals()
        .values()
        .forEach(
            ikeProposal ->
                _c.getIkePhase1Proposals()
                    .put(ikeProposal.getName(), toIkePhase1Proposal(ikeProposal)));

    ImmutableSortedMap.Builder<String, IkePhase1Key> ikePhase1KeysBuilder =
        ImmutableSortedMap.naturalOrder();

    // convert ike policies
    for (Entry<String, IkePolicy> e : _masterLogicalSystem.getIkePolicies().entrySet()) {
      String name = e.getKey();
      IkePolicy oldIkePolicy = e.getValue();
      org.batfish.datamodel.IkePolicy newPolicy = toIkePolicy(oldIkePolicy);
      _c.getIkePolicies().put(name, newPolicy);
      // storing IKE phase 1 policy
      _c.getIkePhase1Policies().put(name, toIkePhase1Policy(oldIkePolicy, ikePhase1KeysBuilder));
    }

    _c.setIkePhase1Keys(ikePhase1KeysBuilder.build());

    // convert ike gateways
    for (Entry<String, IkeGateway> e : _masterLogicalSystem.getIkeGateways().entrySet()) {
      String name = e.getKey();
      IkeGateway oldIkeGateway = e.getValue();
      org.batfish.datamodel.IkeGateway newIkeGateway = toIkeGateway(oldIkeGateway);
      _c.getIkeGateways().put(name, newIkeGateway);
    }

    // convert ipsec proposals
    ImmutableSortedMap.Builder<String, IpsecPhase2Proposal> ipsecPhase2ProposalsBuilder =
        ImmutableSortedMap.naturalOrder();
    _masterLogicalSystem
        .getIpsecProposals()
        .forEach(
            (ipsecProposalName, ipsecProposal) -> {
              _c.getIpsecProposals().put(ipsecProposalName, toIpsecProposal(ipsecProposal));
              ipsecPhase2ProposalsBuilder.put(
                  ipsecProposalName, toIpsecPhase2Proposal(ipsecProposal));
            });
    _c.setIpsecPhase2Proposals(ipsecPhase2ProposalsBuilder.build());

    // convert ipsec policies
    ImmutableSortedMap.Builder<String, IpsecPhase2Policy> ipsecPhase2PoliciesBuilder =
        ImmutableSortedMap.naturalOrder();
    for (Entry<String, IpsecPolicy> e : _masterLogicalSystem.getIpsecPolicies().entrySet()) {
      String name = e.getKey();
      IpsecPolicy oldIpsecPolicy = e.getValue();
      org.batfish.datamodel.IpsecPolicy newPolicy = toIpsecPolicy(oldIpsecPolicy);
      _c.getIpsecPolicies().put(name, newPolicy);
      ipsecPhase2PoliciesBuilder.put(name, toIpsecPhase2Policy(oldIpsecPolicy));
    }
    _c.setIpsecPhase2Policies(ipsecPhase2PoliciesBuilder.build());

    // convert ipsec vpns
    ImmutableSortedMap.Builder<String, IpsecPeerConfig> ipsecPeerConfigBuilder =
        ImmutableSortedMap.naturalOrder();
    for (Entry<String, IpsecVpn> e : _masterLogicalSystem.getIpsecVpns().entrySet()) {
      String name = e.getKey();
      IpsecVpn oldIpsecVpn = e.getValue();
      org.batfish.datamodel.IpsecVpn newIpsecVpn = toIpsecVpn(oldIpsecVpn);
      _c.getIpsecVpns().put(name, newIpsecVpn);

      IpsecPeerConfig ipsecPeerConfig = toIpsecPeerConfig(oldIpsecVpn);
      if (ipsecPeerConfig != null) {
        ipsecPeerConfigBuilder.put(name, ipsecPeerConfig);
      }
    }
    _c.setIpsecPeerConfigs(ipsecPeerConfigBuilder.build());

    // zones
    for (Zone zone : _masterLogicalSystem.getZones().values()) {
      org.batfish.datamodel.Zone newZone = toZone(zone);
      _c.getZones().put(zone.getName(), newZone);
      if (!zone.getAddressBook().getEntries().isEmpty()) {
        Map<String, IpSpace> ipSpaces = toIpSpaces(zone.getName(), zone.getAddressBook());
        _c.getIpSpaces().putAll(ipSpaces);
        ipSpaces
            .keySet()
            .forEach(
                ipSpaceName ->
                    _c.getIpSpaceMetadata()
                        .put(
                            ipSpaceName,
                            new IpSpaceMetadata(
                                ipSpaceName, JuniperStructureType.ADDRESS_BOOK.getDescription())));
      }
    }
    // If there are zones, then assume we will need to support existing connection ACL
    if (!_masterLogicalSystem.getZones().isEmpty()) {
      _c.getIpAccessLists().put(ACL_NAME_EXISTING_CONNECTION, ACL_EXISTING_CONNECTION);
    }

    // default zone behavior
    _c.setDefaultCrossZoneAction(_masterLogicalSystem.getDefaultCrossZoneAction());
    _c.setDefaultInboundAction(_masterLogicalSystem.getDefaultInboundAction());

    for (Entry<String, RoutingInstance> e : _masterLogicalSystem.getRoutingInstances().entrySet()) {
      String riName = e.getKey();
      RoutingInstance ri = e.getValue();
      Vrf vrf = _c.getVrfs().get(riName);

      // dhcp relay
      for (Entry<String, DhcpRelayGroup> e2 : ri.getDhcpRelayGroups().entrySet()) {
        DhcpRelayGroup rg = e2.getValue();
        List<org.batfish.datamodel.Interface> interfaces = new ArrayList<>();
        if (rg.getAllInterfaces()) {
          interfaces.addAll(_c.getAllInterfaces().values());
        } else {
          for (String ifaceName : rg.getInterfaces()) {
            org.batfish.datamodel.Interface iface = _c.getAllInterfaces().get(ifaceName);
            interfaces.add(iface);
          }
        }
        String asgName = rg.getActiveServerGroup();
        if (asgName != null) {
          DhcpRelayServerGroup asg = ri.getDhcpRelayServerGroups().get(asgName);
          if (asg != null) {
            for (org.batfish.datamodel.Interface iface : interfaces) {
              iface.setDhcpRelayAddresses(
                  ImmutableList.<Ip>builder()
                      .addAll(iface.getDhcpRelayAddresses())
                      .addAll(asg.getServers())
                      .build());
            }
          }
        }
      }

      // snmp
      SnmpServer snmpServer = ri.getSnmpServer();
      vrf.setSnmpServer(snmpServer);
      if (snmpServer != null) {
        _c.getSnmpTrapServers().addAll(snmpServer.getHosts().keySet());
      }

      // static routes
      for (StaticRoute route :
          ri.getRibs().get(RoutingInformationBase.RIB_IPV4_UNICAST).getStaticRoutes().values()) {
        org.batfish.datamodel.StaticRoute newStaticRoute = toStaticRoute(route);
        vrf.getStaticRoutes().add(newStaticRoute);
      }

      // aggregate routes
      for (AggregateRoute route :
          ri.getRibs().get(RoutingInformationBase.RIB_IPV4_UNICAST).getAggregateRoutes().values()) {
        route.inheritUnsetFields(ri.getAggregateRouteDefaults());
        org.batfish.datamodel.GeneratedRoute newAggregateRoute = toAggregateRoute(route);
        vrf.getGeneratedRoutes().add(newAggregateRoute);
      }

      // generated routes
      for (GeneratedRoute route :
          ri.getRibs().get(RoutingInformationBase.RIB_IPV4_UNICAST).getGeneratedRoutes().values()) {
        route.inheritUnsetFields(ri.getGeneratedRouteDefaults());
        org.batfish.datamodel.GeneratedRoute newGeneratedRoute = toGeneratedRoute(route);
        vrf.getGeneratedRoutes().add(newGeneratedRoute);
      }

      // create ospf process
      if (ri.getOspfAreas().size() > 0) {
        OspfProcess oproc = createOspfProcess(ri);
        vrf.setOspfProcess(oproc);
        // add discard routes for OSPF summaries
        oproc
            .getAreas()
            .values()
            .stream()
            .flatMap(a -> a.getSummaries().entrySet().stream())
            .forEach(
                summaryEntry ->
                    vrf.getGeneratedRoutes()
                        .add(
                            ospfSummaryToAggregateRoute(
                                summaryEntry.getKey(), summaryEntry.getValue())));
      }

      // create is-is process
      // is-is runs only if at least one interface has an ISO address, check loopback first
      Optional<IsoAddress> isoAddress =
          _masterLogicalSystem
              .getDefaultRoutingInstance()
              .getInterfaces()
              .values()
              .stream()
              .filter(i -> i.getName().startsWith(FIRST_LOOPBACK_INTERFACE_NAME))
              .map(Interface::getIsoAddress)
              .filter(Objects::nonNull)
              .min(Comparator.comparing(IsoAddress::toString));
      // Try all the other interfaces if no ISO address on Loopback
      if (!isoAddress.isPresent()) {
        isoAddress =
            _masterLogicalSystem
                .getDefaultRoutingInstance()
                .getInterfaces()
                .values()
                .stream()
                .map(Interface::getIsoAddress)
                .filter(Objects::nonNull)
                .min(Comparator.comparing(IsoAddress::toString));
      }
      if (isoAddress.isPresent()) {
        // now we should create is-is process
        IsisProcess proc = createIsisProcess(ri, isoAddress.get());
        vrf.setIsisProcess(proc);
      }

      // create bgp process
      if (ri.getNamedBgpGroups().size() > 0 || ri.getIpBgpGroups().size() > 0) {
        BgpProcess proc = createBgpProcess(ri);
        vrf.setBgpProcess(proc);
      }
    }

    // source nats
    if (_masterLogicalSystem.getNatSource() != null) {
      _w.unimplemented("Source NAT is not currently implemented");
    }

    // static nats
    if (_masterLogicalSystem.getNatStatic() != null) {
      _w.unimplemented("Static NAT is not currently implemented");
    }

    // mark forwarding table export policy if it exists
    String forwardingTableExportPolicyName =
        _masterLogicalSystem.getDefaultRoutingInstance().getForwardingTableExportPolicy();
    if (forwardingTableExportPolicyName != null) {
      PolicyStatement forwardingTableExportPolicy =
          _masterLogicalSystem.getPolicyStatements().get(forwardingTableExportPolicyName);
      if (forwardingTableExportPolicy != null) {
        setPolicyStatementReferent(forwardingTableExportPolicyName);
      }
    }

    // Count and mark structure usages and identify undefined references
    markConcreteStructure(
        JuniperStructureType.AUTHENTICATION_KEY_CHAIN,
        JuniperStructureUsage.AUTHENTICATION_KEY_CHAINS_POLICY);
    markAbstractStructure(
        JuniperStructureType.APPLICATION_OR_APPLICATION_SET,
        JuniperStructureUsage.SECURITY_POLICY_MATCH_APPLICATION,
        ImmutableList.of(JuniperStructureType.APPLICATION, JuniperStructureType.APPLICATION_SET));
    markAbstractStructure(
        JuniperStructureType.APPLICATION_OR_APPLICATION_SET,
        JuniperStructureUsage.APPLICATION_SET_MEMBER_APPLICATION,
        ImmutableList.of(JuniperStructureType.APPLICATION, JuniperStructureType.APPLICATION_SET));
    markConcreteStructure(
        JuniperStructureType.APPLICATION_SET,
        JuniperStructureUsage.APPLICATION_SET_MEMBER_APPLICATION_SET);
    markConcreteStructure(
        JuniperStructureType.BGP_GROUP,
        JuniperStructureUsage.BGP_ALLOW,
        JuniperStructureUsage.BGP_NEIGHBOR);
    markConcreteStructure(
        JuniperStructureType.FIREWALL_FILTER,
        JuniperStructureUsage.INTERFACE_FILTER,
        JuniperStructureUsage.INTERFACE_INCOMING_FILTER,
        JuniperStructureUsage.INTERFACE_OUTGOING_FILTER);
    markConcreteStructure(
        JuniperStructureType.INTERFACE,
        JuniperStructureUsage.FORWARDING_OPTIONS_DHCP_RELAY_GROUP_INTERFACE,
        JuniperStructureUsage.IKE_GATEWAY_EXTERNAL_INTERFACE,
        JuniperStructureUsage.INTERFACE_SELF_REFERENCE,
        JuniperStructureUsage.IPSEC_VPN_BIND_INTERFACE,
        JuniperStructureUsage.ISIS_INTERFACE,
        JuniperStructureUsage.OSPF_AREA_INTERFACE,
        JuniperStructureUsage.POLICY_STATEMENT_FROM_INTERFACE,
        JuniperStructureUsage.ROUTING_INSTANCE_INTERFACE,
        JuniperStructureUsage.SECURITY_ZONES_SECURITY_ZONES_INTERFACE,
        JuniperStructureUsage.STATIC_ROUTE_NEXT_HOP_INTERFACE,
        JuniperStructureUsage.VTEP_SOURCE_INTERFACE);
    markConcreteStructure(
        JuniperStructureType.POLICY_STATEMENT,
        JuniperStructureUsage.BGP_EXPORT_POLICY,
        JuniperStructureUsage.BGP_IMPORT_POLICY,
        JuniperStructureUsage.FORWARDING_TABLE_EXPORT_POLICY,
        JuniperStructureUsage.GENERATED_ROUTE_POLICY,
        JuniperStructureUsage.OSPF_EXPORT_POLICY,
        JuniperStructureUsage.POLICY_STATEMENT_POLICY,
        JuniperStructureUsage.ROUTING_INSTANCE_VRF_EXPORT,
        JuniperStructureUsage.ROUTING_INSTANCE_VRF_IMPORT);
    markConcreteStructure(
        JuniperStructureType.PREFIX_LIST,
        JuniperStructureUsage.FIREWALL_FILTER_DESTINATION_PREFIX_LIST,
        JuniperStructureUsage.FIREWALL_FILTER_PREFIX_LIST,
        JuniperStructureUsage.FIREWALL_FILTER_SOURCE_PREFIX_LIST,
        JuniperStructureUsage.POLICY_STATEMENT_PREFIX_LIST,
        JuniperStructureUsage.POLICY_STATEMENT_PREFIX_LIST_FILTER,
        JuniperStructureUsage.SNMP_COMMUNITY_PREFIX_LIST);
    markConcreteStructure(JuniperStructureType.VLAN, JuniperStructureUsage.INTERFACE_VLAN);

    markConcreteStructure(
        JuniperStructureType.DHCP_RELAY_SERVER_GROUP,
        JuniperStructureUsage.DHCP_RELAY_GROUP_ACTIVE_SERVER_GROUP);

    markConcreteStructure(
        JuniperStructureType.IKE_GATEWAY, JuniperStructureUsage.IPSEC_VPN_IKE_GATEWAY);
    markConcreteStructure(
        JuniperStructureType.IKE_POLICY, JuniperStructureUsage.IKE_GATEWAY_IKE_POLICY);
    markConcreteStructure(
        JuniperStructureType.IKE_PROPOSAL, JuniperStructureUsage.IKE_POLICY_IKE_PROPOSAL);
    markConcreteStructure(
        JuniperStructureType.IPSEC_PROPOSAL, JuniperStructureUsage.IPSEC_POLICY_IPSEC_PROPOSAL);
    markConcreteStructure(
        JuniperStructureType.IPSEC_PROPOSAL, JuniperStructureUsage.IPSEC_VPN_IPSEC_POLICY);

    markConcreteStructure(
        JuniperStructureType.NAT_POOL,
        JuniperStructureUsage.NAT_DESTINATINATION_RULE_SET_RULE_THEN,
        JuniperStructureUsage.NAT_SOURCE_RULE_SET_RULE_THEN,
        JuniperStructureUsage.NAT_STATIC_RULE_SET_RULE_THEN);

    warnEmptyPrefixLists();

    _c.computeRoutingPolicySources(_w);

    return _c;
  }

  private void convertInterfaces() {
    // Get a stream of all interfaces (including Node interfaces)
    Stream.concat(
            _masterLogicalSystem.getInterfaces().values().stream(),
            _nodeDevices
                .values()
                .stream()
                .flatMap(nodeDevice -> nodeDevice.getInterfaces().values().stream()))
        .forEach(
            /*
             * For each interface, add it to the VI model. Since Juniper splits attributes
             * between physical and logical (unit) interfaces, do the conversion in two steps.
             * - Physical interface first, with physical attributes: speed, aggregation tracking, etc.
             * - Then all units of the interface. Units have the attributes batfish
             *   cares most about: IPs, MTUs, ACLs, etc.)
             */
            iface -> {
              // Process parent interface
              iface.inheritUnsetFields();
              org.batfish.datamodel.Interface newParentIface = toInterfaceNonUnit(iface);
              resolveInterfacePointers(iface.getName(), iface, newParentIface);

              // Process the units, which hold the bulk of the configuration
              iface
                  .getUnits()
                  .values()
                  .forEach(
                      unit -> {
                        unit.inheritUnsetFields();
                        org.batfish.datamodel.Interface newUnitInterface = toInterface(unit);
                        newUnitInterface.addDependency(
                            new Dependency(newParentIface.getName(), DependencyType.BIND));
                        resolveInterfacePointers(unit.getName(), unit, newUnitInterface);
                      });
            });

    /*
     * Do a second pass where we look over all interfaces
     * and set dependency pointers for aggregated interfaces in the VI configuration
     */
    Stream.concat(
            _masterLogicalSystem.getInterfaces().values().stream(),
            _nodeDevices
                .values()
                .stream()
                .flatMap(nodeDevice -> nodeDevice.getInterfaces().values().stream()))
        .forEach(
            iface -> {
              if (iface.get8023adInterface() != null) {
                org.batfish.datamodel.Interface viIface =
                    _c.getAllInterfaces().get(iface.get8023adInterface());
                if (viIface == null) {
                  return;
                }
                viIface.addDependency(new Dependency(iface.getName(), DependencyType.AGGREGATE));
              }
            });
  }

  /** Ensure that the interface is placed in VI {@link Configuration} and {@link Vrf} */
  private void resolveInterfacePointers(
      String ifaceName, Interface iface, org.batfish.datamodel.Interface viIface) {
    _c.getAllInterfaces().put(ifaceName, viIface);
    Vrf vrf = viIface.getVrf();
    String vrfName = vrf.getName();
    vrf.getInterfaces().put(ifaceName, viIface);
    _masterLogicalSystem.getRoutingInstances().get(vrfName).getInterfaces().put(ifaceName, iface);
  }

  private org.batfish.datamodel.Zone toZone(Zone zone) {
    String zoneName = zone.getName();

    FirewallFilter inboundFilter = zone.getInboundFilter();
    IpAccessList inboundFilterList = null;
    if (inboundFilter != null) {
      inboundFilterList = _c.getIpAccessLists().get(inboundFilter.getName());
    }

    FirewallFilter fromHostFilter = zone.getFromHostFilter();
    IpAccessList fromHostFilterList = null;
    if (fromHostFilter != null) {
      fromHostFilterList = _c.getIpAccessLists().get(fromHostFilter.getName());
    }

    FirewallFilter toHostFilter = zone.getToHostFilter();
    IpAccessList toHostFilterList = null;
    if (toHostFilter != null) {
      toHostFilterList = _c.getIpAccessLists().get(toHostFilter.getName());
    }

    org.batfish.datamodel.Zone newZone = new org.batfish.datamodel.Zone(zoneName);
    if (fromHostFilterList != null) {
      newZone.setFromHostFilterName(fromHostFilterList.getName());
    }
    if (inboundFilterList != null) {
      newZone.setInboundFilterName(inboundFilterList.getName());
    }
    if (toHostFilterList != null) {
      newZone.setToHostFilterName(toHostFilterList.getName());
    }

    newZone.setInboundInterfaceFiltersNames(new TreeMap<>());
    for (Entry<String, FirewallFilter> e : zone.getInboundInterfaceFilters().entrySet()) {
      String inboundInterfaceName = e.getKey();
      FirewallFilter inboundInterfaceFilter = e.getValue();
      String inboundInterfaceFilterName = inboundInterfaceFilter.getName();
      org.batfish.datamodel.Interface newIface = _c.getAllInterfaces().get(inboundInterfaceName);
      newZone.getInboundInterfaceFiltersNames().put(newIface.getName(), inboundInterfaceFilterName);
    }

    newZone.setToZonePoliciesNames(new TreeMap<>());
    for (Entry<String, FirewallFilter> e : zone.getToZonePolicies().entrySet()) {
      String toZoneName = e.getKey();
      FirewallFilter toZoneFilter = e.getValue();
      String toZoneFilterName = toZoneFilter.getName();
      newZone.getToZonePoliciesNames().put(toZoneName, toZoneFilterName);
    }

    newZone.setInboundInterfaceFiltersNames(new TreeMap<>());
    for (Interface iface : zone.getInterfaces()) {
      String ifaceName = iface.getName();
      org.batfish.datamodel.Interface newIface = _c.getAllInterfaces().get(ifaceName);
      newIface.setZoneName(zoneName);
      FirewallFilter inboundInterfaceFilter = zone.getInboundInterfaceFilters().get(ifaceName);
      if (inboundInterfaceFilter != null) {
        newZone
            .getInboundInterfaceFiltersNames()
            .put(newIface.getName(), inboundInterfaceFilter.getName());
      } else if (inboundFilterList != null) {
        newZone
            .getInboundInterfaceFiltersNames()
            .put(newIface.getName(), inboundFilterList.getName());
      }
    }

    return newZone;
  }

  private void warnEmptyPrefixLists() {
    for (Entry<String, PrefixList> e : _masterLogicalSystem.getPrefixLists().entrySet()) {
      String name = e.getKey();
      PrefixList prefixList = e.getValue();
      if (!prefixList.getIpv6() && prefixList.getPrefixes().isEmpty()) {
        _w.redFlag("Empty prefix-list: '" + name + "'");
      }
    }
  }

  private Ip getOspfRouterId(RoutingInstance routingInstance) {
    Ip routerId = routingInstance.getRouterId();
    if (routerId == null) {
      Map<String, Interface> interfacesToCheck;
      Map<String, Interface> allInterfaces = routingInstance.getInterfaces();
      Map<String, Interface> loopbackInterfaces =
          allInterfaces
              .entrySet()
              .stream()
              .filter(
                  e ->
                      e.getKey().toLowerCase().startsWith("lo")
                          && e.getValue().getActive()
                          && e.getValue().getPrimaryAddress() != null)
              .collect(Collectors.toMap(Entry::getKey, Entry::getValue));
      interfacesToCheck = loopbackInterfaces.isEmpty() ? allInterfaces : loopbackInterfaces;

      Ip lowesetIp = Ip.MAX;
      for (Interface iface : interfacesToCheck.values()) {
        if (!iface.getActive()) {
          continue;
        }
        for (InterfaceAddress address : iface.getAllAddresses()) {
          Ip ip = address.getIp();
          if (lowesetIp.asLong() > ip.asLong()) {
            lowesetIp = ip;
          }
        }
      }
      if (lowesetIp == Ip.MAX) {
        _w.redFlag("No candidates for OSPF router-id");
        return null;
      }
      routerId = lowesetIp;
    }
    return routerId;
  }

  public @Nonnull Map<String, LogicalSystem> getLogicalSystems() {
    return _logicalSystems;
  }

  public LogicalSystem getMasterLogicalSystem() {
    return _masterLogicalSystem;
  }

  @Override
  public String getHostname() {
    return _masterLogicalSystem.getHostname();
  }

  @Override
  public void setHostname(String hostname) {
    _masterLogicalSystem.setHostname(hostname);
  }
}<|MERGE_RESOLUTION|>--- conflicted
+++ resolved
@@ -1274,11 +1274,7 @@
       securityPolicyAcl = buildSecurityPolicyAcl(securityPolicyAclName, zone);
       if (securityPolicyAcl != null) {
         _c.getIpAccessLists().put(securityPolicyAclName, securityPolicyAcl);
-<<<<<<< HEAD
-        newIface.setPreSourceNatOutgoingFilter(securityPolicyAcl.getName());
-=======
         newIface.setPreSourceNatOutgoingFilter(securityPolicyAcl);
->>>>>>> 27c66450
       }
     }
     // TODO: remove this line after handling security policies in traceroute and reachability
@@ -1331,40 +1327,6 @@
     // treat all non-broadcast interfaces as point to point
     newIface.setOspfPointToPoint(iface.getOspfInterfaceType() != OspfInterfaceType.BROADCAST);
     return newIface;
-  }
-
-  /** Generate outgoing filter for the interface (from existing outgoing filter and zone policy) */
-  IpAccessList buildOutgoingFilter(Interface iface, @Nullable IpAccessList securityPolicyAcl) {
-    String outAclName = iface.getOutgoingFilter();
-    IpAccessList outAcl = null;
-    if (outAclName != null) {
-      outAcl = _c.getIpAccessLists().get(outAclName);
-    }
-
-    // Set outgoing filter based on the combination of zone policy and base outgoing filter
-    Set<AclLineMatchExpr> aclConjunctList;
-    if (securityPolicyAcl == null) {
-      return outAcl;
-    } else if (outAcl == null) {
-      aclConjunctList = ImmutableSet.of(new PermittedByAcl(securityPolicyAcl.getName(), false));
-    } else {
-      aclConjunctList =
-          ImmutableSet.of(
-              new PermittedByAcl(outAcl.getName(), false),
-              new PermittedByAcl(securityPolicyAcl.getName(), false));
-    }
-
-    String combinedAclName = ACL_NAME_COMBINED_OUTGOING + iface.getName();
-    IpAccessList combinedAcl =
-        IpAccessList.builder()
-            .setName(combinedAclName)
-            .setLines(
-                ImmutableList.of(
-                    new IpAccessListLine(
-                        LineAction.PERMIT, new AndMatchExpr(aclConjunctList), "PERMIT")))
-            .build();
-    _c.getIpAccessLists().put(combinedAclName, combinedAcl);
-    return combinedAcl;
   }
 
   private List<DestinationNat> buildDestinationNats(Interface iface) {
