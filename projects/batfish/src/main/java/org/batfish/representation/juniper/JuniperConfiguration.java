package org.batfish.representation.juniper;

import static com.google.common.base.MoreObjects.firstNonNull;
import static org.batfish.datamodel.acl.AclLineMatchExprs.matchSrcInterface;
import static org.batfish.representation.juniper.JuniperStructureType.ADDRESS_BOOK;
import static org.batfish.representation.juniper.NatPacketLocation.interfaceLocation;
import static org.batfish.representation.juniper.NatPacketLocation.routingInstanceLocation;
import static org.batfish.representation.juniper.NatPacketLocation.zoneLocation;
import static org.batfish.representation.juniper.RoutingInformationBase.RIB_IPV4_UNICAST;

import com.google.common.annotations.VisibleForTesting;
import com.google.common.collect.ImmutableList;
import com.google.common.collect.ImmutableMap;
import com.google.common.collect.ImmutableSet;
import com.google.common.collect.ImmutableSortedMap;
import com.google.common.collect.ImmutableSortedSet;
import com.google.common.collect.Lists;
import java.util.ArrayList;
import java.util.Collection;
import java.util.Collections;
import java.util.Comparator;
import java.util.HashMap;
import java.util.HashSet;
import java.util.LinkedHashMap;
import java.util.LinkedList;
import java.util.List;
import java.util.Map;
import java.util.Map.Entry;
import java.util.NavigableMap;
import java.util.Objects;
import java.util.Optional;
import java.util.Set;
import java.util.TreeMap;
import java.util.function.Predicate;
import java.util.regex.Pattern;
import java.util.stream.Collectors;
import java.util.stream.Stream;
import javax.annotation.Nonnull;
import javax.annotation.Nullable;
import org.apache.commons.collections4.list.TreeList;
import org.apache.commons.lang3.SerializationUtils;
import org.batfish.common.VendorConversionException;
import org.batfish.common.Warnings;
import org.batfish.common.util.CommonUtil;
import org.batfish.datamodel.AbstractRoute;
import org.batfish.datamodel.AclIpSpace;
import org.batfish.datamodel.AuthenticationKey;
import org.batfish.datamodel.AuthenticationKeyChain;
import org.batfish.datamodel.BgpActivePeerConfig;
import org.batfish.datamodel.BgpAuthenticationAlgorithm;
import org.batfish.datamodel.BgpAuthenticationSettings;
import org.batfish.datamodel.BgpPassivePeerConfig;
import org.batfish.datamodel.BgpPeerConfig.Builder;
import org.batfish.datamodel.BgpProcess;
import org.batfish.datamodel.Configuration;
import org.batfish.datamodel.ConfigurationFormat;
import org.batfish.datamodel.FirewallSessionInterfaceInfo;
import org.batfish.datamodel.FlowState;
import org.batfish.datamodel.HeaderSpace;
import org.batfish.datamodel.IkeKeyType;
import org.batfish.datamodel.IkePhase1Key;
import org.batfish.datamodel.IkePhase1Policy;
import org.batfish.datamodel.IkePhase1Proposal;
import org.batfish.datamodel.IntegerSpace;
import org.batfish.datamodel.Interface.Dependency;
import org.batfish.datamodel.Interface.DependencyType;
import org.batfish.datamodel.InterfaceAddress;
import org.batfish.datamodel.Ip;
import org.batfish.datamodel.IpAccessList;
import org.batfish.datamodel.IpAccessListLine;
import org.batfish.datamodel.IpSpace;
import org.batfish.datamodel.IpSpaceMetadata;
import org.batfish.datamodel.IpSpaceReference;
import org.batfish.datamodel.IpWildcard;
import org.batfish.datamodel.IpWildcardSetIpSpace;
import org.batfish.datamodel.IpsecPeerConfig;
import org.batfish.datamodel.IpsecPhase2Policy;
import org.batfish.datamodel.IpsecPhase2Proposal;
import org.batfish.datamodel.IpsecStaticPeerConfig;
import org.batfish.datamodel.IsoAddress;
import org.batfish.datamodel.LineAction;
import org.batfish.datamodel.MultipathEquivalentAsPathMatchMode;
import org.batfish.datamodel.OriginType;
import org.batfish.datamodel.Prefix;
import org.batfish.datamodel.PrefixRange;
import org.batfish.datamodel.PrefixSpace;
import org.batfish.datamodel.RegexCommunitySet;
import org.batfish.datamodel.Route;
import org.batfish.datamodel.Route6FilterList;
import org.batfish.datamodel.RouteFilterList;
import org.batfish.datamodel.RoutingProtocol;
import org.batfish.datamodel.SnmpServer;
import org.batfish.datamodel.SubRange;
import org.batfish.datamodel.SwitchportEncapsulationType;
import org.batfish.datamodel.SwitchportMode;
import org.batfish.datamodel.Vrf;
import org.batfish.datamodel.acl.AclLineMatchExpr;
import org.batfish.datamodel.acl.AndMatchExpr;
import org.batfish.datamodel.acl.MatchHeaderSpace;
import org.batfish.datamodel.acl.MatchSrcInterface;
import org.batfish.datamodel.acl.NotMatchExpr;
import org.batfish.datamodel.acl.OrMatchExpr;
import org.batfish.datamodel.acl.OriginatingFromDevice;
import org.batfish.datamodel.acl.PermittedByAcl;
import org.batfish.datamodel.acl.TrueExpr;
import org.batfish.datamodel.dataplane.rib.RibId;
import org.batfish.datamodel.isis.IsisInterfaceMode;
import org.batfish.datamodel.isis.IsisProcess;
import org.batfish.datamodel.ospf.OspfAreaSummary;
import org.batfish.datamodel.ospf.OspfMetricType;
import org.batfish.datamodel.ospf.OspfProcess;
import org.batfish.datamodel.packet_policy.Drop;
import org.batfish.datamodel.packet_policy.PacketMatchExpr;
import org.batfish.datamodel.packet_policy.PacketPolicy;
import org.batfish.datamodel.packet_policy.Return;
import org.batfish.datamodel.routing_policy.RoutingPolicy;
import org.batfish.datamodel.routing_policy.expr.BooleanExpr;
import org.batfish.datamodel.routing_policy.expr.BooleanExprs;
import org.batfish.datamodel.routing_policy.expr.CallExpr;
import org.batfish.datamodel.routing_policy.expr.Conjunction;
import org.batfish.datamodel.routing_policy.expr.ConjunctionChain;
import org.batfish.datamodel.routing_policy.expr.DestinationNetwork;
import org.batfish.datamodel.routing_policy.expr.Disjunction;
import org.batfish.datamodel.routing_policy.expr.ExplicitPrefixSet;
import org.batfish.datamodel.routing_policy.expr.FirstMatchChain;
import org.batfish.datamodel.routing_policy.expr.LiteralCommunitySet;
import org.batfish.datamodel.routing_policy.expr.LiteralOrigin;
import org.batfish.datamodel.routing_policy.expr.MatchLocalRouteSourcePrefixLength;
import org.batfish.datamodel.routing_policy.expr.MatchPrefixSet;
import org.batfish.datamodel.routing_policy.expr.MatchProtocol;
import org.batfish.datamodel.routing_policy.expr.NamedPrefixSet;
import org.batfish.datamodel.routing_policy.expr.PrefixExpr;
import org.batfish.datamodel.routing_policy.expr.PrefixSetExpr;
import org.batfish.datamodel.routing_policy.statement.CallStatement;
import org.batfish.datamodel.routing_policy.statement.Comment;
import org.batfish.datamodel.routing_policy.statement.If;
import org.batfish.datamodel.routing_policy.statement.SetCommunity;
import org.batfish.datamodel.routing_policy.statement.SetDefaultPolicy;
import org.batfish.datamodel.routing_policy.statement.SetOrigin;
import org.batfish.datamodel.routing_policy.statement.SetOspfMetricType;
import org.batfish.datamodel.routing_policy.statement.Statement;
import org.batfish.datamodel.routing_policy.statement.Statements;
import org.batfish.datamodel.transformation.Transformation;
import org.batfish.representation.juniper.BgpGroup.BgpGroupType;
import org.batfish.representation.juniper.Interface.OspfInterfaceType;
import org.batfish.representation.juniper.Zone.AddressBookType;
import org.batfish.vendor.VendorConfiguration;

public final class JuniperConfiguration extends VendorConfiguration {

  public static final String ACL_NAME_COMBINED_INCOMING = "~COMBINED_INCOMING_FILTER~";

  public static final String ACL_NAME_COMBINED_OUTGOING = "~COMBINED_OUTGOING_FILTER~";

  public static final String ACL_NAME_EXISTING_CONNECTION = "~EXISTING_CONNECTION~";

  public static final String ACL_NAME_GLOBAL_POLICY = "~GLOBAL_SECURITY_POLICY~";

  public static final String ACL_NAME_SCREEN = "~SCREEN~";

  public static final String ACL_NAME_SCREEN_INTERFACE = "~SCREEN_INTERFACE~";

  public static final String ACL_NAME_SCREEN_ZONE = "~SCREEN_ZONE~";

  public static final String ACL_NAME_SECURITY_POLICY = "~SECURITY_POLICIES_TO~";

  private static final IpAccessList ACL_EXISTING_CONNECTION =
      IpAccessList.builder()
          .setName(ACL_NAME_EXISTING_CONNECTION)
          .setLines(
              ImmutableList.of(
                  new IpAccessListLine(
                      LineAction.PERMIT,
                      new MatchHeaderSpace(
                          HeaderSpace.builder()
                              .setStates(ImmutableList.of(FlowState.ESTABLISHED))
                              .build()),
                      ACL_NAME_EXISTING_CONNECTION)))
          .build();

  private static final BgpAuthenticationAlgorithm DEFAULT_BGP_AUTHENTICATION_ALGORITHM =
      BgpAuthenticationAlgorithm.HMAC_SHA_1_96;

  private static final String DEFAULT_BGP_EXPORT_POLICY_NAME = "~DEFAULT_BGP_EXPORT_POLICY~";

  private static final String DEFAULT_BGP_IMPORT_POLICY_NAME = "~DEFAULT_BGP_IMPORT_POLICY~";

  private static final String DEFAULT_PSEUDO_PROTOCOL_IMPORT_POLICY_NAME =
      "~DEFAULT_PSEUDO_PROTOCOL_IMPORT_POLICY~";

  private static final String DEFAULT_REJECT_POLICY_NAME = "~DEFAULT_REJECT_POLICY~";

  private static final Map<RoutingProtocol, String> DEFAULT_IMPORT_POLICIES =
      ImmutableMap.<RoutingProtocol, String>builder()
          .put(RoutingProtocol.CONNECTED, DEFAULT_PSEUDO_PROTOCOL_IMPORT_POLICY_NAME)
          .put(RoutingProtocol.LOCAL, DEFAULT_PSEUDO_PROTOCOL_IMPORT_POLICY_NAME)
          .put(RoutingProtocol.AGGREGATE, DEFAULT_PSEUDO_PROTOCOL_IMPORT_POLICY_NAME)
          .put(RoutingProtocol.STATIC, DEFAULT_PSEUDO_PROTOCOL_IMPORT_POLICY_NAME)
          .put(RoutingProtocol.BGP, DEFAULT_BGP_IMPORT_POLICY_NAME)
          .put(RoutingProtocol.IBGP, DEFAULT_BGP_IMPORT_POLICY_NAME)
          .build();

  @VisibleForTesting static final int DEFAULT_ISIS_COST = 10;

  /** Maximum IS-IS route cost if wide-metrics-only is not set */
  @VisibleForTesting static final int MAX_ISIS_COST_WITHOUT_WIDE_METRICS = 63;

  private static final String FIRST_LOOPBACK_INTERFACE_NAME = "lo0";

  /** */
  private static final long serialVersionUID = 1L;

  private static String communityRegexToJavaRegex(String regex) {
    String out = regex;
    out = out.replace(":*", ":.*");
    out = out.replaceFirst("^\\*", ".*");
    return out;
  }

  private final Set<Long> _allStandardCommunities;

  Configuration _c;

  private transient Interface _lo0;

  private transient boolean _lo0Initialized;

  /** Map of policy name to routing instances referenced in the policy, in the order they appear */
  private transient Map<String, List<String>> _vrfReferencesInPolicies;

  private final Map<String, NodeDevice> _nodeDevices;

  private ConfigurationFormat _vendor;

  private Map<String, LogicalSystem> _logicalSystems;

  private LogicalSystem _masterLogicalSystem;

  public JuniperConfiguration() {
    _allStandardCommunities = new HashSet<>();
    _logicalSystems = new TreeMap<>();
    _masterLogicalSystem = new LogicalSystem("");
    _nodeDevices = new TreeMap<>();
  }

  private NavigableMap<String, AuthenticationKeyChain> convertAuthenticationKeyChains(
      Map<String, JuniperAuthenticationKeyChain> juniperAuthenticationKeyChains) {
    NavigableMap<String, AuthenticationKeyChain> authenticationKeyChains = new TreeMap<>();
    for (Entry<String, JuniperAuthenticationKeyChain> keyChainEntry :
        juniperAuthenticationKeyChains.entrySet()) {
      JuniperAuthenticationKeyChain juniperAuthenticationKeyChain = keyChainEntry.getValue();
      AuthenticationKeyChain authenticationKeyChain =
          new AuthenticationKeyChain(juniperAuthenticationKeyChain.getName());
      authenticationKeyChain.setDescription(juniperAuthenticationKeyChain.getDescription());
      authenticationKeyChain.setTolerance(juniperAuthenticationKeyChain.getTolerance());
      for (Entry<String, JuniperAuthenticationKey> keyEntry :
          juniperAuthenticationKeyChain.getKeys().entrySet()) {
        JuniperAuthenticationKey juniperAuthenticationKey = keyEntry.getValue();
        AuthenticationKey authenticationKey =
            new AuthenticationKey(juniperAuthenticationKey.getName());
        authenticationKey.setIsisAuthenticationAlgorithm(
            juniperAuthenticationKey.getIsisAuthenticationAlgorithm());
        authenticationKey.setIsisOption(juniperAuthenticationKey.getIsisOption());
        authenticationKey.setSecret(juniperAuthenticationKey.getSecret());
        authenticationKey.setStartTime(juniperAuthenticationKey.getStartTime());
        authenticationKeyChain.getKeys().put(keyEntry.getKey(), authenticationKey);
      }
      authenticationKeyChains.put(keyChainEntry.getKey(), authenticationKeyChain);
    }
    return authenticationKeyChains;
  }

  private BgpProcess createBgpProcess(RoutingInstance routingInstance) {
    initDefaultBgpExportPolicy();
    initDefaultBgpImportPolicy();
    String vrfName = routingInstance.getName();
    Vrf vrf = _c.getVrfs().get(vrfName);
    BgpProcess proc = new BgpProcess();
    Ip routerId = routingInstance.getRouterId();
    if (routerId == null) {
      routerId = _masterLogicalSystem.getDefaultRoutingInstance().getRouterId();
      if (routerId == null) {
        routerId = Ip.ZERO;
      }
    }
    proc.setRouterId(routerId);
    BgpGroup mg = routingInstance.getMasterBgpGroup();
    boolean multipathEbgp = false;
    boolean multipathIbgp = false;
    boolean multipathMultipleAs = false;
    boolean multipathEbgpSet = false;
    boolean multipathIbgpSet = false;
    boolean multipathMultipleAsSet = false;

    if (mg.getLocalAs() == null) {
      Long routingInstanceAs = routingInstance.getAs();
      if (routingInstanceAs == null) {
        routingInstanceAs = _masterLogicalSystem.getDefaultRoutingInstance().getAs();
      }
      if (routingInstanceAs != null) {
        mg.setLocalAs(routingInstanceAs);
      }
    }
    // Set default authentication algorithm if missing
    if (mg.getAuthenticationAlgorithm() == null) {
      mg.setAuthenticationAlgorithm(DEFAULT_BGP_AUTHENTICATION_ALGORITHM);
    }
    for (IpBgpGroup ig : routingInstance.getIpBgpGroups().values()) {
      ig.cascadeInheritance();
    }

    /*
     * For new BGP advertisements, i.e. those that are created from non-BGP
     * routes, an origin code must be set. By default, Juniper sets the origin
     * code to IGP.
     */
    If setOriginForNonBgp =
        new If(
            new Disjunction(
                ImmutableList.of(
                    new MatchProtocol(RoutingProtocol.BGP),
                    new MatchProtocol(RoutingProtocol.IBGP))),
            ImmutableList.of(),
            ImmutableList.of(new SetOrigin(new LiteralOrigin(OriginType.IGP, null))));

    /*
     * Juniper allows setting BGP communities for static routes. Rather than add communities to VI
     * routes, add statements to peer export policies that set the appropriate communities.
     */
    List<If> staticRouteCommunitySetters = getStaticRouteCommunitySetters(routingInstance);

    for (Entry<Prefix, IpBgpGroup> e : routingInstance.getIpBgpGroups().entrySet()) {
      Prefix prefix = e.getKey();
      IpBgpGroup ig = e.getValue();
      Builder<?, ?> neighbor;
      Long remoteAs = ig.getType() == BgpGroupType.INTERNAL ? ig.getLocalAs() : ig.getPeerAs();
      if (ig.getDynamic()) {
        neighbor =
            BgpPassivePeerConfig.builder()
                .setPeerPrefix(prefix)
                .setRemoteAs(ImmutableList.of(remoteAs));
      } else {
        neighbor =
            BgpActivePeerConfig.builder().setPeerAddress(prefix.getStartIp()).setRemoteAs(remoteAs);
      }

      // route reflection
      Ip declaredClusterId = ig.getClusterId();
      if (declaredClusterId != null) {
        neighbor.setRouteReflectorClient(true);
        neighbor.setClusterId(declaredClusterId.asLong());
      } else {
        neighbor.setClusterId(routerId.asLong());
      }

      // multipath multiple-as
      boolean currentGroupMultipathMultipleAs = ig.getMultipathMultipleAs();
      if (multipathMultipleAsSet && currentGroupMultipathMultipleAs != multipathMultipleAs) {
        _w.redFlag(
            "Currently do not support mixed multipath-multiple-as/non-multipath-multiple-as bgp"
                + "groups on Juniper - FORCING NON-MULTIPATH-MULTIPLE-AS");
        multipathMultipleAs = false;
      } else {
        multipathMultipleAs = currentGroupMultipathMultipleAs;
        multipathMultipleAsSet = true;
      }

      String authenticationKeyChainName = ig.getAuthenticationKeyChainName();
      if (ig.getAuthenticationKeyChainName() != null) {
        if (!_c.getAuthenticationKeyChains().containsKey(authenticationKeyChainName)) {
          authenticationKeyChainName = null;
        } else if (ig.getAuthenticationKey() != null) {
          _w.redFlag(
              "Both authentication-key and authentication-key-chain specified for neighbor "
                  + ig.getRemoteAddress());
        }
      }
      BgpAuthenticationSettings bgpAuthenticationSettings = new BgpAuthenticationSettings();
      bgpAuthenticationSettings.setAuthenticationAlgorithm(ig.getAuthenticationAlgorithm());
      bgpAuthenticationSettings.setAuthenticationKey(ig.getAuthenticationKey());
      bgpAuthenticationSettings.setAuthenticationKeyChainName(authenticationKeyChainName);
      neighbor.setAuthenticationSettings(bgpAuthenticationSettings);
      Boolean ebgpMultihop = ig.getEbgpMultihop();
      if (ebgpMultihop == null) {
        ebgpMultihop = false;
      }
      neighbor.setEbgpMultihop(ebgpMultihop);
      neighbor.setEnforceFirstAs(firstNonNull(ig.getEnforceFirstAs(), Boolean.FALSE));

      // Check for loops in the following order:
      Integer loops =
          Stream.of(
                  ig.getLoops(),
                  routingInstance.getLoops(),
                  _masterLogicalSystem.getDefaultRoutingInstance().getLoops(),
                  0)
              .filter(Objects::nonNull)
              .findFirst()
              .get();

      boolean allowLocalAsIn = loops > 0;
      neighbor.setAllowLocalAsIn(allowLocalAsIn);
      Boolean advertisePeerAs = ig.getAdvertisePeerAs();
      if (advertisePeerAs == null) {
        advertisePeerAs = false;
      }
      neighbor.setAllowRemoteAsOut(advertisePeerAs);
      Boolean advertiseExternal = ig.getAdvertiseExternal();
      if (advertiseExternal == null) {
        advertiseExternal = false;
      }
      neighbor.setAdvertiseExternal(advertiseExternal);
      Boolean advertiseInactive = ig.getAdvertiseInactive();
      if (advertiseInactive == null) {
        advertiseInactive = false;
      }
      neighbor.setAdvertiseInactive(advertiseInactive);
      neighbor.setGroup(ig.getGroupName());

      // import policies
      String peerImportPolicyName = "~PEER_IMPORT_POLICY:" + ig.getRemoteAddress() + "~";
      neighbor.setImportPolicy(peerImportPolicyName);
      RoutingPolicy peerImportPolicy = new RoutingPolicy(peerImportPolicyName, _c);
      _c.getRoutingPolicies().put(peerImportPolicyName, peerImportPolicy);
      // default import policy is to accept
      peerImportPolicy.getStatements().add(new SetDefaultPolicy(DEFAULT_BGP_IMPORT_POLICY_NAME));
      peerImportPolicy.getStatements().add(Statements.SetDefaultActionAccept.toStaticStatement());
      List<BooleanExpr> importPolicyCalls = new ArrayList<>();
      ig.getImportPolicies()
          .forEach(
              importPolicyName -> {
                PolicyStatement importPolicy =
                    _masterLogicalSystem.getPolicyStatements().get(importPolicyName);
                if (importPolicy != null) {
                  setPolicyStatementReferent(importPolicyName);
                  CallExpr callPolicy = new CallExpr(importPolicyName);
                  importPolicyCalls.add(callPolicy);
                }
              });
      If peerImportPolicyConditional = new If();
      FirstMatchChain importPolicyChain = new FirstMatchChain(importPolicyCalls);
      peerImportPolicyConditional.setGuard(importPolicyChain);
      peerImportPolicy.getStatements().add(peerImportPolicyConditional);
      peerImportPolicyConditional
          .getTrueStatements()
          .add(Statements.ExitAccept.toStaticStatement());
      peerImportPolicyConditional
          .getFalseStatements()
          .add(Statements.ExitReject.toStaticStatement());

      // Apply rib groups
      if (ig.getRibGroup() != null) {
        neighbor.setAppliedRibGroup(
            toRibGroup(
                _masterLogicalSystem.getRibGroups().get(ig.getRibGroup()),
                ig.getType() == BgpGroupType.INTERNAL ? RoutingProtocol.IBGP : RoutingProtocol.BGP,
                _c,
                routingInstance.getName(),
                _w));
      }

      // export policies
      String peerExportPolicyName = computePeerExportPolicyName(ig.getRemoteAddress());
      neighbor.setExportPolicy(peerExportPolicyName);
      RoutingPolicy peerExportPolicy = new RoutingPolicy(peerExportPolicyName, _c);
      _c.getRoutingPolicies().put(peerExportPolicyName, peerExportPolicy);
      peerExportPolicy.getStatements().add(new SetDefaultPolicy(DEFAULT_BGP_EXPORT_POLICY_NAME));
      applyLocalRoutePolicy(routingInstance, peerExportPolicy);

      // Add route modifier statements
      peerExportPolicy.getStatements().add(setOriginForNonBgp);
      peerExportPolicy.getStatements().addAll(staticRouteCommunitySetters);

      List<BooleanExpr> exportPolicyCalls = new ArrayList<>();
      ig.getExportPolicies()
          .forEach(
              exportPolicyName -> {
                PolicyStatement exportPolicy =
                    _masterLogicalSystem.getPolicyStatements().get(exportPolicyName);
                if (exportPolicy != null) {
                  setPolicyStatementReferent(exportPolicyName);
                  CallExpr callPolicy = new CallExpr(exportPolicyName);
                  exportPolicyCalls.add(callPolicy);
                }
              });
      If peerExportPolicyConditional = new If();
      FirstMatchChain exportPolicyChain = new FirstMatchChain(exportPolicyCalls);
      peerExportPolicyConditional.setGuard(exportPolicyChain);
      peerExportPolicyConditional
          .getTrueStatements()
          .add(Statements.ExitAccept.toStaticStatement());
      peerExportPolicyConditional
          .getFalseStatements()
          .add(Statements.ExitReject.toStaticStatement());
      peerExportPolicy.getStatements().add(peerExportPolicyConditional);

      // inherit local-as
      neighbor.setLocalAs(ig.getLocalAs());
      if (ig.getLocalAs() == null) {
        _w.redFlag("Missing local-as for neighbor: " + ig.getRemoteAddress());
        continue;
      }

      /* Inherit multipath */
      if (ig.getType() == BgpGroupType.INTERNAL || ig.getType() == null) {
        boolean currentGroupMultipathIbgp = ig.getMultipath();
        if (multipathIbgpSet && currentGroupMultipathIbgp != multipathIbgp) {
          _w.redFlag(
              "Currently do not support mixed iBGP multipath/non-multipath bgp groups on Juniper "
                  + "- FORCING NON-MULTIPATH IBGP");
          multipathIbgp = false;
        } else {
          multipathIbgp = currentGroupMultipathIbgp;
          multipathIbgpSet = true;
        }
      }
      if (ig.getType() == BgpGroupType.EXTERNAL || ig.getType() == null) {
        boolean currentGroupMultipathEbgp = ig.getMultipath();
        if (multipathEbgpSet && currentGroupMultipathEbgp != multipathEbgp) {
          _w.redFlag(
              "Currently do not support mixed eBGP multipath/non-multipath bgp groups on Juniper "
                  + "- FORCING NON-MULTIPATH EBGP");
          multipathEbgp = false;
        } else {
          multipathEbgp = currentGroupMultipathEbgp;
          multipathEbgpSet = true;
        }
      }

      // TODO: implement better behavior than setting default metric to 0
      neighbor.setDefaultMetric(0);

      // TODO: find out if there is a juniper equivalent of cisco
      // send-community
      neighbor.setSendCommunity(true);

      // inherit update-source
      Ip localIp = ig.getLocalAddress();
      if (localIp == null) {
        // assign the ip of the interface that is likely connected to this
        // peer
        outerloop:
        for (org.batfish.datamodel.Interface iface : vrf.getInterfaces().values()) {
          for (InterfaceAddress address : iface.getAllAddresses()) {
            if (address.getPrefix().containsPrefix(prefix)) {
              localIp = address.getIp();
              break outerloop;
            }
          }
        }
      }
      if (localIp == null && _masterLogicalSystem.getDefaultAddressSelection()) {
        initFirstLoopbackInterface();
        if (_lo0 != null) {
          InterfaceAddress lo0Unit0Address = _lo0.getPrimaryAddress();
          if (lo0Unit0Address != null) {
            localIp = lo0Unit0Address.getIp();
          }
        }
      }
      if (localIp == null) {
        if (ig.getDynamic()) {
          _w.redFlag(
              "Could not determine local ip for bgp peering with neighbor prefix: " + prefix);
        } else {
          _w.redFlag(
              "Could not determine local ip for bgp peering with neighbor ip: "
                  + prefix.getStartIp());
        }
      } else {
        neighbor.setLocalIp(localIp);
      }
      neighbor.setBgpProcess(proc);
      neighbor.build();
    }
    proc.setMultipathEbgp(multipathEbgpSet);
    proc.setMultipathIbgp(multipathIbgp);
    MultipathEquivalentAsPathMatchMode multipathEquivalentAsPathMatchMode =
        multipathMultipleAs
            ? MultipathEquivalentAsPathMatchMode.PATH_LENGTH
            : MultipathEquivalentAsPathMatchMode.FIRST_AS;
    proc.setMultipathEquivalentAsPathMatchMode(multipathEquivalentAsPathMatchMode);

    return proc;
  }

  /**
   * For each static route in the given {@link RoutingInstance} that has at least one community set,
   * creates an {@link If} that matches that route (specifically, matches static routes with that
   * route's destination network), and sets communities for matching exported routes.
   */
  @Nonnull
  private static List<If> getStaticRouteCommunitySetters(@Nonnull RoutingInstance ri) {
    MatchProtocol matchStatic = new MatchProtocol(RoutingProtocol.STATIC);
    return ri.getRibs().get(RoutingInformationBase.RIB_IPV4_UNICAST).getStaticRoutes().values()
        .stream()
        .filter(route -> !route.getCommunities().isEmpty())
        .map(
            route -> {
              // Create matcher that matches routes that share this route's destination network
              PrefixExpr destNetworkMatcher = DestinationNetwork.instance();
              PrefixSetExpr destNetwork =
                  new ExplicitPrefixSet(new PrefixSpace(PrefixRange.fromPrefix(route.getPrefix())));
              MatchPrefixSet networkMatcher = new MatchPrefixSet(destNetworkMatcher, destNetwork);

              // When a matching static route is exported, set its communities
              return new If(
                  new Conjunction(ImmutableList.of(matchStatic, networkMatcher)),
                  ImmutableList.of(
                      new SetCommunity(new LiteralCommunitySet(route.getCommunities()))));
            })
        .collect(ImmutableList.toImmutableList());
  }

  public static String computePeerExportPolicyName(Prefix remoteAddress) {
    return "~PEER_EXPORT_POLICY:" + remoteAddress + "~";
  }

  private void applyLocalRoutePolicy(RoutingInstance routingInstance, RoutingPolicy targetPolicy) {
    boolean lan = routingInstance.getExportLocalRoutesLan();
    boolean ptp = routingInstance.getExportLocalRoutesPointToPoint();
    if (lan && ptp) {
      // All local routes are allowed, so no need for filter
      return;
    }
    BooleanExpr matchProtocol = new MatchProtocol(RoutingProtocol.LOCAL);
    BooleanExpr match;
    if (!lan && !ptp) {
      // No need to check length, since all local routes will be rejected
      match = matchProtocol;
    } else {
      SubRange rejectedLength =
          !lan
              ? new SubRange(0, Prefix.MAX_PREFIX_LENGTH - 2)
              : new SubRange(Prefix.MAX_PREFIX_LENGTH - 1, Prefix.MAX_PREFIX_LENGTH - 1);
      match =
          new Conjunction(
              ImmutableList.of(
                  matchProtocol, new MatchLocalRouteSourcePrefixLength(rejectedLength)));
    }
    targetPolicy
        .getStatements()
        .add(new If(match, ImmutableList.of(Statements.ExitReject.toStaticStatement())));
  }

  private IsisProcess createIsisProcess(RoutingInstance routingInstance, IsoAddress netAddress) {
    IsisProcess.Builder newProc = IsisProcess.builder();
    newProc.setNetAddress(netAddress);
    IsisSettings settings = _masterLogicalSystem.getDefaultRoutingInstance().getIsisSettings();
    for (String policyName : settings.getExportPolicies()) {
      RoutingPolicy policy = _c.getRoutingPolicies().get(policyName);
      if (policy == null) {
        continue;
      } else {
        // TODO: support IS-IS export policy-statements
      }
    }
    boolean level1 = settings.getLevel1Settings().getEnabled();
    boolean level2 = settings.getLevel2Settings().getEnabled();
    if (!level1 && !level2) {
      return null;
    }
    if (level1) {
      newProc.setLevel1(toIsisLevelSettings(settings.getLevel1Settings()));
    }
    if (level2) {
      newProc.setLevel2(toIsisLevelSettings(settings.getLevel2Settings()));
    }
    processIsisInterfaceSettings(routingInstance, level1, level2);

    // If overload is set with a timeout, just pretend overload isn't set at all
    if (settings.getOverload() && settings.getOverloadTimeout() == null) {
      newProc.setOverload(true);
    }
    newProc.setReferenceBandwidth(settings.getReferenceBandwidth());
    return newProc.build();
  }

  @VisibleForTesting
  void processIsisInterfaceSettings(
      RoutingInstance routingInstance, boolean level1, boolean level2) {
    _c.getVrfs()
        .get(routingInstance.getName())
        .getInterfaces()
        .forEach(
            (ifaceName, newIface) ->
                newIface.setIsis(
                    toIsisInterfaceSettings(
                        routingInstance.getIsisSettings(),
                        routingInstance.getInterfaces().get(ifaceName),
                        level1,
                        level2)));
  }

  private org.batfish.datamodel.isis.IsisInterfaceSettings toIsisInterfaceSettings(
      @Nonnull IsisSettings settings, Interface iface, boolean level1, boolean level2) {
    IsisInterfaceSettings interfaceSettings = iface.getIsisSettings();
    if (!interfaceSettings.getEnabled()) {
      return null;
    }
    // If a reference bandwidth is set, calculate default cost as (reference bandwidth) / (interface
    // bandwidth). This will get overridden later if IS-IS level settings have cost set explicitly.
    long defaultCost = DEFAULT_ISIS_COST;
    if (settings.getReferenceBandwidth() != null) {
      if (iface.getBandwidth() == 0) {
        _w.pedantic(
            String.format(
                "Cannot use IS-IS reference bandwidth for interface '%s' because interface bandwidth is 0.",
                iface.getName()));
      } else {
        defaultCost = Math.max((long) (settings.getReferenceBandwidth() / iface.getBandwidth()), 1);
      }
    }
    org.batfish.datamodel.isis.IsisInterfaceSettings.Builder newInterfaceSettingsBuilder =
        org.batfish.datamodel.isis.IsisInterfaceSettings.builder();
    if (level1) {
      newInterfaceSettingsBuilder.setLevel1(
          toIsisInterfaceLevelSettings(
              settings.getLevel1Settings(),
              interfaceSettings,
              interfaceSettings.getLevel1Settings(),
              defaultCost));
    }
    if (level2) {
      newInterfaceSettingsBuilder.setLevel2(
          toIsisInterfaceLevelSettings(
              settings.getLevel2Settings(),
              interfaceSettings,
              interfaceSettings.getLevel2Settings(),
              defaultCost));
    }
    return newInterfaceSettingsBuilder
        .setBfdLivenessDetectionMinimumInterval(
            interfaceSettings.getBfdLivenessDetectionMinimumInterval())
        .setBfdLivenessDetectionMultiplier(interfaceSettings.getBfdLivenessDetectionMultiplier())
        .setIsoAddress(iface.getIsoAddress())
        .setPointToPoint(interfaceSettings.getPointToPoint())
        .build();
  }

  private org.batfish.datamodel.isis.IsisInterfaceLevelSettings toIsisInterfaceLevelSettings(
      IsisLevelSettings levelSettings,
      IsisInterfaceSettings interfaceSettings,
      IsisInterfaceLevelSettings interfaceLevelSettings,
      long defaultCost) {
    long cost = firstNonNull(interfaceLevelSettings.getMetric(), defaultCost);
    if (!levelSettings.getWideMetricsOnly()) {
      cost = Math.min(cost, MAX_ISIS_COST_WITHOUT_WIDE_METRICS);
    }
    return org.batfish.datamodel.isis.IsisInterfaceLevelSettings.builder()
        .setCost(cost)
        .setHelloAuthenticationKey(interfaceLevelSettings.getHelloAuthenticationKey())
        .setHelloAuthenticationType(interfaceLevelSettings.getHelloAuthenticationType())
        .setHelloInterval(interfaceLevelSettings.getHelloInterval())
        .setHoldTime(interfaceLevelSettings.getHoldTime())
        .setMode(
            interfaceSettings.getPassive() || interfaceLevelSettings.getPassive()
                ? IsisInterfaceMode.PASSIVE
                : IsisInterfaceMode.ACTIVE)
        .build();
  }

  private org.batfish.datamodel.isis.IsisLevelSettings toIsisLevelSettings(
      IsisLevelSettings levelSettings) {
    return org.batfish.datamodel.isis.IsisLevelSettings.builder()
        .setWideMetricsOnly(levelSettings.getWideMetricsOnly())
        .build();
  }

  private OspfProcess createOspfProcess(RoutingInstance routingInstance) {
    OspfProcess newProc =
        OspfProcess.builder()
            .setReferenceBandwidth(routingInstance.getOspfReferenceBandwidth())
            .build();
    String vrfName = routingInstance.getName();
    // export policies
    String ospfExportPolicyName = computeOspfExportPolicyName(vrfName);
    RoutingPolicy ospfExportPolicy = new RoutingPolicy(ospfExportPolicyName, _c);
    applyLocalRoutePolicy(routingInstance, ospfExportPolicy);
    _c.getRoutingPolicies().put(ospfExportPolicyName, ospfExportPolicy);
    newProc.setExportPolicy(ospfExportPolicyName);
    If ospfExportPolicyConditional = new If();
    // TODO: set default metric-type for special cases based on ospf process
    // settings
    ospfExportPolicy.getStatements().add(new SetOspfMetricType(OspfMetricType.E2));
    ospfExportPolicy.getStatements().add(ospfExportPolicyConditional);
    Disjunction matchSomeExportPolicy = new Disjunction();
    ospfExportPolicyConditional.setGuard(matchSomeExportPolicy);
    ospfExportPolicyConditional.getTrueStatements().add(Statements.ExitAccept.toStaticStatement());
    ospfExportPolicyConditional.getFalseStatements().add(Statements.ExitReject.toStaticStatement());
    routingInstance
        .getOspfExportPolicies()
        .forEach(
            exportPolicyName -> {
              PolicyStatement exportPolicy =
                  _masterLogicalSystem.getPolicyStatements().get(exportPolicyName);
              if (exportPolicy != null) {
                setPolicyStatementReferent(exportPolicyName);
                CallExpr callPolicy = new CallExpr(exportPolicyName);
                matchSomeExportPolicy.getDisjuncts().add(callPolicy);
              }
            });
    // areas
    Map<Long, org.batfish.datamodel.ospf.OspfArea.Builder> newAreaBuilders =
        CommonUtil.toImmutableMap(
            routingInstance.getOspfAreas(),
            Entry::getKey,
            e -> {
              String summaryFilterName =
                  "~OSPF_SUMMARY_FILTER:" + vrfName + ":" + e.getValue().getName() + "~";
              RouteFilterList summaryFilter = new RouteFilterList(summaryFilterName);
              _c.getRouteFilterLists().put(summaryFilterName, summaryFilter);
              return toOspfAreaBuilder(e.getValue(), summaryFilter);
            });
    // place interfaces into areas
    for (Entry<String, Interface> e : routingInstance.getInterfaces().entrySet()) {
      String name = e.getKey();
      Interface iface = e.getValue();
      placeInterfaceIntoArea(newAreaBuilders, name, iface, vrfName);
    }

    // Build areas
    newProc.setAreas(
        newAreaBuilders.entrySet().stream()
            .collect(
                ImmutableSortedMap.toImmutableSortedMap(
                    Comparator.naturalOrder(), Entry::getKey, entry -> entry.getValue().build())));

    // set pointers from interfaces to their parent areas
    newProc
        .getAreas()
        .values()
        .forEach(
            area ->
                area.getInterfaces()
                    .forEach(
                        ifaceName ->
                            _c.getVrfs()
                                .get(vrfName)
                                .getInterfaces()
                                .get(ifaceName)
                                .setOspfArea(area)));

    newProc.setRouterId(getOspfRouterId(routingInstance));
    return newProc;
  }

  private org.batfish.datamodel.ospf.OspfArea.Builder toOspfAreaBuilder(
      OspfArea area, RouteFilterList summaryFilter) {
    org.batfish.datamodel.ospf.OspfArea.Builder newAreaBuilder =
        org.batfish.datamodel.ospf.OspfArea.builder();
    newAreaBuilder.setNumber(area.getName());
    newAreaBuilder.setNssaSettings(toNssaSettings(area.getNssaSettings()));
    newAreaBuilder.setStubSettings(toStubSettings(area.getStubSettings()));
    newAreaBuilder.setStubType(area.getStubType());
    newAreaBuilder.addSummaries(area.getSummaries());
    newAreaBuilder.setInjectDefaultRoute(area.getInjectDefaultRoute());
    newAreaBuilder.setMetricOfDefaultRoute(area.getMetricOfDefaultRoute());

    // Add summary filters for each area summary
    for (Entry<Prefix, OspfAreaSummary> e2 : area.getSummaries().entrySet()) {
      Prefix prefix = e2.getKey();
      OspfAreaSummary summary = e2.getValue();
      int prefixLength = prefix.getPrefixLength();
      int filterMinPrefixLength =
          summary.getAdvertised()
              ? Math.min(Prefix.MAX_PREFIX_LENGTH, prefixLength + 1)
              : prefixLength;
      summaryFilter.addLine(
          new org.batfish.datamodel.RouteFilterLine(
              LineAction.DENY,
              new IpWildcard(prefix),
              new SubRange(filterMinPrefixLength, Prefix.MAX_PREFIX_LENGTH)));
    }
    summaryFilter.addLine(
        new org.batfish.datamodel.RouteFilterLine(
            LineAction.PERMIT,
            new IpWildcard(Prefix.ZERO),
            new SubRange(0, Prefix.MAX_PREFIX_LENGTH)));
    newAreaBuilder.setSummaryFilter(summaryFilter.getName());
    return newAreaBuilder;
  }

  private org.batfish.datamodel.ospf.NssaSettings toNssaSettings(NssaSettings nssaSettings) {
    if (nssaSettings == null) {
      return null;
    }
    return org.batfish.datamodel.ospf.NssaSettings.builder()
        .setDefaultOriginateType(nssaSettings.getDefaultLsaType())
        .setSuppressType3(nssaSettings.getNoSummaries())
        .build();
  }

  private org.batfish.datamodel.ospf.StubSettings toStubSettings(StubSettings stubSettings) {
    if (stubSettings == null) {
      return null;
    }
    return org.batfish.datamodel.ospf.StubSettings.builder()
        .setSuppressType3(stubSettings.getNoSummaries())
        .build();
  }

  public static String computeOspfExportPolicyName(String vrfName) {
    return "~OSPF_EXPORT_POLICY:" + vrfName + "~";
  }

  public Set<Long> getAllStandardCommunities() {
    return _allStandardCommunities;
  }

  /**
   * Generate a {@link RoutingPolicy} for use when importing routes from pseudo-protocols (direct,
   * static, aggregate, generated)
   */
  @VisibleForTesting
  static RoutingPolicy generateDefaultPseudoProtocolImportPolicy(@Nonnull Configuration c) {
    return RoutingPolicy.builder()
        .setOwner(c)
        .setName(DEFAULT_PSEUDO_PROTOCOL_IMPORT_POLICY_NAME)
        .setStatements(
            ImmutableList.of(
                new If(
                    new Disjunction(
                        new MatchProtocol(RoutingProtocol.CONNECTED),
                        new MatchProtocol(RoutingProtocol.LOCAL),
                        new MatchProtocol(RoutingProtocol.STATIC),
                        new MatchProtocol(RoutingProtocol.AGGREGATE)),
                    ImmutableList.of(Statements.ReturnTrue.toStaticStatement()),
                    ImmutableList.of(Statements.ReturnFalse.toStaticStatement()))))
        .build();
  }

  public Map<String, NodeDevice> getNodeDevices() {
    return _nodeDevices;
  }

  private void initDefaultBgpExportPolicy() {
    if (_c.getRoutingPolicies().containsKey(DEFAULT_BGP_EXPORT_POLICY_NAME)) {
      return;
    }
    // set up default export policy (accept bgp routes)
    RoutingPolicy defaultBgpExportPolicy = new RoutingPolicy(DEFAULT_BGP_EXPORT_POLICY_NAME, _c);
    _c.getRoutingPolicies().put(DEFAULT_BGP_EXPORT_POLICY_NAME, defaultBgpExportPolicy);

    If defaultBgpExportPolicyConditional = new If();
    defaultBgpExportPolicy.getStatements().add(defaultBgpExportPolicyConditional);

    // guard
    Disjunction isBgp = new Disjunction();
    isBgp.getDisjuncts().add(new MatchProtocol(RoutingProtocol.BGP));
    isBgp.getDisjuncts().add(new MatchProtocol(RoutingProtocol.IBGP));
    defaultBgpExportPolicyConditional.setGuard(isBgp);

    PsThenAccept.INSTANCE.applyTo(
        defaultBgpExportPolicyConditional.getTrueStatements(), this, _c, _w);
    PsThenReject.INSTANCE.applyTo(
        defaultBgpExportPolicyConditional.getFalseStatements(), this, _c, _w);
  }

  private void initDefaultBgpImportPolicy() {
    if (_c.getRoutingPolicies().containsKey(DEFAULT_BGP_IMPORT_POLICY_NAME)) {
      return;
    }
    // set up default import policy (accept all routes)
    RoutingPolicy defaultBgpImportPolicy = new RoutingPolicy(DEFAULT_BGP_IMPORT_POLICY_NAME, _c);
    _c.getRoutingPolicies().put(DEFAULT_BGP_IMPORT_POLICY_NAME, defaultBgpImportPolicy);
    PsThenAccept.INSTANCE.applyTo(defaultBgpImportPolicy.getStatements(), this, _c, _w);
  }

  /**
   * Initialize default pseudo-protocol import policy (if it does not exist) in the
   * vendor-independent {@link Configuration}.
   *
   * @return the name of the initialized policy
   */
  private void initDefaultPseudoProtocolImportPolicy() {
    if (!_c.getRoutingPolicies().containsKey(DEFAULT_PSEUDO_PROTOCOL_IMPORT_POLICY_NAME)) {
      generateDefaultPseudoProtocolImportPolicy(_c);
    }
  }

  private void initDefaultRejectPolicy() {
    if (!_c.getRoutingPolicies().containsKey(DEFAULT_REJECT_POLICY_NAME)) {
      RoutingPolicy defaultRejectPolicy = new RoutingPolicy(DEFAULT_REJECT_POLICY_NAME, _c);
      _c.getRoutingPolicies().put(DEFAULT_REJECT_POLICY_NAME, defaultRejectPolicy);
      PsThenReject.INSTANCE.applyTo(defaultRejectPolicy.getStatements(), this, _c, _w);
    }
  }

  private void initFirstLoopbackInterface() {
    if (_lo0Initialized) {
      return;
    }
    _lo0Initialized = true;
    _lo0 =
        _masterLogicalSystem
            .getDefaultRoutingInstance()
            .getInterfaces()
            .get(FIRST_LOOPBACK_INTERFACE_NAME);
    Pattern p = Pattern.compile("[A-Za-z0-9][A-Za-z0-9]*:lo[0-9][0-9]*\\.[0-9][0-9]*");
    if (_lo0 == null) {
      for (NodeDevice nd : _nodeDevices.values()) {
        for (Interface iface : nd.getInterfaces().values()) {
          for (Interface unit : iface.getUnits().values()) {
            if (p.matcher(unit.getName()).matches()) {
              _lo0 = unit;
              return;
            }
          }
        }
      }
    } else if (_lo0.getPrimaryAddress() == null) {
      Pattern q = Pattern.compile("lo[0-9][0-9]*\\.[0-9][0-9]*");
      for (Interface iface :
          _masterLogicalSystem.getDefaultRoutingInstance().getInterfaces().values()) {
        for (Interface unit : iface.getUnits().values()) {
          if (q.matcher(unit.getName()).matches()) {
            _lo0 = unit;
            return;
          }
        }
      }
    }
  }

  private void placeInterfaceIntoArea(
      Map<Long, org.batfish.datamodel.ospf.OspfArea.Builder> newAreas,
      String interfaceName,
      Interface iface,
      String vrfName) {
    Vrf vrf = _c.getVrfs().get(vrfName);
    org.batfish.datamodel.Interface newIface = vrf.getInterfaces().get(interfaceName);
    Ip ospfArea = iface.getOspfArea();
    if (ospfArea == null) {
      return;
    }
    if (newIface.getAddress() == null) {
      _w.redFlag(
          String.format(
              "Cannot assign interface %s to area %s because it has no IP address.",
              interfaceName, ospfArea));
      return;
    }
    long ospfAreaLong = ospfArea.asLong();
    org.batfish.datamodel.ospf.OspfArea.Builder newArea = newAreas.get(ospfAreaLong);
    newArea.addInterface(interfaceName);
    newIface.setOspfEnabled(true);
    newIface.setOspfPassive(iface.getOspfPassive());
    Integer ospfCost = iface.getOspfCost();
    if (ospfCost == null && newIface.isLoopback(ConfigurationFormat.FLAT_JUNIPER)) {
      ospfCost = 0;
    }
    newIface.setOspfCost(ospfCost);
  }

  private void setPolicyStatementReferent(String policyName) {
    PolicyStatement policy = _masterLogicalSystem.getPolicyStatements().get(policyName);
    if (policy == null) {
      return;
    }
    List<PsTerm> terms = new ArrayList<>();
    terms.add(policy.getDefaultTerm());
    terms.addAll(policy.getTerms().values());
    for (PsTerm term : terms) {
      for (PsFromPolicyStatement fromPolicyStatement : term.getFroms().getFromPolicyStatements()) {
        String subPolicyName = fromPolicyStatement.getPolicyStatement();
        setPolicyStatementReferent(subPolicyName);
      }
      for (PsFromPolicyStatementConjunction fromPolicyStatementConjunction :
          term.getFroms().getFromPolicyStatementConjunctions()) {
        for (String subPolicyName : fromPolicyStatementConjunction.getConjuncts()) {
          setPolicyStatementReferent(subPolicyName);
        }
      }
    }
  }

  @Override
  public void setVendor(ConfigurationFormat format) {
    _vendor = format;
  }

  private org.batfish.datamodel.GeneratedRoute toGeneratedRoute(GeneratedRoute route) {
    org.batfish.datamodel.GeneratedRoute.Builder newRoute =
        org.batfish.datamodel.GeneratedRoute.builder();

    newRoute.setGenerationPolicy(computeGenerationPolicy(route));
    newRoute.setAdmin(route.getPreference());
    if (route.getAsPath() != null) {
      newRoute.setAsPath(route.getAsPath());
    }
    newRoute.setCommunities(route.getCommunities());
    newRoute.setMetric(route.getMetric());
    newRoute.setNetwork(route.getPrefix());
    if (route.getTag() != null) {
      newRoute.setTag(route.getTag());
    }

    newRoute.setDiscard(firstNonNull(route.getDrop(), Boolean.FALSE));

    return newRoute.build();
  }

  private org.batfish.datamodel.GeneratedRoute toAggregateRoute(AggregateRoute route) {
    org.batfish.datamodel.GeneratedRoute.Builder newRoute =
        org.batfish.datamodel.GeneratedRoute.builder();

    newRoute.setGenerationPolicy(computeGenerationPolicy(route));
    newRoute.setAdmin(route.getPreference());
    if (route.getAsPath() != null) {
      newRoute.setAsPath(route.getAsPath());
    }
    newRoute.setCommunities(route.getCommunities());
    newRoute.setMetric(route.getMetric());
    newRoute.setNetwork(route.getPrefix());
    if (route.getTag() != null) {
      newRoute.setTag(route.getTag());
    }

    // sole semantic difference from generated route: aggregate routes are "reject" by default.
    // Note that this can be overridden to "discard", but we model both as discard in Batfish
    // semantics since the sole difference is whether ICMP unreachables are sent.
    newRoute.setDiscard(true);

    return newRoute.build();
  }

  private @Nullable String computeGenerationPolicy(AbstractAggregateRoute route) {
    // passive means it is installed whether or not there is a more specific route; active means the
    // more specific route must be present, and policy should also be checked if present.
    // https://www.juniper.net/documentation/en_US/junos/topics/reference/configuration-statement/active-edit-routing-options.html

    if (!route.getActive()) {
      return null;
    }
    Prefix prefix = route.getPrefix();
    String generationPolicyName = computeRouteGenerationPolicyName(route);
    RoutingPolicy generationPolicy = new RoutingPolicy(generationPolicyName, _c);
    _c.getRoutingPolicies().put(generationPolicyName, generationPolicy);

    // route filter list to match more specific contributing route
    String rflName = computeContributorRouteFilterListName(prefix);
    MatchPrefixSet isContributingRoute =
        new MatchPrefixSet(DestinationNetwork.instance(), new NamedPrefixSet(rflName));
    RouteFilterList rfList = new RouteFilterList(rflName);
    rfList.addLine(
        new org.batfish.datamodel.RouteFilterLine(
            LineAction.PERMIT,
            prefix,
            new SubRange(prefix.getPrefixLength() + 1, Prefix.MAX_PREFIX_LENGTH)));
    _c.getRouteFilterLists().put(rflName, rfList);

    // contributor check that exits for non-contributing routes
    If contributorCheck = new If();
    contributorCheck.setGuard(isContributingRoute);
    contributorCheck.setFalseStatements(
        ImmutableList.of(Statements.ExitReject.toStaticStatement()));
    generationPolicy.getStatements().add(contributorCheck);

    /*
     *  Evaluate policies in order:
     *  - If a policy accepts, stop evaluation and accept.
     *  - If a policy rejects, stop evaulation and reject.
     *  - If no policy takes an action, take default action.
     *  -- Initially, default action is accept.
     *  -- Policy can change default action and fall through.
     */
    generationPolicy.getStatements().add(Statements.SetDefaultActionAccept.toStaticStatement());
    if (!route.getPolicies().isEmpty()) {
      route
          .getPolicies()
          .forEach(
              policyName -> {
                PolicyStatement policy = _masterLogicalSystem.getPolicyStatements().get(policyName);
                boolean defined = policy != null;
                if (defined) {
                  setPolicyStatementReferent(policyName);
                  generationPolicy.getStatements().add(new CallStatement(policyName));
                } else {
                  generationPolicy
                      .getStatements()
                      .add(new Comment(String.format("Undefined reference to: %s", policyName)));
                }
              });
    }
    return generationPolicyName;
  }

  public static String computeContributorRouteFilterListName(Prefix prefix) {
    return String.format("~CONTRIBUTOR_TO_%s~", prefix);
  }

  private static String computeRouteGenerationPolicyName(AbstractAggregateRoute route) {
    Prefix prefix = route.getPrefix();
    return route instanceof AggregateRoute
        ? computeAggregatedRouteGenerationPolicyName(prefix)
        : computeGeneratedRouteGenerationPolicyName(prefix);
  }

  public static String computeAggregatedRouteGenerationPolicyName(Prefix prefix) {
    return String.format("~AGGREGATE_ROUTE_POLICY:%s~", prefix);
  }

  public static String computeGeneratedRouteGenerationPolicyName(Prefix prefix) {
    return String.format("~GENERATED_ROUTE_POLICY:%s~", prefix);
  }

  private org.batfish.datamodel.GeneratedRoute ospfSummaryToAggregateRoute(
      Prefix prefix, OspfAreaSummary summary) {
    int prefixLength = prefix.getPrefixLength();
    String policyNameSuffix = prefix.toString().replace('/', '_').replace('.', '_');
    String policyName = "~SUMMARY" + policyNameSuffix + "~";
    RoutingPolicy routingPolicy = new RoutingPolicy(policyName, _c);
    If routingPolicyConditional = new If();
    routingPolicy.getStatements().add(routingPolicyConditional);
    routingPolicyConditional.getTrueStatements().add(Statements.ExitAccept.toStaticStatement());
    routingPolicyConditional.getFalseStatements().add(Statements.ExitReject.toStaticStatement());
    String rflName = "~SUMMARY" + policyNameSuffix + "_RF~";
    MatchPrefixSet isContributingRoute =
        new MatchPrefixSet(DestinationNetwork.instance(), new NamedPrefixSet(rflName));
    routingPolicyConditional.setGuard(isContributingRoute);
    RouteFilterList rfList = new RouteFilterList(rflName);
    rfList.addLine(
        new org.batfish.datamodel.RouteFilterLine(
            LineAction.PERMIT, prefix, new SubRange(prefixLength + 1, Prefix.MAX_PREFIX_LENGTH)));
    org.batfish.datamodel.GeneratedRoute.Builder newRoute =
        org.batfish.datamodel.GeneratedRoute.builder();
    newRoute.setNetwork(prefix);
    newRoute.setAdmin(
        RoutingProtocol.OSPF_IA.getDefaultAdministrativeCost(ConfigurationFormat.JUNIPER));
    if (summary.getMetric() != null) {
      newRoute.setMetric(summary.getMetric());
    }
    newRoute.setDiscard(true);
    newRoute.setGenerationPolicy(policyName);
    _c.getRoutingPolicies().put(policyName, routingPolicy);
    _c.getRouteFilterLists().put(rflName, rfList);
    return newRoute.build();
  }

  private org.batfish.datamodel.CommunityList toCommunityList(CommunityList cl) {
    String name = cl.getName();
    List<org.batfish.datamodel.CommunityListLine> newLines = new ArrayList<>();
    for (CommunityListLine line : cl.getLines()) {
      String regex = line.getText();
      String javaRegex = communityRegexToJavaRegex(regex);
      org.batfish.datamodel.CommunityListLine newLine =
          new org.batfish.datamodel.CommunityListLine(
              LineAction.PERMIT, new RegexCommunitySet(javaRegex));
      newLines.add(newLine);
    }
    org.batfish.datamodel.CommunityList newCl =
        new org.batfish.datamodel.CommunityList(name, newLines, cl.getInvertMatch());
    return newCl;
  }

  /**
   * Converts {@link IkePolicy} to {@link IkePhase1Policy} and puts the used pre-shared key as a
   * {@link IkePhase1Key} in the passed-in {@code ikePhase1Keys}
   */
  private static IkePhase1Policy toIkePhase1Policy(
      IkePolicy ikePolicy, ImmutableSortedMap.Builder<String, IkePhase1Key> ikePhase1Keys) {
    String name = ikePolicy.getName();
    IkePhase1Policy ikePhase1Policy = new IkePhase1Policy(name);

    // pre-shared-key
    IkePhase1Key ikePhase1Key = new IkePhase1Key();
    ikePhase1Key.setKeyType(IkeKeyType.PRE_SHARED_KEY);
    ikePhase1Key.setKeyHash(ikePolicy.getPreSharedKeyHash());

    ikePhase1Keys.put(String.format("~IKE_PHASE1_KEY_%s~", ikePolicy.getName()), ikePhase1Key);

    ikePhase1Policy.setIkePhase1Key(ikePhase1Key);
    ImmutableList.Builder<String> ikePhase1ProposalBuilder = ImmutableList.builder();
    // ike proposals
    ikePolicy.getProposals().forEach(ikePhase1ProposalBuilder::add);
    ikePhase1Policy.setIkePhase1Proposals(ikePhase1ProposalBuilder.build());

    return ikePhase1Policy;
  }

  private IkePhase1Proposal toIkePhase1Proposal(IkeProposal ikeProposal) {
    IkePhase1Proposal ikePhase1Proposal = new IkePhase1Proposal(ikeProposal.getName());
    ikePhase1Proposal.setDiffieHellmanGroup(ikeProposal.getDiffieHellmanGroup());
    ikePhase1Proposal.setAuthenticationMethod(ikeProposal.getAuthenticationMethod());
    ikePhase1Proposal.setEncryptionAlgorithm(ikeProposal.getEncryptionAlgorithm());
    ikePhase1Proposal.setLifetimeSeconds(ikeProposal.getLifetimeSeconds());
    ikePhase1Proposal.setHashingAlgorithm(ikeProposal.getAuthenticationAlgorithm());
    return ikePhase1Proposal;
  }

  /**
   * Convert a non-unit interface to the VI {@link org.batfish.datamodel.Interface}.
   *
   * <p>Note that bulk of the configuration is stored at the logical interface level, see {@link
   * #toInterface(Interface)} for those conversions. Here we convert aggregation and bandwidth
   * settings; track VRF membership.
   */
  private org.batfish.datamodel.Interface toInterfaceNonUnit(Interface iface) {
    String name = iface.getName();
    org.batfish.datamodel.Interface newIface = new org.batfish.datamodel.Interface(name, _c);
    newIface.setDeclaredNames(ImmutableSortedSet.of(name));
    newIface.setDescription(iface.getDescription());

    // 802.3ad link aggregation
    if (iface.get8023adInterface() != null) {
      newIface.setChannelGroup(iface.get8023adInterface());
    }
    // Redundant ethernet
    if (iface.getRedundantParentInterface() != null) {
      newIface.setChannelGroup(iface.getRedundantParentInterface());
    }

    newIface.setBandwidth(iface.getBandwidth());
    newIface.setVrf(_c.getVrfs().get(iface.getRoutingInstance()));
    return newIface;
  }

  private org.batfish.datamodel.Interface toInterface(Interface iface) {
    String name = iface.getName();
    org.batfish.datamodel.Interface newIface = new org.batfish.datamodel.Interface(name, _c);
    newIface.setDeclaredNames(ImmutableSortedSet.of(name));
    newIface.setDescription(iface.getDescription());
    Integer mtu = iface.getMtu();
    if (mtu != null) {
      newIface.setMtu(mtu);
    }
    newIface.setVrrpGroups(iface.getVrrpGroups());
    newIface.setVrf(_c.getVrfs().get(iface.getRoutingInstance()));
    newIface.setAdditionalArpIps(
        AclIpSpace.union(
            iface.getAdditionalArpIps().stream().map(Ip::toIpSpace).collect(Collectors.toList())));
    Zone zone = _masterLogicalSystem.getInterfaceZones().get(iface.getName());
    if (zone != null) {
      // filter for interface in zone
      FirewallFilter zoneInboundInterfaceFilter =
          zone.getInboundInterfaceFilters().get(iface.getName());
      if (zoneInboundInterfaceFilter != null) {
        String zoneInboundInterfaceFilterName = zoneInboundInterfaceFilter.getName();
        IpAccessList zoneInboundInterfaceFilterList =
            _c.getIpAccessLists().get(zoneInboundInterfaceFilterName);
        newIface.setInboundFilter(zoneInboundInterfaceFilterList);
      } else {
        // filter for zone
        FirewallFilter zoneInboundFilter = zone.getInboundFilter();
        String zoneInboundFilterName = zoneInboundFilter.getName();
        IpAccessList zoneInboundFilterList = _c.getIpAccessLists().get(zoneInboundFilterName);
        newIface.setInboundFilter(zoneInboundFilterList);
      }

      // create session info
      newIface.setFirewallSessionInterfaceInfo(
          new FirewallSessionInterfaceInfo(
              zone.getInterfaces(), iface.getIncomingFilter(), iface.getOutgoingFilter()));
    }

    String incomingFilterName = iface.getIncomingFilter();
    if (incomingFilterName != null) {
      IpAccessList inAcl = _c.getIpAccessLists().get(incomingFilterName);
      if (inAcl != null) {
        FirewallFilter inFilter = _masterLogicalSystem.getFirewallFilters().get(incomingFilterName);
        if (inFilter.isUsedForFBF()) {
          PacketPolicy routingPolicy = _c.getPacketPolicies().get(incomingFilterName);
          if (routingPolicy != null) {
            newIface.setRoutingPolicy(incomingFilterName);
          } else {
            newIface.setRoutingPolicy(null);
            _w.redFlag(
                String.format(
                    "Interface %s: cannot resolve applied filter %s, defaulting to no filter",
                    name, incomingFilterName));
          }
        }
      }
    }
    IpAccessList composedInAcl = buildIncomingFilter(iface);
    newIface.setIncomingFilter(composedInAcl);

    newIface.setIncomingTransformation(buildIncomingTransformation(iface));

    // Assume the config will need security policies only if it has zones
    IpAccessList securityPolicyAcl;
    if (!_masterLogicalSystem.getZones().isEmpty()) {
      String securityPolicyAclName = ACL_NAME_SECURITY_POLICY + iface.getName();
      securityPolicyAcl = buildSecurityPolicyAcl(securityPolicyAclName, zone);
      if (securityPolicyAcl != null) {
        _c.getIpAccessLists().put(securityPolicyAclName, securityPolicyAcl);
        newIface.setPreTransformationOutgoingFilter(securityPolicyAcl);
      }
    }

    // Set outgoing filter
    String outAclName = iface.getOutgoingFilter();
    IpAccessList outAcl = null;
    if (outAclName != null) {
      outAcl = _c.getIpAccessLists().get(outAclName);
    }
    newIface.setOutgoingFilter(outAcl);

    // Prefix primaryPrefix = iface.getPrimaryAddress();
    // Set<Prefix> allPrefixes = iface.getAllAddresses();
    // if (primaryPrefix != null) {
    // newIface.setAddress(primaryPrefix);
    // }
    // else {
    // if (!allPrefixes.isEmpty()) {
    // Prefix firstOfAllPrefixes = allPrefixes.toArray(new Prefix[] {})[0];
    // newIface.setAddress(firstOfAllPrefixes);
    // }
    // }
    // newIface.getAllAddresses().addAll(allPrefixes);

    if (iface.getPrimaryAddress() != null) {
      newIface.setAddress(iface.getPrimaryAddress());
    }
    newIface.setAllAddresses(iface.getAllAddresses());
    newIface.setActive(iface.getActive());
    if (iface.getSwitchportMode() == SwitchportMode.ACCESS && iface.getAccessVlan() != null) {
      Vlan vlan = _masterLogicalSystem.getNamedVlans().get(iface.getAccessVlan());
      if (vlan != null) {
        newIface.setAccessVlan(vlan.getVlanId());
      }
    }
    IntegerSpace.Builder vlanIdsBuilder = IntegerSpace.builder();
    Stream.concat(
            iface.getAllowedVlanNames().stream()
                .map(_masterLogicalSystem.getNamedVlans()::get)
                .filter(Objects::nonNull) // named vlan must exist
                .map(Vlan::getVlanId)
                .filter(Objects::nonNull) // named vlan must have assigned numeric id
                .map(SubRange::new),
            iface.getAllowedVlans().stream())
        .forEach(vlanIdsBuilder::including);
    newIface.setAllowedVlans(vlanIdsBuilder.build());

    if (iface.getSwitchportMode() == SwitchportMode.TRUNK) {
      newIface.setNativeVlan(firstNonNull(iface.getNativeVlan(), 1));
    }

    newIface.setSwitchportMode(iface.getSwitchportMode());
    SwitchportEncapsulationType swe = iface.getSwitchportTrunkEncapsulation();
    if (swe == null) {
      swe = SwitchportEncapsulationType.DOT1Q;
    }
    newIface.setSwitchportTrunkEncapsulation(swe);
    newIface.setBandwidth(iface.getBandwidth());
    // treat all non-broadcast interfaces as point to point
    newIface.setOspfPointToPoint(iface.getOspfInterfaceType() != OspfInterfaceType.BROADCAST);

    return newIface;
  }

  Transformation buildOutgoingTransformationStaticNat(Interface iface, Transformation orElse) {
    Nat nat = _masterLogicalSystem.getNatStatic();
    if (nat == null) {
      return orElse;
    }

    String ifaceName = iface.getName();
    String zone =
        Optional.ofNullable(_masterLogicalSystem.getInterfaceZones().get(ifaceName))
            .map(Zone::getName)
            .orElse(null);
    String routingInstance = iface.getRoutingInstance();

    /*
     * Precedence of rule set is by fromLocation: interface > zone > routing instance
     */
    NatRuleSet ifaceLocationRuleSet = null;
    NatRuleSet zoneLocationRuleSet = null;
    NatRuleSet routingInstanceRuleSet = null;
    for (Entry<String, NatRuleSet> entry : nat.getRuleSets().entrySet()) {
      NatRuleSet ruleSet = entry.getValue();
      NatPacketLocation fromLocation = ruleSet.getFromLocation();
      if (ifaceName.equals(fromLocation.getInterface())) {
        ifaceLocationRuleSet = ruleSet;
      } else if (zone != null && zone.equals(fromLocation.getZone())) {
        zoneLocationRuleSet = ruleSet;
      } else if (routingInstance.equals(fromLocation.getRoutingInstance())) {
        routingInstanceRuleSet = ruleSet;
      }
    }

    Transformation transformation = orElse;
    for (NatRuleSet ruleSet :
        Stream.of(routingInstanceRuleSet, zoneLocationRuleSet, ifaceLocationRuleSet)
            .filter(Objects::nonNull)
            .collect(Collectors.toList())) {

      transformation =
          ruleSet
              .toOutgoingTransformation(
                  this, nat, iface.getPrimaryAddress().getIp(), null, null, transformation)
              .orElse(transformation);
    }

    return transformation;
  }

  Transformation buildOutgoingTransformation(
      Interface iface,
      List<NatRuleSet> orderedRuleSetList,
      Map<NatPacketLocation, AclLineMatchExpr> matchFromLocationExprs) {
    if (orderedRuleSetList == null) {
      return null;
    }

    String name = iface.getName();
    String zone =
        Optional.ofNullable(_masterLogicalSystem.getInterfaceZones().get(name))
            .map(Zone::getName)
            .orElse(null);
    String routingInstance = iface.getRoutingInstance();
    Nat snat = _masterLogicalSystem.getNatSource();

    List<NatRuleSet> ruleSets =
        orderedRuleSetList.stream()
            .filter(
                ruleSet -> {
                  NatPacketLocation toLocation = ruleSet.getToLocation();
                  return name.equals(toLocation.getInterface())
                      || (zone != null && zone.equals(toLocation.getZone()))
                      || (routingInstance.equals(toLocation.getRoutingInstance()));
                })
            .collect(Collectors.toList());

    if (ruleSets.isEmpty()) {
      return null;
    }

    if (iface.getPrimaryAddress() == null) {
      _w.redFlag(
          "Cannot build incoming transformation without an interface IP. Interface name = " + name);
      return null;
    }
    Ip interfaceIp = iface.getPrimaryAddress().getIp();

    Transformation transformation = null;
    for (NatRuleSet ruleSet : Lists.reverse(ruleSets)) {
      transformation =
          ruleSet
              .toOutgoingTransformation(
<<<<<<< HEAD
                  this,
                  snat,
                  iface.getPrimaryAddress().getIp(),
                  matchFromLocationExprs,
                  null,
                  transformation)
=======
                  snat, interfaceIp, matchFromLocationExprs, null, transformation, _w)
>>>>>>> da4bf088
              .orElse(transformation);
    }
    return transformation;
  }

  @VisibleForTesting
  Map<NatPacketLocation, AclLineMatchExpr> fromNatPacketLocationMatchExprs() {
    ImmutableMap.Builder<NatPacketLocation, AclLineMatchExpr> builder = ImmutableMap.builder();
    _masterLogicalSystem
        .getInterfaces()
        .values()
        .forEach(
            iface ->
                iface
                    .getUnits()
                    .keySet()
                    .forEach(
                        ifaceUnit ->
                            builder.put(
                                interfaceLocation(ifaceUnit), matchSrcInterface(ifaceUnit))));
    _masterLogicalSystem
        .getZones()
        .values()
        .forEach(
            zone ->
                builder.put(
                    zoneLocation(zone.getName()), new MatchSrcInterface(zone.getInterfaces())));
    _masterLogicalSystem
        .getRoutingInstances()
        .values()
        .forEach(
            routingInstance ->
                builder.put(
                    routingInstanceLocation(routingInstance.getName()),
                    matchSrcInterface(
                        routingInstance.getInterfaces().values().stream()
                            .map(Interface::getName)
                            .toArray(String[]::new))));
    return builder.build();
  }

  @Nullable
  @VisibleForTesting
  static IpAccessList buildScreen(@Nullable Screen screen, String aclName) {
    if (screen == null || screen.getAction() == ScreenAction.ALARM_WITHOUT_DROP) {
      return null;
    }

    List<AclLineMatchExpr> matches =
        screen.getScreenOptions().stream()
            .map(ScreenOption::getAclLineMatchExpr)
            .filter(Objects::nonNull)
            .collect(Collectors.toList());

    if (matches.isEmpty()) {
      return null;
    }

    return IpAccessList.builder()
        .setName(aclName)
        .setLines(
            ImmutableList.of(
                IpAccessListLine.rejecting(new OrMatchExpr(matches)), IpAccessListLine.ACCEPT_ALL))
        .build();
  }

  @Nullable
  @VisibleForTesting
  IpAccessList buildScreensPerZone(@Nonnull Zone zone, String aclName) {
    List<AclLineMatchExpr> matches =
        zone.getScreens().stream()
            .map(
                screenName -> {
                  Screen screen = _masterLogicalSystem.getScreens().get(screenName);
                  String screenAclName = ACL_NAME_SCREEN + screenName;
                  IpAccessList screenAcl =
                      _c.getIpAccessLists()
                          .computeIfAbsent(screenAclName, x -> buildScreen(screen, screenAclName));
                  return screenAcl != null ? new PermittedByAcl(screenAcl.getName(), false) : null;
                })
            .filter(Objects::nonNull)
            .collect(Collectors.toList());

    return matches.isEmpty()
        ? null
        : IpAccessList.builder()
            .setName(aclName)
            .setLines(ImmutableList.of(IpAccessListLine.accepting(new AndMatchExpr(matches))))
            .build();
  }

  @Nullable
  @VisibleForTesting
  IpAccessList buildScreensPerInterface(Interface iface) {
    Zone zone = _masterLogicalSystem.getInterfaceZones().get(iface.getName());
    if (zone == null) {
      return null;
    }

    // build a acl for each zone
    String zoneAclName = ACL_NAME_SCREEN_ZONE + zone.getName();
    IpAccessList zoneAcl =
        _c.getIpAccessLists()
            .computeIfAbsent(zoneAclName, x -> buildScreensPerZone(zone, zoneAclName));

    return zoneAcl == null
        ? null
        : IpAccessList.builder()
            .setName(ACL_NAME_SCREEN_INTERFACE + iface.getName())
            .setLines(ImmutableList.of(IpAccessListLine.accepting(new PermittedByAcl(zoneAclName))))
            .build();
  }

  @Nullable
  IpAccessList buildIncomingFilter(Interface iface) {
    String screenAclName = ACL_NAME_SCREEN_INTERFACE + iface.getName();
    IpAccessList screenAcl =
        _c.getIpAccessLists().computeIfAbsent(screenAclName, x -> buildScreensPerInterface(iface));
    // merge screen options to incoming filter
    // but keep both originial filters in the config, so we can run search filter queris on them
    String inAclName = iface.getIncomingFilter();
    IpAccessList inAcl = inAclName != null ? _c.getIpAccessLists().get(inAclName) : null;

    Set<AclLineMatchExpr> aclConjunctList;
    if (screenAcl == null) {
      return inAcl;
    } else if (inAcl == null) {
      aclConjunctList = ImmutableSet.of(new PermittedByAcl(screenAcl.getName(), false));
    } else {
      aclConjunctList =
          ImmutableSet.of(
              new PermittedByAcl(screenAcl.getName(), false), new PermittedByAcl(inAclName, false));
    }

    String combinedAclName = ACL_NAME_COMBINED_INCOMING + iface.getName();
    IpAccessList combinedAcl =
        IpAccessList.builder()
            .setName(combinedAclName)
            .setLines(
                ImmutableList.of(IpAccessListLine.accepting(new AndMatchExpr(aclConjunctList))))
            .build();

    _c.getIpAccessLists().put(combinedAclName, combinedAcl);
    return combinedAcl;
  }

  @Nullable
  private Transformation buildIncomingTransformation(
      Nat nat, Interface iface, Transformation orElse) {
    if (nat == null) {
      return orElse;
    }

    String ifaceName = iface.getName();
    String zone =
        Optional.ofNullable(_masterLogicalSystem.getInterfaceZones().get(ifaceName))
            .map(Zone::getName)
            .orElse(null);
    String routingInstance = iface.getRoutingInstance();

    /*
     * Precedence of rule set is by fromLocation: interface > zone > routing instance
     */
    NatRuleSet ifaceLocationRuleSet = null;
    NatRuleSet zoneLocationRuleSet = null;
    NatRuleSet routingInstanceRuleSet = null;
    for (Entry<String, NatRuleSet> entry : nat.getRuleSets().entrySet()) {
      NatRuleSet ruleSet = entry.getValue();
      NatPacketLocation fromLocation = ruleSet.getFromLocation();
      if (ifaceName.equals(fromLocation.getInterface())) {
        ifaceLocationRuleSet = ruleSet;
      } else if (zone != null && zone.equals(fromLocation.getZone())) {
        zoneLocationRuleSet = ruleSet;
      } else if (routingInstance.equals(fromLocation.getRoutingInstance())) {
        routingInstanceRuleSet = ruleSet;
      }
    }

<<<<<<< HEAD
    Transformation transformation = orElse;
    for (NatRuleSet ruleSet :
        Stream.of(routingInstanceRuleSet, zoneLocationRuleSet, ifaceLocationRuleSet)
            .filter(Objects::nonNull)
            .collect(Collectors.toList())) {

      transformation =
          ruleSet
              .toIncomingTransformation(
                  this, nat, iface.getPrimaryAddress().getIp(), null, transformation)
=======
    List<NatRuleSet> ruleSets =
        Stream.of(routingInstanceRuleSet, zoneLocationRuleSet, ifaceLocationRuleSet)
            .filter(Objects::nonNull)
            .collect(Collectors.toList());

    if (ruleSets.isEmpty()) {
      return null;
    }

    if (iface.getPrimaryAddress() == null) {
      _w.redFlag(
          "Cannot build incoming transformation without an interface IP. Interface name = "
              + iface.getName());
      return null;
    }
    Ip interfaceIp = iface.getPrimaryAddress().getIp();

    Transformation transformation = null;
    for (NatRuleSet ruleSet : ruleSets) {
      transformation =
          ruleSet
              .toIncomingTransformation(dnat, interfaceIp, null, transformation, _w)
>>>>>>> da4bf088
              .orElse(transformation);
    }

    return transformation;
  }

  @Nullable
  private Transformation buildIncomingTransformation(Interface iface) {
    Nat dnat = _masterLogicalSystem.getNatDestination();
    Transformation dstTransformation = buildIncomingTransformation(dnat, iface, null);
    Nat staticNat = _masterLogicalSystem.getNatStatic();
    return buildIncomingTransformation(staticNat, iface, dstTransformation);
  }

  /** Generate IpAccessList from the specified to-zone's security policies. */
  IpAccessList buildSecurityPolicyAcl(String name, Zone zone) {
    List<IpAccessListLine> zoneAclLines = new TreeList<>();

    /* Default ACL that allows existing connections should be added to all security policies */
    zoneAclLines.add(
        new IpAccessListLine(
            LineAction.PERMIT,
            new PermittedByAcl(ACL_NAME_EXISTING_CONNECTION, false),
            "EXISTING_CONNECTION"));

    /* Default policy allows traffic originating from the device to be accepted */
    zoneAclLines.add(
        new IpAccessListLine(LineAction.PERMIT, OriginatingFromDevice.INSTANCE, "HOST_OUTBOUND"));

    /* Zone specific policies */
    if (zone != null && !zone.getFromZonePolicies().isEmpty()) {
      for (Entry<String, FirewallFilter> e : zone.getFromZonePolicies().entrySet()) {
        /* Handle explicit accept lines from this policy */
        zoneAclLines.add(
            new IpAccessListLine(
                LineAction.PERMIT, new PermittedByAcl(e.getKey(), false), e.getKey() + "PERMIT"));
        /* Handle explicit deny lines from this policy, this is needed so only unmatched lines fall-through to the next lines */
        zoneAclLines.add(
            new IpAccessListLine(
                LineAction.DENY,
                new NotMatchExpr(new PermittedByAcl(e.getKey(), true)),
                e.getKey() + "DENY"));
      }
    }

    /* Global policy if applicable */
    if (_masterLogicalSystem.getFirewallFilters().get(ACL_NAME_GLOBAL_POLICY) != null) {
      /* Handle explicit accept lines for global policy */
      zoneAclLines.add(
          new IpAccessListLine(
              LineAction.PERMIT,
              new PermittedByAcl(ACL_NAME_GLOBAL_POLICY, false),
              "GLOBAL_POLICY_ACCEPT"));
      /* Handle explicit deny lines for global policy, this is needed so only unmatched lines fall-through to the next lines */
      zoneAclLines.add(
          new IpAccessListLine(
              LineAction.DENY,
              new NotMatchExpr(new PermittedByAcl(ACL_NAME_GLOBAL_POLICY, true)),
              "GLOBAL_POLICY_REJECT"));
    }

    /* Add catch-all line with default action */
    zoneAclLines.add(
        new IpAccessListLine(
            _masterLogicalSystem.getDefaultCrossZoneAction(), TrueExpr.INSTANCE, "DEFAULT_POLICY"));

    IpAccessList zoneAcl = IpAccessList.builder().setName(name).setLines(zoneAclLines).build();
    _c.getIpAccessLists().put(name, zoneAcl);
    return zoneAcl;
  }

  /**
   * Convert firewallFilter terms (headerSpace matching) and optional conjunctMatchExpr into a
   * single ACL.
   */
  private IpAccessList fwTermsToIpAccessList(
      String aclName, Collection<FwTerm> terms, @Nullable AclLineMatchExpr conjunctMatchExpr)
      throws VendorConversionException {
    List<IpAccessListLine> lines = new ArrayList<>();
    for (FwTerm term : terms) {
      // action
      LineAction action;
      if (term.getThens().contains(FwThenAccept.INSTANCE)) {
        action = LineAction.PERMIT;
      } else if (term.getThens().contains(FwThenDiscard.INSTANCE)) {
        action = LineAction.DENY;
      } else if (term.getThens().contains(FwThenNextTerm.INSTANCE)) {
        // TODO: throw error if any transformation is being done
        continue;
      } else if (term.getThens().contains(FwThenNop.INSTANCE)) {
        // we assume for now that any 'nop' operations imply acceptance
        action = LineAction.PERMIT;
      } else if (term.getThens().stream()
          .map(Object::getClass)
          .anyMatch(Predicate.isEqual(FwThenRoutingInstance.class))) {
        // Should be handled by packet policy, not applicable to ACLs
        continue;
      } else {
        _w.redFlag(
            "missing action in firewall filter: '" + aclName + "', term: '" + term.getName() + "'");
        action = LineAction.DENY;
      }
      HeaderSpace.Builder matchCondition = HeaderSpace.builder();
      for (FwFrom from : term.getFroms()) {
        from.applyTo(matchCondition, this, _w, _c);
      }
      boolean addLine =
          term.getFromApplicationSetMembers().isEmpty()
              && term.getFromHostProtocols().isEmpty()
              && term.getFromHostServices().isEmpty();
      for (FwFromHostProtocol from : term.getFromHostProtocols()) {
        from.applyTo(lines, _w);
      }
      for (FwFromHostService from : term.getFromHostServices()) {
        from.applyTo(lines, _w);
      }
      for (FwFromApplicationSetMember fromApplicationSetMember :
          term.getFromApplicationSetMembers()) {
        fromApplicationSetMember.applyTo(this, matchCondition, action, lines, _w);
      }
      if (addLine) {
        IpAccessListLine line =
            IpAccessListLine.builder()
                .setAction(action)
                .setMatchCondition(new MatchHeaderSpace(matchCondition.build()))
                .setName(term.getName())
                .build();
        lines.add(line);
      }
    }
    return IpAccessList.builder()
        .setName(aclName)
        .setLines(mergeIpAccessListLines(lines, conjunctMatchExpr))
        .setSourceName(aclName)
        .setSourceType(JuniperStructureType.FIREWALL_FILTER.getDescription())
        .build();
  }

  /** Merge the list of lines with the specified conjunct match expression. */
  private static List<IpAccessListLine> mergeIpAccessListLines(
      List<IpAccessListLine> lines, @Nullable AclLineMatchExpr conjunctMatchExpr) {
    if (conjunctMatchExpr == null) {
      return lines;
    } else {
      return lines.stream()
          .map(
              l ->
                  new IpAccessListLine(
                      l.getAction(),
                      new AndMatchExpr(ImmutableList.of(l.getMatchCondition(), conjunctMatchExpr)),
                      l.getName()))
          .collect(ImmutableList.toImmutableList());
    }
  }

  /** Convert a firewallFilter into an equivalent ACL. */
  IpAccessList toIpAccessList(FirewallFilter filter) throws VendorConversionException {
    String name = filter.getName();
    AclLineMatchExpr matchSrcInterface = null;

    /*
     * If srcInterfaces (from-zone) are filtered (this is the case for security policies), then
     * need to make a match condition for that
     */
    String zoneName = filter.getFromZone();
    if (zoneName != null) {
      matchSrcInterface =
          new MatchSrcInterface(_masterLogicalSystem.getZones().get(zoneName).getInterfaces());
    }

    /* Return an ACL that is the logical AND of srcInterface filter and headerSpace filter */
    return fwTermsToIpAccessList(name, filter.getTerms().values(), matchSrcInterface);
  }

  @Nullable
  private IpsecPeerConfig toIpsecPeerConfig(IpsecVpn ipsecVpn) {
    IpsecStaticPeerConfig.Builder ipsecStaticConfigBuilder = IpsecStaticPeerConfig.builder();
    ipsecStaticConfigBuilder.setTunnelInterface(ipsecVpn.getBindInterface());
    IkeGateway ikeGateway = _masterLogicalSystem.getIkeGateways().get(ipsecVpn.getGateway());

    if (ikeGateway == null) {
      _w.redFlag(
          String.format(
              "Cannot find the IKE gateway %s for ipsec vpn %s",
              ipsecVpn.getGateway(), ipsecVpn.getName()));
      return null;
    }
    ipsecStaticConfigBuilder.setDestinationAddress(ikeGateway.getAddress());

    String externalIfaceName = ikeGateway.getExternalInterface();
    String masterIfaceName = interfaceUnitMasterName(externalIfaceName);

    Interface externalIface =
        _masterLogicalSystem.getInterfaces().get(masterIfaceName).getUnits().get(externalIfaceName);

    ipsecStaticConfigBuilder.setSourceInterface(externalIfaceName);

    if (ikeGateway.getLocalAddress() != null) {
      ipsecStaticConfigBuilder.setLocalAddress(ikeGateway.getLocalAddress());
    } else if (externalIface != null && externalIface.getPrimaryAddress() != null) {
      ipsecStaticConfigBuilder.setLocalAddress(externalIface.getPrimaryAddress().getIp());
    } else {
      _w.redFlag(
          String.format(
              "External interface %s configured on IKE Gateway %s does not have any IP",
              externalIfaceName, ikeGateway.getName()));
      return null;
    }

    ipsecStaticConfigBuilder.setIpsecPolicy(ipsecVpn.getIpsecPolicy());
    ipsecStaticConfigBuilder.setIkePhase1Policy(ikeGateway.getIkePolicy());
    return ipsecStaticConfigBuilder.build();
  }

  private static IpsecPhase2Policy toIpsecPhase2Policy(IpsecPolicy ipsecPolicy) {
    IpsecPhase2Policy ipsecPhase2Policy = new IpsecPhase2Policy();
    ipsecPhase2Policy.setPfsKeyGroup(ipsecPolicy.getPfsKeyGroup());
    ipsecPhase2Policy.setProposals(ImmutableList.copyOf(ipsecPolicy.getProposals()));

    return ipsecPhase2Policy;
  }

  private static IpsecPhase2Proposal toIpsecPhase2Proposal(IpsecProposal oldIpsecProposal) {
    IpsecPhase2Proposal ipsecPhase2Proposal = new IpsecPhase2Proposal();
    ipsecPhase2Proposal.setAuthenticationAlgorithm(oldIpsecProposal.getAuthenticationAlgorithm());
    ipsecPhase2Proposal.setEncryptionAlgorithm(oldIpsecProposal.getEncryptionAlgorithm());
    ipsecPhase2Proposal.setProtocols(oldIpsecProposal.getProtocols());
    ipsecPhase2Proposal.setIpsecEncapsulationMode(oldIpsecProposal.getIpsecEncapsulationMode());

    return ipsecPhase2Proposal;
  }

  /** Convert address book into corresponding IpSpaces */
  private Map<String, IpSpace> toIpSpaces(String bookName, AddressBook book) {
    Map<String, IpSpace> ipSpaces = new TreeMap<>();
    book.getEntries()
        .forEach(
            (n, entry) -> {
              String entryName = bookName + "~" + n;

              // If this address book references other entries, add them to an AclIpSpace
              if (!entry.getEntries().isEmpty()) {
                AclIpSpace.Builder aclIpSpaceBuilder = AclIpSpace.builder();
                entry
                    .getEntries()
                    .keySet()
                    .forEach(
                        name -> {
                          String subEntryName = bookName + "~" + name;
                          aclIpSpaceBuilder.thenPermitting(new IpSpaceReference(subEntryName));
                        });
                ipSpaces.put(entryName, aclIpSpaceBuilder.build());
              } else {
                ipSpaces.put(
                    entryName,
                    IpWildcardSetIpSpace.builder().including(entry.getIpWildcards(_w)).build());
              }
            });
    return ipSpaces;
  }

  /**
   * Given a list of policy names, returns a list of the VRFs referenced in those policies, in the
   * order in which they appear (within each policy and within the list of policies). The list will
   * not have duplicates if a VRF is referenced multiple times, nor will it include undefined VRFs.
   *
   * <p>Used for generating the list of VRFs to be imported for instance-import policies.
   */
  @Nonnull
  private List<String> getVrfsReferencedByPolicies(List<String> instanceImportPolicies) {
    return instanceImportPolicies.stream()
        .filter(pName -> _c.getRoutingPolicies().containsKey(pName))
        .flatMap(pName -> _vrfReferencesInPolicies.getOrDefault(pName, ImmutableList.of()).stream())
        .distinct()
        .filter(vrfName -> _c.getVrfs().containsKey(vrfName))
        .collect(ImmutableList.toImmutableList());
  }

  @Nonnull
  private static RoutingPolicy buildInstanceImportRoutingPolicy(
      RoutingInstance ri, Configuration c, String vrfName) {
    String policyName = generateInstanceImportPolicyName(vrfName);
    List<BooleanExpr> policyCalls =
        ri.getInstanceImports().stream()
            .filter(c.getRoutingPolicies()::containsKey)
            .map(CallExpr::new)
            .collect(Collectors.toList());
    return RoutingPolicy.builder()
        .setOwner(c)
        .setName(policyName)
        .setStatements(
            ImmutableList.of(
                // TODO implement default policy for instance-import. For now default reject.
                // Once this is fixed, can throw away default reject policy infrastructure.
                new SetDefaultPolicy(DEFAULT_REJECT_POLICY_NAME),
                // Construct a policy chain based on defined instance-import policies
                new If(
                    new FirstMatchChain(policyCalls),
                    ImmutableList.of(Statements.ReturnTrue.toStaticStatement()),
                    ImmutableList.of(Statements.ReturnFalse.toStaticStatement()))))
        .build();
  }

  private static String generateInstanceImportPolicyName(String vrfName) {
    return String.format("~INSTANCE_IMPORT_POLICY_%s~", vrfName);
  }

  @Nonnull
  private static org.batfish.datamodel.dataplane.rib.RibGroup toRibGroup(
      RibGroup rg, RoutingProtocol protocol, Configuration c, String vrfName, Warnings w) {
    ImmutableList<RibId> importRibs =
        rg.getImportRibs().stream()
            .map(rib -> toRibId(c.getHostname(), rib, w))
            .filter(Objects::nonNull)
            // Filter out the primary rib for this rib group, since it's special and bypasses the
            // policy
            .filter(
                rib ->
                    !(rib.getRibName().equals(RibId.DEFAULT_RIB_NAME)
                        && rib.getVrfName().equals(vrfName)))
            .collect(ImmutableList.toImmutableList());

    RibId exportRib =
        rg.getExportRib() != null ? toRibId(c.getHostname(), rg.getExportRib(), w) : null;
    List<BooleanExpr> policyCalls =
        rg.getImportPolicies().stream().map(CallExpr::new).collect(ImmutableList.toImmutableList());

    String policyName = generateRibGroupImportPolicyName(rg, protocol);
    RoutingPolicy.builder()
        .setOwner(c)
        .setName(policyName)
        .setStatements(
            ImmutableList.of(
                // Add default policy
                new SetDefaultPolicy(DEFAULT_IMPORT_POLICIES.get(protocol)),
                // Construct a policy chain based on defined import policies
                new If(
                    new FirstMatchChain(policyCalls),
                    ImmutableList.of(Statements.ReturnTrue.toStaticStatement()),
                    ImmutableList.of(Statements.ReturnFalse.toStaticStatement()))))
        .build();
    return new org.batfish.datamodel.dataplane.rib.RibGroup(
        rg.getName(), importRibs, policyName, exportRib);
  }

  private static String generateRibGroupImportPolicyName(RibGroup rg, RoutingProtocol protocol) {
    return String.format("~RIB_GROUP_IMPORT_POLICY_%s_%s~", rg.getName(), protocol);
  }

  @VisibleForTesting
  @Nullable
  static RibId toRibId(String hostname, String rib, @Nullable Warnings w) {
    String[] parts = rib.split("\\.");
    if (parts.length < 2 || parts.length > 3) {
      throw new VendorConversionException(String.format("Invalid RIB identifier %s", rib));
    }
    String vrfName;
    String addressFamily;
    String ribNumber;
    if (parts.length == 3) {
      vrfName = parts[0];
      addressFamily = parts[1];
      ribNumber = parts[2];
    } else { // length == 2
      vrfName = Configuration.DEFAULT_VRF_NAME;
      addressFamily = parts[0];
      ribNumber = parts[1];
    }

    String ribName = addressFamily + "." + ribNumber;
    // Normalize the common case into vendor-independent language
    if (ribName.equals(RIB_IPV4_UNICAST)) {
      ribName = RibId.DEFAULT_RIB_NAME;
    }

    // We only support IPv4 unicast
    if (!addressFamily.equals("inet") && w != null) {
      w.unimplemented(
          String.format("Rib name conversion: %s address family is not supported", addressFamily));
      return null;
    }
    return new RibId(hostname, vrfName, ribName);
  }

  /**
   * Convert a firewall filter into a policy that can be used for policy-based routing (or
   * filter-based forwarding, in Juniper parlance).
   */
  private PacketPolicy toPacketPolicy(FirewallFilter filter) {
    ImmutableList.Builder<org.batfish.datamodel.packet_policy.Statement> builder =
        ImmutableList.builder();
    for (Entry<String, FwTerm> e : filter.getTerms().entrySet()) {
      FwTerm term = e.getValue();

      /*
       * Convert "from" statements. Currently, the only supported "from"s are the ones matching on
       * headerspace, and they are ANDed together, so we collapse them into one big
       * AclMatch expression.
       */
      HeaderSpace.Builder matchCondition = HeaderSpace.builder();
      for (FwFrom from : term.getFroms()) {
        from.applyTo(matchCondition, this, _w, _c);
      }

      // A term will become an If statement. If (matchCondition) -> execute "then" statements
      builder.add(
          new org.batfish.datamodel.packet_policy.If(
              new PacketMatchExpr(
                  new MatchHeaderSpace(
                      matchCondition.build(),
                      String.format("Firewall filter term %s", term.getName()))),
              TermFwThenToPacketPolicyStatement.convert(term, Configuration.DEFAULT_VRF_NAME)));
    }

    // Make the policy, with an implicit deny all at the end as the default action
    return new PacketPolicy(filter.getName(), builder.build(), new Return(Drop.instance()));
  }

  private RoutingPolicy toRoutingPolicy(PolicyStatement ps) {
    // Ensure map of VRFs referenced in routing policies is initialized
    if (_vrfReferencesInPolicies == null) {
      _vrfReferencesInPolicies = new TreeMap<>();
    }
    String name = ps.getName();
    RoutingPolicy routingPolicy = new RoutingPolicy(name, _c);
    List<Statement> statements = routingPolicy.getStatements();
    boolean hasDefaultTerm =
        ps.getDefaultTerm().hasAtLeastOneFrom() || ps.getDefaultTerm().getThens().size() > 0;
    List<PsTerm> terms = new ArrayList<>(ps.getTerms().values());
    if (hasDefaultTerm) {
      terms.add(ps.getDefaultTerm());
    }
    for (PsTerm term : terms) {
      List<Statement> thens = toStatements(term.getThens());
      if (term.hasAtLeastOneFrom()) {
        If ifStatement = new If();
        ifStatement.setComment(term.getName());
        PsFroms froms = term.getFroms();

        for (PsFromRouteFilter fromRouteFilter : froms.getFromRouteFilters()) {
          int actionLineCounter = 0;
          String routeFilterName = fromRouteFilter.getRouteFilterName();
          RouteFilter rf = _masterLogicalSystem.getRouteFilters().get(routeFilterName);
          for (RouteFilterLine line : rf.getLines()) {
            if (line.getThens().size() > 0) {
              String lineListName = name + "_ACTION_LINE_" + actionLineCounter;
              RouteFilterList lineSpecificList = new RouteFilterList(lineListName);
              line.applyTo(lineSpecificList);
              actionLineCounter++;
              _c.getRouteFilterLists().put(lineListName, lineSpecificList);
              If lineSpecificIfStatement = new If();
              String lineSpecificClauseName = routeFilterName + "_ACTION_LINE_" + actionLineCounter;
              lineSpecificIfStatement.setComment(lineSpecificClauseName);
              MatchPrefixSet mrf =
                  new MatchPrefixSet(
                      DestinationNetwork.instance(), new NamedPrefixSet(lineListName));
              lineSpecificIfStatement.setGuard(mrf);
              lineSpecificIfStatement.getTrueStatements().addAll(toStatements(line.getThens()));
              statements.add(lineSpecificIfStatement);
            }
          }
        }
        if (froms.getFromInstance() != null) {
          _vrfReferencesInPolicies
              .computeIfAbsent(name, n -> new ArrayList<>())
              .add(froms.getFromInstance().getRoutingInstanceName());
        }
        ifStatement.setGuard(toGuard(froms));
        ifStatement.getTrueStatements().addAll(thens);
        statements.add(ifStatement);
      } else {
        statements.addAll(thens);
      }
    }
    If endOfPolicy = new If();
    endOfPolicy.setGuard(BooleanExprs.CALL_EXPR_CONTEXT);
    endOfPolicy.setFalseStatements(
        Collections.singletonList(Statements.Return.toStaticStatement()));
    statements.add(endOfPolicy);
    return routingPolicy;
  }

  private BooleanExpr toGuard(PsFroms froms) {
    if (froms.getFromUnsupported() != null) {
      // Unsupported line will evaluate to BooleanExprs.FALSE. Don't bother continuing
      return froms.getFromUnsupported().toBooleanExpr(this, _c, _w);
    }

    Conjunction conj = new Conjunction();
    List<BooleanExpr> subroutines = new ArrayList<>();
    if (!froms.getFromAsPaths().isEmpty()) {
      conj.getConjuncts().add(new Disjunction(toBooleanExprs(froms.getFromAsPaths())));
    }
    if (froms.getFromColor() != null) {
      conj.getConjuncts().add(froms.getFromColor().toBooleanExpr(this, _c, _w));
    }
    if (!froms.getFromCommunities().isEmpty()) {
      conj.getConjuncts().add(new Disjunction(toBooleanExprs(froms.getFromCommunities())));
    }
    if (froms.getFromFamily() != null) {
      conj.getConjuncts().add(froms.getFromFamily().toBooleanExpr(this, _c, _w));
    }
    if (froms.getFromInstance() != null) {
      conj.getConjuncts().add(froms.getFromInstance().toBooleanExpr(this, _c, _w));
    }
    if (!froms.getFromInterfaces().isEmpty()) {
      conj.getConjuncts().add(new Disjunction(toBooleanExprs(froms.getFromInterfaces())));
    }
    if (froms.getFromLocalPreference() != null) {
      conj.getConjuncts().add(froms.getFromLocalPreference().toBooleanExpr(this, _c, _w));
    }
    if (froms.getFromMetric() != null) {
      conj.getConjuncts().add(froms.getFromMetric().toBooleanExpr(this, _c, _w));
    }
    for (PsFromPolicyStatement from : froms.getFromPolicyStatements()) {
      subroutines.add(from.toBooleanExpr(this, _c, _w));
    }
    for (PsFromPolicyStatementConjunction from : froms.getFromPolicyStatementConjunctions()) {
      subroutines.add(from.toBooleanExpr(this, _c, _w));
    }
    if (!froms.getFromPrefixLists().isEmpty()
        || !froms.getFromPrefixListFilterLongers().isEmpty()
        || !froms.getFromPrefixListFilterOrLongers().isEmpty()
        || !froms.getFromRouteFilters().isEmpty()) {
      // TODO check behavior for some edge cases: https://github.com/batfish/batfish/issues/2972
      Disjunction prefixListDisjunction = new Disjunction();
      prefixListDisjunction.getDisjuncts().addAll(toBooleanExprs(froms.getFromPrefixLists()));
      prefixListDisjunction
          .getDisjuncts()
          .addAll(toBooleanExprs(froms.getFromPrefixListFilterLongers()));
      prefixListDisjunction
          .getDisjuncts()
          .addAll(toBooleanExprs(froms.getFromPrefixListFilterOrLongers()));
      prefixListDisjunction.getDisjuncts().addAll(toBooleanExprs(froms.getFromRouteFilters()));
      conj.getConjuncts().add(prefixListDisjunction);
    }
    if (!froms.getFromProtocols().isEmpty()) {
      conj.getConjuncts().add(new Disjunction(toBooleanExprs(froms.getFromProtocols())));
    }
    if (!froms.getFromTags().isEmpty()) {
      conj.getConjuncts().add(new Disjunction(toBooleanExprs(froms.getFromTags())));
    }

    if (!subroutines.isEmpty()) {
      ConjunctionChain chain = new ConjunctionChain(subroutines);
      conj.getConjuncts().add(chain);
    }
    return conj.simplify();
  }

  private List<BooleanExpr> toBooleanExprs(Set<? extends PsFrom> froms) {
    return froms.stream()
        .map(f -> f.toBooleanExpr(this, _c, _w))
        .collect(ImmutableList.toImmutableList());
  }

  private List<Statement> toStatements(Set<PsThen> thens) {
    List<Statement> thenStatements = new ArrayList<>();
    List<PsThen> reorderedThens = new LinkedList<>();
    for (PsThen then : thens) {
      if (then instanceof PsThenAccept
          || then instanceof PsThenReject
          || then instanceof PsThenDefaultActionAccept
          || then instanceof PsThenDefaultActionReject
          || then instanceof PsThenNextPolicy) {
        reorderedThens.add(then);
      } else {
        reorderedThens.add(0, then);
      }
    }
    for (PsThen then : reorderedThens) {
      then.applyTo(thenStatements, this, _c, _w);
    }
    return thenStatements;
  }

  private org.batfish.datamodel.StaticRoute toStaticRoute(StaticRoute route) {
    String nextHopInterface =
        route.getDrop()
            ? org.batfish.datamodel.Interface.NULL_INTERFACE_NAME
            : route.getNextHopInterface();

    return org.batfish.datamodel.StaticRoute.builder()
        .setNetwork(route.getPrefix())
        .setNextHopIp(firstNonNull(route.getNextHopIp(), Route.UNSET_ROUTE_NEXT_HOP_IP))
        .setNextHopInterface(nextHopInterface)
        .setAdministrativeCost(route.getDistance())
        .setMetric(route.getMetric())
        .setTag(firstNonNull(route.getTag(), AbstractRoute.NO_TAG))
        .setNonForwarding(firstNonNull(route.getNoInstall(), Boolean.FALSE))
        .build();
  }

  @Override
  public List<Configuration> toVendorIndependentConfigurations() throws VendorConversionException {
    ImmutableList.Builder<Configuration> outputConfigurations = ImmutableList.builder();
    _logicalSystems.keySet().stream()
        .map(this::toVendorIndependentConfiguration)
        .forEach(outputConfigurations::add);
    outputConfigurations.add(toVendorIndependentConfiguration());
    return outputConfigurations.build();
  }

  /** Creates and returns a vendor-independent configuration for the named logical-system. */
  private Configuration toVendorIndependentConfiguration(@Nullable String logicalSystemName) {
    JuniperConfiguration lsConfig = cloneConfiguration();
    lsConfig.processLogicalSystemConfiguration(logicalSystemName, this);
    return lsConfig.toVendorIndependentConfiguration();
  }

  private void processLogicalSystemConfiguration(
      @Nonnull String logicalSystemName, @Nonnull JuniperConfiguration masterConfiguration) {
    // Note that 'this' is the cloned configuration

    LogicalSystem ls = _logicalSystems.get(logicalSystemName);

    // Delete logical systems since they are no longer in scope
    _logicalSystems.clear();

    // Apply logical system settings onto cloned master
    // TODO: review which structures are shadowed, and which replaced entirely.
    _masterLogicalSystem.getApplications().putAll(ls.getApplications());
    _masterLogicalSystem.getApplicationSets().putAll(ls.getApplicationSets());
    _masterLogicalSystem.getAsPathGroups().putAll(ls.getAsPathGroups());
    // inherited?
    _masterLogicalSystem.getAuthenticationKeyChains().putAll(ls.getAuthenticationKeyChains());
    _masterLogicalSystem.getCommunityLists().putAll(ls.getCommunityLists());
    _masterLogicalSystem.setDefaultAddressSelection(ls.getDefaultAddressSelection());
    if (ls.getDefaultCrossZoneAction() != null) {
      _masterLogicalSystem.setDefaultCrossZoneAction(ls.getDefaultCrossZoneAction());
    }
    if (ls.getDefaultInboundAction() != null) {
      _masterLogicalSystem.setDefaultInboundAction(ls.getDefaultInboundAction());
    }
    _masterLogicalSystem.setDefaultRoutingInstance(ls.getDefaultRoutingInstance());
    _masterLogicalSystem.getDnsServers().clear();
    _masterLogicalSystem.getDnsServers().addAll(ls.getDnsServers());
    _masterLogicalSystem.getFirewallFilters().putAll(ls.getFirewallFilters());
    _masterLogicalSystem.getAddressBooks().putAll(ls.getAddressBooks());
    _masterLogicalSystem.getIkeGateways().clear();
    _masterLogicalSystem.getIkeGateways().putAll(ls.getIkeGateways());
    _masterLogicalSystem.getIkePolicies().clear();
    _masterLogicalSystem.getIkePolicies().putAll(ls.getIkePolicies());
    _masterLogicalSystem.getIkeProposals().clear();
    _masterLogicalSystem.getIkeProposals().putAll(ls.getIkeProposals());
    ls.getInterfaces()
        .forEach(
            (ifaceName, lsMasterIface) -> {
              Interface masterPhysicalInterface =
                  _masterLogicalSystem.getInterfaces().get(ifaceName);
              if (masterPhysicalInterface == null) {
                // the physical interface is not mentioned globally, so just copy the whole thing
                // from the logical system
                _masterLogicalSystem.getInterfaces().put(ifaceName, lsMasterIface);
                return;
              }
              // copy units from logical system
              masterPhysicalInterface.getUnits().putAll(lsMasterIface.getUnits());
              // delete unassigned units
              masterPhysicalInterface
                  .getUnits()
                  .keySet()
                  .retainAll(lsMasterIface.getUnits().keySet());
              // reset parent on copied units to master physical interface
              masterPhysicalInterface
                  .getUnits()
                  .values()
                  .forEach(unit -> unit.setParent(masterPhysicalInterface));
            });
    // delete unassigned interfaces
    _masterLogicalSystem.getInterfaces().keySet().retainAll(ls.getInterfaces().keySet());
    // TODO: review SRX logical-systems zone semantics
    _masterLogicalSystem.getInterfaceZones().clear();
    _masterLogicalSystem.getInterfaceZones().putAll(ls.getInterfaceZones());
    _masterLogicalSystem.getIpsecPolicies().clear();
    _masterLogicalSystem.getIpsecPolicies().putAll(ls.getIpsecPolicies());
    _masterLogicalSystem.getIpsecProposals().clear();
    _masterLogicalSystem.getIpsecProposals().putAll(ls.getIpsecProposals());
    _masterLogicalSystem.setNatDestination(ls.getNatDestination());
    _masterLogicalSystem.setNatSource(ls.getNatSource());
    _masterLogicalSystem.setNatStatic(ls.getNatStatic());
    // TODO: something with NTP servers?
    _masterLogicalSystem.getPolicyStatements().putAll(ls.getPolicyStatements());
    _masterLogicalSystem.getPrefixLists().putAll(ls.getPrefixLists());
    _masterLogicalSystem.getRouteFilters().putAll(ls.getRouteFilters());
    _masterLogicalSystem.getRoutingInstances().clear();
    _masterLogicalSystem.getRoutingInstances().putAll(ls.getRoutingInstances());
    // TODO: something with syslog hosts?
    // TODO: something with tacplus servers?
    _masterLogicalSystem.getNamedVlans().clear();
    _masterLogicalSystem.getNamedVlans().putAll(ls.getNamedVlans());
    _masterLogicalSystem.getZones().clear();
    _masterLogicalSystem.getZones().putAll(ls.getZones());

    // Ensure unique hostname in case one has not been configured
    if (getHostname() == null) {
      setHostname(
          computeLogicalSystemDefaultHostname(
              masterConfiguration.getHostname(), logicalSystemName));
    }
  }

  public static String computeLogicalSystemDefaultHostname(
      String masterHostname, String logicalSystemName) {
    return String.format("%s~logical_system~%s", masterHostname, logicalSystemName).toLowerCase();
  }

  private @Nonnull JuniperConfiguration cloneConfiguration() {
    JuniperConfiguration clonedConfiguration = SerializationUtils.clone(this);
    clonedConfiguration.setAnswerElement(getAnswerElement());
    clonedConfiguration.setUnrecognized(getUnrecognized());
    clonedConfiguration.setWarnings(_w);
    return clonedConfiguration;
  }

  private Configuration toVendorIndependentConfiguration() throws VendorConversionException {
    String hostname = getHostname();
    _c = new Configuration(hostname, _vendor);
    _c.setAuthenticationKeyChains(
        convertAuthenticationKeyChains(_masterLogicalSystem.getAuthenticationKeyChains()));
    _c.setDnsServers(_masterLogicalSystem.getDnsServers());
    _c.setDomainName(_masterLogicalSystem.getDefaultRoutingInstance().getDomainName());
    _c.setLoggingServers(_masterLogicalSystem.getSyslogHosts());
    _c.setNtpServers(_masterLogicalSystem.getNtpServers());
    _c.setTacacsServers(_masterLogicalSystem.getTacplusServers());
    _c.getVendorFamily().setJuniper(_masterLogicalSystem.getJf());
    for (String riName : _masterLogicalSystem.getRoutingInstances().keySet()) {
      _c.getVrfs().put(riName, new Vrf(riName));
    }

    // process interface ranges. this changes the _interfaces map
    _masterLogicalSystem.expandInterfaceRanges();

    // convert prefix lists to route filter lists
    for (Entry<String, PrefixList> e : _masterLogicalSystem.getPrefixLists().entrySet()) {
      String name = e.getKey();
      PrefixList pl = e.getValue();
      RouteFilterList rfl = new RouteFilterList(name);
      for (Prefix prefix : pl.getPrefixes()) {
        int prefixLength = prefix.getPrefixLength();
        org.batfish.datamodel.RouteFilterLine line =
            new org.batfish.datamodel.RouteFilterLine(
                LineAction.PERMIT, prefix, new SubRange(prefixLength, prefixLength));
        rfl.addLine(line);
      }
      _c.getRouteFilterLists().put(name, rfl);
    }

    // Convert AddressBooks to IpSpaces
    _masterLogicalSystem
        .getAddressBooks()
        .forEach(
            (name, addressBook) -> {
              Map<String, IpSpace> ipspaces = toIpSpaces(name, addressBook);
              _c.getIpSpaces().putAll(ipspaces);
              ipspaces
                  .keySet()
                  .forEach(
                      ipSpaceName ->
                          _c.getIpSpaceMetadata()
                              .put(
                                  ipSpaceName,
                                  new IpSpaceMetadata(ipSpaceName, ADDRESS_BOOK.getDescription())));
            });

    // TODO: instead make both IpAccessList and Ip6AccessList instances from
    // such firewall filters
    // remove ipv6 lines from firewall filters
    for (FirewallFilter filter : _masterLogicalSystem.getFirewallFilters().values()) {
      Set<String> toRemove = new HashSet<>();
      for (Entry<String, FwTerm> e2 : filter.getTerms().entrySet()) {
        String termName = e2.getKey();
        FwTerm term = e2.getValue();
        if (term.getIpv6()) {
          toRemove.add(termName);
        }
      }
      for (String termName : toRemove) {
        filter.getTerms().remove(termName);
      }
    }

    // remove empty firewall filters (ipv6-only filters)
    Map<String, FirewallFilter> allFilters =
        new LinkedHashMap<>(_masterLogicalSystem.getFirewallFilters());
    for (Entry<String, FirewallFilter> e : allFilters.entrySet()) {
      String name = e.getKey();
      FirewallFilter filter = e.getValue();
      if (filter.getTerms().size() == 0) {
        _masterLogicalSystem.getFirewallFilters().remove(name);
      }
    }

    // convert firewall filters to ipaccesslists
    for (Entry<String, FirewallFilter> e : _masterLogicalSystem.getFirewallFilters().entrySet()) {
      String name = e.getKey();
      FirewallFilter filter = e.getValue();
      // TODO: support other filter families
      if (filter.getFamily() != Family.INET) {
        continue;
      }
      IpAccessList list = toIpAccessList(filter);
      _c.getIpAccessLists().put(name, list);
    }

    // convert firewall filters implementing packet policy to PacketPolicy objects
    for (Entry<String, FirewallFilter> e : _masterLogicalSystem.getFirewallFilters().entrySet()) {
      String name = e.getKey();
      FirewallFilter filter = e.getValue();
      if (filter.isUsedForFBF()) {
        // TODO: support other filter families
        if (filter.getFamily() != Family.INET) {
          continue;
        }
        _c.getPacketPolicies().put(name, toPacketPolicy(filter));
      }
    }

    // convert route filters to route filter lists
    for (Entry<String, RouteFilter> e : _masterLogicalSystem.getRouteFilters().entrySet()) {
      String name = e.getKey();
      RouteFilter rf = e.getValue();
      if (rf.getIpv4()) {
        RouteFilterList rfl = new RouteFilterList(name);
        for (RouteFilterLine line : rf.getLines()) {
          if (line.getThens().size() == 0) {
            line.applyTo(rfl);
          }
        }
        _c.getRouteFilterLists().put(name, rfl);
      }
      if (rf.getIpv6()) {
        Route6FilterList rfl = new Route6FilterList(name);
        for (RouteFilterLine line : rf.getLines()) {
          if (line.getThens().size() == 0) {
            line.applyTo(rfl);
          }
        }
        _c.getRoute6FilterLists().put(name, rfl);
      }
    }

    // convert community lists
    for (Entry<String, CommunityList> e : _masterLogicalSystem.getCommunityLists().entrySet()) {
      String name = e.getKey();
      CommunityList cl = e.getValue();
      org.batfish.datamodel.CommunityList newCl = toCommunityList(cl);
      _c.getCommunityLists().put(name, newCl);
    }

    // convert interfaces. Before policies because some policies depend on interfaces
    convertInterfaces();

    // convert policy-statements to RoutingPolicy objects
    for (Entry<String, PolicyStatement> e : _masterLogicalSystem.getPolicyStatements().entrySet()) {
      String name = e.getKey();
      PolicyStatement ps = e.getValue();
      RoutingPolicy routingPolicy = toRoutingPolicy(ps);
      _c.getRoutingPolicies().put(name, routingPolicy);
    }

    // set router-id
    if (_masterLogicalSystem.getDefaultRoutingInstance().getRouterId() == null) {
      Interface loopback0 =
          _masterLogicalSystem
              .getDefaultRoutingInstance()
              .getInterfaces()
              .get(FIRST_LOOPBACK_INTERFACE_NAME);
      if (loopback0 != null) {
        Interface loopback0unit0 = loopback0.getUnits().get(FIRST_LOOPBACK_INTERFACE_NAME + ".0");
        if (loopback0unit0 != null) {
          InterfaceAddress address = loopback0unit0.getPrimaryAddress();
          if (address != null) {
            // now we should set router-id
            Ip routerId = address.getIp();
            _masterLogicalSystem.getDefaultRoutingInstance().setRouterId(routerId);
          }
        }
      }
    }

    _masterLogicalSystem
        .getIkeProposals()
        .values()
        .forEach(
            ikeProposal ->
                _c.getIkePhase1Proposals()
                    .put(ikeProposal.getName(), toIkePhase1Proposal(ikeProposal)));

    ImmutableSortedMap.Builder<String, IkePhase1Key> ikePhase1KeysBuilder =
        ImmutableSortedMap.naturalOrder();

    // convert ike policies
    for (Entry<String, IkePolicy> e : _masterLogicalSystem.getIkePolicies().entrySet()) {
      String name = e.getKey();
      IkePolicy oldIkePolicy = e.getValue();
      // storing IKE phase 1 policy
      _c.getIkePhase1Policies().put(name, toIkePhase1Policy(oldIkePolicy, ikePhase1KeysBuilder));
    }

    _c.setIkePhase1Keys(ikePhase1KeysBuilder.build());

    // convert ipsec proposals
    ImmutableSortedMap.Builder<String, IpsecPhase2Proposal> ipsecPhase2ProposalsBuilder =
        ImmutableSortedMap.naturalOrder();
    _masterLogicalSystem
        .getIpsecProposals()
        .forEach(
            (ipsecProposalName, ipsecProposal) -> {
              ipsecPhase2ProposalsBuilder.put(
                  ipsecProposalName, toIpsecPhase2Proposal(ipsecProposal));
            });
    _c.setIpsecPhase2Proposals(ipsecPhase2ProposalsBuilder.build());

    // convert ipsec policies
    ImmutableSortedMap.Builder<String, IpsecPhase2Policy> ipsecPhase2PoliciesBuilder =
        ImmutableSortedMap.naturalOrder();
    for (Entry<String, IpsecPolicy> e : _masterLogicalSystem.getIpsecPolicies().entrySet()) {
      ipsecPhase2PoliciesBuilder.put(e.getKey(), toIpsecPhase2Policy(e.getValue()));
    }
    _c.setIpsecPhase2Policies(ipsecPhase2PoliciesBuilder.build());

    // convert Tunnels
    ImmutableSortedMap.Builder<String, IpsecPeerConfig> ipsecPeerConfigBuilder =
        ImmutableSortedMap.naturalOrder();
    for (Entry<String, IpsecVpn> e : _masterLogicalSystem.getIpsecVpns().entrySet()) {
      IpsecPeerConfig ipsecPeerConfig = toIpsecPeerConfig(e.getValue());
      if (ipsecPeerConfig != null) {
        ipsecPeerConfigBuilder.put(e.getKey(), ipsecPeerConfig);
      }
    }
    _c.setIpsecPeerConfigs(ipsecPeerConfigBuilder.build());

    // zones
    for (Zone zone : _masterLogicalSystem.getZones().values()) {
      org.batfish.datamodel.Zone newZone = toZone(zone);
      _c.getZones().put(zone.getName(), newZone);
      if (zone.getAddressBookType() == AddressBookType.INLINED) {
        Map<String, IpSpace> ipSpaces = toIpSpaces(zone.getName(), zone.getAddressBook());
        _c.getIpSpaces().putAll(ipSpaces);
        ipSpaces
            .keySet()
            .forEach(
                ipSpaceName ->
                    _c.getIpSpaceMetadata()
                        .put(
                            ipSpaceName,
                            new IpSpaceMetadata(ipSpaceName, ADDRESS_BOOK.getDescription())));
      }
    }
    // If there are zones, then assume we will need to support existing connection ACL
    if (!_masterLogicalSystem.getZones().isEmpty()) {
      _c.getIpAccessLists().put(ACL_NAME_EXISTING_CONNECTION, ACL_EXISTING_CONNECTION);
    }

    // default zone behavior
    _c.setDefaultCrossZoneAction(_masterLogicalSystem.getDefaultCrossZoneAction());
    _c.setDefaultInboundAction(_masterLogicalSystem.getDefaultInboundAction());

    for (Entry<String, RoutingInstance> e : _masterLogicalSystem.getRoutingInstances().entrySet()) {
      String riName = e.getKey();
      RoutingInstance ri = e.getValue();
      Vrf vrf = _c.getVrfs().get(riName);

      // dhcp relay
      for (Entry<String, DhcpRelayGroup> e2 : ri.getDhcpRelayGroups().entrySet()) {
        DhcpRelayGroup rg = e2.getValue();
        List<org.batfish.datamodel.Interface> interfaces = new ArrayList<>();
        if (rg.getAllInterfaces()) {
          interfaces.addAll(_c.getAllInterfaces().values());
        } else {
          rg.getInterfaces().stream()
              .map(_c.getAllInterfaces()::get)
              .filter(Objects::nonNull)
              .forEach(interfaces::add);
        }
        String asgName = rg.getActiveServerGroup();
        if (asgName != null) {
          DhcpRelayServerGroup asg = ri.getDhcpRelayServerGroups().get(asgName);
          if (asg != null) {
            for (org.batfish.datamodel.Interface iface : interfaces) {
              iface.setDhcpRelayAddresses(
                  ImmutableList.<Ip>builder()
                      .addAll(iface.getDhcpRelayAddresses())
                      .addAll(asg.getServers())
                      .build());
            }
          }
        }
      }

      // snmp
      SnmpServer snmpServer = ri.getSnmpServer();
      vrf.setSnmpServer(snmpServer);
      if (snmpServer != null) {
        _c.getSnmpTrapServers().addAll(snmpServer.getHosts().keySet());
      }

      // static routes
      for (StaticRoute route : ri.getRibs().get(RIB_IPV4_UNICAST).getStaticRoutes().values()) {
        org.batfish.datamodel.StaticRoute newStaticRoute = toStaticRoute(route);
        vrf.getStaticRoutes().add(newStaticRoute);
      }

      // aggregate routes
      for (AggregateRoute route :
          ri.getRibs().get(RIB_IPV4_UNICAST).getAggregateRoutes().values()) {
        route.inheritUnsetFields(ri.getAggregateRouteDefaults());
        org.batfish.datamodel.GeneratedRoute newAggregateRoute = toAggregateRoute(route);
        vrf.getGeneratedRoutes().add(newAggregateRoute);
      }

      // generated routes
      for (GeneratedRoute route :
          ri.getRibs().get(RIB_IPV4_UNICAST).getGeneratedRoutes().values()) {
        route.inheritUnsetFields(ri.getGeneratedRouteDefaults());
        org.batfish.datamodel.GeneratedRoute newGeneratedRoute = toGeneratedRoute(route);
        vrf.getGeneratedRoutes().add(newGeneratedRoute);
      }

      // Set up import policy for cross-VRF route leaking using instance-import
      // At this point configured policy-statements have already been added to _c as RoutingPolicies
      if (!ri.getInstanceImports().isEmpty()) {
        // Only routes from these VRFs will be considered for import
        List<String> referencedVrfs = getVrfsReferencedByPolicies(ri.getInstanceImports());
        initDefaultRejectPolicy();
        RoutingPolicy instanceImportPolicy = buildInstanceImportRoutingPolicy(ri, _c, riName);

        vrf.setCrossVrfImportVrfs(referencedVrfs);
        vrf.setCrossVrfImportPolicy(instanceImportPolicy.getName());
        _c.getRoutingPolicies().put(instanceImportPolicy.getName(), instanceImportPolicy);
      }

      /*
       * RIB groups applied to each protocol.
       *
       * 1. ensure default import policies exist
       * 2. convert VS rib groups to VI rib groups on a per-protocol basis
       */
      if (!ri.getAppliedRibGroups().isEmpty()) {
        initDefaultImportPolicies();
      }
      vrf.setAppliedRibGroups(
          ri.getAppliedRibGroups().entrySet().stream()
              .collect(
                  ImmutableMap.toImmutableMap(
                      Entry::getKey, // protocol
                      rgEntry ->
                          toRibGroup(
                              _masterLogicalSystem.getRibGroups().get(rgEntry.getValue()),
                              rgEntry.getKey(),
                              _c,
                              riName,
                              _w))));

      // create ospf process
      if (ri.getOspfAreas().size() > 0) {
        OspfProcess oproc = createOspfProcess(ri);
        vrf.setOspfProcess(oproc);
        // add discard routes for OSPF summaries
        oproc.getAreas().values().stream()
            .flatMap(a -> a.getSummaries().entrySet().stream())
            .forEach(
                summaryEntry ->
                    vrf.getGeneratedRoutes()
                        .add(
                            ospfSummaryToAggregateRoute(
                                summaryEntry.getKey(), summaryEntry.getValue())));
      }

      // create is-is process
      // is-is runs only if at least one interface has an ISO address, check loopback first
      Optional<IsoAddress> isoAddress =
          _masterLogicalSystem.getDefaultRoutingInstance().getInterfaces().values().stream()
              .filter(i -> i.getName().startsWith(FIRST_LOOPBACK_INTERFACE_NAME))
              .map(Interface::getIsoAddress)
              .filter(Objects::nonNull)
              .min(Comparator.comparing(IsoAddress::toString));
      // Try all the other interfaces if no ISO address on Loopback
      if (!isoAddress.isPresent()) {
        isoAddress =
            _masterLogicalSystem.getDefaultRoutingInstance().getInterfaces().values().stream()
                .map(Interface::getIsoAddress)
                .filter(Objects::nonNull)
                .min(Comparator.comparing(IsoAddress::toString));
      }
      if (isoAddress.isPresent()) {
        // now we should create is-is process
        IsisProcess proc = createIsisProcess(ri, isoAddress.get());
        vrf.setIsisProcess(proc);
      }

      // create bgp process
      if (ri.getNamedBgpGroups().size() > 0 || ri.getIpBgpGroups().size() > 0) {
        BgpProcess proc = createBgpProcess(ri);
        vrf.setBgpProcess(proc);
      }
    }

    // static nats
    if (_masterLogicalSystem.getNatStatic() != null) {
      _w.unimplemented("Static NAT is not currently implemented");
    }

    // mark forwarding table export policy if it exists
    String forwardingTableExportPolicyName =
        _masterLogicalSystem.getDefaultRoutingInstance().getForwardingTableExportPolicy();
    if (forwardingTableExportPolicyName != null) {
      PolicyStatement forwardingTableExportPolicy =
          _masterLogicalSystem.getPolicyStatements().get(forwardingTableExportPolicyName);
      if (forwardingTableExportPolicy != null) {
        setPolicyStatementReferent(forwardingTableExportPolicyName);
      }
    }

    // Count and mark structure usages and identify undefined references
    markConcreteStructure(
        JuniperStructureType.ADDRESS_BOOK, JuniperStructureUsage.ADDRESS_BOOK_ATTACH_ZONE);
    markConcreteStructure(
        JuniperStructureType.AS_PATH, JuniperStructureUsage.POLICY_STATEMENT_FROM_AS_PATH);
    markConcreteStructure(
        JuniperStructureType.AUTHENTICATION_KEY_CHAIN,
        JuniperStructureUsage.AUTHENTICATION_KEY_CHAINS_POLICY);
    markAbstractStructure(
        JuniperStructureType.APPLICATION_OR_APPLICATION_SET,
        JuniperStructureUsage.SECURITY_POLICY_MATCH_APPLICATION,
        ImmutableList.of(JuniperStructureType.APPLICATION, JuniperStructureType.APPLICATION_SET));
    markAbstractStructure(
        JuniperStructureType.APPLICATION_OR_APPLICATION_SET,
        JuniperStructureUsage.APPLICATION_SET_MEMBER_APPLICATION,
        ImmutableList.of(JuniperStructureType.APPLICATION, JuniperStructureType.APPLICATION_SET));
    markConcreteStructure(
        JuniperStructureType.APPLICATION_SET,
        JuniperStructureUsage.APPLICATION_SET_MEMBER_APPLICATION_SET);
    markConcreteStructure(
        JuniperStructureType.BGP_GROUP,
        JuniperStructureUsage.BGP_ALLOW,
        JuniperStructureUsage.BGP_NEIGHBOR);
    markConcreteStructure(
        JuniperStructureType.FIREWALL_FILTER,
        JuniperStructureUsage.INTERFACE_FILTER,
        JuniperStructureUsage.INTERFACE_INCOMING_FILTER,
        JuniperStructureUsage.INTERFACE_OUTGOING_FILTER);
    markConcreteStructure(
        JuniperStructureType.INTERFACE,
        JuniperStructureUsage.FORWARDING_OPTIONS_DHCP_RELAY_GROUP_INTERFACE,
        JuniperStructureUsage.IKE_GATEWAY_EXTERNAL_INTERFACE,
        JuniperStructureUsage.INTERFACE_SELF_REFERENCE,
        JuniperStructureUsage.IPSEC_VPN_BIND_INTERFACE,
        JuniperStructureUsage.ISIS_INTERFACE,
        JuniperStructureUsage.OSPF_AREA_INTERFACE,
        JuniperStructureUsage.POLICY_STATEMENT_FROM_INTERFACE,
        JuniperStructureUsage.ROUTING_INSTANCE_INTERFACE,
        JuniperStructureUsage.SECURITY_ZONES_SECURITY_ZONES_INTERFACE,
        JuniperStructureUsage.STATIC_ROUTE_NEXT_HOP_INTERFACE,
        JuniperStructureUsage.VTEP_SOURCE_INTERFACE);
    markConcreteStructure(
        JuniperStructureType.POLICY_STATEMENT,
        JuniperStructureUsage.BGP_EXPORT_POLICY,
        JuniperStructureUsage.BGP_IMPORT_POLICY,
        JuniperStructureUsage.FORWARDING_TABLE_EXPORT_POLICY,
        JuniperStructureUsage.GENERATED_ROUTE_POLICY,
        JuniperStructureUsage.OSPF_EXPORT_POLICY,
        JuniperStructureUsage.POLICY_STATEMENT_POLICY,
        JuniperStructureUsage.ROUTING_INSTANCE_VRF_EXPORT,
        JuniperStructureUsage.ROUTING_INSTANCE_VRF_IMPORT,
        JuniperStructureUsage.ROUTING_OPTIONS_INSTANCE_IMPORT);
    markConcreteStructure(
        JuniperStructureType.PREFIX_LIST,
        JuniperStructureUsage.FIREWALL_FILTER_DESTINATION_PREFIX_LIST,
        JuniperStructureUsage.FIREWALL_FILTER_PREFIX_LIST,
        JuniperStructureUsage.FIREWALL_FILTER_SOURCE_PREFIX_LIST,
        JuniperStructureUsage.POLICY_STATEMENT_PREFIX_LIST,
        JuniperStructureUsage.POLICY_STATEMENT_PREFIX_LIST_FILTER,
        JuniperStructureUsage.SNMP_COMMUNITY_PREFIX_LIST);
    markConcreteStructure(JuniperStructureType.VLAN, JuniperStructureUsage.INTERFACE_VLAN);

    markConcreteStructure(
        JuniperStructureType.DHCP_RELAY_SERVER_GROUP,
        JuniperStructureUsage.DHCP_RELAY_GROUP_ACTIVE_SERVER_GROUP);

    markConcreteStructure(
        JuniperStructureType.IKE_GATEWAY, JuniperStructureUsage.IPSEC_VPN_IKE_GATEWAY);
    markConcreteStructure(
        JuniperStructureType.IKE_POLICY, JuniperStructureUsage.IKE_GATEWAY_IKE_POLICY);
    markConcreteStructure(
        JuniperStructureType.IKE_PROPOSAL, JuniperStructureUsage.IKE_POLICY_IKE_PROPOSAL);
    markConcreteStructure(
        JuniperStructureType.IPSEC_PROPOSAL, JuniperStructureUsage.IPSEC_POLICY_IPSEC_PROPOSAL);
    markConcreteStructure(
        JuniperStructureType.IPSEC_PROPOSAL, JuniperStructureUsage.IPSEC_VPN_IPSEC_POLICY);
    markConcreteStructure(
        JuniperStructureType.LOGICAL_SYSTEM, JuniperStructureUsage.SECURITY_PROFILE_LOGICAL_SYSTEM);

    markConcreteStructure(
        JuniperStructureType.NAT_POOL,
        JuniperStructureUsage.NAT_DESTINATINATION_RULE_SET_RULE_THEN,
        JuniperStructureUsage.NAT_SOURCE_RULE_SET_RULE_THEN,
        JuniperStructureUsage.NAT_STATIC_RULE_SET_RULE_THEN);

    markConcreteStructure(
        JuniperStructureType.ROUTING_INSTANCE,
        JuniperStructureUsage.POLICY_STATEMENT_FROM_INSTANCE);

    warnEmptyPrefixLists();

    _c.computeRoutingPolicySources(_w);

    return _c;
  }

  /** Initialize default protocol-specific import policies */
  private void initDefaultImportPolicies() {
    initDefaultBgpImportPolicy();
    initDefaultPseudoProtocolImportPolicy();
  }

  private void convertInterfaces() {
    // Set IRB vlan IDs by resolving l3-interface from named VLANs.
    // If more than one named vlan refers to a given l3-interface, we just keep the first assignment
    // and warn.
    Map<String, Integer> irbVlanIds = new HashMap<>();
    for (Vlan vlan : _masterLogicalSystem.getNamedVlans().values()) {
      Integer vlanId = vlan.getVlanId();
      String l3Interface = vlan.getL3Interface();
      if (l3Interface == null || vlanId == null) {
        continue;
      }
      if (irbVlanIds.containsKey(l3Interface)) {
        _w.redFlag(
            String.format(
                "Cannot assign '%s' as the l3-interface of vlan '%s' since it is already assigned to vlan '%s'",
                l3Interface, vlanId, irbVlanIds.get(l3Interface)));
        continue;
      }
      irbVlanIds.put(l3Interface, vlanId);
    }

    // Get a stream of all interfaces (including Node interfaces)
    Stream.concat(
            _masterLogicalSystem.getInterfaces().values().stream(),
            _nodeDevices.values().stream()
                .flatMap(nodeDevice -> nodeDevice.getInterfaces().values().stream()))
        .forEach(
            /*
             * For each interface, add it to the VI model. Since Juniper splits attributes
             * between physical and logical (unit) interfaces, do the conversion in two steps.
             * - Physical interface first, with physical attributes: speed, aggregation tracking, etc.
             * - Then all units of the interface. Units have the attributes batfish
             *   cares most about: IPs, MTUs, ACLs, etc.)
             */
            iface -> {
              // Process parent interface
              iface.inheritUnsetFields();
              org.batfish.datamodel.Interface newParentIface = toInterfaceNonUnit(iface);
              resolveInterfacePointers(iface.getName(), iface, newParentIface);

              // Process the units, which hold the bulk of the configuration
              iface
                  .getUnits()
                  .values()
                  .forEach(
                      unit -> {
                        unit.inheritUnsetFields();
                        org.batfish.datamodel.Interface newUnitInterface = toInterface(unit);
                        String name = newUnitInterface.getName();
                        // set IRB VLAN ID if assigned
                        newUnitInterface.setVlan(irbVlanIds.get(name));

                        // Don't create bind dependency for 'irb.XXX' interfcaes, since there isn't
                        // really an 'irb' interface
                        if (!name.startsWith("irb")) {
                          newUnitInterface.addDependency(
                              new Dependency(newParentIface.getName(), DependencyType.BIND));
                        }
                        resolveInterfacePointers(unit.getName(), unit, newUnitInterface);
                      });
            });

    /*
     * Do a second pass where we look over all interfaces
     * and set dependency pointers for aggregated interfaces in the VI configuration
     */
    Stream.concat(
            _masterLogicalSystem.getInterfaces().values().stream(),
            _nodeDevices.values().stream()
                .flatMap(nodeDevice -> nodeDevice.getInterfaces().values().stream()))
        .forEach(
            iface -> {
              if (iface.get8023adInterface() != null) {
                org.batfish.datamodel.Interface viIface =
                    _c.getAllInterfaces().get(iface.get8023adInterface());
                if (viIface == null) {
                  return;
                }
                viIface.addDependency(new Dependency(iface.getName(), DependencyType.AGGREGATE));
              }
              /*
               * TODO: reth interfaces are NOT aggregates in pure form, but for now approximate them
               * as such. Full support requires chassis clusters and redundancy group support.
               * https://www.juniper.net/documentation/en_US/junos/topics/topic-map/security-chassis-cluster-redundant-ethernet-interfaces.html
               */
              if (iface.getRedundantParentInterface() != null) {
                org.batfish.datamodel.Interface viIface =
                    _c.getAllInterfaces().get(iface.getRedundantParentInterface());
                if (viIface == null) {
                  return;
                }
                viIface.addDependency(new Dependency(iface.getName(), DependencyType.AGGREGATE));
              }
            });

    Nat snat = _masterLogicalSystem.getNatSource();
    List<NatRuleSet> sourceNatRuleSetList =
        snat == null
            ? null
            : snat.getRuleSets().values().stream()
                .sorted()
                .collect(ImmutableList.toImmutableList());
    Map<NatPacketLocation, AclLineMatchExpr> matchFromLocationExprs =
        fromNatPacketLocationMatchExprs();

    Stream.concat(
            _masterLogicalSystem.getInterfaces().values().stream(),
            _nodeDevices.values().stream()
                .flatMap(nodeDevice -> nodeDevice.getInterfaces().values().stream()))
        .forEach(
            iface ->
                iface
                    .getUnits()
                    .values()
                    .forEach(
                        unit -> {
                          org.batfish.datamodel.Interface newUnitInterface =
                              _c.getAllInterfaces().get(unit.getName());
                          Transformation srcTransformation =
                              buildOutgoingTransformation(
                                  unit, sourceNatRuleSetList, matchFromLocationExprs);
                          Transformation staticTransformation =
                              buildOutgoingTransformationStaticNat(unit, srcTransformation);
                          newUnitInterface.setOutgoingTransformation(staticTransformation);
                        }));
  }

  /** Ensure that the interface is placed in VI {@link Configuration} and {@link Vrf} */
  private void resolveInterfacePointers(
      String ifaceName, Interface iface, org.batfish.datamodel.Interface viIface) {
    Vrf vrf = viIface.getVrf();
    String vrfName = vrf.getName();
    _masterLogicalSystem.getRoutingInstances().get(vrfName).getInterfaces().put(ifaceName, iface);
    if (ifaceName.equals("irb")) {
      // there is no 'irb' interface; it is just a namespace with no inheritable parameters
      return;
    }
    _c.getAllInterfaces().put(ifaceName, viIface);
    vrf.getInterfaces().put(ifaceName, viIface);
  }

  private org.batfish.datamodel.Zone toZone(Zone zone) {
    String zoneName = zone.getName();

    FirewallFilter inboundFilter = zone.getInboundFilter();
    IpAccessList inboundFilterList = null;
    if (inboundFilter != null) {
      inboundFilterList = _c.getIpAccessLists().get(inboundFilter.getName());
    }

    FirewallFilter fromHostFilter = zone.getFromHostFilter();
    IpAccessList fromHostFilterList = null;
    if (fromHostFilter != null) {
      fromHostFilterList = _c.getIpAccessLists().get(fromHostFilter.getName());
    }

    FirewallFilter toHostFilter = zone.getToHostFilter();
    IpAccessList toHostFilterList = null;
    if (toHostFilter != null) {
      toHostFilterList = _c.getIpAccessLists().get(toHostFilter.getName());
    }

    org.batfish.datamodel.Zone newZone = new org.batfish.datamodel.Zone(zoneName);
    if (fromHostFilterList != null) {
      newZone.setFromHostFilterName(fromHostFilterList.getName());
    }
    if (inboundFilterList != null) {
      newZone.setInboundFilterName(inboundFilterList.getName());
    }
    if (toHostFilterList != null) {
      newZone.setToHostFilterName(toHostFilterList.getName());
    }

    newZone.setInboundInterfaceFiltersNames(new TreeMap<>());
    for (Entry<String, FirewallFilter> e : zone.getInboundInterfaceFilters().entrySet()) {
      String inboundInterfaceName = e.getKey();
      FirewallFilter inboundInterfaceFilter = e.getValue();
      String inboundInterfaceFilterName = inboundInterfaceFilter.getName();
      org.batfish.datamodel.Interface newIface = _c.getAllInterfaces().get(inboundInterfaceName);
      newZone.getInboundInterfaceFiltersNames().put(newIface.getName(), inboundInterfaceFilterName);
    }

    newZone.setToZonePoliciesNames(new TreeMap<>());
    for (Entry<String, FirewallFilter> e : zone.getToZonePolicies().entrySet()) {
      String toZoneName = e.getKey();
      FirewallFilter toZoneFilter = e.getValue();
      String toZoneFilterName = toZoneFilter.getName();
      newZone.getToZonePoliciesNames().put(toZoneName, toZoneFilterName);
    }

    newZone.setInboundInterfaceFiltersNames(new TreeMap<>());
    for (String ifaceName : zone.getInterfaces()) {
      org.batfish.datamodel.Interface newIface = _c.getAllInterfaces().get(ifaceName);
      if (newIface == null) {
        // undefined reference to ifaceName
        continue;
      }
      newIface.setZoneName(zoneName);
      FirewallFilter inboundInterfaceFilter = zone.getInboundInterfaceFilters().get(ifaceName);
      if (inboundInterfaceFilter != null) {
        newZone
            .getInboundInterfaceFiltersNames()
            .put(newIface.getName(), inboundInterfaceFilter.getName());
      } else if (inboundFilterList != null) {
        newZone
            .getInboundInterfaceFiltersNames()
            .put(newIface.getName(), inboundFilterList.getName());
      }
    }

    return newZone;
  }

  private void warnEmptyPrefixLists() {
    for (Entry<String, PrefixList> e : _masterLogicalSystem.getPrefixLists().entrySet()) {
      String name = e.getKey();
      PrefixList prefixList = e.getValue();
      if (!prefixList.getIpv6() && prefixList.getPrefixes().isEmpty()) {
        _w.redFlag("Empty prefix-list: '" + name + "'");
      }
    }
  }

  private Ip getOspfRouterId(RoutingInstance routingInstance) {
    Ip routerId = routingInstance.getRouterId();
    if (routerId == null) {
      Map<String, Interface> interfacesToCheck;
      Map<String, Interface> allInterfaces = routingInstance.getInterfaces();
      Map<String, Interface> loopbackInterfaces =
          allInterfaces.entrySet().stream()
              .filter(
                  e ->
                      e.getKey().toLowerCase().startsWith("lo")
                          && e.getValue().getActive()
                          && e.getValue().getPrimaryAddress() != null)
              .collect(Collectors.toMap(Entry::getKey, Entry::getValue));
      interfacesToCheck = loopbackInterfaces.isEmpty() ? allInterfaces : loopbackInterfaces;

      Ip lowesetIp = Ip.MAX;
      for (Interface iface : interfacesToCheck.values()) {
        if (!iface.getActive()) {
          continue;
        }
        for (InterfaceAddress address : iface.getAllAddresses()) {
          Ip ip = address.getIp();
          if (lowesetIp.asLong() > ip.asLong()) {
            lowesetIp = ip;
          }
        }
      }
      if (lowesetIp == Ip.MAX) {
        _w.redFlag("No candidates for OSPF router-id");
        return null;
      }
      routerId = lowesetIp;
    }
    return routerId;
  }

  public @Nonnull Map<String, LogicalSystem> getLogicalSystems() {
    return _logicalSystems;
  }

  public LogicalSystem getMasterLogicalSystem() {
    return _masterLogicalSystem;
  }

  @Override
  public String getHostname() {
    return _masterLogicalSystem.getHostname();
  }

  @Override
  public void setHostname(String hostname) {
    _masterLogicalSystem.setHostname(hostname);
  }

  private static String interfaceUnitMasterName(String unitName) {
    int pos = unitName.indexOf('.');
    String master = unitName.substring(0, pos);
    return master;
  }
}<|MERGE_RESOLUTION|>--- conflicted
+++ resolved
@@ -1490,7 +1490,7 @@
       transformation =
           ruleSet
               .toOutgoingTransformation(
-                  this, nat, iface.getPrimaryAddress().getIp(), null, null, transformation)
+                  this, nat, iface.getPrimaryAddress().getIp(), null, null, transformation, _w)
               .orElse(transformation);
     }
 
@@ -1540,16 +1540,13 @@
       transformation =
           ruleSet
               .toOutgoingTransformation(
-<<<<<<< HEAD
                   this,
                   snat,
                   iface.getPrimaryAddress().getIp(),
                   matchFromLocationExprs,
                   null,
-                  transformation)
-=======
-                  snat, interfaceIp, matchFromLocationExprs, null, transformation, _w)
->>>>>>> da4bf088
+                  transformation,
+                  _w)
               .orElse(transformation);
     }
     return transformation;
@@ -1728,25 +1725,14 @@
       }
     }
 
-<<<<<<< HEAD
     Transformation transformation = orElse;
-    for (NatRuleSet ruleSet :
-        Stream.of(routingInstanceRuleSet, zoneLocationRuleSet, ifaceLocationRuleSet)
-            .filter(Objects::nonNull)
-            .collect(Collectors.toList())) {
-
-      transformation =
-          ruleSet
-              .toIncomingTransformation(
-                  this, nat, iface.getPrimaryAddress().getIp(), null, transformation)
-=======
     List<NatRuleSet> ruleSets =
         Stream.of(routingInstanceRuleSet, zoneLocationRuleSet, ifaceLocationRuleSet)
             .filter(Objects::nonNull)
             .collect(Collectors.toList());
 
     if (ruleSets.isEmpty()) {
-      return null;
+      return transformation;
     }
 
     if (iface.getPrimaryAddress() == null) {
@@ -1757,15 +1743,12 @@
     }
     Ip interfaceIp = iface.getPrimaryAddress().getIp();
 
-    Transformation transformation = null;
     for (NatRuleSet ruleSet : ruleSets) {
       transformation =
           ruleSet
-              .toIncomingTransformation(dnat, interfaceIp, null, transformation, _w)
->>>>>>> da4bf088
+              .toIncomingTransformation(this, nat, interfaceIp, null, transformation, _w)
               .orElse(transformation);
     }
-
     return transformation;
   }
 
