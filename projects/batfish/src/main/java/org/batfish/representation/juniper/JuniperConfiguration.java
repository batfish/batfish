--- conflicted
+++ resolved
@@ -14,6 +14,7 @@
 import com.google.common.annotations.VisibleForTesting;
 import com.google.common.collect.ImmutableList;
 import com.google.common.collect.ImmutableMap;
+import com.google.common.collect.ImmutableSet;
 import com.google.common.collect.ImmutableSortedMap;
 import com.google.common.collect.ImmutableSortedSet;
 import com.google.common.collect.Lists;
@@ -1241,16 +1242,12 @@
         }
       }
     }
-<<<<<<< HEAD
     IpAccessList composedInAcl = buildIncomingFilter(iface);
     if (composedInAcl != null) {
       newIface.setIncomingFilter(composedInAcl);
     }
-    newIface.setDestinationNats(buildDestinationNats(iface));
-=======
 
     newIface.setIncomingTransformation(buildIncomingTransformation(iface));
->>>>>>> 8f319e33
 
     // Assume the config will need security policies only if it has zones
     IpAccessList securityPolicyAcl;
@@ -1400,7 +1397,6 @@
     return builder.build();
   }
 
-<<<<<<< HEAD
   @Nullable
   @VisibleForTesting
   static IpAccessList buildScreen(@Nullable Screen screen) {
@@ -1494,20 +1490,7 @@
     return combinedAcl;
   }
 
-  /** Generate outgoing filter for the interface from existing outgoing filter */
-  IpAccessList buildOutgoingFilter(Interface iface) {
-    String outAclName = iface.getOutgoingFilter();
-    IpAccessList outAcl = null;
-    if (outAclName != null) {
-      outAcl = _c.getIpAccessLists().get(outAclName);
-    }
-    return outAcl;
-  }
-
-  private List<DestinationNat> buildDestinationNats(Interface iface) {
-=======
   private Transformation buildIncomingTransformation(Interface iface) {
->>>>>>> 8f319e33
     Nat dnat = _masterLogicalSystem.getNatDestination();
     if (dnat == null) {
       return null;
