package org.batfish.representation.juniper;

import static com.google.common.base.MoreObjects.firstNonNull;
import static org.batfish.datamodel.acl.AclLineMatchExprs.matchSrcInterface;
import static org.batfish.representation.juniper.JuniperStructureType.ADDRESS_BOOK;
import static org.batfish.representation.juniper.NatPacketLocation.interfaceLocation;
import static org.batfish.representation.juniper.NatPacketLocation.routingInstanceLocation;
import static org.batfish.representation.juniper.NatPacketLocation.zoneLocation;
import static org.batfish.representation.juniper.RoutingInformationBase.RIB_IPV4_UNICAST;

import com.google.common.annotations.VisibleForTesting;
import com.google.common.collect.ImmutableList;
import com.google.common.collect.ImmutableMap;
import com.google.common.collect.ImmutableSet;
import com.google.common.collect.ImmutableSortedMap;
import com.google.common.collect.ImmutableSortedSet;
import com.google.common.collect.Lists;
import java.util.ArrayList;
import java.util.Collection;
import java.util.Collections;
import java.util.Comparator;
import java.util.HashMap;
import java.util.HashSet;
import java.util.LinkedHashMap;
import java.util.LinkedList;
import java.util.List;
import java.util.Map;
import java.util.Map.Entry;
import java.util.NavigableMap;
import java.util.Objects;
import java.util.Optional;
import java.util.Set;
import java.util.TreeMap;
import java.util.function.Predicate;
import java.util.regex.Pattern;
import java.util.stream.Collectors;
import java.util.stream.Stream;
import javax.annotation.Nonnull;
import javax.annotation.Nullable;
import org.apache.commons.collections4.list.TreeList;
import org.apache.commons.lang3.SerializationUtils;
import org.batfish.common.VendorConversionException;
import org.batfish.common.Warnings;
import org.batfish.common.util.CommonUtil;
import org.batfish.datamodel.AbstractRoute;
import org.batfish.datamodel.AclIpSpace;
import org.batfish.datamodel.AuthenticationKey;
import org.batfish.datamodel.AuthenticationKeyChain;
import org.batfish.datamodel.BgpActivePeerConfig;
import org.batfish.datamodel.BgpAuthenticationAlgorithm;
import org.batfish.datamodel.BgpAuthenticationSettings;
import org.batfish.datamodel.BgpPassivePeerConfig;
import org.batfish.datamodel.BgpPeerConfig.Builder;
import org.batfish.datamodel.BgpProcess;
import org.batfish.datamodel.Configuration;
import org.batfish.datamodel.ConfigurationFormat;
import org.batfish.datamodel.FirewallSessionInterfaceInfo;
import org.batfish.datamodel.FlowState;
import org.batfish.datamodel.HeaderSpace;
import org.batfish.datamodel.IkeKeyType;
import org.batfish.datamodel.IkePhase1Key;
import org.batfish.datamodel.IkePhase1Policy;
import org.batfish.datamodel.IkePhase1Proposal;
import org.batfish.datamodel.IntegerSpace;
import org.batfish.datamodel.Interface.Dependency;
import org.batfish.datamodel.Interface.DependencyType;
import org.batfish.datamodel.InterfaceAddress;
import org.batfish.datamodel.Ip;
import org.batfish.datamodel.IpAccessList;
import org.batfish.datamodel.IpAccessListLine;
import org.batfish.datamodel.IpSpace;
import org.batfish.datamodel.IpSpaceMetadata;
import org.batfish.datamodel.IpSpaceReference;
import org.batfish.datamodel.IpWildcard;
import org.batfish.datamodel.IpWildcardSetIpSpace;
import org.batfish.datamodel.IpsecPeerConfig;
import org.batfish.datamodel.IpsecPhase2Policy;
import org.batfish.datamodel.IpsecPhase2Proposal;
import org.batfish.datamodel.IpsecStaticPeerConfig;
import org.batfish.datamodel.IsoAddress;
import org.batfish.datamodel.LineAction;
import org.batfish.datamodel.MultipathEquivalentAsPathMatchMode;
import org.batfish.datamodel.OriginType;
import org.batfish.datamodel.Prefix;
import org.batfish.datamodel.PrefixRange;
import org.batfish.datamodel.PrefixSpace;
import org.batfish.datamodel.RegexCommunitySet;
import org.batfish.datamodel.Route;
import org.batfish.datamodel.Route6FilterList;
import org.batfish.datamodel.RouteFilterList;
import org.batfish.datamodel.RoutingProtocol;
import org.batfish.datamodel.SnmpServer;
import org.batfish.datamodel.SubRange;
import org.batfish.datamodel.SwitchportEncapsulationType;
import org.batfish.datamodel.SwitchportMode;
import org.batfish.datamodel.Vrf;
import org.batfish.datamodel.acl.AclLineMatchExpr;
import org.batfish.datamodel.acl.AndMatchExpr;
import org.batfish.datamodel.acl.MatchHeaderSpace;
import org.batfish.datamodel.acl.MatchSrcInterface;
import org.batfish.datamodel.acl.NotMatchExpr;
import org.batfish.datamodel.acl.OrMatchExpr;
import org.batfish.datamodel.acl.OriginatingFromDevice;
import org.batfish.datamodel.acl.PermittedByAcl;
import org.batfish.datamodel.acl.TrueExpr;
import org.batfish.datamodel.dataplane.rib.RibId;
import org.batfish.datamodel.isis.IsisInterfaceMode;
import org.batfish.datamodel.isis.IsisProcess;
import org.batfish.datamodel.ospf.OspfAreaSummary;
import org.batfish.datamodel.ospf.OspfMetricType;
import org.batfish.datamodel.ospf.OspfProcess;
import org.batfish.datamodel.packet_policy.Drop;
import org.batfish.datamodel.packet_policy.PacketMatchExpr;
import org.batfish.datamodel.packet_policy.PacketPolicy;
import org.batfish.datamodel.packet_policy.Return;
import org.batfish.datamodel.routing_policy.RoutingPolicy;
import org.batfish.datamodel.routing_policy.expr.BooleanExpr;
import org.batfish.datamodel.routing_policy.expr.BooleanExprs;
import org.batfish.datamodel.routing_policy.expr.CallExpr;
import org.batfish.datamodel.routing_policy.expr.Conjunction;
import org.batfish.datamodel.routing_policy.expr.ConjunctionChain;
import org.batfish.datamodel.routing_policy.expr.DestinationNetwork;
import org.batfish.datamodel.routing_policy.expr.Disjunction;
import org.batfish.datamodel.routing_policy.expr.ExplicitPrefixSet;
import org.batfish.datamodel.routing_policy.expr.FirstMatchChain;
import org.batfish.datamodel.routing_policy.expr.LiteralCommunitySet;
import org.batfish.datamodel.routing_policy.expr.LiteralOrigin;
import org.batfish.datamodel.routing_policy.expr.MatchLocalRouteSourcePrefixLength;
import org.batfish.datamodel.routing_policy.expr.MatchPrefixSet;
import org.batfish.datamodel.routing_policy.expr.MatchProtocol;
import org.batfish.datamodel.routing_policy.expr.NamedPrefixSet;
import org.batfish.datamodel.routing_policy.expr.PrefixExpr;
import org.batfish.datamodel.routing_policy.expr.PrefixSetExpr;
import org.batfish.datamodel.routing_policy.statement.CallStatement;
import org.batfish.datamodel.routing_policy.statement.Comment;
import org.batfish.datamodel.routing_policy.statement.If;
import org.batfish.datamodel.routing_policy.statement.SetCommunity;
import org.batfish.datamodel.routing_policy.statement.SetDefaultPolicy;
import org.batfish.datamodel.routing_policy.statement.SetOrigin;
import org.batfish.datamodel.routing_policy.statement.SetOspfMetricType;
import org.batfish.datamodel.routing_policy.statement.Statement;
import org.batfish.datamodel.routing_policy.statement.Statements;
import org.batfish.datamodel.transformation.Transformation;
import org.batfish.representation.juniper.BgpGroup.BgpGroupType;
import org.batfish.representation.juniper.Interface.OspfInterfaceType;
import org.batfish.representation.juniper.Zone.AddressBookType;
import org.batfish.vendor.VendorConfiguration;

public final class JuniperConfiguration extends VendorConfiguration {

  public static final String ACL_NAME_COMBINED_INCOMING = "~COMBINED_INCOMING_FILTER~";

  public static final String ACL_NAME_COMBINED_OUTGOING = "~COMBINED_OUTGOING_FILTER~";

  public static final String ACL_NAME_EXISTING_CONNECTION = "~EXISTING_CONNECTION~";

  public static final String ACL_NAME_GLOBAL_POLICY = "~GLOBAL_SECURITY_POLICY~";

  public static final String ACL_NAME_SCREEN = "~SCREEN~";

  public static final String ACL_NAME_SCREEN_INTERFACE = "~SCREEN_INTERFACE~";

  public static final String ACL_NAME_SCREEN_ZONE = "~SCREEN_ZONE~";

  public static final String ACL_NAME_SECURITY_POLICY = "~SECURITY_POLICIES_TO~";

  private static final IpAccessList ACL_EXISTING_CONNECTION =
      IpAccessList.builder()
          .setName(ACL_NAME_EXISTING_CONNECTION)
          .setLines(
              ImmutableList.of(
                  new IpAccessListLine(
                      LineAction.PERMIT,
                      new MatchHeaderSpace(
                          HeaderSpace.builder()
                              .setStates(ImmutableList.of(FlowState.ESTABLISHED))
                              .build()),
                      ACL_NAME_EXISTING_CONNECTION)))
          .build();

  private static final BgpAuthenticationAlgorithm DEFAULT_BGP_AUTHENTICATION_ALGORITHM =
      BgpAuthenticationAlgorithm.HMAC_SHA_1_96;

  private static final String DEFAULT_BGP_EXPORT_POLICY_NAME = "~DEFAULT_BGP_EXPORT_POLICY~";

  private static final String DEFAULT_BGP_IMPORT_POLICY_NAME = "~DEFAULT_BGP_IMPORT_POLICY~";

  private static final String DEFAULT_PSEUDO_PROTOCOL_IMPORT_POLICY_NAME =
      "~DEFAULT_PSEUDO_PROTOCOL_IMPORT_POLICY~";

  private static final String DEFAULT_REJECT_POLICY_NAME = "~DEFAULT_REJECT_POLICY~";

  private static final Map<RoutingProtocol, String> DEFAULT_IMPORT_POLICIES =
      ImmutableMap.<RoutingProtocol, String>builder()
          .put(RoutingProtocol.CONNECTED, DEFAULT_PSEUDO_PROTOCOL_IMPORT_POLICY_NAME)
          .put(RoutingProtocol.LOCAL, DEFAULT_PSEUDO_PROTOCOL_IMPORT_POLICY_NAME)
          .put(RoutingProtocol.AGGREGATE, DEFAULT_PSEUDO_PROTOCOL_IMPORT_POLICY_NAME)
          .put(RoutingProtocol.STATIC, DEFAULT_PSEUDO_PROTOCOL_IMPORT_POLICY_NAME)
          .put(RoutingProtocol.BGP, DEFAULT_BGP_IMPORT_POLICY_NAME)
          .put(RoutingProtocol.IBGP, DEFAULT_BGP_IMPORT_POLICY_NAME)
          .build();

  @VisibleForTesting static final int DEFAULT_ISIS_COST = 10;

  /** Maximum IS-IS route cost if wide-metrics-only is not set */
  @VisibleForTesting static final int MAX_ISIS_COST_WITHOUT_WIDE_METRICS = 63;

  private static final String FIRST_LOOPBACK_INTERFACE_NAME = "lo0";

  /** */
  private static final long serialVersionUID = 1L;

  private static String communityRegexToJavaRegex(String regex) {
    String out = regex;
    out = out.replace(":*", ":.*");
    out = out.replaceFirst("^\\*", ".*");
    return out;
  }

  private final Set<Long> _allStandardCommunities;

  Configuration _c;

  private transient Interface _lo0;

  private transient boolean _lo0Initialized;

  /** Map of policy name to routing instances referenced in the policy, in the order they appear */
  private transient Map<String, List<String>> _vrfReferencesInPolicies;

  private final Map<String, NodeDevice> _nodeDevices;

  private ConfigurationFormat _vendor;

  private Map<String, LogicalSystem> _logicalSystems;

  private LogicalSystem _masterLogicalSystem;

  public JuniperConfiguration() {
    _allStandardCommunities = new HashSet<>();
    _logicalSystems = new TreeMap<>();
    _masterLogicalSystem = new LogicalSystem("");
    _nodeDevices = new TreeMap<>();
  }

  private NavigableMap<String, AuthenticationKeyChain> convertAuthenticationKeyChains(
      Map<String, JuniperAuthenticationKeyChain> juniperAuthenticationKeyChains) {
    NavigableMap<String, AuthenticationKeyChain> authenticationKeyChains = new TreeMap<>();
    for (Entry<String, JuniperAuthenticationKeyChain> keyChainEntry :
        juniperAuthenticationKeyChains.entrySet()) {
      JuniperAuthenticationKeyChain juniperAuthenticationKeyChain = keyChainEntry.getValue();
      AuthenticationKeyChain authenticationKeyChain =
          new AuthenticationKeyChain(juniperAuthenticationKeyChain.getName());
      authenticationKeyChain.setDescription(juniperAuthenticationKeyChain.getDescription());
      authenticationKeyChain.setTolerance(juniperAuthenticationKeyChain.getTolerance());
      for (Entry<String, JuniperAuthenticationKey> keyEntry :
          juniperAuthenticationKeyChain.getKeys().entrySet()) {
        JuniperAuthenticationKey juniperAuthenticationKey = keyEntry.getValue();
        AuthenticationKey authenticationKey =
            new AuthenticationKey(juniperAuthenticationKey.getName());
        authenticationKey.setIsisAuthenticationAlgorithm(
            juniperAuthenticationKey.getIsisAuthenticationAlgorithm());
        authenticationKey.setIsisOption(juniperAuthenticationKey.getIsisOption());
        authenticationKey.setSecret(juniperAuthenticationKey.getSecret());
        authenticationKey.setStartTime(juniperAuthenticationKey.getStartTime());
        authenticationKeyChain.getKeys().put(keyEntry.getKey(), authenticationKey);
      }
      authenticationKeyChains.put(keyChainEntry.getKey(), authenticationKeyChain);
    }
    return authenticationKeyChains;
  }

  private BgpProcess createBgpProcess(RoutingInstance routingInstance) {
    initDefaultBgpExportPolicy();
    initDefaultBgpImportPolicy();
    String vrfName = routingInstance.getName();
    Vrf vrf = _c.getVrfs().get(vrfName);
    BgpProcess proc = new BgpProcess();
    Ip routerId = routingInstance.getRouterId();
    if (routerId == null) {
      routerId = _masterLogicalSystem.getDefaultRoutingInstance().getRouterId();
      if (routerId == null) {
        routerId = Ip.ZERO;
      }
    }
    proc.setRouterId(routerId);
    BgpGroup mg = routingInstance.getMasterBgpGroup();
    boolean multipathEbgp = false;
    boolean multipathIbgp = false;
    boolean multipathMultipleAs = false;
    boolean multipathEbgpSet = false;
    boolean multipathIbgpSet = false;
    boolean multipathMultipleAsSet = false;

    if (mg.getLocalAs() == null) {
      Long routingInstanceAs = routingInstance.getAs();
      if (routingInstanceAs == null) {
        routingInstanceAs = _masterLogicalSystem.getDefaultRoutingInstance().getAs();
      }
      if (routingInstanceAs != null) {
        mg.setLocalAs(routingInstanceAs);
      }
    }
    // Set default authentication algorithm if missing
    if (mg.getAuthenticationAlgorithm() == null) {
      mg.setAuthenticationAlgorithm(DEFAULT_BGP_AUTHENTICATION_ALGORITHM);
    }
    for (IpBgpGroup ig : routingInstance.getIpBgpGroups().values()) {
      ig.cascadeInheritance();
    }

    /*
     * For new BGP advertisements, i.e. those that are created from non-BGP
     * routes, an origin code must be set. By default, Juniper sets the origin
     * code to IGP.
     */
    If setOriginForNonBgp =
        new If(
            new Disjunction(
                ImmutableList.of(
                    new MatchProtocol(RoutingProtocol.BGP),
                    new MatchProtocol(RoutingProtocol.IBGP))),
            ImmutableList.of(),
            ImmutableList.of(new SetOrigin(new LiteralOrigin(OriginType.IGP, null))));

    /*
     * Juniper allows setting BGP communities for static routes. Rather than add communities to VI
     * routes, add statements to peer export policies that set the appropriate communities.
     */
    List<If> staticRouteCommunitySetters = getStaticRouteCommunitySetters(routingInstance);

    for (Entry<Prefix, IpBgpGroup> e : routingInstance.getIpBgpGroups().entrySet()) {
      Prefix prefix = e.getKey();
      IpBgpGroup ig = e.getValue();
      Builder<?, ?> neighbor;
      Long remoteAs = ig.getType() == BgpGroupType.INTERNAL ? ig.getLocalAs() : ig.getPeerAs();
      if (ig.getDynamic()) {
        neighbor =
            BgpPassivePeerConfig.builder()
                .setPeerPrefix(prefix)
                .setRemoteAs(ImmutableList.of(remoteAs));
      } else {
        neighbor =
            BgpActivePeerConfig.builder().setPeerAddress(prefix.getStartIp()).setRemoteAs(remoteAs);
      }

      // route reflection
      Ip declaredClusterId = ig.getClusterId();
      if (declaredClusterId != null) {
        neighbor.setRouteReflectorClient(true);
        neighbor.setClusterId(declaredClusterId.asLong());
      } else {
        neighbor.setClusterId(routerId.asLong());
      }

      // multipath multiple-as
      boolean currentGroupMultipathMultipleAs = ig.getMultipathMultipleAs();
      if (multipathMultipleAsSet && currentGroupMultipathMultipleAs != multipathMultipleAs) {
        _w.redFlag(
            "Currently do not support mixed multipath-multiple-as/non-multipath-multiple-as bgp"
                + "groups on Juniper - FORCING NON-MULTIPATH-MULTIPLE-AS");
        multipathMultipleAs = false;
      } else {
        multipathMultipleAs = currentGroupMultipathMultipleAs;
        multipathMultipleAsSet = true;
      }

      String authenticationKeyChainName = ig.getAuthenticationKeyChainName();
      if (ig.getAuthenticationKeyChainName() != null) {
        if (!_c.getAuthenticationKeyChains().containsKey(authenticationKeyChainName)) {
          authenticationKeyChainName = null;
        } else if (ig.getAuthenticationKey() != null) {
          _w.redFlag(
              "Both authentication-key and authentication-key-chain specified for neighbor "
                  + ig.getRemoteAddress());
        }
      }
      BgpAuthenticationSettings bgpAuthenticationSettings = new BgpAuthenticationSettings();
      bgpAuthenticationSettings.setAuthenticationAlgorithm(ig.getAuthenticationAlgorithm());
      bgpAuthenticationSettings.setAuthenticationKey(ig.getAuthenticationKey());
      bgpAuthenticationSettings.setAuthenticationKeyChainName(authenticationKeyChainName);
      neighbor.setAuthenticationSettings(bgpAuthenticationSettings);
      Boolean ebgpMultihop = ig.getEbgpMultihop();
      if (ebgpMultihop == null) {
        ebgpMultihop = false;
      }
      neighbor.setEbgpMultihop(ebgpMultihop);
      neighbor.setEnforceFirstAs(firstNonNull(ig.getEnforceFirstAs(), Boolean.FALSE));

      // Check for loops in the following order:
      Integer loops =
          Stream.of(
                  ig.getLoops(),
                  routingInstance.getLoops(),
                  _masterLogicalSystem.getDefaultRoutingInstance().getLoops(),
                  0)
              .filter(Objects::nonNull)
              .findFirst()
              .get();

      boolean allowLocalAsIn = loops > 0;
      neighbor.setAllowLocalAsIn(allowLocalAsIn);
      Boolean advertisePeerAs = ig.getAdvertisePeerAs();
      if (advertisePeerAs == null) {
        advertisePeerAs = false;
      }
      neighbor.setAllowRemoteAsOut(advertisePeerAs);
      Boolean advertiseExternal = ig.getAdvertiseExternal();
      if (advertiseExternal == null) {
        advertiseExternal = false;
      }
      neighbor.setAdvertiseExternal(advertiseExternal);
      Boolean advertiseInactive = ig.getAdvertiseInactive();
      if (advertiseInactive == null) {
        advertiseInactive = false;
      }
      neighbor.setAdvertiseInactive(advertiseInactive);
      neighbor.setGroup(ig.getGroupName());

      // import policies
      String peerImportPolicyName = "~PEER_IMPORT_POLICY:" + ig.getRemoteAddress() + "~";
      neighbor.setImportPolicy(peerImportPolicyName);
      RoutingPolicy peerImportPolicy = new RoutingPolicy(peerImportPolicyName, _c);
      _c.getRoutingPolicies().put(peerImportPolicyName, peerImportPolicy);
      // default import policy is to accept
      peerImportPolicy.getStatements().add(new SetDefaultPolicy(DEFAULT_BGP_IMPORT_POLICY_NAME));
      peerImportPolicy.getStatements().add(Statements.SetDefaultActionAccept.toStaticStatement());
      List<BooleanExpr> importPolicyCalls = new ArrayList<>();
      ig.getImportPolicies()
          .forEach(
              importPolicyName -> {
                PolicyStatement importPolicy =
                    _masterLogicalSystem.getPolicyStatements().get(importPolicyName);
                if (importPolicy != null) {
                  setPolicyStatementReferent(importPolicyName);
                  CallExpr callPolicy = new CallExpr(importPolicyName);
                  importPolicyCalls.add(callPolicy);
                }
              });
      If peerImportPolicyConditional = new If();
      FirstMatchChain importPolicyChain = new FirstMatchChain(importPolicyCalls);
      peerImportPolicyConditional.setGuard(importPolicyChain);
      peerImportPolicy.getStatements().add(peerImportPolicyConditional);
      peerImportPolicyConditional
          .getTrueStatements()
          .add(Statements.ExitAccept.toStaticStatement());
      peerImportPolicyConditional
          .getFalseStatements()
          .add(Statements.ExitReject.toStaticStatement());

      // Apply rib groups
      if (ig.getRibGroup() != null) {
        neighbor.setAppliedRibGroup(
            toRibGroup(
                _masterLogicalSystem.getRibGroups().get(ig.getRibGroup()),
                ig.getType() == BgpGroupType.INTERNAL ? RoutingProtocol.IBGP : RoutingProtocol.BGP,
                _c,
                routingInstance.getName(),
                _w));
      }

      // export policies
      String peerExportPolicyName = computePeerExportPolicyName(ig.getRemoteAddress());
      neighbor.setExportPolicy(peerExportPolicyName);
      RoutingPolicy peerExportPolicy = new RoutingPolicy(peerExportPolicyName, _c);
      _c.getRoutingPolicies().put(peerExportPolicyName, peerExportPolicy);
      peerExportPolicy.getStatements().add(new SetDefaultPolicy(DEFAULT_BGP_EXPORT_POLICY_NAME));
      applyLocalRoutePolicy(routingInstance, peerExportPolicy);

      // Add route modifier statements
      peerExportPolicy.getStatements().add(setOriginForNonBgp);
      peerExportPolicy.getStatements().addAll(staticRouteCommunitySetters);

      List<BooleanExpr> exportPolicyCalls = new ArrayList<>();
      ig.getExportPolicies()
          .forEach(
              exportPolicyName -> {
                PolicyStatement exportPolicy =
                    _masterLogicalSystem.getPolicyStatements().get(exportPolicyName);
                if (exportPolicy != null) {
                  setPolicyStatementReferent(exportPolicyName);
                  CallExpr callPolicy = new CallExpr(exportPolicyName);
                  exportPolicyCalls.add(callPolicy);
                }
              });
      If peerExportPolicyConditional = new If();
      FirstMatchChain exportPolicyChain = new FirstMatchChain(exportPolicyCalls);
      peerExportPolicyConditional.setGuard(exportPolicyChain);
      peerExportPolicyConditional
          .getTrueStatements()
          .add(Statements.ExitAccept.toStaticStatement());
      peerExportPolicyConditional
          .getFalseStatements()
          .add(Statements.ExitReject.toStaticStatement());
      peerExportPolicy.getStatements().add(peerExportPolicyConditional);

      // inherit local-as
      neighbor.setLocalAs(ig.getLocalAs());
      if (ig.getLocalAs() == null) {
        _w.redFlag("Missing local-as for neighbor: " + ig.getRemoteAddress());
        continue;
      }

      /* Inherit multipath */
      if (ig.getType() == BgpGroupType.INTERNAL || ig.getType() == null) {
        boolean currentGroupMultipathIbgp = ig.getMultipath();
        if (multipathIbgpSet && currentGroupMultipathIbgp != multipathIbgp) {
          _w.redFlag(
              "Currently do not support mixed iBGP multipath/non-multipath bgp groups on Juniper "
                  + "- FORCING NON-MULTIPATH IBGP");
          multipathIbgp = false;
        } else {
          multipathIbgp = currentGroupMultipathIbgp;
          multipathIbgpSet = true;
        }
      }
      if (ig.getType() == BgpGroupType.EXTERNAL || ig.getType() == null) {
        boolean currentGroupMultipathEbgp = ig.getMultipath();
        if (multipathEbgpSet && currentGroupMultipathEbgp != multipathEbgp) {
          _w.redFlag(
              "Currently do not support mixed eBGP multipath/non-multipath bgp groups on Juniper "
                  + "- FORCING NON-MULTIPATH EBGP");
          multipathEbgp = false;
        } else {
          multipathEbgp = currentGroupMultipathEbgp;
          multipathEbgpSet = true;
        }
      }

      // TODO: implement better behavior than setting default metric to 0
      neighbor.setDefaultMetric(0);

      // TODO: find out if there is a juniper equivalent of cisco
      // send-community
      neighbor.setSendCommunity(true);

      // inherit update-source
      Ip localIp = ig.getLocalAddress();
      if (localIp == null) {
        // assign the ip of the interface that is likely connected to this
        // peer
        outerloop:
        for (org.batfish.datamodel.Interface iface : vrf.getInterfaces().values()) {
          for (InterfaceAddress address : iface.getAllAddresses()) {
            if (address.getPrefix().containsPrefix(prefix)) {
              localIp = address.getIp();
              break outerloop;
            }
          }
        }
      }
      if (localIp == null && _masterLogicalSystem.getDefaultAddressSelection()) {
        initFirstLoopbackInterface();
        if (_lo0 != null) {
          InterfaceAddress lo0Unit0Address = _lo0.getPrimaryAddress();
          if (lo0Unit0Address != null) {
            localIp = lo0Unit0Address.getIp();
          }
        }
      }
      if (localIp == null) {
        if (ig.getDynamic()) {
          _w.redFlag(
              "Could not determine local ip for bgp peering with neighbor prefix: " + prefix);
        } else {
          _w.redFlag(
              "Could not determine local ip for bgp peering with neighbor ip: "
                  + prefix.getStartIp());
        }
      } else {
        neighbor.setLocalIp(localIp);
      }
      neighbor.setBgpProcess(proc);
      neighbor.build();
    }
    proc.setMultipathEbgp(multipathEbgpSet);
    proc.setMultipathIbgp(multipathIbgp);
    MultipathEquivalentAsPathMatchMode multipathEquivalentAsPathMatchMode =
        multipathMultipleAs
            ? MultipathEquivalentAsPathMatchMode.PATH_LENGTH
            : MultipathEquivalentAsPathMatchMode.FIRST_AS;
    proc.setMultipathEquivalentAsPathMatchMode(multipathEquivalentAsPathMatchMode);

    return proc;
  }

  /**
   * For each static route in the given {@link RoutingInstance} that has at least one community set,
   * creates an {@link If} that matches that route (specifically, matches static routes with that
   * route's destination network), and sets communities for matching exported routes.
   */
  @Nonnull
  private static List<If> getStaticRouteCommunitySetters(@Nonnull RoutingInstance ri) {
    MatchProtocol matchStatic = new MatchProtocol(RoutingProtocol.STATIC);
    return ri.getRibs().get(RoutingInformationBase.RIB_IPV4_UNICAST).getStaticRoutes().values()
        .stream()
        .filter(route -> !route.getCommunities().isEmpty())
        .map(
            route -> {
              // Create matcher that matches routes that share this route's destination network
              PrefixExpr destNetworkMatcher = DestinationNetwork.instance();
              PrefixSetExpr destNetwork =
                  new ExplicitPrefixSet(new PrefixSpace(PrefixRange.fromPrefix(route.getPrefix())));
              MatchPrefixSet networkMatcher = new MatchPrefixSet(destNetworkMatcher, destNetwork);

              // When a matching static route is exported, set its communities
              return new If(
                  new Conjunction(ImmutableList.of(matchStatic, networkMatcher)),
                  ImmutableList.of(
                      new SetCommunity(new LiteralCommunitySet(route.getCommunities()))));
            })
        .collect(ImmutableList.toImmutableList());
  }

  public static String computePeerExportPolicyName(Prefix remoteAddress) {
    return "~PEER_EXPORT_POLICY:" + remoteAddress + "~";
  }

  private void applyLocalRoutePolicy(RoutingInstance routingInstance, RoutingPolicy targetPolicy) {
    boolean lan = routingInstance.getExportLocalRoutesLan();
    boolean ptp = routingInstance.getExportLocalRoutesPointToPoint();
    if (lan && ptp) {
      // All local routes are allowed, so no need for filter
      return;
    }
    BooleanExpr matchProtocol = new MatchProtocol(RoutingProtocol.LOCAL);
    BooleanExpr match;
    if (!lan && !ptp) {
      // No need to check length, since all local routes will be rejected
      match = matchProtocol;
    } else {
      SubRange rejectedLength =
          !lan
              ? new SubRange(0, Prefix.MAX_PREFIX_LENGTH - 2)
              : new SubRange(Prefix.MAX_PREFIX_LENGTH - 1, Prefix.MAX_PREFIX_LENGTH - 1);
      match =
          new Conjunction(
              ImmutableList.of(
                  matchProtocol, new MatchLocalRouteSourcePrefixLength(rejectedLength)));
    }
    targetPolicy
        .getStatements()
        .add(new If(match, ImmutableList.of(Statements.ExitReject.toStaticStatement())));
  }

  private IsisProcess createIsisProcess(RoutingInstance routingInstance, IsoAddress netAddress) {
    IsisProcess.Builder newProc = IsisProcess.builder();
    newProc.setNetAddress(netAddress);
    IsisSettings settings = _masterLogicalSystem.getDefaultRoutingInstance().getIsisSettings();
    for (String policyName : settings.getExportPolicies()) {
      RoutingPolicy policy = _c.getRoutingPolicies().get(policyName);
      if (policy == null) {
        continue;
      } else {
        // TODO: support IS-IS export policy-statements
      }
    }
    boolean level1 = settings.getLevel1Settings().getEnabled();
    boolean level2 = settings.getLevel2Settings().getEnabled();
    if (!level1 && !level2) {
      return null;
    }
    if (level1) {
      newProc.setLevel1(toIsisLevelSettings(settings.getLevel1Settings()));
    }
    if (level2) {
      newProc.setLevel2(toIsisLevelSettings(settings.getLevel2Settings()));
    }
    processIsisInterfaceSettings(routingInstance, level1, level2);

    // If overload is set with a timeout, just pretend overload isn't set at all
    if (settings.getOverload() && settings.getOverloadTimeout() == null) {
      newProc.setOverload(true);
    }
    newProc.setReferenceBandwidth(settings.getReferenceBandwidth());
    return newProc.build();
  }

  @VisibleForTesting
  void processIsisInterfaceSettings(
      RoutingInstance routingInstance, boolean level1, boolean level2) {
    _c.getVrfs()
        .get(routingInstance.getName())
        .getInterfaces()
        .forEach(
            (ifaceName, newIface) ->
                newIface.setIsis(
                    toIsisInterfaceSettings(
                        routingInstance.getIsisSettings(),
                        routingInstance.getInterfaces().get(ifaceName),
                        level1,
                        level2)));
  }

  private org.batfish.datamodel.isis.IsisInterfaceSettings toIsisInterfaceSettings(
      @Nonnull IsisSettings settings, Interface iface, boolean level1, boolean level2) {
    IsisInterfaceSettings interfaceSettings = iface.getIsisSettings();
    if (!interfaceSettings.getEnabled()) {
      return null;
    }
    // If a reference bandwidth is set, calculate default cost as (reference bandwidth) / (interface
    // bandwidth). This will get overridden later if IS-IS level settings have cost set explicitly.
    long defaultCost = DEFAULT_ISIS_COST;
    if (settings.getReferenceBandwidth() != null) {
      if (iface.getBandwidth() == 0) {
        _w.pedantic(
            String.format(
                "Cannot use IS-IS reference bandwidth for interface '%s' because interface bandwidth is 0.",
                iface.getName()));
      } else {
        defaultCost = Math.max((long) (settings.getReferenceBandwidth() / iface.getBandwidth()), 1);
      }
    }
    org.batfish.datamodel.isis.IsisInterfaceSettings.Builder newInterfaceSettingsBuilder =
        org.batfish.datamodel.isis.IsisInterfaceSettings.builder();
    if (level1) {
      newInterfaceSettingsBuilder.setLevel1(
          toIsisInterfaceLevelSettings(
              settings.getLevel1Settings(),
              interfaceSettings,
              interfaceSettings.getLevel1Settings(),
              defaultCost));
    }
    if (level2) {
      newInterfaceSettingsBuilder.setLevel2(
          toIsisInterfaceLevelSettings(
              settings.getLevel2Settings(),
              interfaceSettings,
              interfaceSettings.getLevel2Settings(),
              defaultCost));
    }
    return newInterfaceSettingsBuilder
        .setBfdLivenessDetectionMinimumInterval(
            interfaceSettings.getBfdLivenessDetectionMinimumInterval())
        .setBfdLivenessDetectionMultiplier(interfaceSettings.getBfdLivenessDetectionMultiplier())
        .setIsoAddress(iface.getIsoAddress())
        .setPointToPoint(interfaceSettings.getPointToPoint())
        .build();
  }

  private org.batfish.datamodel.isis.IsisInterfaceLevelSettings toIsisInterfaceLevelSettings(
      IsisLevelSettings levelSettings,
      IsisInterfaceSettings interfaceSettings,
      IsisInterfaceLevelSettings interfaceLevelSettings,
      long defaultCost) {
    long cost = firstNonNull(interfaceLevelSettings.getMetric(), defaultCost);
    if (!levelSettings.getWideMetricsOnly()) {
      cost = Math.min(cost, MAX_ISIS_COST_WITHOUT_WIDE_METRICS);
    }
    return org.batfish.datamodel.isis.IsisInterfaceLevelSettings.builder()
        .setCost(cost)
        .setHelloAuthenticationKey(interfaceLevelSettings.getHelloAuthenticationKey())
        .setHelloAuthenticationType(interfaceLevelSettings.getHelloAuthenticationType())
        .setHelloInterval(interfaceLevelSettings.getHelloInterval())
        .setHoldTime(interfaceLevelSettings.getHoldTime())
        .setMode(
            interfaceSettings.getPassive() || interfaceLevelSettings.getPassive()
                ? IsisInterfaceMode.PASSIVE
                : IsisInterfaceMode.ACTIVE)
        .build();
  }

  private org.batfish.datamodel.isis.IsisLevelSettings toIsisLevelSettings(
      IsisLevelSettings levelSettings) {
    return org.batfish.datamodel.isis.IsisLevelSettings.builder()
        .setWideMetricsOnly(levelSettings.getWideMetricsOnly())
        .build();
  }

  private OspfProcess createOspfProcess(RoutingInstance routingInstance) {
    OspfProcess newProc =
        OspfProcess.builder()
            .setReferenceBandwidth(routingInstance.getOspfReferenceBandwidth())
            .build();
    String vrfName = routingInstance.getName();
    // export policies
    String ospfExportPolicyName = computeOspfExportPolicyName(vrfName);
    RoutingPolicy ospfExportPolicy = new RoutingPolicy(ospfExportPolicyName, _c);
    applyLocalRoutePolicy(routingInstance, ospfExportPolicy);
    _c.getRoutingPolicies().put(ospfExportPolicyName, ospfExportPolicy);
    newProc.setExportPolicy(ospfExportPolicyName);
    If ospfExportPolicyConditional = new If();
    // TODO: set default metric-type for special cases based on ospf process
    // settings
    ospfExportPolicy.getStatements().add(new SetOspfMetricType(OspfMetricType.E2));
    ospfExportPolicy.getStatements().add(ospfExportPolicyConditional);
    Disjunction matchSomeExportPolicy = new Disjunction();
    ospfExportPolicyConditional.setGuard(matchSomeExportPolicy);
    ospfExportPolicyConditional.getTrueStatements().add(Statements.ExitAccept.toStaticStatement());
    ospfExportPolicyConditional.getFalseStatements().add(Statements.ExitReject.toStaticStatement());
    routingInstance
        .getOspfExportPolicies()
        .forEach(
            exportPolicyName -> {
              PolicyStatement exportPolicy =
                  _masterLogicalSystem.getPolicyStatements().get(exportPolicyName);
              if (exportPolicy != null) {
                setPolicyStatementReferent(exportPolicyName);
                CallExpr callPolicy = new CallExpr(exportPolicyName);
                matchSomeExportPolicy.getDisjuncts().add(callPolicy);
              }
            });
    // areas
    Map<Long, org.batfish.datamodel.ospf.OspfArea.Builder> newAreaBuilders =
        CommonUtil.toImmutableMap(
            routingInstance.getOspfAreas(),
            Entry::getKey,
            e -> {
              String summaryFilterName =
                  "~OSPF_SUMMARY_FILTER:" + vrfName + ":" + e.getValue().getName() + "~";
              RouteFilterList summaryFilter = new RouteFilterList(summaryFilterName);
              _c.getRouteFilterLists().put(summaryFilterName, summaryFilter);
              return toOspfAreaBuilder(e.getValue(), summaryFilter);
            });
    // place interfaces into areas
    for (Entry<String, Interface> e : routingInstance.getInterfaces().entrySet()) {
      String name = e.getKey();
      Interface iface = e.getValue();
      placeInterfaceIntoArea(newAreaBuilders, name, iface, vrfName);
    }

    // Build areas
    newProc.setAreas(
        newAreaBuilders.entrySet().stream()
            .collect(
                ImmutableSortedMap.toImmutableSortedMap(
                    Comparator.naturalOrder(), Entry::getKey, entry -> entry.getValue().build())));

    // set pointers from interfaces to their parent areas
    newProc
        .getAreas()
        .values()
        .forEach(
            area ->
                area.getInterfaces()
                    .forEach(
                        ifaceName ->
                            _c.getVrfs()
                                .get(vrfName)
                                .getInterfaces()
                                .get(ifaceName)
                                .setOspfArea(area)));

    newProc.setRouterId(getOspfRouterId(routingInstance));
    return newProc;
  }

  private org.batfish.datamodel.ospf.OspfArea.Builder toOspfAreaBuilder(
      OspfArea area, RouteFilterList summaryFilter) {
    org.batfish.datamodel.ospf.OspfArea.Builder newAreaBuilder =
        org.batfish.datamodel.ospf.OspfArea.builder();
    newAreaBuilder.setNumber(area.getName());
    newAreaBuilder.setNssaSettings(toNssaSettings(area.getNssaSettings()));
    newAreaBuilder.setStubSettings(toStubSettings(area.getStubSettings()));
    newAreaBuilder.setStubType(area.getStubType());
    newAreaBuilder.addSummaries(area.getSummaries());
    newAreaBuilder.setInjectDefaultRoute(area.getInjectDefaultRoute());
    newAreaBuilder.setMetricOfDefaultRoute(area.getMetricOfDefaultRoute());

    // Add summary filters for each area summary
    for (Entry<Prefix, OspfAreaSummary> e2 : area.getSummaries().entrySet()) {
      Prefix prefix = e2.getKey();
      OspfAreaSummary summary = e2.getValue();
      int prefixLength = prefix.getPrefixLength();
      int filterMinPrefixLength =
          summary.getAdvertised()
              ? Math.min(Prefix.MAX_PREFIX_LENGTH, prefixLength + 1)
              : prefixLength;
      summaryFilter.addLine(
          new org.batfish.datamodel.RouteFilterLine(
              LineAction.DENY,
              new IpWildcard(prefix),
              new SubRange(filterMinPrefixLength, Prefix.MAX_PREFIX_LENGTH)));
    }
    summaryFilter.addLine(
        new org.batfish.datamodel.RouteFilterLine(
            LineAction.PERMIT,
            new IpWildcard(Prefix.ZERO),
            new SubRange(0, Prefix.MAX_PREFIX_LENGTH)));
    newAreaBuilder.setSummaryFilter(summaryFilter.getName());
    return newAreaBuilder;
  }

  private org.batfish.datamodel.ospf.NssaSettings toNssaSettings(NssaSettings nssaSettings) {
    if (nssaSettings == null) {
      return null;
    }
    return org.batfish.datamodel.ospf.NssaSettings.builder()
        .setDefaultOriginateType(nssaSettings.getDefaultLsaType())
        .setSuppressType3(nssaSettings.getNoSummaries())
        .build();
  }

  private org.batfish.datamodel.ospf.StubSettings toStubSettings(StubSettings stubSettings) {
    if (stubSettings == null) {
      return null;
    }
    return org.batfish.datamodel.ospf.StubSettings.builder()
        .setSuppressType3(stubSettings.getNoSummaries())
        .build();
  }

  public static String computeOspfExportPolicyName(String vrfName) {
    return "~OSPF_EXPORT_POLICY:" + vrfName + "~";
  }

  public Set<Long> getAllStandardCommunities() {
    return _allStandardCommunities;
  }

  /**
   * Generate a {@link RoutingPolicy} for use when importing routes from pseudo-protocols (direct,
   * static, aggregate, generated)
   */
  @VisibleForTesting
  static RoutingPolicy generateDefaultPseudoProtocolImportPolicy(@Nonnull Configuration c) {
    return RoutingPolicy.builder()
        .setOwner(c)
        .setName(DEFAULT_PSEUDO_PROTOCOL_IMPORT_POLICY_NAME)
        .setStatements(
            ImmutableList.of(
                new If(
                    new Disjunction(
                        new MatchProtocol(RoutingProtocol.CONNECTED),
                        new MatchProtocol(RoutingProtocol.LOCAL),
                        new MatchProtocol(RoutingProtocol.STATIC),
                        new MatchProtocol(RoutingProtocol.AGGREGATE)),
                    ImmutableList.of(Statements.ReturnTrue.toStaticStatement()),
                    ImmutableList.of(Statements.ReturnFalse.toStaticStatement()))))
        .build();
  }

  public Map<String, NodeDevice> getNodeDevices() {
    return _nodeDevices;
  }

  private void initDefaultBgpExportPolicy() {
    if (_c.getRoutingPolicies().containsKey(DEFAULT_BGP_EXPORT_POLICY_NAME)) {
      return;
    }
    // set up default export policy (accept bgp routes)
    RoutingPolicy defaultBgpExportPolicy = new RoutingPolicy(DEFAULT_BGP_EXPORT_POLICY_NAME, _c);
    _c.getRoutingPolicies().put(DEFAULT_BGP_EXPORT_POLICY_NAME, defaultBgpExportPolicy);

    If defaultBgpExportPolicyConditional = new If();
    defaultBgpExportPolicy.getStatements().add(defaultBgpExportPolicyConditional);

    // guard
    Disjunction isBgp = new Disjunction();
    isBgp.getDisjuncts().add(new MatchProtocol(RoutingProtocol.BGP));
    isBgp.getDisjuncts().add(new MatchProtocol(RoutingProtocol.IBGP));
    defaultBgpExportPolicyConditional.setGuard(isBgp);

    PsThenAccept.INSTANCE.applyTo(
        defaultBgpExportPolicyConditional.getTrueStatements(), this, _c, _w);
    PsThenReject.INSTANCE.applyTo(
        defaultBgpExportPolicyConditional.getFalseStatements(), this, _c, _w);
  }

  private void initDefaultBgpImportPolicy() {
    if (_c.getRoutingPolicies().containsKey(DEFAULT_BGP_IMPORT_POLICY_NAME)) {
      return;
    }
    // set up default import policy (accept all routes)
    RoutingPolicy defaultBgpImportPolicy = new RoutingPolicy(DEFAULT_BGP_IMPORT_POLICY_NAME, _c);
    _c.getRoutingPolicies().put(DEFAULT_BGP_IMPORT_POLICY_NAME, defaultBgpImportPolicy);
    PsThenAccept.INSTANCE.applyTo(defaultBgpImportPolicy.getStatements(), this, _c, _w);
  }

  /**
   * Initialize default pseudo-protocol import policy (if it does not exist) in the
   * vendor-independent {@link Configuration}.
   *
   * @return the name of the initialized policy
   */
  private void initDefaultPseudoProtocolImportPolicy() {
    if (!_c.getRoutingPolicies().containsKey(DEFAULT_PSEUDO_PROTOCOL_IMPORT_POLICY_NAME)) {
      generateDefaultPseudoProtocolImportPolicy(_c);
    }
  }

  private void initDefaultRejectPolicy() {
    if (!_c.getRoutingPolicies().containsKey(DEFAULT_REJECT_POLICY_NAME)) {
      RoutingPolicy defaultRejectPolicy = new RoutingPolicy(DEFAULT_REJECT_POLICY_NAME, _c);
      _c.getRoutingPolicies().put(DEFAULT_REJECT_POLICY_NAME, defaultRejectPolicy);
      PsThenReject.INSTANCE.applyTo(defaultRejectPolicy.getStatements(), this, _c, _w);
    }
  }

  private void initFirstLoopbackInterface() {
    if (_lo0Initialized) {
      return;
    }
    _lo0Initialized = true;
    _lo0 =
        _masterLogicalSystem
            .getDefaultRoutingInstance()
            .getInterfaces()
            .get(FIRST_LOOPBACK_INTERFACE_NAME);
    Pattern p = Pattern.compile("[A-Za-z0-9][A-Za-z0-9]*:lo[0-9][0-9]*\\.[0-9][0-9]*");
    if (_lo0 == null) {
      for (NodeDevice nd : _nodeDevices.values()) {
        for (Interface iface : nd.getInterfaces().values()) {
          for (Interface unit : iface.getUnits().values()) {
            if (p.matcher(unit.getName()).matches()) {
              _lo0 = unit;
              return;
            }
          }
        }
      }
    } else if (_lo0.getPrimaryAddress() == null) {
      Pattern q = Pattern.compile("lo[0-9][0-9]*\\.[0-9][0-9]*");
      for (Interface iface :
          _masterLogicalSystem.getDefaultRoutingInstance().getInterfaces().values()) {
        for (Interface unit : iface.getUnits().values()) {
          if (q.matcher(unit.getName()).matches()) {
            _lo0 = unit;
            return;
          }
        }
      }
    }
  }

  private void placeInterfaceIntoArea(
      Map<Long, org.batfish.datamodel.ospf.OspfArea.Builder> newAreas,
      String interfaceName,
      Interface iface,
      String vrfName) {
    Vrf vrf = _c.getVrfs().get(vrfName);
    org.batfish.datamodel.Interface newIface = vrf.getInterfaces().get(interfaceName);
    Ip ospfArea = iface.getOspfArea();
    if (ospfArea == null) {
      return;
    }
    if (newIface.getAddress() == null) {
      _w.redFlag(
          String.format(
              "Cannot assign interface %s to area %s because it has no IP address.",
              interfaceName, ospfArea));
      return;
    }
    long ospfAreaLong = ospfArea.asLong();
    org.batfish.datamodel.ospf.OspfArea.Builder newArea = newAreas.get(ospfAreaLong);
    newArea.addInterface(interfaceName);
    newIface.setOspfEnabled(true);
    newIface.setOspfPassive(iface.getOspfPassive());
    Integer ospfCost = iface.getOspfCost();
    if (ospfCost == null && newIface.isLoopback(ConfigurationFormat.FLAT_JUNIPER)) {
      ospfCost = 0;
    }
    newIface.setOspfCost(ospfCost);
  }

  private void setPolicyStatementReferent(String policyName) {
    PolicyStatement policy = _masterLogicalSystem.getPolicyStatements().get(policyName);
    if (policy == null) {
      return;
    }
    List<PsTerm> terms = new ArrayList<>();
    terms.add(policy.getDefaultTerm());
    terms.addAll(policy.getTerms().values());
    for (PsTerm term : terms) {
      for (PsFromPolicyStatement fromPolicyStatement : term.getFroms().getFromPolicyStatements()) {
        String subPolicyName = fromPolicyStatement.getPolicyStatement();
        setPolicyStatementReferent(subPolicyName);
      }
      for (PsFromPolicyStatementConjunction fromPolicyStatementConjunction :
          term.getFroms().getFromPolicyStatementConjunctions()) {
        for (String subPolicyName : fromPolicyStatementConjunction.getConjuncts()) {
          setPolicyStatementReferent(subPolicyName);
        }
      }
    }
  }

  @Override
  public void setVendor(ConfigurationFormat format) {
    _vendor = format;
  }

  private org.batfish.datamodel.GeneratedRoute toGeneratedRoute(GeneratedRoute route) {
    org.batfish.datamodel.GeneratedRoute.Builder newRoute =
        org.batfish.datamodel.GeneratedRoute.builder();

    newRoute.setGenerationPolicy(computeGenerationPolicy(route));
    newRoute.setAdmin(route.getPreference());
    if (route.getAsPath() != null) {
      newRoute.setAsPath(route.getAsPath());
    }
    newRoute.setCommunities(route.getCommunities());
    newRoute.setMetric(route.getMetric());
    newRoute.setNetwork(route.getPrefix());
    if (route.getTag() != null) {
      newRoute.setTag(route.getTag());
    }

    newRoute.setDiscard(firstNonNull(route.getDrop(), Boolean.FALSE));

    return newRoute.build();
  }

  private org.batfish.datamodel.GeneratedRoute toAggregateRoute(AggregateRoute route) {
    org.batfish.datamodel.GeneratedRoute.Builder newRoute =
        org.batfish.datamodel.GeneratedRoute.builder();

    newRoute.setGenerationPolicy(computeGenerationPolicy(route));
    newRoute.setAdmin(route.getPreference());
    if (route.getAsPath() != null) {
      newRoute.setAsPath(route.getAsPath());
    }
    newRoute.setCommunities(route.getCommunities());
    newRoute.setMetric(route.getMetric());
    newRoute.setNetwork(route.getPrefix());
    if (route.getTag() != null) {
      newRoute.setTag(route.getTag());
    }

    // sole semantic difference from generated route: aggregate routes are "reject" by default.
    // Note that this can be overridden to "discard", but we model both as discard in Batfish
    // semantics since the sole difference is whether ICMP unreachables are sent.
    newRoute.setDiscard(true);

    return newRoute.build();
  }

  private @Nullable String computeGenerationPolicy(AbstractAggregateRoute route) {
    // passive means it is installed whether or not there is a more specific route; active means the
    // more specific route must be present, and policy should also be checked if present.
    // https://www.juniper.net/documentation/en_US/junos/topics/reference/configuration-statement/active-edit-routing-options.html

    if (!route.getActive()) {
      return null;
    }
    Prefix prefix = route.getPrefix();
    String generationPolicyName = computeRouteGenerationPolicyName(route);
    RoutingPolicy generationPolicy = new RoutingPolicy(generationPolicyName, _c);
    _c.getRoutingPolicies().put(generationPolicyName, generationPolicy);

    // route filter list to match more specific contributing route
    String rflName = computeContributorRouteFilterListName(prefix);
    MatchPrefixSet isContributingRoute =
        new MatchPrefixSet(DestinationNetwork.instance(), new NamedPrefixSet(rflName));
    RouteFilterList rfList = new RouteFilterList(rflName);
    rfList.addLine(
        new org.batfish.datamodel.RouteFilterLine(
            LineAction.PERMIT,
            prefix,
            new SubRange(prefix.getPrefixLength() + 1, Prefix.MAX_PREFIX_LENGTH)));
    _c.getRouteFilterLists().put(rflName, rfList);

    // contributor check that exits for non-contributing routes
    If contributorCheck = new If();
    contributorCheck.setGuard(isContributingRoute);
    contributorCheck.setFalseStatements(
        ImmutableList.of(Statements.ExitReject.toStaticStatement()));
    generationPolicy.getStatements().add(contributorCheck);

    /*
     *  Evaluate policies in order:
     *  - If a policy accepts, stop evaluation and accept.
     *  - If a policy rejects, stop evaulation and reject.
     *  - If no policy takes an action, take default action.
     *  -- Initially, default action is accept.
     *  -- Policy can change default action and fall through.
     */
    generationPolicy.getStatements().add(Statements.SetDefaultActionAccept.toStaticStatement());
    if (!route.getPolicies().isEmpty()) {
      route
          .getPolicies()
          .forEach(
              policyName -> {
                PolicyStatement policy = _masterLogicalSystem.getPolicyStatements().get(policyName);
                boolean defined = policy != null;
                if (defined) {
                  setPolicyStatementReferent(policyName);
                  generationPolicy.getStatements().add(new CallStatement(policyName));
                } else {
                  generationPolicy
                      .getStatements()
                      .add(new Comment(String.format("Undefined reference to: %s", policyName)));
                }
              });
    }
    return generationPolicyName;
  }

  public static String computeContributorRouteFilterListName(Prefix prefix) {
    return String.format("~CONTRIBUTOR_TO_%s~", prefix);
  }

  private static String computeRouteGenerationPolicyName(AbstractAggregateRoute route) {
    Prefix prefix = route.getPrefix();
    return route instanceof AggregateRoute
        ? computeAggregatedRouteGenerationPolicyName(prefix)
        : computeGeneratedRouteGenerationPolicyName(prefix);
  }

  public static String computeAggregatedRouteGenerationPolicyName(Prefix prefix) {
    return String.format("~AGGREGATE_ROUTE_POLICY:%s~", prefix);
  }

  public static String computeGeneratedRouteGenerationPolicyName(Prefix prefix) {
    return String.format("~GENERATED_ROUTE_POLICY:%s~", prefix);
  }

  private org.batfish.datamodel.GeneratedRoute ospfSummaryToAggregateRoute(
      Prefix prefix, OspfAreaSummary summary) {
    int prefixLength = prefix.getPrefixLength();
    String policyNameSuffix = prefix.toString().replace('/', '_').replace('.', '_');
    String policyName = "~SUMMARY" + policyNameSuffix + "~";
    RoutingPolicy routingPolicy = new RoutingPolicy(policyName, _c);
    If routingPolicyConditional = new If();
    routingPolicy.getStatements().add(routingPolicyConditional);
    routingPolicyConditional.getTrueStatements().add(Statements.ExitAccept.toStaticStatement());
    routingPolicyConditional.getFalseStatements().add(Statements.ExitReject.toStaticStatement());
    String rflName = "~SUMMARY" + policyNameSuffix + "_RF~";
    MatchPrefixSet isContributingRoute =
        new MatchPrefixSet(DestinationNetwork.instance(), new NamedPrefixSet(rflName));
    routingPolicyConditional.setGuard(isContributingRoute);
    RouteFilterList rfList = new RouteFilterList(rflName);
    rfList.addLine(
        new org.batfish.datamodel.RouteFilterLine(
            LineAction.PERMIT, prefix, new SubRange(prefixLength + 1, Prefix.MAX_PREFIX_LENGTH)));
    org.batfish.datamodel.GeneratedRoute.Builder newRoute =
        org.batfish.datamodel.GeneratedRoute.builder();
    newRoute.setNetwork(prefix);
    newRoute.setAdmin(
        RoutingProtocol.OSPF_IA.getDefaultAdministrativeCost(ConfigurationFormat.JUNIPER));
    if (summary.getMetric() != null) {
      newRoute.setMetric(summary.getMetric());
    }
    newRoute.setDiscard(true);
    newRoute.setGenerationPolicy(policyName);
    _c.getRoutingPolicies().put(policyName, routingPolicy);
    _c.getRouteFilterLists().put(rflName, rfList);
    return newRoute.build();
  }

  private org.batfish.datamodel.CommunityList toCommunityList(CommunityList cl) {
    String name = cl.getName();
    List<org.batfish.datamodel.CommunityListLine> newLines = new ArrayList<>();
    for (CommunityListLine line : cl.getLines()) {
      String regex = line.getText();
      String javaRegex = communityRegexToJavaRegex(regex);
      org.batfish.datamodel.CommunityListLine newLine =
          new org.batfish.datamodel.CommunityListLine(
              LineAction.PERMIT, new RegexCommunitySet(javaRegex));
      newLines.add(newLine);
    }
    org.batfish.datamodel.CommunityList newCl =
        new org.batfish.datamodel.CommunityList(name, newLines, cl.getInvertMatch());
    return newCl;
  }

  /**
   * Converts {@link IkePolicy} to {@link IkePhase1Policy} and puts the used pre-shared key as a
   * {@link IkePhase1Key} in the passed-in {@code ikePhase1Keys}
   */
  private static IkePhase1Policy toIkePhase1Policy(
      IkePolicy ikePolicy, ImmutableSortedMap.Builder<String, IkePhase1Key> ikePhase1Keys) {
    String name = ikePolicy.getName();
    IkePhase1Policy ikePhase1Policy = new IkePhase1Policy(name);

    // pre-shared-key
    IkePhase1Key ikePhase1Key = new IkePhase1Key();
    ikePhase1Key.setKeyType(IkeKeyType.PRE_SHARED_KEY);
    ikePhase1Key.setKeyHash(ikePolicy.getPreSharedKeyHash());

    ikePhase1Keys.put(String.format("~IKE_PHASE1_KEY_%s~", ikePolicy.getName()), ikePhase1Key);

    ikePhase1Policy.setIkePhase1Key(ikePhase1Key);
    ImmutableList.Builder<String> ikePhase1ProposalBuilder = ImmutableList.builder();
    // ike proposals
    ikePolicy.getProposals().forEach(ikePhase1ProposalBuilder::add);
    ikePhase1Policy.setIkePhase1Proposals(ikePhase1ProposalBuilder.build());

    return ikePhase1Policy;
  }

  private IkePhase1Proposal toIkePhase1Proposal(IkeProposal ikeProposal) {
    IkePhase1Proposal ikePhase1Proposal = new IkePhase1Proposal(ikeProposal.getName());
    ikePhase1Proposal.setDiffieHellmanGroup(ikeProposal.getDiffieHellmanGroup());
    ikePhase1Proposal.setAuthenticationMethod(ikeProposal.getAuthenticationMethod());
    ikePhase1Proposal.setEncryptionAlgorithm(ikeProposal.getEncryptionAlgorithm());
    ikePhase1Proposal.setLifetimeSeconds(ikeProposal.getLifetimeSeconds());
    ikePhase1Proposal.setHashingAlgorithm(ikeProposal.getAuthenticationAlgorithm());
    return ikePhase1Proposal;
  }

  /**
   * Convert a non-unit interface to the VI {@link org.batfish.datamodel.Interface}.
   *
   * <p>Note that bulk of the configuration is stored at the logical interface level, see {@link
   * #toInterface(Interface)} for those conversions. Here we convert aggregation and bandwidth
   * settings; track VRF membership.
   */
  private org.batfish.datamodel.Interface toInterfaceNonUnit(Interface iface) {
    String name = iface.getName();
    org.batfish.datamodel.Interface newIface = new org.batfish.datamodel.Interface(name, _c);
    newIface.setDeclaredNames(ImmutableSortedSet.of(name));
    newIface.setDescription(iface.getDescription());

    // 802.3ad link aggregation
    if (iface.get8023adInterface() != null) {
      newIface.setChannelGroup(iface.get8023adInterface());
    }
    // Redundant ethernet
    if (iface.getRedundantParentInterface() != null) {
      newIface.setChannelGroup(iface.getRedundantParentInterface());
    }

    newIface.setBandwidth(iface.getBandwidth());
    newIface.setVrf(_c.getVrfs().get(iface.getRoutingInstance()));
    return newIface;
  }

  private org.batfish.datamodel.Interface toInterface(Interface iface) {
    String name = iface.getName();
    org.batfish.datamodel.Interface newIface = new org.batfish.datamodel.Interface(name, _c);
    newIface.setDeclaredNames(ImmutableSortedSet.of(name));
    newIface.setDescription(iface.getDescription());
    Integer mtu = iface.getMtu();
    if (mtu != null) {
      newIface.setMtu(mtu);
    }
    newIface.setVrrpGroups(iface.getVrrpGroups());
    newIface.setVrf(_c.getVrfs().get(iface.getRoutingInstance()));
    newIface.setAdditionalArpIps(
        AclIpSpace.union(
            iface.getAdditionalArpIps().stream().map(Ip::toIpSpace).collect(Collectors.toList())));
    Zone zone = _masterLogicalSystem.getInterfaceZones().get(iface.getName());
    if (zone != null) {
      // filter for interface in zone
      FirewallFilter zoneInboundInterfaceFilter =
          zone.getInboundInterfaceFilters().get(iface.getName());
      if (zoneInboundInterfaceFilter != null) {
        String zoneInboundInterfaceFilterName = zoneInboundInterfaceFilter.getName();
        IpAccessList zoneInboundInterfaceFilterList =
            _c.getIpAccessLists().get(zoneInboundInterfaceFilterName);
        newIface.setInboundFilter(zoneInboundInterfaceFilterList);
      } else {
        // filter for zone
        FirewallFilter zoneInboundFilter = zone.getInboundFilter();
        String zoneInboundFilterName = zoneInboundFilter.getName();
        IpAccessList zoneInboundFilterList = _c.getIpAccessLists().get(zoneInboundFilterName);
        newIface.setInboundFilter(zoneInboundFilterList);
      }

      // create session info
      newIface.setFirewallSessionInterfaceInfo(
          new FirewallSessionInterfaceInfo(
              zone.getInterfaces().stream().map(Interface::getName).collect(Collectors.toList()),
              iface.getIncomingFilter(),
              iface.getOutgoingFilter()));
    }

    String incomingFilterName = iface.getIncomingFilter();
    if (incomingFilterName != null) {
      IpAccessList inAcl = _c.getIpAccessLists().get(incomingFilterName);
      if (inAcl != null) {
        FirewallFilter inFilter = _masterLogicalSystem.getFirewallFilters().get(incomingFilterName);
        if (inFilter.isUsedForFBF()) {
          PacketPolicy routingPolicy = _c.getPacketPolicies().get(incomingFilterName);
          if (routingPolicy != null) {
            newIface.setRoutingPolicy(incomingFilterName);
          } else {
            newIface.setRoutingPolicy(null);
            _w.redFlag(
                String.format(
                    "Interface %s: cannot resolve applied filter %s, defaulting to no filter",
                    name, incomingFilterName));
          }
        }
      }
    }
    IpAccessList composedInAcl = buildIncomingFilter(iface);
    newIface.setIncomingFilter(composedInAcl);

    newIface.setIncomingTransformation(buildIncomingTransformation(iface));

    // Assume the config will need security policies only if it has zones
    IpAccessList securityPolicyAcl;
    if (!_masterLogicalSystem.getZones().isEmpty()) {
      String securityPolicyAclName = ACL_NAME_SECURITY_POLICY + iface.getName();
      securityPolicyAcl = buildSecurityPolicyAcl(securityPolicyAclName, zone);
      if (securityPolicyAcl != null) {
        _c.getIpAccessLists().put(securityPolicyAclName, securityPolicyAcl);
        newIface.setPreTransformationOutgoingFilter(securityPolicyAcl);
      }
    }

    // Set outgoing filter
    String outAclName = iface.getOutgoingFilter();
    IpAccessList outAcl = null;
    if (outAclName != null) {
      outAcl = _c.getIpAccessLists().get(outAclName);
    }
    newIface.setOutgoingFilter(outAcl);

    // Prefix primaryPrefix = iface.getPrimaryAddress();
    // Set<Prefix> allPrefixes = iface.getAllAddresses();
    // if (primaryPrefix != null) {
    // newIface.setAddress(primaryPrefix);
    // }
    // else {
    // if (!allPrefixes.isEmpty()) {
    // Prefix firstOfAllPrefixes = allPrefixes.toArray(new Prefix[] {})[0];
    // newIface.setAddress(firstOfAllPrefixes);
    // }
    // }
    // newIface.getAllAddresses().addAll(allPrefixes);

    if (iface.getPrimaryAddress() != null) {
      newIface.setAddress(iface.getPrimaryAddress());
    }
    newIface.setAllAddresses(iface.getAllAddresses());
    newIface.setActive(iface.getActive());
    if (iface.getSwitchportMode() == SwitchportMode.ACCESS && iface.getAccessVlan() != null) {
      Vlan vlan = _masterLogicalSystem.getNamedVlans().get(iface.getAccessVlan());
      if (vlan != null) {
        newIface.setAccessVlan(vlan.getVlanId());
      }
    }
    IntegerSpace.Builder vlanIdsBuilder = IntegerSpace.builder();
    Stream.concat(
            iface.getAllowedVlanNames().stream()
                .map(_masterLogicalSystem.getNamedVlans()::get)
                .filter(Objects::nonNull) // named vlan must exist
                .map(Vlan::getVlanId)
                .filter(Objects::nonNull) // named vlan must have assigned numeric id
                .map(SubRange::new),
            iface.getAllowedVlans().stream())
        .forEach(vlanIdsBuilder::including);
    newIface.setAllowedVlans(vlanIdsBuilder.build());

    if (iface.getSwitchportMode() == SwitchportMode.TRUNK) {
      newIface.setNativeVlan(firstNonNull(iface.getNativeVlan(), 1));
    }

    newIface.setSwitchportMode(iface.getSwitchportMode());
    SwitchportEncapsulationType swe = iface.getSwitchportTrunkEncapsulation();
    if (swe == null) {
      swe = SwitchportEncapsulationType.DOT1Q;
    }
    newIface.setSwitchportTrunkEncapsulation(swe);
    newIface.setBandwidth(iface.getBandwidth());
    // treat all non-broadcast interfaces as point to point
    newIface.setOspfPointToPoint(iface.getOspfInterfaceType() != OspfInterfaceType.BROADCAST);

    return newIface;
  }

  Transformation buildOutgoingTransformation(
      Interface iface,
      List<NatRuleSet> orderedRuleSetList,
      Map<NatPacketLocation, AclLineMatchExpr> matchFromLocationExprs) {
    String name = iface.getName();
    String zone =
        Optional.ofNullable(_masterLogicalSystem.getInterfaceZones().get(name))
            .map(Zone::getName)
            .orElse(null);
    String routingInstance = iface.getRoutingInstance();
    Nat snat = _masterLogicalSystem.getNatSource();

    List<NatRuleSet> ruleSets =
        orderedRuleSetList.stream()
            .filter(
                ruleSet -> {
                  NatPacketLocation toLocation = ruleSet.getToLocation();
                  return name.equals(toLocation.getInterface())
                      || (zone != null && zone.equals(toLocation.getZone()))
                      || (routingInstance.equals(toLocation.getRoutingInstance()));
                })
            .collect(Collectors.toList());

    if (ruleSets.isEmpty()) {
      return null;
    }

    if (iface.getPrimaryAddress() == null) {
      _w.redFlag(
          "Cannot build incoming transformation without an interface IP. Interface name = " + name);
      return null;
    }
    Ip interfaceIp = iface.getPrimaryAddress().getIp();

    Transformation transformation = null;
    for (NatRuleSet ruleSet : Lists.reverse(ruleSets)) {
      transformation =
          ruleSet
              .toOutgoingTransformation(
<<<<<<< HEAD
                  snat,
                  iface.getPrimaryAddress().getIp(),
                  matchFromLocationExprs,
                  null,
                  transformation,
                  _w)
=======
                  snat, interfaceIp, matchFromLocationExprs, null, transformation)
>>>>>>> 9889646c
              .orElse(transformation);
    }
    return transformation;
  }

  @VisibleForTesting
  Map<NatPacketLocation, AclLineMatchExpr> fromNatPacketLocationMatchExprs() {
    ImmutableMap.Builder<NatPacketLocation, AclLineMatchExpr> builder = ImmutableMap.builder();
    _masterLogicalSystem
        .getInterfaces()
        .values()
        .forEach(
            iface ->
                iface
                    .getUnits()
                    .keySet()
                    .forEach(
                        ifaceUnit ->
                            builder.put(
                                interfaceLocation(ifaceUnit), matchSrcInterface(ifaceUnit))));
    _masterLogicalSystem
        .getZones()
        .values()
        .forEach(
            zone ->
                builder.put(
                    zoneLocation(zone.getName()),
                    matchSrcInterface(
                        zone.getInterfaces().stream()
                            .map(Interface::getName)
                            .toArray(String[]::new))));
    _masterLogicalSystem
        .getRoutingInstances()
        .values()
        .forEach(
            routingInstance ->
                builder.put(
                    routingInstanceLocation(routingInstance.getName()),
                    matchSrcInterface(
                        routingInstance.getInterfaces().values().stream()
                            .map(Interface::getName)
                            .toArray(String[]::new))));
    return builder.build();
  }

  @Nullable
  @VisibleForTesting
  static IpAccessList buildScreen(@Nullable Screen screen, String aclName) {
    if (screen == null || screen.getAction() == ScreenAction.ALARM_WITHOUT_DROP) {
      return null;
    }

    List<AclLineMatchExpr> matches =
        screen.getScreenOptions().stream()
            .map(ScreenOption::getAclLineMatchExpr)
            .filter(Objects::nonNull)
            .collect(Collectors.toList());

    if (matches.isEmpty()) {
      return null;
    }

    return IpAccessList.builder()
        .setName(aclName)
        .setLines(
            ImmutableList.of(
                IpAccessListLine.rejecting(new OrMatchExpr(matches)), IpAccessListLine.ACCEPT_ALL))
        .build();
  }

  @Nullable
  @VisibleForTesting
  IpAccessList buildScreensPerZone(@Nonnull Zone zone, String aclName) {
    List<AclLineMatchExpr> matches =
        zone.getScreens().stream()
            .map(
                screenName -> {
                  Screen screen = _masterLogicalSystem.getScreens().get(screenName);
                  String screenAclName = ACL_NAME_SCREEN + screenName;
                  IpAccessList screenAcl =
                      _c.getIpAccessLists()
                          .computeIfAbsent(screenAclName, x -> buildScreen(screen, screenAclName));
                  return screenAcl != null ? new PermittedByAcl(screenAcl.getName(), false) : null;
                })
            .filter(Objects::nonNull)
            .collect(Collectors.toList());

    return matches.isEmpty()
        ? null
        : IpAccessList.builder()
            .setName(aclName)
            .setLines(ImmutableList.of(IpAccessListLine.accepting(new AndMatchExpr(matches))))
            .build();
  }

  @Nullable
  @VisibleForTesting
  IpAccessList buildScreensPerInterface(Interface iface) {
    Zone zone = _masterLogicalSystem.getInterfaceZones().get(iface.getName());
    if (zone == null) {
      return null;
    }

    // build a acl for each zone
    String zoneAclName = ACL_NAME_SCREEN_ZONE + zone.getName();
    IpAccessList zoneAcl =
        _c.getIpAccessLists()
            .computeIfAbsent(zoneAclName, x -> buildScreensPerZone(zone, zoneAclName));

    return zoneAcl == null
        ? null
        : IpAccessList.builder()
            .setName(ACL_NAME_SCREEN_INTERFACE + iface.getName())
            .setLines(ImmutableList.of(IpAccessListLine.accepting(new PermittedByAcl(zoneAclName))))
            .build();
  }

  @Nullable
  IpAccessList buildIncomingFilter(Interface iface) {
    String screenAclName = ACL_NAME_SCREEN_INTERFACE + iface.getName();
    IpAccessList screenAcl =
        _c.getIpAccessLists().computeIfAbsent(screenAclName, x -> buildScreensPerInterface(iface));
    // merge screen options to incoming filter
    // but keep both originial filters in the config, so we can run search filter queris on them
    String inAclName = iface.getIncomingFilter();
    IpAccessList inAcl = inAclName != null ? _c.getIpAccessLists().get(inAclName) : null;

    Set<AclLineMatchExpr> aclConjunctList;
    if (screenAcl == null) {
      return inAcl;
    } else if (inAcl == null) {
      aclConjunctList = ImmutableSet.of(new PermittedByAcl(screenAcl.getName(), false));
    } else {
      aclConjunctList =
          ImmutableSet.of(
              new PermittedByAcl(screenAcl.getName(), false), new PermittedByAcl(inAclName, false));
    }

    String combinedAclName = ACL_NAME_COMBINED_INCOMING + iface.getName();
    IpAccessList combinedAcl =
        IpAccessList.builder()
            .setName(combinedAclName)
            .setLines(
                ImmutableList.of(IpAccessListLine.accepting(new AndMatchExpr(aclConjunctList))))
            .build();

    _c.getIpAccessLists().put(combinedAclName, combinedAcl);
    return combinedAcl;
  }

  private Transformation buildIncomingTransformation(Interface iface) {
    Nat dnat = _masterLogicalSystem.getNatDestination();
    if (dnat == null) {
      return null;
    }

    String ifaceName = iface.getName();
    String zone =
        Optional.ofNullable(_masterLogicalSystem.getInterfaceZones().get(ifaceName))
            .map(Zone::getName)
            .orElse(null);
    String routingInstance = iface.getRoutingInstance();

    /*
     * Precedence of rule set is by fromLocation: interface > zone > routing instance
     */
    NatRuleSet ifaceLocationRuleSet = null;
    NatRuleSet zoneLocationRuleSet = null;
    NatRuleSet routingInstanceRuleSet = null;
    for (Entry<String, NatRuleSet> entry : dnat.getRuleSets().entrySet()) {
      NatRuleSet ruleSet = entry.getValue();
      NatPacketLocation fromLocation = ruleSet.getFromLocation();
      if (ifaceName.equals(fromLocation.getInterface())) {
        ifaceLocationRuleSet = ruleSet;
      } else if (zone != null && zone.equals(fromLocation.getZone())) {
        zoneLocationRuleSet = ruleSet;
      } else if (routingInstance.equals(fromLocation.getRoutingInstance())) {
        routingInstanceRuleSet = ruleSet;
      }
    }

    List<NatRuleSet> ruleSets =
        Stream.of(routingInstanceRuleSet, zoneLocationRuleSet, ifaceLocationRuleSet)
            .filter(Objects::nonNull)
            .collect(Collectors.toList());

    if (ruleSets.isEmpty()) {
      return null;
    }

    if (iface.getPrimaryAddress() == null) {
      _w.redFlag(
          "Cannot build incoming transformation without an interface IP. Interface name = "
              + iface.getName());
      return null;
    }
    Ip interfaceIp = iface.getPrimaryAddress().getIp();

    Transformation transformation = null;
    for (NatRuleSet ruleSet : ruleSets) {
      transformation =
          ruleSet
<<<<<<< HEAD
              .toIncomingTransformation(
                  dnat, iface.getPrimaryAddress().getIp(), null, transformation, _w)
=======
              .toIncomingTransformation(dnat, interfaceIp, null, transformation)
>>>>>>> 9889646c
              .orElse(transformation);
    }
    return transformation;
  }

  /** Generate IpAccessList from the specified to-zone's security policies. */
  IpAccessList buildSecurityPolicyAcl(String name, Zone zone) {
    List<IpAccessListLine> zoneAclLines = new TreeList<>();

    /* Default ACL that allows existing connections should be added to all security policies */
    zoneAclLines.add(
        new IpAccessListLine(
            LineAction.PERMIT,
            new PermittedByAcl(ACL_NAME_EXISTING_CONNECTION, false),
            "EXISTING_CONNECTION"));

    /* Default policy allows traffic originating from the device to be accepted */
    zoneAclLines.add(
        new IpAccessListLine(LineAction.PERMIT, OriginatingFromDevice.INSTANCE, "HOST_OUTBOUND"));

    /* Zone specific policies */
    if (zone != null && !zone.getFromZonePolicies().isEmpty()) {
      for (Entry<String, FirewallFilter> e : zone.getFromZonePolicies().entrySet()) {
        /* Handle explicit accept lines from this policy */
        zoneAclLines.add(
            new IpAccessListLine(
                LineAction.PERMIT, new PermittedByAcl(e.getKey(), false), e.getKey() + "PERMIT"));
        /* Handle explicit deny lines from this policy, this is needed so only unmatched lines fall-through to the next lines */
        zoneAclLines.add(
            new IpAccessListLine(
                LineAction.DENY,
                new NotMatchExpr(new PermittedByAcl(e.getKey(), true)),
                e.getKey() + "DENY"));
      }
    }

    /* Global policy if applicable */
    if (_masterLogicalSystem.getFirewallFilters().get(ACL_NAME_GLOBAL_POLICY) != null) {
      /* Handle explicit accept lines for global policy */
      zoneAclLines.add(
          new IpAccessListLine(
              LineAction.PERMIT,
              new PermittedByAcl(ACL_NAME_GLOBAL_POLICY, false),
              "GLOBAL_POLICY_ACCEPT"));
      /* Handle explicit deny lines for global policy, this is needed so only unmatched lines fall-through to the next lines */
      zoneAclLines.add(
          new IpAccessListLine(
              LineAction.DENY,
              new NotMatchExpr(new PermittedByAcl(ACL_NAME_GLOBAL_POLICY, true)),
              "GLOBAL_POLICY_REJECT"));
    }

    /* Add catch-all line with default action */
    zoneAclLines.add(
        new IpAccessListLine(
            _masterLogicalSystem.getDefaultCrossZoneAction(), TrueExpr.INSTANCE, "DEFAULT_POLICY"));

    IpAccessList zoneAcl = IpAccessList.builder().setName(name).setLines(zoneAclLines).build();
    _c.getIpAccessLists().put(name, zoneAcl);
    return zoneAcl;
  }

  /**
   * Convert firewallFilter terms (headerSpace matching) and optional conjunctMatchExpr into a
   * single ACL.
   */
  private IpAccessList fwTermsToIpAccessList(
      String aclName, Collection<FwTerm> terms, @Nullable AclLineMatchExpr conjunctMatchExpr)
      throws VendorConversionException {
    List<IpAccessListLine> lines = new ArrayList<>();
    for (FwTerm term : terms) {
      // action
      LineAction action;
      if (term.getThens().contains(FwThenAccept.INSTANCE)) {
        action = LineAction.PERMIT;
      } else if (term.getThens().contains(FwThenDiscard.INSTANCE)) {
        action = LineAction.DENY;
      } else if (term.getThens().contains(FwThenNextTerm.INSTANCE)) {
        // TODO: throw error if any transformation is being done
        continue;
      } else if (term.getThens().contains(FwThenNop.INSTANCE)) {
        // we assume for now that any 'nop' operations imply acceptance
        action = LineAction.PERMIT;
      } else if (term.getThens().stream()
          .map(Object::getClass)
          .anyMatch(Predicate.isEqual(FwThenRoutingInstance.class))) {
        // Should be handled by packet policy, not applicable to ACLs
        continue;
      } else {
        _w.redFlag(
            "missing action in firewall filter: '" + aclName + "', term: '" + term.getName() + "'");
        action = LineAction.DENY;
      }
      HeaderSpace.Builder matchCondition = HeaderSpace.builder();
      for (FwFrom from : term.getFroms()) {
        from.applyTo(matchCondition, this, _w, _c);
      }
      boolean addLine =
          term.getFromApplicationSetMembers().isEmpty()
              && term.getFromHostProtocols().isEmpty()
              && term.getFromHostServices().isEmpty();
      for (FwFromHostProtocol from : term.getFromHostProtocols()) {
        from.applyTo(lines, _w);
      }
      for (FwFromHostService from : term.getFromHostServices()) {
        from.applyTo(lines, _w);
      }
      for (FwFromApplicationSetMember fromApplicationSetMember :
          term.getFromApplicationSetMembers()) {
        fromApplicationSetMember.applyTo(this, matchCondition, action, lines, _w);
      }
      if (addLine) {
        IpAccessListLine line =
            IpAccessListLine.builder()
                .setAction(action)
                .setMatchCondition(new MatchHeaderSpace(matchCondition.build()))
                .setName(term.getName())
                .build();
        lines.add(line);
      }
    }
    return IpAccessList.builder()
        .setName(aclName)
        .setLines(mergeIpAccessListLines(lines, conjunctMatchExpr))
        .setSourceName(aclName)
        .setSourceType(JuniperStructureType.FIREWALL_FILTER.getDescription())
        .build();
  }

  /** Merge the list of lines with the specified conjunct match expression. */
  private static List<IpAccessListLine> mergeIpAccessListLines(
      List<IpAccessListLine> lines, @Nullable AclLineMatchExpr conjunctMatchExpr) {
    if (conjunctMatchExpr == null) {
      return lines;
    } else {
      return lines.stream()
          .map(
              l ->
                  new IpAccessListLine(
                      l.getAction(),
                      new AndMatchExpr(ImmutableList.of(l.getMatchCondition(), conjunctMatchExpr)),
                      l.getName()))
          .collect(ImmutableList.toImmutableList());
    }
  }

  /** Convert a firewallFilter into an equivalent ACL. */
  IpAccessList toIpAccessList(FirewallFilter filter) throws VendorConversionException {
    String name = filter.getName();
    AclLineMatchExpr matchSrcInterface = null;

    /*
     * If srcInterfaces (from-zone) are filtered (this is the case for security policies), then
     * need to make a match condition for that
     */
    String zoneName = filter.getFromZone();
    if (zoneName != null) {
      matchSrcInterface =
          new MatchSrcInterface(
              _masterLogicalSystem.getZones().get(zoneName).getInterfaces().stream()
                  .map(Interface::getName)
                  .collect(ImmutableList.toImmutableList()));
    }

    /* Return an ACL that is the logical AND of srcInterface filter and headerSpace filter */
    return fwTermsToIpAccessList(name, filter.getTerms().values(), matchSrcInterface);
  }

  @Nullable
  private IpsecPeerConfig toIpsecPeerConfig(IpsecVpn ipsecVpn) {
    IpsecStaticPeerConfig.Builder ipsecStaticConfigBuilder = IpsecStaticPeerConfig.builder();
    ipsecStaticConfigBuilder.setTunnelInterface(ipsecVpn.getBindInterface().getName());
    IkeGateway ikeGateway = _masterLogicalSystem.getIkeGateways().get(ipsecVpn.getGateway());

    if (ikeGateway == null) {
      _w.redFlag(
          String.format(
              "Cannot find the IKE gateway %s for ipsec vpn %s",
              ipsecVpn.getGateway(), ipsecVpn.getName()));
      return null;
    }
    ipsecStaticConfigBuilder.setDestinationAddress(ikeGateway.getAddress());
    ipsecStaticConfigBuilder.setSourceInterface(ikeGateway.getExternalInterface().getName());

    if (ikeGateway.getLocalAddress() != null) {
      ipsecStaticConfigBuilder.setLocalAddress(ikeGateway.getLocalAddress());
    } else if (ikeGateway.getExternalInterface() != null
        && ikeGateway.getExternalInterface().getPrimaryAddress() != null) {
      ipsecStaticConfigBuilder.setLocalAddress(
          ikeGateway.getExternalInterface().getPrimaryAddress().getIp());
    } else {
      _w.redFlag(
          String.format(
              "External interface %s configured on IKE Gateway %s does not have any IP",
              ikeGateway.getExternalInterface().getName(), ikeGateway.getName()));
      return null;
    }

    ipsecStaticConfigBuilder.setIpsecPolicy(ipsecVpn.getIpsecPolicy());
    ipsecStaticConfigBuilder.setIkePhase1Policy(ikeGateway.getIkePolicy());
    return ipsecStaticConfigBuilder.build();
  }

  private static IpsecPhase2Policy toIpsecPhase2Policy(IpsecPolicy ipsecPolicy) {
    IpsecPhase2Policy ipsecPhase2Policy = new IpsecPhase2Policy();
    ipsecPhase2Policy.setPfsKeyGroup(ipsecPolicy.getPfsKeyGroup());
    ipsecPhase2Policy.setProposals(ImmutableList.copyOf(ipsecPolicy.getProposals()));

    return ipsecPhase2Policy;
  }

  private static IpsecPhase2Proposal toIpsecPhase2Proposal(IpsecProposal oldIpsecProposal) {
    IpsecPhase2Proposal ipsecPhase2Proposal = new IpsecPhase2Proposal();
    ipsecPhase2Proposal.setAuthenticationAlgorithm(oldIpsecProposal.getAuthenticationAlgorithm());
    ipsecPhase2Proposal.setEncryptionAlgorithm(oldIpsecProposal.getEncryptionAlgorithm());
    ipsecPhase2Proposal.setProtocols(oldIpsecProposal.getProtocols());
    ipsecPhase2Proposal.setIpsecEncapsulationMode(oldIpsecProposal.getIpsecEncapsulationMode());

    return ipsecPhase2Proposal;
  }

  /** Convert address book into corresponding IpSpaces */
  private Map<String, IpSpace> toIpSpaces(String bookName, AddressBook book) {
    Map<String, IpSpace> ipSpaces = new TreeMap<>();
    book.getEntries()
        .forEach(
            (n, entry) -> {
              String entryName = bookName + "~" + n;

              // If this address book references other entries, add them to an AclIpSpace
              if (!entry.getEntries().isEmpty()) {
                AclIpSpace.Builder aclIpSpaceBuilder = AclIpSpace.builder();
                entry
                    .getEntries()
                    .keySet()
                    .forEach(
                        name -> {
                          String subEntryName = bookName + "~" + name;
                          aclIpSpaceBuilder.thenPermitting(new IpSpaceReference(subEntryName));
                        });
                ipSpaces.put(entryName, aclIpSpaceBuilder.build());
              } else {
                ipSpaces.put(
                    entryName,
                    IpWildcardSetIpSpace.builder().including(entry.getIpWildcards(_w)).build());
              }
            });
    return ipSpaces;
  }

  /**
   * Given a list of policy names, returns a list of the VRFs referenced in those policies, in the
   * order in which they appear (within each policy and within the list of policies). The list will
   * not have duplicates if a VRF is referenced multiple times, nor will it include undefined VRFs.
   *
   * <p>Used for generating the list of VRFs to be imported for instance-import policies.
   */
  @Nonnull
  private List<String> getVrfsReferencedByPolicies(List<String> instanceImportPolicies) {
    return instanceImportPolicies.stream()
        .filter(pName -> _c.getRoutingPolicies().containsKey(pName))
        .flatMap(pName -> _vrfReferencesInPolicies.getOrDefault(pName, ImmutableList.of()).stream())
        .distinct()
        .filter(vrfName -> _c.getVrfs().containsKey(vrfName))
        .collect(ImmutableList.toImmutableList());
  }

  @Nonnull
  private static RoutingPolicy buildInstanceImportRoutingPolicy(
      RoutingInstance ri, Configuration c, String vrfName) {
    String policyName = generateInstanceImportPolicyName(vrfName);
    List<BooleanExpr> policyCalls =
        ri.getInstanceImports().stream()
            .filter(c.getRoutingPolicies()::containsKey)
            .map(CallExpr::new)
            .collect(Collectors.toList());
    return RoutingPolicy.builder()
        .setOwner(c)
        .setName(policyName)
        .setStatements(
            ImmutableList.of(
                // TODO implement default policy for instance-import. For now default reject.
                // Once this is fixed, can throw away default reject policy infrastructure.
                new SetDefaultPolicy(DEFAULT_REJECT_POLICY_NAME),
                // Construct a policy chain based on defined instance-import policies
                new If(
                    new FirstMatchChain(policyCalls),
                    ImmutableList.of(Statements.ReturnTrue.toStaticStatement()),
                    ImmutableList.of(Statements.ReturnFalse.toStaticStatement()))))
        .build();
  }

  private static String generateInstanceImportPolicyName(String vrfName) {
    return String.format("~INSTANCE_IMPORT_POLICY_%s~", vrfName);
  }

  @Nonnull
  private static org.batfish.datamodel.dataplane.rib.RibGroup toRibGroup(
      RibGroup rg, RoutingProtocol protocol, Configuration c, String vrfName, Warnings w) {
    ImmutableList<RibId> importRibs =
        rg.getImportRibs().stream()
            .map(rib -> toRibId(c.getHostname(), rib, w))
            .filter(Objects::nonNull)
            // Filter out the primary rib for this rib group, since it's special and bypasses the
            // policy
            .filter(
                rib ->
                    !(rib.getRibName().equals(RibId.DEFAULT_RIB_NAME)
                        && rib.getVrfName().equals(vrfName)))
            .collect(ImmutableList.toImmutableList());

    RibId exportRib =
        rg.getExportRib() != null ? toRibId(c.getHostname(), rg.getExportRib(), w) : null;
    List<BooleanExpr> policyCalls =
        rg.getImportPolicies().stream().map(CallExpr::new).collect(ImmutableList.toImmutableList());

    String policyName = generateRibGroupImportPolicyName(rg, protocol);
    RoutingPolicy.builder()
        .setOwner(c)
        .setName(policyName)
        .setStatements(
            ImmutableList.of(
                // Add default policy
                new SetDefaultPolicy(DEFAULT_IMPORT_POLICIES.get(protocol)),
                // Construct a policy chain based on defined import policies
                new If(
                    new FirstMatchChain(policyCalls),
                    ImmutableList.of(Statements.ReturnTrue.toStaticStatement()),
                    ImmutableList.of(Statements.ReturnFalse.toStaticStatement()))))
        .build();
    return new org.batfish.datamodel.dataplane.rib.RibGroup(
        rg.getName(), importRibs, policyName, exportRib);
  }

  private static String generateRibGroupImportPolicyName(RibGroup rg, RoutingProtocol protocol) {
    return String.format("~RIB_GROUP_IMPORT_POLICY_%s_%s~", rg.getName(), protocol);
  }

  @VisibleForTesting
  @Nullable
  static RibId toRibId(String hostname, String rib, @Nullable Warnings w) {
    String[] parts = rib.split("\\.");
    if (parts.length < 2 || parts.length > 3) {
      throw new VendorConversionException(String.format("Invalid RIB identifier %s", rib));
    }
    String vrfName;
    String addressFamily;
    String ribNumber;
    if (parts.length == 3) {
      vrfName = parts[0];
      addressFamily = parts[1];
      ribNumber = parts[2];
    } else { // length == 2
      vrfName = Configuration.DEFAULT_VRF_NAME;
      addressFamily = parts[0];
      ribNumber = parts[1];
    }

    String ribName = addressFamily + "." + ribNumber;
    // Normalize the common case into vendor-independent language
    if (ribName.equals(RIB_IPV4_UNICAST)) {
      ribName = RibId.DEFAULT_RIB_NAME;
    }

    // We only support IPv4 unicast
    if (!addressFamily.equals("inet") && w != null) {
      w.unimplemented(
          String.format("Rib name conversion: %s address family is not supported", addressFamily));
      return null;
    }
    return new RibId(hostname, vrfName, ribName);
  }

  /**
   * Convert a firewall filter into a policy that can be used for policy-based routing (or
   * filter-based forwarding, in Juniper parlance).
   */
  private PacketPolicy toPacketPolicy(FirewallFilter filter) {
    ImmutableList.Builder<org.batfish.datamodel.packet_policy.Statement> builder =
        ImmutableList.builder();
    for (Entry<String, FwTerm> e : filter.getTerms().entrySet()) {
      FwTerm term = e.getValue();

      /*
       * Convert "from" statements. Currently, the only supported "from"s are the ones matching on
       * headerspace, and they are ANDed together, so we collapse them into one big
       * AclMatch expression.
       */
      HeaderSpace.Builder matchCondition = HeaderSpace.builder();
      for (FwFrom from : term.getFroms()) {
        from.applyTo(matchCondition, this, _w, _c);
      }

      // A term will become an If statement. If (matchCondition) -> execute "then" statements
      builder.add(
          new org.batfish.datamodel.packet_policy.If(
              new PacketMatchExpr(
                  new MatchHeaderSpace(
                      matchCondition.build(),
                      String.format("Firewall filter term %s", term.getName()))),
              TermFwThenToPacketPolicyStatement.convert(term, Configuration.DEFAULT_VRF_NAME)));
    }

    // Make the policy, with an implicit deny all at the end as the default action
    return new PacketPolicy(filter.getName(), builder.build(), new Return(Drop.instance()));
  }

  private RoutingPolicy toRoutingPolicy(PolicyStatement ps) {
    // Ensure map of VRFs referenced in routing policies is initialized
    if (_vrfReferencesInPolicies == null) {
      _vrfReferencesInPolicies = new TreeMap<>();
    }
    String name = ps.getName();
    RoutingPolicy routingPolicy = new RoutingPolicy(name, _c);
    List<Statement> statements = routingPolicy.getStatements();
    boolean hasDefaultTerm =
        ps.getDefaultTerm().hasAtLeastOneFrom() || ps.getDefaultTerm().getThens().size() > 0;
    List<PsTerm> terms = new ArrayList<>(ps.getTerms().values());
    if (hasDefaultTerm) {
      terms.add(ps.getDefaultTerm());
    }
    for (PsTerm term : terms) {
      List<Statement> thens = toStatements(term.getThens());
      if (term.hasAtLeastOneFrom()) {
        If ifStatement = new If();
        ifStatement.setComment(term.getName());
        PsFroms froms = term.getFroms();

        for (PsFromRouteFilter fromRouteFilter : froms.getFromRouteFilters()) {
          int actionLineCounter = 0;
          String routeFilterName = fromRouteFilter.getRouteFilterName();
          RouteFilter rf = _masterLogicalSystem.getRouteFilters().get(routeFilterName);
          for (RouteFilterLine line : rf.getLines()) {
            if (line.getThens().size() > 0) {
              String lineListName = name + "_ACTION_LINE_" + actionLineCounter;
              RouteFilterList lineSpecificList = new RouteFilterList(lineListName);
              line.applyTo(lineSpecificList);
              actionLineCounter++;
              _c.getRouteFilterLists().put(lineListName, lineSpecificList);
              If lineSpecificIfStatement = new If();
              String lineSpecificClauseName = routeFilterName + "_ACTION_LINE_" + actionLineCounter;
              lineSpecificIfStatement.setComment(lineSpecificClauseName);
              MatchPrefixSet mrf =
                  new MatchPrefixSet(
                      DestinationNetwork.instance(), new NamedPrefixSet(lineListName));
              lineSpecificIfStatement.setGuard(mrf);
              lineSpecificIfStatement.getTrueStatements().addAll(toStatements(line.getThens()));
              statements.add(lineSpecificIfStatement);
            }
          }
        }
        if (froms.getFromInstance() != null) {
          _vrfReferencesInPolicies
              .computeIfAbsent(name, n -> new ArrayList<>())
              .add(froms.getFromInstance().getRoutingInstanceName());
        }
        ifStatement.setGuard(toGuard(froms));
        ifStatement.getTrueStatements().addAll(thens);
        statements.add(ifStatement);
      } else {
        statements.addAll(thens);
      }
    }
    If endOfPolicy = new If();
    endOfPolicy.setGuard(BooleanExprs.CALL_EXPR_CONTEXT);
    endOfPolicy.setFalseStatements(
        Collections.singletonList(Statements.Return.toStaticStatement()));
    statements.add(endOfPolicy);
    return routingPolicy;
  }

  private BooleanExpr toGuard(PsFroms froms) {
    if (froms.getFromUnsupported() != null) {
      // Unsupported line will evaluate to BooleanExprs.FALSE. Don't bother continuing
      return froms.getFromUnsupported().toBooleanExpr(this, _c, _w);
    }

    Conjunction conj = new Conjunction();
    List<BooleanExpr> subroutines = new ArrayList<>();
    if (!froms.getFromAsPaths().isEmpty()) {
      conj.getConjuncts().add(new Disjunction(toBooleanExprs(froms.getFromAsPaths())));
    }
    if (froms.getFromColor() != null) {
      conj.getConjuncts().add(froms.getFromColor().toBooleanExpr(this, _c, _w));
    }
    if (!froms.getFromCommunities().isEmpty()) {
      conj.getConjuncts().add(new Disjunction(toBooleanExprs(froms.getFromCommunities())));
    }
    if (froms.getFromFamily() != null) {
      conj.getConjuncts().add(froms.getFromFamily().toBooleanExpr(this, _c, _w));
    }
    if (froms.getFromInstance() != null) {
      conj.getConjuncts().add(froms.getFromInstance().toBooleanExpr(this, _c, _w));
    }
    if (!froms.getFromInterfaces().isEmpty()) {
      conj.getConjuncts().add(new Disjunction(toBooleanExprs(froms.getFromInterfaces())));
    }
    if (froms.getFromLocalPreference() != null) {
      conj.getConjuncts().add(froms.getFromLocalPreference().toBooleanExpr(this, _c, _w));
    }
    if (froms.getFromMetric() != null) {
      conj.getConjuncts().add(froms.getFromMetric().toBooleanExpr(this, _c, _w));
    }
    for (PsFromPolicyStatement from : froms.getFromPolicyStatements()) {
      subroutines.add(from.toBooleanExpr(this, _c, _w));
    }
    for (PsFromPolicyStatementConjunction from : froms.getFromPolicyStatementConjunctions()) {
      subroutines.add(from.toBooleanExpr(this, _c, _w));
    }
    if (!froms.getFromPrefixLists().isEmpty()
        || !froms.getFromPrefixListFilterLongers().isEmpty()
        || !froms.getFromPrefixListFilterOrLongers().isEmpty()
        || !froms.getFromRouteFilters().isEmpty()) {
      // TODO check behavior for some edge cases: https://github.com/batfish/batfish/issues/2972
      Disjunction prefixListDisjunction = new Disjunction();
      prefixListDisjunction.getDisjuncts().addAll(toBooleanExprs(froms.getFromPrefixLists()));
      prefixListDisjunction
          .getDisjuncts()
          .addAll(toBooleanExprs(froms.getFromPrefixListFilterLongers()));
      prefixListDisjunction
          .getDisjuncts()
          .addAll(toBooleanExprs(froms.getFromPrefixListFilterOrLongers()));
      prefixListDisjunction.getDisjuncts().addAll(toBooleanExprs(froms.getFromRouteFilters()));
      conj.getConjuncts().add(prefixListDisjunction);
    }
    if (!froms.getFromProtocols().isEmpty()) {
      conj.getConjuncts().add(new Disjunction(toBooleanExprs(froms.getFromProtocols())));
    }
    if (!froms.getFromTags().isEmpty()) {
      conj.getConjuncts().add(new Disjunction(toBooleanExprs(froms.getFromTags())));
    }

    if (!subroutines.isEmpty()) {
      ConjunctionChain chain = new ConjunctionChain(subroutines);
      conj.getConjuncts().add(chain);
    }
    return conj.simplify();
  }

  private List<BooleanExpr> toBooleanExprs(Set<? extends PsFrom> froms) {
    return froms.stream()
        .map(f -> f.toBooleanExpr(this, _c, _w))
        .collect(ImmutableList.toImmutableList());
  }

  private List<Statement> toStatements(Set<PsThen> thens) {
    List<Statement> thenStatements = new ArrayList<>();
    List<PsThen> reorderedThens = new LinkedList<>();
    for (PsThen then : thens) {
      if (then instanceof PsThenAccept
          || then instanceof PsThenReject
          || then instanceof PsThenDefaultActionAccept
          || then instanceof PsThenDefaultActionReject
          || then instanceof PsThenNextPolicy) {
        reorderedThens.add(then);
      } else {
        reorderedThens.add(0, then);
      }
    }
    for (PsThen then : reorderedThens) {
      then.applyTo(thenStatements, this, _c, _w);
    }
    return thenStatements;
  }

  private org.batfish.datamodel.StaticRoute toStaticRoute(StaticRoute route) {
    String nextHopInterface =
        route.getDrop()
            ? org.batfish.datamodel.Interface.NULL_INTERFACE_NAME
            : route.getNextHopInterface();

    return org.batfish.datamodel.StaticRoute.builder()
        .setNetwork(route.getPrefix())
        .setNextHopIp(firstNonNull(route.getNextHopIp(), Route.UNSET_ROUTE_NEXT_HOP_IP))
        .setNextHopInterface(nextHopInterface)
        .setAdministrativeCost(route.getDistance())
        .setMetric(route.getMetric())
        .setTag(firstNonNull(route.getTag(), AbstractRoute.NO_TAG))
        .setNonForwarding(firstNonNull(route.getNoInstall(), Boolean.FALSE))
        .build();
  }

  @Override
  public List<Configuration> toVendorIndependentConfigurations() throws VendorConversionException {
    ImmutableList.Builder<Configuration> outputConfigurations = ImmutableList.builder();
    _logicalSystems.keySet().stream()
        .map(this::toVendorIndependentConfiguration)
        .forEach(outputConfigurations::add);
    outputConfigurations.add(toVendorIndependentConfiguration());
    return outputConfigurations.build();
  }

  /** Creates and returns a vendor-independent configuration for the named logical-system. */
  private Configuration toVendorIndependentConfiguration(@Nullable String logicalSystemName) {
    JuniperConfiguration lsConfig = cloneConfiguration();
    lsConfig.processLogicalSystemConfiguration(logicalSystemName, this);
    return lsConfig.toVendorIndependentConfiguration();
  }

  private void processLogicalSystemConfiguration(
      @Nonnull String logicalSystemName, @Nonnull JuniperConfiguration masterConfiguration) {
    // Note that 'this' is the cloned configuration

    LogicalSystem ls = _logicalSystems.get(logicalSystemName);

    // Delete logical systems since they are no longer in scope
    _logicalSystems.clear();

    // Apply logical system settings onto cloned master
    // TODO: review which structures are shadowed, and which replaced entirely.
    _masterLogicalSystem.getApplications().putAll(ls.getApplications());
    _masterLogicalSystem.getApplicationSets().putAll(ls.getApplicationSets());
    _masterLogicalSystem.getAsPathGroups().putAll(ls.getAsPathGroups());
    // inherited?
    _masterLogicalSystem.getAuthenticationKeyChains().putAll(ls.getAuthenticationKeyChains());
    _masterLogicalSystem.getCommunityLists().putAll(ls.getCommunityLists());
    _masterLogicalSystem.setDefaultAddressSelection(ls.getDefaultAddressSelection());
    if (ls.getDefaultCrossZoneAction() != null) {
      _masterLogicalSystem.setDefaultCrossZoneAction(ls.getDefaultCrossZoneAction());
    }
    if (ls.getDefaultInboundAction() != null) {
      _masterLogicalSystem.setDefaultInboundAction(ls.getDefaultInboundAction());
    }
    _masterLogicalSystem.setDefaultRoutingInstance(ls.getDefaultRoutingInstance());
    _masterLogicalSystem.getDnsServers().clear();
    _masterLogicalSystem.getDnsServers().addAll(ls.getDnsServers());
    _masterLogicalSystem.getFirewallFilters().putAll(ls.getFirewallFilters());
    _masterLogicalSystem.getAddressBooks().putAll(ls.getAddressBooks());
    _masterLogicalSystem.getIkeGateways().clear();
    _masterLogicalSystem.getIkeGateways().putAll(ls.getIkeGateways());
    _masterLogicalSystem.getIkePolicies().clear();
    _masterLogicalSystem.getIkePolicies().putAll(ls.getIkePolicies());
    _masterLogicalSystem.getIkeProposals().clear();
    _masterLogicalSystem.getIkeProposals().putAll(ls.getIkeProposals());
    ls.getInterfaces()
        .forEach(
            (ifaceName, lsMasterIface) -> {
              Interface masterPhysicalInterface =
                  _masterLogicalSystem.getInterfaces().get(ifaceName);
              if (masterPhysicalInterface == null) {
                // the physical interface is not mentioned globally, so just copy the whole thing
                // from the logical system
                _masterLogicalSystem.getInterfaces().put(ifaceName, lsMasterIface);
                return;
              }
              // copy units from logical system
              masterPhysicalInterface.getUnits().putAll(lsMasterIface.getUnits());
              // delete unassigned units
              masterPhysicalInterface
                  .getUnits()
                  .keySet()
                  .retainAll(lsMasterIface.getUnits().keySet());
              // reset parent on copied units to master physical interface
              masterPhysicalInterface
                  .getUnits()
                  .values()
                  .forEach(unit -> unit.setParent(masterPhysicalInterface));
            });
    // delete unassigned interfaces
    _masterLogicalSystem.getInterfaces().keySet().retainAll(ls.getInterfaces().keySet());
    // TODO: review SRX logical-systems zone semantics
    _masterLogicalSystem.getInterfaceZones().clear();
    _masterLogicalSystem.getInterfaceZones().putAll(ls.getInterfaceZones());
    _masterLogicalSystem.getIpsecPolicies().clear();
    _masterLogicalSystem.getIpsecPolicies().putAll(ls.getIpsecPolicies());
    _masterLogicalSystem.getIpsecProposals().clear();
    _masterLogicalSystem.getIpsecProposals().putAll(ls.getIpsecProposals());
    _masterLogicalSystem.setNatDestination(ls.getNatDestination());
    _masterLogicalSystem.setNatSource(ls.getNatSource());
    _masterLogicalSystem.setNatStatic(ls.getNatStatic());
    // TODO: something with NTP servers?
    _masterLogicalSystem.getPolicyStatements().putAll(ls.getPolicyStatements());
    _masterLogicalSystem.getPrefixLists().putAll(ls.getPrefixLists());
    _masterLogicalSystem.getRouteFilters().putAll(ls.getRouteFilters());
    _masterLogicalSystem.getRoutingInstances().clear();
    _masterLogicalSystem.getRoutingInstances().putAll(ls.getRoutingInstances());
    // TODO: something with syslog hosts?
    // TODO: something with tacplus servers?
    _masterLogicalSystem.getNamedVlans().clear();
    _masterLogicalSystem.getNamedVlans().putAll(ls.getNamedVlans());
    _masterLogicalSystem.getZones().clear();
    _masterLogicalSystem.getZones().putAll(ls.getZones());

    // Ensure unique hostname in case one has not been configured
    if (getHostname() == null) {
      setHostname(
          computeLogicalSystemDefaultHostname(
              masterConfiguration.getHostname(), logicalSystemName));
    }
  }

  public static String computeLogicalSystemDefaultHostname(
      String masterHostname, String logicalSystemName) {
    return String.format("%s~logical_system~%s", masterHostname, logicalSystemName).toLowerCase();
  }

  private @Nonnull JuniperConfiguration cloneConfiguration() {
    JuniperConfiguration clonedConfiguration = SerializationUtils.clone(this);
    clonedConfiguration.setAnswerElement(getAnswerElement());
    clonedConfiguration.setUnrecognized(getUnrecognized());
    clonedConfiguration.setWarnings(_w);
    return clonedConfiguration;
  }

  private Configuration toVendorIndependentConfiguration() throws VendorConversionException {
    String hostname = getHostname();
    _c = new Configuration(hostname, _vendor);
    _c.setAuthenticationKeyChains(
        convertAuthenticationKeyChains(_masterLogicalSystem.getAuthenticationKeyChains()));
    _c.setDnsServers(_masterLogicalSystem.getDnsServers());
    _c.setDomainName(_masterLogicalSystem.getDefaultRoutingInstance().getDomainName());
    _c.setLoggingServers(_masterLogicalSystem.getSyslogHosts());
    _c.setNtpServers(_masterLogicalSystem.getNtpServers());
    _c.setTacacsServers(_masterLogicalSystem.getTacplusServers());
    _c.getVendorFamily().setJuniper(_masterLogicalSystem.getJf());
    for (String riName : _masterLogicalSystem.getRoutingInstances().keySet()) {
      _c.getVrfs().put(riName, new Vrf(riName));
    }

    // process interface ranges. this changes the _interfaces map
    _masterLogicalSystem.expandInterfaceRanges();

    // convert prefix lists to route filter lists
    for (Entry<String, PrefixList> e : _masterLogicalSystem.getPrefixLists().entrySet()) {
      String name = e.getKey();
      PrefixList pl = e.getValue();
      RouteFilterList rfl = new RouteFilterList(name);
      for (Prefix prefix : pl.getPrefixes()) {
        int prefixLength = prefix.getPrefixLength();
        org.batfish.datamodel.RouteFilterLine line =
            new org.batfish.datamodel.RouteFilterLine(
                LineAction.PERMIT, prefix, new SubRange(prefixLength, prefixLength));
        rfl.addLine(line);
      }
      _c.getRouteFilterLists().put(name, rfl);
    }

    // Convert AddressBooks to IpSpaces
    _masterLogicalSystem
        .getAddressBooks()
        .forEach(
            (name, addressBook) -> {
              Map<String, IpSpace> ipspaces = toIpSpaces(name, addressBook);
              _c.getIpSpaces().putAll(ipspaces);
              ipspaces
                  .keySet()
                  .forEach(
                      ipSpaceName ->
                          _c.getIpSpaceMetadata()
                              .put(
                                  ipSpaceName,
                                  new IpSpaceMetadata(ipSpaceName, ADDRESS_BOOK.getDescription())));
            });

    // TODO: instead make both IpAccessList and Ip6AccessList instances from
    // such firewall filters
    // remove ipv6 lines from firewall filters
    for (FirewallFilter filter : _masterLogicalSystem.getFirewallFilters().values()) {
      Set<String> toRemove = new HashSet<>();
      for (Entry<String, FwTerm> e2 : filter.getTerms().entrySet()) {
        String termName = e2.getKey();
        FwTerm term = e2.getValue();
        if (term.getIpv6()) {
          toRemove.add(termName);
        }
      }
      for (String termName : toRemove) {
        filter.getTerms().remove(termName);
      }
    }

    // remove empty firewall filters (ipv6-only filters)
    Map<String, FirewallFilter> allFilters =
        new LinkedHashMap<>(_masterLogicalSystem.getFirewallFilters());
    for (Entry<String, FirewallFilter> e : allFilters.entrySet()) {
      String name = e.getKey();
      FirewallFilter filter = e.getValue();
      if (filter.getTerms().size() == 0) {
        _masterLogicalSystem.getFirewallFilters().remove(name);
      }
    }

    // convert firewall filters to ipaccesslists
    for (Entry<String, FirewallFilter> e : _masterLogicalSystem.getFirewallFilters().entrySet()) {
      String name = e.getKey();
      FirewallFilter filter = e.getValue();
      // TODO: support other filter families
      if (filter.getFamily() != Family.INET) {
        continue;
      }
      IpAccessList list = toIpAccessList(filter);
      _c.getIpAccessLists().put(name, list);
    }

    // convert firewall filters implementing packet policy to PacketPolicy objects
    for (Entry<String, FirewallFilter> e : _masterLogicalSystem.getFirewallFilters().entrySet()) {
      String name = e.getKey();
      FirewallFilter filter = e.getValue();
      if (filter.isUsedForFBF()) {
        // TODO: support other filter families
        if (filter.getFamily() != Family.INET) {
          continue;
        }
        _c.getPacketPolicies().put(name, toPacketPolicy(filter));
      }
    }

    // convert route filters to route filter lists
    for (Entry<String, RouteFilter> e : _masterLogicalSystem.getRouteFilters().entrySet()) {
      String name = e.getKey();
      RouteFilter rf = e.getValue();
      if (rf.getIpv4()) {
        RouteFilterList rfl = new RouteFilterList(name);
        for (RouteFilterLine line : rf.getLines()) {
          if (line.getThens().size() == 0) {
            line.applyTo(rfl);
          }
        }
        _c.getRouteFilterLists().put(name, rfl);
      }
      if (rf.getIpv6()) {
        Route6FilterList rfl = new Route6FilterList(name);
        for (RouteFilterLine line : rf.getLines()) {
          if (line.getThens().size() == 0) {
            line.applyTo(rfl);
          }
        }
        _c.getRoute6FilterLists().put(name, rfl);
      }
    }

    // convert community lists
    for (Entry<String, CommunityList> e : _masterLogicalSystem.getCommunityLists().entrySet()) {
      String name = e.getKey();
      CommunityList cl = e.getValue();
      org.batfish.datamodel.CommunityList newCl = toCommunityList(cl);
      _c.getCommunityLists().put(name, newCl);
    }

    // convert interfaces. Before policies because some policies depend on interfaces
    convertInterfaces();

    // convert policy-statements to RoutingPolicy objects
    for (Entry<String, PolicyStatement> e : _masterLogicalSystem.getPolicyStatements().entrySet()) {
      String name = e.getKey();
      PolicyStatement ps = e.getValue();
      RoutingPolicy routingPolicy = toRoutingPolicy(ps);
      _c.getRoutingPolicies().put(name, routingPolicy);
    }

    // set router-id
    if (_masterLogicalSystem.getDefaultRoutingInstance().getRouterId() == null) {
      Interface loopback0 =
          _masterLogicalSystem
              .getDefaultRoutingInstance()
              .getInterfaces()
              .get(FIRST_LOOPBACK_INTERFACE_NAME);
      if (loopback0 != null) {
        Interface loopback0unit0 = loopback0.getUnits().get(FIRST_LOOPBACK_INTERFACE_NAME + ".0");
        if (loopback0unit0 != null) {
          InterfaceAddress address = loopback0unit0.getPrimaryAddress();
          if (address != null) {
            // now we should set router-id
            Ip routerId = address.getIp();
            _masterLogicalSystem.getDefaultRoutingInstance().setRouterId(routerId);
          }
        }
      }
    }

    _masterLogicalSystem
        .getIkeProposals()
        .values()
        .forEach(
            ikeProposal ->
                _c.getIkePhase1Proposals()
                    .put(ikeProposal.getName(), toIkePhase1Proposal(ikeProposal)));

    ImmutableSortedMap.Builder<String, IkePhase1Key> ikePhase1KeysBuilder =
        ImmutableSortedMap.naturalOrder();

    // convert ike policies
    for (Entry<String, IkePolicy> e : _masterLogicalSystem.getIkePolicies().entrySet()) {
      String name = e.getKey();
      IkePolicy oldIkePolicy = e.getValue();
      // storing IKE phase 1 policy
      _c.getIkePhase1Policies().put(name, toIkePhase1Policy(oldIkePolicy, ikePhase1KeysBuilder));
    }

    _c.setIkePhase1Keys(ikePhase1KeysBuilder.build());

    // convert ipsec proposals
    ImmutableSortedMap.Builder<String, IpsecPhase2Proposal> ipsecPhase2ProposalsBuilder =
        ImmutableSortedMap.naturalOrder();
    _masterLogicalSystem
        .getIpsecProposals()
        .forEach(
            (ipsecProposalName, ipsecProposal) -> {
              ipsecPhase2ProposalsBuilder.put(
                  ipsecProposalName, toIpsecPhase2Proposal(ipsecProposal));
            });
    _c.setIpsecPhase2Proposals(ipsecPhase2ProposalsBuilder.build());

    // convert ipsec policies
    ImmutableSortedMap.Builder<String, IpsecPhase2Policy> ipsecPhase2PoliciesBuilder =
        ImmutableSortedMap.naturalOrder();
    for (Entry<String, IpsecPolicy> e : _masterLogicalSystem.getIpsecPolicies().entrySet()) {
      ipsecPhase2PoliciesBuilder.put(e.getKey(), toIpsecPhase2Policy(e.getValue()));
    }
    _c.setIpsecPhase2Policies(ipsecPhase2PoliciesBuilder.build());

    // convert Tunnels
    ImmutableSortedMap.Builder<String, IpsecPeerConfig> ipsecPeerConfigBuilder =
        ImmutableSortedMap.naturalOrder();
    for (Entry<String, IpsecVpn> e : _masterLogicalSystem.getIpsecVpns().entrySet()) {
      IpsecPeerConfig ipsecPeerConfig = toIpsecPeerConfig(e.getValue());
      if (ipsecPeerConfig != null) {
        ipsecPeerConfigBuilder.put(e.getKey(), ipsecPeerConfig);
      }
    }
    _c.setIpsecPeerConfigs(ipsecPeerConfigBuilder.build());

    // zones
    for (Zone zone : _masterLogicalSystem.getZones().values()) {
      org.batfish.datamodel.Zone newZone = toZone(zone);
      _c.getZones().put(zone.getName(), newZone);
      if (zone.getAddressBookType() == AddressBookType.INLINED) {
        Map<String, IpSpace> ipSpaces = toIpSpaces(zone.getName(), zone.getAddressBook());
        _c.getIpSpaces().putAll(ipSpaces);
        ipSpaces
            .keySet()
            .forEach(
                ipSpaceName ->
                    _c.getIpSpaceMetadata()
                        .put(
                            ipSpaceName,
                            new IpSpaceMetadata(ipSpaceName, ADDRESS_BOOK.getDescription())));
      }
    }
    // If there are zones, then assume we will need to support existing connection ACL
    if (!_masterLogicalSystem.getZones().isEmpty()) {
      _c.getIpAccessLists().put(ACL_NAME_EXISTING_CONNECTION, ACL_EXISTING_CONNECTION);
    }

    // default zone behavior
    _c.setDefaultCrossZoneAction(_masterLogicalSystem.getDefaultCrossZoneAction());
    _c.setDefaultInboundAction(_masterLogicalSystem.getDefaultInboundAction());

    for (Entry<String, RoutingInstance> e : _masterLogicalSystem.getRoutingInstances().entrySet()) {
      String riName = e.getKey();
      RoutingInstance ri = e.getValue();
      Vrf vrf = _c.getVrfs().get(riName);

      // dhcp relay
      for (Entry<String, DhcpRelayGroup> e2 : ri.getDhcpRelayGroups().entrySet()) {
        DhcpRelayGroup rg = e2.getValue();
        List<org.batfish.datamodel.Interface> interfaces = new ArrayList<>();
        if (rg.getAllInterfaces()) {
          interfaces.addAll(_c.getAllInterfaces().values());
        } else {
          for (String ifaceName : rg.getInterfaces()) {
            org.batfish.datamodel.Interface iface = _c.getAllInterfaces().get(ifaceName);
            interfaces.add(iface);
          }
        }
        String asgName = rg.getActiveServerGroup();
        if (asgName != null) {
          DhcpRelayServerGroup asg = ri.getDhcpRelayServerGroups().get(asgName);
          if (asg != null) {
            for (org.batfish.datamodel.Interface iface : interfaces) {
              iface.setDhcpRelayAddresses(
                  ImmutableList.<Ip>builder()
                      .addAll(iface.getDhcpRelayAddresses())
                      .addAll(asg.getServers())
                      .build());
            }
          }
        }
      }

      // snmp
      SnmpServer snmpServer = ri.getSnmpServer();
      vrf.setSnmpServer(snmpServer);
      if (snmpServer != null) {
        _c.getSnmpTrapServers().addAll(snmpServer.getHosts().keySet());
      }

      // static routes
      for (StaticRoute route : ri.getRibs().get(RIB_IPV4_UNICAST).getStaticRoutes().values()) {
        org.batfish.datamodel.StaticRoute newStaticRoute = toStaticRoute(route);
        vrf.getStaticRoutes().add(newStaticRoute);
      }

      // aggregate routes
      for (AggregateRoute route :
          ri.getRibs().get(RIB_IPV4_UNICAST).getAggregateRoutes().values()) {
        route.inheritUnsetFields(ri.getAggregateRouteDefaults());
        org.batfish.datamodel.GeneratedRoute newAggregateRoute = toAggregateRoute(route);
        vrf.getGeneratedRoutes().add(newAggregateRoute);
      }

      // generated routes
      for (GeneratedRoute route :
          ri.getRibs().get(RIB_IPV4_UNICAST).getGeneratedRoutes().values()) {
        route.inheritUnsetFields(ri.getGeneratedRouteDefaults());
        org.batfish.datamodel.GeneratedRoute newGeneratedRoute = toGeneratedRoute(route);
        vrf.getGeneratedRoutes().add(newGeneratedRoute);
      }

      // Set up import policy for cross-VRF route leaking using instance-import
      // At this point configured policy-statements have already been added to _c as RoutingPolicies
      if (!ri.getInstanceImports().isEmpty()) {
        // Only routes from these VRFs will be considered for import
        List<String> referencedVrfs = getVrfsReferencedByPolicies(ri.getInstanceImports());
        initDefaultRejectPolicy();
        RoutingPolicy instanceImportPolicy = buildInstanceImportRoutingPolicy(ri, _c, riName);

        vrf.setCrossVrfImportVrfs(referencedVrfs);
        vrf.setCrossVrfImportPolicy(instanceImportPolicy.getName());
        _c.getRoutingPolicies().put(instanceImportPolicy.getName(), instanceImportPolicy);
      }

      /*
       * RIB groups applied to each protocol.
       *
       * 1. ensure default import policies exist
       * 2. convert VS rib groups to VI rib groups on a per-protocol basis
       */
      if (!ri.getAppliedRibGroups().isEmpty()) {
        initDefaultImportPolicies();
      }
      vrf.setAppliedRibGroups(
          ri.getAppliedRibGroups().entrySet().stream()
              .collect(
                  ImmutableMap.toImmutableMap(
                      Entry::getKey, // protocol
                      rgEntry ->
                          toRibGroup(
                              _masterLogicalSystem.getRibGroups().get(rgEntry.getValue()),
                              rgEntry.getKey(),
                              _c,
                              riName,
                              _w))));

      // create ospf process
      if (ri.getOspfAreas().size() > 0) {
        OspfProcess oproc = createOspfProcess(ri);
        vrf.setOspfProcess(oproc);
        // add discard routes for OSPF summaries
        oproc.getAreas().values().stream()
            .flatMap(a -> a.getSummaries().entrySet().stream())
            .forEach(
                summaryEntry ->
                    vrf.getGeneratedRoutes()
                        .add(
                            ospfSummaryToAggregateRoute(
                                summaryEntry.getKey(), summaryEntry.getValue())));
      }

      // create is-is process
      // is-is runs only if at least one interface has an ISO address, check loopback first
      Optional<IsoAddress> isoAddress =
          _masterLogicalSystem.getDefaultRoutingInstance().getInterfaces().values().stream()
              .filter(i -> i.getName().startsWith(FIRST_LOOPBACK_INTERFACE_NAME))
              .map(Interface::getIsoAddress)
              .filter(Objects::nonNull)
              .min(Comparator.comparing(IsoAddress::toString));
      // Try all the other interfaces if no ISO address on Loopback
      if (!isoAddress.isPresent()) {
        isoAddress =
            _masterLogicalSystem.getDefaultRoutingInstance().getInterfaces().values().stream()
                .map(Interface::getIsoAddress)
                .filter(Objects::nonNull)
                .min(Comparator.comparing(IsoAddress::toString));
      }
      if (isoAddress.isPresent()) {
        // now we should create is-is process
        IsisProcess proc = createIsisProcess(ri, isoAddress.get());
        vrf.setIsisProcess(proc);
      }

      // create bgp process
      if (ri.getNamedBgpGroups().size() > 0 || ri.getIpBgpGroups().size() > 0) {
        BgpProcess proc = createBgpProcess(ri);
        vrf.setBgpProcess(proc);
      }
    }

    // static nats
    if (_masterLogicalSystem.getNatStatic() != null) {
      _w.unimplemented("Static NAT is not currently implemented");
    }

    // mark forwarding table export policy if it exists
    String forwardingTableExportPolicyName =
        _masterLogicalSystem.getDefaultRoutingInstance().getForwardingTableExportPolicy();
    if (forwardingTableExportPolicyName != null) {
      PolicyStatement forwardingTableExportPolicy =
          _masterLogicalSystem.getPolicyStatements().get(forwardingTableExportPolicyName);
      if (forwardingTableExportPolicy != null) {
        setPolicyStatementReferent(forwardingTableExportPolicyName);
      }
    }

    // Count and mark structure usages and identify undefined references
    markConcreteStructure(
        JuniperStructureType.ADDRESS_BOOK, JuniperStructureUsage.ADDRESS_BOOK_ATTACH_ZONE);
    markConcreteStructure(
        JuniperStructureType.AS_PATH, JuniperStructureUsage.POLICY_STATEMENT_FROM_AS_PATH);
    markConcreteStructure(
        JuniperStructureType.AUTHENTICATION_KEY_CHAIN,
        JuniperStructureUsage.AUTHENTICATION_KEY_CHAINS_POLICY);
    markAbstractStructure(
        JuniperStructureType.APPLICATION_OR_APPLICATION_SET,
        JuniperStructureUsage.SECURITY_POLICY_MATCH_APPLICATION,
        ImmutableList.of(JuniperStructureType.APPLICATION, JuniperStructureType.APPLICATION_SET));
    markAbstractStructure(
        JuniperStructureType.APPLICATION_OR_APPLICATION_SET,
        JuniperStructureUsage.APPLICATION_SET_MEMBER_APPLICATION,
        ImmutableList.of(JuniperStructureType.APPLICATION, JuniperStructureType.APPLICATION_SET));
    markConcreteStructure(
        JuniperStructureType.APPLICATION_SET,
        JuniperStructureUsage.APPLICATION_SET_MEMBER_APPLICATION_SET);
    markConcreteStructure(
        JuniperStructureType.BGP_GROUP,
        JuniperStructureUsage.BGP_ALLOW,
        JuniperStructureUsage.BGP_NEIGHBOR);
    markConcreteStructure(
        JuniperStructureType.FIREWALL_FILTER,
        JuniperStructureUsage.INTERFACE_FILTER,
        JuniperStructureUsage.INTERFACE_INCOMING_FILTER,
        JuniperStructureUsage.INTERFACE_OUTGOING_FILTER);
    markConcreteStructure(
        JuniperStructureType.INTERFACE,
        JuniperStructureUsage.FORWARDING_OPTIONS_DHCP_RELAY_GROUP_INTERFACE,
        JuniperStructureUsage.IKE_GATEWAY_EXTERNAL_INTERFACE,
        JuniperStructureUsage.INTERFACE_SELF_REFERENCE,
        JuniperStructureUsage.IPSEC_VPN_BIND_INTERFACE,
        JuniperStructureUsage.ISIS_INTERFACE,
        JuniperStructureUsage.OSPF_AREA_INTERFACE,
        JuniperStructureUsage.POLICY_STATEMENT_FROM_INTERFACE,
        JuniperStructureUsage.ROUTING_INSTANCE_INTERFACE,
        JuniperStructureUsage.SECURITY_ZONES_SECURITY_ZONES_INTERFACE,
        JuniperStructureUsage.STATIC_ROUTE_NEXT_HOP_INTERFACE,
        JuniperStructureUsage.VTEP_SOURCE_INTERFACE);
    markConcreteStructure(
        JuniperStructureType.POLICY_STATEMENT,
        JuniperStructureUsage.BGP_EXPORT_POLICY,
        JuniperStructureUsage.BGP_IMPORT_POLICY,
        JuniperStructureUsage.FORWARDING_TABLE_EXPORT_POLICY,
        JuniperStructureUsage.GENERATED_ROUTE_POLICY,
        JuniperStructureUsage.OSPF_EXPORT_POLICY,
        JuniperStructureUsage.POLICY_STATEMENT_POLICY,
        JuniperStructureUsage.ROUTING_INSTANCE_VRF_EXPORT,
        JuniperStructureUsage.ROUTING_INSTANCE_VRF_IMPORT,
        JuniperStructureUsage.ROUTING_OPTIONS_INSTANCE_IMPORT);
    markConcreteStructure(
        JuniperStructureType.PREFIX_LIST,
        JuniperStructureUsage.FIREWALL_FILTER_DESTINATION_PREFIX_LIST,
        JuniperStructureUsage.FIREWALL_FILTER_PREFIX_LIST,
        JuniperStructureUsage.FIREWALL_FILTER_SOURCE_PREFIX_LIST,
        JuniperStructureUsage.POLICY_STATEMENT_PREFIX_LIST,
        JuniperStructureUsage.POLICY_STATEMENT_PREFIX_LIST_FILTER,
        JuniperStructureUsage.SNMP_COMMUNITY_PREFIX_LIST);
    markConcreteStructure(JuniperStructureType.VLAN, JuniperStructureUsage.INTERFACE_VLAN);

    markConcreteStructure(
        JuniperStructureType.DHCP_RELAY_SERVER_GROUP,
        JuniperStructureUsage.DHCP_RELAY_GROUP_ACTIVE_SERVER_GROUP);

    markConcreteStructure(
        JuniperStructureType.IKE_GATEWAY, JuniperStructureUsage.IPSEC_VPN_IKE_GATEWAY);
    markConcreteStructure(
        JuniperStructureType.IKE_POLICY, JuniperStructureUsage.IKE_GATEWAY_IKE_POLICY);
    markConcreteStructure(
        JuniperStructureType.IKE_PROPOSAL, JuniperStructureUsage.IKE_POLICY_IKE_PROPOSAL);
    markConcreteStructure(
        JuniperStructureType.IPSEC_PROPOSAL, JuniperStructureUsage.IPSEC_POLICY_IPSEC_PROPOSAL);
    markConcreteStructure(
        JuniperStructureType.IPSEC_PROPOSAL, JuniperStructureUsage.IPSEC_VPN_IPSEC_POLICY);
    markConcreteStructure(
        JuniperStructureType.LOGICAL_SYSTEM, JuniperStructureUsage.SECURITY_PROFILE_LOGICAL_SYSTEM);

    markConcreteStructure(
        JuniperStructureType.NAT_POOL,
        JuniperStructureUsage.NAT_DESTINATINATION_RULE_SET_RULE_THEN,
        JuniperStructureUsage.NAT_SOURCE_RULE_SET_RULE_THEN,
        JuniperStructureUsage.NAT_STATIC_RULE_SET_RULE_THEN);

    markConcreteStructure(
        JuniperStructureType.ROUTING_INSTANCE,
        JuniperStructureUsage.POLICY_STATEMENT_FROM_INSTANCE);

    warnEmptyPrefixLists();

    _c.computeRoutingPolicySources(_w);

    return _c;
  }

  /** Initialize default protocol-specific import policies */
  private void initDefaultImportPolicies() {
    initDefaultBgpImportPolicy();
    initDefaultPseudoProtocolImportPolicy();
  }

  private void convertInterfaces() {
    // Set IRB vlan IDs by resolving l3-interface from named VLANs.
    // If more than one named vlan refers to a given l3-interface, we just keep the first assignment
    // and warn.
    Map<String, Integer> irbVlanIds = new HashMap<>();
    for (Vlan vlan : _masterLogicalSystem.getNamedVlans().values()) {
      Integer vlanId = vlan.getVlanId();
      String l3Interface = vlan.getL3Interface();
      if (l3Interface == null || vlanId == null) {
        continue;
      }
      if (irbVlanIds.containsKey(l3Interface)) {
        _w.redFlag(
            String.format(
                "Cannot assign '%s' as the l3-interface of vlan '%s' since it is already assigned to vlan '%s'",
                l3Interface, vlanId, irbVlanIds.get(l3Interface)));
        continue;
      }
      irbVlanIds.put(l3Interface, vlanId);
    }

    // Get a stream of all interfaces (including Node interfaces)
    Stream.concat(
            _masterLogicalSystem.getInterfaces().values().stream(),
            _nodeDevices.values().stream()
                .flatMap(nodeDevice -> nodeDevice.getInterfaces().values().stream()))
        .forEach(
            /*
             * For each interface, add it to the VI model. Since Juniper splits attributes
             * between physical and logical (unit) interfaces, do the conversion in two steps.
             * - Physical interface first, with physical attributes: speed, aggregation tracking, etc.
             * - Then all units of the interface. Units have the attributes batfish
             *   cares most about: IPs, MTUs, ACLs, etc.)
             */
            iface -> {
              // Process parent interface
              iface.inheritUnsetFields();
              org.batfish.datamodel.Interface newParentIface = toInterfaceNonUnit(iface);
              resolveInterfacePointers(iface.getName(), iface, newParentIface);

              // Process the units, which hold the bulk of the configuration
              iface
                  .getUnits()
                  .values()
                  .forEach(
                      unit -> {
                        unit.inheritUnsetFields();
                        org.batfish.datamodel.Interface newUnitInterface = toInterface(unit);
                        String name = newUnitInterface.getName();
                        // set IRB VLAN ID if assigned
                        newUnitInterface.setVlan(irbVlanIds.get(name));

                        // Don't create bind dependency for 'irb.XXX' interfcaes, since there isn't
                        // really an 'irb' interface
                        if (!name.startsWith("irb")) {
                          newUnitInterface.addDependency(
                              new Dependency(newParentIface.getName(), DependencyType.BIND));
                        }
                        resolveInterfacePointers(unit.getName(), unit, newUnitInterface);
                      });
            });

    /*
     * Do a second pass where we look over all interfaces
     * and set dependency pointers for aggregated interfaces in the VI configuration
     */
    Stream.concat(
            _masterLogicalSystem.getInterfaces().values().stream(),
            _nodeDevices.values().stream()
                .flatMap(nodeDevice -> nodeDevice.getInterfaces().values().stream()))
        .forEach(
            iface -> {
              if (iface.get8023adInterface() != null) {
                org.batfish.datamodel.Interface viIface =
                    _c.getAllInterfaces().get(iface.get8023adInterface());
                if (viIface == null) {
                  return;
                }
                viIface.addDependency(new Dependency(iface.getName(), DependencyType.AGGREGATE));
              }
              /*
               * TODO: reth interfaces are NOT aggregates in pure form, but for now approximate them
               * as such. Full support requires chassis clusters and redundancy group support.
               * https://www.juniper.net/documentation/en_US/junos/topics/topic-map/security-chassis-cluster-redundant-ethernet-interfaces.html
               */
              if (iface.getRedundantParentInterface() != null) {
                org.batfish.datamodel.Interface viIface =
                    _c.getAllInterfaces().get(iface.getRedundantParentInterface());
                if (viIface == null) {
                  return;
                }
                viIface.addDependency(new Dependency(iface.getName(), DependencyType.AGGREGATE));
              }
            });

    Nat snat = _masterLogicalSystem.getNatSource();
    if (snat != null) {
      // sort ruleSets in source nat
      List<NatRuleSet> sourceNatRuleSetList =
          snat.getRuleSets().values().stream().sorted().collect(ImmutableList.toImmutableList());

      Map<NatPacketLocation, AclLineMatchExpr> matchFromLocationExprs =
          fromNatPacketLocationMatchExprs();

      Stream.concat(
              _masterLogicalSystem.getInterfaces().values().stream(),
              _nodeDevices.values().stream()
                  .flatMap(nodeDevice -> nodeDevice.getInterfaces().values().stream()))
          .forEach(
              iface ->
                  iface
                      .getUnits()
                      .values()
                      .forEach(
                          unit -> {
                            org.batfish.datamodel.Interface newUnitInterface =
                                _c.getAllInterfaces().get(unit.getName());
                            newUnitInterface.setOutgoingTransformation(
                                buildOutgoingTransformation(
                                    unit, sourceNatRuleSetList, matchFromLocationExprs));
                          }));
    }
  }

  /** Ensure that the interface is placed in VI {@link Configuration} and {@link Vrf} */
  private void resolveInterfacePointers(
      String ifaceName, Interface iface, org.batfish.datamodel.Interface viIface) {
    Vrf vrf = viIface.getVrf();
    String vrfName = vrf.getName();
    _masterLogicalSystem.getRoutingInstances().get(vrfName).getInterfaces().put(ifaceName, iface);
    if (ifaceName.equals("irb")) {
      // there is no 'irb' interface; it is just a namespace with no inheritable parameters
      return;
    }
    _c.getAllInterfaces().put(ifaceName, viIface);
    vrf.getInterfaces().put(ifaceName, viIface);
  }

  private org.batfish.datamodel.Zone toZone(Zone zone) {
    String zoneName = zone.getName();

    FirewallFilter inboundFilter = zone.getInboundFilter();
    IpAccessList inboundFilterList = null;
    if (inboundFilter != null) {
      inboundFilterList = _c.getIpAccessLists().get(inboundFilter.getName());
    }

    FirewallFilter fromHostFilter = zone.getFromHostFilter();
    IpAccessList fromHostFilterList = null;
    if (fromHostFilter != null) {
      fromHostFilterList = _c.getIpAccessLists().get(fromHostFilter.getName());
    }

    FirewallFilter toHostFilter = zone.getToHostFilter();
    IpAccessList toHostFilterList = null;
    if (toHostFilter != null) {
      toHostFilterList = _c.getIpAccessLists().get(toHostFilter.getName());
    }

    org.batfish.datamodel.Zone newZone = new org.batfish.datamodel.Zone(zoneName);
    if (fromHostFilterList != null) {
      newZone.setFromHostFilterName(fromHostFilterList.getName());
    }
    if (inboundFilterList != null) {
      newZone.setInboundFilterName(inboundFilterList.getName());
    }
    if (toHostFilterList != null) {
      newZone.setToHostFilterName(toHostFilterList.getName());
    }

    newZone.setInboundInterfaceFiltersNames(new TreeMap<>());
    for (Entry<String, FirewallFilter> e : zone.getInboundInterfaceFilters().entrySet()) {
      String inboundInterfaceName = e.getKey();
      FirewallFilter inboundInterfaceFilter = e.getValue();
      String inboundInterfaceFilterName = inboundInterfaceFilter.getName();
      org.batfish.datamodel.Interface newIface = _c.getAllInterfaces().get(inboundInterfaceName);
      newZone.getInboundInterfaceFiltersNames().put(newIface.getName(), inboundInterfaceFilterName);
    }

    newZone.setToZonePoliciesNames(new TreeMap<>());
    for (Entry<String, FirewallFilter> e : zone.getToZonePolicies().entrySet()) {
      String toZoneName = e.getKey();
      FirewallFilter toZoneFilter = e.getValue();
      String toZoneFilterName = toZoneFilter.getName();
      newZone.getToZonePoliciesNames().put(toZoneName, toZoneFilterName);
    }

    newZone.setInboundInterfaceFiltersNames(new TreeMap<>());
    for (Interface iface : zone.getInterfaces()) {
      String ifaceName = iface.getName();
      org.batfish.datamodel.Interface newIface = _c.getAllInterfaces().get(ifaceName);
      newIface.setZoneName(zoneName);
      FirewallFilter inboundInterfaceFilter = zone.getInboundInterfaceFilters().get(ifaceName);
      if (inboundInterfaceFilter != null) {
        newZone
            .getInboundInterfaceFiltersNames()
            .put(newIface.getName(), inboundInterfaceFilter.getName());
      } else if (inboundFilterList != null) {
        newZone
            .getInboundInterfaceFiltersNames()
            .put(newIface.getName(), inboundFilterList.getName());
      }
    }

    return newZone;
  }

  private void warnEmptyPrefixLists() {
    for (Entry<String, PrefixList> e : _masterLogicalSystem.getPrefixLists().entrySet()) {
      String name = e.getKey();
      PrefixList prefixList = e.getValue();
      if (!prefixList.getIpv6() && prefixList.getPrefixes().isEmpty()) {
        _w.redFlag("Empty prefix-list: '" + name + "'");
      }
    }
  }

  private Ip getOspfRouterId(RoutingInstance routingInstance) {
    Ip routerId = routingInstance.getRouterId();
    if (routerId == null) {
      Map<String, Interface> interfacesToCheck;
      Map<String, Interface> allInterfaces = routingInstance.getInterfaces();
      Map<String, Interface> loopbackInterfaces =
          allInterfaces.entrySet().stream()
              .filter(
                  e ->
                      e.getKey().toLowerCase().startsWith("lo")
                          && e.getValue().getActive()
                          && e.getValue().getPrimaryAddress() != null)
              .collect(Collectors.toMap(Entry::getKey, Entry::getValue));
      interfacesToCheck = loopbackInterfaces.isEmpty() ? allInterfaces : loopbackInterfaces;

      Ip lowesetIp = Ip.MAX;
      for (Interface iface : interfacesToCheck.values()) {
        if (!iface.getActive()) {
          continue;
        }
        for (InterfaceAddress address : iface.getAllAddresses()) {
          Ip ip = address.getIp();
          if (lowesetIp.asLong() > ip.asLong()) {
            lowesetIp = ip;
          }
        }
      }
      if (lowesetIp == Ip.MAX) {
        _w.redFlag("No candidates for OSPF router-id");
        return null;
      }
      routerId = lowesetIp;
    }
    return routerId;
  }

  public @Nonnull Map<String, LogicalSystem> getLogicalSystems() {
    return _logicalSystems;
  }

  public LogicalSystem getMasterLogicalSystem() {
    return _masterLogicalSystem;
  }

  @Override
  public String getHostname() {
    return _masterLogicalSystem.getHostname();
  }

  @Override
  public void setHostname(String hostname) {
    _masterLogicalSystem.setHostname(hostname);
  }
}<|MERGE_RESOLUTION|>--- conflicted
+++ resolved
@@ -1491,16 +1491,7 @@
       transformation =
           ruleSet
               .toOutgoingTransformation(
-<<<<<<< HEAD
-                  snat,
-                  iface.getPrimaryAddress().getIp(),
-                  matchFromLocationExprs,
-                  null,
-                  transformation,
-                  _w)
-=======
-                  snat, interfaceIp, matchFromLocationExprs, null, transformation)
->>>>>>> 9889646c
+                  snat, interfaceIp, matchFromLocationExprs, null, transformation, _w)
               .orElse(transformation);
     }
     return transformation;
@@ -1703,12 +1694,7 @@
     for (NatRuleSet ruleSet : ruleSets) {
       transformation =
           ruleSet
-<<<<<<< HEAD
-              .toIncomingTransformation(
-                  dnat, iface.getPrimaryAddress().getIp(), null, transformation, _w)
-=======
-              .toIncomingTransformation(dnat, interfaceIp, null, transformation)
->>>>>>> 9889646c
+              .toIncomingTransformation(dnat, interfaceIp, null, transformation, _w)
               .orElse(transformation);
     }
     return transformation;
