package org.batfish.representation.juniper;

import static com.google.common.base.MoreObjects.firstNonNull;
import static java.util.stream.Collectors.groupingBy;
import static org.batfish.datamodel.BgpPeerConfig.ALL_AS_NUMBERS;
import static org.batfish.datamodel.BumTransportMethod.UNICAST_FLOOD_GROUP;
import static org.batfish.datamodel.Names.escapeNameIfNeeded;
import static org.batfish.datamodel.Names.zoneToZoneFilter;
import static org.batfish.datamodel.acl.AclLineMatchExprs.and;
import static org.batfish.datamodel.acl.AclLineMatchExprs.matchSrcInterface;
import static org.batfish.datamodel.acl.AclLineMatchExprs.or;
import static org.batfish.datamodel.bgp.AllowRemoteAsOutMode.ALWAYS;
import static org.batfish.datamodel.bgp.AllowRemoteAsOutMode.EXCEPT_FIRST;
import static org.batfish.datamodel.bgp.LocalOriginationTypeTieBreaker.NO_PREFERENCE;
import static org.batfish.datamodel.bgp.NextHopIpTieBreaker.HIGHEST_NEXT_HOP_IP;
import static org.batfish.datamodel.routing_policy.statement.Statements.ReturnFalse;
import static org.batfish.representation.juniper.EthernetSwitching.DEFAULT_VLAN_MEMBER;
import static org.batfish.representation.juniper.JuniperStructureType.ADDRESS_BOOK;
import static org.batfish.representation.juniper.JuniperStructureType.POLICY_STATEMENT_TERM;
import static org.batfish.representation.juniper.JuniperStructureType.ROUTING_INSTANCE;
import static org.batfish.representation.juniper.NatPacketLocation.interfaceLocation;
import static org.batfish.representation.juniper.NatPacketLocation.routingInstanceLocation;
import static org.batfish.representation.juniper.NatPacketLocation.zoneLocation;
import static org.batfish.representation.juniper.RoutingInformationBase.RIB_IPV4_UNICAST;
import static org.batfish.representation.juniper.RoutingInstance.OSPF_INTERNAL_SUMMARY_DISCARD_METRIC;

import com.google.common.annotations.VisibleForTesting;
import com.google.common.base.Predicates;
import com.google.common.collect.ImmutableList;
import com.google.common.collect.ImmutableMap;
import com.google.common.collect.ImmutableSet;
import com.google.common.collect.ImmutableSortedMap;
import com.google.common.collect.ImmutableSortedSet;
import com.google.common.collect.Lists;
import com.google.common.collect.Ordering;
import com.google.common.collect.Range;
import java.util.ArrayList;
import java.util.Collection;
import java.util.Collections;
import java.util.Comparator;
import java.util.EnumMap;
import java.util.HashMap;
import java.util.HashSet;
import java.util.LinkedHashMap;
import java.util.LinkedList;
import java.util.List;
import java.util.Map;
import java.util.Map.Entry;
import java.util.NavigableMap;
import java.util.Objects;
import java.util.Optional;
import java.util.Random;
import java.util.Set;
import java.util.SortedMap;
import java.util.TreeMap;
import java.util.function.Predicate;
import java.util.stream.Collectors;
import java.util.stream.Stream;
import javax.annotation.Nonnull;
import javax.annotation.Nullable;
import org.apache.commons.lang3.SerializationUtils;
import org.batfish.common.VendorConversionException;
import org.batfish.common.Warnings;
import org.batfish.common.util.CollectionUtil;
import org.batfish.datamodel.AclAclLine;
import org.batfish.datamodel.AclIpSpace;
import org.batfish.datamodel.AclLine;
import org.batfish.datamodel.AuthenticationKey;
import org.batfish.datamodel.AuthenticationKeyChain;
import org.batfish.datamodel.BgpActivePeerConfig;
import org.batfish.datamodel.BgpAuthenticationAlgorithm;
import org.batfish.datamodel.BgpAuthenticationSettings;
import org.batfish.datamodel.BgpPassivePeerConfig;
import org.batfish.datamodel.BgpPeerConfig.Builder;
import org.batfish.datamodel.BgpProcess;
import org.batfish.datamodel.ConcreteInterfaceAddress;
import org.batfish.datamodel.Configuration;
import org.batfish.datamodel.ConfigurationFormat;
import org.batfish.datamodel.ConnectedRouteMetadata;
import org.batfish.datamodel.DeviceModel;
import org.batfish.datamodel.ExprAclLine;
import org.batfish.datamodel.FirewallSessionInterfaceInfo;
import org.batfish.datamodel.FirewallSessionInterfaceInfo.Action;
import org.batfish.datamodel.IkeKeyType;
import org.batfish.datamodel.IkePhase1Key;
import org.batfish.datamodel.IkePhase1Policy;
import org.batfish.datamodel.IkePhase1Proposal;
import org.batfish.datamodel.InactiveReason;
import org.batfish.datamodel.IntegerSpace;
import org.batfish.datamodel.Interface.Dependency;
import org.batfish.datamodel.Interface.DependencyType;
import org.batfish.datamodel.Ip;
import org.batfish.datamodel.IpAccessList;
import org.batfish.datamodel.IpSpace;
import org.batfish.datamodel.IpSpaceMetadata;
import org.batfish.datamodel.IpSpaceReference;
import org.batfish.datamodel.IpWildcard;
import org.batfish.datamodel.IpWildcardSetIpSpace;
import org.batfish.datamodel.IpsecPeerConfig;
import org.batfish.datamodel.IpsecPhase2Policy;
import org.batfish.datamodel.IpsecPhase2Proposal;
import org.batfish.datamodel.IpsecStaticPeerConfig;
import org.batfish.datamodel.IsoAddress;
import org.batfish.datamodel.LineAction;
import org.batfish.datamodel.LongSpace;
import org.batfish.datamodel.MainRibVrfLeakConfig;
import org.batfish.datamodel.MultipathEquivalentAsPathMatchMode;
import org.batfish.datamodel.OriginType;
import org.batfish.datamodel.Prefix;
import org.batfish.datamodel.PrefixRange;
import org.batfish.datamodel.PrefixSpace;
import org.batfish.datamodel.Route;
import org.batfish.datamodel.RouteFilterList;
import org.batfish.datamodel.RoutingProtocol;
import org.batfish.datamodel.SnmpCommunity;
import org.batfish.datamodel.SnmpServer;
import org.batfish.datamodel.SubRange;
import org.batfish.datamodel.SwitchportEncapsulationType;
import org.batfish.datamodel.SwitchportMode;
import org.batfish.datamodel.TraceElement;
import org.batfish.datamodel.UseConstantIp;
import org.batfish.datamodel.Vrf;
import org.batfish.datamodel.VrfLeakConfig;
import org.batfish.datamodel.acl.AclLineMatchExpr;
import org.batfish.datamodel.acl.AndMatchExpr;
import org.batfish.datamodel.acl.MatchSrcInterface;
import org.batfish.datamodel.acl.OrMatchExpr;
import org.batfish.datamodel.acl.OriginatingFromDevice;
import org.batfish.datamodel.acl.PermittedByAcl;
import org.batfish.datamodel.acl.TrueExpr;
import org.batfish.datamodel.bgp.AddressFamilyCapabilities;
import org.batfish.datamodel.bgp.BgpConfederation;
import org.batfish.datamodel.bgp.EvpnAddressFamily;
import org.batfish.datamodel.bgp.Ipv4UnicastAddressFamily;
import org.batfish.datamodel.bgp.Layer3VniConfig;
import org.batfish.datamodel.bgp.RouteDistinguisher;
import org.batfish.datamodel.bgp.community.Community;
import org.batfish.datamodel.bgp.community.ExtendedCommunity;
import org.batfish.datamodel.dataplane.rib.RibId;
import org.batfish.datamodel.isis.IsisInterfaceMode;
import org.batfish.datamodel.isis.IsisLevel;
import org.batfish.datamodel.isis.IsisProcess;
import org.batfish.datamodel.ospf.OspfAreaSummary;
import org.batfish.datamodel.ospf.OspfMetricType;
import org.batfish.datamodel.ospf.OspfNetworkType;
import org.batfish.datamodel.ospf.OspfProcess;
import org.batfish.datamodel.packet_policy.Drop;
import org.batfish.datamodel.packet_policy.PacketMatchExpr;
import org.batfish.datamodel.packet_policy.PacketPolicy;
import org.batfish.datamodel.packet_policy.Return;
import org.batfish.datamodel.route.nh.NextHop;
import org.batfish.datamodel.route.nh.NextHopDiscard;
import org.batfish.datamodel.route.nh.NextHopInterface;
import org.batfish.datamodel.route.nh.NextHopIp;
import org.batfish.datamodel.route.nh.NextHopVrf;
import org.batfish.datamodel.routing_policy.RoutingPolicy;
import org.batfish.datamodel.routing_policy.communities.ColonSeparatedRendering;
import org.batfish.datamodel.routing_policy.communities.CommunityIs;
import org.batfish.datamodel.routing_policy.communities.CommunityMatchAny;
import org.batfish.datamodel.routing_policy.communities.CommunityMatchExpr;
import org.batfish.datamodel.routing_policy.communities.CommunityMatchRegex;
import org.batfish.datamodel.routing_policy.communities.CommunityNot;
import org.batfish.datamodel.routing_policy.communities.CommunitySet;
import org.batfish.datamodel.routing_policy.communities.CommunitySetMatchAll;
import org.batfish.datamodel.routing_policy.communities.CommunitySetMatchExpr;
import org.batfish.datamodel.routing_policy.communities.CommunitySetNot;
import org.batfish.datamodel.routing_policy.communities.HasCommunity;
import org.batfish.datamodel.routing_policy.communities.LiteralCommunitySet;
import org.batfish.datamodel.routing_policy.communities.SetCommunities;
import org.batfish.datamodel.routing_policy.expr.BooleanExpr;
import org.batfish.datamodel.routing_policy.expr.BooleanExprs;
import org.batfish.datamodel.routing_policy.expr.CallExpr;
import org.batfish.datamodel.routing_policy.expr.Conjunction;
import org.batfish.datamodel.routing_policy.expr.ConjunctionChain;
import org.batfish.datamodel.routing_policy.expr.DestinationNetwork;
import org.batfish.datamodel.routing_policy.expr.Disjunction;
import org.batfish.datamodel.routing_policy.expr.ExplicitPrefixSet;
import org.batfish.datamodel.routing_policy.expr.FirstMatchChain;
import org.batfish.datamodel.routing_policy.expr.LiteralInt;
import org.batfish.datamodel.routing_policy.expr.LiteralOrigin;
import org.batfish.datamodel.routing_policy.expr.MatchLocalRouteSourcePrefixLength;
import org.batfish.datamodel.routing_policy.expr.MatchPrefixSet;
import org.batfish.datamodel.routing_policy.expr.MatchProtocol;
import org.batfish.datamodel.routing_policy.expr.NamedPrefixSet;
import org.batfish.datamodel.routing_policy.expr.PrefixExpr;
import org.batfish.datamodel.routing_policy.expr.PrefixSetExpr;
import org.batfish.datamodel.routing_policy.expr.TrackSucceeded;
import org.batfish.datamodel.routing_policy.statement.CallStatement;
import org.batfish.datamodel.routing_policy.statement.Comment;
import org.batfish.datamodel.routing_policy.statement.If;
import org.batfish.datamodel.routing_policy.statement.SetAdministrativeCost;
import org.batfish.datamodel.routing_policy.statement.SetDefaultPolicy;
import org.batfish.datamodel.routing_policy.statement.SetOrigin;
import org.batfish.datamodel.routing_policy.statement.SetOspfMetricType;
import org.batfish.datamodel.routing_policy.statement.Statement;
import org.batfish.datamodel.routing_policy.statement.Statements;
import org.batfish.datamodel.routing_policy.statement.TraceableStatement;
import org.batfish.datamodel.tracking.TrackMethod;
import org.batfish.datamodel.tracking.TrackMethods;
import org.batfish.datamodel.transformation.Transformation;
import org.batfish.datamodel.vxlan.Layer2Vni;
import org.batfish.datamodel.vxlan.Layer3Vni;
import org.batfish.datamodel.vxlan.Vni;
import org.batfish.representation.juniper.BgpGroup.BgpGroupType;
import org.batfish.representation.juniper.FwTerm.Field;
import org.batfish.representation.juniper.Interface.InterfaceType;
import org.batfish.representation.juniper.Interface.VlanTaggingMode;
import org.batfish.representation.juniper.OspfInterfaceSettings.OspfInterfaceType;
import org.batfish.representation.juniper.Zone.AddressBookType;
import org.batfish.vendor.VendorConfiguration;
import org.batfish.vendor.VendorStructureId;

public final class JuniperConfiguration extends VendorConfiguration {

  public static final String ACL_NAME_COMBINED_INCOMING = "~COMBINED_INCOMING_FILTER~";

  public static final String ACL_NAME_GLOBAL_POLICY = "~GLOBAL_SECURITY_POLICY~";

  public static final String ACL_NAME_SCREEN = "~SCREEN~";

  public static final String ACL_NAME_SCREEN_INTERFACE = "~SCREEN_INTERFACE~";

  public static final String ACL_NAME_SCREEN_ZONE = "~SCREEN_ZONE~";

  public static final String ACL_NAME_SECURITY_POLICY = "~SECURITY_POLICIES_TO~";

  /** Juniper uses AD 170 for both EBGP and IBGP routes. */
  public static final int DEFAULT_BGP_ADMIN_DISTANCE = 170;

  /** Juniper's default routing instance is called "master". */
  public static final @Nonnull String DEFAULT_ROUTING_INSTANCE_NAME = "master";

  /** Normalize to VI VRF name. */
  public static @Nonnull String toVrfName(String routingInstanceName) {
    if (routingInstanceName.equals(DEFAULT_ROUTING_INSTANCE_NAME)) {
      // TODO: preserve Junos name, which is tricky. There's too much in Batfish that relies on
      // default vrf being this default.
      return Configuration.DEFAULT_VRF_NAME;
    }
    return routingInstanceName;
  }

  private static final ConnectedRouteMetadata JUNIPER_CONNECTED_ROUTE_METADATA =
      ConnectedRouteMetadata.builder().setGenerateLocalNullRouteIfDown(true).build();

  /** Do not generate any routes for a loopback address. */
  private static final ConnectedRouteMetadata JUNIPER_CONNECTED_ROUTE_METADATA_LOOPBACKS =
      ConnectedRouteMetadata.builder()
          .setGenerateLocalNullRouteIfDown(false)
          .setGenerateConnectedRoute(false)
          .setGenerateLocalRoute(false)
          .build();

  @VisibleForTesting
  static @Nonnull ConnectedRouteMetadata getJuniperConnectedRouteMetadata(
      ConcreteInterfaceAddress addr) {
    if (Prefix.LOOPBACKS.containsIp(addr.getIp())) {
      return JUNIPER_CONNECTED_ROUTE_METADATA_LOOPBACKS;
    }
    return JUNIPER_CONNECTED_ROUTE_METADATA;
  }

  public static @Nonnull String computeFirewallFilterTermName(
      @Nonnull String filterName, @Nonnull String termName) {
    return String.format("%s %s", filterName, termName);
  }

  public static @Nonnull String computeSecurityPolicyTermName(
      @Nonnull String policyName, @Nonnull String termName) {
    return String.format("%s %s", policyName, termName);
  }

  public static @Nonnull String computePolicyStatementTermName(
      @Nonnull String policyStatementName, @Nonnull String termName) {
    return String.format("%s %s", policyStatementName, termName);
  }

  @VisibleForTesting
  public static @Nonnull String computeConditionTrackName(@Nonnull String conditionName) {
    return String.format("~CONDITION~%s", conditionName);
  }

  @VisibleForTesting
  public static TraceElement matchingFirewallFilter(String filename, String filterName) {
    return TraceElement.builder()
        .add("Matched ")
        .add(
            String.format(
                "%s %s", JuniperStructureType.FIREWALL_FILTER.getDescription(), filterName),
            firewallFilterVendorStructureId(filename, filterName))
        .build();
  }

  /** Returns a trace element for a firewall filter term for the given test config. */
  @VisibleForTesting
  public static TraceElement matchingFirewallFilterTerm(
      String filename, String filterName, String termName) {
    return matchedTraceElement(
        termName, firewallFilterTermVendorStructureId(filename, filterName, termName));
  }

  private static VendorStructureId firewallFilterVendorStructureId(
      String filename, String filterName) {
    return new VendorStructureId(
        filename, JuniperStructureType.FIREWALL_FILTER.getDescription(), filterName);
  }

  public static TraceElement matchedTraceElement(String name, VendorStructureId vsId) {
    return TraceElement.builder().add("Matched ").add(name, vsId).build();
  }

  public static VendorStructureId firewallFilterTermVendorStructureId(
      String filename, String filterName, String termName) {
    return new VendorStructureId(
        filename,
        JuniperStructureType.FIREWALL_FILTER_TERM.getDescription(),
        computeFirewallFilterTermName(filterName, termName));
  }

  /** Returns a trace element for a security policy term for the given test config. */
  @VisibleForTesting
  public static TraceElement matchingSecurityPolicyTerm(
      String filename, String policyName, String termName) {
    return matchedTraceElement(
        termName, securityPolicyTermVendorStructureId(filename, policyName, termName));
  }

  public static VendorStructureId securityPolicyTermVendorStructureId(
      String filename, String policyName, String termName) {
    return new VendorStructureId(
        filename,
        JuniperStructureType.SECURITY_POLICY_TERM.getDescription(),
        computeSecurityPolicyTermName(policyName, termName));
  }

  private static TraceElement matchingAbstractTerm(
      JuniperStructureType aclType, String filename, String filterName, String termName) {
    return matchedTraceElement(
        termName, abstractTermVendorStructureId(aclType, filename, filterName, termName));
  }

  private static VendorStructureId abstractTermVendorStructureId(
      JuniperStructureType aclType, String filename, String filterName, String termName) {
    if (aclType == JuniperStructureType.FIREWALL_FILTER) {
      return firewallFilterTermVendorStructureId(filename, filterName, termName);
    }
    assert aclType == JuniperStructureType.SECURITY_POLICY;
    return securityPolicyTermVendorStructureId(filename, filterName, termName);
  }

  // See
  // https://www.juniper.net/documentation/en_US/junos/topics/reference/configuration-statement/hello-interval-edit-protocols-ospf.html
  static final int DEFAULT_NBMA_HELLO_INTERVAL = 30;

  static final int DEFAULT_HELLO_INTERVAL = 10;

  // Default dead interval is hello interval times 4
  static int OSPF_DEAD_INTERVAL_HELLO_MULTIPLIER = 4;

  // See
  // https://www.juniper.net/documentation/en_US/junos/topics/reference/configuration-statement/dead-interval-edit-protocols-ospf.html
  static final int DEFAULT_NBMA_DEAD_INTERVAL =
      OSPF_DEAD_INTERVAL_HELLO_MULTIPLIER * DEFAULT_NBMA_HELLO_INTERVAL;

  static final int DEFAULT_DEAD_INTERVAL =
      OSPF_DEAD_INTERVAL_HELLO_MULTIPLIER * DEFAULT_HELLO_INTERVAL;

  private static final BgpAuthenticationAlgorithm DEFAULT_BGP_AUTHENTICATION_ALGORITHM =
      BgpAuthenticationAlgorithm.HMAC_SHA_1_96;

  private static final String DEFAULT_BGP_EXPORT_POLICY_NAME = "~DEFAULT_BGP_EXPORT_POLICY~";

  private static final String DEFAULT_BGP_IMPORT_POLICY_NAME = "~DEFAULT_BGP_IMPORT_POLICY~";

  private static final String DEFAULT_PSEUDO_PROTOCOL_IMPORT_POLICY_NAME =
      "~DEFAULT_PSEUDO_PROTOCOL_IMPORT_POLICY~";

  private static final String DEFAULT_REJECT_POLICY_NAME = "~DEFAULT_REJECT_POLICY~";

  private static final Map<RoutingProtocol, String> DEFAULT_IMPORT_POLICIES =
      ImmutableMap.<RoutingProtocol, String>builder()
          .put(RoutingProtocol.CONNECTED, DEFAULT_PSEUDO_PROTOCOL_IMPORT_POLICY_NAME)
          .put(RoutingProtocol.LOCAL, DEFAULT_PSEUDO_PROTOCOL_IMPORT_POLICY_NAME)
          .put(RoutingProtocol.AGGREGATE, DEFAULT_PSEUDO_PROTOCOL_IMPORT_POLICY_NAME)
          .put(RoutingProtocol.STATIC, DEFAULT_PSEUDO_PROTOCOL_IMPORT_POLICY_NAME)
          .put(RoutingProtocol.BGP, DEFAULT_BGP_IMPORT_POLICY_NAME)
          .put(RoutingProtocol.IBGP, DEFAULT_BGP_IMPORT_POLICY_NAME)
          .build();

  private static final IntegerSpace ALL_VLANS = IntegerSpace.of(Range.closed(1, 4094));

  @VisibleForTesting public static final int DEFAULT_ISIS_COST = 10;

  /** Maximum IS-IS route cost if wide-metrics-only is not set */
  @VisibleForTesting static final int MAX_ISIS_COST_WITHOUT_WIDE_METRICS = 63;

  private static final String FIRST_LOOPBACK_INTERFACE_NAME = "lo0";

  private static String communityRegexToJavaRegex(String regex) {
    String out = regex;
    out = out.replace(":*", ":.*");
    out = out.replaceFirst("^\\*", ".*");
    return out;
  }

  Configuration _c;

  /** Map of policy name to routing instances referenced in the policy, in the order they appear */
  private transient Map<String, List<String>> _vrfReferencesInPolicies;

  private transient Set<String> _namedCommunitiesUsedForSet;

  private final Map<String, NodeDevice> _nodeDevices;

  private ConfigurationFormat _vendor;

  private Map<String, LogicalSystem> _logicalSystems;

  private LogicalSystem _masterLogicalSystem;

  private final Map<String, VlanReference> _indirectAccessPorts;

  public JuniperConfiguration() {
    _logicalSystems = new TreeMap<>();
    _masterLogicalSystem = new LogicalSystem("");
    _nodeDevices = new TreeMap<>();
    _indirectAccessPorts = new HashMap<>();
    // Create and then self-reference the default routing instance.
    defineSingleLineStructure(ROUTING_INSTANCE, DEFAULT_ROUTING_INSTANCE_NAME, 0);
    referenceStructure(
        ROUTING_INSTANCE,
        DEFAULT_ROUTING_INSTANCE_NAME,
        JuniperStructureUsage.ROUTING_INSTANCE_SELF_REFERENCE,
        0);
  }

  @Nonnull
  Set<String> getOrCreateNamedCommunitiesUsedForSet() {
    if (_namedCommunitiesUsedForSet == null) {
      _namedCommunitiesUsedForSet = new HashSet<>();
    }
    return _namedCommunitiesUsedForSet;
  }

  private NavigableMap<String, AuthenticationKeyChain> convertAuthenticationKeyChains(
      Map<String, JuniperAuthenticationKeyChain> juniperAuthenticationKeyChains) {
    NavigableMap<String, AuthenticationKeyChain> authenticationKeyChains = new TreeMap<>();
    for (Entry<String, JuniperAuthenticationKeyChain> keyChainEntry :
        juniperAuthenticationKeyChains.entrySet()) {
      JuniperAuthenticationKeyChain juniperAuthenticationKeyChain = keyChainEntry.getValue();
      AuthenticationKeyChain authenticationKeyChain =
          new AuthenticationKeyChain(juniperAuthenticationKeyChain.getName());
      authenticationKeyChain.setDescription(juniperAuthenticationKeyChain.getDescription());
      authenticationKeyChain.setTolerance(juniperAuthenticationKeyChain.getTolerance());
      for (Entry<String, JuniperAuthenticationKey> keyEntry :
          juniperAuthenticationKeyChain.getKeys().entrySet()) {
        JuniperAuthenticationKey juniperAuthenticationKey = keyEntry.getValue();
        AuthenticationKey authenticationKey =
            new AuthenticationKey(juniperAuthenticationKey.getName());
        authenticationKey.setIsisAuthenticationAlgorithm(
            juniperAuthenticationKey.getIsisAuthenticationAlgorithm());
        authenticationKey.setIsisOption(juniperAuthenticationKey.getIsisOption());
        authenticationKey.setSecret(juniperAuthenticationKey.getSecret());
        authenticationKey.setStartTime(juniperAuthenticationKey.getStartTime());
        authenticationKeyChain.getKeys().put(keyEntry.getKey(), authenticationKey);
      }
      authenticationKeyChains.put(keyChainEntry.getKey(), authenticationKeyChain);
    }
    return authenticationKeyChains;
  }

  private static @Nonnull org.batfish.datamodel.BgpProcess.Builder bgpProcessBuilder() {
    return org.batfish.datamodel.BgpProcess.builder()
        .setEbgpAdminCost(DEFAULT_BGP_ADMIN_DISTANCE)
        .setIbgpAdminCost(DEFAULT_BGP_ADMIN_DISTANCE)
        .setLocalAdminCost(DEFAULT_BGP_ADMIN_DISTANCE) /* local admin not relevant for JunOS. */
        // following most likely not relevant for JunOS.
        .setLocalOriginationTypeTieBreaker(NO_PREFERENCE)
        .setNetworkNextHopIpTieBreaker(HIGHEST_NEXT_HOP_IP)
        .setRedistributeNextHopIpTieBreaker(HIGHEST_NEXT_HOP_IP);
  }

  private @Nullable BgpProcess createBgpProcess(RoutingInstance routingInstance) {
    BgpGroup mg = routingInstance.getMasterBgpGroup();
    if (firstNonNull(mg.getDisable(), Boolean.FALSE)) {
      return null;
    }
    initDefaultBgpExportPolicy();
    initDefaultBgpImportPolicy();
    // On Junos, BGP routes only have one administrative distance.
    int bgpAdmin = firstNonNull(mg.getPreference(), DEFAULT_BGP_ADMIN_DISTANCE);
    BgpProcess proc =
        bgpProcessBuilder()
            .setRouterId(getRouterId(routingInstance))
            .setEbgpAdminCost(bgpAdmin)
            .setIbgpAdminCost(bgpAdmin)
            .build();

    // https://www.juniper.net/documentation/us/en/software/junos/bgp/topics/topic-map/basic-routing-policies.html#id-conditional-advertisement-and-import-policy-routing-table-with-certain-match-conditions
    // TODO: To avoid unnecessary route re-evaluation, only record conditions actually used by BGP
    //       export policies. In practice, though, conditions are unlikely to be defined unless they
    //       are used in some export policy.
    if (!_masterLogicalSystem.getConditions().isEmpty()) {
      proc.setTracks(
          _masterLogicalSystem.getConditions().keySet().stream()
              .map(JuniperConfiguration::computeConditionTrackName)
              .collect(ImmutableSet.toImmutableSet()));
    }

    boolean multipathEbgp = false;
    boolean multipathIbgp = false;
    boolean multipathMultipleAs = false;
    boolean multipathEbgpSet = false;
    boolean multipathIbgpSet = false;
    boolean multipathMultipleAsSet = false;

    if (mg.getLocalAs() == null) {
      Long routingInstanceAs = routingInstance.getAs();
      if (routingInstanceAs == null) {
        routingInstanceAs = _masterLogicalSystem.getDefaultRoutingInstance().getAs();
      }
      if (routingInstanceAs != null) {
        mg.setLocalAs(routingInstanceAs);
      }
    }

    // Global confederation config
    Long confederation = routingInstance.getConfederation();
    if (confederation != null && !routingInstance.getConfederationMembers().isEmpty()) {
      proc.setConfederation(
          new BgpConfederation(confederation, routingInstance.getConfederationMembers()));
    }

    // Set default authentication algorithm if missing
    if (mg.getAuthenticationAlgorithm() == null) {
      mg.setAuthenticationAlgorithm(DEFAULT_BGP_AUTHENTICATION_ALGORITHM);
    }
    for (IpBgpGroup ig : routingInstance.getIpBgpGroups().values()) {
      ig.cascadeInheritance();
    }

    /*
     * For new BGP advertisements, i.e. those that are created from non-BGP
     * routes, an origin code must be set. By default, Juniper sets the origin
     * code to IGP.
     */
    If setOriginForNonBgp =
        new If(
            new MatchProtocol(RoutingProtocol.BGP, RoutingProtocol.IBGP),
            ImmutableList.of(),
            ImmutableList.of(new SetOrigin(new LiteralOrigin(OriginType.IGP, null))));

    /*
     * Juniper allows setting BGP communities for static routes. Rather than add communities to VI
     * routes, add statements to peer export policies that set the appropriate communities.
     */
    List<If> staticRouteCommunitySetters = getStaticRouteCommunitySetters(routingInstance);

    for (Entry<Prefix, IpBgpGroup> e : routingInstance.getIpBgpGroups().entrySet()) {
      Prefix prefix = e.getKey();
      IpBgpGroup ig = e.getValue();
      Builder<?, ?> neighbor;
      Ipv4UnicastAddressFamily.Builder ipv4AfBuilder = Ipv4UnicastAddressFamily.builder();
      Long remoteAs = ig.getType() == BgpGroupType.INTERNAL ? ig.getLocalAs() : ig.getPeerAs();
      if (ig.getDynamic()) {
        neighbor =
            BgpPassivePeerConfig.builder()
                .setPeerPrefix(prefix)
                .setRemoteAsns(
                    Optional.ofNullable(remoteAs).map(LongSpace::of).orElse(ALL_AS_NUMBERS));
      } else {
        neighbor =
            BgpActivePeerConfig.builder()
                .setPeerAddress(prefix.getStartIp())
                .setRemoteAsns(
                    Optional.ofNullable(remoteAs).map(LongSpace::of).orElse(LongSpace.EMPTY));
      }
      neighbor.setDescription(ig.getDescription());

      // route reflection
      Ip declaredClusterId = ig.getClusterId();
      if (declaredClusterId != null) {
        ipv4AfBuilder.setRouteReflectorClient(true);
        neighbor.setClusterId(declaredClusterId.asLong());
      } else {
        neighbor.setClusterId(getRouterId(routingInstance).asLong());
      }

      neighbor.setConfederation(routingInstance.getConfederation());

      boolean ibgp = Objects.equals(remoteAs, ig.getLocalAs());

      // multipath multiple-as
      if (!ibgp) {
        // Do not include iBGP peer [groups] in this computation: multiple-as only matters for
        // eBGP multipath (in iBGP, the next AS is always the same, and iBGP routes are always
        // worse than eBGP routes).
        //
        // As the iBGP setting does not matter, don't look for conflicts with it. We have seen
        // it set 'inconsistently' in real configs.
        boolean currentGroupMultipathMultipleAs = ig.getMultipathMultipleAs();
        if (multipathMultipleAsSet && currentGroupMultipathMultipleAs != multipathMultipleAs) {
          _w.redFlag(
              "Currently do not support mixed multipath-multiple-as/non-multipath-multiple-as bgp"
                  + "groups on Juniper - FORCING NON-MULTIPATH-MULTIPLE-AS");
          multipathMultipleAs = false;
        } else {
          multipathMultipleAs = currentGroupMultipathMultipleAs;
          multipathMultipleAsSet = true;
        }
      }

      String authenticationKeyChainName = ig.getAuthenticationKeyChainName();
      if (ig.getAuthenticationKeyChainName() != null) {
        if (!_c.getAuthenticationKeyChains().containsKey(authenticationKeyChainName)) {
          authenticationKeyChainName = null;
        } else if (ig.getAuthenticationKey() != null) {
          _w.redFlag(
              "Both authentication-key and authentication-key-chain specified for neighbor "
                  + ig.getRemoteAddress());
        }
      }
      BgpAuthenticationSettings bgpAuthenticationSettings = new BgpAuthenticationSettings();
      bgpAuthenticationSettings.setAuthenticationAlgorithm(ig.getAuthenticationAlgorithm());
      bgpAuthenticationSettings.setAuthenticationKey(ig.getAuthenticationKey());
      bgpAuthenticationSettings.setAuthenticationKeyChainName(authenticationKeyChainName);
      neighbor.setAuthenticationSettings(bgpAuthenticationSettings);
      Boolean ebgpMultihop = ig.getEbgpMultihop();
      if (ebgpMultihop == null) {
        ebgpMultihop = false;
      }
      neighbor.setEbgpMultihop(ebgpMultihop);
      neighbor.setEnforceFirstAs(firstNonNull(ig.getEnforceFirstAs(), Boolean.FALSE));

      // Check for loops in the following order:
      Integer loops =
          Stream.of(
                  ig.getLoops(),
                  routingInstance.getLoops(),
                  _masterLogicalSystem.getDefaultRoutingInstance().getLoops(),
                  0)
              .filter(Objects::nonNull)
              .findFirst()
              .get();

      boolean allowLocalAsIn = loops > 0;
      AddressFamilyCapabilities.Builder ipv4AfSettingsBuilder = AddressFamilyCapabilities.builder();

      // add-path
      AddPath addPath = ig.getAddPath();
      if (addPath != null) {
        ipv4AfSettingsBuilder.setAdditionalPathsReceive(addPath.getReceive());
        AddPathSend send = addPath.getSend();
        if (send != null) {
          if (send.getPathCount() != null) {
            // path count must be set for add-path send to be enabled on Juniper
            ipv4AfSettingsBuilder.setAdditionalPathsSend(true);
            // TODO: Datamodel property additionalPathsSelectAll needs to be split into at least:
            //       1. select all paths
            //       - use if Juniper path-selection-mode is ALL_PATHS, or neither
            // path-selection-mode
            //         nor multipath is set
            //       2. select all ECMP-best paths
            //       - use if Juniper path-selection-mode is EQUAL_COST_PATHS, or multipath is set
            ipv4AfSettingsBuilder.setAdditionalPathsSelectAll(true);
            // TODO: implement max additional-paths to send in datamodel and populate here
          } else {
            _w.redFlag(
                String.format(
                    "add-path send disabled because add-path send path-count not configured for"
                        + " neighbor %s",
                    prefix));
          }
        }
      }
      ipv4AfSettingsBuilder.setAllowLocalAsIn(allowLocalAsIn);
      Boolean advertisePeerAs = ig.getAdvertisePeerAs();
      if (advertisePeerAs == null) {
        advertisePeerAs = false;
      }
      ipv4AfSettingsBuilder.setAllowRemoteAsOut(advertisePeerAs ? ALWAYS : EXCEPT_FIRST);
      Boolean advertiseExternal = ig.getAdvertiseExternal();
      if (advertiseExternal == null) {
        advertiseExternal = false;
      }
      ipv4AfSettingsBuilder.setAdvertiseExternal(advertiseExternal);
      Boolean advertiseInactive = ig.getAdvertiseInactive();
      if (advertiseInactive == null) {
        advertiseInactive = false;
      }
      ipv4AfSettingsBuilder.setAdvertiseInactive(advertiseInactive);
      neighbor.setGroup(ig.getGroupName());

      // import policies
      String peerImportPolicyName = "~PEER_IMPORT_POLICY:" + ig.getRemoteAddress() + "~";
      ipv4AfBuilder.setImportPolicy(peerImportPolicyName);
      RoutingPolicy peerImportPolicy = new RoutingPolicy(peerImportPolicyName, _c);
      _c.getRoutingPolicies().put(peerImportPolicyName, peerImportPolicy);
      // default import policy is to accept
      peerImportPolicy.getStatements().add(new SetDefaultPolicy(DEFAULT_BGP_IMPORT_POLICY_NAME));
      peerImportPolicy.getStatements().add(Statements.SetDefaultActionAccept.toStaticStatement());
      if (ig.getPreference() != null && ig.getPreference() != bgpAdmin) {
        peerImportPolicy
            .getStatements()
            .add(new SetAdministrativeCost(new LiteralInt(ig.getPreference())));
      }
      List<BooleanExpr> importPolicyCalls = new ArrayList<>();
      ig.getImportPolicies()
          .forEach(
              importPolicyName -> {
                PolicyStatement importPolicy =
                    _masterLogicalSystem.getPolicyStatements().get(importPolicyName);
                if (importPolicy != null) {
                  setPolicyStatementReferent(importPolicyName);
                  CallExpr callPolicy = new CallExpr(importPolicyName);
                  importPolicyCalls.add(callPolicy);
                }
              });
      If peerImportPolicyConditional = new If();
      FirstMatchChain importPolicyChain = new FirstMatchChain(importPolicyCalls);
      peerImportPolicyConditional.setGuard(importPolicyChain);
      peerImportPolicy.getStatements().add(peerImportPolicyConditional);
      peerImportPolicyConditional
          .getTrueStatements()
          .add(Statements.ExitAccept.toStaticStatement());
      peerImportPolicyConditional
          .getFalseStatements()
          .add(Statements.ExitReject.toStaticStatement());

      // Apply rib groups
      if (ig.getRibGroup() != null) {
        neighbor.setAppliedRibGroup(
            toRibGroup(
                _masterLogicalSystem.getRibGroups().get(ig.getRibGroup()),
                ig.getType() == BgpGroupType.INTERNAL ? RoutingProtocol.IBGP : RoutingProtocol.BGP,
                _c,
                routingInstance.getName(),
                _w));
      }

      // export policies
      String peerExportPolicyName = computePeerExportPolicyName(ig.getRemoteAddress());
      ipv4AfBuilder.setExportPolicy(peerExportPolicyName);
      RoutingPolicy peerExportPolicy = new RoutingPolicy(peerExportPolicyName, _c);
      _c.getRoutingPolicies().put(peerExportPolicyName, peerExportPolicy);
      peerExportPolicy.getStatements().add(new SetDefaultPolicy(DEFAULT_BGP_EXPORT_POLICY_NAME));
      applyLocalRoutePolicy(routingInstance, peerExportPolicy);

      // Add route modifier statements
      peerExportPolicy.getStatements().add(setOriginForNonBgp);
      peerExportPolicy.getStatements().addAll(staticRouteCommunitySetters);

      List<BooleanExpr> exportPolicyCalls = new ArrayList<>();
      ig.getExportPolicies()
          .forEach(
              exportPolicyName -> {
                PolicyStatement exportPolicy =
                    _masterLogicalSystem.getPolicyStatements().get(exportPolicyName);
                if (exportPolicy != null) {
                  setPolicyStatementReferent(exportPolicyName);
                  CallExpr callPolicy = new CallExpr(exportPolicyName);
                  exportPolicyCalls.add(callPolicy);
                }
              });
      If peerExportPolicyConditional = new If();
      FirstMatchChain exportPolicyChain = new FirstMatchChain(exportPolicyCalls);
      peerExportPolicyConditional.setGuard(exportPolicyChain);
      peerExportPolicyConditional
          .getTrueStatements()
          .add(Statements.ExitAccept.toStaticStatement());
      peerExportPolicyConditional
          .getFalseStatements()
          .add(Statements.ExitReject.toStaticStatement());
      peerExportPolicy.getStatements().add(peerExportPolicyConditional);

      // inherit local-as
      neighbor.setLocalAs(ig.getLocalAs());
      if (ig.getLocalAs() == null) {
        _w.redFlag("Missing local-as for neighbor: " + ig.getRemoteAddress());
        continue;
      }

      // Warn if configured to prepend global-as, plus global-as and local-as both exist
      boolean prependGlobalAs = !ibgp && !firstNonNull(ig.getNoPrependGlobalAs(), Boolean.FALSE);
      if (prependGlobalAs
          && mg.getLocalAs() != null
          && mg.getLocalAs().longValue() != ig.getLocalAs().longValue()) {
        _w.redFlag("Unimplemented: prepending both local-as and global-as for BGP routes");
      }

      /* Inherit multipath */
      if (ig.getType() == BgpGroupType.INTERNAL || ig.getType() == null) {
        boolean currentGroupMultipathIbgp = ig.getMultipath();
        if (multipathIbgpSet && currentGroupMultipathIbgp != multipathIbgp) {
          _w.redFlag(
              "Currently do not support mixed iBGP multipath/non-multipath bgp groups on Juniper "
                  + "- FORCING NON-MULTIPATH IBGP");
          multipathIbgp = false;
        } else {
          multipathIbgp = currentGroupMultipathIbgp;
          multipathIbgpSet = true;
        }
      }
      if (ig.getType() == BgpGroupType.EXTERNAL || ig.getType() == null) {
        boolean currentGroupMultipathEbgp = ig.getMultipath();
        if (multipathEbgpSet && currentGroupMultipathEbgp != multipathEbgp) {
          _w.redFlag(
              "Currently do not support mixed eBGP multipath/non-multipath bgp groups on Juniper "
                  + "- FORCING NON-MULTIPATH EBGP");
          multipathEbgp = false;
        } else {
          multipathEbgp = currentGroupMultipathEbgp;
          multipathEbgpSet = true;
        }
      }

      // TODO: implement better behavior than setting default metric to 0
      neighbor.setDefaultMetric(0);

      // TODO: find out if there is a juniper equivalent of cisco
      // send-community
      ipv4AfSettingsBuilder.setSendCommunity(true).setSendExtendedCommunity(true);

      // inherit update-source
<<<<<<< HEAD
      Ip localIp = ig.getLocalAddress();

      // When local IP is not explicitly set, the source address is dynamically picked based on the
      // outgoing interface (done in VI land, so we don't need to do anything more here).
      // The exception to this behavior occurs for iBGP and eBGP-multihop sessions when
      // default-address-selection is set.
      if (localIp == null
          && _masterLogicalSystem.getDefaultAddressSelection()
          && (ibgp || firstNonNull(ig.getEbgpMultihop(), false))) {
        localIp = getDefaultSourceAddress(routingInstance, _c).orElse(null);
      }
      neighbor.setLocalIp(localIp);
      if (ig.getEvpnAf() != null) {
        EvpnAddressFamily.Builder evpnAfBuilder = EvpnAddressFamily.builder();
        evpnAfBuilder
            .setPropagateUnmatched(true)
            .setAddressFamilyCapabilities(
                AddressFamilyCapabilities.builder().setAllowRemoteAsOut(ALWAYS).build());
        evpnAfBuilder.setL3Vnis(convertL3Evpn().build());
        neighbor.setEvpnAddressFamily(evpnAfBuilder.build());
      }
=======
      neighbor.setLocalIp(ig.getLocalAddress());
>>>>>>> 2a1e8ec3
      neighbor.setBgpProcess(proc);
      neighbor.setIpv4UnicastAddressFamily(
          ipv4AfBuilder.setAddressFamilyCapabilities(ipv4AfSettingsBuilder.build()).build());
      neighbor.build();
    }
    proc.setMultipathEbgp(multipathEbgp);
    proc.setMultipathIbgp(multipathIbgp);
    MultipathEquivalentAsPathMatchMode multipathEquivalentAsPathMatchMode =
        multipathMultipleAs
            ? MultipathEquivalentAsPathMatchMode.PATH_LENGTH
            : MultipathEquivalentAsPathMatchMode.FIRST_AS;
    proc.setMultipathEquivalentAsPathMatchMode(multipathEquivalentAsPathMatchMode);

    return proc;
  }

  /**
   * Returns the source address used for outgoing packets.
   *
   * <p>Assumes that VI interfaces have been created in {@code c}.
   */
  // Docs:
  // https://www.juniper.net/documentation/us/en/software/junos/transport-ip/topics/ref/statement/default-address-selection-edit-system.html
  // 1. Use lo0 interfaces (in the same VRF) if the address is NOT 127.0.0.1
  // 2. Use primary interface
  @VisibleForTesting
  static @Nonnull Optional<Ip> getDefaultSourceAddress(
      RoutingInstance routingInstance, Configuration c) {
    Optional<Interface> loopback =
        routingInstance.getInterfaces().values().stream()
            .filter(
                iface ->
                    iface.isUnit()
                        && c.getAllInterfaces().get(iface.getName()).getActive()
                        && iface.getName().startsWith(FIRST_LOOPBACK_INTERFACE_NAME))
            // should be at most one: Junos has only lo0 (no lo1) and only one unit in a
            // routing instance
            .findAny();

    if (loopback.isPresent()) {
      Optional<Ip> primaryAddress = getDefaultSourceAddress(loopback.get());
      if (primaryAddress.isPresent()) {
        return primaryAddress;
      }
    }

    Optional<Interface> primaryInterface = getPrimaryInterface(routingInstance, c);
    if (primaryInterface.isPresent()) {
      Optional<Ip> primaryAddress = getDefaultSourceAddress(primaryInterface.get());
      if (primaryAddress.isPresent()) {
        return primaryAddress;
      }
    }
    return Optional.empty();
  }

  /**
   * Returns the primary interface of this routing instance.
   *
   * <p>Assumes that VI interfaces have been created in {@code c}.
   */
  @VisibleForTesting
  static @Nonnull Optional<Interface> getPrimaryInterface(
      RoutingInstance routingInstance, Configuration c) {
    Optional<Interface> explicitPrimary =
        routingInstance.getInterfaces().values().stream()
            .filter(
                iface ->
                    iface.isUnit()
                        && firstNonNull(iface.getPrimary(), false)
                        && c.getAllInterfaces().get(iface.getName()).getActive())
            .min(
                Comparator.comparing(
                    Interface::getName)); // there should be only one; sorting just in case
    if (explicitPrimary.isPresent()) {
      return explicitPrimary;
    }

    // In the absence an explicit primary, Junos method for picking the primary relies on unmodeled
    // properties (and rules aren't clear either). Doc:
    // https://www.juniper.net/documentation/us/en/software/junos/interfaces-fundamentals/topics/ref/statement/primary-edit-interfaces-family.html
    // By default, the multicast-capable interface with the lowest-index address is chosen as the
    // primary interface. If there is no such interface, the point-to-point interface with the
    // lowest-index address is chosen. Otherwise, any interface with an address can be picked. In
    // practice, this means that, on the device, the fxp0 or em0 interface is picked by default.

    // We first try mgmt interfaces (fxp, em), then rest
    // Lexicographical sorting should suffice
    Optional<Interface> mgmtInterfaceWithAddress =
        routingInstance.getInterfaces().values().stream()
            .filter(
                iface ->
                    iface.getType() == InterfaceType.MANAGEMENT_UNIT
                        && c.getAllInterfaces().get(iface.getName()).getActive()
                        && !iface.getAllAddresses().isEmpty())
            .min(Comparator.comparing(Interface::getName));
    if (mgmtInterfaceWithAddress.isPresent()) {
      return mgmtInterfaceWithAddress;
    }

    return routingInstance.getInterfaces().values().stream()
        .filter(
            iface ->
                iface.isUnit()
                    && c.getAllInterfaces().get(iface.getName()).getActive()
                    && !iface.getAllAddresses().isEmpty())
        .min(Comparator.comparing(Interface::getName));
  }

  /** Returns the default source address for this interface. */
  // Docs:
  // https://www.juniper.net/documentation/us/en/software/junos/interfaces-ethernet-switches/topics/ref/statement/primary-edit-interfaces.html
  // The primary address may be explicitly configured. If not, pick the lowest
  // preferred address. Else, pick the lowest address. In each case, 127.0.0.1 is ignored.
  @VisibleForTesting
  static @Nonnull Optional<Ip> getDefaultSourceAddress(Interface iface) {
    Ip ignoredIp = Ip.parse("127.0.0.1");

    Optional<Ip> explicitPrimary =
        Optional.ofNullable(iface.getPrimaryAddress())
            .map(ConcreteInterfaceAddress::getIp)
            .filter(ip -> !ip.equals(ignoredIp));
    if (explicitPrimary.isPresent()) {
      return explicitPrimary;
    }

    Optional<Ip> preferred =
        Optional.ofNullable(iface.getPreferredAddress())
            .filter(addr -> addr instanceof ConcreteInterfaceAddress)
            .map(addr -> ((ConcreteInterfaceAddress) addr).getIp())
            .filter(ip -> !ip.equals(ignoredIp));
    if (preferred.isPresent()) {
      return preferred;
    }

    return iface.getAllAddresses().stream()
        .map(ConcreteInterfaceAddress::getIp)
        .filter(ip -> !ip.equals(ignoredIp))
        .sorted()
        .findFirst();
  }

  /**
   * For each static route in the given {@link RoutingInstance} that has at least one community set,
   * creates an {@link If} that matches that route (specifically, matches static routes with that
   * route's destination network), and sets communities for matching exported routes.
   */
  private static @Nonnull List<If> getStaticRouteCommunitySetters(@Nonnull RoutingInstance ri) {
    MatchProtocol matchStatic = new MatchProtocol(RoutingProtocol.STATIC);
    return ri
        .getRibs()
        .get(RoutingInformationBase.RIB_IPV4_UNICAST)
        .getStaticRoutes()
        .values()
        .stream()
        .filter(route -> !route.getCommunities().isEmpty())
        .map(
            route -> {
              // Create matcher that matches routes that share this route's destination network
              PrefixExpr destNetworkMatcher = DestinationNetwork.instance();
              PrefixSetExpr destNetwork =
                  new ExplicitPrefixSet(new PrefixSpace(PrefixRange.fromPrefix(route.getPrefix())));
              MatchPrefixSet networkMatcher = new MatchPrefixSet(destNetworkMatcher, destNetwork);

              // When a matching static route is exported, set its communities
              return new If(
                  new Conjunction(ImmutableList.of(matchStatic, networkMatcher)),
                  ImmutableList.of(
                      new SetCommunities(
                          new LiteralCommunitySet(CommunitySet.of(route.getCommunities())))));
            })
        .collect(ImmutableList.toImmutableList());
  }

  public static String computePeerExportPolicyName(Prefix remoteAddress) {
    return "~PEER_EXPORT_POLICY:" + remoteAddress + "~";
  }

  private void convertNamedCommunities() {
    /*
     * Each NamedCommunity is converted into three structures for different usages:
     * - CommunitySet for setting
     * - CommunityMatchExpr for deleting
     * - CommunitySetMatchExpr for matching
     */
    _masterLogicalSystem
        .getNamedCommunities()
        .forEach(
            (name, namedCommunity) -> {
              assert name.equals(namedCommunity.getName());
              @Nullable CommunitySet communitySet = toCommunitySet(namedCommunity);
              if (communitySet != null) {
                _c.getCommunitySets().put(name, communitySet);
              }
              _c.getCommunityMatchExprs().put(name, toCommunityMatchExpr(namedCommunity));
              _c.getCommunitySetMatchExprs().put(name, toCommunitySetMatchExpr(namedCommunity));
            });
  }

  private static class CommunityMemberToCommunity implements CommunityMemberVisitor<Community> {
    @Override
    public Community visitLiteralCommunityMember(LiteralCommunityMember literalCommunityMember) {
      return literalCommunityMember.getCommunity();
    }

    @Override
    public Community visitRegexCommunityMember(RegexCommunityMember regexCommunityMember) {
      return null;
    }

    private static final CommunityMemberToCommunity INSTANCE = new CommunityMemberToCommunity();
  }

  /**
   * Returns a {@link CommunitySet} containing each {@link LiteralCommunityMember} of {@code
   * namedCommunity}, or {@code null} if {@code namedCommunity} doesn't contain any.
   *
   * <p>Note that the value of {@link NamedCommunity#getInvertMatch()} does not affect behavior when
   * using a {@link NamedCommunity} as a {@link CommunitySet}.
   */
  private static @Nullable CommunitySet toCommunitySet(NamedCommunity namedCommunity) {
    Set<Community> communities =
        namedCommunity.getMembers().stream()
            .map(member -> member.accept(CommunityMemberToCommunity.INSTANCE))
            .filter(Objects::nonNull)
            .collect(ImmutableSet.toImmutableSet());
    if (communities.isEmpty()) {
      return null;
    }
    return CommunitySet.of(communities);
  }

  private static class CommunityMemberToCommunityMatchExpr
      implements CommunityMemberVisitor<CommunityMatchExpr> {
    @Override
    public CommunityMatchExpr visitLiteralCommunityMember(
        LiteralCommunityMember literalCommunityMember) {
      return new CommunityIs(literalCommunityMember.getCommunity());
    }

    @Override
    public CommunityMatchExpr visitRegexCommunityMember(RegexCommunityMember regexCommunityMember) {
      // TODO: verify regex semantics and rendering
      return new CommunityMatchRegex(
          ColonSeparatedRendering.instance(),
          communityRegexToJavaRegex(regexCommunityMember.getRegex()));
    }

    private static final CommunityMemberToCommunityMatchExpr INSTANCE =
        new CommunityMemberToCommunityMatchExpr();
  }

  /**
   * Returns a {@link CommunityMatchExpr} that matches an individual {@link Community} if it is
   * matched by any {@link CommunityMember} of {@code namedCommunity}.
   */
  private static @Nonnull CommunityMatchExpr toCommunityMatchExpr(NamedCommunity namedCommunity) {
    CommunityMatchExpr match =
        CommunityMatchAny.matchAny(
            namedCommunity.getMembers().stream()
                .map(member -> member.accept(CommunityMemberToCommunityMatchExpr.INSTANCE))
                .collect(ImmutableSet.toImmutableSet()));
    if (namedCommunity.getInvertMatch()) {
      return CommunityNot.not(match);
    }
    return match;
  }

  /**
   * Returns a {@link CommunitySetMatchExpr} that matches a route's {@link CommunitySet} if every
   * {@link CommunityMember} of {@code namedCommunity} matches at least one {@link Community} of the
   * {@link CommunitySet}.
   */
  private static @Nonnull CommunitySetMatchExpr toCommunitySetMatchExpr(
      NamedCommunity namedCommunity) {
    CommunitySetMatchExpr match =
        CommunitySetMatchAll.matchAll(
            namedCommunity.getMembers().stream()
                .map(member -> member.accept(CommunityMemberToCommunityMatchExpr.INSTANCE))
                .map(HasCommunity::new)
                .collect(ImmutableSet.toImmutableSet()));
    if (namedCommunity.getInvertMatch()) {
      return CommunitySetNot.not(match);
    }
    return match;
  }

  private void applyLocalRoutePolicy(RoutingInstance routingInstance, RoutingPolicy targetPolicy) {
    boolean lan = routingInstance.getExportLocalRoutesLan();
    boolean ptp = routingInstance.getExportLocalRoutesPointToPoint();
    if (lan && ptp) {
      // All local routes are allowed, so no need for filter
      return;
    }
    BooleanExpr matchProtocol = new MatchProtocol(RoutingProtocol.LOCAL);
    BooleanExpr match;
    if (!lan && !ptp) {
      // No need to check length, since all local routes will be rejected
      match = matchProtocol;
    } else {
      SubRange rejectedLength =
          !lan
              ? new SubRange(0, Prefix.MAX_PREFIX_LENGTH - 2)
              : SubRange.singleton(Prefix.MAX_PREFIX_LENGTH - 1);
      match =
          new Conjunction(
              ImmutableList.of(
                  matchProtocol, new MatchLocalRouteSourcePrefixLength(rejectedLength)));
    }
    targetPolicy
        .getStatements()
        .add(new If(match, ImmutableList.of(Statements.ExitReject.toStaticStatement())));
  }

  private IsisProcess createIsisProcess(RoutingInstance routingInstance, IsoAddress netAddress) {
    IsisProcess.Builder newProc = IsisProcess.builder();
    newProc.setNetAddress(netAddress);
    IsisSettings settings = _masterLogicalSystem.getDefaultRoutingInstance().getIsisSettings();
    if (!settings.getExportPolicies().isEmpty()) {
      // Process has export policies for redistribution. Create process export policy
      List<Statement> statements = new ArrayList<>();

      // If a route falls through all the specified export policies, it should be rejected.
      // FirstMatchChain applies environment's default policy in this scenario, so set it to reject.
      initDefaultRejectPolicy();
      statements.add(new SetDefaultPolicy(DEFAULT_REJECT_POLICY_NAME));

      // Apply the specified export policies
      List<BooleanExpr> callExprs =
          settings.getExportPolicies().stream()
              .map(
                  calledPolicyName -> {
                    PolicyStatement importPolicy =
                        _masterLogicalSystem.getPolicyStatements().get(calledPolicyName);
                    if (importPolicy != null) {
                      setPolicyStatementReferent(calledPolicyName);
                      return new CallExpr(calledPolicyName);
                    }
                    return null;
                  })
              .filter(Objects::nonNull)
              .collect(ImmutableList.toImmutableList());
      statements.add(
          new If(
              new FirstMatchChain(callExprs),
              ImmutableList.of(Statements.ReturnTrue.toStaticStatement())));

      String exportPolicyName = computeIsisExportPolicyName(routingInstance.getName());
      newProc.setExportPolicy(exportPolicyName);
      RoutingPolicy.builder()
          .setOwner(_c)
          .setName(exportPolicyName)
          .setStatements(statements)
          .build();
    }
    boolean level1 = settings.getLevel1Settings().getEnabled();
    boolean level2 = settings.getLevel2Settings().getEnabled();
    if (!level1 && !level2) {
      return null;
    }
    if (level1) {
      newProc.setLevel1(toIsisLevelSettings(settings.getLevel1Settings()));
    }
    if (level2) {
      newProc.setLevel2(toIsisLevelSettings(settings.getLevel2Settings()));
    }

    // Process interface settings. Enabled levels in the IS-IS process should be limited to union of
    // enabled levels on non-loopback interfaces.
    IsisLevel allEnabledLevels = processIsisInterfaceSettings(routingInstance, level1, level2);
    if (allEnabledLevels == null || !allEnabledLevels.includes(IsisLevel.LEVEL_1)) {
      newProc.setLevel1(null);
    }
    if (allEnabledLevels == null || !allEnabledLevels.includes(IsisLevel.LEVEL_2)) {
      newProc.setLevel2(null);
    }

    // If overload is set with a timeout, just pretend overload isn't set at all
    if (settings.getOverload() && settings.getOverloadTimeout() == null) {
      newProc.setOverload(true);
    }
    newProc.setReferenceBandwidth(settings.getReferenceBandwidth());
    return newProc.build();
  }

  /** Returns union of IS-IS levels enabled on non-loopback interfaces in {@code routingInstance} */
  @VisibleForTesting
  IsisLevel processIsisInterfaceSettings(
      RoutingInstance routingInstance, boolean level1, boolean level2) {
    return _c.getAllInterfaces(routingInstance.getName()).entrySet().stream()
        .map(
            e -> {
              String ifaceName = e.getKey();
              org.batfish.datamodel.Interface newIface = e.getValue();
              org.batfish.datamodel.isis.IsisInterfaceSettings settings =
                  toIsisInterfaceSettings(
                      routingInstance.getIsisSettings(),
                      routingInstance.getInterfaces().get(ifaceName),
                      level1,
                      level2,
                      newIface.isLoopback());
              newIface.setIsis(settings);
              if (settings == null || newIface.isLoopback()) {
                return null;
              }
              return settings.getEnabledLevels();
            })
        .filter(Objects::nonNull)
        .reduce(IsisLevel::union) // will not return null as long as parameters are not null
        .orElse(null);
  }

  private org.batfish.datamodel.isis.IsisInterfaceSettings toIsisInterfaceSettings(
      @Nonnull IsisSettings settings,
      Interface iface,
      boolean level1,
      boolean level2,
      boolean isLoopback) {
    IsisInterfaceSettings interfaceSettings = iface.getEffectiveIsisSettings();
    if (interfaceSettings == null || !interfaceSettings.getEnabled()) {
      return null;
    }
    // If a reference bandwidth is set, calculate default cost as (reference bandwidth) / (interface
    // bandwidth). This will get overridden later if IS-IS level settings have cost set explicitly.
    long defaultCost = DEFAULT_ISIS_COST;
    if (settings.getReferenceBandwidth() != null) {
      if (iface.getBandwidth() == 0) {
        _w.pedantic(
            String.format(
                "Cannot use IS-IS reference bandwidth for interface '%s' because interface"
                    + " bandwidth is 0.",
                iface.getName()));
      } else {
        defaultCost = Math.max((long) (settings.getReferenceBandwidth() / iface.getBandwidth()), 1);
      }
    }
    org.batfish.datamodel.isis.IsisInterfaceSettings.Builder newInterfaceSettingsBuilder =
        org.batfish.datamodel.isis.IsisInterfaceSettings.builder();
    if (level1) {
      newInterfaceSettingsBuilder.setLevel1(
          toIsisInterfaceLevelSettings(
              settings.getLevel1Settings(),
              interfaceSettings,
              interfaceSettings.getLevel1Settings(),
              defaultCost,
              isLoopback));
    }
    if (level2) {
      newInterfaceSettingsBuilder.setLevel2(
          toIsisInterfaceLevelSettings(
              settings.getLevel2Settings(),
              interfaceSettings,
              interfaceSettings.getLevel2Settings(),
              defaultCost,
              isLoopback));
    }
    return newInterfaceSettingsBuilder
        .setBfdLivenessDetectionMinimumInterval(
            interfaceSettings.getBfdLivenessDetectionMinimumInterval())
        .setBfdLivenessDetectionMultiplier(interfaceSettings.getBfdLivenessDetectionMultiplier())
        .setIsoAddress(iface.getIsoAddress())
        .setPointToPoint(interfaceSettings.getPointToPoint())
        .build();
  }

  private @Nullable org.batfish.datamodel.isis.IsisInterfaceLevelSettings
      toIsisInterfaceLevelSettings(
          IsisLevelSettings levelSettings,
          IsisInterfaceSettings interfaceSettings,
          IsisInterfaceLevelSettings interfaceLevelSettings,
          long defaultCost,
          boolean isLoopback) {
    // Process and interface settings have already been checked to ensure IS-IS is enabled on iface
    if (!interfaceLevelSettings.getEnabled()) {
      return null;
    }
    long cost = firstNonNull(interfaceLevelSettings.getMetric(), defaultCost);
    if (!levelSettings.getWideMetricsOnly()) {
      cost = Math.min(cost, MAX_ISIS_COST_WITHOUT_WIDE_METRICS);
    }
    return org.batfish.datamodel.isis.IsisInterfaceLevelSettings.builder()
        .setCost(cost)
        .setHelloAuthenticationKey(interfaceLevelSettings.getHelloAuthenticationKey())
        .setHelloAuthenticationType(interfaceLevelSettings.getHelloAuthenticationType())
        .setHelloInterval(interfaceLevelSettings.getHelloInterval())
        .setHoldTime(interfaceLevelSettings.getHoldTime())
        .setMode(
            // Loopbacks are always passive regardless of whether it is explicitly configured
            isLoopback || interfaceSettings.getPassive() || interfaceLevelSettings.getPassive()
                ? IsisInterfaceMode.PASSIVE
                : IsisInterfaceMode.ACTIVE)
        .build();
  }

  private org.batfish.datamodel.isis.IsisLevelSettings toIsisLevelSettings(
      IsisLevelSettings levelSettings) {
    return org.batfish.datamodel.isis.IsisLevelSettings.builder()
        .setWideMetricsOnly(levelSettings.getWideMetricsOnly())
        .build();
  }

  private @Nullable OspfProcess createOspfProcess(RoutingInstance routingInstance) {
    if (firstNonNull(routingInstance.getOspfDisable(), Boolean.FALSE)) {
      return null;
    }
    Ip ospfRouterId = getRouterId(routingInstance);
    OspfProcess newProc =
        OspfProcess.builder()
            // Use routing instance name since OSPF processes are not named
            .setProcessId(routingInstance.getName())
            .setReferenceBandwidth(routingInstance.getOspfReferenceBandwidth())
            .setAdminCosts(
                org.batfish.datamodel.ospf.OspfProcess.computeDefaultAdminCosts(
                    _c.getConfigurationFormat()))
            .setSummaryAdminCost(
                RoutingProtocol.OSPF_IA.getSummaryAdministrativeCost(_c.getConfigurationFormat()))
            .setRouterId(ospfRouterId)
            .setSummaryDiscardMetric(OSPF_INTERNAL_SUMMARY_DISCARD_METRIC)
            .build();
    String vrfName = routingInstance.getName();
    // export policies
    String ospfExportPolicyName = computeOspfExportPolicyName(vrfName);
    RoutingPolicy ospfExportPolicy = new RoutingPolicy(ospfExportPolicyName, _c);
    applyLocalRoutePolicy(routingInstance, ospfExportPolicy);
    _c.getRoutingPolicies().put(ospfExportPolicyName, ospfExportPolicy);
    newProc.setExportPolicy(ospfExportPolicyName);
    If ospfExportPolicyConditional = new If();
    // TODO: set default metric-type for special cases based on ospf process
    // settings
    ospfExportPolicy.getStatements().add(new SetOspfMetricType(OspfMetricType.E2));
    ospfExportPolicy.getStatements().add(ospfExportPolicyConditional);
    Disjunction matchSomeExportPolicy = new Disjunction();
    ospfExportPolicyConditional.setGuard(matchSomeExportPolicy);
    ospfExportPolicyConditional.getTrueStatements().add(Statements.ExitAccept.toStaticStatement());
    ospfExportPolicyConditional.getFalseStatements().add(Statements.ExitReject.toStaticStatement());
    routingInstance
        .getOspfExportPolicies()
        .forEach(
            exportPolicyName -> {
              PolicyStatement exportPolicy =
                  _masterLogicalSystem.getPolicyStatements().get(exportPolicyName);
              if (exportPolicy != null) {
                setPolicyStatementReferent(exportPolicyName);
                CallExpr callPolicy = new CallExpr(exportPolicyName);
                matchSomeExportPolicy.getDisjuncts().add(callPolicy);
              }
            });
    // areas
    Map<Long, org.batfish.datamodel.ospf.OspfArea.Builder> newAreaBuilders =
        CollectionUtil.toImmutableMap(
            routingInstance.getOspfAreas(),
            Entry::getKey,
            e -> {
              String summaryFilterName =
                  "~OSPF_SUMMARY_FILTER:" + vrfName + ":" + e.getValue().getName() + "~";
              RouteFilterList summaryFilter = new RouteFilterList(summaryFilterName);
              _c.getRouteFilterLists().put(summaryFilterName, summaryFilter);
              return toOspfAreaBuilder(e.getValue(), summaryFilter);
            });
    // place interfaces into areas
    for (Entry<String, Interface> e : routingInstance.getInterfaces().entrySet()) {
      String name = e.getKey();
      Interface iface = e.getValue();
      placeInterfaceIntoArea(newAreaBuilders, name, iface, vrfName);
    }

    // Build areas
    newProc.setAreas(
        newAreaBuilders.entrySet().stream()
            .collect(
                ImmutableSortedMap.toImmutableSortedMap(
                    Comparator.naturalOrder(), Entry::getKey, entry -> entry.getValue().build())));

    // update interface OSPF properties (including pointers to their parent areas and process)
    newProc
        .getAreas()
        .values()
        .forEach(
            area ->
                area.getInterfaces()
                    .forEach(
                        ifaceName -> {
                          org.batfish.datamodel.Interface iface =
                              _c.getAllInterfaces(vrfName).get(ifaceName);
                          Interface vsIface = routingInstance.getInterfaces().get(ifaceName);
                          finalizeOspfInterfaceSettings(
                              iface, vsIface, newProc, area.getAreaNumber());
                        }));
    return newProc;
  }

  /**
   * Update VI interface OSPF properties based on the specified VS interface, optional OSPF process,
   * and optional OSPF area number
   */
  private void finalizeOspfInterfaceSettings(
      org.batfish.datamodel.Interface iface,
      Interface vsIface,
      @Nullable OspfProcess proc,
      @Nullable Long areaNum) {
    org.batfish.datamodel.ospf.OspfInterfaceSettings.Builder ospfSettings =
        org.batfish.datamodel.ospf.OspfInterfaceSettings.builder();
    OspfInterfaceSettings vsOspfSettings = vsIface.getEffectiveOspfSettings();
    if (vsOspfSettings == null) {
      return;
    }
    ospfSettings.setEnabled(!firstNonNull(vsOspfSettings.getOspfDisable(), Boolean.FALSE));
    ospfSettings.setPassive(vsOspfSettings.getOspfPassive());
    Integer ospfCost = vsOspfSettings.getOspfCost();
    if (ospfCost == null && iface.isLoopback()) {
      ospfCost = 0;
    }
    ospfSettings.setCost(ospfCost);
    ospfSettings.setAreaName(areaNum);
    if (proc != null) {
      ospfSettings.setProcess(proc.getProcessId());
    }
    ospfSettings.setDeadInterval(toOspfDeadInterval(vsOspfSettings));
    ospfSettings.setHelloInterval(toOspfHelloInterval(vsOspfSettings));
    // TODO infer interface type based on physical interface: "the software
    // chooses the correct
    // interface type...you should never have to set the interface type" (see
    // https://www.juniper.net/documentation/en_US/junos/topics/reference/configuration-statement/interface-type-edit-protocols-ospf.html)
    ospfSettings.setNetworkType(toOspfNetworkType(vsOspfSettings.getOspfInterfaceTypeOrDefault()));

    if (vsOspfSettings.getOspfInterfaceTypeOrDefault() == OspfInterfaceType.NBMA) {
      // neighbors only for NBMA mode:
      // https://www.juniper.net/documentation/en_US/junos/topics/reference/configuration-statement/neighbor-edit-protocols-ospf.html
      ospfSettings.setNbmaNeighbors(
          vsOspfSettings.getOspfNeighbors().stream()
              .map(InterfaceOspfNeighbor::getIp)
              .collect(ImmutableSet.toImmutableSet()));
    }

    iface.setOspfSettings(ospfSettings.build());
  }

  /**
   * Helper to infer dead interval from configured OSPF settings on an interface. Check explicitly
   * set dead interval, infer from hello interval, or infer from OSPF interface type, in that order.
   * See
   * https://www.juniper.net/documentation/en_US/junos/topics/reference/configuration-statement/dead-interval-edit-protocols-ospf.html
   * for more details.
   */
  @VisibleForTesting
  static int toOspfDeadInterval(OspfInterfaceSettings vsOspfSettings) {
    Integer deadInterval = vsOspfSettings.getOspfDeadInterval();
    if (deadInterval != null) {
      return deadInterval;
    }
    Integer helloInterval = vsOspfSettings.getOspfHelloInterval();
    if (helloInterval != null) {
      return OSPF_DEAD_INTERVAL_HELLO_MULTIPLIER * helloInterval;
    }
    if (vsOspfSettings.getOspfInterfaceTypeOrDefault() == OspfInterfaceType.NBMA) {
      return DEFAULT_NBMA_DEAD_INTERVAL;
    }
    return DEFAULT_DEAD_INTERVAL;
  }

  /**
   * Helper to infer hello interval from configured OSPF settings on an interface. Check explicitly
   * set hello interval or infer from OSPF interface type, in that order. See
   * https://www.juniper.net/documentation/en_US/junos/topics/reference/configuration-statement/hello-interval-edit-protocols-ospf.html
   * for more details.
   */
  @VisibleForTesting
  static int toOspfHelloInterval(OspfInterfaceSettings vsOspfSettings) {
    Integer helloInterval = vsOspfSettings.getOspfHelloInterval();
    if (helloInterval != null) {
      return helloInterval;
    }
    if (vsOspfSettings.getOspfInterfaceTypeOrDefault() == OspfInterfaceType.NBMA) {
      return DEFAULT_NBMA_HELLO_INTERVAL;
    }
    return DEFAULT_HELLO_INTERVAL;
  }

  private org.batfish.datamodel.ospf.OspfArea.Builder toOspfAreaBuilder(
      OspfArea area, RouteFilterList summaryFilter) {
    org.batfish.datamodel.ospf.OspfArea.Builder newAreaBuilder =
        org.batfish.datamodel.ospf.OspfArea.builder();
    newAreaBuilder.setNumber(area.getName());
    newAreaBuilder.setNssaSettings(toNssaSettings(area.getNssaSettings()));
    newAreaBuilder.setStubSettings(toStubSettings(area.getStubSettings()));
    newAreaBuilder.setStubType(area.getStubType());
    newAreaBuilder.addSummaries(area.getSummaries());
    newAreaBuilder.setInjectDefaultRoute(area.getInjectDefaultRoute());
    newAreaBuilder.setMetricOfDefaultRoute(area.getMetricOfDefaultRoute());

    // Add summary filters for each area summary
    for (Entry<Prefix, OspfAreaSummary> e2 : area.getSummaries().entrySet()) {
      Prefix prefix = e2.getKey();
      OspfAreaSummary summary = e2.getValue();
      int prefixLength = prefix.getPrefixLength();
      int filterMinPrefixLength =
          summary.isAdvertised()
              ? Math.min(Prefix.MAX_PREFIX_LENGTH, prefixLength + 1)
              : prefixLength;
      summaryFilter.addLine(
          new org.batfish.datamodel.RouteFilterLine(
              LineAction.DENY,
              IpWildcard.create(prefix),
              new SubRange(filterMinPrefixLength, Prefix.MAX_PREFIX_LENGTH)));
    }
    summaryFilter.addLine(
        new org.batfish.datamodel.RouteFilterLine(
            LineAction.PERMIT,
            IpWildcard.create(Prefix.ZERO),
            new SubRange(0, Prefix.MAX_PREFIX_LENGTH)));
    newAreaBuilder.setSummaryFilter(summaryFilter.getName());
    return newAreaBuilder;
  }

  private org.batfish.datamodel.ospf.NssaSettings toNssaSettings(NssaSettings nssaSettings) {
    if (nssaSettings == null) {
      return null;
    }
    return org.batfish.datamodel.ospf.NssaSettings.builder()
        .setDefaultOriginateType(nssaSettings.getDefaultLsaType())
        .setSuppressType3(nssaSettings.getNoSummaries())
        .build();
  }

  private org.batfish.datamodel.ospf.StubSettings toStubSettings(StubSettings stubSettings) {
    if (stubSettings == null) {
      return null;
    }
    return org.batfish.datamodel.ospf.StubSettings.builder()
        .setSuppressType3(stubSettings.getNoSummaries())
        .build();
  }

  public static String computeOspfExportPolicyName(String vrfName) {
    return "~OSPF_EXPORT_POLICY:" + vrfName + "~";
  }

  /**
   * Generate a {@link RoutingPolicy} for use when importing routes from pseudo-protocols (direct,
   * static, aggregate, generated)
   */
  @VisibleForTesting
  static RoutingPolicy generateDefaultPseudoProtocolImportPolicy(@Nonnull Configuration c) {
    return RoutingPolicy.builder()
        .setOwner(c)
        .setName(DEFAULT_PSEUDO_PROTOCOL_IMPORT_POLICY_NAME)
        .setStatements(
            ImmutableList.of(
                new If(
                    new MatchProtocol(
                        RoutingProtocol.CONNECTED,
                        RoutingProtocol.LOCAL,
                        RoutingProtocol.STATIC,
                        RoutingProtocol.AGGREGATE),
                    ImmutableList.of(Statements.ReturnTrue.toStaticStatement()),
                    ImmutableList.of(ReturnFalse.toStaticStatement()))))
        .build();
  }

  public Map<String, NodeDevice> getNodeDevices() {
    return _nodeDevices;
  }

  private void initDefaultBgpExportPolicy() {
    if (_c.getRoutingPolicies().containsKey(DEFAULT_BGP_EXPORT_POLICY_NAME)) {
      return;
    }
    // set up default export policy (accept bgp routes)
    RoutingPolicy defaultBgpExportPolicy = new RoutingPolicy(DEFAULT_BGP_EXPORT_POLICY_NAME, _c);
    _c.getRoutingPolicies().put(DEFAULT_BGP_EXPORT_POLICY_NAME, defaultBgpExportPolicy);

    If defaultBgpExportPolicyConditional = new If();
    defaultBgpExportPolicy.getStatements().add(defaultBgpExportPolicyConditional);

    // guard
    MatchProtocol isBgp = new MatchProtocol(RoutingProtocol.BGP, RoutingProtocol.IBGP);
    defaultBgpExportPolicyConditional.setGuard(isBgp);

    PsThenAccept.INSTANCE.applyTo(
        defaultBgpExportPolicyConditional.getTrueStatements(), this, _c, _w);
    PsThenReject.INSTANCE.applyTo(
        defaultBgpExportPolicyConditional.getFalseStatements(), this, _c, _w);
  }

  private void initDefaultBgpImportPolicy() {
    if (_c.getRoutingPolicies().containsKey(DEFAULT_BGP_IMPORT_POLICY_NAME)) {
      return;
    }
    // set up default import policy (accept all routes)
    RoutingPolicy defaultBgpImportPolicy = new RoutingPolicy(DEFAULT_BGP_IMPORT_POLICY_NAME, _c);
    _c.getRoutingPolicies().put(DEFAULT_BGP_IMPORT_POLICY_NAME, defaultBgpImportPolicy);
    PsThenAccept.INSTANCE.applyTo(defaultBgpImportPolicy.getStatements(), this, _c, _w);
  }

  /**
   * Initialize default pseudo-protocol import policy (if it does not exist) in the
   * vendor-independent {@link Configuration}.
   *
   * @return the name of the initialized policy
   */
  private void initDefaultPseudoProtocolImportPolicy() {
    if (!_c.getRoutingPolicies().containsKey(DEFAULT_PSEUDO_PROTOCOL_IMPORT_POLICY_NAME)) {
      generateDefaultPseudoProtocolImportPolicy(_c);
    }
  }

  private void initDefaultRejectPolicy() {
    if (!_c.getRoutingPolicies().containsKey(DEFAULT_REJECT_POLICY_NAME)) {
      RoutingPolicy defaultRejectPolicy = new RoutingPolicy(DEFAULT_REJECT_POLICY_NAME, _c);
      _c.getRoutingPolicies().put(DEFAULT_REJECT_POLICY_NAME, defaultRejectPolicy);
      PsThenReject.INSTANCE.applyTo(defaultRejectPolicy.getStatements(), this, _c, _w);
    }
  }

  private void placeInterfaceIntoArea(
      Map<Long, org.batfish.datamodel.ospf.OspfArea.Builder> newAreas,
      String interfaceName,
      Interface iface,
      String vrfName) {
    org.batfish.datamodel.Interface newIface = _c.getAllInterfaces(vrfName).get(interfaceName);
    if (newIface == null) {
      // No VI interface was created. This can happen, for example, for irb; only irb.N are
      // populated in VI.
      return;
    }
    OspfInterfaceSettings ospfInterfaceSettings = iface.getEffectiveOspfSettings();
    if (ospfInterfaceSettings == null) {
      return;
    }
    Ip ospfArea = ospfInterfaceSettings.getOspfArea();
    if (newIface.getConcreteAddress() == null) {
      _w.redFlag(
          String.format(
              "Cannot assign interface %s to area %s because it has no IP address.",
              interfaceName, ospfArea));
      return;
    }
    long ospfAreaLong = ospfArea.asLong();
    org.batfish.datamodel.ospf.OspfArea.Builder newArea = newAreas.get(ospfAreaLong);
    newArea.addInterface(interfaceName);
  }

  private void setPolicyStatementReferent(String policyName) {
    PolicyStatement policy = _masterLogicalSystem.getPolicyStatements().get(policyName);
    if (policy == null) {
      return;
    }
    List<PsTerm> terms = new ArrayList<>();
    terms.add(policy.getDefaultTerm());
    terms.addAll(policy.getTerms().values());
    for (PsTerm term : terms) {
      for (PsFromPolicyStatement fromPolicyStatement : term.getFroms().getFromPolicyStatements()) {
        String subPolicyName = fromPolicyStatement.getPolicyStatement();
        setPolicyStatementReferent(subPolicyName);
      }
      for (PsFromPolicyStatementConjunction fromPolicyStatementConjunction :
          term.getFroms().getFromPolicyStatementConjunctions()) {
        for (String subPolicyName : fromPolicyStatementConjunction.getConjuncts()) {
          setPolicyStatementReferent(subPolicyName);
        }
      }
    }
  }

  @Override
  public void setVendor(ConfigurationFormat format) {
    _vendor = format;
  }

  private org.batfish.datamodel.GeneratedRoute toGeneratedRoute(GeneratedRoute route) {
    org.batfish.datamodel.GeneratedRoute.Builder newRoute =
        org.batfish.datamodel.GeneratedRoute.builder();

    newRoute.setGenerationPolicy(computeGenerationPolicy(route));
    newRoute.setAdmin(route.getPreference());
    if (route.getAsPath() != null) {
      newRoute.setAsPath(route.getAsPath());
    }
    newRoute.setCommunities(CommunitySet.of(route.getCommunities()));
    newRoute.setMetric(route.getMetric());
    newRoute.setNetwork(route.getPrefix());
    if (route.getTag() != null) {
      newRoute.setTag(route.getTag());
    }

    newRoute.setDiscard(firstNonNull(route.getDrop(), Boolean.FALSE));

    return newRoute.build();
  }

  private org.batfish.datamodel.GeneratedRoute toAggregateRoute(AggregateRoute route) {
    org.batfish.datamodel.GeneratedRoute.Builder newRoute =
        org.batfish.datamodel.GeneratedRoute.builder();

    newRoute.setGenerationPolicy(computeGenerationPolicy(route));
    newRoute.setAdmin(route.getPreference());
    if (route.getAsPath() != null) {
      newRoute.setAsPath(route.getAsPath());
    }
    newRoute.setCommunities(CommunitySet.of(route.getCommunities()));
    newRoute.setMetric(route.getMetric());
    newRoute.setNetwork(route.getPrefix());
    if (route.getTag() != null) {
      newRoute.setTag(route.getTag());
    }

    // sole semantic difference from generated route: aggregate routes are "reject" by default.
    // Note that this can be overridden to "discard", but we model both as discard in Batfish
    // semantics since the sole difference is whether ICMP unreachables are sent.
    newRoute.setDiscard(true);

    return newRoute.build();
  }

  private @Nullable String computeGenerationPolicy(AbstractAggregateRoute route) {
    // passive means it is installed whether or not there is a more specific route; active means the
    // more specific route must be present, and policy should also be checked if present.
    // https://www.juniper.net/documentation/en_US/junos/topics/reference/configuration-statement/active-edit-routing-options.html

    if (!route.getActive()) {
      return null;
    }
    Prefix prefix = route.getPrefix();
    String generationPolicyName = computeRouteGenerationPolicyName(route);
    RoutingPolicy generationPolicy = new RoutingPolicy(generationPolicyName, _c);
    _c.getRoutingPolicies().put(generationPolicyName, generationPolicy);

    // route filter list to match more specific contributing route
    String rflName = computeContributorRouteFilterListName(prefix);
    MatchPrefixSet isContributingRoute =
        new MatchPrefixSet(DestinationNetwork.instance(), new NamedPrefixSet(rflName));
    RouteFilterList rfList = new RouteFilterList(rflName);
    rfList.addLine(
        new org.batfish.datamodel.RouteFilterLine(
            LineAction.PERMIT,
            prefix,
            new SubRange(prefix.getPrefixLength() + 1, Prefix.MAX_PREFIX_LENGTH)));
    _c.getRouteFilterLists().put(rflName, rfList);

    // contributor check that exits for non-contributing routes
    If contributorCheck = new If();
    contributorCheck.setGuard(isContributingRoute);
    contributorCheck.setFalseStatements(
        ImmutableList.of(Statements.ExitReject.toStaticStatement()));
    generationPolicy.getStatements().add(contributorCheck);

    /*
     *  Evaluate policies in order:
     *  - If a policy accepts, stop evaluation and accept.
     *  - If a policy rejects, stop evaulation and reject.
     *  - If no policy takes an action, take default action.
     *  -- Initially, default action is accept.
     *  -- Policy can change default action and fall through.
     */
    generationPolicy.getStatements().add(Statements.SetDefaultActionAccept.toStaticStatement());
    if (!route.getPolicies().isEmpty()) {
      route
          .getPolicies()
          .forEach(
              policyName -> {
                PolicyStatement policy = _masterLogicalSystem.getPolicyStatements().get(policyName);
                boolean defined = policy != null;
                if (defined) {
                  setPolicyStatementReferent(policyName);
                  generationPolicy.getStatements().add(new CallStatement(policyName));
                } else {
                  generationPolicy
                      .getStatements()
                      .add(new Comment(String.format("Undefined reference to: %s", policyName)));
                }
              });
    }
    return generationPolicyName;
  }

  public static String computeContributorRouteFilterListName(Prefix prefix) {
    return String.format("~CONTRIBUTOR_TO_%s~", prefix);
  }

  private static String computeRouteGenerationPolicyName(AbstractAggregateRoute route) {
    Prefix prefix = route.getPrefix();
    return route instanceof AggregateRoute
        ? computeAggregatedRouteGenerationPolicyName(prefix)
        : computeGeneratedRouteGenerationPolicyName(prefix);
  }

  public static String computeAggregatedRouteGenerationPolicyName(Prefix prefix) {
    return String.format("~AGGREGATE_ROUTE_POLICY:%s~", prefix);
  }

  public static String computeGeneratedRouteGenerationPolicyName(Prefix prefix) {
    return String.format("~GENERATED_ROUTE_POLICY:%s~", prefix);
  }

  public static String computeIsisExportPolicyName(String routingInstanceName) {
    return String.format("~ISIS_EXPORT_POLICY:%s~", routingInstanceName);
  }

  /**
   * Converts {@link IkePolicy} to {@link IkePhase1Policy} and puts the used pre-shared key as a
   * {@link IkePhase1Key} in the passed-in {@code ikePhase1Keys}
   */
  private static IkePhase1Policy toIkePhase1Policy(
      IkePolicy ikePolicy, ImmutableSortedMap.Builder<String, IkePhase1Key> ikePhase1Keys) {
    String name = ikePolicy.getName();
    IkePhase1Policy ikePhase1Policy = new IkePhase1Policy(name);

    // pre-shared-key
    IkePhase1Key ikePhase1Key = new IkePhase1Key();
    ikePhase1Key.setKeyType(IkeKeyType.PRE_SHARED_KEY_UNENCRYPTED);
    ikePhase1Key.setKeyHash(ikePolicy.getPreSharedKeyHash());

    ikePhase1Keys.put(String.format("~IKE_PHASE1_KEY_%s~", ikePolicy.getName()), ikePhase1Key);

    ikePhase1Policy.setIkePhase1Key(ikePhase1Key);
    ImmutableList.Builder<String> ikePhase1ProposalBuilder = ImmutableList.builder();
    // ike proposals
    ikePolicy.getProposals().forEach(ikePhase1ProposalBuilder::add);
    ikePhase1Policy.setIkePhase1Proposals(ikePhase1ProposalBuilder.build());

    return ikePhase1Policy;
  }

  private IkePhase1Proposal toIkePhase1Proposal(IkeProposal ikeProposal) {
    IkePhase1Proposal ikePhase1Proposal = new IkePhase1Proposal(ikeProposal.getName());
    ikePhase1Proposal.setDiffieHellmanGroup(ikeProposal.getDiffieHellmanGroup());
    ikePhase1Proposal.setAuthenticationMethod(ikeProposal.getAuthenticationMethod());
    ikePhase1Proposal.setEncryptionAlgorithm(ikeProposal.getEncryptionAlgorithm());
    ikePhase1Proposal.setLifetimeSeconds(ikeProposal.getLifetimeSeconds());
    ikePhase1Proposal.setHashingAlgorithm(ikeProposal.getAuthenticationAlgorithm());
    return ikePhase1Proposal;
  }

  /**
   * Convert a non-unit interface to the VI {@link org.batfish.datamodel.Interface}. Returns null if
   * the interface is not eligible for conversion
   *
   * <p>Note that bulk of the configuration is stored at the logical interface level, see {@link
   * #toInterface(Interface)} for those conversions. Here we convert aggregation and bandwidth
   * settings; track VRF membership.
   */
  private @Nullable org.batfish.datamodel.Interface toInterfaceNonUnit(Interface iface) {
    if (!iface.isDefined()) {
      // if this is false then it definitely means interface was created only because it was
      // referred somewhere but never defined so skipping conversion
      return null;
    }
    String name = iface.getName();
    org.batfish.datamodel.Interface newIface =
        org.batfish.datamodel.Interface.builder()
            .setName(name)
            .setType(
                org.batfish.datamodel.Interface.computeInterfaceType(
                    name, _c.getConfigurationFormat()))
            .build();
    newIface.setDeclaredNames(ImmutableSortedSet.of(name));
    newIface.setDescription(iface.getDescription());

    // 802.3ad link aggregation
    if (iface.get8023adInterface() != null) {
      newIface.setChannelGroup(iface.get8023adInterface());
    }
    // Redundant ethernet
    if (iface.getRedundantParentInterface() != null) {
      newIface.setChannelGroup(iface.getRedundantParentInterface());
    }
    if (!iface.getActive()) {
      newIface.adminDown();
    }
    newIface.setBandwidth(iface.getBandwidth());
    if (iface.getMtu() != null) {
      newIface.setMtu(iface.getMtu());
    }
    newIface.setNativeVlan(iface.getNativeVlan());
    newIface.setVrf(_c.getVrfs().get(iface.getRoutingInstance().getName()));
    return newIface;
  }

  /**
   * Converts an Interface unit to VI model. If the interface is not eligible for conversion (is
   * only referred by never defined in the config) then null is returned
   *
   * @param iface a {@link Interface}
   * @return {@link org.batfish.datamodel.Interface}
   */
  private @Nullable org.batfish.datamodel.Interface toInterface(Interface iface) {
    if (!iface.isDefined()) {
      // if this is false then it definitely means interface was created only because it was
      // referred somewhere but never defined so skipping conversion
      return null;
    }
    String name = iface.getName();
    if (iface.getParent().getRedundantParentInterface() != null) {
      _w.redFlag(
          String.format(
              "Refusing to convert illegal unit '%s' on parent that is a member of a redundant"
                  + " ethernet group '%s'",
              name, iface.getParent().getRedundantParentInterface()));
      return null;
    }
    org.batfish.datamodel.Interface newIface =
        org.batfish.datamodel.Interface.builder().setName(name).setOwner(_c).build();
    newIface.setDeclaredNames(ImmutableSortedSet.of(name));
    newIface.setDescription(iface.getDescription());
    Integer mtu = iface.getMtu();
    if (mtu != null) {
      newIface.setMtu(mtu);
    }
    newIface.setVrrpGroups(convertVrrpGroups(iface.getName(), iface.getVrrpGroups()));
    newIface.setVrf(_c.getVrfs().get(iface.getRoutingInstance().getName()));
    newIface.setAdditionalArpIps(
        AclIpSpace.union(
            iface.getAdditionalArpIps().stream().map(Ip::toIpSpace).collect(Collectors.toList())));
    Zone zone = _masterLogicalSystem.getInterfaceZones().get(iface.getName());
    if (zone != null) {
      // filter for interface in zone
      FirewallFilter zoneInboundInterfaceFilter =
          zone.getInboundInterfaceFilters().get(iface.getName());
      if (zoneInboundInterfaceFilter != null) {
        String zoneInboundInterfaceFilterName = zoneInboundInterfaceFilter.getName();
        IpAccessList zoneInboundInterfaceFilterList =
            _c.getIpAccessLists().get(zoneInboundInterfaceFilterName);
        newIface.setInboundFilter(zoneInboundInterfaceFilterList);
      } else {
        // filter for zone
        FirewallFilter zoneInboundFilter = zone.getInboundFilter();
        String zoneInboundFilterName = zoneInboundFilter.getName();
        IpAccessList zoneInboundFilterList = _c.getIpAccessLists().get(zoneInboundFilterName);
        newIface.setInboundFilter(zoneInboundFilterList);
      }

      // create session info
      newIface.setFirewallSessionInterfaceInfo(
          new FirewallSessionInterfaceInfo(
              Action.FORWARD_OUT_IFACE,
              zone.getInterfaces(),
              iface.getIncomingFilter(),
              iface.getOutgoingFilter()));
    }

    String incomingFilterName = iface.getIncomingFilter();
    if (incomingFilterName != null) {
      IpAccessList inAcl = _c.getIpAccessLists().get(incomingFilterName);
      if (inAcl != null) {
        FirewallFilter inFilter = _masterLogicalSystem.getFirewallFilters().get(incomingFilterName);
        if (inFilter.isUsedForFBF()) {
          PacketPolicy routingPolicy = _c.getPacketPolicies().get(incomingFilterName);
          if (routingPolicy != null) {
            newIface.setPacketPolicy(incomingFilterName);
          } else {
            newIface.setPacketPolicy(null);
            _w.redFlag(
                String.format(
                    "Interface %s: cannot resolve applied filter %s, defaulting to no filter",
                    name, incomingFilterName));
          }
        }
      }
    }
    IpAccessList composedInAcl = buildIncomingFilter(iface);
    newIface.setIncomingFilter(composedInAcl);

    newIface.setIncomingTransformation(buildIncomingTransformation(iface));

    // Assume the config will need security policies only if it has zones
    if (!_masterLogicalSystem.getZones().isEmpty()) {
      String securityPolicyAclName = ACL_NAME_SECURITY_POLICY + iface.getName();
      IpAccessList securityPolicyAcl = buildSecurityPolicyAcl(securityPolicyAclName, zone);
      if (securityPolicyAcl != null) {
        _c.getIpAccessLists().put(securityPolicyAclName, securityPolicyAcl);
        newIface.setPreTransformationOutgoingFilter(securityPolicyAcl);
      }
    }

    // Set outgoing filter
    String outAclName = iface.getOutgoingFilter();
    IpAccessList outAcl = null;
    if (outAclName != null) {
      outAcl = _c.getIpAccessLists().get(outAclName);
    }
    newIface.setOutgoingFilter(outAcl);

    if (iface.getPrimaryAddress() != null) {
      newIface.setAddress(iface.getPrimaryAddress());
    }
    newIface.setAllAddresses(iface.getAllAddresses());
    newIface.setAddressMetadata(
        iface.getAllAddresses().stream()
            .collect(
                ImmutableSortedMap.toImmutableSortedMap(
                    Ordering.natural(),
                    a -> a,
                    JuniperConfiguration::getJuniperConnectedRouteMetadata)));
    if (!iface.getActive()) {
      newIface.adminDown();
    }
    EthernetSwitching es = iface.getEthernetSwitching();
    if (_indirectAccessPorts.containsKey(name)) {
      newIface.setSwitchport(true);
      newIface.setSwitchportMode(SwitchportMode.ACCESS);
      newIface.setAccessVlan(
          _masterLogicalSystem
              .getNamedVlans()
              .get(_indirectAccessPorts.get(name).getName())
              .getVlanId());
    } else if (es != null) {
      if (es.getSwitchportMode() == null || es.getSwitchportMode() == SwitchportMode.ACCESS) {
        Integer accessVlan = computeAccessVlan(iface.getName(), es.getVlanMembers());
        newIface.setAccessVlan(accessVlan);
        if (accessVlan != null) {
          newIface.setSwitchport(true);
          newIface.setSwitchportMode(SwitchportMode.ACCESS);
        } else {
          newIface.setSwitchport(false);
          newIface.setSwitchportMode(SwitchportMode.NONE);
        }
      }
      if (es.getSwitchportMode() == SwitchportMode.TRUNK) {
        newIface.setSwitchportTrunkEncapsulation(SwitchportEncapsulationType.DOT1Q);
        newIface.setAllowedVlans(vlanMembersToIntegerSpace(es.getVlanMembers()));
        // default is no native vlan, untagged are dropped.
        // https://www.juniper.net/documentation/en_US/junos/topics/reference/configuration-statement/native-vlan-id-edit-interfaces-qfx-series.html
        newIface.setNativeVlan(es.getNativeVlan());
        newIface.setSwitchport(true);
        newIface.setSwitchportMode(SwitchportMode.TRUNK);
      }
    } else {
      newIface.setSwitchportMode(SwitchportMode.NONE);
      newIface.setSwitchport(false);
      if (iface.getVlanId() != null) {
        if (iface.getParent().getVlanTagging() == VlanTaggingMode.NONE) {
          _w.redFlag(
              String.format(
                  "%s: VLAN-ID can only be specified on tagged ethernet interfaces, but %s is not"
                      + " configured with vlan-tagging or flexible-vlan-tagging",
                  iface.getName(), iface.getParent().getName()));
        } else {
          newIface.setEncapsulationVlan(iface.getVlanId());
        }
      }
    }
    newIface.setBandwidth(iface.getBandwidth());
    return newIface;
  }

  private @Nonnull SortedMap<Integer, org.batfish.datamodel.VrrpGroup> convertVrrpGroups(
      String ifaceName, Map<Integer, VrrpGroup> vrrpGroups) {
    ImmutableSortedMap.Builder<Integer, org.batfish.datamodel.VrrpGroup> groupsBuilder =
        ImmutableSortedMap.naturalOrder();
    vrrpGroups.forEach(
        (vrid, vrrpGroup) -> {
          Set<Ip> virtualAddresses = vrrpGroup.getVirtualAddresses();
          if (virtualAddresses.isEmpty()) {
            _w.redFlag(
                String.format(
                    "Configuration will not actually commit. Cannot create VRRP group for vrid %d"
                        + " on interface '%s' because no virtual-address is assigned.",
                    vrid, ifaceName));
            return;
          }
          groupsBuilder.put(
              vrid,
              org.batfish.datamodel.VrrpGroup.builder()
                  .setPreempt(vrrpGroup.getPreempt())
                  .setPriority(vrrpGroup.getPriority())
                  .setSourceAddress(vrrpGroup.getSourceAddress())
                  .setVirtualAddresses(ifaceName, virtualAddresses)
                  .build());
        });
    return groupsBuilder.build();
  }

  private @Nullable ImmutableSet.Builder<Layer3VniConfig> convertL3Evpn() {
    ImmutableSet.Builder<Layer3VniConfig> l3Vnis = ImmutableSet.builder();
    for (Vlan vxlan : _masterLogicalSystem.getNamedVlans().values()) {
      String l3Interface = vxlan.getL3Interface();
      // vniId and l3interface must be defined for a l3vni.
      if (vxlan.getVniId() == null || l3Interface == null) {
        continue;
      } else {
        // RT can be set at: evpn vni-options, RI, or switch-options.
        ExtendedCommunity routeTarget = null;
        // If route target is set under vni-options stanza it takes precedence
        if (_masterLogicalSystem.getVniOptions() != null) {
          if (_masterLogicalSystem.getVniOptions().get(vxlan.getVniId()) != null) {
            if (_masterLogicalSystem
                .getVniOptions()
                .get(vxlan.getVniId())
                .getVrfTargetCommunityorAuto()
                .isAuto()) {
              // RT-Auto is used.
              // https://datatracker.ietf.org/doc/html/draft-ietf-bess-evpn-overlay-01#section-5.1.2.1
              // format of ASN:x while ‘x’ is called the local administrator (4 octets long). ‘x’ is
              // derived:
              // The last 3 octets are used for the service ID – the VNI. (VNI -> Hex) 3 octets
              // long, pad as necessary.
              // The first octet is divided into several fields – bit 1 (0 for auto derived RT), the
              // next 3 bits identify the type (1 for VXLAN), and the last 4 bits identify the
              // domain ID (0, for this case). So this gives us 0x0001 0x0000, which makes it 0x10.
              // In total, 0x10 and (hex of vni), thus 0x10<hex of vni> then -> decimal value.
              long num = Long.decode("0x10" + Integer.toHexString(vxlan.getVniId()));
              routeTarget =
                  ExtendedCommunity.parse(
                      "target:"
                          + _masterLogicalSystem.getDefaultRoutingInstance().getAs()
                          + ":"
                          + num);
            } else {
              // RT is manually defined under vni-options
              routeTarget =
                  _masterLogicalSystem
                      .getVniOptions()
                      .get(vxlan.getVniId())
                      .getVrfTargetCommunityorAuto()
                      .getExtendedCommunity();
            }
          }

          // Check for RT config under RI
        } else if (getInterfaceOrUnitByName(l3Interface).get().getRoutingInstance() != null) {
          // TODO: Currently can't get RT from RI
          continue;
          // Finally, check for RT under switch-options
        } else {
          if (_masterLogicalSystem.getSwitchOptions().getVrfTargetCommunityorAuto().isAuto()) {
            long num = Long.decode("0x10" + Integer.toHexString(vxlan.getVniId()));
            routeTarget =
                ExtendedCommunity.parse(
                    "target:"
                        + _masterLogicalSystem.getDefaultRoutingInstance().getAs()
                        + ":"
                        + num);
          } else {
            routeTarget =
                ExtendedCommunity.parse(
                    _masterLogicalSystem
                        .getSwitchOptions()
                        .getVrfTargetCommunityorAuto()
                        .toString());
          }
        }
        if (routeTarget == null) {
          long num = Long.decode("0x10" + Integer.toHexString(vxlan.getVniId()));
          routeTarget =
              ExtendedCommunity.parse(
                  "target:" + _masterLogicalSystem.getDefaultRoutingInstance().getAs() + ":" + num);
        }
        // Check if RD is manually configured under RI.
        if (getInterfaceOrUnitByName(l3Interface)
                .get()
                .getRoutingInstance()
                .getRouteDistinguisherId()
            != null) {
          String createdRd =
              getInterfaceOrUnitByName(l3Interface)
                      .get()
                      .getRoutingInstance()
                      .getRouteDistinguisherId()
                  + ":"
                  + getInterfaceOrUnitByName(l3Interface).get().getRoutingInstance().getAs();
          l3Vnis.add(
              Layer3VniConfig.builder()
                  .setAdvertiseV4Unicast(true)
                  .setVni(vxlan.getVniId())
                  .setRouteTarget(routeTarget)
                  .setImportRouteTarget(routeTarget.toString())
                  .setRouteDistinguisher(RouteDistinguisher.parse(createdRd))
                  .setVrf(
                      getInterfaceOrUnitByName(l3Interface).get().getRoutingInstance().getName())
                  .build());
        } else {
          // RI is used, but RD is not manually configured. Junos takes route-distinguisher-id +
          // random number to generate unique RD.
          Random random = new Random();
          int number = random.ints(4096, 9999).findFirst().getAsInt();
          if (vxlan.getVlanId() != null) {
            number = vxlan.getVlanId();
          }
          Ip rdIp = _masterLogicalSystem.getDefaultRoutingInstance().getRouteDistinguisherId();
          String createdRd = rdIp.toString() + ":" + number;
          l3Vnis.add(
              Layer3VniConfig.builder()
                  .setAdvertiseV4Unicast(true)
                  .setVni(vxlan.getVniId())
                  .setRouteTarget(routeTarget)
                  .setImportRouteTarget(routeTarget.toString())
                  .setRouteDistinguisher(RouteDistinguisher.parse(createdRd))
                  .setVrf(
                      getInterfaceOrUnitByName(l3Interface).get().getRoutingInstance().getName())
                  .build());
        }
      }
    }
    return l3Vnis;
  }

  private void convertL3Vni() {
    for (Vlan vxlan : _masterLogicalSystem.getNamedVlans().values()) {
      String l3Interface = vxlan.getL3Interface();
      String vtepSource = _masterLogicalSystem.getSwitchOptions().getVtepSourceInterface();
      // vniId and l3interface must be defined for a l3vni.
      if (vxlan.getVniId() == null || l3Interface == null) {
        continue;
      } else {
        if (_c.getVrfs()
                .get(getInterfaceOrUnitByName(l3Interface).get().getRoutingInstance().getName())
                .getLayer3Vnis()
                .get(vxlan.getVniId())
            == null) {
          Layer3Vni vniSettings =
              Layer3Vni.builder()
                  .setSourceAddress(
                      getInterfaceOrUnitByName(vtepSource).get().getPrimaryAddress().getIp())
                  .setUdpPort(4789)
                  .setVni(vxlan.getVniId())
                  .setSrcVrf(
                      getInterfaceOrUnitByName(l3Interface).get().getRoutingInstance().getName())
                  .build();
          _c.getVrfs()
              .get(getInterfaceOrUnitByName(l3Interface).get().getRoutingInstance().getName())
              .addLayer3Vni(vniSettings);
        }
      }
    }
  }

  private void convertL2Vni() {
    for (Vlan vxlan : _masterLogicalSystem.getNamedVlans().values()) {
      String vtepSource = _masterLogicalSystem.getSwitchOptions().getVtepSourceInterface();
      String l3Interface = vxlan.getL3Interface();
      if (vxlan.getVniId() == null) {
        continue;
      }
      if (vxlan.getVlanId() != null && l3Interface == null) {
        if (vtepSource == null) {
          Layer2Vni vniSettings =
              Layer2Vni.builder()
                  .setVni(vxlan.getVniId())
                  .setVlan(vxlan.getVlanId())
                  .setUdpPort(Vni.DEFAULT_UDP_PORT)
                  .setBumTransportMethod(UNICAST_FLOOD_GROUP)
                  .setSrcVrf(_masterLogicalSystem.getDefaultRoutingInstance().getName())
                  .build();
          if (_c.getDefaultVrf().getLayer2Vnis().get(vxlan.getVniId()) == null) {
            _c.getDefaultVrf().addLayer2Vni(vniSettings);
          }
        } else {
          Layer2Vni vniSettings =
              Layer2Vni.builder()
                  .setVni(vxlan.getVniId())
                  .setVlan(vxlan.getVlanId())
                  .setSourceAddress(
                      getInterfaceOrUnitByName(vtepSource).get().getPrimaryAddress().getIp())
                  .setUdpPort(Vni.DEFAULT_UDP_PORT)
                  .setBumTransportMethod(UNICAST_FLOOD_GROUP)
                  .setSrcVrf(_masterLogicalSystem.getDefaultRoutingInstance().getName())
                  .build();
          if (_c.getDefaultVrf().getLayer2Vnis().get(vxlan.getVniId()) == null) {
            _c.getDefaultVrf().addLayer2Vni(vniSettings);
          }
        }
      }
    }
  }

  private @Nullable Integer computeAccessVlan(String ifaceName, List<VlanMember> vlanMembers) {
    List<VlanMember> effectiveMembers =
        !vlanMembers.isEmpty() ? vlanMembers : ImmutableList.of(DEFAULT_VLAN_MEMBER);
    if (effectiveMembers.size() > 1) {
      _w.redFlag(
          String.format(
              "Cannot assign access vlan to interface %s: more than one member declared %s",
              ifaceName, effectiveMembers));
      return null;
    }

    VlanMember member = effectiveMembers.get(0);
    IntegerSpace members = vlanMembersToIntegerSpace(effectiveMembers);
    if (members.isSingleton()) {
      // This is the expected case. One member, with one vlan assigned.
      return members.singletonValue();
    } else if (members.isEmpty()) {
      _w.redFlag(
          String.format(
              "Cannot assign access vlan to interface %s: no vlan-id is assigned to vlan %s",
              ifaceName, member));
      return null;
    }
    _w.redFlag(
        String.format(
            "Cannot assign more than one access vlan to interface %s: %s", ifaceName, member));
    return null;
  }

  private @Nonnull IntegerSpace vlanMembersToIntegerSpace(Collection<VlanMember> vlanMembers) {
    IntegerSpace.Builder builder = IntegerSpace.builder();
    vlanMembers.stream().map(this::toIntegerSpace).forEach(builder::including);
    return builder.build();
  }

  private @Nonnull IntegerSpace toIntegerSpace(VlanMember vlanMember) {
    if (vlanMember instanceof VlanReference) {
      VlanReference vlanReference = (VlanReference) vlanMember;
      Vlan vlan = _masterLogicalSystem.getNamedVlans().get(vlanReference.getName());
      if (vlan == null || (vlan.getVlanId() == null && vlan.getVlanIdList() == null)) {
        return IntegerSpace.EMPTY;
      }
      // At most one of vlanId and vlanListId can be defined; setting one clears the other
      return vlan.getVlanId() != null
          ? IntegerSpace.of(vlan.getVlanId())
          : IntegerSpace.unionOfSubRanges(vlan.getVlanIdList());
    } else if (vlanMember instanceof VlanRange) {
      return ((VlanRange) vlanMember).getRange();
    } else if (vlanMember instanceof AllVlans) {
      return ALL_VLANS;
    } else {
      _w.redFlag(
          String.format(
              "Unsupported vlan member type: %s", vlanMember.getClass().getCanonicalName()));
      return IntegerSpace.EMPTY;
    }
  }

  private @Nullable OspfNetworkType toOspfNetworkType(
      OspfInterfaceSettings.OspfInterfaceType type) {
    switch (type) {
      case BROADCAST:
        return OspfNetworkType.BROADCAST;
      case P2P:
        return OspfNetworkType.POINT_TO_POINT;
      case NBMA:
        return OspfNetworkType.NON_BROADCAST_MULTI_ACCESS;
      case P2MP:
        return OspfNetworkType.POINT_TO_MULTIPOINT;
      default:
        _w.redFlag(
            String.format(
                "Conversion of Juniper OSPF network type '%s' is not handled.", type.toString()));
        return null;
    }
  }

  @Nullable
  Transformation buildOutgoingTransformation(
      Interface iface,
      Nat nat,
      List<NatRuleSet> orderedRuleSetList,
      Map<NatPacketLocation, AclLineMatchExpr> matchFromLocationExprs,
      @Nullable Transformation orElse) {
    if (orderedRuleSetList == null) {
      return orElse;
    }

    String name = iface.getName();
    String zone =
        Optional.ofNullable(_masterLogicalSystem.getInterfaceZones().get(name))
            .map(Zone::getName)
            .orElse(null);
    String routingInstance = iface.getRoutingInstance().getName();

    List<NatRuleSet> ruleSets =
        orderedRuleSetList.stream()
            .filter(
                ruleSet -> {
                  NatPacketLocation toLocation = ruleSet.getToLocation();
                  return name.equals(toLocation.getInterface())
                      || (zone != null && zone.equals(toLocation.getZone()))
                      || (routingInstance.equals(toLocation.getRoutingInstance()));
                })
            .collect(Collectors.toList());

    if (ruleSets.isEmpty()) {
      return orElse;
    }

    if (iface.getPrimaryAddress() == null) {
      _w.redFlag(
          "Cannot build incoming transformation without an interface IP. Interface name = " + name);
      return orElse;
    }
    Ip interfaceIp = iface.getPrimaryAddress().getIp();

    Transformation transformation = orElse;
    for (NatRuleSet ruleSet : Lists.reverse(ruleSets)) {
      transformation =
          ruleSet
              .toOutgoingTransformation(
                  nat,
                  _masterLogicalSystem
                      .getAddressBooks()
                      .get(LogicalSystem.GLOBAL_ADDRESS_BOOK_NAME)
                      .getEntries(),
                  interfaceIp,
                  matchFromLocationExprs,
                  null,
                  transformation,
                  _w)
              .orElse(transformation);
    }
    return transformation;
  }

  @VisibleForTesting
  Map<NatPacketLocation, AclLineMatchExpr> fromNatPacketLocationMatchExprs() {
    ImmutableMap.Builder<NatPacketLocation, AclLineMatchExpr> builder = ImmutableMap.builder();
    _masterLogicalSystem
        .getInterfaces()
        .values()
        .forEach(
            iface ->
                iface
                    .getUnits()
                    .keySet()
                    .forEach(
                        ifaceUnit ->
                            builder.put(
                                interfaceLocation(ifaceUnit), matchSrcInterface(ifaceUnit))));
    _masterLogicalSystem
        .getZones()
        .values()
        .forEach(
            zone ->
                builder.put(
                    zoneLocation(zone.getName()), new MatchSrcInterface(zone.getInterfaces())));
    _masterLogicalSystem
        .getRoutingInstances()
        .values()
        .forEach(
            routingInstance ->
                builder.put(
                    routingInstanceLocation(routingInstance.getName()),
                    matchSrcInterface(
                        routingInstance.getInterfaces().values().stream()
                            .map(Interface::getName)
                            .toArray(String[]::new))));
    return builder.build();
  }

  @Nullable
  @VisibleForTesting
  static IpAccessList buildScreen(@Nullable Screen screen, String aclName) {
    if (screen == null || screen.getAction() == ScreenAction.ALARM_WITHOUT_DROP) {
      return null;
    }

    List<AclLineMatchExpr> matches =
        screen.getScreenOptions().stream()
            .map(ScreenOption::getAclLineMatchExpr)
            .filter(Objects::nonNull)
            .collect(Collectors.toList());

    if (matches.isEmpty()) {
      return null;
    }

    return IpAccessList.builder()
        .setName(aclName)
        .setLines(
            ImmutableList.of(
                ExprAclLine.rejecting(new OrMatchExpr(matches)), ExprAclLine.ACCEPT_ALL))
        .build();
  }

  @Nullable
  @VisibleForTesting
  IpAccessList buildScreensPerZone(@Nonnull Zone zone, String aclName) {
    List<AclLineMatchExpr> matches =
        zone.getScreens().stream()
            .map(
                screenName -> {
                  Screen screen = _masterLogicalSystem.getScreens().get(screenName);
                  String screenAclName = ACL_NAME_SCREEN + screenName;
                  IpAccessList screenAcl = _c.getIpAccessLists().get(screenAclName);
                  if (screenAcl == null) {
                    screenAcl = buildScreen(screen, screenAclName);
                    if (screenAcl != null) {
                      _c.getIpAccessLists().put(screenAclName, screenAcl);
                    }
                  }
                  return screenAcl != null ? new PermittedByAcl(screenAcl.getName()) : null;
                })
            .filter(Objects::nonNull)
            .collect(Collectors.toList());

    return matches.isEmpty()
        ? null
        : IpAccessList.builder()
            .setName(aclName)
            .setLines(ImmutableList.of(ExprAclLine.accepting(new AndMatchExpr(matches))))
            .build();
  }

  @Nullable
  @VisibleForTesting
  IpAccessList buildScreensPerInterface(Interface iface) {
    Zone zone = _masterLogicalSystem.getInterfaceZones().get(iface.getName());
    if (zone == null) {
      return null;
    }

    // build a acl for each zone
    String zoneAclName = ACL_NAME_SCREEN_ZONE + zone.getName();
    IpAccessList zoneAcl = _c.getIpAccessLists().get(zoneAclName);
    if (zoneAcl == null) {
      zoneAcl = buildScreensPerZone(zone, zoneAclName);
      if (zoneAcl != null) {
        _c.getIpAccessLists().put(zoneAclName, zoneAcl);
      }
    }

    return zoneAcl == null
        ? null
        : IpAccessList.builder()
            .setName(ACL_NAME_SCREEN_INTERFACE + iface.getName())
            .setLines(ImmutableList.of(ExprAclLine.accepting(new PermittedByAcl(zoneAclName))))
            .build();
  }

  @Nullable
  IpAccessList buildIncomingFilter(Interface iface) {
    String screenAclName = ACL_NAME_SCREEN_INTERFACE + iface.getName();
    IpAccessList screenAcl = _c.getIpAccessLists().get(screenAclName);
    if (screenAcl == null) {
      screenAcl = buildScreensPerInterface(iface);
      if (screenAcl != null) {
        _c.getIpAccessLists().put(screenAclName, screenAcl);
      }
    }
    // merge screen options to incoming filter
    // but keep both original filters in the config, so we can run search filter queries on them
    String inAclName = iface.getIncomingFilter();
    IpAccessList inAcl = inAclName != null ? _c.getIpAccessLists().get(inAclName) : null;

    Set<AclLineMatchExpr> aclConjunctList;
    if (screenAcl == null) {
      return inAcl;
    } else if (inAcl == null) {
      aclConjunctList = ImmutableSet.of(new PermittedByAcl(screenAcl.getName()));
    } else {
      aclConjunctList =
          ImmutableSet.of(new PermittedByAcl(screenAcl.getName()), new PermittedByAcl(inAclName));
    }

    String combinedAclName = ACL_NAME_COMBINED_INCOMING + iface.getName();
    IpAccessList combinedAcl =
        IpAccessList.builder()
            .setName(combinedAclName)
            .setLines(ImmutableList.of(ExprAclLine.accepting(new AndMatchExpr(aclConjunctList))))
            .build();

    _c.getIpAccessLists().put(combinedAclName, combinedAcl);
    return combinedAcl;
  }

  private @Nullable Transformation buildIncomingTransformation(
      Nat nat, Interface iface, Transformation orElse) {
    if (nat == null) {
      return orElse;
    }

    String ifaceName = iface.getName();
    String zone =
        Optional.ofNullable(_masterLogicalSystem.getInterfaceZones().get(ifaceName))
            .map(Zone::getName)
            .orElse(null);
    String routingInstance = iface.getRoutingInstance().getName();

    /*
     * Precedence of rule set is by fromLocation: interface > zone > routing instance
     */
    NatRuleSet ifaceLocationRuleSet = null;
    NatRuleSet zoneLocationRuleSet = null;
    NatRuleSet routingInstanceRuleSet = null;
    for (Entry<String, NatRuleSet> entry : nat.getRuleSets().entrySet()) {
      NatRuleSet ruleSet = entry.getValue();
      NatPacketLocation fromLocation = ruleSet.getFromLocation();
      if (ifaceName.equals(fromLocation.getInterface())) {
        ifaceLocationRuleSet = ruleSet;
      } else if (zone != null && zone.equals(fromLocation.getZone())) {
        zoneLocationRuleSet = ruleSet;
      } else if (routingInstance.equals(fromLocation.getRoutingInstance())) {
        routingInstanceRuleSet = ruleSet;
      }
    }

    Transformation transformation = orElse;
    List<NatRuleSet> ruleSets =
        Stream.of(routingInstanceRuleSet, zoneLocationRuleSet, ifaceLocationRuleSet)
            .filter(Objects::nonNull)
            .collect(Collectors.toList());

    if (ruleSets.isEmpty()) {
      return transformation;
    }

    if (iface.getPrimaryAddress() == null) {
      _w.redFlag(
          "Cannot build incoming transformation without an interface IP. Interface name = "
              + iface.getName());
      return null;
    }
    Ip interfaceIp = iface.getPrimaryAddress().getIp();

    for (NatRuleSet ruleSet : ruleSets) {
      transformation =
          ruleSet
              .toIncomingTransformation(
                  nat,
                  _masterLogicalSystem
                      .getAddressBooks()
                      .get(LogicalSystem.GLOBAL_ADDRESS_BOOK_NAME)
                      .getEntries(),
                  interfaceIp,
                  null,
                  transformation,
                  _w)
              .orElse(transformation);
    }
    return transformation;
  }

  private @Nullable Transformation buildIncomingTransformation(Interface iface) {
    Nat dnat = _masterLogicalSystem.getNatDestination();
    Transformation dstTransformation = buildIncomingTransformation(dnat, iface, null);
    Nat staticNat = _masterLogicalSystem.getNatStatic();
    return buildIncomingTransformation(staticNat, iface, dstTransformation);
  }

  /** Generate IpAccessList from the specified to-zone's security policies. */
  @VisibleForTesting
  IpAccessList buildSecurityPolicyAcl(String name, @Nullable Zone zone) {
    List<AclLine> zoneAclLines = new LinkedList<>();

    /* Default policy allows traffic originating from the device to be accepted */
    zoneAclLines.add(
        new ExprAclLine(
            LineAction.PERMIT,
            OriginatingFromDevice.INSTANCE,
            "HOST_OUTBOUND",
            TraceElement.of("Matched Juniper semantics on traffic originated from device"),
            null));

    /* Zone specific policies */
    if (zone != null && !zone.getFromZonePolicies().isEmpty()) {
      String toZone = zone.getName();
      for (Entry<String, FirewallFilter> e : zone.getFromZonePolicies().entrySet()) {
        String filterName = e.getKey();
        FirewallFilter filter = e.getValue();

        // The config is "from-zone junos-host", but we choose to only print "zone" when it's not
        // the host.
        String fromDesc =
            filter.getFromZone().map(s -> String.format("zone %s", s)).orElse("junos-host");
        String policyDesc = String.format("security policy from %s to zone %s", fromDesc, toZone);

        String policyName = zoneToZoneFilter(filter.getFromZone().orElse("junos-host"), toZone);
        VendorStructureId vendorStructureId =
            new VendorStructureId(
                _filename, JuniperStructureType.SECURITY_POLICY.getDescription(), policyName);
        TraceElement traceElement =
            TraceElement.builder().add("Matched ").add(policyDesc, vendorStructureId).build();

        zoneAclLines.add(
            new AclAclLine("Match " + policyDesc, filterName, traceElement, vendorStructureId));
      }
    }

    /* Global policy if applicable */
    if (_masterLogicalSystem.getSecurityPolicies().get(ACL_NAME_GLOBAL_POLICY) != null) {
      /* Handle explicit accept/deny lines for global policy, unmatched lines fall-through to next. */
      VendorStructureId vendorStructureId =
          new VendorStructureId(
              _filename,
              JuniperStructureType.SECURITY_POLICY.getDescription(),
              ACL_NAME_GLOBAL_POLICY);
      zoneAclLines.add(
          new AclAclLine(
              "Match global security policy",
              ACL_NAME_GLOBAL_POLICY,
              TraceElement.builder()
                  .add("Matched ")
                  .add("global security policy", vendorStructureId)
                  .build(),
              vendorStructureId));
    }

    /* Add catch-all line with default action */
    zoneAclLines.add(
        new ExprAclLine(
            _masterLogicalSystem.getDefaultCrossZoneAction(),
            TrueExpr.INSTANCE,
            "DEFAULT_POLICY",
            TraceElement.of("Matched default policy"),
            null));

    IpAccessList zoneAcl = IpAccessList.builder().setName(name).setLines(zoneAclLines).build();
    _c.getIpAccessLists().put(name, zoneAcl);
    return zoneAcl;
  }

  /**
   * Convert firewallFilter terms (headerSpace matching) and optional conjunctMatchExpr into a
   * single ACL.
   */
  @VisibleForTesting
  @Nonnull
  IpAccessList fwTermsToIpAccessList(
      String createdAclName,
      ConcreteFirewallFilter filter,
      @Nullable AclLineMatchExpr conjunctMatchExpr,
      JuniperStructureType aclType)
      throws VendorConversionException {

    List<ExprAclLine> lines =
        filter.getTerms().values().stream()
            .map(term -> convertFwTermToExprAclLine(filter.getName(), term, aclType))
            .filter(Optional::isPresent)
            .map(Optional::get)
            .collect(ImmutableList.toImmutableList());

    return IpAccessList.builder()
        .setName(createdAclName)
        .setLines(mergeIpAccessListLines(lines, conjunctMatchExpr))
        .setSourceName(filter.getName())
        .setSourceType(aclType.getDescription())
        .build();
  }

  private Optional<ExprAclLine> convertFwTermToExprAclLine(
      String aclName, FwTerm term, JuniperStructureType aclType) {
    LineAction action = getLineAction(aclName, term);
    if (action == null) {
      return Optional.empty();
    }

    // We do not support ip options for now. Simply return an empty list assuming this term is
    // unmatchable
    if (term.getFromIpOptions() != null) {
      assert term.getFromHostProtocols().isEmpty()
          && term.getFromHostServices().isEmpty()
          && term.getFromApplicationSetMembers().isEmpty();
      // TODO: implement
      // For now, assume line is unmatchable.
      return Optional.empty();
    }

    List<AclLineMatchExpr> fwFromAndApplicationConjuncts = new ArrayList<>();
    if (!term.getFroms().isEmpty()) {
      fwFromAndApplicationConjuncts.add(toAclLineMatchExpr(term.getFroms(), null));
    }
    if (!term.getFromApplicationSetMembers().isEmpty()) {
      fwFromAndApplicationConjuncts.add(
          or(
              term.getFromApplicationSetMembers().stream()
                  .map(from -> from.toAclLineMatchExpr(this, _w))
                  .collect(ImmutableList.toImmutableList())));
    }

    List<AclLineMatchExpr> fwFromProtocolAndServiceDisjuncts = new ArrayList<>();
    for (HostProtocol from : term.getFromHostProtocols()) {
      from.getMatchExpr().ifPresent(fwFromProtocolAndServiceDisjuncts::add);
    }
    for (HostSystemService from : term.getFromHostServices()) {
      from.getMatchExpr().ifPresent(fwFromProtocolAndServiceDisjuncts::add);
    }

    if (!(term.getFromHostProtocols().isEmpty() && term.getFromHostServices().isEmpty())) {
      assert term.getFroms().isEmpty() && term.getFromApplicationSetMembers().isEmpty();
      return fwFromProtocolAndServiceDisjuncts.isEmpty()
          ? Optional.empty()
          : Optional.of(
              ExprAclLine.builder()
                  .setAction(action)
                  .setMatchCondition(or(fwFromProtocolAndServiceDisjuncts))
                  .setName(term.getName())
                  .setTraceElement(
                      matchingAbstractTerm(aclType, _filename, aclName, term.getName()))
                  .setVendorStructureId(
                      abstractTermVendorStructureId(aclType, _filename, aclName, term.getName()))
                  .build());
    }

    return Optional.of(
        ExprAclLine.builder()
            .setAction(action)
            .setMatchCondition(and(fwFromAndApplicationConjuncts))
            .setName(term.getName())
            .setTraceElement(matchingAbstractTerm(aclType, _filename, aclName, term.getName()))
            .setVendorStructureId(
                abstractTermVendorStructureId(aclType, _filename, aclName, term.getName()))
            .build());
  }

  private @Nullable LineAction getLineAction(String aclName, FwTerm term) {
    if (term.getThens().contains(FwThenAccept.INSTANCE)) {
      return LineAction.PERMIT;
    }

    if (term.getThens().contains(FwThenDiscard.INSTANCE)) {
      return LineAction.DENY;
    }

    if (term.getThens().contains(FwThenNextTerm.INSTANCE)) {
      // TODO: throw error if any transformation is being done
      return null;
    }

    if (term.getThens().contains(FwThenNop.INSTANCE)) {
      // we assume for now that any 'nop' operations imply acceptance
      return LineAction.PERMIT;
    }

    if (term.getThens().stream()
        .map(Object::getClass)
        .anyMatch(Predicate.isEqual(FwThenRoutingInstance.class))) {
      // Should be handled by packet policy, not applicable to ACLs
      return null;
    }

    _w.redFlag(
        "missing action in firewall filter: '" + aclName + "', term: '" + term.getName() + "'");
    return LineAction.DENY;
  }

  /** Merge the list of lines with the specified conjunct match expression. */
  @VisibleForTesting
  static List<AclLine> mergeIpAccessListLines(
      List<ExprAclLine> lines, @Nullable AclLineMatchExpr conjunctMatchExpr) {
    if (conjunctMatchExpr == null) {
      return ImmutableList.copyOf(lines);
    }

    return lines.stream()
        .map(
            l ->
                new ExprAclLine(
                    l.getAction(),
                    new AndMatchExpr(ImmutableList.of(l.getMatchCondition(), conjunctMatchExpr)),
                    l.getName(),
                    l.getTraceElement(),
                    l.getVendorStructureId().orElse(null)))
        .collect(ImmutableList.toImmutableList());
  }

  /** Convert a firewallFilter into an equivalent ACL. */
  @VisibleForTesting
  IpAccessList filterToIpAccessList(FirewallFilter f) throws VendorConversionException {
    String name = f.getName();

    if (f instanceof ConcreteFirewallFilter) {
      ConcreteFirewallFilter filter = (ConcreteFirewallFilter) f;
      assert !filter.getFromZone().isPresent(); // not a security policy

      /* Return an ACL that is the logical AND of srcInterface filter and headerSpace filter */
      return fwTermsToIpAccessList(name, filter, null, JuniperStructureType.FIREWALL_FILTER);
    } else {
      assert f instanceof CompositeFirewallFilter;
      CompositeFirewallFilter filter = (CompositeFirewallFilter) f;
      ImmutableList.Builder<AclLine> lines = ImmutableList.builder();
      for (FirewallFilter inner : filter.getInner()) {
        String filterName = inner.getName();
        lines.add(
            new AclAclLine(
                filterName,
                filterName,
                matchingFirewallFilter(_filename, filterName),
                firewallFilterVendorStructureId(_filename, filterName)));
      }
      return IpAccessList.builder().setName(filter.getName()).setLines(lines.build()).build();
    }
  }

  /** Convert a security policy into an equivalent ACL. */
  @VisibleForTesting
  IpAccessList securityPolicyToIpAccessList(ConcreteFirewallFilter filter)
      throws VendorConversionException {
    // For cross-zone policies, create an ACL that contains purely the policy without the from-zone
    // check. This is not used in the forwarding pipeline, but rather is for policy analysis only.
    if (filter.getName().startsWith("zone~")) {
      IpAccessList purelyPolicy =
          fwTermsToIpAccessList(
              String.format("~%s~pure", filter.getName()),
              filter,
              null,
              JuniperStructureType.SECURITY_POLICY);
      _c.getIpAccessLists().put(purelyPolicy.getName(), purelyPolicy);
    }

    // From zone is present if this is not a global security policy and if the from-zone is not
    // junos-host.
    AclLineMatchExpr matchSrcInterface =
        filter
            .getFromZone()
            .map(
                zoneName ->
                    new MatchSrcInterface(
                        _masterLogicalSystem.getZones().get(zoneName).getInterfaces()))
            .orElse(null);

    // In the forwarding pipeline, the returned ACL has a logical AND of srcInterface filter and
    // headerSpace filter.
    return fwTermsToIpAccessList(
        filter.getName(), filter, matchSrcInterface, JuniperStructureType.SECURITY_POLICY);
  }

  private @Nullable IpsecPeerConfig toIpsecPeerConfig(IpsecVpn ipsecVpn) {
    IpsecStaticPeerConfig.Builder ipsecStaticConfigBuilder = IpsecStaticPeerConfig.builder();
    ipsecStaticConfigBuilder.setTunnelInterface(ipsecVpn.getBindInterface());
    IkeGateway ikeGateway = _masterLogicalSystem.getIkeGateways().get(ipsecVpn.getGateway());

    if (ikeGateway == null) {
      _w.redFlag(
          String.format(
              "Cannot find the IKE gateway %s for ipsec vpn %s",
              ipsecVpn.getGateway(), ipsecVpn.getName()));
      return null;
    }
    ipsecStaticConfigBuilder.setDestinationAddress(ikeGateway.getAddress());

    String externalIfaceName = ikeGateway.getExternalInterface();
    String masterIfaceName = interfaceUnitMasterName(externalIfaceName);

    Interface externalIface =
        _masterLogicalSystem.getInterfaces().get(masterIfaceName).getUnits().get(externalIfaceName);

    ipsecStaticConfigBuilder.setSourceInterface(externalIfaceName);

    Ip localAddress = null;
    if (ikeGateway.getLocalAddress() != null) {
      localAddress = ikeGateway.getLocalAddress();
    } else if (externalIface != null && externalIface.getPrimaryAddress() != null) {
      localAddress = externalIface.getPrimaryAddress().getIp();
    }
    if (localAddress == null || !localAddress.valid()) {
      _w.redFlag(
          String.format(
              "External interface %s configured on IKE Gateway %s does not have any IP",
              externalIfaceName, ikeGateway.getName()));
      return null;
    }
    ipsecStaticConfigBuilder.setLocalAddress(localAddress);

    ipsecStaticConfigBuilder.setIpsecPolicy(ipsecVpn.getIpsecPolicy());
    ipsecStaticConfigBuilder.setIkePhase1Policy(ikeGateway.getIkePolicy());
    return ipsecStaticConfigBuilder.build();
  }

  private static IpsecPhase2Policy toIpsecPhase2Policy(IpsecPolicy ipsecPolicy) {
    IpsecPhase2Policy ipsecPhase2Policy = new IpsecPhase2Policy();
    ipsecPhase2Policy.setPfsKeyGroup(ipsecPolicy.getPfsKeyGroup());
    ipsecPhase2Policy.setProposals(ImmutableList.copyOf(ipsecPolicy.getProposals()));

    return ipsecPhase2Policy;
  }

  private static IpsecPhase2Proposal toIpsecPhase2Proposal(IpsecProposal oldIpsecProposal) {
    IpsecPhase2Proposal ipsecPhase2Proposal = new IpsecPhase2Proposal();
    ipsecPhase2Proposal.setAuthenticationAlgorithm(oldIpsecProposal.getAuthenticationAlgorithm());
    ipsecPhase2Proposal.setEncryptionAlgorithm(oldIpsecProposal.getEncryptionAlgorithm());
    ipsecPhase2Proposal.setProtocols(oldIpsecProposal.getProtocols());
    ipsecPhase2Proposal.setIpsecEncapsulationMode(oldIpsecProposal.getIpsecEncapsulationMode());

    return ipsecPhase2Proposal;
  }

  /** Convert address book into corresponding IpSpaces */
  private Map<String, IpSpace> toIpSpaces(String bookName, AddressBook book) {
    Map<String, IpSpace> ipSpaces = new TreeMap<>();
    book.getEntries()
        .forEach(
            (n, entry) -> {
              String entryName = bookName + "~" + n;

              // If this address book references other entries, add them to an AclIpSpace
              if (!entry.getEntries().isEmpty()) {
                AclIpSpace.Builder aclIpSpaceBuilder = AclIpSpace.builder();
                entry
                    .getEntries()
                    .keySet()
                    .forEach(
                        name -> {
                          String subEntryName = bookName + "~" + name;
                          aclIpSpaceBuilder.thenPermitting(new IpSpaceReference(subEntryName));
                        });
                ipSpaces.put(entryName, aclIpSpaceBuilder.build());
              } else {
                ipSpaces.put(
                    entryName,
                    IpWildcardSetIpSpace.builder().including(entry.getIpWildcards(_w)).build());
              }
            });
    return ipSpaces;
  }

  /**
   * Given a list of policy names, returns a list of the VRFs referenced in those policies, in the
   * order in which they appear (within each policy and within the list of policies). The list will
   * not have duplicates if a VRF is referenced multiple times, nor will it include undefined VRFs.
   *
   * <p>Used for generating the list of VRFs to be imported for instance-import policies.
   */
  private @Nonnull List<String> getVrfsReferencedByPolicies(List<String> instanceImportPolicies) {
    return instanceImportPolicies.stream()
        .filter(pName -> _c.getRoutingPolicies().containsKey(pName))
        .flatMap(pName -> _vrfReferencesInPolicies.getOrDefault(pName, ImmutableList.of()).stream())
        .distinct()
        .filter(vrfName -> _c.getVrfs().containsKey(vrfName))
        .collect(ImmutableList.toImmutableList());
  }

  private static @Nonnull RoutingPolicy buildInstanceImportRoutingPolicy(
      RoutingInstance ri, Configuration c, String vrfName) {
    String policyName = generateInstanceImportPolicyName(vrfName);
    List<BooleanExpr> policyCalls =
        ri.getInstanceImports().stream()
            .filter(c.getRoutingPolicies()::containsKey)
            .map(CallExpr::new)
            .collect(Collectors.toList());
    return RoutingPolicy.builder()
        .setOwner(c)
        .setName(policyName)
        .setStatements(
            ImmutableList.of(
                // TODO implement default policy for instance-import. For now default reject.
                // Once this is fixed, can throw away default reject policy infrastructure.
                new SetDefaultPolicy(DEFAULT_REJECT_POLICY_NAME),
                // Construct a policy chain based on defined instance-import policies
                new If(
                    new FirstMatchChain(policyCalls),
                    ImmutableList.of(Statements.ReturnTrue.toStaticStatement()),
                    ImmutableList.of(ReturnFalse.toStaticStatement()))))
        .build();
  }

  public static String generateInstanceImportPolicyName(String vrfName) {
    return String.format("~INSTANCE_IMPORT_POLICY_%s~", vrfName);
  }

  private static @Nonnull org.batfish.datamodel.dataplane.rib.RibGroup toRibGroup(
      RibGroup rg, RoutingProtocol protocol, Configuration c, String vrfName, Warnings w) {
    ImmutableList<RibId> importRibs =
        rg.getImportRibs().stream()
            .map(rib -> toRibId(c.getHostname(), rib, w))
            .filter(Objects::nonNull)
            // Filter out the primary rib for this rib group, since it's special and bypasses the
            // policy
            .filter(
                rib ->
                    !(rib.getRibName().equals(RibId.DEFAULT_RIB_NAME)
                        && rib.getVrfName().equals(vrfName)))
            .collect(ImmutableList.toImmutableList());

    RibId exportRib =
        rg.getExportRib() != null ? toRibId(c.getHostname(), rg.getExportRib(), w) : null;
    List<BooleanExpr> policyCalls =
        rg.getImportPolicies().stream().map(CallExpr::new).collect(ImmutableList.toImmutableList());

    String policyName = generateRibGroupImportPolicyName(rg, protocol);
    RoutingPolicy.builder()
        .setOwner(c)
        .setName(policyName)
        .setStatements(
            ImmutableList.of(
                // Add default policy
                new SetDefaultPolicy(DEFAULT_IMPORT_POLICIES.get(protocol)),
                // Construct a policy chain based on defined import policies
                new If(
                    new FirstMatchChain(policyCalls),
                    ImmutableList.of(Statements.ReturnTrue.toStaticStatement()),
                    ImmutableList.of(ReturnFalse.toStaticStatement()))))
        .build();
    return new org.batfish.datamodel.dataplane.rib.RibGroup(
        rg.getName(), importRibs, policyName, exportRib);
  }

  private static String generateRibGroupImportPolicyName(RibGroup rg, RoutingProtocol protocol) {
    return String.format("~RIB_GROUP_IMPORT_POLICY_%s_%s~", rg.getName(), protocol);
  }

  @Nonnull
  @VisibleForTesting
  public static String generateResolutionRibImportPolicyName(String routingInstanceName) {
    return String.format("~RESOLUTION_IMPORT_POLICY_%s~", routingInstanceName);
  }

  @VisibleForTesting
  static @Nullable RibId toRibId(String hostname, String rib, @Nullable Warnings w) {
    String[] parts = rib.split("\\.");
    if (parts.length < 2 || parts.length > 3) {
      throw new VendorConversionException(String.format("Invalid RIB identifier %s", rib));
    }
    String vrfName;
    String addressFamily;
    String ribNumber;
    if (parts.length == 3) {
      vrfName = parts[0];
      addressFamily = parts[1];
      ribNumber = parts[2];
    } else { // length == 2
      vrfName = Configuration.DEFAULT_VRF_NAME;
      addressFamily = parts[0];
      ribNumber = parts[1];
    }

    String ribName = addressFamily + "." + ribNumber;
    // Normalize the common case into vendor-independent language
    if (ribName.equals(RIB_IPV4_UNICAST)) {
      ribName = RibId.DEFAULT_RIB_NAME;
    }

    // We only support IPv4 unicast
    if (!addressFamily.equals("inet") && w != null) {
      w.unimplementedf("Rib name conversion: %s address family is not supported", addressFamily);
      return null;
    }
    return new RibId(hostname, vrfName, ribName);
  }

  /**
   * Convert a firewall filter into a policy that can be used for policy-based routing (or
   * filter-based forwarding, in Juniper parlance).
   */
  private PacketPolicy toPacketPolicy(FirewallFilter filter) {
    if (filter instanceof ConcreteFirewallFilter) {
      return toPacketPolicy((ConcreteFirewallFilter) filter);
    } else {
      assert filter instanceof CompositeFirewallFilter;
      return toPacketPolicy((CompositeFirewallFilter) filter);
    }
  }

  /**
   * Makes a composite {@link PacketPolicy} by (recursively) flattening the statements from all
   * inner packet policies.
   */
  private PacketPolicy toPacketPolicy(CompositeFirewallFilter filter) {
    List<org.batfish.datamodel.packet_policy.Statement> concatenatedStatememnts =
        filter.getInner().stream()
            .map(this::toPacketPolicy)
            .flatMap(p -> p.getStatements().stream())
            .collect(ImmutableList.toImmutableList());
    // Make the policy, with an implicit deny all at the end as the default action
    return new PacketPolicy(filter.getName(), concatenatedStatememnts, new Return(Drop.instance()));
  }

  private AclLineMatchExpr toAclLineMatchExpr(
      Collection<FwFrom> fwFroms, TraceElement traceElement) {
    List<AclLineMatchExpr> conjuncts =
        fwFroms.stream()
            // EnumMap is sorted, which gives us deterministic ordering of the And conjuncts
            .collect(
                groupingBy(FwFrom::getField, () -> new EnumMap<>(Field.class), Collectors.toList()))
            .entrySet()
            .stream()
            .map(
                e -> {
                  Field field = e.getKey();
                  List<FwFrom> froms = e.getValue();
                  List<AclLineMatchExpr> inner =
                      froms.stream()
                          .map(fwFromDisjunct -> fwFromDisjunct.toAclLineMatchExpr(this, _c, _w))
                          .collect(ImmutableList.toImmutableList());
                  switch (field) {
                    case DESTINATION_EXCEPT:
                    case FRAGMENT_OFFSET_EXCEPT:
                    case ICMP_CODE_EXCEPT:
                    case ICMP_TYPE_EXCEPT:
                    case PACKET_LENGTH_EXCEPT:
                    case SOURCE_EXCEPT:
                      // FOO_EXCEPT is already compiled to a list of (Not(MatchFoo),
                      // so combining them needs an AND.
                      return and(inner);
                    default:
                      return or(inner);
                  }
                })
            .collect(ImmutableList.toImmutableList());
    return new AndMatchExpr(conjuncts, traceElement);
  }

  private PacketPolicy toPacketPolicy(ConcreteFirewallFilter filter) {
    ImmutableList.Builder<org.batfish.datamodel.packet_policy.Statement> builder =
        ImmutableList.builder();
    for (Entry<String, FwTerm> e : filter.getTerms().entrySet()) {
      FwTerm term = e.getValue();

      AclLineMatchExpr matchFwFroms =
          toAclLineMatchExpr(
              term.getFroms(),
              TraceElement.of(String.format("Firewall filter term %s", term.getName())));

      // A term will become an If statement. If (matchCondition) -> execute "then" statements
      builder.add(
          new org.batfish.datamodel.packet_policy.If(
              new PacketMatchExpr(matchFwFroms),
              TermFwThenToPacketPolicyStatement.convert(term, Configuration.DEFAULT_VRF_NAME)));
    }

    // Make the policy, with an implicit deny all at the end as the default action
    return new PacketPolicy(filter.getName(), builder.build(), new Return(Drop.instance()));
  }

  private @Nonnull BooleanExpr toBooleanExpr(@Nonnull Condition condition) {
    return new TrackSucceeded(computeConditionTrackName(condition.getName()));
  }

  @VisibleForTesting
  RoutingPolicy toRoutingPolicy(PolicyStatement ps) {
    // Ensure map of VRFs referenced in routing policies is initialized
    if (_vrfReferencesInPolicies == null) {
      _vrfReferencesInPolicies = new TreeMap<>();
    }
    String name = ps.getName();
    RoutingPolicy routingPolicy = new RoutingPolicy(name, _c);
    List<Statement> statements = routingPolicy.getStatements();
    boolean hasDefaultTerm =
        ps.getDefaultTerm().hasAtLeastOneFrom() || ps.getDefaultTerm().getThens().size() > 0;
    List<PsTerm> terms = new ArrayList<>(ps.getTerms().values());
    if (hasDefaultTerm) {
      terms.add(ps.getDefaultTerm());
    }
    for (PsTerm term : terms) {
      List<Statement> thens = toStatements(term.getThens());
      if (term.hasAtLeastOneFrom()) {
        If ifStatement = new If();
        ifStatement.setComment(term.getName());
        PsFroms froms = term.getFroms();

        for (PsFromRouteFilter fromRouteFilter : froms.getFromRouteFilters()) {
          int actionLineCounter = 0;
          String routeFilterName = fromRouteFilter.getRouteFilterName();
          RouteFilter rf = _masterLogicalSystem.getRouteFilters().get(routeFilterName);
          if (!rf.getIpv4()) {
            continue;
          }
          for (RouteFilterLine line : rf.getLines()) {
            if (!(line instanceof Route4FilterLine)) {
              continue;
            }
            if (line.getThens().size() > 0) {
              String lineListName = name + "_ACTION_LINE_" + actionLineCounter;
              RouteFilterList lineSpecificList = new RouteFilterList(lineListName);
              ((Route4FilterLine) line).applyTo(lineSpecificList);
              actionLineCounter++;
              _c.getRouteFilterLists().put(lineListName, lineSpecificList);
              If lineSpecificIfStatement = new If();
              String lineSpecificClauseName = routeFilterName + "_ACTION_LINE_" + actionLineCounter;
              lineSpecificIfStatement.setComment(lineSpecificClauseName);
              MatchPrefixSet mrf =
                  new MatchPrefixSet(
                      DestinationNetwork.instance(), new NamedPrefixSet(lineListName));
              lineSpecificIfStatement.setGuard(mrf);
              lineSpecificIfStatement.getTrueStatements().addAll(toStatements(line.getThens()));
              statements.add(lineSpecificIfStatement);
            }
          }
        }
        if (froms.getFromInstance() != null) {
          _vrfReferencesInPolicies
              .computeIfAbsent(name, n -> new ArrayList<>())
              .add(froms.getFromInstance().getRoutingInstanceName());
        }
        ifStatement.setGuard(toGuard(froms));
        ifStatement.setTrueStatements(
            ImmutableList.of(toTraceableStatement(thens, term.getName(), ps.getName(), _filename)));
        statements.add(ifStatement);
      } else {
        statements.add(toTraceableStatement(thens, term.getName(), ps.getName(), _filename));
      }
    }
    If endOfPolicy = new If();
    endOfPolicy.setGuard(BooleanExprs.CALL_EXPR_CONTEXT);
    endOfPolicy.setFalseStatements(
        Collections.singletonList(Statements.Return.toStaticStatement()));
    statements.add(endOfPolicy);
    return routingPolicy;
  }

  private BooleanExpr toGuard(PsFroms froms) {
    if (froms.getFromUnsupported() != null) {
      // Unsupported line will evaluate to BooleanExprs.FALSE. Don't bother continuing
      return froms.getFromUnsupported().toBooleanExpr(this, _c, _w);
    }

    Conjunction conj = new Conjunction();
    List<BooleanExpr> subroutines = new ArrayList<>();
    if (!froms.getFromAsPaths().isEmpty()) {
      conj.getConjuncts().add(new Disjunction(toBooleanExprs(froms.getFromAsPaths())));
    }
    if (!froms.getFromAsPathGroups().isEmpty()) {
      // TODO: Figure out how it works when both as-path and as-path-group present
      conj.getConjuncts().add(new Disjunction(toBooleanExprs(froms.getFromAsPathGroups())));
    }
    if (froms.getFromColor() != null) {
      conj.getConjuncts().add(froms.getFromColor().toBooleanExpr(this, _c, _w));
    }
    if (!froms.getFromCommunities().isEmpty()) {
      conj.getConjuncts().add(new Disjunction(toBooleanExprs(froms.getFromCommunities())));
    }
    if (froms.getFromCommunityCount() != null) {
      conj.getConjuncts().add(froms.getFromCommunityCount().toBooleanExpr(this, _c, _w));
    }
    if (!froms.getFromConditions().isEmpty()) {
      // TODO: verify these are disjoined
      conj.getConjuncts().add(new Disjunction(toBooleanExprs(froms.getFromConditions())));
    }
    if (froms.getFromFamily() != null) {
      conj.getConjuncts().add(froms.getFromFamily().toBooleanExpr(this, _c, _w));
    }
    if (froms.getFromInstance() != null) {
      conj.getConjuncts().add(froms.getFromInstance().toBooleanExpr(this, _c, _w));
    }
    if (!froms.getFromInterfaces().isEmpty()) {
      conj.getConjuncts().add(new Disjunction(toBooleanExprs(froms.getFromInterfaces())));
    }
    if (froms.getFromLocalPreference() != null) {
      conj.getConjuncts().add(froms.getFromLocalPreference().toBooleanExpr(this, _c, _w));
    }
    if (froms.getFromMetric() != null) {
      conj.getConjuncts().add(froms.getFromMetric().toBooleanExpr(this, _c, _w));
    }
    for (PsFromPolicyStatement from : froms.getFromPolicyStatements()) {
      subroutines.add(from.toBooleanExpr(this, _c, _w));
    }
    for (PsFromPolicyStatementConjunction from : froms.getFromPolicyStatementConjunctions()) {
      subroutines.add(from.toBooleanExpr(this, _c, _w));
    }
    if (!froms.getFromPrefixLists().isEmpty()
        || !froms.getFromPrefixListFilterLongers().isEmpty()
        || !froms.getFromPrefixListFilterOrLongers().isEmpty()
        || !froms.getFromRouteFilters().isEmpty()) {
      // TODO check behavior for some edge cases: https://github.com/batfish/batfish/issues/2972
      Disjunction prefixListDisjunction = new Disjunction();
      prefixListDisjunction.getDisjuncts().addAll(toBooleanExprs(froms.getFromPrefixLists()));
      prefixListDisjunction
          .getDisjuncts()
          .addAll(toBooleanExprs(froms.getFromPrefixListFilterLongers()));
      prefixListDisjunction
          .getDisjuncts()
          .addAll(toBooleanExprs(froms.getFromPrefixListFilterOrLongers()));
      prefixListDisjunction.getDisjuncts().addAll(toBooleanExprs(froms.getFromRouteFilters()));
      conj.getConjuncts().add(prefixListDisjunction);
    }
    if (!froms.getFromProtocols().isEmpty()) {
      conj.getConjuncts().add(new Disjunction(toBooleanExprs(froms.getFromProtocols())));
    }
    if (!froms.getFromTags().isEmpty()) {
      conj.getConjuncts().add(new Disjunction(toBooleanExprs(froms.getFromTags())));
    }

    if (!subroutines.isEmpty()) {
      ConjunctionChain chain = new ConjunctionChain(subroutines);
      conj.getConjuncts().add(chain);
    }
    return conj.simplify();
  }

  private List<BooleanExpr> toBooleanExprs(Set<? extends PsFrom> froms) {
    return froms.stream()
        .map(f -> f.toBooleanExpr(this, _c, _w))
        .collect(ImmutableList.toImmutableList());
  }

  private static boolean isFinalThen(PsThen then) {
    return then instanceof PsThenAccept
        || then instanceof PsThenReject
        || then instanceof PsThenDefaultActionAccept
        || then instanceof PsThenDefaultActionReject
        || then instanceof PsThenNextPolicy;
  }

  private List<Statement> toStatements(Set<PsThen> thens) {
    List<Statement> thenStatements = new ArrayList<>();
    Stream.concat(
            thens.stream().filter(then -> !isFinalThen(then)),
            thens.stream().filter(JuniperConfiguration::isFinalThen))
        .forEach(then -> then.applyTo(thenStatements, this, _c, _w));
    return thenStatements;
  }

  @VisibleForTesting
  static TraceableStatement toTraceableStatement(
      List<Statement> statements, String termName, String policyName, String fileName) {
    return new TraceableStatement(
        TraceElement.builder()
            .add("Matched ")
            .add(
                String.format(
                    "policy-statement %s term %s",
                    escapeNameIfNeeded(policyName), escapeNameIfNeeded(termName)),
                new VendorStructureId(
                    fileName,
                    POLICY_STATEMENT_TERM.getDescription(),
                    computePolicyStatementTermName(policyName, termName)))
            .build(),
        statements);
  }

  private Set<org.batfish.datamodel.StaticRoute> toStaticRoutes(StaticRoute route) {
    String nextTable = route.getNextTable();
    Prefix prefix = route.getPrefix();
    String nextVrf = null;
    if (nextTable != null) {
      RibId ribId = toRibId(getHostname(), nextTable, _w);
      if (ribId == null) {
        _w.redFlag(
            String.format(
                "Static route for prefix %s contains illegal next-table value: %s",
                prefix, nextTable));
        return ImmutableSet.of();
      }
      if (!ribId.getRibName().equals(RibId.DEFAULT_RIB_NAME)) {
        _w.unimplementedf("next-table support is currently limited to %s", RIB_IPV4_UNICAST);
        return ImmutableSet.of();
      }
      nextVrf = ribId.getVrfName();
    }
    if (nextVrf != null && !route.getQualifiedNextHops().isEmpty()) {
      _w.redFlag(
          String.format(
              "Static route for prefix %s illegally contains both next-table and"
                  + " qualified-next-hop",
              prefix));
      return ImmutableSet.of();
    }
    if (route.getDrop() && !route.getQualifiedNextHops().isEmpty()) {
      _w.redFlag(
          String.format(
              "Static route for prefix %s cannot contain both discard nexthop and"
                  + " qualified-next-hop. Ignoring this route.",
              prefix));
      return ImmutableSet.of();
    }
    ImmutableSet.Builder<org.batfish.datamodel.StaticRoute> viStaticRoutes = ImmutableSet.builder();

    // static route corresponding to the next hop
    boolean noInstall = firstNonNull(route.getNoInstall(), Boolean.FALSE);
    // TOOD: return routing-instance-level default setting instead of false
    boolean resolve = firstNonNull(route.getResolve(), Boolean.FALSE);

    org.batfish.datamodel.StaticRoute.Builder rBuilder =
        org.batfish.datamodel.StaticRoute.builder()
            .setNetwork(prefix)
            .setAdministrativeCost(route.getDistance())
            .setMetric(route.getMetric())
            .setTag(firstNonNull(route.getTag(), Route.UNSET_ROUTE_TAG))
            .setNonForwarding(noInstall)
            .setRecursive(resolve);
    if (route.getDrop() || noInstall) {
      viStaticRoutes.add(rBuilder.setNextHop(NextHopDiscard.instance()).build());
    } else if (nextVrf != null) {
      viStaticRoutes.add(rBuilder.setNextHop(NextHopVrf.of(nextVrf)).build());
    } else if (!route.getNextHopInterface().isEmpty() || !route.getNextHopIp().isEmpty()) {
      for (String nhInt : route.getNextHopInterface()) {
        viStaticRoutes.add(rBuilder.setNextHop(NextHopInterface.of(nhInt)).build());
      }
      for (Ip nhIp : route.getNextHopIp()) {
        viStaticRoutes.add(rBuilder.setNextHop(NextHopIp.of(nhIp)).build());
      }
    }

    // populating static routes from each qualified next hop while overriding applicable properties
    for (QualifiedNextHop qualNextHop : route.getQualifiedNextHops().values()) {
      org.batfish.datamodel.StaticRoute.Builder qrBuilder =
          org.batfish.datamodel.StaticRoute.builder()
              .setNetwork(prefix)
              .setAdministrativeCost(route.getDistance())
              .setMetric(route.getMetric())
              .setTag(firstNonNull(route.getTag(), Route.UNSET_ROUTE_TAG))
              .setNonForwarding(noInstall)
              .setRecursive(resolve);

      qrBuilder.setNextHop(
          noInstall
              ? NextHopDiscard.instance()
              : NextHop.legacyConverter(
                  qualNextHop.getNextHop().getNextHopInterface(),
                  qualNextHop.getNextHop().getNextHopIp()));
      Optional.ofNullable(qualNextHop.getPreference()).ifPresent(qrBuilder::setAdministrativeCost);
      Optional.ofNullable(qualNextHop.getMetric()).ifPresent(qrBuilder::setMetric);
      Optional.ofNullable(qualNextHop.getTag()).ifPresent(qrBuilder::setTag);
      viStaticRoutes.add(qrBuilder.build());
    }
    return viStaticRoutes.build();
  }

  @VisibleForTesting
  static RouteFilterList toRouteFilterList(PrefixList prefixList, String vendorConfigFilename) {
    List<org.batfish.datamodel.RouteFilterLine> lines =
        prefixList.getPrefixes().stream()
            .map(
                prefix ->
                    new org.batfish.datamodel.RouteFilterLine(
                        LineAction.PERMIT, prefix, SubRange.singleton(prefix.getPrefixLength())))
            .collect(ImmutableList.toImmutableList());
    return new RouteFilterList(
        prefixList.getName(),
        lines,
        new VendorStructureId(
            vendorConfigFilename,
            JuniperStructureType.PREFIX_LIST.getDescription(),
            prefixList.getName()));
  }

  @Override
  public List<Configuration> toVendorIndependentConfigurations() throws VendorConversionException {
    ImmutableList.Builder<Configuration> outputConfigurations = ImmutableList.builder();
    _logicalSystems.keySet().stream()
        .map(this::toVendorIndependentConfiguration)
        .forEach(outputConfigurations::add);
    outputConfigurations.add(toVendorIndependentConfiguration());
    return outputConfigurations.build();
  }

  /** Creates and returns a vendor-independent configuration for the named logical-system. */
  private Configuration toVendorIndependentConfiguration(@Nullable String logicalSystemName) {
    JuniperConfiguration lsConfig = cloneConfiguration();
    lsConfig.processLogicalSystemConfiguration(logicalSystemName, this);
    return lsConfig.toVendorIndependentConfiguration();
  }

  private void processLogicalSystemConfiguration(
      @Nonnull String logicalSystemName, @Nonnull JuniperConfiguration masterConfiguration) {
    // Note that 'this' is the cloned configuration

    LogicalSystem ls = _logicalSystems.get(logicalSystemName);

    // Delete logical systems since they are no longer in scope
    _logicalSystems.clear();

    // Apply logical system settings onto cloned master
    // TODO: review which structures are shadowed, and which replaced entirely.
    _masterLogicalSystem.getApplications().putAll(ls.getApplications());
    _masterLogicalSystem.getApplicationSets().putAll(ls.getApplicationSets());
    _masterLogicalSystem.getAsPathGroups().putAll(ls.getAsPathGroups());
    // inherited?
    _masterLogicalSystem.getAuthenticationKeyChains().putAll(ls.getAuthenticationKeyChains());
    _masterLogicalSystem.getNamedCommunities().putAll(ls.getNamedCommunities());
    _masterLogicalSystem.setDefaultAddressSelection(ls.getDefaultAddressSelection());
    if (ls.getDefaultCrossZoneAction() != null) {
      _masterLogicalSystem.setDefaultCrossZoneAction(ls.getDefaultCrossZoneAction());
    }
    if (ls.getDefaultInboundAction() != null) {
      _masterLogicalSystem.setDefaultInboundAction(ls.getDefaultInboundAction());
    }
    _masterLogicalSystem.setDefaultRoutingInstance(ls.getDefaultRoutingInstance());
    _masterLogicalSystem.getDnsServers().clear();
    _masterLogicalSystem.getDnsServers().addAll(ls.getDnsServers());
    _masterLogicalSystem.getFirewallFilters().putAll(ls.getFirewallFilters());
    _masterLogicalSystem.getSecurityPolicies().putAll(ls.getSecurityPolicies());
    _masterLogicalSystem.getAddressBooks().putAll(ls.getAddressBooks());
    _masterLogicalSystem.getIkeGateways().clear();
    _masterLogicalSystem.getIkeGateways().putAll(ls.getIkeGateways());
    _masterLogicalSystem.getIkePolicies().clear();
    _masterLogicalSystem.getIkePolicies().putAll(ls.getIkePolicies());
    _masterLogicalSystem.getIkeProposals().clear();
    _masterLogicalSystem.getIkeProposals().putAll(ls.getIkeProposals());
    ls.getInterfaces()
        .forEach(
            (ifaceName, lsMasterIface) -> {
              Interface masterPhysicalInterface =
                  _masterLogicalSystem.getInterfaces().get(ifaceName);
              if (masterPhysicalInterface == null) {
                // the physical interface is not mentioned globally, so just copy the whole thing
                // from the logical system
                _masterLogicalSystem.getInterfaces().put(ifaceName, lsMasterIface);
                return;
              }
              // copy units from logical system
              masterPhysicalInterface.getUnits().putAll(lsMasterIface.getUnits());
              // delete unassigned units
              masterPhysicalInterface
                  .getUnits()
                  .keySet()
                  .retainAll(lsMasterIface.getUnits().keySet());
              // reset parent on copied units to master physical interface
              masterPhysicalInterface
                  .getUnits()
                  .values()
                  .forEach(unit -> unit.setParent(masterPhysicalInterface));
            });
    // delete unassigned interfaces
    _masterLogicalSystem.getInterfaces().keySet().retainAll(ls.getInterfaces().keySet());
    // TODO: review SRX logical-systems zone semantics
    _masterLogicalSystem.getInterfaceZones().clear();
    _masterLogicalSystem.getInterfaceZones().putAll(ls.getInterfaceZones());
    _masterLogicalSystem.getIpsecPolicies().clear();
    _masterLogicalSystem.getIpsecPolicies().putAll(ls.getIpsecPolicies());
    _masterLogicalSystem.getIpsecProposals().clear();
    _masterLogicalSystem.getIpsecProposals().putAll(ls.getIpsecProposals());
    _masterLogicalSystem.setNatDestination(ls.getNatDestination());
    _masterLogicalSystem.setNatSource(ls.getNatSource());
    _masterLogicalSystem.setNatStatic(ls.getNatStatic());
    // TODO: something with NTP servers?
    _masterLogicalSystem.getPolicyStatements().putAll(ls.getPolicyStatements());
    _masterLogicalSystem.getConditions().putAll(ls.getConditions());
    _masterLogicalSystem.getPrefixLists().putAll(ls.getPrefixLists());
    _masterLogicalSystem.getRouteFilters().putAll(ls.getRouteFilters());
    _masterLogicalSystem.getRoutingInstances().clear();
    _masterLogicalSystem.getRoutingInstances().putAll(ls.getRoutingInstances());
    // TODO: something with syslog hosts?
    // TODO: something with tacplus servers?
    _masterLogicalSystem.getNamedVlans().clear();
    _masterLogicalSystem.getNamedVlans().putAll(ls.getNamedVlans());
    if (ls.getEvpn() != null) {
      _masterLogicalSystem.setEvpn(ls.getEvpn());
    }
    _masterLogicalSystem.getZones().clear();
    _masterLogicalSystem.getZones().putAll(ls.getZones());

    // Ensure unique hostname in case one has not been configured
    if (getHostname() == null) {
      setHostname(
          computeLogicalSystemDefaultHostname(
              masterConfiguration.getHostname(), logicalSystemName));
    }
  }

  public static String computeLogicalSystemDefaultHostname(
      String masterHostname, String logicalSystemName) {
    return String.format("%s~logical_system~%s", masterHostname, logicalSystemName).toLowerCase();
  }

  private @Nonnull JuniperConfiguration cloneConfiguration() {
    JuniperConfiguration clonedConfiguration = SerializationUtils.clone(this);
    clonedConfiguration.setUnrecognized(getUnrecognized());
    clonedConfiguration.setWarnings(_w);
    return clonedConfiguration;
  }

  private Configuration toVendorIndependentConfiguration() throws VendorConversionException {
    String hostname = getHostname();
    _c = new Configuration(hostname, _vendor);
    _c.setAuthenticationKeyChains(
        convertAuthenticationKeyChains(_masterLogicalSystem.getAuthenticationKeyChains()));
    _c.setDnsServers(_masterLogicalSystem.getDnsServers());
    _c.setDomainName(_masterLogicalSystem.getDefaultRoutingInstance().getDomainName());
    _c.setLoggingServers(_masterLogicalSystem.getSyslogHosts());
    _c.setNtpServers(_masterLogicalSystem.getNtpServers());
    _c.setTacacsServers(_masterLogicalSystem.getTacplusServers());
    _c.getVendorFamily().setJuniper(_masterLogicalSystem.getJf());
    _c.setDeviceModel(DeviceModel.JUNIPER_UNSPECIFIED);
    for (String riName : _masterLogicalSystem.getRoutingInstances().keySet()) {
      _c.getVrfs().put(riName, new Vrf(riName));
    }

    // process interface ranges. this changes the _interfaces map
    _masterLogicalSystem.expandInterfaceRanges();

    // convert prefix lists to route filter lists
    for (Entry<String, PrefixList> e : _masterLogicalSystem.getPrefixLists().entrySet()) {
      _c.getRouteFilterLists().put(e.getKey(), toRouteFilterList(e.getValue(), _filename));
    }

    // Convert AddressBooks to IpSpaces
    _masterLogicalSystem
        .getAddressBooks()
        .forEach(
            (name, addressBook) -> {
              Map<String, IpSpace> ipspaces = toIpSpaces(name, addressBook);
              _c.getIpSpaces().putAll(ipspaces);
              ipspaces
                  .keySet()
                  .forEach(
                      ipSpaceName ->
                          _c.getIpSpaceMetadata()
                              .put(
                                  ipSpaceName,
                                  new IpSpaceMetadata(
                                      ipSpaceName, ADDRESS_BOOK.getDescription(), null)));
            });

    // Preprocess filters to do things like handle IPv6, combine filter input-/output-lists
    preprocessFilters();
    convertFirewallFiltersToIpAccessLists();

    // Convert security policies.
    convertSecurityPoliciesToIpAccessLists();

    // convert firewall filters implementing packet policy to PacketPolicy objects
    for (Entry<String, FirewallFilter> e : _masterLogicalSystem.getFirewallFilters().entrySet()) {
      String name = e.getKey();
      FirewallFilter filter = e.getValue();
      if (filter.isUsedForFBF()) {
        // TODO: support other filter families
        if (filter.getFamily() != Family.INET) {
          continue;
        }
        _c.getPacketPolicies().put(name, toPacketPolicy(filter));
      }
    }

    // convert route filters to route filter lists
    for (Entry<String, RouteFilter> e : _masterLogicalSystem.getRouteFilters().entrySet()) {
      String name = e.getKey();
      RouteFilter rf = e.getValue();
      if (rf.getIpv4()) {
        RouteFilterList rfl = new RouteFilterList(name);
        for (RouteFilterLine line : rf.getLines()) {
          if (line instanceof Route4FilterLine && line.getThens().size() == 0) {
            ((Route4FilterLine) line).applyTo(rfl);
          }
        }
        _c.getRouteFilterLists().put(name, rfl);
      }
    }

    convertNamedCommunities();

    // convert interfaces. Before policies because some policies depend on interfaces
    convertInterfaces();

    // convert conditions to TrackMethod objects
    _masterLogicalSystem
        .getConditions()
        .forEach(
            (conditionName, condition) ->
                _c.getTrackingGroups()
                    .put(computeConditionTrackName(conditionName), toTrackMethod(condition)));

    // convert policy-statements to RoutingPolicy objects
    for (Entry<String, PolicyStatement> e : _masterLogicalSystem.getPolicyStatements().entrySet()) {
      String name = e.getKey();
      PolicyStatement ps = e.getValue();
      RoutingPolicy routingPolicy = toRoutingPolicy(ps);
      _c.getRoutingPolicies().put(name, routingPolicy);
    }

    // set router-id
    if (_masterLogicalSystem.getDefaultRoutingInstance().getRouterId() == null) {
      Interface loopback0 =
          _masterLogicalSystem
              .getDefaultRoutingInstance()
              .getInterfaces()
              .get(FIRST_LOOPBACK_INTERFACE_NAME);
      if (loopback0 != null) {
        Interface loopback0unit0 = loopback0.getUnits().get(FIRST_LOOPBACK_INTERFACE_NAME + ".0");
        if (loopback0unit0 != null) {
          ConcreteInterfaceAddress address = loopback0unit0.getPrimaryAddress();
          if (address != null) {
            // now we should set router-id
            Ip routerId = address.getIp();
            _masterLogicalSystem.getDefaultRoutingInstance().setRouterId(routerId);
          }
        }
      }
    }

    _masterLogicalSystem
        .getIkeProposals()
        .values()
        .forEach(
            ikeProposal ->
                _c.getIkePhase1Proposals()
                    .put(ikeProposal.getName(), toIkePhase1Proposal(ikeProposal)));

    ImmutableSortedMap.Builder<String, IkePhase1Key> ikePhase1KeysBuilder =
        ImmutableSortedMap.naturalOrder();

    // convert ike policies
    for (Entry<String, IkePolicy> e : _masterLogicalSystem.getIkePolicies().entrySet()) {
      String name = e.getKey();
      IkePolicy oldIkePolicy = e.getValue();
      // storing IKE phase 1 policy
      _c.getIkePhase1Policies().put(name, toIkePhase1Policy(oldIkePolicy, ikePhase1KeysBuilder));
    }

    _c.setIkePhase1Keys(ikePhase1KeysBuilder.build());

    // convert ipsec proposals
    ImmutableSortedMap.Builder<String, IpsecPhase2Proposal> ipsecPhase2ProposalsBuilder =
        ImmutableSortedMap.naturalOrder();
    _masterLogicalSystem
        .getIpsecProposals()
        .forEach(
            (ipsecProposalName, ipsecProposal) -> {
              ipsecPhase2ProposalsBuilder.put(
                  ipsecProposalName, toIpsecPhase2Proposal(ipsecProposal));
            });
    _c.setIpsecPhase2Proposals(ipsecPhase2ProposalsBuilder.build());

    // convert ipsec policies
    ImmutableSortedMap.Builder<String, IpsecPhase2Policy> ipsecPhase2PoliciesBuilder =
        ImmutableSortedMap.naturalOrder();
    for (Entry<String, IpsecPolicy> e : _masterLogicalSystem.getIpsecPolicies().entrySet()) {
      ipsecPhase2PoliciesBuilder.put(e.getKey(), toIpsecPhase2Policy(e.getValue()));
    }
    _c.setIpsecPhase2Policies(ipsecPhase2PoliciesBuilder.build());

    // convert Tunnels
    ImmutableSortedMap.Builder<String, IpsecPeerConfig> ipsecPeerConfigBuilder =
        ImmutableSortedMap.naturalOrder();
    for (Entry<String, IpsecVpn> e : _masterLogicalSystem.getIpsecVpns().entrySet()) {
      IpsecPeerConfig ipsecPeerConfig = toIpsecPeerConfig(e.getValue());
      if (ipsecPeerConfig != null) {
        ipsecPeerConfigBuilder.put(e.getKey(), ipsecPeerConfig);
      }
    }
    _c.setIpsecPeerConfigs(ipsecPeerConfigBuilder.build());

    // zones
    for (Zone zone : _masterLogicalSystem.getZones().values()) {
      org.batfish.datamodel.Zone newZone = toZone(zone);
      _c.getZones().put(zone.getName(), newZone);
      if (zone.getAddressBookType() == AddressBookType.INLINED) {
        Map<String, IpSpace> ipSpaces = toIpSpaces(zone.getName(), zone.getAddressBook());
        _c.getIpSpaces().putAll(ipSpaces);
        ipSpaces
            .keySet()
            .forEach(
                ipSpaceName ->
                    _c.getIpSpaceMetadata()
                        .put(
                            ipSpaceName,
                            new IpSpaceMetadata(ipSpaceName, ADDRESS_BOOK.getDescription(), null)));
      }
    }

    // default zone behavior
    _c.setDefaultCrossZoneAction(_masterLogicalSystem.getDefaultCrossZoneAction());
    _c.setDefaultInboundAction(_masterLogicalSystem.getDefaultInboundAction());

    for (Entry<String, RoutingInstance> e : _masterLogicalSystem.getRoutingInstances().entrySet()) {
      String riName = e.getKey();
      RoutingInstance ri = e.getValue();
      Vrf vrf = _c.getVrfs().get(riName);

      // dhcp relay
      for (Entry<String, DhcpRelayGroup> e2 : ri.getDhcpRelayGroups().entrySet()) {
        DhcpRelayGroup rg = e2.getValue();
        List<org.batfish.datamodel.Interface> interfaces = new ArrayList<>();
        if (rg.getAllInterfaces()) {
          interfaces.addAll(_c.getAllInterfaces().values());
        } else {
          rg.getInterfaces().stream()
              .map(_c.getAllInterfaces()::get)
              .filter(Objects::nonNull)
              .forEach(interfaces::add);
        }
        String asgName = rg.getActiveServerGroup();
        if (asgName != null) {
          DhcpRelayServerGroup asg = ri.getDhcpRelayServerGroups().get(asgName);
          if (asg != null) {
            for (org.batfish.datamodel.Interface iface : interfaces) {
              iface.setDhcpRelayAddresses(
                  ImmutableList.<Ip>builder()
                      .addAll(iface.getDhcpRelayAddresses())
                      .addAll(asg.getServers())
                      .build());
            }
          }
        }
      }

      // snmp
      SnmpServer snmpServer = ri.getSnmpServer();
      if (snmpServer != null) {
        snmpServer.getCommunities().values().forEach(this::populateCommunityClientIps);
        vrf.setSnmpServer(snmpServer);
        _c.getSnmpTrapServers().addAll(snmpServer.getHosts().keySet());
      }

      // convert l2vni for l2vniproperties.
      convertL2Vni();

      // convert l3vni for l3vniproperties.
      convertL3Vni();

      // static routes
      for (StaticRoute route : ri.getRibs().get(RIB_IPV4_UNICAST).getStaticRoutes().values()) {
        vrf.getStaticRoutes().addAll(toStaticRoutes(route));
      }

      // aggregate routes
      for (AggregateRoute route :
          ri.getRibs().get(RIB_IPV4_UNICAST).getAggregateRoutes().values()) {
        route.inheritUnsetFields(ri.getAggregateRouteDefaults());
        org.batfish.datamodel.GeneratedRoute newAggregateRoute = toAggregateRoute(route);
        vrf.getGeneratedRoutes().add(newAggregateRoute);
      }

      // generated routes
      for (GeneratedRoute route :
          ri.getRibs().get(RIB_IPV4_UNICAST).getGeneratedRoutes().values()) {
        route.inheritUnsetFields(ri.getGeneratedRouteDefaults());
        org.batfish.datamodel.GeneratedRoute newGeneratedRoute = toGeneratedRoute(route);
        vrf.getGeneratedRoutes().add(newGeneratedRoute);
      }

      // Set up import policy for cross-VRF route leaking using instance-import
      // At this point configured policy-statements have already been added to _c as RoutingPolicies
      if (!ri.getInstanceImports().isEmpty()) {
        // Only routes from these VRFs will be considered for import
        List<String> referencedVrfs = getVrfsReferencedByPolicies(ri.getInstanceImports());
        initDefaultRejectPolicy();
        RoutingPolicy instanceImportPolicy = buildInstanceImportRoutingPolicy(ri, _c, riName);
        for (String referencedVrf : referencedVrfs) {
          getOrInitVrfLeakConfig(vrf)
              .addMainRibVrfLeakConfig(
                  MainRibVrfLeakConfig.builder()
                      .setImportFromVrf(referencedVrf)
                      .setImportPolicy(instanceImportPolicy.getName())
                      .build());
        }
        _c.getRoutingPolicies().put(instanceImportPolicy.getName(), instanceImportPolicy);
      }

      /*
       * RIB groups applied to each protocol.
       *
       * 1. ensure default import policies exist
       * 2. convert VS rib groups to VI rib groups on a per-protocol basis
       */
      if (!ri.getAppliedRibGroups().isEmpty()) {
        initDefaultImportPolicies();
      }
      vrf.setAppliedRibGroups(
          ri.getAppliedRibGroups().entrySet().stream()
              .collect(
                  ImmutableMap.toImmutableMap(
                      Entry::getKey, // protocol
                      rgEntry ->
                          toRibGroup(
                              _masterLogicalSystem.getRibGroups().get(rgEntry.getValue()),
                              rgEntry.getKey(),
                              _c,
                              riName,
                              _w))));

      // Create OSPF process (oproc will be null iff disable is configured at process level)
      if (ri.getOspfAreas().size() > 0) {
        OspfProcess oproc = createOspfProcess(ri);
        if (oproc != null) {
          vrf.setOspfProcesses(ImmutableSortedMap.of(oproc.getProcessId(), oproc));
        }
      }

      // create is-is process
      // is-is runs only if at least one interface has an ISO address, check loopback first
      Optional<IsoAddress> isoAddress =
          _masterLogicalSystem.getDefaultRoutingInstance().getInterfaces().values().stream()
              .filter(i -> i.getName().startsWith(FIRST_LOOPBACK_INTERFACE_NAME))
              .map(Interface::getIsoAddress)
              .filter(Objects::nonNull)
              .min(Comparator.comparing(IsoAddress::toString));
      // Try all the other interfaces if no ISO address on Loopback
      if (!isoAddress.isPresent()) {
        isoAddress =
            _masterLogicalSystem.getDefaultRoutingInstance().getInterfaces().values().stream()
                .map(Interface::getIsoAddress)
                .filter(Objects::nonNull)
                .min(Comparator.comparing(IsoAddress::toString));
      }
      if (isoAddress.isPresent()) {
        // now we should create is-is process
        IsisProcess proc = createIsisProcess(ri, isoAddress.get());
        vrf.setIsisProcess(proc);
      }

      // create bgp process
      if (ri.getNamedBgpGroups().size() > 0 || ri.getIpBgpGroups().size() > 0) {
        BgpProcess proc = createBgpProcess(ri);
        vrf.setBgpProcess(proc);
      }
      if (_masterLogicalSystem.getDefaultAddressSelection()) {
        // When local IP is not explicitly set, the source address is dynamically picked based on
        // the outgoing interface (done in VI land, so we don't need to do anything more here).
        // The exception to this behavior occurs for iBGP and eBGP-multihop sessions when
        // default-address-selection is set.
        getDefaultSourceAddress(ri, _c)
            .ifPresent(ip -> vrf.setSourceIpInference(UseConstantIp.create(ip)));
      }
      convertResolution(ri);
    }

    // static nats
    if (_masterLogicalSystem.getNatStatic() != null) {
      _w.unimplemented("Static NAT is not currently implemented");
    }

    // mark forwarding table export policy if it exists
    String forwardingTableExportPolicyName =
        _masterLogicalSystem.getDefaultRoutingInstance().getForwardingTableExportPolicy();
    if (forwardingTableExportPolicyName != null) {
      PolicyStatement forwardingTableExportPolicy =
          _masterLogicalSystem.getPolicyStatements().get(forwardingTableExportPolicyName);
      if (forwardingTableExportPolicy != null) {
        setPolicyStatementReferent(forwardingTableExportPolicyName);
      }
    }

    // Count and mark structure usages and identify undefined references
    markConcreteStructure(
        JuniperStructureType.ADDRESS_BOOK, JuniperStructureUsage.ADDRESS_BOOK_ATTACH_ZONE);
    markConcreteStructure(
        JuniperStructureType.AS_PATH, JuniperStructureUsage.POLICY_STATEMENT_FROM_AS_PATH);
    markConcreteStructure(JuniperStructureType.AS_PATH_GROUP_AS_PATH);
    markConcreteStructure(
        JuniperStructureType.AUTHENTICATION_KEY_CHAIN,
        JuniperStructureUsage.AUTHENTICATION_KEY_CHAINS_POLICY);
    markAbstractStructure(
        JuniperStructureType.APPLICATION_OR_APPLICATION_SET,
        JuniperStructureUsage.SECURITY_POLICY_MATCH_APPLICATION,
        ImmutableList.of(JuniperStructureType.APPLICATION, JuniperStructureType.APPLICATION_SET));
    markAbstractStructure(
        JuniperStructureType.APPLICATION_OR_APPLICATION_SET,
        JuniperStructureUsage.APPLICATION_SET_MEMBER_APPLICATION,
        ImmutableList.of(JuniperStructureType.APPLICATION, JuniperStructureType.APPLICATION_SET));
    markConcreteStructure(
        JuniperStructureType.APPLICATION_SET,
        JuniperStructureUsage.APPLICATION_SET_MEMBER_APPLICATION_SET);
    markConcreteStructure(
        JuniperStructureType.BGP_GROUP,
        JuniperStructureUsage.BGP_ALLOW,
        JuniperStructureUsage.BGP_NEIGHBOR);
    markConcreteStructure(JuniperStructureType.BGP_NEIGHBOR);
    markConcreteStructure(JuniperStructureType.BRIDGE_DOMAIN);
    markConcreteStructure(
        JuniperStructureType.CLASS_OF_SERVICE_CODE_POINT_ALIAS,
        JuniperStructureUsage.FIREWALL_FILTER_DSCP);
    markConcreteStructure(
        JuniperStructureType.COMMUNITY,
        JuniperStructureUsage.POLICY_STATEMENT_FROM_COMMUNITY,
        JuniperStructureUsage.POLICY_STATEMENT_THEN_ADD_COMMUNITY,
        JuniperStructureUsage.POLICY_STATEMENT_THEN_DELETE_COMMUNITY,
        JuniperStructureUsage.POLICY_STATEMENT_THEN_SET_COMMUNITY);
    markConcreteStructure(JuniperStructureType.CONDITION);
    markConcreteStructure(
        JuniperStructureType.FIREWALL_FILTER,
        JuniperStructureUsage.INTERFACE_FILTER,
        JuniperStructureUsage.INTERFACE_INCOMING_FILTER,
        JuniperStructureUsage.INTERFACE_INCOMING_FILTER_LIST,
        JuniperStructureUsage.INTERFACE_OUTGOING_FILTER,
        JuniperStructureUsage.INTERFACE_OUTGOING_FILTER_LIST);
    markConcreteStructure(JuniperStructureType.FIREWALL_FILTER_TERM);
    markConcreteStructure(JuniperStructureType.FIREWALL_INTERFACE_SET);
    markConcreteStructure(JuniperStructureType.INTERFACE);
    markConcreteStructure(
        JuniperStructureType.POLICY_STATEMENT,
        JuniperStructureUsage.BGP_EXPORT_POLICY,
        JuniperStructureUsage.BGP_IMPORT_POLICY,
        JuniperStructureUsage.FORWARDING_TABLE_EXPORT_POLICY,
        JuniperStructureUsage.GENERATED_ROUTE_POLICY,
        JuniperStructureUsage.OSPF_EXPORT_POLICY,
        JuniperStructureUsage.POLICY_STATEMENT_POLICY,
        JuniperStructureUsage.ROUTING_INSTANCE_VRF_EXPORT,
        JuniperStructureUsage.ROUTING_INSTANCE_VRF_IMPORT,
        JuniperStructureUsage.ROUTING_OPTIONS_INSTANCE_IMPORT);
    markConcreteStructure(JuniperStructureType.POLICY_STATEMENT_TERM);
    markConcreteStructure(
        JuniperStructureType.PREFIX_LIST,
        JuniperStructureUsage.FIREWALL_FILTER_DESTINATION_PREFIX_LIST,
        JuniperStructureUsage.FIREWALL_FILTER_PREFIX_LIST,
        JuniperStructureUsage.FIREWALL_FILTER_SOURCE_PREFIX_LIST,
        JuniperStructureUsage.POLICY_STATEMENT_PREFIX_LIST,
        JuniperStructureUsage.POLICY_STATEMENT_PREFIX_LIST_FILTER);
    markAbstractStructureAllUsages(
        JuniperStructureType.SNMP_CLIENT_LIST_OR_PREFIX_LIST,
        ImmutableList.of(JuniperStructureType.PREFIX_LIST, JuniperStructureType.SNMP_CLIENT_LIST));
    markConcreteStructure(JuniperStructureType.VLAN, JuniperStructureUsage.INTERFACE_VLAN);

    markConcreteStructure(
        JuniperStructureType.DHCP_RELAY_SERVER_GROUP,
        JuniperStructureUsage.DHCP_RELAY_GROUP_ACTIVE_SERVER_GROUP);

    markConcreteStructure(
        JuniperStructureType.IKE_GATEWAY, JuniperStructureUsage.IPSEC_VPN_IKE_GATEWAY);
    markConcreteStructure(
        JuniperStructureType.IKE_POLICY, JuniperStructureUsage.IKE_GATEWAY_IKE_POLICY);
    markConcreteStructure(
        JuniperStructureType.IKE_PROPOSAL, JuniperStructureUsage.IKE_POLICY_IKE_PROPOSAL);
    markConcreteStructure(
        JuniperStructureType.IPSEC_PROPOSAL, JuniperStructureUsage.IPSEC_POLICY_IPSEC_PROPOSAL);
    markConcreteStructure(
        JuniperStructureType.IPSEC_PROPOSAL, JuniperStructureUsage.IPSEC_VPN_IPSEC_POLICY);
    markConcreteStructure(
        JuniperStructureType.LOGICAL_SYSTEM, JuniperStructureUsage.SECURITY_PROFILE_LOGICAL_SYSTEM);

    markConcreteStructure(JuniperStructureType.NAT_POOL);

    markConcreteStructure(JuniperStructureType.ROUTING_INSTANCE);

    markConcreteStructure(JuniperStructureType.SECURITY_POLICY);
    markConcreteStructure(JuniperStructureType.SECURITY_POLICY_TERM);
    markConcreteStructure(JuniperStructureType.TUNNEL_ATTRIBUTE);

    warnEmptyPrefixLists();
    warnIllegalNamedCommunitiesUsedForSet();

    _c.computeRoutingPolicySources(_w);

    return _c;
  }

  private @Nonnull TrackMethod toTrackMethod(Condition condition) {
    IfRouteExists ifr = condition.getIfRouteExists();
    if (ifr == null) {
      // TODO: verify empty condition means true
      return TrackMethods.alwaysTrue();
    }
    Prefix prefix = ifr.getPrefix();
    if (prefix == null) {
      // TODO: verify missing prefix means true
      return TrackMethods.alwaysTrue();
    }
    String table = ifr.getTable();
    String vrf;
    if (table == null) {
      vrf = Configuration.DEFAULT_VRF_NAME;
    } else {
      RibId ribId = toRibId(getHostname(), table, _w);
      if (ribId == null) {
        // unsupported RIB type, already warned in toRibId
        return TrackMethods.alwaysTrue();
      }
      vrf = ribId.getVrfName();
    }
    return TrackMethods.route(prefix, ImmutableSet.of(), vrf);
  }

  private void applyBridgeDomainVlanIds(Map<String, Integer> irbVlanIds) {
    Stream.concat(
            Stream.of(_masterLogicalSystem.getDefaultRoutingInstance()),
            _masterLogicalSystem.getRoutingInstances().values().stream())
        .forEach(
            ri ->
                ri.getBridgeDomains()
                    .forEach((bdName, bd) -> applyBridgeDomainVlanId(bd, irbVlanIds)));
  }

  private void applyBridgeDomainVlanId(BridgeDomain bd, Map<String, Integer> irbVlanIds) {
    BridgeDomainVlanId vlanId = bd.getVlanId();
    if (vlanId == null) {
      return;
    }
    String routingInterfaceName = bd.getRoutingInterface();
    if (routingInterfaceName == null) {
      return;
    }
    // TODO: optimize
    new BridgeDomainVlanIdVoidVisitor() {
      @Override
      public void visitBridgeDomainVlanIdAll() {
        // nothing to do for now
      }

      @Override
      public void visitBridgeDomainVlanIdNone() {
        // nothing to do for now
      }

      @Override
      public void visitBridgeDomainVlanIdNumber(BridgeDomainVlanIdNumber bridgeDomainVlanIdNumber) {
        int vlan = bridgeDomainVlanIdNumber.getVlan();
        // TODO: Need to determine whether a physical interface is necessary. If so, need to process
        //       several other configuration constructs, at least:
        //       Method 1:
        //       - interfaces <name> unit <num> family bridge interface-mode trunk
        //       - interfaces <name> unit <num> family bridge vlan-id-list <vlan-num>
        //       Method 2:
        //       - interfaces <name> encapsulation extended-vlan-bridge
        //       - interfaces <name> unit <num> vlan-id <vlan-num>
        //       Method 3:
        //       - routing-options bridge-domains <name> interface
        //       Until then, we disable autostate by modifying normal vlan range.
        irbVlanIds.put(routingInterfaceName, vlan);
        _c.setNormalVlanRange(_c.getNormalVlanRange().difference(IntegerSpace.of(vlan)));
      }
    }.visit(vlanId);
  }

  private static @Nonnull VrfLeakConfig getOrInitVrfLeakConfig(Vrf vrf) {
    if (vrf.getVrfLeakConfig() == null) {
      vrf.setVrfLeakConfig(new VrfLeakConfig(false));
    }
    return vrf.getVrfLeakConfig();
  }

  private void convertResolution(RoutingInstance ri) {
    Resolution resolution = ri.getResolution();
    if (resolution == null) {
      return;
    }
    ResolutionRib rib = resolution.getRib();
    if (rib == null) {
      return;
    }
    if (!rib.getName().equals(RIB_IPV4_UNICAST)) {
      // TODO: support other resolution ribs
      return;
    }
    List<BooleanExpr> policyCalls =
        rib.getImportPolicies().stream()
            .map(CallExpr::new)
            .collect(ImmutableList.toImmutableList());

    String policyName = generateResolutionRibImportPolicyName(ri.getName());
    RoutingPolicy.builder()
        .setOwner(_c)
        .setName(policyName)
        .setStatements(
            ImmutableList.of(
                // Add default policy
                new SetDefaultPolicy(DEFAULT_REJECT_POLICY_NAME),
                // Construct a policy chain based on defined import policies
                new If(
                    new FirstMatchChain(policyCalls),
                    ImmutableList.of(Statements.ReturnTrue.toStaticStatement()),
                    ImmutableList.of(ReturnFalse.toStaticStatement()))))
        .build();
    _c.getVrfs().get(ri.getName()).setResolutionPolicy(policyName);
  }

  private void convertFirewallFiltersToIpAccessLists() {
    for (Entry<String, FirewallFilter> e : _masterLogicalSystem.getFirewallFilters().entrySet()) {
      String name = e.getKey();
      FirewallFilter filter = e.getValue();
      // TODO: support other filter families
      if (filter.getFamily() != Family.INET) {
        continue;
      }
      IpAccessList list = filterToIpAccessList(filter);
      _c.getIpAccessLists().put(name, list);
    }
  }

  private void convertSecurityPoliciesToIpAccessLists() {
    for (ConcreteFirewallFilter filter : _masterLogicalSystem.getSecurityPolicies().values()) {
      // TODO: support other filter families
      if (filter.getFamily() != Family.INET) {
        continue;
      }
      IpAccessList acl = securityPolicyToIpAccessList(filter);
      _c.getIpAccessLists().put(acl.getName(), acl);
    }
  }

  private void populateCommunityClientIps(SnmpCommunity community) {
    String clientListName = community.getAccessList();
    if (clientListName == null) {
      return;
    }
    // Could be declared in VS as a prefix-list or an SNMP client-list. Prefer the latter.
    PrefixList pl = _masterLogicalSystem.getSnmpClientLists().get(clientListName);
    if (pl == null) {
      pl = _masterLogicalSystem.getPrefixLists().get(clientListName);
    }
    if (pl == null) {
      // Unreferenced error elsewhere.
      return;
    }
    community.setClientIps(
        AclIpSpace.union(
            pl.getPrefixes().stream().map(Prefix::toIpSpace).collect(Collectors.toList())));
  }

  private void preprocessFilters() {
    _masterLogicalSystem.getInterfaces().values().stream()
        .flatMap(i -> Stream.concat(Stream.of(i), i.getUnits().values().stream()))
        .forEach(this::handleFilterLists);

    // Remove ipv6 lines from firewall filters
    //    TODO: instead make both IpAccessList and Ip6AccessList instances
    for (FirewallFilter aFilter : _masterLogicalSystem.getFirewallFilters().values()) {
      if (aFilter instanceof CompositeFirewallFilter) {
        // Terms will be handled transitively.
        continue;
      }
      assert aFilter instanceof ConcreteFirewallFilter;
      ConcreteFirewallFilter filter = (ConcreteFirewallFilter) aFilter;

      Set<String> toRemove =
          filter.getTerms().entrySet().stream()
              .filter(entry -> entry.getValue().getIpv6())
              .map(Entry::getKey)
              .collect(ImmutableSet.toImmutableSet());

      for (String termName : toRemove) {
        filter.getTerms().remove(termName);
      }
    }

    // remove empty firewall filters (ipv6-only filters)
    Map<String, FirewallFilter> allFilters =
        new LinkedHashMap<>(_masterLogicalSystem.getFirewallFilters());
    for (Entry<String, FirewallFilter> e : allFilters.entrySet()) {
      String name = e.getKey();
      FirewallFilter aFilter = e.getValue();
      if (aFilter instanceof CompositeFirewallFilter) {
        continue;
      }
      assert aFilter instanceof ConcreteFirewallFilter;
      ConcreteFirewallFilter filter = (ConcreteFirewallFilter) aFilter;
      if (filter.getTerms().size() == 0) {
        _masterLogicalSystem.getFirewallFilters().remove(name);
      }
    }
  }

  /** Converts a filter input-list or output-list into a {@link FirewallFilter}. */
  private void handleFilterLists(Interface i) {
    if (i.getIncomingFilterList() != null) {
      i.setIncomingFilter(
          generateCompositeInterfaceFilter(i.getIncomingFilterList(), i.getName() + "-i"));
    }
    if (i.getOutgoingFilterList() != null) {
      i.setOutgoingFilter(
          generateCompositeInterfaceFilter(i.getOutgoingFilterList(), i.getName() + "-o"));
    }
  }

  /**
   * Generates a {@link FirewallFilter} and stores it in the {@link #_masterLogicalSystem}. Returns
   * the name of the generated filter.
   */
  private @Nonnull String generateCompositeInterfaceFilter(
      @Nonnull List<String> outgoingFilterList, @Nonnull String name) {
    List<FirewallFilter> filtered =
        outgoingFilterList.stream()
            .map(fname -> _masterLogicalSystem.getFirewallFilters().get(fname))
            .filter(Objects::nonNull) // undefined ref
            .collect(ImmutableList.toImmutableList());
    FirewallFilter filter;
    if (!filtered.isEmpty()) {
      filter = new CompositeFirewallFilter(name, filtered);
    } else {
      // No defined terms, instead generate an empty filter which will default-deny.
      filter = new ConcreteFirewallFilter(name, Family.INET);
    }
    _masterLogicalSystem.getFirewallFilters().put(filter.getName(), filter);
    return filter.getName();
  }

  private void warnIllegalNamedCommunitiesUsedForSet() {
    getOrCreateNamedCommunitiesUsedForSet().stream()
        .filter(Predicates.not(_c.getCommunitySets()::containsKey))
        .forEach(
            name ->
                _w.redFlag(
                    String.format(
                        "community '%s' contains no literal communities, but is illegally used in"
                            + " 'then community' statement",
                        name)));
  }

  /** Initialize default protocol-specific import policies */
  private void initDefaultImportPolicies() {
    initDefaultBgpImportPolicy();
    initDefaultPseudoProtocolImportPolicy();
  }

  private @Nonnull Optional<Interface> getInterfaceOrUnitByName(@Nonnull String name) {
    for (Interface i : _masterLogicalSystem.getInterfaces().values()) {
      if (name.equals(i.getName())) {
        return Optional.of(i);
      }
      for (Interface u : i.getUnits().values()) {
        if (name.equals(u.getName())) {
          return Optional.of(u);
        }
      }
    }
    return Optional.empty();
  }

  private void convertInterfaces() {
    Map<String, Integer> irbVlanIds = computeIrbVlanIds();

    // Get a stream of all interfaces (including Node interfaces)
    Stream.concat(
            _masterLogicalSystem.getInterfaces().values().stream(),
            _nodeDevices.values().stream()
                .flatMap(nodeDevice -> nodeDevice.getInterfaces().values().stream()))
        .forEach(
            /*
             * For each interface, add it to the VI model. Since Juniper splits attributes
             * between physical and logical (unit) interfaces, do the conversion in two steps.
             * - Physical interface first, with physical attributes: speed, aggregation tracking, etc.
             * - Then all units of the interface. Units have the attributes batfish
             *   cares most about: IPs, MTUs, ACLs, etc.)
             */
            iface -> {
              // Process parent interface
              iface.inheritUnsetFields();
              org.batfish.datamodel.Interface newParentIface = toInterfaceNonUnit(iface);
              if (newParentIface == null) {
                return;
              }
              resolveInterfacePointers(iface.getName(), iface, newParentIface);

              // Process the units, which hold the bulk of the configuration
              iface
                  .getUnits()
                  .values()
                  .forEach(
                      unit -> {
                        unit.inheritUnsetFields();
                        org.batfish.datamodel.Interface newUnitInterface = toInterface(unit);
                        if (newUnitInterface == null) {
                          return;
                        }
                        String name = newUnitInterface.getName();
                        // set IRB VLAN ID if assigned
                        newUnitInterface.setVlan(irbVlanIds.get(name));

                        if (unit.getType() == InterfaceType.IRB_UNIT
                            && newUnitInterface.getVlan() == null) {
                          // TODO: May still be active if part of a bridge, though maybe it still
                          //       needs a vlan.
                          _w.redFlag(
                              String.format(
                                  "Deactivating %s because it has no assigned vlan", name));
                          newUnitInterface.deactivate(InactiveReason.INCOMPLETE);
                        }

                        // Don't create bind dependency for 'irb.XXX' interfcaes, since there isn't
                        // really an 'irb' interface
                        if (!name.startsWith("irb")) {
                          newUnitInterface.addDependency(
                              new Dependency(newParentIface.getName(), DependencyType.BIND));
                        }
                        resolveInterfacePointers(unit.getName(), unit, newUnitInterface);
                      });
            });

    /*
     * Do a second pass where we look over all interfaces
     * and set dependency pointers for aggregated interfaces in the VI configuration
     */
    Stream.concat(
            _masterLogicalSystem.getInterfaces().values().stream(),
            _nodeDevices.values().stream()
                .flatMap(nodeDevice -> nodeDevice.getInterfaces().values().stream()))
        .forEach(
            iface -> {
              if (iface.get8023adInterface() != null) {
                org.batfish.datamodel.Interface viIface =
                    _c.getAllInterfaces().get(iface.get8023adInterface());
                if (viIface == null) {
                  return;
                }
                viIface.addDependency(new Dependency(iface.getName(), DependencyType.AGGREGATE));
              }
              /*
               * TODO: reth interfaces are NOT aggregates in pure form, but for now approximate them
               * as such. Full support requires chassis clusters and redundancy group support.
               * https://www.juniper.net/documentation/en_US/junos/topics/topic-map/security-chassis-cluster-redundant-ethernet-interfaces.html
               */
              if (iface.getRedundantParentInterface() != null) {
                org.batfish.datamodel.Interface viIface =
                    _c.getAllInterfaces().get(iface.getRedundantParentInterface());
                if (viIface == null) {
                  return;
                }
                viIface.addDependency(new Dependency(iface.getName(), DependencyType.AGGREGATE));
              }
            });

    Nat snat = _masterLogicalSystem.getNatSource();
    Nat staticNat = _masterLogicalSystem.getNatStatic();

    if (snat == null && staticNat == null) {
      return;
    }

    List<NatRuleSet> sourceNatRuleSetList =
        snat == null
            ? null
            : snat.getRuleSets().values().stream()
                .sorted()
                .collect(ImmutableList.toImmutableList());

    Nat reversedStaticNat = staticNat == null ? null : ReverseStaticNat.reverseNat(staticNat);
    List<NatRuleSet> reversedStaticNatRuleSetList =
        reversedStaticNat == null
            ? null
            : reversedStaticNat.getRuleSets().values().stream()
                .sorted()
                .collect(ImmutableList.toImmutableList());

    Map<NatPacketLocation, AclLineMatchExpr> matchFromLocationExprs =
        fromNatPacketLocationMatchExprs();

    Stream.concat(
            _masterLogicalSystem.getInterfaces().values().stream(),
            _nodeDevices.values().stream()
                .flatMap(nodeDevice -> nodeDevice.getInterfaces().values().stream()))
        .flatMap(i -> i.getUnits().values().stream())
        .forEach(
            unit -> {
              org.batfish.datamodel.Interface newUnitInterface =
                  _c.getAllInterfaces().get(unit.getName());
              if (newUnitInterface == null) {
                // This can happen if the interface is used but not defined
                return;
              }
              Transformation srcTransformation =
                  buildOutgoingTransformation(
                      unit, snat, sourceNatRuleSetList, matchFromLocationExprs, null);
              Transformation staticTransformation =
                  buildOutgoingTransformation(
                      unit,
                      reversedStaticNat,
                      reversedStaticNatRuleSetList,
                      matchFromLocationExprs,
                      srcTransformation);
              newUnitInterface.setOutgoingTransformation(staticTransformation);
            });
  }

  private @Nonnull Map<String, Integer> computeIrbVlanIds() {
    // Set IRB vlan IDs by resolving l3-interface from named VLANs.
    // If more than one named vlan refers to a given l3-interface, we just keep the first assignment
    // and warn.
    Map<String, Integer> irbVlanIds = new HashMap<>();
    for (Vlan vlan : _masterLogicalSystem.getNamedVlans().values()) {
      // note: vlan-id-list is not valid on vlans with an L3 interface configured
      Integer vlanId = vlan.getVlanId();
      String l3Interface = vlan.getL3Interface();
      if (l3Interface == null || vlanId == null) {
        continue;
      }
      if (irbVlanIds.containsKey(l3Interface)) {
        _w.redFlag(
            String.format(
                "Cannot assign '%s' as the l3-interface of vlan '%s' since it is already assigned"
                    + " to vlan '%s'",
                l3Interface, vlanId, irbVlanIds.get(l3Interface)));
        continue;
      }
      irbVlanIds.put(l3Interface, vlanId);
      for (String memberIfName : vlan.getInterfaces()) {
        Optional<Interface> optionalInterface = getInterfaceOrUnitByName(memberIfName);
        if (!optionalInterface.isPresent()) {
          continue;
        }
        Interface i = optionalInterface.get();
        EthernetSwitching es = i.getEthernetSwitching();
        if (es != null && (es.getSwitchportMode() != null || !es.getVlanMembers().isEmpty())) {
          _w.redFlag(
              String.format(
                  "Cannot assign '%s' as interface of vlan '%s' since it is already has vlan"
                      + " configuration under family ethernet-switching",
                  memberIfName, vlanId));
          continue;
        }
        if (_indirectAccessPorts.containsKey(memberIfName)) {
          _w.redFlag(
              String.format(
                  "Cannot assign '%s' as interface of vlan '%s' since it is already interface of"
                      + " vlan '%s'",
                  memberIfName, vlanId, _indirectAccessPorts.get(memberIfName).getName()));
          continue;
        }
        _indirectAccessPorts.put(memberIfName, new VlanReference(vlan.getName()));
      }
    }
    applyBridgeDomainVlanIds(irbVlanIds);
    return irbVlanIds;
  }

  /** Ensure that the interface is placed in VI {@link Configuration} and {@link Vrf} */
  private void resolveInterfacePointers(
      String ifaceName, Interface iface, org.batfish.datamodel.Interface viIface) {
    Vrf vrf = viIface.getVrf();
    String vrfName = vrf.getName();
    _masterLogicalSystem.getRoutingInstances().get(vrfName).getInterfaces().put(ifaceName, iface);
    if (ifaceName.equals("irb")) {
      // there is no 'irb' interface; it is just a namespace with no inheritable parameters
      return;
    }
    _c.getAllInterfaces().put(ifaceName, viIface);
    if (viIface.getOwner() == null) {
      viIface.setOwner(_c);
    }
  }

  private org.batfish.datamodel.Zone toZone(Zone zone) {
    String zoneName = zone.getName();

    FirewallFilter inboundFilter = zone.getInboundFilter();
    IpAccessList inboundFilterList = null;
    if (inboundFilter != null) {
      inboundFilterList = _c.getIpAccessLists().get(inboundFilter.getName());
    }

    FirewallFilter fromHostFilter = zone.getFromHostFilter();
    IpAccessList fromHostFilterList = null;
    if (fromHostFilter != null) {
      fromHostFilterList = _c.getIpAccessLists().get(fromHostFilter.getName());
    }

    FirewallFilter toHostFilter = zone.getToHostFilter();
    IpAccessList toHostFilterList = null;
    if (toHostFilter != null) {
      toHostFilterList = _c.getIpAccessLists().get(toHostFilter.getName());
    }

    org.batfish.datamodel.Zone newZone = new org.batfish.datamodel.Zone(zoneName);
    if (fromHostFilterList != null) {
      newZone.setFromHostFilterName(fromHostFilterList.getName());
    }
    if (inboundFilterList != null) {
      newZone.setInboundFilterName(inboundFilterList.getName());
    }
    if (toHostFilterList != null) {
      newZone.setToHostFilterName(toHostFilterList.getName());
    }

    newZone.setInboundInterfaceFiltersNames(new TreeMap<>());
    for (Entry<String, ConcreteFirewallFilter> e : zone.getInboundInterfaceFilters().entrySet()) {
      String inboundInterfaceName = e.getKey();
      FirewallFilter inboundInterfaceFilter = e.getValue();
      String inboundInterfaceFilterName = inboundInterfaceFilter.getName();
      org.batfish.datamodel.Interface newIface = _c.getAllInterfaces().get(inboundInterfaceName);
      newZone.getInboundInterfaceFiltersNames().put(newIface.getName(), inboundInterfaceFilterName);
    }

    newZone.setToZonePoliciesNames(new TreeMap<>());
    for (Entry<String, ConcreteFirewallFilter> e : zone.getToZonePolicies().entrySet()) {
      String toZoneName = e.getKey();
      FirewallFilter toZoneFilter = e.getValue();
      String toZoneFilterName = toZoneFilter.getName();
      newZone.getToZonePoliciesNames().put(toZoneName, toZoneFilterName);
    }

    newZone.setInboundInterfaceFiltersNames(new TreeMap<>());
    for (String ifaceName : zone.getInterfaces()) {
      org.batfish.datamodel.Interface newIface = _c.getAllInterfaces().get(ifaceName);
      if (newIface == null) {
        // undefined reference to ifaceName
        continue;
      }
      newIface.setZoneName(zoneName);
      FirewallFilter inboundInterfaceFilter = zone.getInboundInterfaceFilters().get(ifaceName);
      if (inboundInterfaceFilter != null) {
        newZone
            .getInboundInterfaceFiltersNames()
            .put(newIface.getName(), inboundInterfaceFilter.getName());
      } else if (inboundFilterList != null) {
        newZone
            .getInboundInterfaceFiltersNames()
            .put(newIface.getName(), inboundFilterList.getName());
      }
    }

    return newZone;
  }

  private void warnEmptyPrefixLists() {
    for (Entry<String, PrefixList> e : _masterLogicalSystem.getPrefixLists().entrySet()) {
      String name = e.getKey();
      PrefixList prefixList = e.getValue();
      if (!prefixList.getHasIpv6() && prefixList.getPrefixes().isEmpty()) {
        _w.redFlag("Empty prefix-list: '" + name + "'");
      }
    }
  }

  /**
   * Figure out the router ID for a given {@link RoutingInstance}.
   *
   * <p>Returns either the explicitly set router id, an inferred one, or a {@link Ip#ZERO}
   *
   * <p>For logic, see <a
   * href="https://www.juniper.net/documentation/en_US/junos/topics/reference/configuration-statement/router-id-edit-routing-options.html">Juniper
   * router id page</a>
   */
  @Nonnull
  @VisibleForTesting
  static Ip getRouterId(RoutingInstance routingInstance) {
    Ip routerId = routingInstance.getRouterId();
    if (routerId != null) {
      return routerId;
    }

    Map<String, Interface> allInterfaces = routingInstance.getInterfaces();
    Map<String, Interface> loopbackInterfaces =
        allInterfaces.entrySet().stream()
            .filter(e -> e.getKey().toLowerCase().startsWith("lo"))
            .collect(Collectors.toMap(Entry::getKey, Entry::getValue));
    Map<String, Interface> routerIdCandidates =
        loopbackInterfaces.isEmpty() ? allInterfaces : loopbackInterfaces;

    return routerIdCandidates.values().stream()
        .filter(Interface::getActive)
        .map(Interface::getPrimaryAddress)
        .filter(Objects::nonNull)
        .map(ConcreteInterfaceAddress::getIp)
        .min(Comparator.naturalOrder())
        .orElse(Ip.ZERO);
  }

  public @Nonnull Map<String, LogicalSystem> getLogicalSystems() {
    return _logicalSystems;
  }

  public LogicalSystem getMasterLogicalSystem() {
    return _masterLogicalSystem;
  }

  @Override
  public String getHostname() {
    return _masterLogicalSystem.getHostname();
  }

  @Override
  public void setHostname(String hostname) {
    _masterLogicalSystem.setHostname(hostname);
  }

  private static String interfaceUnitMasterName(String unitName) {
    int pos = unitName.indexOf('.');
    String master = unitName.substring(0, pos);
    return master;
  }
}<|MERGE_RESOLUTION|>--- conflicted
+++ resolved
@@ -822,19 +822,7 @@
       ipv4AfSettingsBuilder.setSendCommunity(true).setSendExtendedCommunity(true);
 
       // inherit update-source
-<<<<<<< HEAD
-      Ip localIp = ig.getLocalAddress();
-
-      // When local IP is not explicitly set, the source address is dynamically picked based on the
-      // outgoing interface (done in VI land, so we don't need to do anything more here).
-      // The exception to this behavior occurs for iBGP and eBGP-multihop sessions when
-      // default-address-selection is set.
-      if (localIp == null
-          && _masterLogicalSystem.getDefaultAddressSelection()
-          && (ibgp || firstNonNull(ig.getEbgpMultihop(), false))) {
-        localIp = getDefaultSourceAddress(routingInstance, _c).orElse(null);
-      }
-      neighbor.setLocalIp(localIp);
+      neighbor.setLocalIp(ig.getLocalAddress());
       if (ig.getEvpnAf() != null) {
         EvpnAddressFamily.Builder evpnAfBuilder = EvpnAddressFamily.builder();
         evpnAfBuilder
@@ -844,9 +832,6 @@
         evpnAfBuilder.setL3Vnis(convertL3Evpn().build());
         neighbor.setEvpnAddressFamily(evpnAfBuilder.build());
       }
-=======
-      neighbor.setLocalIp(ig.getLocalAddress());
->>>>>>> 2a1e8ec3
       neighbor.setBgpProcess(proc);
       neighbor.setIpv4UnicastAddressFamily(
           ipv4AfBuilder.setAddressFamilyCapabilities(ipv4AfSettingsBuilder.build()).build());
