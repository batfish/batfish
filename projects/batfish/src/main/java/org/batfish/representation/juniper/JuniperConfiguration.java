package org.batfish.representation.juniper;

import static com.google.common.base.MoreObjects.firstNonNull;

import com.google.common.collect.ImmutableList;
import com.google.common.collect.ImmutableSet;
import com.google.common.collect.ImmutableSortedSet;
import java.util.ArrayList;
import java.util.Collection;
import java.util.Collections;
import java.util.HashSet;
import java.util.LinkedHashMap;
import java.util.LinkedList;
import java.util.List;
import java.util.Map;
import java.util.Map.Entry;
import java.util.NavigableMap;
import java.util.NavigableSet;
import java.util.Set;
import java.util.TreeMap;
import java.util.TreeSet;
import java.util.regex.Pattern;
import java.util.stream.Collectors;
import javax.annotation.Nullable;
import org.apache.commons.collections4.list.TreeList;
import org.batfish.common.BatfishException;
import org.batfish.common.VendorConversionException;
import org.batfish.common.util.CommonUtil;
import org.batfish.datamodel.AclIpSpace;
import org.batfish.datamodel.AclIpSpaceLine;
import org.batfish.datamodel.AuthenticationKey;
import org.batfish.datamodel.AuthenticationKeyChain;
import org.batfish.datamodel.BgpAuthenticationAlgorithm;
import org.batfish.datamodel.BgpAuthenticationSettings;
import org.batfish.datamodel.BgpPeerConfig;
import org.batfish.datamodel.BgpProcess;
import org.batfish.datamodel.Configuration;
import org.batfish.datamodel.ConfigurationFormat;
import org.batfish.datamodel.HeaderSpace;
<<<<<<< HEAD
import org.batfish.datamodel.IkePhase1Policy;
import org.batfish.datamodel.IkePhase1Proposal;
=======
>>>>>>> bf740cab
import org.batfish.datamodel.InterfaceAddress;
import org.batfish.datamodel.Ip;
import org.batfish.datamodel.IpAccessList;
import org.batfish.datamodel.IpAccessListLine;
import org.batfish.datamodel.IpSpace;
import org.batfish.datamodel.IpSpaceReference;
import org.batfish.datamodel.IpWildcardSetIpSpace;
import org.batfish.datamodel.IpsecProposal;
import org.batfish.datamodel.IsisInterfaceMode;
import org.batfish.datamodel.IsisProcess;
import org.batfish.datamodel.IsoAddress;
import org.batfish.datamodel.LineAction;
import org.batfish.datamodel.MultipathEquivalentAsPathMatchMode;
import org.batfish.datamodel.OriginType;
import org.batfish.datamodel.Prefix;
import org.batfish.datamodel.Route;
import org.batfish.datamodel.Route6FilterList;
import org.batfish.datamodel.RouteFilterList;
import org.batfish.datamodel.RoutingProtocol;
import org.batfish.datamodel.SnmpServer;
import org.batfish.datamodel.State;
import org.batfish.datamodel.SubRange;
import org.batfish.datamodel.SwitchportEncapsulationType;
import org.batfish.datamodel.SwitchportMode;
import org.batfish.datamodel.Vrf;
import org.batfish.datamodel.acl.AclLineMatchExpr;
import org.batfish.datamodel.acl.AndMatchExpr;
import org.batfish.datamodel.acl.MatchHeaderSpace;
import org.batfish.datamodel.acl.MatchSrcInterface;
import org.batfish.datamodel.acl.NotMatchExpr;
import org.batfish.datamodel.acl.OriginatingFromDevice;
import org.batfish.datamodel.acl.PermittedByAcl;
import org.batfish.datamodel.acl.TrueExpr;
import org.batfish.datamodel.ospf.OspfMetricType;
import org.batfish.datamodel.ospf.OspfProcess;
import org.batfish.datamodel.routing_policy.RoutingPolicy;
import org.batfish.datamodel.routing_policy.expr.BooleanExpr;
import org.batfish.datamodel.routing_policy.expr.BooleanExprs;
import org.batfish.datamodel.routing_policy.expr.CallExpr;
import org.batfish.datamodel.routing_policy.expr.Conjunction;
import org.batfish.datamodel.routing_policy.expr.ConjunctionChain;
import org.batfish.datamodel.routing_policy.expr.DestinationNetwork;
import org.batfish.datamodel.routing_policy.expr.Disjunction;
import org.batfish.datamodel.routing_policy.expr.DisjunctionChain;
import org.batfish.datamodel.routing_policy.expr.LiteralOrigin;
import org.batfish.datamodel.routing_policy.expr.MatchLocalRouteSourcePrefixLength;
import org.batfish.datamodel.routing_policy.expr.MatchPrefixSet;
import org.batfish.datamodel.routing_policy.expr.MatchProtocol;
import org.batfish.datamodel.routing_policy.expr.NamedPrefixSet;
import org.batfish.datamodel.routing_policy.statement.If;
import org.batfish.datamodel.routing_policy.statement.SetDefaultPolicy;
import org.batfish.datamodel.routing_policy.statement.SetOrigin;
import org.batfish.datamodel.routing_policy.statement.SetOspfMetricType;
import org.batfish.datamodel.routing_policy.statement.Statement;
import org.batfish.datamodel.routing_policy.statement.Statements;
import org.batfish.datamodel.vendor_family.juniper.JuniperFamily;
import org.batfish.representation.juniper.BgpGroup.BgpGroupType;
import org.batfish.vendor.VendorConfiguration;

public final class JuniperConfiguration extends VendorConfiguration {

  public static final String ACL_NAME_COMBINED_OUTGOING = "~COMBINED_OUTGOING_FILTER~";

  public static final String ACL_NAME_EXISTING_CONNECTION = "~EXISTING_CONNECTION~";

  public static final String ACL_NAME_GLOBAL_POLICY = "~GLOBAL_SECURITY_POLICY~";

  public static final String ACL_NAME_SECURITY_POLICY = "~SECURITY_POLICIES_TO~";

  private static final IpAccessList ACL_EXISTING_CONNECTION =
      new IpAccessList(
          ACL_NAME_EXISTING_CONNECTION,
          ImmutableList.of(
              new IpAccessListLine(
                  LineAction.ACCEPT,
                  new MatchHeaderSpace(
                      HeaderSpace.builder().setStates(ImmutableList.of(State.ESTABLISHED)).build()),
                  ACL_NAME_EXISTING_CONNECTION)));

  private static final int DEFAULT_AGGREGATE_ROUTE_COST = 0;

  private static final int DEFAULT_AGGREGATE_ROUTE_PREFERENCE = 130;

  private static final BgpAuthenticationAlgorithm DEFAULT_BGP_AUTHENTICATION_ALGORITHM =
      BgpAuthenticationAlgorithm.HMAC_SHA_1_96;

  private static final String DEFAULT_BGP_EXPORT_POLICY_NAME = "~DEFAULT_BGP_EXPORT_POLICY~";

  private static final String DEFAULT_BGP_IMPORT_POLICY_NAME = "~DEFAULT_BGP_IMPORT_POLICY~";

  private static final String FIRST_LOOPBACK_INTERFACE_NAME = "lo0";

  /** */
  private static final long serialVersionUID = 1L;

  private static String communityRegexToJavaRegex(String regex) {
    String out = regex;
    out = out.replace(":*", ":.*");
    out = out.replaceFirst("^\\*", ".*");
    return out;
  }

  private final Set<Long> _allStandardCommunities;

  private final Map<String, BaseApplication> _applications;

  private final Map<String, ApplicationSet> _applicationSets;

  private final NavigableMap<String, JuniperAuthenticationKeyChain> _authenticationKeyChains;

  Configuration _c;

  private final Map<String, CommunityList> _communityLists;

  private boolean _defaultAddressSelection;

  private LineAction _defaultCrossZoneAction;

  private LineAction _defaultInboundAction;

  private final RoutingInstance _defaultRoutingInstance;

  private NavigableSet<String> _dnsServers;

  private final Map<String, FirewallFilter> _filters;

  private final Map<String, AddressBook> _globalAddressBooks;

  private final Set<String> _ignoredPrefixLists;

  private final Map<String, IkeGateway> _ikeGateways;

  private final Map<String, IkePolicy> _ikePolicies;

  private final Map<String, IkeProposal> _ikeProposals;

  private final Map<String, Interface> _interfaces;

  private final Map<Interface, Zone> _interfaceZones;

  private final Map<String, IpsecPolicy> _ipsecPolicies;

  private final Map<String, IpsecProposal> _ipsecProposals;

  private final Map<String, IpsecVpn> _ipsecVpns;

  private final JuniperFamily _jf;

  private transient Interface _lo0;

  private transient boolean _lo0Initialized;

  private final Map<String, NodeDevice> _nodeDevices;

  private NavigableSet<String> _ntpServers;

  private final Map<String, PolicyStatement> _policyStatements;

  private final Map<String, PrefixList> _prefixLists;

  private final Map<String, RouteFilter> _routeFilters;

  private final Map<String, RoutingInstance> _routingInstances;

  private NavigableSet<String> _syslogHosts;

  private NavigableSet<String> _tacplusServers;

  private transient Set<String> _unimplementedFeatures;

  private ConfigurationFormat _vendor;

  private final Map<String, Vlan> _vlanNameToVlan;

  private final Map<String, Zone> _zones;

  public JuniperConfiguration(Set<String> unimplementedFeatures) {
    _allStandardCommunities = new HashSet<>();
    _applications = new TreeMap<>();
    _applicationSets = new TreeMap<>();
    _authenticationKeyChains = new TreeMap<>();
    _communityLists = new TreeMap<>();
    _defaultCrossZoneAction = LineAction.ACCEPT;
    _defaultRoutingInstance = new RoutingInstance(Configuration.DEFAULT_VRF_NAME);
    _dnsServers = new TreeSet<>();
    _filters = new TreeMap<>();
    _globalAddressBooks = new TreeMap<>();
    _ignoredPrefixLists = new HashSet<>();
    _ikeGateways = new TreeMap<>();
    _ikePolicies = new TreeMap<>();
    _ikeProposals = new TreeMap<>();
    _interfaces = new TreeMap<>();
    _interfaceZones = new TreeMap<>();
    _ipsecPolicies = new TreeMap<>();
    _ipsecProposals = new TreeMap<>();
    _ipsecVpns = new TreeMap<>();
    _jf = new JuniperFamily();
    _nodeDevices = new TreeMap<>();
    _ntpServers = new TreeSet<>();
    _prefixLists = new TreeMap<>();
    _policyStatements = new TreeMap<>();
    _routeFilters = new TreeMap<>();
    _routingInstances = new TreeMap<>();
    _routingInstances.put(Configuration.DEFAULT_VRF_NAME, _defaultRoutingInstance);
    _syslogHosts = new TreeSet<>();
    _tacplusServers = new TreeSet<>();
    _unimplementedFeatures = unimplementedFeatures;
    _vlanNameToVlan = new TreeMap<>();
    _zones = new TreeMap<>();
  }

  private NavigableMap<String, AuthenticationKeyChain> convertAuthenticationKeyChains(
      Map<String, JuniperAuthenticationKeyChain> juniperAuthenticationKeyChains) {
    NavigableMap<String, AuthenticationKeyChain> authenticationKeyChains = new TreeMap<>();
    for (Entry<String, JuniperAuthenticationKeyChain> keyChainEntry :
        juniperAuthenticationKeyChains.entrySet()) {
      JuniperAuthenticationKeyChain juniperAuthenticationKeyChain = keyChainEntry.getValue();
      AuthenticationKeyChain authenticationKeyChain =
          new AuthenticationKeyChain(juniperAuthenticationKeyChain.getName());
      authenticationKeyChain.setDescription(juniperAuthenticationKeyChain.getDescription());
      authenticationKeyChain.setTolerance(juniperAuthenticationKeyChain.getTolerance());
      for (Entry<String, JuniperAuthenticationKey> keyEntry :
          juniperAuthenticationKeyChain.getKeys().entrySet()) {
        JuniperAuthenticationKey juniperAuthenticationKey = keyEntry.getValue();
        AuthenticationKey authenticationKey =
            new AuthenticationKey(juniperAuthenticationKey.getName());
        authenticationKey.setIsisAuthenticationAlgorithm(
            juniperAuthenticationKey.getIsisAuthenticationAlgorithm());
        authenticationKey.setIsisOption(juniperAuthenticationKey.getIsisOption());
        authenticationKey.setSecret(juniperAuthenticationKey.getSecret());
        authenticationKey.setStartTime(juniperAuthenticationKey.getStartTime());
        authenticationKeyChain.getKeys().put(keyEntry.getKey(), authenticationKey);
      }
      authenticationKeyChains.put(keyChainEntry.getKey(), authenticationKeyChain);
    }
    return authenticationKeyChains;
  }

  private BgpProcess createBgpProcess(RoutingInstance routingInstance) {
    initDefaultBgpExportPolicy();
    initDefaultBgpImportPolicy();
    String vrfName = routingInstance.getName();
    Vrf vrf = _c.getVrfs().get(vrfName);
    BgpProcess proc = new BgpProcess();
    Ip routerId = routingInstance.getRouterId();
    if (routerId == null) {
      routerId = _defaultRoutingInstance.getRouterId();
      if (routerId == null) {
        routerId = Ip.ZERO;
      }
    }
    proc.setRouterId(routerId);
    BgpGroup mg = routingInstance.getMasterBgpGroup();
    boolean multipathEbgp = false;
    boolean multipathIbgp = false;
    boolean multipathMultipleAs = false;
    boolean multipathEbgpSet = false;
    boolean multipathIbgpSet = false;
    boolean multipathMultipleAsSet = false;

    if (mg.getLocalAs() == null) {
      Integer routingInstanceAs = routingInstance.getAs();
      if (routingInstanceAs == null) {
        routingInstanceAs = _defaultRoutingInstance.getAs();
      }
      if (routingInstanceAs == null) {
        _w.redFlag("BGP BROKEN FOR THIS ROUTER: Cannot determine local autonomous system");
      } else {
        mg.setLocalAs(routingInstanceAs);
      }
    }
    // Set default authentication algorithm if missing
    if (mg.getAuthenticationAlgorithm() == null) {
      mg.setAuthenticationAlgorithm(DEFAULT_BGP_AUTHENTICATION_ALGORITHM);
    }
    for (IpBgpGroup ig : routingInstance.getIpBgpGroups().values()) {
      ig.cascadeInheritance();
    }
    for (Entry<Prefix, IpBgpGroup> e : routingInstance.getIpBgpGroups().entrySet()) {
      Prefix prefix = e.getKey();
      IpBgpGroup ig = e.getValue();
      BgpPeerConfig neighbor = new BgpPeerConfig(prefix, _c, ig.getDynamic());
      neighbor.setVrf(vrfName);

      // route reflection
      Ip declaredClusterId = ig.getClusterId();
      if (declaredClusterId != null) {
        neighbor.setRouteReflectorClient(true);
        neighbor.setClusterId(declaredClusterId.asLong());
      } else {
        neighbor.setClusterId(routerId.asLong());
      }

      // multipath multiple-as
      boolean currentGroupMultipathMultipleAs = ig.getMultipathMultipleAs();
      if (multipathMultipleAsSet && currentGroupMultipathMultipleAs != multipathMultipleAs) {
        _w.redFlag(
            "Currently do not support mixed multipath-multiple-as/non-multipath-multiple-as bgp"
                + "groups on Juniper - FORCING NON-MULTIPATH-MULTIPLE-AS");
        multipathMultipleAs = false;
      } else {
        multipathMultipleAs = currentGroupMultipathMultipleAs;
        multipathMultipleAsSet = true;
      }

      String authenticationKeyChainName = ig.getAuthenticationKeyChainName();
      if (ig.getAuthenticationKeyChainName() != null) {
        if (!_c.getAuthenticationKeyChains().containsKey(authenticationKeyChainName)) {
          authenticationKeyChainName = null;
        } else if (ig.getAuthenticationKey() != null) {
          _w.redFlag(
              "Both authentication-key and authentication-key-chain specified for neighbor "
                  + ig.getRemoteAddress());
        }
      }
      BgpAuthenticationSettings bgpAuthenticationSettings = new BgpAuthenticationSettings();
      bgpAuthenticationSettings.setAuthenticationAlgorithm(ig.getAuthenticationAlgorithm());
      bgpAuthenticationSettings.setAuthenticationKey(ig.getAuthenticationKey());
      bgpAuthenticationSettings.setAuthenticationKeyChainName(authenticationKeyChainName);
      neighbor.setAuthenticationSettings(bgpAuthenticationSettings);
      Boolean ebgpMultihop = ig.getEbgpMultihop();
      if (ebgpMultihop == null) {
        ebgpMultihop = false;
      }
      neighbor.setEbgpMultihop(ebgpMultihop);
      neighbor.setEnforceFirstAs(firstNonNull(ig.getEnforceFirstAs(), Boolean.FALSE));
      Integer loops = ig.getLoops();
      boolean allowLocalAsIn = loops != null && loops > 0;
      neighbor.setAllowLocalAsIn(allowLocalAsIn);
      Boolean advertisePeerAs = ig.getAdvertisePeerAs();
      if (advertisePeerAs == null) {
        advertisePeerAs = false;
      }
      neighbor.setAllowRemoteAsOut(advertisePeerAs);
      Boolean advertiseExternal = ig.getAdvertiseExternal();
      if (advertiseExternal == null) {
        advertiseExternal = false;
      }
      neighbor.setAdvertiseExternal(advertiseExternal);
      Boolean advertiseInactive = ig.getAdvertiseInactive();
      if (advertiseInactive == null) {
        advertiseInactive = false;
      }
      neighbor.setAdvertiseInactive(advertiseInactive);
      neighbor.setGroup(ig.getGroupName());

      // import policies
      String peerImportPolicyName = "~PEER_IMPORT_POLICY:" + ig.getRemoteAddress() + "~";
      neighbor.setImportPolicy(peerImportPolicyName);
      RoutingPolicy peerImportPolicy = new RoutingPolicy(peerImportPolicyName, _c);
      _c.getRoutingPolicies().put(peerImportPolicyName, peerImportPolicy);
      // default import policy is to accept
      peerImportPolicy.getStatements().add(new SetDefaultPolicy(DEFAULT_BGP_IMPORT_POLICY_NAME));
      peerImportPolicy.getStatements().add(Statements.SetDefaultActionAccept.toStaticStatement());
      List<BooleanExpr> importPolicyCalls = new ArrayList<>();
      ig.getImportPolicies()
          .forEach(
              importPolicyName -> {
                PolicyStatement importPolicy = _policyStatements.get(importPolicyName);
                if (importPolicy != null) {
                  setPolicyStatementReferent(importPolicyName);
                  CallExpr callPolicy = new CallExpr(importPolicyName);
                  importPolicyCalls.add(callPolicy);
                }
              });
      If peerImportPolicyConditional = new If();
      DisjunctionChain importPolicyChain = new DisjunctionChain(importPolicyCalls);
      peerImportPolicyConditional.setGuard(importPolicyChain);
      peerImportPolicy.getStatements().add(peerImportPolicyConditional);
      peerImportPolicyConditional
          .getTrueStatements()
          .add(Statements.ExitAccept.toStaticStatement());
      peerImportPolicyConditional
          .getFalseStatements()
          .add(Statements.ExitReject.toStaticStatement());

      // export policies
      String peerExportPolicyName = computePeerExportPolicyName(ig.getRemoteAddress());
      neighbor.setExportPolicy(peerExportPolicyName);
      RoutingPolicy peerExportPolicy = new RoutingPolicy(peerExportPolicyName, _c);
      _c.getRoutingPolicies().put(peerExportPolicyName, peerExportPolicy);
      peerExportPolicy.getStatements().add(new SetDefaultPolicy(DEFAULT_BGP_EXPORT_POLICY_NAME));
      applyLocalRoutePolicy(routingInstance, peerExportPolicy);

      /*
       * For new BGP advertisements, i.e. those that are created from non-BGP
       * routes, an origin code must be set. By default, Juniper sets the origin
       * code to IGP.
       */
      If setOriginForNonBgp = new If();
      Disjunction isBgp = new Disjunction();
      isBgp.getDisjuncts().add(new MatchProtocol(RoutingProtocol.BGP));
      isBgp.getDisjuncts().add(new MatchProtocol(RoutingProtocol.IBGP));
      setOriginForNonBgp.setGuard(isBgp);
      setOriginForNonBgp
          .getFalseStatements()
          .add(new SetOrigin(new LiteralOrigin(OriginType.IGP, null)));
      peerExportPolicy.getStatements().add(setOriginForNonBgp);
      List<BooleanExpr> exportPolicyCalls = new ArrayList<>();
      ig.getExportPolicies()
          .forEach(
              exportPolicyName -> {
                PolicyStatement exportPolicy = _policyStatements.get(exportPolicyName);
                if (exportPolicy != null) {
                  setPolicyStatementReferent(exportPolicyName);
                  CallExpr callPolicy = new CallExpr(exportPolicyName);
                  exportPolicyCalls.add(callPolicy);
                }
              });
      If peerExportPolicyConditional = new If();
      DisjunctionChain exportPolicyChain = new DisjunctionChain(exportPolicyCalls);
      peerExportPolicyConditional.setGuard(exportPolicyChain);
      peerExportPolicyConditional
          .getTrueStatements()
          .add(Statements.ExitAccept.toStaticStatement());
      peerExportPolicyConditional
          .getFalseStatements()
          .add(Statements.ExitReject.toStaticStatement());
      peerExportPolicy.getStatements().add(peerExportPolicyConditional);

      // inherit local-as
      neighbor.setLocalAs(ig.getLocalAs());
      if (neighbor.getLocalAs() == null) {
        _w.redFlag("Missing local-as for neighbor: " + ig.getRemoteAddress());
        continue;
      }

      /*
       * inherit peer-as, or use local-as if internal
       *
       * Also set multipath
       */
      if (ig.getType() == BgpGroupType.INTERNAL) {
        neighbor.setRemoteAs(ig.getLocalAs());
        boolean currentGroupMultipathIbgp = ig.getMultipath();
        if (multipathIbgpSet && currentGroupMultipathIbgp != multipathIbgp) {
          _w.redFlag(
              "Currently do not support mixed iBGP multipath/non-multipath bgp groups on Juniper "
                  + "- FORCING NON-MULTIPATH IBGP");
          multipathIbgp = false;
        } else {
          multipathIbgp = currentGroupMultipathIbgp;
          multipathIbgpSet = true;
        }
      } else {
        neighbor.setRemoteAs(ig.getPeerAs());
        boolean currentGroupMultipathEbgp = ig.getMultipath();
        if (multipathEbgpSet && currentGroupMultipathEbgp != multipathEbgp) {
          _w.redFlag(
              "Currently do not support mixed eBGP multipath/non-multipath bgp groups on Juniper "
                  + "- FORCING NON-MULTIPATH EBGP");
          multipathEbgp = false;
        } else {
          multipathEbgp = currentGroupMultipathEbgp;
          multipathEbgpSet = true;
        }
      }

      // TODO: implement better behavior than setting default metric to 0
      neighbor.setDefaultMetric(0);

      // TODO: find out if there is a juniper equivalent of cisco
      // send-community
      neighbor.setSendCommunity(true);

      // inherit update-source
      Ip localIp = ig.getLocalAddress();
      if (localIp == null) {
        // assign the ip of the interface that is likely connected to this
        // peer
        outerloop:
        for (org.batfish.datamodel.Interface iface : vrf.getInterfaces().values()) {
          for (InterfaceAddress address : iface.getAllAddresses()) {
            if (address.getPrefix().containsPrefix(prefix)) {
              localIp = address.getIp();
              break outerloop;
            }
          }
        }
      }
      if (localIp == null && _defaultAddressSelection) {
        initFirstLoopbackInterface();
        if (_lo0 != null) {
          InterfaceAddress lo0Unit0Address = _lo0.getPrimaryAddress();
          if (lo0Unit0Address != null) {
            localIp = lo0Unit0Address.getIp();
          }
        }
      }
      if (localIp == null) {
        if (neighbor.getDynamic()) {
          _w.redFlag(
              "Could not determine local ip for bgp peering with neighbor prefix: " + prefix);
        } else {
          _w.redFlag(
              "Could not determine local ip for bgp peering with neighbor ip: "
                  + prefix.getStartIp());
        }
      } else {
        neighbor.setLocalIp(localIp);
      }
      proc.getNeighbors().put(neighbor.getPrefix(), neighbor);
    }
    proc.setMultipathEbgp(multipathEbgpSet);
    proc.setMultipathIbgp(multipathIbgp);
    MultipathEquivalentAsPathMatchMode multipathEquivalentAsPathMatchMode =
        multipathMultipleAs
            ? MultipathEquivalentAsPathMatchMode.PATH_LENGTH
            : MultipathEquivalentAsPathMatchMode.FIRST_AS;
    proc.setMultipathEquivalentAsPathMatchMode(multipathEquivalentAsPathMatchMode);

    return proc;
  }

  public static String computePeerExportPolicyName(Prefix remoteAddress) {
    return "~PEER_EXPORT_POLICY:" + remoteAddress + "~";
  }

  private void applyLocalRoutePolicy(RoutingInstance routingInstance, RoutingPolicy targetPolicy) {
    boolean lan = routingInstance.getExportLocalRoutesLan();
    boolean ptp = routingInstance.getExportLocalRoutesPointToPoint();
    if (lan && ptp) {
      // All local routes are allowed, so no need for filter
      return;
    }
    BooleanExpr matchProtocol = new MatchProtocol(RoutingProtocol.LOCAL);
    BooleanExpr match;
    if (!lan && !ptp) {
      // No need to check length, since all local routes will be rejected
      match = matchProtocol;
    } else {
      SubRange rejectedLength =
          !lan
              ? new SubRange(0, Prefix.MAX_PREFIX_LENGTH - 2)
              : new SubRange(Prefix.MAX_PREFIX_LENGTH - 1, Prefix.MAX_PREFIX_LENGTH - 1);
      match =
          new Conjunction(
              ImmutableList.of(
                  matchProtocol, new MatchLocalRouteSourcePrefixLength(rejectedLength)));
    }
    targetPolicy
        .getStatements()
        .add(new If(match, ImmutableList.of(Statements.ExitReject.toStaticStatement())));
  }

  private IsisProcess createIsisProcess(RoutingInstance routingInstance, IsoAddress netAddress) {
    IsisProcess.Builder newProc = IsisProcess.builder();
    newProc.setNetAddress(netAddress);
    IsisSettings settings = _defaultRoutingInstance.getIsisSettings();
    for (String policyName : settings.getExportPolicies()) {
      RoutingPolicy policy = _c.getRoutingPolicies().get(policyName);
      if (policy == null) {
        continue;
      } else {
        // TODO: support IS-IS export policy-statements
      }
    }
    boolean level1 = settings.getLevel1Settings().getEnabled();
    boolean level2 = settings.getLevel2Settings().getEnabled();
    if (!level1 && !level2) {
      return null;
    }
    if (level1) {
      newProc.setLevel1(toIsisLevelSettings(settings.getLevel1Settings()));
    }
    if (level2) {
      newProc.setLevel2(toIsisLevelSettings(settings.getLevel2Settings()));
    }
    processIsisInterfaceSettings(routingInstance, settings, level1, level2);
    newProc.setOverloadTimeout(settings.getOverloadTimeout());
    newProc.setReferenceBandwidth(settings.getReferenceBandwidth());
    return newProc.build();
  }

  private void processIsisInterfaceSettings(
      RoutingInstance routingInstance, IsisSettings settings, boolean level1, boolean level2) {
    _c.getVrfs()
        .get(routingInstance.getName())
        .getInterfaces()
        .forEach(
            (ifaceName, newIface) -> {
              Interface iface = routingInstance.getInterfaces().get(ifaceName);
              newIface.setIsis(
                  toIsisInterfaceSettings(
                      settings, iface.getIsisSettings(), iface.getIsoAddress(), level1, level2));
            });
  }

  private org.batfish.datamodel.IsisInterfaceSettings toIsisInterfaceSettings(
      IsisSettings settings,
      IsisInterfaceSettings interfaceSettings,
      IsoAddress isoAddress,
      boolean level1,
      boolean level2) {
    if (interfaceSettings == null || isoAddress == null) {
      return null;
    }
    org.batfish.datamodel.IsisInterfaceSettings.Builder newInterfaceSettingsBuilder =
        org.batfish.datamodel.IsisInterfaceSettings.builder();
    if (level1) {
      newInterfaceSettingsBuilder.setLevel1(
          toIsisInterfaceLevelSettings(interfaceSettings, interfaceSettings.getLevel1Settings()));
    }
    if (level2) {
      newInterfaceSettingsBuilder.setLevel2(
          toIsisInterfaceLevelSettings(interfaceSettings, interfaceSettings.getLevel2Settings()));
    }
    return newInterfaceSettingsBuilder
        .setBfdLivenessDetectionMinimumInterval(
            interfaceSettings.getBfdLivenessDetectionMinimumInterval())
        .setBfdLivenessDetectionMultiplier(interfaceSettings.getBfdLivenessDetectionMultiplier())
        .setIsoAddress(isoAddress)
        .setPointToPoint(interfaceSettings.getPointToPoint())
        .build();
  }

  private org.batfish.datamodel.IsisInterfaceLevelSettings toIsisInterfaceLevelSettings(
      IsisInterfaceSettings interfaceSettings, IsisInterfaceLevelSettings settings) {
    return org.batfish.datamodel.IsisInterfaceLevelSettings.builder()
        .setCost(settings.getMetric())
        .setHelloAuthenticationKey(settings.getHelloAuthenticationKey())
        .setHelloAuthenticationType(settings.getHelloAuthenticationType())
        .setHelloInterval(settings.getHelloInterval())
        .setHoldTime(settings.getHoldTime())
        .setMode(
            interfaceSettings.getPassive() ? IsisInterfaceMode.PASSIVE : IsisInterfaceMode.ACTIVE)
        .build();
  }

  private org.batfish.datamodel.IsisLevelSettings toIsisLevelSettings(
      IsisLevelSettings levelSettings) {
    return org.batfish.datamodel.IsisLevelSettings.builder()
        .setWideMetricsOnly(levelSettings.getWideMetricsOnly())
        .build();
  }

  private OspfProcess createOspfProcess(RoutingInstance routingInstance) {
    OspfProcess newProc = new OspfProcess();
    String vrfName = routingInstance.getName();
    // export policies
    String ospfExportPolicyName = computeOspfExportPolicyName(vrfName);
    RoutingPolicy ospfExportPolicy = new RoutingPolicy(ospfExportPolicyName, _c);
    applyLocalRoutePolicy(routingInstance, ospfExportPolicy);
    _c.getRoutingPolicies().put(ospfExportPolicyName, ospfExportPolicy);
    newProc.setExportPolicy(ospfExportPolicyName);
    If ospfExportPolicyConditional = new If();
    // TODO: set default metric-type for special cases based on ospf process
    // setttings
    ospfExportPolicy.getStatements().add(new SetOspfMetricType(OspfMetricType.E2));
    ospfExportPolicy.getStatements().add(ospfExportPolicyConditional);
    Disjunction matchSomeExportPolicy = new Disjunction();
    ospfExportPolicyConditional.setGuard(matchSomeExportPolicy);
    ospfExportPolicyConditional.getTrueStatements().add(Statements.ExitAccept.toStaticStatement());
    ospfExportPolicyConditional.getFalseStatements().add(Statements.ExitReject.toStaticStatement());
    routingInstance
        .getOspfExportPolicies()
        .forEach(
            exportPolicyName -> {
              PolicyStatement exportPolicy = _policyStatements.get(exportPolicyName);
              if (exportPolicy != null) {
                setPolicyStatementReferent(exportPolicyName);
                CallExpr callPolicy = new CallExpr(exportPolicyName);
                matchSomeExportPolicy.getDisjuncts().add(callPolicy);
              }
            });
    // areas
    Map<Long, org.batfish.datamodel.ospf.OspfArea> newAreas = newProc.getAreas();
    newAreas.putAll(
        CommonUtil.toImmutableMap(
            routingInstance.getOspfAreas(), Entry::getKey, e -> toOspfArea(e.getValue())));
    // place interfaces into areas
    for (Entry<String, Interface> e : routingInstance.getInterfaces().entrySet()) {
      String name = e.getKey();
      Interface iface = e.getValue();
      placeInterfaceIntoArea(newAreas, name, iface, vrfName);
    }
    newProc.setRouterId(getOspfRouterId(routingInstance));
    newProc.setReferenceBandwidth(routingInstance.getOspfReferenceBandwidth());
    return newProc;
  }

  private org.batfish.datamodel.ospf.OspfArea toOspfArea(OspfArea area) {
    org.batfish.datamodel.ospf.OspfArea newArea =
        new org.batfish.datamodel.ospf.OspfArea(area.getName());
    newArea.setNssa(toNssaSettings(area.getNssaSettings()));
    newArea.setStub(toStubSettings(area.getStubSettings()));
    newArea.setStubType(area.getStubType());
    newArea.setSummaries(area.getSummaries());
    return newArea;
  }

  private org.batfish.datamodel.ospf.NssaSettings toNssaSettings(NssaSettings nssaSettings) {
    if (nssaSettings == null) {
      return null;
    }
    return org.batfish.datamodel.ospf.NssaSettings.builder()
        .setDefaultOriginateType(nssaSettings.getDefaultLsaType())
        .setSuppressType3(nssaSettings.getNoSummaries())
        .build();
  }

  private org.batfish.datamodel.ospf.StubSettings toStubSettings(StubSettings stubSettings) {
    if (stubSettings == null) {
      return null;
    }
    return org.batfish.datamodel.ospf.StubSettings.builder()
        .setSuppressType3(stubSettings.getNoSummaries())
        .build();
  }

  public static String computeOspfExportPolicyName(String vrfName) {
    return "~OSPF_EXPORT_POLICY:" + vrfName + "~";
  }

  public Set<Long> getAllStandardCommunities() {
    return _allStandardCommunities;
  }

  public Map<String, BaseApplication> getApplications() {
    return _applications;
  }

  public Map<String, JuniperAuthenticationKeyChain> getAuthenticationKeyChains() {
    return _authenticationKeyChains;
  }

  public Map<String, CommunityList> getCommunityLists() {
    return _communityLists;
  }

  public LineAction getDefaultCrossZoneAction() {
    return _defaultCrossZoneAction;
  }

  public RoutingInstance getDefaultRoutingInstance() {
    return _defaultRoutingInstance;
  }

  public NavigableSet<String> getDnsServers() {
    return _dnsServers;
  }

  public Map<String, FirewallFilter> getFirewallFilters() {
    return _filters;
  }

  public Map<String, AddressBook> getGlobalAddressBooks() {
    return _globalAddressBooks;
  }

  public Interface getGlobalMasterInterface() {
    return _defaultRoutingInstance.getGlobalMasterInterface();
  }

  @Override
  public String getHostname() {
    return _defaultRoutingInstance.getHostname();
  }

  public Set<String> getIgnoredPrefixLists() {
    return _ignoredPrefixLists;
  }

  public Map<String, IkeGateway> getIkeGateways() {
    return _ikeGateways;
  }

  public Map<String, IkePolicy> getIkePolicies() {
    return _ikePolicies;
  }

  public Map<String, IkeProposal> getIkeProposals() {
    return _ikeProposals;
  }

  public Map<String, Interface> getInterfaces() {
    return _interfaces;
  }

  public Map<Interface, Zone> getInterfaceZones() {
    return _interfaceZones;
  }

  public Map<String, IpsecPolicy> getIpsecPolicies() {
    return _ipsecPolicies;
  }

  public Map<String, IpsecProposal> getIpsecProposals() {
    return _ipsecProposals;
  }

  public Map<String, IpsecVpn> getIpsecVpns() {
    return _ipsecVpns;
  }

  public JuniperFamily getJf() {
    return _jf;
  }

  public Map<String, NodeDevice> getNodeDevices() {
    return _nodeDevices;
  }

  public NavigableSet<String> getNtpServers() {
    return _ntpServers;
  }

  public Map<String, PolicyStatement> getPolicyStatements() {
    return _policyStatements;
  }

  public Map<String, PrefixList> getPrefixLists() {
    return _prefixLists;
  }

  public Map<String, RouteFilter> getRouteFilters() {
    return _routeFilters;
  }

  public Map<String, RoutingInstance> getRoutingInstances() {
    return _routingInstances;
  }

  public NavigableSet<String> getSyslogHosts() {
    return _syslogHosts;
  }

  public NavigableSet<String> getTacplusServers() {
    return _tacplusServers;
  }

  @Override
  public Set<String> getUnimplementedFeatures() {
    return _unimplementedFeatures;
  }

  public Map<String, Vlan> getVlanNameToVlan() {
    return _vlanNameToVlan;
  }

  public Map<String, Zone> getZones() {
    return _zones;
  }

  private void initDefaultBgpExportPolicy() {
    if (_c.getRoutingPolicies().containsKey(DEFAULT_BGP_EXPORT_POLICY_NAME)) {
      return;
    }
    // set up default export policy (accept bgp routes)
    RoutingPolicy defaultBgpExportPolicy = new RoutingPolicy(DEFAULT_BGP_EXPORT_POLICY_NAME, _c);
    _c.getRoutingPolicies().put(DEFAULT_BGP_EXPORT_POLICY_NAME, defaultBgpExportPolicy);

    If defaultBgpExportPolicyConditional = new If();
    defaultBgpExportPolicy.getStatements().add(defaultBgpExportPolicyConditional);

    // guard
    Disjunction isBgp = new Disjunction();
    isBgp.getDisjuncts().add(new MatchProtocol(RoutingProtocol.BGP));
    isBgp.getDisjuncts().add(new MatchProtocol(RoutingProtocol.IBGP));
    defaultBgpExportPolicyConditional.setGuard(isBgp);

    PsThenAccept.INSTANCE.applyTo(
        defaultBgpExportPolicyConditional.getTrueStatements(), this, _c, _w);
    PsThenReject.INSTANCE.applyTo(
        defaultBgpExportPolicyConditional.getFalseStatements(), this, _c, _w);
  }

  private void initDefaultBgpImportPolicy() {
    if (_c.getRoutingPolicies().containsKey(DEFAULT_BGP_IMPORT_POLICY_NAME)) {
      return;
    }
    // set up default import policy (accept all routes)
    RoutingPolicy defaultBgpImportPolicy = new RoutingPolicy(DEFAULT_BGP_IMPORT_POLICY_NAME, _c);
    _c.getRoutingPolicies().put(DEFAULT_BGP_IMPORT_POLICY_NAME, defaultBgpImportPolicy);
    PsThenAccept.INSTANCE.applyTo(defaultBgpImportPolicy.getStatements(), this, _c, _w);
  }

  private void initFirstLoopbackInterface() {
    if (_lo0Initialized) {
      return;
    }
    _lo0Initialized = true;
    _lo0 = _defaultRoutingInstance.getInterfaces().get(FIRST_LOOPBACK_INTERFACE_NAME);
    Pattern p = Pattern.compile("[A-Za-z0-9][A-Za-z0-9]*:lo[0-9][0-9]*\\.[0-9][0-9]*");
    if (_lo0 == null) {
      for (NodeDevice nd : _nodeDevices.values()) {
        for (Interface iface : nd.getInterfaces().values()) {
          for (Interface unit : iface.getUnits().values()) {
            if (p.matcher(unit.getName()).matches()) {
              _lo0 = unit;
              return;
            }
          }
        }
      }
    } else if (_lo0.getPrimaryAddress() == null) {
      Pattern q = Pattern.compile("lo[0-9][0-9]*\\.[0-9][0-9]*");
      for (Interface iface : _defaultRoutingInstance.getInterfaces().values()) {
        for (Interface unit : iface.getUnits().values()) {
          if (q.matcher(unit.getName()).matches()) {
            _lo0 = unit;
            return;
          }
        }
      }
    }
  }

  private void placeInterfaceIntoArea(
      Map<Long, org.batfish.datamodel.ospf.OspfArea> newAreas,
      String name,
      Interface iface,
      String vrfName) {
    Vrf vrf = _c.getVrfs().get(vrfName);
    org.batfish.datamodel.Interface newIface = vrf.getInterfaces().get(name);
    Ip ospfArea = iface.getOspfArea();
    if (ospfArea == null) {
      return;
    }
    if (newIface.getAddress() == null) {
      _w.redFlag(
          String.format(
              "Cannot assign interface %s to area %s because it has no IP address.",
              name, ospfArea));
      return;
    }
    long ospfAreaLong = ospfArea.asLong();
    org.batfish.datamodel.ospf.OspfArea newArea = newAreas.get(ospfAreaLong);
    newArea.getInterfaces().add(name);
    newIface.setOspfArea(newArea);
    newIface.setOspfEnabled(true);
    newIface.setOspfPassive(iface.getOspfPassive());
    Integer ospfCost = iface.getOspfCost();
    if (ospfCost == null && newIface.isLoopback(ConfigurationFormat.FLAT_JUNIPER)) {
      ospfCost = 0;
    }
    newIface.setOspfCost(ospfCost);
  }

  public void setDefaultAddressSelection(boolean defaultAddressSelection) {
    _defaultAddressSelection = defaultAddressSelection;
  }

  public void setDefaultCrossZoneAction(LineAction defaultCrossZoneAction) {
    _defaultCrossZoneAction = defaultCrossZoneAction;
  }

  public void setDefaultInboundAction(LineAction defaultInboundAction) {
    _defaultInboundAction = defaultInboundAction;
  }

  @Override
  public void setHostname(String hostname) {
    _defaultRoutingInstance.setHostname(hostname);
  }

  private void setPolicyStatementReferent(String policyName) {
    PolicyStatement policy = _policyStatements.get(policyName);
    if (policy == null) {
      return;
    }
    List<PsTerm> terms = new ArrayList<>();
    terms.add(policy.getDefaultTerm());
    terms.addAll(policy.getTerms().values());
    for (PsTerm term : terms) {
      for (PsFrom from : term.getFroms()) {
        if (from instanceof PsFromPolicyStatement) {
          PsFromPolicyStatement fromPolicyStatement = (PsFromPolicyStatement) from;
          String subPolicyName = fromPolicyStatement.getPolicyStatement();
          setPolicyStatementReferent(subPolicyName);
        } else if (from instanceof PsFromPolicyStatementConjunction) {
          PsFromPolicyStatementConjunction fromPolicyStatementConjunction =
              (PsFromPolicyStatementConjunction) from;
          for (String subPolicyName : fromPolicyStatementConjunction.getConjuncts()) {
            setPolicyStatementReferent(subPolicyName);
          }
        }
      }
    }
  }

  public void setSyslogHosts(NavigableSet<String> syslogHosts) {
    _syslogHosts = syslogHosts;
  }

  @Override
  public void setVendor(ConfigurationFormat format) {
    _vendor = format;
  }

  private org.batfish.datamodel.GeneratedRoute toAggregateRoute(AggregateRoute route) {
    Prefix prefix = route.getPrefix();
    int prefixLength = prefix.getPrefixLength();
    int administrativeCost = route.getMetric();
    String policyNameSuffix = route.getPrefix().toString().replace('/', '_').replace('.', '_');
    String policyName = "~AGGREGATE_" + policyNameSuffix + "~";
    RoutingPolicy routingPolicy = new RoutingPolicy(policyName, _c);
    If routingPolicyConditional = new If();
    routingPolicy.getStatements().add(routingPolicyConditional);
    routingPolicyConditional.getTrueStatements().add(Statements.ExitAccept.toStaticStatement());
    routingPolicyConditional.getFalseStatements().add(Statements.ExitReject.toStaticStatement());
    String rflName = "~AGGREGATE_" + policyNameSuffix + "_RF~";
    MatchPrefixSet isContributingRoute =
        new MatchPrefixSet(new DestinationNetwork(), new NamedPrefixSet(rflName));
    routingPolicyConditional.setGuard(isContributingRoute);
    RouteFilterList rfList = new RouteFilterList(rflName);
    rfList.addLine(
        new org.batfish.datamodel.RouteFilterLine(
            LineAction.ACCEPT, prefix, new SubRange(prefixLength + 1, Prefix.MAX_PREFIX_LENGTH)));
    org.batfish.datamodel.GeneratedRoute.Builder newRoute =
        new org.batfish.datamodel.GeneratedRoute.Builder();
    newRoute.setNetwork(prefix);
    newRoute.setAdmin(administrativeCost);
    newRoute.setDiscard(true);
    newRoute.setGenerationPolicy(policyName);
    _c.getRoutingPolicies().put(policyName, routingPolicy);
    _c.getRouteFilterLists().put(rflName, rfList);
    return newRoute.build();
  }

  private org.batfish.datamodel.CommunityList toCommunityList(CommunityList cl) {
    String name = cl.getName();
    List<org.batfish.datamodel.CommunityListLine> newLines = new ArrayList<>();
    for (CommunityListLine line : cl.getLines()) {
      String regex = line.getRegex();
      String javaRegex = communityRegexToJavaRegex(regex);
      org.batfish.datamodel.CommunityListLine newLine =
          new org.batfish.datamodel.CommunityListLine(LineAction.ACCEPT, javaRegex);
      newLines.add(newLine);
    }
    org.batfish.datamodel.CommunityList newCl =
        new org.batfish.datamodel.CommunityList(name, newLines);
    newCl.setInvertMatch(cl.getInvertMatch());
    return newCl;
  }

  private org.batfish.datamodel.GeneratedRoute toGeneratedRoute(GeneratedRoute route) {
    Prefix prefix = route.getPrefix();
    Integer administrativeCost = route.getPreference();
    if (administrativeCost == null) {
      administrativeCost = DEFAULT_AGGREGATE_ROUTE_PREFERENCE;
    }
    Integer metric = route.getMetric();
    if (metric == null) {
      metric = DEFAULT_AGGREGATE_ROUTE_COST;
    }
    String generationPolicyName = null;
    if (!route.getPolicies().isEmpty()) {
      generationPolicyName = "~GENERATED_ROUTE_POLICY:" + prefix + "~";
      RoutingPolicy generationPolicy = new RoutingPolicy(generationPolicyName, _c);
      _c.getRoutingPolicies().put(generationPolicyName, generationPolicy);
      If generationPolicyConditional = new If();
      Disjunction matchSomeGenerationPolicy = new Disjunction();
      generationPolicyConditional.setGuard(matchSomeGenerationPolicy);
      generationPolicyConditional
          .getTrueStatements()
          .add(Statements.ExitAccept.toStaticStatement());
      generationPolicyConditional
          .getFalseStatements()
          .add(Statements.ExitReject.toStaticStatement());
      generationPolicy.getStatements().add(generationPolicyConditional);
      route
          .getPolicies()
          .forEach(
              policyName -> {
                PolicyStatement policy = _policyStatements.get(policyName);
                if (policy != null) {
                  setPolicyStatementReferent(policyName);
                  CallExpr callPolicy = new CallExpr(policyName);
                  matchSomeGenerationPolicy.getDisjuncts().add(callPolicy);
                }
              });
    }
    org.batfish.datamodel.GeneratedRoute.Builder newRoute =
        new org.batfish.datamodel.GeneratedRoute.Builder();
    newRoute.setNetwork(prefix);
    newRoute.setAdmin(administrativeCost);
    newRoute.setMetric(metric);
    newRoute.setGenerationPolicy(generationPolicyName);
    return newRoute.build();
  }

  private org.batfish.datamodel.IkeGateway toIkeGateway(IkeGateway oldIkeGateway) {
    String name = oldIkeGateway.getName();
    org.batfish.datamodel.IkeGateway newIkeGateway = new org.batfish.datamodel.IkeGateway(name);

    // address
    newIkeGateway.setAddress(oldIkeGateway.getAddress());
    newIkeGateway.setLocalIp(oldIkeGateway.getLocalAddress());

    // external interface
    Interface oldExternalInterface = oldIkeGateway.getExternalInterface();
    if (oldExternalInterface != null) {
      org.batfish.datamodel.Interface newExternalInterface =
          _c.getInterfaces().get(oldExternalInterface.getName());
      if (newExternalInterface != null) {
        newIkeGateway.setExternalInterface(newExternalInterface);
      }
    } else {
      _w.redFlag("No external interface set for ike gateway: '" + name + "'");
    }

    // ike policy
    String ikePolicyName = oldIkeGateway.getIkePolicy();
    org.batfish.datamodel.IkePolicy newIkePolicy = _c.getIkePolicies().get(ikePolicyName);
    if (newIkePolicy != null) {
      newIkeGateway.setIkePolicy(newIkePolicy);
    }

    return newIkeGateway;
  }

  private org.batfish.datamodel.IkePolicy toIkePolicy(IkePolicy oldIkePolicy) {
    String name = oldIkePolicy.getName();
    org.batfish.datamodel.IkePolicy newIkePolicy = new org.batfish.datamodel.IkePolicy(name);

    // pre-shared-key
    newIkePolicy.setPreSharedKeyHash(oldIkePolicy.getPreSharedKeyHash());

    // ike proposals
    oldIkePolicy
        .getProposals()
        .forEach(
            ikeProposalName -> {
              org.batfish.datamodel.IkeProposal ikeProposal =
                  _c.getIkeProposals().get(ikeProposalName);
              if (ikeProposal != null) {
                newIkePolicy.getProposals().put(ikeProposalName, ikeProposal);
              }
            });

    return newIkePolicy;
  }

<<<<<<< HEAD
  private IkePhase1Policy toIkePhase1Policy(IkePolicy ikePolicy) {
    String name = ikePolicy.getName();
    IkePhase1Policy ikePhase1Policy = new IkePhase1Policy(name);

    // pre-shared-key
    ikePhase1Policy.setPreSharedKey(ikePolicy.getPreSharedKeyHash());

    // ike proposals
    ikePolicy
        .getProposals()
        .forEach(
            ikeProposalName -> {
              IkePhase1Proposal ikePhase1Proposal = _c.getIkePhase1Proposals().get(ikeProposalName);
              if (ikePhase1Proposal != null) {
                ikePhase1Policy.getIkePhase1Propsals().add(ikePhase1Proposal);
              }
            });

    return ikePhase1Policy;
  }

=======
>>>>>>> bf740cab
  private org.batfish.datamodel.IkeProposal toIkeProposal(IkeProposal ikeProposal) {
    org.batfish.datamodel.IkeProposal newIkeProposal =
        new org.batfish.datamodel.IkeProposal(ikeProposal.getName());
    newIkeProposal.setDiffieHellmanGroup(ikeProposal.getDiffieHellmanGroup());
    newIkeProposal.setAuthenticationMethod(ikeProposal.getAuthenticationMethod());
    newIkeProposal.setEncryptionAlgorithm(ikeProposal.getEncryptionAlgorithm());
    newIkeProposal.setLifetimeSeconds(ikeProposal.getLifetimeSeconds());
    newIkeProposal.setAuthenticationAlgorithm(ikeProposal.getAuthenticationAlgorithm());
    return newIkeProposal;
  }

<<<<<<< HEAD
  private IkePhase1Proposal toIkePhase1Proposal(IkeProposal ikeProposal) {
    IkePhase1Proposal ikePhase1Proposal = new IkePhase1Proposal(ikeProposal.getName());
    ikePhase1Proposal.setDiffieHellmanGroup(ikeProposal.getDiffieHellmanGroup());
    ikePhase1Proposal.setAuthenticationMethod(ikeProposal.getAuthenticationMethod());
    ikePhase1Proposal.setEncryptionAlgorithm(ikeProposal.getEncryptionAlgorithm());
    ikePhase1Proposal.setLifetimeSeconds(ikeProposal.getLifetimeSeconds());
    ikePhase1Proposal.setHashingAlgorithm(ikeProposal.getAuthenticationAlgorithm());
    return ikePhase1Proposal;
  }

=======
>>>>>>> bf740cab
  private org.batfish.datamodel.Interface toInterface(Interface iface) {
    String name = iface.getName();
    org.batfish.datamodel.Interface newIface = new org.batfish.datamodel.Interface(name, _c);
    newIface.setDeclaredNames(ImmutableSortedSet.of(name));
    newIface.setDescription(iface.getDescription());
    Integer mtu = iface.getMtu();
    if (mtu != null) {
      newIface.setMtu(mtu);
    }
    newIface.setVrrpGroups(iface.getVrrpGroups());
    newIface.setVrf(_c.getVrfs().get(iface.getRoutingInstance()));
    newIface.setAdditionalArpIps(iface.getAdditionalArpIps());
    Zone zone = _interfaceZones.get(iface);
    if (zone != null) {
      // filter for interface in zone
      FirewallFilter zoneInboundInterfaceFilter = zone.getInboundInterfaceFilters().get(iface);
      if (zoneInboundInterfaceFilter != null) {
        String zoneInboundInterfaceFilterName = zoneInboundInterfaceFilter.getName();
        IpAccessList zoneInboundInterfaceFilterList =
            _c.getIpAccessLists().get(zoneInboundInterfaceFilterName);
        newIface.setInboundFilter(zoneInboundInterfaceFilterList);
      } else {
        // filter for zone
        FirewallFilter zoneInboundFilter = zone.getInboundFilter();
        String zoneInboundFilterName = zoneInboundFilter.getName();
        IpAccessList zoneInboundFilterList = _c.getIpAccessLists().get(zoneInboundFilterName);
        newIface.setInboundFilter(zoneInboundFilterList);
      }
    }
    String inAclName = iface.getIncomingFilter();
    if (inAclName != null) {
      IpAccessList inAcl = _c.getIpAccessLists().get(inAclName);
      if (inAcl != null) {
        FirewallFilter inFilter = _filters.get(inAclName);
        newIface.setIncomingFilter(inAcl);
        if (inFilter.getRoutingPolicy()) {
          RoutingPolicy routingPolicy = _c.getRoutingPolicies().get(inAclName);
          if (routingPolicy != null) {
            newIface.setRoutingPolicy(inAclName);
          } else {
            throw new BatfishException("Expected interface routing-policy to exist");
          }
        }
      }
    }

    // Assume the config will need security policies only if it has zones
    IpAccessList securityPolicyAcl = null;
    if (!_zones.isEmpty()) {
      String securityPolicyAclName = ACL_NAME_SECURITY_POLICY + iface.getName();
      securityPolicyAcl = buildSecurityPolicyAcl(securityPolicyAclName, zone);
      if (securityPolicyAcl != null) {
        _c.getIpAccessLists().put(securityPolicyAclName, securityPolicyAcl);
      }
    }
    newIface.setOutgoingFilter(buildOutgoingFilter(iface, securityPolicyAcl));

    // Prefix primaryPrefix = iface.getPrimaryAddress();
    // Set<Prefix> allPrefixes = iface.getAllAddresses();
    // if (primaryPrefix != null) {
    // newIface.setAddress(primaryPrefix);
    // }
    // else {
    // if (!allPrefixes.isEmpty()) {
    // Prefix firstOfAllPrefixes = allPrefixes.toArray(new Prefix[] {})[0];
    // newIface.setAddress(firstOfAllPrefixes);
    // }
    // }
    // newIface.getAllAddresses().addAll(allPrefixes);

    if (iface.getPrimaryAddress() != null) {
      newIface.setAddress(iface.getPrimaryAddress());
    }
    newIface.setAllAddresses(iface.getAllAddresses());
    newIface.setActive(iface.getActive());
    if (iface.getSwitchportMode() == SwitchportMode.ACCESS && iface.getAccessVlan() != null) {
      Vlan vlan = getVlanNameToVlan().get(iface.getAccessVlan());
      if (vlan != null) {
        newIface.setAccessVlan(vlan.getVlanId());
      }
    }
    newIface.setAllowedVlans(iface.getAllowedVlans());
    newIface.setNativeVlan(iface.getNativeVlan());
    newIface.setSwitchportMode(iface.getSwitchportMode());
    SwitchportEncapsulationType swe = iface.getSwitchportTrunkEncapsulation();
    if (swe == null) {
      swe = SwitchportEncapsulationType.DOT1Q;
    }
    newIface.setSwitchportTrunkEncapsulation(swe);
    newIface.setBandwidth(iface.getBandwidth());
    return newIface;
  }

  /** Generate IpAccessList from the specified to-zone's security policies. */
  IpAccessList buildSecurityPolicyAcl(String name, Zone zone) {
    List<IpAccessListLine> zoneAclLines = new TreeList<>();

    /* Default ACL that allows existing connections should be added to all security policies */
    zoneAclLines.add(
        new IpAccessListLine(
            LineAction.ACCEPT,
            new PermittedByAcl(ACL_NAME_EXISTING_CONNECTION, false),
            "EXISTING_CONNECTION"));

    /* Default policy allows traffic originating from the device to be accepted */
    zoneAclLines.add(
        new IpAccessListLine(LineAction.ACCEPT, OriginatingFromDevice.INSTANCE, "HOST_OUTBOUND"));

    /* Zone specific policies */
    if (zone != null && !zone.getFromZonePolicies().isEmpty()) {
      for (Entry<String, FirewallFilter> e : zone.getFromZonePolicies().entrySet()) {
        /* Handle explicit accept lines from this policy */
        zoneAclLines.add(
            new IpAccessListLine(
                LineAction.ACCEPT, new PermittedByAcl(e.getKey(), false), e.getKey() + "ACCEPT"));
        /* Handle explicit deny lines from this policy, this is needed so only unmatched lines fall-through to the next lines */
        zoneAclLines.add(
            new IpAccessListLine(
                LineAction.REJECT,
                new NotMatchExpr(new PermittedByAcl(e.getKey(), true)),
                e.getKey() + "REJECT"));
      }
    }

    /* Global policy if applicable */
    if (_filters.get(ACL_NAME_GLOBAL_POLICY) != null) {
      /* Handle explicit accept lines for global policy */
      zoneAclLines.add(
          new IpAccessListLine(
              LineAction.ACCEPT,
              new PermittedByAcl(ACL_NAME_GLOBAL_POLICY, false),
              "GLOBAL_POLICY_ACCEPT"));
      /* Handle explicit deny lines for global policy, this is needed so only unmatched lines fall-through to the next lines */
      zoneAclLines.add(
          new IpAccessListLine(
              LineAction.REJECT,
              new NotMatchExpr(new PermittedByAcl(ACL_NAME_GLOBAL_POLICY, true)),
              "GLOBAL_POLICY_REJECT"));
    }

    /* Add catch-all line with default action */
    zoneAclLines.add(
        new IpAccessListLine(_defaultCrossZoneAction, TrueExpr.INSTANCE, "DEFAULT_POLICY"));

    IpAccessList zoneAcl = new IpAccessList(name, zoneAclLines);
    _c.getIpAccessLists().put(name, zoneAcl);
    return zoneAcl;
  }

  /** Generate outgoing filter for the interface (from existing outgoing filter and zone policy) */
  IpAccessList buildOutgoingFilter(Interface iface, @Nullable IpAccessList securityPolicyAcl) {
    String outAclName = iface.getOutgoingFilter();
    IpAccessList outAcl = null;
    if (outAclName != null) {
      outAcl = _c.getIpAccessLists().get(outAclName);
    }

    // Set outgoing filter based on the combination of zone policy and base outgoing filter
    Set<AclLineMatchExpr> aclConjunctList;
    if (securityPolicyAcl == null) {
      return outAcl;
    } else if (outAcl == null) {
      aclConjunctList = ImmutableSet.of(new PermittedByAcl(securityPolicyAcl.getName(), false));
    } else {
      aclConjunctList =
          ImmutableSet.of(
              new PermittedByAcl(outAcl.getName(), false),
              new PermittedByAcl(securityPolicyAcl.getName(), false));
    }

    String combinedAclName = ACL_NAME_COMBINED_OUTGOING + iface.getName();
    IpAccessList combinedAcl =
        new IpAccessList(
            combinedAclName,
            ImmutableList.of(
                new IpAccessListLine(
                    LineAction.ACCEPT, new AndMatchExpr(aclConjunctList), "ACCEPT")));
    _c.getIpAccessLists().put(combinedAclName, combinedAcl);
    return combinedAcl;
  }

  /**
   * Convert firewallFilter terms (headerSpace matching) and optional conjunctMatchExpr into a
   * single ACL.
   */
  private IpAccessList fwTermsToIpAccessList(
      String aclName, Collection<FwTerm> terms, @Nullable AclLineMatchExpr conjunctMatchExpr)
      throws VendorConversionException {
    List<IpAccessListLine> lines = new ArrayList<>();
    for (FwTerm term : terms) {
      // action
      LineAction action;
      if (term.getThens().contains(FwThenAccept.INSTANCE)) {
        action = LineAction.ACCEPT;
      } else if (term.getThens().contains(FwThenDiscard.INSTANCE)) {
        action = LineAction.REJECT;
      } else if (term.getThens().contains(FwThenNextTerm.INSTANCE)) {
        // TODO: throw error if any transformation is being done
        continue;
      } else if (term.getThens().contains(FwThenNop.INSTANCE)) {
        // we assume for now that any 'nop' operations imply acceptance
        action = LineAction.ACCEPT;
      } else {
        _w.redFlag(
            "missing action in firewall filter: '" + aclName + "', term: '" + term.getName() + "'");
        action = LineAction.REJECT;
      }
      HeaderSpace.Builder matchCondition = HeaderSpace.builder();
      for (FwFrom from : term.getFroms()) {
        from.applyTo(matchCondition, this, _w, _c);
      }
      boolean addLine =
          term.getFromApplicationSetMembers().isEmpty()
              && term.getFromHostProtocols().isEmpty()
              && term.getFromHostServices().isEmpty();
      for (FwFromHostProtocol from : term.getFromHostProtocols()) {
        from.applyTo(lines, _w);
      }
      for (FwFromHostService from : term.getFromHostServices()) {
        from.applyTo(lines, _w);
      }
      for (FwFromApplicationSetMember fromApplicationSetMember :
          term.getFromApplicationSetMembers()) {
        fromApplicationSetMember.applyTo(this, matchCondition, action, lines, _w);
      }
      if (addLine) {
        IpAccessListLine line =
            IpAccessListLine.builder()
                .setAction(action)
                .setMatchCondition(new MatchHeaderSpace(matchCondition.build()))
                .setName(term.getName())
                .build();
        lines.add(line);
      }
    }
    return new IpAccessList(aclName, mergeIpAccessListLines(lines, conjunctMatchExpr));
  }

  /** Merge the list of lines with the specified conjunct match expression. */
  private static List<IpAccessListLine> mergeIpAccessListLines(
      List<IpAccessListLine> lines, @Nullable AclLineMatchExpr conjunctMatchExpr) {
    if (conjunctMatchExpr == null) {
      return lines;
    } else {
      return lines
          .stream()
          .map(
              l ->
                  new IpAccessListLine(
                      l.getAction(),
                      new AndMatchExpr(ImmutableList.of(l.getMatchCondition(), conjunctMatchExpr)),
                      l.getName()))
          .collect(ImmutableList.toImmutableList());
    }
  }

  /** Convert a firewallFilter into an equivalent ACL. */
  IpAccessList toIpAccessList(FirewallFilter filter) throws VendorConversionException {
    String name = filter.getName();
    AclLineMatchExpr matchSrcInterface = null;

    /*
     * If srcInterfaces (from-zone) are filtered (this is the case for security policies), then
     * need to make a match condition for that
     */
    String zoneName = filter.getFromZone();
    if (zoneName != null) {
      matchSrcInterface =
          new MatchSrcInterface(
              _zones
                  .get(zoneName)
                  .getInterfaces()
                  .stream()
                  .map(Interface::getName)
                  .collect(ImmutableList.toImmutableList()));
    }

    /* Return an ACL that is the logical AND of srcInterface filter and headerSpace filter */
    return fwTermsToIpAccessList(name, filter.getTerms().values(), matchSrcInterface);
  }

  private org.batfish.datamodel.IpsecPolicy toIpsecPolicy(IpsecPolicy oldIpsecPolicy) {
    String name = oldIpsecPolicy.getName();
    org.batfish.datamodel.IpsecPolicy newIpsecPolicy = new org.batfish.datamodel.IpsecPolicy(name);

    // ipsec proposals
    oldIpsecPolicy
        .getProposals()
        .forEach(
            ipsecProposalName -> {
              IpsecProposal ipsecProposal = _c.getIpsecProposals().get(ipsecProposalName);
              if (ipsecProposal != null) {
                newIpsecPolicy.getProposals().add(ipsecProposal);
              }
            });

    // perfect-forward-secrecy diffie-hellman key group
    newIpsecPolicy.setPfsKeyGroup(oldIpsecPolicy.getPfsKeyGroup());

    return newIpsecPolicy;
  }

  private org.batfish.datamodel.IpsecVpn toIpsecVpn(IpsecVpn oldIpsecVpn) {
    String name = oldIpsecVpn.getName();
    org.batfish.datamodel.IpsecVpn newIpsecVpn = new org.batfish.datamodel.IpsecVpn(name, _c);

    // bind interface
    Interface oldBindInterface = oldIpsecVpn.getBindInterface();
    if (oldBindInterface != null) {
      String bindInterfaceName = oldBindInterface.getName();
      org.batfish.datamodel.Interface newBindInterface = _c.getInterfaces().get(bindInterfaceName);
      if (newBindInterface != null) {
        newIpsecVpn.setBindInterface(newBindInterface);
      }
    } else {
      _w.redFlag("No bind interface set for ipsec vpn: '" + name + "'");
    }

    // ike gateway
    String ikeGatewayName = oldIpsecVpn.getGateway();
    if (ikeGatewayName != null) {
      org.batfish.datamodel.IkeGateway ikeGateway = _c.getIkeGateways().get(ikeGatewayName);
      if (ikeGateway != null) {
        newIpsecVpn.setIkeGateway(ikeGateway);
      }
    } else {
      _w.redFlag("No ike gateway set for ipsec vpn: '" + name + "'");
    }

    // ipsec policy
    String ipsecPolicyName = oldIpsecVpn.getIpsecPolicy();
    if (ipsecPolicyName != null) {
      org.batfish.datamodel.IpsecPolicy ipsecPolicy = _c.getIpsecPolicies().get(ipsecPolicyName);
      if (ipsecPolicy != null) {
        newIpsecVpn.setIpsecPolicy(ipsecPolicy);
      }
    } else {
      _w.redFlag("No ipsec policy set for ipsec vpn: '" + name + "'");
    }

    return newIpsecVpn;
  }

  /** Convert address book into corresponding IpSpaces */
  private Map<String, IpSpace> toIpSpaces(String bookName, AddressBook book) {
    Map<String, IpSpace> ipSpaces = new TreeMap<>();
    book.getEntries()
        .forEach(
            (n, entry) -> {
              String entryName = bookName + "~" + n;

              // If this address book references other entries, add them to an AclIpSpace
              if (!entry.getEntries().isEmpty()) {
                ImmutableList.Builder<AclIpSpaceLine> aclIpSpaceLineBuilder =
                    ImmutableList.builder();
                entry
                    .getEntries()
                    .forEach(
                        subEntry -> {
                          String subEntryName = bookName + "~" + subEntry.getName();
                          aclIpSpaceLineBuilder.add(
                              AclIpSpaceLine.builder()
                                  .setIpSpace(new IpSpaceReference(subEntryName))
                                  .setAction(LineAction.ACCEPT)
                                  .build());
                        });
                ipSpaces.put(
                    entryName,
                    AclIpSpace.builder().setLines(aclIpSpaceLineBuilder.build()).build());
              } else {
                ipSpaces.put(
                    entryName,
                    IpWildcardSetIpSpace.builder().including(entry.getIpWildcards(_w)).build());
              }
            });
    return ipSpaces;
  }

  private RoutingPolicy toRoutingPolicy(FirewallFilter filter) {
    String name = filter.getName();
    RoutingPolicy routingPolicy = new RoutingPolicy(name, _c);
    // for (Entry<String, FwTerm> e : filter.getTerms().entrySet()) {
    // String termName = e.getKey();
    // FwTerm term = e.getValue();
    // PolicyMapClause clause = new PolicyMapClause();
    // clause.setName(termName);
    // routingPolicy.getClauses().add(clause);
    // Set<Prefix> destinationPrefixes = new TreeSet<>();
    // ;
    // List<SubRange> destinationPortRanges = new ArrayList<>();
    // Set<Prefix> sourcePrefixes = new TreeSet<>();
    // List<SubRange> sourcePortRanges = new ArrayList<>();
    //
    // for (FwFrom from : term.getFroms()) {
    // if (from instanceof FwFromDestinationAddress) {
    // FwFromDestinationAddress fromDestinationAddress =
    // (FwFromDestinationAddress) from;
    // Prefix destinationPrefix = fromDestinationAddress.getIp();
    // destinationPrefixes.add(destinationPrefix);
    // }
    // if (from instanceof FwFromDestinationPort) {
    // FwFromDestinationPort fromDestinationPort = (FwFromDestinationPort)
    // from;
    // SubRange destinationPortRange = fromDestinationPort
    // .getPortRange();
    // destinationPortRanges.add(destinationPortRange);
    // }
    // else if (from instanceof FwFromSourceAddress) {
    // FwFromSourceAddress fromSourceAddress = (FwFromSourceAddress) from;
    // Prefix sourcePrefix = fromSourceAddress.getIp();
    // sourcePrefixes.add(sourcePrefix);
    // }
    // if (from instanceof FwFromSourcePort) {
    // FwFromSourcePort fromSourcePort = (FwFromSourcePort) from;
    // SubRange sourcePortRange = fromSourcePort.getPortRange();
    // sourcePortRanges.add(sourcePortRange);
    // }
    // }
    // if (!destinationPrefixes.isEmpty() || !destinationPortRanges.isEmpty()
    // || !sourcePrefixes.isEmpty() || !sourcePortRanges.isEmpty()) {
    // String termIpAccessListName = "~" + name + ":" + termName + "~";
    // IpAccessListLine line = new IpAccessListLine();
    // for (Prefix dstPrefix : destinationPrefixes) {
    // IpWildcard dstWildcard = new IpWildcard(dstPrefix);
    // line.getDstIps().add(dstWildcard);
    // }
    // line.getDstPorts().addAll(destinationPortRanges);
    // for (Prefix srcPrefix : sourcePrefixes) {
    // IpWildcard srcWildcard = new IpWildcard(srcPrefix);
    // line.getSrcIps().add(srcWildcard);
    // }
    // line.getDstPorts().addAll(sourcePortRanges);
    // line.setAction(LineAction.ACCEPT);
    // IpAccessList termIpAccessList = new IpAccessList(
    // termIpAccessListName, Collections.singletonList(line));
    // _c.getIpAccessLists().put(termIpAccessListName, termIpAccessList);
    // PolicyMapMatchIpAccessListLine matchListLine = new
    // PolicyMapMatchIpAccessListLine(
    // Collections.singleton(termIpAccessList));
    // clause.getMatchLines().add(matchListLine);
    // }
    // List<Prefix> nextPrefixes = new ArrayList<>();
    // for (FwThen then : term.getThens()) {
    // if (then instanceof FwThenNextIp) {
    // FwThenNextIp thenNextIp = (FwThenNextIp) then;
    // Prefix nextIp = thenNextIp.getNextPrefix();
    // nextPrefixes.add(nextIp);
    // }
    // else if (then == FwThenDiscard.INSTANCE) {
    // clause.setAction(PolicyMapAction.DENY);
    // }
    // else if (then == FwThenAccept.INSTANCE) {
    // clause.setAction(PolicyMapAction.PERMIT);
    // }
    // }
    // if (!nextPrefixes.isEmpty()) {
    // List<Ip> nextHopIps = new ArrayList<>();
    // for (Prefix nextPrefix : nextPrefixes) {
    // nextHopIps.add(nextPrefix.getIp());
    // int prefixLength = nextPrefix.getPrefixLength();
    // if (prefixLength != 32) {
    // _w.redFlag(
    // "Not sure how to interpret nextIp with prefix-length not equal to 32: "
    // + prefixLength);
    // }
    // }
    // PolicyMapSetNextHopLine setNextHop = new PolicyMapSetNextHopLine(
    // nextHopIps);
    // clause.getSetLines().add(setNextHop);
    // }
    // }
    return routingPolicy;
  }

  private RoutingPolicy toRoutingPolicy(PolicyStatement ps) {
    String name = ps.getName();
    RoutingPolicy routingPolicy = new RoutingPolicy(name, _c);
    List<Statement> statements = routingPolicy.getStatements();
    boolean hasDefaultTerm =
        ps.getDefaultTerm().getFroms().size() > 0 || ps.getDefaultTerm().getThens().size() > 0;
    List<PsTerm> terms = new ArrayList<>();
    terms.addAll(ps.getTerms().values());
    if (hasDefaultTerm) {
      terms.add(ps.getDefaultTerm());
    }
    for (PsTerm term : terms) {
      List<Statement> thens = toStatements(term.getThens());
      if (!term.getFroms().isEmpty()) {
        If ifStatement = new If();
        ifStatement.setComment(term.getName());
        Conjunction conj = new Conjunction();
        List<BooleanExpr> subroutines = new ArrayList<>();
        for (PsFrom from : term.getFroms()) {
          if (from instanceof PsFromRouteFilter) {
            int actionLineCounter = 0;
            PsFromRouteFilter fromRouteFilter = (PsFromRouteFilter) from;
            String routeFilterName = fromRouteFilter.getRouteFilterName();
            RouteFilter rf = _routeFilters.get(routeFilterName);
            for (RouteFilterLine line : rf.getLines()) {
              if (line.getThens().size() > 0) {
                String lineListName = name + "_ACTION_LINE_" + actionLineCounter;
                RouteFilterList lineSpecificList = new RouteFilterList(lineListName);
                line.applyTo(lineSpecificList);
                actionLineCounter++;
                _c.getRouteFilterLists().put(lineListName, lineSpecificList);
                If lineSpecificIfStatement = new If();
                String lineSpecificClauseName =
                    routeFilterName + "_ACTION_LINE_" + actionLineCounter;
                lineSpecificIfStatement.setComment(lineSpecificClauseName);
                MatchPrefixSet mrf =
                    new MatchPrefixSet(new DestinationNetwork(), new NamedPrefixSet(lineListName));
                lineSpecificIfStatement.setGuard(mrf);
                lineSpecificIfStatement.getTrueStatements().addAll(toStatements(line.getThens()));
                statements.add(lineSpecificIfStatement);
              }
            }
          }
          BooleanExpr booleanExpr = from.toBooleanExpr(this, _c, _w);
          if (from instanceof PsFromPolicyStatement
              || from instanceof PsFromPolicyStatementConjunction) {
            subroutines.add(booleanExpr);
          } else {
            conj.getConjuncts().add(booleanExpr);
          }
        }
        if (!subroutines.isEmpty()) {
          ConjunctionChain chain = new ConjunctionChain(subroutines);
          conj.getConjuncts().add(chain);
        }
        BooleanExpr guard = conj.simplify();
        ifStatement.setGuard(guard);
        ifStatement.getTrueStatements().addAll(thens);
        statements.add(ifStatement);
      } else {
        statements.addAll(thens);
      }
    }
    If endOfPolicy = new If();
    endOfPolicy.setGuard(BooleanExprs.CALL_EXPR_CONTEXT);
    endOfPolicy.setFalseStatements(
        Collections.singletonList(Statements.Return.toStaticStatement()));
    statements.add(endOfPolicy);
    return routingPolicy;
  }

  private List<Statement> toStatements(Set<PsThen> thens) {
    List<Statement> thenStatements = new ArrayList<>();
    List<PsThen> reorderedThens = new LinkedList<>();
    for (PsThen then : thens) {
      if (then instanceof PsThenAccept
          || then instanceof PsThenReject
          || then instanceof PsThenDefaultActionAccept
          || then instanceof PsThenDefaultActionReject
          || then instanceof PsThenNextPolicy) {
        reorderedThens.add(then);
      } else {
        reorderedThens.add(0, then);
      }
    }
    for (PsThen then : reorderedThens) {
      then.applyTo(thenStatements, this, _c, _w);
    }
    return thenStatements;
  }

  private org.batfish.datamodel.StaticRoute toStaticRoute(StaticRoute route) {
    Ip nextHopIp = route.getNextHopIp();
    if (nextHopIp == null) {
      nextHopIp = Route.UNSET_ROUTE_NEXT_HOP_IP;
    }
    String nextHopInterface =
        route.getDrop()
            ? org.batfish.datamodel.Interface.NULL_INTERFACE_NAME
            : route.getNextHopInterface();
    int tag = route.getTag() != null ? route.getTag() : -1;

    org.batfish.datamodel.StaticRoute newStaticRoute =
        org.batfish.datamodel.StaticRoute.builder()
            .setNetwork(route.getPrefix())
            .setNextHopIp(nextHopIp)
            .setNextHopInterface(nextHopInterface)
            .setAdministrativeCost(route.getDistance())
            .setMetric(route.getMetric())
            .setTag(tag)
            .build();

    return newStaticRoute;
  }

  @Override
  public Configuration toVendorIndependentConfiguration() throws VendorConversionException {
    String hostname = getHostname();
    _c = new Configuration(hostname, _vendor);
    _c.setAuthenticationKeyChains(convertAuthenticationKeyChains(_authenticationKeyChains));
    _c.setDnsServers(_dnsServers);
    _c.setDomainName(_defaultRoutingInstance.getDomainName());
    _c.setLoggingServers(_syslogHosts);
    _c.setNtpServers(_ntpServers);
    _c.setTacacsServers(_tacplusServers);
    _c.getVendorFamily().setJuniper(_jf);
    for (String riName : _routingInstances.keySet()) {
      _c.getVrfs().put(riName, new Vrf(riName));
    }

    // convert prefix lists to route filter lists
    for (Entry<String, PrefixList> e : _prefixLists.entrySet()) {
      String name = e.getKey();
      PrefixList pl = e.getValue();
      RouteFilterList rfl = new RouteFilterList(name);
      for (Prefix prefix : pl.getPrefixes()) {
        int prefixLength = prefix.getPrefixLength();
        org.batfish.datamodel.RouteFilterLine line =
            new org.batfish.datamodel.RouteFilterLine(
                LineAction.ACCEPT, prefix, new SubRange(prefixLength, prefixLength));
        rfl.addLine(line);
      }
      _c.getRouteFilterLists().put(name, rfl);
    }

    // Convert AddressBooks to IpSpaces
    _globalAddressBooks.forEach(
        (name, addressBook) -> _c.getIpSpaces().putAll(toIpSpaces(name, addressBook)));

    // TODO: instead make both IpAccessList and Ip6AccessList instances from
    // such firewall filters
    // remove ipv6 lines from firewall filters
    for (FirewallFilter filter : _filters.values()) {
      Set<String> toRemove = new HashSet<>();
      for (Entry<String, FwTerm> e2 : filter.getTerms().entrySet()) {
        String termName = e2.getKey();
        FwTerm term = e2.getValue();
        if (term.getIpv6()) {
          toRemove.add(termName);
        }
      }
      for (String termName : toRemove) {
        filter.getTerms().remove(termName);
      }
    }

    // remove empty firewall filters (ipv6-only filters)
    Map<String, FirewallFilter> allFilters = new LinkedHashMap<>();
    allFilters.putAll(_filters);
    for (Entry<String, FirewallFilter> e : allFilters.entrySet()) {
      String name = e.getKey();
      FirewallFilter filter = e.getValue();
      if (filter.getTerms().size() == 0) {
        _filters.remove(name);
      }
    }

    // convert firewall filters to ipaccesslists
    for (Entry<String, FirewallFilter> e : _filters.entrySet()) {
      String name = e.getKey();
      FirewallFilter filter = e.getValue();
      // TODO: support other filter families
      if (filter.getFamily() != Family.INET) {
        continue;
      }
      IpAccessList list = toIpAccessList(filter);
      _c.getIpAccessLists().put(name, list);
    }

    // convert firewall filters implementing routing policy to RoutingPolicy
    // objects
    for (Entry<String, FirewallFilter> e : _filters.entrySet()) {
      String name = e.getKey();
      FirewallFilter filter = e.getValue();
      if (filter.getRoutingPolicy()) {
        // TODO: support other filter families
        if (filter.getFamily() != Family.INET) {
          continue;
        }
        RoutingPolicy routingPolicy = toRoutingPolicy(filter);
        _c.getRoutingPolicies().put(name, routingPolicy);
      }
    }

    // convert route filters to route filter lists
    for (Entry<String, RouteFilter> e : _routeFilters.entrySet()) {
      String name = e.getKey();
      RouteFilter rf = e.getValue();
      if (rf.getIpv4()) {
        RouteFilterList rfl = new RouteFilterList(name);
        for (RouteFilterLine line : rf.getLines()) {
          if (line.getThens().size() == 0) {
            line.applyTo(rfl);
          }
        }
        _c.getRouteFilterLists().put(name, rfl);
      }
      if (rf.getIpv6()) {
        Route6FilterList rfl = new Route6FilterList(name);
        for (RouteFilterLine line : rf.getLines()) {
          if (line.getThens().size() == 0) {
            line.applyTo(rfl);
          }
        }
        _c.getRoute6FilterLists().put(name, rfl);
      }
    }

    // convert community lists
    for (Entry<String, CommunityList> e : _communityLists.entrySet()) {
      String name = e.getKey();
      CommunityList cl = e.getValue();
      org.batfish.datamodel.CommunityList newCl = toCommunityList(cl);
      _c.getCommunityLists().put(name, newCl);
    }

    // convert policy-statements to RoutingPolicy objects
    for (Entry<String, PolicyStatement> e : _policyStatements.entrySet()) {
      String name = e.getKey();
      PolicyStatement ps = e.getValue();
      RoutingPolicy routingPolicy = toRoutingPolicy(ps);
      _c.getRoutingPolicies().put(name, routingPolicy);
    }

    // convert interfaces
    Map<String, Interface> allInterfaces = new LinkedHashMap<>();

    for (Interface iface : _interfaces.values()) {
      allInterfaces.putAll(iface.getUnits());
    }
    for (NodeDevice nd : _nodeDevices.values()) {
      for (Interface iface : nd.getInterfaces().values()) {
        allInterfaces.putAll(iface.getUnits());
      }
    }
    for (Entry<String, Interface> eUnit : allInterfaces.entrySet()) {
      String unitName = eUnit.getKey();
      Interface unitIface = eUnit.getValue();
      unitIface.inheritUnsetFields();
      org.batfish.datamodel.Interface newUnitIface = toInterface(unitIface);
      _c.getInterfaces().put(unitName, newUnitIface);
      Vrf vrf = newUnitIface.getVrf();
      String vrfName = vrf.getName();
      vrf.getInterfaces().put(unitName, newUnitIface);
      _routingInstances.get(vrfName).getInterfaces().put(unitName, unitIface);
    }

    // set router-id
    if (_defaultRoutingInstance.getRouterId() == null) {
      Interface loopback0 =
          _defaultRoutingInstance.getInterfaces().get(FIRST_LOOPBACK_INTERFACE_NAME);
      if (loopback0 != null) {
        Interface loopback0unit0 = loopback0.getUnits().get(FIRST_LOOPBACK_INTERFACE_NAME + ".0");
        if (loopback0unit0 != null) {
          InterfaceAddress address = loopback0unit0.getPrimaryAddress();
          if (address != null) {
            // now we should set router-id
            Ip routerId = address.getIp();
            _defaultRoutingInstance.setRouterId(routerId);
          }
        }
      }
    }

    // convert IKE proposals
    _ikeProposals
        .values()
        .forEach(
            ikeProposal ->
                _c.getIkeProposals().put(ikeProposal.getName(), toIkeProposal(ikeProposal)));
<<<<<<< HEAD
    _ikeProposals
        .values()
        .forEach(
            ikeProposal ->
                _c.getIkePhase1Proposals()
                    .put(ikeProposal.getName(), toIkePhase1Proposal(ikeProposal)));
=======
>>>>>>> bf740cab

    // convert ike policies
    for (Entry<String, IkePolicy> e : _ikePolicies.entrySet()) {
      String name = e.getKey();
      IkePolicy oldIkePolicy = e.getValue();
      org.batfish.datamodel.IkePolicy newPolicy = toIkePolicy(oldIkePolicy);
      _c.getIkePolicies().put(name, newPolicy);
      // storing IKE phase 1 policy
      IkePhase1Policy ikePhase1Policy = toIkePhase1Policy(oldIkePolicy);
      _c.getIkePhase1Policies().put(name, ikePhase1Policy);
    }

    // convert ike gateways
    for (Entry<String, IkeGateway> e : _ikeGateways.entrySet()) {
      String name = e.getKey();
      IkeGateway oldIkeGateway = e.getValue();
      org.batfish.datamodel.IkeGateway newIkeGateway = toIkeGateway(oldIkeGateway);
      _c.getIkeGateways().put(name, newIkeGateway);
    }

    // copy ipsec proposals
    _c.getIpsecProposals().putAll(_ipsecProposals);

    // convert ipsec policies
    for (Entry<String, IpsecPolicy> e : _ipsecPolicies.entrySet()) {
      String name = e.getKey();
      IpsecPolicy oldIpsecPolicy = e.getValue();
      org.batfish.datamodel.IpsecPolicy newPolicy = toIpsecPolicy(oldIpsecPolicy);
      _c.getIpsecPolicies().put(name, newPolicy);
    }

    // convert ipsec vpns
    for (Entry<String, IpsecVpn> e : _ipsecVpns.entrySet()) {
      String name = e.getKey();
      IpsecVpn oldIpsecVpn = e.getValue();
      org.batfish.datamodel.IpsecVpn newIpsecVpn = toIpsecVpn(oldIpsecVpn);
      _c.getIpsecVpns().put(name, newIpsecVpn);
    }

    // zones
    for (Zone zone : _zones.values()) {
      org.batfish.datamodel.Zone newZone = toZone(zone);
      _c.getZones().put(zone.getName(), newZone);
      if (!zone.getAddressBook().getEntries().isEmpty()) {
        _c.getIpSpaces().putAll(toIpSpaces(zone.getName(), zone.getAddressBook()));
      }
    }
    // If there are zones, then assume we will need to support existing connection ACL
    if (!_zones.isEmpty()) {
      _c.getIpAccessLists().put(ACL_NAME_EXISTING_CONNECTION, ACL_EXISTING_CONNECTION);
    }

    // default zone behavior
    _c.setDefaultCrossZoneAction(_defaultCrossZoneAction);
    _c.setDefaultInboundAction(_defaultInboundAction);

    for (Entry<String, RoutingInstance> e : _routingInstances.entrySet()) {
      String riName = e.getKey();
      RoutingInstance ri = e.getValue();
      Vrf vrf = _c.getVrfs().get(riName);

      // dhcp relay
      for (Entry<String, DhcpRelayGroup> e2 : ri.getDhcpRelayGroups().entrySet()) {
        DhcpRelayGroup rg = e2.getValue();
        List<org.batfish.datamodel.Interface> interfaces = new ArrayList<>();
        if (rg.getAllInterfaces()) {
          interfaces.addAll(_c.getInterfaces().values());
        } else {
          for (String ifaceName : rg.getInterfaces()) {
            org.batfish.datamodel.Interface iface = _c.getInterfaces().get(ifaceName);
            interfaces.add(iface);
          }
        }
        String asgName = rg.getActiveServerGroup();
        if (asgName != null) {
          DhcpRelayServerGroup asg = ri.getDhcpRelayServerGroups().get(asgName);
          if (asg != null) {
            for (org.batfish.datamodel.Interface iface : interfaces) {
              iface.getDhcpRelayAddresses().addAll(asg.getServers());
            }
          }
        }
      }

      // snmp
      SnmpServer snmpServer = ri.getSnmpServer();
      vrf.setSnmpServer(snmpServer);

      // static routes
      for (StaticRoute route :
          ri.getRibs().get(RoutingInformationBase.RIB_IPV4_UNICAST).getStaticRoutes().values()) {
        org.batfish.datamodel.StaticRoute newStaticRoute = toStaticRoute(route);
        vrf.getStaticRoutes().add(newStaticRoute);
      }

      // aggregate routes
      for (AggregateRoute route :
          ri.getRibs().get(RoutingInformationBase.RIB_IPV4_UNICAST).getAggregateRoutes().values()) {
        org.batfish.datamodel.GeneratedRoute newAggregateRoute = toAggregateRoute(route);
        vrf.getGeneratedRoutes().add(newAggregateRoute);
      }

      // generated routes
      for (GeneratedRoute route :
          ri.getRibs().get(RoutingInformationBase.RIB_IPV4_UNICAST).getGeneratedRoutes().values()) {
        org.batfish.datamodel.GeneratedRoute newGeneratedRoute = toGeneratedRoute(route);
        vrf.getGeneratedRoutes().add(newGeneratedRoute);
      }

      // create ospf process
      if (ri.getOspfAreas().size() > 0) {
        OspfProcess oproc = createOspfProcess(ri);
        vrf.setOspfProcess(oproc);
      }

      // create is-is process
      // is-is runs only if iso address is configured on lo0 unit 0
      Interface loopback0 =
          _defaultRoutingInstance.getInterfaces().get(FIRST_LOOPBACK_INTERFACE_NAME + ".0");
      if (loopback0 != null) {
        IsoAddress isisNet = loopback0.getIsoAddress();
        if (isisNet != null) {
          // now we should create is-is process
          IsisProcess proc = createIsisProcess(ri, isisNet);
          vrf.setIsisProcess(proc);
        }
      }

      // create bgp process
      if (ri.getNamedBgpGroups().size() > 0 || ri.getIpBgpGroups().size() > 0) {
        BgpProcess proc = createBgpProcess(ri);
        vrf.setBgpProcess(proc);
      }
    }

    // mark forwarding table export policy if it exists
    String forwardingTableExportPolicyName =
        _defaultRoutingInstance.getForwardingTableExportPolicy();
    if (forwardingTableExportPolicyName != null) {
      PolicyStatement forwardingTableExportPolicy =
          _policyStatements.get(forwardingTableExportPolicyName);
      if (forwardingTableExportPolicy != null) {
        setPolicyStatementReferent(forwardingTableExportPolicyName);
      }
    }

    // Count and mark structure usages and identify undefined references
    markConcreteStructure(
        JuniperStructureType.AUTHENTICATION_KEY_CHAIN,
        JuniperStructureUsage.AUTHENTICATION_KEY_CHAINS_POLICY);
    markAbstractStructure(
        JuniperStructureType.APPLICATION_OR_APPLICATION_SET,
        JuniperStructureUsage.SECURITY_POLICY_MATCH_APPLICATION,
        ImmutableList.of(JuniperStructureType.APPLICATION, JuniperStructureType.APPLICATION_SET));
    markAbstractStructure(
        JuniperStructureType.APPLICATION_OR_APPLICATION_SET,
        JuniperStructureUsage.APPLICATION_SET_MEMBER_APPLICATION,
        ImmutableList.of(JuniperStructureType.APPLICATION, JuniperStructureType.APPLICATION_SET));
    markConcreteStructure(
        JuniperStructureType.APPLICATION_SET,
        JuniperStructureUsage.APPLICATION_SET_MEMBER_APPLICATION_SET);
    markConcreteStructure(
        JuniperStructureType.BGP_GROUP,
        JuniperStructureUsage.BGP_ALLOW,
        JuniperStructureUsage.BGP_NEIGHBOR);
    markConcreteStructure(
        JuniperStructureType.FIREWALL_FILTER,
        JuniperStructureUsage.INTERFACE_FILTER,
        JuniperStructureUsage.INTERFACE_INCOMING_FILTER,
        JuniperStructureUsage.INTERFACE_OUTGOING_FILTER);
    markConcreteStructure(
        JuniperStructureType.INTERFACE,
        JuniperStructureUsage.IKE_GATEWAY_EXTERNAL_INTERFACE,
        JuniperStructureUsage.IPSEC_VPN_BIND_INTERFACE);
    markConcreteStructure(
        JuniperStructureType.POLICY_STATEMENT,
        JuniperStructureUsage.BGP_EXPORT_POLICY,
        JuniperStructureUsage.BGP_IMPORT_POLICY,
        JuniperStructureUsage.FORWARDING_TABLE_EXPORT_POLICY,
        JuniperStructureUsage.GENERATED_ROUTE_POLICY,
        JuniperStructureUsage.OSPF_EXPORT_POLICY,
        JuniperStructureUsage.POLICY_STATEMENT_POLICY);
    markConcreteStructure(
        JuniperStructureType.PREFIX_LIST,
        JuniperStructureUsage.FIREWALL_FILTER_DESTINATION_PREFIX_LIST,
        JuniperStructureUsage.FIREWALL_FILTER_PREFIX_LIST,
        JuniperStructureUsage.FIREWALL_FILTER_SOURCE_PREFIX_LIST,
        JuniperStructureUsage.POLICY_STATEMENT_PREFIX_LIST,
        JuniperStructureUsage.POLICY_STATEMENT_PREFIX_LIST_FILTER,
        JuniperStructureUsage.SNMP_COMMUNITY_PREFIX_LIST);
    markConcreteStructure(JuniperStructureType.VLAN, JuniperStructureUsage.INTERFACE_VLAN);

    markConcreteStructure(
        JuniperStructureType.DHCP_RELAY_SERVER_GROUP,
        JuniperStructureUsage.DHCP_RELAY_GROUP_ACTIVE_SERVER_GROUP);

    markConcreteStructure(
        JuniperStructureType.IKE_GATEWAY, JuniperStructureUsage.IPSEC_VPN_IKE_GATEWAY);
    markConcreteStructure(
        JuniperStructureType.IKE_POLICY, JuniperStructureUsage.IKE_GATEWAY_IKE_POLICY);
    markConcreteStructure(
        JuniperStructureType.IKE_PROPOSAL, JuniperStructureUsage.IKE_POLICY_IKE_PROPOSAL);
    markConcreteStructure(
        JuniperStructureType.IPSEC_PROPOSAL, JuniperStructureUsage.IPSEC_POLICY_IPSEC_PROPOSAL);
    markConcreteStructure(
        JuniperStructureType.IPSEC_PROPOSAL, JuniperStructureUsage.IPSEC_VPN_IPSEC_POLICY);

    warnEmptyPrefixLists();

    _c.computeRoutingPolicySources(_w);

    return _c;
  }

  private org.batfish.datamodel.Zone toZone(Zone zone) {

    FirewallFilter inboundFilter = zone.getInboundFilter();
    IpAccessList inboundFilterList = null;
    if (inboundFilter != null) {
      inboundFilterList = _c.getIpAccessLists().get(inboundFilter.getName());
    }

    FirewallFilter fromHostFilter = zone.getFromHostFilter();
    IpAccessList fromHostFilterList = null;
    if (fromHostFilter != null) {
      fromHostFilterList = _c.getIpAccessLists().get(fromHostFilter.getName());
    }

    FirewallFilter toHostFilter = zone.getToHostFilter();
    IpAccessList toHostFilterList = null;
    if (toHostFilter != null) {
      toHostFilterList = _c.getIpAccessLists().get(toHostFilter.getName());
    }

    org.batfish.datamodel.Zone newZone =
        new org.batfish.datamodel.Zone(
            zone.getName(), inboundFilterList, fromHostFilterList, toHostFilterList);
    for (Entry<Interface, FirewallFilter> e : zone.getInboundInterfaceFilters().entrySet()) {
      Interface inboundInterface = e.getKey();
      FirewallFilter inboundInterfaceFilter = e.getValue();
      String inboundInterfaceName = inboundInterface.getName();
      String inboundInterfaceFilterName = inboundInterfaceFilter.getName();
      org.batfish.datamodel.Interface newIface = _c.getInterfaces().get(inboundInterfaceName);
      IpAccessList inboundInterfaceFilterList =
          _c.getIpAccessLists().get(inboundInterfaceFilterName);
      newZone.getInboundInterfaceFilters().put(newIface.getName(), inboundInterfaceFilterList);
    }

    for (Entry<String, FirewallFilter> e : zone.getToZonePolicies().entrySet()) {
      String toZoneName = e.getKey();
      FirewallFilter toZoneFilter = e.getValue();
      String toZoneFilterName = toZoneFilter.getName();
      IpAccessList toZoneFilterList = _c.getIpAccessLists().get(toZoneFilterName);
      newZone.getToZonePolicies().put(toZoneName, toZoneFilterList);
    }

    for (Interface iface : zone.getInterfaces()) {
      String ifaceName = iface.getName();
      org.batfish.datamodel.Interface newIface = _c.getInterfaces().get(ifaceName);
      newIface.setZone(newZone);
      FirewallFilter inboundInterfaceFilter = zone.getInboundInterfaceFilters().get(iface);
      IpAccessList inboundInterfaceFilterList;
      if (inboundInterfaceFilter != null) {
        String name = inboundInterfaceFilter.getName();
        inboundInterfaceFilterList = _c.getIpAccessLists().get(name);
      } else {
        inboundInterfaceFilterList = inboundFilterList;
      }
      newZone.getInboundInterfaceFilters().put(newIface.getName(), inboundInterfaceFilterList);
    }

    return newZone;
  }

  private void warnEmptyPrefixLists() {
    for (Entry<String, PrefixList> e : _prefixLists.entrySet()) {
      String name = e.getKey();
      PrefixList prefixList = e.getValue();
      if (!prefixList.getIpv6() && prefixList.getPrefixes().isEmpty()) {
        _w.redFlag("Empty prefix-list: '" + name + "'");
      }
    }
  }

  private Ip getOspfRouterId(RoutingInstance routingInstance) {
    Ip routerId = routingInstance.getRouterId();
    if (routerId == null) {
      Map<String, Interface> interfacesToCheck;
      Map<String, Interface> allInterfaces = routingInstance.getInterfaces();
      Map<String, Interface> loopbackInterfaces =
          allInterfaces
              .entrySet()
              .stream()
              .filter(
                  e ->
                      e.getKey().toLowerCase().startsWith("lo")
                          && e.getValue().getActive()
                          && e.getValue().getPrimaryAddress() != null)
              .collect(Collectors.toMap(Entry::getKey, Entry::getValue));
      interfacesToCheck = loopbackInterfaces.isEmpty() ? allInterfaces : loopbackInterfaces;

      Ip lowesetIp = Ip.MAX;
      for (Interface iface : interfacesToCheck.values()) {
        if (!iface.getActive()) {
          continue;
        }
        for (InterfaceAddress address : iface.getAllAddresses()) {
          Ip ip = address.getIp();
          if (lowesetIp.asLong() > ip.asLong()) {
            lowesetIp = ip;
          }
        }
      }
      if (lowesetIp == Ip.MAX) {
        _w.redFlag("No candidates for OSPF router-id");
        return null;
      }
      routerId = lowesetIp;
    }
    return routerId;
  }

  public Map<String, ApplicationSet> getApplicationSets() {
    return _applicationSets;
  }
}<|MERGE_RESOLUTION|>--- conflicted
+++ resolved
@@ -37,11 +37,8 @@
 import org.batfish.datamodel.Configuration;
 import org.batfish.datamodel.ConfigurationFormat;
 import org.batfish.datamodel.HeaderSpace;
-<<<<<<< HEAD
 import org.batfish.datamodel.IkePhase1Policy;
 import org.batfish.datamodel.IkePhase1Proposal;
-=======
->>>>>>> bf740cab
 import org.batfish.datamodel.InterfaceAddress;
 import org.batfish.datamodel.Ip;
 import org.batfish.datamodel.IpAccessList;
@@ -1176,7 +1173,6 @@
     return newIkePolicy;
   }
 
-<<<<<<< HEAD
   private IkePhase1Policy toIkePhase1Policy(IkePolicy ikePolicy) {
     String name = ikePolicy.getName();
     IkePhase1Policy ikePhase1Policy = new IkePhase1Policy(name);
@@ -1198,8 +1194,6 @@
     return ikePhase1Policy;
   }
 
-=======
->>>>>>> bf740cab
   private org.batfish.datamodel.IkeProposal toIkeProposal(IkeProposal ikeProposal) {
     org.batfish.datamodel.IkeProposal newIkeProposal =
         new org.batfish.datamodel.IkeProposal(ikeProposal.getName());
@@ -1211,7 +1205,6 @@
     return newIkeProposal;
   }
 
-<<<<<<< HEAD
   private IkePhase1Proposal toIkePhase1Proposal(IkeProposal ikeProposal) {
     IkePhase1Proposal ikePhase1Proposal = new IkePhase1Proposal(ikeProposal.getName());
     ikePhase1Proposal.setDiffieHellmanGroup(ikeProposal.getDiffieHellmanGroup());
@@ -1222,8 +1215,6 @@
     return ikePhase1Proposal;
   }
 
-=======
->>>>>>> bf740cab
   private org.batfish.datamodel.Interface toInterface(Interface iface) {
     String name = iface.getName();
     org.batfish.datamodel.Interface newIface = new org.batfish.datamodel.Interface(name, _c);
@@ -1988,15 +1979,13 @@
         .forEach(
             ikeProposal ->
                 _c.getIkeProposals().put(ikeProposal.getName(), toIkeProposal(ikeProposal)));
-<<<<<<< HEAD
+
     _ikeProposals
         .values()
         .forEach(
             ikeProposal ->
                 _c.getIkePhase1Proposals()
                     .put(ikeProposal.getName(), toIkePhase1Proposal(ikeProposal)));
-=======
->>>>>>> bf740cab
 
     // convert ike policies
     for (Entry<String, IkePolicy> e : _ikePolicies.entrySet()) {
