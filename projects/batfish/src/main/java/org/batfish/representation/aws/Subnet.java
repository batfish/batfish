--- conflicted
+++ resolved
@@ -167,18 +167,13 @@
     vpcIfaceOnSubnet.setIncomingFilter(inAcl);
     vpcIfaceOnSubnet.setOutgoingFilter(outAcl);
 
-<<<<<<< HEAD
     // 1. connect the vpn gateway to the subnet if one exists
     // 2. create appropriate static routes
-=======
-    // connect the vpn gateway to the subnet if one exists
->>>>>>> 07d56b70
     Optional<VpnGateway> optVpnGateway = region.findVpnGateway(_vpcId);
     if (optVpnGateway.isPresent()) {
       Configuration vgwConfig =
           awsConfiguration.getConfigurationNodes().get(optVpnGateway.get().getId());
       Utils.connect(awsConfiguration, cfgNode, vgwConfig);
-<<<<<<< HEAD
       Ip nhipOnVgw = Utils.getInterfaceIp(cfgNode, vgwConfig.getHostname());
       addStaticRoute(vgwConfig, toStaticRoute(_cidrBlock, nhipOnVgw));
     }
@@ -188,17 +183,11 @@
     //  - on internet gateway toward the subnet
     //  - on the subnet toward instances
     List<Ip> publicIps = findMyPublicIps(region);
-=======
-    }
-
-    // connect the internet gateway if one exists
->>>>>>> 07d56b70
     Optional<InternetGateway> optInternetGateway = region.findInternetGateway(_vpcId);
     if (optInternetGateway.isPresent()) {
       Configuration igwConfig =
           awsConfiguration.getConfigurationNodes().get(optInternetGateway.get().getId());
       Utils.connect(awsConfiguration, cfgNode, igwConfig);
-<<<<<<< HEAD
       Ip nhipOnIgw = Utils.getInterfaceIp(cfgNode, igwConfig.getHostname());
       publicIps.forEach(
           pip -> {
@@ -210,30 +199,6 @@
           String.format(
               "Internet gateway not found for subnet %s in vpc %s with public IPs %s",
               _subnetId, _vpcId, publicIps));
-=======
-    }
-
-    // for public IPs in the subnet, add static routes to enable inbound traffic
-    //  - on internet gateway toward the subnet
-    //  - on the subnet toward instances
-    List<Ip> publicIps = findMyPublicIps(region);
-    if (!publicIps.isEmpty()) {
-      if (!optInternetGateway.isPresent()) {
-        warnings.redFlag(
-            String.format(
-                "Internet gateway not found for subnet %s in vpc %s with public IPs %s",
-                _subnetId, _vpcId, publicIps));
-      } else {
-        Configuration igwConfig =
-            awsConfiguration.getConfigurationNodes().get(optInternetGateway.get().getId());
-        Ip nhipOnIgw = Utils.getInterfaceIp(cfgNode, igwConfig.getHostname());
-        publicIps.forEach(
-            pip -> {
-              addStaticRoute(igwConfig, toStaticRoute(pip, nhipOnIgw));
-              addStaticRoute(cfgNode, toStaticRoute(pip, subnetToInstances));
-            });
-      }
->>>>>>> 07d56b70
     }
 
     // process route tables to get outbound traffic going
@@ -250,10 +215,6 @@
                 StaticRoute sr =
                     getStaticRoute(
                         route,
-<<<<<<< HEAD
-                        cfgNode,
-=======
->>>>>>> 07d56b70
                         optInternetGateway.orElse(null),
                         optVpnGateway.orElse(null),
                         awsConfiguration,
@@ -280,12 +241,6 @@
         .collect(ImmutableList.toImmutableList());
   }
 
-<<<<<<< HEAD
-  @Nullable
-  StaticRoute getStaticRoute(
-      Route route,
-      Configuration subnetCfgNode,
-=======
   /**
    * Returns a static route corresponding to {@link Route}. Assumes that the node to which the route
    * is pointed is already connected to subnet node.
@@ -293,7 +248,6 @@
   @Nullable
   StaticRoute getStaticRoute(
       Route route,
->>>>>>> 07d56b70
       @Nullable InternetGateway igw,
       @Nullable VpnGateway vgw,
       AwsConfiguration awsConfiguration,
