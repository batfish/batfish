--- conflicted
+++ resolved
@@ -63,7 +63,6 @@
 
       // add a route on the gateway to the vpc
       Vpc vpc = awsVpcConfiguration.getVpcs().get(vpcId);
-<<<<<<< HEAD
       vpc.getCidrBlockAssociations()
           .forEach(
               prefix -> {
@@ -72,20 +71,10 @@
                         .setNetwork(prefix)
                         .setNextHopIp(vpcIfaceIp)
                         .setAdministrativeCost(Route.DEFAULT_STATIC_ROUTE_ADMIN)
-                        .setTag(Route.DEFAULT_STATIC_ROUTE_COST)
+                        .setMetric(Route.DEFAULT_STATIC_ROUTE_COST)
                         .build();
                 cfgNode.getDefaultVrf().getStaticRoutes().add(vgwVpcRoute);
               });
-=======
-      StaticRoute vgwVpcRoute =
-          StaticRoute.builder()
-              .setNetwork(vpc.getCidrBlock())
-              .setNextHopIp(vpcIfaceIp)
-              .setAdministrativeCost(Route.DEFAULT_STATIC_ROUTE_ADMIN)
-              .setMetric(Route.DEFAULT_STATIC_ROUTE_COST)
-              .build();
-      cfgNode.getDefaultVrf().getStaticRoutes().add(vgwVpcRoute);
->>>>>>> 32bbdec2
     }
 
     return cfgNode;
