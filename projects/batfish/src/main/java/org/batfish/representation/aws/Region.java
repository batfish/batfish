--- conflicted
+++ resolved
@@ -563,26 +563,6 @@
   }
 
   static final class RegionBuilder {
-<<<<<<< HEAD
-    private Map<String, Address> _addresses = new HashMap<>();
-    private Map<String, Set<SecurityGroup>> _configurationSecurityGroups = new HashMap<>();
-    private Map<String, CustomerGateway> _customerGateways = new HashMap<>();
-    private Map<String, ElasticsearchDomain> _elasticsearchDomains = new HashMap<>();
-    private Map<String, Instance> _instances = new HashMap<>();
-    private Map<String, InternetGateway> _internetGateways = new HashMap<>();
-    private String _name;
-    private Map<String, NatGateway> _natGateways = new HashMap<>();
-    private Map<String, NetworkAcl> _networkAcls = new HashMap<>();
-    private Map<String, NetworkInterface> _networkInterfaces = new HashMap<>();
-    private Map<String, RdsInstance> _rdsInstances = new HashMap<>();
-    private Map<String, RouteTable> _routeTables = new HashMap<>();
-    private Map<String, SecurityGroup> _securityGroups = new HashMap<>();
-    private Map<String, Subnet> _subnets = new HashMap<>();
-    private Map<String, VpcPeeringConnection> _vpcPeerings = new HashMap<>();
-    private Map<String, Vpc> _vpcs = new HashMap<>();
-    private Map<String, VpnConnection> _vpnConnections = new HashMap<>();
-    private Map<String, VpnGateway> _vpnGateways = new HashMap<>();
-=======
     private Map<String, Address> _addresses;
     private Map<String, Set<SecurityGroup>> _configurationSecurityGroups;
     private Map<String, CustomerGateway> _customerGateways;
@@ -601,7 +581,6 @@
     private Map<String, Vpc> _vpcs;
     private Map<String, VpnConnection> _vpnConnections;
     private Map<String, VpnGateway> _vpnGateways;
->>>>>>> a2f90800
 
     private RegionBuilder(String name) {
       _name = name;
