--- conflicted
+++ resolved
@@ -707,35 +707,11 @@
       Configuration c, String policyName, BgpVrfNeighborAddressFamilyConfiguration af, Warnings w) {
     RoutingPolicy.Builder ret = RoutingPolicy.builder().setOwner(c).setName(policyName);
 
-<<<<<<< HEAD
-    // NX-OS applies peer tag at import.
-    ret.addStatement(new SetTag(AsnValue.of(RemoteAs.instance())));
-
     String routeMap = af.getInboundRouteMap();
     String prefixList = af.getInboundPrefixList();
 
     // Use inbound route-map or prefix-list if set, preferring route-map for now
     if (routeMap != null) {
-      ret.addStatement(new CallStatement(routeMapOrRejectAll(routeMap, c)));
-
-      // TODO Support using multiple filters in import policies
-      if (prefixList != null) {
-        w.redFlag(
-            "Batfish does not support configuring more than one filter"
-                + " (route-map/prefix-list) for incoming BGP routes. When this occurs,"
-                + " only the route-map will be used, or the prefix-list if no route-map is"
-                + " configured.");
-      }
-    } else if (prefixList != null) {
-      ret.addStatement(getPrefixListStatement(c, prefixList));
-    } else {
-      // Accept everything if neither is set
-=======
-    if (af.getInboundRouteMap() != null) {
-      // Call inbound route-map if set.
-      // If the inbound route-map doesn't set a tag explicitly, the tag defaults to the latest AS in
-      // the AS-path. Use intermediate BGP attributes to ensure the default tag is determined using
-      // the AS-path after the inbound route-map has been applied.
       ret.addStatement(Statements.SetWriteIntermediateBgpAttributes.toStaticStatement());
       ret.addStatement(
           new If(
@@ -745,10 +721,21 @@
                   new SetDefaultTag(AsnValue.of(AutoAs.instance())),
                   Statements.ExitAccept.toStaticStatement())));
       ret.addStatement(Statements.ExitReject.toStaticStatement());
+
+      // TODO Support using multiple filters in import policies
+      if (prefixList != null) {
+        w.redFlag(
+            "Batfish does not support configuring more than one filter"
+                + " (route-map/prefix-list) for incoming BGP routes. When this occurs,"
+                + " only the route-map will be used, or the prefix-list if no route-map is"
+                + " configured.");
+      }
+    } else if (prefixList != null) {
+      ret.addStatement(new SetTag(AsnValue.of(AutoAs.instance())));
+      ret.addStatement(getPrefixListStatement(c, prefixList));
     } else {
-      // Set tag and accept everything if not.
+      // Accept everything if neither is set
       ret.addStatement(new SetTag(AsnValue.of(AutoAs.instance())));
->>>>>>> 78ad23a2
       ret.addStatement(Statements.ExitAccept.toStaticStatement());
     }
 
