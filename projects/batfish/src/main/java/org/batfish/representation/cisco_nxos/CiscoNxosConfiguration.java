package org.batfish.representation.cisco_nxos;

import static com.google.common.base.MoreObjects.firstNonNull;
import static com.google.common.base.Preconditions.checkNotNull;
import static org.batfish.datamodel.BumTransportMethod.MULTICAST_GROUP;
import static org.batfish.datamodel.BumTransportMethod.UNICAST_FLOOD_GROUP;
import static org.batfish.datamodel.Interface.NULL_INTERFACE_NAME;
import static org.batfish.datamodel.MultipathEquivalentAsPathMatchMode.EXACT_PATH;
import static org.batfish.datamodel.MultipathEquivalentAsPathMatchMode.PATH_LENGTH;
import static org.batfish.datamodel.Route.UNSET_NEXT_HOP_INTERFACE;
import static org.batfish.datamodel.Route.UNSET_ROUTE_NEXT_HOP_IP;
import static org.batfish.datamodel.acl.AclLineMatchExprs.and;
import static org.batfish.datamodel.acl.AclLineMatchExprs.match;
import static org.batfish.datamodel.acl.AclLineMatchExprs.or;
import static org.batfish.representation.cisco.CiscoConfiguration.computeBgpCommonExportPolicyName;
import static org.batfish.representation.cisco.CiscoConfiguration.computeBgpGenerationPolicyName;
import static org.batfish.representation.cisco.CiscoConversions.generateGenerationPolicy;
import static org.batfish.representation.cisco.CiscoConversions.suppressSummarizedPrefixes;
import static org.batfish.representation.cisco_nxos.CiscoNxosInterfaceType.PORT_CHANNEL;
import static org.batfish.representation.cisco_nxos.CiscoNxosStructureUsage.CLASS_MAP_CP_MATCH_ACCESS_GROUP;
import static org.batfish.representation.cisco_nxos.CiscoNxosStructureUsage.ROUTE_MAP_MATCH_COMMUNITY;
import static org.batfish.representation.cisco_nxos.CiscoNxosStructureUsage.SNMP_SERVER_COMMUNITY_USE_ACL;
import static org.batfish.representation.cisco_nxos.Conversions.getVrfForL3Vni;
import static org.batfish.representation.cisco_nxos.Conversions.inferRouterId;
import static org.batfish.representation.cisco_nxos.Interface.BANDWIDTH_CONVERSION_FACTOR;
import static org.batfish.representation.cisco_nxos.Interface.getDefaultBandwidth;
import static org.batfish.representation.cisco_nxos.Interface.getDefaultSpeed;
import static org.batfish.representation.cisco_nxos.OspfInterface.DEFAULT_DEAD_INTERVAL_S;
import static org.batfish.representation.cisco_nxos.OspfInterface.DEFAULT_HELLO_INTERVAL_S;
import static org.batfish.representation.cisco_nxos.OspfInterface.OSPF_DEAD_INTERVAL_HELLO_MULTIPLIER;
import static org.batfish.representation.cisco_nxos.OspfMaxMetricRouterLsa.DEFAULT_OSPF_MAX_METRIC;

import com.google.common.annotations.VisibleForTesting;
import com.google.common.base.Predicates;
import com.google.common.collect.HashMultimap;
import com.google.common.collect.ImmutableList;
import com.google.common.collect.ImmutableMap;
import com.google.common.collect.ImmutableMultimap;
import com.google.common.collect.ImmutableSet;
import com.google.common.collect.ImmutableSortedMap;
import com.google.common.collect.ImmutableSortedMap.Builder;
import com.google.common.collect.ImmutableSortedSet;
import com.google.common.collect.Maps;
import com.google.common.collect.Multimap;
import com.google.common.collect.Range;
import com.google.common.collect.Streams;
import java.util.ArrayList;
import java.util.Collection;
import java.util.Collections;
import java.util.Comparator;
import java.util.HashMap;
import java.util.List;
import java.util.Map;
import java.util.Map.Entry;
import java.util.Objects;
import java.util.Optional;
import java.util.Set;
import java.util.SortedSet;
import java.util.regex.Matcher;
import java.util.regex.Pattern;
import java.util.stream.Collectors;
import java.util.stream.Stream;
import javax.annotation.Nonnull;
import javax.annotation.Nullable;
import org.antlr.v4.runtime.ParserRuleContext;
import org.batfish.common.BatfishException;
import org.batfish.common.VendorConversionException;
import org.batfish.datamodel.AclIpSpace;
import org.batfish.datamodel.AsPathAccessList;
import org.batfish.datamodel.AsPathAccessListLine;
import org.batfish.datamodel.BgpActivePeerConfig;
import org.batfish.datamodel.BgpPassivePeerConfig;
import org.batfish.datamodel.BgpProcess;
import org.batfish.datamodel.BgpTieBreaker;
import org.batfish.datamodel.BumTransportMethod;
import org.batfish.datamodel.CommunityList;
import org.batfish.datamodel.CommunityListLine;
import org.batfish.datamodel.ConcreteInterfaceAddress;
import org.batfish.datamodel.Configuration;
import org.batfish.datamodel.ConfigurationFormat;
import org.batfish.datamodel.ConnectedRouteMetadata;
import org.batfish.datamodel.EmptyIpSpace;
import org.batfish.datamodel.GeneratedRoute;
import org.batfish.datamodel.HeaderSpace;
import org.batfish.datamodel.IntegerSpace;
import org.batfish.datamodel.Interface.Dependency;
import org.batfish.datamodel.Interface.DependencyType;
import org.batfish.datamodel.InterfaceType;
import org.batfish.datamodel.Ip;
import org.batfish.datamodel.Ip6AccessList;
import org.batfish.datamodel.IpSpace;
import org.batfish.datamodel.IpSpaceReference;
import org.batfish.datamodel.IpWildcard;
import org.batfish.datamodel.LineAction;
import org.batfish.datamodel.OriginType;
import org.batfish.datamodel.Prefix;
import org.batfish.datamodel.Prefix6Range;
import org.batfish.datamodel.Prefix6Space;
import org.batfish.datamodel.PrefixRange;
import org.batfish.datamodel.PrefixSpace;
import org.batfish.datamodel.RegexCommunitySet;
import org.batfish.datamodel.Route6FilterLine;
import org.batfish.datamodel.Route6FilterList;
import org.batfish.datamodel.RouteFilterLine;
import org.batfish.datamodel.RouteFilterList;
import org.batfish.datamodel.RoutingProtocol;
import org.batfish.datamodel.SubRange;
import org.batfish.datamodel.TcpFlags;
import org.batfish.datamodel.TcpFlagsMatchConditions;
import org.batfish.datamodel.VniSettings;
import org.batfish.datamodel.acl.AclLineMatchExpr;
import org.batfish.datamodel.acl.AclLineMatchExprs;
import org.batfish.datamodel.acl.PermittedByAcl;
import org.batfish.datamodel.bgp.community.StandardCommunity;
import org.batfish.datamodel.eigrp.EigrpProcess;
import org.batfish.datamodel.eigrp.EigrpProcessMode;
import org.batfish.datamodel.isis.IsisMetricType;
import org.batfish.datamodel.ospf.NssaSettings;
import org.batfish.datamodel.ospf.OspfAreaSummary;
import org.batfish.datamodel.ospf.OspfInterfaceSettings;
import org.batfish.datamodel.ospf.OspfMetricType;
import org.batfish.datamodel.ospf.StubSettings;
import org.batfish.datamodel.packet_policy.BoolExpr;
import org.batfish.datamodel.packet_policy.FalseExpr;
import org.batfish.datamodel.packet_policy.FibLookup;
import org.batfish.datamodel.packet_policy.FibLookupOverrideLookupIp;
import org.batfish.datamodel.packet_policy.IngressInterfaceVrf;
import org.batfish.datamodel.packet_policy.PacketMatchExpr;
import org.batfish.datamodel.packet_policy.PacketPolicy;
import org.batfish.datamodel.packet_policy.Return;
import org.batfish.datamodel.packet_policy.TrueExpr;
import org.batfish.datamodel.routing_policy.RoutingPolicy;
import org.batfish.datamodel.routing_policy.expr.AutoAs;
import org.batfish.datamodel.routing_policy.expr.BooleanExpr;
import org.batfish.datamodel.routing_policy.expr.BooleanExprs;
import org.batfish.datamodel.routing_policy.expr.CallExpr;
import org.batfish.datamodel.routing_policy.expr.CommunitySetExpr;
import org.batfish.datamodel.routing_policy.expr.Conjunction;
import org.batfish.datamodel.routing_policy.expr.DestinationNetwork;
import org.batfish.datamodel.routing_policy.expr.DestinationNetwork6;
import org.batfish.datamodel.routing_policy.expr.Disjunction;
import org.batfish.datamodel.routing_policy.expr.ExplicitAs;
import org.batfish.datamodel.routing_policy.expr.ExplicitPrefix6Set;
import org.batfish.datamodel.routing_policy.expr.ExplicitPrefixSet;
import org.batfish.datamodel.routing_policy.expr.IntComparator;
import org.batfish.datamodel.routing_policy.expr.IpNextHop;
import org.batfish.datamodel.routing_policy.expr.LiteralAsList;
import org.batfish.datamodel.routing_policy.expr.LiteralCommunityConjunction;
import org.batfish.datamodel.routing_policy.expr.LiteralCommunitySet;
import org.batfish.datamodel.routing_policy.expr.LiteralInt;
import org.batfish.datamodel.routing_policy.expr.LiteralLong;
import org.batfish.datamodel.routing_policy.expr.LiteralOrigin;
import org.batfish.datamodel.routing_policy.expr.MatchAsPath;
import org.batfish.datamodel.routing_policy.expr.MatchEntireCommunitySet;
import org.batfish.datamodel.routing_policy.expr.MatchMetric;
import org.batfish.datamodel.routing_policy.expr.MatchPrefix6Set;
import org.batfish.datamodel.routing_policy.expr.MatchPrefixSet;
import org.batfish.datamodel.routing_policy.expr.MatchProtocol;
import org.batfish.datamodel.routing_policy.expr.MatchTag;
import org.batfish.datamodel.routing_policy.expr.MultipliedAs;
import org.batfish.datamodel.routing_policy.expr.NamedAsPathSet;
import org.batfish.datamodel.routing_policy.expr.NamedCommunitySet;
import org.batfish.datamodel.routing_policy.expr.NamedPrefixSet;
import org.batfish.datamodel.routing_policy.expr.Not;
import org.batfish.datamodel.routing_policy.expr.WithEnvironmentExpr;
import org.batfish.datamodel.routing_policy.statement.AddCommunity;
import org.batfish.datamodel.routing_policy.statement.If;
import org.batfish.datamodel.routing_policy.statement.PrependAsPath;
import org.batfish.datamodel.routing_policy.statement.SetCommunity;
import org.batfish.datamodel.routing_policy.statement.SetIsisMetricType;
import org.batfish.datamodel.routing_policy.statement.SetLocalPreference;
import org.batfish.datamodel.routing_policy.statement.SetMetric;
import org.batfish.datamodel.routing_policy.statement.SetNextHop;
import org.batfish.datamodel.routing_policy.statement.SetOrigin;
import org.batfish.datamodel.routing_policy.statement.SetOspfMetricType;
import org.batfish.datamodel.routing_policy.statement.SetTag;
import org.batfish.datamodel.routing_policy.statement.Statement;
import org.batfish.datamodel.routing_policy.statement.Statements;
import org.batfish.datamodel.tracking.DecrementPriority;
import org.batfish.datamodel.vendor_family.cisco_nxos.CiscoNxosFamily;
import org.batfish.datamodel.vendor_family.cisco_nxos.NexusPlatform;
import org.batfish.datamodel.vendor_family.cisco_nxos.NxosMajorVersion;
import org.batfish.representation.cisco_nxos.BgpVrfIpv6AddressFamilyConfiguration.Network;
import org.batfish.representation.cisco_nxos.Nve.IngressReplicationProtocol;
import org.batfish.vendor.VendorConfiguration;

/** Vendor-specific representation of a Cisco NX-OS network configuration */
public final class CiscoNxosConfiguration extends VendorConfiguration {

  /*
   * This map is used to convert interface names to their canonical forms.
   * The entries are visited in insertion order until a key is found of which the name to convert is
   * case-insensitively a prefix. The value corresponding to that key is chosen as the canonical
   * form for that name.
   *
   * NOTE: Entries are sorted by priority. Do not reorder unless you have a good reason.
   */
  private static final Map<String, String> CISCO_NXOS_INTERFACE_PREFIXES;
  private static final Pattern CISCO_NXOS_INTERFACE_PREFIXES_REGEX;

  static {
    CISCO_NXOS_INTERFACE_PREFIXES =
        ImmutableMap.<String, String>builder()
            .put("Ethernet", "Ethernet")
            .put("loopback", "loopback")
            .put("mgmt", "mgmt")
            .put("Null", "Null")
            .put("nve", "nve")
            .put("port-channel", "port-channel")
            .put("Vlan", "Vlan")
            .build();
    CISCO_NXOS_INTERFACE_PREFIXES_REGEX =
        Pattern.compile(
            CISCO_NXOS_INTERFACE_PREFIXES.values().stream()
                .map(String::toLowerCase)
                .collect(Collectors.joining("|")));
  }

  // https://www.cisco.com/c/en/us/td/docs/switches/datacenter/nexus9000/sw/7-x/vxlan/configuration/guide/b_Cisco_Nexus_9000_Series_NX-OS_VXLAN_Configuration_Guide_7x/b_Cisco_Nexus_9000_Series_NX-OS_VXLAN_Configuration_Guide_7x_chapter_0100.html#ariaid-title14
  /** On NX-OS, there is a pre-populated VRF named "default". */
  public static final String DEFAULT_VRF_NAME = "default";
  /** On NX-OS, default VRF has id 1. */
  public static final int DEFAULT_VRF_ID = 1;
  /** On NX-OS, there is a pre-populated VRF named "management". */
  public static final String MANAGEMENT_VRF_NAME = "management";
  /** On NX-OS, management VRF has id 2. */
  public static final int MANAGEMENT_VRF_ID = 2;

  private int _currentContextVrfId;

  /** Returns canonical prefix of interface name if valid, else {@code null}. */
  public static @Nullable String getCanonicalInterfaceNamePrefix(String prefix) {
    for (Entry<String, String> e : CISCO_NXOS_INTERFACE_PREFIXES.entrySet()) {
      String matchPrefix = e.getKey();
      String canonicalPrefix = e.getValue();
      if (matchPrefix.toLowerCase().startsWith(prefix.toLowerCase())) {
        return canonicalPrefix;
      }
    }
    return null;
  }

  private static final IntegerSpace DEFAULT_RESERVED_VLAN_RANGE =
      IntegerSpace.of(Range.closed(3968, 4094));

  private static final int MAX_FRAGMENT_OFFSET = (1 << 13) - 1;
  private static final AclLineMatchExpr MATCH_INITIAL_FRAGMENT_OFFSET =
      match(
          HeaderSpace.builder()
              .setFragmentOffsets(ImmutableList.of(SubRange.singleton(0)))
              .build());
  private static final AclLineMatchExpr MATCH_NON_INITIAL_FRAGMENT_OFFSET =
      match(
          HeaderSpace.builder()
              .setFragmentOffsets(ImmutableList.of(new SubRange(1, MAX_FRAGMENT_OFFSET)))
              .build());

  private static final double OSPF_REFERENCE_BANDWIDTH_CONVERSION_FACTOR = 1E6D; // bps per Mbps

  /** Routing-related constants. */
  private static final int AGGREGATE_ROUTE_ADMIN_COST = 200;

  private static final double SPEED_CONVERSION_FACTOR = 1E6D;
  private static final Statement ROUTE_MAP_PERMIT_STATEMENT =
      new If(
          BooleanExprs.CALL_EXPR_CONTEXT,
          ImmutableList.of(Statements.ReturnTrue.toStaticStatement()),
          ImmutableList.of(Statements.ExitAccept.toStaticStatement()));
  private static final Statement ROUTE_MAP_DENY_STATEMENT =
      new If(
          BooleanExprs.CALL_EXPR_CONTEXT,
          ImmutableList.of(Statements.ReturnFalse.toStaticStatement()),
          ImmutableList.of(Statements.ExitReject.toStaticStatement()));

  private static WithEnvironmentExpr bgpRedistributeWithEnvironmentExpr(
      BooleanExpr expr, OriginType originType) {
    WithEnvironmentExpr we = new WithEnvironmentExpr();
    we.setExpr(expr);
    we.setPreStatements(
        ImmutableList.of(Statements.SetWriteIntermediateBgpAttributes.toStaticStatement()));
    we.setPostStatements(
        ImmutableList.of(Statements.UnsetWriteIntermediateBgpAttributes.toStaticStatement()));
    we.setPostTrueStatements(
        ImmutableList.of(
            Statements.SetReadIntermediateBgpAttributes.toStaticStatement(),
            new SetOrigin(new LiteralOrigin(originType, null))));
    return we;
  }

  private static @Nonnull Statement call(String routingPolicyName) {
    return new If(
        new CallExpr(routingPolicyName),
        ImmutableList.of(Statements.ReturnTrue.toStaticStatement()),
        ImmutableList.of(Statements.ReturnFalse.toStaticStatement()));
  }

  public static @Nonnull String toJavaRegex(String ciscoRegex) {
    String withoutQuotes;
    if (ciscoRegex.charAt(0) == '"' && ciscoRegex.charAt(ciscoRegex.length() - 1) == '"') {
      withoutQuotes = ciscoRegex.substring(1, ciscoRegex.length() - 1);
    } else {
      withoutQuotes = ciscoRegex;
    }
    String underscoreReplacement = "(,|\\\\{|\\\\}|^|\\$| )";
    String output = withoutQuotes.replaceAll("_", underscoreReplacement);
    return output;
  }

  private static @Nonnull RouteFilterLine toRouteFilterLine(IpPrefixListLine ipPrefixListLine) {
    return new RouteFilterLine(
        ipPrefixListLine.getAction(),
        ipPrefixListLine.getPrefix(),
        ipPrefixListLine.getLengthRange());
  }

  private static @Nonnull Route6FilterLine toRoute6FilterLine(
      Ipv6PrefixListLine ipv6PrefixListLine) {
    return new Route6FilterLine(
        ipv6PrefixListLine.getAction(),
        ipv6PrefixListLine.getPrefix6(),
        ipv6PrefixListLine.getLengthRange());
  }

  private static @Nonnull RouteFilterList toRouteFilterList(IpPrefixList ipPrefixList) {
    String name = ipPrefixList.getName();
    RouteFilterList rfl = new RouteFilterList(name);
    rfl.setLines(
        ipPrefixList.getLines().values().stream()
            .map(CiscoNxosConfiguration::toRouteFilterLine)
            .collect(ImmutableList.toImmutableList()));
    return rfl;
  }

  private static @Nonnull Route6FilterList toRoute6FilterList(Ipv6PrefixList ipv6PrefixList) {
    String name = ipv6PrefixList.getName();
    Route6FilterList r6fl = new Route6FilterList(name);
    r6fl.setLines(
        ipv6PrefixList.getLines().values().stream()
            .map(CiscoNxosConfiguration::toRoute6FilterLine)
            .collect(ImmutableList.toImmutableList()));
    return r6fl;
  }

  private transient Configuration _c;
  private transient Multimap<Entry<String, String>, Long> _implicitOspfAreas;

  private @Nullable String _bannerExec;
  private @Nullable String _bannerMotd;
  private final @Nonnull BgpGlobalConfiguration _bgpGlobalConfiguration;
  private @Nullable String _bootKickstartSup1;
  private @Nullable String _bootKickstartSup2;
  private @Nullable String _bootNxosSup1;
  private @Nullable String _bootNxosSup2;
  private @Nullable String _bootSystemSup1;
  private @Nullable String _bootSystemSup2;
  private final @Nonnull Map<String, EigrpProcessConfiguration> _eigrpProcesses;
  private @Nullable Evpn _evpn;
  private @Nullable String _hostname;
  private final @Nonnull Map<String, Interface> _interfaces;
  private final @Nonnull Map<String, IpAccessList> _ipAccessLists;
  private final @Nonnull Map<String, IpAsPathAccessList> _ipAsPathAccessLists;
  private final @Nonnull Map<String, IpCommunityList> _ipCommunityLists;
  private @Nullable String _ipDomainName;
  private Map<String, List<String>> _ipNameServersByUseVrf;
  private final @Nonnull Map<String, IpPrefixList> _ipPrefixLists;
  private final @Nonnull Map<String, Ipv6AccessList> _ipv6AccessLists;
  private final @Nonnull Map<String, Ipv6PrefixList> _ipv6PrefixLists;
  private final @Nonnull Map<String, LoggingServer> _loggingServers;
  private @Nullable String _loggingSourceInterface;
  private @Nonnull NxosMajorVersion _majorVersion;
  private boolean _nonSwitchportDefaultShutdown;
  private final @Nonnull Map<String, NtpServer> _ntpServers;
  private @Nullable String _ntpSourceInterface;
  private final @Nonnull Map<Integer, Nve> _nves;
  private final @Nonnull Map<String, ObjectGroup> _objectGroups;
  private final @Nonnull Map<String, DefaultVrfOspfProcess> _ospfProcesses;
  private @Nonnull NexusPlatform _platform;
  private transient Multimap<String, String> _portChannelMembers;
  private @Nonnull IntegerSpace _reservedVlanRange;
  private final @Nonnull Map<String, RouteMap> _routeMaps;
  private final @Nonnull Map<String, SnmpServer> _snmpServers;
  private @Nullable String _snmpSourceInterface;
  private boolean _systemDefaultSwitchport;
  private boolean _systemDefaultSwitchportShutdown;
  private final @Nonnull Map<String, TacacsServer> _tacacsServers;
  private @Nullable String _tacacsSourceInterface;
  private @Nullable String _version;
  private final @Nonnull Map<Integer, Vlan> _vlans;
  private final @Nonnull Map<String, Vrf> _vrfs;

  public CiscoNxosConfiguration() {
    _bgpGlobalConfiguration = new BgpGlobalConfiguration();
    _eigrpProcesses = new HashMap<>();
    _interfaces = new HashMap<>();
    _ipAccessLists = new HashMap<>();
    _ipAsPathAccessLists = new HashMap<>();
    _ipCommunityLists = new HashMap<>();
    _ipNameServersByUseVrf = new HashMap<>();
    _ipPrefixLists = new HashMap<>();
    _ipv6AccessLists = new HashMap<>();
    _ipv6PrefixLists = new HashMap<>();
    _loggingServers = new HashMap<>();
    _majorVersion = NxosMajorVersion.UNKNOWN;
    _ntpServers = new HashMap<>();
    _nves = new HashMap<>();
    _objectGroups = new HashMap<>();
    _ospfProcesses = new HashMap<>();
    _platform = NexusPlatform.UNKNOWN;
    _reservedVlanRange = DEFAULT_RESERVED_VLAN_RANGE;
    _routeMaps = new HashMap<>();
    _snmpServers = new HashMap<>();
    _tacacsServers = new HashMap<>();
    _vlans = new HashMap<>();
    _vrfs = new HashMap<>();
    // Populate the default VRFs.
    Vrf def = getOrCreateVrf(DEFAULT_VRF_NAME);
    assert def.getId() == DEFAULT_VRF_ID;
    Vrf mgmt = getOrCreateVrf(MANAGEMENT_VRF_NAME);
    assert mgmt.getId() == MANAGEMENT_VRF_ID;
  }

  public void defineStructure(CiscoNxosStructureType type, String name, ParserRuleContext ctx) {
    for (int i = ctx.getStart().getLine(); i <= ctx.getStop().getLine(); ++i) {
      defineStructure(type, name, i);
    }
  }

  @Override
  public String canonicalizeInterfaceName(String ifaceName) {
    Matcher matcher = CISCO_NXOS_INTERFACE_PREFIXES_REGEX.matcher(ifaceName.toLowerCase());
    if (!matcher.find()) {
      throw new BatfishException("Invalid interface name: '" + ifaceName + "'");
    }
    String ifacePrefix = matcher.group();
    String canonicalPrefix = getCanonicalInterfaceNamePrefix(ifacePrefix);
    if (canonicalPrefix == null) {
      throw new BatfishException("Invalid interface name: '" + ifaceName + "'");
    }
    String suffix = ifaceName.substring(ifacePrefix.length());
    return canonicalPrefix + suffix;
  }

  private void convertBgp() {
    // Before we process any configuration, execute BGP inheritance.
    _bgpGlobalConfiguration.doInherit(_w);

    _bgpGlobalConfiguration
        .getVrfs()
        .forEach(
            (vrfName, bgpVrfConfig) -> {
              convertBgpVrf(_c, _bgpGlobalConfiguration, bgpVrfConfig, vrfName);
            });
    /*
     * If the VRF has a layer 3 VNI defined (but does not appear under "router bgp" in config),
     * it will still participate in BGP route exchange.
     * So make a dummy BgpProcess in VI land to avoid crashes and setup proper RIBs for that VRF.
     */
    _vrfs.values().stream()
        .filter(vrf -> vrf.getVni() != null)
        .forEach(
            vrf -> {
              org.batfish.datamodel.Vrf viVrf = _c.getVrfs().get(vrf.getName());
              if (viVrf.getBgpProcess() == null) {
                // If the VI vrf has no BGP process, create a dummy one
                viVrf.setBgpProcess(
                    BgpProcess.builder()
                        .setRouterId(inferRouterId(viVrf, _w, "BGP process"))
                        .setAdminCostsToVendorDefaults(_c.getConfigurationFormat())
                        .build());
              }
            });
  }

  private void convertBgpVrf(
      Configuration c,
      BgpGlobalConfiguration nxBgpGlobal,
      BgpVrfConfiguration nxBgpVrf,
      String vrfName) {
    org.batfish.datamodel.Vrf v = c.getVrfs().get(vrfName);
    if (v == null) {
      // Do nothing, but rely on the VRF having an undefined reference warning.
      return;
    }
    int ebgpAdmin = RoutingProtocol.BGP.getDefaultAdministrativeCost(c.getConfigurationFormat());
    int ibgpAdmin = RoutingProtocol.IBGP.getDefaultAdministrativeCost(c.getConfigurationFormat());
    org.batfish.datamodel.BgpProcess newBgpProcess =
        new org.batfish.datamodel.BgpProcess(
            Conversions.getBgpRouterId(nxBgpVrf, v, _w), ebgpAdmin, ibgpAdmin);
    if (nxBgpVrf.getBestpathCompareRouterId()) {
      newBgpProcess.setTieBreaker(BgpTieBreaker.ROUTER_ID);
    }

    // From NX-OS docs for `bestpath as-path multipath-relax`
    //  Allows load sharing across providers with different (but equal-length) autonomous system
    //  paths. Without this option, the AS paths must be identical for load sharing.
    newBgpProcess.setMultipathEquivalentAsPathMatchMode(
        nxBgpVrf.getBestpathAsPathMultipathRelax() ? PATH_LENGTH : EXACT_PATH);

    // Process vrf-level address family configuration, such as export policy.
    BgpVrfIpv4AddressFamilyConfiguration ipv4af = nxBgpVrf.getIpv4UnicastAddressFamily();
    if (ipv4af != null) {
      // Batfish seems to only track the IPv4 properties for multipath ebgp/ibgp.
      newBgpProcess.setMultipathEbgp(ipv4af.getMaximumPathsEbgp() > 1);
      newBgpProcess.setMultipathIbgp(ipv4af.getMaximumPathsIbgp() > 1);
    }

    // Next we build up the BGP common export policy.
    RoutingPolicy bgpCommonExportPolicy =
        new RoutingPolicy(computeBgpCommonExportPolicyName(vrfName), c);
    c.getRoutingPolicies().put(bgpCommonExportPolicy.getName(), bgpCommonExportPolicy);

    // 1. If there are any ipv4 summary only networks, do not export the more specific routes.
    if (ipv4af != null) {
      Stream<Prefix> summaryOnlyNetworks =
          ipv4af.getAggregateNetworks().entrySet().stream()
              .filter(e -> e.getValue().getSummaryOnly())
              .map(Entry::getKey);
      If suppressLonger = suppressSummarizedPrefixes(c, vrfName, summaryOnlyNetworks);
      if (suppressLonger != null) {
        bgpCommonExportPolicy.getStatements().add(suppressLonger);
      }
    }

    // The body of the export policy is a huge disjunction over many reasons routes may be exported.
    Disjunction routesShouldBeExported = new Disjunction();
    bgpCommonExportPolicy
        .getStatements()
        .add(
            new If(
                routesShouldBeExported,
                ImmutableList.of(Statements.ReturnTrue.toStaticStatement()),
                ImmutableList.of()));
    // This list of reasons to export a route will be built up over the remainder of this function.
    List<BooleanExpr> exportConditions = routesShouldBeExported.getDisjuncts();

    // Generate and distribute aggregate routes.
    if (ipv4af != null) {
      for (Entry<Prefix, BgpVrfAddressFamilyAggregateNetworkConfiguration> e :
          ipv4af.getAggregateNetworks().entrySet()) {
        Prefix prefix = e.getKey();
        BgpVrfAddressFamilyAggregateNetworkConfiguration agg = e.getValue();
        generateGenerationPolicy(c, vrfName, prefix);

        GeneratedRoute.Builder gr =
            GeneratedRoute.builder()
                .setNetwork(prefix)
                .setAdmin(AGGREGATE_ROUTE_ADMIN_COST)
                .setGenerationPolicy(
                    computeBgpGenerationPolicyName(true, vrfName, prefix.toString()))
                .setDiscard(true);

        // Conditions to generate this route
        List<BooleanExpr> exportAggregateConditions = new ArrayList<>();
        exportAggregateConditions.add(
            new MatchPrefixSet(
                DestinationNetwork.instance(),
                new ExplicitPrefixSet(new PrefixSpace(PrefixRange.fromPrefix(prefix)))));
        exportAggregateConditions.add(new MatchProtocol(RoutingProtocol.AGGREGATE));

        // If defined, set attribute map for aggregate network
        BooleanExpr weInterior = BooleanExprs.TRUE;
        String attributeMapName = agg.getAttributeMap();
        if (attributeMapName != null) {
          RouteMap attributeMap = _routeMaps.get(attributeMapName);
          if (attributeMap != null) {
            // need to apply attribute changes if this specific route is matched
            weInterior = new CallExpr(attributeMapName);
            gr.setAttributePolicy(attributeMapName);
          }
        }
        exportAggregateConditions.add(
            bgpRedistributeWithEnvironmentExpr(weInterior, OriginType.IGP));

        v.getGeneratedRoutes().add(gr.build());
        // Do export a generated aggregate.
        exportConditions.add(new Conjunction(exportAggregateConditions));
      }
    }

    // Only redistribute default route if `default-information originate` is set.
    BooleanExpr redistributeDefaultRoute =
        ipv4af == null || !ipv4af.getDefaultInformationOriginate()
            ? Conversions.NOT_DEFAULT_ROUTE
            : BooleanExprs.TRUE;

    // Export RIP routes that should be redistributed.
    List<RedistributionPolicy> ripPolicies =
        ipv4af == null
            ? ImmutableList.of()
            : ipv4af.getRedistributionPolicies(NxosRoutingProtocol.RIP);
    for (RedistributionPolicy ripPolicy : ripPolicies) {
      /* TODO: how do we match on source tag (aka RIP process id)? */
      String routeMap = ripPolicy.getRouteMap();
      org.batfish.representation.cisco_nxos.RouteMap map = _routeMaps.get(routeMap);
      List<BooleanExpr> conditions =
          ImmutableList.of(
              new MatchProtocol(RoutingProtocol.RIP),
              redistributeDefaultRoute,
              bgpRedistributeWithEnvironmentExpr(
                  map == null ? BooleanExprs.TRUE : new CallExpr(routeMap), OriginType.INCOMPLETE));
      Conjunction rip = new Conjunction(conditions);
      rip.setComment("Redistribute RIP routes into BGP");
      exportConditions.add(rip);
    }

    // Export static routes that should be redistributed.
    RedistributionPolicy staticPolicy =
        ipv4af == null ? null : ipv4af.getRedistributionPolicy(RoutingProtocolInstance.staticc());
    if (staticPolicy != null) {
      String routeMap = staticPolicy.getRouteMap();
      RouteMap map = _routeMaps.get(routeMap);
      List<BooleanExpr> conditions =
          ImmutableList.of(
              new MatchProtocol(RoutingProtocol.STATIC),
              redistributeDefaultRoute,
              bgpRedistributeWithEnvironmentExpr(
                  map == null ? BooleanExprs.TRUE : new CallExpr(routeMap), OriginType.INCOMPLETE));
      Conjunction staticRedist = new Conjunction(conditions);
      staticRedist.setComment("Redistribute static routes into BGP");
      exportConditions.add(staticRedist);
    }

    // Export connected routes that should be redistributed.
    RedistributionPolicy connectedPolicy =
        ipv4af == null ? null : ipv4af.getRedistributionPolicy(RoutingProtocolInstance.direct());
    if (connectedPolicy != null) {
      String routeMap = connectedPolicy.getRouteMap();
      RouteMap map = _routeMaps.get(routeMap);
      List<BooleanExpr> conditions =
          ImmutableList.of(
              new MatchProtocol(RoutingProtocol.CONNECTED),
              redistributeDefaultRoute,
              bgpRedistributeWithEnvironmentExpr(
                  map == null ? BooleanExprs.TRUE : new CallExpr(routeMap), OriginType.INCOMPLETE));
      Conjunction connected = new Conjunction(conditions);
      connected.setComment("Redistribute connected routes into BGP");
      exportConditions.add(connected);
    }

    // Export OSPF routes that should be redistributed.
    List<RedistributionPolicy> ospfPolicies =
        ipv4af == null
            ? ImmutableList.of()
            : ipv4af.getRedistributionPolicies(NxosRoutingProtocol.OSPF);
    for (RedistributionPolicy ospfPolicy : ospfPolicies) {
      /* TODO: how do we match on source tag (aka OSPF process tag)? */
      String routeMap = ospfPolicy.getRouteMap();
      RouteMap map = _routeMaps.get(routeMap);
      List<BooleanExpr> conditions =
          ImmutableList.of(
              new MatchProtocol(RoutingProtocol.OSPF),
              redistributeDefaultRoute,
              bgpRedistributeWithEnvironmentExpr(
                  map == null ? BooleanExprs.TRUE : new CallExpr(routeMap), OriginType.INCOMPLETE));
      Conjunction ospf = new Conjunction(conditions);
      ospf.setComment("Redistribute OSPF routes into BGP");
      exportConditions.add(ospf);
    }

    // Now we add all the per-network export policies.
    if (ipv4af != null) {
      ipv4af
          .getNetworks()
          .forEach(
              network -> {
                PrefixSpace exportSpace =
                    new PrefixSpace(PrefixRange.fromPrefix(network.getNetwork()));
                @Nullable String routeMap = network.getRouteMap();
                List<BooleanExpr> exportNetworkConditions =
                    ImmutableList.of(
                        new MatchPrefixSet(
                            DestinationNetwork.instance(), new ExplicitPrefixSet(exportSpace)),
                        new Not(
                            new MatchProtocol(
                                RoutingProtocol.BGP,
                                RoutingProtocol.IBGP,
                                RoutingProtocol.AGGREGATE)),
                        bgpRedistributeWithEnvironmentExpr(
                            routeMap != null && _routeMaps.containsKey(routeMap)
                                ? new CallExpr(routeMap)
                                : BooleanExprs.TRUE,
                            OriginType.IGP));
                newBgpProcess.addToOriginationSpace(exportSpace);
                exportConditions.add(new Conjunction(exportNetworkConditions));
              });
    }

    BgpVrfIpv6AddressFamilyConfiguration ipv6af = nxBgpVrf.getIpv6UnicastAddressFamily();
    if (ipv6af != null) {
      ipv6af
          .getNetworks()
          .forEach(
              network -> {
                @Nullable String routeMap = network.getRouteMap();
                List<BooleanExpr> exportNetworkConditions =
                    ImmutableList.of(
                        new MatchPrefix6Set(
                            new DestinationNetwork6(),
                            new ExplicitPrefix6Set(
                                new Prefix6Space(Prefix6Range.fromPrefix6(network.getNetwork())))),
                        new Not(
                            new MatchProtocol(
                                RoutingProtocol.BGP,
                                RoutingProtocol.IBGP,
                                RoutingProtocol.AGGREGATE)),
                        bgpRedistributeWithEnvironmentExpr(
                            routeMap != null && _routeMaps.containsKey(routeMap)
                                ? new CallExpr(routeMap)
                                : BooleanExprs.TRUE,
                            OriginType.IGP));
                exportConditions.add(new Conjunction(exportNetworkConditions));
              });
    }

    // Always export BGP or IBGP routes.
    exportConditions.add(new MatchProtocol(RoutingProtocol.BGP, RoutingProtocol.IBGP));

    // Finally, the export policy ends with returning false: do not export unmatched routes.
    bgpCommonExportPolicy.getStatements().add(Statements.ReturnFalse.toStaticStatement());

    // Generate BGP_NETWORK6_NETWORKS filter.
    if (ipv6af != null) {
      List<Route6FilterLine> lines =
          ipv6af.getNetworks().stream()
              .map(Network::getNetwork)
              .map(p6 -> new Route6FilterLine(LineAction.PERMIT, Prefix6Range.fromPrefix6(p6)))
              .collect(ImmutableList.toImmutableList());
      Route6FilterList localFilter6 =
          new Route6FilterList("~BGP_NETWORK6_NETWORKS_FILTER:" + vrfName + "~", lines);
      c.getRoute6FilterLists().put(localFilter6.getName(), localFilter6);
    }

    // Process active neighbors first.
    Map<Prefix, BgpActivePeerConfig> activeNeighbors =
        Conversions.getNeighbors(c, this, v, newBgpProcess, nxBgpGlobal, nxBgpVrf, _w);
    newBgpProcess.setNeighbors(ImmutableSortedMap.copyOf(activeNeighbors));

    // Process passive neighbors next
    Map<Prefix, BgpPassivePeerConfig> passiveNeighbors =
        Conversions.getPassiveNeighbors(c, this, v, newBgpProcess, nxBgpGlobal, nxBgpVrf, _w);
    newBgpProcess.setPassiveNeighbors(ImmutableSortedMap.copyOf(passiveNeighbors));

    v.setBgpProcess(newBgpProcess);
  }

  private static void convertHsrp(
      InterfaceHsrp hsrp, org.batfish.datamodel.Interface.Builder newIfaceBuilder) {
    Optional.ofNullable(hsrp.getVersion())
        .map(Object::toString)
        .ifPresent(newIfaceBuilder::setHsrpVersion);
    newIfaceBuilder.setHsrpGroups(
        hsrp.getIpv4Groups().entrySet().stream()
            .collect(
                ImmutableMap.toImmutableMap(
                    Entry::getKey, hsrpGroupEntry -> toHsrpGroup(hsrpGroupEntry.getValue()))));
  }

  private void convertDomainName() {
    _c.setDomainName(_ipDomainName);
  }

  private void convertEigrp() {
    getEigrpProcesses().forEach(this::convertEigrpProcess);
  }

  private void convertEigrpProcess(String procName, EigrpProcessConfiguration processConfig) {
    processConfig
        .getVrfs()
        .forEach(
            (vrfName, vrfConfig) -> {
              convertEigrpProcessVrf(procName, processConfig, vrfName, vrfConfig);
            });
  }

  private void convertEigrpProcessVrf(
      String procName,
      EigrpProcessConfiguration processConfig,
      String vrfName,
      EigrpVrfConfiguration vrfConfig) {
    Integer asn = Optional.ofNullable(vrfConfig.getAsn()).orElse(processConfig.getAsn());
    if (asn == null) {
      _w.redFlag(
          String.format(
              "Must configure the EIGRP autonomous-system number for vrf %s in process %s",
              vrfName, procName));
      return;
    }
    org.batfish.datamodel.Vrf v = _c.getVrfs().get(vrfName);
    if (v == null) {
      // Already warned on undefined reference
      _w.redFlag(
          String.format(
              "Ignoring EIGRP configuration for non-existent vrf %s in process %s",
              vrfName, procName));
      return;
    }
    Ip routerId = vrfConfig.getRouterId();
    if (routerId == null) {
      routerId = inferRouterId(v, _w, "EIGRP process " + procName);
    }
    EigrpProcess.Builder proc = EigrpProcess.builder().setAsNumber(asn).setRouterId(routerId);
    proc.setMode(vrfConfig.getAsn() != null ? EigrpProcessMode.CLASSIC : EigrpProcessMode.NAMED);
    if (v.getEigrpProcesses().containsKey(Long.valueOf(asn))) {
      // TODO: figure out what this does and handle it.
      _w.redFlag(
          String.format(
              "VRF %s already has an EIGRP process for autonomous-system number %s. Skipping %s",
              vrfName, asn, procName));
    } else {
      v.addEigrpProcess(proc.build());
    }
  }

  private void convertInterface(Interface iface) {
    String ifaceName = iface.getName();
    org.batfish.datamodel.Interface newIface = toInterface(iface);
    _c.getAllInterfaces().put(ifaceName, newIface);
    org.batfish.datamodel.Vrf vrf = newIface.getVrf();
    vrf.getInterfaces().put(ifaceName, newIface);
  }

  private void convertInterfaces() {
    _portChannelMembers = HashMultimap.create();
    // non-port channels
    _interfaces.values().stream()
        .filter(iface -> iface.getType() != CiscoNxosInterfaceType.PORT_CHANNEL)
        .forEach(this::convertInterface);
    // port channels
    _interfaces.values().stream()
        .filter(iface -> iface.getType() == CiscoNxosInterfaceType.PORT_CHANNEL)
        .forEach(this::convertInterface);
  }

  private void convertObjectGroups() {
    _objectGroups.values().stream()
        .forEach(
            objectGroup ->
                objectGroup.accept(
                    new ObjectGroupVisitor<Void>() {
                      @Override
                      public Void visitObjectGroupIpAddress(
                          ObjectGroupIpAddress objectGroupIpAddress) {
                        _c.getIpSpaces()
                            .put(objectGroupIpAddress.getName(), toIpSpace(objectGroupIpAddress));
                        return null;
                      }
                    }));
  }

  private @Nonnull IpSpace toIpSpace(ObjectGroupIpAddress objectGroupIpAddress) {
    return AclIpSpace.permitting(
            objectGroupIpAddress.getLines().values().stream()
                .map(ObjectGroupIpAddressLine::getIpWildcard)
                .map(IpWildcard::toIpSpace))
        .build();
  }

  private void convertIpAccessLists() {
    _ipAccessLists.forEach(
        (name, ipAccessList) -> _c.getIpAccessLists().put(name, toIpAccessList(ipAccessList)));
  }

  private void convertIpv6AccessLists() {
    _ipv6AccessLists.forEach(
        (name, ipv6AccessList) ->
            _c.getIp6AccessLists().put(name, toIp6AccessList(ipv6AccessList)));
  }

  private void convertIpAsPathAccessLists() {
    _ipAsPathAccessLists.forEach(
        (name, ipAsPathAccessList) ->
            _c.getAsPathAccessLists().put(name, toAsPathAccessList(ipAsPathAccessList)));
  }

  private void convertIpCommunityLists() {
    _ipCommunityLists.forEach(
        (name, list) ->
            _c.getCommunityLists()
                .put(
                    name,
                    list.accept(
                        new IpCommunityListVisitor<CommunityList>() {
                          @Override
                          public CommunityList visitIpCommunityListExpanded(
                              IpCommunityListExpanded ipCommunityListExpanded) {
                            return toCommunityList(ipCommunityListExpanded);
                          }

                          @Override
                          public CommunityList visitIpCommunityListStandard(
                              IpCommunityListStandard ipCommunityListStandard) {
                            return toCommunityList(ipCommunityListStandard);
                          }
                        })));
  }

  private static @Nonnull CommunityList toCommunityList(IpCommunityListExpanded list) {
    return new CommunityList(
        list.getName(),
        list.getLines().values().stream()
            .map(CiscoNxosConfiguration::toCommunityListLine)
            .collect(ImmutableList.toImmutableList()),
        false);
  }

  private static @Nonnull CommunityListLine toCommunityListLine(IpCommunityListExpandedLine line) {
    return new CommunityListLine(line.getAction(), toCommunitySetExpr(line.getRegex()));
  }

  private static @Nonnull CommunitySetExpr toCommunitySetExpr(String regex) {
    return new RegexCommunitySet(toJavaRegex(regex));
  }

  private static @Nonnull CommunityList toCommunityList(IpCommunityListStandard list) {
    return new CommunityList(
        list.getName(),
        list.getLines().values().stream()
            .map(CiscoNxosConfiguration::toCommunityListLine)
            .collect(ImmutableList.toImmutableList()),
        false);
  }

  private static @Nonnull CommunityListLine toCommunityListLine(IpCommunityListStandardLine line) {
    return new CommunityListLine(line.getAction(), toCommunitySetExpr(line.getCommunities()));
  }

  private static @Nonnull CommunitySetExpr toCommunitySetExpr(Set<StandardCommunity> communities) {
    return new LiteralCommunityConjunction(communities);
  }

  private void convertIpNameServers() {
    _c.setDnsServers(
        _ipNameServersByUseVrf.values().stream()
            .flatMap(Collection::stream)
            .collect(ImmutableSortedSet.toImmutableSortedSet(Comparator.naturalOrder())));
  }

  private void convertTacacsServers() {
    _c.setTacacsServers(ImmutableSortedSet.copyOf(_tacacsServers.keySet()));
  }

  private void convertTacacsSourceInterface() {
    _c.setTacacsSourceInterface(_tacacsSourceInterface);
  }

  private void convertIpPrefixLists() {
    _ipPrefixLists.forEach(
        (name, ipPrefixList) ->
            _c.getRouteFilterLists().put(name, toRouteFilterList(ipPrefixList)));
  }

  private void convertIpv6PrefixLists() {
    _ipv6PrefixLists.forEach(
        (name, ipv6PrefixList) ->
            _c.getRoute6FilterLists().put(name, toRoute6FilterList(ipv6PrefixList)));
  }

  private void convertLoggingServers() {
    _c.setLoggingServers(ImmutableSortedSet.copyOf(_loggingServers.keySet()));
  }

  private void convertLoggingSourceInterface() {
    _c.setLoggingSourceInterface(_loggingSourceInterface);
  }

  private void convertNtpServers() {
    _c.setNtpServers(ImmutableSortedSet.copyOf(_ntpServers.keySet()));
  }

  private void convertNtpSourceInterface() {
    _c.setNtpSourceInterface(_ntpSourceInterface);
  }

  private void convertOspfProcesses() {
    _ospfProcesses
        .values()
        .forEach(
            proc -> {
              _c.getDefaultVrf().addOspfProcess(toOspfProcess(proc));
              proc.getVrfs()
                  .forEach(
                      (vrfName, ospfVrf) -> {
                        org.batfish.datamodel.Vrf vrf = _c.getVrfs().get(vrfName);
                        if (vrf == null) {
                          return;
                        }
                        vrf.addOspfProcess(toOspfProcess(proc, ospfVrf, vrf));
                      });
            });
  }

  private void convertRouteMaps() {
    _routeMaps.values().forEach(this::convertRouteMap);

    // Find which route maps are used for PBR
    _c.getAllInterfaces().values().stream()
        .map(org.batfish.datamodel.Interface::getRoutingPolicyName)
        .filter(Objects::nonNull)
        .distinct()
        // Extract route map objects
        .map(_routeMaps::get)
        .filter(Objects::nonNull)
        // Convert PBR route maps to packet policies
        .map(this::toPacketPolicy)
        .forEach(packetPolicy -> _c.getPacketPolicies().put(packetPolicy.getName(), packetPolicy));
  }

  private void convertSnmpServers() {
    _c.setSnmpTrapServers(ImmutableSortedSet.copyOf(_snmpServers.keySet()));
  }

  private void convertSnmpSourceInterface() {
    _c.setSnmpSourceInterface(_snmpSourceInterface);
  }

  private void convertStaticRoutes() {
    _vrfs.values().forEach(this::convertStaticRoutes);
  }

  private void convertStaticRoutes(Vrf vrf) {
    _c.getVrfs()
        .get(vrf.getName())
        .setStaticRoutes(
            vrf.getStaticRoutes().values().stream()
                .map(this::toStaticRoute)
                .filter(Objects::nonNull)
                .collect(ImmutableSortedSet.toImmutableSortedSet(Comparator.naturalOrder())));
  }

  private void convertVrfs() {
    _vrfs.forEach((name, vrf) -> _c.getVrfs().put(name, toVrf(vrf)));
  }

  private void convertNves() {
    _nves
        .values()
        .forEach(nve -> nve.getMemberVnis().values().forEach(vni -> convertNveVni(nve, vni)));
  }

  private void convertNveVni(Nve nve, NveVni nveVni) {
    if (nve.isShutdown()) {
      return;
    }
    BumTransportMethod bumTransportMethod = getBumTransportMethod(nveVni, nve);
    SortedSet<Ip> bumTransportIps;
    if (nveVni.getIngressReplicationProtocol() != IngressReplicationProtocol.STATIC
        && bumTransportMethod == MULTICAST_GROUP) {
      bumTransportIps = ImmutableSortedSet.of(getMultiCastGroupIp(nveVni, nve));
    } else {
      bumTransportIps = ImmutableSortedSet.copyOf(nveVni.getPeerIps());
    }
    Integer vlan = getVlanForVni(nveVni.getVni());
    if (vlan == null) {
      return;
    }
    if (_c.getAllInterfaces().values().stream()
        .noneMatch(iface -> vlan.equals(iface.getVlan()) && iface.getActive())) {
      return;
    }
    VniSettings vniSettings =
        VniSettings.builder()
            .setBumTransportIps(bumTransportIps)
            .setBumTransportMethod(bumTransportMethod)
            .setSourceAddress(
                nve.getSourceInterface() != null
                    ? getInterfaceIp(_c.getAllInterfaces(), nve.getSourceInterface())
                    : null)
            .setUdpPort(VniSettings.DEFAULT_UDP_PORT)
            .setVni(nveVni.getVni())
            .setVlan(vlan)
            .build();
    if (nveVni.isAssociateVrf()) {
      Vrf vsTenantVrfForL3Vni = getVrfForL3Vni(_vrfs, nveVni.getVni());
      if (vsTenantVrfForL3Vni == null || _c.getVrfs().get(vsTenantVrfForL3Vni.getName()) == null) {
        return;
      }
      _c.getVrfs()
          .get(vsTenantVrfForL3Vni.getName())
          .getVniSettings()
          .put(vniSettings.getVni(), vniSettings);
      return;
    }
    org.batfish.datamodel.Vrf viTenantVrfForL2Vni = getMemberVrfForVlan(vlan);
    if (viTenantVrfForL2Vni == null) {
      return;
    }
    viTenantVrfForL2Vni.getVniSettings().put(vniSettings.getVni(), vniSettings);
  }

  /**
   * Gets the {@link org.batfish.datamodel.Vrf} which contains VLAN interface for {@code vlanNumber}
   * as its member
   *
   * @param vlanNumber VLAN number
   * @return {@link org.batfish.datamodel.Vrf} containing VLAN interface of {@code vlanNumber}
   */
  @Nullable
  private org.batfish.datamodel.Vrf getMemberVrfForVlan(int vlanNumber) {
    String vrfMemberForVlanIface =
        Optional.ofNullable(_interfaces.get(String.format("Vlan%d", vlanNumber)))
            .map(org.batfish.representation.cisco_nxos.Interface::getVrfMember)
            .orElse(null);

    // interface for this VLAN is not a member of any VRF
    if (vrfMemberForVlanIface == null) {
      return _c.getDefaultVrf();
    }

    // null if VRF member specified but is not valid
    return _c.getVrfs().get(vrfMemberForVlanIface);
  }

  @Nonnull
  private static BumTransportMethod getBumTransportMethod(NveVni nveVni, Nve nve) {
    if (nveVni.getIngressReplicationProtocol() == IngressReplicationProtocol.STATIC) {
      // since all multicast group commands are ignored in this case
      return UNICAST_FLOOD_GROUP;
    }
    return nveVni.getMcastGroup() != null
            || !nveVni.isAssociateVrf() && nve.getMulticastGroupL2() != null
            || nveVni.isAssociateVrf() && nve.getMulticastGroupL3() != null
        ? MULTICAST_GROUP
        : UNICAST_FLOOD_GROUP;
  }

  @Nonnull
  private static Ip getMultiCastGroupIp(NveVni nveVni, Nve nve) {
    if (nveVni.getMcastGroup() != null) {
      return nveVni.getMcastGroup();
    }
    if (nveVni.isAssociateVrf()) {
      assert nve.getMulticastGroupL3() != null;
      return nve.getMulticastGroupL3();
    }
    assert nve.getMulticastGroupL2() != null;
    return nve.getMulticastGroupL2();
  }

  @Nullable
  private Ip getInterfaceIp(
      Map<String, org.batfish.datamodel.Interface> interfaces, String ifaceName) {
    org.batfish.datamodel.Interface iface = interfaces.get(ifaceName);
    if (iface == null) {
      return null;
    }
    ConcreteInterfaceAddress concreteInterfaceAddress = iface.getConcreteAddress();
    if (concreteInterfaceAddress == null) {
      return null;
    }
    return concreteInterfaceAddress.getIp();
  }

  @Nullable
  private Integer getVlanForVni(Integer vni) {
    return _vlans.values().stream()
        .filter(vlan -> vni.equals(vlan.getVni()))
        .findFirst()
        .map(Vlan::getId)
        .orElse(null);
  }

  private @Nonnull CiscoNxosFamily createCiscoNxosFamily() {
    return CiscoNxosFamily.builder().setPlatform(_platform).setMajorVersion(_majorVersion).build();
  }

  /** Disable Vlan interfaces without corresponding top-level vlan declaration. */
  private void disableUnregisteredVlanInterfaces() {
    _c.getAllInterfaces().values().stream()
        .filter(
            iface ->
                iface.getInterfaceType() == InterfaceType.VLAN
                    && !_vlans.keySet().contains(iface.getVlan()))
        .forEach(iface -> iface.setActive(false));
  }

  public @Nullable String getBannerExec() {
    return _bannerExec;
  }

  public void setBannerExec(@Nullable String bannerExec) {
    _bannerExec = bannerExec;
  }

  public @Nullable String getBannerMotd() {
    return _bannerMotd;
  }

  public void setBannerMotd(@Nullable String bannerMotd) {
    _bannerMotd = bannerMotd;
  }

  public @Nonnull BgpGlobalConfiguration getBgpGlobalConfiguration() {
    return _bgpGlobalConfiguration;
  }

  public @Nullable String getBootKickstartSup1() {
    return _bootKickstartSup1;
  }

  public @Nullable String getBootKickstartSup2() {
    return _bootKickstartSup2;
  }

  public @Nullable String getBootNxosSup1() {
    return _bootNxosSup1;
  }

  public @Nullable String getBootNxosSup2() {
    return _bootNxosSup2;
  }

  public @Nullable String getBootSystemSup1() {
    return _bootSystemSup1;
  }

  public @Nullable String getBootSystemSup2() {
    return _bootSystemSup2;
  }

  public @Nonnull Vrf getDefaultVrf() {
    return _vrfs.get(DEFAULT_VRF_NAME);
  }

  public @Nonnull Map<String, EigrpProcessConfiguration> getEigrpProcesses() {
    return Collections.unmodifiableMap(_eigrpProcesses);
  }

  public @Nullable EigrpProcessConfiguration getEigrpProcess(String processTag) {
    return _eigrpProcesses.get(processTag);
  }

  public @Nonnull EigrpProcessConfiguration getOrCreateEigrpProcess(String processTag) {
    return _eigrpProcesses.computeIfAbsent(processTag, name -> new EigrpProcessConfiguration());
  }

  public @Nullable Evpn getEvpn() {
    return _evpn;
  }

  public void setEvpn(@Nullable Evpn evpn) {
    _evpn = evpn;
  }

  @Override
  public @Nullable String getHostname() {
    return _hostname;
  }

  public @Nonnull Map<String, Interface> getInterfaces() {
    return _interfaces;
  }

  public @Nonnull Map<String, IpAccessList> getIpAccessLists() {
    return _ipAccessLists;
  }

  public @Nonnull Map<String, IpAsPathAccessList> getIpAsPathAccessLists() {
    return _ipAsPathAccessLists;
  }

  public @Nonnull Map<String, IpCommunityList> getIpCommunityLists() {
    return _ipCommunityLists;
  }

  public @Nullable String getIpDomainName() {
    return _ipDomainName;
  }

  public @Nonnull Map<String, List<String>> getIpNameServersByUseVrf() {
    return _ipNameServersByUseVrf;
  }

  public @Nonnull Map<String, IpPrefixList> getIpPrefixLists() {
    return _ipPrefixLists;
  }

  public @Nonnull Map<String, Ipv6AccessList> getIpv6AccessLists() {
    return _ipv6AccessLists;
  }

  public @Nonnull Map<String, Ipv6PrefixList> getIpv6PrefixLists() {
    return _ipv6PrefixLists;
  }

  public @Nonnull Map<String, LoggingServer> getLoggingServers() {
    return _loggingServers;
  }

  public @Nullable String getLoggingSourceInterface() {
    return _loggingSourceInterface;
  }

  public @Nonnull NxosMajorVersion getMajorVersion() {
    return _majorVersion;
  }

  public @Nonnull Map<String, NtpServer> getNtpServers() {
    return _ntpServers;
  }

  public @Nullable String getNtpSourceInterface() {
    return _ntpSourceInterface;
  }

  public @Nonnull Map<Integer, Nve> getNves() {
    return _nves;
  }

  public @Nonnull Map<String, ObjectGroup> getObjectGroups() {
    return _objectGroups;
  }

  public @Nonnull Map<String, DefaultVrfOspfProcess> getOspfProcesses() {
    return _ospfProcesses;
  }

  public @Nonnull NexusPlatform getPlatform() {
    return _platform;
  }

  /** Range of VLAN IDs reserved by the system and therefore unassignable. */
  public @Nonnull IntegerSpace getReservedVlanRange() {
    return _reservedVlanRange;
  }

  public @Nonnull Map<String, RouteMap> getRouteMaps() {
    return _routeMaps;
  }

  public @Nonnull Map<String, SnmpServer> getSnmpServers() {
    return _snmpServers;
  }

  public @Nullable String getSnmpSourceInterface() {
    return _snmpSourceInterface;
  }

  public boolean getSystemDefaultSwitchport() {
    return _systemDefaultSwitchport;
  }

  public boolean getSystemDefaultSwitchportShutdown() {
    return _systemDefaultSwitchportShutdown;
  }

  public @Nonnull Map<String, TacacsServer> getTacacsServers() {
    return _tacacsServers;
  }

  public @Nullable String getTacacsSourceInterface() {
    return _tacacsSourceInterface;
  }

  public @Nullable String getVersion() {
    return _version;
  }

  public void setVersion(@Nullable String version) {
    _version = version;
  }

  public @Nonnull Map<Integer, Vlan> getVlans() {
    return _vlans;
  }

  public @Nonnull Vrf getOrCreateVrf(String name) {
    return _vrfs.computeIfAbsent(name, n -> new Vrf(n, ++_currentContextVrfId));
  }

  /** Returns a read-only copy of the VRFs. */
  public @Nonnull Map<String, Vrf> getVrfs() {
    return Collections.unmodifiableMap(_vrfs);
  }

  private void markStructures() {
    markConcreteStructure(
        CiscoNxosStructureType.INTERFACE,
        CiscoNxosStructureUsage.AAA_GROUP_SERVER_RADIUS_SOURCE_INTERFACE,
        CiscoNxosStructureUsage.AAA_GROUP_SERVER_TACACSP_SOURCE_INTERFACE,
        CiscoNxosStructureUsage.BGP_NEIGHBOR_UPDATE_SOURCE,
        CiscoNxosStructureUsage.INTERFACE_SELF_REFERENCE,
        CiscoNxosStructureUsage.IP_ROUTE_NEXT_HOP_INTERFACE,
        CiscoNxosStructureUsage.LOGGING_SOURCE_INTERFACE,
        CiscoNxosStructureUsage.MONITOR_SESSION_DESTINATION_INTERFACE,
        CiscoNxosStructureUsage.MONITOR_SESSION_SOURCE_INTERFACE,
        CiscoNxosStructureUsage.NTP_SOURCE_INTERFACE,
        CiscoNxosStructureUsage.NVE_SOURCE_INTERFACE,
        CiscoNxosStructureUsage.ROUTE_MAP_MATCH_INTERFACE,
        CiscoNxosStructureUsage.SNMP_SERVER_SOURCE_INTERFACE,
<<<<<<< HEAD
        CiscoNxosStructureUsage.TACACS_SOURCE_INTERFACE);
    {
      // Mark abstract [mac|ip|ipv6] ACL references
      List<CiscoNxosStructureType> types =
          ImmutableList.of(
              CiscoNxosStructureType.IP_ACCESS_LIST,
              CiscoNxosStructureType.IPV6_ACCESS_LIST,
              CiscoNxosStructureType.MAC_ACCESS_LIST);
      for (CiscoNxosStructureUsage usage : ImmutableList.of(CLASS_MAP_CP_MATCH_ACCESS_GROUP)) {
        markAbstractStructure(
            CiscoNxosStructureType.IP_OR_MAC_ACCESS_LIST_ABSTRACT_REF, usage, types);
      }
    }
    {
      // Mark abstract [v4|v6] ACL references
      List<CiscoNxosStructureType> types =
          ImmutableList.of(
              CiscoNxosStructureType.IP_ACCESS_LIST, CiscoNxosStructureType.IPV6_ACCESS_LIST);
      for (CiscoNxosStructureUsage usage : ImmutableList.of(SNMP_SERVER_COMMUNITY_USE_ACL)) {
        markAbstractStructure(CiscoNxosStructureType.IP_ACCESS_LIST_ABSTRACT_REF, usage, types);
      }
    }
=======
        CiscoNxosStructureUsage.TACACS_SOURCE_INTERFACE,
        CiscoNxosStructureUsage.TRACK_INTERFACE);
    markAbstractStructure(
        CiscoNxosStructureType.IP_ACCESS_LIST_ABSTRACT_REF,
        SNMP_SERVER_COMMUNITY_USE_ACL,
        ImmutableList.of(
            CiscoNxosStructureType.IP_ACCESS_LIST, CiscoNxosStructureType.IPV6_ACCESS_LIST));
>>>>>>> b6e2e69f
    markConcreteStructure(
        CiscoNxosStructureType.IP_ACCESS_LIST,
        CiscoNxosStructureUsage.INTERFACE_IP_ACCESS_GROUP_IN,
        CiscoNxosStructureUsage.INTERFACE_IP_ACCESS_GROUP_OUT,
        CiscoNxosStructureUsage.ROUTE_MAP_MATCH_IP_ADDRESS,
        CiscoNxosStructureUsage.SNMP_SERVER_COMMUNITY_USE_IPV4ACL);
    markConcreteStructure(
        CiscoNxosStructureType.IP_AS_PATH_ACCESS_LIST,
        CiscoNxosStructureUsage.BGP_NEIGHBOR_FILTER_LIST_IN,
        CiscoNxosStructureUsage.BGP_NEIGHBOR_FILTER_LIST_OUT,
        CiscoNxosStructureUsage.BGP_NEIGHBOR6_FILTER_LIST_IN,
        CiscoNxosStructureUsage.BGP_NEIGHBOR6_FILTER_LIST_OUT,
        CiscoNxosStructureUsage.ROUTE_MAP_MATCH_AS_PATH);
    markAbstractStructure(
        CiscoNxosStructureType.IP_COMMUNITY_LIST_ABSTRACT_REF,
        ROUTE_MAP_MATCH_COMMUNITY,
        ImmutableList.of(
            CiscoNxosStructureType.IP_COMMUNITY_LIST_EXPANDED,
            CiscoNxosStructureType.IP_COMMUNITY_LIST_STANDARD));
    markConcreteStructure(
        CiscoNxosStructureType.IP_PREFIX_LIST,
        CiscoNxosStructureUsage.BGP_NEIGHBOR_PREFIX_LIST_IN,
        CiscoNxosStructureUsage.BGP_NEIGHBOR_PREFIX_LIST_OUT,
        CiscoNxosStructureUsage.ROUTE_MAP_MATCH_IP_ADDRESS_PREFIX_LIST);
    markConcreteStructure(
        CiscoNxosStructureType.IPV6_ACCESS_LIST,
        CiscoNxosStructureUsage.ROUTE_MAP_MATCH_IPV6_ADDRESS,
        CiscoNxosStructureUsage.SNMP_SERVER_COMMUNITY_USE_IPV6ACL);
    markConcreteStructure(
        CiscoNxosStructureType.IPV6_PREFIX_LIST,
        CiscoNxosStructureUsage.BGP_NEIGHBOR6_PREFIX_LIST_IN,
        CiscoNxosStructureUsage.BGP_NEIGHBOR6_PREFIX_LIST_OUT,
        CiscoNxosStructureUsage.ROUTE_MAP_MATCH_IPV6_ADDRESS_PREFIX_LIST);
    markConcreteStructure(CiscoNxosStructureType.NVE, CiscoNxosStructureUsage.NVE_SELF_REFERENCE);
    markConcreteStructure(
        CiscoNxosStructureType.OBJECT_GROUP_IP_ADDRESS,
        CiscoNxosStructureUsage.IP_ACCESS_LIST_DESTINATION_ADDRGROUP,
        CiscoNxosStructureUsage.IP_ACCESS_LIST_SOURCE_ADDRGROUP);
    markConcreteStructure(
        CiscoNxosStructureType.PORT_CHANNEL, CiscoNxosStructureUsage.INTERFACE_CHANNEL_GROUP);
    markConcreteStructure(
        CiscoNxosStructureType.ROUTE_MAP,
        CiscoNxosStructureUsage.BGP_ADDITIONAL_PATHS_ROUTE_MAP,
        CiscoNxosStructureUsage.BGP_ADVERTISE_MAP,
        CiscoNxosStructureUsage.BGP_ATTRIBUTE_MAP,
        CiscoNxosStructureUsage.BGP_DAMPENING_ROUTE_MAP,
        CiscoNxosStructureUsage.BGP_DEFAULT_ORIGINATE_ROUTE_MAP,
        CiscoNxosStructureUsage.BGP_EXIST_MAP,
        CiscoNxosStructureUsage.BGP_INJECT_MAP,
        CiscoNxosStructureUsage.BGP_L2VPN_EVPN_RETAIN_ROUTE_TARGET_ROUTE_MAP,
        CiscoNxosStructureUsage.BGP_NEIGHBOR_ADVERTISE_MAP,
        CiscoNxosStructureUsage.BGP_NEIGHBOR_EXIST_MAP,
        CiscoNxosStructureUsage.BGP_NEIGHBOR_NON_EXIST_MAP,
        CiscoNxosStructureUsage.BGP_NEIGHBOR_REMOTE_AS_ROUTE_MAP,
        CiscoNxosStructureUsage.BGP_NEIGHBOR_ROUTE_MAP_IN,
        CiscoNxosStructureUsage.BGP_NEIGHBOR_ROUTE_MAP_OUT,
        CiscoNxosStructureUsage.BGP_NETWORK_ROUTE_MAP,
        CiscoNxosStructureUsage.BGP_NETWORK6_ROUTE_MAP,
        CiscoNxosStructureUsage.BGP_NEXTHOP_ROUTE_MAP,
        CiscoNxosStructureUsage.BGP_REDISTRIBUTE_ROUTE_MAP,
        CiscoNxosStructureUsage.BGP_SUPPRESS_MAP,
        CiscoNxosStructureUsage.BGP_TABLE_MAP,
        CiscoNxosStructureUsage.BGP_UNSUPPRESS_MAP,
        CiscoNxosStructureUsage.EIGRP_REDISTRIBUTE_ROUTE_MAP,
        CiscoNxosStructureUsage.OSPF_AREA_FILTER_LIST_IN,
        CiscoNxosStructureUsage.OSPF_AREA_FILTER_LIST_OUT,
        CiscoNxosStructureUsage.OSPF_REDISTRIBUTE_ROUTE_MAP);
    markConcreteStructure(
        CiscoNxosStructureType.ROUTE_MAP_ENTRY, CiscoNxosStructureUsage.ROUTE_MAP_CONTINUE);
    markConcreteStructure(
        CiscoNxosStructureType.ROUTER_EIGRP,
        CiscoNxosStructureUsage.BGP_REDISTRIBUTE_INSTANCE,
        CiscoNxosStructureUsage.EIGRP_REDISTRIBUTE_INSTANCE,
        CiscoNxosStructureUsage.INTERFACE_IP_ROUTER_EIGRP,
        CiscoNxosStructureUsage.OSPF_REDISTRIBUTE_INSTANCE,
        CiscoNxosStructureUsage.ROUTER_EIGRP_SELF_REFERENCE);

    markConcreteStructure(
        CiscoNxosStructureType.ROUTER_ISIS,
        CiscoNxosStructureUsage.BGP_REDISTRIBUTE_INSTANCE,
        CiscoNxosStructureUsage.EIGRP_REDISTRIBUTE_INSTANCE,
        CiscoNxosStructureUsage.OSPF_REDISTRIBUTE_INSTANCE);
    markConcreteStructure(
        CiscoNxosStructureType.ROUTER_OSPF,
        CiscoNxosStructureUsage.BGP_REDISTRIBUTE_INSTANCE,
        CiscoNxosStructureUsage.INTERFACE_IP_ROUTER_OSPF,
        CiscoNxosStructureUsage.EIGRP_REDISTRIBUTE_INSTANCE,
        CiscoNxosStructureUsage.OSPF_REDISTRIBUTE_INSTANCE);
    markConcreteStructure(
        CiscoNxosStructureType.ROUTER_OSPFV3,
        CiscoNxosStructureUsage.BGP_REDISTRIBUTE_INSTANCE,
        CiscoNxosStructureUsage.EIGRP_REDISTRIBUTE_INSTANCE);
    markConcreteStructure(
        CiscoNxosStructureType.ROUTER_RIP,
        CiscoNxosStructureUsage.BGP_REDISTRIBUTE_INSTANCE,
        CiscoNxosStructureUsage.EIGRP_REDISTRIBUTE_INSTANCE,
        CiscoNxosStructureUsage.OSPF_REDISTRIBUTE_INSTANCE);
    markConcreteStructure(
        CiscoNxosStructureType.BGP_TEMPLATE_PEER,
        CiscoNxosStructureUsage.BGP_NEIGHBOR_INHERIT_PEER);
    markConcreteStructure(
        CiscoNxosStructureType.BGP_TEMPLATE_PEER_POLICY,
        CiscoNxosStructureUsage.BGP_NEIGHBOR_INHERIT_PEER_POLICY);
    markConcreteStructure(
        CiscoNxosStructureType.BGP_TEMPLATE_PEER_SESSION,
        CiscoNxosStructureUsage.BGP_NEIGHBOR_INHERIT_PEER_SESSION);
    markConcreteStructure(
        CiscoNxosStructureType.VLAN,
        CiscoNxosStructureUsage.INTERFACE_VLAN,
        CiscoNxosStructureUsage.MONITOR_SESSION_SOURCE_VLAN);
    markConcreteStructure(
        CiscoNxosStructureType.VRF,
        CiscoNxosStructureUsage.AAA_GROUP_SERVER_RADIUS_USE_VRF,
        CiscoNxosStructureUsage.AAA_GROUP_SERVER_TACACSP_USE_VRF,
        CiscoNxosStructureUsage.BUILT_IN,
        CiscoNxosStructureUsage.INTERFACE_VRF_MEMBER,
        CiscoNxosStructureUsage.IP_ROUTE_NEXT_HOP_VRF);
  }

  public void setBootKickstartSup1(@Nullable String bootKickstartSup1) {
    _bootKickstartSup1 = bootKickstartSup1;
  }

  public void setBootKickstartSup2(@Nullable String bootKickstartSup2) {
    _bootKickstartSup2 = bootKickstartSup2;
  }

  public void setBootNxosSup1(@Nullable String bootNxosSup1) {
    _bootNxosSup1 = bootNxosSup1;
  }

  public void setBootNxosSup2(@Nullable String bootNxosSup2) {
    _bootNxosSup2 = bootNxosSup2;
  }

  public void setBootSystemSup1(@Nullable String bootSystemSup1) {
    _bootSystemSup1 = bootSystemSup1;
  }

  public void setBootSystemSup2(@Nullable String bootSystemSup2) {
    _bootSystemSup2 = bootSystemSup2;
  }

  @Override
  public void setHostname(String hostname) {
    checkNotNull(hostname, "hostname cannot be null");
    _hostname = hostname.toLowerCase();
  }

  public void setIpDomainName(@Nullable String ipDomainName) {
    _ipDomainName = ipDomainName;
  }

  public void setLoggingSourceInterface(@Nullable String loggingSourceInterface) {
    _loggingSourceInterface = loggingSourceInterface;
  }

  public void setMajorVersion(NxosMajorVersion majorVersion) {
    _majorVersion = majorVersion;
  }

  public void setNonSwitchportDefaultShutdown(boolean nonSwitchportDefaultShutdown) {
    _nonSwitchportDefaultShutdown = nonSwitchportDefaultShutdown;
  }

  public void setNtpSourceInterface(@Nullable String ntpSourceInterface) {
    _ntpSourceInterface = ntpSourceInterface;
  }

  public void setPlatform(NexusPlatform platform) {
    _platform = platform;
  }

  public void setSnmpSourceInterface(@Nullable String snmpSourceInterface) {
    _snmpSourceInterface = snmpSourceInterface;
  }

  public void setTacacsSourceInterface(@Nullable String tacacsSourceInterface) {
    _tacacsSourceInterface = tacacsSourceInterface;
  }

  public void setSystemDefaultSwitchport(boolean systemDefaultSwitchport) {
    _systemDefaultSwitchport = systemDefaultSwitchport;
  }

  public void setSystemDefaultSwitchportShutdown(boolean systemDefaultSwitchportShutdown) {
    _systemDefaultSwitchportShutdown = systemDefaultSwitchportShutdown;
  }

  @Override
  public void setVendor(ConfigurationFormat format) {}

  private static @Nonnull org.batfish.datamodel.hsrp.HsrpGroup toHsrpGroup(HsrpGroupIpv4 group) {
    org.batfish.datamodel.hsrp.HsrpGroup.Builder builder =
        org.batfish.datamodel.hsrp.HsrpGroup.builder()
            .setGroupNumber(group.getGroup())
            .setIp(group.getIp())
            .setPreempt(
                group.getPreemptDelayMinimumSeconds() != null); // true iff any preempt delay is set
    if (group.getHelloIntervalMs() != null) {
      builder.setHelloTime(group.getHelloIntervalMs());
    }
    if (group.getHoldTimeMs() != null) {
      builder.setHoldTime(group.getHoldTimeMs());
    }
    if (group.getPriority() != null) {
      builder.setPriority(group.getPriority());
    }
    builder.setTrackActions(
        group.getTracks().entrySet().stream()
            .collect(
                ImmutableSortedMap.toImmutableSortedMap(
                    Comparator.naturalOrder(),
                    trackEntry -> trackEntry.getKey().toString(),
                    trackEntry -> new DecrementPriority(trackEntry.getValue().getDecrement()))));
    return builder.build();
  }

  /** Helper to convert NXOS VS OSPF network type to VI model type. */
  private @Nullable org.batfish.datamodel.ospf.OspfNetworkType toOspfNetworkType(
      @Nullable OspfNetworkType type) {
    if (type == null) {
      return null;
    }
    switch (type) {
      case BROADCAST:
        return org.batfish.datamodel.ospf.OspfNetworkType.BROADCAST;
      case POINT_TO_POINT:
        return org.batfish.datamodel.ospf.OspfNetworkType.POINT_TO_POINT;
      default:
        _w.redFlag(
            String.format(
                "Conversion of Cisco NXOS OSPF network type '%s' is not handled.",
                type.toString()));
        return null;
    }
  }

  private @Nonnull org.batfish.datamodel.Interface toInterface(Interface iface) {
    String ifaceName = iface.getName();
    org.batfish.datamodel.Interface.Builder newIfaceBuilder =
        org.batfish.datamodel.Interface.builder()
            .setName(ifaceName)
            .setDeclaredNames(iface.getDeclaredNames());

    String parent = iface.getParentInterface();
    if (parent != null) {
      newIfaceBuilder.setDependencies(ImmutableSet.of(new Dependency(parent, DependencyType.BIND)));
    }

    // warn if non-switchport Ethernet without explicit (no) shutdown on Nexus 7000
    if (_platform == NexusPlatform.NEXUS_7000
        && iface.getType() == CiscoNxosInterfaceType.ETHERNET
        && iface.getSwitchportModeEffective(_systemDefaultSwitchport) == SwitchportMode.NONE
        && iface.getShutdown() == null) {
      _w.redFlag(
          String.format(
              "Non-switchport interface %s missing explicit (no) shutdown, so setting administratively active arbitrarily",
              ifaceName));
    }

    newIfaceBuilder.setActive(
        !iface.getShutdownEffective(
            _systemDefaultSwitchport,
            _systemDefaultSwitchportShutdown,
            _nonSwitchportDefaultShutdown));

    if (!iface.getIpAddressDhcp()) {
      Builder<ConcreteInterfaceAddress, ConnectedRouteMetadata> addressMetadata =
          ImmutableSortedMap.naturalOrder();
      InterfaceAddressWithAttributes addrWithAttr = iface.getAddress();
      if (addrWithAttr != null) {
        newIfaceBuilder.setAddress(addrWithAttr.getAddress());
        if (addrWithAttr.getAddress() instanceof ConcreteInterfaceAddress) {
          // convert any connected route metadata
          addressMetadata.put(
              (ConcreteInterfaceAddress) addrWithAttr.getAddress(),
              ConnectedRouteMetadata.builder().setTag(addrWithAttr.getTag()).build());
        }
      }
      newIfaceBuilder.setSecondaryAddresses(
          iface.getSecondaryAddresses().stream()
              .map(InterfaceAddressWithAttributes::getAddress)
              .collect(ImmutableSet.toImmutableSet()));
      iface.getSecondaryAddresses().stream()
          .filter(addr -> addr.getAddress() instanceof ConcreteInterfaceAddress)
          .forEach(
              addr ->
                  addressMetadata.put(
                      (ConcreteInterfaceAddress) addr.getAddress(),
                      ConnectedRouteMetadata.builder().setTag(addr.getTag()).build()));
      newIfaceBuilder.setAddressMetadata(addressMetadata.build());
    }
    // TODO: handle DHCP

    newIfaceBuilder.setDescription(iface.getDescription());

    newIfaceBuilder.setDhcpRelayAddresses(iface.getDhcpRelayAddresses());

    newIfaceBuilder.setMtu(iface.getMtu());

    // filters
    String ipAccessGroupIn = iface.getIpAccessGroupIn();
    if (ipAccessGroupIn != null) {
      newIfaceBuilder.setIncomingFilter(_c.getIpAccessLists().get(ipAccessGroupIn));
    }
    String ipAccessGroupOut = iface.getIpAccessGroupOut();
    if (ipAccessGroupOut != null) {
      newIfaceBuilder.setOutgoingFilter(_c.getIpAccessLists().get(ipAccessGroupOut));
    }

    // switchport+vlan settings
    SwitchportMode switchportMode = iface.getSwitchportModeEffective(_systemDefaultSwitchport);
    newIfaceBuilder.setSwitchportMode(switchportMode.toSwitchportMode());
    switch (switchportMode) {
      case ACCESS:
        newIfaceBuilder.setSwitchport(true);
        newIfaceBuilder.setAccessVlan(iface.getAccessVlan());
        break;

      case NONE:
        newIfaceBuilder.setEncapsulationVlan(iface.getEncapsulationVlan());
        break;

      case TRUNK:
        newIfaceBuilder.setSwitchport(true);
        newIfaceBuilder.setAllowedVlans(iface.getAllowedVlans());
        newIfaceBuilder.setNativeVlan(iface.getNativeVlan());
        break;

      case DOT1Q_TUNNEL:
      case FEX_FABRIC:
      default:
        // unsupported
        break;
    }
    newIfaceBuilder.setVlan(iface.getVlan());
    newIfaceBuilder.setAutoState(iface.getAutostate());

    CiscoNxosInterfaceType type = iface.getType();
    newIfaceBuilder.setType(toInterfaceType(type, parent != null));

    Double speed;
    @Nullable Integer speedMbps = iface.getSpeedMbps();
    if (speedMbps != null) {
      speed = speedMbps * SPEED_CONVERSION_FACTOR;
    } else {
      speed = getDefaultSpeed(type);
    }
    newIfaceBuilder.setSpeed(speed);
    Integer nxosBandwidth = iface.getBandwidth();
    Double finalBandwidth;
    if (nxosBandwidth != null) {
      finalBandwidth = nxosBandwidth * BANDWIDTH_CONVERSION_FACTOR;
    } else if (speed != null) {
      finalBandwidth = speed;
    } else {
      finalBandwidth = getDefaultBandwidth(type);
    }
    newIfaceBuilder.setBandwidth(finalBandwidth);

    // port-channel members
    String portChannel = iface.getChannelGroup();
    if (portChannel != null) {
      newIfaceBuilder.setChannelGroup(portChannel);
      _portChannelMembers.put(portChannel, ifaceName);
    }

    // port-channels
    if (type == PORT_CHANNEL) {
      Collection<String> members = _portChannelMembers.get(ifaceName);
      newIfaceBuilder.setChannelGroupMembers(members);
      newIfaceBuilder.setDependencies(
          members.stream()
              .map(member -> new Dependency(member, DependencyType.AGGREGATE))
              .collect(ImmutableSet.toImmutableSet()));
    }

    if (iface.getHsrp() != null) {
      convertHsrp(iface.getHsrp(), newIfaceBuilder);
    }

    // PBR policy
    String pbrPolicy = iface.getPbrPolicy();
    // Do not convert undefined references
    if (pbrPolicy != null && _routeMaps.get(pbrPolicy) != null) {
      newIfaceBuilder.setRoutingPolicy(pbrPolicy);
    }

    org.batfish.datamodel.Interface newIface = newIfaceBuilder.build();

    String vrfName = firstNonNull(iface.getVrfMember(), DEFAULT_VRF_NAME);
    org.batfish.datamodel.Vrf vrf = _c.getVrfs().get(vrfName);
    if (vrf == null) {
      // Non-existent VRF set; disable and leave in default VRF
      newIface.setActive(false);
      vrf = _c.getVrfs().get(DEFAULT_VRF_NAME);
    } else if (_vrfs.get(vrfName).getShutdown()) {
      // VRF is shutdown; disable
      newIface.setActive(false);
    }
    newIface.setVrf(vrf);

    newIface.setOwner(_c);
    return newIface;
  }

  private @Nonnull InterfaceType toInterfaceType(
      CiscoNxosInterfaceType type, boolean subinterface) {
    switch (type) {
      case ETHERNET:
        return subinterface ? InterfaceType.LOGICAL : InterfaceType.PHYSICAL;
      case LOOPBACK:
        return InterfaceType.LOOPBACK;
      case MGMT:
        return InterfaceType.PHYSICAL;
      case PORT_CHANNEL:
        return subinterface ? InterfaceType.AGGREGATE_CHILD : InterfaceType.AGGREGATED;
      case VLAN:
        return InterfaceType.VLAN;
      default:
        return InterfaceType.UNKNOWN;
    }
  }

  private @Nonnull org.batfish.datamodel.IpAccessList toIpAccessList(IpAccessList list) {
    // TODO: handle and test top-level fragments behavior
    return org.batfish.datamodel.IpAccessList.builder()
        .setName(list.getName())
        .setSourceName(list.getName())
        .setSourceType(CiscoNxosStructureType.IP_ACCESS_LIST.getDescription())
        .setLines(
            list.getLines().values().stream()
                .flatMap(this::toIpAccessListLine)
                .collect(ImmutableList.toImmutableList()))
        .build();
  }

  /**
   * Converts the supplied {@code line} to zero or more vendor-independent {@link
   * org.batfish.datamodel.IpAccessListLine}s depending on semantics.
   */
  private @Nonnull Stream<org.batfish.datamodel.IpAccessListLine> toIpAccessListLine(
      IpAccessListLine line) {
    return line.accept(
        new IpAccessListLineVisitor<Stream<org.batfish.datamodel.IpAccessListLine>>() {
          @Override
          public Stream<org.batfish.datamodel.IpAccessListLine> visitActionIpAccessListLine(
              ActionIpAccessListLine actionIpAccessListLine) {
            LineAction action = actionIpAccessListLine.getAction();
            return Stream.of(
                org.batfish.datamodel.IpAccessListLine.builder()
                    .setAction(action)
                    .setMatchCondition(toAclLineMatchExpr(actionIpAccessListLine, action))
                    .setName(actionIpAccessListLine.getText())
                    .build());
          }

          @Override
          public Stream<org.batfish.datamodel.IpAccessListLine> visitRemarkIpAccessListLine(
              RemarkIpAccessListLine remarkIpAccessListLine) {
            return Stream.empty();
          }
        });
  }

  private @Nonnull AclLineMatchExpr toAclLineMatchExpr(
      ActionIpAccessListLine line, LineAction action) {
    /*
     * All rules:
     * - if 'fragments' present in rule
     *   - match only non-initial fragment
     * Also, for L3+L4 rules:
     * - permit rules
     *   - if L3-match and is non-initial-fragment
     *     - permit
     *   - if L3+L4 match and is initial fragment (or fragments not applicable to protocol)
     *     - permit
     * - deny rules
     *   - if L3+L4 match and is initial fragment (or fragments not applicable to protocol)
     *     - deny
     */
    // L3 match condition
    AclLineMatchExpr l3 = matchL3(line);

    // If L3 only, no special handling needed
    if (line.getL4Options() == null) {
      return l3;
    }

    // L4 handling
    AclLineMatchExpr l4 = matchL4(line);
    if (action == LineAction.PERMIT) {
      // permit if either non-initial fragment or l4 conditions match
      return and(l3, or(MATCH_NON_INITIAL_FRAGMENT_OFFSET, l4));
    }

    assert action == LineAction.DENY;
    // deny if initial fragment and l4 conditions match. else do nothing (no match).
    return and(l3, MATCH_INITIAL_FRAGMENT_OFFSET, l4);
  }

  private @Nonnull AclLineMatchExpr matchL3(ActionIpAccessListLine actionIpAccessListLine) {
    HeaderSpace.Builder hs = HeaderSpace.builder();
    if (actionIpAccessListLine.getProtocol() != null) {
      hs.setIpProtocols(ImmutableList.of(actionIpAccessListLine.getProtocol()));
    }
    hs.setSrcIps(toIpSpace(actionIpAccessListLine.getSrcAddressSpec()));
    hs.setDstIps(toIpSpace(actionIpAccessListLine.getDstAddressSpec()));
    Layer3Options l3Options = actionIpAccessListLine.getL3Options();
    if (l3Options.getDscp() != null) {
      hs.setDscps(ImmutableList.of(l3Options.getDscp()));
    }
    if (l3Options.getPacketLength() != null) {
      hs.setPacketLengths(l3Options.getPacketLength().getSubRanges());
    }
    if (l3Options.getPrecedence() != null) {
      // TODO: support precedence matching
      return AclLineMatchExprs.FALSE;
    }
    if (l3Options.getTtl() != null) {
      // TODO: support ttl matching
      return AclLineMatchExprs.FALSE;
    }
    AclLineMatchExpr matchL3ExceptFragmentOffset = match(hs.build());
    return actionIpAccessListLine.getFragments()
        ? and(MATCH_NON_INITIAL_FRAGMENT_OFFSET, matchL3ExceptFragmentOffset)
        : matchL3ExceptFragmentOffset;
  }

  private @Nonnull IpSpace toIpSpace(IpAddressSpec ipAddressSpec) {
    return ipAddressSpec.accept(
        new IpAddressSpecVisitor<IpSpace>() {

          @Override
          public IpSpace visitAddrGroupIpAddressSpec(
              AddrGroupIpAddressSpec addrGroupIpAddressSpec) {
            String name = addrGroupIpAddressSpec.getName();
            return _objectGroups.get(name) instanceof ObjectGroupIpAddress
                ? new IpSpaceReference(name)
                : EmptyIpSpace.INSTANCE;
          }

          @Override
          public IpSpace visitLiteralIpAddressSpec(LiteralIpAddressSpec literalIpAddressSpec) {
            return literalIpAddressSpec.getIpSpace();
          }
        });
  }

  private @Nonnull AclLineMatchExpr matchL4(ActionIpAccessListLine actionIpAccessListLine) {
    return actionIpAccessListLine
        .getL4Options()
        .accept(
            new Layer4OptionsVisitor<AclLineMatchExpr>() {
              @Override
              public AclLineMatchExpr visitIcmpOptions(IcmpOptions icmpOptions) {
                HeaderSpace.Builder hs =
                    HeaderSpace.builder()
                        .setIcmpTypes(ImmutableList.of(SubRange.singleton(icmpOptions.getType())));
                @Nullable Integer code = icmpOptions.getCode();
                if (code != null) {
                  hs.setIcmpCodes(ImmutableList.of(SubRange.singleton(code)));
                }
                return match(hs.build());
              }

              @Override
              public AclLineMatchExpr visitIgmpOptions(IgmpOptions igmpOptions) {
                // TODO: IGMP header field handling
                return AclLineMatchExprs.FALSE;
              }

              @Override
              public AclLineMatchExpr visitTcpOptions(TcpOptions tcpOptions) {
                ImmutableList.Builder<AclLineMatchExpr> conjuncts = ImmutableList.builder();
                HeaderSpace.Builder hs = HeaderSpace.builder();
                if (tcpOptions.getEstablished()) {
                  hs.setTcpFlags(
                      ImmutableList.of(
                          TcpFlagsMatchConditions.builder()
                              .setUseAck(true)
                              .setTcpFlags(TcpFlags.builder().setAck(true).build())
                              .build(),
                          TcpFlagsMatchConditions.builder()
                              .setUseRst(true)
                              .setTcpFlags(TcpFlags.builder().setRst(true).build())
                              .build()));
                }
                if (tcpOptions.getDstPortSpec() != null) {
                  conjuncts.add(
                      toPorts(tcpOptions.getDstPortSpec())
                          .map(AclLineMatchExprs::matchDstPort)
                          .orElse(AclLineMatchExprs.FALSE));
                }
                if (tcpOptions.getHttpMethod() != null) {
                  // TODO: support HTTP METHOD matching
                  return AclLineMatchExprs.FALSE;
                }
                if (tcpOptions.getSrcPortSpec() != null) {
                  conjuncts.add(
                      toPorts(tcpOptions.getSrcPortSpec())
                          .map(AclLineMatchExprs::matchSrcPort)
                          .orElse(AclLineMatchExprs.FALSE));
                }
                if (tcpOptions.getTcpFlags() != null) {
                  // TODO: validate logic
                  int tcpFlagsMask = firstNonNull(tcpOptions.getTcpFlagsMask(), 0);
                  hs.setTcpFlags(
                      ImmutableList.of(
                          toTcpFlagsMatchConditions(tcpOptions.getTcpFlags(), tcpFlagsMask)));
                }
                if (tcpOptions.getTcpOptionLength() != null) {
                  // TODO: support TCP option length matching
                  return AclLineMatchExprs.FALSE;
                }
                return and(conjuncts.add(match(hs.build())).build());
              }

              @Override
              public AclLineMatchExpr visitUdpOptions(UdpOptions udpOptions) {
                ImmutableList.Builder<AclLineMatchExpr> conjuncts = ImmutableList.builder();
                if (udpOptions.getDstPortSpec() != null) {
                  conjuncts.add(
                      toPorts(udpOptions.getDstPortSpec())
                          .map(AclLineMatchExprs::matchDstPort)
                          .orElse(AclLineMatchExprs.FALSE));
                }
                if (udpOptions.getSrcPortSpec() != null) {
                  conjuncts.add(
                      toPorts(udpOptions.getSrcPortSpec())
                          .map(AclLineMatchExprs::matchSrcPort)
                          .orElse(AclLineMatchExprs.FALSE));
                }
                return and(conjuncts.build());
              }
            });
  }

  private static @Nonnull TcpFlagsMatchConditions toTcpFlagsMatchConditions(
      TcpFlags tcpFlags, int tcpFlagsMask) {
    // NX-OS only supports lower 6 control bits
    // 0 in mask means use
    int chooseOnes = ~tcpFlagsMask & 0b111111;
    return TcpFlagsMatchConditions.builder()
        .setTcpFlags(tcpFlags)
        .setUseFin((chooseOnes & 0b000001) != 0)
        .setUseSyn((chooseOnes & 0b000010) != 0)
        .setUseRst((chooseOnes & 0b000100) != 0)
        .setUsePsh((chooseOnes & 0b001000) != 0)
        .setUseAck((chooseOnes & 0b010000) != 0)
        .setUseUrg((chooseOnes & 0b100000) != 0)
        .build();
  }

  private @Nonnull Ip6AccessList toIp6AccessList(Ipv6AccessList list) {
    // TODO: handle and test top-level fragments behavior
    // TODO: convert lines
    return new Ip6AccessList(list.getName());
  }

  /**
   * Convert a VS {@link DefaultVrfOspfProcess} to a VI {@link
   * org.batfish.datamodel.ospf.OspfProcess} in the default VRF.
   */
  private @Nonnull org.batfish.datamodel.ospf.OspfProcess toOspfProcess(
      DefaultVrfOspfProcess proc) {
    Ip routerId =
        proc.getRouterId() != null
            ? proc.getRouterId()
            : inferRouterId(_c.getDefaultVrf(), _w, "OSPF process " + proc.getName());
    return toOspfProcessBuilder(proc, proc.getName(), Configuration.DEFAULT_VRF_NAME)
        .setProcessId(proc.getName())
        .setRouterId(routerId)
        .build();
  }

  /**
   * Convert a VS {@link OspfVrf} to a VI {@link org.batfish.datamodel.ospf.OspfProcess} in a
   * non-default VRF using parent information from the containing VS {@link DefaultVrfOspfProcess}.
   */
  private @Nonnull org.batfish.datamodel.ospf.OspfProcess toOspfProcess(
      DefaultVrfOspfProcess proc, OspfVrf ospfVrf, org.batfish.datamodel.Vrf vrf) {
    String processName = proc.getName();
    Ip routerId =
        ospfVrf.getRouterId() != null
            ? ospfVrf.getRouterId()
            : proc.getRouterId() != null
                ? proc.getRouterId()
                : inferRouterId(vrf, _w, "OSPF process " + proc.getName());
    return toOspfProcessBuilder(ospfVrf, processName, ospfVrf.getVrf())
        .setProcessId(processName)
        .setRouterId(routerId)
        .build();
  }

  private @Nonnull org.batfish.datamodel.ospf.OspfProcess.Builder toOspfProcessBuilder(
      OspfProcess proc, String processName, String vrfName) {
    org.batfish.datamodel.ospf.OspfProcess.Builder builder =
        org.batfish.datamodel.ospf.OspfProcess.builder();

    // compute summaries to be used by all VI areas
    Map<Prefix, OspfAreaSummary> summaries =
        proc.getSummaryAddresses().entrySet().stream()
            .collect(
                ImmutableMap.toImmutableMap(
                    Entry::getKey,
                    summaryByPrefix -> toOspfAreaSummary(summaryByPrefix.getValue())));

    // convert areas
    Multimap<Long, IpWildcard> wildcardsByAreaId =
        ImmutableMultimap.copyOf(
            proc.getNetworks().entrySet().stream()
                .map(e -> Maps.immutableEntry(e.getValue(), e.getKey()))
                .collect(ImmutableList.toImmutableList()));
    Stream<OspfArea> implicitAreas =
        _implicitOspfAreas.get(Maps.immutableEntry(processName, vrfName)).stream()
            .filter(Predicates.not(proc.getAreas()::containsKey))
            .map(OspfArea::new);
    builder
        .setAreas(
            Streams.concat(proc.getAreas().values().stream(), implicitAreas)
                .collect(
                    ImmutableSortedMap.toImmutableSortedMap(
                        Comparator.naturalOrder(),
                        OspfArea::getId,
                        area ->
                            toOspfArea(
                                processName,
                                vrfName,
                                proc,
                                area,
                                wildcardsByAreaId.get(area.getId()),
                                summaries))))
        .setReferenceBandwidth(
            OSPF_REFERENCE_BANDWIDTH_CONVERSION_FACTOR * proc.getAutoCostReferenceBandwidthMbps());

    // max-metric settings
    OspfMaxMetricRouterLsa maxMetricSettings = proc.getMaxMetricRouterLsa();
    if (maxMetricSettings != null) {
      builder.setMaxMetricTransitLinks((long) DEFAULT_OSPF_MAX_METRIC);
      Optional.ofNullable(maxMetricSettings.getExternalLsa())
          .map(Integer::longValue)
          .ifPresent(builder::setMaxMetricExternalNetworks);
      builder.setMaxMetricStubNetworks(
          maxMetricSettings.getIncludeStub() ? (long) DEFAULT_OSPF_MAX_METRIC : null);
      Optional.ofNullable(maxMetricSettings.getSummaryLsa())
          .map(Integer::longValue)
          .ifPresent(builder::setMaxMetricSummaryNetworks);
    }

    // export policy
    createOspfExportPolicy(proc, processName, vrfName, builder);

    return builder;
  }

  private @Nonnull OspfAreaSummary toOspfAreaSummary(OspfSummaryAddress ospfSummaryAddress) {
    return new OspfAreaSummary(!ospfSummaryAddress.getNotAdvertise(), null);
  }

  private void createOspfExportPolicy(
      OspfProcess proc,
      String processName,
      String vrfName,
      org.batfish.datamodel.ospf.OspfProcess.Builder builder) {
    ImmutableList.Builder<Statement> exportStatementsBuilder = ImmutableList.builder();
    ImmutableSortedSet.Builder<String> exportPolicySourcesBuilder =
        ImmutableSortedSet.naturalOrder();
    OspfDefaultOriginate defaultOriginate = proc.getDefaultOriginate();

    // First try redistributing static routes, which may include default route
    Optional.ofNullable(proc.getRedistributionPolicy(RoutingProtocolInstance.staticc()))
        .map(RedistributionPolicy::getRouteMap)
        .filter(_c.getRoutingPolicies()::containsKey)
        .ifPresent(
            routeMapName -> {
              exportPolicySourcesBuilder.add(routeMapName);
              exportStatementsBuilder.add(
                  new If(
                      new MatchProtocol(RoutingProtocol.STATIC),
                      ImmutableList.of(call(routeMapName))));
            });

    // Then try orginating default route (either always or from RIB route not covered above)
    if (defaultOriginate != null) {
      BooleanExpr matchDefaultNetwork =
          new MatchPrefixSet(
              DestinationNetwork.instance(),
              new ExplicitPrefixSet(new PrefixSpace(PrefixRange.fromPrefix(Prefix.ZERO))));
      BooleanExpr guard;
      if (defaultOriginate.getAlways()) {
        builder.setGeneratedRoutes(
            ImmutableSortedSet.of(GeneratedRoute.builder().setNetwork(Prefix.ZERO).build()));
        guard =
            new Conjunction(
                ImmutableList.<BooleanExpr>builder()
                    .add(matchDefaultNetwork)
                    .add(new MatchProtocol(RoutingProtocol.AGGREGATE))
                    .build());
      } else {
        guard = matchDefaultNetwork;
      }
      ImmutableList.Builder<Statement> defaultOriginateStatements = ImmutableList.builder();
      Optional.ofNullable(defaultOriginate.getRouteMap())
          .filter(_c.getRoutingPolicies()::containsKey)
          .ifPresent(
              defaultOriginateRouteMapName -> {
                exportPolicySourcesBuilder.add(defaultOriginateRouteMapName);
                defaultOriginateStatements.add(call(defaultOriginateRouteMapName));
              });
      defaultOriginateStatements.add(Statements.ExitAccept.toStaticStatement());
      exportStatementsBuilder.add(new If(guard, defaultOriginateStatements.build()));
    }
    // Then try remaining redistribution policies
    Optional.ofNullable(proc.getRedistributionPolicy(RoutingProtocolInstance.direct()))
        .map(RedistributionPolicy::getRouteMap)
        .filter(_c.getRoutingPolicies()::containsKey)
        .ifPresent(
            routeMapName -> {
              exportPolicySourcesBuilder.add(routeMapName);
              exportStatementsBuilder.add(
                  new If(
                      new MatchProtocol(RoutingProtocol.CONNECTED),
                      ImmutableList.of(call(routeMapName))));
            });
    List<Statement> exportInnerStatements = exportStatementsBuilder.build();
    int defaultRedistributionMetric =
        proc.getAreas().isEmpty()
            ? OspfArea.DEFAULT_DEFAULT_COST
            : proc.getAreas().values().iterator().next().getDefaultCost();
    if (!proc.getAreas().values().stream()
        .map(OspfArea::getDefaultCost)
        .allMatch(Predicates.equalTo(defaultRedistributionMetric))) {
      _w.unimplemented(
          String.format(
              "Unimplemented: OSPF process '%s': non-uniform default-cost across areas",
              processName));
      return;
    }
    if (exportInnerStatements.isEmpty()) {
      // nothing to export
      return;
    }
    String exportPolicyName = computeOspfExportPolicyName(processName, vrfName);
    RoutingPolicy exportPolicy =
        RoutingPolicy.builder()
            .setName(exportPolicyName)
            .setOwner(_c)
            .setStatements(
                ImmutableList.<Statement>builder()
                    .add(new SetOspfMetricType(OspfMetricType.E1))
                    .add(new SetMetric(new LiteralLong(defaultRedistributionMetric)))
                    .addAll(exportStatementsBuilder.build())
                    .add(Statements.ExitReject.toStaticStatement())
                    .build())
            .build();
    builder.setExportPolicy(exportPolicy);
    builder.setExportPolicySources(exportPolicySourcesBuilder.build());
    return;
  }

  private static @Nonnull String computeOspfExportPolicyName(String processName, String vrfName) {
    return String.format("~OSPF_EXPORT_POLICY~%s~%s~", processName, vrfName);
  }

  private @Nonnull org.batfish.datamodel.ospf.OspfArea toOspfArea(
      String processName,
      String vrfName,
      OspfProcess proc,
      OspfArea area,
      Collection<IpWildcard> wildcards,
      Map<Prefix, OspfAreaSummary> summaries) {
    org.batfish.datamodel.ospf.OspfArea.Builder builder =
        org.batfish.datamodel.ospf.OspfArea.builder().setNumber(area.getId());
    if (area.getTypeSettings() != null) {
      area.getTypeSettings()
          .accept(
              new OspfAreaTypeSettingsVisitor<Void>() {
                @Override
                public Void visitOspfAreaNssa(OspfAreaNssa ospfAreaNssa) {
                  builder.setNssa(toNssaSettings(ospfAreaNssa));
                  return null;
                }

                @Override
                public Void visitOspfAreaStub(OspfAreaStub ospfAreaStub) {
                  builder.setStub(toStubSettings(ospfAreaStub));
                  return null;
                }
              });
    }
    builder.setInterfaces(computeAreaInterfaces(processName, vrfName, proc, area, wildcards));
    builder.setSummaries(summaries);
    return builder.build();
  }

  private @Nonnull Set<String> computeAreaInterfaces(
      String processName,
      String vrfName,
      OspfProcess proc,
      OspfArea area,
      Collection<IpWildcard> wildcards) {
    org.batfish.datamodel.Vrf vrf = _c.getVrfs().get(vrfName);
    if (vrf == null) {
      return ImmutableSet.of();
    }
    ImmutableSet.Builder<String> interfaces = ImmutableSet.builder();
    long areaId = area.getId();
    vrf.getInterfaces()
        .keySet()
        .forEach(
            ifaceName -> {
              Interface iface = _interfaces.get(ifaceName);
              OspfInterface ospf = iface.getOspf();
              if (ospf != null && ospf.getArea() != null) {
                // add to this area if interface is explictly configured to be in it.
                if (ospf.getArea().equals(areaId) && ospf.getProcess().equals(processName)) {
                  interfaces.add(ifaceName);
                  finalizeInterfaceOspfSettings(
                      ifaceName, areaId, processName, proc.getPassiveInterfaceDefault(), ospf);
                }
              } else {
                // Otherwise if OSPF area not explicitly configured on interface, add to this area
                // if interface IP is matched by wildcard.
                Optional<Ip> ipOpt =
                    Optional.ofNullable(iface.getAddress())
                        .map(InterfaceAddressWithAttributes::getAddress)
                        .filter(ConcreteInterfaceAddress.class::isInstance)
                        .map(ConcreteInterfaceAddress.class::cast)
                        .map(ConcreteInterfaceAddress::getIp);
                if (!ipOpt.isPresent()) {
                  return;
                }
                Ip ip = ipOpt.get();
                if (wildcards.stream().noneMatch(wildcard -> wildcard.containsIp(ip))) {
                  return;
                }
                interfaces.add(ifaceName);
                finalizeInterfaceOspfSettings(
                    ifaceName,
                    areaId,
                    processName,
                    proc.getPassiveInterfaceDefault(),
                    // If interface being added has no explicit OSPF configuration, use defaults
                    ospf != null ? ospf : new OspfInterface());
              }
            });
    return interfaces.build();
  }

  private void finalizeInterfaceOspfSettings(
      String ifaceName,
      long areaId,
      String processName,
      boolean passiveInterfaceDefault,
      OspfInterface ospf) {
    org.batfish.datamodel.Interface newIface = _c.getAllInterfaces().get(ifaceName);
    OspfInterfaceSettings.Builder ospfSettings = OspfInterfaceSettings.builder();
    ospfSettings.setCost(ospf.getCost());
    ospfSettings.setEnabled(true);
    ospfSettings.setAreaName(areaId);
    ospfSettings.setProcess(processName);
    ospfSettings.setPassive(
        ospf.getPassive() != null
            ? ospf.getPassive()
            : passiveInterfaceDefault || newIface.getName().startsWith("loopback"));
    ospfSettings.setNetworkType(toOspfNetworkType(ospf.getNetwork()));
    ospfSettings.setDeadInterval(toOspfDeadInterval(ospf));
    ospfSettings.setHelloInterval(toOspfHelloInterval(ospf));

    newIface.setOspfSettings(ospfSettings.build());
  }

  /**
   * Helper to infer dead interval from configured OSPF settings on an interface. Check explicitly
   * set dead interval, infer from hello interval, or use default, in that order. See
   * https://www.cisco.com/c/en/us/support/docs/ip/open-shortest-path-first-ospf/13689-17.html for
   * more details.
   */
  @VisibleForTesting
  static int toOspfDeadInterval(OspfInterface ospf) {
    Integer deadInterval = ospf.getDeadIntervalS();
    if (deadInterval != null) {
      return deadInterval;
    }
    Integer helloInterval = ospf.getHelloIntervalS();
    if (helloInterval != null) {
      return OSPF_DEAD_INTERVAL_HELLO_MULTIPLIER * helloInterval;
    }
    return DEFAULT_DEAD_INTERVAL_S;
  }

  /**
   * Helper to infer hello interval from configured OSPF settings on an interface. Check explicitly
   * set hello interval or use default, in that order. See
   * https://www.cisco.com/c/en/us/support/docs/ip/open-shortest-path-first-ospf/13689-17.html for
   * more details.
   */
  @VisibleForTesting
  static int toOspfHelloInterval(OspfInterface ospf) {
    Integer helloInterval = ospf.getHelloIntervalS();
    if (helloInterval != null) {
      return helloInterval;
    }
    return DEFAULT_HELLO_INTERVAL_S;
  }

  private @Nonnull NssaSettings toNssaSettings(OspfAreaNssa ospfAreaNssa) {
    return NssaSettings.builder()
        .setSuppressType3(ospfAreaNssa.getNoSummary())
        .setSuppressType7(ospfAreaNssa.getNoRedistribution())
        .build();
  }

  private @Nonnull StubSettings toStubSettings(OspfAreaStub ospfAreaStub) {
    return StubSettings.builder().setSuppressType3(ospfAreaStub.getNoSummary()).build();
  }

  /**
   * Return an {@link IntegerSpace} of allowed ports if {@code portSpec} is supported, or {@link
   * Optional#empty} if unsupported.
   */
  private @Nonnull Optional<IntegerSpace> toPorts(PortSpec portSpec) {
    // TODO: return an abstract space of integers to allow for named port spaces
    return portSpec.accept(
        new PortSpecVisitor<Optional<IntegerSpace>>() {
          @Override
          public Optional<IntegerSpace> visitLiteralPortSpec(LiteralPortSpec literalPortSpec) {
            return Optional.of(literalPortSpec.getPorts());
          }

          @Override
          public Optional<IntegerSpace> visitPortGroupPortSpec(
              PortGroupPortSpec portGroupPortSpec) {
            // TODO: support port groups
            return Optional.empty();
          }
        });
  }

  private static @Nonnull AsPathAccessList toAsPathAccessList(
      IpAsPathAccessList ipAsPathAccessList) {
    return new AsPathAccessList(
        ipAsPathAccessList.getName(),
        ipAsPathAccessList.getLines().values().stream()
            .map(CiscoNxosConfiguration::toAsPathAccessListLine)
            .collect(ImmutableList.toImmutableList()));
  }

  private static @Nonnull AsPathAccessListLine toAsPathAccessListLine(IpAsPathAccessListLine line) {
    return new AsPathAccessListLine(line.getAction(), toJavaRegex(line.getRegex()));
  }

  private void convertRouteMap(RouteMap routeMap) {
    /*
     * High-level overview:
     * - Group route-map entries into disjoint intervals, where each entry that is the target of a
     *   continue statement is the start of an interval.
     * - Generate a RoutingPolicy for each interval.
     * - Convert each entry into an If statement:
     *   - True branch of an entry with a continue statement calls the RoutingPolicy for the
     *     interval started by its target.
     *   - False branch of an entry at the end of an interval calls the RoutingPolicy for the next
     *     interval.
     */
    String routeMapName = routeMap.getName();

    // sequence -> next sequence if no match, or null if last sequence
    ImmutableMap.Builder<Integer, Integer> noMatchNextBySeqBuilder = ImmutableMap.builder();
    RouteMapEntry lastEntry = null;
    for (RouteMapEntry currentEntry : routeMap.getEntries().values()) {
      if (lastEntry != null) {
        int lastSequence = lastEntry.getSequence();
        noMatchNextBySeqBuilder.put(lastSequence, currentEntry.getSequence());
      }
      lastEntry = currentEntry;
    }

    // sequences that are valid targets of a continue statement
    Set<Integer> continueTargets =
        routeMap.getEntries().values().stream()
            .map(RouteMapEntry::getContinue)
            .filter(Objects::nonNull)
            .filter(routeMap.getEntries().keySet()::contains)
            .collect(ImmutableSet.toImmutableSet());

    // sequence -> next sequence if no match, or null if last sequence
    Map<Integer, Integer> noMatchNextBySeq = noMatchNextBySeqBuilder.build();

    /*
     * Initially:
     * - set the name of the generated routing policy for the route-map
     * - initialize the statement queue
     * For each entry in the route-map:
     * - If the current entry is the start of a new interval:
     *   - Build the RoutingPolicy for the previous interval.
     *   - Set the name of the new generated routing policy.
     *   - Clear the statement queue.
     * - After all entries have been processed:
     *   - Build the RoutingPolicy for the final interval.
     *     - If there were no continue statements, the final interval is the single policy for the
     *       whole route-map.
     */
    String currentRoutingPolicyName = routeMap.getName();
    ImmutableList.Builder<Statement> currentRoutingPolicyStatements = ImmutableList.builder();
    for (RouteMapEntry currentEntry : routeMap.getEntries().values()) {
      int currentSequence = currentEntry.getSequence();
      if (continueTargets.contains(currentSequence)) {
        // finalize the routing policy consisting of queued statements up to this point
        RoutingPolicy.builder()
            .setName(currentRoutingPolicyName)
            .setOwner(_c)
            .setStatements(currentRoutingPolicyStatements.build())
            .build();
        // reset statement queue
        currentRoutingPolicyStatements = ImmutableList.builder();
        // generate name for policy that will contain subsequent statements
        currentRoutingPolicyName = computeRoutingPolicyName(routeMapName, currentSequence);
      } // or else undefined reference
      currentRoutingPolicyStatements.add(
          toStatement(routeMapName, currentEntry, noMatchNextBySeq, continueTargets));
    }
    // finalize last routing policy
    // TODO: do default action, which changes when continuing from a permit
    currentRoutingPolicyStatements.add(ROUTE_MAP_DENY_STATEMENT);
    RoutingPolicy.builder()
        .setName(currentRoutingPolicyName)
        .setOwner(_c)
        .setStatements(currentRoutingPolicyStatements.build())
        .build();
  }

  public static @Nonnull String computeRouteMapEntryName(String routeMapName, int sequence) {
    return String.format("%s %d", routeMapName, sequence);
  }

  @VisibleForTesting
  public static @Nonnull String computeRoutingPolicyName(String routeMapName, int sequence) {
    return String.format("~%s~SEQ:%d~", routeMapName, sequence);
  }

  @Nonnull
  private PacketPolicy toPacketPolicy(RouteMap routeMap) {
    // TODO: handle continue statements
    return new PacketPolicy(
        routeMap.getName(),
        routeMap.getEntries().values().stream()
            .map(this::toPacketPolicyStatement)
            .collect(ImmutableList.toImmutableList()),
        // Default action is to fall through to the destination-based forwarding pipeline
        new Return(new FibLookup(IngressInterfaceVrf.instance())));
  }

  private @Nonnull Statement toStatement(
      String routeMapName,
      RouteMapEntry entry,
      Map<Integer, Integer> noMatchNextBySeq,
      Set<Integer> continueTargets) {
    ImmutableList.Builder<Statement> trueStatements = ImmutableList.builder();
    ImmutableList.Builder<BooleanExpr> conjuncts = ImmutableList.builder();

    // matches
    entry.getMatches().map(this::toBooleanExpr).forEach(conjuncts::add);

    // sets
    entry.getSets().flatMap(this::toStatements).forEach(trueStatements::add);

    Integer continueTarget = entry.getContinue();
    LineAction action = entry.getAction();
    Statement finalTrueStatement;

    // final action if matched
    if (continueTarget != null) {
      if (continueTargets.contains(continueTarget)) {
        // TODO: verify correct semantics: possibly, should add two statements in this case; first
        // should set default action to permit/deny if this is a permit/deny entry, and second
        // should call policy for next entry.
        finalTrueStatement = call(computeRoutingPolicyName(routeMapName, continueTarget));
      } else {
        // invalid continue target, so just deny
        // TODO: verify actual behavior
        finalTrueStatement = ROUTE_MAP_DENY_STATEMENT;
      }
    } else if (action == LineAction.PERMIT) {
      finalTrueStatement = ROUTE_MAP_PERMIT_STATEMENT;
    } else {
      assert action == LineAction.DENY;
      finalTrueStatement = ROUTE_MAP_DENY_STATEMENT;
    }
    trueStatements.add(finalTrueStatement);

    // final action if not matched
    Integer noMatchNext = noMatchNextBySeq.get(entry.getSequence());
    List<Statement> noMatchStatements =
        noMatchNext != null && continueTargets.contains(noMatchNext)
            ? ImmutableList.of(call(computeRoutingPolicyName(routeMapName, noMatchNext)))
            : ImmutableList.of();
    return new If(new Conjunction(conjuncts.build()), trueStatements.build(), noMatchStatements);
  }

  @Nonnull
  private org.batfish.datamodel.packet_policy.Statement toPacketPolicyStatement(
      RouteMapEntry entry) {
    // TODO: handle continue statement
    RouteMapMatchVisitor<BoolExpr> matchToBoolExpr =
        new RouteMapMatchVisitor<BoolExpr>() {

          @Override
          public BoolExpr visitRouteMapMatchAsPath(RouteMapMatchAsPath routeMapMatchAsPath) {
            // Not applicable to PBR
            return null;
          }

          @Override
          public BoolExpr visitRouteMapMatchCommunity(
              RouteMapMatchCommunity routeMapMatchCommunity) {
            // Not applicable to PBR
            return null;
          }

          @Override
          public BoolExpr visitRouteMapMatchInterface(
              RouteMapMatchInterface routeMapMatchInterface) {
            // Not applicable to PBR
            return null;
          }

          @Override
          public BoolExpr visitRouteMapMatchIpAddress(
              RouteMapMatchIpAddress routeMapMatchIpAddress) {
            if (_ipAccessLists.containsKey(routeMapMatchIpAddress.getName())) {
              return new PacketMatchExpr(new PermittedByAcl(routeMapMatchIpAddress.getName()));
            } else {
              return FalseExpr.instance(); // fail-closed, match nothing
            }
          }

          @Override
          public BoolExpr visitRouteMapMatchIpAddressPrefixList(
              RouteMapMatchIpAddressPrefixList routeMapMatchIpAddressPrefixList) {
            // Not applicable to PBR
            return null;
          }

          @Override
          public BoolExpr visitRouteMapMatchIpv6Address(
              RouteMapMatchIpv6Address routeMapMatchIpv6Address) {
            // incompatible with IPv4 forwarding, so fail-closed, match nothing
            return FalseExpr.instance();
          }

          @Override
          public BoolExpr visitRouteMapMatchIpv6AddressPrefixList(
              RouteMapMatchIpv6AddressPrefixList routeMapMatchIpv6AddressPrefixList) {
            // Not applicable to PBR
            return null;
          }

          @Override
          public BoolExpr visitRouteMapMatchMetric(RouteMapMatchMetric routeMapMatchMetric) {
            // Not applicable to PBR
            return null;
          }

          @Override
          public BoolExpr visitRouteMapMatchSourceProtocol(
              RouteMapMatchSourceProtocol routeMapMatchSourceProtocol) {
            // Not applicable to PBR
            return null;
          }

          @Override
          public BoolExpr visitRouteMapMatchTag(RouteMapMatchTag routeMapMatchTag) {
            // TODO: somehow applicable to PBR? Documentation and semantics unclear
            _w.redFlag("'match tag' not supported in PBR policies");
            return null;
          }

          @Override
          public BoolExpr visitRouteMapMatchVlan(RouteMapMatchVlan routeMapMatchVlan) {
            // TODO: PBR implementation. Should match traffic coming in on any of specified VLANs.
            return null;
          }
        };
    List<BoolExpr> guardBoolExprs =
        entry
            .getMatches()
            .map(m -> m.accept(matchToBoolExpr))
            .filter(Objects::nonNull)
            .collect(ImmutableList.toImmutableList());

    if (guardBoolExprs.isEmpty()) {
      guardBoolExprs = ImmutableList.of(TrueExpr.instance()); // match anything
    }
    RouteMapSetVisitor<org.batfish.datamodel.packet_policy.Statement> setToStatement =
        new RouteMapSetVisitor<org.batfish.datamodel.packet_policy.Statement>() {
          @Override
          public org.batfish.datamodel.packet_policy.Statement visitRouteMapSetAsPathPrependLastAs(
              RouteMapSetAsPathPrependLastAs routeMapSetAsPathPrependLastAs) {
            // Not applicable to PBR
            return null;
          }

          @Override
          public org.batfish.datamodel.packet_policy.Statement
              visitRouteMapSetAsPathPrependLiteralAs(
                  RouteMapSetAsPathPrependLiteralAs routeMapSetAsPathPrependLiteralAs) {
            // Not applicable to PBR
            return null;
          }

          @Override
          public org.batfish.datamodel.packet_policy.Statement visitRouteMapSetCommunity(
              RouteMapSetCommunity routeMapSetCommunity) {
            // Not applicable to PBR
            return null;
          }

          @Override
          public org.batfish.datamodel.packet_policy.Statement visitRouteMapSetIpNextHopLiteral(
              RouteMapSetIpNextHopLiteral routeMapSetIpNextHopLiteral) {
            // TODO: handle "load-share" modifier
            return new Return(
                FibLookupOverrideLookupIp.builder()
                    .setIps(routeMapSetIpNextHopLiteral.getNextHops())
                    // VRF to lookup in
                    .setVrfExpr(IngressInterfaceVrf.instance())
                    // Default action in case none of the next hops can be resolved
                    .setDefaultAction(new FibLookup(IngressInterfaceVrf.instance()))
                    .setRequireConnected(true)
                    .build());
          }

          @Override
          public org.batfish.datamodel.packet_policy.Statement visitRouteMapSetIpNextHopUnchanged(
              RouteMapSetIpNextHopUnchanged routeMapSetIpNextHopUnchanged) {
            // Not applicable to PBR
            return null;
          }

          @Override
          public org.batfish.datamodel.packet_policy.Statement visitRouteMapSetLocalPreference(
              RouteMapSetLocalPreference routeMapSetLocalPreference) {
            // Not applicable to PBR
            return null;
          }

          @Override
          public org.batfish.datamodel.packet_policy.Statement visitRouteMapSetMetric(
              RouteMapSetMetric routeMapSetMetric) {
            // Not applicable to PBR
            return null;
          }

          @Override
          public org.batfish.datamodel.packet_policy.Statement visitRouteMapSetMetricType(
              RouteMapSetMetricType routeMapSetMetricType) {
            // Not applicable to PBR
            return null;
          }

          @Override
          public org.batfish.datamodel.packet_policy.Statement visitRouteMapSetOrigin(
              RouteMapSetOrigin routeMapSetOrigin) {
            // Not applicable to PBR
            return null;
          }

          @Override
          public org.batfish.datamodel.packet_policy.Statement visitRouteMapSetTag(
              RouteMapSetTag routeMapSetTag) {
            // Not applicable to PBR
            return null;
          }
        };
    List<org.batfish.datamodel.packet_policy.Statement> trueStatements =
        entry
            .getSets()
            .map(s -> s.accept(setToStatement))
            .filter(Objects::nonNull)
            .collect(ImmutableList.toImmutableList());
    if (trueStatements.size() > 1) {
      _w.redFlag(
          "Multiple set statements are not allowed in a single route map statement. Choosing the first one");
      trueStatements = ImmutableList.of(trueStatements.get(0));
    }
    if (guardBoolExprs.size() > 1) {
      _w.redFlag(
          "Multiple match conditions are not allowed in a single route map statement. Choosing the first one");
    }
    return new org.batfish.datamodel.packet_policy.If(guardBoolExprs.get(0), trueStatements);
  }

  private @Nonnull BooleanExpr toBooleanExpr(RouteMapMatch match) {
    return match.accept(
        new RouteMapMatchVisitor<BooleanExpr>() {

          @Override
          public BooleanExpr visitRouteMapMatchAsPath(RouteMapMatchAsPath routeMapMatchAsPath) {
            // TODO: test behavior for undefined reference
            return new Disjunction(
                routeMapMatchAsPath.getNames().stream()
                    .filter(_ipAsPathAccessLists::containsKey)
                    .map(name -> new MatchAsPath(new NamedAsPathSet(name)))
                    .collect(ImmutableList.toImmutableList()));
          }

          @Override
          public BooleanExpr visitRouteMapMatchCommunity(
              RouteMapMatchCommunity routeMapMatchCommunity) {
            // TODO: test behavior for undefined reference
            return new Disjunction(
                routeMapMatchCommunity.getNames().stream()
                    .filter(_ipCommunityLists::containsKey)
                    .map(name -> new MatchEntireCommunitySet(new NamedCommunitySet(name)))
                    .collect(ImmutableList.toImmutableList()));
          }

          @Override
          public BooleanExpr visitRouteMapMatchInterface(
              RouteMapMatchInterface routeMapMatchInterface) {
            // TODO: ignore shutdown interfaces?
            // TODO: ignore blacklisted interfaces?
            // TODO: HSRP addresses? Only if elected?
            return new Disjunction(
                new MatchPrefixSet(
                    DestinationNetwork.instance(),
                    new ExplicitPrefixSet(
                        new PrefixSpace(
                            routeMapMatchInterface.getNames().stream()
                                .map(_interfaces::get)
                                .filter(Objects::nonNull)
                                .flatMap(
                                    iface ->
                                        Stream.concat(
                                            Stream.of(iface.getAddress()),
                                            iface.getSecondaryAddresses().stream()))
                                .filter(Objects::nonNull)
                                .map(InterfaceAddressWithAttributes::getAddress)
                                .filter(ConcreteInterfaceAddress.class::isInstance)
                                .map(ConcreteInterfaceAddress.class::cast)
                                .flatMap(
                                    address ->
                                        address.getPrefix().getPrefixLength() <= 30
                                            ? Stream.of(
                                                address.getPrefix(),
                                                Prefix.create(
                                                    address.getIp(), Prefix.MAX_PREFIX_LENGTH))
                                            : Stream.of(address.getPrefix()))
                                .map(PrefixRange::fromPrefix)
                                .collect(ImmutableList.toImmutableList())))));
          }

          @Override
          public BooleanExpr visitRouteMapMatchIpAddress(
              RouteMapMatchIpAddress routeMapMatchIpAddress) {
            // Ignore, as it only applies to PBR and has no effect on route filtering/redistribution
            return BooleanExprs.TRUE;
          }

          @Override
          public BooleanExpr visitRouteMapMatchIpAddressPrefixList(
              RouteMapMatchIpAddressPrefixList routeMapMatchIpAddressPrefixList) {
            return new Disjunction(
                routeMapMatchIpAddressPrefixList.getNames().stream()
                    .filter(_ipPrefixLists::containsKey)
                    .map(
                        name ->
                            new MatchPrefixSet(
                                DestinationNetwork.instance(), new NamedPrefixSet(name)))
                    .collect(ImmutableList.toImmutableList()));
          }

          @Override
          public BooleanExpr visitRouteMapMatchIpv6Address(
              RouteMapMatchIpv6Address routeMapMatchIpv6Address) {
            // Ignore, as it only applies to PBR and has no effect on route filtering/redistribution
            return BooleanExprs.TRUE;
          }

          @Override
          public BooleanExpr visitRouteMapMatchIpv6AddressPrefixList(
              RouteMapMatchIpv6AddressPrefixList routeMapMatchIpv6AddressPrefixList) {
            // incompatible with IPv4 routing, so fail closed, match nothing.
            return BooleanExprs.FALSE;
          }

          @Override
          public BooleanExpr visitRouteMapMatchMetric(RouteMapMatchMetric routeMapMatchMetric) {
            return new MatchMetric(
                IntComparator.EQ, new LiteralLong(routeMapMatchMetric.getMetric()));
          }

          @Override
          public BooleanExpr visitRouteMapMatchSourceProtocol(
              RouteMapMatchSourceProtocol routeMapMatchSourceProtocol) {
            return routeMapMatchSourceProtocol
                .toRoutingProtocols()
                .<BooleanExpr>map(MatchProtocol::new)
                .orElse(BooleanExprs.FALSE);
          }

          @Override
          public BooleanExpr visitRouteMapMatchTag(RouteMapMatchTag routeMapMatchTag) {
            List<BooleanExpr> matchTags =
                routeMapMatchTag.getTags().stream()
                    .map(LiteralLong::new)
                    .map(ll -> new MatchTag(IntComparator.EQ, ll))
                    .collect(Collectors.toList());
            return new Disjunction(matchTags);
          }

          @Override
          public BooleanExpr visitRouteMapMatchVlan(RouteMapMatchVlan routeMapMatchVlan) {
            return visitRouteMapMatchInterface(
                new RouteMapMatchInterface(
                    routeMapMatchVlan.getVlans().stream()
                        .map(vlan -> String.format("Vlan%d", vlan))
                        .collect(ImmutableSet.toImmutableSet())));
          }
        });
  }

  private @Nonnull Stream<Statement> toStatements(RouteMapSet routeMapSet) {
    return routeMapSet.accept(
        new RouteMapSetVisitor<Stream<Statement>>() {
          @Override
          public Stream<Statement> visitRouteMapSetAsPathPrependLastAs(
              RouteMapSetAsPathPrependLastAs routeMapSetAsPathPrependLastAs) {
            return Stream.of(
                new PrependAsPath(
                    new MultipliedAs(
                        AutoAs.instance(),
                        new LiteralInt(routeMapSetAsPathPrependLastAs.getNumPrepends()))));
          }

          @Override
          public Stream<Statement> visitRouteMapSetAsPathPrependLiteralAs(
              RouteMapSetAsPathPrependLiteralAs routeMapSetAsPathPrependLiteralAs) {
            return Stream.of(
                new PrependAsPath(
                    new LiteralAsList(
                        routeMapSetAsPathPrependLiteralAs.getAsNumbers().stream()
                            .map(ExplicitAs::new)
                            .collect(ImmutableList.toImmutableList()))));
          }

          @Override
          public Stream<Statement> visitRouteMapSetCommunity(
              RouteMapSetCommunity routeMapSetCommunity) {
            CommunitySetExpr communities =
                new LiteralCommunitySet(routeMapSetCommunity.getCommunities());
            return Stream.of(
                routeMapSetCommunity.getAdditive()
                    ? new AddCommunity(communities)
                    : new SetCommunity(communities));
          }

          @Override
          public Stream<Statement> visitRouteMapSetIpNextHopLiteral(
              RouteMapSetIpNextHopLiteral routeMapSetIpNextHopLiteral) {
            List<Ip> nextHopIps = routeMapSetIpNextHopLiteral.getNextHops();
            if (nextHopIps.size() > 1) {
              // Applicable to PBR only (not routing)
              return Stream.empty();
            }
            assert !nextHopIps.isEmpty();
            return Stream.of(new SetNextHop(new IpNextHop(nextHopIps), false));
          }

          @Override
          public Stream<Statement> visitRouteMapSetIpNextHopUnchanged(
              RouteMapSetIpNextHopUnchanged routeMapSetIpNextHopUnchanged) {
            // TODO: implement
            return Stream.empty();
          }

          @Override
          public Stream<Statement> visitRouteMapSetLocalPreference(
              RouteMapSetLocalPreference routeMapSetLocalPreference) {
            return Stream.of(
                new SetLocalPreference(
                    new LiteralLong(routeMapSetLocalPreference.getLocalPreference())));
          }

          @Override
          public Stream<Statement> visitRouteMapSetMetric(RouteMapSetMetric routeMapSetMetric) {
            return Stream.of(new SetMetric(new LiteralLong(routeMapSetMetric.getMetric())));
          }

          @Override
          public Stream<Statement> visitRouteMapSetMetricType(
              RouteMapSetMetricType routeMapSetMetricType) {
            switch (routeMapSetMetricType.getMetricType()) {
              case EXTERNAL:
                return Stream.of(new SetIsisMetricType(IsisMetricType.EXTERNAL));

              case INTERNAL:
                return Stream.of(new SetIsisMetricType(IsisMetricType.INTERNAL));

              case TYPE_1:
                return Stream.of(new SetOspfMetricType(OspfMetricType.E1));

              case TYPE_2:
                return Stream.of(new SetOspfMetricType(OspfMetricType.E2));

              default:
                // should not happen
                return Stream.empty();
            }
          }

          @Override
          public Stream<Statement> visitRouteMapSetOrigin(RouteMapSetOrigin routeMapSetOrigin) {
            return Stream.of(new SetOrigin(new LiteralOrigin(routeMapSetOrigin.getOrigin(), null)));
          }

          @Override
          public Stream<Statement> visitRouteMapSetTag(RouteMapSetTag routeMapSetTag) {
            return Stream.of(new SetTag(new LiteralLong(routeMapSetTag.getTag())));
          }
        });
  }

  /**
   * Converts the supplied {@code staticRoute} to a a vendor-independent {@link
   * org.batfish.datamodel.StaticRoute} if all options are supported and static route contains no
   * undefined references. Otherwise, returns {@code null}.
   */
  private @Nullable org.batfish.datamodel.StaticRoute toStaticRoute(StaticRoute staticRoute) {
    // TODO: VI and VS support for lookup of next-hop-ip in a different VRF
    if (staticRoute.getNextHopVrf() != null) {
      return null;
    }
    // TODO: support track object number
    String nextHopInterface = staticRoute.getNextHopInterface();
    String newNextHopInterface;
    if (nextHopInterface != null) {
      if (!_interfaces.containsKey(nextHopInterface)) {
        // undefined reference
        return null;
      }
      newNextHopInterface = nextHopInterface;
    } else if (staticRoute.getDiscard()) {
      newNextHopInterface = NULL_INTERFACE_NAME;
    } else {
      newNextHopInterface = UNSET_NEXT_HOP_INTERFACE;
    }
    return org.batfish.datamodel.StaticRoute.builder()
        .setAdministrativeCost((int) staticRoute.getPreference())
        .setMetric(0L)
        .setNetwork(staticRoute.getPrefix())
        .setNextHopInterface(newNextHopInterface)
        .setNextHopIp(firstNonNull(staticRoute.getNextHopIp(), UNSET_ROUTE_NEXT_HOP_IP))
        .setTag(staticRoute.getTag())
        .build();
  }

  private @Nonnull Configuration toVendorIndependentConfiguration() {
    _c = new Configuration(_hostname, ConfigurationFormat.CISCO_NX);
    _c.getVendorFamily().setCiscoNxos(createCiscoNxosFamily());
    _c.setDefaultInboundAction(LineAction.PERMIT);
    _c.setDefaultCrossZoneAction(LineAction.PERMIT);

    convertDomainName();
    convertObjectGroups();
    convertIpAccessLists();
    convertIpv6AccessLists();
    convertIpAsPathAccessLists();
    convertIpPrefixLists();
    convertIpv6PrefixLists();
    convertIpCommunityLists();
    convertVrfs();
    convertInterfaces();
    disableUnregisteredVlanInterfaces();
    convertIpNameServers();
    convertLoggingServers();
    convertLoggingSourceInterface();
    convertNtpServers();
    convertNtpSourceInterface();
    convertSnmpServers();
    convertSnmpSourceInterface();
    convertTacacsServers();
    convertTacacsSourceInterface();
    convertRouteMaps();
    convertStaticRoutes();
    computeImplicitOspfAreas();
    convertOspfProcesses();
    convertNves();
    convertBgp();
    convertEigrp();

    markStructures();
    return _c;
  }

  private void computeImplicitOspfAreas() {
    ImmutableMultimap.Builder<Entry<String, String>, Long> builder = ImmutableMultimap.builder();
    _interfaces
        .values()
        .forEach(
            iface -> {
              String vrf = firstNonNull(iface.getVrfMember(), Configuration.DEFAULT_VRF_NAME);
              OspfInterface ospf = iface.getOspf();
              if (ospf == null) {
                return;
              }
              String process = ospf.getProcess();
              if (process == null) {
                return;
              }
              builder.put(Maps.immutableEntry(process, vrf), ospf.getArea());
            });
    _implicitOspfAreas = builder.build();
  }

  @Override
  public @Nonnull List<Configuration> toVendorIndependentConfigurations()
      throws VendorConversionException {
    return ImmutableList.of(toVendorIndependentConfiguration());
  }

  private @Nonnull org.batfish.datamodel.Vrf toVrf(Vrf vrf) {
    org.batfish.datamodel.Vrf.Builder newVrfBuilder =
        org.batfish.datamodel.Vrf.builder().setName(vrf.getName());
    return newVrfBuilder.build();
  }
}<|MERGE_RESOLUTION|>--- conflicted
+++ resolved
@@ -1387,8 +1387,8 @@
         CiscoNxosStructureUsage.NVE_SOURCE_INTERFACE,
         CiscoNxosStructureUsage.ROUTE_MAP_MATCH_INTERFACE,
         CiscoNxosStructureUsage.SNMP_SERVER_SOURCE_INTERFACE,
-<<<<<<< HEAD
-        CiscoNxosStructureUsage.TACACS_SOURCE_INTERFACE);
+        CiscoNxosStructureUsage.TACACS_SOURCE_INTERFACE,
+        CiscoNxosStructureUsage.TRACK_INTERFACE);
     {
       // Mark abstract [mac|ip|ipv6] ACL references
       List<CiscoNxosStructureType> types =
@@ -1410,15 +1410,6 @@
         markAbstractStructure(CiscoNxosStructureType.IP_ACCESS_LIST_ABSTRACT_REF, usage, types);
       }
     }
-=======
-        CiscoNxosStructureUsage.TACACS_SOURCE_INTERFACE,
-        CiscoNxosStructureUsage.TRACK_INTERFACE);
-    markAbstractStructure(
-        CiscoNxosStructureType.IP_ACCESS_LIST_ABSTRACT_REF,
-        SNMP_SERVER_COMMUNITY_USE_ACL,
-        ImmutableList.of(
-            CiscoNxosStructureType.IP_ACCESS_LIST, CiscoNxosStructureType.IPV6_ACCESS_LIST));
->>>>>>> b6e2e69f
     markConcreteStructure(
         CiscoNxosStructureType.IP_ACCESS_LIST,
         CiscoNxosStructureUsage.INTERFACE_IP_ACCESS_GROUP_IN,
