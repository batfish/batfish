--- conflicted
+++ resolved
@@ -2101,12 +2101,8 @@
     convertIpPrefixLists();
     convertIpCommunityLists();
     convertRouteMaps();
-<<<<<<< HEAD
-=======
     computeImplicitOspfAreas();
     convertOspfProcesses();
-    convertBgp();
->>>>>>> 1fcc1355
     convertNves();
     convertBgp();
 
