package org.batfish.representation.cisco_nxos;

import static com.google.common.base.MoreObjects.firstNonNull;
import static com.google.common.base.Preconditions.checkNotNull;
import static org.batfish.datamodel.BumTransportMethod.MULTICAST_GROUP;
import static org.batfish.datamodel.BumTransportMethod.UNICAST_FLOOD_GROUP;
import static org.batfish.datamodel.Interface.NULL_INTERFACE_NAME;
import static org.batfish.datamodel.MultipathEquivalentAsPathMatchMode.EXACT_PATH;
import static org.batfish.datamodel.MultipathEquivalentAsPathMatchMode.PATH_LENGTH;
import static org.batfish.datamodel.Route.UNSET_NEXT_HOP_INTERFACE;
import static org.batfish.datamodel.Route.UNSET_ROUTE_NEXT_HOP_IP;
import static org.batfish.datamodel.acl.AclLineMatchExprs.and;
import static org.batfish.datamodel.acl.AclLineMatchExprs.match;
import static org.batfish.datamodel.acl.AclLineMatchExprs.or;
import static org.batfish.representation.cisco.CiscoConfiguration.computeBgpCommonExportPolicyName;
import static org.batfish.representation.cisco.CiscoConfiguration.computeBgpGenerationPolicyName;
import static org.batfish.representation.cisco.CiscoConversions.generateGenerationPolicy;
import static org.batfish.representation.cisco.CiscoConversions.suppressSummarizedPrefixes;
import static org.batfish.representation.cisco_nxos.CiscoNxosInterfaceType.PORT_CHANNEL;
import static org.batfish.representation.cisco_nxos.Conversions.getVrfForL3Vni;
import static org.batfish.representation.cisco_nxos.Conversions.inferRouterId;
import static org.batfish.representation.cisco_nxos.Interface.BANDWIDTH_CONVERSION_FACTOR;
import static org.batfish.representation.cisco_nxos.Interface.getDefaultBandwidth;
import static org.batfish.representation.cisco_nxos.Interface.getDefaultSpeed;
import static org.batfish.representation.cisco_nxos.OspfInterface.DEFAULT_DEAD_INTERVAL_S;
import static org.batfish.representation.cisco_nxos.OspfInterface.DEFAULT_HELLO_INTERVAL_S;
import static org.batfish.representation.cisco_nxos.OspfInterface.OSPF_DEAD_INTERVAL_HELLO_MULTIPLIER;
import static org.batfish.representation.cisco_nxos.OspfMaxMetricRouterLsa.DEFAULT_OSPF_MAX_METRIC;

import com.google.common.annotations.VisibleForTesting;
import com.google.common.base.Predicates;
import com.google.common.collect.HashMultimap;
import com.google.common.collect.ImmutableList;
import com.google.common.collect.ImmutableMap;
import com.google.common.collect.ImmutableMultimap;
import com.google.common.collect.ImmutableSet;
import com.google.common.collect.ImmutableSortedMap;
import com.google.common.collect.ImmutableSortedMap.Builder;
import com.google.common.collect.ImmutableSortedSet;
import com.google.common.collect.Maps;
import com.google.common.collect.Multimap;
import com.google.common.collect.Range;
import com.google.common.collect.Streams;
import java.util.ArrayList;
import java.util.Collection;
import java.util.Collections;
import java.util.Comparator;
import java.util.HashMap;
import java.util.List;
import java.util.Map;
import java.util.Map.Entry;
import java.util.Objects;
import java.util.Optional;
import java.util.Set;
import java.util.SortedSet;
import java.util.regex.Matcher;
import java.util.regex.Pattern;
import java.util.stream.Collectors;
import java.util.stream.Stream;
import javax.annotation.Nonnull;
import javax.annotation.Nullable;
import org.antlr.v4.runtime.ParserRuleContext;
import org.batfish.common.BatfishException;
import org.batfish.common.VendorConversionException;
import org.batfish.datamodel.AclIpSpace;
import org.batfish.datamodel.AsPathAccessList;
import org.batfish.datamodel.AsPathAccessListLine;
import org.batfish.datamodel.BgpActivePeerConfig;
import org.batfish.datamodel.BgpPassivePeerConfig;
import org.batfish.datamodel.BgpProcess;
import org.batfish.datamodel.BgpTieBreaker;
import org.batfish.datamodel.BumTransportMethod;
import org.batfish.datamodel.CommunityList;
import org.batfish.datamodel.CommunityListLine;
import org.batfish.datamodel.ConcreteInterfaceAddress;
import org.batfish.datamodel.Configuration;
import org.batfish.datamodel.ConfigurationFormat;
import org.batfish.datamodel.ConnectedRouteMetadata;
import org.batfish.datamodel.EmptyIpSpace;
import org.batfish.datamodel.GeneratedRoute;
import org.batfish.datamodel.HeaderSpace;
import org.batfish.datamodel.IntegerSpace;
import org.batfish.datamodel.Interface.Dependency;
import org.batfish.datamodel.Interface.DependencyType;
import org.batfish.datamodel.InterfaceType;
import org.batfish.datamodel.Ip;
import org.batfish.datamodel.Ip6AccessList;
import org.batfish.datamodel.IpSpace;
import org.batfish.datamodel.IpSpaceReference;
import org.batfish.datamodel.IpWildcard;
import org.batfish.datamodel.LineAction;
import org.batfish.datamodel.OriginType;
import org.batfish.datamodel.Prefix;
import org.batfish.datamodel.Prefix6Range;
import org.batfish.datamodel.Prefix6Space;
import org.batfish.datamodel.PrefixRange;
import org.batfish.datamodel.PrefixSpace;
import org.batfish.datamodel.RegexCommunitySet;
import org.batfish.datamodel.Route6FilterLine;
import org.batfish.datamodel.Route6FilterList;
import org.batfish.datamodel.RouteFilterLine;
import org.batfish.datamodel.RouteFilterList;
import org.batfish.datamodel.RoutingProtocol;
import org.batfish.datamodel.SubRange;
import org.batfish.datamodel.TcpFlags;
import org.batfish.datamodel.TcpFlagsMatchConditions;
import org.batfish.datamodel.VniSettings;
import org.batfish.datamodel.acl.AclLineMatchExpr;
import org.batfish.datamodel.acl.AclLineMatchExprs;
import org.batfish.datamodel.acl.PermittedByAcl;
import org.batfish.datamodel.bgp.community.StandardCommunity;
import org.batfish.datamodel.eigrp.EigrpProcess;
import org.batfish.datamodel.eigrp.EigrpProcessMode;
import org.batfish.datamodel.isis.IsisMetricType;
import org.batfish.datamodel.ospf.NssaSettings;
import org.batfish.datamodel.ospf.OspfAreaSummary;
import org.batfish.datamodel.ospf.OspfInterfaceSettings;
import org.batfish.datamodel.ospf.OspfMetricType;
import org.batfish.datamodel.ospf.StubSettings;
import org.batfish.datamodel.packet_policy.BoolExpr;
import org.batfish.datamodel.packet_policy.FalseExpr;
import org.batfish.datamodel.packet_policy.FibLookup;
import org.batfish.datamodel.packet_policy.FibLookupOverrideLookupIp;
import org.batfish.datamodel.packet_policy.IngressInterfaceVrf;
import org.batfish.datamodel.packet_policy.PacketMatchExpr;
import org.batfish.datamodel.packet_policy.PacketPolicy;
import org.batfish.datamodel.packet_policy.Return;
import org.batfish.datamodel.packet_policy.TrueExpr;
import org.batfish.datamodel.routing_policy.RoutingPolicy;
import org.batfish.datamodel.routing_policy.expr.AutoAs;
import org.batfish.datamodel.routing_policy.expr.BooleanExpr;
import org.batfish.datamodel.routing_policy.expr.BooleanExprs;
import org.batfish.datamodel.routing_policy.expr.CallExpr;
import org.batfish.datamodel.routing_policy.expr.CommunitySetExpr;
import org.batfish.datamodel.routing_policy.expr.Conjunction;
import org.batfish.datamodel.routing_policy.expr.DestinationNetwork;
import org.batfish.datamodel.routing_policy.expr.DestinationNetwork6;
import org.batfish.datamodel.routing_policy.expr.Disjunction;
import org.batfish.datamodel.routing_policy.expr.ExplicitAs;
import org.batfish.datamodel.routing_policy.expr.ExplicitPrefix6Set;
import org.batfish.datamodel.routing_policy.expr.ExplicitPrefixSet;
import org.batfish.datamodel.routing_policy.expr.IntComparator;
import org.batfish.datamodel.routing_policy.expr.IpNextHop;
import org.batfish.datamodel.routing_policy.expr.LiteralAsList;
import org.batfish.datamodel.routing_policy.expr.LiteralCommunityConjunction;
import org.batfish.datamodel.routing_policy.expr.LiteralCommunitySet;
import org.batfish.datamodel.routing_policy.expr.LiteralInt;
import org.batfish.datamodel.routing_policy.expr.LiteralLong;
import org.batfish.datamodel.routing_policy.expr.LiteralOrigin;
import org.batfish.datamodel.routing_policy.expr.MatchAsPath;
import org.batfish.datamodel.routing_policy.expr.MatchEntireCommunitySet;
import org.batfish.datamodel.routing_policy.expr.MatchMetric;
import org.batfish.datamodel.routing_policy.expr.MatchPrefix6Set;
import org.batfish.datamodel.routing_policy.expr.MatchPrefixSet;
import org.batfish.datamodel.routing_policy.expr.MatchProtocol;
import org.batfish.datamodel.routing_policy.expr.MatchTag;
import org.batfish.datamodel.routing_policy.expr.MultipliedAs;
import org.batfish.datamodel.routing_policy.expr.NamedAsPathSet;
import org.batfish.datamodel.routing_policy.expr.NamedCommunitySet;
import org.batfish.datamodel.routing_policy.expr.NamedPrefixSet;
import org.batfish.datamodel.routing_policy.expr.Not;
import org.batfish.datamodel.routing_policy.expr.WithEnvironmentExpr;
import org.batfish.datamodel.routing_policy.statement.AddCommunity;
import org.batfish.datamodel.routing_policy.statement.CallStatement;
import org.batfish.datamodel.routing_policy.statement.If;
import org.batfish.datamodel.routing_policy.statement.PrependAsPath;
import org.batfish.datamodel.routing_policy.statement.SetCommunity;
import org.batfish.datamodel.routing_policy.statement.SetIsisMetricType;
import org.batfish.datamodel.routing_policy.statement.SetLocalPreference;
import org.batfish.datamodel.routing_policy.statement.SetMetric;
import org.batfish.datamodel.routing_policy.statement.SetNextHop;
import org.batfish.datamodel.routing_policy.statement.SetOrigin;
import org.batfish.datamodel.routing_policy.statement.SetOspfMetricType;
import org.batfish.datamodel.routing_policy.statement.SetTag;
import org.batfish.datamodel.routing_policy.statement.Statement;
import org.batfish.datamodel.routing_policy.statement.Statements;
import org.batfish.datamodel.tracking.DecrementPriority;
import org.batfish.datamodel.vendor_family.cisco_nxos.CiscoNxosFamily;
import org.batfish.representation.cisco_nxos.BgpVrfIpv6AddressFamilyConfiguration.Network;
import org.batfish.representation.cisco_nxos.Nve.IngressReplicationProtocol;
import org.batfish.vendor.VendorConfiguration;

/** Vendor-specific representation of a Cisco NX-OS network configuration */
public final class CiscoNxosConfiguration extends VendorConfiguration {

  /*
   * This map is used to convert interface names to their canonical forms.
   * The entries are visited in insertion order until a key is found of which the name to convert is
   * case-insensitively a prefix. The value corresponding to that key is chosen as the canonical
   * form for that name.
   *
   * NOTE: Entries are sorted by priority. Do not reorder unless you have a good reason.
   */
  private static final Map<String, String> CISCO_NXOS_INTERFACE_PREFIXES;
  private static final Pattern CISCO_NXOS_INTERFACE_PREFIXES_REGEX;

  static {
    CISCO_NXOS_INTERFACE_PREFIXES =
        ImmutableMap.<String, String>builder()
            .put("Ethernet", "Ethernet")
            .put("loopback", "loopback")
            .put("mgmt", "mgmt")
            .put("Null", "Null")
            .put("nve", "nve")
            .put("port-channel", "port-channel")
            .put("Vlan", "Vlan")
            .build();
    CISCO_NXOS_INTERFACE_PREFIXES_REGEX =
        Pattern.compile(
            CISCO_NXOS_INTERFACE_PREFIXES.values().stream()
                .map(String::toLowerCase)
                .collect(Collectors.joining("|")));
  }

  // https://www.cisco.com/c/en/us/td/docs/switches/datacenter/nexus9000/sw/7-x/vxlan/configuration/guide/b_Cisco_Nexus_9000_Series_NX-OS_VXLAN_Configuration_Guide_7x/b_Cisco_Nexus_9000_Series_NX-OS_VXLAN_Configuration_Guide_7x_chapter_0100.html#ariaid-title14
  /** On NX-OS, there is a pre-populated VRF named "default". */
  public static final String DEFAULT_VRF_NAME = "default";
  /** On NX-OS, default VRF has id 1. */
  public static final int DEFAULT_VRF_ID = 1;
  /** On NX-OS, there is a pre-populated VRF named "management". */
  public static final String MANAGEMENT_VRF_NAME = "management";
  /** On NX-OS, management VRF has id 2. */
  public static final int MANAGEMENT_VRF_ID = 2;

  private int _currentContextVrfId;

  /** Returns canonical prefix of interface name if valid, else {@code null}. */
  public static @Nullable String getCanonicalInterfaceNamePrefix(String prefix) {
    for (Entry<String, String> e : CISCO_NXOS_INTERFACE_PREFIXES.entrySet()) {
      String matchPrefix = e.getKey();
      String canonicalPrefix = e.getValue();
      if (matchPrefix.toLowerCase().startsWith(prefix.toLowerCase())) {
        return canonicalPrefix;
      }
    }
    return null;
  }

  private static final IntegerSpace DEFAULT_RESERVED_VLAN_RANGE =
      IntegerSpace.of(Range.closed(3968, 4094));

  private static final int MAX_FRAGMENT_OFFSET = (1 << 13) - 1;
  private static final AclLineMatchExpr MATCH_INITIAL_FRAGMENT_OFFSET =
      match(
          HeaderSpace.builder()
              .setFragmentOffsets(ImmutableList.of(SubRange.singleton(0)))
              .build());
  private static final AclLineMatchExpr MATCH_NON_INITIAL_FRAGMENT_OFFSET =
      match(
          HeaderSpace.builder()
              .setFragmentOffsets(ImmutableList.of(new SubRange(1, MAX_FRAGMENT_OFFSET)))
              .build());

  private static final double OSPF_REFERENCE_BANDWIDTH_CONVERSION_FACTOR = 1E6D; // bps per Mbps

  /** Routing-related constants. */
  private static final int AGGREGATE_ROUTE_ADMIN_COST = 200;

  private static final double SPEED_CONVERSION_FACTOR = 1E6D;
  private static final Statement ROUTE_MAP_PERMIT_STATEMENT =
      new If(
          BooleanExprs.CALL_EXPR_CONTEXT,
          ImmutableList.of(Statements.ReturnTrue.toStaticStatement()),
          ImmutableList.of(Statements.ExitAccept.toStaticStatement()));
  private static final Statement ROUTE_MAP_DENY_STATEMENT =
      new If(
          BooleanExprs.CALL_EXPR_CONTEXT,
          ImmutableList.of(Statements.ReturnFalse.toStaticStatement()),
          ImmutableList.of(Statements.ExitReject.toStaticStatement()));

  private static WithEnvironmentExpr bgpRedistributeWithEnvironmentExpr(
      BooleanExpr expr, OriginType originType) {
    WithEnvironmentExpr we = new WithEnvironmentExpr();
    we.setExpr(expr);
    we.setPreStatements(
        ImmutableList.of(Statements.SetWriteIntermediateBgpAttributes.toStaticStatement()));
    we.setPostStatements(
        ImmutableList.of(Statements.UnsetWriteIntermediateBgpAttributes.toStaticStatement()));
    we.setPostTrueStatements(
        ImmutableList.of(
            Statements.SetReadIntermediateBgpAttributes.toStaticStatement(),
            new SetOrigin(new LiteralOrigin(originType, null))));
    return we;
  }

  public static @Nonnull String toJavaRegex(String ciscoRegex) {
    String withoutQuotes;
    if (ciscoRegex.charAt(0) == '"' && ciscoRegex.charAt(ciscoRegex.length() - 1) == '"') {
      withoutQuotes = ciscoRegex.substring(1, ciscoRegex.length() - 1);
    } else {
      withoutQuotes = ciscoRegex;
    }
    String underscoreReplacement = "(,|\\\\{|\\\\}|^|\\$| )";
    String output = withoutQuotes.replaceAll("_", underscoreReplacement);
    return output;
  }

  private static @Nonnull RouteFilterLine toRouteFilterLine(IpPrefixListLine ipPrefixListLine) {
    return new RouteFilterLine(
        ipPrefixListLine.getAction(),
        ipPrefixListLine.getPrefix(),
        ipPrefixListLine.getLengthRange());
  }

  private static @Nonnull Route6FilterLine toRoute6FilterLine(
      Ipv6PrefixListLine ipv6PrefixListLine) {
    return new Route6FilterLine(
        ipv6PrefixListLine.getAction(),
        ipv6PrefixListLine.getPrefix6(),
        ipv6PrefixListLine.getLengthRange());
  }

  private static @Nonnull RouteFilterList toRouteFilterList(IpPrefixList ipPrefixList) {
    String name = ipPrefixList.getName();
    RouteFilterList rfl = new RouteFilterList(name);
    rfl.setLines(
        ipPrefixList.getLines().values().stream()
            .map(CiscoNxosConfiguration::toRouteFilterLine)
            .collect(ImmutableList.toImmutableList()));
    return rfl;
  }

  private static @Nonnull Route6FilterList toRoute6FilterList(Ipv6PrefixList ipv6PrefixList) {
    String name = ipv6PrefixList.getName();
    Route6FilterList r6fl = new Route6FilterList(name);
    r6fl.setLines(
        ipv6PrefixList.getLines().values().stream()
            .map(CiscoNxosConfiguration::toRoute6FilterLine)
            .collect(ImmutableList.toImmutableList()));
    return r6fl;
  }

  private transient Configuration _c;
  private transient Multimap<Entry<String, String>, Long> _implicitOspfAreas;

  private @Nullable String _bannerExec;
  private @Nullable String _bannerMotd;
  private final @Nonnull BgpGlobalConfiguration _bgpGlobalConfiguration;
  private final @Nonnull Map<String, EigrpProcessConfiguration> _eigrpProcesses;
  private @Nullable Evpn _evpn;
  private @Nullable String _hostname;
  private final @Nonnull Map<String, Interface> _interfaces;
  private final @Nonnull Map<String, IpAccessList> _ipAccessLists;
  private final @Nonnull Map<String, IpAsPathAccessList> _ipAsPathAccessLists;
  private final @Nonnull Map<String, IpCommunityList> _ipCommunityLists;
  private @Nullable String _ipDomainName;
  private Map<String, List<String>> _ipNameServersByUseVrf;
  private final @Nonnull Map<String, IpPrefixList> _ipPrefixLists;
  private final @Nonnull Map<String, Ipv6AccessList> _ipv6AccessLists;
  private final @Nonnull Map<String, Ipv6PrefixList> _ipv6PrefixLists;
  private final @Nonnull Map<String, LoggingServer> _loggingServers;
  private @Nullable String _loggingSourceInterface;
  private final @Nonnull Map<String, NtpServer> _ntpServers;
  private @Nullable String _ntpSourceInterface;
  private final @Nonnull Map<Integer, Nve> _nves;
  private final @Nonnull Map<String, ObjectGroup> _objectGroups;
  private final @Nonnull Map<String, DefaultVrfOspfProcess> _ospfProcesses;
  private transient Multimap<String, String> _portChannelMembers;
  private @Nonnull IntegerSpace _reservedVlanRange;
  private final @Nonnull Map<String, RouteMap> _routeMaps;
  private final @Nonnull Map<String, SnmpServer> _snmpServers;
  private @Nullable String _snmpSourceInterface;
  private boolean _systemDefaultSwitchportShutdown;
  private final @Nonnull Map<String, TacacsServer> _tacacsServers;
  private @Nullable String _tacacsSourceInterface;
  private @Nullable String _version;
  private final @Nonnull Map<Integer, Vlan> _vlans;
  private final @Nonnull Map<String, Vrf> _vrfs;

  public CiscoNxosConfiguration() {
    _bgpGlobalConfiguration = new BgpGlobalConfiguration();
    _eigrpProcesses = new HashMap<>();
    _interfaces = new HashMap<>();
    _ipAccessLists = new HashMap<>();
    _ipAsPathAccessLists = new HashMap<>();
    _ipCommunityLists = new HashMap<>();
    _ipNameServersByUseVrf = new HashMap<>();
    _ipPrefixLists = new HashMap<>();
    _ipv6AccessLists = new HashMap<>();
    _ipv6PrefixLists = new HashMap<>();
    _loggingServers = new HashMap<>();
    _ntpServers = new HashMap<>();
    _nves = new HashMap<>();
    _objectGroups = new HashMap<>();
    _ospfProcesses = new HashMap<>();
    _reservedVlanRange = DEFAULT_RESERVED_VLAN_RANGE;
    _routeMaps = new HashMap<>();
    _snmpServers = new HashMap<>();
    _tacacsServers = new HashMap<>();
    _vlans = new HashMap<>();
    _vrfs = new HashMap<>();
    // Populate the default VRFs.
    Vrf def = getOrCreateVrf(DEFAULT_VRF_NAME);
    assert def.getId() == DEFAULT_VRF_ID;
    Vrf mgmt = getOrCreateVrf(MANAGEMENT_VRF_NAME);
    assert mgmt.getId() == MANAGEMENT_VRF_ID;
  }

  public void defineStructure(CiscoNxosStructureType type, String name, ParserRuleContext ctx) {
    for (int i = ctx.getStart().getLine(); i <= ctx.getStop().getLine(); ++i) {
      defineStructure(type, name, i);
    }
  }

  @Override
  public String canonicalizeInterfaceName(String ifaceName) {
    Matcher matcher = CISCO_NXOS_INTERFACE_PREFIXES_REGEX.matcher(ifaceName.toLowerCase());
    if (!matcher.find()) {
      throw new BatfishException("Invalid interface name: '" + ifaceName + "'");
    }
    String ifacePrefix = matcher.group();
    String canonicalPrefix = getCanonicalInterfaceNamePrefix(ifacePrefix);
    if (canonicalPrefix == null) {
      throw new BatfishException("Invalid interface name: '" + ifaceName + "'");
    }
    String suffix = ifaceName.substring(ifacePrefix.length());
    return canonicalPrefix + suffix;
  }

  private void convertBgp() {
    // Before we process any configuration, execute BGP inheritance.
    _bgpGlobalConfiguration.doInherit(_w);

    _bgpGlobalConfiguration
        .getVrfs()
        .forEach(
            (vrfName, bgpVrfConfig) -> {
              convertBgpVrf(_c, _bgpGlobalConfiguration, bgpVrfConfig, vrfName);
            });
    /*
     * If the VRF has a layer 3 VNI defined (but does not appear under "router bgp" in config),
     * it will still participate in BGP route exchange.
     * So make a dummy BgpProcess in VI land to avoid crashes and setup proper RIBs for that VRF.
     */
    _vrfs.values().stream()
        .filter(vrf -> vrf.getVni() != null)
        .forEach(
            vrf -> {
              org.batfish.datamodel.Vrf viVrf = _c.getVrfs().get(vrf.getName());
              if (viVrf.getBgpProcess() == null) {
                // If the VI vrf has no BGP process, create a dummy one
                viVrf.setBgpProcess(
                    BgpProcess.builder()
                        .setRouterId(inferRouterId(viVrf, _w, "BGP process"))
                        .setAdminCostsToVendorDefaults(_c.getConfigurationFormat())
                        .build());
              }
            });
  }

  private void convertBgpVrf(
      Configuration c,
      BgpGlobalConfiguration nxBgpGlobal,
      BgpVrfConfiguration nxBgpVrf,
      String vrfName) {
    org.batfish.datamodel.Vrf v = c.getVrfs().get(vrfName);
    if (v == null) {
      // Do nothing, but rely on the VRF having an undefined reference warning.
      return;
    }
    int ebgpAdmin = RoutingProtocol.BGP.getDefaultAdministrativeCost(c.getConfigurationFormat());
    int ibgpAdmin = RoutingProtocol.IBGP.getDefaultAdministrativeCost(c.getConfigurationFormat());
    org.batfish.datamodel.BgpProcess newBgpProcess =
        new org.batfish.datamodel.BgpProcess(
            Conversions.getBgpRouterId(nxBgpVrf, v, _w), ebgpAdmin, ibgpAdmin);
    if (nxBgpVrf.getBestpathCompareRouterId()) {
      newBgpProcess.setTieBreaker(BgpTieBreaker.ROUTER_ID);
    }

    // From NX-OS docs for `bestpath as-path multipath-relax`
    //  Allows load sharing across providers with different (but equal-length) autonomous system
    //  paths. Without this option, the AS paths must be identical for load sharing.
    newBgpProcess.setMultipathEquivalentAsPathMatchMode(
        nxBgpVrf.getBestpathAsPathMultipathRelax() ? PATH_LENGTH : EXACT_PATH);

    // Process vrf-level address family configuration, such as export policy.
    BgpVrfIpv4AddressFamilyConfiguration ipv4af = nxBgpVrf.getIpv4UnicastAddressFamily();
    if (ipv4af != null) {
      // Batfish seems to only track the IPv4 properties for multipath ebgp/ibgp.
      newBgpProcess.setMultipathEbgp(ipv4af.getMaximumPathsEbgp() > 1);
      newBgpProcess.setMultipathIbgp(ipv4af.getMaximumPathsIbgp() > 1);
    }

    // Next we build up the BGP common export policy.
    RoutingPolicy bgpCommonExportPolicy =
        new RoutingPolicy(computeBgpCommonExportPolicyName(vrfName), c);
    c.getRoutingPolicies().put(bgpCommonExportPolicy.getName(), bgpCommonExportPolicy);

    // 1. If there are any ipv4 summary only networks, do not export the more specific routes.
    if (ipv4af != null) {
      Stream<Prefix> summaryOnlyNetworks =
          ipv4af.getAggregateNetworks().entrySet().stream()
              .filter(e -> e.getValue().getSummaryOnly())
              .map(Entry::getKey);
      If suppressLonger = suppressSummarizedPrefixes(c, vrfName, summaryOnlyNetworks);
      if (suppressLonger != null) {
        bgpCommonExportPolicy.getStatements().add(suppressLonger);
      }
    }

    // The body of the export policy is a huge disjunction over many reasons routes may be exported.
    Disjunction routesShouldBeExported = new Disjunction();
    bgpCommonExportPolicy
        .getStatements()
        .add(
            new If(
                routesShouldBeExported,
                ImmutableList.of(Statements.ReturnTrue.toStaticStatement()),
                ImmutableList.of()));
    // This list of reasons to export a route will be built up over the remainder of this function.
    List<BooleanExpr> exportConditions = routesShouldBeExported.getDisjuncts();

    // Generate and distribute aggregate routes.
    if (ipv4af != null) {
      for (Entry<Prefix, BgpVrfAddressFamilyAggregateNetworkConfiguration> e :
          ipv4af.getAggregateNetworks().entrySet()) {
        Prefix prefix = e.getKey();
        BgpVrfAddressFamilyAggregateNetworkConfiguration agg = e.getValue();
        generateGenerationPolicy(c, vrfName, prefix);

        GeneratedRoute.Builder gr =
            GeneratedRoute.builder()
                .setNetwork(prefix)
                .setAdmin(AGGREGATE_ROUTE_ADMIN_COST)
                .setGenerationPolicy(
                    computeBgpGenerationPolicyName(true, vrfName, prefix.toString()))
                .setDiscard(true);

        // Conditions to generate this route
        List<BooleanExpr> exportAggregateConditions = new ArrayList<>();
        exportAggregateConditions.add(
            new MatchPrefixSet(
                DestinationNetwork.instance(),
                new ExplicitPrefixSet(new PrefixSpace(PrefixRange.fromPrefix(prefix)))));
        exportAggregateConditions.add(new MatchProtocol(RoutingProtocol.AGGREGATE));

        // If defined, set attribute map for aggregate network
        BooleanExpr weInterior = BooleanExprs.TRUE;
        String attributeMapName = agg.getAttributeMap();
        if (attributeMapName != null) {
          RouteMap attributeMap = _routeMaps.get(attributeMapName);
          if (attributeMap != null) {
            // need to apply attribute changes if this specific route is matched
            weInterior = new CallExpr(attributeMapName);
            gr.setAttributePolicy(attributeMapName);
          }
        }
        exportAggregateConditions.add(
            bgpRedistributeWithEnvironmentExpr(weInterior, OriginType.IGP));

        v.getGeneratedRoutes().add(gr.build());
        // Do export a generated aggregate.
        exportConditions.add(new Conjunction(exportAggregateConditions));
      }
    }

    // Only redistribute default route if `default-information originate` is set.
    BooleanExpr redistributeDefaultRoute =
        ipv4af == null || !ipv4af.getDefaultInformationOriginate()
            ? Conversions.NOT_DEFAULT_ROUTE
            : BooleanExprs.TRUE;

    // Export RIP routes that should be redistributed.
    List<RedistributionPolicy> ripPolicies =
        ipv4af == null
            ? ImmutableList.of()
            : ipv4af.getRedistributionPolicies(NxosRoutingProtocol.RIP);
    for (RedistributionPolicy ripPolicy : ripPolicies) {
      /* TODO: how do we match on source tag (aka RIP process id)? */
      String routeMap = ripPolicy.getRouteMap();
      org.batfish.representation.cisco_nxos.RouteMap map = _routeMaps.get(routeMap);
      List<BooleanExpr> conditions =
          ImmutableList.of(
              new MatchProtocol(RoutingProtocol.RIP),
              redistributeDefaultRoute,
              bgpRedistributeWithEnvironmentExpr(
                  map == null ? BooleanExprs.TRUE : new CallExpr(routeMap), OriginType.INCOMPLETE));
      Conjunction rip = new Conjunction(conditions);
      rip.setComment("Redistribute RIP routes into BGP");
      exportConditions.add(rip);
    }

    // Export static routes that should be redistributed.
    RedistributionPolicy staticPolicy =
        ipv4af == null ? null : ipv4af.getRedistributionPolicy(RoutingProtocolInstance.staticc());
    if (staticPolicy != null) {
      String routeMap = staticPolicy.getRouteMap();
      RouteMap map = _routeMaps.get(routeMap);
      List<BooleanExpr> conditions =
          ImmutableList.of(
              new MatchProtocol(RoutingProtocol.STATIC),
              redistributeDefaultRoute,
              bgpRedistributeWithEnvironmentExpr(
                  map == null ? BooleanExprs.TRUE : new CallExpr(routeMap), OriginType.INCOMPLETE));
      Conjunction staticRedist = new Conjunction(conditions);
      staticRedist.setComment("Redistribute static routes into BGP");
      exportConditions.add(staticRedist);
    }

    // Export connected routes that should be redistributed.
    RedistributionPolicy connectedPolicy =
        ipv4af == null ? null : ipv4af.getRedistributionPolicy(RoutingProtocolInstance.direct());
    if (connectedPolicy != null) {
      String routeMap = connectedPolicy.getRouteMap();
      RouteMap map = _routeMaps.get(routeMap);
      List<BooleanExpr> conditions =
          ImmutableList.of(
              new MatchProtocol(RoutingProtocol.CONNECTED),
              redistributeDefaultRoute,
              bgpRedistributeWithEnvironmentExpr(
                  map == null ? BooleanExprs.TRUE : new CallExpr(routeMap), OriginType.INCOMPLETE));
      Conjunction connected = new Conjunction(conditions);
      connected.setComment("Redistribute connected routes into BGP");
      exportConditions.add(connected);
    }

    // Export OSPF routes that should be redistributed.
    List<RedistributionPolicy> ospfPolicies =
        ipv4af == null
            ? ImmutableList.of()
            : ipv4af.getRedistributionPolicies(NxosRoutingProtocol.OSPF);
    for (RedistributionPolicy ospfPolicy : ospfPolicies) {
      /* TODO: how do we match on source tag (aka OSPF process tag)? */
      String routeMap = ospfPolicy.getRouteMap();
      RouteMap map = _routeMaps.get(routeMap);
      List<BooleanExpr> conditions =
          ImmutableList.of(
              new MatchProtocol(RoutingProtocol.OSPF),
              redistributeDefaultRoute,
              bgpRedistributeWithEnvironmentExpr(
                  map == null ? BooleanExprs.TRUE : new CallExpr(routeMap), OriginType.INCOMPLETE));
      Conjunction ospf = new Conjunction(conditions);
      ospf.setComment("Redistribute OSPF routes into BGP");
      exportConditions.add(ospf);
    }

    // Now we add all the per-network export policies.
    if (ipv4af != null) {
      ipv4af
          .getNetworks()
          .forEach(
              network -> {
                PrefixSpace exportSpace =
                    new PrefixSpace(PrefixRange.fromPrefix(network.getNetwork()));
                @Nullable String routeMap = network.getRouteMap();
                List<BooleanExpr> exportNetworkConditions =
                    ImmutableList.of(
                        new MatchPrefixSet(
                            DestinationNetwork.instance(), new ExplicitPrefixSet(exportSpace)),
                        new Not(
                            new MatchProtocol(
                                RoutingProtocol.BGP,
                                RoutingProtocol.IBGP,
                                RoutingProtocol.AGGREGATE)),
                        bgpRedistributeWithEnvironmentExpr(
                            routeMap != null && _routeMaps.containsKey(routeMap)
                                ? new CallExpr(routeMap)
                                : BooleanExprs.TRUE,
                            OriginType.IGP));
                newBgpProcess.addToOriginationSpace(exportSpace);
                exportConditions.add(new Conjunction(exportNetworkConditions));
              });
    }

    BgpVrfIpv6AddressFamilyConfiguration ipv6af = nxBgpVrf.getIpv6UnicastAddressFamily();
    if (ipv6af != null) {
      ipv6af
          .getNetworks()
          .forEach(
              network -> {
                @Nullable String routeMap = network.getRouteMap();
                List<BooleanExpr> exportNetworkConditions =
                    ImmutableList.of(
                        new MatchPrefix6Set(
                            new DestinationNetwork6(),
                            new ExplicitPrefix6Set(
                                new Prefix6Space(Prefix6Range.fromPrefix6(network.getNetwork())))),
                        new Not(
                            new MatchProtocol(
                                RoutingProtocol.BGP,
                                RoutingProtocol.IBGP,
                                RoutingProtocol.AGGREGATE)),
                        bgpRedistributeWithEnvironmentExpr(
                            routeMap != null && _routeMaps.containsKey(routeMap)
                                ? new CallExpr(routeMap)
                                : BooleanExprs.TRUE,
                            OriginType.IGP));
                exportConditions.add(new Conjunction(exportNetworkConditions));
              });
    }

    // Always export BGP or IBGP routes.
    exportConditions.add(new MatchProtocol(RoutingProtocol.BGP, RoutingProtocol.IBGP));

    // Finally, the export policy ends with returning false: do not export unmatched routes.
    bgpCommonExportPolicy.getStatements().add(Statements.ReturnFalse.toStaticStatement());

    // Generate BGP_NETWORK6_NETWORKS filter.
    if (ipv6af != null) {
      List<Route6FilterLine> lines =
          ipv6af.getNetworks().stream()
              .map(Network::getNetwork)
              .map(p6 -> new Route6FilterLine(LineAction.PERMIT, Prefix6Range.fromPrefix6(p6)))
              .collect(ImmutableList.toImmutableList());
      Route6FilterList localFilter6 =
          new Route6FilterList("~BGP_NETWORK6_NETWORKS_FILTER:" + vrfName + "~", lines);
      c.getRoute6FilterLists().put(localFilter6.getName(), localFilter6);
    }

    // Process active neighbors first.
    Map<Prefix, BgpActivePeerConfig> activeNeighbors =
        Conversions.getNeighbors(c, this, v, newBgpProcess, nxBgpGlobal, nxBgpVrf, _w);
    newBgpProcess.setNeighbors(ImmutableSortedMap.copyOf(activeNeighbors));

    // Process passive neighbors next
    Map<Prefix, BgpPassivePeerConfig> passiveNeighbors =
        Conversions.getPassiveNeighbors(c, this, v, newBgpProcess, nxBgpGlobal, nxBgpVrf, _w);
    newBgpProcess.setPassiveNeighbors(ImmutableSortedMap.copyOf(passiveNeighbors));

    v.setBgpProcess(newBgpProcess);
  }

  private static void convertHsrp(
      InterfaceHsrp hsrp, org.batfish.datamodel.Interface.Builder newIfaceBuilder) {
    Optional.ofNullable(hsrp.getVersion())
        .map(Object::toString)
        .ifPresent(newIfaceBuilder::setHsrpVersion);
    newIfaceBuilder.setHsrpGroups(
        hsrp.getIpv4Groups().entrySet().stream()
            .collect(
                ImmutableMap.toImmutableMap(
                    Entry::getKey, hsrpGroupEntry -> toHsrpGroup(hsrpGroupEntry.getValue()))));
  }

  private void convertDomainName() {
    _c.setDomainName(_ipDomainName);
  }

  private void convertEigrp() {
    getEigrpProcesses().forEach(this::convertEigrpProcess);
  }

  private void convertEigrpProcess(String procName, EigrpProcessConfiguration processConfig) {
    processConfig
        .getVrfs()
        .forEach(
            (vrfName, vrfConfig) -> {
              convertEigrpProcessVrf(procName, processConfig, vrfName, vrfConfig);
            });
  }

  private void convertEigrpProcessVrf(
      String procName,
      EigrpProcessConfiguration processConfig,
      String vrfName,
      EigrpVrfConfiguration vrfConfig) {
    Integer asn = Optional.ofNullable(vrfConfig.getAsn()).orElse(processConfig.getAsn());
    if (asn == null) {
      _w.redFlag(
          String.format(
              "Must configure the EIGRP autonomous-system number for vrf %s in process %s",
              vrfName, procName));
      return;
    }
    org.batfish.datamodel.Vrf v = _c.getVrfs().get(vrfName);
    if (v == null) {
      // Already warned on undefined reference
      _w.redFlag(
          String.format(
              "Ignoring EIGRP configuration for non-existent vrf %s in process %s",
              vrfName, procName));
      return;
    }
<<<<<<< HEAD
    Ip routerId = vrfConfig.getRouterId();
    if (routerId == null) {
      routerId = inferRouterId(v, _w, "EIGRP process " + procName);
    }
    EigrpProcess.Builder proc = EigrpProcess.builder().setAsNumber(asn).setRouterId(routerId);
=======
    EigrpProcess.Builder proc = EigrpProcess.builder().setAsNumber(asn).setRouterId(Ip.ZERO);
>>>>>>> e5ee87fd
    proc.setMode(vrfConfig.getAsn() != null ? EigrpProcessMode.CLASSIC : EigrpProcessMode.NAMED);
    v.addEigrpProcess(proc.build());
  }

  private void convertInterface(Interface iface) {
    String ifaceName = iface.getName();
    org.batfish.datamodel.Interface newIface = toInterface(iface);
    _c.getAllInterfaces().put(ifaceName, newIface);
    org.batfish.datamodel.Vrf vrf = newIface.getVrf();
    vrf.getInterfaces().put(ifaceName, newIface);
  }

  private void convertInterfaces() {
    _portChannelMembers = HashMultimap.create();
    // non-port channels
    _interfaces.values().stream()
        .filter(iface -> iface.getType() != CiscoNxosInterfaceType.PORT_CHANNEL)
        .forEach(this::convertInterface);
    // port channels
    _interfaces.values().stream()
        .filter(iface -> iface.getType() == CiscoNxosInterfaceType.PORT_CHANNEL)
        .forEach(this::convertInterface);
  }

  private void convertObjectGroups() {
    _objectGroups.values().stream()
        .forEach(
            objectGroup ->
                objectGroup.accept(
                    new ObjectGroupVisitor<Void>() {
                      @Override
                      public Void visitObjectGroupIpAddress(
                          ObjectGroupIpAddress objectGroupIpAddress) {
                        _c.getIpSpaces()
                            .put(objectGroupIpAddress.getName(), toIpSpace(objectGroupIpAddress));
                        return null;
                      }
                    }));
  }

  private @Nonnull IpSpace toIpSpace(ObjectGroupIpAddress objectGroupIpAddress) {
    return AclIpSpace.permitting(
            objectGroupIpAddress.getLines().values().stream()
                .map(ObjectGroupIpAddressLine::getIpWildcard)
                .map(IpWildcard::toIpSpace))
        .build();
  }

  private void convertIpAccessLists() {
    _ipAccessLists.forEach(
        (name, ipAccessList) -> _c.getIpAccessLists().put(name, toIpAccessList(ipAccessList)));
  }

  private void convertIpv6AccessLists() {
    _ipv6AccessLists.forEach(
        (name, ipv6AccessList) ->
            _c.getIp6AccessLists().put(name, toIp6AccessList(ipv6AccessList)));
  }

  private void convertIpAsPathAccessLists() {
    _ipAsPathAccessLists.forEach(
        (name, ipAsPathAccessList) ->
            _c.getAsPathAccessLists().put(name, toAsPathAccessList(ipAsPathAccessList)));
  }

  private void convertIpCommunityLists() {
    _ipCommunityLists.forEach(
        (name, list) ->
            _c.getCommunityLists()
                .put(
                    name,
                    list.accept(
                        new IpCommunityListVisitor<CommunityList>() {
                          @Override
                          public CommunityList visitIpCommunityListExpanded(
                              IpCommunityListExpanded ipCommunityListExpanded) {
                            return toCommunityList(ipCommunityListExpanded);
                          }

                          @Override
                          public CommunityList visitIpCommunityListStandard(
                              IpCommunityListStandard ipCommunityListStandard) {
                            return toCommunityList(ipCommunityListStandard);
                          }
                        })));
  }

  private static @Nonnull CommunityList toCommunityList(IpCommunityListExpanded list) {
    return new CommunityList(
        list.getName(),
        list.getLines().values().stream()
            .map(CiscoNxosConfiguration::toCommunityListLine)
            .collect(ImmutableList.toImmutableList()),
        false);
  }

  private static @Nonnull CommunityListLine toCommunityListLine(IpCommunityListExpandedLine line) {
    return new CommunityListLine(line.getAction(), toCommunitySetExpr(line.getRegex()));
  }

  private static @Nonnull CommunitySetExpr toCommunitySetExpr(String regex) {
    return new RegexCommunitySet(toJavaRegex(regex));
  }

  private static @Nonnull CommunityList toCommunityList(IpCommunityListStandard list) {
    return new CommunityList(
        list.getName(),
        list.getLines().values().stream()
            .map(CiscoNxosConfiguration::toCommunityListLine)
            .collect(ImmutableList.toImmutableList()),
        false);
  }

  private static @Nonnull CommunityListLine toCommunityListLine(IpCommunityListStandardLine line) {
    return new CommunityListLine(line.getAction(), toCommunitySetExpr(line.getCommunities()));
  }

  private static @Nonnull CommunitySetExpr toCommunitySetExpr(Set<StandardCommunity> communities) {
    return new LiteralCommunityConjunction(communities);
  }

  private void convertIpNameServers() {
    _c.setDnsServers(
        _ipNameServersByUseVrf.values().stream()
            .flatMap(Collection::stream)
            .collect(ImmutableSortedSet.toImmutableSortedSet(Comparator.naturalOrder())));
  }

  private void convertTacacsServers() {
    _c.setTacacsServers(ImmutableSortedSet.copyOf(_tacacsServers.keySet()));
  }

  private void convertTacacsSourceInterface() {
    _c.setTacacsSourceInterface(_tacacsSourceInterface);
  }

  private void convertIpPrefixLists() {
    _ipPrefixLists.forEach(
        (name, ipPrefixList) ->
            _c.getRouteFilterLists().put(name, toRouteFilterList(ipPrefixList)));
  }

  private void convertIpv6PrefixLists() {
    _ipv6PrefixLists.forEach(
        (name, ipv6PrefixList) ->
            _c.getRoute6FilterLists().put(name, toRoute6FilterList(ipv6PrefixList)));
  }

  private void convertLoggingServers() {
    _c.setLoggingServers(ImmutableSortedSet.copyOf(_loggingServers.keySet()));
  }

  private void convertLoggingSourceInterface() {
    _c.setLoggingSourceInterface(_loggingSourceInterface);
  }

  private void convertNtpServers() {
    _c.setNtpServers(ImmutableSortedSet.copyOf(_ntpServers.keySet()));
  }

  private void convertNtpSourceInterface() {
    _c.setNtpSourceInterface(_ntpSourceInterface);
  }

  private void convertOspfProcesses() {
    _ospfProcesses
        .values()
        .forEach(
            proc -> {
              _c.getDefaultVrf().addOspfProcess(toOspfProcess(proc));
              proc.getVrfs()
                  .forEach(
                      (vrfName, ospfVrf) -> {
                        org.batfish.datamodel.Vrf vrf = _c.getVrfs().get(vrfName);
                        if (vrf == null) {
                          return;
                        }
                        vrf.addOspfProcess(toOspfProcess(proc, ospfVrf, vrf));
                      });
            });
  }

  private void convertRouteMaps() {
    _routeMaps.values().forEach(this::convertRouteMap);

    // Find which route maps are used for PBR
    _c.getAllInterfaces().values().stream()
        .map(org.batfish.datamodel.Interface::getRoutingPolicyName)
        .filter(Objects::nonNull)
        .distinct()
        // Extract route map objects
        .map(_routeMaps::get)
        .filter(Objects::nonNull)
        // Convert PBR route maps to packet policies
        .map(this::toPacketPolicy)
        .forEach(packetPolicy -> _c.getPacketPolicies().put(packetPolicy.getName(), packetPolicy));
  }

  private void convertSnmpServers() {
    _c.setSnmpTrapServers(ImmutableSortedSet.copyOf(_snmpServers.keySet()));
  }

  private void convertSnmpSourceInterface() {
    _c.setSnmpSourceInterface(_snmpSourceInterface);
  }

  private void convertStaticRoutes() {
    _vrfs.values().forEach(this::convertStaticRoutes);
  }

  private void convertStaticRoutes(Vrf vrf) {
    _c.getVrfs()
        .get(vrf.getName())
        .setStaticRoutes(
            vrf.getStaticRoutes().values().stream()
                .map(this::toStaticRoute)
                .filter(Objects::nonNull)
                .collect(ImmutableSortedSet.toImmutableSortedSet(Comparator.naturalOrder())));
  }

  private void convertVrfs() {
    _vrfs.forEach((name, vrf) -> _c.getVrfs().put(name, toVrf(vrf)));
  }

  private void convertNves() {
    _nves
        .values()
        .forEach(nve -> nve.getMemberVnis().values().forEach(vni -> convertNveVni(nve, vni)));
  }

  private void convertNveVni(Nve nve, NveVni nveVni) {
    if (nve.isShutdown()) {
      return;
    }
    BumTransportMethod bumTransportMethod = getBumTransportMethod(nveVni, nve);
    SortedSet<Ip> bumTransportIps;
    if (nveVni.getIngressReplicationProtocol() != IngressReplicationProtocol.STATIC
        && bumTransportMethod == MULTICAST_GROUP) {
      bumTransportIps = ImmutableSortedSet.of(getMultiCastGroupIp(nveVni, nve));
    } else {
      bumTransportIps = ImmutableSortedSet.copyOf(nveVni.getPeerIps());
    }
    Integer vlan = getVlanForVni(nveVni.getVni());
    if (vlan == null) {
      return;
    }
    if (_c.getAllInterfaces().values().stream()
        .noneMatch(iface -> vlan.equals(iface.getVlan()) && iface.getActive())) {
      return;
    }
    VniSettings vniSettings =
        VniSettings.builder()
            .setBumTransportIps(bumTransportIps)
            .setBumTransportMethod(bumTransportMethod)
            .setSourceAddress(
                nve.getSourceInterface() != null
                    ? getInterfaceIp(_c.getAllInterfaces(), nve.getSourceInterface())
                    : null)
            .setUdpPort(VniSettings.DEFAULT_UDP_PORT)
            .setVni(nveVni.getVni())
            .setVlan(vlan)
            .build();
    if (nveVni.isAssociateVrf()) {
      Vrf vsTenantVrfForL3Vni = getVrfForL3Vni(_vrfs, nveVni.getVni());
      if (vsTenantVrfForL3Vni == null || _c.getVrfs().get(vsTenantVrfForL3Vni.getName()) == null) {
        return;
      }
      _c.getVrfs()
          .get(vsTenantVrfForL3Vni.getName())
          .getVniSettings()
          .put(vniSettings.getVni(), vniSettings);
      return;
    }
    org.batfish.datamodel.Vrf viTenantVrfForL2Vni = getMemberVrfForVlan(vlan);
    if (viTenantVrfForL2Vni == null) {
      return;
    }
    viTenantVrfForL2Vni.getVniSettings().put(vniSettings.getVni(), vniSettings);
  }

  /**
   * Gets the {@link org.batfish.datamodel.Vrf} which contains VLAN interface for {@code vlanNumber}
   * as its member
   *
   * @param vlanNumber VLAN number
   * @return {@link org.batfish.datamodel.Vrf} containing VLAN interface of {@code vlanNumber}
   */
  @Nullable
  private org.batfish.datamodel.Vrf getMemberVrfForVlan(int vlanNumber) {
    String vrfMemberForVlanIface =
        Optional.ofNullable(_interfaces.get(String.format("Vlan%d", vlanNumber)))
            .map(org.batfish.representation.cisco_nxos.Interface::getVrfMember)
            .orElse(null);

    // interface for this VLAN is not a member of any VRF
    if (vrfMemberForVlanIface == null) {
      return _c.getDefaultVrf();
    }

    // null if VRF member specified but is not valid
    return _c.getVrfs().get(vrfMemberForVlanIface);
  }

  @Nonnull
  private static BumTransportMethod getBumTransportMethod(NveVni nveVni, Nve nve) {
    if (nveVni.getIngressReplicationProtocol() == IngressReplicationProtocol.STATIC) {
      // since all multicast group commands are ignored in this case
      return UNICAST_FLOOD_GROUP;
    }
    return nveVni.getMcastGroup() != null
            || !nveVni.isAssociateVrf() && nve.getMulticastGroupL2() != null
            || nveVni.isAssociateVrf() && nve.getMulticastGroupL3() != null
        ? MULTICAST_GROUP
        : UNICAST_FLOOD_GROUP;
  }

  @Nonnull
  private static Ip getMultiCastGroupIp(NveVni nveVni, Nve nve) {
    if (nveVni.getMcastGroup() != null) {
      return nveVni.getMcastGroup();
    }
    if (nveVni.isAssociateVrf()) {
      assert nve.getMulticastGroupL3() != null;
      return nve.getMulticastGroupL3();
    }
    assert nve.getMulticastGroupL2() != null;
    return nve.getMulticastGroupL2();
  }

  @Nullable
  private Ip getInterfaceIp(
      Map<String, org.batfish.datamodel.Interface> interfaces, String ifaceName) {
    org.batfish.datamodel.Interface iface = interfaces.get(ifaceName);
    if (iface == null) {
      return null;
    }
    ConcreteInterfaceAddress concreteInterfaceAddress = iface.getConcreteAddress();
    if (concreteInterfaceAddress == null) {
      return null;
    }
    return concreteInterfaceAddress.getIp();
  }

  @Nullable
  private Integer getVlanForVni(Integer vni) {
    return _vlans.values().stream()
        .filter(vlan -> vni.equals(vlan.getVni()))
        .findFirst()
        .map(Vlan::getId)
        .orElse(null);
  }

  private @Nonnull CiscoNxosFamily createCiscoNxosFamily() {
    return CiscoNxosFamily.builder().build();
  }

  /** Disable Vlan interfaces without corresponding top-level vlan declaration. */
  private void disableUnregisteredVlanInterfaces() {
    _c.getAllInterfaces().values().stream()
        .filter(
            iface ->
                iface.getInterfaceType() == InterfaceType.VLAN
                    && !_vlans.keySet().contains(iface.getVlan()))
        .forEach(iface -> iface.setActive(false));
  }

  public @Nullable String getBannerExec() {
    return _bannerExec;
  }

  public void setBannerExec(@Nullable String bannerExec) {
    _bannerExec = bannerExec;
  }

  public @Nullable String getBannerMotd() {
    return _bannerMotd;
  }

  public void setBannerMotd(@Nullable String bannerMotd) {
    _bannerMotd = bannerMotd;
  }

  public @Nonnull BgpGlobalConfiguration getBgpGlobalConfiguration() {
    return _bgpGlobalConfiguration;
  }

  public @Nonnull Vrf getDefaultVrf() {
    return _vrfs.get(DEFAULT_VRF_NAME);
  }

  public @Nonnull Map<String, EigrpProcessConfiguration> getEigrpProcesses() {
    return Collections.unmodifiableMap(_eigrpProcesses);
  }

  public @Nullable EigrpProcessConfiguration getEigrpProcess(String processTag) {
    return _eigrpProcesses.get(processTag);
  }

  public @Nonnull EigrpProcessConfiguration getOrCreateEigrpProcess(String processTag) {
    return _eigrpProcesses.computeIfAbsent(processTag, name -> new EigrpProcessConfiguration());
  }

  public @Nullable Evpn getEvpn() {
    return _evpn;
  }

  public void setEvpn(@Nullable Evpn evpn) {
    _evpn = evpn;
  }

  @Override
  public @Nullable String getHostname() {
    return _hostname;
  }

  public @Nonnull Map<String, Interface> getInterfaces() {
    return _interfaces;
  }

  public @Nonnull Map<String, IpAccessList> getIpAccessLists() {
    return _ipAccessLists;
  }

  public @Nonnull Map<String, IpAsPathAccessList> getIpAsPathAccessLists() {
    return _ipAsPathAccessLists;
  }

  public @Nonnull Map<String, IpCommunityList> getIpCommunityLists() {
    return _ipCommunityLists;
  }

  public @Nullable String getIpDomainName() {
    return _ipDomainName;
  }

  public @Nonnull Map<String, List<String>> getIpNameServersByUseVrf() {
    return _ipNameServersByUseVrf;
  }

  public @Nonnull Map<String, IpPrefixList> getIpPrefixLists() {
    return _ipPrefixLists;
  }

  public @Nonnull Map<String, Ipv6AccessList> getIpv6AccessLists() {
    return _ipv6AccessLists;
  }

  public @Nonnull Map<String, Ipv6PrefixList> getIpv6PrefixLists() {
    return _ipv6PrefixLists;
  }

  public @Nonnull Map<String, LoggingServer> getLoggingServers() {
    return _loggingServers;
  }

  public @Nullable String getLoggingSourceInterface() {
    return _loggingSourceInterface;
  }

  public @Nonnull Map<String, NtpServer> getNtpServers() {
    return _ntpServers;
  }

  public @Nullable String getNtpSourceInterface() {
    return _ntpSourceInterface;
  }

  public @Nonnull Map<Integer, Nve> getNves() {
    return _nves;
  }

  public @Nonnull Map<String, ObjectGroup> getObjectGroups() {
    return _objectGroups;
  }

  public @Nonnull Map<String, DefaultVrfOspfProcess> getOspfProcesses() {
    return _ospfProcesses;
  }

  /** Range of VLAN IDs reserved by the system and therefore unassignable. */
  public @Nonnull IntegerSpace getReservedVlanRange() {
    return _reservedVlanRange;
  }

  public @Nonnull Map<String, RouteMap> getRouteMaps() {
    return _routeMaps;
  }

  public @Nonnull Map<String, SnmpServer> getSnmpServers() {
    return _snmpServers;
  }

  public @Nullable String getSnmpSourceInterface() {
    return _snmpSourceInterface;
  }

  public boolean getSystemDefaultSwitchportShutdown() {
    return _systemDefaultSwitchportShutdown;
  }

  public @Nonnull Map<String, TacacsServer> getTacacsServers() {
    return _tacacsServers;
  }

  public @Nullable String getTacacsSourceInterface() {
    return _tacacsSourceInterface;
  }

  public @Nullable String getVersion() {
    return _version;
  }

  public void setVersion(@Nullable String version) {
    _version = version;
  }

  public @Nonnull Map<Integer, Vlan> getVlans() {
    return _vlans;
  }

  public @Nonnull Vrf getOrCreateVrf(String name) {
    return _vrfs.computeIfAbsent(name, n -> new Vrf(n, ++_currentContextVrfId));
  }

  /** Returns a read-only copy of the VRFs. */
  public @Nonnull Map<String, Vrf> getVrfs() {
    return Collections.unmodifiableMap(_vrfs);
  }

  private void markStructures() {
    markConcreteStructure(
        CiscoNxosStructureType.INTERFACE,
        CiscoNxosStructureUsage.BGP_NEIGHBOR_UPDATE_SOURCE,
        CiscoNxosStructureUsage.INTERFACE_SELF_REFERENCE,
        CiscoNxosStructureUsage.IP_ROUTE_NEXT_HOP_INTERFACE,
        CiscoNxosStructureUsage.NVE_SOURCE_INTERFACE);
    markConcreteStructure(
        CiscoNxosStructureType.IP_ACCESS_LIST,
        CiscoNxosStructureUsage.INTERFACE_IP_ACCESS_GROUP_IN);
    markConcreteStructure(
        CiscoNxosStructureType.IP_ACCESS_LIST,
        CiscoNxosStructureUsage.INTERFACE_IP_ACCESS_GROUP_OUT);
    markConcreteStructure(
        CiscoNxosStructureType.IP_AS_PATH_ACCESS_LIST,
        CiscoNxosStructureUsage.BGP_NEIGHBOR_FILTER_LIST_IN,
        CiscoNxosStructureUsage.BGP_NEIGHBOR_FILTER_LIST_OUT,
        CiscoNxosStructureUsage.BGP_NEIGHBOR6_FILTER_LIST_IN,
        CiscoNxosStructureUsage.BGP_NEIGHBOR6_FILTER_LIST_OUT);
    markConcreteStructure(
        CiscoNxosStructureType.IP_PREFIX_LIST,
        CiscoNxosStructureUsage.BGP_NEIGHBOR_PREFIX_LIST_IN,
        CiscoNxosStructureUsage.BGP_NEIGHBOR_PREFIX_LIST_OUT,
        CiscoNxosStructureUsage.ROUTE_MAP_MATCH_IP_ADDRESS_PREFIX_LIST);
    markConcreteStructure(
        CiscoNxosStructureType.IPV6_PREFIX_LIST,
        CiscoNxosStructureUsage.BGP_NEIGHBOR6_PREFIX_LIST_IN,
        CiscoNxosStructureUsage.BGP_NEIGHBOR6_PREFIX_LIST_OUT);
    markConcreteStructure(CiscoNxosStructureType.NVE, CiscoNxosStructureUsage.NVE_SELF_REFERENCE);
    markConcreteStructure(
        CiscoNxosStructureType.OBJECT_GROUP_IP_ADDRESS,
        CiscoNxosStructureUsage.IP_ACCESS_LIST_DESTINATION_ADDRGROUP,
        CiscoNxosStructureUsage.IP_ACCESS_LIST_SOURCE_ADDRGROUP);
    markConcreteStructure(
        CiscoNxosStructureType.PORT_CHANNEL, CiscoNxosStructureUsage.INTERFACE_CHANNEL_GROUP);
    markConcreteStructure(
        CiscoNxosStructureType.ROUTE_MAP,
        CiscoNxosStructureUsage.BGP_ADDITIONAL_PATHS_ROUTE_MAP,
        CiscoNxosStructureUsage.BGP_ADVERTISE_MAP,
        CiscoNxosStructureUsage.BGP_ATTRIBUTE_MAP,
        CiscoNxosStructureUsage.BGP_DAMPENING_ROUTE_MAP,
        CiscoNxosStructureUsage.BGP_DEFAULT_ORIGINATE_ROUTE_MAP,
        CiscoNxosStructureUsage.BGP_EXIST_MAP,
        CiscoNxosStructureUsage.BGP_INJECT_MAP,
        CiscoNxosStructureUsage.BGP_L2VPN_EVPN_RETAIN_ROUTE_TARGET_ROUTE_MAP,
        CiscoNxosStructureUsage.BGP_NEIGHBOR_ADVERTISE_MAP,
        CiscoNxosStructureUsage.BGP_NEIGHBOR_EXIST_MAP,
        CiscoNxosStructureUsage.BGP_NEIGHBOR_NON_EXIST_MAP,
        CiscoNxosStructureUsage.BGP_NEIGHBOR_REMOTE_AS_ROUTE_MAP,
        CiscoNxosStructureUsage.BGP_NEIGHBOR_ROUTE_MAP_IN,
        CiscoNxosStructureUsage.BGP_NEIGHBOR_ROUTE_MAP_OUT,
        CiscoNxosStructureUsage.BGP_NETWORK_ROUTE_MAP,
        CiscoNxosStructureUsage.BGP_NETWORK6_ROUTE_MAP,
        CiscoNxosStructureUsage.BGP_NEXTHOP_ROUTE_MAP,
        CiscoNxosStructureUsage.BGP_REDISTRIBUTE_ROUTE_MAP,
        CiscoNxosStructureUsage.BGP_SUPPRESS_MAP,
        CiscoNxosStructureUsage.BGP_TABLE_MAP,
        CiscoNxosStructureUsage.BGP_UNSUPPRESS_MAP,
        CiscoNxosStructureUsage.EIGRP_REDISTRIBUTE_ROUTE_MAP,
        CiscoNxosStructureUsage.OSPF_AREA_FILTER_LIST_IN,
        CiscoNxosStructureUsage.OSPF_AREA_FILTER_LIST_OUT);
    markConcreteStructure(
        CiscoNxosStructureType.ROUTE_MAP_ENTRY, CiscoNxosStructureUsage.ROUTE_MAP_CONTINUE);
    markConcreteStructure(
        CiscoNxosStructureType.ROUTER_EIGRP,
        CiscoNxosStructureUsage.BGP_REDISTRIBUTE_INSTANCE,
        CiscoNxosStructureUsage.EIGRP_REDISTRIBUTE_INSTANCE,
        CiscoNxosStructureUsage.ROUTER_EIGRP_SELF_REFERENCE);
    markConcreteStructure(
        CiscoNxosStructureType.ROUTER_ISIS,
        CiscoNxosStructureUsage.BGP_REDISTRIBUTE_INSTANCE,
        CiscoNxosStructureUsage.EIGRP_REDISTRIBUTE_INSTANCE);
    markConcreteStructure(
        CiscoNxosStructureType.ROUTER_OSPF,
        CiscoNxosStructureUsage.BGP_REDISTRIBUTE_INSTANCE,
        CiscoNxosStructureUsage.EIGRP_REDISTRIBUTE_INSTANCE);
    markConcreteStructure(
        CiscoNxosStructureType.ROUTER_OSPFV3,
        CiscoNxosStructureUsage.BGP_REDISTRIBUTE_INSTANCE,
        CiscoNxosStructureUsage.EIGRP_REDISTRIBUTE_INSTANCE);
    markConcreteStructure(
        CiscoNxosStructureType.ROUTER_RIP,
        CiscoNxosStructureUsage.BGP_REDISTRIBUTE_INSTANCE,
        CiscoNxosStructureUsage.EIGRP_REDISTRIBUTE_INSTANCE);
    markConcreteStructure(
        CiscoNxosStructureType.BGP_TEMPLATE_PEER,
        CiscoNxosStructureUsage.BGP_NEIGHBOR_INHERIT_PEER);
    markConcreteStructure(
        CiscoNxosStructureType.BGP_TEMPLATE_PEER_POLICY,
        CiscoNxosStructureUsage.BGP_NEIGHBOR_INHERIT_PEER_POLICY);
    markConcreteStructure(
        CiscoNxosStructureType.BGP_TEMPLATE_PEER_SESSION,
        CiscoNxosStructureUsage.BGP_NEIGHBOR_INHERIT_PEER_SESSION);
    markConcreteStructure(CiscoNxosStructureType.VLAN, CiscoNxosStructureUsage.INTERFACE_VLAN);
    markConcreteStructure(
        CiscoNxosStructureType.VRF,
        CiscoNxosStructureUsage.INTERFACE_VRF_MEMBER,
        CiscoNxosStructureUsage.IP_ROUTE_NEXT_HOP_VRF);
  }

  @Override
  public void setHostname(String hostname) {
    checkNotNull(hostname, "hostname cannot be null");
    _hostname = hostname.toLowerCase();
  }

  public void setIpDomainName(@Nullable String ipDomainName) {
    _ipDomainName = ipDomainName;
  }

  public void setLoggingSourceInterface(@Nullable String loggingSourceInterface) {
    _loggingSourceInterface = loggingSourceInterface;
  }

  public void setNtpSourceInterface(@Nullable String ntpSourceInterface) {
    _ntpSourceInterface = ntpSourceInterface;
  }

  public void setSnmpSourceInterface(@Nullable String snmpSourceInterface) {
    _snmpSourceInterface = snmpSourceInterface;
  }

  public void setTacacsSourceInterface(@Nullable String tacacsSourceInterface) {
    _tacacsSourceInterface = tacacsSourceInterface;
  }

  public void setSystemDefaultSwitchportShutdown(boolean systemDefaultSwitchportShutdown) {
    _systemDefaultSwitchportShutdown = systemDefaultSwitchportShutdown;
  }

  @Override
  public void setVendor(ConfigurationFormat format) {}

  private static @Nonnull org.batfish.datamodel.hsrp.HsrpGroup toHsrpGroup(HsrpGroupIpv4 group) {
    org.batfish.datamodel.hsrp.HsrpGroup.Builder builder =
        org.batfish.datamodel.hsrp.HsrpGroup.builder()
            .setGroupNumber(group.getGroup())
            .setIp(group.getIp())
            .setPreempt(
                group.getPreemptDelayMinimumSeconds() != null); // true iff any preempt delay is set
    if (group.getHelloIntervalMs() != null) {
      builder.setHelloTime(group.getHelloIntervalMs());
    }
    if (group.getHoldTimeMs() != null) {
      builder.setHoldTime(group.getHoldTimeMs());
    }
    if (group.getPriority() != null) {
      builder.setPriority(group.getPriority());
    }
    builder.setTrackActions(
        group.getTracks().entrySet().stream()
            .collect(
                ImmutableSortedMap.toImmutableSortedMap(
                    Comparator.naturalOrder(),
                    trackEntry -> trackEntry.getKey().toString(),
                    trackEntry -> new DecrementPriority(trackEntry.getValue().getDecrement()))));
    return builder.build();
  }

  /** Helper to convert NXOS VS OSPF network type to VI model type. */
  private @Nullable org.batfish.datamodel.ospf.OspfNetworkType toOspfNetworkType(
      @Nullable OspfNetworkType type) {
    if (type == null) {
      return null;
    }
    switch (type) {
      case BROADCAST:
        return org.batfish.datamodel.ospf.OspfNetworkType.BROADCAST;
      case POINT_TO_POINT:
        return org.batfish.datamodel.ospf.OspfNetworkType.POINT_TO_POINT;
      default:
        _w.redFlag(
            String.format(
                "Conversion of Cisco NXOS OSPF network type '%s' is not handled.",
                type.toString()));
        return null;
    }
  }

  private @Nonnull org.batfish.datamodel.Interface toInterface(Interface iface) {
    String ifaceName = iface.getName();
    org.batfish.datamodel.Interface.Builder newIfaceBuilder =
        org.batfish.datamodel.Interface.builder()
            .setName(ifaceName)
            .setDeclaredNames(iface.getDeclaredNames());

    String parent = iface.getParentInterface();
    if (parent != null) {
      newIfaceBuilder.setDependencies(ImmutableSet.of(new Dependency(parent, DependencyType.BIND)));
    }

    newIfaceBuilder.setActive(!iface.getShutdownEffective(_systemDefaultSwitchportShutdown));

    if (!iface.getIpAddressDhcp()) {
      Builder<ConcreteInterfaceAddress, ConnectedRouteMetadata> addressMetadata =
          ImmutableSortedMap.naturalOrder();
      InterfaceAddressWithAttributes addrWithAttr = iface.getAddress();
      if (addrWithAttr != null) {
        newIfaceBuilder.setAddress(addrWithAttr.getAddress());
        if (addrWithAttr.getAddress() instanceof ConcreteInterfaceAddress) {
          // convert any connected route metadata
          addressMetadata.put(
              (ConcreteInterfaceAddress) addrWithAttr.getAddress(),
              ConnectedRouteMetadata.builder().setTag(addrWithAttr.getTag()).build());
        }
      }
      newIfaceBuilder.setSecondaryAddresses(
          iface.getSecondaryAddresses().stream()
              .map(InterfaceAddressWithAttributes::getAddress)
              .collect(ImmutableSet.toImmutableSet()));
      iface.getSecondaryAddresses().stream()
          .filter(addr -> addr.getAddress() instanceof ConcreteInterfaceAddress)
          .forEach(
              addr ->
                  addressMetadata.put(
                      (ConcreteInterfaceAddress) addr.getAddress(),
                      ConnectedRouteMetadata.builder().setTag(addr.getTag()).build()));
      newIfaceBuilder.setAddressMetadata(addressMetadata.build());
    }
    // TODO: handle DHCP

    newIfaceBuilder.setDescription(iface.getDescription());

    newIfaceBuilder.setDhcpRelayAddresses(iface.getDhcpRelayAddresses());

    newIfaceBuilder.setMtu(iface.getMtu());

    // filters
    String ipAccessGroupIn = iface.getIpAccessGroupIn();
    if (ipAccessGroupIn != null) {
      newIfaceBuilder.setIncomingFilter(_c.getIpAccessLists().get(ipAccessGroupIn));
    }
    String ipAccessGroupOut = iface.getIpAccessGroupOut();
    if (ipAccessGroupOut != null) {
      newIfaceBuilder.setOutgoingFilter(_c.getIpAccessLists().get(ipAccessGroupOut));
    }

    // switchport+vlan settings
    SwitchportMode switchportMode = iface.getSwitchportMode();
    newIfaceBuilder.setSwitchportMode(switchportMode.toSwitchportMode());
    switch (iface.getSwitchportMode()) {
      case ACCESS:
        newIfaceBuilder.setSwitchport(true);
        newIfaceBuilder.setAccessVlan(iface.getAccessVlan());
        break;

      case NONE:
        newIfaceBuilder.setEncapsulationVlan(iface.getEncapsulationVlan());
        break;

      case TRUNK:
        newIfaceBuilder.setSwitchport(true);
        newIfaceBuilder.setAllowedVlans(iface.getAllowedVlans());
        newIfaceBuilder.setNativeVlan(iface.getNativeVlan());
        break;

      case DOT1Q_TUNNEL:
      case FEX_FABRIC:
      default:
        // unsupported
        break;
    }
    newIfaceBuilder.setVlan(iface.getVlan());
    newIfaceBuilder.setAutoState(iface.getAutostate());

    CiscoNxosInterfaceType type = iface.getType();
    newIfaceBuilder.setType(toInterfaceType(type, parent != null));

    Double speed;
    @Nullable Integer speedMbps = iface.getSpeedMbps();
    if (speedMbps != null) {
      speed = speedMbps * SPEED_CONVERSION_FACTOR;
    } else {
      speed = getDefaultSpeed(type);
    }
    newIfaceBuilder.setSpeed(speed);
    Integer nxosBandwidth = iface.getBandwidth();
    Double finalBandwidth;
    if (nxosBandwidth != null) {
      finalBandwidth = nxosBandwidth * BANDWIDTH_CONVERSION_FACTOR;
    } else if (speed != null) {
      finalBandwidth = speed;
    } else {
      finalBandwidth = getDefaultBandwidth(type);
    }
    newIfaceBuilder.setBandwidth(finalBandwidth);

    // port-channel members
    String portChannel = iface.getChannelGroup();
    if (portChannel != null) {
      newIfaceBuilder.setChannelGroup(portChannel);
      _portChannelMembers.put(portChannel, ifaceName);
    }

    // port-channels
    if (type == PORT_CHANNEL) {
      Collection<String> members = _portChannelMembers.get(ifaceName);
      newIfaceBuilder.setChannelGroupMembers(members);
      newIfaceBuilder.setDependencies(
          members.stream()
              .map(member -> new Dependency(member, DependencyType.AGGREGATE))
              .collect(ImmutableSet.toImmutableSet()));
    }

    if (iface.getHsrp() != null) {
      convertHsrp(iface.getHsrp(), newIfaceBuilder);
    }

    // PBR policy
    String pbrPolicy = iface.getPbrPolicy();
    // Do not convert undefined references
    if (pbrPolicy != null && _routeMaps.get(pbrPolicy) != null) {
      newIfaceBuilder.setRoutingPolicy(pbrPolicy);
    }

    org.batfish.datamodel.Interface newIface = newIfaceBuilder.build();

    String vrfName = firstNonNull(iface.getVrfMember(), DEFAULT_VRF_NAME);
    org.batfish.datamodel.Vrf vrf = _c.getVrfs().get(vrfName);
    if (vrf == null) {
      // Non-existent VRF set; disable and leave in default VRF
      newIface.setActive(false);
      vrf = _c.getVrfs().get(DEFAULT_VRF_NAME);
    } else if (_vrfs.get(vrfName).getShutdown()) {
      // VRF is shutdown; disable
      newIface.setActive(false);
    }
    newIface.setVrf(vrf);

    newIface.setOwner(_c);
    return newIface;
  }

  private @Nonnull InterfaceType toInterfaceType(
      CiscoNxosInterfaceType type, boolean subinterface) {
    switch (type) {
      case ETHERNET:
        return subinterface ? InterfaceType.LOGICAL : InterfaceType.PHYSICAL;
      case LOOPBACK:
        return InterfaceType.LOOPBACK;
      case MGMT:
        return InterfaceType.PHYSICAL;
      case PORT_CHANNEL:
        return subinterface ? InterfaceType.AGGREGATE_CHILD : InterfaceType.AGGREGATED;
      case VLAN:
        return InterfaceType.VLAN;
      default:
        return InterfaceType.UNKNOWN;
    }
  }

  private @Nonnull org.batfish.datamodel.IpAccessList toIpAccessList(IpAccessList list) {
    // TODO: handle and test top-level fragments behavior
    return org.batfish.datamodel.IpAccessList.builder()
        .setName(list.getName())
        .setSourceName(list.getName())
        .setSourceType(CiscoNxosStructureType.IP_ACCESS_LIST.getDescription())
        .setLines(
            list.getLines().values().stream()
                .flatMap(this::toIpAccessListLine)
                .collect(ImmutableList.toImmutableList()))
        .build();
  }

  /**
   * Converts the supplied {@code line} to zero or more vendor-independent {@link
   * org.batfish.datamodel.IpAccessListLine}s depending on semantics.
   */
  private @Nonnull Stream<org.batfish.datamodel.IpAccessListLine> toIpAccessListLine(
      IpAccessListLine line) {
    return line.accept(
        new IpAccessListLineVisitor<Stream<org.batfish.datamodel.IpAccessListLine>>() {
          @Override
          public Stream<org.batfish.datamodel.IpAccessListLine> visitActionIpAccessListLine(
              ActionIpAccessListLine actionIpAccessListLine) {
            LineAction action = actionIpAccessListLine.getAction();
            return Stream.of(
                org.batfish.datamodel.IpAccessListLine.builder()
                    .setAction(action)
                    .setMatchCondition(toAclLineMatchExpr(actionIpAccessListLine, action))
                    .setName(Long.toString(actionIpAccessListLine.getLine()))
                    .build());
          }

          @Override
          public Stream<org.batfish.datamodel.IpAccessListLine> visitRemarkIpAccessListLine(
              RemarkIpAccessListLine remarkIpAccessListLine) {
            return Stream.empty();
          }
        });
  }

  private @Nonnull AclLineMatchExpr toAclLineMatchExpr(
      ActionIpAccessListLine line, LineAction action) {
    /*
     * All rules:
     * - if 'fragments' present in rule
     *   - match only non-initial fragment
     * Also, for L3+L4 rules:
     * - permit rules
     *   - if L3-match and is non-initial-fragment
     *     - permit
     *   - if L3+L4 match and is initial fragment (or fragments not applicable to protocol)
     *     - permit
     * - deny rules
     *   - if L3+L4 match and is initial fragment (or fragments not applicable to protocol)
     *     - deny
     */
    // L3 match condition
    AclLineMatchExpr l3 = matchL3(line);

    // If L3 only, no special handling needed
    if (line.getL4Options() == null) {
      return l3;
    }

    // L4 handling
    AclLineMatchExpr l4 = matchL4(line);
    if (action == LineAction.PERMIT) {
      // permit if either non-initial fragment or l4 conditions match
      return and(l3, or(MATCH_NON_INITIAL_FRAGMENT_OFFSET, l4));
    }

    assert action == LineAction.DENY;
    // deny if initial fragment and l4 conditions match. else do nothing (no match).
    return and(l3, MATCH_INITIAL_FRAGMENT_OFFSET, l4);
  }

  private @Nonnull AclLineMatchExpr matchL3(ActionIpAccessListLine actionIpAccessListLine) {
    HeaderSpace.Builder hs = HeaderSpace.builder();
    if (actionIpAccessListLine.getProtocol() != null) {
      hs.setIpProtocols(ImmutableList.of(actionIpAccessListLine.getProtocol()));
    }
    hs.setSrcIps(toIpSpace(actionIpAccessListLine.getSrcAddressSpec()));
    hs.setDstIps(toIpSpace(actionIpAccessListLine.getDstAddressSpec()));
    Layer3Options l3Options = actionIpAccessListLine.getL3Options();
    if (l3Options.getDscp() != null) {
      hs.setDscps(ImmutableList.of(l3Options.getDscp()));
    }
    if (l3Options.getPacketLength() != null) {
      hs.setPacketLengths(l3Options.getPacketLength().getSubRanges());
    }
    if (l3Options.getPrecedence() != null) {
      // TODO: support precedence matching
      return AclLineMatchExprs.FALSE;
    }
    if (l3Options.getTtl() != null) {
      // TODO: support ttl matching
      return AclLineMatchExprs.FALSE;
    }
    AclLineMatchExpr matchL3ExceptFragmentOffset = match(hs.build());
    return actionIpAccessListLine.getFragments()
        ? and(MATCH_NON_INITIAL_FRAGMENT_OFFSET, matchL3ExceptFragmentOffset)
        : matchL3ExceptFragmentOffset;
  }

  private @Nonnull IpSpace toIpSpace(IpAddressSpec ipAddressSpec) {
    return ipAddressSpec.accept(
        new IpAddressSpecVisitor<IpSpace>() {

          @Override
          public IpSpace visitAddrGroupIpAddressSpec(
              AddrGroupIpAddressSpec addrGroupIpAddressSpec) {
            String name = addrGroupIpAddressSpec.getName();
            return _objectGroups.get(name) instanceof ObjectGroupIpAddress
                ? new IpSpaceReference(name)
                : EmptyIpSpace.INSTANCE;
          }

          @Override
          public IpSpace visitLiteralIpAddressSpec(LiteralIpAddressSpec literalIpAddressSpec) {
            return literalIpAddressSpec.getIpSpace();
          }
        });
  }

  private @Nonnull AclLineMatchExpr matchL4(ActionIpAccessListLine actionIpAccessListLine) {
    return actionIpAccessListLine
        .getL4Options()
        .accept(
            new Layer4OptionsVisitor<AclLineMatchExpr>() {
              @Override
              public AclLineMatchExpr visitIcmpOptions(IcmpOptions icmpOptions) {
                HeaderSpace.Builder hs =
                    HeaderSpace.builder()
                        .setIcmpTypes(ImmutableList.of(SubRange.singleton(icmpOptions.getType())));
                @Nullable Integer code = icmpOptions.getCode();
                if (code != null) {
                  hs.setIcmpCodes(ImmutableList.of(SubRange.singleton(code)));
                }
                return match(hs.build());
              }

              @Override
              public AclLineMatchExpr visitIgmpOptions(IgmpOptions igmpOptions) {
                // TODO: IGMP header field handling
                return AclLineMatchExprs.FALSE;
              }

              @Override
              public AclLineMatchExpr visitTcpOptions(TcpOptions tcpOptions) {
                ImmutableList.Builder<AclLineMatchExpr> conjuncts = ImmutableList.builder();
                HeaderSpace.Builder hs = HeaderSpace.builder();
                if (tcpOptions.getEstablished()) {
                  hs.setTcpFlags(
                      ImmutableList.of(
                          TcpFlagsMatchConditions.builder()
                              .setUseAck(true)
                              .setTcpFlags(TcpFlags.builder().setAck(true).build())
                              .build(),
                          TcpFlagsMatchConditions.builder()
                              .setUseRst(true)
                              .setTcpFlags(TcpFlags.builder().setRst(true).build())
                              .build()));
                }
                if (tcpOptions.getDstPortSpec() != null) {
                  conjuncts.add(
                      toPorts(tcpOptions.getDstPortSpec())
                          .map(AclLineMatchExprs::matchDstPort)
                          .orElse(AclLineMatchExprs.FALSE));
                }
                if (tcpOptions.getHttpMethod() != null) {
                  // TODO: support HTTP METHOD matching
                  return AclLineMatchExprs.FALSE;
                }
                if (tcpOptions.getSrcPortSpec() != null) {
                  conjuncts.add(
                      toPorts(tcpOptions.getSrcPortSpec())
                          .map(AclLineMatchExprs::matchSrcPort)
                          .orElse(AclLineMatchExprs.FALSE));
                }
                if (tcpOptions.getTcpFlags() != null) {
                  // TODO: validate logic
                  int tcpFlagsMask = firstNonNull(tcpOptions.getTcpFlagsMask(), 0);
                  hs.setTcpFlags(
                      ImmutableList.of(
                          toTcpFlagsMatchConditions(tcpOptions.getTcpFlags(), tcpFlagsMask)));
                }
                if (tcpOptions.getTcpOptionLength() != null) {
                  // TODO: support TCP option length matching
                  return AclLineMatchExprs.FALSE;
                }
                return and(conjuncts.add(match(hs.build())).build());
              }

              @Override
              public AclLineMatchExpr visitUdpOptions(UdpOptions udpOptions) {
                ImmutableList.Builder<AclLineMatchExpr> conjuncts = ImmutableList.builder();
                if (udpOptions.getDstPortSpec() != null) {
                  conjuncts.add(
                      toPorts(udpOptions.getDstPortSpec())
                          .map(AclLineMatchExprs::matchDstPort)
                          .orElse(AclLineMatchExprs.FALSE));
                }
                if (udpOptions.getSrcPortSpec() != null) {
                  conjuncts.add(
                      toPorts(udpOptions.getSrcPortSpec())
                          .map(AclLineMatchExprs::matchSrcPort)
                          .orElse(AclLineMatchExprs.FALSE));
                }
                return and(conjuncts.build());
              }
            });
  }

  private static @Nonnull TcpFlagsMatchConditions toTcpFlagsMatchConditions(
      TcpFlags tcpFlags, int tcpFlagsMask) {
    // NX-OS only supports lower 6 control bits
    // 0 in mask means use
    int chooseOnes = ~tcpFlagsMask & 0b111111;
    return TcpFlagsMatchConditions.builder()
        .setTcpFlags(tcpFlags)
        .setUseFin((chooseOnes & 0b000001) != 0)
        .setUseSyn((chooseOnes & 0b000010) != 0)
        .setUseRst((chooseOnes & 0b000100) != 0)
        .setUsePsh((chooseOnes & 0b001000) != 0)
        .setUseAck((chooseOnes & 0b010000) != 0)
        .setUseUrg((chooseOnes & 0b100000) != 0)
        .build();
  }

  private @Nonnull Ip6AccessList toIp6AccessList(Ipv6AccessList list) {
    // TODO: handle and test top-level fragments behavior
    // TODO: convert lines
    return new Ip6AccessList(list.getName());
  }

  /**
   * Convert a VS {@link DefaultVrfOspfProcess} to a VI {@link
   * org.batfish.datamodel.ospf.OspfProcess} in the default VRF.
   */
  private @Nonnull org.batfish.datamodel.ospf.OspfProcess toOspfProcess(
      DefaultVrfOspfProcess proc) {
    Ip routerId =
        proc.getRouterId() != null
            ? proc.getRouterId()
            : inferRouterId(_c.getDefaultVrf(), _w, "OSPF process " + proc.getName());
    return toOspfProcessBuilder(proc, proc.getName(), Configuration.DEFAULT_VRF_NAME)
        .setProcessId(proc.getName())
        .setRouterId(routerId)
        .build();
  }

  /**
   * Convert a VS {@link OspfVrf} to a VI {@link org.batfish.datamodel.ospf.OspfProcess} in a
   * non-default VRF using parent information from the containing VS {@link DefaultVrfOspfProcess}.
   */
  private @Nonnull org.batfish.datamodel.ospf.OspfProcess toOspfProcess(
      DefaultVrfOspfProcess proc, OspfVrf ospfVrf, org.batfish.datamodel.Vrf vrf) {
    String processName = proc.getName();
    Ip routerId =
        ospfVrf.getRouterId() != null
            ? ospfVrf.getRouterId()
            : proc.getRouterId() != null
                ? proc.getRouterId()
                : inferRouterId(vrf, _w, "OSPF process " + proc.getName());
    return toOspfProcessBuilder(ospfVrf, processName, ospfVrf.getVrf())
        .setProcessId(processName)
        .setRouterId(routerId)
        .build();
  }

  private @Nonnull org.batfish.datamodel.ospf.OspfProcess.Builder toOspfProcessBuilder(
      OspfProcess proc, String processName, String vrfName) {
    org.batfish.datamodel.ospf.OspfProcess.Builder builder =
        org.batfish.datamodel.ospf.OspfProcess.builder();

    // compute summaries to be used by all VI areas
    Map<Prefix, OspfAreaSummary> summaries =
        proc.getSummaryAddresses().entrySet().stream()
            .collect(
                ImmutableMap.toImmutableMap(
                    Entry::getKey,
                    summaryByPrefix -> toOspfAreaSummary(summaryByPrefix.getValue())));

    // convert areas
    Multimap<Long, IpWildcard> wildcardsByAreaId =
        ImmutableMultimap.copyOf(
            proc.getNetworks().entrySet().stream()
                .map(e -> Maps.immutableEntry(e.getValue(), e.getKey()))
                .collect(ImmutableList.toImmutableList()));
    Stream<OspfArea> implicitAreas =
        _implicitOspfAreas.get(Maps.immutableEntry(processName, vrfName)).stream()
            .filter(Predicates.not(proc.getAreas()::containsKey))
            .map(OspfArea::new);
    builder
        .setAreas(
            Streams.concat(proc.getAreas().values().stream(), implicitAreas)
                .collect(
                    ImmutableSortedMap.toImmutableSortedMap(
                        Comparator.naturalOrder(),
                        OspfArea::getId,
                        area ->
                            toOspfArea(
                                processName,
                                vrfName,
                                proc,
                                area,
                                wildcardsByAreaId.get(area.getId()),
                                summaries))))
        .setReferenceBandwidth(
            OSPF_REFERENCE_BANDWIDTH_CONVERSION_FACTOR * proc.getAutoCostReferenceBandwidthMbps());

    // max-metric settings
    OspfMaxMetricRouterLsa maxMetricSettings = proc.getMaxMetricRouterLsa();
    if (maxMetricSettings != null) {
      builder.setMaxMetricTransitLinks((long) DEFAULT_OSPF_MAX_METRIC);
      Optional.ofNullable(maxMetricSettings.getExternalLsa())
          .map(Integer::longValue)
          .ifPresent(builder::setMaxMetricExternalNetworks);
      builder.setMaxMetricStubNetworks(
          maxMetricSettings.getIncludeStub() ? (long) DEFAULT_OSPF_MAX_METRIC : null);
      Optional.ofNullable(maxMetricSettings.getSummaryLsa())
          .map(Integer::longValue)
          .ifPresent(builder::setMaxMetricSummaryNetworks);
    }

    // export policy
    createOspfExportPolicy(proc, processName, vrfName, builder);

    return builder;
  }

  private @Nonnull OspfAreaSummary toOspfAreaSummary(OspfSummaryAddress ospfSummaryAddress) {
    return new OspfAreaSummary(!ospfSummaryAddress.getNotAdvertise(), null);
  }

  private void createOspfExportPolicy(
      OspfProcess proc,
      String processName,
      String vrfName,
      org.batfish.datamodel.ospf.OspfProcess.Builder builder) {
    ImmutableList.Builder<Statement> exportStatementsBuilder = ImmutableList.builder();
    ImmutableSortedSet.Builder<String> exportPolicySourcesBuilder =
        ImmutableSortedSet.naturalOrder();
    OspfDefaultOriginate defaultOriginate = proc.getDefaultOriginate();

    // First try redistributing static routes, which may include default route
    Optional.ofNullable(proc.getRedistributeStaticRouteMap())
        .filter(_c.getRoutingPolicies()::containsKey)
        .ifPresent(
            routeMapName -> {
              exportPolicySourcesBuilder.add(routeMapName);
              exportStatementsBuilder.add(
                  new If(
                      new MatchProtocol(RoutingProtocol.STATIC),
                      ImmutableList.of(new CallStatement(routeMapName))));
            });

    // Then try orginating default route (either always or from RIB route not covered above)
    if (defaultOriginate != null) {
      BooleanExpr matchDefaultNetwork =
          new MatchPrefixSet(
              DestinationNetwork.instance(),
              new ExplicitPrefixSet(new PrefixSpace(PrefixRange.fromPrefix(Prefix.ZERO))));
      BooleanExpr guard;
      if (defaultOriginate.getAlways()) {
        builder.setGeneratedRoutes(
            ImmutableSortedSet.of(GeneratedRoute.builder().setNetwork(Prefix.ZERO).build()));
        guard =
            new Conjunction(
                ImmutableList.<BooleanExpr>builder()
                    .add(matchDefaultNetwork)
                    .add(new MatchProtocol(RoutingProtocol.AGGREGATE))
                    .build());
      } else {
        guard = matchDefaultNetwork;
      }
      ImmutableList.Builder<Statement> defaultOriginateStatements = ImmutableList.builder();
      Optional.ofNullable(defaultOriginate.getRouteMap())
          .filter(_c.getRoutingPolicies()::containsKey)
          .ifPresent(
              defaultOriginateRouteMapName -> {
                exportPolicySourcesBuilder.add(defaultOriginateRouteMapName);
                defaultOriginateStatements.add(new CallStatement(defaultOriginateRouteMapName));
              });
      defaultOriginateStatements.add(Statements.ExitAccept.toStaticStatement());
      exportStatementsBuilder.add(new If(guard, defaultOriginateStatements.build()));
    }
    // Then try remaining redistribution policies
    Optional.ofNullable(proc.getRedistributeDirectRouteMap())
        .filter(_c.getRoutingPolicies()::containsKey)
        .ifPresent(
            routeMapName -> {
              exportPolicySourcesBuilder.add(routeMapName);
              exportStatementsBuilder.add(
                  new If(
                      new MatchProtocol(RoutingProtocol.CONNECTED),
                      ImmutableList.of(new CallStatement(routeMapName))));
            });
    List<Statement> exportInnerStatements = exportStatementsBuilder.build();
    int defaultRedistributionMetric =
        proc.getAreas().isEmpty()
            ? OspfArea.DEFAULT_DEFAULT_COST
            : proc.getAreas().values().iterator().next().getDefaultCost();
    if (!proc.getAreas().values().stream()
        .map(OspfArea::getDefaultCost)
        .allMatch(Predicates.equalTo(defaultRedistributionMetric))) {
      _w.unimplemented(
          String.format(
              "Unimplemented: OSPF process '%s': non-uniform default-cost across areas",
              processName));
      return;
    }
    if (exportInnerStatements.isEmpty()) {
      // nothing to export
      return;
    }
    String exportPolicyName = computeOspfExportPolicyName(processName, vrfName);
    RoutingPolicy exportPolicy =
        RoutingPolicy.builder()
            .setName(exportPolicyName)
            .setOwner(_c)
            .setStatements(
                ImmutableList.<Statement>builder()
                    .add(new SetOspfMetricType(OspfMetricType.E1))
                    .add(new SetMetric(new LiteralLong(defaultRedistributionMetric)))
                    .addAll(exportStatementsBuilder.build())
                    .add(Statements.ExitReject.toStaticStatement())
                    .build())
            .build();
    builder.setExportPolicy(exportPolicy);
    builder.setExportPolicySources(exportPolicySourcesBuilder.build());
    return;
  }

  private static @Nonnull String computeOspfExportPolicyName(String processName, String vrfName) {
    return String.format("~OSPF_EXPORT_POLICY~%s~%s~", processName, vrfName);
  }

  private @Nonnull org.batfish.datamodel.ospf.OspfArea toOspfArea(
      String processName,
      String vrfName,
      OspfProcess proc,
      OspfArea area,
      Collection<IpWildcard> wildcards,
      Map<Prefix, OspfAreaSummary> summaries) {
    org.batfish.datamodel.ospf.OspfArea.Builder builder =
        org.batfish.datamodel.ospf.OspfArea.builder().setNumber(area.getId());
    if (area.getTypeSettings() != null) {
      area.getTypeSettings()
          .accept(
              new OspfAreaTypeSettingsVisitor<Void>() {
                @Override
                public Void visitOspfAreaNssa(OspfAreaNssa ospfAreaNssa) {
                  builder.setNssa(toNssaSettings(ospfAreaNssa));
                  return null;
                }

                @Override
                public Void visitOspfAreaStub(OspfAreaStub ospfAreaStub) {
                  builder.setStub(toStubSettings(ospfAreaStub));
                  return null;
                }
              });
    }
    builder.setInterfaces(computeAreaInterfaces(processName, vrfName, proc, area, wildcards));
    builder.setSummaries(summaries);
    return builder.build();
  }

  private @Nonnull Set<String> computeAreaInterfaces(
      String processName,
      String vrfName,
      OspfProcess proc,
      OspfArea area,
      Collection<IpWildcard> wildcards) {
    org.batfish.datamodel.Vrf vrf = _c.getVrfs().get(vrfName);
    if (vrf == null) {
      return ImmutableSet.of();
    }
    ImmutableSet.Builder<String> interfaces = ImmutableSet.builder();
    long areaId = area.getId();
    vrf.getInterfaces()
        .keySet()
        .forEach(
            ifaceName -> {
              Interface iface = _interfaces.get(ifaceName);
              OspfInterface ospf = iface.getOspf();
              if (ospf != null && ospf.getArea() != null) {
                // add to this area if interface is explictly configured to be in it.
                if (ospf.getArea().equals(areaId) && ospf.getProcess().equals(processName)) {
                  interfaces.add(ifaceName);
                  finalizeInterfaceOspfSettings(
                      ifaceName, areaId, processName, proc.getPassiveInterfaceDefault(), ospf);
                }
              } else {
                // Otherwise if OSPF area not explicitly configured on interface, add to this area
                // if interface IP is matched by wildcard.
                Optional<Ip> ipOpt =
                    Optional.ofNullable(iface.getAddress())
                        .map(InterfaceAddressWithAttributes::getAddress)
                        .filter(ConcreteInterfaceAddress.class::isInstance)
                        .map(ConcreteInterfaceAddress.class::cast)
                        .map(ConcreteInterfaceAddress::getIp);
                if (!ipOpt.isPresent()) {
                  return;
                }
                Ip ip = ipOpt.get();
                if (wildcards.stream().noneMatch(wildcard -> wildcard.containsIp(ip))) {
                  return;
                }
                interfaces.add(ifaceName);
                finalizeInterfaceOspfSettings(
                    ifaceName,
                    areaId,
                    processName,
                    proc.getPassiveInterfaceDefault(),
                    // If interface being added has no explicit OSPF configuration, use defaults
                    ospf != null ? ospf : new OspfInterface());
              }
            });
    return interfaces.build();
  }

  private void finalizeInterfaceOspfSettings(
      String ifaceName,
      long areaId,
      String processName,
      boolean passiveInterfaceDefault,
      OspfInterface ospf) {
    org.batfish.datamodel.Interface newIface = _c.getAllInterfaces().get(ifaceName);
    OspfInterfaceSettings.Builder ospfSettings = OspfInterfaceSettings.builder();
    ospfSettings.setCost(ospf.getCost());
    ospfSettings.setEnabled(true);
    ospfSettings.setAreaName(areaId);
    ospfSettings.setProcess(processName);
    ospfSettings.setPassive(
        ospf.getPassive() != null
            ? ospf.getPassive()
            : passiveInterfaceDefault || newIface.getName().startsWith("loopback"));
    ospfSettings.setNetworkType(toOspfNetworkType(ospf.getNetwork()));
    ospfSettings.setDeadInterval(toOspfDeadInterval(ospf));
    ospfSettings.setHelloInterval(toOspfHelloInterval(ospf));

    newIface.setOspfSettings(ospfSettings.build());
  }

  /**
   * Helper to infer dead interval from configured OSPF settings on an interface. Check explicitly
   * set dead interval, infer from hello interval, or use default, in that order. See
   * https://www.cisco.com/c/en/us/support/docs/ip/open-shortest-path-first-ospf/13689-17.html for
   * more details.
   */
  @VisibleForTesting
  static int toOspfDeadInterval(OspfInterface ospf) {
    Integer deadInterval = ospf.getDeadIntervalS();
    if (deadInterval != null) {
      return deadInterval;
    }
    Integer helloInterval = ospf.getHelloIntervalS();
    if (helloInterval != null) {
      return OSPF_DEAD_INTERVAL_HELLO_MULTIPLIER * helloInterval;
    }
    return DEFAULT_DEAD_INTERVAL_S;
  }

  /**
   * Helper to infer hello interval from configured OSPF settings on an interface. Check explicitly
   * set hello interval or use default, in that order. See
   * https://www.cisco.com/c/en/us/support/docs/ip/open-shortest-path-first-ospf/13689-17.html for
   * more details.
   */
  @VisibleForTesting
  static int toOspfHelloInterval(OspfInterface ospf) {
    Integer helloInterval = ospf.getHelloIntervalS();
    if (helloInterval != null) {
      return helloInterval;
    }
    return DEFAULT_HELLO_INTERVAL_S;
  }

  private @Nonnull NssaSettings toNssaSettings(OspfAreaNssa ospfAreaNssa) {
    return NssaSettings.builder()
        .setSuppressType3(ospfAreaNssa.getNoSummary())
        .setSuppressType7(ospfAreaNssa.getNoRedistribution())
        .build();
  }

  private @Nonnull StubSettings toStubSettings(OspfAreaStub ospfAreaStub) {
    return StubSettings.builder().setSuppressType3(ospfAreaStub.getNoSummary()).build();
  }

  /**
   * Return an {@link IntegerSpace} of allowed ports if {@code portSpec} is supported, or {@link
   * Optional#empty} if unsupported.
   */
  private @Nonnull Optional<IntegerSpace> toPorts(PortSpec portSpec) {
    // TODO: return an abstract space of integers to allow for named port spaces
    return portSpec.accept(
        new PortSpecVisitor<Optional<IntegerSpace>>() {
          @Override
          public Optional<IntegerSpace> visitLiteralPortSpec(LiteralPortSpec literalPortSpec) {
            return Optional.of(literalPortSpec.getPorts());
          }

          @Override
          public Optional<IntegerSpace> visitPortGroupPortSpec(
              PortGroupPortSpec portGroupPortSpec) {
            // TODO: support port groups
            return Optional.empty();
          }
        });
  }

  private static @Nonnull AsPathAccessList toAsPathAccessList(
      IpAsPathAccessList ipAsPathAccessList) {
    return new AsPathAccessList(
        ipAsPathAccessList.getName(),
        ipAsPathAccessList.getLines().values().stream()
            .map(CiscoNxosConfiguration::toAsPathAccessListLine)
            .collect(ImmutableList.toImmutableList()));
  }

  private static @Nonnull AsPathAccessListLine toAsPathAccessListLine(IpAsPathAccessListLine line) {
    return new AsPathAccessListLine(line.getAction(), toJavaRegex(line.getRegex()));
  }

  private void convertRouteMap(RouteMap routeMap) {
    /*
     * High-level overview:
     * - Group route-map entries into disjoint intervals, where each entry that is the target of a
     *   continue statement is the start of an interval.
     * - Generate a RoutingPolicy for each interval.
     * - Convert each entry into an If statement:
     *   - True branch of an entry with a continue statement calls the RoutingPolicy for the
     *     interval started by its target.
     *   - False branch of an entry at the end of an interval calls the RoutingPolicy for the next
     *     interval.
     */
    String routeMapName = routeMap.getName();

    // sequence -> next sequence if no match, or null if last sequence
    ImmutableMap.Builder<Integer, Integer> noMatchNextBySeqBuilder = ImmutableMap.builder();
    RouteMapEntry lastEntry = null;
    for (RouteMapEntry currentEntry : routeMap.getEntries().values()) {
      if (lastEntry != null) {
        int lastSequence = lastEntry.getSequence();
        noMatchNextBySeqBuilder.put(lastSequence, currentEntry.getSequence());
      }
      lastEntry = currentEntry;
    }

    // sequences that are valid targets of a continue statement
    Set<Integer> continueTargets =
        routeMap.getEntries().values().stream()
            .map(RouteMapEntry::getContinue)
            .filter(Objects::nonNull)
            .filter(routeMap.getEntries().keySet()::contains)
            .collect(ImmutableSet.toImmutableSet());

    // sequence -> next sequence if no match, or null if last sequence
    Map<Integer, Integer> noMatchNextBySeq = noMatchNextBySeqBuilder.build();

    /*
     * Initially:
     * - set the name of the generated routing policy for the route-map
     * - initialize the statement queue
     * For each entry in the route-map:
     * - If the current entry is the start of a new interval:
     *   - Build the RoutingPolicy for the previous interval.
     *   - Set the name of the new generated routing policy.
     *   - Clear the statement queue.
     * - After all entries have been processed:
     *   - Build the RoutingPolicy for the final interval.
     *     - If there were no continue statements, the final interval is the single policy for the
     *       whole route-map.
     */
    String currentRoutingPolicyName = routeMap.getName();
    ImmutableList.Builder<Statement> currentRoutingPolicyStatements = ImmutableList.builder();
    for (RouteMapEntry currentEntry : routeMap.getEntries().values()) {
      int currentSequence = currentEntry.getSequence();
      if (continueTargets.contains(currentSequence)) {
        // finalize the routing policy consisting of queued statements up to this point
        RoutingPolicy.builder()
            .setName(currentRoutingPolicyName)
            .setOwner(_c)
            .setStatements(currentRoutingPolicyStatements.build())
            .build();
        // reset statement queue
        currentRoutingPolicyStatements = ImmutableList.builder();
        // generate name for policy that will contain subsequent statements
        currentRoutingPolicyName = computeRoutingPolicyName(routeMapName, currentSequence);
      } // or else undefined reference
      currentRoutingPolicyStatements.add(
          toStatement(routeMapName, currentEntry, noMatchNextBySeq, continueTargets));
    }
    // finalize last routing policy
    currentRoutingPolicyStatements.add(ROUTE_MAP_DENY_STATEMENT);
    RoutingPolicy.builder()
        .setName(currentRoutingPolicyName)
        .setOwner(_c)
        .setStatements(currentRoutingPolicyStatements.build())
        .build();
  }

  public static @Nonnull String computeRouteMapEntryName(String routeMapName, int sequence) {
    return String.format("%s %d", routeMapName, sequence);
  }

  @VisibleForTesting
  public static @Nonnull String computeRoutingPolicyName(String routeMapName, int sequence) {
    return String.format("~%s~SEQ:%d~", routeMapName, sequence);
  }

  @Nonnull
  private PacketPolicy toPacketPolicy(RouteMap routeMap) {
    // TODO: handle continue statements
    return new PacketPolicy(
        routeMap.getName(),
        routeMap.getEntries().values().stream()
            .map(this::toPacketPolicyStatement)
            .collect(ImmutableList.toImmutableList()),
        // Default action is to fall through to the destination-based forwarding pipeline
        new Return(new FibLookup(IngressInterfaceVrf.instance())));
  }

  private @Nonnull Statement toStatement(
      String routeMapName,
      RouteMapEntry entry,
      Map<Integer, Integer> noMatchNextBySeq,
      Set<Integer> continueTargets) {
    ImmutableList.Builder<Statement> trueStatements = ImmutableList.builder();
    ImmutableList.Builder<BooleanExpr> conjuncts = ImmutableList.builder();

    // matches
    entry.getMatches().map(this::toBooleanExpr).forEach(conjuncts::add);

    // sets
    entry.getSets().flatMap(this::toStatements).forEach(trueStatements::add);

    Integer continueTarget = entry.getContinue();
    LineAction action = entry.getAction();
    Statement finalTrueStatement;

    // final action if matched
    if (continueTarget != null) {
      if (continueTargets.contains(continueTarget)) {
        finalTrueStatement =
            new CallStatement(computeRoutingPolicyName(routeMapName, continueTarget));
      } else {
        // invalid continue target, so just deny
        // TODO: verify actual behavior
        finalTrueStatement = ROUTE_MAP_DENY_STATEMENT;
      }
    } else if (action == LineAction.PERMIT) {
      finalTrueStatement = ROUTE_MAP_PERMIT_STATEMENT;
    } else {
      assert action == LineAction.DENY;
      finalTrueStatement = ROUTE_MAP_DENY_STATEMENT;
    }
    trueStatements.add(finalTrueStatement);

    // final action if not matched
    Integer noMatchNext = noMatchNextBySeq.get(entry.getSequence());
    List<Statement> noMatchStatements =
        noMatchNext != null && continueTargets.contains(noMatchNext)
            ? ImmutableList.of(
                new CallStatement(computeRoutingPolicyName(routeMapName, noMatchNext)))
            : ImmutableList.of();
    return new If(new Conjunction(conjuncts.build()), trueStatements.build(), noMatchStatements);
  }

  @Nonnull
  private org.batfish.datamodel.packet_policy.Statement toPacketPolicyStatement(
      RouteMapEntry entry) {
    // TODO: handle continue statement
    RouteMapMatchVisitor<BoolExpr> matchToBoolExpr =
        new RouteMapMatchVisitor<BoolExpr>() {

          @Override
          public BoolExpr visitRouteMapMatchAsPath(RouteMapMatchAsPath routeMapMatchAsPath) {
            // Not applicable to PBR
            return null;
          }

          @Override
          public BoolExpr visitRouteMapMatchCommunity(
              RouteMapMatchCommunity routeMapMatchCommunity) {
            // Not applicable to PBR
            return null;
          }

          @Override
          public BoolExpr visitRouteMapMatchInterface(
              RouteMapMatchInterface routeMapMatchInterface) {
            // Not applicable to PBR
            return null;
          }

          @Override
          public BoolExpr visitRouteMapMatchIpAddress(
              RouteMapMatchIpAddress routeMapMatchIpAddress) {
            if (_ipAccessLists.containsKey(routeMapMatchIpAddress.getName())) {
              return new PacketMatchExpr(new PermittedByAcl(routeMapMatchIpAddress.getName()));
            } else {
              return FalseExpr.instance(); // fail-closed, match nothing
            }
          }

          @Override
          public BoolExpr visitRouteMapMatchIpAddressPrefixList(
              RouteMapMatchIpAddressPrefixList routeMapMatchIpAddressPrefixList) {
            // Not applicable to PBR
            return null;
          }

          @Override
          public BoolExpr visitRouteMapMatchIpv6Address(
              RouteMapMatchIpv6Address routeMapMatchIpv6Address) {
            // incompatible with IPv4 forwarding, so fail-closed, match nothing
            return FalseExpr.instance();
          }

          @Override
          public BoolExpr visitRouteMapMatchIpv6AddressPrefixList(
              RouteMapMatchIpv6AddressPrefixList routeMapMatchIpv6AddressPrefixList) {
            // Not applicable to PBR
            return null;
          }

          @Override
          public BoolExpr visitRouteMapMatchMetric(RouteMapMatchMetric routeMapMatchMetric) {
            // Not applicable to PBR
            return null;
          }

          @Override
          public BoolExpr visitRouteMapMatchSourceProtocol(
              RouteMapMatchSourceProtocol routeMapMatchSourceProtocol) {
            // Not applicable to PBR
            return null;
          }

          @Override
          public BoolExpr visitRouteMapMatchTag(RouteMapMatchTag routeMapMatchTag) {
            // TODO: somehow applicable to PBR? Documentation and semantics unclear
            _w.redFlag("'match tag' not supported in PBR policies");
            return null;
          }

          @Override
          public BoolExpr visitRouteMapMatchVlan(RouteMapMatchVlan routeMapMatchVlan) {
            // TODO: PBR implementation. Should match traffic coming in on any of specified VLANs.
            return null;
          }
        };
    List<BoolExpr> guardBoolExprs =
        entry
            .getMatches()
            .map(m -> m.accept(matchToBoolExpr))
            .filter(Objects::nonNull)
            .collect(ImmutableList.toImmutableList());

    if (guardBoolExprs.isEmpty()) {
      guardBoolExprs = ImmutableList.of(TrueExpr.instance()); // match anything
    }
    RouteMapSetVisitor<org.batfish.datamodel.packet_policy.Statement> setToStatement =
        new RouteMapSetVisitor<org.batfish.datamodel.packet_policy.Statement>() {
          @Override
          public org.batfish.datamodel.packet_policy.Statement visitRouteMapSetAsPathPrependLastAs(
              RouteMapSetAsPathPrependLastAs routeMapSetAsPathPrependLastAs) {
            // Not applicable to PBR
            return null;
          }

          @Override
          public org.batfish.datamodel.packet_policy.Statement
              visitRouteMapSetAsPathPrependLiteralAs(
                  RouteMapSetAsPathPrependLiteralAs routeMapSetAsPathPrependLiteralAs) {
            // Not applicable to PBR
            return null;
          }

          @Override
          public org.batfish.datamodel.packet_policy.Statement visitRouteMapSetCommunity(
              RouteMapSetCommunity routeMapSetCommunity) {
            // Not applicable to PBR
            return null;
          }

          @Override
          public org.batfish.datamodel.packet_policy.Statement visitRouteMapSetIpNextHopLiteral(
              RouteMapSetIpNextHopLiteral routeMapSetIpNextHopLiteral) {
            // TODO: handle "load-share" modifier
            return new Return(
                FibLookupOverrideLookupIp.builder()
                    .setIps(routeMapSetIpNextHopLiteral.getNextHops())
                    // VRF to lookup in
                    .setVrfExpr(IngressInterfaceVrf.instance())
                    // Default action in case none of the next hops can be resolved
                    .setDefaultAction(new FibLookup(IngressInterfaceVrf.instance()))
                    .setRequireConnected(true)
                    .build());
          }

          @Override
          public org.batfish.datamodel.packet_policy.Statement visitRouteMapSetIpNextHopUnchanged(
              RouteMapSetIpNextHopUnchanged routeMapSetIpNextHopUnchanged) {
            // Not applicable to PBR
            return null;
          }

          @Override
          public org.batfish.datamodel.packet_policy.Statement visitRouteMapSetLocalPreference(
              RouteMapSetLocalPreference routeMapSetLocalPreference) {
            // Not applicable to PBR
            return null;
          }

          @Override
          public org.batfish.datamodel.packet_policy.Statement visitRouteMapSetMetric(
              RouteMapSetMetric routeMapSetMetric) {
            // Not applicable to PBR
            return null;
          }

          @Override
          public org.batfish.datamodel.packet_policy.Statement visitRouteMapSetMetricType(
              RouteMapSetMetricType routeMapSetMetricType) {
            // Not applicable to PBR
            return null;
          }

          @Override
          public org.batfish.datamodel.packet_policy.Statement visitRouteMapSetOrigin(
              RouteMapSetOrigin routeMapSetOrigin) {
            // Not applicable to PBR
            return null;
          }

          @Override
          public org.batfish.datamodel.packet_policy.Statement visitRouteMapSetTag(
              RouteMapSetTag routeMapSetTag) {
            // Not applicable to PBR
            return null;
          }
        };
    List<org.batfish.datamodel.packet_policy.Statement> trueStatements =
        entry
            .getSets()
            .map(s -> s.accept(setToStatement))
            .filter(Objects::nonNull)
            .collect(ImmutableList.toImmutableList());
    if (trueStatements.size() > 1) {
      _w.redFlag(
          "Multiple set statements are not allowed in a single route map statement. Choosing the first one");
      trueStatements = ImmutableList.of(trueStatements.get(0));
    }
    if (guardBoolExprs.size() > 1) {
      _w.redFlag(
          "Multiple match conditions are not allowed in a single route map statement. Choosing the first one");
    }
    return new org.batfish.datamodel.packet_policy.If(guardBoolExprs.get(0), trueStatements);
  }

  private @Nonnull BooleanExpr toBooleanExpr(RouteMapMatch match) {
    return match.accept(
        new RouteMapMatchVisitor<BooleanExpr>() {

          @Override
          public BooleanExpr visitRouteMapMatchAsPath(RouteMapMatchAsPath routeMapMatchAsPath) {
            // TODO: test behavior for undefined reference
            return new Disjunction(
                routeMapMatchAsPath.getNames().stream()
                    .filter(_ipAsPathAccessLists::containsKey)
                    .map(name -> new MatchAsPath(new NamedAsPathSet(name)))
                    .collect(ImmutableList.toImmutableList()));
          }

          @Override
          public BooleanExpr visitRouteMapMatchCommunity(
              RouteMapMatchCommunity routeMapMatchCommunity) {
            // TODO: test behavior for undefined reference
            return new Disjunction(
                routeMapMatchCommunity.getNames().stream()
                    .filter(_ipCommunityLists::containsKey)
                    .map(name -> new MatchEntireCommunitySet(new NamedCommunitySet(name)))
                    .collect(ImmutableList.toImmutableList()));
          }

          @Override
          public BooleanExpr visitRouteMapMatchInterface(
              RouteMapMatchInterface routeMapMatchInterface) {
            // TODO: ignore shutdown interfaces?
            // TODO: ignore blacklisted interfaces?
            // TODO: HSRP addresses? Only if elected?
            return new Disjunction(
                new MatchPrefixSet(
                    DestinationNetwork.instance(),
                    new ExplicitPrefixSet(
                        new PrefixSpace(
                            routeMapMatchInterface.getNames().stream()
                                .filter(_interfaces::containsKey)
                                .map(_interfaces::get)
                                .flatMap(
                                    iface ->
                                        Stream.concat(
                                            Stream.of(iface.getAddress()),
                                            iface.getSecondaryAddresses().stream()))
                                .map(InterfaceAddressWithAttributes::getAddress)
                                .filter(ConcreteInterfaceAddress.class::isInstance)
                                .map(ConcreteInterfaceAddress.class::cast)
                                .flatMap(
                                    address ->
                                        address.getPrefix().getPrefixLength() <= 30
                                            ? Stream.of(
                                                address.getPrefix(),
                                                Prefix.create(
                                                    address.getIp(), Prefix.MAX_PREFIX_LENGTH))
                                            : Stream.of(address.getPrefix()))
                                .map(PrefixRange::fromPrefix)
                                .collect(ImmutableList.toImmutableList())))));
          }

          @Override
          public BooleanExpr visitRouteMapMatchIpAddress(
              RouteMapMatchIpAddress routeMapMatchIpAddress) {
            // Ignore, as it only applies to PBR and has no effect on route filtering/redistribution
            return BooleanExprs.TRUE;
          }

          @Override
          public BooleanExpr visitRouteMapMatchIpAddressPrefixList(
              RouteMapMatchIpAddressPrefixList routeMapMatchIpAddressPrefixList) {
            return new Disjunction(
                routeMapMatchIpAddressPrefixList.getNames().stream()
                    .filter(_ipPrefixLists::containsKey)
                    .map(
                        name ->
                            new MatchPrefixSet(
                                DestinationNetwork.instance(), new NamedPrefixSet(name)))
                    .collect(ImmutableList.toImmutableList()));
          }

          @Override
          public BooleanExpr visitRouteMapMatchIpv6Address(
              RouteMapMatchIpv6Address routeMapMatchIpv6Address) {
            // Ignore, as it only applies to PBR and has no effect on route filtering/redistribution
            return BooleanExprs.TRUE;
          }

          @Override
          public BooleanExpr visitRouteMapMatchIpv6AddressPrefixList(
              RouteMapMatchIpv6AddressPrefixList routeMapMatchIpv6AddressPrefixList) {
            // incompatible with IPv4 routing, so fail closed, match nothing.
            return BooleanExprs.FALSE;
          }

          @Override
          public BooleanExpr visitRouteMapMatchMetric(RouteMapMatchMetric routeMapMatchMetric) {
            return new MatchMetric(
                IntComparator.EQ, new LiteralLong(routeMapMatchMetric.getMetric()));
          }

          @Override
          public BooleanExpr visitRouteMapMatchSourceProtocol(
              RouteMapMatchSourceProtocol routeMapMatchSourceProtocol) {
            return routeMapMatchSourceProtocol
                .toRoutingProtocols()
                .<BooleanExpr>map(MatchProtocol::new)
                .orElse(BooleanExprs.FALSE);
          }

          @Override
          public BooleanExpr visitRouteMapMatchTag(RouteMapMatchTag routeMapMatchTag) {
            return new MatchTag(IntComparator.EQ, new LiteralLong(routeMapMatchTag.getTag()));
          }

          @Override
          public BooleanExpr visitRouteMapMatchVlan(RouteMapMatchVlan routeMapMatchVlan) {
            return visitRouteMapMatchInterface(
                new RouteMapMatchInterface(
                    routeMapMatchVlan.getVlans().stream()
                        .map(vlan -> String.format("Vlan%d", vlan))
                        .collect(ImmutableSet.toImmutableSet())));
          }
        });
  }

  private @Nonnull Stream<Statement> toStatements(RouteMapSet routeMapSet) {
    return routeMapSet.accept(
        new RouteMapSetVisitor<Stream<Statement>>() {
          @Override
          public Stream<Statement> visitRouteMapSetAsPathPrependLastAs(
              RouteMapSetAsPathPrependLastAs routeMapSetAsPathPrependLastAs) {
            return Stream.of(
                new PrependAsPath(
                    new MultipliedAs(
                        AutoAs.instance(),
                        new LiteralInt(routeMapSetAsPathPrependLastAs.getNumPrepends()))));
          }

          @Override
          public Stream<Statement> visitRouteMapSetAsPathPrependLiteralAs(
              RouteMapSetAsPathPrependLiteralAs routeMapSetAsPathPrependLiteralAs) {
            return Stream.of(
                new PrependAsPath(
                    new LiteralAsList(
                        routeMapSetAsPathPrependLiteralAs.getAsNumbers().stream()
                            .map(ExplicitAs::new)
                            .collect(ImmutableList.toImmutableList()))));
          }

          @Override
          public Stream<Statement> visitRouteMapSetCommunity(
              RouteMapSetCommunity routeMapSetCommunity) {
            CommunitySetExpr communities =
                new LiteralCommunitySet(routeMapSetCommunity.getCommunities());
            return Stream.of(
                routeMapSetCommunity.getAdditive()
                    ? new AddCommunity(communities)
                    : new SetCommunity(communities));
          }

          @Override
          public Stream<Statement> visitRouteMapSetIpNextHopLiteral(
              RouteMapSetIpNextHopLiteral routeMapSetIpNextHopLiteral) {
            List<Ip> nextHopIps = routeMapSetIpNextHopLiteral.getNextHops();
            if (nextHopIps.size() > 1) {
              // Applicable to PBR only (not routing)
              return Stream.empty();
            }
            assert !nextHopIps.isEmpty();
            return Stream.of(new SetNextHop(new IpNextHop(nextHopIps), false));
          }

          @Override
          public Stream<Statement> visitRouteMapSetIpNextHopUnchanged(
              RouteMapSetIpNextHopUnchanged routeMapSetIpNextHopUnchanged) {
            // TODO: implement
            return Stream.empty();
          }

          @Override
          public Stream<Statement> visitRouteMapSetLocalPreference(
              RouteMapSetLocalPreference routeMapSetLocalPreference) {
            return Stream.of(
                new SetLocalPreference(
                    new LiteralLong(routeMapSetLocalPreference.getLocalPreference())));
          }

          @Override
          public Stream<Statement> visitRouteMapSetMetric(RouteMapSetMetric routeMapSetMetric) {
            return Stream.of(new SetMetric(new LiteralLong(routeMapSetMetric.getMetric())));
          }

          @Override
          public Stream<Statement> visitRouteMapSetMetricType(
              RouteMapSetMetricType routeMapSetMetricType) {
            switch (routeMapSetMetricType.getMetricType()) {
              case EXTERNAL:
                return Stream.of(new SetIsisMetricType(IsisMetricType.EXTERNAL));

              case INTERNAL:
                return Stream.of(new SetIsisMetricType(IsisMetricType.INTERNAL));

              case TYPE_1:
                return Stream.of(new SetOspfMetricType(OspfMetricType.E1));

              case TYPE_2:
                return Stream.of(new SetOspfMetricType(OspfMetricType.E2));

              default:
                // should not happen
                return Stream.empty();
            }
          }

          @Override
          public Stream<Statement> visitRouteMapSetOrigin(RouteMapSetOrigin routeMapSetOrigin) {
            return Stream.of(new SetOrigin(new LiteralOrigin(routeMapSetOrigin.getOrigin(), null)));
          }

          @Override
          public Stream<Statement> visitRouteMapSetTag(RouteMapSetTag routeMapSetTag) {
            return Stream.of(new SetTag(new LiteralLong(routeMapSetTag.getTag())));
          }
        });
  }

  /**
   * Converts the supplied {@code staticRoute} to a a vendor-independent {@link
   * org.batfish.datamodel.StaticRoute} if all options are supported and static route contains no
   * undefined references. Otherwise, returns {@code null}.
   */
  private @Nullable org.batfish.datamodel.StaticRoute toStaticRoute(StaticRoute staticRoute) {
    // TODO: VI and VS support for lookup of next-hop-ip in a different VRF
    if (staticRoute.getNextHopVrf() != null) {
      return null;
    }
    // TODO: support track object number
    String nextHopInterface = staticRoute.getNextHopInterface();
    String newNextHopInterface;
    if (nextHopInterface != null) {
      if (!_interfaces.containsKey(nextHopInterface)) {
        // undefined reference
        return null;
      }
      newNextHopInterface = nextHopInterface;
    } else if (staticRoute.getDiscard()) {
      newNextHopInterface = NULL_INTERFACE_NAME;
    } else {
      newNextHopInterface = UNSET_NEXT_HOP_INTERFACE;
    }
    return org.batfish.datamodel.StaticRoute.builder()
        .setAdministrativeCost((int) staticRoute.getPreference())
        .setMetric(0L)
        .setNetwork(staticRoute.getPrefix())
        .setNextHopInterface(newNextHopInterface)
        .setNextHopIp(firstNonNull(staticRoute.getNextHopIp(), UNSET_ROUTE_NEXT_HOP_IP))
        .setTag(staticRoute.getTag())
        .build();
  }

  private @Nonnull Configuration toVendorIndependentConfiguration() {
    _c = new Configuration(_hostname, ConfigurationFormat.CISCO_NX);
    _c.getVendorFamily().setCiscoNxos(createCiscoNxosFamily());
    _c.setDefaultInboundAction(LineAction.PERMIT);
    _c.setDefaultCrossZoneAction(LineAction.PERMIT);

    convertDomainName();
    convertObjectGroups();
    convertIpAccessLists();
    convertIpv6AccessLists();
    convertIpAsPathAccessLists();
    convertIpPrefixLists();
    convertIpv6PrefixLists();
    convertIpCommunityLists();
    convertVrfs();
    convertInterfaces();
    disableUnregisteredVlanInterfaces();
    convertIpNameServers();
    convertLoggingServers();
    convertLoggingSourceInterface();
    convertNtpServers();
    convertNtpSourceInterface();
    convertSnmpServers();
    convertSnmpSourceInterface();
    convertTacacsServers();
    convertTacacsSourceInterface();
    convertRouteMaps();
    convertStaticRoutes();
    computeImplicitOspfAreas();
    convertOspfProcesses();
    convertNves();
    convertBgp();
    convertEigrp();

    markStructures();
    return _c;
  }

  private void computeImplicitOspfAreas() {
    ImmutableMultimap.Builder<Entry<String, String>, Long> builder = ImmutableMultimap.builder();
    _interfaces
        .values()
        .forEach(
            iface -> {
              String vrf = firstNonNull(iface.getVrfMember(), Configuration.DEFAULT_VRF_NAME);
              OspfInterface ospf = iface.getOspf();
              if (ospf == null) {
                return;
              }
              String process = ospf.getProcess();
              if (process == null) {
                return;
              }
              builder.put(Maps.immutableEntry(process, vrf), ospf.getArea());
            });
    _implicitOspfAreas = builder.build();
  }

  @Override
  public @Nonnull List<Configuration> toVendorIndependentConfigurations()
      throws VendorConversionException {
    return ImmutableList.of(toVendorIndependentConfiguration());
  }

  private @Nonnull org.batfish.datamodel.Vrf toVrf(Vrf vrf) {
    org.batfish.datamodel.Vrf.Builder newVrfBuilder =
        org.batfish.datamodel.Vrf.builder().setName(vrf.getName());
    return newVrfBuilder.build();
  }
}<|MERGE_RESOLUTION|>--- conflicted
+++ resolved
@@ -771,15 +771,11 @@
               vrfName, procName));
       return;
     }
-<<<<<<< HEAD
     Ip routerId = vrfConfig.getRouterId();
     if (routerId == null) {
       routerId = inferRouterId(v, _w, "EIGRP process " + procName);
     }
     EigrpProcess.Builder proc = EigrpProcess.builder().setAsNumber(asn).setRouterId(routerId);
-=======
-    EigrpProcess.Builder proc = EigrpProcess.builder().setAsNumber(asn).setRouterId(Ip.ZERO);
->>>>>>> e5ee87fd
     proc.setMode(vrfConfig.getAsn() != null ? EigrpProcessMode.CLASSIC : EigrpProcessMode.NAMED);
     v.addEigrpProcess(proc.build());
   }
