package org.batfish.representation.cisco_nxos;

import static com.google.common.base.MoreObjects.firstNonNull;
import static com.google.common.base.Preconditions.checkNotNull;
import static org.batfish.datamodel.Configuration.DEFAULT_VRF_NAME;
import static org.batfish.datamodel.Interface.NULL_INTERFACE_NAME;
import static org.batfish.datamodel.MultipathEquivalentAsPathMatchMode.EXACT_PATH;
import static org.batfish.datamodel.MultipathEquivalentAsPathMatchMode.PATH_LENGTH;
import static org.batfish.datamodel.Route.UNSET_NEXT_HOP_INTERFACE;
import static org.batfish.datamodel.Route.UNSET_ROUTE_NEXT_HOP_IP;
import static org.batfish.representation.cisco.CiscoConfiguration.computeBgpCommonExportPolicyName;
import static org.batfish.representation.cisco.CiscoConfiguration.computeBgpGenerationPolicyName;
import static org.batfish.representation.cisco.CiscoConversions.generateGenerationPolicy;
import static org.batfish.representation.cisco.CiscoConversions.suppressSummarizedPrefixes;
import static org.batfish.representation.cisco_nxos.CiscoNxosInterfaceType.PORT_CHANNEL;
import static org.batfish.representation.cisco_nxos.Interface.BANDWIDTH_CONVERSION_FACTOR;
import static org.batfish.representation.cisco_nxos.Interface.getDefaultBandwidth;
import static org.batfish.representation.cisco_nxos.Interface.getDefaultSpeed;

import com.google.common.collect.HashMultimap;
import com.google.common.collect.ImmutableList;
import com.google.common.collect.ImmutableMap;
import com.google.common.collect.ImmutableSet;
import com.google.common.collect.ImmutableSortedMap;
import com.google.common.collect.ImmutableSortedSet;
import com.google.common.collect.Multimap;
import com.google.common.collect.Range;
import java.util.ArrayList;
import java.util.Collection;
import java.util.Comparator;
import java.util.HashMap;
import java.util.List;
import java.util.Map;
import java.util.Map.Entry;
import java.util.Objects;
import java.util.Optional;
import java.util.Set;
import java.util.regex.Matcher;
import java.util.regex.Pattern;
import java.util.stream.Collectors;
import java.util.stream.Stream;
import javax.annotation.Nonnull;
import javax.annotation.Nullable;
import org.antlr.v4.runtime.ParserRuleContext;
import org.batfish.common.BatfishException;
import org.batfish.common.VendorConversionException;
import org.batfish.datamodel.AsPathAccessList;
import org.batfish.datamodel.AsPathAccessListLine;
import org.batfish.datamodel.BgpActivePeerConfig;
import org.batfish.datamodel.BgpPassivePeerConfig;
import org.batfish.datamodel.BgpTieBreaker;
import org.batfish.datamodel.CommunityList;
import org.batfish.datamodel.CommunityListLine;
import org.batfish.datamodel.Configuration;
import org.batfish.datamodel.ConfigurationFormat;
import org.batfish.datamodel.GeneratedRoute;
import org.batfish.datamodel.IntegerSpace;
import org.batfish.datamodel.Interface.Dependency;
import org.batfish.datamodel.Interface.DependencyType;
import org.batfish.datamodel.InterfaceType;
import org.batfish.datamodel.LineAction;
import org.batfish.datamodel.OriginType;
import org.batfish.datamodel.Prefix;
import org.batfish.datamodel.Prefix6Range;
import org.batfish.datamodel.Prefix6Space;
import org.batfish.datamodel.PrefixRange;
import org.batfish.datamodel.PrefixSpace;
import org.batfish.datamodel.Route6FilterLine;
import org.batfish.datamodel.Route6FilterList;
import org.batfish.datamodel.RouteFilterLine;
import org.batfish.datamodel.RouteFilterList;
import org.batfish.datamodel.RoutingProtocol;
import org.batfish.datamodel.SwitchportMode;
import org.batfish.datamodel.bgp.community.StandardCommunity;
import org.batfish.datamodel.routing_policy.RoutingPolicy;
import org.batfish.datamodel.routing_policy.expr.BooleanExpr;
import org.batfish.datamodel.routing_policy.expr.BooleanExprs;
import org.batfish.datamodel.routing_policy.expr.CallExpr;
import org.batfish.datamodel.routing_policy.expr.CommunitySetExpr;
import org.batfish.datamodel.routing_policy.expr.Conjunction;
import org.batfish.datamodel.routing_policy.expr.DestinationNetwork;
import org.batfish.datamodel.routing_policy.expr.DestinationNetwork6;
import org.batfish.datamodel.routing_policy.expr.Disjunction;
import org.batfish.datamodel.routing_policy.expr.ExplicitPrefix6Set;
import org.batfish.datamodel.routing_policy.expr.ExplicitPrefixSet;
import org.batfish.datamodel.routing_policy.expr.LiteralCommunityConjunction;
import org.batfish.datamodel.routing_policy.expr.LiteralOrigin;
import org.batfish.datamodel.routing_policy.expr.MatchPrefix6Set;
import org.batfish.datamodel.routing_policy.expr.MatchPrefixSet;
import org.batfish.datamodel.routing_policy.expr.MatchProtocol;
import org.batfish.datamodel.routing_policy.expr.Not;
import org.batfish.datamodel.routing_policy.expr.WithEnvironmentExpr;
import org.batfish.datamodel.routing_policy.statement.If;
import org.batfish.datamodel.routing_policy.statement.SetOrigin;
import org.batfish.datamodel.routing_policy.statement.Statements;
import org.batfish.datamodel.tracking.DecrementPriority;
import org.batfish.datamodel.vendor_family.cisco_nxos.CiscoNxosFamily;
import org.batfish.representation.cisco_nxos.BgpVrfIpv6AddressFamilyConfiguration.Network;
import org.batfish.vendor.VendorConfiguration;

/** Vendor-specific representation of a Cisco NX-OS network configuration */
public final class CiscoNxosConfiguration extends VendorConfiguration {

  /*
   * This map is used to convert interface names to their canonical forms.
   * The entries are visited in insertion order until a key is found of which the name to convert is
   * case-insensitively a prefix. The value corresponding to that key is chosen as the canonical
   * form for that name.
   *
   * NOTE: Entries are sorted by priority. Do not reorder unless you have a good reason.
   */
  private static final Map<String, String> CISCO_NXOS_INTERFACE_PREFIXES;
  private static final Pattern CISCO_NXOS_INTERFACE_PREFIXES_REGEX;

  static {
    CISCO_NXOS_INTERFACE_PREFIXES =
        ImmutableMap.<String, String>builder()
            .put("Ethernet", "Ethernet")
            .put("loopback", "loopback")
            .put("mgmt", "mgmt")
            .put("Null", "Null")
            .put("nve", "nve")
            .put("port-channel", "port-channel")
            .put("Vlan", "Vlan")
            .build();
    CISCO_NXOS_INTERFACE_PREFIXES_REGEX =
        Pattern.compile(
            CISCO_NXOS_INTERFACE_PREFIXES.values().stream()
                .map(String::toLowerCase)
                .collect(Collectors.joining("|")));
  }

  /** Returns canonical prefix of interface name if valid, else {@code null}. */
  public static @Nullable String getCanonicalInterfaceNamePrefix(String prefix) {
    for (Entry<String, String> e : CISCO_NXOS_INTERFACE_PREFIXES.entrySet()) {
      String matchPrefix = e.getKey();
      String canonicalPrefix = e.getValue();
      if (matchPrefix.toLowerCase().startsWith(prefix.toLowerCase())) {
        return canonicalPrefix;
      }
    }
    return null;
  }

  private static final IntegerSpace DEFAULT_RESERVED_VLAN_RANGE =
      IntegerSpace.of(Range.closed(3968, 4094));

  public static final String NULL_VRF_NAME = "~NULL_VRF~";

  /** Routing-related constants. */
  private static final int AGGREGATE_ROUTE_ADMIN_COST = 200;

  private static final double SPEED_CONVERSION_FACTOR = 1E6D;

  private static WithEnvironmentExpr bgpRedistributeWithEnvironmentExpr(
      BooleanExpr expr, OriginType originType) {
    WithEnvironmentExpr we = new WithEnvironmentExpr();
    we.setExpr(expr);
    we.setPreStatements(
        ImmutableList.of(Statements.SetWriteIntermediateBgpAttributes.toStaticStatement()));
    we.setPostStatements(
        ImmutableList.of(Statements.UnsetWriteIntermediateBgpAttributes.toStaticStatement()));
    we.setPostTrueStatements(
        ImmutableList.of(
            Statements.SetReadIntermediateBgpAttributes.toStaticStatement(),
            new SetOrigin(new LiteralOrigin(originType, null))));
    return we;
  }

  public static @Nonnull String toJavaRegex(String ciscoRegex) {
    String withoutQuotes;
    if (ciscoRegex.charAt(0) == '"' && ciscoRegex.charAt(ciscoRegex.length() - 1) == '"') {
      withoutQuotes = ciscoRegex.substring(1, ciscoRegex.length() - 1);
    } else {
      withoutQuotes = ciscoRegex;
    }
    String underscoreReplacement = "(,|\\\\{|\\\\}|^|\\$| )";
    String output = withoutQuotes.replaceAll("_", underscoreReplacement);
    return output;
  }

  private static @Nonnull RouteFilterLine toRouteFilterLine(IpPrefixListLine ipPrefixListLine) {
    return new RouteFilterLine(
        ipPrefixListLine.getAction(),
        ipPrefixListLine.getPrefix(),
        ipPrefixListLine.getLengthRange());
  }

  private static @Nonnull RouteFilterList toRouteFilterList(IpPrefixList ipPrefixList) {
    String name = ipPrefixList.getName();
    RouteFilterList rfl = new RouteFilterList(name);
    rfl.setLines(
        ipPrefixList.getLines().values().stream()
            .map(CiscoNxosConfiguration::toRouteFilterLine)
            .collect(ImmutableList.toImmutableList()));
    return rfl;
  }

  private transient Configuration _c;

  private @Nullable String _bannerExec;
  private @Nullable String _bannerMotd;
  private final @Nonnull BgpGlobalConfiguration _bgpGlobalConfiguration;
  private final @Nonnull Vrf _defaultVrf;
  private @Nullable Evpn _evpn;
  private @Nullable String _hostname;
  private final @Nonnull Map<String, Interface> _interfaces;
  private final @Nonnull Map<String, IpAccessList> _ipAccessLists;
  private final @Nonnull Map<String, IpAsPathAccessList> _ipAsPathAccessLists;
  private final @Nonnull Map<String, IpCommunityList> _ipCommunityLists;
  private final @Nonnull Map<String, IpPrefixList> _ipPrefixLists;
  private final @Nonnull Map<Integer, Nve> _nves;
  private final @Nonnull Map<String, DefaultVrfOspfProcess> _ospfProcesses;
  private transient Multimap<String, String> _portChannelMembers;
  private @Nonnull IntegerSpace _reservedVlanRange;
  private final @Nonnull Map<String, RouteMap> _routeMaps;
  private @Nullable String _version;
  private final @Nonnull Map<Integer, Vlan> _vlans;
  private final @Nonnull Map<String, Vrf> _vrfs;

  public CiscoNxosConfiguration() {
    _bgpGlobalConfiguration = new BgpGlobalConfiguration();
    _defaultVrf = new Vrf(DEFAULT_VRF_NAME);
    _interfaces = new HashMap<>();
    _ipAccessLists = new HashMap<>();
    _ipAsPathAccessLists = new HashMap<>();
    _ipCommunityLists = new HashMap<>();
    _ipPrefixLists = new HashMap<>();
    _nves = new HashMap<>();
    _ospfProcesses = new HashMap<>();
    _reservedVlanRange = DEFAULT_RESERVED_VLAN_RANGE;
    _routeMaps = new HashMap<>();
    _vlans = new HashMap<>();
    _vrfs = new HashMap<>();
  }

  public void defineStructure(CiscoNxosStructureType type, String name, ParserRuleContext ctx) {
    for (int i = ctx.getStart().getLine(); i <= ctx.getStop().getLine(); ++i) {
      defineStructure(type, name, i);
    }
  }

  @Override
  public String canonicalizeInterfaceName(String ifaceName) {
    Matcher matcher = CISCO_NXOS_INTERFACE_PREFIXES_REGEX.matcher(ifaceName.toLowerCase());
    if (!matcher.find()) {
      throw new BatfishException("Invalid interface name: '" + ifaceName + "'");
    }
    String ifacePrefix = matcher.group();
    String canonicalPrefix = getCanonicalInterfaceNamePrefix(ifacePrefix);
    if (canonicalPrefix == null) {
      throw new BatfishException("Invalid interface name: '" + ifaceName + "'");
    }
    String suffix = ifaceName.substring(ifacePrefix.length());
    return canonicalPrefix + suffix;
  }

  private void convertBgp() {
    // Before we process any configuration, execute BGP inheritance.
    _bgpGlobalConfiguration.doInherit(_w);

    _bgpGlobalConfiguration
        .getVrfs()
        .forEach(
            (vrfName, bgpVrfConfig) -> {
              convertBgpVrf(_c, _bgpGlobalConfiguration, bgpVrfConfig, vrfName);
            });
  }

  private void convertBgpVrf(
      Configuration c,
      BgpGlobalConfiguration nxBgpGlobal,
      BgpVrfConfiguration nxBgpVrf,
      String vrfName) {
    org.batfish.datamodel.Vrf v = c.getVrfs().get(vrfName);
    if (v == null) {
      // Do nothing, but rely on the VRF having an undefined reference warning.
      return;
    }
    int ebgpAdmin = RoutingProtocol.BGP.getDefaultAdministrativeCost(c.getConfigurationFormat());
    int ibgpAdmin = RoutingProtocol.IBGP.getDefaultAdministrativeCost(c.getConfigurationFormat());
    org.batfish.datamodel.BgpProcess newBgpProcess =
        new org.batfish.datamodel.BgpProcess(
            Conversions.getBgpRouterId(nxBgpVrf, v, _w), ebgpAdmin, ibgpAdmin);
    if (nxBgpVrf.getBestpathCompareRouterId()) {
      newBgpProcess.setTieBreaker(BgpTieBreaker.ROUTER_ID);
    }

    // From NX-OS docs for `bestpath as-path multipath-relax`
    //  Allows load sharing across providers with different (but equal-length) autonomous system
    //  paths. Without this option, the AS paths must be identical for load sharing.
    newBgpProcess.setMultipathEquivalentAsPathMatchMode(
        nxBgpVrf.getBestpathAsPathMultipathRelax() ? PATH_LENGTH : EXACT_PATH);

    // Process vrf-level address family configuration, such as export policy.
    BgpVrfIpv4AddressFamilyConfiguration ipv4af = nxBgpVrf.getIpv4UnicastAddressFamily();
    if (ipv4af != null) {
      // Batfish seems to only track the IPv4 properties for multipath ebgp/ibgp.
      newBgpProcess.setMultipathEbgp(ipv4af.getMaximumPathsEbgp() > 1);
      newBgpProcess.setMultipathIbgp(ipv4af.getMaximumPathsIbgp() > 1);
    }

    // Next we build up the BGP common export policy.
    RoutingPolicy bgpCommonExportPolicy =
        new RoutingPolicy(computeBgpCommonExportPolicyName(vrfName), c);
    c.getRoutingPolicies().put(bgpCommonExportPolicy.getName(), bgpCommonExportPolicy);

    // 1. If there are any ipv4 summary only networks, do not export the more specific routes.
    if (ipv4af != null) {
      Stream<Prefix> summaryOnlyNetworks =
          ipv4af.getAggregateNetworks().entrySet().stream()
              .filter(e -> e.getValue().getSummaryOnly())
              .map(Entry::getKey);
      If suppressLonger = suppressSummarizedPrefixes(c, vrfName, summaryOnlyNetworks);
      if (suppressLonger != null) {
        bgpCommonExportPolicy.getStatements().add(suppressLonger);
      }
    }

    // The body of the export policy is a huge disjunction over many reasons routes may be exported.
    Disjunction routesShouldBeExported = new Disjunction();
    bgpCommonExportPolicy
        .getStatements()
        .add(
            new If(
                routesShouldBeExported,
                ImmutableList.of(Statements.ReturnTrue.toStaticStatement()),
                ImmutableList.of()));
    // This list of reasons to export a route will be built up over the remainder of this function.
    List<BooleanExpr> exportConditions = routesShouldBeExported.getDisjuncts();

    // Generate and distribute aggregate routes.
    if (ipv4af != null) {
      for (Entry<Prefix, BgpVrfAddressFamilyAggregateNetworkConfiguration> e :
          ipv4af.getAggregateNetworks().entrySet()) {
        Prefix prefix = e.getKey();
        BgpVrfAddressFamilyAggregateNetworkConfiguration agg = e.getValue();
        generateGenerationPolicy(c, vrfName, prefix);

        GeneratedRoute.Builder gr =
            GeneratedRoute.builder()
                .setNetwork(prefix)
                .setAdmin(AGGREGATE_ROUTE_ADMIN_COST)
                .setGenerationPolicy(
                    computeBgpGenerationPolicyName(true, vrfName, prefix.toString()))
                .setDiscard(true);

        // Conditions to generate this route
        List<BooleanExpr> exportAggregateConditions = new ArrayList<>();
        exportAggregateConditions.add(
            new MatchPrefixSet(
                DestinationNetwork.instance(),
                new ExplicitPrefixSet(new PrefixSpace(PrefixRange.fromPrefix(prefix)))));
        exportAggregateConditions.add(new MatchProtocol(RoutingProtocol.AGGREGATE));

        // If defined, set attribute map for aggregate network
        BooleanExpr weInterior = BooleanExprs.TRUE;
        String attributeMapName = agg.getAttributeMap();
        if (attributeMapName != null) {
          RouteMap attributeMap = _routeMaps.get(attributeMapName);
          if (attributeMap != null) {
            // need to apply attribute changes if this specific route is matched
            weInterior = new CallExpr(attributeMapName);
            gr.setAttributePolicy(attributeMapName);
          }
        }
        exportAggregateConditions.add(
            bgpRedistributeWithEnvironmentExpr(weInterior, OriginType.IGP));

        v.getGeneratedRoutes().add(gr.build());
        // Do export a generated aggregate.
        exportConditions.add(new Conjunction(exportAggregateConditions));
      }
    }

    // Only redistribute default route if `default-information originate` is set.
    BooleanExpr redistributeDefaultRoute =
        ipv4af == null || !ipv4af.getDefaultInformationOriginate()
            ? Conversions.NOT_DEFAULT_ROUTE
            : BooleanExprs.TRUE;

    // Export RIP routes that should be redistributed.
    BgpRedistributionPolicy ripPolicy =
        ipv4af == null ? null : ipv4af.getRedistributionPolicy(RoutingProtocol.RIP);
    if (ripPolicy != null) {
      String routeMap = ripPolicy.getRouteMap();
      org.batfish.representation.cisco_nxos.RouteMap map = _routeMaps.get(routeMap);
      /* TODO: how do we match on source tag (aka RIP process id)? */
      List<BooleanExpr> conditions =
          ImmutableList.of(
              new MatchProtocol(RoutingProtocol.RIP),
              redistributeDefaultRoute,
              bgpRedistributeWithEnvironmentExpr(
                  map == null ? BooleanExprs.TRUE : new CallExpr(routeMap), OriginType.INCOMPLETE));
      Conjunction rip = new Conjunction(conditions);
      rip.setComment("Redistribute RIP routes into BGP");
      exportConditions.add(rip);
    }

    // Export static routes that should be redistributed.
    BgpRedistributionPolicy staticPolicy =
        ipv4af == null ? null : ipv4af.getRedistributionPolicy(RoutingProtocol.STATIC);
    if (staticPolicy != null) {
      String routeMap = staticPolicy.getRouteMap();
      RouteMap map = _routeMaps.get(routeMap);
      List<BooleanExpr> conditions =
          ImmutableList.of(
              new MatchProtocol(RoutingProtocol.STATIC),
              redistributeDefaultRoute,
              bgpRedistributeWithEnvironmentExpr(
                  map == null ? BooleanExprs.TRUE : new CallExpr(routeMap), OriginType.INCOMPLETE));
      Conjunction staticRedist = new Conjunction(conditions);
      staticRedist.setComment("Redistribute static routes into BGP");
      exportConditions.add(staticRedist);
    }

    // Export connected routes that should be redistributed.
    BgpRedistributionPolicy connectedPolicy =
        ipv4af == null ? null : ipv4af.getRedistributionPolicy(RoutingProtocol.CONNECTED);
    if (connectedPolicy != null) {
      String routeMap = connectedPolicy.getRouteMap();
      RouteMap map = _routeMaps.get(routeMap);
      List<BooleanExpr> conditions =
          ImmutableList.of(
              new MatchProtocol(RoutingProtocol.CONNECTED),
              redistributeDefaultRoute,
              bgpRedistributeWithEnvironmentExpr(
                  map == null ? BooleanExprs.TRUE : new CallExpr(routeMap), OriginType.INCOMPLETE));
      Conjunction connected = new Conjunction(conditions);
      connected.setComment("Redistribute connected routes into BGP");
      exportConditions.add(connected);
    }

    // Export OSPF routes that should be redistributed.
    BgpRedistributionPolicy ospfPolicy =
        ipv4af == null ? null : ipv4af.getRedistributionPolicy(RoutingProtocol.OSPF);
    if (ospfPolicy != null) {
      String routeMap = ospfPolicy.getRouteMap();
      RouteMap map = _routeMaps.get(routeMap);
      /* TODO: how do we match on source tag (aka OSPF process)? */
      List<BooleanExpr> conditions =
          ImmutableList.of(
              new MatchProtocol(RoutingProtocol.OSPF),
              redistributeDefaultRoute,
              bgpRedistributeWithEnvironmentExpr(
                  map == null ? BooleanExprs.TRUE : new CallExpr(routeMap), OriginType.INCOMPLETE));
      Conjunction ospf = new Conjunction(conditions);
      ospf.setComment("Redistribute OSPF routes into BGP");
      exportConditions.add(ospf);
    }

    // Now we add all the per-network export policies.
    if (ipv4af != null) {
      ipv4af
          .getNetworks()
          .forEach(
              network -> {
                PrefixSpace exportSpace =
                    new PrefixSpace(PrefixRange.fromPrefix(network.getNetwork()));
                @Nullable String routeMap = network.getRouteMap();
                List<BooleanExpr> exportNetworkConditions =
                    ImmutableList.of(
                        new MatchPrefixSet(
                            DestinationNetwork.instance(), new ExplicitPrefixSet(exportSpace)),
                        new Not(
                            new MatchProtocol(
                                RoutingProtocol.BGP,
                                RoutingProtocol.IBGP,
                                RoutingProtocol.AGGREGATE)),
                        bgpRedistributeWithEnvironmentExpr(
                            routeMap != null && _routeMaps.containsKey(routeMap)
                                ? new CallExpr(routeMap)
                                : BooleanExprs.TRUE,
                            OriginType.IGP));
                newBgpProcess.addToOriginationSpace(exportSpace);
                exportConditions.add(new Conjunction(exportNetworkConditions));
              });
    }

    BgpVrfIpv6AddressFamilyConfiguration ipv6af = nxBgpVrf.getIpv6UnicastAddressFamily();
    if (ipv6af != null) {
      ipv6af
          .getNetworks()
          .forEach(
              network -> {
                @Nullable String routeMap = network.getRouteMap();
                List<BooleanExpr> exportNetworkConditions =
                    ImmutableList.of(
                        new MatchPrefix6Set(
                            new DestinationNetwork6(),
                            new ExplicitPrefix6Set(
                                new Prefix6Space(Prefix6Range.fromPrefix6(network.getNetwork())))),
                        new Not(
                            new MatchProtocol(
                                RoutingProtocol.BGP,
                                RoutingProtocol.IBGP,
                                RoutingProtocol.AGGREGATE)),
                        bgpRedistributeWithEnvironmentExpr(
                            routeMap != null && _routeMaps.containsKey(routeMap)
                                ? new CallExpr(routeMap)
                                : BooleanExprs.TRUE,
                            OriginType.IGP));
                exportConditions.add(new Conjunction(exportNetworkConditions));
              });
    }

    // Always export BGP or IBGP routes.
    exportConditions.add(new MatchProtocol(RoutingProtocol.BGP, RoutingProtocol.IBGP));

    // Finally, the export policy ends with returning false: do not export unmatched routes.
    bgpCommonExportPolicy.getStatements().add(Statements.ReturnFalse.toStaticStatement());

    // Generate BGP_NETWORK6_NETWORKS filter.
    if (ipv6af != null) {
      List<Route6FilterLine> lines =
          ipv6af.getNetworks().stream()
              .map(Network::getNetwork)
              .map(p6 -> new Route6FilterLine(LineAction.PERMIT, Prefix6Range.fromPrefix6(p6)))
              .collect(ImmutableList.toImmutableList());
      Route6FilterList localFilter6 =
          new Route6FilterList("~BGP_NETWORK6_NETWORKS_FILTER:" + vrfName + "~", lines);
      c.getRoute6FilterLists().put(localFilter6.getName(), localFilter6);
    }

    // Process active neighbors first.
    Map<Prefix, BgpActivePeerConfig> activeNeighbors =
        Conversions.getNeighbors(c, v, newBgpProcess, nxBgpGlobal, nxBgpVrf, _w);
    newBgpProcess.setNeighbors(ImmutableSortedMap.copyOf(activeNeighbors));

    // Process passive neighbors next
    Map<Prefix, BgpPassivePeerConfig> passiveNeighbors =
        Conversions.getPassiveNeighbors(c, v, newBgpProcess, nxBgpGlobal, nxBgpVrf, _w);
    newBgpProcess.setPassiveNeighbors(ImmutableSortedMap.copyOf(passiveNeighbors));

    v.setBgpProcess(newBgpProcess);
  }

  private static void convertHsrp(
      InterfaceHsrp hsrp, org.batfish.datamodel.Interface.Builder newIfaceBuilder) {
    Optional.ofNullable(hsrp.getVersion())
        .map(Object::toString)
        .ifPresent(newIfaceBuilder::setHsrpVersion);
    newIfaceBuilder.setHsrpGroups(
        hsrp.getGroups().entrySet().stream()
            .collect(
                ImmutableMap.toImmutableMap(
                    Entry::getKey, hsrpGroupEntry -> toHsrpGroup(hsrpGroupEntry.getValue()))));
  }

  private void convertInterface(Interface iface) {
    String ifaceName = iface.getName();
    org.batfish.datamodel.Interface newIface = toInterface(iface);
    _c.getAllInterfaces().put(ifaceName, newIface);
    org.batfish.datamodel.Vrf vrf = newIface.getVrf();
    vrf.getInterfaces().put(ifaceName, newIface);
  }

  private void convertInterfaces() {
    _portChannelMembers = HashMultimap.create();
    // non-port channels
    _interfaces.values().stream()
        .filter(iface -> iface.getType() != CiscoNxosInterfaceType.PORT_CHANNEL)
        .forEach(this::convertInterface);
    // port channels
    _interfaces.values().stream()
        .filter(iface -> iface.getType() == CiscoNxosInterfaceType.PORT_CHANNEL)
        .forEach(this::convertInterface);
  }

<<<<<<< HEAD
  private void convertIpCommunityLists() {
    _ipCommunityLists.forEach(
        (name, list) ->
            _c.getCommunityLists()
                .put(
                    name,
                    list.accept(
                        new IpCommunityListVisitor<CommunityList>() {
                          @Override
                          public CommunityList visitIpCommunityListStandard(
                              IpCommunityListStandard ipCommunityListStandard) {
                            return toCommunityList(ipCommunityListStandard);
                          }
                        })));
  }

  private static @Nonnull CommunityList toCommunityList(IpCommunityListStandard list) {
    return new CommunityList(
        list.getName(),
        list.getLines().values().stream()
            .map(CiscoNxosConfiguration::toCommunityListLine)
            .collect(ImmutableList.toImmutableList()),
        false);
  }

  private static @Nonnull CommunityListLine toCommunityListLine(IpCommunityListStandardLine line) {
    return new CommunityListLine(line.getAction(), toCommunitySetExpr(line.getCommunities()));
  }

  private static @Nonnull CommunitySetExpr toCommunitySetExpr(Set<StandardCommunity> communities) {
    return new LiteralCommunityConjunction(communities);
=======
  private void convertIpAsPathAccessLists() {
    _ipAsPathAccessLists.forEach(
        (name, ipAsPathAccessList) ->
            _c.getAsPathAccessLists().put(name, toAsPathAccessList(ipAsPathAccessList)));
>>>>>>> 32f95585
  }

  private void convertIpPrefixLists() {
    _ipPrefixLists.forEach(
        (name, ipPrefixList) ->
            _c.getRouteFilterLists().put(name, toRouteFilterList(ipPrefixList)));
  }

  private void convertStaticRoutes() {
    Stream.concat(Stream.of(_defaultVrf), _vrfs.values().stream())
        .forEach(this::convertStaticRoutes);
  }

  private void convertStaticRoutes(Vrf vrf) {
    _c.getVrfs()
        .get(vrf.getName())
        .setStaticRoutes(
            vrf.getStaticRoutes().values().stream()
                .map(this::toStaticRoute)
                .filter(Objects::nonNull)
                .collect(ImmutableSortedSet.toImmutableSortedSet(Comparator.naturalOrder())));
  }

  private void convertVrfs() {
    _c.getVrfs().put(DEFAULT_VRF_NAME, new org.batfish.datamodel.Vrf(DEFAULT_VRF_NAME));
    _c.getVrfs().put(NULL_VRF_NAME, new org.batfish.datamodel.Vrf(NULL_VRF_NAME));
    _vrfs.forEach((name, vrf) -> _c.getVrfs().put(name, toVrf(vrf)));
  }

  private @Nonnull CiscoNxosFamily createCiscoNxosFamily() {
    return CiscoNxosFamily.builder().build();
  }

  /** Disable Vlan interfaces without corresponding top-level vlan declaration. */
  private void disableUnregisteredVlanInterfaces() {
    _c.getAllInterfaces().values().stream()
        .filter(
            iface ->
                iface.getInterfaceType() == InterfaceType.VLAN
                    && !_vlans.keySet().contains(iface.getVlan()))
        .forEach(iface -> iface.setActive(false));
  }

  public @Nullable String getBannerExec() {
    return _bannerExec;
  }

  public void setBannerExec(@Nullable String bannerExec) {
    _bannerExec = bannerExec;
  }

  public @Nullable String getBannerMotd() {
    return _bannerMotd;
  }

  public void setBannerMotd(@Nullable String bannerMotd) {
    _bannerMotd = bannerMotd;
  }

  public @Nonnull BgpGlobalConfiguration getBgpGlobalConfiguration() {
    return _bgpGlobalConfiguration;
  }

  public @Nonnull Vrf getDefaultVrf() {
    return _defaultVrf;
  }

  public @Nullable Evpn getEvpn() {
    return _evpn;
  }

  public void setEvpn(@Nullable Evpn evpn) {
    _evpn = evpn;
  }

  @Override
  public @Nullable String getHostname() {
    return _hostname;
  }

  public @Nonnull Map<String, Interface> getInterfaces() {
    return _interfaces;
  }

  public @Nonnull Map<String, IpAccessList> getIpAccessLists() {
    return _ipAccessLists;
  }

  public @Nonnull Map<String, IpAsPathAccessList> getIpAsPathAccessLists() {
    return _ipAsPathAccessLists;
  }

  public @Nonnull Map<String, IpCommunityList> getIpCommunityLists() {
    return _ipCommunityLists;
  }

  public @Nonnull Map<String, IpPrefixList> getIpPrefixLists() {
    return _ipPrefixLists;
  }

  public @Nonnull Map<Integer, Nve> getNves() {
    return _nves;
  }

  public @Nonnull Map<String, DefaultVrfOspfProcess> getOspfProcesses() {
    return _ospfProcesses;
  }

  /** Range of VLAN IDs reserved by the system and therefore unassignable. */
  public @Nonnull IntegerSpace getReservedVlanRange() {
    return _reservedVlanRange;
  }

  public @Nonnull Map<String, RouteMap> getRouteMaps() {
    return _routeMaps;
  }

  public @Nullable String getVersion() {
    return _version;
  }

  public void setVersion(@Nullable String version) {
    _version = version;
  }

  public @Nonnull Map<Integer, Vlan> getVlans() {
    return _vlans;
  }

  public @Nonnull Map<String, Vrf> getVrfs() {
    return _vrfs;
  }

  private void markStructures() {
    markConcreteStructure(
        CiscoNxosStructureType.INTERFACE,
        CiscoNxosStructureUsage.BGP_NEIGHBOR_UPDATE_SOURCE,
        CiscoNxosStructureUsage.INTERFACE_SELF_REFERENCE,
        CiscoNxosStructureUsage.IP_ROUTE_NEXT_HOP_INTERFACE,
        CiscoNxosStructureUsage.NVE_SOURCE_INTERFACE);
    markConcreteStructure(
        CiscoNxosStructureType.IP_AS_PATH_ACCESS_LIST,
        CiscoNxosStructureUsage.BGP_NEIGHBOR_FILTER_LIST_IN,
        CiscoNxosStructureUsage.BGP_NEIGHBOR_FILTER_LIST_OUT,
        CiscoNxosStructureUsage.BGP_NEIGHBOR6_FILTER_LIST_IN,
        CiscoNxosStructureUsage.BGP_NEIGHBOR6_FILTER_LIST_OUT);
    markConcreteStructure(
        CiscoNxosStructureType.IP_PREFIX_LIST,
        CiscoNxosStructureUsage.BGP_NEIGHBOR_PREFIX_LIST_IN,
        CiscoNxosStructureUsage.BGP_NEIGHBOR_PREFIX_LIST_OUT,
        CiscoNxosStructureUsage.ROUTE_MAP_MATCH_IP_ADDRESS_PREFIX_LIST);
    markConcreteStructure(
        CiscoNxosStructureType.IPV6_PREFIX_LIST,
        CiscoNxosStructureUsage.BGP_NEIGHBOR6_PREFIX_LIST_IN,
        CiscoNxosStructureUsage.BGP_NEIGHBOR6_PREFIX_LIST_OUT);
    markConcreteStructure(CiscoNxosStructureType.NVE, CiscoNxosStructureUsage.NVE_SELF_REFERENCE);
    markConcreteStructure(
        CiscoNxosStructureType.PORT_CHANNEL, CiscoNxosStructureUsage.INTERFACE_CHANNEL_GROUP);
    markConcreteStructure(
        CiscoNxosStructureType.ROUTE_MAP,
        CiscoNxosStructureUsage.BGP_ADDITIONAL_PATHS_ROUTE_MAP,
        CiscoNxosStructureUsage.BGP_ADVERTISE_MAP,
        CiscoNxosStructureUsage.BGP_ATTRIBUTE_MAP,
        CiscoNxosStructureUsage.BGP_DAMPENING_ROUTE_MAP,
        CiscoNxosStructureUsage.BGP_DEFAULT_ORIGINATE_ROUTE_MAP,
        CiscoNxosStructureUsage.BGP_EXIST_MAP,
        CiscoNxosStructureUsage.BGP_INJECT_MAP,
        CiscoNxosStructureUsage.BGP_L2VPN_EVPN_RETAIN_ROUTE_TARGET_ROUTE_MAP,
        CiscoNxosStructureUsage.BGP_NEIGHBOR_ADVERTISE_MAP,
        CiscoNxosStructureUsage.BGP_NEIGHBOR_EXIST_MAP,
        CiscoNxosStructureUsage.BGP_NEIGHBOR_NON_EXIST_MAP,
        CiscoNxosStructureUsage.BGP_NEIGHBOR_REMOTE_AS_ROUTE_MAP,
        CiscoNxosStructureUsage.BGP_NEIGHBOR_ROUTE_MAP_IN,
        CiscoNxosStructureUsage.BGP_NEIGHBOR_ROUTE_MAP_OUT,
        CiscoNxosStructureUsage.BGP_NETWORK_ROUTE_MAP,
        CiscoNxosStructureUsage.BGP_NETWORK6_ROUTE_MAP,
        CiscoNxosStructureUsage.BGP_NEXTHOP_ROUTE_MAP,
        CiscoNxosStructureUsage.BGP_REDISTRIBUTE_DIRECT_ROUTE_MAP,
        CiscoNxosStructureUsage.BGP_REDISTRIBUTE_EIGRP_ROUTE_MAP,
        CiscoNxosStructureUsage.BGP_REDISTRIBUTE_ISIS_ROUTE_MAP,
        CiscoNxosStructureUsage.BGP_REDISTRIBUTE_LISP_ROUTE_MAP,
        CiscoNxosStructureUsage.BGP_REDISTRIBUTE_OSPF_ROUTE_MAP,
        CiscoNxosStructureUsage.BGP_REDISTRIBUTE_OSPFV3_ROUTE_MAP,
        CiscoNxosStructureUsage.BGP_REDISTRIBUTE_RIP_ROUTE_MAP,
        CiscoNxosStructureUsage.BGP_REDISTRIBUTE_STATIC_ROUTE_MAP,
        CiscoNxosStructureUsage.BGP_SUPPRESS_MAP,
        CiscoNxosStructureUsage.BGP_TABLE_MAP,
        CiscoNxosStructureUsage.BGP_UNSUPPRESS_MAP,
        CiscoNxosStructureUsage.OSPF_AREA_FILTER_LIST_IN,
        CiscoNxosStructureUsage.OSPF_AREA_FILTER_LIST_OUT);
    markConcreteStructure(
        CiscoNxosStructureType.ROUTER_OSPF,
        CiscoNxosStructureUsage.BGP_REDISTRIBUTE_OSPF_SOURCE_TAG);
    markConcreteStructure(
        CiscoNxosStructureType.BGP_TEMPLATE_PEER,
        CiscoNxosStructureUsage.BGP_NEIGHBOR_INHERIT_PEER);
    markConcreteStructure(
        CiscoNxosStructureType.BGP_TEMPLATE_PEER_POLICY,
        CiscoNxosStructureUsage.BGP_NEIGHBOR_INHERIT_PEER_POLICY);
    markConcreteStructure(
        CiscoNxosStructureType.BGP_TEMPLATE_PEER_SESSION,
        CiscoNxosStructureUsage.BGP_NEIGHBOR_INHERIT_PEER_SESSION);
    markConcreteStructure(CiscoNxosStructureType.VLAN, CiscoNxosStructureUsage.INTERFACE_VLAN);
    markConcreteStructure(
        CiscoNxosStructureType.VRF,
        CiscoNxosStructureUsage.INTERFACE_VRF_MEMBER,
        CiscoNxosStructureUsage.IP_ROUTE_NEXT_HOP_VRF);
  }

  @Override
  public void setHostname(String hostname) {
    checkNotNull(hostname, "hostname cannot be null");
    _hostname = hostname.toLowerCase();
  }

  @Override
  public void setVendor(ConfigurationFormat format) {}

  private static @Nonnull org.batfish.datamodel.hsrp.HsrpGroup toHsrpGroup(HsrpGroup group) {
    org.batfish.datamodel.hsrp.HsrpGroup.Builder builder =
        org.batfish.datamodel.hsrp.HsrpGroup.builder()
            .setGroupNumber(group.getGroup())
            .setIp(group.getIp())
            .setPreempt(
                group.getPreemptDelayMinimumSeconds() != null); // true iff any preempt delay is set
    if (group.getHelloIntervalMs() != null) {
      builder.setHelloTime(group.getHelloIntervalMs());
    }
    if (group.getHoldTimeMs() != null) {
      builder.setHoldTime(group.getHoldTimeMs());
    }
    if (group.getPriority() != null) {
      builder.setPriority(group.getPriority());
    }
    builder.setTrackActions(
        group.getTracks().entrySet().stream()
            .collect(
                ImmutableSortedMap.toImmutableSortedMap(
                    Comparator.naturalOrder(),
                    trackEntry -> trackEntry.getKey().toString(),
                    trackEntry -> new DecrementPriority(trackEntry.getValue().getDecrement()))));
    return builder.build();
  }

  private @Nonnull org.batfish.datamodel.Interface toInterface(Interface iface) {
    String ifaceName = iface.getName();
    org.batfish.datamodel.Interface.Builder newIfaceBuilder =
        org.batfish.datamodel.Interface.builder().setName(ifaceName);

    String parent = iface.getParentInterface();
    if (parent != null) {
      newIfaceBuilder.setDependencies(ImmutableSet.of(new Dependency(parent, DependencyType.BIND)));
    }

    newIfaceBuilder.setActive(!iface.getShutdown());

    if (iface.getAddress() != null) {
      newIfaceBuilder.setAddress(iface.getAddress().getAddress());
    }
    newIfaceBuilder.setSecondaryAddresses(
        iface.getSecondaryAddresses().stream()
            .map(InterfaceAddressWithAttributes::getAddress)
            .collect(ImmutableSet.toImmutableSet()));

    newIfaceBuilder.setDescription(iface.getDescription());

    newIfaceBuilder.setMtu(iface.getMtu());

    // switchport+vlan settings
    SwitchportMode switchportMode = iface.getSwitchportMode();
    newIfaceBuilder.setSwitchportMode(switchportMode);
    switch (iface.getSwitchportMode()) {
      case ACCESS:
        newIfaceBuilder.setSwitchport(true);
        newIfaceBuilder.setAccessVlan(iface.getAccessVlan());
        break;

      case NONE:
        newIfaceBuilder.setEncapsulationVlan(iface.getEncapsulationVlan());
        break;

      case TRUNK:
        newIfaceBuilder.setSwitchport(true);
        newIfaceBuilder.setAllowedVlans(iface.getAllowedVlans());
        newIfaceBuilder.setNativeVlan(iface.getNativeVlan());
        break;

      case DOT1Q_TUNNEL:
      case DYNAMIC_AUTO:
      case DYNAMIC_DESIRABLE:
      case FEX_FABRIC:
      case TAP:
      case TOOL:
      default:
        // unsupported
        break;
    }
    newIfaceBuilder.setVlan(iface.getVlan());
    newIfaceBuilder.setAutoState(iface.getAutostate());

    CiscoNxosInterfaceType type = iface.getType();
    newIfaceBuilder.setType(toInterfaceType(type, parent != null));

    Double speed;
    @Nullable Integer speedMbps = iface.getSpeedMbps();
    if (speedMbps != null) {
      speed = speedMbps * SPEED_CONVERSION_FACTOR;
    } else {
      speed = getDefaultSpeed(type);
    }
    newIfaceBuilder.setSpeed(speed);
    Integer nxosBandwidth = iface.getBandwidth();
    Double finalBandwidth;
    if (nxosBandwidth != null) {
      finalBandwidth = nxosBandwidth * BANDWIDTH_CONVERSION_FACTOR;
    } else if (speed != null) {
      finalBandwidth = speed;
    } else {
      finalBandwidth = getDefaultBandwidth(type);
    }
    newIfaceBuilder.setBandwidth(finalBandwidth);

    // port-channel members
    String portChannel = iface.getChannelGroup();
    if (portChannel != null) {
      newIfaceBuilder.setChannelGroup(portChannel);
      _portChannelMembers.put(portChannel, ifaceName);
    }

    // port-channels
    if (type == PORT_CHANNEL) {
      Collection<String> members = _portChannelMembers.get(ifaceName);
      newIfaceBuilder.setChannelGroupMembers(members);
      newIfaceBuilder.setDependencies(
          members.stream()
              .map(member -> new Dependency(member, DependencyType.AGGREGATE))
              .collect(ImmutableSet.toImmutableSet()));
    }

    if (iface.getHsrp() != null) {
      convertHsrp(iface.getHsrp(), newIfaceBuilder);
    }

    org.batfish.datamodel.Interface newIface = newIfaceBuilder.build();

    String vrfName = iface.getVrfMember();

    if (vrfName != null) {
      org.batfish.datamodel.Vrf vrf = _c.getVrfs().get(vrfName);
      if (vrf == null) {
        // Non-existent VRF set; disable and put in null VRF
        newIface.setActive(false);
        vrf = _c.getVrfs().get(NULL_VRF_NAME);
      } else if (_vrfs.get(vrfName).getShutdown()) {
        // VRF is shutdown; disable
        newIface.setActive(false);
      }
      newIface.setVrf(vrf);
    } else {
      // No VRF set; put in default VRF
      newIface.setVrf(_c.getDefaultVrf());
    }

    newIface.setOwner(_c);
    return newIface;
  }

  private @Nonnull InterfaceType toInterfaceType(
      CiscoNxosInterfaceType type, boolean subinterface) {
    switch (type) {
      case ETHERNET:
        return subinterface ? InterfaceType.LOGICAL : InterfaceType.PHYSICAL;
      case LOOPBACK:
        return InterfaceType.LOOPBACK;
      case MGMT:
        return InterfaceType.PHYSICAL;
      case PORT_CHANNEL:
        return subinterface ? InterfaceType.AGGREGATE_CHILD : InterfaceType.AGGREGATED;
      case VLAN:
        return InterfaceType.VLAN;
      default:
        return InterfaceType.UNKNOWN;
    }
  }

  private static @Nonnull AsPathAccessList toAsPathAccessList(
      IpAsPathAccessList ipAsPathAccessList) {
    return new AsPathAccessList(
        ipAsPathAccessList.getName(),
        ipAsPathAccessList.getLines().values().stream()
            .map(CiscoNxosConfiguration::toAsPathAccessListLine)
            .collect(ImmutableList.toImmutableList()));
  }

  private static @Nonnull AsPathAccessListLine toAsPathAccessListLine(IpAsPathAccessListLine line) {
    return new AsPathAccessListLine(line.getAction(), toJavaRegex(line.getRegex()));
  }

  /**
   * Converts the supplied {@code staticRoute} to a a vendor-independent {@link
   * org.batfish.datamodel.StaticRoute} if all options are supported and static route contains no
   * undefined references. Otherwise, returns {@code null}.
   */
  private @Nullable org.batfish.datamodel.StaticRoute toStaticRoute(StaticRoute staticRoute) {
    // TODO: VI and VS support for lookup of next-hop-ip in a different VRF
    if (staticRoute.getNextHopVrf() != null) {
      return null;
    }
    // TODO: support track object number
    String nextHopInterface = staticRoute.getNextHopInterface();
    String newNextHopInterface;
    if (nextHopInterface != null) {
      if (!_interfaces.containsKey(nextHopInterface)) {
        // undefined reference
        return null;
      }
      newNextHopInterface = nextHopInterface;
    } else if (staticRoute.getDiscard()) {
      newNextHopInterface = NULL_INTERFACE_NAME;
    } else {
      newNextHopInterface = UNSET_NEXT_HOP_INTERFACE;
    }
    return org.batfish.datamodel.StaticRoute.builder()
        .setAdministrativeCost((int) staticRoute.getPreference())
        .setMetric(0L)
        .setNetwork(staticRoute.getPrefix())
        .setNextHopInterface(newNextHopInterface)
        .setNextHopIp(firstNonNull(staticRoute.getNextHopIp(), UNSET_ROUTE_NEXT_HOP_IP))
        .setTag(staticRoute.getTag())
        .build();
  }

  private @Nonnull Configuration toVendorIndependentConfiguration() {
    _c = new Configuration(_hostname, ConfigurationFormat.CISCO_NX);
    _c.getVendorFamily().setCiscoNxos(createCiscoNxosFamily());
    _c.setDefaultInboundAction(LineAction.PERMIT);
    _c.setDefaultCrossZoneAction(LineAction.PERMIT);

    convertVrfs();
    convertInterfaces();
    disableUnregisteredVlanInterfaces();
    convertStaticRoutes();
    convertIpAsPathAccessLists();
    convertIpPrefixLists();
    convertIpCommunityLists();
    convertBgp();

    markStructures();
    return _c;
  }

  @Override
  public @Nonnull List<Configuration> toVendorIndependentConfigurations()
      throws VendorConversionException {
    return ImmutableList.of(toVendorIndependentConfiguration());
  }

  private @Nonnull org.batfish.datamodel.Vrf toVrf(Vrf vrf) {
    org.batfish.datamodel.Vrf.Builder newVrfBuilder =
        org.batfish.datamodel.Vrf.builder().setName(vrf.getName());
    return newVrfBuilder.build();
  }
}<|MERGE_RESOLUTION|>--- conflicted
+++ resolved
@@ -567,7 +567,12 @@
         .forEach(this::convertInterface);
   }
 
-<<<<<<< HEAD
+  private void convertIpAsPathAccessLists() {
+    _ipAsPathAccessLists.forEach(
+        (name, ipAsPathAccessList) ->
+            _c.getAsPathAccessLists().put(name, toAsPathAccessList(ipAsPathAccessList)));
+  }
+
   private void convertIpCommunityLists() {
     _ipCommunityLists.forEach(
         (name, list) ->
@@ -599,12 +604,6 @@
 
   private static @Nonnull CommunitySetExpr toCommunitySetExpr(Set<StandardCommunity> communities) {
     return new LiteralCommunityConjunction(communities);
-=======
-  private void convertIpAsPathAccessLists() {
-    _ipAsPathAccessLists.forEach(
-        (name, ipAsPathAccessList) ->
-            _c.getAsPathAccessLists().put(name, toAsPathAccessList(ipAsPathAccessList)));
->>>>>>> 32f95585
   }
 
   private void convertIpPrefixLists() {
