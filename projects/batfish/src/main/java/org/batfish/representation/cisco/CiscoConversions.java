package org.batfish.representation.cisco;

import static com.google.common.base.MoreObjects.firstNonNull;
import static java.util.Collections.singletonList;
import static org.batfish.datamodel.IkePhase1Policy.PREFIX_ISAKMP_KEY;
import static org.batfish.datamodel.IkePhase1Policy.PREFIX_RSA_PUB;
import static org.batfish.datamodel.Interface.INVALID_LOCAL_INTERFACE;
import static org.batfish.datamodel.Interface.UNSET_LOCAL_INTERFACE;
import static org.batfish.representation.cisco.CiscoConfiguration.MATCH_DEFAULT_ROUTE;
import static org.batfish.representation.cisco.CiscoConfiguration.MATCH_DEFAULT_ROUTE6;
import static org.batfish.representation.cisco.CiscoConfiguration.computeBgpCommonExportPolicyName;
import static org.batfish.representation.cisco.CiscoConfiguration.computeBgpDefaultRouteExportPolicyName;
import static org.batfish.representation.cisco.CiscoConfiguration.computeBgpGenerationPolicyName;
import static org.batfish.representation.cisco.CiscoConfiguration.computeBgpPeerExportPolicyName;
import static org.batfish.representation.cisco.CiscoConfiguration.computeBgpPeerImportPolicyName;
import static org.batfish.representation.cisco.CiscoConfiguration.computeIcmpObjectGroupAclName;
import static org.batfish.representation.cisco.CiscoConfiguration.computeProtocolObjectGroupAclName;
import static org.batfish.representation.cisco.CiscoConfiguration.computeServiceObjectAclName;
import static org.batfish.representation.cisco.CiscoConfiguration.computeServiceObjectGroupAclName;

import com.google.common.annotations.VisibleForTesting;
import com.google.common.collect.ImmutableList;
import com.google.common.collect.ImmutableMap;
import com.google.common.collect.ImmutableSet;
import com.google.common.collect.ImmutableSortedMap;
import java.math.BigInteger;
import java.util.ArrayList;
import java.util.Collection;
import java.util.Collections;
import java.util.HashMap;
import java.util.Iterator;
import java.util.List;
import java.util.Map;
import java.util.Map.Entry;
import java.util.Objects;
import java.util.Optional;
import java.util.Set;
import java.util.TreeSet;
import java.util.stream.Collectors;
import java.util.stream.Stream;
import javax.annotation.Nonnull;
import javax.annotation.Nullable;
import javax.annotation.ParametersAreNonnullByDefault;
import org.batfish.common.BatfishException;
import org.batfish.common.Warnings;
import org.batfish.datamodel.AclIpSpace;
import org.batfish.datamodel.AsPathAccessList;
import org.batfish.datamodel.AsPathAccessListLine;
import org.batfish.datamodel.CommunityList;
import org.batfish.datamodel.CommunityListLine;
import org.batfish.datamodel.ConcreteInterfaceAddress;
import org.batfish.datamodel.Configuration;
import org.batfish.datamodel.ConfigurationFormat;
import org.batfish.datamodel.EmptyIpSpace;
import org.batfish.datamodel.FlowState;
import org.batfish.datamodel.HeaderSpace;
import org.batfish.datamodel.IkeAuthenticationMethod;
import org.batfish.datamodel.IkeKeyType;
import org.batfish.datamodel.IkePhase1Key;
import org.batfish.datamodel.IkePhase1Policy;
import org.batfish.datamodel.IkePhase1Proposal;
import org.batfish.datamodel.Ip;
import org.batfish.datamodel.Ip6;
import org.batfish.datamodel.Ip6AccessList;
import org.batfish.datamodel.Ip6AccessListLine;
import org.batfish.datamodel.Ip6Wildcard;
import org.batfish.datamodel.IpAccessList;
import org.batfish.datamodel.IpAccessListLine;
import org.batfish.datamodel.IpProtocol;
import org.batfish.datamodel.IpSpace;
import org.batfish.datamodel.IpWildcard;
import org.batfish.datamodel.IpsecDynamicPeerConfig;
import org.batfish.datamodel.IpsecPeerConfig;
import org.batfish.datamodel.IpsecPhase2Policy;
import org.batfish.datamodel.IpsecPhase2Proposal;
import org.batfish.datamodel.IpsecStaticPeerConfig;
import org.batfish.datamodel.LineAction;
import org.batfish.datamodel.OriginType;
import org.batfish.datamodel.Prefix;
import org.batfish.datamodel.Prefix6;
import org.batfish.datamodel.PrefixRange;
import org.batfish.datamodel.PrefixSpace;
import org.batfish.datamodel.RegexCommunitySet;
import org.batfish.datamodel.Route6FilterLine;
import org.batfish.datamodel.Route6FilterList;
import org.batfish.datamodel.RouteFilterLine;
import org.batfish.datamodel.RouteFilterList;
import org.batfish.datamodel.RoutingProtocol;
import org.batfish.datamodel.SubRange;
import org.batfish.datamodel.TcpFlagsMatchConditions;
import org.batfish.datamodel.acl.AclLineMatchExpr;
import org.batfish.datamodel.acl.AndMatchExpr;
import org.batfish.datamodel.acl.MatchHeaderSpace;
import org.batfish.datamodel.bgp.community.StandardCommunity;
import org.batfish.datamodel.eigrp.EigrpMetric;
import org.batfish.datamodel.eigrp.EigrpMetricValues;
import org.batfish.datamodel.isis.IsisLevelSettings;
import org.batfish.datamodel.ospf.OspfInterfaceSettings;
import org.batfish.datamodel.routing_policy.RoutingPolicy;
import org.batfish.datamodel.routing_policy.expr.AsPathSetElem;
import org.batfish.datamodel.routing_policy.expr.BooleanExpr;
import org.batfish.datamodel.routing_policy.expr.CallExpr;
import org.batfish.datamodel.routing_policy.expr.CommunitySetExpr;
import org.batfish.datamodel.routing_policy.expr.Conjunction;
import org.batfish.datamodel.routing_policy.expr.DestinationNetwork;
import org.batfish.datamodel.routing_policy.expr.ExplicitPrefixSet;
import org.batfish.datamodel.routing_policy.expr.LiteralCommunity;
import org.batfish.datamodel.routing_policy.expr.LiteralCommunityConjunction;
import org.batfish.datamodel.routing_policy.expr.LiteralEigrpMetric;
import org.batfish.datamodel.routing_policy.expr.LiteralOrigin;
import org.batfish.datamodel.routing_policy.expr.MatchPrefixSet;
import org.batfish.datamodel.routing_policy.expr.MatchProcessAsn;
import org.batfish.datamodel.routing_policy.expr.MatchProtocol;
import org.batfish.datamodel.routing_policy.expr.NamedPrefixSet;
import org.batfish.datamodel.routing_policy.expr.SelfNextHop;
import org.batfish.datamodel.routing_policy.statement.CallStatement;
import org.batfish.datamodel.routing_policy.statement.If;
import org.batfish.datamodel.routing_policy.statement.SetEigrpMetric;
import org.batfish.datamodel.routing_policy.statement.SetNextHop;
import org.batfish.datamodel.routing_policy.statement.SetOrigin;
import org.batfish.datamodel.routing_policy.statement.Statement;
import org.batfish.datamodel.routing_policy.statement.Statements;
import org.batfish.datamodel.visitors.HeaderSpaceConverter;
import org.batfish.representation.cisco.DistributeList.DistributeListFilterType;

/** Utilities that convert Cisco-specific representations to vendor-independent model. */
@ParametersAreNonnullByDefault
public class CiscoConversions {

  static Ip getHighestIp(Map<String, Interface> allInterfaces) {
    Map<String, Interface> interfacesToCheck;
    Map<String, Interface> loopbackInterfaces = new HashMap<>();
    for (Entry<String, Interface> e : allInterfaces.entrySet()) {
      String ifaceName = e.getKey();
      Interface iface = e.getValue();
      if (ifaceName.toLowerCase().startsWith("loopback")
          && iface.getActive()
          && iface.getAddress() != null) {
        loopbackInterfaces.put(ifaceName, iface);
      }
    }
    if (loopbackInterfaces.isEmpty()) {
      interfacesToCheck = allInterfaces;
    } else {
      interfacesToCheck = loopbackInterfaces;
    }
    Ip highestIp = Ip.ZERO;
    for (Interface iface : interfacesToCheck.values()) {
      if (!iface.getActive()) {
        continue;
      }
      for (ConcreteInterfaceAddress address : iface.getAllAddresses()) {
        Ip ip = address.getIp();
        if (highestIp.asLong() < ip.asLong()) {
          highestIp = ip;
        }
      }
    }
    return highestIp;
  }

  /**
   * Converts a {@link CryptoMapEntry} to an {@link IpsecPhase2Policy} and a list of {@link
   * IpsecPeerConfig}
   */
  private static void convertCryptoMapEntry(
      final Configuration c,
      CryptoMapEntry cryptoMapEntry,
      String cryptoMapNameSeqNumber,
      String cryptoMapName,
      Warnings w) {
    // skipping incomplete static or dynamic crypto maps
    if (!cryptoMapEntry.getDynamic()) {
      if (cryptoMapEntry.getAccessList() == null || cryptoMapEntry.getPeer() == null) {
        return;
      }
    } else {
      if (cryptoMapEntry.getAccessList() == null) {
        return;
      }
    }

    IpsecPhase2Policy ipsecPhase2Policy = toIpsecPhase2Policy(cryptoMapEntry);
    String ipsecPhase2PolicyName =
        String.format("~IPSEC_PHASE2_POLICY:%s~", cryptoMapNameSeqNumber);

    // add IPSec phase 2 policies to existing ones
    ImmutableSortedMap.Builder<String, IpsecPhase2Policy> ipsecPhase2PolicyBuilder =
        ImmutableSortedMap.naturalOrder();
    c.setIpsecPhase2Policies(
        ipsecPhase2PolicyBuilder
            .putAll(c.getIpsecPhase2Policies())
            .put(ipsecPhase2PolicyName, ipsecPhase2Policy)
            .build());

    ImmutableSortedMap.Builder<String, IpsecPeerConfig> ipsecPeerConfigsBuilder =
        ImmutableSortedMap.naturalOrder();
    c.setIpsecPeerConfigs(
        ipsecPeerConfigsBuilder
            .putAll(c.getIpsecPeerConfigs())
            .putAll(
                toIpsecPeerConfigs(
                    c,
                    cryptoMapEntry,
                    cryptoMapNameSeqNumber,
                    cryptoMapName,
                    ipsecPhase2PolicyName,
                    w))
            .build());
  }

  /**
   * Converts each crypto map entry in all crypto map sets to {@link IpsecPhase2Policy} and {@link
   * IpsecPeerConfig}s
   */
  static void convertCryptoMapSet(
      Configuration c,
      CryptoMapSet ciscoCryptoMapSet,
      Map<String, CryptoMapSet> cryptoMapSets,
      Warnings w) {
    if (ciscoCryptoMapSet.getDynamic()) {
      return;
    }
    for (CryptoMapEntry cryptoMapEntry : ciscoCryptoMapSet.getCryptoMapEntries()) {
      String nameSeqNum =
          String.format("%s:%s", cryptoMapEntry.getName(), cryptoMapEntry.getSequenceNumber());
      if (cryptoMapEntry.getReferredDynamicMapSet() != null) {
        CryptoMapSet dynamicCryptoMapSet =
            cryptoMapSets.get(cryptoMapEntry.getReferredDynamicMapSet());
        if (dynamicCryptoMapSet != null && dynamicCryptoMapSet.getDynamic()) {
          // convert all entries of the referred dynamic crypto map
          dynamicCryptoMapSet
              .getCryptoMapEntries()
              .forEach(
                  cryptoMap ->
                      convertCryptoMapEntry(
                          c,
                          cryptoMap,
                          String.format("%s:%s", nameSeqNum, cryptoMap.getSequenceNumber()),
                          cryptoMapEntry.getName(),
                          w));
        }
      } else {
        convertCryptoMapEntry(c, cryptoMapEntry, nameSeqNum, cryptoMapEntry.getName(), w);
      }
    }
  }

  /**
   * Creates a generation policy for the aggregate network with the given {@link Prefix}. The
   * generation policy matches any route with a destination more specific than {@code prefix}.
   *
   * @param c {@link Configuration} in which to create the generation policy
   * @param vrfName Name of VRF in which the aggregate network exists
   * @param prefix The aggregate network prefix
   */
  public static void generateGenerationPolicy(Configuration c, String vrfName, Prefix prefix) {
    RoutingPolicy.builder()
        .setOwner(c)
        .setName(computeBgpGenerationPolicyName(true, vrfName, prefix.toString()))
        .addStatement(
            new If(
                // Match routes with destination networks more specific than prefix.
                new MatchPrefixSet(
                    DestinationNetwork.instance(),
                    new ExplicitPrefixSet(new PrefixSpace(PrefixRange.moreSpecificThan(prefix)))),
                singletonList(Statements.ReturnTrue.toStaticStatement())))
        .build();
  }

  /**
   * Returns the name of a {@link RoutingPolicy} to be used as the BGP import policy for the given
   * {@link LeafBgpPeerGroup}, or {@code null} if no constraints are imposed on the peer's inbound
   * routes. When a nonnull policy name is returned, the corresponding policy is guaranteed to exist
   * in the given configuration's routing policies.
   */
  @Nullable
  static String generateBgpImportPolicy(
      LeafBgpPeerGroup lpg, String vrfName, Configuration c, Warnings w) {
    // TODO Support filter-list
    // https://www.cisco.com/c/en/us/support/docs/ip/border-gateway-protocol-bgp/5816-bgpfaq-5816.html

    String inboundRouteMapName = lpg.getInboundRouteMap();
    String inboundPrefixListName = lpg.getInboundPrefixList();
    String inboundIpAccessListName = lpg.getInboundIpAccessList();

    // TODO Support using multiple filters in BGP import policies
    if (Stream.of(inboundRouteMapName, inboundPrefixListName, inboundIpAccessListName)
            .filter(Objects::nonNull)
            .count()
        > 1) {
      w.redFlag(
          "Batfish does not support configuring more than one filter (route-map/prefix-list/distribute-list) for incoming BGP routes."
              + " When this occurs, only the route-map will be used, or the prefix-list if no route-map is configured.");
    }

    // Warnings for references to undefined route-maps and prefix-lists will be surfaced elsewhere.
    if (inboundRouteMapName != null && c.getRoutingPolicies().containsKey(inboundRouteMapName)) {
      // Inbound route-map is defined. Use that as the BGP import policy.
      return inboundRouteMapName;
    }

    String exportRouteFilter = null;
    if (inboundPrefixListName != null
        && c.getRouteFilterLists().containsKey(inboundPrefixListName)) {
      exportRouteFilter = inboundPrefixListName;
    } else if (inboundIpAccessListName != null
        && c.getRouteFilterLists().containsKey(inboundIpAccessListName)) {
      exportRouteFilter = inboundIpAccessListName;
    }

    if (exportRouteFilter != null) {
      // Inbound prefix-list or distribute-list is defined. Build an import policy around it.
      String generatedImportPolicyName = computeBgpPeerImportPolicyName(vrfName, lpg.getName());
      RoutingPolicy.builder()
          .setOwner(c)
          .setName(generatedImportPolicyName)
          .addStatement(
              new If(
                  new MatchPrefixSet(
                      DestinationNetwork.instance(), new NamedPrefixSet(exportRouteFilter)),
                  ImmutableList.of(Statements.ExitAccept.toStaticStatement()),
                  ImmutableList.of(Statements.ExitReject.toStaticStatement())))
          .build();
      return generatedImportPolicyName;
    }
    // Return null to indicate no constraints were imposed on inbound BGP routes.
    return null;
  }

  /**
   * Creates a {@link RoutingPolicy} to be used as the BGP export policy for the given {@link
   * LeafBgpPeerGroup}. The generated policy is added to the given configuration's routing policies.
   */
  static void generateBgpExportPolicy(
      LeafBgpPeerGroup lpg,
      String vrfName,
      boolean ipv4,
      @Nullable String defaultOriginateExportRouteMapName,
      Configuration c,
      Warnings w) {
    List<Statement> exportPolicyStatements = new ArrayList<>();
    if (lpg.getNextHopSelf() != null && lpg.getNextHopSelf()) {
      exportPolicyStatements.add(new SetNextHop(SelfNextHop.getInstance(), false));
    }
    if (lpg.getRemovePrivateAs() != null && lpg.getRemovePrivateAs()) {
      exportPolicyStatements.add(Statements.RemovePrivateAs.toStaticStatement());
    }

    // If defaultOriginate is set, generate a default route export policy. Default route will match
    // this policy and get exported without going through the rest of the export policy.
    // TODO Verify that nextHopSelf and removePrivateAs settings apply to default-originate route.
    if (lpg.getDefaultOriginate()) {
      initBgpDefaultRouteExportPolicy(
          vrfName, lpg.getName(), ipv4, defaultOriginateExportRouteMapName, c);
      exportPolicyStatements.add(
          new If(
              "Export default route from peer with default-originate configured",
              new CallExpr(computeBgpDefaultRouteExportPolicyName(ipv4, vrfName, lpg.getName())),
              singletonList(Statements.ReturnTrue.toStaticStatement()),
              ImmutableList.of()));
    }

    // Conditions for exporting regular routes (not spawned by default-originate)
    List<BooleanExpr> peerExportConjuncts = new ArrayList<>();
    peerExportConjuncts.add(new CallExpr(computeBgpCommonExportPolicyName(vrfName)));

    // Add constraints on export routes from configured outbound filter.
    // TODO support configuring multiple outbound filters
    String outboundPrefixListName = lpg.getOutboundPrefixList();
    String outboundRouteMapName = lpg.getOutboundRouteMap();
    String outboundIpAccessListName = lpg.getOutboundIpAccessList();
    if (Stream.of(outboundRouteMapName, outboundPrefixListName, outboundIpAccessListName)
            .filter(Objects::nonNull)
            .count()
        > 1) {
      w.redFlag(
          "Batfish does not support configuring more than one filter (route-map/prefix-list/distribute-list) for outgoing BGP routes."
              + " When this occurs, only the route-map will be used, or the prefix-list if no route-map is configured.");
    }
    if (outboundRouteMapName != null && c.getRoutingPolicies().containsKey(outboundRouteMapName)) {
      peerExportConjuncts.add(new CallExpr(outboundRouteMapName));
    } else if (outboundPrefixListName != null
        && c.getRouteFilterLists().containsKey(outboundPrefixListName)) {
      peerExportConjuncts.add(
          new MatchPrefixSet(
              DestinationNetwork.instance(), new NamedPrefixSet(outboundPrefixListName)));
    } else if (outboundIpAccessListName != null
        && c.getRouteFilterLists().containsKey(outboundIpAccessListName)) {
      peerExportConjuncts.add(
          new MatchPrefixSet(
              DestinationNetwork.instance(), new NamedPrefixSet(outboundIpAccessListName)));
    }
    exportPolicyStatements.add(
        new If(
            "peer-export policy main conditional: exitAccept if true / exitReject if false",
            new Conjunction(peerExportConjuncts),
            ImmutableList.of(Statements.ExitAccept.toStaticStatement()),
            ImmutableList.of(Statements.ExitReject.toStaticStatement())));
    RoutingPolicy.builder()
        .setOwner(c)
        .setName(computeBgpPeerExportPolicyName(vrfName, lpg.getName()))
        .setStatements(exportPolicyStatements)
        .build();
  }

  /**
   * Initializes export policy for IPv4 or IPv6 default routes if it doesn't already exist. This
   * policy is the same across BGP processes, so only one is created for each configuration.
   *
   * @param ipv4 Whether to initialize the IPv4 or IPv6 default route export policy
   * @param defaultOriginateExportMapName Name of route-map to apply to generated route before
   *     export. This is an Arista-specific concept and <a
   *     href=https://www.arista.com/en/um-eos/eos-section-32-4-bgp-commands#ww1116958>does not
   *     affect whether the route will be exported</a>.
   */
  static void initBgpDefaultRouteExportPolicy(
      String vrfName,
      String peerName,
      boolean ipv4,
      @Nullable String defaultOriginateExportMapName,
      Configuration c) {
    SetOrigin setOrigin =
        new SetOrigin(
            new LiteralOrigin(
                c.getConfigurationFormat() == ConfigurationFormat.CISCO_IOS
                    ? OriginType.IGP
                    : OriginType.INCOMPLETE,
                null));
    List<Statement> defaultRouteExportStatements;
    if (defaultOriginateExportMapName == null
        || !c.getRoutingPolicies().keySet().contains(defaultOriginateExportMapName)) {
      defaultRouteExportStatements =
          ImmutableList.of(setOrigin, Statements.ReturnTrue.toStaticStatement());
    } else {
      defaultRouteExportStatements =
          ImmutableList.of(
              setOrigin,
              new CallStatement(defaultOriginateExportMapName),
              Statements.ReturnTrue.toStaticStatement());
    }

    RoutingPolicy.builder()
        .setOwner(c)
        .setName(computeBgpDefaultRouteExportPolicyName(ipv4, vrfName, peerName))
        .addStatement(
            new If(
                new Conjunction(
                    ImmutableList.of(
                        ipv4 ? MATCH_DEFAULT_ROUTE : MATCH_DEFAULT_ROUTE6,
                        new MatchProtocol(RoutingProtocol.AGGREGATE))),
                defaultRouteExportStatements))
        .addStatement(Statements.ReturnFalse.toStaticStatement())
        .build();
  }

  /**
   * Generates and returns a {@link Statement} that suppresses routes that are summarized by the
   * given set of {@link Prefix prefixes} configured as {@code summary-only}.
   *
   * <p>Returns {@code null} if {@code prefixesToSuppress} has no entries.
   *
   * <p>If any Batfish-generated structures are generated, does the bookkeeping in the provided
   * {@link Configuration} to ensure they are available and tracked.
   */
  @Nullable
  public static If suppressSummarizedPrefixes(
      Configuration c, String vrfName, Stream<Prefix> summaryOnlyPrefixes) {
    Iterator<Prefix> prefixesToSuppress = summaryOnlyPrefixes.iterator();
    if (!prefixesToSuppress.hasNext()) {
      return null;
    }
    // Create a RouteFilterList that matches any network longer than a prefix marked summary only.
    RouteFilterList matchLonger =
        new RouteFilterList("~MATCH_SUPPRESSED_SUMMARY_ONLY:" + vrfName + "~");
    prefixesToSuppress.forEachRemaining(
        p ->
            matchLonger.addLine(
                new RouteFilterLine(LineAction.PERMIT, PrefixRange.moreSpecificThan(p))));
    // Bookkeeping: record that we created this RouteFilterList to match longer networks.
    c.getRouteFilterLists().put(matchLonger.getName(), matchLonger);

    return new If(
        "Suppress more specific networks for summary-only aggregate-address networks",
        new MatchPrefixSet(
            DestinationNetwork.instance(), new NamedPrefixSet(matchLonger.getName())),
        ImmutableList.of(Statements.Suppress.toStaticStatement()),
        ImmutableList.of());
  }

  /**
   * Computes a mapping of primary {@link Ip}s to the names of interfaces owning them. Filters out
   * the interfaces having no primary {@link ConcreteInterfaceAddress}
   */
  private static Map<Ip, String> computeIpToIfaceNameMap(Map<String, Interface> interfaces) {
    Map<Ip, String> ipToIfaceNameMap = new HashMap<>();
    for (Entry<String, Interface> interfaceNameToInterface : interfaces.entrySet()) {
      interfaceNameToInterface
          .getValue()
          .getAllAddresses()
          .forEach(
              interfaceAddress -> {
                ipToIfaceNameMap.put(interfaceAddress.getIp(), interfaceNameToInterface.getKey());
              });
    }
    return ipToIfaceNameMap;
  }

  /** Resolves the interface names of the addresses used as local addresses of {@link Keyring} */
  static void resolveKeyringIfaceNames(
      Map<String, Interface> interfaces, Map<String, Keyring> keyrings) {
    Map<Ip, String> iptoIfaceName = computeIpToIfaceNameMap(interfaces);

    // setting empty string as interface name if cannot find the IP
    keyrings.values().stream()
        .filter(keyring -> keyring.getLocalAddress() != null)
        .forEach(
            keyring ->
                keyring.setLocalInterfaceName(
                    firstNonNull(
                        iptoIfaceName.get(keyring.getLocalAddress()), INVALID_LOCAL_INTERFACE)));
  }

  /**
   * Resolves the interface names of the addresses used as local addresses of {@link IsakmpProfile}
   */
  static void resolveIsakmpProfileIfaceNames(
      Map<String, Interface> interfaces, Map<String, IsakmpProfile> isakpProfiles) {
    Map<Ip, String> iptoIfaceName = computeIpToIfaceNameMap(interfaces);

    isakpProfiles.values().stream()
        .filter(isakmpProfile -> isakmpProfile.getLocalAddress() != null)
        .forEach(
            isakmpProfile ->
                isakmpProfile.setLocalInterfaceName(
                    firstNonNull(
                        iptoIfaceName.get(isakmpProfile.getLocalAddress()),
                        INVALID_LOCAL_INTERFACE)));
  }

  /** Resolves the interface names of the addresses used as source addresses in {@link Tunnel}s */
  static void resolveTunnelIfaceNames(Map<String, Interface> interfaces) {
    Map<Ip, String> iptoIfaceName = computeIpToIfaceNameMap(interfaces);

    for (Interface iface : interfaces.values()) {
      Tunnel tunnel = iface.getTunnel();
      // resolve if tunnel's source interface name is not set
      if (tunnel != null
          && UNSET_LOCAL_INTERFACE.equals(tunnel.getSourceInterfaceName())
          && tunnel.getSourceAddress() != null) {
        tunnel.setSourceInterfaceName(
            firstNonNull(iptoIfaceName.get(tunnel.getSourceAddress()), INVALID_LOCAL_INTERFACE));
      }
    }
  }

  static AsPathAccessList toAsPathAccessList(AsPathSet asPathSet) {
    List<AsPathAccessListLine> lines =
        asPathSet.getElements().stream()
            .map(CiscoConversions::toAsPathAccessListLine)
            .collect(ImmutableList.toImmutableList());
    return new AsPathAccessList(asPathSet.getName(), lines);
  }

  static AsPathAccessList toAsPathAccessList(IpAsPathAccessList pathList) {
    List<AsPathAccessListLine> lines =
        pathList.getLines().stream()
            .map(IpAsPathAccessListLine::toAsPathAccessListLine)
            .collect(ImmutableList.toImmutableList());
    return new AsPathAccessList(pathList.getName(), lines);
  }

  static CommunityList toCommunityList(NamedCommunitySet communitySet) {
    return new CommunityList(
        communitySet.getName(),
        communitySet.getElements().stream()
            .map(CiscoConversions::toCommunityListLine)
            .collect(ImmutableList.toImmutableList()),
        false);
  }

  static CommunityList toCommunityList(ExpandedCommunityList ecList) {
    List<CommunityListLine> cllList =
        ecList.getLines().stream()
            .map(CiscoConversions::toCommunityListLine)
            .collect(ImmutableList.toImmutableList());
    return new CommunityList(ecList.getName(), cllList, false);
  }

  public static CommunityList toCommunityList(StandardCommunityList scList) {
    List<CommunityListLine> cllList =
        scList.getLines().stream()
            .map(CiscoConversions::toCommunityListLine)
            .collect(ImmutableList.toImmutableList());
    return new CommunityList(scList.getName(), cllList, false);
  }

  static org.batfish.datamodel.hsrp.HsrpGroup toHsrpGroup(HsrpGroup hsrpGroup) {
    return org.batfish.datamodel.hsrp.HsrpGroup.builder()
        .setAuthentication(hsrpGroup.getAuthentication())
        .setHelloTime(hsrpGroup.getHelloTime())
        .setHoldTime(hsrpGroup.getHoldTime())
        .setIp(hsrpGroup.getIp())
        .setGroupNumber(hsrpGroup.getGroupNumber())
        .setPreempt(hsrpGroup.getPreempt())
        .setPriority(hsrpGroup.getPriority())
        .setTrackActions(hsrpGroup.getTrackActions())
        .build();
  }

  static IkePhase1Key toIkePhase1Key(Keyring keyring) {
    IkePhase1Key ikePhase1Key = new IkePhase1Key();
    ikePhase1Key.setKeyHash(keyring.getKey());
    ikePhase1Key.setKeyType(IkeKeyType.PRE_SHARED_KEY_UNENCRYPTED);
    ikePhase1Key.setLocalInterface(keyring.getLocalInterfaceName());
    if (keyring.getRemoteIdentity() != null) {
      ikePhase1Key.setRemoteIdentity(keyring.getRemoteIdentity().toIpSpace());
    }
    return ikePhase1Key;
  }

  static IkePhase1Key toIkePhase1Key(@Nonnull NamedRsaPubKey rsaPubKey) {
    IkePhase1Key ikePhase1Key = new IkePhase1Key();
    ikePhase1Key.setKeyHash(rsaPubKey.getKey());
    ikePhase1Key.setKeyType(IkeKeyType.RSA_PUB_KEY);
    if (rsaPubKey.getAddress() != null) {
      ikePhase1Key.setRemoteIdentity(rsaPubKey.getAddress().toIpSpace());
    }
    return ikePhase1Key;
  }

  static IkePhase1Key toIkePhase1Key(@Nonnull IsakmpKey isakmpKey) {
    IkePhase1Key ikePhase1Key = new IkePhase1Key();
    ikePhase1Key.setKeyHash(isakmpKey.getKey());
    ikePhase1Key.setKeyType(isakmpKey.getIkeKeyType());
    ikePhase1Key.setRemoteIdentity(isakmpKey.getAddress());
    return ikePhase1Key;
  }

  static IkePhase1Policy toIkePhase1Policy(
      @Nonnull NamedRsaPubKey rsaPubKey,
      @Nonnull CiscoConfiguration oldConfig,
      @Nonnull IkePhase1Key ikePhase1KeyFromRsaPubKey) {
    IkePhase1Policy ikePhase1Policy = new IkePhase1Policy(getRsaPubKeyGeneratedName(rsaPubKey));

    ikePhase1Policy.setIkePhase1Proposals(
        oldConfig.getIsakmpPolicies().values().stream()
            .filter(
                isakmpPolicy ->
                    isakmpPolicy.getAuthenticationMethod()
                        == IkeAuthenticationMethod.RSA_ENCRYPTED_NONCES)
            .map(isakmpPolicy -> isakmpPolicy.getName().toString())
            .collect(ImmutableList.toImmutableList()));
    if (rsaPubKey.getAddress() != null) {
      ikePhase1Policy.setRemoteIdentity(rsaPubKey.getAddress().toIpSpace());
    }
    ikePhase1Policy.setIkePhase1Key(ikePhase1KeyFromRsaPubKey);
    // RSA pub key is not per interface so unsetting local interface
    ikePhase1Policy.setLocalInterface(UNSET_LOCAL_INTERFACE);
    return ikePhase1Policy;
  }

  static IkePhase1Policy toIkePhase1Policy(
      @Nonnull IsakmpKey isakmpKey,
      @Nonnull CiscoConfiguration oldConfig,
      @Nonnull IkePhase1Key ikePhase1KeyFromIsakmpKey) {
    IkePhase1Policy ikePhase1Policy = new IkePhase1Policy(getIsakmpKeyGeneratedName(isakmpKey));

    ikePhase1Policy.setIkePhase1Proposals(
        oldConfig.getIsakmpPolicies().values().stream()
            .filter(
                isakmpPolicy ->
                    isakmpPolicy.getAuthenticationMethod()
                        == IkeAuthenticationMethod.PRE_SHARED_KEYS)
            .map(isakmpPolicy -> isakmpPolicy.getName().toString())
            .collect(ImmutableList.toImmutableList()));
    ikePhase1Policy.setRemoteIdentity(isakmpKey.getAddress());

    ikePhase1Policy.setIkePhase1Key(ikePhase1KeyFromIsakmpKey);
    // ISAKMP key is not per interface so local interface will not be set
    ikePhase1Policy.setLocalInterface(UNSET_LOCAL_INTERFACE);
    return ikePhase1Policy;
  }

  static String getRsaPubKeyGeneratedName(NamedRsaPubKey namedRsaPubKey) {
    return String.format("~%s_%s~", PREFIX_RSA_PUB, namedRsaPubKey.getName());
  }

  static String getIsakmpKeyGeneratedName(IsakmpKey isakmpKey) {
    return String.format("~%s_%s~", PREFIX_ISAKMP_KEY, isakmpKey.getAddress());
  }

  static IkePhase1Policy toIkePhase1Policy(
      IsakmpProfile isakmpProfile, CiscoConfiguration oldConfig, Configuration config, Warnings w) {
    IkePhase1Policy ikePhase1Policy = new IkePhase1Policy(isakmpProfile.getName());

    ImmutableList.Builder<String> ikePhase1ProposalBuilder = ImmutableList.builder();
    for (Entry<Integer, IsakmpPolicy> entry : oldConfig.getIsakmpPolicies().entrySet()) {
      ikePhase1ProposalBuilder.add(entry.getKey().toString());
    }

    ikePhase1Policy.setIkePhase1Proposals(ikePhase1ProposalBuilder.build());
    ikePhase1Policy.setSelfIdentity(isakmpProfile.getSelfIdentity());
    if (isakmpProfile.getMatchIdentity() != null) {
      ikePhase1Policy.setRemoteIdentity(isakmpProfile.getMatchIdentity().toIpSpace());
    }

    ikePhase1Policy.setLocalInterface(isakmpProfile.getLocalInterfaceName());
    ikePhase1Policy.setIkePhase1Key(getMatchingPsk(isakmpProfile, w, config.getIkePhase1Keys()));
    return ikePhase1Policy;
  }

  /**
   * Gets the {@link IkePhase1Key} that can be used for the given {@link IsakmpProfile} based on
   * {@code remoteIdentity} and {@code localInterfaceName} present in the {@link IkePhase1Key}
   */
  static IkePhase1Key getMatchingPsk(
      IsakmpProfile isakmpProfile, Warnings w, Map<String, IkePhase1Key> ikePhase1Keys) {
    IkePhase1Key ikePhase1Key = null;
    String isakmpProfileName = isakmpProfile.getName();
    if (isakmpProfile.getLocalInterfaceName().equals(INVALID_LOCAL_INTERFACE)) {
      w.redFlag(
          String.format(
              "Invalid local address interface configured for ISAKMP profile %s",
              isakmpProfileName));
    } else if (isakmpProfile.getKeyring() == null) {
      w.redFlag(String.format("Keyring not set for ISAKMP profile %s", isakmpProfileName));
    } else if (!ikePhase1Keys.containsKey(isakmpProfile.getKeyring())) {
      w.redFlag(
          String.format(
              "Cannot find keyring %s for ISAKMP profile %s",
              isakmpProfile.getKeyring(), isakmpProfileName));
    } else {
      IkePhase1Key tempIkePhase1Key = ikePhase1Keys.get(isakmpProfile.getKeyring());
      if (tempIkePhase1Key.getLocalInterface().equals(INVALID_LOCAL_INTERFACE)) {
        w.redFlag(
            String.format(
                "Invalid local address interface configured for keyring %s",
                isakmpProfile.getKeyring()));
      } else if (tempIkePhase1Key.match(
          isakmpProfile.getLocalInterfaceName(), isakmpProfile.getMatchIdentity())) {
        // found a matching keyring
        ikePhase1Key = tempIkePhase1Key;
      }
    }
    return ikePhase1Key;
  }

  static IkePhase1Proposal toIkePhase1Proposal(IsakmpPolicy isakmpPolicy) {
    IkePhase1Proposal ikePhase1Proposal = new IkePhase1Proposal(isakmpPolicy.getName().toString());
    ikePhase1Proposal.setDiffieHellmanGroup(isakmpPolicy.getDiffieHellmanGroup());
    ikePhase1Proposal.setAuthenticationMethod(isakmpPolicy.getAuthenticationMethod());
    ikePhase1Proposal.setEncryptionAlgorithm(isakmpPolicy.getEncryptionAlgorithm());
    ikePhase1Proposal.setLifetimeSeconds(isakmpPolicy.getLifetimeSeconds());
    ikePhase1Proposal.setHashingAlgorithm(isakmpPolicy.getHashAlgorithm());
    return ikePhase1Proposal;
  }

  static Ip6AccessList toIp6AccessList(ExtendedIpv6AccessList eaList) {
    String name = eaList.getName();
    List<Ip6AccessListLine> lines = new ArrayList<>();
    for (ExtendedIpv6AccessListLine fromLine : eaList.getLines()) {
      Ip6AccessListLine newLine = new Ip6AccessListLine();
      newLine.setName(fromLine.getName());
      newLine.setAction(fromLine.getAction());
      Ip6Wildcard srcIpWildcard = fromLine.getSourceIpWildcard();
      if (srcIpWildcard != null) {
        newLine.getSrcIps().add(srcIpWildcard);
      }
      Ip6Wildcard dstIpWildcard = fromLine.getDestinationIpWildcard();
      if (dstIpWildcard != null) {
        newLine.getDstIps().add(dstIpWildcard);
      }
      // TODO: src/dst address group
      IpProtocol protocol = fromLine.getProtocol();
      if (protocol != IpProtocol.IP) {
        newLine.getIpProtocols().add(protocol);
      }
      newLine.getDstPorts().addAll(fromLine.getDstPorts());
      newLine.getSrcPorts().addAll(fromLine.getSrcPorts());
      Integer icmpType = fromLine.getIcmpType();
      if (icmpType != null) {
        newLine.setIcmpTypes(new TreeSet<>(Collections.singleton(new SubRange(icmpType))));
      }
      Integer icmpCode = fromLine.getIcmpCode();
      if (icmpCode != null) {
        newLine.setIcmpCodes(new TreeSet<>(Collections.singleton(new SubRange(icmpCode))));
      }
      Set<FlowState> states = fromLine.getStates();
      newLine.getStates().addAll(states);
      List<TcpFlagsMatchConditions> tcpFlags = fromLine.getTcpFlags();
      newLine.getTcpFlags().addAll(tcpFlags);
      Set<Integer> dscps = fromLine.getDscps();
      newLine.getDscps().addAll(dscps);
      Set<Integer> ecns = fromLine.getEcns();
      newLine.getEcns().addAll(ecns);
      lines.add(newLine);
    }
    return new Ip6AccessList(name, lines);
  }

  static IpAccessList toIpAccessList(
      ExtendedAccessList eaList, Map<String, ObjectGroup> objectGroups) {
    List<IpAccessListLine> lines =
        eaList.getLines().stream()
            .map(l -> toIpAccessListLine(l, objectGroups))
            .collect(ImmutableList.toImmutableList());
    String sourceType =
        eaList.getParent() != null
            ? CiscoStructureType.IPV4_ACCESS_LIST_STANDARD.getDescription()
            : CiscoStructureType.IPV4_ACCESS_LIST_EXTENDED.getDescription();
    String name = eaList.getName();
    return IpAccessList.builder()
        .setName(name)
        .setLines(lines)
        .setSourceName(name)
        .setSourceType(sourceType)
        .build();
  }

  static IpAccessList toIpAccessList(IcmpTypeObjectGroup icmpTypeObjectGroup) {
    return IpAccessList.builder()
        .setLines(
            ImmutableList.of(
                IpAccessListLine.accepting()
                    .setMatchCondition(icmpTypeObjectGroup.toAclLineMatchExpr())
                    .build()))
        .setName(computeIcmpObjectGroupAclName(icmpTypeObjectGroup.getName()))
        .setSourceName(icmpTypeObjectGroup.getName())
        .setSourceType(CiscoStructureType.ICMP_TYPE_OBJECT_GROUP.getDescription())
        .build();
  }

  static IpAccessList toIpAccessList(ProtocolObjectGroup protocolObjectGroup) {
    return IpAccessList.builder()
        .setLines(
            ImmutableList.of(
                IpAccessListLine.accepting()
                    .setMatchCondition(protocolObjectGroup.toAclLineMatchExpr())
                    .build()))
        .setName(computeProtocolObjectGroupAclName(protocolObjectGroup.getName()))
        .setSourceName(protocolObjectGroup.getName())
        .setSourceType(CiscoStructureType.PROTOCOL_OBJECT_GROUP.getDescription())
        .build();
  }

  static IpAccessList toIpAccessList(ServiceObject serviceObject) {
    return IpAccessList.builder()
        .setLines(
            ImmutableList.of(
                IpAccessListLine.accepting()
                    .setMatchCondition(serviceObject.toAclLineMatchExpr())
                    .build()))
        .setName(computeServiceObjectAclName(serviceObject.getName()))
        .setSourceName(serviceObject.getName())
        .setSourceType(CiscoStructureType.SERVICE_OBJECT.getDescription())
        .build();
  }

  static IpAccessList toIpAccessList(ServiceObjectGroup serviceObjectGroup) {
    return IpAccessList.builder()
        .setLines(
            ImmutableList.of(
                IpAccessListLine.accepting()
                    .setMatchCondition(serviceObjectGroup.toAclLineMatchExpr())
                    .build()))
        .setName(computeServiceObjectGroupAclName(serviceObjectGroup.getName()))
        .setSourceName(serviceObjectGroup.getName())
        .setSourceType(CiscoStructureType.SERVICE_OBJECT_GROUP.getDescription())
        .build();
  }

  static IpSpace toIpSpace(NetworkObjectGroup networkObjectGroup) {
    return firstNonNull(AclIpSpace.union(networkObjectGroup.getLines()), EmptyIpSpace.INSTANCE);
  }

  /** Converts a {@link Tunnel} to an {@link IpsecPeerConfig} */
  static IpsecPeerConfig toIpsecPeerConfig(
      Tunnel tunnel,
      String tunnelIfaceName,
      CiscoConfiguration oldConfig,
      Configuration newConfig) {

    IpsecStaticPeerConfig.Builder ipsecStaticPeerConfigBuilder =
        IpsecStaticPeerConfig.builder()
            .setTunnelInterface(tunnelIfaceName)
            .setDestinationAddress(tunnel.getDestination())
            .setLocalAddress(tunnel.getSourceAddress())
            .setSourceInterface(tunnel.getSourceInterfaceName())
            .setIpsecPolicy(tunnel.getIpsecProfileName());

    IpsecProfile ipsecProfile = null;
    if (tunnel.getIpsecProfileName() != null) {
      ipsecProfile = oldConfig.getIpsecProfiles().get(tunnel.getIpsecProfileName());
    }

    if (ipsecProfile != null && ipsecProfile.getIsakmpProfile() != null) {
      ipsecStaticPeerConfigBuilder.setIkePhase1Policy(ipsecProfile.getIsakmpProfile());
    } else {
      ipsecStaticPeerConfigBuilder.setIkePhase1Policy(
          getIkePhase1Policy(
              newConfig.getIkePhase1Policies(),
              tunnel.getDestination(),
              tunnel.getSourceInterfaceName()));
    }

    return ipsecStaticPeerConfigBuilder.build();
  }

  /**
   * Converts a {@link CryptoMapEntry} to multiple {@link IpsecPeerConfig}(one per interface on
   * which crypto map is referred)
   */
  private static Map<String, IpsecPeerConfig> toIpsecPeerConfigs(
      Configuration c,
      CryptoMapEntry cryptoMapEntry,
      String cryptoMapNameSeqNumber,
      String cryptoMapName,
      String ipsecPhase2Policy,
      Warnings w) {

    List<org.batfish.datamodel.Interface> referencingInterfaces =
        c.getAllInterfaces().values().stream()
            .filter(iface -> Objects.equals(iface.getCryptoMap(), cryptoMapName))
            .collect(Collectors.toList());

    ImmutableSortedMap.Builder<String, IpsecPeerConfig> ipsecPeerConfigsBuilder =
        ImmutableSortedMap.naturalOrder();

    for (org.batfish.datamodel.Interface iface : referencingInterfaces) {
      // skipping interfaces with no ip-address
      if (iface.getConcreteAddress() == null) {
        w.redFlag(
            String.format(
                "Interface %s with declared crypto-map %s has no ip-address",
                iface.getName(), cryptoMapName));
        continue;
      }
      // add one IPSec peer config per interface for the crypto map entry
      ipsecPeerConfigsBuilder.put(
          String.format("~IPSEC_PEER_CONFIG:%s_%s~", cryptoMapNameSeqNumber, iface.getName()),
          toIpsecPeerConfig(c, cryptoMapEntry, iface, ipsecPhase2Policy, w));
    }
    return ipsecPeerConfigsBuilder.build();
  }

  private static IpsecPeerConfig toIpsecPeerConfig(
      Configuration c,
      CryptoMapEntry cryptoMapEntry,
      org.batfish.datamodel.Interface iface,
      String ipsecPhase2Policy,
      Warnings w) {

    IpsecPeerConfig.Builder<?, ?> newIpsecPeerConfigBuilder;

    String ikePhase1Policy = cryptoMapEntry.getIsakmpProfile();

    // static crypto maps
    if (cryptoMapEntry.getPeer() != null) {
      if (ikePhase1Policy == null) {
        ikePhase1Policy =
            getIkePhase1Policy(c.getIkePhase1Policies(), cryptoMapEntry.getPeer(), iface.getName());
      }
      newIpsecPeerConfigBuilder =
          IpsecStaticPeerConfig.builder()
              .setDestinationAddress(cryptoMapEntry.getPeer())
              .setIkePhase1Policy(ikePhase1Policy);
    } else {
      // dynamic crypto maps
      List<String> ikePhase1Policies;
      if (ikePhase1Policy != null) {
        ikePhase1Policies = ImmutableList.of(ikePhase1Policy);
      } else {
        ikePhase1Policies = getMatchingIKePhase1Policies(c.getIkePhase1Policies(), iface.getName());
      }

      newIpsecPeerConfigBuilder =
          IpsecDynamicPeerConfig.builder().setIkePhase1Policies(ikePhase1Policies);
    }

    newIpsecPeerConfigBuilder
        .setSourceInterface(iface.getName())
        .setIpsecPolicy(ipsecPhase2Policy)
        .setLocalAddress(iface.getConcreteAddress().getIp());

    setIpsecPeerConfigPolicyAccessList(c, cryptoMapEntry, newIpsecPeerConfigBuilder, w);

    return newIpsecPeerConfigBuilder.build();
  }

  private static void setIpsecPeerConfigPolicyAccessList(
      Configuration c,
      CryptoMapEntry cryptoMapEntry,
      IpsecPeerConfig.Builder<?, ?> ipsecPeerConfigBuilder,
      Warnings w) {
    if (cryptoMapEntry.getAccessList() != null) {
      IpAccessList cryptoAcl = c.getIpAccessLists().get(cryptoMapEntry.getAccessList());
      if (cryptoAcl != null) {
        IpAccessList symmetricCryptoAcl = createAclWithSymmetricalLines(cryptoAcl);
        if (symmetricCryptoAcl != null) {
          ipsecPeerConfigBuilder.setPolicyAccessList(symmetricCryptoAcl);
        } else {
          // log a warning if the ACL was not made symmetrical successfully
          w.redFlag(
              String.format(
                  "Cannot process the Access List for crypto map %s:%s",
                  cryptoMapEntry.getName(), cryptoMapEntry.getSequenceNumber()));
        }
      }
    }
  }

  /**
   * Returns a new symmetrical {@link IpAccessList} by adding mirror image {@link IpAccessListLine}s
   * to the original {@link IpAccessList} or null if the conversion is not supported
   */
  @VisibleForTesting
  @Nullable
  static IpAccessList createAclWithSymmetricalLines(IpAccessList ipAccessList) {
    List<IpAccessListLine> aclLines = new ArrayList<>(ipAccessList.getLines());

    for (IpAccessListLine ipAccessListLine : ipAccessList.getLines()) {
      HeaderSpace originalHeaderSpace =
          HeaderSpaceConverter.convert(ipAccessListLine.getMatchCondition());

      if (!originalHeaderSpace.equals(
          HeaderSpace.builder()
              .setSrcIps(originalHeaderSpace.getSrcIps())
              .setDstIps(originalHeaderSpace.getDstIps())
              .setSrcPorts(originalHeaderSpace.getSrcPorts())
              .setDstPorts(originalHeaderSpace.getDstPorts())
              .setIpProtocols(originalHeaderSpace.getIpProtocols())
              .setIcmpCodes(originalHeaderSpace.getIcmpCodes())
              .setTcpFlags(originalHeaderSpace.getTcpFlags())
              .build())) {
        //  not supported if the access list line contains any more fields
        return null;
      } else {
        HeaderSpace.Builder reversedHeaderSpaceBuilder = originalHeaderSpace.toBuilder();
        aclLines.add(
            IpAccessListLine.builder()
                .setMatchCondition(
                    new MatchHeaderSpace(
                        reversedHeaderSpaceBuilder
                            .setSrcIps(originalHeaderSpace.getDstIps())
                            .setSrcPorts(originalHeaderSpace.getDstPorts())
                            .setDstIps(originalHeaderSpace.getSrcIps())
                            .setDstPorts(originalHeaderSpace.getSrcPorts())
                            .build()))
                .setAction(ipAccessListLine.getAction())
                .build());
      }
    }

    return IpAccessList.builder().setName(ipAccessList.getName()).setLines(aclLines).build();
  }

  /**
   * Returns the first {@link IkePhase1Policy} name matching {@code remoteAddress} and {@code
   * localInterface}, null is returned if no matching {@link IkePhase1Policy} could not be found
   */
  @Nullable
  private static String getIkePhase1Policy(
      Map<String, IkePhase1Policy> ikePhase1Policies, Ip remoteAddress, String localInterface) {
    for (Entry<String, IkePhase1Policy> e : ikePhase1Policies.entrySet()) {
      IkePhase1Policy ikePhase1Policy = e.getValue();
      String ikePhase1PolicyLocalInterface = ikePhase1Policy.getLocalInterface();
      if (ikePhase1Policy.getRemoteIdentity().containsIp(remoteAddress, ImmutableMap.of())
          && (UNSET_LOCAL_INTERFACE.equals(ikePhase1PolicyLocalInterface)
              || ikePhase1PolicyLocalInterface.equals(localInterface))) {
        return e.getKey();
      }
    }
    return null;
  }

  /** Returns all {@link IkePhase1Policy} names matching the {@code localInterface} */
  private static List<String> getMatchingIKePhase1Policies(
      Map<String, IkePhase1Policy> ikePhase1Policies, String localInterface) {
    List<String> filteredIkePhase1Policies = new ArrayList<>();
    for (Entry<String, IkePhase1Policy> e : ikePhase1Policies.entrySet()) {
      String ikePhase1PolicyLocalInterface = e.getValue().getLocalInterface();
      if ((UNSET_LOCAL_INTERFACE.equals(ikePhase1PolicyLocalInterface)
          || ikePhase1PolicyLocalInterface.equals(localInterface))) {
        filteredIkePhase1Policies.add(e.getKey());
      }
    }
    return filteredIkePhase1Policies;
  }

  static IpsecPhase2Proposal toIpsecPhase2Proposal(IpsecTransformSet ipsecTransformSet) {
    IpsecPhase2Proposal ipsecPhase2Proposal = new IpsecPhase2Proposal();
    ipsecPhase2Proposal.setAuthenticationAlgorithm(ipsecTransformSet.getAuthenticationAlgorithm());
    ipsecPhase2Proposal.setEncryptionAlgorithm(ipsecTransformSet.getEncryptionAlgorithm());
    ipsecPhase2Proposal.setProtocols(ipsecTransformSet.getProtocols());
    ipsecPhase2Proposal.setIpsecEncapsulationMode(ipsecTransformSet.getIpsecEncapsulationMode());

    return ipsecPhase2Proposal;
  }

  static IpsecPhase2Policy toIpsecPhase2Policy(IpsecProfile ipsecProfile) {
    IpsecPhase2Policy ipsecPhase2Policy = new IpsecPhase2Policy();
    ipsecPhase2Policy.setPfsKeyGroup(ipsecProfile.getPfsGroup());
    ipsecPhase2Policy.setProposals(ImmutableList.copyOf(ipsecProfile.getTransformSets()));

    return ipsecPhase2Policy;
  }

  static IpsecPhase2Policy toIpsecPhase2Policy(CryptoMapEntry cryptoMapEntry) {
    IpsecPhase2Policy ipsecPhase2Policy = new IpsecPhase2Policy();
    ipsecPhase2Policy.setProposals(ImmutableList.copyOf(cryptoMapEntry.getTransforms()));
    ipsecPhase2Policy.setPfsKeyGroup(cryptoMapEntry.getPfsKeyGroup());
    return ipsecPhase2Policy;
  }

  @Nullable
  static org.batfish.datamodel.eigrp.EigrpProcess toEigrpProcess(
      EigrpProcess proc, String vrfName, Configuration c, CiscoConfiguration oldConfig) {
    org.batfish.datamodel.eigrp.EigrpProcess.Builder newProcess =
        org.batfish.datamodel.eigrp.EigrpProcess.builder();

    if (proc.getAsn() == null) {
      oldConfig.getWarnings().redFlag("Invalid EIGRP process");
      return null;
    }

    newProcess.setAsNumber(proc.getAsn());
    newProcess.setMode(proc.getMode());

    // TODO set stub process
    // newProcess.setStub(proc.isStub())

    // TODO create summary filters

    // TODO originate default route if configured

    Ip routerId = proc.getRouterId();
    if (routerId == null) {
      routerId = getHighestIp(oldConfig.getInterfaces());
      if (routerId == Ip.ZERO) {
        oldConfig
            .getWarnings()
            .redFlag("No candidates for EIGRP (AS " + proc.getAsn() + ") router-id");
        return null;
      }
    }
    newProcess.setRouterId(routerId);

    /*
     * Route redistribution modifies the configuration structure, so do this last to avoid having to
     * clean up configuration if another conversion step fails
     */
    String eigrpExportPolicyName = "~EIGRP_EXPORT_POLICY:" + vrfName + ":" + proc.getAsn() + "~";
    RoutingPolicy eigrpExportPolicy = new RoutingPolicy(eigrpExportPolicyName, c);
    c.getRoutingPolicies().put(eigrpExportPolicyName, eigrpExportPolicy);
    newProcess.setExportPolicy(eigrpExportPolicyName);

    eigrpExportPolicy
        .getStatements()
        .addAll(
            eigrpRedistributionPoliciesToStatements(
                proc.getRedistributionPolicies().values(), proc, oldConfig));

    return newProcess.build();
  }

  /** Creates an {@link If} statement to allow EIGRP routes redistributed from supplied localAsn */
  @Nonnull
  private static If ifToAllowEigrpToOwnAsn(long localAsn) {
    return new If(
        new Conjunction(
            ImmutableList.of(
                new MatchProtocol(RoutingProtocol.EIGRP, RoutingProtocol.EIGRP_EX),
                new MatchProcessAsn(localAsn))),
        ImmutableList.of(Statements.ExitAccept.toStaticStatement()),
        ImmutableList.of(Statements.ExitReject.toStaticStatement()));
  }

  /**
   * Converts {@link EigrpRedistributionPolicy}s in an {@link EigrpProcess} to equivalent {@link If}
   * statements
   *
   * @param eigrpRedistributionPolicies {@link EigrpRedistributionPolicy}s of the EIGRP process
   * @param vsEigrpProc Vendor specific {@link EigrpProcess}
   * @param vsConfig Vendor specific {@link CiscoConfiguration configuration}
   * @return {@link List} of {@link If} statements
   */
  static List<If> eigrpRedistributionPoliciesToStatements(
      Collection<EigrpRedistributionPolicy> eigrpRedistributionPolicies,
      EigrpProcess vsEigrpProc,
      CiscoConfiguration vsConfig) {
    return eigrpRedistributionPolicies.stream()
        .map(policy -> convertEigrpRedistributionPolicy(policy, vsEigrpProc, vsConfig))
        .filter(Objects::nonNull)
        .collect(ImmutableList.toImmutableList());
  }

  @Nullable
  private static If convertEigrpRedistributionPolicy(
      EigrpRedistributionPolicy policy, EigrpProcess proc, CiscoConfiguration oldConfig) {
    RoutingProtocol protocol = policy.getSourceProtocol();
    // All redistribution must match the specified protocol.
    Conjunction eigrpExportConditions = new Conjunction();
    BooleanExpr matchExpr;
    if (protocol == RoutingProtocol.EIGRP) {
      matchExpr = new MatchProtocol(RoutingProtocol.EIGRP, RoutingProtocol.EIGRP_EX);

      Long otherAsn =
          (Long) policy.getSpecialAttributes().get(EigrpRedistributionPolicy.EIGRP_AS_NUMBER);
      if (otherAsn == null) {
        oldConfig.getWarnings().redFlag("Unable to redistribute - policy has no ASN");
        return null;
      }
      eigrpExportConditions.getConjuncts().add(new MatchProcessAsn(otherAsn));
    } else if (protocol == RoutingProtocol.ISIS_ANY) {
      matchExpr =
          new MatchProtocol(
              RoutingProtocol.ISIS_EL1,
              RoutingProtocol.ISIS_EL2,
              RoutingProtocol.ISIS_L1,
              RoutingProtocol.ISIS_L2);
    } else {
      matchExpr = new MatchProtocol(protocol);
    }
    eigrpExportConditions.getConjuncts().add(matchExpr);

    // Default routes can be redistributed into EIGRP. Don't filter them.

    ImmutableList.Builder<Statement> eigrpExportStatements = ImmutableList.builder();

    // Set the metric
    // TODO prefer metric from route map
    // https://github.com/batfish/batfish/issues/2070
    EigrpMetricValues metric =
        policy.getMetric() != null
            ? policy.getMetric()
            : Optional.ofNullable(proc.getDefaultMetric()).map(EigrpMetric::getValues).orElse(null);
    if (metric != null) {
      eigrpExportStatements.add(new SetEigrpMetric(new LiteralEigrpMetric(metric)));
    } else if (protocol != RoutingProtocol.EIGRP) {
      /*
       * TODO no default metric (and not EIGRP into EIGRP)
       * 1) connected can use the interface metric
       * 2) static with next hop interface can use the interface metric
       * 3) If none of the above, bad configuration
       */
      oldConfig.getWarnings().redFlag("Unable to redistribute - no metric");
      return null;
    }

    String exportRouteMapName = policy.getRouteMap();
    if (exportRouteMapName != null) {
      RouteMap exportRouteMap = oldConfig.getRouteMaps().get(exportRouteMapName);
      if (exportRouteMap != null) {
        eigrpExportConditions.getConjuncts().add(new CallExpr(exportRouteMapName));
      }
    }

    eigrpExportStatements.add(Statements.ExitAccept.toStaticStatement());

    // Construct a new policy and add it before returning.
    return new If(
        "EIGRP export routes for " + protocol.protocolName(),
        eigrpExportConditions,
        eigrpExportStatements.build(),
        ImmutableList.of());
  }

  static org.batfish.datamodel.isis.IsisProcess toIsisProcess(
      IsisProcess proc, Configuration c, CiscoConfiguration oldConfig) {
    org.batfish.datamodel.isis.IsisProcess.Builder newProcess =
        org.batfish.datamodel.isis.IsisProcess.builder();
    if (proc.getNetAddress() == null) {
      oldConfig.getWarnings().redFlag("Cannot create IS-IS process without specifying net-address");
      return null;
    }
    newProcess.setNetAddress(proc.getNetAddress());
    IsisLevelSettings settings = IsisLevelSettings.builder().build();
    switch (proc.getLevel()) {
      case LEVEL_1:
        newProcess.setLevel1(settings);
        break;
      case LEVEL_1_2:
        newProcess.setLevel1(settings);
        newProcess.setLevel2(settings);
        break;
      case LEVEL_2:
        newProcess.setLevel2(settings);
        break;
      default:
        throw new BatfishException("Unhandled IS-IS level.");
    }
    return newProcess.build();
  }

  static Route6FilterList toRoute6FilterList(ExtendedIpv6AccessList eaList) {
    String name = eaList.getName();
    List<Route6FilterLine> lines =
        eaList.getLines().stream()
            .map(CiscoConversions::toRoute6FilterLine)
            .collect(ImmutableList.toImmutableList());
    return new Route6FilterList(name, lines);
  }

  static Route6FilterList toRoute6FilterList(StandardIpv6AccessList eaList) {
    String name = eaList.getName();
    List<Route6FilterLine> lines =
        eaList.getLines().stream()
            .map(CiscoConversions::toRoute6FilterLine)
            .collect(ImmutableList.toImmutableList());
    return new Route6FilterList(name, lines);
  }

  static Route6FilterList toRoute6FilterList(Prefix6List list) {
    List<Route6FilterLine> lines =
        list.getLines().stream()
            .map(pl -> new Route6FilterLine(pl.getAction(), pl.getPrefix(), pl.getLengthRange()))
            .collect(ImmutableList.toImmutableList());
    return new Route6FilterList(list.getName(), lines);
  }

  static RouteFilterList toRouteFilterList(ExtendedAccessList eaList) {
    List<RouteFilterLine> lines =
        eaList.getLines().stream()
            .map(CiscoConversions::toRouteFilterLine)
            .collect(ImmutableList.toImmutableList());
    return new RouteFilterList(eaList.getName(), lines);
  }

  static RouteFilterList toRouteFilterList(StandardAccessList saList) {
    List<RouteFilterLine> lines =
        saList.getLines().stream()
            .map(CiscoConversions::toRouteFilterLine)
            .collect(ImmutableList.toImmutableList());
    return new RouteFilterList(saList.getName(), lines);
  }

  static RouteFilterList toRouteFilterList(PrefixList list) {
    RouteFilterList newRouteFilterList = new RouteFilterList(list.getName());
    List<RouteFilterLine> newLines =
        list.getLines().stream()
            .map(
                l ->
                    new RouteFilterLine(
                        l.getAction(), IpWildcard.create(l.getPrefix()), l.getLengthRange()))
            .collect(ImmutableList.toImmutableList());
    newRouteFilterList.setLines(newLines);
    return newRouteFilterList;
  }

  @VisibleForTesting
  static boolean sanityCheckDistributeList(
      @Nonnull DistributeList distributeList,
      @Nonnull Configuration c,
      @Nonnull CiscoConfiguration oldConfig,
      String vrfName,
      String ospfProcessId) {
    if (distributeList.getFilterType() != DistributeListFilterType.PREFIX_LIST) {
      // only prefix-lists are supported in distribute-list
      oldConfig
          .getWarnings()
          .redFlag(
              String.format(
                  "OSPF process %s:%s in %s uses distribute-list of type %s, only prefix-lists are supported in dist-lists by Batfish",
                  vrfName, ospfProcessId, oldConfig.getHostname(), distributeList.getFilterType()));
      return false;
    } else if (!c.getRouteFilterLists().containsKey(distributeList.getFilterName())) {
      // if referred prefix-list is not defined, all prefixes will be allowed
      oldConfig
          .getWarnings()
          .redFlag(
              String.format(
                  "dist-list in OSPF process %s:%s uses a prefix-list which is not defined, this dist-list will allow everything",
                  vrfName, ospfProcessId));
      return false;
    }
    return true;
  }

  /**
   * Populates the {@link RoutingPolicy}s for inbound {@link DistributeList}s which use {@link
   * PrefixList} as the {@link DistributeList#_filterType}. {@link
   * DistributeListFilterType#ROUTE_MAP} and {@link DistributeListFilterType#ACCESS_LIST} are not
   * supported currently.
   *
   * @param ospfProcess {@link OspfProcess} for which {@link DistributeList}s are to be processed
   * @param c {@link Configuration} containing the Vendor Independent representation
   * @param vrf Id of the {@link Vrf} containing the {@link OspfProcess}
   * @param ospfProcessId {@link OspfProcess}'s Id
   */
  static void computeDistributeListPolicies(
      @Nonnull OspfProcess ospfProcess,
      @Nonnull org.batfish.datamodel.ospf.OspfProcess newOspfProcess,
      @Nonnull Configuration c,
      @Nonnull String vrf,
      @Nonnull String ospfProcessId,
      @Nonnull CiscoConfiguration oldConfig,
      @Nonnull Warnings w) {
    DistributeList globalDistributeList = ospfProcess.getInboundGlobalDistributeList();

    BooleanExpr globalCondition = null;
    if (globalDistributeList != null
        && sanityCheckDistributeList(globalDistributeList, c, oldConfig, vrf, ospfProcessId)) {
      globalCondition =
          new MatchPrefixSet(
              DestinationNetwork.instance(),
              new NamedPrefixSet(globalDistributeList.getFilterName()));
    }

    Map<String, DistributeList> interfaceDistributeLists =
        ospfProcess.getInboundInterfaceDistributeLists();

    for (String ifaceName :
        newOspfProcess.getAreas().values().stream()
            .flatMap(a -> a.getInterfaces().stream())
            .collect(Collectors.toList())) {
      org.batfish.datamodel.Interface iface = c.getVrfs().get(vrf).getInterfaces().get(ifaceName);
      DistributeList ifaceDistributeList = interfaceDistributeLists.get(ifaceName);
      BooleanExpr ifaceCondition = null;
      if (ifaceDistributeList != null
          && sanityCheckDistributeList(ifaceDistributeList, c, oldConfig, vrf, ospfProcessId)) {
        ifaceCondition =
            new MatchPrefixSet(
                DestinationNetwork.instance(),
                new NamedPrefixSet(ifaceDistributeList.getFilterName()));
      }

      if (globalCondition == null && ifaceCondition == null) {
        // doing nothing if both global and interface conditions are empty
        continue;
      }

      String policyName = String.format("~OSPF_DIST_LIST_%s_%s_%s~", vrf, ospfProcessId, ifaceName);
      RoutingPolicy routingPolicy = new RoutingPolicy(policyName, c);
      routingPolicy
          .getStatements()
          .add(
              new If(
                  new Conjunction(
                      Stream.of(globalCondition, ifaceCondition)
                          .filter(Objects::nonNull)
                          .collect(ImmutableList.toImmutableList())),
                  ImmutableList.of(Statements.ExitAccept.toStaticStatement()),
                  ImmutableList.of(Statements.ExitReject.toStaticStatement())));
      c.getRoutingPolicies().put(routingPolicy.getName(), routingPolicy);
<<<<<<< HEAD

      OspfInterfaceSettings ospfSettings = entry.getValue().getOspfSettings();
      if (ospfSettings == null) {
        w.redFlag(
            String.format(
                "Cannot attach inbound distribute list policy '%s' to interface '%s' not configured for OSPF.",
                entry.getKey(), entry.getValue().getName()));
      } else {
        ospfSettings.setInboundDistributeListPolicy(policyName);
      }
=======
      iface.setOspfInboundDistributeListPolicy(policyName);
>>>>>>> 302b9bb2
    }
  }

  /**
   * Given a list of {@link If} statements, sets the false statements of every {@link If} to an
   * empty list and adds a rule at the end to allow EIGRP from provided ownAsn.
   */
  static List<If> clearFalseStatementsAndAddMatchOwnAsn(List<If> redistributeIfs, long ownAsn) {
    List<Statement> emptyFalseStatements = ImmutableList.of();
    List<If> redistributeIfsWithEmptyFalse =
        redistributeIfs.stream()
            .map(
                redistributionStatement ->
                    new If(
                        redistributionStatement.getGuard(),
                        redistributionStatement.getTrueStatements(),
                        emptyFalseStatements))
            .collect(Collectors.toList());

    redistributeIfsWithEmptyFalse.add(ifToAllowEigrpToOwnAsn(ownAsn));

    return ImmutableList.copyOf(redistributeIfsWithEmptyFalse);
  }

  /**
   * Inserts an {@link If} generated from the provided distributeList to the beginning of
   * existingStatements and creates a {@link RoutingPolicy} from the result
   */
  static RoutingPolicy insertDistributeListFilterAndGetPolicy(
      @Nonnull Configuration c,
      @Nonnull CiscoConfiguration vsConfig,
      @Nullable DistributeList distributeList,
      @Nonnull List<If> existingStatements,
      @Nonnull String name) {
    ImmutableList.Builder<Statement> combinedStatments = ImmutableList.builder();
    if (distributeList != null && sanityCheckEigrpDistributeList(c, distributeList, vsConfig)) {
      combinedStatments.add(
          new If(
              new MatchPrefixSet(
                  DestinationNetwork.instance(),
                  new NamedPrefixSet(distributeList.getFilterName())),
              ImmutableList.of(),
              ImmutableList.of(Statements.ExitReject.toStaticStatement())));
    }
    combinedStatments.addAll(existingStatements);
    return RoutingPolicy.builder()
        .setOwner(c)
        .setName(name)
        .setStatements(combinedStatments.build())
        .build();
  }

  /**
   * Checks if the {@link DistributeList distributeList} can be converted to a routing policy.
   * Returns false if it refers to an extended access list, which is not supported and also returns
   * false if the access-list referred by it does not exist.
   *
   * <p>Adds appropriate {@link org.batfish.common.Warning} if the {@link DistributeList
   * distributeList} is not found to be valid for conversion to routing policy.
   *
   * @param c Vendor independent {@link Configuration configuration}
   * @param distributeList {@link DistributeList distributeList} to be validated
   * @param vsConfig Vendor specific {@link CiscoConfiguration configuration}
   * @return false if the {@link DistributeList distributeList} cannot be converted to a routing
   *     policy
   */
  static boolean sanityCheckEigrpDistributeList(
      @Nonnull Configuration c,
      @Nonnull DistributeList distributeList,
      @Nonnull CiscoConfiguration vsConfig) {
    if (distributeList.getFilterType() == DistributeListFilterType.ACCESS_LIST
        && vsConfig.getExtendedAcls().containsKey(distributeList.getFilterName())) {
      vsConfig
          .getWarnings()
          .redFlag(
              String.format(
                  "Extended access lists are not supported in EIGRP distribute-lists: %s",
                  distributeList.getFilterName()));
      return false;
    } else if (!c.getRouteFilterLists().containsKey(distributeList.getFilterName())) {
      // if referred access-list is not defined, all prefixes will be allowed
      vsConfig
          .getWarnings()
          .redFlag(
              String.format(
                  "distribute-list refers an undefined access-list `%s`, it will not filter anything",
                  distributeList.getFilterName()));
      return false;
    }
    return true;
  }

  static org.batfish.datamodel.StaticRoute toStaticRoute(Configuration c, StaticRoute staticRoute) {
    String nextHopInterface = staticRoute.getNextHopInterface();
    if (nextHopInterface != null && nextHopInterface.toLowerCase().startsWith("null")) {
      nextHopInterface = org.batfish.datamodel.Interface.NULL_INTERFACE_NAME;
    }
    return org.batfish.datamodel.StaticRoute.builder()
        .setNetwork(staticRoute.getPrefix())
        .setNextHopIp(staticRoute.getNextHopIp())
        .setNextHopInterface(nextHopInterface)
        .setAdministrativeCost(staticRoute.getDistance())
        .setTag(firstNonNull(staticRoute.getTag(), -1L))
        .build();
  }

  private static IpAccessListLine toIpAccessListLine(
      ExtendedAccessListLine line, Map<String, ObjectGroup> objectGroups) {
    IpSpace srcIpSpace = line.getSourceAddressSpecifier().toIpSpace();
    IpSpace dstIpSpace = line.getDestinationAddressSpecifier().toIpSpace();
    AclLineMatchExpr matchService = line.getServiceSpecifier().toAclLineMatchExpr(objectGroups);
    AclLineMatchExpr match;
    if (matchService instanceof MatchHeaderSpace) {
      match =
          new MatchHeaderSpace(
              ((MatchHeaderSpace) matchService)
                  .getHeaderspace()
                  .toBuilder()
                  .setSrcIps(srcIpSpace)
                  .setDstIps(dstIpSpace)
                  .build());
    } else {
      match =
          new AndMatchExpr(
              ImmutableList.of(
                  matchService,
                  new MatchHeaderSpace(
                      HeaderSpace.builder().setSrcIps(srcIpSpace).setDstIps(dstIpSpace).build())));
    }

    return IpAccessListLine.builder()
        .setAction(line.getAction())
        .setMatchCondition(match)
        .setName(line.getName())
        .build();
  }

  private static AsPathAccessListLine toAsPathAccessListLine(AsPathSetElem elem) {
    String regex = CiscoConfiguration.toJavaRegex(elem.regex());
    AsPathAccessListLine line = new AsPathAccessListLine(LineAction.PERMIT, regex);
    return line;
  }

  private static CommunityListLine toCommunityListLine(CommunitySetElem elem) {
    return new CommunityListLine(LineAction.PERMIT, elem.toCommunitySetExpr());
  }

  private static CommunityListLine toCommunityListLine(ExpandedCommunityListLine eclLine) {
    String javaRegex = CiscoConfiguration.toJavaRegex(eclLine.getRegex());
    return new CommunityListLine(eclLine.getAction(), new RegexCommunitySet(javaRegex));
  }

  private static CommunityListLine toCommunityListLine(StandardCommunityListLine sclLine) {
    Collection<Long> lineCommunities = sclLine.getCommunities();
    CommunitySetExpr expr =
        lineCommunities.size() == 1
            ? new LiteralCommunity(StandardCommunity.of(lineCommunities.iterator().next()))
            : new LiteralCommunityConjunction(
                lineCommunities.stream()
                    .map(StandardCommunity::of)
                    .collect(ImmutableSet.toImmutableSet()));
    return new CommunityListLine(sclLine.getAction(), expr);
  }

  private static Route6FilterLine toRoute6FilterLine(ExtendedIpv6AccessListLine fromLine) {
    LineAction action = fromLine.getAction();
    Ip6 ip = fromLine.getSourceIpWildcard().getIp();
    BigInteger minSubnet = fromLine.getDestinationIpWildcard().getIp().asBigInteger();
    BigInteger maxSubnet =
        minSubnet.or(fromLine.getDestinationIpWildcard().getWildcard().asBigInteger());
    int minPrefixLength = fromLine.getDestinationIpWildcard().getIp().numSubnetBits();
    int maxPrefixLength = new Ip6(maxSubnet).numSubnetBits();
    int statedPrefixLength =
        fromLine.getSourceIpWildcard().getWildcard().inverted().numSubnetBits();
    int prefixLength = Math.min(statedPrefixLength, minPrefixLength);
    Prefix6 prefix = new Prefix6(ip, prefixLength);
    return new Route6FilterLine(action, prefix, new SubRange(minPrefixLength, maxPrefixLength));
  }

  /** Convert a standard IPv6 access list line to a route filter list line */
  private static Route6FilterLine toRoute6FilterLine(StandardIpv6AccessListLine fromLine) {
    LineAction action = fromLine.getAction();
    Prefix6 prefix = fromLine.getIpWildcard().toPrefix();

    return new Route6FilterLine(
        action,
        new Ip6Wildcard(prefix),
        new SubRange(prefix.getPrefixLength(), Prefix6.MAX_PREFIX_LENGTH));
  }

  private static RouteFilterLine toRouteFilterLine(ExtendedAccessListLine fromLine) {
    LineAction action = fromLine.getAction();
    IpWildcard srcIpWildcard =
        ((WildcardAddressSpecifier) fromLine.getSourceAddressSpecifier()).getIpWildcard();
    Ip ip = srcIpWildcard.getIp();
    IpWildcard dstIpWildcard =
        ((WildcardAddressSpecifier) fromLine.getDestinationAddressSpecifier()).getIpWildcard();
    long minSubnet = dstIpWildcard.getIp().asLong();
    long maxSubnet = minSubnet | dstIpWildcard.getWildcardMask();
    int minPrefixLength = dstIpWildcard.getIp().numSubnetBits();
    int maxPrefixLength = Ip.create(maxSubnet).numSubnetBits();
    int statedPrefixLength = srcIpWildcard.getWildcardMaskAsIp().inverted().numSubnetBits();
    int prefixLength = Math.min(statedPrefixLength, minPrefixLength);
    Prefix prefix = Prefix.create(ip, prefixLength);
    return new RouteFilterLine(
        action, IpWildcard.create(prefix), new SubRange(minPrefixLength, maxPrefixLength));
  }

  /** Convert a standard access list line to a route filter list line */
  private static RouteFilterLine toRouteFilterLine(StandardAccessListLine fromLine) {
    LineAction action = fromLine.getAction();
    /*
     * This cast is safe since the other address specifier (network object group specifier)
     * can be used only from extended ACLs.
     */
    IpWildcard srcIpWildcard =
        ((WildcardAddressSpecifier) fromLine.getSrcAddressSpecifier()).getIpWildcard();
    Prefix prefix = srcIpWildcard.toPrefix();

    return new RouteFilterLine(
        action,
        IpWildcard.create(prefix),
        new SubRange(prefix.getPrefixLength(), Prefix.MAX_PREFIX_LENGTH));
  }

  private CiscoConversions() {} // prevent instantiation of utility class
}<|MERGE_RESOLUTION|>--- conflicted
+++ resolved
@@ -1443,20 +1443,15 @@
                   ImmutableList.of(Statements.ExitAccept.toStaticStatement()),
                   ImmutableList.of(Statements.ExitReject.toStaticStatement())));
       c.getRoutingPolicies().put(routingPolicy.getName(), routingPolicy);
-<<<<<<< HEAD
-
-      OspfInterfaceSettings ospfSettings = entry.getValue().getOspfSettings();
+      OspfInterfaceSettings ospfSettings = iface.getOspfSettings();
       if (ospfSettings == null) {
         w.redFlag(
             String.format(
                 "Cannot attach inbound distribute list policy '%s' to interface '%s' not configured for OSPF.",
-                entry.getKey(), entry.getValue().getName()));
+                ifaceName, iface.getName()));
       } else {
         ospfSettings.setInboundDistributeListPolicy(policyName);
       }
-=======
-      iface.setOspfInboundDistributeListPolicy(policyName);
->>>>>>> 302b9bb2
     }
   }
 
