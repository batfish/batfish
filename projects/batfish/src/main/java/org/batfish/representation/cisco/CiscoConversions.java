package org.batfish.representation.cisco;

import static com.google.common.base.MoreObjects.firstNonNull;
import static java.util.Collections.singletonList;
import static org.batfish.datamodel.Interface.INVALID_LOCAL_INTERFACE;
import static org.batfish.datamodel.Interface.UNSET_LOCAL_INTERFACE;

import com.google.common.annotations.VisibleForTesting;
import com.google.common.collect.ImmutableList;
import com.google.common.collect.ImmutableMap;
import com.google.common.collect.ImmutableSortedMap;
import java.math.BigInteger;
import java.util.ArrayList;
import java.util.Collections;
import java.util.HashMap;
import java.util.Iterator;
import java.util.List;
import java.util.Map;
import java.util.Map.Entry;
import java.util.Objects;
import java.util.Optional;
import java.util.Set;
import java.util.TreeSet;
import java.util.stream.Collectors;
import java.util.stream.Stream;
import javax.annotation.Nullable;
import javax.annotation.ParametersAreNonnullByDefault;
import org.batfish.common.BatfishException;
import org.batfish.common.Warnings;
import org.batfish.common.util.CommonUtil;
import org.batfish.datamodel.AclIpSpace;
import org.batfish.datamodel.AsPathAccessList;
import org.batfish.datamodel.AsPathAccessListLine;
import org.batfish.datamodel.CommunityList;
import org.batfish.datamodel.CommunityListLine;
import org.batfish.datamodel.Configuration;
import org.batfish.datamodel.HeaderSpace;
import org.batfish.datamodel.IkeGateway;
import org.batfish.datamodel.IkeKeyType;
import org.batfish.datamodel.IkePhase1Key;
import org.batfish.datamodel.IkePhase1Policy;
import org.batfish.datamodel.IkePhase1Proposal;
import org.batfish.datamodel.InterfaceAddress;
import org.batfish.datamodel.Ip;
import org.batfish.datamodel.Ip6;
import org.batfish.datamodel.Ip6AccessList;
import org.batfish.datamodel.Ip6AccessListLine;
import org.batfish.datamodel.Ip6Wildcard;
import org.batfish.datamodel.IpAccessList;
import org.batfish.datamodel.IpAccessListLine;
import org.batfish.datamodel.IpProtocol;
import org.batfish.datamodel.IpSpace;
import org.batfish.datamodel.IpWildcard;
import org.batfish.datamodel.IpsecDynamicPeerConfig;
import org.batfish.datamodel.IpsecPeerConfig;
import org.batfish.datamodel.IpsecPhase2Policy;
import org.batfish.datamodel.IpsecPhase2Proposal;
import org.batfish.datamodel.IpsecPolicy;
import org.batfish.datamodel.IpsecProposal;
import org.batfish.datamodel.IpsecStaticPeerConfig;
import org.batfish.datamodel.IpsecVpn;
import org.batfish.datamodel.LineAction;
import org.batfish.datamodel.Prefix;
import org.batfish.datamodel.Prefix6;
import org.batfish.datamodel.PrefixRange;
import org.batfish.datamodel.PrefixSpace;
import org.batfish.datamodel.Route6FilterLine;
import org.batfish.datamodel.Route6FilterList;
import org.batfish.datamodel.RouteFilterLine;
import org.batfish.datamodel.RouteFilterList;
import org.batfish.datamodel.RoutingProtocol;
import org.batfish.datamodel.State;
import org.batfish.datamodel.SubRange;
import org.batfish.datamodel.TcpFlags;
import org.batfish.datamodel.acl.AclLineMatchExpr;
import org.batfish.datamodel.acl.AndMatchExpr;
import org.batfish.datamodel.acl.MatchHeaderSpace;
import org.batfish.datamodel.eigrp.EigrpInterfaceSettings;
import org.batfish.datamodel.eigrp.EigrpMetric;
import org.batfish.datamodel.isis.IsisLevelSettings;
import org.batfish.datamodel.routing_policy.RoutingPolicy;
import org.batfish.datamodel.routing_policy.expr.AsPathSetElem;
import org.batfish.datamodel.routing_policy.expr.BooleanExpr;
import org.batfish.datamodel.routing_policy.expr.CallExpr;
import org.batfish.datamodel.routing_policy.expr.Conjunction;
import org.batfish.datamodel.routing_policy.expr.DestinationNetwork;
import org.batfish.datamodel.routing_policy.expr.ExplicitPrefixSet;
import org.batfish.datamodel.routing_policy.expr.LiteralEigrpMetric;
import org.batfish.datamodel.routing_policy.expr.MatchPrefixSet;
import org.batfish.datamodel.routing_policy.expr.MatchProtocol;
import org.batfish.datamodel.routing_policy.expr.NamedPrefixSet;
import org.batfish.datamodel.routing_policy.statement.If;
import org.batfish.datamodel.routing_policy.statement.SetEigrpMetric;
import org.batfish.datamodel.routing_policy.statement.Statement;
import org.batfish.datamodel.routing_policy.statement.Statements;
import org.batfish.datamodel.visitors.HeaderSpaceConverter;

/** Utilities that convert Cisco-specific representations to vendor-independent model. */
@ParametersAreNonnullByDefault
class CiscoConversions {

  static Ip getHighestIp(Map<String, Interface> allInterfaces) {
    Map<String, Interface> interfacesToCheck;
    Map<String, Interface> loopbackInterfaces = new HashMap<>();
    for (Entry<String, Interface> e : allInterfaces.entrySet()) {
      String ifaceName = e.getKey();
      Interface iface = e.getValue();
      if (ifaceName.toLowerCase().startsWith("loopback")
          && iface.getActive()
          && iface.getAddress() != null) {
        loopbackInterfaces.put(ifaceName, iface);
      }
    }
    if (loopbackInterfaces.isEmpty()) {
      interfacesToCheck = allInterfaces;
    } else {
      interfacesToCheck = loopbackInterfaces;
    }
    Ip highestIp = Ip.ZERO;
    for (Interface iface : interfacesToCheck.values()) {
      if (!iface.getActive()) {
        continue;
      }
      for (InterfaceAddress address : iface.getAllAddresses()) {
        Ip ip = address.getIp();
        if (highestIp.asLong() < ip.asLong()) {
          highestIp = ip;
        }
      }
    }
    return highestIp;
  }

  /**
   * Converts a {@link CryptoMapEntry} to an {@link IpsecPolicy}, a list of {@link IpsecVpn}. Also
   * converts it to an {@link IpsecPhase2Policy} and a list of {@link IpsecPeerConfig}
   */
  private static void convertCryptoMapEntry(
      final Configuration c,
      CryptoMapEntry cryptoMapEntry,
      String cryptoMapNameSeqNumber,
      String cryptoMapName,
      Warnings w) {
    // skipping incomplete static or dynamic crypto maps
    if (!cryptoMapEntry.getDynamic()) {
      if (cryptoMapEntry.getAccessList() == null || cryptoMapEntry.getPeer() == null) {
        return;
      }
    } else {
      if (cryptoMapEntry.getAccessList() == null) {
        return;
      }
    }

    IpsecPolicy ipsecPolicy = toIpsecPolicy(c, cryptoMapEntry, cryptoMapNameSeqNumber);

    c.getIpsecPolicies().put(cryptoMapNameSeqNumber, ipsecPolicy);

    IpsecPhase2Policy ipsecPhase2Policy = toIpsecPhase2Policy(cryptoMapEntry);
    String ipsecPhase2PolicyName =
        String.format("~IPSEC_PHASE2_POLICY:%s~", cryptoMapNameSeqNumber);

    // add IPSec phase 2 policies to existing ones
    ImmutableSortedMap.Builder<String, IpsecPhase2Policy> ipsecPhase2PolicyBuilder =
        ImmutableSortedMap.naturalOrder();
    c.setIpsecPhase2Policies(
        ipsecPhase2PolicyBuilder
            .putAll(c.getIpsecPhase2Policies())
            .put(ipsecPhase2PolicyName, ipsecPhase2Policy)
            .build());

    ImmutableSortedMap.Builder<String, IpsecPeerConfig> ipsecPeerConfigsBuilder =
        ImmutableSortedMap.naturalOrder();
    c.setIpsecPeerConfigs(
        ipsecPeerConfigsBuilder
            .putAll(c.getIpsecPeerconfigs())
            .putAll(
                toIpsecPeerConfigs(
                    c,
                    cryptoMapEntry,
                    cryptoMapNameSeqNumber,
                    cryptoMapName,
                    ipsecPhase2PolicyName,
                    w))
            .build());

    List<IpsecVpn> ipsecVpns =
        toIpsecVpns(c, cryptoMapEntry, cryptoMapNameSeqNumber, cryptoMapName, w);
    ipsecVpns.forEach(
        ipsecVpn -> {
          ipsecVpn.setIpsecPolicy(ipsecPolicy);
          c.getIpsecVpns().put(ipsecVpn.getName(), ipsecVpn);
        });
  }

  /**
   * Converts each crypto map entry in all crypto map sets to {@link IpsecPolicy}, {@link
   * IpsecVpn}s, {@link IpsecPhase2Policy} and {@link IpsecPeerConfig}s
   */
  static void convertCryptoMapSet(
      Configuration c,
      CryptoMapSet ciscoCryptoMapSet,
      Map<String, CryptoMapSet> cryptoMapSets,
      Warnings w) {
    if (ciscoCryptoMapSet.getDynamic()) {
      return;
    }
    for (CryptoMapEntry cryptoMapEntry : ciscoCryptoMapSet.getCryptoMapEntries()) {
      String nameSeqNum =
          String.format("%s:%s", cryptoMapEntry.getName(), cryptoMapEntry.getSequenceNumber());
      if (cryptoMapEntry.getReferredDynamicMapSet() != null) {
        CryptoMapSet dynamicCryptoMapSet =
            cryptoMapSets.get(cryptoMapEntry.getReferredDynamicMapSet());
        if (dynamicCryptoMapSet != null && dynamicCryptoMapSet.getDynamic()) {
          // convert all entries of the referred dynamic crypto map
          dynamicCryptoMapSet
              .getCryptoMapEntries()
              .forEach(
                  cryptoMap ->
                      convertCryptoMapEntry(
                          c,
                          cryptoMap,
                          String.format("%s:%s", nameSeqNum, cryptoMap.getSequenceNumber()),
                          cryptoMapEntry.getName(),
                          w));
        }
      } else {
        convertCryptoMapEntry(c, cryptoMapEntry, nameSeqNum, cryptoMapEntry.getName(), w);
      }
    }
  }

  /**
   * Generates and returns a {@link RoutingPolicy} that matches routes that should be aggregated for
   * aggregate network indicated by the given {@link Prefix}.
   *
   * <p>Does the bookkeeping in the provided {@link Configuration} to ensure the generated policy is
   * available and tracked.
   */
  static RoutingPolicy generateAggregateRoutePolicy(
      Configuration c, String vrfName, Prefix prefix) {
    BooleanExpr matchLongerNetworks =
        new MatchPrefixSet(
            new DestinationNetwork(),
            new ExplicitPrefixSet(new PrefixSpace(PrefixRange.moreSpecificThan(prefix))));
    If currentGeneratedRouteConditional =
        new If(matchLongerNetworks, singletonList(Statements.ReturnTrue.toStaticStatement()));

    RoutingPolicy policy =
        new RoutingPolicy("~AGGREGATE_ROUTE_GEN:" + vrfName + ":" + prefix + "~", c);
    policy.setStatements(ImmutableList.of(currentGeneratedRouteConditional));
    c.getRoutingPolicies().put(policy.getName(), policy);
    return policy;
  }

  /**
   * Generates and returns a {@link Statement} that suppresses routes that are summarized by the
   * given set of {@link Prefix prefixes} configured as {@code summary-only}.
   *
   * <p>Returns {@code null} if {@code prefixesToSuppress} has no entries.
   *
   * <p>If any Batfish-generated structures are generated, does the bookkeeping in the provided
   * {@link Configuration} to ensure they are available and tracked.
   */
  @Nullable
  static If suppressSummarizedPrefixes(
      Configuration c, String vrfName, Stream<Prefix> summaryOnlyPrefixes) {
    Iterator<Prefix> prefixesToSuppress = summaryOnlyPrefixes.iterator();
    if (!prefixesToSuppress.hasNext()) {
      return null;
    }
    // Create a RouteFilterList that matches any network longer than a prefix marked summary only.
    RouteFilterList matchLonger =
        new RouteFilterList("~MATCH_SUPPRESSED_SUMMARY_ONLY:" + vrfName + "~");
    prefixesToSuppress.forEachRemaining(
        p ->
            matchLonger.addLine(
                new RouteFilterLine(LineAction.ACCEPT, PrefixRange.moreSpecificThan(p))));
    // Bookkeeping: record that we created this RouteFilterList to match longer networks.
    c.getRouteFilterLists().put(matchLonger.getName(), matchLonger);

    return new If(
        "Suppress more specific networks for summary-only aggregate-address networks",
        new MatchPrefixSet(new DestinationNetwork(), new NamedPrefixSet(matchLonger.getName())),
        ImmutableList.of(Statements.Suppress.toStaticStatement()),
        ImmutableList.of());
  }

  /**
   * Computes a mapping of primary {@link Ip}s to the names of interfaces owning them. Filters out
   * the interfaces having no primary {@link InterfaceAddress}
   */
  private static Map<Ip, String> computeIpToIfaceNameMap(Map<String, Interface> interfaces) {
    Map<Ip, String> ipToIfaceNameMap = new HashMap<>();
    for (Entry<String, Interface> interfaceNameToInterface : interfaces.entrySet()) {
      interfaceNameToInterface
          .getValue()
          .getAllAddresses()
          .forEach(
              interfaceAddress -> {
                ipToIfaceNameMap.put(interfaceAddress.getIp(), interfaceNameToInterface.getKey());
              });
    }
    return ipToIfaceNameMap;
  }

  /** Resolves the interface names of the addresses used as local addresses of {@link Keyring} */
  static void resolveKeyringIfaceNames(
      Map<String, Interface> interfaces, Map<String, Keyring> keyrings) {
    Map<Ip, String> iptoIfaceName = computeIpToIfaceNameMap(interfaces);

    // setting empty string as interface name if cannot find the IP
    keyrings
        .values()
        .stream()
        .filter(keyring -> keyring.getLocalAddress() != null)
        .forEach(
            keyring ->
                keyring.setLocalInterfaceName(
                    firstNonNull(
                        iptoIfaceName.get(keyring.getLocalAddress()), INVALID_LOCAL_INTERFACE)));
  }

  /**
   * Resolves the interface names of the addresses used as local addresses of {@link IsakmpProfile}
   */
  static void resolveIsakmpProfileIfaceNames(
      Map<String, Interface> interfaces, Map<String, IsakmpProfile> isakpProfiles) {
    Map<Ip, String> iptoIfaceName = computeIpToIfaceNameMap(interfaces);

    isakpProfiles
        .values()
        .stream()
        .filter(isakmpProfile -> isakmpProfile.getLocalAddress() != null)
        .forEach(
            isakmpProfile ->
                isakmpProfile.setLocalInterfaceName(
                    firstNonNull(
                        iptoIfaceName.get(isakmpProfile.getLocalAddress()),
                        INVALID_LOCAL_INTERFACE)));
  }

  /** Resolves the interface names of the addresses used as source addresses in {@link Tunnel}s */
  static void resolveTunnelIfaceNames(Map<String, Interface> interfaces) {
    Map<Ip, String> iptoIfaceName = computeIpToIfaceNameMap(interfaces);

    for (Interface iface : interfaces.values()) {
      Tunnel tunnel = iface.getTunnel();
      // resolve if tunnel's source interface name is not set
      if (tunnel != null
          && UNSET_LOCAL_INTERFACE.equals(tunnel.getSourceInterfaceName())
          && tunnel.getSourceAddress() != null) {
        tunnel.setSourceInterfaceName(
            firstNonNull(iptoIfaceName.get(tunnel.getSourceAddress()), INVALID_LOCAL_INTERFACE));
      }
    }
  }

  static AsPathAccessList toAsPathAccessList(AsPathSet asPathSet) {
    List<AsPathAccessListLine> lines =
        asPathSet
            .getElements()
            .stream()
            .map(CiscoConversions::toAsPathAccessListLine)
            .collect(ImmutableList.toImmutableList());
    return new AsPathAccessList(asPathSet.getName(), lines);
  }

  static AsPathAccessList toAsPathAccessList(IpAsPathAccessList pathList) {
    List<AsPathAccessListLine> lines =
        pathList
            .getLines()
            .stream()
            .map(IpAsPathAccessListLine::toAsPathAccessListLine)
            .collect(ImmutableList.toImmutableList());
    return new AsPathAccessList(pathList.getName(), lines);
  }

  static CommunityList toCommunityList(ExpandedCommunityList ecList) {
    List<CommunityListLine> cllList =
        ecList
            .getLines()
            .stream()
            .map(CiscoConversions::toCommunityListLine)
            .collect(ImmutableList.toImmutableList());
    return new CommunityList(ecList.getName(), cllList, false);
  }

  static IkePhase1Key toIkePhase1Key(Keyring keyring) {
    IkePhase1Key ikePhase1Key = new IkePhase1Key();
    ikePhase1Key.setKeyHash(keyring.getKey());
    ikePhase1Key.setKeyType(IkeKeyType.PRE_SHARED_KEY);
    ikePhase1Key.setLocalInterface(keyring.getLocalInterfaceName());
    if (keyring.getRemoteIdentity() != null) {
      ikePhase1Key.setRemoteIdentity(keyring.getRemoteIdentity().toIpSpace());
    }
    return ikePhase1Key;
  }

  static IkePhase1Policy toIkePhase1Policy(
      IsakmpProfile isakmpProfile, CiscoConfiguration oldConfig, Configuration config, Warnings w) {
    IkePhase1Policy ikePhase1Policy = new IkePhase1Policy(isakmpProfile.getName());

    ImmutableList.Builder<String> ikePhase1ProposalBuilder = ImmutableList.builder();
    for (Entry<Integer, IsakmpPolicy> entry : oldConfig.getIsakmpPolicies().entrySet()) {
      ikePhase1ProposalBuilder.add(entry.getKey().toString());
    }

    ikePhase1Policy.setIkePhase1Proposals(ikePhase1ProposalBuilder.build());
    ikePhase1Policy.setSelfIdentity(isakmpProfile.getSelfIdentity());
    if (isakmpProfile.getMatchIdentity() != null) {
      ikePhase1Policy.setRemoteIdentity(isakmpProfile.getMatchIdentity().toIpSpace());
    }

    ikePhase1Policy.setLocalInterface(isakmpProfile.getLocalInterfaceName());
    ikePhase1Policy.setIkePhase1Key(getMatchingPsk(isakmpProfile, w, config.getIkePhase1Keys()));
    return ikePhase1Policy;
  }

  /**
   * Gets the {@link IkePhase1Key} that can be used for the given {@link IsakmpProfile} based on
   * {@code remoteIdentity} and {@code localInterfaceName} present in the {@link IkePhase1Key}
   */
  static IkePhase1Key getMatchingPsk(
      IsakmpProfile isakmpProfile, Warnings w, Map<String, IkePhase1Key> ikePhase1Keys) {
    IkePhase1Key ikePhase1Key = null;
    String isakmpProfileName = isakmpProfile.getName();
    if (isakmpProfile.getLocalInterfaceName().equals(INVALID_LOCAL_INTERFACE)) {
      w.redFlag(
          String.format(
              "Invalid local address interface configured for ISAKMP profile %s",
              isakmpProfileName));
    } else if (isakmpProfile.getKeyring() == null) {
      w.redFlag(String.format("Keyring not set for ISAKMP profile %s", isakmpProfileName));
    } else if (!ikePhase1Keys.containsKey(isakmpProfile.getKeyring())) {
      w.redFlag(
          String.format(
              "Cannot find keyring %s for ISAKMP profile %s",
              isakmpProfile.getKeyring(), isakmpProfileName));
    } else {
      IkePhase1Key tempIkePhase1Key = ikePhase1Keys.get(isakmpProfile.getKeyring());
      if (tempIkePhase1Key.getLocalInterface().equals(INVALID_LOCAL_INTERFACE)) {
        w.redFlag(
            String.format(
                "Invalid local address interface configured for keyring %s",
                isakmpProfile.getKeyring()));
      } else if (tempIkePhase1Key.match(
          isakmpProfile.getLocalInterfaceName(), isakmpProfile.getMatchIdentity())) {
        // found a matching keyring
        ikePhase1Key = tempIkePhase1Key;
      }
    }
    return ikePhase1Key;
  }

  static IkePhase1Proposal toIkePhase1Proposal(IsakmpPolicy isakmpPolicy) {
    IkePhase1Proposal ikePhase1Proposal = new IkePhase1Proposal(isakmpPolicy.getName().toString());
    ikePhase1Proposal.setDiffieHellmanGroup(isakmpPolicy.getDiffieHellmanGroup());
    ikePhase1Proposal.setAuthenticationMethod(isakmpPolicy.getAuthenticationMethod());
    ikePhase1Proposal.setEncryptionAlgorithm(isakmpPolicy.getEncryptionAlgorithm());
    ikePhase1Proposal.setLifetimeSeconds(isakmpPolicy.getLifetimeSeconds());
    ikePhase1Proposal.setHashingAlgorithm(isakmpPolicy.getHashAlgorithm());
    return ikePhase1Proposal;
  }

  static Ip6AccessList toIp6AccessList(ExtendedIpv6AccessList eaList) {
    String name = eaList.getName();
    List<Ip6AccessListLine> lines = new ArrayList<>();
    for (ExtendedIpv6AccessListLine fromLine : eaList.getLines()) {
      Ip6AccessListLine newLine = new Ip6AccessListLine();
      newLine.setName(fromLine.getName());
      newLine.setAction(fromLine.getAction());
      Ip6Wildcard srcIpWildcard = fromLine.getSourceIpWildcard();
      if (srcIpWildcard != null) {
        newLine.getSrcIps().add(srcIpWildcard);
      }
      Ip6Wildcard dstIpWildcard = fromLine.getDestinationIpWildcard();
      if (dstIpWildcard != null) {
        newLine.getDstIps().add(dstIpWildcard);
      }
      // TODO: src/dst address group
      IpProtocol protocol = fromLine.getProtocol();
      if (protocol != IpProtocol.IP) {
        newLine.getIpProtocols().add(protocol);
      }
      newLine.getDstPorts().addAll(fromLine.getDstPorts());
      newLine.getSrcPorts().addAll(fromLine.getSrcPorts());
      Integer icmpType = fromLine.getIcmpType();
      if (icmpType != null) {
        newLine.setIcmpTypes(new TreeSet<>(Collections.singleton(new SubRange(icmpType))));
      }
      Integer icmpCode = fromLine.getIcmpCode();
      if (icmpCode != null) {
        newLine.setIcmpCodes(new TreeSet<>(Collections.singleton(new SubRange(icmpCode))));
      }
      Set<State> states = fromLine.getStates();
      newLine.getStates().addAll(states);
      List<TcpFlags> tcpFlags = fromLine.getTcpFlags();
      newLine.getTcpFlags().addAll(tcpFlags);
      Set<Integer> dscps = fromLine.getDscps();
      newLine.getDscps().addAll(dscps);
      Set<Integer> ecns = fromLine.getEcns();
      newLine.getEcns().addAll(ecns);
      lines.add(newLine);
    }
    return new Ip6AccessList(name, lines);
  }

  static IpAccessList toIpAccessList(
      ExtendedAccessList eaList, Map<String, ObjectGroup> objectGroups) {
    List<IpAccessListLine> lines =
        eaList
            .getLines()
            .stream()
            .map(l -> toIpAccessListLine(l, objectGroups))
            .collect(ImmutableList.toImmutableList());
    String sourceType =
        eaList.getParent() != null
            ? CiscoStructureType.IPV4_ACCESS_LIST_STANDARD.getDescription()
            : CiscoStructureType.IPV4_ACCESS_LIST_EXTENDED.getDescription();
    String name = eaList.getName();
    return IpAccessList.builder()
        .setName(name)
        .setLines(lines)
        .setSourceName(name)
        .setSourceType(sourceType)
        .build();
  }

  static IpSpace toIpSpace(NetworkObjectGroup networkObjectGroup) {
    return AclIpSpace.union(networkObjectGroup.getLines());
  }

  /** Converts a {@link Tunnel} to an {@link IpsecPeerConfig} */
  static IpsecPeerConfig toIpsecPeerConfig(
      Tunnel tunnel,
      String tunnelIfaceName,
      CiscoConfiguration oldConfig,
      Configuration newConfig) {

    IpsecStaticPeerConfig.Builder ipsecStaticPeerConfigBuilder =
        IpsecStaticPeerConfig.builder()
            .setTunnelInterface(tunnelIfaceName)
            .setDestinationAddress(tunnel.getDestination())
            .setLocalAddress(tunnel.getSourceAddress())
            .setPhysicalInterface(tunnel.getSourceInterfaceName())
            .setIpsecPolicy(tunnel.getIpsecProfileName());

    IpsecProfile ipsecProfile = null;
    if (tunnel.getIpsecProfileName() != null) {
      ipsecProfile = oldConfig.getIpsecProfiles().get(tunnel.getIpsecProfileName());
    }

    if (ipsecProfile != null && ipsecProfile.getIsakmpProfile() != null) {
      ipsecStaticPeerConfigBuilder.setIkePhase1Policy(ipsecProfile.getIsakmpProfile());
    } else {
      ipsecStaticPeerConfigBuilder.setIkePhase1Policy(
          getIkePhase1Policy(
              newConfig.getIkePhase1Policies(),
              tunnel.getDestination(),
              tunnel.getSourceInterfaceName()));
    }

    return ipsecStaticPeerConfigBuilder.build();
  }

  /**
   * Converts a {@link CryptoMapEntry} to multiple {@link IpsecPeerConfig}(one per interface on
   * which crypto map is referred)
   */
  private static Map<String, IpsecPeerConfig> toIpsecPeerConfigs(
      Configuration c,
      CryptoMapEntry cryptoMapEntry,
      String cryptoMapNameSeqNumber,
      String cryptoMapName,
      String ipsecPhase2Policy,
      Warnings w) {

    List<org.batfish.datamodel.Interface> referencingInterfaces =
        c.getInterfaces()
            .values()
            .stream()
            .filter(iface -> Objects.equals(iface.getCryptoMap(), cryptoMapName))
            .collect(Collectors.toList());

    ImmutableSortedMap.Builder<String, IpsecPeerConfig> ipsecPeerConfigsBuilder =
        ImmutableSortedMap.naturalOrder();

    for (org.batfish.datamodel.Interface iface : referencingInterfaces) {
      // skipping interfaces with no ip-address
      if (iface.getAddress() == null) {
        w.redFlag(
            String.format(
                "Interface %s with declared crypto-map %s has no ip-address",
                iface.getName(), cryptoMapName));
        continue;
      }
      // add one IPSec peer config per interface for the crypto map entry
      ipsecPeerConfigsBuilder.put(
          String.format("~IPSEC_PEER_CONFIG:%s_%s~", cryptoMapNameSeqNumber, iface.getName()),
          toIpsecPeerConfig(c, cryptoMapEntry, iface, ipsecPhase2Policy, w));
    }
    return ipsecPeerConfigsBuilder.build();
  }

  private static IpsecPeerConfig toIpsecPeerConfig(
      Configuration c,
      CryptoMapEntry cryptoMapEntry,
      org.batfish.datamodel.Interface iface,
      String ipsecPhase2Policy,
      Warnings w) {

    IpsecPeerConfig.Builder<?, ?> newIpsecPeerConfigBuilder;

    String ikePhase1Policy = cryptoMapEntry.getIsakmpProfile();

    // static crypto maps
    if (cryptoMapEntry.getPeer() != null) {
      if (ikePhase1Policy == null) {
        ikePhase1Policy =
            getIkePhase1Policy(c.getIkePhase1Policies(), cryptoMapEntry.getPeer(), iface.getName());
      }
      newIpsecPeerConfigBuilder =
          IpsecStaticPeerConfig.builder()
              .setDestinationAddress(cryptoMapEntry.getPeer())
              .setIkePhase1Policy(ikePhase1Policy);
    } else {
      // dynamic crypto maps
      List<String> ikePhase1Policies;
      if (ikePhase1Policy != null) {
        ikePhase1Policies = ImmutableList.of(ikePhase1Policy);
      } else {
        ikePhase1Policies = getMatchingIKePhase1Policies(c.getIkePhase1Policies(), iface.getName());
      }

      newIpsecPeerConfigBuilder =
          IpsecDynamicPeerConfig.builder().setIkePhase1Policies(ikePhase1Policies);
    }

    newIpsecPeerConfigBuilder
        .setPhysicalInterface(iface.getName())
        .setIpsecPolicy(ipsecPhase2Policy)
        .setLocalAddress(iface.getAddress().getIp());

    setIpsecPeerConfigPolicyAccessList(c, cryptoMapEntry, newIpsecPeerConfigBuilder, w);

    return newIpsecPeerConfigBuilder.build();
  }

  private static void setIpsecPeerConfigPolicyAccessList(
      Configuration c,
      CryptoMapEntry cryptoMapEntry,
      IpsecPeerConfig.Builder<?, ?> ipsecPeerConfigBuilder,
      Warnings w) {
    if (cryptoMapEntry.getAccessList() != null) {
      IpAccessList cryptoAcl = c.getIpAccessLists().get(cryptoMapEntry.getAccessList());
      if (cryptoAcl != null) {
        IpAccessList symmetricCryptoAcl = createAclWithSymmetricalLines(cryptoAcl);
        if (symmetricCryptoAcl != null) {
          ipsecPeerConfigBuilder.setPolicyAccessList(symmetricCryptoAcl);
        } else {
          // log a warning if the ACL was not made symmetrical successfully
          w.redFlag(
              String.format(
                  "Cannot process the Access List for crypto map %s:%s",
                  cryptoMapEntry.getName(), cryptoMapEntry.getSequenceNumber()));
        }
      }
    }
  }

  /**
   * Returns a new symmetrical {@link IpAccessList} by adding mirror image {@link IpAccessListLine}s
   * to the original {@link IpAccessList} or null if the conversion is not supported
   */
  @VisibleForTesting
  @Nullable
  static IpAccessList createAclWithSymmetricalLines(IpAccessList ipAccessList) {
    List<IpAccessListLine> aclLines = new ArrayList<>(ipAccessList.getLines());

    for (IpAccessListLine ipAccessListLine : ipAccessList.getLines()) {
      HeaderSpace originalHeaderSpace =
          HeaderSpaceConverter.convert(ipAccessListLine.getMatchCondition());

      if (!originalHeaderSpace.equals(
          HeaderSpace.builder()
              .setSrcIps(originalHeaderSpace.getSrcIps())
              .setDstIps(originalHeaderSpace.getDstIps())
              .setSrcPorts(originalHeaderSpace.getSrcPorts())
              .setDstPorts(originalHeaderSpace.getDstPorts())
              .setIpProtocols(originalHeaderSpace.getIpProtocols())
              .setIcmpCodes(originalHeaderSpace.getIcmpCodes())
              .setTcpFlags(originalHeaderSpace.getTcpFlags())
              .build())) {
        //  not supported if the access list line contains any more fields
        return null;
      } else {
        HeaderSpace.Builder reversedHeaderSpaceBuilder = originalHeaderSpace.toBuilder();
        aclLines.add(
            IpAccessListLine.builder()
                .setMatchCondition(
                    new MatchHeaderSpace(
                        reversedHeaderSpaceBuilder
                            .setSrcIps(originalHeaderSpace.getDstIps())
                            .setSrcPorts(originalHeaderSpace.getDstPorts())
                            .setDstIps(originalHeaderSpace.getSrcIps())
                            .setDstPorts(originalHeaderSpace.getSrcPorts())
                            .build()))
                .setAction(ipAccessListLine.getAction())
                .build());
      }
    }

    return IpAccessList.builder().setName(ipAccessList.getName()).setLines(aclLines).build();
  }

  /**
   * Returns the first {@link IkePhase1Policy} name matching {@code remoteAddress} and {@code
   * localInterface}, null is returned if no matching {@link IkePhase1Policy} could not be found
   */
  @Nullable
  private static String getIkePhase1Policy(
      Map<String, IkePhase1Policy> ikePhase1Policies, Ip remoteAddress, String localInterface) {
    for (Entry<String, IkePhase1Policy> e : ikePhase1Policies.entrySet()) {
      IkePhase1Policy ikePhase1Policy = e.getValue();
      String ikePhase1PolicyLocalInterface = ikePhase1Policy.getLocalInterface();
      if (ikePhase1Policy.getRemoteIdentity().containsIp(remoteAddress, ImmutableMap.of())
<<<<<<< HEAD
          && (ikePhase1PolicyLocalInterface.equals(UNSET_LOCAL_INTERFACE)
=======
          && (UNSET_LOCAL_INTERFACE.equals(ikePhase1PolicyLocalInterface)
>>>>>>> 21e10a08
              || ikePhase1PolicyLocalInterface.equals(localInterface))) {
        return e.getKey();
      }
    }
    return null;
  }

  /** Returns all {@link IkePhase1Policy} names matching the {@code localInterface} */
  private static List<String> getMatchingIKePhase1Policies(
      Map<String, IkePhase1Policy> ikePhase1Policies, String localInterface) {
    List<String> filteredIkePhase1Policies = new ArrayList<>();
    for (Entry<String, IkePhase1Policy> e : ikePhase1Policies.entrySet()) {
      String ikePhase1PolicyLocalInterface = e.getValue().getLocalInterface();
<<<<<<< HEAD
      if ((ikePhase1PolicyLocalInterface.equals(UNSET_LOCAL_INTERFACE)
=======
      if ((UNSET_LOCAL_INTERFACE.equals(ikePhase1PolicyLocalInterface)
>>>>>>> 21e10a08
          || ikePhase1PolicyLocalInterface.equals(localInterface))) {
        filteredIkePhase1Policies.add(e.getKey());
      }
    }
    return filteredIkePhase1Policies;
  }

  static IpsecProposal toIpsecProposal(IpsecTransformSet ipsecTransformSet) {
    IpsecProposal ipsecProposal = new IpsecProposal(ipsecTransformSet.getName());
    ipsecProposal.setAuthenticationAlgorithm(ipsecTransformSet.getAuthenticationAlgorithm());
    ipsecProposal.setEncryptionAlgorithm(ipsecTransformSet.getEncryptionAlgorithm());
    ipsecProposal.setProtocols(ipsecTransformSet.getProtocols());

    return ipsecProposal;
  }

  static IpsecPhase2Proposal toIpsecPhase2Proposal(IpsecTransformSet ipsecTransformSet) {
    IpsecPhase2Proposal ipsecPhase2Proposal = new IpsecPhase2Proposal();
    ipsecPhase2Proposal.setAuthenticationAlgorithm(ipsecTransformSet.getAuthenticationAlgorithm());
    ipsecPhase2Proposal.setEncryptionAlgorithm(ipsecTransformSet.getEncryptionAlgorithm());
    ipsecPhase2Proposal.setProtocols(ipsecTransformSet.getProtocols());
    ipsecPhase2Proposal.setIpsecEncapsulationMode(ipsecTransformSet.getIpsecEncapsulationMode());

    return ipsecPhase2Proposal;
  }

  static IpsecPhase2Policy toIpsecPhase2Policy(IpsecProfile ipsecProfile) {
    IpsecPhase2Policy ipsecPhase2Policy = new IpsecPhase2Policy();
    ipsecPhase2Policy.setPfsKeyGroup(ipsecProfile.getPfsGroup());
    ipsecPhase2Policy.setProposals(ImmutableList.copyOf(ipsecProfile.getTransformSets()));

    return ipsecPhase2Policy;
  }

  static IpsecPhase2Policy toIpsecPhase2Policy(CryptoMapEntry cryptoMapEntry) {
    IpsecPhase2Policy ipsecPhase2Policy = new IpsecPhase2Policy();
    ipsecPhase2Policy.setProposals(ImmutableList.copyOf(cryptoMapEntry.getTransforms()));
    ipsecPhase2Policy.setPfsKeyGroup(cryptoMapEntry.getPfsKeyGroup());
    return ipsecPhase2Policy;
  }

  /** Converts a {@link CryptoMapEntry} to an {@link IpsecPolicy} */
  private static IpsecPolicy toIpsecPolicy(
      Configuration c, CryptoMapEntry cryptoMapEntry, String ipsecPolicyName) {
    IpsecPolicy ipsecPolicy = new IpsecPolicy(ipsecPolicyName);

    if (cryptoMapEntry.getIsakmpProfile() != null) {
      IkeGateway ikeGateway = c.getIkeGateways().get(cryptoMapEntry.getIsakmpProfile());
      if (ikeGateway != null) {
        ipsecPolicy.setIkeGateway(ikeGateway);
      }
    }

    cryptoMapEntry
        .getTransforms()
        .forEach(
            transform -> {
              IpsecProposal ipsecProposal = c.getIpsecProposals().get(transform);
              if (ipsecProposal != null) {
                ipsecPolicy.getProposals().add(ipsecProposal);
              }
            });

    ipsecPolicy.setPfsKeyGroup(cryptoMapEntry.getPfsKeyGroup());

    return ipsecPolicy;
  }

  /**
   * Converts a crypto map entry to a list of ipsec vpns(one per interface on which it is referred)
   */
  private static List<IpsecVpn> toIpsecVpns(
      Configuration c,
      CryptoMapEntry cryptoMapEntry,
      String ipsecVpnName,
      String cryptoMapName,
      Warnings w) {

    List<org.batfish.datamodel.Interface> referencingInterfaces =
        c.getInterfaces()
            .values()
            .stream()
            .filter(iface -> Objects.equals(iface.getCryptoMap(), cryptoMapName))
            .collect(Collectors.toList());

    List<IpsecVpn> ipsecVpns = new ArrayList<>();

    for (org.batfish.datamodel.Interface iface : referencingInterfaces) {
      // skipping interfaces with no ip-address
      if (iface.getAddress() == null) {
        w.redFlag(
            String.format(
                "Interface %s with declared crypto-map %s has no ip-address",
                iface.getName(), cryptoMapName));
        continue;
      }
      Ip bindingInterfaceIp = iface.getAddress().getIp();
      IkeGateway ikeGateway = null;

      if (cryptoMapEntry.getIsakmpProfile() != null) {
        ikeGateway = c.getIkeGateways().get(cryptoMapEntry.getIsakmpProfile());
        if (ikeGateway != null
            && (!ikeGateway.getAddress().equals(cryptoMapEntry.getPeer())
                || !ikeGateway.getLocalIp().equals(bindingInterfaceIp))) {
          w.redFlag(
              String.format(
                  "cryptoMap %s's binding interface or peer does not match ISAKMP profile's local "
                      + "Ip/remote Ip",
                  cryptoMapEntry.getName()));
          continue;
        }
      }

      IpsecVpn ipsecVpn = new IpsecVpn(String.format("%s:%s", ipsecVpnName, iface.getName()));

      if (ikeGateway != null) {
        ipsecVpn.setIkeGateway(ikeGateway);
      } else {
        // getting an IKE gateway which can be used for this VPN
        Optional<IkeGateway> filteredIkeGateway =
            c.getIkeGateways()
                .values()
                .stream()
                .filter(
                    ikeGateway1 ->
                        ikeGateway1.getLocalIp().equals(bindingInterfaceIp)
                            && ikeGateway1.getAddress().equals(cryptoMapEntry.getPeer()))
                .findFirst();
        filteredIkeGateway.ifPresent(ipsecVpn::setIkeGateway);
      }

      ipsecVpn.setBindInterface(iface);
      if (cryptoMapEntry.getAccessList() != null) {
        IpAccessList cryptoAcl = c.getIpAccessLists().get(cryptoMapEntry.getAccessList());
        if (cryptoAcl != null) {
          IpAccessList symmetricCryptoAcl = createAclWithSymmetricalLines(cryptoAcl);
          if (symmetricCryptoAcl != null) {
            ipsecVpn.setPolicyAccessList(symmetricCryptoAcl);
          } else {
            w.redFlag(
                String.format(
                    "Cannot process the Access List for crypto map %s:%s",
                    cryptoMapEntry.getName(), cryptoMapEntry.getSequenceNumber()));
          }
        }
      }
      ipsecVpns.add(ipsecVpn);
    }

    return ipsecVpns;
  }

  @Nullable
  static org.batfish.datamodel.eigrp.EigrpProcess toEigrpProcess(
      EigrpProcess proc, String vrfName, Configuration c, CiscoConfiguration oldConfig) {
    org.batfish.datamodel.eigrp.EigrpProcess.Builder newProcess =
        org.batfish.datamodel.eigrp.EigrpProcess.builder();
    org.batfish.datamodel.Vrf vrf = c.getVrfs().get(vrfName);

    newProcess.setAsNumber(proc.getAsn());
    newProcess.setMode(proc.getMode());
    newProcess.setVrf(vrf);

    // Establish associated interfaces
    for (Entry<String, org.batfish.datamodel.Interface> e : vrf.getInterfaces().entrySet()) {
      org.batfish.datamodel.Interface iface = e.getValue();
      InterfaceAddress interfaceAddress = iface.getAddress();
      if (interfaceAddress == null) {
        continue;
      }
      boolean match = proc.getNetworks().stream().anyMatch(interfaceAddress.getPrefix()::equals);
      if (match) {
        Double delay = null;
        Double bandwidth = null;
        boolean passive = proc.getPassiveInterfaceDefault();
        if (iface.getEigrp() != null) {
          delay = iface.getEigrp().getDelay();
          bandwidth = iface.getEigrp().getBandwidth();
          passive = iface.getEigrp().getPassive();
        }

        // For bandwidth/delay, defaults are separate from actuals to inform metric calculations
        EigrpMetric metric =
            EigrpMetric.builder()
                .setBandwidth(bandwidth)
                .setMode(proc.getMode())
                .setDelay(delay)
                .setDefaultBandwidth(
                    Interface.getDefaultBandwidth(iface.getName(), c.getConfigurationFormat()))
                .setDefaultDelay(
                    Interface.getDefaultDelay(iface.getName(), c.getConfigurationFormat()))
                .build();

        iface.setEigrp(
            EigrpInterfaceSettings.builder()
                .setEnabled(true)
                .setAsn(proc.getAsn())
                .setMetric(metric)
                .setPassive(passive)
                .build());
      } else {
        if (iface.getEigrp() != null && iface.getEigrp().getDelay() != null) {
          oldConfig
              .getWarnings()
              .redFlag(
                  "Interface: '"
                      + iface.getName()
                      + "' contains EIGRP settings but is not part of the EIGRP process");
        }
        iface.setEigrp(null);
      }
    }

    // TODO set stub process
    // newProcess.setStub(proc.isStub())

    // TODO create summary filters

    // TODO originate default route if configured

    Ip routerId = proc.getRouterId();
    if (routerId == null) {
      routerId = getHighestIp(oldConfig.getInterfaces());
      if (routerId == Ip.ZERO) {
        oldConfig.getWarnings().redFlag("No candidates for EIGRP router-id");
        return null;
      }
    }
    newProcess.setRouterId(routerId);

    /*
     * Route redistribution modifies the configuration structure, so do this last to avoid having to
     * clean up configuration if another conversion step fails
     */
    String eigrpExportPolicyName = "~EIGRP_EXPORT_POLICY:" + vrfName + "~";
    RoutingPolicy eigrpExportPolicy = new RoutingPolicy(eigrpExportPolicyName, c);
    c.getRoutingPolicies().put(eigrpExportPolicyName, eigrpExportPolicy);
    newProcess.setExportPolicy(eigrpExportPolicyName);

    eigrpExportPolicy
        .getStatements()
        .addAll(
            proc.getRedistributionPolicies()
                .values()
                .stream()
                .map(policy -> convertEigrpRedistributionPolicy(policy, proc, oldConfig))
                .filter(Objects::nonNull)
                .collect(Collectors.toList()));

    return newProcess.build();
  }

  @Nullable
  private static If convertEigrpRedistributionPolicy(
      EigrpRedistributionPolicy policy, EigrpProcess proc, CiscoConfiguration oldConfig) {
    RoutingProtocol protocol = policy.getSourceProtocol();
    // All redistribution must match the specified protocol.
    Conjunction eigrpExportConditions = new Conjunction();
    eigrpExportConditions.getConjuncts().add(new MatchProtocol(protocol));

    // Default routes can be redistributed into EIGRP. Don't filter them.

    ImmutableList.Builder<Statement> eigrpExportStatements = ImmutableList.builder();

    // Set the metric
    // TODO prefer metric from route map
    EigrpMetric metric = policy.getMetric() != null ? policy.getMetric() : proc.getDefaultMetric();
    if (metric == null) {
      /*
       * TODO no default metric
       * 1) connected can use the interface metric
       * 2) static with next hop interface can use the interface metric
       * 3) redistribution of eigrp into eigrp can directly use the 'external' route metric
       * 4) If none of the above, bad configuration
       */
      oldConfig.getWarnings().redFlag("Unable to redistribute - no metric");
      return null;
    } else {
      eigrpExportStatements.add(new SetEigrpMetric(new LiteralEigrpMetric(metric)));
    }

    String exportRouteMapName = policy.getRouteMap();
    if (exportRouteMapName != null) {
      RouteMap exportRouteMap = oldConfig.getRouteMaps().get(exportRouteMapName);
      if (exportRouteMap != null) {
        eigrpExportConditions.getConjuncts().add(new CallExpr(exportRouteMapName));
      }
    }

    eigrpExportStatements.add(Statements.ExitAccept.toStaticStatement());

    // Construct a new policy and add it before returning.
    return new If(
        "EIGRP export routes for " + protocol.protocolName(),
        eigrpExportConditions,
        eigrpExportStatements.build(),
        ImmutableList.of());
  }

  static org.batfish.datamodel.isis.IsisProcess toIsisProcess(
      IsisProcess proc, Configuration c, CiscoConfiguration oldConfig) {
    org.batfish.datamodel.isis.IsisProcess.Builder newProcess =
        org.batfish.datamodel.isis.IsisProcess.builder();
    if (proc.getNetAddress() == null) {
      oldConfig.getWarnings().redFlag("Cannot create IS-IS process without specifying net-address");
      return null;
    }
    newProcess.setNetAddress(proc.getNetAddress());
    IsisLevelSettings settings = IsisLevelSettings.builder().build();
    switch (proc.getLevel()) {
      case LEVEL_1:
        newProcess.setLevel1(settings);
        break;
      case LEVEL_1_2:
        newProcess.setLevel1(settings);
        newProcess.setLevel2(settings);
        break;
      case LEVEL_2:
        newProcess.setLevel2(settings);
        break;
      default:
        throw new BatfishException("Unhandled IS-IS level.");
    }
    return newProcess.build();
  }

  static Route6FilterList toRoute6FilterList(ExtendedIpv6AccessList eaList) {
    String name = eaList.getName();
    List<Route6FilterLine> lines =
        eaList
            .getLines()
            .stream()
            .map(CiscoConversions::toRoute6FilterLine)
            .collect(ImmutableList.toImmutableList());
    return new Route6FilterList(name, lines);
  }

  static Route6FilterList toRoute6FilterList(Prefix6List list) {
    List<Route6FilterLine> lines =
        list.getLines()
            .stream()
            .map(pl -> new Route6FilterLine(pl.getAction(), pl.getPrefix(), pl.getLengthRange()))
            .collect(ImmutableList.toImmutableList());
    return new Route6FilterList(list.getName(), lines);
  }

  static RouteFilterList toRouteFilterList(ExtendedAccessList eaList) {
    List<RouteFilterLine> lines =
        eaList
            .getLines()
            .stream()
            .map(CiscoConversions::toRouteFilterLine)
            .collect(ImmutableList.toImmutableList());
    return new RouteFilterList(eaList.getName(), lines);
  }

  static RouteFilterList toRouteFilterList(PrefixList list) {
    RouteFilterList newRouteFilterList = new RouteFilterList(list.getName());
    List<RouteFilterLine> newLines =
        list.getLines()
            .stream()
            .map(
                l ->
                    new RouteFilterLine(
                        l.getAction(), new IpWildcard(l.getPrefix()), l.getLengthRange()))
            .collect(ImmutableList.toImmutableList());
    newRouteFilterList.setLines(newLines);
    return newRouteFilterList;
  }

  static org.batfish.datamodel.StaticRoute toStaticRoute(Configuration c, StaticRoute staticRoute) {
    String nextHopInterface = staticRoute.getNextHopInterface();
    if (nextHopInterface != null && CommonUtil.isNullInterface(nextHopInterface)) {
      nextHopInterface = org.batfish.datamodel.Interface.NULL_INTERFACE_NAME;
    }
    return org.batfish.datamodel.StaticRoute.builder()
        .setNetwork(staticRoute.getPrefix())
        .setNextHopIp(staticRoute.getNextHopIp())
        .setNextHopInterface(nextHopInterface)
        .setAdministrativeCost(staticRoute.getDistance())
        .setTag(firstNonNull(staticRoute.getTag(), -1))
        .build();
  }

  static IpAccessList toIpAccessList(ServiceObjectGroup serviceObjectGroup) {
    return IpAccessList.builder()
        .setLines(
            ImmutableList.of(
                IpAccessListLine.accepting()
                    .setMatchCondition(serviceObjectGroup.toAclLineMatchExpr())
                    .build()))
        .setName(CiscoConfiguration.computeServiceObjectGroupAclName(serviceObjectGroup.getName()))
        .setSourceName(serviceObjectGroup.getName())
        .setSourceType(CiscoStructureType.SERVICE_OBJECT_GROUP.getDescription())
        .build();
  }

  static IpAccessList toIpAccessList(ServiceObject serviceObject) {
    return IpAccessList.builder()
        .setLines(
            ImmutableList.of(
                IpAccessListLine.accepting()
                    .setMatchCondition(serviceObject.toAclLineMatchExpr())
                    .build()))
        .setName(CiscoConfiguration.computeServiceObjectAclName(serviceObject.getName()))
        .setSourceName(serviceObject.getName())
        .setSourceType(CiscoStructureType.SERVICE_OBJECT.getDescription())
        .build();
  }

  private static IpAccessListLine toIpAccessListLine(
      ExtendedAccessListLine line, Map<String, ObjectGroup> objectGroups) {
    IpSpace srcIpSpace = line.getSourceAddressSpecifier().toIpSpace();
    IpSpace dstIpSpace = line.getDestinationAddressSpecifier().toIpSpace();
    AclLineMatchExpr matchService = line.getServiceSpecifier().toAclLineMatchExpr(objectGroups);
    AclLineMatchExpr match;
    if (matchService instanceof MatchHeaderSpace) {
      match =
          new MatchHeaderSpace(
              ((MatchHeaderSpace) matchService)
                  .getHeaderspace()
                  .toBuilder()
                  .setSrcIps(srcIpSpace)
                  .setDstIps(dstIpSpace)
                  .build());
    } else {
      match =
          new AndMatchExpr(
              ImmutableList.of(
                  matchService,
                  new MatchHeaderSpace(
                      HeaderSpace.builder().setSrcIps(srcIpSpace).setDstIps(dstIpSpace).build())));
    }

    return IpAccessListLine.builder()
        .setAction(line.getAction())
        .setMatchCondition(match)
        .setName(line.getName())
        .build();
  }

  private static AsPathAccessListLine toAsPathAccessListLine(AsPathSetElem elem) {
    String regex = CiscoConfiguration.toJavaRegex(elem.regex());
    AsPathAccessListLine line = new AsPathAccessListLine();
    line.setAction(LineAction.ACCEPT);
    line.setRegex(regex);
    return line;
  }

  private static CommunityListLine toCommunityListLine(ExpandedCommunityListLine eclLine) {
    String javaRegex = CiscoConfiguration.toJavaRegex(eclLine.getRegex());
    return new CommunityListLine(eclLine.getAction(), javaRegex);
  }

  private static Route6FilterLine toRoute6FilterLine(ExtendedIpv6AccessListLine fromLine) {
    LineAction action = fromLine.getAction();
    Ip6 ip = fromLine.getSourceIpWildcard().getIp();
    BigInteger minSubnet = fromLine.getDestinationIpWildcard().getIp().asBigInteger();
    BigInteger maxSubnet =
        minSubnet.or(fromLine.getDestinationIpWildcard().getWildcard().asBigInteger());
    int minPrefixLength = fromLine.getDestinationIpWildcard().getIp().numSubnetBits();
    int maxPrefixLength = new Ip6(maxSubnet).numSubnetBits();
    int statedPrefixLength =
        fromLine.getSourceIpWildcard().getWildcard().inverted().numSubnetBits();
    int prefixLength = Math.min(statedPrefixLength, minPrefixLength);
    Prefix6 prefix = new Prefix6(ip, prefixLength);
    return new Route6FilterLine(action, prefix, new SubRange(minPrefixLength, maxPrefixLength));
  }

  private static RouteFilterLine toRouteFilterLine(ExtendedAccessListLine fromLine) {
    LineAction action = fromLine.getAction();
    IpWildcard srcIpWildcard =
        ((WildcardAddressSpecifier) fromLine.getSourceAddressSpecifier()).getIpWildcard();
    Ip ip = srcIpWildcard.getIp();
    IpWildcard dstIpWildcard =
        ((WildcardAddressSpecifier) fromLine.getDestinationAddressSpecifier()).getIpWildcard();
    long minSubnet = dstIpWildcard.getIp().asLong();
    long maxSubnet = minSubnet | dstIpWildcard.getWildcard().asLong();
    int minPrefixLength = dstIpWildcard.getIp().numSubnetBits();
    int maxPrefixLength = new Ip(maxSubnet).numSubnetBits();
    int statedPrefixLength = srcIpWildcard.getWildcard().inverted().numSubnetBits();
    int prefixLength = Math.min(statedPrefixLength, minPrefixLength);
    Prefix prefix = new Prefix(ip, prefixLength);
    return new RouteFilterLine(
        action, new IpWildcard(prefix), new SubRange(minPrefixLength, maxPrefixLength));
  }

  private CiscoConversions() {} // prevent instantiation of utility class
}<|MERGE_RESOLUTION|>--- conflicted
+++ resolved
@@ -725,11 +725,7 @@
       IkePhase1Policy ikePhase1Policy = e.getValue();
       String ikePhase1PolicyLocalInterface = ikePhase1Policy.getLocalInterface();
       if (ikePhase1Policy.getRemoteIdentity().containsIp(remoteAddress, ImmutableMap.of())
-<<<<<<< HEAD
-          && (ikePhase1PolicyLocalInterface.equals(UNSET_LOCAL_INTERFACE)
-=======
           && (UNSET_LOCAL_INTERFACE.equals(ikePhase1PolicyLocalInterface)
->>>>>>> 21e10a08
               || ikePhase1PolicyLocalInterface.equals(localInterface))) {
         return e.getKey();
       }
@@ -743,11 +739,7 @@
     List<String> filteredIkePhase1Policies = new ArrayList<>();
     for (Entry<String, IkePhase1Policy> e : ikePhase1Policies.entrySet()) {
       String ikePhase1PolicyLocalInterface = e.getValue().getLocalInterface();
-<<<<<<< HEAD
-      if ((ikePhase1PolicyLocalInterface.equals(UNSET_LOCAL_INTERFACE)
-=======
       if ((UNSET_LOCAL_INTERFACE.equals(ikePhase1PolicyLocalInterface)
->>>>>>> 21e10a08
           || ikePhase1PolicyLocalInterface.equals(localInterface))) {
         filteredIkePhase1Policies.add(e.getKey());
       }
