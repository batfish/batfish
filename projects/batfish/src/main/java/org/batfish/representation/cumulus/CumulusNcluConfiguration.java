package org.batfish.representation.cumulus;

import java.util.HashMap;
import java.util.LinkedList;
import java.util.List;
import java.util.Map;
import javax.annotation.Nonnull;
import javax.annotation.Nullable;
import org.batfish.common.VendorConversionException;
import org.batfish.datamodel.Configuration;
import org.batfish.datamodel.ConfigurationFormat;
import org.batfish.datamodel.Ip;
import org.batfish.datamodel.Ip6;
import org.batfish.datamodel.LineAction;
import org.batfish.vendor.VendorConfiguration;
import org.parboiled.common.ImmutableList;

/** A {@link VendorConfiguration} for the Cumulus NCLU configuration language. */
public class CumulusNcluConfiguration extends VendorConfiguration {

  private static final long serialVersionUID = 1L;

  private final @Nonnull Map<String, Bond> _bonds;
  private transient Configuration _c;
  private @Nullable String _hostname;
  private final @Nonnull Map<String, Interface> _interfaces;
  private final @Nonnull List<Ip> _ipv4Nameservers;
  private final @Nonnull List<Ip6> _ipv6Nameservers;
<<<<<<< HEAD
  private final @Nonnull Map<String, Vrf> _vrfs;
=======
  private final @Nonnull Loopback _loopback;
>>>>>>> c5ea379d

  public CumulusNcluConfiguration() {
    _bonds = new HashMap<>();
    _interfaces = new HashMap<>();
    _ipv4Nameservers = new LinkedList<>();
    _ipv6Nameservers = new LinkedList<>();
<<<<<<< HEAD
    _vrfs = new HashMap<>();
=======
    _loopback = new Loopback();
>>>>>>> c5ea379d
  }

  public @Nonnull Map<String, Bond> getBonds() {
    return _bonds;
  }

  @Override
  public @Nullable String getHostname() {
    return _hostname;
  }

  public @Nonnull Map<String, Interface> getInterfaces() {
    return _interfaces;
  }

  public @Nonnull List<Ip> getIpv4Nameservers() {
    return _ipv4Nameservers;
  }

  public @Nonnull List<Ip6> getIpv6Nameservers() {
    return _ipv6Nameservers;
  }

<<<<<<< HEAD
  public @Nonnull Map<String, Vrf> getVrfs() {
    return _vrfs;
=======
  public @Nonnull Loopback getLoopback() {
    return _loopback;
>>>>>>> c5ea379d
  }

  private void markStructures() {
    markConcreteStructure(CumulusStructureType.BOND, CumulusStructureUsage.BOND_SELF_REFERENCE);
    markConcreteStructure(
        CumulusStructureType.INTERFACE,
        CumulusStructureUsage.BOND_SLAVE,
        CumulusStructureUsage.INTERFACE_SELF_REFERENCE);
<<<<<<< HEAD
    markConcreteStructure(CumulusStructureType.VRF, CumulusStructureUsage.VRF_SELF_REFERENCE);
=======
>>>>>>> c5ea379d
  }

  @Override
  public void setHostname(@Nullable String hostname) {
    _hostname = hostname;
  }

  @Override
  public void setVendor(ConfigurationFormat format) {}

  private @Nonnull Configuration toVendorIndependentConfiguration() {
    _c = new Configuration(getHostname(), ConfigurationFormat.CUMULUS_NCLU);
    _c.setDefaultCrossZoneAction(LineAction.PERMIT);
    _c.setDefaultInboundAction(LineAction.PERMIT);
    markStructures();
    return _c;
  }

  @Override
  public @Nonnull List<Configuration> toVendorIndependentConfigurations()
      throws VendorConversionException {
    return ImmutableList.of(toVendorIndependentConfiguration());
  }
}<|MERGE_RESOLUTION|>--- conflicted
+++ resolved
@@ -26,22 +26,16 @@
   private final @Nonnull Map<String, Interface> _interfaces;
   private final @Nonnull List<Ip> _ipv4Nameservers;
   private final @Nonnull List<Ip6> _ipv6Nameservers;
-<<<<<<< HEAD
+  private final @Nonnull Loopback _loopback;
   private final @Nonnull Map<String, Vrf> _vrfs;
-=======
-  private final @Nonnull Loopback _loopback;
->>>>>>> c5ea379d
 
   public CumulusNcluConfiguration() {
     _bonds = new HashMap<>();
     _interfaces = new HashMap<>();
     _ipv4Nameservers = new LinkedList<>();
     _ipv6Nameservers = new LinkedList<>();
-<<<<<<< HEAD
+    _loopback = new Loopback();
     _vrfs = new HashMap<>();
-=======
-    _loopback = new Loopback();
->>>>>>> c5ea379d
   }
 
   public @Nonnull Map<String, Bond> getBonds() {
@@ -65,13 +59,12 @@
     return _ipv6Nameservers;
   }
 
-<<<<<<< HEAD
+  public @Nonnull Loopback getLoopback() {
+    return _loopback;
+  }
+
   public @Nonnull Map<String, Vrf> getVrfs() {
     return _vrfs;
-=======
-  public @Nonnull Loopback getLoopback() {
-    return _loopback;
->>>>>>> c5ea379d
   }
 
   private void markStructures() {
@@ -80,10 +73,7 @@
         CumulusStructureType.INTERFACE,
         CumulusStructureUsage.BOND_SLAVE,
         CumulusStructureUsage.INTERFACE_SELF_REFERENCE);
-<<<<<<< HEAD
     markConcreteStructure(CumulusStructureType.VRF, CumulusStructureUsage.VRF_SELF_REFERENCE);
-=======
->>>>>>> c5ea379d
   }
 
   @Override
