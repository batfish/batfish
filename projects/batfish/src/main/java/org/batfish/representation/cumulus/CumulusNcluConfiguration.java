package org.batfish.representation.cumulus;

import static com.google.common.base.MoreObjects.firstNonNull;
import static java.util.Comparator.naturalOrder;
import static org.batfish.datamodel.MultipathEquivalentAsPathMatchMode.EXACT_PATH;
import static org.batfish.datamodel.bgp.VniConfig.importRtPatternForAnyAs;
import static org.batfish.representation.cumulus.BgpProcess.BGP_UNNUMBERED_IP;
import static org.batfish.representation.cumulus.CumulusRoutingProtocol.VI_PROTOCOLS_MAP;

import com.google.common.annotations.VisibleForTesting;
import com.google.common.base.Predicates;
import com.google.common.collect.ImmutableList;
import com.google.common.collect.ImmutableMap;
import com.google.common.collect.ImmutableSet;
import com.google.common.collect.ImmutableSet.Builder;
import com.google.common.collect.ImmutableSortedMap;
import com.google.common.collect.ImmutableSortedSet;
import com.google.common.collect.Iterables;
import com.google.common.collect.Streams;
import java.util.ArrayList;
import java.util.Comparator;
import java.util.HashMap;
import java.util.HashSet;
import java.util.LinkedList;
import java.util.List;
import java.util.Map;
import java.util.Map.Entry;
import java.util.Objects;
import java.util.Optional;
import java.util.Set;
import java.util.function.Function;
import java.util.function.Predicate;
import java.util.stream.Stream;
import javax.annotation.Nonnull;
import javax.annotation.Nullable;
import org.batfish.common.VendorConversionException;
import org.batfish.common.util.CommonUtil;
import org.batfish.datamodel.BgpActivePeerConfig;
import org.batfish.datamodel.BgpPeerConfig;
import org.batfish.datamodel.BgpUnnumberedPeerConfig;
import org.batfish.datamodel.BumTransportMethod;
import org.batfish.datamodel.ConcreteInterfaceAddress;
import org.batfish.datamodel.Configuration;
import org.batfish.datamodel.ConfigurationFormat;
import org.batfish.datamodel.IntegerSpace;
import org.batfish.datamodel.Interface.Dependency;
import org.batfish.datamodel.Interface.DependencyType;
import org.batfish.datamodel.InterfaceAddress;
import org.batfish.datamodel.InterfaceType;
import org.batfish.datamodel.Ip;
import org.batfish.datamodel.Ip6;
import org.batfish.datamodel.LineAction;
import org.batfish.datamodel.LinkLocalAddress;
import org.batfish.datamodel.LongSpace;
import org.batfish.datamodel.Mlag;
import org.batfish.datamodel.NamedPort;
import org.batfish.datamodel.OriginType;
import org.batfish.datamodel.Prefix;
import org.batfish.datamodel.PrefixRange;
import org.batfish.datamodel.PrefixSpace;
import org.batfish.datamodel.RoutingProtocol;
import org.batfish.datamodel.SwitchportMode;
import org.batfish.datamodel.VniSettings;
import org.batfish.datamodel.bgp.AddressFamilyCapabilities;
import org.batfish.datamodel.bgp.EvpnAddressFamily;
import org.batfish.datamodel.bgp.Ipv4UnicastAddressFamily;
import org.batfish.datamodel.bgp.Layer2VniConfig;
import org.batfish.datamodel.bgp.Layer3VniConfig;
import org.batfish.datamodel.bgp.RouteDistinguisher;
import org.batfish.datamodel.bgp.community.ExtendedCommunity;
import org.batfish.datamodel.routing_policy.RoutingPolicy;
import org.batfish.datamodel.routing_policy.expr.BooleanExpr;
import org.batfish.datamodel.routing_policy.expr.BooleanExprs;
import org.batfish.datamodel.routing_policy.expr.CallExpr;
import org.batfish.datamodel.routing_policy.expr.Conjunction;
import org.batfish.datamodel.routing_policy.expr.DestinationNetwork;
import org.batfish.datamodel.routing_policy.expr.Disjunction;
import org.batfish.datamodel.routing_policy.expr.ExplicitPrefixSet;
import org.batfish.datamodel.routing_policy.expr.LiteralOrigin;
import org.batfish.datamodel.routing_policy.expr.MatchPrefixSet;
import org.batfish.datamodel.routing_policy.expr.MatchProtocol;
import org.batfish.datamodel.routing_policy.expr.Not;
import org.batfish.datamodel.routing_policy.expr.WithEnvironmentExpr;
import org.batfish.datamodel.routing_policy.statement.If;
import org.batfish.datamodel.routing_policy.statement.SetOrigin;
import org.batfish.datamodel.routing_policy.statement.Statement;
import org.batfish.datamodel.routing_policy.statement.Statements;
import org.batfish.datamodel.vendor_family.cumulus.CumulusFamily;
import org.batfish.vendor.VendorConfiguration;

/** A {@link VendorConfiguration} for the Cumulus NCLU configuration language. */
public class CumulusNcluConfiguration extends VendorConfiguration {

  @VisibleForTesting public static final String CUMULUS_CLAG_DOMAIN_ID = "~CUMULUS_CLAG_DOMAIN~";

  /**
   * Bandwidth cannot be determined from name alone, so we choose the following made-up plausible
   * value in absence of explicit information.
   */
  private static final double DEFAULT_PORT_BANDWIDTH = 10E9D;

  public static final int DEFAULT_STATIC_ROUTE_ADMINISTRATIVE_DISTANCE = 1;
  public static final int DEFAULT_STATIC_ROUTE_METRIC = 0;
  public static final String LOOPBACK_INTERFACE_NAME = "lo";

  private static final Ip CLAG_LINK_LOCAL_IP = Ip.parse("169.254.40.94");
  /**
   * Conversion factor for interface speed units. In the config Mbps are used, VI model expects bps
   */
  private static final double SPEED_CONVERSION_FACTOR = 10e6;

  private static WithEnvironmentExpr bgpRedistributeWithEnvironmentExpr(
      BooleanExpr expr, OriginType originType) {
    WithEnvironmentExpr we = new WithEnvironmentExpr();
    we.setExpr(expr);
    we.setPreStatements(
        ImmutableList.of(Statements.SetWriteIntermediateBgpAttributes.toStaticStatement()));
    we.setPostStatements(
        ImmutableList.of(Statements.UnsetWriteIntermediateBgpAttributes.toStaticStatement()));
    we.setPostTrueStatements(
        ImmutableList.of(
            Statements.SetReadIntermediateBgpAttributes.toStaticStatement(),
            new SetOrigin(new LiteralOrigin(originType, null))));
    return we;
  }

  public static @Nonnull String computeBgpCommonExportPolicyName(String vrfName) {
    return String.format("~BGP_COMMON_EXPORT_POLICY:%s~", vrfName);
  }

  @VisibleForTesting
  public static @Nonnull String computeBgpPeerExportPolicyName(
      String vrfName, String peerInterface) {
    return String.format("~BGP_PEER_EXPORT_POLICY:%s:%s~", vrfName, peerInterface);
  }

  private @Nullable BgpProcess _bgpProcess;
  private final @Nonnull Map<String, Bond> _bonds;
  private @Nonnull Bridge _bridge;
  private transient Configuration _c;
  private @Nullable String _hostname;
  private @Nonnull Map<String, Interface> _interfaces;
  private final @Nonnull List<Ip> _ipv4Nameservers;
  private final @Nonnull List<Ip6> _ipv6Nameservers;
  private final @Nonnull Loopback _loopback;
  private final @Nonnull Map<String, RouteMap> _routeMaps;
  private final @Nonnull Set<StaticRoute> _staticRoutes;
<<<<<<< HEAD
  private @Nonnull Map<String, Vlan> _vlans;
  private @Nonnull Map<String, Vrf> _vrfs;
  private @Nonnull Map<String, Vxlan> _vxlans;
=======
  private final @Nonnull Map<String, Vlan> _vlans;
  private final @Nonnull Map<String, Vrf> _vrfs;
  private final @Nonnull Map<String, Vxlan> _vxlans;
  private final @Nonnull Map<String, IpCommunityList> _ipCommunityLists;
>>>>>>> e4385eb0

  @Nonnull
  private static final LinkLocalAddress LINK_LOCAL_ADDRESS = LinkLocalAddress.of(BGP_UNNUMBERED_IP);

  public CumulusNcluConfiguration() {
    _bonds = new HashMap<>();
    _bridge = new Bridge();
    _interfaces = new HashMap<>();
    _ipCommunityLists = new HashMap<>();
    _ipv4Nameservers = new LinkedList<>();
    _ipv6Nameservers = new LinkedList<>();
    _loopback = new Loopback();
    _routeMaps = new HashMap<>();
    _staticRoutes = new HashSet<>();
    _vlans = new HashMap<>();
    _vrfs = new HashMap<>();
    _vxlans = new HashMap<>();
  }

  private void addInterfaceNeighbor(
      BgpInterfaceNeighbor neighbor,
      @Nullable Long localAs,
      BgpVrf bgpVrf,
      org.batfish.datamodel.BgpProcess newProc) {
    if (neighbor.getRemoteAs() == null && neighbor.getRemoteAsType() == null) {
      getWarnings().redFlag("Skipping invalidly configured BGP peer " + neighbor.getName());
      return;
    }
    RoutingPolicy routingPolicy = computeBgpNeighborRoutingPolicy(neighbor, bgpVrf);
    BgpUnnumberedPeerConfig.builder()
        .setBgpProcess(newProc)
        .setDescription(neighbor.getDescription())
        .setGroup(neighbor.getPeerGroup())
        .setLocalAs(localAs)
        .setLocalIp(BGP_UNNUMBERED_IP)
        .setPeerInterface(neighbor.getName())
        .setRemoteAsns(computeRemoteAsns(neighbor, localAs))
        // Ipv4 unicast is enabled by default
        .setIpv4UnicastAddressFamily(
            Ipv4UnicastAddressFamily.builder()
                .setAddressFamilyCapabilities(
                    AddressFamilyCapabilities.builder()
                        .setSendCommunity(true)
                        .setSendExtendedCommunity(true)
                        .build())
                .setExportPolicy(routingPolicy.getName())
                .setRouteReflectorClient(
                    Optional.ofNullable(neighbor.getIpv4UnicastAddressFamily())
                        .map(BgpNeighborIpv4UnicastAddressFamily::getRouteReflectorClient)
                        .orElse(false))
                .build())
        .setEvpnAddressFamily(
            toEvpnAddressFamily(neighbor, localAs, bgpVrf, newProc, routingPolicy))
        .build();
  }

  private void addIpv4BgpNeighbor(
      BgpIpNeighbor neighbor,
      @Nullable Long localAs,
      BgpVrf bgpVrf,
      org.batfish.datamodel.BgpProcess newProc) {
    if (neighbor.getPeerIp() == null
        || (neighbor.getRemoteAs() == null && neighbor.getRemoteAsType() == null)) {
      getWarnings().redFlag("Skipping invalidly configured BGP peer " + neighbor.getName());
      return;
    }
    RoutingPolicy routingPolicy = computeBgpNeighborRoutingPolicy(neighbor, bgpVrf);
    BgpActivePeerConfig.builder()
        .setBgpProcess(newProc)
        .setDescription(neighbor.getDescription())
        .setGroup(neighbor.getPeerGroup())
        .setLocalAs(localAs)
        .setLocalIp(computeLocalIpForBgpNeighbor(neighbor.getPeerIp()))
        .setPeerAddress(neighbor.getPeerIp())
        .setRemoteAsns(computeRemoteAsns(neighbor, localAs))
        // Ipv4 unicast is enabled by default
        .setIpv4UnicastAddressFamily(
            Ipv4UnicastAddressFamily.builder()
                .setAddressFamilyCapabilities(
                    AddressFamilyCapabilities.builder()
                        .setSendCommunity(true)
                        .setSendExtendedCommunity(true)
                        .build())
                .setExportPolicy(routingPolicy.getName())
                .setRouteReflectorClient(
                    Optional.ofNullable(neighbor.getIpv4UnicastAddressFamily())
                        .map(BgpNeighborIpv4UnicastAddressFamily::getRouteReflectorClient)
                        .orElse(false))
                .build())
        .setEvpnAddressFamily(
            toEvpnAddressFamily(neighbor, localAs, bgpVrf, newProc, routingPolicy))
        .build();
  }

  @Nonnull
  private RoutingPolicy computeBgpNeighborRoutingPolicy(BgpNeighbor neighbor, BgpVrf bgpVrf) {
    String vrfName = bgpVrf.getVrfName();

    RoutingPolicy.Builder peerExportPolicy =
        RoutingPolicy.builder()
            .setOwner(_c)
            .setName(computeBgpPeerExportPolicyName(vrfName, neighbor.getName()));

    Conjunction peerExportConditions = new Conjunction();
    If peerExportConditional =
        new If(
            "peer-export policy main conditional: exitAccept if true / exitReject if false",
            peerExportConditions,
            ImmutableList.of(Statements.ExitAccept.toStaticStatement()),
            ImmutableList.of(Statements.ExitReject.toStaticStatement()));
    peerExportPolicy.addStatement(peerExportConditional);
    Disjunction localOrCommonOrigination = new Disjunction();
    peerExportConditions.getConjuncts().add(localOrCommonOrigination);
    localOrCommonOrigination
        .getDisjuncts()
        .add(new CallExpr(computeBgpCommonExportPolicyName(vrfName)));

    return peerExportPolicy.build();
  }

  /** Scan all interfaces, find first that contains given remote IP */
  @Nullable
  private Ip computeLocalIpForBgpNeighbor(Ip remoteIp) {
    // TODO: figure out if the interfaces we look at should be limited to a VRF
    return _c.getAllInterfaces().values().stream()
        .flatMap(
            i ->
                i.getAllConcreteAddresses().stream()
                    .filter(addr -> addr.getPrefix().containsIp(remoteIp)))
        .findFirst()
        .map(ConcreteInterfaceAddress::getIp)
        .orElse(null);
  }

  @Nullable
  private EvpnAddressFamily toEvpnAddressFamily(
      BgpNeighbor neighbor,
      @Nullable Long localAs,
      BgpVrf bgpVrf,
      org.batfish.datamodel.BgpProcess newProc,
      RoutingPolicy routingPolicy) {
    BgpL2vpnEvpnAddressFamily evpnConfig = bgpVrf.getL2VpnEvpn();
    // sadly, we allow localAs == null in VI datamodel
    if (evpnConfig == null
        || localAs == null
        || neighbor.getL2vpnEvpnAddressFamily() == null
        // l2vpn evpn AF must be explicitly activated for neighbor
        || !firstNonNull(neighbor.getL2vpnEvpnAddressFamily().getActivated(), Boolean.FALSE)) {
      return null;
    }
    ImmutableSet.Builder<Layer2VniConfig> l2Vnis = ImmutableSet.builder();
    ImmutableSet.Builder<Layer3VniConfig> l3Vnis = ImmutableSet.builder();
    ImmutableMap.Builder<Integer, Integer> vniToIndexBuilder = ImmutableMap.builder();
    CommonUtil.forEachWithIndex(
        // Keep indices in deterministic order
        ImmutableList.sortedCopyOf(
            Comparator.nullsLast(Comparator.comparing(Vxlan::getId)), _vxlans.values()),
        (index, vxlan) -> {
          if (vxlan.getId() == null) {
            return;
          }
          vniToIndexBuilder.put(vxlan.getId(), index);
        });
    Map<Integer, Integer> vniToIndex = vniToIndexBuilder.build();

    if (evpnConfig.getAdvertiseAllVni()) {
      for (VniSettings vxlan : _c.getVrfs().get(bgpVrf.getVrfName()).getVniSettings().values()) {
        RouteDistinguisher rd =
            RouteDistinguisher.from(newProc.getRouterId(), vniToIndex.get(vxlan.getVni()));
        ExtendedCommunity rt = toRouteTarget(localAs, vxlan.getVni());
        // Advertise L2 VNIs
        l2Vnis.add(
            Layer2VniConfig.builder()
                .setVni(vxlan.getVni())
                .setVrf(bgpVrf.getVrfName())
                .setRouteDistinguisher(rd)
                .setRouteTarget(rt)
                .build());
      }
    }
    // Advertise the L3 VNI per vrf if one is configured
    assert _bgpProcess != null; // Since we are in neighbor conversion, this must be true
    // Iterate over ALL vrfs, because even if the vrf doesn't appear in bgp process config, we
    // must be aware of the fact that it has a VNI and advertise it.
    _vrfs
        .values()
        .forEach(
            innerVrf -> {
              String innerVrfName = innerVrf.getName();
              Integer l3Vni = innerVrf.getVni();
              if (l3Vni == null) {
                return;
              }
              RouteDistinguisher rd =
                  RouteDistinguisher.from(
                      Optional.ofNullable(_c.getVrfs().get(innerVrfName).getBgpProcess())
                          .map(org.batfish.datamodel.BgpProcess::getRouterId)
                          .orElse(bgpVrf.getRouterId()),
                      vniToIndex.get(l3Vni));
              ExtendedCommunity rt = toRouteTarget(localAs, l3Vni);
              // Grab the BgpVrf for the innerVrf, if it exists
              @Nullable
              BgpVrf innerBgpVrf =
                  (innerVrfName.equals(Configuration.DEFAULT_VRF_NAME)
                      ? _bgpProcess.getDefaultVrf()
                      : _bgpProcess.getVrfs().get(innerVrfName));
              l3Vnis.add(
                  Layer3VniConfig.builder()
                      .setVni(l3Vni)
                      .setVrf(innerVrfName)
                      .setRouteDistinguisher(rd)
                      .setRouteTarget(rt)
                      .setImportRouteTarget(importRtPatternForAnyAs(l3Vni))
                      .setAdvertiseV4Unicast(
                          Optional.ofNullable(innerBgpVrf)
                              .map(BgpVrf::getL2VpnEvpn)
                              .map(BgpL2vpnEvpnAddressFamily::getAdvertiseIpv4Unicast)
                              .isPresent())
                      .build());
            });

    return EvpnAddressFamily.builder()
        .setL2Vnis(l2Vnis.build())
        .setL3Vnis(l3Vnis.build())
        .setPropagateUnmatched(true)
        .setAddressFamilyCapabilities(
            AddressFamilyCapabilities.builder()
                .setSendCommunity(true)
                .setSendExtendedCommunity(true)
                .build())
        .setRouteReflectorClient(
            firstNonNull(
                neighbor.getL2vpnEvpnAddressFamily().getRouteReflectorClient(), Boolean.FALSE))
        .setExportPolicy(routingPolicy.getName())
        .build();
  }

  private void applyBridgeSettings(
      InterfaceBridgeSettings bridge, org.batfish.datamodel.Interface newIface) {
    String name = newIface.getName();
    Integer access = bridge.getAccess();
    Integer ifacePvid = bridge.getPvid();
    IntegerSpace ifaceVids = bridge.getVids();
    if (!_bridge.getPorts().contains(name)) {
      if (access != null || ifacePvid != null || !ifaceVids.isEmpty()) {
        _w.redFlag(
            String.format(
                "No support for VLAN switching options on non-'bridge bridge' port: '%s'", name));
      }
      return;
    }
    newIface.setSwitchport(true);
    if (access != null) {
      // access
      newIface.setSwitchportMode(SwitchportMode.ACCESS);
      newIface.setAccessVlan(access);
      return;
    }
    // trunk
    newIface.setSwitchportMode(SwitchportMode.TRUNK);
    int nativeVlan = firstNonNull(ifacePvid, _bridge.getPvid());
    newIface.setNativeVlan(nativeVlan);
    newIface.setAllowedVlans(
        (!ifaceVids.isEmpty() ? ifaceVids : _bridge.getVids()).union(IntegerSpace.of(nativeVlan)));
  }

  private void applyCommonInterfaceSettings(
      Interface iface, org.batfish.datamodel.Interface newIface) {
    if (!iface.getIpAddresses().isEmpty()) {
      newIface.setAddress(iface.getIpAddresses().get(0));
    }
    newIface.setAllAddresses(iface.getIpAddresses());
    if (iface.getIpAddresses().isEmpty() && isUsedForBgpUnnumbered(iface.getName())) {
      newIface.setAddress(LINK_LOCAL_ADDRESS);
      newIface.setAllAddresses(ImmutableSet.of(LINK_LOCAL_ADDRESS));
    }
  }

  private boolean isUsedForBgpUnnumbered(@Nonnull String ifaceName) {
    return _bgpProcess != null
        && Stream.concat(
                Stream.of(_bgpProcess.getDefaultVrf()), _bgpProcess.getVrfs().values().stream())
            .flatMap(vrf -> vrf.getNeighbors().keySet().stream())
            .anyMatch(Predicate.isEqual(ifaceName));
  }

  /**
   * Create bidirectional associate between {@code vrf} and interface-like entities with vrf
   * assigned to {@code vrfName}.
   */
  private void assignInterfacesToVrf(
      org.batfish.datamodel.Vrf vrf, @Nonnull String assignedVrfName) {
    Stream<String> matchingBondNames =
        _bonds.entrySet().stream()
            .filter(bondEntry -> Objects.equals(bondEntry.getValue().getVrf(), assignedVrfName))
            .map(Entry::getKey);
    Stream<String> matchingInterfaceNames =
        _interfaces.entrySet().stream()
            .filter(
                interfaceEntry ->
                    Objects.equals(interfaceEntry.getValue().getVrf(), assignedVrfName))
            .map(Entry::getKey);
    Stream<String> matchingVlanNames =
        _vlans.entrySet().stream()
            .filter(
                interfaceEntry ->
                    Objects.equals(interfaceEntry.getValue().getVrf(), assignedVrfName))
            .map(Entry::getKey);
    Stream<String> matchingVrfLoopbackNames = Stream.of(assignedVrfName);
    Streams.concat(
            matchingBondNames, matchingInterfaceNames, matchingVlanNames, matchingVrfLoopbackNames)
        .map(_c.getAllInterfaces()::get)
        .forEach(
            iface -> {
              iface.setVrf(vrf);
              vrf.getInterfaces().put(iface.getName(), iface);
            });
  }

  private @Nonnull LongSpace computeRemoteAsns(BgpNeighbor neighbor, @Nullable Long localAs) {
    if (neighbor.getRemoteAsType() == RemoteAsType.EXPLICIT) {
      Long remoteAs = neighbor.getRemoteAs();
      return remoteAs == null ? LongSpace.EMPTY : LongSpace.of(remoteAs);
    } else if (localAs == null) {
      return LongSpace.EMPTY;
    } else if (neighbor.getRemoteAsType() == RemoteAsType.EXTERNAL) {
      return BgpPeerConfig.ALL_AS_NUMBERS.difference(LongSpace.of(localAs));
    } else if (neighbor.getRemoteAsType() == RemoteAsType.INTERNAL) {
      return LongSpace.of(localAs);
    }
    throw new IllegalArgumentException(
        String.format("Invalid remote-as type: %s", neighbor.getRemoteAsType()));
  }

  private void convertBgpProcess() {
    if (_bgpProcess == null) {
      return;
    }
    // First pass: only core processes
    _c.getDefaultVrf()
        .setBgpProcess(toBgpProcess(Configuration.DEFAULT_VRF_NAME, _bgpProcess.getDefaultVrf()));
    // We make one VI process per VRF because our current datamodel requires it
    _bgpProcess
        .getVrfs()
        .forEach(
            (vrfName, bgpVrf) ->
                _c.getVrfs().get(vrfName).setBgpProcess(toBgpProcess(vrfName, bgpVrf)));

    // Create dud processes for other VRFs that use L3 VNIs, so we can have proper RIBs
    _c.getVrfs()
        .forEach(
            (vrfName, vrf) -> {
              Vrf vsVrf = _vrfs.get(vrfName);
              if (vsVrf != null
                  && vsVrf.getVni() != null // has L3 VNI
                  && vrf.getBgpProcess() == null // process does not already exist
                  && _c.getDefaultVrf().getBgpProcess() != null) { // there is a default BGP proc
                vrf.setBgpProcess(
                    org.batfish.datamodel.BgpProcess.builder()
                        .setRouterId(_c.getDefaultVrf().getBgpProcess().getRouterId())
                        .setAdminCostsToVendorDefaults(ConfigurationFormat.CUMULUS_NCLU)
                        .build());
              }
            });

    /*
     * Second pass: Add neighbors.
     * Requires all VRFs & bgp processes in a VRF to be set in VI so that we can initialize address families
     * that access other VRFs (e.g., EVPN)
     */
    Iterables.concat(ImmutableSet.of(_bgpProcess.getDefaultVrf()), _bgpProcess.getVrfs().values())
        .forEach(
            bgpVrf -> {
              Long localAs = bgpVrf.getAutonomousSystem();
              org.batfish.datamodel.BgpProcess viBgpProcess =
                  _c.getVrfs().get(bgpVrf.getVrfName()).getBgpProcess();
              bgpVrf
                  .getNeighbors()
                  .forEach(
                      (neighborName, neighbor) -> {
                        if (neighbor instanceof BgpInterfaceNeighbor) {
                          BgpInterfaceNeighbor interfaceNeighbor = (BgpInterfaceNeighbor) neighbor;
                          interfaceNeighbor.inheritFrom(bgpVrf.getNeighbors());
                          addInterfaceNeighbor(interfaceNeighbor, localAs, bgpVrf, viBgpProcess);
                        } else if (neighbor instanceof BgpIpNeighbor) {
                          BgpIpNeighbor ipNeighbor = (BgpIpNeighbor) neighbor;
                          ipNeighbor.inheritFrom(bgpVrf.getNeighbors());
                          addIpv4BgpNeighbor(ipNeighbor, localAs, bgpVrf, viBgpProcess);
                        } else if (!(neighbor instanceof BgpPeerGroupNeighbor)) {
                          throw new IllegalArgumentException(
                              "Unsupported BGP neighbor type: "
                                  + neighbor.getClass().getSimpleName());
                        }
                      });
            });
  }

  private void convertBondInterfaces() {
    _bonds.forEach((name, bond) -> _c.getAllInterfaces().put(name, toInterface(bond)));
  }

  private void convertClags() {
    List<Interface> clagSourceInterfaces =
        _interfaces.values().stream()
            .filter(i -> i.getClag() != null)
            .collect(ImmutableList.toImmutableList());
    if (clagSourceInterfaces.isEmpty()) {
      return;
    }
    if (clagSourceInterfaces.size() > 1) {
      _w.redFlag(
          String.format(
              "CLAG configuration on multiple peering interfaces is unsupported: %s",
              clagSourceInterfaces.stream()
                  .map(Interface::getName)
                  .collect(ImmutableList.toImmutableList())));
      return;
    }
    Interface clagSourceInterface = clagSourceInterfaces.get(0);
    String sourceInterfaceName = clagSourceInterface.getName();
    Ip peerAddress = clagSourceInterface.getClag().getPeerIp();
    // Special case link-local addresses when no other addresses are defined
    org.batfish.datamodel.Interface viInterface = _c.getAllInterfaces().get(sourceInterfaceName);
    if (peerAddress == null
        && clagSourceInterface.getClag().isPeerIpLinkLocal()
        && viInterface.getAllAddresses().isEmpty()) {
      LinkLocalAddress lla = LinkLocalAddress.of(CLAG_LINK_LOCAL_IP);
      viInterface.setAddress(lla);
      viInterface.setAllAddresses(ImmutableSet.of(lla));
    }
    String peerInterfaceName = clagSourceInterface.getSuperInterfaceName();
    _c.setMlags(
        ImmutableMap.of(
            CUMULUS_CLAG_DOMAIN_ID,
            Mlag.builder()
                .setId(CUMULUS_CLAG_DOMAIN_ID)
                .setLocalInterface(sourceInterfaceName)
                .setPeerAddress(peerAddress)
                .setPeerInterface(peerInterfaceName)
                .build()));
  }

  private void convertDefaultVrf() {
    org.batfish.datamodel.Vrf defaultVrf =
        new org.batfish.datamodel.Vrf(Configuration.DEFAULT_VRF_NAME);
    defaultVrf.setStaticRoutes(
        _staticRoutes.stream()
            .map(StaticRoute::convert)
            .collect(ImmutableSortedSet.toImmutableSortedSet(naturalOrder())));
    // Add all unassigned interfaces to default VRF
    _c.getAllInterfaces()
        .forEach(
            (ifaceName, iface) -> {
              if (iface.getVrf() == null) {
                iface.setVrf(defaultVrf);
                defaultVrf.getInterfaces().put(ifaceName, iface);
              }
            });
    _c.getVrfs().put(Configuration.DEFAULT_VRF_NAME, defaultVrf);
  }

  private void convertDnsServers() {
    _c.setDnsServers(
        _ipv4Nameservers.stream()
            .map(Object::toString)
            .collect(ImmutableSortedSet.toImmutableSortedSet(Comparator.naturalOrder())));
  }

  private void convertLoopback() {
    org.batfish.datamodel.Interface newIface =
        org.batfish.datamodel.Interface.builder()
            .setName(LOOPBACK_INTERFACE_NAME)
            .setOwner(_c)
            .setType(InterfaceType.LOOPBACK)
            .build();
    newIface.setActive(true);
    if (!_loopback.getAddresses().isEmpty()) {
      newIface.setAddress(_loopback.getAddresses().get(0));
    }
    Builder<ConcreteInterfaceAddress> allAddresses = ImmutableSet.builder();
    allAddresses.addAll(_loopback.getAddresses());
    if (_loopback.getClagVxlanAnycastIp() != null) {
      // Just assume CLAG is correctly configured and comes up
      allAddresses.add(
          ConcreteInterfaceAddress.create(
              _loopback.getClagVxlanAnycastIp(), Prefix.MAX_PREFIX_LENGTH));
    }
    newIface.setAllAddresses(allAddresses.build());
    _c.getAllInterfaces().put(LOOPBACK_INTERFACE_NAME, newIface);
  }

  private void convertPhysicalInterfaces() {
    // create physical interfaces
    _interfaces.values().stream()
        .filter(i -> i.getType() == CumulusInterfaceType.PHYSICAL)
        .forEach(
            physicalInterface ->
                _c.getAllInterfaces()
                    .put(physicalInterface.getName(), toInterface(physicalInterface)));
    // create VI interface for every superinterface of a physical subinterface not explicitly
    // configured
    _interfaces.values().stream()
        .filter(i -> i.getType() == CumulusInterfaceType.PHYSICAL_SUBINTERFACE)
        .map(Interface::getSuperInterfaceName)
        .filter(Predicates.not(_interfaces::containsKey))
        .forEach(
            superInterfaceName ->
                _c.getAllInterfaces()
                    .put(
                        superInterfaceName,
                        toInterface(
                            new Interface(
                                superInterfaceName, CumulusInterfaceType.PHYSICAL, null, null))));
  }

  private void convertRouteMaps() {
    _routeMaps.forEach((name, routeMap) -> _c.getRoutingPolicies().put(name, toRouteMap(routeMap)));
  }

  private void convertSubinterfaces() {
    _interfaces.values().stream()
        .filter(
            i ->
                i.getType() == CumulusInterfaceType.BOND_SUBINTERFACE
                    || i.getType() == CumulusInterfaceType.PHYSICAL_SUBINTERFACE)
        .map(i -> toInterface(i, i.getSuperInterfaceName()))
        .forEach(newIface -> _c.getAllInterfaces().put(newIface.getName(), newIface));
  }

  private void convertVlanInterfaces() {
    _vlans.forEach((name, vlan) -> _c.getAllInterfaces().put(name, toInterface(vlan)));
  }

  private org.batfish.datamodel.Interface convertVrfLoopbackInterface(Vrf vrf) {
    org.batfish.datamodel.Interface newIface =
        org.batfish.datamodel.Interface.builder()
            .setName(vrf.getName())
            .setOwner(_c)
            .setType(InterfaceType.LOOPBACK)
            .build();
    newIface.setActive(true);
    if (!vrf.getAddresses().isEmpty()) {
      newIface.setAddress(vrf.getAddresses().get(0));
    }
    newIface.setAllAddresses(vrf.getAddresses());
    return newIface;
  }

  private void convertVrfLoopbackInterfaces() {
    _vrfs.forEach((name, vrf) -> _c.getAllInterfaces().put(name, convertVrfLoopbackInterface(vrf)));
  }

  private void convertVrfs() {
    _vrfs.forEach(this::initVrf);
  }

  /**
   * Converts {@link Vxlan} into appropriate {@link VniSettings} for each VRF. Requires VI Vrfs to
   * already be properly initialized
   */
  private void convertVxlans() {
    if (_vxlans.isEmpty()) {
      return;
    }

    // Compute explicit VNI -> VRF mappings:
    Map<Integer, String> vniToVrf =
        _vrfs.values().stream()
            .filter(vrf -> vrf.getVni() != null)
            .collect(ImmutableMap.toImmutableMap(Vrf::getVni, Vrf::getName));

    // Put all valid VXLAN VNIs into appropriate VRF
    Map<String, Set<VniSettings>> vrfToVniSettings = new HashMap<>(0);
    _vxlans
        .values()
        .forEach(
            vxlan -> {
              if (vxlan.getId() == null
                  || vxlan.getLocalTunnelip() == null
                  || vxlan.getBridgeAccessVlan() == null) {
                // Not a valid VNI configuration
                return;
              }
              String vrfName = vniToVrf.getOrDefault(vxlan.getId(), Configuration.DEFAULT_VRF_NAME);
              vrfToVniSettings
                  .computeIfAbsent(vrfName, k -> new HashSet<>())
                  .add(
                      VniSettings.builder()
                          .setVni(vxlan.getId())
                          .setVlan(vxlan.getBridgeAccessVlan())
                          .setSourceAddress(
                              firstNonNull(
                                  _loopback.getClagVxlanAnycastIp(), vxlan.getLocalTunnelip()))
                          .setUdpPort(NamedPort.VXLAN.number())
                          .setBumTransportMethod(BumTransportMethod.UNICAST_FLOOD_GROUP)
                          .build());
            });
    vrfToVniSettings.forEach(
        (vrfName, vnis) ->
            _c.getVrfs()
                .get(vrfName)
                .setVniSettings(
                    vnis.stream()
                        .collect(
                            ImmutableSortedMap.toImmutableSortedMap(
                                Comparator.naturalOrder(),
                                VniSettings::getVni,
                                Function.identity()))));
  }

  public @Nullable BgpProcess getBgpProcess() {
    return _bgpProcess;
  }

  public @Nonnull Map<String, Bond> getBonds() {
    return _bonds;
  }

  public @Nonnull Bridge getBridge() {
    return _bridge;
  }

  @Override
  public @Nullable String getHostname() {
    return _hostname;
  }

  public @Nonnull Map<String, Interface> getInterfaces() {
    return _interfaces;
  }

  public @Nonnull List<Ip> getIpv4Nameservers() {
    return _ipv4Nameservers;
  }

  public @Nonnull List<Ip6> getIpv6Nameservers() {
    return _ipv6Nameservers;
  }

  public @Nonnull Loopback getLoopback() {
    return _loopback;
  }

  public @Nonnull Map<String, RouteMap> getRouteMaps() {
    return _routeMaps;
  }

  public @Nonnull Set<StaticRoute> getStaticRoutes() {
    return _staticRoutes;
  }

  public @Nonnull Map<String, Vlan> getVlans() {
    return _vlans;
  }

  public @Nonnull Map<String, Vrf> getVrfs() {
    return _vrfs;
  }

  public @Nonnull Map<String, Vxlan> getVxlans() {
    return _vxlans;
  }

  public @Nonnull Map<String, IpCommunityList> getIpCommunityLists() {
    return _ipCommunityLists;
  }

  private void initVendorFamily() {
    _c.getVendorFamily()
        .setCumulus(
            CumulusFamily.builder()
                .setBridge(_bridge.toDataModel())
                .setInterfaceClagSettings(
                    _interfaces.entrySet().stream()
                        .filter(ifaceEntry -> ifaceEntry.getValue().getClag() != null)
                        .collect(
                            ImmutableSortedMap.toImmutableSortedMap(
                                Comparator.naturalOrder(),
                                Entry::getKey,
                                ifaceEntry -> ifaceEntry.getValue().getClag().toDataModel())))
                .build());
  }

  private void initVrf(String name, Vrf vrf) {
    org.batfish.datamodel.Vrf newVrf = new org.batfish.datamodel.Vrf(name);
    newVrf.setStaticRoutes(
        vrf.getStaticRoutes().stream()
            .map(StaticRoute::convert)
            .collect(ImmutableSortedSet.toImmutableSortedSet(naturalOrder())));
    assignInterfacesToVrf(newVrf, name);
    _c.getVrfs().put(name, newVrf);
  }

  private void markStructures() {
    markAbstractStructure(
        CumulusStructureType.ABSTRACT_INTERFACE,
        CumulusStructureUsage.BGP_NEIGHBOR_INTERFACE,
        ImmutableSet.of(
            CumulusStructureType.BOND,
            CumulusStructureType.INTERFACE,
            CumulusStructureType.LOOPBACK,
            CumulusStructureType.VLAN,
            CumulusStructureType.VRF));
    markAbstractStructure(
        CumulusStructureType.ABSTRACT_INTERFACE,
        CumulusStructureUsage.BRIDGE_PORT,
        ImmutableSet.of(
            CumulusStructureType.BOND,
            CumulusStructureType.INTERFACE,
            CumulusStructureType.LOOPBACK,
            CumulusStructureType.VLAN,
            CumulusStructureType.VRF));
    markAbstractStructure(
        CumulusStructureType.ABSTRACT_INTERFACE,
        CumulusStructureUsage.ROUTE_MAP_MATCH_INTERFACE,
        ImmutableSet.of(
            CumulusStructureType.BOND,
            CumulusStructureType.INTERFACE,
            CumulusStructureType.LOOPBACK,
            CumulusStructureType.VLAN,
            CumulusStructureType.VRF));
    markConcreteStructure(CumulusStructureType.BOND, CumulusStructureUsage.BOND_SELF_REFERENCE);
    markConcreteStructure(
        CumulusStructureType.INTERFACE,
        CumulusStructureUsage.BOND_SLAVE,
        CumulusStructureUsage.INTERFACE_SELF_REFERENCE);
    markConcreteStructure(CumulusStructureType.VLAN, CumulusStructureUsage.VLAN_SELF_REFERENCE);
    markConcreteStructure(
        CumulusStructureType.LOOPBACK, CumulusStructureUsage.LOOPBACK_SELF_REFERENCE);
    markConcreteStructure(
        CumulusStructureType.ROUTE_MAP,
        CumulusStructureUsage.BGP_IPV4_UNICAST_REDISTRIBUTE_CONNECTED_ROUTE_MAP,
        CumulusStructureUsage.BGP_IPV4_UNICAST_REDISTRIBUTE_STATIC_ROUTE_MAP);
    markConcreteStructure(
        CumulusStructureType.VRF,
        CumulusStructureUsage.BGP_VRF,
        CumulusStructureUsage.BOND_VRF,
        CumulusStructureUsage.INTERFACE_CLAG_BACKUP_IP_VRF,
        CumulusStructureUsage.INTERFACE_VRF,
        CumulusStructureUsage.VLAN_VRF,
        CumulusStructureUsage.VRF_SELF_REFERENCE);
    markConcreteStructure(CumulusStructureType.VXLAN, CumulusStructureUsage.VXLAN_SELF_REFERENCE);
  }

  public void setBgpProcess(@Nullable BgpProcess bgpProcess) {
    _bgpProcess = bgpProcess;
  }

  @Override
  public void setHostname(@Nullable String hostname) {
    _hostname = hostname;
  }

  @Override
  public void setVendor(ConfigurationFormat format) {}

  private @Nonnull List<Statement> toActions(RouteMapEntry entry) {
    ImmutableList.Builder<Statement> builder = ImmutableList.builder();
    entry.getSets().flatMap(set -> set.toStatements(_c, this, _w)).forEach(builder::add);
    return builder.add(toStatement(entry.getAction())).build();
  }

  /**
   * Returns {@link org.batfish.datamodel.BgpProcess} for named {@code bgpVrf} if valid, or else
   * {@code null}.
   */
  private @Nullable org.batfish.datamodel.BgpProcess toBgpProcess(String vrfName, BgpVrf bgpVrf) {
    Ip routerId = bgpVrf.getRouterId();
    if (routerId == null) {
      if (_loopback.getConfigured() && !_loopback.getAddresses().isEmpty()) {
        routerId = _loopback.getAddresses().get(0).getIp();
      } else {
        _w.redFlag(
            String.format(
                "Cannot configure BGP session for vrf '%s' because router-id is missing", vrfName));
        return null;
      }
    }
    int ebgpAdmin = RoutingProtocol.BGP.getDefaultAdministrativeCost(_c.getConfigurationFormat());
    int ibgpAdmin = RoutingProtocol.IBGP.getDefaultAdministrativeCost(_c.getConfigurationFormat());
    org.batfish.datamodel.BgpProcess newProc =
        new org.batfish.datamodel.BgpProcess(routerId, ebgpAdmin, ibgpAdmin);
    newProc.setMultipathEquivalentAsPathMatchMode(EXACT_PATH);
    newProc.setMultipathEbgp(false);
    newProc.setMultipathIbgp(false);

    /*
     * Create common BGP export policy. This policy permits:
     * - BGP and iBGP routes
     * - routes whose network matches a configured network statement
     * - routes whose protocol matches a configured protocol redistribution policy
     * and denies all other routes.
     */
    RoutingPolicy.builder()
        .setOwner(_c)
        .setName(computeBgpCommonExportPolicyName(vrfName))
        .setStatements(
            ImmutableList.of(
                new If(
                    new Disjunction(getBgpExportConditions(bgpVrf)),
                    ImmutableList.of(Statements.ReturnTrue.toStaticStatement()),
                    ImmutableList.of(Statements.ReturnFalse.toStaticStatement()))))
        .build();

    // Add networks from network statements to new process's origination space
    if (bgpVrf.getIpv4Unicast() != null) {
      bgpVrf.getIpv4Unicast().getNetworks().keySet().forEach(newProc::addToOriginationSpace);
    }

    return newProc;
  }

  private List<BooleanExpr> getBgpExportConditions(BgpVrf bgpVrf) {
    List<BooleanExpr> exportConditions = new ArrayList<>();

    // Always export BGP and iBGP routes
    exportConditions.add(new MatchProtocol(RoutingProtocol.BGP, RoutingProtocol.IBGP));

    // If no IPv4 address family is not defined, there is no capability to explicitly advertise v4
    // networks or redistribute protocols, so no non-BGP routes can be exported.
    if (bgpVrf.getIpv4Unicast() == null) {
      return exportConditions;
    }

    // Add conditions to redistribute other protocols
    for (BgpRedistributionPolicy redistributeProtocolPolicy :
        bgpVrf.getIpv4Unicast().getRedistributionPolicies().values()) {

      // Get a match expression for the protocol to be redistributed
      CumulusRoutingProtocol protocol = redistributeProtocolPolicy.getProtocol();
      MatchProtocol matchProtocol = new MatchProtocol(VI_PROTOCOLS_MAP.get(protocol));

      // Create a WithEnvironmentExpr with the redistribution route-map, if one is defined
      BooleanExpr weInterior = BooleanExprs.TRUE;
      String mapName = redistributeProtocolPolicy.getRouteMap();
      if (mapName != null && _routeMaps.keySet().contains(mapName)) {
        weInterior = new CallExpr(mapName);
      }
      BooleanExpr we = bgpRedistributeWithEnvironmentExpr(weInterior, OriginType.INCOMPLETE);

      // Export routes that match the protocol and WithEnvironmentExpr
      Conjunction exportProtocolConditions = new Conjunction(ImmutableList.of(matchProtocol, we));
      exportProtocolConditions.setComment(
          String.format("Redistribute %s routes into BGP", protocol));
      exportConditions.add(exportProtocolConditions);
    }

    // create origination prefilter from listed advertised networks
    bgpVrf
        .getIpv4Unicast()
        .getNetworks()
        .forEach(
            (prefix, bgpNetwork) -> {
              BooleanExpr weExpr = BooleanExprs.TRUE;
              BooleanExpr we = bgpRedistributeWithEnvironmentExpr(weExpr, OriginType.IGP);
              Conjunction exportNetworkConditions = new Conjunction();
              exportNetworkConditions
                  .getConjuncts()
                  .add(
                      new MatchPrefixSet(
                          DestinationNetwork.instance(),
                          new ExplicitPrefixSet(new PrefixSpace(PrefixRange.fromPrefix(prefix)))));
              /*
              Don't need to explicitly exclude BGP and iBGP routes here because those routes will
              already be matched earlier in exportConditions (which are disjuncts).
               */
              exportNetworkConditions
                  .getConjuncts()
                  .add(new Not(new MatchProtocol(RoutingProtocol.AGGREGATE)));
              exportNetworkConditions.getConjuncts().add(we);
              exportConditions.add(exportNetworkConditions);
            });
    return exportConditions;
  }

  public void setBridge(@Nonnull Bridge bridge) {
    _bridge = bridge;
  }

  public void setInterfaces(@Nonnull Map<String, Interface> interfaces) {
    _interfaces = ImmutableMap.copyOf(interfaces);
  }

  public void setVlans(@Nonnull Map<String, Vlan> vlans) {
    _vlans = ImmutableMap.copyOf(vlans);
  }

  public void setVrfs(@Nonnull Map<String, Vrf> vrfs) {
    _vrfs = ImmutableMap.copyOf(vrfs);
  }

  public void setVxlans(Map<String, Vxlan> vxlans) {
    _vxlans = ImmutableMap.copyOf(vxlans);
  }

  private @Nonnull BooleanExpr toGuard(RouteMapEntry entry) {
    return new Conjunction(
        entry
            .getMatches()
            .map(match -> match.toBooleanExpr(_c, this, _w))
            .collect(ImmutableList.toImmutableList()));
  }

  private @Nonnull org.batfish.datamodel.Interface toInterface(Bond bond) {
    String name = bond.getName();
    org.batfish.datamodel.Interface newIface =
        org.batfish.datamodel.Interface.builder()
            .setName(name)
            .setOwner(_c)
            .setType(InterfaceType.AGGREGATED)
            .build();

    bond.getSlaves().forEach(slave -> _c.getAllInterfaces().get(slave).setChannelGroup(name));
    newIface.setChannelGroupMembers(bond.getSlaves());
    newIface.setDependencies(
        bond.getSlaves().stream()
            .map(slave -> new Dependency(slave, DependencyType.AGGREGATE))
            .collect(ImmutableSet.toImmutableSet()));

    applyBridgeSettings(bond.getBridge(), newIface);

    newIface.setActive(true);
    if (!bond.getIpAddresses().isEmpty()) {
      newIface.setAddress(bond.getIpAddresses().get(0));
    }
    newIface.setAllAddresses(bond.getIpAddresses());

    newIface.setMlagId(bond.getClagId());

    return newIface;
  }

  @VisibleForTesting
  @Nonnull
  org.batfish.datamodel.Interface toInterface(Interface iface) {
    String name = iface.getName();
    org.batfish.datamodel.Interface newIface =
        org.batfish.datamodel.Interface.builder()
            .setName(name)
            .setOwner(_c)
            .setType(InterfaceType.PHYSICAL)
            .setActive(!iface.isDisabled())
            .build();
    applyCommonInterfaceSettings(iface, newIface);

    applyBridgeSettings(iface.getBridge(), newIface);

    newIface.setDescription(iface.getAlias());
    if (iface.getSpeed() != null) {
      double speed = iface.getSpeed() * SPEED_CONVERSION_FACTOR;
      newIface.setSpeed(speed);
      newIface.setBandwidth(speed);
    } else {
      newIface.setBandwidth(DEFAULT_PORT_BANDWIDTH);
    }

    return newIface;
  }

  @VisibleForTesting
  @Nonnull
  org.batfish.datamodel.Interface toInterface(Interface iface, String superInterfaceName) {
    String name = iface.getName();
    org.batfish.datamodel.Interface newIface =
        org.batfish.datamodel.Interface.builder()
            .setName(name)
            .setOwner(_c)
            .setType(
                iface.getType() == CumulusInterfaceType.BOND_SUBINTERFACE
                    ? InterfaceType.AGGREGATE_CHILD
                    : InterfaceType.LOGICAL)
            .setActive(!iface.isDisabled())
            .build();
    newIface.setDependencies(
        ImmutableSet.of(new Dependency(superInterfaceName, DependencyType.BIND)));
    newIface.setEncapsulationVlan(iface.getEncapsulationVlan());
    applyCommonInterfaceSettings(iface, newIface);
    return newIface;
  }

  private org.batfish.datamodel.Interface toInterface(Vlan vlan) {
    org.batfish.datamodel.Interface newIface =
        org.batfish.datamodel.Interface.builder()
            .setName(vlan.getName())
            .setOwner(_c)
            .setType(InterfaceType.VLAN)
            .build();
    newIface.setActive(true);
    newIface.setVlan(vlan.getVlanId());

    // Interface addreses
    if (!vlan.getAddresses().isEmpty()) {
      newIface.setAddress(vlan.getAddresses().get(0));
    }
    ImmutableSet.Builder<InterfaceAddress> allAddresses = ImmutableSet.builder();
    allAddresses.addAll(vlan.getAddresses());
    vlan.getAddressVirtuals().values().forEach(allAddresses::addAll);
    newIface.setAllAddresses(allAddresses.build());
    newIface.setDescription(vlan.getAlias());

    return newIface;
  }

  private @Nonnull RoutingPolicy toRouteMap(RouteMap routeMap) {
    RoutingPolicy.Builder builder =
        RoutingPolicy.builder().setName(routeMap.getName()).setOwner(_c);
    routeMap.getEntries().values().stream()
        .map(entry -> toRoutingPolicyStatement(entry))
        .forEach(builder::addStatement);
    return builder.addStatement(Statements.ReturnFalse.toStaticStatement()).build();
  }

  /**
   * Convert AS number and VXLAN ID to an extended route target community. If the AS number is a
   * 4-byte as, only the lower 2 bytes are used.
   *
   * <p>See <a
   * href="https://docs.cumulusnetworks.com/display/DOCS/Ethernet+Virtual+Private+Network+-+EVPN#EthernetVirtualPrivateNetwork-EVPN-RD-auto-derivationAuto-derivationofRDsandRTs">
   * cumulus documentation</a> for detailed explanation.
   */
  @Nonnull
  private ExtendedCommunity toRouteTarget(long asn, long vxlanId) {
    return ExtendedCommunity.target(asn & 0xFFFFL, vxlanId);
  }

  private @Nonnull Statement toRoutingPolicyStatement(RouteMapEntry entry) {
    return new If(toGuard(entry), toActions(entry));
  }

  private @Nonnull Statement toStatement(LineAction action) {
    switch (action) {
      case PERMIT:
        return Statements.ReturnTrue.toStaticStatement();
      case DENY:
        return Statements.ReturnFalse.toStaticStatement();
      default:
        throw new IllegalArgumentException(String.format("Invalid action: %s", action));
    }
  }

  private @Nonnull Configuration toVendorIndependentConfiguration() {
    _c = new Configuration(getHostname(), ConfigurationFormat.CUMULUS_NCLU);
    _c.setDefaultCrossZoneAction(LineAction.PERMIT);
    _c.setDefaultInboundAction(LineAction.PERMIT);

    convertPhysicalInterfaces();
    convertBondInterfaces();
    convertSubinterfaces();
    convertVlanInterfaces();
    convertLoopback();
    convertVrfLoopbackInterfaces();
    convertVrfs();
    convertDefaultVrf();
    convertRouteMaps();
    convertDnsServers();
    convertClags();
    convertVxlans();
    convertBgpProcess();

    initVendorFamily();

    markStructures();

    warnDuplicateClagIds();

    return _c;
  }

  @Override
  public @Nonnull List<Configuration> toVendorIndependentConfigurations()
      throws VendorConversionException {
    return ImmutableList.of(toVendorIndependentConfiguration());
  }

  private void warnDuplicateClagIds() {
    Map<Integer, List<Bond>> clagBondsById = new HashMap<>();
    _bonds.values().stream()
        .filter(bond -> bond.getClagId() != null)
        .forEach(
            clagBond ->
                clagBondsById
                    .computeIfAbsent(clagBond.getClagId(), id -> new LinkedList<>())
                    .add(clagBond));
    clagBondsById.forEach(
        (id, clagBonds) -> {
          if (clagBonds.size() > 1) {
            _w.redFlag(
                String.format(
                    "clag-id %d is erroneously configured on more than one bond: %s",
                    id,
                    clagBonds.stream()
                        .map(Bond::getName)
                        .collect(ImmutableList.toImmutableList())));
          }
        });
  }
}<|MERGE_RESOLUTION|>--- conflicted
+++ resolved
@@ -145,16 +145,10 @@
   private final @Nonnull Loopback _loopback;
   private final @Nonnull Map<String, RouteMap> _routeMaps;
   private final @Nonnull Set<StaticRoute> _staticRoutes;
-<<<<<<< HEAD
   private @Nonnull Map<String, Vlan> _vlans;
   private @Nonnull Map<String, Vrf> _vrfs;
   private @Nonnull Map<String, Vxlan> _vxlans;
-=======
-  private final @Nonnull Map<String, Vlan> _vlans;
-  private final @Nonnull Map<String, Vrf> _vrfs;
-  private final @Nonnull Map<String, Vxlan> _vxlans;
   private final @Nonnull Map<String, IpCommunityList> _ipCommunityLists;
->>>>>>> e4385eb0
 
   @Nonnull
   private static final LinkLocalAddress LINK_LOCAL_ADDRESS = LinkLocalAddress.of(BGP_UNNUMBERED_IP);
