package org.batfish.representation.cumulus;

import static com.google.common.base.MoreObjects.firstNonNull;
import static java.util.Comparator.naturalOrder;
import static org.batfish.datamodel.MultipathEquivalentAsPathMatchMode.EXACT_PATH;
import static org.batfish.datamodel.bgp.VniConfig.importRtPatternForAnyAs;
import static org.batfish.representation.cumulus.BgpProcess.BGP_UNNUMBERED_IP;
import static org.batfish.representation.cumulus.CumulusConversions.generateExportAggregateConditions;
import static org.batfish.representation.cumulus.CumulusConversions.generateGeneratedRoutes;
import static org.batfish.representation.cumulus.CumulusConversions.suppressSummarizedPrefixes;
import static org.batfish.representation.cumulus.CumulusRoutingProtocol.VI_PROTOCOLS_MAP;

import com.google.common.annotations.VisibleForTesting;
import com.google.common.base.Predicates;
import com.google.common.collect.ImmutableList;
import com.google.common.collect.ImmutableMap;
import com.google.common.collect.ImmutableSet;
import com.google.common.collect.ImmutableSet.Builder;
import com.google.common.collect.ImmutableSortedMap;
import com.google.common.collect.ImmutableSortedSet;
import com.google.common.collect.Iterables;
import com.google.common.collect.Streams;
import java.util.ArrayList;
import java.util.Comparator;
import java.util.HashMap;
import java.util.HashSet;
import java.util.LinkedList;
import java.util.List;
import java.util.Map;
import java.util.Map.Entry;
import java.util.Objects;
import java.util.Optional;
import java.util.Set;
import java.util.function.Function;
import java.util.function.Predicate;
import java.util.stream.Stream;
import javax.annotation.Nonnull;
import javax.annotation.Nullable;
import org.batfish.common.VendorConversionException;
import org.batfish.common.util.CommonUtil;
import org.batfish.datamodel.BgpActivePeerConfig;
import org.batfish.datamodel.BgpPeerConfig;
import org.batfish.datamodel.BgpUnnumberedPeerConfig;
import org.batfish.datamodel.BumTransportMethod;
import org.batfish.datamodel.CommunityList;
import org.batfish.datamodel.CommunityListLine;
import org.batfish.datamodel.ConcreteInterfaceAddress;
import org.batfish.datamodel.Configuration;
import org.batfish.datamodel.ConfigurationFormat;
import org.batfish.datamodel.IntegerSpace;
import org.batfish.datamodel.Interface.Dependency;
import org.batfish.datamodel.Interface.DependencyType;
import org.batfish.datamodel.InterfaceAddress;
import org.batfish.datamodel.InterfaceType;
import org.batfish.datamodel.Ip;
import org.batfish.datamodel.Ip6;
import org.batfish.datamodel.LineAction;
import org.batfish.datamodel.LinkLocalAddress;
import org.batfish.datamodel.LongSpace;
import org.batfish.datamodel.Mlag;
import org.batfish.datamodel.NamedPort;
import org.batfish.datamodel.OriginType;
import org.batfish.datamodel.Prefix;
import org.batfish.datamodel.PrefixRange;
import org.batfish.datamodel.PrefixSpace;
import org.batfish.datamodel.RouteFilterLine;
import org.batfish.datamodel.RouteFilterList;
import org.batfish.datamodel.RoutingProtocol;
import org.batfish.datamodel.SwitchportMode;
import org.batfish.datamodel.VniSettings;
import org.batfish.datamodel.bgp.AddressFamilyCapabilities;
import org.batfish.datamodel.bgp.EvpnAddressFamily;
import org.batfish.datamodel.bgp.Ipv4UnicastAddressFamily;
import org.batfish.datamodel.bgp.Layer2VniConfig;
import org.batfish.datamodel.bgp.Layer3VniConfig;
import org.batfish.datamodel.bgp.RouteDistinguisher;
import org.batfish.datamodel.bgp.community.ExtendedCommunity;
import org.batfish.datamodel.routing_policy.RoutingPolicy;
import org.batfish.datamodel.routing_policy.expr.BooleanExpr;
import org.batfish.datamodel.routing_policy.expr.BooleanExprs;
import org.batfish.datamodel.routing_policy.expr.CallExpr;
import org.batfish.datamodel.routing_policy.expr.Conjunction;
import org.batfish.datamodel.routing_policy.expr.DestinationNetwork;
import org.batfish.datamodel.routing_policy.expr.Disjunction;
import org.batfish.datamodel.routing_policy.expr.ExplicitPrefixSet;
import org.batfish.datamodel.routing_policy.expr.LiteralCommunity;
import org.batfish.datamodel.routing_policy.expr.LiteralOrigin;
import org.batfish.datamodel.routing_policy.expr.MatchPrefixSet;
import org.batfish.datamodel.routing_policy.expr.MatchProtocol;
import org.batfish.datamodel.routing_policy.expr.Not;
import org.batfish.datamodel.routing_policy.expr.SelfNextHop;
import org.batfish.datamodel.routing_policy.expr.WithEnvironmentExpr;
import org.batfish.datamodel.routing_policy.statement.If;
import org.batfish.datamodel.routing_policy.statement.SetNextHop;
import org.batfish.datamodel.routing_policy.statement.SetOrigin;
import org.batfish.datamodel.routing_policy.statement.Statement;
import org.batfish.datamodel.routing_policy.statement.Statements;
import org.batfish.datamodel.vendor_family.cumulus.CumulusFamily;
import org.batfish.vendor.VendorConfiguration;

/** A {@link VendorConfiguration} for the Cumulus NCLU configuration language. */
public class CumulusNcluConfiguration extends VendorConfiguration {

  @VisibleForTesting public static final String CUMULUS_CLAG_DOMAIN_ID = "~CUMULUS_CLAG_DOMAIN~";

  /**
   * Bandwidth cannot be determined from name alone, so we choose the following made-up plausible
   * value in absence of explicit information.
   */
  private static final double DEFAULT_PORT_BANDWIDTH = 10E9D;

  public static final int DEFAULT_STATIC_ROUTE_ADMINISTRATIVE_DISTANCE = 1;
  public static final int DEFAULT_STATIC_ROUTE_METRIC = 0;
  public static final String LOOPBACK_INTERFACE_NAME = "lo";

  private static final Ip CLAG_LINK_LOCAL_IP = Ip.parse("169.254.40.94");
  /**
   * Conversion factor for interface speed units. In the config Mbps are used, VI model expects bps
   */
  private static final double SPEED_CONVERSION_FACTOR = 10e6;

  private static WithEnvironmentExpr bgpRedistributeWithEnvironmentExpr(
      BooleanExpr expr, OriginType originType) {
    WithEnvironmentExpr we = new WithEnvironmentExpr();
    we.setExpr(expr);
    we.setPreStatements(
        ImmutableList.of(Statements.SetWriteIntermediateBgpAttributes.toStaticStatement()));
    we.setPostStatements(
        ImmutableList.of(Statements.UnsetWriteIntermediateBgpAttributes.toStaticStatement()));
    we.setPostTrueStatements(
        ImmutableList.of(
            Statements.SetReadIntermediateBgpAttributes.toStaticStatement(),
            new SetOrigin(new LiteralOrigin(originType, null))));
    return we;
  }

  public static @Nonnull String computeBgpCommonExportPolicyName(String vrfName) {
    return String.format("~BGP_COMMON_EXPORT_POLICY:%s~", vrfName);
  }

  @VisibleForTesting
  public static @Nonnull String computeBgpPeerExportPolicyName(
      String vrfName, String peerInterface) {
    return String.format("~BGP_PEER_EXPORT_POLICY:%s:%s~", vrfName, peerInterface);
  }

  public static @Nonnull String computeBgpPeerImportPolicyName(String vrf, String peer) {
    return String.format("~BGP_PEER_IMPORT_POLICY:%s:%s~", vrf, peer);
  }

  private @Nullable BgpProcess _bgpProcess;
  private final @Nonnull Map<String, Bond> _bonds;
  private @Nonnull Bridge _bridge;
  private transient Configuration _c;
  private @Nullable String _hostname;
  private @Nonnull Map<String, Interface> _interfaces;
  private final @Nonnull List<Ip> _ipv4Nameservers;
  private final @Nonnull List<Ip6> _ipv6Nameservers;
  private final @Nonnull Loopback _loopback;
  private final @Nonnull Map<String, RouteMap> _routeMaps;
  private final @Nonnull Set<StaticRoute> _staticRoutes;
  private @Nonnull Map<String, Vlan> _vlans;
  private @Nonnull Map<String, Vrf> _vrfs;
  private @Nonnull Map<String, Vxlan> _vxlans;
  private final @Nonnull Map<String, IpPrefixList> _ipPrefixLists;
  private final @Nonnull Map<String, IpCommunityList> _ipCommunityLists;

  @Nonnull
  private static final LinkLocalAddress LINK_LOCAL_ADDRESS = LinkLocalAddress.of(BGP_UNNUMBERED_IP);

  public CumulusNcluConfiguration() {
    _bonds = new HashMap<>();
    _bridge = new Bridge();
    _interfaces = new HashMap<>();
    _ipPrefixLists = new HashMap<>();
    _ipCommunityLists = new HashMap<>();
    _ipv4Nameservers = new LinkedList<>();
    _ipv6Nameservers = new LinkedList<>();
    _loopback = new Loopback();
    _routeMaps = new HashMap<>();
    _staticRoutes = new HashSet<>();
    _vlans = new HashMap<>();
    _vrfs = new HashMap<>();
    _vxlans = new HashMap<>();
  }

  private void addInterfaceNeighbor(
      BgpInterfaceNeighbor neighbor,
      @Nullable Long localAs,
      BgpVrf bgpVrf,
      org.batfish.datamodel.BgpProcess newProc) {
    if (neighbor.getRemoteAs() == null && neighbor.getRemoteAsType() == null) {
      getWarnings().redFlag("Skipping invalidly configured BGP peer " + neighbor.getName());
      return;
    }
<<<<<<< HEAD
    RoutingPolicy exportRoutingPolicy = computeBgpNeighborExportRoutingPolicy(neighbor, bgpVrf);
    @Nullable
    RoutingPolicy importRoutingPolicy = computeBgpNeighborImportRoutingPolicy(neighbor, bgpVrf, _c);
=======
    RoutingPolicy routingPolicy = computeBgpNeighborRoutingPolicy(neighbor, bgpVrf);
    generateBgpUnnumberedPeerConfig(neighbor, localAs, bgpVrf, newProc, routingPolicy);
  }

  @VisibleForTesting
  void generateBgpUnnumberedPeerConfig(
      BgpInterfaceNeighbor neighbor,
      @Nullable Long localAs,
      BgpVrf bgpVrf,
      org.batfish.datamodel.BgpProcess newProc,
      RoutingPolicy routingPolicy) {
>>>>>>> 545c8e42
    BgpUnnumberedPeerConfig.builder()
        .setBgpProcess(newProc)
        .setDescription(neighbor.getDescription())
        .setGroup(neighbor.getPeerGroup())
        .setLocalAs(localAs)
        .setLocalIp(BGP_UNNUMBERED_IP)
        .setPeerInterface(neighbor.getName())
        .setRemoteAsns(computeRemoteAsns(neighbor, localAs))
        .setEbgpMultihop(neighbor.getEbgpMultihop() != null)
        // Ipv4 unicast is enabled by default
        .setIpv4UnicastAddressFamily(
            Ipv4UnicastAddressFamily.builder()
                .setAddressFamilyCapabilities(
                    AddressFamilyCapabilities.builder()
                        .setSendCommunity(true)
                        .setSendExtendedCommunity(true)
                        .build())
                .setExportPolicy(exportRoutingPolicy.getName())
                .setImportPolicy(importRoutingPolicy == null ? null : importRoutingPolicy.getName())
                .setRouteReflectorClient(
                    Optional.ofNullable(neighbor.getIpv4UnicastAddressFamily())
                        .map(BgpNeighborIpv4UnicastAddressFamily::getRouteReflectorClient)
                        .orElse(false))
                .build())
        .setEvpnAddressFamily(
            toEvpnAddressFamily(neighbor, localAs, bgpVrf, newProc, exportRoutingPolicy))
        .build();
  }

  private void addIpv4BgpNeighbor(
      BgpIpNeighbor neighbor,
      @Nullable Long localAs,
      BgpVrf bgpVrf,
      org.batfish.datamodel.BgpProcess newProc) {
    if (neighbor.getPeerIp() == null
        || (neighbor.getRemoteAs() == null && neighbor.getRemoteAsType() == null)) {
      getWarnings().redFlag("Skipping invalidly configured BGP peer " + neighbor.getName());
      return;
    }
<<<<<<< HEAD
    RoutingPolicy exportRoutingPolicy = computeBgpNeighborExportRoutingPolicy(neighbor, bgpVrf);
    @Nullable
    RoutingPolicy importRoutingPolicy = computeBgpNeighborImportRoutingPolicy(neighbor, bgpVrf, _c);
=======
    RoutingPolicy routingPolicy = computeBgpNeighborRoutingPolicy(neighbor, bgpVrf);
    generateBgpActivePeerConfig(neighbor, localAs, bgpVrf, newProc, routingPolicy, _c);
  }

  @VisibleForTesting
  void generateBgpActivePeerConfig(
      BgpIpNeighbor neighbor,
      @Nullable Long localAs,
      BgpVrf bgpVrf,
      org.batfish.datamodel.BgpProcess newProc,
      RoutingPolicy routingPolicy,
      Configuration c) {
>>>>>>> 545c8e42
    BgpActivePeerConfig.builder()
        .setBgpProcess(newProc)
        .setDescription(neighbor.getDescription())
        .setGroup(neighbor.getPeerGroup())
        .setLocalAs(localAs)
        .setLocalIp(computeLocalIpForBgpNeighbor(neighbor.getPeerIp(), c))
        .setPeerAddress(neighbor.getPeerIp())
        .setRemoteAsns(computeRemoteAsns(neighbor, localAs))
        .setEbgpMultihop(neighbor.getEbgpMultihop() != null)
        // Ipv4 unicast is enabled by default
        .setIpv4UnicastAddressFamily(
            Ipv4UnicastAddressFamily.builder()
                .setAddressFamilyCapabilities(
                    AddressFamilyCapabilities.builder()
                        .setSendCommunity(true)
                        .setSendExtendedCommunity(true)
                        .build())
                .setExportPolicy(exportRoutingPolicy.getName())
                .setImportPolicy(importRoutingPolicy == null ? null : importRoutingPolicy.getName())
                .setRouteReflectorClient(
                    Optional.ofNullable(neighbor.getIpv4UnicastAddressFamily())
                        .map(BgpNeighborIpv4UnicastAddressFamily::getRouteReflectorClient)
                        .orElse(false))
                .build())
        .setEvpnAddressFamily(
            toEvpnAddressFamily(neighbor, localAs, bgpVrf, newProc, exportRoutingPolicy))
        .build();
  }

  @Nonnull
  private RoutingPolicy computeBgpNeighborExportRoutingPolicy(BgpNeighbor neighbor, BgpVrf bgpVrf) {
    String vrfName = bgpVrf.getVrfName();

    RoutingPolicy.Builder peerExportPolicy =
        RoutingPolicy.builder()
            .setOwner(_c)
            .setName(computeBgpPeerExportPolicyName(vrfName, neighbor.getName()));

    BooleanExpr peerExportConditions = computePeerExportConditions(neighbor, bgpVrf);
    List<Statement> acceptStmts = getAcceptStatements(neighbor, bgpVrf);

    peerExportPolicy.addStatement(
        new If(
            "peer-export policy main conditional: exitAccept if true / exitReject if false",
            peerExportConditions,
            acceptStmts,
            ImmutableList.of(Statements.ExitReject.toStaticStatement())));

    return peerExportPolicy.build();
  }

  @Nullable
  @VisibleForTesting
  static RoutingPolicy computeBgpNeighborImportRoutingPolicy(
      BgpNeighbor neighbor, BgpVrf bgpVrf, Configuration c) {
    BooleanExpr peerImportConditions = getBgpNeighborImportPolicyCallExpr(neighbor);
    if (peerImportConditions == null) {
      return null;
    }

    String vrfName = bgpVrf.getVrfName();

    RoutingPolicy.Builder peerImportPolicy =
        RoutingPolicy.builder()
            .setOwner(c)
            .setName(computeBgpPeerImportPolicyName(vrfName, neighbor.getName()));

    peerImportPolicy.addStatement(
        new If(
            "peer-import policy main conditional: exitAccept if true / exitReject if false",
            peerImportConditions,
            ImmutableList.of(Statements.ExitAccept.toStaticStatement()),
            ImmutableList.of(Statements.ExitReject.toStaticStatement())));

    return peerImportPolicy.build();
  }

  private static BooleanExpr computePeerExportConditions(BgpNeighbor neighbor, BgpVrf bgpVrf) {
    BooleanExpr commonCondition =
        new CallExpr(computeBgpCommonExportPolicyName(bgpVrf.getVrfName()));
    BooleanExpr peerCondition = getBgpNeighborExportPolicyCallExpr(neighbor);

    return peerCondition == null
        ? commonCondition
        : new Conjunction(ImmutableList.of(commonCondition, peerCondition));
  }

  private static List<Statement> getAcceptStatements(BgpNeighbor neighbor, BgpVrf bgpVrf) {
    SetNextHop setNextHop = getSetNextHop(neighbor, bgpVrf);
    return setNextHop == null
        ? ImmutableList.of(Statements.ExitAccept.toStaticStatement())
        : ImmutableList.of(setNextHop, Statements.ExitAccept.toStaticStatement());
  }

  private static @Nullable CallExpr getBgpNeighborExportPolicyCallExpr(BgpNeighbor neighbor) {
    return Optional.ofNullable(neighbor.getIpv4UnicastAddressFamily())
        .map(BgpNeighborIpv4UnicastAddressFamily::getRouteMapOut)
        .map(CallExpr::new)
        .orElse(null);
  }

  private static @Nullable CallExpr getBgpNeighborImportPolicyCallExpr(BgpNeighbor neighbor) {
    return Optional.ofNullable(neighbor.getIpv4UnicastAddressFamily())
        .map(BgpNeighborIpv4UnicastAddressFamily::getRouteMapIn)
        .map(CallExpr::new)
        .orElse(null);
  }

  @VisibleForTesting
  static @Nullable SetNextHop getSetNextHop(BgpNeighbor neighbor, BgpVrf bgpVrf) {
    if (neighbor.getRemoteAs() == null
        || bgpVrf.getAutonomousSystem() == null
        || !neighbor.getRemoteAs().equals(bgpVrf.getAutonomousSystem())) {
      return null;
    }

    boolean nextHopSelf =
        Optional.ofNullable(neighbor.getIpv4UnicastAddressFamily())
            .map(BgpNeighborIpv4UnicastAddressFamily::getNextHopSelf)
            .orElse(false);

    return nextHopSelf ? new SetNextHop(SelfNextHop.getInstance(), false) : null;
  }

  /** Scan all interfaces, find first that contains given remote IP */
  @Nullable
  private static Ip computeLocalIpForBgpNeighbor(Ip remoteIp, Configuration c) {
    // TODO: figure out if the interfaces we look at should be limited to a VRF
    return c.getAllInterfaces().values().stream()
        .flatMap(
            i ->
                i.getAllConcreteAddresses().stream()
                    .filter(addr -> addr.getPrefix().containsIp(remoteIp)))
        .findFirst()
        .map(ConcreteInterfaceAddress::getIp)
        .orElse(null);
  }

  @Nullable
  private EvpnAddressFamily toEvpnAddressFamily(
      BgpNeighbor neighbor,
      @Nullable Long localAs,
      BgpVrf bgpVrf,
      org.batfish.datamodel.BgpProcess newProc,
      RoutingPolicy routingPolicy) {
    BgpL2vpnEvpnAddressFamily evpnConfig = bgpVrf.getL2VpnEvpn();
    // sadly, we allow localAs == null in VI datamodel
    if (evpnConfig == null
        || localAs == null
        || neighbor.getL2vpnEvpnAddressFamily() == null
        // l2vpn evpn AF must be explicitly activated for neighbor
        || !firstNonNull(neighbor.getL2vpnEvpnAddressFamily().getActivated(), Boolean.FALSE)) {
      return null;
    }
    ImmutableSet.Builder<Layer2VniConfig> l2Vnis = ImmutableSet.builder();
    ImmutableSet.Builder<Layer3VniConfig> l3Vnis = ImmutableSet.builder();
    ImmutableMap.Builder<Integer, Integer> vniToIndexBuilder = ImmutableMap.builder();
    CommonUtil.forEachWithIndex(
        // Keep indices in deterministic order
        ImmutableList.sortedCopyOf(
            Comparator.nullsLast(Comparator.comparing(Vxlan::getId)), _vxlans.values()),
        (index, vxlan) -> {
          if (vxlan.getId() == null) {
            return;
          }
          vniToIndexBuilder.put(vxlan.getId(), index);
        });
    Map<Integer, Integer> vniToIndex = vniToIndexBuilder.build();

    if (evpnConfig.getAdvertiseAllVni()) {
      for (VniSettings vxlan : _c.getVrfs().get(bgpVrf.getVrfName()).getVniSettings().values()) {
        RouteDistinguisher rd =
            RouteDistinguisher.from(newProc.getRouterId(), vniToIndex.get(vxlan.getVni()));
        ExtendedCommunity rt = toRouteTarget(localAs, vxlan.getVni());
        // Advertise L2 VNIs
        l2Vnis.add(
            Layer2VniConfig.builder()
                .setVni(vxlan.getVni())
                .setVrf(bgpVrf.getVrfName())
                .setRouteDistinguisher(rd)
                .setRouteTarget(rt)
                .build());
      }
    }
    // Advertise the L3 VNI per vrf if one is configured
    assert _bgpProcess != null; // Since we are in neighbor conversion, this must be true
    // Iterate over ALL vrfs, because even if the vrf doesn't appear in bgp process config, we
    // must be aware of the fact that it has a VNI and advertise it.
    _vrfs
        .values()
        .forEach(
            innerVrf -> {
              String innerVrfName = innerVrf.getName();
              Integer l3Vni = innerVrf.getVni();
              if (l3Vni == null) {
                return;
              }
              RouteDistinguisher rd =
                  RouteDistinguisher.from(
                      Optional.ofNullable(_c.getVrfs().get(innerVrfName).getBgpProcess())
                          .map(org.batfish.datamodel.BgpProcess::getRouterId)
                          .orElse(bgpVrf.getRouterId()),
                      vniToIndex.get(l3Vni));
              ExtendedCommunity rt = toRouteTarget(localAs, l3Vni);
              // Grab the BgpVrf for the innerVrf, if it exists
              @Nullable
              BgpVrf innerBgpVrf =
                  (innerVrfName.equals(Configuration.DEFAULT_VRF_NAME)
                      ? _bgpProcess.getDefaultVrf()
                      : _bgpProcess.getVrfs().get(innerVrfName));
              l3Vnis.add(
                  Layer3VniConfig.builder()
                      .setVni(l3Vni)
                      .setVrf(innerVrfName)
                      .setRouteDistinguisher(rd)
                      .setRouteTarget(rt)
                      .setImportRouteTarget(importRtPatternForAnyAs(l3Vni))
                      .setAdvertiseV4Unicast(
                          Optional.ofNullable(innerBgpVrf)
                              .map(BgpVrf::getL2VpnEvpn)
                              .map(BgpL2vpnEvpnAddressFamily::getAdvertiseIpv4Unicast)
                              .isPresent())
                      .build());
            });

    return EvpnAddressFamily.builder()
        .setL2Vnis(l2Vnis.build())
        .setL3Vnis(l3Vnis.build())
        .setPropagateUnmatched(true)
        .setAddressFamilyCapabilities(
            AddressFamilyCapabilities.builder()
                .setSendCommunity(true)
                .setSendExtendedCommunity(true)
                .build())
        .setRouteReflectorClient(
            firstNonNull(
                neighbor.getL2vpnEvpnAddressFamily().getRouteReflectorClient(), Boolean.FALSE))
        .setExportPolicy(routingPolicy.getName())
        .build();
  }

  private void applyBridgeSettings(
      InterfaceBridgeSettings bridge, org.batfish.datamodel.Interface newIface) {
    String name = newIface.getName();
    Integer access = bridge.getAccess();
    Integer ifacePvid = bridge.getPvid();
    IntegerSpace ifaceVids = bridge.getVids();
    if (!_bridge.getPorts().contains(name)) {
      if (access != null || ifacePvid != null || !ifaceVids.isEmpty()) {
        _w.redFlag(
            String.format(
                "No support for VLAN switching options on non-'bridge bridge' port: '%s'", name));
      }
      return;
    }
    newIface.setSwitchport(true);
    if (access != null) {
      // access
      newIface.setSwitchportMode(SwitchportMode.ACCESS);
      newIface.setAccessVlan(access);
      return;
    }
    // trunk
    newIface.setSwitchportMode(SwitchportMode.TRUNK);
    int nativeVlan = firstNonNull(ifacePvid, _bridge.getPvid());
    newIface.setNativeVlan(nativeVlan);
    newIface.setAllowedVlans(
        (!ifaceVids.isEmpty() ? ifaceVids : _bridge.getVids()).union(IntegerSpace.of(nativeVlan)));
  }

  private void applyCommonInterfaceSettings(
      Interface iface, org.batfish.datamodel.Interface newIface) {
    if (!iface.getIpAddresses().isEmpty()) {
      newIface.setAddress(iface.getIpAddresses().get(0));
    }
    newIface.setAllAddresses(iface.getIpAddresses());
    if (iface.getIpAddresses().isEmpty() && isUsedForBgpUnnumbered(iface.getName())) {
      newIface.setAddress(LINK_LOCAL_ADDRESS);
      newIface.setAllAddresses(ImmutableSet.of(LINK_LOCAL_ADDRESS));
    }
  }

  private boolean isUsedForBgpUnnumbered(@Nonnull String ifaceName) {
    return _bgpProcess != null
        && Stream.concat(
                Stream.of(_bgpProcess.getDefaultVrf()), _bgpProcess.getVrfs().values().stream())
            .flatMap(vrf -> vrf.getNeighbors().keySet().stream())
            .anyMatch(Predicate.isEqual(ifaceName));
  }

  /**
   * Create bidirectional associate between {@code vrf} and interface-like entities with vrf
   * assigned to {@code vrfName}.
   */
  private void assignInterfacesToVrf(
      org.batfish.datamodel.Vrf vrf, @Nonnull String assignedVrfName) {
    Stream<String> matchingBondNames =
        _bonds.entrySet().stream()
            .filter(bondEntry -> Objects.equals(bondEntry.getValue().getVrf(), assignedVrfName))
            .map(Entry::getKey);
    Stream<String> matchingInterfaceNames =
        _interfaces.entrySet().stream()
            .filter(
                interfaceEntry ->
                    Objects.equals(interfaceEntry.getValue().getVrf(), assignedVrfName))
            .map(Entry::getKey);
    Stream<String> matchingVlanNames =
        _vlans.entrySet().stream()
            .filter(
                interfaceEntry ->
                    Objects.equals(interfaceEntry.getValue().getVrf(), assignedVrfName))
            .map(Entry::getKey);
    Stream<String> matchingVrfLoopbackNames = Stream.of(assignedVrfName);
    Streams.concat(
            matchingBondNames, matchingInterfaceNames, matchingVlanNames, matchingVrfLoopbackNames)
        .map(_c.getAllInterfaces()::get)
        .forEach(
            iface -> {
              iface.setVrf(vrf);
              vrf.getInterfaces().put(iface.getName(), iface);
            });
  }

  private @Nonnull LongSpace computeRemoteAsns(BgpNeighbor neighbor, @Nullable Long localAs) {
    if (neighbor.getRemoteAsType() == RemoteAsType.EXPLICIT) {
      Long remoteAs = neighbor.getRemoteAs();
      return remoteAs == null ? LongSpace.EMPTY : LongSpace.of(remoteAs);
    } else if (localAs == null) {
      return LongSpace.EMPTY;
    } else if (neighbor.getRemoteAsType() == RemoteAsType.EXTERNAL) {
      return BgpPeerConfig.ALL_AS_NUMBERS.difference(LongSpace.of(localAs));
    } else if (neighbor.getRemoteAsType() == RemoteAsType.INTERNAL) {
      return LongSpace.of(localAs);
    }
    throw new IllegalArgumentException(
        String.format("Invalid remote-as type: %s", neighbor.getRemoteAsType()));
  }

  @VisibleForTesting
  void convertBgpProcess() {
    if (_bgpProcess == null) {
      return;
    }
    // First pass: only core processes
    _c.getDefaultVrf()
        .setBgpProcess(toBgpProcess(Configuration.DEFAULT_VRF_NAME, _bgpProcess.getDefaultVrf()));
    // We make one VI process per VRF because our current datamodel requires it
    _bgpProcess
        .getVrfs()
        .forEach(
            (vrfName, bgpVrf) ->
                _c.getVrfs().get(vrfName).setBgpProcess(toBgpProcess(vrfName, bgpVrf)));

    // Create dud processes for other VRFs that use L3 VNIs, so we can have proper RIBs
    _c.getVrfs()
        .forEach(
            (vrfName, vrf) -> {
              Vrf vsVrf = _vrfs.get(vrfName);
              if (vsVrf != null
                  && vsVrf.getVni() != null // has L3 VNI
                  && vrf.getBgpProcess() == null // process does not already exist
                  && _c.getDefaultVrf().getBgpProcess() != null) { // there is a default BGP proc
                vrf.setBgpProcess(
                    org.batfish.datamodel.BgpProcess.builder()
                        .setRouterId(_c.getDefaultVrf().getBgpProcess().getRouterId())
                        .setAdminCostsToVendorDefaults(ConfigurationFormat.CUMULUS_NCLU)
                        .build());
              }
            });

    /*
     * Second pass: Add neighbors.
     * Requires all VRFs & bgp processes in a VRF to be set in VI so that we can initialize address families
     * that access other VRFs (e.g., EVPN)
     */
    Iterables.concat(ImmutableSet.of(_bgpProcess.getDefaultVrf()), _bgpProcess.getVrfs().values())
        .forEach(
            bgpVrf -> {
              Long localAs = bgpVrf.getAutonomousSystem();
              org.batfish.datamodel.BgpProcess viBgpProcess =
                  _c.getVrfs().get(bgpVrf.getVrfName()).getBgpProcess();
              bgpVrf
                  .getNeighbors()
                  .forEach(
                      (neighborName, neighbor) -> {
                        if (neighbor instanceof BgpInterfaceNeighbor) {
                          BgpInterfaceNeighbor interfaceNeighbor = (BgpInterfaceNeighbor) neighbor;
                          interfaceNeighbor.inheritFrom(bgpVrf.getNeighbors());
                          addInterfaceNeighbor(interfaceNeighbor, localAs, bgpVrf, viBgpProcess);
                        } else if (neighbor instanceof BgpIpNeighbor) {
                          BgpIpNeighbor ipNeighbor = (BgpIpNeighbor) neighbor;
                          ipNeighbor.inheritFrom(bgpVrf.getNeighbors());
                          addIpv4BgpNeighbor(ipNeighbor, localAs, bgpVrf, viBgpProcess);
                        } else if (!(neighbor instanceof BgpPeerGroupNeighbor)) {
                          throw new IllegalArgumentException(
                              "Unsupported BGP neighbor type: "
                                  + neighbor.getClass().getSimpleName());
                        }
                      });
            });
  }

  private void convertBondInterfaces() {
    _bonds.forEach((name, bond) -> _c.getAllInterfaces().put(name, toInterface(bond)));
  }

  private void convertClags() {
    List<Interface> clagSourceInterfaces =
        _interfaces.values().stream()
            .filter(i -> i.getClag() != null)
            .collect(ImmutableList.toImmutableList());
    if (clagSourceInterfaces.isEmpty()) {
      return;
    }
    if (clagSourceInterfaces.size() > 1) {
      _w.redFlag(
          String.format(
              "CLAG configuration on multiple peering interfaces is unsupported: %s",
              clagSourceInterfaces.stream()
                  .map(Interface::getName)
                  .collect(ImmutableList.toImmutableList())));
      return;
    }
    Interface clagSourceInterface = clagSourceInterfaces.get(0);
    String sourceInterfaceName = clagSourceInterface.getName();
    Ip peerAddress = clagSourceInterface.getClag().getPeerIp();
    // Special case link-local addresses when no other addresses are defined
    org.batfish.datamodel.Interface viInterface = _c.getAllInterfaces().get(sourceInterfaceName);
    if (peerAddress == null
        && clagSourceInterface.getClag().isPeerIpLinkLocal()
        && viInterface.getAllAddresses().isEmpty()) {
      LinkLocalAddress lla = LinkLocalAddress.of(CLAG_LINK_LOCAL_IP);
      viInterface.setAddress(lla);
      viInterface.setAllAddresses(ImmutableSet.of(lla));
    }
    String peerInterfaceName = clagSourceInterface.getSuperInterfaceName();
    _c.setMlags(
        ImmutableMap.of(
            CUMULUS_CLAG_DOMAIN_ID,
            Mlag.builder()
                .setId(CUMULUS_CLAG_DOMAIN_ID)
                .setLocalInterface(sourceInterfaceName)
                .setPeerAddress(peerAddress)
                .setPeerInterface(peerInterfaceName)
                .build()));
  }

  private void convertDefaultVrf() {
    org.batfish.datamodel.Vrf defaultVrf =
        new org.batfish.datamodel.Vrf(Configuration.DEFAULT_VRF_NAME);
    defaultVrf.setStaticRoutes(
        _staticRoutes.stream()
            .map(StaticRoute::convert)
            .collect(ImmutableSortedSet.toImmutableSortedSet(naturalOrder())));
    // Add all unassigned interfaces to default VRF
    _c.getAllInterfaces()
        .forEach(
            (ifaceName, iface) -> {
              if (iface.getVrf() == null) {
                iface.setVrf(defaultVrf);
                defaultVrf.getInterfaces().put(ifaceName, iface);
              }
            });
    _c.getVrfs().put(Configuration.DEFAULT_VRF_NAME, defaultVrf);
  }

  private void convertDnsServers() {
    _c.setDnsServers(
        _ipv4Nameservers.stream()
            .map(Object::toString)
            .collect(ImmutableSortedSet.toImmutableSortedSet(Comparator.naturalOrder())));
  }

  private void convertLoopback() {
    org.batfish.datamodel.Interface newIface =
        org.batfish.datamodel.Interface.builder()
            .setName(LOOPBACK_INTERFACE_NAME)
            .setOwner(_c)
            .setType(InterfaceType.LOOPBACK)
            .build();
    newIface.setActive(true);
    if (!_loopback.getAddresses().isEmpty()) {
      newIface.setAddress(_loopback.getAddresses().get(0));
    }
    Builder<ConcreteInterfaceAddress> allAddresses = ImmutableSet.builder();
    allAddresses.addAll(_loopback.getAddresses());
    if (_loopback.getClagVxlanAnycastIp() != null) {
      // Just assume CLAG is correctly configured and comes up
      allAddresses.add(
          ConcreteInterfaceAddress.create(
              _loopback.getClagVxlanAnycastIp(), Prefix.MAX_PREFIX_LENGTH));
    }
    newIface.setAllAddresses(allAddresses.build());
    _c.getAllInterfaces().put(LOOPBACK_INTERFACE_NAME, newIface);
  }

  private void convertPhysicalInterfaces() {
    // create physical interfaces
    _interfaces.values().stream()
        .filter(i -> i.getType() == CumulusInterfaceType.PHYSICAL)
        .forEach(
            physicalInterface ->
                _c.getAllInterfaces()
                    .put(physicalInterface.getName(), toInterface(physicalInterface)));
    // create VI interface for every superinterface of a physical subinterface not explicitly
    // configured
    _interfaces.values().stream()
        .filter(i -> i.getType() == CumulusInterfaceType.PHYSICAL_SUBINTERFACE)
        .map(Interface::getSuperInterfaceName)
        .filter(Predicates.not(_interfaces::containsKey))
        .forEach(
            superInterfaceName ->
                _c.getAllInterfaces()
                    .put(
                        superInterfaceName,
                        toInterface(
                            new Interface(
                                superInterfaceName, CumulusInterfaceType.PHYSICAL, null, null))));
  }

  private void convertRouteMaps() {
    _routeMaps.forEach((name, routeMap) -> _c.getRoutingPolicies().put(name, toRouteMap(routeMap)));
  }

  private void convertSubinterfaces() {
    _interfaces.values().stream()
        .filter(
            i ->
                i.getType() == CumulusInterfaceType.BOND_SUBINTERFACE
                    || i.getType() == CumulusInterfaceType.PHYSICAL_SUBINTERFACE)
        .map(i -> toInterface(i, i.getSuperInterfaceName()))
        .forEach(newIface -> _c.getAllInterfaces().put(newIface.getName(), newIface));
  }

  private void convertVlanInterfaces() {
    _vlans.forEach((name, vlan) -> _c.getAllInterfaces().put(name, toInterface(vlan)));
  }

  private org.batfish.datamodel.Interface convertVrfLoopbackInterface(Vrf vrf) {
    org.batfish.datamodel.Interface newIface =
        org.batfish.datamodel.Interface.builder()
            .setName(vrf.getName())
            .setOwner(_c)
            .setType(InterfaceType.LOOPBACK)
            .build();
    newIface.setActive(true);
    if (!vrf.getAddresses().isEmpty()) {
      newIface.setAddress(vrf.getAddresses().get(0));
    }
    newIface.setAllAddresses(vrf.getAddresses());
    return newIface;
  }

  private void convertVrfLoopbackInterfaces() {
    _vrfs.forEach((name, vrf) -> _c.getAllInterfaces().put(name, convertVrfLoopbackInterface(vrf)));
  }

  private void convertVrfs() {
    _vrfs.forEach(this::initVrf);
  }

  /**
   * Converts {@link Vxlan} into appropriate {@link VniSettings} for each VRF. Requires VI Vrfs to
   * already be properly initialized
   */
  private void convertVxlans() {
    if (_vxlans.isEmpty()) {
      return;
    }

    // Compute explicit VNI -> VRF mappings:
    Map<Integer, String> vniToVrf =
        _vrfs.values().stream()
            .filter(vrf -> vrf.getVni() != null)
            .collect(ImmutableMap.toImmutableMap(Vrf::getVni, Vrf::getName));

    // Put all valid VXLAN VNIs into appropriate VRF
    Map<String, Set<VniSettings>> vrfToVniSettings = new HashMap<>(0);
    _vxlans
        .values()
        .forEach(
            vxlan -> {
              if (vxlan.getId() == null
                  || vxlan.getLocalTunnelip() == null
                  || vxlan.getBridgeAccessVlan() == null) {
                // Not a valid VNI configuration
                return;
              }
              String vrfName = vniToVrf.getOrDefault(vxlan.getId(), Configuration.DEFAULT_VRF_NAME);
              vrfToVniSettings
                  .computeIfAbsent(vrfName, k -> new HashSet<>())
                  .add(
                      VniSettings.builder()
                          .setVni(vxlan.getId())
                          .setVlan(vxlan.getBridgeAccessVlan())
                          .setSourceAddress(
                              firstNonNull(
                                  _loopback.getClagVxlanAnycastIp(), vxlan.getLocalTunnelip()))
                          .setUdpPort(NamedPort.VXLAN.number())
                          .setBumTransportMethod(BumTransportMethod.UNICAST_FLOOD_GROUP)
                          .build());
            });
    vrfToVniSettings.forEach(
        (vrfName, vnis) ->
            _c.getVrfs()
                .get(vrfName)
                .setVniSettings(
                    vnis.stream()
                        .collect(
                            ImmutableSortedMap.toImmutableSortedMap(
                                Comparator.naturalOrder(),
                                VniSettings::getVni,
                                Function.identity()))));
  }

  public @Nullable BgpProcess getBgpProcess() {
    return _bgpProcess;
  }

  public @Nonnull Map<String, Bond> getBonds() {
    return _bonds;
  }

  public @Nonnull Bridge getBridge() {
    return _bridge;
  }

  @Override
  public @Nullable String getHostname() {
    return _hostname;
  }

  public @Nonnull Map<String, Interface> getInterfaces() {
    return _interfaces;
  }

  public @Nonnull List<Ip> getIpv4Nameservers() {
    return _ipv4Nameservers;
  }

  public @Nonnull List<Ip6> getIpv6Nameservers() {
    return _ipv6Nameservers;
  }

  public @Nonnull Loopback getLoopback() {
    return _loopback;
  }

  public @Nonnull Map<String, RouteMap> getRouteMaps() {
    return _routeMaps;
  }

  public @Nonnull Set<StaticRoute> getStaticRoutes() {
    return _staticRoutes;
  }

  public @Nonnull Map<String, Vlan> getVlans() {
    return _vlans;
  }

  public @Nonnull Map<String, Vrf> getVrfs() {
    return _vrfs;
  }

  public @Nonnull Map<String, Vxlan> getVxlans() {
    return _vxlans;
  }

  public @Nonnull Map<String, IpPrefixList> getIpPrefixLists() {
    return _ipPrefixLists;
  }

  public @Nonnull Map<String, IpCommunityList> getIpCommunityLists() {
    return _ipCommunityLists;
  }

  private void initVendorFamily() {
    _c.getVendorFamily()
        .setCumulus(
            CumulusFamily.builder()
                .setBridge(_bridge.toDataModel())
                .setInterfaceClagSettings(
                    _interfaces.entrySet().stream()
                        .filter(ifaceEntry -> ifaceEntry.getValue().getClag() != null)
                        .collect(
                            ImmutableSortedMap.toImmutableSortedMap(
                                Comparator.naturalOrder(),
                                Entry::getKey,
                                ifaceEntry -> ifaceEntry.getValue().getClag().toDataModel())))
                .build());
  }

  private void initVrf(String name, Vrf vrf) {
    org.batfish.datamodel.Vrf newVrf = new org.batfish.datamodel.Vrf(name);
    newVrf.setStaticRoutes(
        vrf.getStaticRoutes().stream()
            .map(StaticRoute::convert)
            .collect(ImmutableSortedSet.toImmutableSortedSet(naturalOrder())));
    assignInterfacesToVrf(newVrf, name);
    _c.getVrfs().put(name, newVrf);
  }

  private void markStructures() {
    markAbstractStructure(
        CumulusStructureType.ABSTRACT_INTERFACE,
        CumulusStructureUsage.BGP_NEIGHBOR_INTERFACE,
        ImmutableSet.of(
            CumulusStructureType.BOND,
            CumulusStructureType.INTERFACE,
            CumulusStructureType.LOOPBACK,
            CumulusStructureType.VLAN,
            CumulusStructureType.VRF));
    markAbstractStructure(
        CumulusStructureType.ABSTRACT_INTERFACE,
        CumulusStructureUsage.BRIDGE_PORT,
        ImmutableSet.of(
            CumulusStructureType.BOND,
            CumulusStructureType.INTERFACE,
            CumulusStructureType.LOOPBACK,
            CumulusStructureType.VLAN,
            CumulusStructureType.VRF));
    markAbstractStructure(
        CumulusStructureType.ABSTRACT_INTERFACE,
        CumulusStructureUsage.ROUTE_MAP_MATCH_INTERFACE,
        ImmutableSet.of(
            CumulusStructureType.BOND,
            CumulusStructureType.INTERFACE,
            CumulusStructureType.LOOPBACK,
            CumulusStructureType.VLAN,
            CumulusStructureType.VRF));
    markConcreteStructure(CumulusStructureType.BOND, CumulusStructureUsage.BOND_SELF_REFERENCE);
    markConcreteStructure(
        CumulusStructureType.INTERFACE,
        CumulusStructureUsage.BOND_SLAVE,
        CumulusStructureUsage.INTERFACE_SELF_REFERENCE);
    markConcreteStructure(CumulusStructureType.VLAN, CumulusStructureUsage.VLAN_SELF_REFERENCE);
    markConcreteStructure(
        CumulusStructureType.LOOPBACK, CumulusStructureUsage.LOOPBACK_SELF_REFERENCE);
    markConcreteStructure(
        CumulusStructureType.ROUTE_MAP,
        CumulusStructureUsage.BGP_IPV4_UNICAST_REDISTRIBUTE_CONNECTED_ROUTE_MAP,
        CumulusStructureUsage.BGP_IPV4_UNICAST_REDISTRIBUTE_STATIC_ROUTE_MAP);
    markConcreteStructure(
        CumulusStructureType.VRF,
        CumulusStructureUsage.BGP_VRF,
        CumulusStructureUsage.BOND_VRF,
        CumulusStructureUsage.INTERFACE_CLAG_BACKUP_IP_VRF,
        CumulusStructureUsage.INTERFACE_VRF,
        CumulusStructureUsage.VLAN_VRF,
        CumulusStructureUsage.VRF_SELF_REFERENCE);
    markConcreteStructure(CumulusStructureType.VXLAN, CumulusStructureUsage.VXLAN_SELF_REFERENCE);
  }

  public void setBgpProcess(@Nullable BgpProcess bgpProcess) {
    _bgpProcess = bgpProcess;
  }

  /** For testing conversion methods. */
  @VisibleForTesting
  void setConfiguration(Configuration c) {
    _c = c;
  }

  @Override
  public void setHostname(@Nullable String hostname) {
    _hostname = hostname;
  }

  @Override
  public void setVendor(ConfigurationFormat format) {}

  private @Nonnull List<Statement> toActions(RouteMapEntry entry) {
    ImmutableList.Builder<Statement> builder = ImmutableList.builder();
    entry.getSets().flatMap(set -> set.toStatements(_c, this, _w)).forEach(builder::add);
    return builder.add(toStatement(entry.getAction())).build();
  }

  /**
   * Returns {@link org.batfish.datamodel.BgpProcess} for named {@code bgpVrf} if valid, or else
   * {@code null}.
   */
  @Nullable
  org.batfish.datamodel.BgpProcess toBgpProcess(String vrfName, BgpVrf bgpVrf) {
    Ip routerId = bgpVrf.getRouterId();
    if (routerId == null) {
      if (_loopback.getConfigured() && !_loopback.getAddresses().isEmpty()) {
        routerId = _loopback.getAddresses().get(0).getIp();
      } else {
        _w.redFlag(
            String.format(
                "Cannot configure BGP session for vrf '%s' because router-id is missing", vrfName));
        return null;
      }
    }
    int ebgpAdmin = RoutingProtocol.BGP.getDefaultAdministrativeCost(_c.getConfigurationFormat());
    int ibgpAdmin = RoutingProtocol.IBGP.getDefaultAdministrativeCost(_c.getConfigurationFormat());
    org.batfish.datamodel.BgpProcess newProc =
        new org.batfish.datamodel.BgpProcess(routerId, ebgpAdmin, ibgpAdmin);
    newProc.setMultipathEquivalentAsPathMatchMode(EXACT_PATH);
    newProc.setMultipathEbgp(false);
    newProc.setMultipathIbgp(false);

    BgpIpv4UnicastAddressFamily ipv4Unicast = bgpVrf.getIpv4Unicast();
    if (ipv4Unicast != null) {
      // Add networks from network statements to new process's origination space
      ipv4Unicast.getNetworks().keySet().forEach(newProc::addToOriginationSpace);

      // Generate aggregate routes
      generateGeneratedRoutes(_c, _c.getVrfs().get(vrfName), ipv4Unicast.getAggregateNetworks());
    }

    generateBgpCommonExportPolicy(vrfName, bgpVrf);

    return newProc;
  }

  /**
   * Create common BGP export policy. This policy permits:
   *
   * <ul>
   *   <li>BGP and iBGP routes
   *   <li>routes whose network matches a configured network statement
   *   <li>routes whose protocol matches a configured protocol
   *   <li>redistribution policy
   * </ul>
   *
   * <p>all other routes are denied.
   */
  private void generateBgpCommonExportPolicy(String vrfName, BgpVrf bgpVrf) {
    RoutingPolicy bgpCommonExportPolicy =
        RoutingPolicy.builder()
            .setOwner(_c)
            .setName(computeBgpCommonExportPolicyName(vrfName))
            .build();

    List<Statement> statements = new ArrayList<>();

    // 1. If there are any ipv4 summary only networks, do not export the more specific routes.
    if (bgpVrf.getIpv4Unicast() != null) {
      Stream<Prefix> summarizedPrefixes =
          bgpVrf.getIpv4Unicast().getAggregateNetworks().entrySet().stream()
              .filter(e -> e.getValue().isSummaryOnly())
              .map(Entry::getKey);
      Optional.ofNullable(suppressSummarizedPrefixes(_c, vrfName, summarizedPrefixes))
          .ifPresent(statements::add);
    }

    // 2. Setup export conditions, export if match, otherwise fall through
    Disjunction exportConditions = new Disjunction();

    // 2a. add export conditions for non-aggregate routes
    exportConditions.getDisjuncts().addAll(getBgpExportConditions(bgpVrf));

    // 2b. add export conditions for aggregate routes
    if (bgpVrf.getIpv4Unicast() != null) {
      exportConditions
          .getDisjuncts()
          .add(generateExportAggregateConditions(bgpVrf.getIpv4Unicast().getAggregateNetworks()));
    }

    statements.add(
        new If(
            exportConditions,
            ImmutableList.of(Statements.ReturnTrue.toStaticStatement()),
            ImmutableList.of(Statements.ReturnFalse.toStaticStatement())));

    bgpCommonExportPolicy.setStatements(statements);
  }

  private List<BooleanExpr> getBgpExportConditions(BgpVrf bgpVrf) {
    List<BooleanExpr> exportConditions = new ArrayList<>();

    // Always export BGP and iBGP routes
    exportConditions.add(new MatchProtocol(RoutingProtocol.BGP, RoutingProtocol.IBGP));

    // If no IPv4 address family is not defined, there is no capability to explicitly advertise v4
    // networks or redistribute protocols, so no non-BGP routes can be exported.
    if (bgpVrf.getIpv4Unicast() == null) {
      return exportConditions;
    }

    // Add conditions to redistribute other protocols
    for (BgpRedistributionPolicy redistributeProtocolPolicy :
        bgpVrf.getIpv4Unicast().getRedistributionPolicies().values()) {

      // Get a match expression for the protocol to be redistributed
      CumulusRoutingProtocol protocol = redistributeProtocolPolicy.getProtocol();
      MatchProtocol matchProtocol = new MatchProtocol(VI_PROTOCOLS_MAP.get(protocol));

      // Create a WithEnvironmentExpr with the redistribution route-map, if one is defined
      BooleanExpr weInterior = BooleanExprs.TRUE;
      String mapName = redistributeProtocolPolicy.getRouteMap();
      if (mapName != null && _routeMaps.keySet().contains(mapName)) {
        weInterior = new CallExpr(mapName);
      }
      BooleanExpr we = bgpRedistributeWithEnvironmentExpr(weInterior, OriginType.INCOMPLETE);

      // Export routes that match the protocol and WithEnvironmentExpr
      Conjunction exportProtocolConditions = new Conjunction(ImmutableList.of(matchProtocol, we));
      exportProtocolConditions.setComment(
          String.format("Redistribute %s routes into BGP", protocol));
      exportConditions.add(exportProtocolConditions);
    }

    // create origination prefilter from listed advertised networks
    bgpVrf
        .getIpv4Unicast()
        .getNetworks()
        .forEach(
            (prefix, bgpNetwork) -> {
              BooleanExpr weExpr = BooleanExprs.TRUE;
              BooleanExpr we = bgpRedistributeWithEnvironmentExpr(weExpr, OriginType.IGP);
              Conjunction exportNetworkConditions = new Conjunction();
              exportNetworkConditions
                  .getConjuncts()
                  .add(
                      new MatchPrefixSet(
                          DestinationNetwork.instance(),
                          new ExplicitPrefixSet(new PrefixSpace(PrefixRange.fromPrefix(prefix)))));
              /*
              Don't need to explicitly exclude BGP and iBGP routes here because those routes will
              already be matched earlier in exportConditions (which are disjuncts).
               */
              exportNetworkConditions
                  .getConjuncts()
                  .add(new Not(new MatchProtocol(RoutingProtocol.AGGREGATE)));
              exportNetworkConditions.getConjuncts().add(we);
              exportConditions.add(exportNetworkConditions);
            });
    return exportConditions;
  }

  public void setBridge(@Nonnull Bridge bridge) {
    _bridge = bridge;
  }

  public void setInterfaces(@Nonnull Map<String, Interface> interfaces) {
    _interfaces = ImmutableMap.copyOf(interfaces);
  }

  public void setVlans(@Nonnull Map<String, Vlan> vlans) {
    _vlans = ImmutableMap.copyOf(vlans);
  }

  public void setVrfs(@Nonnull Map<String, Vrf> vrfs) {
    _vrfs = ImmutableMap.copyOf(vrfs);
  }

  public void setVxlans(Map<String, Vxlan> vxlans) {
    _vxlans = ImmutableMap.copyOf(vxlans);
  }

  private @Nonnull BooleanExpr toGuard(RouteMapEntry entry) {
    return new Conjunction(
        entry
            .getMatches()
            .map(match -> match.toBooleanExpr(_c, this, _w))
            .collect(ImmutableList.toImmutableList()));
  }

  private @Nonnull org.batfish.datamodel.Interface toInterface(Bond bond) {
    String name = bond.getName();
    org.batfish.datamodel.Interface newIface =
        org.batfish.datamodel.Interface.builder()
            .setName(name)
            .setOwner(_c)
            .setType(InterfaceType.AGGREGATED)
            .build();

    bond.getSlaves().forEach(slave -> _c.getAllInterfaces().get(slave).setChannelGroup(name));
    newIface.setChannelGroupMembers(bond.getSlaves());
    newIface.setDependencies(
        bond.getSlaves().stream()
            .map(slave -> new Dependency(slave, DependencyType.AGGREGATE))
            .collect(ImmutableSet.toImmutableSet()));

    applyBridgeSettings(bond.getBridge(), newIface);

    newIface.setActive(true);
    if (!bond.getIpAddresses().isEmpty()) {
      newIface.setAddress(bond.getIpAddresses().get(0));
    }
    newIface.setAllAddresses(bond.getIpAddresses());

    newIface.setMlagId(bond.getClagId());

    return newIface;
  }

  @VisibleForTesting
  @Nonnull
  org.batfish.datamodel.Interface toInterface(Interface iface) {
    String name = iface.getName();
    org.batfish.datamodel.Interface newIface =
        org.batfish.datamodel.Interface.builder()
            .setName(name)
            .setOwner(_c)
            .setType(InterfaceType.PHYSICAL)
            .setActive(!iface.isDisabled())
            .build();
    applyCommonInterfaceSettings(iface, newIface);

    applyBridgeSettings(iface.getBridge(), newIface);

    newIface.setDescription(iface.getAlias());
    if (iface.getSpeed() != null) {
      double speed = iface.getSpeed() * SPEED_CONVERSION_FACTOR;
      newIface.setSpeed(speed);
      newIface.setBandwidth(speed);
    } else {
      newIface.setBandwidth(DEFAULT_PORT_BANDWIDTH);
    }

    return newIface;
  }

  @VisibleForTesting
  @Nonnull
  org.batfish.datamodel.Interface toInterface(Interface iface, String superInterfaceName) {
    String name = iface.getName();
    org.batfish.datamodel.Interface newIface =
        org.batfish.datamodel.Interface.builder()
            .setName(name)
            .setOwner(_c)
            .setType(
                iface.getType() == CumulusInterfaceType.BOND_SUBINTERFACE
                    ? InterfaceType.AGGREGATE_CHILD
                    : InterfaceType.LOGICAL)
            .setActive(!iface.isDisabled())
            .build();
    newIface.setDependencies(
        ImmutableSet.of(new Dependency(superInterfaceName, DependencyType.BIND)));
    newIface.setEncapsulationVlan(iface.getEncapsulationVlan());
    applyCommonInterfaceSettings(iface, newIface);
    return newIface;
  }

  private org.batfish.datamodel.Interface toInterface(Vlan vlan) {
    org.batfish.datamodel.Interface newIface =
        org.batfish.datamodel.Interface.builder()
            .setName(vlan.getName())
            .setOwner(_c)
            .setType(InterfaceType.VLAN)
            .build();
    newIface.setActive(true);
    newIface.setVlan(vlan.getVlanId());

    // Interface addreses
    if (!vlan.getAddresses().isEmpty()) {
      newIface.setAddress(vlan.getAddresses().get(0));
    }
    ImmutableSet.Builder<InterfaceAddress> allAddresses = ImmutableSet.builder();
    allAddresses.addAll(vlan.getAddresses());
    vlan.getAddressVirtuals().values().forEach(allAddresses::addAll);
    newIface.setAllAddresses(allAddresses.build());
    newIface.setDescription(vlan.getAlias());

    return newIface;
  }

  private @Nonnull RoutingPolicy toRouteMap(RouteMap routeMap) {
    RoutingPolicy.Builder builder =
        RoutingPolicy.builder().setName(routeMap.getName()).setOwner(_c);
    routeMap.getEntries().values().stream()
        .map(this::toRoutingPolicyStatement)
        .forEach(builder::addStatement);
    return builder.addStatement(Statements.ReturnFalse.toStaticStatement()).build();
  }

  /**
   * Convert AS number and VXLAN ID to an extended route target community. If the AS number is a
   * 4-byte as, only the lower 2 bytes are used.
   *
   * <p>See <a
   * href="https://docs.cumulusnetworks.com/display/DOCS/Ethernet+Virtual+Private+Network+-+EVPN#EthernetVirtualPrivateNetwork-EVPN-RD-auto-derivationAuto-derivationofRDsandRTs">
   * cumulus documentation</a> for detailed explanation.
   */
  @Nonnull
  private ExtendedCommunity toRouteTarget(long asn, long vxlanId) {
    return ExtendedCommunity.target(asn & 0xFFFFL, vxlanId);
  }

  private @Nonnull Statement toRoutingPolicyStatement(RouteMapEntry entry) {
    return new If(toGuard(entry), toActions(entry));
  }

  private @Nonnull Statement toStatement(LineAction action) {
    switch (action) {
      case PERMIT:
        return Statements.ReturnTrue.toStaticStatement();
      case DENY:
        return Statements.ReturnFalse.toStaticStatement();
      default:
        throw new IllegalArgumentException(String.format("Invalid action: %s", action));
    }
  }

  private @Nonnull Configuration toVendorIndependentConfiguration() {
    _c = new Configuration(getHostname(), ConfigurationFormat.CUMULUS_NCLU);
    _c.setDefaultCrossZoneAction(LineAction.PERMIT);
    _c.setDefaultInboundAction(LineAction.PERMIT);

    convertPhysicalInterfaces();
    convertBondInterfaces();
    convertSubinterfaces();
    convertVlanInterfaces();
    convertLoopback();
    convertVrfLoopbackInterfaces();
    convertVrfs();
    convertDefaultVrf();
    convertIpPrefixLists();
    convertIpCommunityLists();
    convertRouteMaps();
    convertDnsServers();
    convertClags();
    convertVxlans();
    convertBgpProcess();

    initVendorFamily();

    markStructures();

    warnDuplicateClagIds();

    return _c;
  }

  private void convertIpCommunityLists() {
    _ipCommunityLists.forEach(
        (name, list) -> _c.getCommunityLists().put(name, toCommunityList(list)));
  }

  @VisibleForTesting
  static CommunityList toCommunityList(IpCommunityList list) {
    return list.accept(
        ipCommunityList ->
            new CommunityList(
                ipCommunityList.getName(),
                ipCommunityList.getCommunities().stream()
                    .map(LiteralCommunity::new)
                    .map(k -> new CommunityListLine(ipCommunityList.getAction(), k))
                    .collect(ImmutableList.toImmutableList()),
                false));
  }

  private void convertIpPrefixLists() {
    _ipPrefixLists.forEach(
        (name, ipPrefixList) ->
            _c.getRouteFilterLists().put(name, toRouteFilterList(ipPrefixList)));
  }

  @VisibleForTesting
  static @Nonnull RouteFilterList toRouteFilterList(IpPrefixList ipPrefixList) {
    String name = ipPrefixList.getName();
    RouteFilterList rfl = new RouteFilterList(name);
    rfl.setLines(
        ipPrefixList.getLines().values().stream()
            .map(CumulusNcluConfiguration::toRouteFilterLine)
            .collect(ImmutableList.toImmutableList()));
    return rfl;
  }

  @VisibleForTesting
  static @Nonnull RouteFilterLine toRouteFilterLine(IpPrefixListLine ipPrefixListLine) {
    return new RouteFilterLine(
        ipPrefixListLine.getAction(),
        ipPrefixListLine.getPrefix(),
        ipPrefixListLine.getLengthRange());
  }

  @Override
  public @Nonnull List<Configuration> toVendorIndependentConfigurations()
      throws VendorConversionException {
    return ImmutableList.of(toVendorIndependentConfiguration());
  }

  private void warnDuplicateClagIds() {
    Map<Integer, List<Bond>> clagBondsById = new HashMap<>();
    _bonds.values().stream()
        .filter(bond -> bond.getClagId() != null)
        .forEach(
            clagBond ->
                clagBondsById
                    .computeIfAbsent(clagBond.getClagId(), id -> new LinkedList<>())
                    .add(clagBond));
    clagBondsById.forEach(
        (id, clagBonds) -> {
          if (clagBonds.size() > 1) {
            _w.redFlag(
                String.format(
                    "clag-id %d is erroneously configured on more than one bond: %s",
                    id,
                    clagBonds.stream()
                        .map(Bond::getName)
                        .collect(ImmutableList.toImmutableList())));
          }
        });
  }
}<|MERGE_RESOLUTION|>--- conflicted
+++ resolved
@@ -193,13 +193,11 @@
       getWarnings().redFlag("Skipping invalidly configured BGP peer " + neighbor.getName());
       return;
     }
-<<<<<<< HEAD
     RoutingPolicy exportRoutingPolicy = computeBgpNeighborExportRoutingPolicy(neighbor, bgpVrf);
     @Nullable
     RoutingPolicy importRoutingPolicy = computeBgpNeighborImportRoutingPolicy(neighbor, bgpVrf, _c);
-=======
-    RoutingPolicy routingPolicy = computeBgpNeighborRoutingPolicy(neighbor, bgpVrf);
-    generateBgpUnnumberedPeerConfig(neighbor, localAs, bgpVrf, newProc, routingPolicy);
+    generateBgpUnnumberedPeerConfig(
+        neighbor, localAs, bgpVrf, newProc, exportRoutingPolicy, importRoutingPolicy);
   }
 
   @VisibleForTesting
@@ -208,8 +206,8 @@
       @Nullable Long localAs,
       BgpVrf bgpVrf,
       org.batfish.datamodel.BgpProcess newProc,
-      RoutingPolicy routingPolicy) {
->>>>>>> 545c8e42
+      RoutingPolicy exportRoutingPolicy,
+      @Nullable RoutingPolicy importRoutingPolicy) {
     BgpUnnumberedPeerConfig.builder()
         .setBgpProcess(newProc)
         .setDescription(neighbor.getDescription())
@@ -249,13 +247,11 @@
       getWarnings().redFlag("Skipping invalidly configured BGP peer " + neighbor.getName());
       return;
     }
-<<<<<<< HEAD
     RoutingPolicy exportRoutingPolicy = computeBgpNeighborExportRoutingPolicy(neighbor, bgpVrf);
     @Nullable
     RoutingPolicy importRoutingPolicy = computeBgpNeighborImportRoutingPolicy(neighbor, bgpVrf, _c);
-=======
-    RoutingPolicy routingPolicy = computeBgpNeighborRoutingPolicy(neighbor, bgpVrf);
-    generateBgpActivePeerConfig(neighbor, localAs, bgpVrf, newProc, routingPolicy, _c);
+    generateBgpActivePeerConfig(
+        neighbor, localAs, bgpVrf, newProc, exportRoutingPolicy, importRoutingPolicy, _c);
   }
 
   @VisibleForTesting
@@ -264,9 +260,9 @@
       @Nullable Long localAs,
       BgpVrf bgpVrf,
       org.batfish.datamodel.BgpProcess newProc,
-      RoutingPolicy routingPolicy,
+      RoutingPolicy exportRoutingPolicy,
+      RoutingPolicy importRoutingPolicy,
       Configuration c) {
->>>>>>> 545c8e42
     BgpActivePeerConfig.builder()
         .setBgpProcess(newProc)
         .setDescription(neighbor.getDescription())
