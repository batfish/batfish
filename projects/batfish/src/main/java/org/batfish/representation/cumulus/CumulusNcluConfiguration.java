--- conflicted
+++ resolved
@@ -148,11 +148,8 @@
   private final @Nonnull Map<String, Vlan> _vlans;
   private final @Nonnull Map<String, Vrf> _vrfs;
   private final @Nonnull Map<String, Vxlan> _vxlans;
-<<<<<<< HEAD
   private final @Nonnull Map<String, IpPrefixList> _ipPrefixLists;
-=======
   private final @Nonnull Map<String, IpCommunityList> _ipCommunityLists;
->>>>>>> ccf50aa6
 
   @Nonnull
   private static final LinkLocalAddress LINK_LOCAL_ADDRESS = LinkLocalAddress.of(BGP_UNNUMBERED_IP);
@@ -161,11 +158,8 @@
     _bonds = new HashMap<>();
     _bridge = new Bridge();
     _interfaces = new HashMap<>();
-<<<<<<< HEAD
     _ipPrefixLists = new HashMap<>();
-=======
     _ipCommunityLists = new HashMap<>();
->>>>>>> ccf50aa6
     _ipv4Nameservers = new LinkedList<>();
     _ipv6Nameservers = new LinkedList<>();
     _loopback = new Loopback();
@@ -820,13 +814,12 @@
     return _vxlans;
   }
 
-<<<<<<< HEAD
   public @Nonnull Map<String, IpPrefixList> getIpPrefixLists() {
     return _ipPrefixLists;
-=======
+  }
+
   public @Nonnull Map<String, IpCommunityList> getIpCommunityLists() {
     return _ipCommunityLists;
->>>>>>> ccf50aa6
   }
 
   private void initVendorFamily() {
