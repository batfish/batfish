--- conflicted
+++ resolved
@@ -123,7 +123,6 @@
     _zones = new TreeMap<>();
   }
 
-<<<<<<< HEAD
   private void expandInterfaceRange(InterfaceRange interfaceRange) {
     interfaceRange
         .getAllMembers()
@@ -138,10 +137,10 @@
   /** Inserts members of interface ranges into the interfaces */
   public void expandInterfaceRanges() {
     _interfaceRanges.values().stream().forEach(this::expandInterfaceRange);
-=======
+  }
+
   public Map<String, AddressBook> getAddressBooks() {
     return _addressBooks;
->>>>>>> 8c00e7a0
   }
 
   public Map<String, BaseApplication> getApplications() {
