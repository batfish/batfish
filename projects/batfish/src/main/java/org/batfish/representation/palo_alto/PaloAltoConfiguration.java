--- conflicted
+++ resolved
@@ -2183,9 +2183,9 @@
     c.setWarnings(_w);
     c.setVendor(_vendor);
     c.setRuntimeData(_runtimeData);
-    // This may not actually be the device's hostname
-    // but this is all we know at this point
-    c.setHostname(deviceId);
+    // Use hostname from device id -> hostname mapping if it exists
+    // Otherwise just use the device id
+    c.setHostname(_hostnameMap.getOrDefault(deviceId, deviceId));
     return c;
   }
 
@@ -2218,17 +2218,7 @@
                                     "Managed device '%s' cannot be associated with more than one device-group. Ignoring association with device-group '%s'.",
                                     deviceId, deviceGroupEntry.getKey()));
                           } else {
-<<<<<<< HEAD
-                            PaloAltoConfiguration c = new PaloAltoConfiguration();
-                            c.setWarnings(_w);
-                            c.setVendor(_vendor);
-                            c.setRuntimeData(_runtimeData);
-                            // This may not actually be the device's hostname
-                            // but this is all we know at this point
-                            c.setHostname(_hostnameMap.getOrDefault(name, name));
-=======
                             PaloAltoConfiguration c = createManagedDeviceConfig(deviceId);
->>>>>>> f826b3fd
                             c.applyDeviceGroup(deviceGroupEntry.getValue(), _shared, _deviceGroups);
                             managedConfigurations.put(deviceId, c);
                           }
@@ -2251,17 +2241,7 @@
                                     deviceGroupEntry.getKey(), deviceId));
                             return;
                           }
-<<<<<<< HEAD
-                          PaloAltoConfiguration c = new PaloAltoConfiguration();
-                          c.setWarnings(_w);
-                          c.setVendor(_vendor);
-                          c.setRuntimeData(_runtimeData);
-                          // This may not actually be the device's hostname
-                          // but this is all we know at this point
-                          c.setHostname(_hostnameMap.getOrDefault(deviceName, deviceName));
-=======
                           PaloAltoConfiguration c = createManagedDeviceConfig(deviceId);
->>>>>>> f826b3fd
                           c.applyDeviceGroup(deviceGroupEntry.getValue(), _shared, _deviceGroups);
                           managedConfigurations.put(deviceId, c);
                         }));
@@ -2278,19 +2258,8 @@
                           PaloAltoConfiguration c = managedConfigurations.get(deviceId);
                           // Create new managed config if one doesn't already exist for this device
                           if (c == null) {
-<<<<<<< HEAD
-                            c = new PaloAltoConfiguration();
-                            c.setWarnings(_w);
-                            c.setVendor(_vendor);
-                            c.setRuntimeData(_runtimeData);
-                            // This may not actually be the device's hostname
-                            // but this is all we know at this point
-                            c.setHostname(_hostnameMap.getOrDefault(name, name));
-                            managedConfigurations.put(name, c);
-=======
                             c = createManagedDeviceConfig(deviceId);
                             managedConfigurations.put(deviceId, c);
->>>>>>> f826b3fd
                           }
                           c.applyTemplateStack(stackEntry.getValue(), this);
                         }));
