package org.batfish.representation.palo_alto;

import static com.google.common.base.Preconditions.checkNotNull;
import static com.google.common.base.Predicates.equalTo;
import static com.google.common.base.Predicates.not;
import static org.apache.commons.lang3.ObjectUtils.firstNonNull;
import static org.batfish.datamodel.ExprAclLine.accepting;
import static org.batfish.datamodel.ExprAclLine.rejecting;
import static org.batfish.datamodel.Names.zoneToZoneFilter;
import static org.batfish.datamodel.acl.AclLineMatchExprs.ORIGINATING_FROM_DEVICE;
import static org.batfish.datamodel.acl.AclLineMatchExprs.and;
import static org.batfish.datamodel.acl.AclLineMatchExprs.deniedByAcl;
import static org.batfish.datamodel.acl.AclLineMatchExprs.matchSrcInterface;
import static org.batfish.datamodel.acl.AclLineMatchExprs.permittedByAcl;
import static org.batfish.representation.palo_alto.Conversions.computeAndSetPerPeerExportPolicy;
import static org.batfish.representation.palo_alto.Conversions.computeAndSetPerPeerImportPolicy;
import static org.batfish.representation.palo_alto.Conversions.getBgpCommonExportPolicy;
import static org.batfish.representation.palo_alto.OspfVr.DEFAULT_LOOPBACK_OSPF_COST;
import static org.batfish.representation.palo_alto.PaloAltoStructureType.ADDRESS_GROUP;
import static org.batfish.representation.palo_alto.PaloAltoStructureType.ADDRESS_OBJECT;
import static org.batfish.representation.palo_alto.PaloAltoTraceElementCreators.emptyZoneRejectTraceElement;
import static org.batfish.representation.palo_alto.PaloAltoTraceElementCreators.ifaceOutgoingTraceElement;
import static org.batfish.representation.palo_alto.PaloAltoTraceElementCreators.intrazoneDefaultAcceptTraceElement;
import static org.batfish.representation.palo_alto.PaloAltoTraceElementCreators.matchRuleTraceElement;
import static org.batfish.representation.palo_alto.PaloAltoTraceElementCreators.originatedFromDeviceTraceElement;
import static org.batfish.representation.palo_alto.PaloAltoTraceElementCreators.unzonedIfaceRejectTraceElement;
import static org.batfish.representation.palo_alto.PaloAltoTraceElementCreators.zoneToZoneMatchTraceElement;
import static org.batfish.representation.palo_alto.PaloAltoTraceElementCreators.zoneToZoneRejectTraceElement;

import com.google.common.annotations.VisibleForTesting;
import com.google.common.collect.HashMultimap;
import com.google.common.collect.ImmutableList;
import com.google.common.collect.ImmutableMap;
import com.google.common.collect.ImmutableRangeSet;
import com.google.common.collect.ImmutableSet;
import com.google.common.collect.ImmutableSortedMap;
import com.google.common.collect.ImmutableSortedSet;
import com.google.common.collect.Multimap;
import com.google.common.collect.Multiset;
import com.google.common.collect.Range;
import com.google.common.collect.RangeSet;
import com.google.common.collect.Sets;
import com.google.common.collect.SortedMultiset;
import com.google.common.collect.Streams;
import com.google.common.collect.TreeMultiset;
import com.google.common.collect.TreeRangeSet;
import java.util.AbstractMap.SimpleImmutableEntry;
import java.util.ArrayList;
import java.util.Collection;
import java.util.Collections;
import java.util.Comparator;
import java.util.HashMap;
import java.util.LinkedList;
import java.util.List;
import java.util.Map;
import java.util.Map.Entry;
import java.util.NavigableSet;
import java.util.Objects;
import java.util.Optional;
import java.util.Queue;
import java.util.Set;
import java.util.SortedMap;
import java.util.SortedSet;
import java.util.TreeMap;
import java.util.TreeSet;
import java.util.concurrent.LinkedBlockingQueue;
import java.util.function.Function;
import java.util.stream.Collectors;
import java.util.stream.Stream;
import javax.annotation.Nonnull;
import javax.annotation.Nullable;
import org.batfish.common.VendorConversionException;
import org.batfish.common.Warnings;
import org.batfish.datamodel.AclAclLine;
import org.batfish.datamodel.AclIpSpace;
import org.batfish.datamodel.AclLine;
import org.batfish.datamodel.BgpActivePeerConfig;
import org.batfish.datamodel.BgpProcess;
import org.batfish.datamodel.ConcreteInterfaceAddress;
import org.batfish.datamodel.Configuration;
import org.batfish.datamodel.ConfigurationFormat;
import org.batfish.datamodel.DefinedStructureInfo;
import org.batfish.datamodel.EmptyIpSpace;
import org.batfish.datamodel.ExprAclLine;
import org.batfish.datamodel.FirewallSessionInterfaceInfo;
import org.batfish.datamodel.HeaderSpace;
import org.batfish.datamodel.IntegerSpace;
import org.batfish.datamodel.Interface.Dependency;
import org.batfish.datamodel.Interface.DependencyType;
import org.batfish.datamodel.InterfaceType;
import org.batfish.datamodel.Ip;
import org.batfish.datamodel.IpAccessList;
import org.batfish.datamodel.IpRange;
import org.batfish.datamodel.IpSpace;
import org.batfish.datamodel.IpSpaceMetadata;
import org.batfish.datamodel.LineAction;
import org.batfish.datamodel.NamedPort;
import org.batfish.datamodel.Prefix;
import org.batfish.datamodel.SwitchportMode;
import org.batfish.datamodel.UniverseIpSpace;
import org.batfish.datamodel.Vrf;
import org.batfish.datamodel.acl.AclLineMatchExpr;
import org.batfish.datamodel.acl.AndMatchExpr;
import org.batfish.datamodel.acl.MatchHeaderSpace;
import org.batfish.datamodel.acl.MatchSrcInterface;
import org.batfish.datamodel.acl.NotMatchExpr;
import org.batfish.datamodel.acl.OrMatchExpr;
import org.batfish.datamodel.acl.TrueExpr;
import org.batfish.datamodel.bgp.AddressFamilyCapabilities;
import org.batfish.datamodel.bgp.Ipv4UnicastAddressFamily;
import org.batfish.datamodel.bgp.Ipv4UnicastAddressFamily.Builder;
import org.batfish.datamodel.flow.TransformationStep.TransformationType;
import org.batfish.datamodel.ospf.NssaSettings;
import org.batfish.datamodel.ospf.OspfArea;
import org.batfish.datamodel.ospf.OspfDefaultOriginateType;
import org.batfish.datamodel.ospf.OspfInterfaceSettings;
import org.batfish.datamodel.ospf.OspfNetworkType;
import org.batfish.datamodel.ospf.OspfProcess;
import org.batfish.datamodel.ospf.StubSettings;
import org.batfish.datamodel.packet_policy.ApplyTransformation;
import org.batfish.datamodel.packet_policy.BoolExpr;
import org.batfish.datamodel.packet_policy.Conjunction;
import org.batfish.datamodel.packet_policy.FibLookup;
import org.batfish.datamodel.packet_policy.FibLookupOutgoingInterfaceIsOneOf;
import org.batfish.datamodel.packet_policy.IngressInterfaceVrf;
import org.batfish.datamodel.packet_policy.PacketMatchExpr;
import org.batfish.datamodel.packet_policy.PacketPolicy;
import org.batfish.datamodel.packet_policy.Return;
import org.batfish.datamodel.packet_policy.Statement;
import org.batfish.datamodel.routing_policy.RoutingPolicy;
import org.batfish.datamodel.transformation.AssignIpAddressFromPool;
import org.batfish.datamodel.transformation.IpField;
import org.batfish.datamodel.transformation.Transformation;
import org.batfish.datamodel.transformation.TransformationStep;
import org.batfish.representation.palo_alto.OspfAreaNssa.DefaultRouteType;
import org.batfish.representation.palo_alto.OspfInterface.LinkType;
import org.batfish.representation.palo_alto.Vsys.NamespaceType;
import org.batfish.representation.palo_alto.Zone.Type;
import org.batfish.vendor.StructureUsage;
import org.batfish.vendor.VendorConfiguration;

public class PaloAltoConfiguration extends VendorConfiguration {

  /** This is the name of an application that matches all traffic */
  public static final String CATCHALL_APPLICATION_NAME = "any";

  /** This is the name of an endpoint that matches all traffic */
  public static final String CATCHALL_ENDPOINT_NAME = "any";

  /** This is the name of the zone that matches traffic in all zones (but not unzoned traffic) */
  public static final String CATCHALL_ZONE_NAME = "any";

  public static final String DEFAULT_VSYS_NAME = "vsys1";

  public static final String NULL_VRF_NAME = "~NULL_VRF~";

  public static final String PANORAMA_VSYS_NAME = "panorama";

  public static final String SHARED_VSYS_NAME = "~SHARED_VSYS~";

  private Configuration _c;

  private List<CryptoProfile> _cryptoProfiles;

  /** Device groups owned by this configuration. */
  private final Map<String, DeviceGroup> _deviceGroups;

  private String _dnsServerPrimary;

  private String _dnsServerSecondary;

  private String _hostname;

  private final SortedMap<String, Interface> _interfaces;

  private Ip _mgmtIfaceAddress;

  private Ip _mgmtIfaceGateway;

  private Ip _mgmtIfaceNetmask;

  private String _ntpServerPrimary;

  private String _ntpServerSecondary;

  private @Nullable Vsys _panorama;

  private @Nullable Vsys _shared;

  private final SortedMap<String, Vsys> _sharedGateways;

  /** Templates owned by this configuration */
  private final Map<String, Template> _templates;

  /** Template Stacks owned by this configuration */
  private final Map<String, TemplateStack> _templateStacks;

  private ConfigurationFormat _vendor;

  private final SortedMap<String, VirtualRouter> _virtualRouters;

  private final SortedMap<String, Vsys> _virtualSystems;

  // vsys name -> zone name -> outgoing transformation
  private final Map<String, Map<String, Transformation>> _zoneOutgoingTransformations;

  public PaloAltoConfiguration() {
    _cryptoProfiles = new LinkedList<>();
    _deviceGroups = new TreeMap<>();
    _interfaces = new TreeMap<>();
    _sharedGateways = new TreeMap<>();
    _templates = new TreeMap<>();
<<<<<<< HEAD
    _templateStacks = new TreeMap<>();
=======
    _templateStacks = new HashMap<>();
>>>>>>> bc55f15f
    _virtualRouters = new TreeMap<>();
    _virtualSystems = new TreeMap<>();
    _zoneOutgoingTransformations = new TreeMap<>();
  }

  private NavigableSet<String> getDnsServers() {
    NavigableSet<String> servers = new TreeSet<>();
    if (_dnsServerPrimary != null) {
      servers.add(_dnsServerPrimary);
    }
    if (_dnsServerSecondary != null) {
      servers.add(_dnsServerSecondary);
    }
    return servers;
  }

  public String getDnsServerPrimary() {
    return _dnsServerPrimary;
  }

  public String getDnsServerSecondary() {
    return _dnsServerSecondary;
  }

  public List<CryptoProfile> getCryptoProfiles() {
    return _cryptoProfiles;
  }

  /** Gets the crypto profile by the provided name and type; creates anew if one does not exist */
  public CryptoProfile getCryptoProfileOrCreate(String name, CryptoProfile.Type cpType) {
    Optional<CryptoProfile> optCp =
        _cryptoProfiles.stream()
            .filter(p -> p.getName().equals(name) && p.getType() == cpType)
            .findAny();

    if (optCp.isPresent()) {
      return optCp.get();
    }

    CryptoProfile cp = new CryptoProfile(name, cpType);
    _cryptoProfiles.add(cp);
    return cp;
  }

  @Override
  public String getHostname() {
    return _hostname;
  }

  public DeviceGroup getOrCreateDeviceGroup(String name) {
    return _deviceGroups.computeIfAbsent(name, DeviceGroup::new);
  }

  public Template getOrCreateTemplate(String name) {
    return _templates.computeIfAbsent(name, Template::new);
  }

  public TemplateStack getOrCreateTemplateStack(String name) {
    return _templateStacks.computeIfAbsent(name, TemplateStack::new);
  }

  public SortedMap<String, Interface> getInterfaces() {
    return _interfaces;
  }

  public Ip getMgmtIfaceAddress() {
    return _mgmtIfaceAddress;
  }

  public Ip getMgmtIfaceGateway() {
    return _mgmtIfaceGateway;
  }

  public Ip getMgmtIfaceNetmask() {
    return _mgmtIfaceNetmask;
  }

  private NavigableSet<String> getNtpServers() {
    NavigableSet<String> servers = new TreeSet<>();
    if (_ntpServerPrimary != null) {
      servers.add(_ntpServerPrimary);
    }
    if (_ntpServerSecondary != null) {
      servers.add(_ntpServerSecondary);
    }
    return servers;
  }

  public String getNtpServerPrimary() {
    return _ntpServerPrimary;
  }

  public String getNtpServerSecondary() {
    return _ntpServerSecondary;
  }

  public @Nonnull SortedMap<String, Vsys> getSharedGateways() {
    return _sharedGateways;
  }

  public @Nullable Template getTemplate(String name) {
    return _templates.get(name);
  }

  public SortedMap<String, VirtualRouter> getVirtualRouters() {
    return _virtualRouters;
  }

  public SortedMap<String, Vsys> getVirtualSystems() {
    return _virtualSystems;
  }

  public void setDnsServerPrimary(String dnsServerPrimary) {
    _dnsServerPrimary = dnsServerPrimary;
  }

  public void setDnsServerSecondary(String dnsServerSecondary) {
    _dnsServerSecondary = dnsServerSecondary;
  }

  @Override
  public void setHostname(String hostname) {
    checkNotNull(hostname, "'hostname' cannot be null");
    _hostname = hostname.toLowerCase();
  }

  public void setMgmtIfaceAddress(Ip ip) {
    _mgmtIfaceAddress = ip;
  }

  public void setMgmtIfaceGateway(Ip ip) {
    _mgmtIfaceGateway = ip;
  }

  public void setMgmtIfaceNetmask(Ip ip) {
    _mgmtIfaceNetmask = ip;
  }

  public void setNtpServerPrimary(String ntpServerPrimary) {
    _ntpServerPrimary = ntpServerPrimary;
  }

  public void setNtpServerSecondary(String ntpServerSecondary) {
    _ntpServerSecondary = ntpServerSecondary;
  }

  @Override
  public void setVendor(ConfigurationFormat format) {
    _vendor = format;
  }

  static String computePeerExportPolicyName(Prefix remoteAddress) {
    return "~PEER_EXPORT_POLICY:" + remoteAddress + "~";
  }

  // Visible for testing

  /**
   * Generate unique object name (no collision across vsys namespaces) given a vsys name and
   * original object name.
   */
  public static String computeObjectName(String vsysName, String objectName) {
    return String.format("%s~%s", objectName, vsysName);
  }

  /** Generate egress IpAccessList name given an interface or zone name */
  public static String computeOutgoingFilterName(String interfaceOrZoneName) {
    return String.format("~%s~OUTGOING_FILTER~", interfaceOrZoneName);
  }

  /** Generate PacketPolicy name using the given zone's name and vsys name */
  public static String computePacketPolicyName(Zone zone) {
    return String.format("~%s~%s~PACKET_POLICY~", zone.getVsys().getName(), zone.getName());
  }

  /**
   * Extract object name from a name with an embedded namespace. For example: {@code
   * nameWithNamespace} might be `SERVICE1~vsys1`, where `SERVICE1` is the object name extracted and
   * returned.
   *
   * <p>Note that {@code nameWithNamespace} is expected to have the user object name
   * <strong>first</strong> to enable users to recognize their objects in Batfish output.
   */
  private static String extractObjectName(String nameWithNamespace) {
    String[] parts = nameWithNamespace.split("~", -1);
    return parts[0];
  }

  /**
   * Generate the {@link IpAccessList} name for the specified {@code serviceGroupMemberName} in the
   * specified {@code vsysName}.
   *
   * <p>Note that this is <strong>not</strong> a generated name, just a namespaced name.
   */
  @VisibleForTesting
  public static String computeServiceGroupMemberAclName(
      String vsysName, String serviceGroupMemberName) {
    return String.format("%s~%s~SERVICE_GROUP_MEMBER", serviceGroupMemberName, vsysName);
  }

  /**
   * Checks whether the given NAT rule's {@link NatRule#getFrom()}, {@link NatRule#getTo()}, {@link
   * NatRule#getSource()}, and {@link NatRule#getDestination()} are valid (configured and not
   * empty). Files conversion warnings for any invalid rules if {@code fileWarnings} is set.
   *
   * <p>No NAT rule that fails this check should be converted to VI. However, a rule that does pass
   * should not necessarily be converted to VI -- there may be other reasons not to convert.
   */
  private boolean checkNatRuleValid(NatRule rule, boolean fileWarnings) {
    String missingItem = null;
    if (rule.getTo() == null) {
      missingItem = "to zone";
    } else if (rule.getFrom().isEmpty()) {
      missingItem = "from zones";
    } else if (rule.getSource().isEmpty()) {
      missingItem = "source addresses";
    } else if (rule.getDestination().isEmpty()) {
      missingItem = "destination addresses";
    }
    if (missingItem != null && fileWarnings) {
      _w.redFlag(
          String.format(
              "NAT rule %s ignored because it has no %s configured", rule.getName(), missingItem));
    }
    return missingItem == null;
  }

  /** Convert vsys components to vendor independent model */
  private void convertVirtualSystems() {
    for (Vsys vsys : _virtualSystems.values()) {

      populateZoneOutgoingTransformations(vsys);

      // Create zone-specific outgoing ACLs.
      for (Zone toZone : vsys.getZones().values()) {
        if (toZone.getType() != Type.LAYER3) {
          continue;
        }
        IpAccessList acl =
            generateOutgoingFilter(toZone, _sharedGateways.values(), _virtualSystems.values());
        _c.getIpAccessLists().put(acl.getName(), acl);
      }

      // Create cross-zone ACLs for each pair of zones, including self-zone.
      List<Map.Entry<SecurityRule, Vsys>> rules = getAllSecurityRules(vsys);
      for (Zone fromZone : vsys.getZones().values()) {
        Type fromType = fromZone.getType();
        for (Zone toZone : vsys.getZones().values()) {
          Type toType = toZone.getType();
          if (fromType == Type.EXTERNAL && toType == Type.EXTERNAL) {
            // Don't add ACLs for zones when both are external.
            continue;
          }
          if (fromType != Type.EXTERNAL && toType != Type.EXTERNAL && fromType != toType) {
            // If one zone is not external, they have to match.
            continue;
          }
          if (fromType == Type.LAYER3 || toType == Type.LAYER3) {
            // only generate IP ACL when at least one zone is layer-3
            IpAccessList acl = generateCrossZoneFilter(fromZone, toZone, rules);
            _c.getIpAccessLists().put(acl.getName(), acl);
          }
        }
      }
    }
  }

  @Nonnull
  private void populateZoneOutgoingTransformations(Vsys vsys) {
    Map<String, List<Transformation.Builder>> toZoneTransformations = new HashMap<>();

    TransformationStep transformPort =
        TransformationStep.assignSourcePort(
            NamedPort.EPHEMERAL_LOWEST.number(), NamedPort.EPHEMERAL_HIGHEST.number());

    getAllNatRules(vsys)
        // This method is run once and goes through all NAT rules. File invalid rule warnings here.
        .filter(r -> checkNatRuleValid(r, true))
        .forEach(
            r -> {
              Transformation.Builder t = Transformation.when(getSourceNatRuleMatchExpr(r, vsys));
              List<RuleEndpoint> translatedAddrs =
                  Optional.ofNullable(r.getSourceTranslation())
                      .map(SourceTranslation::getDynamicIpAndPort)
                      .map(DynamicIpAndPort::getTranslatedAddresses)
                      .orElse(null);
              if (translatedAddrs != null) {
                // This rule applies a source transformation. Collect the translated IP pool.
                RangeSet<Ip> pool = ipRangeSetFromRuleEndpoints(translatedAddrs, vsys, _w);
                if (pool.isEmpty()) {
                  // Can't apply a source IP translation with empty IP pool
                  // TODO: Check real behavior in this scenario
                  _w.redFlag(
                      String.format(
                          "NAT rule %s of VSYS %s will not apply source translation because its source translation pool is empty",
                          r.getName(), vsys.getName()));
                } else {
                  t.apply(
                      new AssignIpAddressFromPool(
                          TransformationType.SOURCE_NAT, IpField.SOURCE, pool),
                      transformPort);
                }
              }
              // Note that "to any" is not permitted
              toZoneTransformations.computeIfAbsent(r.getTo(), x -> new ArrayList<>()).add(t);
            });

    Map<String, Transformation> finalZoneTransformations =
        _zoneOutgoingTransformations.computeIfAbsent(vsys.getName(), v -> new TreeMap<>());
    toZoneTransformations.forEach(
        (zoneName, builders) -> {
          Transformation t = null;
          for (int i = builders.size() - 1; i >= 0; i--) {
            Transformation.Builder prevT = builders.get(i);
            prevT.setOrElse(t);
            t = prevT.build();
          }
          finalZoneTransformations.put(zoneName, t);
        });
  }

  private AclLineMatchExpr getSourceNatRuleMatchExpr(NatRule rule, Vsys vsys) {
    // Match source and destination
    MatchHeaderSpace matchHeaderSpace = getRuleMatchHeaderSpace(rule, vsys);

    if (rule.getFrom().contains(CATCHALL_ZONE_NAME)) {
      // Rule says "from any" -- no need to match on packet source interface
      return matchHeaderSpace;
    }

    // Match from
    Set<String> fromIfaces =
        rule.getFrom().stream()
            .flatMap(
                fromZone -> {
                  Zone zone = vsys.getZones().get(fromZone);
                  return zone == null ? Stream.of() : zone.getInterfaceNames().stream();
                })
            .collect(ImmutableSet.toImmutableSet());
    MatchSrcInterface matchSrcInterface = new MatchSrcInterface(fromIfaces);

    return new AndMatchExpr(ImmutableList.of(matchHeaderSpace, matchSrcInterface));
  }

  /** Convert unique aspects of shared-gateways. */
  private void convertSharedGateways() {
    for (Vsys sharedGateway : _sharedGateways.values()) {
      // Create shared-gateway outgoing ACL.
      IpAccessList acl =
          generateSharedGatewayOutgoingFilter(
              sharedGateway, _sharedGateways.values(), _virtualSystems.values());
      _c.getIpAccessLists().put(acl.getName(), acl);
    }
  }

  /** Convert structures common to all vsys-like namespaces */
  private void convertNamespaces() {
    ImmutableSortedSet.Builder<String> loggingServers = ImmutableSortedSet.naturalOrder();
    Streams.concat(
            _sharedGateways.values().stream(),
            _virtualSystems.values().stream(),
            Stream.of(_panorama, _shared).filter(Objects::nonNull))
        .forEach(
            namespace -> {
              loggingServers.addAll(namespace.getSyslogServerAddresses());
              // convert address objects and groups to ip spaces
              namespace
                  .getAddressObjects()
                  .forEach(
                      (name, addressObject) -> {
                        _c.getIpSpaces().put(name, addressObject.getIpSpace());
                        _c.getIpSpaceMetadata()
                            .put(name, new IpSpaceMetadata(name, ADDRESS_OBJECT.getDescription()));
                      });

              namespace
                  .getAddressGroups()
                  .forEach(
                      (name, addressGroup) -> {
                        _c.getIpSpaces()
                            .put(
                                name,
                                addressGroup.getIpSpace(
                                    namespace.getAddressObjects(), namespace.getAddressGroups()));
                        _c.getIpSpaceMetadata()
                            .put(name, new IpSpaceMetadata(name, ADDRESS_GROUP.getDescription()));
                      });

              // Convert PAN zones
              for (Entry<String, Zone> zoneEntry : namespace.getZones().entrySet()) {
                Zone zone = zoneEntry.getValue();
                org.batfish.datamodel.Zone newZone =
                    toZone(computeObjectName(namespace.getName(), zone.getName()), zone);
                _c.getZones().put(newZone.getName(), newZone);
              }

              // Services
              for (Service service : namespace.getServices().values()) {
                IpAccessList acl = service.toIpAccessList(LineAction.PERMIT, this, namespace, _w);
                _c.getIpAccessLists().put(acl.getName(), acl);
              }

              // Service groups
              for (ServiceGroup serviceGroup : namespace.getServiceGroups().values()) {
                IpAccessList acl =
                    serviceGroup.toIpAccessList(LineAction.PERMIT, this, namespace, _w);
                _c.getIpAccessLists().put(acl.getName(), acl);
              }
            });
    _c.setLoggingServers(loggingServers.build());
  }

  /** Generates a cross-zone ACL from the two given zones in the same Vsys using the given rules. */
  private IpAccessList generateCrossZoneFilter(
      Zone fromZone, Zone toZone, List<Map.Entry<SecurityRule, Vsys>> rules) {
    assert fromZone.getVsys() == toZone.getVsys();
    String vsysName = fromZone.getVsys().getName();

    String crossZoneFilterName =
        zoneToZoneFilter(
            computeObjectName(fromZone.getVsys().getName(), fromZone.getName()),
            computeObjectName(toZone.getVsys().getName(), toZone.getName()));

    boolean fromZoneEmpty =
        fromZone.getType() != Type.EXTERNAL && fromZone.getInterfaceNames().isEmpty();
    boolean toZoneEmpty = toZone.getType() != Type.EXTERNAL && toZone.getInterfaceNames().isEmpty();
    if (fromZoneEmpty || toZoneEmpty) {
      return IpAccessList.builder()
          .setName(crossZoneFilterName)
          .setLines(
              ImmutableList.of(
                  ExprAclLine.REJECT_ALL
                      .toBuilder()
                      .setName("No interfaces in zone")
                      .setTraceElement(
                          emptyZoneRejectTraceElement(
                              vsysName, (fromZoneEmpty ? fromZone : toZone).getName()))
                      .build()))
          .build();
    }

    // Build an ACL Line for each rule that is enabled and applies to this from/to zone pair.
    List<AclLine> lines =
        rules.stream()
            .filter(
                e -> {
                  SecurityRule rule = e.getKey();
                  if (rule.getDisabled()) {
                    return false;
                  } else if (Sets.intersection(
                          rule.getFrom(), ImmutableSet.of(fromZone.getName(), CATCHALL_ZONE_NAME))
                      .isEmpty()) {
                    return false;
                  }
                  return !Sets.intersection(
                          rule.getTo(), ImmutableSet.of(toZone.getName(), CATCHALL_ZONE_NAME))
                      .isEmpty();
                })
            .map(entry -> toIpAccessListLine(entry.getKey(), entry.getValue()))
            .collect(ImmutableList.toImmutableList());
    // Intrazone traffic is allowed by default.
    if (fromZone == toZone) {
      lines =
          ImmutableList.<AclLine>builder()
              .addAll(lines)
              .add(
                  new ExprAclLine(
                      LineAction.PERMIT,
                      TrueExpr.INSTANCE,
                      "Accept intrazone by default",
                      intrazoneDefaultAcceptTraceElement(vsysName, fromZone.getName())))
              .build();
    }

    // Create a new ACL with a vsys-specific name.
    return IpAccessList.builder().setName(crossZoneFilterName).setLines(lines).build();
  }

  /**
   * Collects the security rules from this Vsys and merges the common pre-/post-rulebases from
   * Panorama.
   */
  @SuppressWarnings("PMD.CloseResource") // PMD has a bug for this pattern.
  private List<Map.Entry<SecurityRule, Vsys>> getAllSecurityRules(Vsys vsys) {
    Stream<Map.Entry<SecurityRule, Vsys>> pre =
        _panorama == null
            ? Stream.of()
            : _panorama.getPreRulebase().getSecurityRules().values().stream()
                .map(r -> new SimpleImmutableEntry<>(r, _panorama));
    Stream<Map.Entry<SecurityRule, Vsys>> post =
        _panorama == null
            ? Stream.of()
            : _panorama.getPostRulebase().getSecurityRules().values().stream()
                .map(r -> new SimpleImmutableEntry<>(r, _panorama));
    Stream<Map.Entry<SecurityRule, Vsys>> rules =
        vsys.getRulebase().getSecurityRules().values().stream()
            .map(r -> new SimpleImmutableEntry<>(r, vsys));

    return Stream.concat(Stream.concat(pre, rules), post).collect(ImmutableList.toImmutableList());
  }

  /**
   * Collects the NAT rules from this Vsys and merges the common pre-/post-rulebases from Panorama.
   */
  @SuppressWarnings("PMD.CloseResource") // PMD has a bug for this pattern.
  private Stream<NatRule> getAllNatRules(Vsys vsys) {
    Stream<NatRule> pre =
        _panorama == null
            ? Stream.of()
            : _panorama.getPreRulebase().getNatRules().values().stream();
    Stream<NatRule> post =
        _panorama == null
            ? Stream.of()
            : _panorama.getPostRulebase().getNatRules().values().stream();
    Stream<NatRule> rules = vsys.getRulebase().getNatRules().values().stream();
    return Streams.concat(pre, rules, post);
  }

  /**
   * Generate {@link IpAccessList} to be used as outgoing filter by interfaces in layer-3 zone
   * {@code toZone}, given supplied definitions for all {@code sharedGateways} and {@code
   * virtualSystems}.
   */
  @VisibleForTesting
  static @Nonnull IpAccessList generateOutgoingFilter(
      Zone toZone, Collection<Vsys> sharedGateways, Collection<Vsys> virtualSystems) {
    Vsys vsys = toZone.getVsys();
    List<AclLine> lines =
        vsys.getZones().values().stream()
            .flatMap(
                fromZone ->
                    generateCrossZoneCalls(fromZone, toZone, sharedGateways, virtualSystems))
            .collect(ImmutableList.toImmutableList());
    return IpAccessList.builder()
        .setName(computeOutgoingFilterName(computeObjectName(vsys.getName(), toZone.getName())))
        .setLines(lines)
        .build();
  }

  /**
   * Generate outgoing filter lines for traffic exiting {@code sharedGateway} and entering some
   * vsys, given supplied definitions for all {@code sharedGateways} and {@code virtualSystems}.
   */
  @VisibleForTesting
  static @Nonnull IpAccessList generateSharedGatewayOutgoingFilter(
      Vsys sharedGateway, Collection<Vsys> sharedGateways, Collection<Vsys> virtualSystems) {
    Stream<ExprAclLine> vsysSgLines =
        virtualSystems.stream()
            .flatMap(vsys -> generateVsysSharedGatewayCalls(sharedGateway, vsys));
    Stream<ExprAclLine> sgSgLines =
        Stream.concat(Stream.of(sharedGateway), sharedGateways.stream())
            .flatMap(
                ingressSharedGateway -> generateSgSgLines(sharedGateway, ingressSharedGateway));
    return IpAccessList.builder()
        .setName(
            computeOutgoingFilterName(
                computeObjectName(sharedGateway.getName(), sharedGateway.getName())))
        .setLines(Stream.concat(vsysSgLines, sgSgLines).collect(ImmutableList.toImmutableList()))
        .build();
  }

  /**
   * Generate outgoing filter lines for traffic entering {@code ingressSharedGateway} and exiting
   * {@code sharedGateway}. Such traffic is unfiltered.
   */
  @VisibleForTesting
  static @Nonnull Stream<ExprAclLine> generateSgSgLines(
      Vsys sharedGateway, Vsys ingressSharedGateway) {
    Set<String> ingressInterfaces = ingressSharedGateway.getImportedInterfaces();
    if (ingressInterfaces.isEmpty()) {
      return Stream.of();
    }
    AclLineMatchExpr matchFromIngressSgInterface = matchSrcInterface(ingressInterfaces);
    // If src interface in ingressSharedGateway, then permit.
    // Else no action.
    return Stream.of(accepting(matchFromIngressSgInterface));
  }

  /**
   * Generate outgoing filter lines for traffic exiting {@code sharedGateway} and entering at some
   * zone of {@code vsys}. No lines are generated if there are no external zones in {@code vsys}
   * that see the {@code sharedGateway}.
   */
  @VisibleForTesting
  static @Nonnull Stream<ExprAclLine> generateVsysSharedGatewayCalls(
      Vsys sharedGateway, Vsys vsys) {
    String sharedGatewayName = sharedGateway.getName();
    return vsys.getZones().values().stream()
        .filter(
            externalToZone ->
                externalToZone.getType() == Type.EXTERNAL
                    && externalToZone.getExternalNames().contains(sharedGatewayName))
        .flatMap(
            externalToZone ->
                vsys.getZones().values().stream()
                    .filter(externalFromZone -> externalFromZone.getType() == Type.LAYER3)
                    .flatMap(
                        externalFromZone ->
                            generateCrossZoneCallsFromLayer3(externalFromZone, externalToZone)));
  }

  /**
   * Generate outgoing filter lines to be applied to traffic entering {@code fromZone} (either
   * directly or via an external zone) and exiting layer-3 zone {@code toZone} in the same vsys,
   * given supplied definitions for all {@code virtualSystems}.
   */
  @VisibleForTesting
  static @Nonnull Stream<ExprAclLine> generateCrossZoneCalls(
      Zone fromZone,
      Zone toZone,
      Collection<Vsys> sharedGateways,
      Collection<Vsys> virtualSystems) {
    Vsys vsys = fromZone.getVsys();
    assert vsys == toZone.getVsys(); // sanity check
    switch (fromZone.getType()) {
      case EXTERNAL:
        return generateCrossZoneCallsFromExternal(fromZone, toZone, sharedGateways, virtualSystems);
      case LAYER3:
        return generateCrossZoneCallsFromLayer3(fromZone, toZone);
      default:
        return Stream.of();
    }
  }

  /**
   * Generate outgoing filter lines to be applied to traffic entering layer-3 zone {@code fromZone}
   * and exiting layer-3 zone {@code toZone} of the same vsys. The generated lines apply the
   * appropriate cross-zone filter to traffic entering an interface of {@code fromZone}.
   */
  @VisibleForTesting
  static @Nonnull Stream<ExprAclLine> generateCrossZoneCallsFromLayer3(Zone fromZone, Zone toZone) {
    Set<String> fromZoneInterfaces = fromZone.getInterfaceNames();
    if (fromZoneInterfaces.isEmpty()) {
      return Stream.of();
    }
    AclLineMatchExpr matchFromZoneInterface = matchSrcInterface(fromZoneInterfaces);
    Vsys vsys = fromZone.getVsys();
    assert vsys == toZone.getVsys(); // sanity check
    String vsysName = vsys.getName();
    String crossZoneFilterName =
        zoneToZoneFilter(
            computeObjectName(vsysName, fromZone.getName()),
            computeObjectName(vsysName, toZone.getName()));
    // If src interface in zone and filters permits, then permit.
    // Else if src interface in zone, filter must have denied.
    return Stream.of(
        ExprAclLine.builder()
            .accepting()
            .setMatchCondition(and(matchFromZoneInterface, permittedByAcl(crossZoneFilterName)))
            .setTraceElement(
                zoneToZoneMatchTraceElement(fromZone.getName(), toZone.getName(), vsysName))
            .build(),
        ExprAclLine.builder()
            .rejecting()
            // DeniedByAcl is guaranteed to match if reached, but including it in the line allows
            // traces to include any trace generated by the cross zone filter (e.g. rejecting rule).
            .setMatchCondition(and(matchFromZoneInterface, deniedByAcl(crossZoneFilterName)))
            .setTraceElement(
                zoneToZoneRejectTraceElement(fromZone.getName(), toZone.getName(), vsysName))
            .build());
  }

  /**
   * Generate outgoing filter lines implementing the policy for all inter-vsys traffic exiting the
   * device through {@code toZone} on some vsys after entering the device at a layer-3 zone on
   * another external vsys. Any such traffic must pass each of a pair of cross-zone policies:
   * ({@code fromZone}, {@code toZone}) and some ({@code externalFromZone}, {@code externalToZone})
   * in an external vsys such that:
   *
   * <ul>
   *   <li>{@code fromZone} sees the external vsys.
   *   <li>{@code externalToZone} is an external zone on the external vsys that sees the egress
   *       vsys.
   *   <li>{@code externalFromZone} is a layer-3 zone on the external vsys containing the ingress
   *       interface of the traffic.
   * </ul>
   */
  @VisibleForTesting
  static @Nonnull Stream<ExprAclLine> generateCrossZoneCallsFromExternal(
      Zone fromZone,
      Zone toZone,
      Collection<Vsys> sharedGateways,
      Collection<Vsys> virtualSystems) {
    Vsys vsys = fromZone.getVsys();
    assert fromZone.getVsys() == toZone.getVsys(); // sanity check
    Stream<ExprAclLine> vsysLines =
        virtualSystems.stream()
            .filter(not(equalTo(vsys)))
            .filter(externalVsys -> fromZone.getExternalNames().contains(externalVsys.getName()))
            .flatMap(
                externalVsys -> generateInterVsysCrossZoneCalls(fromZone, toZone, externalVsys));
    Stream<ExprAclLine> sgLines =
        sharedGateways.stream()
            .filter(sharedGateway -> fromZone.getExternalNames().contains(sharedGateway.getName()))
            .flatMap(
                sharedGateway ->
                    generatedSharedGatewayVsysCrossZoneCalls(fromZone, toZone, sharedGateway));
    return Stream.concat(vsysLines, sgLines);
  }

  /**
   * Generate outgoing filter lines to be applied to traffic entering some interface of {@code
   * sharedGateway} and exiting layer-3 zone {@code toZone} via external zone {@code fromZone} of
   * the latter's vsys.
   */
  @VisibleForTesting
  static @Nonnull Stream<ExprAclLine> generatedSharedGatewayVsysCrossZoneCalls(
      Zone fromZone, Zone toZone, Vsys sharedGateway) {
    Vsys vsys = fromZone.getVsys();
    // sanity check
    assert vsys == toZone.getVsys();
    String vsysName = vsys.getName();
    Set<String> sharedGatewayInterfaces = sharedGateway.getImportedInterfaces();
    if (sharedGatewayInterfaces.isEmpty()) {
      return Stream.of();
    }
    AclLineMatchExpr matchFromZoneInterface = matchSrcInterface(sharedGatewayInterfaces);
    String crossZoneFilterName =
        zoneToZoneFilter(
            computeObjectName(vsysName, fromZone.getName()),
            computeObjectName(vsysName, toZone.getName()));
    // If src interface in shared-gateway and filters permits, then permit.
    // Else if src interface in shared-gateway, filter must have denied.
    return Stream.of(
        accepting(and(matchFromZoneInterface, permittedByAcl(crossZoneFilterName))),
        rejecting(matchFromZoneInterface));
  }

  /**
   * Generate outgoing filter lines to be applied to traffic entering some interface of {@code
   * externalVsys} and exiting layer-3 zone {@code toZone} via external zone {@code fromZone} of the
   * latter's vsys.
   */
  @VisibleForTesting
  static @Nonnull Stream<ExprAclLine> generateInterVsysCrossZoneCalls(
      Zone fromZone, Zone toZone, Vsys externalVsys) {
    Vsys vsys = fromZone.getVsys();
    assert vsys == toZone.getVsys() && vsys != externalVsys; // sanity check
    String vsysName = vsys.getName();
    return externalVsys.getZones().values().stream()
        .filter(
            externalVsysToZone ->
                externalVsysToZone.getType() == Type.EXTERNAL
                    && externalVsysToZone.getExternalNames().contains(vsysName))
        .flatMap(
            externalVsysToZone ->
                externalVsys.getZones().values().stream()
                    .filter(externalVsysFromZone -> externalVsysFromZone.getType() == Type.LAYER3)
                    .flatMap(
                        externalVsysFromZone ->
                            generateDoubleCrossZoneCalls(
                                fromZone, toZone, externalVsysFromZone, externalVsysToZone)));
  }

  /**
   * Generate outgoing filter lines to be applied to traffic exiting {@code toZone} of some vsys
   * after entering {@code externalFromZone} of some other external vsys. The generated lines apply
   * the cross-zone filters for the two zone-pairs ({@code externalFromZone}, {@code
   * externalToZone}), and ({@code fromZone}, {@code toZone}), where {@code externalToZone} and
   * {@code fromZone} are external zones pointing at each other's vsys.
   */
  @VisibleForTesting
  static @Nonnull Stream<ExprAclLine> generateDoubleCrossZoneCalls(
      Zone fromZone, Zone toZone, Zone externalFromZone, Zone externalToZone) {
    Vsys vsys = fromZone.getVsys();
    Vsys externalVsys = externalFromZone.getVsys();
    // sanity check
    assert vsys == toZone.getVsys()
        && externalVsys == externalToZone.getVsys()
        && vsys != externalVsys;
    Set<String> externalFromZoneInterfaces = externalFromZone.getInterfaceNames();
    if (externalFromZoneInterfaces.isEmpty()) {
      return Stream.of();
    }
    AclLineMatchExpr matchExternalFromZoneInterface = matchSrcInterface(externalFromZoneInterfaces);
    String externalVsysName = externalVsys.getName();
    String externalCrossZoneFilterName =
        zoneToZoneFilter(
            computeObjectName(externalVsysName, externalFromZone.getName()),
            computeObjectName(externalVsysName, externalToZone.getName()));
    String vsysName = vsys.getName();
    String crossZoneFilterName =
        zoneToZoneFilter(
            computeObjectName(vsysName, fromZone.getName()),
            computeObjectName(vsysName, toZone.getName()));
    // If the source interface is in externalFromZone and both vsys<=>external filters permit, then
    // permit.
    // Else if the source interface is in externalFromZone, one of the filters must have denied.
    return Stream.of(
        accepting(
            and(
                matchExternalFromZoneInterface,
                permittedByAcl(externalCrossZoneFilterName),
                permittedByAcl(crossZoneFilterName))),
        rejecting(matchExternalFromZoneInterface));
  }

  @Nullable
  private IpSpace ipSpaceFromRuleEndpoints(
      Collection<RuleEndpoint> endpoints, Vsys vsys, Warnings w) {
    return AclIpSpace.union(
        endpoints.stream()
            .map(source -> ruleEndpointToIpSpace(source, vsys, w))
            .collect(Collectors.toList()));
  }

  @Nonnull
  private RangeSet<Ip> ipRangeSetFromRuleEndpoints(
      Collection<RuleEndpoint> endpoints, Vsys vsys, Warnings w) {
    RangeSet<Ip> rangeSet = TreeRangeSet.create();
    endpoints.stream()
        .map(endpoint -> ruleEndpointToIpRangeSet(endpoint, vsys, w))
        .forEach(rangeSet::addAll);
    return ImmutableRangeSet.copyOf(rangeSet);
  }

  /** Convert specified firewall rule into an {@link ExprAclLine}. */
  // Most of the conversion is fairly straight-forward: rules have actions, src and dest IP
  // constraints, and service (aka Protocol + Ports) constraints.
  //   However, services are a bit complicated when `service application-default` is used. In that
  //   case, we extract service definitions from the application that matches.
  private ExprAclLine toIpAccessListLine(SecurityRule rule, Vsys vsys) {
    assert !rule.getDisabled(); // handled by caller.

    //////////////////////////////////////////////////////////////////////////////////////////
    // 1. Initialize the list of conditions.
    List<AclLineMatchExpr> conjuncts = new LinkedList<>();

    //////////////////////////////////////////////////////////////////////////////////////////
    // 2. Match SRC IPs if specified.
    IpSpace srcIps = ipSpaceFromRuleEndpoints(rule.getSource(), vsys, _w);
    if (srcIps != null) {
      AclLineMatchExpr match =
          new MatchHeaderSpace(HeaderSpace.builder().setSrcIps(srcIps).build());
      if (rule.getNegateSource()) {
        match = new NotMatchExpr(match);
      }
      conjuncts.add(match);
    }

    //////////////////////////////////////////////////////////////////////////////////////////
    // 3. Match DST IPs if specified.
    IpSpace dstIps = ipSpaceFromRuleEndpoints(rule.getDestination(), vsys, _w);
    if (dstIps != null) {
      AclLineMatchExpr match =
          new MatchHeaderSpace(HeaderSpace.builder().setDstIps(dstIps).build());
      if (rule.getNegateDestination()) {
        match = new NotMatchExpr(match);
      }
      conjuncts.add(match);
    }

    //////////////////////////////////////////////////////////////////////////////////////////
    // 4. Match services.
    getServiceExpr(rule, vsys).ifPresent(conjuncts::add);

    return ExprAclLine.builder()
        .setName(rule.getName())
        .setAction(rule.getAction())
        .setMatchCondition(new AndMatchExpr(conjuncts))
        .setTraceElement(matchRuleTraceElement(rule.getName()))
        .build();
  }

  /**
   * Returns an expression describing the protocol/port combinations permitted by this rule, or
   * {@link Optional#empty()} if all are allowed.
   */
  private Optional<AclLineMatchExpr> getServiceExpr(SecurityRule rule, Vsys vsys) {
    SortedSet<ServiceOrServiceGroupReference> services = rule.getService();
    if (services.isEmpty()) {
      // No filtering.
      return Optional.empty();
    }

    List<AclLineMatchExpr> serviceDisjuncts = new LinkedList<>();
    for (ServiceOrServiceGroupReference service : services) {
      String serviceName = service.getName();

      // Check for matching object before using built-ins
      String vsysName = service.getVsysName(this, vsys);
      if (vsysName != null) {
        serviceDisjuncts.add(
            permittedByAcl(computeServiceGroupMemberAclName(vsysName, serviceName)));
      } else if (serviceName.equals(ServiceBuiltIn.ANY.getName())) {
        // Anything is allowed.
        return Optional.empty();
      } else if (serviceName.equals(ServiceBuiltIn.APPLICATION_DEFAULT.getName())) {
        if (rule.getAction() == LineAction.PERMIT) {
          // Since Batfish cannot currently match above L4, we follow Cisco-fragments-like logic:
          // When permitting an application, optimistically permit all traffic where the L4 rule
          // matches, assuming it is this application. But when blocking a specific application, do
          // not block all matching L4 traffic, since we can't know it is this specific application.
          serviceDisjuncts.addAll(matchServicesForApplications(rule, vsys));
        }
      } else if (serviceName.equals(ServiceBuiltIn.SERVICE_HTTP.getName())) {
        serviceDisjuncts.add(new MatchHeaderSpace(ServiceBuiltIn.SERVICE_HTTP.getHeaderSpace()));
      } else if (serviceName.equals(ServiceBuiltIn.SERVICE_HTTPS.getName())) {
        serviceDisjuncts.add(new MatchHeaderSpace(ServiceBuiltIn.SERVICE_HTTPS.getHeaderSpace()));
      } else {
        _w.redFlag(String.format("No matching service group/object found for: %s", serviceName));
      }
    }
    return Optional.of(new OrMatchExpr(serviceDisjuncts));
  }

  private List<AclLineMatchExpr> matchServicesForApplications(SecurityRule rule, Vsys vsys) {
    ImmutableList.Builder<AclLineMatchExpr> ret = ImmutableList.builder();
    Queue<String> applications = new LinkedBlockingQueue<>(rule.getApplications());
    while (!applications.isEmpty()) {
      String name = applications.remove();

      // Assume all traffic matches some application under the "any" definition
      if (name.equals(CATCHALL_APPLICATION_NAME)) {
        return ImmutableList.of(TrueExpr.INSTANCE);
      }
      ApplicationGroup group = vsys.getApplicationGroups().get(name);
      if (group != null) {
        applications.addAll(
            group.getDescendantObjects(vsys.getApplications(), vsys.getApplicationGroups()));
        continue;
      }
      Application a = vsys.getApplications().get(name);
      if (a != null) {
        for (Service s : a.getServices()) {
          ret.add(s.toMatchHeaderSpace(_w));
        }
        continue;
      }
      Optional<Application> builtIn = ApplicationBuiltIn.getBuiltInApplication(name);
      if (builtIn.isPresent()) {
        builtIn.get().getServices().forEach(s -> ret.add(s.toMatchHeaderSpace(_w)));
        continue;
      }
      // Did not find in the right hierarchy, so stop and warn.
      _w.redFlag(
          String.format(
              "Unable to identify application %s in vsys %s rule %s",
              name, rule.getName(), vsys.getName()));
    }
    return ret.build();
  }

  /** Converts {@link RuleEndpoint} to {@code IpSpace} */
  @Nonnull
  @SuppressWarnings("fallthrough")
  private IpSpace ruleEndpointToIpSpace(RuleEndpoint endpoint, Vsys vsys, Warnings w) {
    String endpointValue = endpoint.getValue();
    // Palo Alto allows object references that look like IP addresses, ranges, etc.
    // Devices use objects over constants when possible, so, check to see if there is a matching
    // group or object regardless of the type of endpoint we're expecting.
    if (vsys.getAddressObjects().containsKey(endpointValue)) {
      return vsys.getAddressObjects().get(endpointValue).getIpSpace();
    }
    if (vsys.getAddressGroups().containsKey(endpoint.getValue())) {
      return vsys.getAddressGroups()
          .get(endpointValue)
          .getIpSpace(vsys.getAddressObjects(), vsys.getAddressGroups());
    }
    switch (vsys.getNamespaceType()) {
      case LEAF:
        if (_shared != null) {
          return ruleEndpointToIpSpace(endpoint, _shared, w);
        }
        // fall-through
      case SHARED:
        if (_panorama != null) {
          return ruleEndpointToIpSpace(endpoint, _panorama, w);
        }
        // fall-through
      default:
        // No named object found matching this endpoint, so parse the endpoint value as is
        switch (endpoint.getType()) {
          case Any:
            return UniverseIpSpace.INSTANCE;
          case IP_ADDRESS:
            return Ip.parse(endpointValue).toIpSpace();
          case IP_PREFIX:
            return Prefix.parse(endpointValue).toIpSpace();
          case IP_RANGE:
            String[] ips = endpointValue.split("-");
            return IpRange.range(Ip.parse(ips[0]), Ip.parse(ips[1]));
          case REFERENCE:
            // Rely on undefined references to surface this issue (endpoint reference not defined)
            return EmptyIpSpace.INSTANCE;
          default:
            w.redFlag("Could not convert RuleEndpoint to IpSpace: " + endpoint);
            return EmptyIpSpace.INSTANCE;
        }
    }
  }

  /** Converts {@link RuleEndpoint} to IP {@code RangeSet} */
  @Nonnull
  @SuppressWarnings("fallthrough")
  private RangeSet<Ip> ruleEndpointToIpRangeSet(RuleEndpoint endpoint, Vsys vsys, Warnings w) {
    String endpointValue = endpoint.getValue();
    // Palo Alto allows object references that look like IP addresses, ranges, etc.
    // Devices use objects over constants when possible, so, check to see if there is a matching
    // group or object regardless of the type of endpoint we're expecting.
    if (vsys.getAddressObjects().containsKey(endpointValue)) {
      return vsys.getAddressObjects().get(endpointValue).getAddressAsRangeSet();
    }
    if (vsys.getAddressGroups().containsKey(endpoint.getValue())) {
      return vsys.getAddressGroups()
          .get(endpointValue)
          .getIpRangeSet(vsys.getAddressObjects(), vsys.getAddressGroups());
    }
    switch (vsys.getNamespaceType()) {
      case LEAF:
        if (_shared != null) {
          return ruleEndpointToIpRangeSet(endpoint, _shared, w);
        }
        // fall-through
      case SHARED:
        if (_panorama != null) {
          return ruleEndpointToIpRangeSet(endpoint, _panorama, w);
        }
        // fall-through
      default:
        // No named object found matching this endpoint, so parse the endpoint value as is
        switch (endpoint.getType()) {
          case Any:
            return ImmutableRangeSet.of(Range.closed(Ip.ZERO, Ip.MAX));
          case IP_ADDRESS:
            return ImmutableRangeSet.of(Range.singleton(Ip.parse(endpointValue)));
          case IP_PREFIX:
            Prefix prefix = Prefix.parse(endpointValue);
            return ImmutableRangeSet.of(Range.closed(prefix.getStartIp(), prefix.getEndIp()));
          case IP_RANGE:
            String[] ips = endpointValue.split("-");
            return ImmutableRangeSet.of(Range.closed(Ip.parse(ips[0]), Ip.parse(ips[1])));
          case REFERENCE:
            // Rely on undefined references to surface this issue (endpoint reference not defined)
            return ImmutableRangeSet.of();
          default:
            w.redFlag("Could not convert RuleEndpoint to RangeSet: " + endpoint);
            return ImmutableRangeSet.of();
        }
    }
  }

  private static InterfaceType batfishInterfaceType(
      @Nonnull Interface.Type panType, @Nullable Interface.Type parentType, Warnings w) {
    switch (panType) {
      case AGGREGATED_ETHERNET:
        return InterfaceType.AGGREGATED;
      case PHYSICAL:
        return InterfaceType.PHYSICAL;
      case LAYER2:
      case LAYER3:
        if (parentType == Interface.Type.AGGREGATED_ETHERNET) {
          return InterfaceType.AGGREGATE_CHILD;
        }
        return InterfaceType.LOGICAL;
      case LOOPBACK:
        return InterfaceType.LOOPBACK;
      case TUNNEL:
        return InterfaceType.TUNNEL;
      case VLAN:
        return InterfaceType.VLAN;
      default:
        w.unimplemented("Unknown Palo Alto interface type " + panType);
        return InterfaceType.UNKNOWN;
    }
  }

  /** Convert Palo Alto specific interface into vendor independent model interface */
  private org.batfish.datamodel.Interface toInterface(Interface iface) {
    String name = iface.getName();
    Interface.Type parentType = iface.getParent() != null ? iface.getParent().getType() : null;
    org.batfish.datamodel.Interface.Builder newIface =
        org.batfish.datamodel.Interface.builder()
            .setName(name)
            .setOwner(_c)
            .setType(batfishInterfaceType(iface.getType(), parentType, _w));
    Integer mtu = iface.getMtu();
    if (mtu != null) {
      newIface.setMtu(mtu);
    }
    newIface.setAddress(iface.getAddress());
    if (iface.getAddress() != null) {
      newIface.setSecondaryAddresses(
          Sets.difference(iface.getAllAddresses(), ImmutableSet.of(iface.getAddress())));
    }
    newIface.setActive(iface.getActive());
    newIface.setDescription(iface.getComment());
    newIface.setChannelGroup(iface.getAggregateGroup());

    if (iface.getType() == Interface.Type.PHYSICAL) {
      double speed = 1e9;
      if (iface.getName().matches("ethernet(\\d+)/2[1234]")) {
        // https://knowledgebase.paloaltonetworks.com/KCSArticleDetail?id=kA10g000000ClssCAC
        speed = 1e10;
      }
      newIface.setSpeed(speed);
      newIface.setBandwidth(speed);
    } else if (iface.getParent() != null) {
      org.batfish.datamodel.Interface parentIface =
          _c.getAllInterfaces().get(iface.getParent().getName());
      assert parentIface != null; // because interfaces are processed in sorted order
      newIface.setBandwidth(parentIface.getBandwidth());
      // do not set speed, that's a physical property.
    }

    if (iface.getType() == Interface.Type.LAYER3) {
      newIface.setEncapsulationVlan(iface.getTag());
    } else if (iface.getType() == Interface.Type.LAYER2) {
      newIface.setAccessVlan(iface.getTag());
    }

    Zone zone = iface.getZone();
    // add outgoing transformation
    if (zone != null) {
      String vsysName = zone.getVsys().getName();
      newIface.setOutgoingTransformation(
          _zoneOutgoingTransformations
              .getOrDefault(vsysName, ImmutableMap.of())
              .get(zone.getName()));
    }
    // add outgoing filter
    IpAccessList.Builder aclBuilder =
        IpAccessList.builder().setOwner(_c).setName(computeOutgoingFilterName(iface.getName()));
    List<AclLine> aclLines = new ArrayList<>();
    Optional<Vsys> sharedGatewayOptional =
        _sharedGateways.values().stream()
            .filter(sg -> sg.getImportedInterfaces().contains(name))
            .findFirst();
    if (sharedGatewayOptional.isPresent()) {
      Vsys sharedGateway = sharedGatewayOptional.get();
      String sgName = sharedGateway.getName();
      String outgoingFilterName = computeOutgoingFilterName(computeObjectName(sgName, sgName));
      aclLines.add(
          new AclAclLine(
              String.format("Match restrictions for shared gateway %s", sgName),
              outgoingFilterName));
      newIface.setFirewallSessionInterfaceInfo(
          new FirewallSessionInterfaceInfo(
              true, sharedGateway.getImportedInterfaces(), null, null));
    } else if (zone != null) {
      newIface.setZoneName(zone.getName());
      if (zone.getType() == Type.LAYER3) {
        String zoneFilterName =
            computeOutgoingFilterName(computeObjectName(zone.getVsys().getName(), zone.getName()));
        aclLines.add(
            new AclAclLine(
                String.format(
                    "Match rules for exiting interface %s in vsys %s zone %s",
                    iface.getName(), zone.getVsys().getName(), zone.getName()),
                zoneFilterName,
                ifaceOutgoingTraceElement(
                    iface.getName(), zone.getName(), zone.getVsys().getName())));
        newIface.setFirewallSessionInterfaceInfo(
            new FirewallSessionInterfaceInfo(true, zone.getInterfaceNames(), null, null));
      }
    } else {
      // Do not allow any traffic to exit an unzoned interface
      aclLines.add(
          ExprAclLine.builder()
              .rejecting()
              .setName("Not in a zone")
              .setMatchCondition(TrueExpr.INSTANCE)
              .setTraceElement(unzonedIfaceRejectTraceElement(iface.getName()))
              .build());
    }

    if (!aclLines.isEmpty()) {
      // For interfaces with security rules, assume traffic originating from the device is allowed
      // out
      // the interface
      // TODO this isn't tested and may not line up with actual device behavior, but is in place to
      // allow things like BGP sessions to come up
      aclLines.add(
          accepting()
              .setMatchCondition(ORIGINATING_FROM_DEVICE)
              .setTraceElement(originatedFromDeviceTraceElement())
              .build());
      newIface.setOutgoingFilter(aclBuilder.setLines(ImmutableList.copyOf(aclLines)).build());
    }

    // If there are NAT rules for packets entering this interface's zone, apply them
    String packetPolicyName = getPacketPolicyForZone(iface.getZone());
    if (packetPolicyName != null) {
      newIface.setRoutingPolicy(packetPolicyName);
    }

    return newIface.build();
  }

  /**
   * Get or generate packet policy for entering the specified zone, attach it to the VI config, and
   * return the name if applicable. If no packet policy is applicable, returns {@code null}.
   */
  private @Nullable String getPacketPolicyForZone(@Nullable Zone zone) {
    // Unzoned interfaces don't transmit traffic, so don't need packet policy
    if (zone == null) {
      return null;
    }
    String packetPolicyName = computePacketPolicyName(zone);
    if (!_c.getPacketPolicies().containsKey(packetPolicyName)) {
      // Packet policy does not exist for this zone. Check NAT rules and generate policy if needed.
      List<NatRule> natRules = getNatRulesForEnteringZone(zone);
      if (natRules.isEmpty()) {
        // No NAT rules apply to packets entering this zone.
        return null;
      }
      _c.getPacketPolicies()
          .put(packetPolicyName, buildPacketPolicy(packetPolicyName, natRules, zone.getVsys()));
    }
    return packetPolicyName;
  }

  private MatchHeaderSpace getRuleMatchHeaderSpace(NatRule rule, Vsys vsys) {
    IpSpace srcIps = ipSpaceFromRuleEndpoints(rule.getSource(), vsys, _w);
    IpSpace dstIps = ipSpaceFromRuleEndpoints(rule.getDestination(), vsys, _w);
    return new MatchHeaderSpace(HeaderSpace.builder().setSrcIps(srcIps).setDstIps(dstIps).build());
  }

  /** Build a routing policy for the specified NAT rule + vsys entries in the specified vsys. */
  private PacketPolicy buildPacketPolicy(String name, List<NatRule> natRules, Vsys vsys) {
    ImmutableList.Builder<org.batfish.datamodel.packet_policy.Statement> lines =
        ImmutableList.builder();
    for (NatRule rule : natRules) {
      RuleEndpoint translatedAddress =
          Optional.ofNullable(rule.getDestinationTranslation())
              .map(DestinationTranslation::getTranslatedAddress)
              .orElse(null);
      Zone toZone = vsys.getZones().get(rule.getTo());
      if (toZone == null) {
        continue;
      }

      // Conditions under which to apply dest NAT
      MatchHeaderSpace matchHeaderSpace = getRuleMatchHeaderSpace(rule, vsys);
      BoolExpr condition =
          Conjunction.of(
              new PacketMatchExpr(matchHeaderSpace),
              // Only apply dest NAT if flow is exiting an interface in the to-zone
              new FibLookupOutgoingInterfaceIsOneOf(
                  IngressInterfaceVrf.instance(), toZone.getInterfaceNames()));

      List<Statement> actionsIfMatched = new ArrayList<>();
      if (translatedAddress != null) {
        // Rule applies a destination translation. Add dest NAT transformation to actions if matched
        RangeSet<Ip> pool = ruleEndpointToIpRangeSet(translatedAddress, vsys, _w);
        if (pool.isEmpty()) {
          // Can't apply a dest IP translation with empty IP pool
          // TODO: Check real behavior in this scenario
          _w.redFlag(
              String.format(
                  "NAT rule %s of VSYS %s will not apply destination translation because its destination translation pool is empty",
                  rule.getName(), vsys.getName()));
        } else {
          Transformation transform =
              new Transformation(
                  // No need to guard: packet policy already encodes this rule's match conditions
                  TrueExpr.INSTANCE,
                  ImmutableList.of(
                      new AssignIpAddressFromPool(
                          TransformationType.DEST_NAT, IpField.DESTINATION, pool)),
                  null,
                  null);
          actionsIfMatched.add(new ApplyTransformation(transform));
        }
      }

      // Always do a FIB lookup and return if matched
      actionsIfMatched.add(new Return(new FibLookup(IngressInterfaceVrf.instance())));
      lines.add(new org.batfish.datamodel.packet_policy.If(condition, actionsIfMatched));
    }
    return new PacketPolicy(
        name, lines.build(), new Return(new FibLookup(IngressInterfaceVrf.instance())));
  }

  /** Return a list of all valid NAT rules to apply to packets entering the specified zone. */
  private List<NatRule> getNatRulesForEnteringZone(Zone zone) {
    Vsys vsys = zone.getVsys();
    return getAllNatRules(vsys)
        .filter(
            rule ->
                checkNatRuleValid(rule, false)
                    && (rule.getFrom().contains(zone.getName())
                        || rule.getFrom().contains(CATCHALL_ZONE_NAME)))
        .collect(ImmutableList.toImmutableList());
  }

  private void convertPeerGroup(BgpPeerGroup pg, BgpVr bgp, BgpProcess proc, VirtualRouter vr) {
    if (!pg.getEnable()) {
      return;
    }

    pg.getPeers().forEach((peerName, peer) -> convertPeer(peer, pg, bgp, proc, vr));
  }

  private void convertPeer(
      BgpPeer peer, BgpPeerGroup pg, BgpVr bgp, BgpProcess proc, VirtualRouter vr) {
    if (!peer.getEnable()) {
      return;
    }

    if (peer.getPeerAddress() == null) {
      _w.redFlag("Missing peer-address for peer %s; disabling it", peer.getName());
      return;
    }

    assert bgp.getLocalAs() != null; // checked before this function is called.
    long localAs = bgp.getLocalAs();
    Long peerAs = peer.getPeerAs();

    if (pg.getTypeAndOptions() instanceof IbgpPeerGroupType) {
      peerAs = firstNonNull(peerAs, localAs);
      // Peer AS must be unset or equal to Local AS.
      if (localAs != peerAs) {
        _w.redFlag(
            String.format(
                "iBGP peer %s has a mismatched peer-as %s which is not the local-as %s; replacing it",
                peer.getName(), peerAs, localAs));
        peerAs = localAs;
      }
    } else if (pg.getTypeAndOptions() instanceof EbgpPeerGroupType) {
      // Peer AS must be set and not equal to Local AS.
      if (peerAs == null) {
        _w.redFlag(
            String.format("eBGP peer %s must have peer-as set; disabling it", peer.getName()));
        return;
      }
      if (peerAs == localAs) {
        _w.redFlag(
            String.format(
                "eBGP peer %s must have peer-as different from local-as; disabling it",
                peer.getName()));
        return;
      }
    } else {
      assert true; // TODO figure out the default and handle separately.
    }

    BgpActivePeerConfig.Builder peerB =
        BgpActivePeerConfig.builder()
            .setBgpProcess(proc)
            .setDescription(peer.getName())
            .setGroup(pg.getName())
            .setLocalAs(localAs)
            .setPeerAddress(peer.getPeerAddress())
            .setRemoteAs(peerAs);
    if (peer.getLocalAddress() != null) {
      peerB.setLocalIp(peer.getLocalAddress());
    } else {
      // Get the local address by choosing the IP on the specified interface.
      Optional.ofNullable(peer.getLocalInterface())
          .map(_interfaces::get)
          .map(Interface::getAddress)
          .map(ConcreteInterfaceAddress::getIp)
          .ifPresent(peerB::setLocalIp);
    }

    // TODO
    Builder ipv4af =
        Ipv4UnicastAddressFamily.builder()
            .setAddressFamilyCapabilities(AddressFamilyCapabilities.builder().build());

    ipv4af.setExportPolicy(
        computeAndSetPerPeerExportPolicy(peer, _c, vr, bgp, pg.getName()).getName());

    @Nullable
    RoutingPolicy importPolicyForThisPeer =
        computeAndSetPerPeerImportPolicy(peer, _c, vr, bgp, pg.getName());
    ipv4af.setImportPolicy(
        importPolicyForThisPeer == null ? null : importPolicyForThisPeer.getName());

    peerB.setIpv4UnicastAddressFamily(ipv4af.build());

    peerB.build(); // automatically adds itself to the process
  }

  private Optional<BgpProcess> toBgpProcess(VirtualRouter vr) {
    BgpVr bgp = vr.getBgp();
    if (bgp == null || !firstNonNull(bgp.getEnable(), Boolean.FALSE)) {
      return Optional.empty();
    }

    // Router ID must be configured manually or you cannot enable the router.
    if (bgp.getRouterId() == null) {
      _w.redFlag(
          String.format("virtual-router %s bgp has no router-id; disabling it", vr.getName()));
      return Optional.empty();
    }

    // Local AS must be configured manually or you cannot enable the router.
    if (bgp.getLocalAs() == null) {
      _w.redFlag(
          String.format("virtual-router %s bgp has no local-as; disabling it", vr.getName()));
      return Optional.empty();
    }

    BgpProcess proc =
        new BgpProcess(
            bgp.getRouterId(), vr.getAdminDists().getEbgp(), vr.getAdminDists().getIbgp());
    // common BGP export policy (combination of all redist rules at the BgpVr level)
    RoutingPolicy commonExportPolicy = getBgpCommonExportPolicy(bgp, vr, _w, _c);
    _c.getRoutingPolicies().put(commonExportPolicy.getName(), commonExportPolicy);

    bgp.getPeerGroups().forEach((name, pg) -> convertPeerGroup(pg, bgp, proc, vr));

    return Optional.of(proc);
  }

  private Optional<OspfProcess> toOspfProcess(VirtualRouter vr, Vrf vrf) {
    OspfVr ospf = vr.getOspf();
    if (ospf == null || !ospf.isEnable()) {
      return Optional.empty();
    }

    // Router ID is ensured to be present by the CLI/UI
    if (ospf.getRouterId() == null) {
      _w.redFlag(
          String.format("Virtual-router %s ospf has no router-id; disabling it.", vr.getName()));
      return Optional.empty();
    }
    OspfProcess.Builder ospfProcessBuilder = OspfProcess.builder();
    ospfProcessBuilder.setRouterId(ospf.getRouterId());
    String processId = String.format("~OSPF_PROCESS_%s", ospf.getRouterId());
    ospfProcessBuilder
        .setProcessId(processId)
        .setAreas(
            ospf.getAreas().values().stream()
                .map(area -> toOspfArea(area, vrf, processId))
                .collect(
                    ImmutableSortedMap.toImmutableSortedMap(
                        Comparator.naturalOrder(), OspfArea::getAreaNumber, Function.identity())));
    // Setting reference bandwidth to an arbitrary value to avoid builder crash
    ospfProcessBuilder.setReferenceBandwidth(1D);
    return Optional.of(ospfProcessBuilder.build());
  }

  private @Nonnull OspfArea toOspfArea(
      org.batfish.representation.palo_alto.OspfArea vsArea, Vrf vrf, String ospfProcessName) {
    OspfArea.Builder viAreaBuilder = OspfArea.builder().setNumber(vsArea.getAreaId().asLong());
    if (vsArea.getTypeSettings() != null) {
      vsArea
          .getTypeSettings()
          .accept(
              new OspfAreaTypeSettingsVisitor<Void>() {
                @Override
                public Void visitOspfAreaNssa(OspfAreaNssa ospfAreaNssa) {
                  assert ospfAreaNssa.getAcceptSummary()
                      != null; // Palo Alto always has explicit setting for this
                  viAreaBuilder.setNssa(
                      NssaSettings.builder()
                          .setDefaultOriginateType(
                              // PAN enforces either of these two values
                              ospfAreaNssa.getDefaultRouteType() == DefaultRouteType.EXT_1
                                  ? OspfDefaultOriginateType.EXTERNAL_TYPE1
                                  : OspfDefaultOriginateType.EXTERNAL_TYPE2)
                          .setSuppressType3(!ospfAreaNssa.getAcceptSummary())
                          .build());
                  return null;
                }

                @Override
                public Void visitOspfAreaStub(OspfAreaStub ospfAreaStub) {
                  assert ospfAreaStub.getAcceptSummary()
                      != null; // Palo Alto always has explicit setting for this
                  viAreaBuilder.setStub(
                      StubSettings.builder()
                          .setSuppressType3(!ospfAreaStub.getAcceptSummary())
                          .build());
                  return null;
                }

                @Override
                public Void visitOspfAreaNormal(OspfAreaNormal ospfAreaNormal) {
                  return null;
                }
              });
    }
    viAreaBuilder.setInterfaces(
        computeAreaInterfaces(_c.getAllInterfaces(vrf.getName()), vsArea, ospfProcessName));
    return viAreaBuilder.build();
  }

  private @Nonnull Set<String> computeAreaInterfaces(
      Map<String, org.batfish.datamodel.Interface> viInterfaces,
      org.batfish.representation.palo_alto.OspfArea vsArea,
      String ospfProcessName) {
    ImmutableSet.Builder<String> ospfIfaceNames = ImmutableSet.builder();
    Ip vsAreaId = vsArea.getAreaId();
    vsArea
        .getInterfaces()
        .values()
        .forEach(
            ospfVsIface -> {
              org.batfish.datamodel.Interface viIface = viInterfaces.get(ospfVsIface.getName());
              if (viIface == null) {
                _w.redFlag(
                    String.format(
                        "OSPF area %s refers a non-existent interface %s",
                        vsAreaId, ospfVsIface.getName()));
                return;
              }
              ospfIfaceNames.add(viIface.getName());
              finalizeInterfaceOspfSettings(
                  viIface, vsAreaId.asLong(), ospfProcessName, ospfVsIface);
            });
    return ospfIfaceNames.build();
  }

  private void finalizeInterfaceOspfSettings(
      org.batfish.datamodel.Interface viIface,
      long areaId,
      String processName,
      OspfInterface vsOspfIface) {
    // (enable = yes or no)  and (passive = yes or no should be explicitly configured
    assert vsOspfIface.getEnable() != null;
    assert vsOspfIface.getPassive() != null;
    OspfInterfaceSettings.Builder ospfSettings = OspfInterfaceSettings.builder();
    ospfSettings.setCost(vsOspfIface.getMetric());
    ospfSettings.setPassive(vsOspfIface.getPassive());
    ospfSettings.setEnabled(vsOspfIface.getEnable());
    ospfSettings.setAreaName(areaId);
    ospfSettings.setProcess(processName);
    ospfSettings.setPassive(vsOspfIface.getPassive());
    OspfNetworkType networkType = toNetworkType(vsOspfIface.getLinkType());
    ospfSettings.setNetworkType(networkType);
    if (vsOspfIface.getMetric() == null
        && viIface.isLoopback()
        && networkType != org.batfish.datamodel.ospf.OspfNetworkType.POINT_TO_POINT) {
      ospfSettings.setCost(DEFAULT_LOOPBACK_OSPF_COST);
    }
    ospfSettings.setHelloInterval(vsOspfIface.getHelloInterval());
    ospfSettings.setDeadInterval(vsOspfIface.getHelloInterval() * vsOspfIface.getDeadCounts());
    viIface.setOspfSettings(ospfSettings.build());
  }

  @Nullable
  private OspfNetworkType toNetworkType(@Nullable LinkType linkType) {
    if (linkType == null) {
      return null;
    }
    if (linkType == LinkType.BROADCAST) {
      return OspfNetworkType.BROADCAST;
    } else if (linkType == LinkType.P2P) {
      return OspfNetworkType.POINT_TO_POINT;
    } else if (linkType == LinkType.P2MP) {
      return OspfNetworkType.POINT_TO_MULTIPOINT;
    } else {
      return null;
    }
  }

  /** Convert Palo Alto specific virtual router into vendor independent model Vrf */
  private Vrf toVrf(VirtualRouter vr) {
    String vrfName = vr.getName();
    Vrf vrf = new Vrf(vrfName);

    // Static routes
    for (Entry<String, StaticRoute> e : vr.getStaticRoutes().entrySet()) {
      StaticRoute sr = e.getValue();
      // Can only construct a static route if it has a destination
      Prefix destination = sr.getDestination();
      if (destination == null) {
        _w.redFlag(
            String.format(
                "Cannot convert static route %s, as it does not have a destination.", e.getKey()));
        continue;
      }
      String nextVrf = sr.getNextVr();
      if (nextVrf != null) {
        if (nextVrf.equals(vrfName)) {
          _w.redFlag(
              String.format(
                  "Cannot convert static route %s, as its next-vr '%s' is its own virtual-router.",
                  e.getKey(), nextVrf));
          continue;
        }
        if (!_virtualRouters.containsKey(nextVrf)) {
          _w.redFlag(
              String.format(
                  "Cannot convert static route %s, as its next-vr '%s' is not a virtual-router.",
                  e.getKey(), nextVrf));
          continue;
        }
      }
      vrf.getStaticRoutes()
          .add(
              org.batfish.datamodel.StaticRoute.builder()
                  .setNextHopInterface(sr.getNextHopInterface())
                  .setNextHopIp(sr.getNextHopIp())
                  .setAdministrativeCost(sr.getAdminDistance())
                  .setMetric(sr.getMetric())
                  .setNetwork(destination)
                  .setNextVrf(nextVrf)
                  .build());
    }

    // Interfaces
    for (String interfaceName : vr.getInterfaceNames()) {
      org.batfish.datamodel.Interface iface = _c.getAllInterfaces().get(interfaceName);
      if (iface != null) {
        iface.setVrf(vrf);
      }
    }

    // BGP
    toBgpProcess(vr).ifPresent(vrf::setBgpProcess);
    // OSPF
    toOspfProcess(vr, vrf).ifPresent(vrf::addOspfProcess);

    return vrf;
  }

  /** Convert Palo Alto zone to vendor independent model zone */
  private org.batfish.datamodel.Zone toZone(String name, Zone zone) {
    org.batfish.datamodel.Zone newZone = new org.batfish.datamodel.Zone(name);
    newZone.setInterfaces(zone.getInterfaceNames());
    return newZone;
  }

  /**
   * Attach interfaces to zones. This is not done during extraction in case the file is structured
   * so that zones are defined first.
   */
  private void attachInterfacesToZones() {
    Map<String, Interface> allInterfaces =
        Streams.concat(
                getInterfaces().entrySet().stream(),
                getInterfaces().values().stream().flatMap(i -> i.getUnits().entrySet().stream()))
            .collect(ImmutableMap.toImmutableMap(Entry::getKey, Entry::getValue));
    // Assign the appropriate zone to each interface
    Stream.concat(_virtualSystems.values().stream(), _sharedGateways.values().stream())
        .forEach(
            zoneContainer -> {
              for (Zone zone : zoneContainer.getZones().values()) {
                for (String ifname : zone.getInterfaceNames()) {
                  Interface iface = allInterfaces.get(ifname);
                  if (iface != null) {
                    iface.setZone(zone);
                  } else {
                    // do nothing. Assume that an undefined reference was logged elsewhere.
                    assert true;
                  }
                }
              }
            });
  }

  /**
   * Apply the specified device-group "pseudo-config" to this PaloAltoConfiguration. Any previously
   * made changes will be overwritten in this process.
   */
  private void applyDeviceGroup(PaloAltoConfiguration template) {
    // Currently, we only support device-group attributes, which are associated w/ the Panorama vsys
    // So just copy the Panorama vsys for now
    Vsys panorama = template.getPanorama();
    if (panorama != null) {
      _virtualSystems.put(PANORAMA_VSYS_NAME, panorama);
    }
  }

  /**
   * Merge specified template "vsys" configuration into specified target. Only merges configuration
   * supported by templates (i.e. does not merge device-group vsys configuration).
   */
  private void applyTemplateVsys(Vsys template, Vsys target) {
    // Merge template objects and imports
    for (Entry<String, Zone> entry : template.getZones().entrySet()) {
      entry.getValue().setVsys(target);
      target.getZones().put(entry.getKey(), entry.getValue());
    }
    target.getSyslogServers().putAll(template.getSyslogServers());
    if (!template.getImportedInterfaces().isEmpty()) {
      target.getImportedInterfaces().addAll(template.getImportedInterfaces());
    }

    // Overwrite settings
    if (template.getDisplayName() != null) {
      target.setDisplayName(template.getDisplayName());
    }
  }

  /**
   * Apply the specified template-stack "pseudo-config" to this PaloAltoConfiguration. Any
   * previously made changes will be overwritten in this process.
   */
  private void applyTemplateStack(TemplateStack stack, PaloAltoConfiguration mainConfig) {
    /* Iterate over templates in reverse order, since first template should overwrite other template configuration */
    for (String templateName : ImmutableList.copyOf(stack.getTemplates()).reverse()) {
      Template template = mainConfig.getTemplate(templateName);
      if (template == null) {
        // Warning will be surfaced through undefined references
        continue;
      }
      // Deviceconfig entities
      if (template.getHostname() != null) {
        setHostname(template.getHostname());
      }
      if (template.getMgmtIfaceGateway() != null) {
        setMgmtIfaceGateway(template.getMgmtIfaceGateway());
      }
      if (template.getMgmtIfaceAddress() != null) {
        setMgmtIfaceAddress(template.getMgmtIfaceAddress());
      }
      if (template.getMgmtIfaceNetmask() != null) {
        setMgmtIfaceNetmask(template.getMgmtIfaceNetmask());
      }
      if (template.getDnsServerPrimary() != null) {
        setDnsServerPrimary(template.getDnsServerPrimary());
      }
      if (template.getDnsServerSecondary() != null) {
        setDnsServerSecondary(template.getDnsServerSecondary());
      }
      if (template.getNtpServerPrimary() != null) {
        setNtpServerPrimary(template.getNtpServerPrimary());
      }
      if (template.getNtpServerSecondary() != null) {
        setNtpServerSecondary(template.getNtpServerSecondary());
      }

      // Network entities
      _interfaces.putAll(template.getInterfaces());
      _sharedGateways.putAll(template.getSharedGateways());
      _virtualRouters.putAll(template.getVirtualRouters());
      if (!template.getCryptoProfiles().isEmpty()) {
        _cryptoProfiles.addAll(template.getCryptoProfiles());
      }

      // Vsys entities
      for (Entry<String, Vsys> entry : template.getVirtualSystems().entrySet()) {
        Vsys target = _virtualSystems.computeIfAbsent(entry.getKey(), Vsys::new);
        applyTemplateVsys(entry.getValue(), target);
      }
      // Shared vsys
      if (template.getShared() != null) {
        if (_shared == null) {
          _shared = new Vsys(SHARED_VSYS_NAME, NamespaceType.SHARED);
        }
        applyTemplateVsys(template.getShared(), _shared);
      }
    }
  }

  @Override
  public List<Configuration> toVendorIndependentConfigurations() throws VendorConversionException {
    ImmutableList.Builder<Configuration> outputConfigurations = ImmutableList.builder();
    // Build primary config
    outputConfigurations.add(this.toVendorIndependentConfiguration());

    // Build configs for each managed device, if applicable
    // Map of managed device ID to managed device config
    Map<String, PaloAltoConfiguration> managedConfigurations = new HashMap<>();
    // Apply device-groups
    _deviceGroups
        .entrySet()
        .forEach(
            deviceGroupEntry ->
                deviceGroupEntry
                    .getValue()
                    .getDevices()
                    .forEach(
                        name -> {
                          // Create new managed config if one doesn't already exist for this device
                          if (managedConfigurations.containsKey(name)) {
                            // If the device already has a config associated with it, it must
                            // already be associated with another device-group (should not happen)
                            _w.redFlag(
                                String.format(
                                    "Managed device '%s' cannot be associated with more than one device-group. Ignoring association with device-group '%s'.",
                                    name, deviceGroupEntry.getKey()));
                          } else {
                            PaloAltoConfiguration c = new PaloAltoConfiguration();
                            // This may not actually be the device's hostname
                            // but this is all we know at this point
                            c.setHostname(name);
                            c.applyDeviceGroup(deviceGroupEntry.getValue());
                            managedConfigurations.put(name, c);
                          }
                        }));
    // Apply template-stacks
    _templateStacks
        .entrySet()
        .forEach(
            stackEntry ->
                stackEntry
                    .getValue()
                    .getDevices()
                    .forEach(
                        name -> {
                          PaloAltoConfiguration c = managedConfigurations.get(name);
                          // Create new managed config if one doesn't already exist for this device
                          if (c == null) {
                            c = new PaloAltoConfiguration();
                            // This may not actually be the device's hostname
                            // but this is all we know at this point
                            c.setHostname(name);
                            managedConfigurations.put(name, c);
                          }
                          c.applyTemplateStack(stackEntry.getValue(), this);
                        }));
    // Once managed devices are built, convert them too
    outputConfigurations.addAll(
        managedConfigurations.values().stream()
            .map(PaloAltoConfiguration::toVendorIndependentConfiguration)
            .collect(ImmutableList.toImmutableList()));

    return outputConfigurations.build();
  }

  private Configuration toVendorIndependentConfiguration() throws VendorConversionException {
    String hostname = getHostname();
    _c = new Configuration(hostname, _vendor);
    _c.setDefaultCrossZoneAction(LineAction.DENY);
    _c.setDefaultInboundAction(LineAction.PERMIT);
    _c.setDnsServers(getDnsServers());
    _c.setNtpServers(getNtpServers());

    // Before processing any Vsys, ensure that interfaces are attached to zones.
    attachInterfacesToZones();

    convertNamespaces();

    // Handle converting items within virtual systems
    convertVirtualSystems();

    convertSharedGateways();

    // A map from aggregate ethernet name (like ae1) to the set of interfaces it aggregates
    Multimap<String, String> aggregates = HashMultimap.create();

    for (Interface i : _interfaces.values()) {
      // NB: sorted order is used here.
      org.batfish.datamodel.Interface viIface = toInterface(i);
      _c.getAllInterfaces().put(viIface.getName(), viIface);
      if (i.getAggregateGroup() != null) {
        aggregates.put(i.getAggregateGroup(), i.getName());
      }

      for (Entry<String, Interface> unit : i.getUnits().entrySet()) {
        org.batfish.datamodel.Interface viUnit = toInterface(unit.getValue());
        viUnit.addDependency(new Dependency(viIface.getName(), DependencyType.BIND));
        _c.getAllInterfaces().put(viUnit.getName(), viUnit);
      }
    }
    // Populate aggregates where they exist.
    for (Entry<String, Collection<String>> entry : aggregates.asMap().entrySet()) {
      org.batfish.datamodel.Interface ae = _c.getAllInterfaces().get(entry.getKey());
      if (ae == null) {
        continue;
      }

      Collection<String> members = entry.getValue();
      ae.setChannelGroupMembers(members);
      ae.setDependencies(
          members.stream()
              .map(member -> new Dependency(member, DependencyType.AGGREGATE))
              .collect(ImmutableSet.toImmutableSet()));
    }

    // Vrf conversion uses interfaces, so must be done after interface exist in VI model
    for (VirtualRouter vr : _virtualRouters.values()) {
      _c.getVrfs().put(vr.getName(), toVrf(vr));
    }

    // Batfish cannot handle interfaces without a Vrf
    // So put orphaned interfaces in a constructed Vrf and shut them down
    Vrf nullVrf = new Vrf(NULL_VRF_NAME);
    int oraphnedInterfaces = 0;
    for (Entry<String, org.batfish.datamodel.Interface> i : _c.getAllInterfaces().entrySet()) {
      org.batfish.datamodel.Interface iface = i.getValue();
      if (iface.getVrf() == null) {
        iface.setVrf(nullVrf);
        oraphnedInterfaces++;
        if (iface.getDependencies().stream().anyMatch(d -> d.getType() == DependencyType.BIND)) {
          // This is a child interface. Just shut it down.
          iface.setActive(false);
          _w.redFlag(
              String.format(
                  "Interface %s is not in a virtual-router, placing in %s and shutting it down.",
                  iface.getName(), nullVrf.getName()));
        } else {
          // This is a parent interface. We can't shut it down, so instead we must just clear L2/L3
          // data.
          boolean warn = false;
          if (iface.getAccessVlan() != null) {
            warn = true;
            iface.setAccessVlan(null);
          }
          if (iface.getAddress() != null) {
            warn = true;
            iface.setAddress(null);
          }
          if (!iface.getAllAddresses().isEmpty()) {
            warn = true;
            iface.setAllAddresses(ImmutableSortedSet.of());
          }
          if (!iface.getAllowedVlans().isEmpty()) {
            warn = true;
            iface.setAllowedVlans(IntegerSpace.EMPTY);
          }
          if (iface.getSwitchportMode() != SwitchportMode.NONE) {
            warn = true;
            iface.setSwitchportMode(SwitchportMode.NONE);
          }
          // Only warn if some L2/L3 data actually set.
          if (warn) {
            _w.redFlag(
                String.format(
                    "Interface %s is not in a virtual-router, placing in %s and clearing L2/L3 data.",
                    iface.getName(), nullVrf.getName()));
          }
        }
      }
    }
    // Don't pollute VI model will null VRF unless we have to.
    if (oraphnedInterfaces > 0) {
      _c.getVrfs().put(nullVrf.getName(), nullVrf);
    }

    // Count and mark simple structure usages and identify undefined references
    markConcreteStructure(PaloAltoStructureType.GLOBAL_PROTECT_APP_CRYPTO_PROFILE);
    markConcreteStructure(PaloAltoStructureType.IKE_CRYPTO_PROFILE);
    markConcreteStructure(PaloAltoStructureType.IPSEC_CRYPTO_PROFILE);
    markConcreteStructure(PaloAltoStructureType.INTERFACE);
    markConcreteStructure(PaloAltoStructureType.REDIST_PROFILE);
    markConcreteStructure(PaloAltoStructureType.SECURITY_RULE);
    markConcreteStructure(PaloAltoStructureType.ZONE);
    markConcreteStructure(PaloAltoStructureType.VIRTUAL_ROUTER);

    // Handle marking for structures that may exist in one of a couple namespaces
    // Handle application objects/groups that may overlap with built-in names
    markAbstractStructureFromUnknownNamespace(
        PaloAltoStructureType.APPLICATION_GROUP_OR_APPLICATION_OR_NONE,
        ImmutableList.of(
            PaloAltoStructureType.APPLICATION, PaloAltoStructureType.APPLICATION_GROUP),
        true,
        PaloAltoStructureUsage.APPLICATION_GROUP_MEMBERS,
        PaloAltoStructureUsage.SECURITY_RULE_APPLICATION);

    // Handle service objects/groups that may overlap with built-in names
    markAbstractStructureFromUnknownNamespace(
        PaloAltoStructureType.SERVICE_OR_SERVICE_GROUP_OR_NONE,
        ImmutableList.of(PaloAltoStructureType.SERVICE, PaloAltoStructureType.SERVICE_GROUP),
        true,
        PaloAltoStructureUsage.SERVICE_GROUP_MEMBER,
        PaloAltoStructureUsage.SECURITY_RULE_SERVICE);
    markAbstractStructureFromUnknownNamespace(
        PaloAltoStructureType.SERVICE_OR_SERVICE_GROUP,
        ImmutableList.of(PaloAltoStructureType.SERVICE, PaloAltoStructureType.SERVICE_GROUP),
        PaloAltoStructureUsage.SERVICE_GROUP_MEMBER,
        PaloAltoStructureUsage.SECURITY_RULE_SERVICE);

    // Handle marking rule endpoints
    // First, handle those which may or may not be referencing objects (e.g. "1.2.3.4" may be IP
    // address or a named object)
    markAbstractStructureFromUnknownNamespace(
        PaloAltoStructureType.ADDRESS_LIKE_OR_NONE,
        ImmutableList.of(
            PaloAltoStructureType.ADDRESS_GROUP,
            PaloAltoStructureType.ADDRESS_OBJECT,
            PaloAltoStructureType.EXTERNAL_LIST),
        true,
        PaloAltoStructureUsage.SECURITY_RULE_DESTINATION,
        PaloAltoStructureUsage.SECURITY_RULE_SOURCE);
    // Next, handle address object references which are definitely referencing objects
    markAbstractStructureFromUnknownNamespace(
        PaloAltoStructureType.ADDRESS_LIKE,
        ImmutableList.of(
            PaloAltoStructureType.ADDRESS_GROUP,
            PaloAltoStructureType.ADDRESS_OBJECT,
            PaloAltoStructureType.EXTERNAL_LIST),
        PaloAltoStructureUsage.ADDRESS_GROUP_STATIC,
        PaloAltoStructureUsage.SECURITY_RULE_DESTINATION,
        PaloAltoStructureUsage.SECURITY_RULE_SOURCE);

    // Applications or Application-Groups
    markAbstractStructureFromUnknownNamespace(
        PaloAltoStructureType.APPLICATION_GROUP_OR_APPLICATION,
        ImmutableList.of(
            PaloAltoStructureType.APPLICATION_GROUP, PaloAltoStructureType.APPLICATION),
        PaloAltoStructureUsage.APPLICATION_GROUP_MEMBERS,
        PaloAltoStructureUsage.SECURITY_RULE_APPLICATION);

    return _c;
  }

  /**
   * Helper method to return DefinedStructureInfo for the structure with the specified name that
   * could be any of the specified structureTypesToCheck, return null if no match is found
   */
  private @Nullable DefinedStructureInfo findDefinedStructure(
      String name, Collection<PaloAltoStructureType> structureTypesToCheck) {
    for (PaloAltoStructureType typeToCheck : structureTypesToCheck) {
      Map<String, DefinedStructureInfo> matchingDefinitions =
          _structureDefinitions.get(typeToCheck.getDescription());
      if (matchingDefinitions != null && !matchingDefinitions.isEmpty()) {
        DefinedStructureInfo definition = matchingDefinitions.get(name);
        if (definition != null) {
          return definition;
        }
      }
    }
    return null;
  }

  /**
   * Update referrers and/or warn for undefined structures based on references to an abstract
   * structure type existing in either the reference's namespace or shared namespace
   */
  private void markAbstractStructureFromUnknownNamespace(
      PaloAltoStructureType type,
      Collection<PaloAltoStructureType> structureTypesToCheck,
      PaloAltoStructureUsage... usages) {
    markAbstractStructureFromUnknownNamespace(type, structureTypesToCheck, false, usages);
  }

  private void markAbstractStructureFromUnknownNamespace(
      PaloAltoStructureType type,
      Collection<PaloAltoStructureType> structureTypesToCheck,
      boolean ignoreUndefined,
      PaloAltoStructureUsage... usages) {
    Map<String, SortedMap<StructureUsage, SortedMultiset<Integer>>> references =
        firstNonNull(_structureReferences.get(type), Collections.emptyMap());
    for (PaloAltoStructureUsage usage : usages) {
      references.forEach(
          (nameWithNamespace, byUsage) -> {
            String name = extractObjectName(nameWithNamespace);
            Multiset<Integer> lines = firstNonNull(byUsage.get(usage), TreeMultiset.create());
            // Check this namespace first
            DefinedStructureInfo info =
                findDefinedStructure(nameWithNamespace, structureTypesToCheck);
            // Check shared namespace if there was no match
            if (info == null) {
              info =
                  findDefinedStructure(
                      computeObjectName(SHARED_VSYS_NAME, name), structureTypesToCheck);
            }

            // Now update reference count if applicable
            if (info != null) {
              info.setNumReferrers(info.getNumReferrers() + lines.size());
            } else if (!ignoreUndefined) {
              for (int line : lines) {
                undefined(type, name, usage, line);
              }
            }
          });
    }
  }

  public @Nullable Vsys getPanorama() {
    return _panorama;
  }

  public @Nullable Vsys getShared() {
    return _shared;
  }

  public void setPanorama(@Nullable Vsys panorama) {
    _panorama = panorama;
  }

  public void setShared(@Nullable Vsys shared) {
    _shared = shared;
  }
}<|MERGE_RESOLUTION|>--- conflicted
+++ resolved
@@ -210,11 +210,7 @@
     _interfaces = new TreeMap<>();
     _sharedGateways = new TreeMap<>();
     _templates = new TreeMap<>();
-<<<<<<< HEAD
-    _templateStacks = new TreeMap<>();
-=======
     _templateStacks = new HashMap<>();
->>>>>>> bc55f15f
     _virtualRouters = new TreeMap<>();
     _virtualSystems = new TreeMap<>();
     _zoneOutgoingTransformations = new TreeMap<>();
