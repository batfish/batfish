package org.batfish.representation.palo_alto;

import static com.google.common.base.Preconditions.checkNotNull;
import static org.apache.commons.lang3.ObjectUtils.firstNonNull;

import com.google.common.collect.ImmutableList;
import com.google.common.collect.Multiset;
import com.google.common.collect.SortedMultiset;
import com.google.common.collect.TreeMultiset;
import java.util.Collection;
import java.util.Collections;
import java.util.List;
import java.util.Map;
import java.util.Map.Entry;
import java.util.NavigableMap;
import java.util.NavigableSet;
import java.util.SortedMap;
import java.util.SortedSet;
import java.util.TreeMap;
import java.util.TreeSet;
import javax.annotation.Nullable;
import org.apache.commons.collections4.list.TreeList;
import org.batfish.common.VendorConversionException;
import org.batfish.datamodel.Configuration;
import org.batfish.datamodel.ConfigurationFormat;
import org.batfish.datamodel.DefinedStructureInfo;
import org.batfish.datamodel.HeaderSpace;
import org.batfish.datamodel.InterfaceType;
import org.batfish.datamodel.IpAccessList;
import org.batfish.datamodel.IpAccessListLine;
import org.batfish.datamodel.IpSpace;
import org.batfish.datamodel.LineAction;
import org.batfish.datamodel.Vrf;
import org.batfish.datamodel.acl.AclLineMatchExpr;
import org.batfish.datamodel.acl.AndMatchExpr;
import org.batfish.datamodel.acl.MatchHeaderSpace;
import org.batfish.datamodel.acl.MatchSrcInterface;
import org.batfish.datamodel.acl.OrMatchExpr;
import org.batfish.datamodel.acl.PermittedByAcl;
import org.batfish.datamodel.acl.TrueExpr;
import org.batfish.vendor.StructureUsage;
import org.batfish.vendor.VendorConfiguration;

public final class PaloAltoConfiguration extends VendorConfiguration {

  private static final long serialVersionUID = 1L;

  public static final String CATCHALL_SERVICE_NAME = "any";

  public static final String CATCHALL_ZONE_NAME = "any";

  public static final String DEFAULT_VSYS_NAME = "vsys1";

<<<<<<< HEAD
  private static final String RULEBASE_NAME = "RULEBASE";
=======
  public static final String NULL_VRF_NAME = "~NULL_VRF~";
>>>>>>> 8287ade9

  public static final String SHARED_VSYS_NAME = "~SHARED_VSYS~";

  private Configuration _c;

  private String _dnsServerPrimary;

  private String _dnsServerSecondary;

  private String _hostname;

  private final SortedMap<String, Interface> _interfaces;

  private String _ntpServerPrimary;

  private String _ntpServerSecondary;

  private ConfigurationFormat _vendor;

  private final SortedMap<String, VirtualRouter> _virtualRouters;

  private final SortedMap<String, Vsys> _virtualSystems;

  public PaloAltoConfiguration() {
    _interfaces = new TreeMap<>();
    _virtualRouters = new TreeMap<>();
    _virtualSystems = new TreeMap<>();
  }

  private NavigableSet<String> getDnsServers() {
    NavigableSet<String> servers = new TreeSet<>();
    if (_dnsServerPrimary != null) {
      servers.add(_dnsServerPrimary);
    }
    if (_dnsServerSecondary != null) {
      servers.add(_dnsServerSecondary);
    }
    return servers;
  }

  @Override
  public String getHostname() {
    return _hostname;
  }

  public SortedMap<String, Interface> getInterfaces() {
    return _interfaces;
  }

  private NavigableSet<String> getNtpServers() {
    NavigableSet<String> servers = new TreeSet<>();
    if (_ntpServerPrimary != null) {
      servers.add(_ntpServerPrimary);
    }
    if (_ntpServerSecondary != null) {
      servers.add(_ntpServerSecondary);
    }
    return servers;
  }

  public SortedMap<String, VirtualRouter> getVirtualRouters() {
    return _virtualRouters;
  }

  public SortedMap<String, Vsys> getVirtualSystems() {
    return _virtualSystems;
  }

  public void setDnsServerPrimary(String dnsServerPrimary) {
    _dnsServerPrimary = dnsServerPrimary;
  }

  public void setDnsServerSecondary(String dnsServerSecondary) {
    _dnsServerSecondary = dnsServerSecondary;
  }

  @Override
  public void setHostname(String hostname) {
    checkNotNull(hostname, "'hostname' cannot be null");
    _hostname = hostname.toLowerCase();
  }

  public void setNtpServerPrimary(String ntpServerPrimary) {
    _ntpServerPrimary = ntpServerPrimary;
  }

  public void setNtpServerSecondary(String ntpServerSecondary) {
    _ntpServerSecondary = ntpServerSecondary;
  }

  @Override
  public void setVendor(ConfigurationFormat format) {
    _vendor = format;
  }

  // Visible for testing

  /**
   * Generate unique object name (no collision across vsys namespaces) given a vsys name and
   * original object name
   */
  public static String computeObjectName(String vsysName, String objectName) {
    return String.format("%s~%s", vsysName, objectName);
  }

  /** Generate egress IpAccessList name given an interface or zone name */
  private static String computeOutgoingFilterName(String interfaceOrZoneName) {
    return String.format("~%s~OUTGOING_FILTER~", interfaceOrZoneName);
  }

  /**
   * Extract object name from a name with an embedded namespace. For example: nameWithNamespace
   * might be `vsys1~SERVICE1`, where `SERVICE1` is the object name extracted and returned.
   */
  private static String extractObjectName(String nameWithNamespace) {
    String[] parts = nameWithNamespace.split("~", -1);
    return parts[parts.length - 1];
  }

  // Visible for testing

  /**
   * Generate IpAccessList name for the specified serviceGroupMemberName in the specified vsysName
   */
  public static String computeServiceGroupMemberAclName(
      String vsysName, String serviceGroupMemberName) {
    return String.format("~%s~SERVICE_GROUP_MEMBER~%s~", vsysName, serviceGroupMemberName);
  }

  /** Convert vsys components to vendor independent model */
  private void convertVirtualSystems() {
    NavigableSet<String> loggingServers = new TreeSet<>();

    for (Vsys vsys : _virtualSystems.values()) {
      loggingServers.addAll(vsys.getSyslogServerAddresses());
      String vsysName = vsys.getName();

      // Convert PAN zones and create their corresponding outgoing ACLs
      for (Entry<String, Zone> zoneEntry : vsys.getZones().entrySet()) {
        Zone zone = zoneEntry.getValue();
        String zoneName = computeObjectName(vsysName, zone.getName());
        _c.getZones().put(zoneName, toZone(zoneName, zone));

        String aclName = computeOutgoingFilterName(zoneName);
        _c.getIpAccessLists().put(aclName, toIpAccessList(aclName, vsys.getRules(), zone));
      }

      // Services
      for (Service service : vsys.getServices().values()) {
        String serviceGroupAclName = computeServiceGroupMemberAclName(vsysName, service.getName());
        _c.getIpAccessLists()
            .put(serviceGroupAclName, service.toIpAccessList(LineAction.ACCEPT, this, vsys));
      }

      // Service groups
      for (ServiceGroup serviceGroup : vsys.getServiceGroups().values()) {
        String serviceGroupAclName =
            computeServiceGroupMemberAclName(vsysName, serviceGroup.getName());
        _c.getIpAccessLists()
            .put(serviceGroupAclName, serviceGroup.toIpAccessList(LineAction.ACCEPT, this, vsys));
      }
    }
    _c.setLoggingServers(loggingServers);
  }

  /** Convert firewall rules into a zone-specific outgoing IpAccessList */
  private IpAccessList toIpAccessList(String name, SortedMap<String, Rule> rules, Zone toZone) {
    List<IpAccessListLine> lines = new TreeList<>();

    for (Rule rule : rules.values()) {
      if (!rule.getDisabled()
          && (rule.getTo().contains(toZone.getName())
              || rule.getTo().contains(CATCHALL_ZONE_NAME))) {
        lines.add(toIpAccessListLine(rule));
      }
    }

    // Intrazone traffic is allowed by default
    lines.add(
        IpAccessListLine.builder()
            .accepting()
            .setMatchCondition(new MatchSrcInterface(toZone.getInterfaceNames()))
            .build());

    return IpAccessList.builder().setName(name).setLines(lines).build();
  }

  /** Convert specified firewall rule into an IpAccessListLine */
  private IpAccessListLine toIpAccessListLine(Rule rule) {
    List<AclLineMatchExpr> conjuncts = new TreeList<>();
    IpAccessListLine.Builder ipAccessListLineBuilder = IpAccessListLine.builder();
    if (rule.getAction() == LineAction.ACCEPT) {
      ipAccessListLineBuilder.accepting();
    } else {
      ipAccessListLineBuilder.rejecting();
    }

    // Construct headerspace match expression
    HeaderSpace.Builder headerSpaceBuilder = HeaderSpace.builder();
    for (IpSpace source : rule.getSource()) {
      headerSpaceBuilder.addSrcIp(source);
    }
    for (IpSpace destination : rule.getDestination()) {
      headerSpaceBuilder.addDstIp(destination);
    }
    conjuncts.add(new MatchHeaderSpace(headerSpaceBuilder.build()));

    // Construct source zone (source interface) match expression
    SortedSet<String> ruleFroms = rule.getFrom();
    if (!ruleFroms.isEmpty()) {
      List<String> srcInterfaces = new TreeList<>();
      for (String zoneName : ruleFroms) {
        if (zoneName.equals(CATCHALL_ZONE_NAME)) {
          for (Zone zone : rule.getVsys().getZones().values()) {
            srcInterfaces.addAll(zone.getInterfaceNames());
          }
          break;
        }
        srcInterfaces.addAll(rule.getVsys().getZones().get(zoneName).getInterfaceNames());
      }
      conjuncts.add(new MatchSrcInterface(srcInterfaces));
    }

    // Construct service match expression
    SortedSet<ServiceOrServiceGroupReference> ruleServices = rule.getService();
    if (!ruleServices.isEmpty()) {
      List<AclLineMatchExpr> serviceDisjuncts = new TreeList<>();
      for (ServiceOrServiceGroupReference service : ruleServices) {
        if (service.getName().equals(CATCHALL_SERVICE_NAME)) {
          serviceDisjuncts.add(TrueExpr.INSTANCE);
          break;
        } else {
          serviceDisjuncts.add(
              new PermittedByAcl(
                  computeServiceGroupMemberAclName(
                      service.getVsysName(this, rule.getVsys()), service.getName())));
        }
      }
      conjuncts.add(new OrMatchExpr(serviceDisjuncts));
    }

    // TODO handle application

    AclLineMatchExpr aclLineMatchExpr;
    if (conjuncts.size() == 1) {
      // IpAccessListLine should just match headerspace
      aclLineMatchExpr = conjuncts.get(0);
    } else {
      // IpAccessListLine should match headerspace AND srcInterface
      aclLineMatchExpr = new AndMatchExpr(conjuncts);
    }
    return ipAccessListLineBuilder
        .setName(rule.getName())
        .setMatchCondition(aclLineMatchExpr)
        .build();
  }

  /** Convert Palo Alto specific interface into vendor independent model interface */
  private org.batfish.datamodel.Interface toInterface(Interface iface) {
    String name = iface.getName();
    org.batfish.datamodel.Interface newIface =
        new org.batfish.datamodel.Interface(name, _c, InterfaceType.PHYSICAL);
    Integer mtu = iface.getMtu();
    if (mtu != null) {
      newIface.setMtu(mtu);
    }
    newIface.setAddress(iface.getAddress());
    newIface.setAllAddresses(iface.getAllAddresses());
    newIface.setActive(iface.getActive());
    newIface.setDescription(iface.getComment());

<<<<<<< HEAD
    String ifAclName = computeOutgoingFilterName(iface.getName());
    if (iface.getZone() != null) {
      Zone zone = iface.getZone();
      newIface.setOutgoingFilter(
          IpAccessList.builder()
              .setOwner(_c)
              .setName(ifAclName)
              .setLines(
                  ImmutableList.of(
                      IpAccessListLine.accepting()
                          .setMatchCondition(
                              new PermittedByAcl(
                                  computeOutgoingFilterName(
                                      computeObjectName(zone.getVsys().getName(), zone.getName()))))
                          .build()))
              .build());
    } else {
      // Do not allow any traffic exiting an unzoned interface
      newIface.setOutgoingFilter(
          IpAccessList.builder()
              .setOwner(_c)
              .setName(ifAclName)
              .setLines(
                  ImmutableList.of(
                      IpAccessListLine.builder()
                          .rejecting()
                          .setMatchCondition(TrueExpr.INSTANCE)
                          .build()))
              .build());
=======
    Zone zone = iface.getZone();
    if (zone != null) {
      newIface.setZoneName(zone.getName());
>>>>>>> 8287ade9
    }

    return newIface;
  }

  /** Convert Palo Alto specific virtual router into vendor independent model Vrf */
  private Vrf toVrf(VirtualRouter vr) {
    Vrf vrf = new Vrf(vr.getName());

    // Static routes
    for (Entry<String, StaticRoute> e : vr.getStaticRoutes().entrySet()) {
      StaticRoute sr = e.getValue();
      // Can only construct a static route if it has a destination
      if (sr.getDestination() != null) {
        vrf.getStaticRoutes()
            .add(
                org.batfish.datamodel.StaticRoute.builder()
                    .setNextHopInterface(sr.getNextHopInterface())
                    .setNextHopIp(sr.getNextHopIp())
                    .setAdministrativeCost(sr.getAdminDistance())
                    .setMetric(sr.getMetric())
                    .setNetwork(sr.getDestination())
                    .build());
      } else {
        _w.redFlag(
            String.format(
                "Cannot convert static route %s, as it does not have a destination.", e.getKey()));
      }
    }

    // Interfaces
    NavigableMap<String, org.batfish.datamodel.Interface> map = new TreeMap<>();
    for (String interfaceName : vr.getInterfaceNames()) {
      org.batfish.datamodel.Interface iface = _c.getInterfaces().get(interfaceName);
      if (iface != null) {
        map.put(interfaceName, iface);
        iface.setVrf(vrf);
      }
    }
    vrf.setInterfaces(map);

    return vrf;
  }

  /** Convert Palo Alto zone to vendor independent model zone */
  private org.batfish.datamodel.Zone toZone(String name, Zone zone) {
    org.batfish.datamodel.Zone newZone = new org.batfish.datamodel.Zone(name);
    newZone.setInterfaces(zone.getInterfaceNames());
    return newZone;
  }

  @Override
  public Configuration toVendorIndependentConfiguration() throws VendorConversionException {
    String hostname = getHostname();
    _c = new Configuration(hostname, _vendor);
    _c.setDefaultCrossZoneAction(LineAction.REJECT);
    _c.setDefaultInboundAction(LineAction.ACCEPT);
    _c.setDnsServers(getDnsServers());
    _c.setNtpServers(getNtpServers());

    // Handle converting items within virtual systems
    convertVirtualSystems();

    for (Entry<String, Interface> i : _interfaces.entrySet()) {
      _c.getInterfaces().put(i.getKey(), toInterface(i.getValue()));
    }

    // Vrf conversion uses interfaces, so must be done after interface exist in VI model
    for (Entry<String, VirtualRouter> vr : _virtualRouters.entrySet()) {
      _c.getVrfs().put(vr.getKey(), toVrf(vr.getValue()));
    }

    // Batfish cannot handle interfaces without a Vrf
    // So put orphaned interfaces in a constructed Vrf and shut them down
    Vrf nullVrf = new Vrf(NULL_VRF_NAME);
    NavigableMap<String, org.batfish.datamodel.Interface> orphanedInterfaces = new TreeMap<>();
    for (Entry<String, org.batfish.datamodel.Interface> i : _c.getInterfaces().entrySet()) {
      org.batfish.datamodel.Interface iface = i.getValue();
      if (iface.getVrf() == null) {
        orphanedInterfaces.put(iface.getName(), iface);
        iface.setVrf(nullVrf);
        iface.setActive(false);
        _w.redFlag(
            String.format(
                "Interface %s is not in a virtual-router, placing in %s and shutting it down.",
                iface.getName(), nullVrf.getName()));
      }
    }
    if (orphanedInterfaces.size() > 0) {
      nullVrf.setInterfaces(orphanedInterfaces);
      _c.getVrfs().put(nullVrf.getName(), nullVrf);
    }

    // Handle converting items within virtual systems
    convertVirtualSystems();

    // Count and mark simple structure usages and identify undefined references
    markConcreteStructure(
        PaloAltoStructureType.INTERFACE,
        PaloAltoStructureUsage.VIRTUAL_ROUTER_INTERFACE,
        PaloAltoStructureUsage.ZONE_INTERFACE);

    // Handle marking for structures that may exist in one of a couple namespaces
    markAbstractStructureFromUnknownNamespace(
        PaloAltoStructureType.SERVICE_OR_SERVICE_GROUP,
        ImmutableList.of(PaloAltoStructureType.SERVICE, PaloAltoStructureType.SERVICE_GROUP),
        PaloAltoStructureUsage.SERVICE_GROUP_MEMBER,
        PaloAltoStructureUsage.RULEBASE_SERVICE);
    return _c;
  }

  /**
   * Helper method to return DefinedStructureInfo for the structure with the specified name that
   * could be any of the specified structureTypesToCheck, return null if no match is found
   */
  private @Nullable DefinedStructureInfo findDefinedStructure(
      String name, Collection<PaloAltoStructureType> structureTypesToCheck) {
    for (PaloAltoStructureType typeToCheck : structureTypesToCheck) {
      Map<String, DefinedStructureInfo> matchingDefinitions =
          _structureDefinitions.get(typeToCheck.getDescription());
      if (matchingDefinitions != null && !matchingDefinitions.isEmpty()) {
        DefinedStructureInfo definition = matchingDefinitions.get(name);
        if (definition != null) {
          return definition;
        }
      }
    }
    return null;
  }

  /**
   * Update referrers and/or warn for undefined structures based on references to an abstract
   * structure type existing in either the reference's namespace or shared namespace
   */
  private void markAbstractStructureFromUnknownNamespace(
      PaloAltoStructureType type,
      Collection<PaloAltoStructureType> structureTypesToCheck,
      PaloAltoStructureUsage... usages) {
    Map<String, SortedMap<StructureUsage, SortedMultiset<Integer>>> references =
        firstNonNull(_structureReferences.get(type), Collections.emptyMap());
    for (PaloAltoStructureUsage usage : usages) {
      references.forEach(
          (nameWithNamespace, byUsage) -> {
            String name = extractObjectName(nameWithNamespace);
            Multiset<Integer> lines = firstNonNull(byUsage.get(usage), TreeMultiset.create());
            // Check this namespace first
            DefinedStructureInfo info =
                findDefinedStructure(nameWithNamespace, structureTypesToCheck);
            // Check shared namespace if there was no match
            if (info == null) {
              info =
                  findDefinedStructure(
                      computeObjectName(SHARED_VSYS_NAME, name), structureTypesToCheck);
            }

            // Now update reference count if applicable
            if (info != null) {
              info.setNumReferrers(
                  info.getNumReferrers() == DefinedStructureInfo.UNKNOWN_NUM_REFERRERS
                      ? DefinedStructureInfo.UNKNOWN_NUM_REFERRERS
                      : info.getNumReferrers() + lines.size());
            } else {
              for (int line : lines) {
                undefined(type, name, usage, line);
              }
            }
          });
    }
  }
}<|MERGE_RESOLUTION|>--- conflicted
+++ resolved
@@ -51,11 +51,9 @@
 
   public static final String DEFAULT_VSYS_NAME = "vsys1";
 
-<<<<<<< HEAD
+  public static final String NULL_VRF_NAME = "~NULL_VRF~";
+
   private static final String RULEBASE_NAME = "RULEBASE";
-=======
-  public static final String NULL_VRF_NAME = "~NULL_VRF~";
->>>>>>> 8287ade9
 
   public static final String SHARED_VSYS_NAME = "~SHARED_VSYS~";
 
@@ -327,10 +325,10 @@
     newIface.setActive(iface.getActive());
     newIface.setDescription(iface.getComment());
 
-<<<<<<< HEAD
     String ifAclName = computeOutgoingFilterName(iface.getName());
-    if (iface.getZone() != null) {
-      Zone zone = iface.getZone();
+    Zone zone = iface.getZone();
+    if (zone != null) {
+      newIface.setZoneName(zone.getName());
       newIface.setOutgoingFilter(
           IpAccessList.builder()
               .setOwner(_c)
@@ -357,13 +355,7 @@
                           .setMatchCondition(TrueExpr.INSTANCE)
                           .build()))
               .build());
-=======
-    Zone zone = iface.getZone();
-    if (zone != null) {
-      newIface.setZoneName(zone.getName());
->>>>>>> 8287ade9
-    }
-
+    }
     return newIface;
   }
 
