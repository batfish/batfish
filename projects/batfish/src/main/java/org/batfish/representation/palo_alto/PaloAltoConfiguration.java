--- conflicted
+++ resolved
@@ -37,13 +37,8 @@
 
   private String _ntpServerSecondary;
 
-<<<<<<< HEAD
   private SortedMap<String, Rule> _rules;
 
-  private SortedMap<String, SortedMap<String, SyslogServer>> _syslogServerGroups;
-
-=======
->>>>>>> 77520463
   private transient Set<String> _unimplementedFeatures;
 
   private ConfigurationFormat _vendor;
@@ -54,11 +49,7 @@
 
   public PaloAltoConfiguration(Set<String> unimplementedFeatures) {
     _interfaces = new TreeMap<>();
-<<<<<<< HEAD
     _rules = new TreeMap<>();
-    _syslogServerGroups = new TreeMap<>();
-=======
->>>>>>> 77520463
     _unimplementedFeatures = unimplementedFeatures;
     _virtualRouters = new TreeMap<>();
     _virtualSystems = new TreeMap<>();
