package org.batfish.representation.f5_bigip;

import static com.google.common.base.Predicates.notNull;
import static org.apache.commons.lang3.ObjectUtils.firstNonNull;
import static org.batfish.common.util.CommonUtil.toImmutableMap;
import static org.batfish.datamodel.Configuration.DEFAULT_VRF_NAME;
import static org.batfish.representation.f5_bigip.F5NatUtil.orElseChain;

import com.google.common.annotations.VisibleForTesting;
import com.google.common.collect.ImmutableList;
import com.google.common.collect.ImmutableRangeSet;
import com.google.common.collect.ImmutableSet;
import com.google.common.collect.ImmutableSortedMap;
import com.google.common.collect.ImmutableSortedSet;
import com.google.common.collect.Range;
import com.google.common.collect.RangeSet;
import com.google.common.collect.Streams;
import java.util.Collection;
import java.util.Comparator;
import java.util.HashMap;
import java.util.List;
import java.util.Map;
import java.util.Map.Entry;
import java.util.Objects;
import java.util.Optional;
import java.util.Set;
import java.util.SortedMap;
import java.util.stream.Stream;
import javax.annotation.Nonnull;
import javax.annotation.Nullable;
import javax.annotation.ParametersAreNonnullByDefault;
import org.batfish.common.VendorConversionException;
import org.batfish.datamodel.AclIpSpace;
import org.batfish.datamodel.BgpActivePeerConfig;
import org.batfish.datamodel.Configuration;
import org.batfish.datamodel.ConfigurationFormat;
import org.batfish.datamodel.HeaderSpace;
import org.batfish.datamodel.IntegerSpace;
import org.batfish.datamodel.Interface.Dependency;
import org.batfish.datamodel.Interface.DependencyType;
import org.batfish.datamodel.InterfaceAddress;
import org.batfish.datamodel.InterfaceType;
import org.batfish.datamodel.Ip;
import org.batfish.datamodel.IpAccessList;
import org.batfish.datamodel.IpAccessListLine;
import org.batfish.datamodel.IpProtocol;
import org.batfish.datamodel.IpSpace;
import org.batfish.datamodel.KernelRoute;
import org.batfish.datamodel.LineAction;
import org.batfish.datamodel.MultipathEquivalentAsPathMatchMode;
import org.batfish.datamodel.OriginType;
import org.batfish.datamodel.Prefix;
import org.batfish.datamodel.Route6FilterList;
import org.batfish.datamodel.RouteFilterList;
import org.batfish.datamodel.RoutingProtocol;
import org.batfish.datamodel.SubRange;
import org.batfish.datamodel.SwitchportMode;
import org.batfish.datamodel.Vrf;
import org.batfish.datamodel.acl.AclLineMatchExpr;
import org.batfish.datamodel.acl.FalseExpr;
import org.batfish.datamodel.acl.MatchHeaderSpace;
import org.batfish.datamodel.flow.TransformationStep.TransformationType;
import org.batfish.datamodel.routing_policy.RoutingPolicy;
import org.batfish.datamodel.routing_policy.expr.BooleanExpr;
import org.batfish.datamodel.routing_policy.expr.BooleanExprs;
import org.batfish.datamodel.routing_policy.expr.CallExpr;
import org.batfish.datamodel.routing_policy.expr.Conjunction;
import org.batfish.datamodel.routing_policy.expr.Disjunction;
import org.batfish.datamodel.routing_policy.expr.LiteralOrigin;
import org.batfish.datamodel.routing_policy.expr.MatchProtocol;
import org.batfish.datamodel.routing_policy.expr.WithEnvironmentExpr;
import org.batfish.datamodel.routing_policy.statement.If;
import org.batfish.datamodel.routing_policy.statement.SetOrigin;
import org.batfish.datamodel.routing_policy.statement.Statement;
import org.batfish.datamodel.routing_policy.statement.Statements;
import org.batfish.datamodel.transformation.ApplyAll;
import org.batfish.datamodel.transformation.ApplyAny;
import org.batfish.datamodel.transformation.AssignIpAddressFromPool;
import org.batfish.datamodel.transformation.AssignPortFromPool;
import org.batfish.datamodel.transformation.IpField;
import org.batfish.datamodel.transformation.Noop;
import org.batfish.datamodel.transformation.PortField;
import org.batfish.datamodel.transformation.Transformation;
import org.batfish.datamodel.transformation.TransformationStep;
import org.batfish.datamodel.vendor_family.f5_bigip.F5BigipFamily;
import org.batfish.datamodel.vendor_family.f5_bigip.Pool;
import org.batfish.datamodel.vendor_family.f5_bigip.PoolMember;
import org.batfish.datamodel.vendor_family.f5_bigip.RouteAdvertisementMode;
import org.batfish.datamodel.vendor_family.f5_bigip.Virtual;
import org.batfish.datamodel.vendor_family.f5_bigip.VirtualAddress;
import org.batfish.vendor.VendorConfiguration;

/** Vendor-specific configuration for F5 BIG-IP device */
@ParametersAreNonnullByDefault
public class F5BigipConfiguration extends VendorConfiguration {

  // Ephemeral port range defined in https://support.f5.com/csp/article/K8246
  private static final TransformationStep ASSIGN_EPHEMERAL_SOURCE_PORT =
      new AssignPortFromPool(TransformationType.SOURCE_NAT, PortField.SOURCE, 1024, 65535);

  private static final long serialVersionUID = 1L;

  private static boolean appliesToVlan(Snat snat, String vlanName) {
    return !snat.getVlansEnabled()
        || snat.getVlans().isEmpty()
        || snat.getVlans().contains(vlanName);
  }

  private static boolean appliesToVlan(Virtual virtual, String vlanName) {
    return !virtual.getVlansEnabled()
        || virtual.getVlans().isEmpty()
        || virtual.getVlans().contains(vlanName);
  }

  private static WithEnvironmentExpr bgpRedistributeWithEnvironmentExpr(
      BooleanExpr expr, OriginType originType) {
    WithEnvironmentExpr we = new WithEnvironmentExpr();
    we.setExpr(expr);
    we.setPreStatements(
        ImmutableList.of(Statements.SetWriteIntermediateBgpAttributes.toStaticStatement()));
    we.setPostStatements(
        ImmutableList.of(Statements.UnsetWriteIntermediateBgpAttributes.toStaticStatement()));
    we.setPostTrueStatements(
        ImmutableList.of(
            Statements.SetReadIntermediateBgpAttributes.toStaticStatement(),
            new SetOrigin(new LiteralOrigin(originType, null))));
    return we;
  }

  public static @Nonnull String computeBgpCommonExportPolicyName(String bgpProcessName) {
    return String.format("~BGP_COMMON_EXPORT_POLICY:%s~", bgpProcessName);
  }

  public static @Nonnull String computeBgpPeerExportPolicyName(
      String bgpProcessName, Ip peerAddress) {
    return String.format("~BGP_PEER_EXPORT_POLICY:%s:%s~", bgpProcessName, peerAddress);
  }

  @VisibleForTesting
  public static @Nonnull String computeInterfaceIncomingFilterName(String vlanName) {
    return String.format("~incoming_filter:%s~", vlanName);
  }

  private final @Nonnull Map<String, BgpProcess> _bgpProcesses;
  private transient Configuration _c;
  private ConfigurationFormat _format;
  private String _hostname;
<<<<<<< HEAD
  private transient Map<String, ImmutableList.Builder<IpAccessListLine>>
      _interfaceIncomingFilterLines;
=======
  private boolean _imish;
>>>>>>> 51f9abc6
  private final @Nonnull Map<String, Interface> _interfaces;
  private final @Nonnull Map<String, Node> _nodes;
  private final @Nonnull Map<String, Pool> _pools;
  private final @Nonnull Map<String, PrefixList> _prefixLists;
  private final @Nonnull Map<String, RouteMap> _routeMaps;
  private final @Nonnull Map<String, Self> _selves;
  private transient Map<String, Set<IpSpace>> _snatAdditionalArpIps;
  private final @Nonnull Map<String, SnatPool> _snatPools;
  private final @Nonnull Map<String, Snat> _snats;
  private transient SortedMap<String, SimpleTransformation> _snatTransformations;
  private final @Nonnull Map<String, SnatTranslation> _snatTranslations;
  private final @Nonnull Map<String, Trunk> _trunks;
  private transient Map<String, Set<IpSpace>> _virtualAdditionalDnatArpIps;
  private transient Map<String, Set<IpSpace>> _virtualAdditionalSnatArpIps;
  private final @Nonnull Map<String, VirtualAddress> _virtualAddresses;
  private transient SortedMap<String, SimpleTransformation> _virtualIncomingTransformations;
  private transient Map<String, HeaderSpace> _virtualMatchedHeaders;
  private transient SortedMap<String, SimpleTransformation> _virtualOutgoingTransformations;
  private final @Nonnull Map<String, Virtual> _virtuals;

  private final @Nonnull Map<String, Vlan> _vlans;

  public F5BigipConfiguration() {
    _bgpProcesses = new HashMap<>();
    _interfaces = new HashMap<>();
    _nodes = new HashMap<>();
    _pools = new HashMap<>();
    _prefixLists = new HashMap<>();
    _routeMaps = new HashMap<>();
    _selves = new HashMap<>();
    _snats = new HashMap<>();
    _snatPools = new HashMap<>();
    _snatTranslations = new HashMap<>();
    _trunks = new HashMap<>();
    _virtualAddresses = new HashMap<>();
    _virtuals = new HashMap<>();
    _vlans = new HashMap<>();
  }

  private void addActivePeer(
      BgpNeighbor neighbor, BgpProcess proc, org.batfish.datamodel.BgpProcess newProc) {
    Ip updateSource = getUpdateSource(neighbor, neighbor.getUpdateSource());

    RoutingPolicy.Builder peerExportPolicy =
        RoutingPolicy.builder()
            .setOwner(_c)
            .setName(computeBgpPeerExportPolicyName(proc.getName(), neighbor.getAddress()));

    Conjunction peerExportConditions = new Conjunction();
    If peerExportConditional =
        new If(
            "peer-export policy main conditional: exitAccept if true / exitReject if false",
            peerExportConditions,
            ImmutableList.of(Statements.ExitAccept.toStaticStatement()),
            ImmutableList.of(Statements.ExitReject.toStaticStatement()));
    peerExportPolicy.addStatement(peerExportConditional);
    Disjunction localOrCommonOrigination = new Disjunction();
    peerExportConditions.getConjuncts().add(localOrCommonOrigination);
    localOrCommonOrigination
        .getDisjuncts()
        .add(new CallExpr(computeBgpCommonExportPolicyName(proc.getName())));
    String outboundRouteMapName = neighbor.getIpv4AddressFamily().getRouteMapOut();
    if (outboundRouteMapName != null) {
      RouteMap outboundRouteMap = _routeMaps.get(outboundRouteMapName);
      if (outboundRouteMap != null) {
        peerExportConditions.getConjuncts().add(new CallExpr(outboundRouteMapName));
      } else {
        _w.redFlag(
            String.format(
                "Ignoring reference to missing outbound route-map: %s", outboundRouteMapName));
      }
    }

    BgpActivePeerConfig.Builder builder =
        BgpActivePeerConfig.builder()
            .setBgpProcess(newProc)
            .setDescription(neighbor.getDescription())
            .setExportPolicy(peerExportPolicy.build().getName())
            .setLocalAs(proc.getLocalAs())
            .setLocalIp(updateSource)
            .setPeerAddress(neighbor.getAddress())
            .setRemoteAs(neighbor.getRemoteAs());
    builder.build();
  }

  private void addIncomingFilter(org.batfish.datamodel.Interface vlanInterface) {
    String vlanName = vlanInterface.getName();
    vlanInterface.setIncomingFilter(computeInterfaceIncomingFilter(vlanName));
  }

  private void addNatRules(org.batfish.datamodel.Interface vlanInterface) {
    String vlanName = vlanInterface.getName();
    vlanInterface.setIncomingTransformation(computeInterfaceIncomingTransformation(vlanName));
    vlanInterface.setOutgoingTransformation(computeInterfaceOutgoingTransformation(vlanName));
    vlanInterface.setAdditionalArpIps(computeAdditionalArpIps(vlanName));
  }

  private IpSpace computeAdditionalArpIps(String vlanName) {
    Stream<IpSpace> virtualDnatIps =
        _virtuals.values().stream()
            .filter(
                virtual ->
                    !virtual.getVlansEnabled()
                        || virtual.getVlans().isEmpty()
                        || virtual.getVlans().contains(vlanName))
            .flatMap(virtual -> _virtualAdditionalDnatArpIps.get(virtual.getName()).stream());
    Stream<IpSpace> virtualSnatIps =
        _virtuals.values().stream()
            .flatMap(virtual -> _virtualAdditionalSnatArpIps.get(virtual.getName()).stream());
    Stream<IpSpace> snatIps =
        _snats.values().stream()
            .filter(
                snat ->
                    !snat.getVlansEnabled()
                        || snat.getVlans().isEmpty()
                        || snat.getVlans().contains(vlanName))
            .flatMap(snat -> _snatAdditionalArpIps.get(snat.getName()).stream());
    return AclIpSpace.union(
        Streams.concat(virtualDnatIps, virtualSnatIps, snatIps)
            .collect(ImmutableList.toImmutableList()));
  }

  private void initInterfaceIncomingFilterLines() {
    _interfaceIncomingFilterLines = new HashMap<>();
    _virtualMatchedHeaders.forEach(
        (virtualName, matchedHeaders) -> {
          Virtual virtual = _virtuals.get(virtualName);
          IpAccessListLine line =
              toIpAccessListLine(virtualName, matchedHeaders, virtual.getReject());
          _vlans.keySet().stream()
              .filter(vlanName -> appliesToVlan(virtual, vlanName))
              .forEach(
                  vlanName ->
                      _interfaceIncomingFilterLines
                          .computeIfAbsent(vlanName, n -> ImmutableList.builder())
                          .add(line));
        });
  }

  private @Nullable IpAccessList computeInterfaceIncomingFilter(String vlanName) {
    List<IpAccessListLine> lines =
        firstNonNull(
                _interfaceIncomingFilterLines.get(vlanName),
                ImmutableList.<IpAccessListLine>builder())
            .add(IpAccessListLine.ACCEPT_ALL)
            .build();
    return IpAccessList.builder()
        .setOwner(_c)
        .setName(computeInterfaceIncomingFilterName(vlanName))
        .setLines(lines)
        .build();
  }

  private @Nullable Transformation computeInterfaceIncomingTransformation(String vlanName) {
    ImmutableList.Builder<SimpleTransformation> applicableTransformations = ImmutableList.builder();
    _virtualIncomingTransformations.forEach(
        (virtualName, transformation) -> {
          if (appliesToVlan(_virtuals.get(virtualName), vlanName)) {
            applicableTransformations.add(transformation);
          }
        });
    return orElseChain(applicableTransformations.build());
  }

  private @Nonnull Stream<SimpleTransformation> computeInterfaceOutgoingSnatTransformations(
      String vlanName) {
    return _snatTransformations.entrySet().stream()
        .filter(
            snatTransformationEntry ->
                appliesToVlan(_snats.get(snatTransformationEntry.getKey()), vlanName))
        .map(Entry::getValue);
  }

  private @Nullable Transformation computeInterfaceOutgoingTransformation(String vlanName) {
    Stream<SimpleTransformation> virtualTransformations =
        _virtualOutgoingTransformations.values().stream();
    Stream<SimpleTransformation> snatTransformations =
        computeInterfaceOutgoingSnatTransformations(vlanName);
    // Note that these streams come from maps whose keys are sorted in reverse order. The first
    // transformation guard checked will be the condition for the virtual that is first
    // lexicographically. The last transformation guard checked will be the condition for the snat
    // that is last lexicographically. The final transformation is constructed from the constituent
    // stream from back to front.

    // TODO: Implement correct order of precedence for virtual matching
    // https://support.f5.com/csp/article/K14800
    return orElseChain(
        Stream.concat(snatTransformations, virtualTransformations)
            .collect(ImmutableList.toImmutableList()));
  }

  private @Nonnull Optional<TransformationStep> computeOutgoingSnatPoolTransformation(
      SnatPool snatPool) {
    RangeSet<Ip> pool =
        ImmutableRangeSet.copyOf(
            snatPool.getMembers().stream()
                .map(_snatTranslations::get)
                .filter(Objects::nonNull)
                .map(SnatTranslation::getAddress)
                .filter(Objects::nonNull)
                .map(Range::singleton)
                .collect(ImmutableList.toImmutableList()));
    return pool.isEmpty()
        ? Optional.empty()
        : Optional.of(
            new ApplyAll(
                ASSIGN_EPHEMERAL_SOURCE_PORT,
                new AssignIpAddressFromPool(TransformationType.SOURCE_NAT, IpField.SOURCE, pool)));
  }

  private @Nonnull Stream<IpSpace> computeSnatAdditionalArpIps(Snat snat) {
    return Optional.ofNullable(snat.getSnatpool())
        .map(this::computeSnatPoolIps)
        .orElse(Stream.of());
  }

  private @Nonnull Stream<IpSpace> computeSnatPoolIps(String snatPoolName) {
    SnatPool snatPool = _snatPools.get(snatPoolName);
    if (snatPool == null) {
      // no SNAT pool, so no SNAT IPs
      return Stream.of();
    }
    return snatPool.getMembers().stream()
        .map(_snatTranslations::get)
        .filter(Objects::nonNull)
        .map(SnatTranslation::getAddress)
        .filter(Objects::nonNull)
        .map(Ip::toIpSpace);
  }

  private @Nonnull Optional<SimpleTransformation> computeSnatTransformation(Snat snat) {
    //// Perform SNAT if source IP is in range

    // Retrieve pool of addresses to which sourceIP may be translated
    String snatPoolName = snat.getSnatpool();
    if (snatPoolName == null) {
      // Cannot translate without pool
      _w.redFlag(String.format("Cannot SNAT for snat '%s' without snatpool", snat.getName()));
      return Optional.empty();
    }
    SnatPool snatPool = _snatPools.get(snatPoolName);
    if (snatPool == null) {
      // Cannot translate without pool
      _w.redFlag(
          String.format(
              "Cannot SNAT for snat '%s' using missing snatpool: '%s'",
              snat.getName(), snatPoolName));
      return Optional.empty();
    }
    if (!snat.getIpv6Origins().isEmpty()) {
      // IPv6, so nothing to do
      return Optional.empty();
    }
    if (snat.getIpv4Origins().isEmpty()) {
      _w.redFlag("Cannot SNAT for snat '%s' without origins", snat.getName());
      return Optional.empty();
    }

    // Compute matching headers
    IpSpace sourceIpSpace =
        AclIpSpace.union(
            snat.getIpv4Origins().keySet().stream().map(Prefix::toIpSpace).toArray(IpSpace[]::new));
    AclLineMatchExpr matchCondition =
        new MatchHeaderSpace(
            HeaderSpace.builder().setSrcIps(sourceIpSpace).build(), snat.getName());
    return computeOutgoingSnatPoolTransformation(snatPool)
        .map(step -> new SimpleTransformation(matchCondition, step));
  }

  private @Nonnull Set<IpSpace> computeVirtualDnatIps(Virtual virtual) {
    if (!_virtualIncomingTransformations.containsKey(virtual.getName())) {
      // Early exit if no incoming transformation for this virtual
      return ImmutableSet.of();
    }
    // No need to verify presence of destination, virtual-address, etc. since all this must have
    // been present for incoming transformation to have been populated.
    VirtualAddress virtualAddress = _virtualAddresses.get(virtual.getDestination());
    Ip destinationIp = virtualAddress.getAddress();
    Ip mask = firstNonNull(virtualAddress.getMask(), Ip.MAX);
    return ImmutableSet.of(Prefix.create(destinationIp, mask).toIpSpace());
  }

  private @Nonnull TransformationStep computeVirtualIncomingPoolMemberTransformation(
      PoolMember member, boolean translateAddress, boolean translatePort) {
    TransformationStep addressTranslation =
        translateAddress
            ? new AssignIpAddressFromPool(
                TransformationType.DEST_NAT,
                IpField.DESTINATION,
                ImmutableRangeSet.of(Range.singleton(member.getAddress())))
            : null;
    TransformationStep portTranslation =
        translatePort
            ? new AssignPortFromPool(
                TransformationType.DEST_NAT,
                PortField.DESTINATION,
                member.getPort(),
                member.getPort())
            : null;
    if (translateAddress && translatePort) {
      // pool
      return new ApplyAll(addressTranslation, portTranslation);
    } else if (translateAddress) {
      // pool
      return addressTranslation;
    } else if (translatePort) {
      // pool
      return portTranslation;
    } else {
      // ip-forward or just pool with weird options
      return Noop.NOOP_DEST_NAT;
    }
  }

  private @Nonnull TransformationStep computeVirtualIncomingPoolTransformation(
      Pool pool, boolean translateAddress, boolean translatePort) {
    return new ApplyAny(
        pool.getMembers().values().stream()
            .filter(member -> member.getAddress() != null) // IPv4 members only
            .map(
                member ->
                    computeVirtualIncomingPoolMemberTransformation(
                        member, translateAddress, translatePort))
            .collect(ImmutableList.toImmutableList()));
  }

  private @Nonnull Optional<SimpleTransformation> computeVirtualIncomingTransformation(
      Virtual virtual) {
    if (virtual.getReject()) {
      // No transformation.
      return Optional.empty();
    }

    //// Forward with possible DNAT if source IP is in range and destination IP and port match

    // Compute matching headers
    String destination = virtual.getDestination();
    if (destination == null) {
      // Cannot match without destination node
      _w.redFlag(String.format("Virtual '%s' is missing destination", virtual.getName()));
      return Optional.empty();
    }
    VirtualAddress virtualAddress = _virtualAddresses.get(destination);
    if (virtualAddress == null) {
      // Cannot match without destination virtual address
      _w.redFlag(
          String.format(
              "Virtual '%s' refers to missing destination '%s'", virtual.getName(), destination));
      return Optional.empty();
    }
    Ip destinationIp = virtualAddress.getAddress();
    if (destinationIp == null) {
      // Cannot match without destination IP (IPv6, so don't warn)
      return Optional.empty();
    }
    Integer destinationPort = virtual.getDestinationPort();
    if (destinationPort == null) {
      // Cannot match without destination port
      _w.redFlag(String.format("Virtual '%s' is missing destination port", virtual.getName()));
      return Optional.empty();
    }
    Ip destinationMask = firstNonNull(virtualAddress.getMask(), Ip.MAX);
    Prefix source = virtual.getSource();
    if (source == null) {
      source = Prefix.ZERO;
    }
    HeaderSpace.Builder headerSpace =
        HeaderSpace.builder()
            .setDstIps(Prefix.create(destinationIp, destinationMask).toIpSpace())
            .setDstPorts(ImmutableList.of(new SubRange(destinationPort, destinationPort)))
            .setSrcIps(source.toIpSpace());
    IpProtocol protocol = virtual.getIpProtocol();
    if (protocol != null) {
      headerSpace.setIpProtocols(ImmutableList.of(protocol));
    }
    AclLineMatchExpr matchCondition = new MatchHeaderSpace(headerSpace.build(), virtual.getName());

    if (virtual.getIpForward()) {
      // stop here if we are forwarding without DNAT
      return Optional.of(new SimpleTransformation(matchCondition, Noop.NOOP_DEST_NAT));
    }

    // Retrieve pool of addresses to which destination IP may be translated
    String poolName = virtual.getPool();
    if (poolName == null) {
      // Cannot continue without action
      _w.redFlag(
          String.format(
              "Cannot install virtual '%s' without action; need either ip-forward, pool, or reject",
              virtual.getName()));
      return Optional.empty();
    }
    Pool pool = _pools.get(poolName);
    if (pool == null) {
      // Cannot translate without pool
      _w.redFlag(
          String.format(
              "Cannot DNAT for virtual '%s' using missing pool: '%s'",
              virtual.getName(), poolName));
      return Optional.empty();
    }

    // TODO: track information needed for SNAT in outgoing transformation
    // https://github.com/batfish/batfish/issues/3243
    return Optional.of(
        new SimpleTransformation(
            matchCondition,
            computeVirtualIncomingPoolTransformation(
                pool, virtual.getTranslateAddress(), virtual.getTranslatePort())));
  }

  private @Nonnull Optional<HeaderSpace> computeVirtualMatchedHeaders(Virtual virtual) {
    // Compute matching headers
    String destination = virtual.getDestination();
    if (destination == null) {
      // Cannot match without destination node
      _w.redFlag(String.format("Virtual '%s' is missing destination", virtual.getName()));
      return Optional.empty();
    }
    VirtualAddress virtualAddress = _virtualAddresses.get(destination);
    if (virtualAddress == null) {
      // Cannot match without destination virtual address
      _w.redFlag(
          String.format(
              "Virtual '%s' refers to missing destination '%s'", virtual.getName(), destination));
      return Optional.empty();
    }
    Ip destinationIp = virtualAddress.getAddress();
    if (destinationIp == null) {
      // Cannot match without destination IP (might be IPv6, so don't warn here)
      return Optional.empty();
    }
    Ip destinationMask = virtualAddress.getMask();
    if (destinationMask == null) {
      destinationMask = Ip.MAX;
    }
    Integer destinationPort = virtual.getDestinationPort();
    if (destinationPort == null) {
      // Cannot match without destination port
      _w.redFlag(String.format("Virtual '%s' is missing destination port", virtual.getName()));
      return Optional.empty();
    }
    Prefix source = virtual.getSource();
    if (source == null) {
      source = Prefix.ZERO;
    }
    HeaderSpace.Builder headerSpace =
        HeaderSpace.builder()
            .setDstIps(Prefix.create(destinationIp, destinationMask).toIpSpace())
            .setDstPorts(ImmutableList.of(new SubRange(destinationPort, destinationPort)))
            .setSrcIps(source.toIpSpace());
    IpProtocol protocol = virtual.getIpProtocol();
    if (protocol != null) {
      headerSpace.setIpProtocols(ImmutableList.of(protocol));
    }
    return Optional.of(headerSpace.build());
  }

  private @Nonnull Optional<SimpleTransformation> computeVirtualOutgoingTransformation(
      Virtual virtual) {
    String snatPoolName = virtual.getSourceAddressTranslationPool();
    if (snatPoolName == null) {
      // No transformation since no source-address-translation occurs
      return Optional.empty();
    }
    SnatPool snatPool = _snatPools.get(snatPoolName);
    if (snatPool == null) {
      // Undefined reference
      return Optional.empty();
    }
    // TODO: Replace FalseExpr.INSTANCE with condition that matches token set by incoming
    // transformation https://github.com/batfish/batfish/issues/3243
    return computeOutgoingSnatPoolTransformation(snatPool)
        .map(step -> new SimpleTransformation(FalseExpr.INSTANCE, step));
  }

  private @Nonnull Set<IpSpace> computeVirtualSnatIps(Virtual virtual) {
    return Optional.ofNullable(virtual.getSourceAddressTranslationPool())
        .map(this::computeSnatPoolIps)
        .orElse(Stream.of())
        .collect(ImmutableSet.toImmutableSet());
  }

  public @Nonnull Map<String, BgpProcess> getBgpProcesses() {
    return _bgpProcesses;
  }

  private @Nonnull Ip getBgpRouterId(BgpProcess proc) {
    Ip processRouterId = proc.getRouterId();
    return processRouterId != null
        ? processRouterId
        : _c.getAllInterfaces().values().stream()
            .map(org.batfish.datamodel.Interface::getAllAddresses)
            .flatMap(Collection::stream)
            .map(InterfaceAddress::getIp)
            .max(Ip::compareTo)
            .orElse(Ip.ZERO);
  }

  @Override
  public String getHostname() {
    return _hostname;
  }

  /** Returns {@code true} iff the source of this configuration included an imish component */
  public boolean getImish() {
    return _imish;
  }

  public @Nonnull Map<String, Interface> getInterfaces() {
    return _interfaces;
  }

  public @Nonnull Map<String, Node> getNodes() {
    return _nodes;
  }

  public @Nonnull Map<String, Pool> getPools() {
    return _pools;
  }

  public @Nonnull Map<String, PrefixList> getPrefixLists() {
    return _prefixLists;
  }

  public @Nonnull Map<String, RouteMap> getRouteMaps() {
    return _routeMaps;
  }

  public @Nonnull Map<String, Self> getSelves() {
    return _selves;
  }

  public @Nonnull Map<String, SnatPool> getSnatPools() {
    return _snatPools;
  }

  public @Nonnull Map<String, Snat> getSnats() {
    return _snats;
  }

  public @Nonnull Map<String, SnatTranslation> getSnatTranslations() {
    return _snatTranslations;
  }

  public @Nonnull Map<String, Trunk> getTrunks() {
    return _trunks;
  }

  private Ip getUpdateSource(BgpNeighbor neighbor, String updateSourceInterface) {
    Ip updateSource = null;
    if (updateSourceInterface != null) {
      org.batfish.datamodel.Interface sourceInterface =
          _c.getDefaultVrf().getInterfaces().get(updateSourceInterface);
      if (sourceInterface != null) {
        InterfaceAddress address = sourceInterface.getAddress();
        if (address != null) {
          Ip sourceIp = address.getIp();
          updateSource = sourceIp;
        } else {
          _w.redFlag(
              "bgp update source interface: '"
                  + updateSourceInterface
                  + "' not assigned an ip address");
        }
      }
    }
    if (updateSource == null) {
      _w.redFlag(
          "Could not determine update source for BGP neighbor: '" + neighbor.getName() + "'");
    }
    return updateSource;
  }

  public @Nonnull Map<String, VirtualAddress> getVirtualAddresses() {
    return _virtualAddresses;
  }

  public @Nonnull Map<String, Virtual> getVirtuals() {
    return _virtuals;
  }

  public @Nonnull Map<String, Vlan> getVlans() {
    return _vlans;
  }

  private void initSnatTransformations() {
    // Note the use of reverseOrder() comparator. This iteration order allows for efficient
    // construction of chained transformations later on.

    // transformations
    ImmutableSortedMap.Builder<String, SimpleTransformation> snatTransformations =
        ImmutableSortedMap.reverseOrder();
    _snats.forEach(
        (snatName, snat) ->
            computeSnatTransformation(snat)
                .ifPresent(transformation -> snatTransformations.put(snatName, transformation)));
    _snatTransformations = snatTransformations.build();

    // additional ARP IPs
    _snatAdditionalArpIps =
        toImmutableMap(
            _snats,
            Entry::getKey,
            snatAdditionalArpIpsEntry ->
                computeSnatAdditionalArpIps(snatAdditionalArpIpsEntry.getValue())
                    .collect(ImmutableSet.toImmutableSet()));
  }

  private void initVirtualMatchedHeaders() {
    // incoming transformations
    ImmutableSortedMap.Builder<String, HeaderSpace> virtualMatchedHeaders =
        ImmutableSortedMap.naturalOrder();
    _virtuals.forEach(
        (virtualName, virtual) ->
            computeVirtualMatchedHeaders(virtual)
                .ifPresent(
                    matchedHeaders -> virtualMatchedHeaders.put(virtualName, matchedHeaders)));
    _virtualMatchedHeaders = virtualMatchedHeaders.build();
  }

  private void initVirtualTransformations() {
    // Note the use of reverseOrder() comparator. This iteration order allows for efficient
    // construction of chained transformations later on.

    // incoming transformations
    ImmutableSortedMap.Builder<String, SimpleTransformation> virtualIncomingTransformations =
        ImmutableSortedMap.reverseOrder();
    _virtuals.forEach(
        (virtualName, virtual) ->
            computeVirtualIncomingTransformation(virtual)
                .ifPresent(
                    transformation ->
                        virtualIncomingTransformations.put(virtualName, transformation)));
    _virtualIncomingTransformations = virtualIncomingTransformations.build();
    _virtualAdditionalDnatArpIps =
        toImmutableMap(_virtuals, Entry::getKey, e -> computeVirtualDnatIps(e.getValue()));

    // outgoing transformations
    ImmutableSortedMap.Builder<String, SimpleTransformation> virtualOutgoingTransformations =
        ImmutableSortedMap.reverseOrder();
    _virtuals.forEach(
        (virtualName, virtual) ->
            computeVirtualOutgoingTransformation(virtual)
                .ifPresent(
                    transformation ->
                        virtualOutgoingTransformations.put(virtualName, transformation)));
    _virtualOutgoingTransformations = virtualOutgoingTransformations.build();
    _virtualAdditionalSnatArpIps =
        toImmutableMap(_virtuals, Entry::getKey, e -> computeVirtualSnatIps(e.getValue()));
  }

  private void markStructures() {
    markConcreteStructure(
        F5BigipStructureType.BGP_NEIGHBOR, F5BigipStructureUsage.BGP_NEIGHBOR_SELF_REFERENCE);
    markConcreteStructure(
        F5BigipStructureType.BGP_PROCESS, F5BigipStructureUsage.BGP_PROCESS_SELF_REFERENCE);
    markConcreteStructure(
        F5BigipStructureType.INTERFACE, F5BigipStructureUsage.INTERFACE_SELF_REFERENCE);
    markAbstractStructure(
        F5BigipStructureType.MONITOR,
        F5BigipStructureUsage.POOL_MONITOR,
        ImmutableList.of(F5BigipStructureType.MONITOR_HTTP, F5BigipStructureType.MONITOR_HTTPS));
    markConcreteStructure(
        F5BigipStructureType.MONITOR_HTTP, F5BigipStructureUsage.MONITOR_HTTP_DEFAULTS_FROM);
    markConcreteStructure(
        F5BigipStructureType.MONITOR_HTTPS, F5BigipStructureUsage.MONITOR_HTTPS_DEFAULTS_FROM);
    markConcreteStructure(F5BigipStructureType.NODE, F5BigipStructureUsage.POOL_MEMBER);
    markAbstractStructure(
        F5BigipStructureType.PERSISTENCE,
        F5BigipStructureUsage.VIRTUAL_PERSIST_PERSISTENCE,
        ImmutableList.of(
            F5BigipStructureType.PERSISTENCE_SOURCE_ADDR, F5BigipStructureType.PERSISTENCE_SSL));
    markConcreteStructure(
        F5BigipStructureType.PERSISTENCE_SOURCE_ADDR,
        F5BigipStructureUsage.PERSISTENCE_SOURCE_ADDR_DEFAULTS_FROM);
    markConcreteStructure(
        F5BigipStructureType.PERSISTENCE_SSL, F5BigipStructureUsage.PERSISTENCE_SSL_DEFAULTS_FROM);
    markConcreteStructure(F5BigipStructureType.POOL, F5BigipStructureUsage.VIRTUAL_POOL);
    markConcreteStructure(
        F5BigipStructureType.PREFIX_LIST,
        F5BigipStructureUsage.ROUTE_MAP_MATCH_IPV4_ADDRESS_PREFIX_LIST);
    markAbstractStructure(
        F5BigipStructureType.PROFILE,
        F5BigipStructureUsage.VIRTUAL_PROFILE,
        ImmutableList.of(
            F5BigipStructureType.PROFILE_CLIENT_SSL,
            F5BigipStructureType.PROFILE_HTTP,
            F5BigipStructureType.PROFILE_ONE_CONNECT,
            F5BigipStructureType.PROFILE_OCSP_STAPLING_PARAMS,
            F5BigipStructureType.PROFILE_SERVER_SSL,
            F5BigipStructureType.PROFILE_TCP));
    markConcreteStructure(
        F5BigipStructureType.PROFILE_CLIENT_SSL,
        F5BigipStructureUsage.PROFILE_CLIENT_SSL_DEFAULTS_FROM);
    markConcreteStructure(
        F5BigipStructureType.PROFILE_HTTP, F5BigipStructureUsage.PROFILE_HTTP_DEFAULTS_FROM);
    markConcreteStructure(
        F5BigipStructureType.PROFILE_ONE_CONNECT,
        F5BigipStructureUsage.PROFILE_ONE_CONNECT_DEFAULTS_FROM);
    markConcreteStructure(
        F5BigipStructureType.PROFILE_OCSP_STAPLING_PARAMS,
        F5BigipStructureUsage.PROFILE_OCSP_STAPLING_PARAMS_DEFAULTS_FROM);
    markConcreteStructure(
        F5BigipStructureType.PROFILE_SERVER_SSL,
        F5BigipStructureUsage.MONITOR_HTTPS_SSL_PROFILE,
        F5BigipStructureUsage.PROFILE_SERVER_SSL_DEFAULTS_FROM);
    markConcreteStructure(
        F5BigipStructureType.PROFILE_TCP, F5BigipStructureUsage.PROFILE_TCP_DEFAULTS_FROM);
    markConcreteStructure(
        F5BigipStructureType.ROUTE_MAP,
        F5BigipStructureUsage.BGP_ADDRESS_FAMILY_REDISTRIBUTE_KERNEL_ROUTE_MAP,
        F5BigipStructureUsage.BGP_NEIGHBOR_IPV4_ROUTE_MAP_OUT,
        F5BigipStructureUsage.BGP_NEIGHBOR_IPV6_ROUTE_MAP_OUT);
    markConcreteStructure(F5BigipStructureType.RULE, F5BigipStructureUsage.VIRTUAL_RULES_RULE);
    markConcreteStructure(F5BigipStructureType.SELF, F5BigipStructureUsage.SELF_SELF_REFERENCE);
    markConcreteStructure(F5BigipStructureType.SNAT, F5BigipStructureUsage.SNAT_SELF_REFERENCE);
    markConcreteStructure(
        F5BigipStructureType.SNAT_TRANSLATION, F5BigipStructureUsage.SNATPOOL_MEMBERS_MEMBER);
    markConcreteStructure(
        F5BigipStructureType.SNATPOOL,
        F5BigipStructureUsage.SNAT_SNATPOOL,
        F5BigipStructureUsage.VIRTUAL_SOURCE_ADDRESS_TRANSLATION_POOL);
    markConcreteStructure(
        F5BigipStructureType.VIRTUAL, F5BigipStructureUsage.VIRTUAL_SELF_REFERENCE);
    markConcreteStructure(
        F5BigipStructureType.VIRTUAL_ADDRESS, F5BigipStructureUsage.VIRTUAL_DESTINATION);
    markConcreteStructure(
        F5BigipStructureType.VLAN,
        F5BigipStructureUsage.BGP_NEIGHBOR_UPDATE_SOURCE,
        F5BigipStructureUsage.SELF_VLAN,
        F5BigipStructureUsage.SNAT_VLANS_VLAN,
        F5BigipStructureUsage.VIRTUAL_VLANS_VLAN);
    markAbstractStructure(
        F5BigipStructureType.VLAN_MEMBER_INTERFACE,
        F5BigipStructureUsage.VLAN_INTERFACE,
        ImmutableList.of(F5BigipStructureType.INTERFACE, F5BigipStructureType.TRUNK));
  }

  private void processSelf(Self self) {
    // Add addresses to appropriate VLAN interfaces.
    String vlanName = self.getVlan();
    if (vlanName == null) {
      return;
    }
    org.batfish.datamodel.Interface vlanIface = _c.getAllInterfaces().get(vlanName);
    if (vlanIface == null) {
      return;
    }
    InterfaceAddress address = self.getAddress();
    if (address == null) {
      // IPv6
      return;
    }
    vlanIface.setAddress(address);
    vlanIface.setAllAddresses(ImmutableSortedSet.of(address));
  }

  private void processVlanSettings(Vlan vlan) {
    // Configure interface switchport parameters.
    Integer tag = vlan.getTag();
    if (tag == null) {
      return;
    }
    vlan.getInterfaces().keySet().stream()
        .map(ifaceName -> _c.getAllInterfaces().get(ifaceName))
        .filter(notNull())
        .forEach(
            iface -> {
              iface.setSwitchport(true);
              iface.setSwitchportMode(SwitchportMode.TRUNK);
              // TODO: something else for configs with no concept of native VLAN
              iface.setNativeVlan(null);
              iface.setAllowedVlans(iface.getAllowedVlans().union(IntegerSpace.of(tag)));
            });
  }

  @Override
  public void setHostname(String hostname) {
    _hostname = hostname;
  }

  public void setImish(boolean imish) {
    _imish = imish;
  }

  @Override
  public void setVendor(ConfigurationFormat format) {
    _format = format;
  }

  private @Nonnull List<Statement> toActions(RouteMapEntry entry) {
    ImmutableList.Builder<Statement> builder = ImmutableList.builder();
    entry.getSets().flatMap(set -> set.toStatements(_c, this, _w)).forEach(builder::add);
    return builder.add(toStatement(entry.getAction())).build();
  }

  private @Nonnull org.batfish.datamodel.BgpProcess toBgpProcess(BgpProcess proc) {
    org.batfish.datamodel.BgpProcess newProc = new org.batfish.datamodel.BgpProcess();
    newProc.setRouterId(getBgpRouterId(proc));

    // TODO: verify correct method of determining whether two AS-paths are equivalent
    newProc.setMultipathEquivalentAsPathMatchMode(MultipathEquivalentAsPathMatchMode.EXACT_PATH);

    /*
     * Create common BGP export policy. This policy encompasses:
     * - redistribution from other protocols
     */
    RoutingPolicy.Builder bgpCommonExportPolicy =
        RoutingPolicy.builder()
            .setOwner(_c)
            .setName(computeBgpCommonExportPolicyName(proc.getName()));
    // The body of the export policy is a huge disjunction over many reasons routes may be exported.
    Disjunction routesShouldBeExported = new Disjunction();
    bgpCommonExportPolicy.addStatement(
        new If(
            routesShouldBeExported,
            ImmutableList.of(Statements.ReturnTrue.toStaticStatement()),
            ImmutableList.of()));
    // This list of reasons to export a route will be built up over the remainder of this function.
    List<BooleanExpr> exportConditions = routesShouldBeExported.getDisjuncts();

    // Finally, the export policy ends with returning false: do not export unmatched routes.
    bgpCommonExportPolicy.addStatement(Statements.ReturnFalse.toStaticStatement()).build();

    // Export kernel routes that should be redistributed.
    BgpRedistributionPolicy redistributeProtocolPolicy =
        proc.getIpv4AddressFamily().getRedistributionPolicies().get(F5BigipRoutingProtocol.KERNEL);
    if (redistributeProtocolPolicy != null) {
      BooleanExpr weInterior = BooleanExprs.TRUE;
      Conjunction exportProtocolConditions = new Conjunction();
      exportProtocolConditions.setComment("Redistribute kernel routes into BGP");
      exportProtocolConditions.getConjuncts().add(new MatchProtocol(RoutingProtocol.KERNEL));
      String mapName = redistributeProtocolPolicy.getRouteMap();
      if (mapName != null) {
        RouteMap redistributeProtocolRouteMap = _routeMaps.get(mapName);
        if (redistributeProtocolRouteMap != null) {
          weInterior = new CallExpr(mapName);
        }
      }
      BooleanExpr we = bgpRedistributeWithEnvironmentExpr(weInterior, OriginType.INCOMPLETE);
      exportProtocolConditions.getConjuncts().add(we);
      exportConditions.add(exportProtocolConditions);
    }

    // Export BGP and IBGP routes.
    exportConditions.add(new MatchProtocol(RoutingProtocol.BGP));
    exportConditions.add(new MatchProtocol(RoutingProtocol.IBGP));

    proc.getNeighbors().values().stream()
        .filter(neighbor -> neighbor.getAddress() != null) // must be IPv4 peer
        .forEach(neighbor -> addActivePeer(neighbor, proc, newProc));
    return newProc;
  }

  private @Nonnull BooleanExpr toGuard(RouteMapEntry entry) {
    return new Conjunction(
        entry
            .getMatches()
            .map(match -> match.toBooleanExpr(_c, this, _w))
            .collect(ImmutableList.toImmutableList()));
  }

  private @Nonnull org.batfish.datamodel.Interface toInterface(Interface iface) {
    org.batfish.datamodel.Interface newIface =
        new org.batfish.datamodel.Interface(iface.getName(), _c);
    Double speed = iface.getSpeed();
    newIface.setSpeed(speed);
    newIface.setBandwidth(firstNonNull(iface.getBandwidth(), speed, Interface.DEFAULT_BANDWIDTH));
    // Assume all interfaces are in default VRF for now
    newIface.setVrf(_c.getDefaultVrf());
    return newIface;
  }

  private org.batfish.datamodel.Interface toInterface(Trunk trunk) {
    org.batfish.datamodel.Interface newIface =
        new org.batfish.datamodel.Interface(trunk.getName(), _c, InterfaceType.AGGREGATED);
    newIface.setDependencies(
        trunk.getInterfaces().stream()
            .filter(_interfaces::containsKey)
            .map(member -> new Dependency(member, DependencyType.AGGREGATE))
            .collect(ImmutableSet.toImmutableSet()));
    // Assume all interfaces are in default VRF for now
    newIface.setVrf(_c.getDefaultVrf());
    return newIface;
  }

  private @Nonnull org.batfish.datamodel.Interface toInterface(Vlan vlan) {
    org.batfish.datamodel.Interface newIface =
        new org.batfish.datamodel.Interface(vlan.getName(), _c, InterfaceType.VLAN);
    // TODO: Possibly add dependencies on ports allowing this VLAN
    newIface.setVlan(vlan.getTag());
    newIface.setBandwidth(Interface.DEFAULT_BANDWIDTH);
    newIface.setVrf(_c.getDefaultVrf());
    return newIface;
  }

  private @Nonnull IpAccessListLine toIpAccessListLine(
      String virtualName, HeaderSpace matchedHeaders, boolean reject) {
    return IpAccessListLine.builder()
        .setMatchCondition(new MatchHeaderSpace(matchedHeaders))
        .setAction(reject ? LineAction.DENY : LineAction.PERMIT)
        .setName(virtualName)
        .build();
  }

  /**
   * Converts {@code prefixList} to {@link Route6FilterList}. If {@code prefixList} contains IPv4
   * information, returns {@code null}.
   */
  private @Nullable Route6FilterList toRoute6FilterList(PrefixList prefixList) {
    Collection<PrefixListEntry> entries = prefixList.getEntries().values();
    if (entries.stream().map(PrefixListEntry::getPrefix).anyMatch(Objects::nonNull)) {
      return null;
    }
    String name = prefixList.getName();
    Route6FilterList output = new Route6FilterList(name);
    entries.stream()
        .map(entry -> entry.toRoute6FilterLine(_w, name))
        .filter(Objects::nonNull)
        .forEach(output::addLine);
    return output;
  }

  /**
   * Converts {@code prefixList} to {@link RouteFilterList}. If {@code prefixList} contains IPv6
   * information, returns {@code null}.
   */
  private @Nullable RouteFilterList toRouteFilterList(PrefixList prefixList) {
    Collection<PrefixListEntry> entries = prefixList.getEntries().values();
    if (entries.stream().map(PrefixListEntry::getPrefix6).anyMatch(Objects::nonNull)) {
      return null;
    }
    String name = prefixList.getName();
    RouteFilterList output = new RouteFilterList(name);
    entries.stream()
        .map(entry -> entry.toRouteFilterLine(_w, name))
        .filter(Objects::nonNull)
        .forEach(output::addLine);
    return output;
  }

  private @Nonnull RoutingPolicy toRoutingPolicy(RouteMap routeMap) {
    RoutingPolicy.Builder builder =
        RoutingPolicy.builder().setName(routeMap.getName()).setOwner(_c);
    // Warn about entries missing an action.
    routeMap.getEntries().values().stream()
        .filter(entry -> entry.getAction() == null)
        .forEach(
            entry ->
                _w.redFlag(
                    String.format(
                        "route-map: '%s' entry '%d' has no action",
                        routeMap.getName(), entry.getNum())));
    routeMap.getEntries().values().stream()
        .filter(entry -> entry.getAction() != null)
        .map(entry -> toRoutingPolicyStatement(entry))
        .forEach(builder::addStatement);
    return builder.addStatement(Statements.ReturnFalse.toStaticStatement()).build();
  }

  private @Nonnull Statement toRoutingPolicyStatement(RouteMapEntry entry) {
    return new If(toGuard(entry), toActions(entry));
  }

  private @Nonnull Statement toStatement(LineAction action) {
    switch (action) {
      case PERMIT:
        return Statements.ReturnTrue.toStaticStatement();
      case DENY:
        return Statements.ReturnFalse.toStaticStatement();
      default:
        throw new IllegalArgumentException(String.format("Invalid action: %s", action));
    }
  }

  private @Nonnull Configuration toVendorIndependentConfiguration() {
    _c = new Configuration(_hostname, _format);

    // store vendor-specific information
    _c.getVendorFamily()
        .setF5Bigip(
            F5BigipFamily.builder()
                .setPools(_pools)
                .setVirtuals(_virtuals)
                .setVirtualAddresses(_virtualAddresses)
                .build());

    // TODO: alter as behavior fleshed out
    _c.setDefaultCrossZoneAction(LineAction.PERMIT);
    _c.setDefaultInboundAction(LineAction.PERMIT);

    // Add default VRF
    _c.getVrfs().computeIfAbsent(DEFAULT_VRF_NAME, Vrf::new);

    // Add interfaces
    _interfaces.forEach(
        (name, iface) -> {
          org.batfish.datamodel.Interface newIface = toInterface(iface);
          _c.getAllInterfaces().put(name, newIface);
          // Assume all interfaces are in default VRF for now
          _c.getDefaultVrf().getInterfaces().put(name, newIface);
        });

    // Add trunks
    _trunks.forEach(
        (name, trunk) -> {
          org.batfish.datamodel.Interface newIface = toInterface(trunk);
          _c.getAllInterfaces().put(name, newIface);
          // Assume all interfaces are in default VRF for now
          _c.getDefaultVrf().getInterfaces().put(name, newIface);
        });

    // Add VLAN interfaces
    _vlans.forEach(
        (name, vlan) -> {
          org.batfish.datamodel.Interface newIface = toInterface(vlan);
          _c.getAllInterfaces().put(name, newIface);
          // Assume all interfaces are in default VRF for now
          _c.getDefaultVrf().getInterfaces().put(name, newIface);
        });
    // Process vlans:
    _vlans.values().forEach(this::processVlanSettings);

    // Process selves:
    _selves.values().forEach(this::processSelf);

    // Convert valid IPv4 prefix-lists to RouteFilterLists
    _prefixLists.forEach(
        (name, prefixList) -> {
          RouteFilterList converted = toRouteFilterList(prefixList);
          if (converted != null) {
            _c.getRouteFilterLists().put(name, converted);
          }
        });

    // Convert valid IPv6 prefix-lists to Route6FilterLists
    _prefixLists.forEach(
        (name, prefixList) -> {
          Route6FilterList converted = toRoute6FilterList(prefixList);
          if (converted != null) {
            _c.getRoute6FilterLists().put(name, converted);
          }
        });

    // Warn about invalid prefix-lists
    _prefixLists.values().forEach(this::warnInvalidPrefixList);

    // Convert route-maps to RoutingPolicies
    _routeMaps.forEach(
        (name, routeMap) -> _c.getRoutingPolicies().put(name, toRoutingPolicy(routeMap)));

    if (!_bgpProcesses.isEmpty()) {
      BgpProcess proc =
          ImmutableSortedSet.copyOf(
                  Comparator.comparing(BgpProcess::getName), _bgpProcesses.values())
              .first();
      if (_bgpProcesses.size() > 1) {
        _w.redFlag(
            String.format(
                "Multiple BGP processes not supported. Only using first process alphabetically: '%s'",
                proc.getName()));
      }
      _c.getDefaultVrf().setBgpProcess(toBgpProcess(proc));
    }

    // Add kernel routes for each virtual-address if applicable
    _c.getDefaultVrf()
        .setKernelRoutes(
            _virtualAddresses.values().stream()
                .map(this::tryAddKernelRoute)
                .filter(Optional::isPresent)
                .map(Optional::get)
                .collect(ImmutableSortedSet.toImmutableSortedSet(Comparator.naturalOrder())));

    // Create interface filters
    initVirtualMatchedHeaders();
    initInterfaceIncomingFilterLines();
    _vlans.keySet().stream().map(_c.getAllInterfaces()::get).forEach(this::addIncomingFilter);

    // Create NAT transformation rules
    initSnatTransformations();
    initVirtualTransformations();
    _vlans.keySet().stream().map(_c.getAllInterfaces()::get).forEach(this::addNatRules);

    markStructures();

    return _c;
  }

  @Override
  public @Nonnull List<Configuration> toVendorIndependentConfigurations()
      throws VendorConversionException {
    return ImmutableList.of(toVendorIndependentConfiguration());
  }

  private @Nonnull Optional<KernelRoute> tryAddKernelRoute(VirtualAddress virtualAddress) {
    if (virtualAddress.getRouteAdvertisementMode() == RouteAdvertisementMode.DISABLED
        || virtualAddress.getAddress() == null
        || virtualAddress.getMask() == null) {
      return Optional.empty();
    }
    return Optional.of(
        new KernelRoute(Prefix.create(virtualAddress.getAddress(), virtualAddress.getMask())));
  }

  private void warnInvalidPrefixList(PrefixList prefixList) {
    if (prefixList.getEntries().values().stream()
        .anyMatch(entry -> entry.getPrefix() != null && entry.getPrefix6() != null)) {
      _w.redFlag(
          String.format(
              "prefix-list '%s' is invalid since it contains both IPv4 and IPv6 information",
              prefixList.getName()));
    }
  }
}<|MERGE_RESOLUTION|>--- conflicted
+++ resolved
@@ -145,12 +145,9 @@
   private transient Configuration _c;
   private ConfigurationFormat _format;
   private String _hostname;
-<<<<<<< HEAD
+  private boolean _imish;
   private transient Map<String, ImmutableList.Builder<IpAccessListLine>>
       _interfaceIncomingFilterLines;
-=======
-  private boolean _imish;
->>>>>>> 51f9abc6
   private final @Nonnull Map<String, Interface> _interfaces;
   private final @Nonnull Map<String, Node> _nodes;
   private final @Nonnull Map<String, Pool> _pools;
