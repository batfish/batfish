package org.batfish.representation.fortios;

import com.google.common.annotations.VisibleForTesting;
import com.google.common.collect.Range;
import java.io.Serializable;
import java.util.Map;
import java.util.Objects;
import java.util.Optional;
import java.util.stream.Stream;
import javax.annotation.Nonnull;
import javax.annotation.Nullable;
import org.batfish.datamodel.HeaderSpace;
import org.batfish.datamodel.IntegerSpace;
import org.batfish.datamodel.IpProtocol;
import org.batfish.datamodel.IpRange;

/** FortiOS datamodel component containing firewall service configuration */
<<<<<<< HEAD
public final class Service implements Serializable, ServiceGroupMember {
=======
public final class Service extends ServiceGroupMember implements Serializable {
>>>>>>> 182ad677

  public static final Protocol DEFAULT_PROTOCOL = Protocol.TCP_UDP_SCTP;
  public static final int DEFAULT_PROTOCOL_NUMBER = 0;
  public static final IntegerSpace DEFAULT_SOURCE_PORT_RANGE =
      IntegerSpace.of(Range.closed(1, 65535));

  public enum Protocol {
    TCP_UDP_SCTP,
    ICMP,
    ICMP6,
    IP,
  }

  @Override
  @Nonnull
  public String getName() {
    return _name;
  }

  @Override
  public BatfishUUID getBatfishUUID() {
    return _uuid;
  }

  @Override
  public void setName(String name) {
    _name = name;
  }

  @VisibleForTesting
  @Nullable
  public Protocol getProtocol() {
    return _protocol;
  }

  @Nonnull
  public Protocol getProtocolEffective() {
    if (_protocol == null) {
      return DEFAULT_PROTOCOL;
    }
    return _protocol;
  }

  @Override
  @Nullable
  public Integer getIcmpCode() {
    return _icmpCode;
  }

  @Nullable
  public Integer getIcmpType() {
    return _icmpType;
  }

  @Nullable
  public IpRange getIpRange() {
    return _ipRange;
  }

  @VisibleForTesting
  @Nullable
  public Integer getProtocolNumber() {
    return _protocolNumber;
  }

  public int getProtocolNumberEffective() {
    return _protocolNumber == null ? DEFAULT_PROTOCOL_NUMBER : _protocolNumber;
  }

  @Nullable
  public IntegerSpace getTcpPortRangeDst() {
    return _tcpPortRangeDst;
  }

  @VisibleForTesting
  @Nullable
  public IntegerSpace getTcpPortRangeSrc() {
    return _tcpPortRangeSrc;
  }

  @Nullable
  public IntegerSpace getTcpPortRangeSrcEffective() {
    return _tcpPortRangeSrc == null ? DEFAULT_SOURCE_PORT_RANGE : _tcpPortRangeSrc;
  }

  @Nullable
  public IntegerSpace getUdpPortRangeDst() {
    return _udpPortRangeDst;
  }

  @VisibleForTesting
  @Nullable
  public IntegerSpace getUdpPortRangeSrc() {
    return _udpPortRangeSrc;
  }

  @Nullable
  public IntegerSpace getUdpPortRangeSrcEffective() {
    return _udpPortRangeSrc == null ? DEFAULT_SOURCE_PORT_RANGE : _udpPortRangeSrc;
  }

  @Nullable
  public IntegerSpace getSctpPortRangeDst() {
    return _sctpPortRangeDst;
  }

  @VisibleForTesting
  @Nullable
  public IntegerSpace getSctpPortRangeSrc() {
    return _sctpPortRangeSrc;
  }

  @Nullable
  public IntegerSpace getSctpPortRangeSrcEffective() {
    return _sctpPortRangeSrc == null ? DEFAULT_SOURCE_PORT_RANGE : _sctpPortRangeSrc;
  }

  public void setProtocol(Protocol protocol) {
    // If effective protocol changes, need to clear protocol-specified fields
    if (protocol != getProtocolEffective()) {
      _icmpCode = null;
      _icmpType = null;
      _protocolNumber = null;
      _tcpPortRangeDst = null;
      _tcpPortRangeSrc = null;
      _udpPortRangeDst = null;
      _udpPortRangeSrc = null;
      _sctpPortRangeDst = null;
      _sctpPortRangeSrc = null;
    }
    _protocol = protocol;
  }

  public void setProtocolNumber(int protocolNumber) {
    _protocolNumber = protocolNumber;
  }

<<<<<<< HEAD
  @Override
  public void setComment(String comment) {
    _comment = comment;
  }

=======
>>>>>>> 182ad677
  public void setIcmpCode(int icmpCode) {
    _icmpCode = icmpCode;
  }

  public void setIcmpType(@Nullable Integer icmpType) {
    _icmpType = icmpType;
    if (_icmpType == null) { // When ICMP type is cleared, it also clears ICMP code
      _icmpCode = null;
    }
  }

  public void setIpRange(IpRange ipRange) {
    _ipRange = ipRange;
  }

  public void setTcpPortRangeDst(@Nullable IntegerSpace tcpPortRange) {
    _tcpPortRangeDst = tcpPortRange;
  }

  public void setTcpPortRangeSrc(@Nullable IntegerSpace tcpPortRange) {
    _tcpPortRangeSrc = tcpPortRange;
  }

  public void setUdpPortRangeDst(@Nullable IntegerSpace udpPortRange) {
    _udpPortRangeDst = udpPortRange;
  }

  public void setUdpPortRangeSrc(@Nullable IntegerSpace udpPortRange) {
    _udpPortRangeSrc = udpPortRange;
  }

  public void setSctpPortRangeDst(@Nullable IntegerSpace sctpPortRange) {
    _sctpPortRangeDst = sctpPortRange;
  }

  public void setSctpPortRangeSrc(@Nullable IntegerSpace sctpPortRange) {
    _sctpPortRangeSrc = sctpPortRange;
  }

  public Service(String name, BatfishUUID uuid) {
    _name = name;
    _uuid = uuid;
  }

  @Nonnull private String _name;
  @Nonnull private final BatfishUUID _uuid;
  @Nullable private Protocol _protocol;
  @Nullable private Integer _protocolNumber;
  @Nullable private Integer _icmpCode;
  @Nullable private Integer _icmpType;
  @Nullable private IpRange _ipRange;
  @Nullable private IntegerSpace _tcpPortRangeDst;
  @Nullable private IntegerSpace _tcpPortRangeSrc;
  @Nullable private IntegerSpace _udpPortRangeDst;
  @Nullable private IntegerSpace _udpPortRangeSrc;
  @Nullable private IntegerSpace _sctpPortRangeDst;
  @Nullable private IntegerSpace _sctpPortRangeSrc;

  @Override
  @Nonnull
<<<<<<< HEAD
  public Stream<HeaderSpace> toHeaderSpaces(Map<String, ServiceGroupMember> serviceGroupMembers) {
=======
  public Stream<HeaderSpace> toHeaderSpaces() {
>>>>>>> 182ad677
    switch (getProtocolEffective()) {
      case TCP_UDP_SCTP:
        return Stream.of(
                buildHeaderSpaceWithPorts(
                    IpProtocol.TCP, getTcpPortRangeSrcEffective(), getTcpPortRangeDst()),
                buildHeaderSpaceWithPorts(
                    IpProtocol.UDP, getUdpPortRangeSrcEffective(), getUdpPortRangeDst()),
                buildHeaderSpaceWithPorts(
                    IpProtocol.SCTP, getSctpPortRangeSrcEffective(), getSctpPortRangeDst()))
            .filter(Objects::nonNull);
      case ICMP:
        return Stream.of(buildIcmpHeaderSpace(IpProtocol.ICMP, getIcmpCode(), getIcmpType()));
      case ICMP6:
        return Stream.of(buildIcmpHeaderSpace(IpProtocol.IPV6_ICMP, getIcmpCode(), getIcmpType()));
      case IP:
        // Note that tcp/udp/sctp/icmp fields can't be configured for protocol IP, even if the
        // protocol number specifies one of those protocols
        int protocolNumber = getProtocolNumberEffective();
        HeaderSpace.Builder hs = HeaderSpace.builder();
        // Protocol number 0 indicates all protocols.
        // TODO Figure out how one would define a service to specify protocol 0 (HOPOPT)
        return Stream.of(
            protocolNumber == 0
                ? hs.build()
                : hs.setIpProtocols(IpProtocol.fromNumber(protocolNumber)).build());
      default:
        throw new UnsupportedOperationException(
            String.format("Unrecognized service protocol %s", getProtocolEffective()));
    }
  }

  /** Returns a {@link HeaderSpace} with the given ports, or null if {@code dstPorts} are null */
  private static @Nullable HeaderSpace buildHeaderSpaceWithPorts(
      @Nonnull IpProtocol protocol,
      @Nullable IntegerSpace srcPorts,
      @Nullable IntegerSpace dstPorts) {
    if (dstPorts == null) {
      return null;
    }
    HeaderSpace.Builder headerSpace =
        HeaderSpace.builder().setIpProtocols(protocol).setDstPorts(dstPorts.getSubRanges());
    Optional.ofNullable(srcPorts).ifPresent(src -> headerSpace.setSrcPorts(src.getSubRanges()));
    return headerSpace.build();
  }

  private static HeaderSpace buildIcmpHeaderSpace(
      IpProtocol icmpProtocol, @Nullable Integer icmpCode, @Nullable Integer icmpType) {
    HeaderSpace.Builder headerSpace = HeaderSpace.builder().setIpProtocols(icmpProtocol);
    Optional.ofNullable(icmpCode).ifPresent(headerSpace::setIcmpCodes);
    Optional.ofNullable(icmpType).ifPresent(headerSpace::setIcmpTypes);
    return headerSpace.build();
  }
}<|MERGE_RESOLUTION|>--- conflicted
+++ resolved
@@ -15,11 +15,7 @@
 import org.batfish.datamodel.IpRange;
 
 /** FortiOS datamodel component containing firewall service configuration */
-<<<<<<< HEAD
-public final class Service implements Serializable, ServiceGroupMember {
-=======
 public final class Service extends ServiceGroupMember implements Serializable {
->>>>>>> 182ad677
 
   public static final Protocol DEFAULT_PROTOCOL = Protocol.TCP_UDP_SCTP;
   public static final int DEFAULT_PROTOCOL_NUMBER = 0;
@@ -63,7 +59,6 @@
     return _protocol;
   }
 
-  @Override
   @Nullable
   public Integer getIcmpCode() {
     return _icmpCode;
@@ -157,14 +152,6 @@
     _protocolNumber = protocolNumber;
   }
 
-<<<<<<< HEAD
-  @Override
-  public void setComment(String comment) {
-    _comment = comment;
-  }
-
-=======
->>>>>>> 182ad677
   public void setIcmpCode(int icmpCode) {
     _icmpCode = icmpCode;
   }
@@ -225,11 +212,7 @@
 
   @Override
   @Nonnull
-<<<<<<< HEAD
   public Stream<HeaderSpace> toHeaderSpaces(Map<String, ServiceGroupMember> serviceGroupMembers) {
-=======
-  public Stream<HeaderSpace> toHeaderSpaces() {
->>>>>>> 182ad677
     switch (getProtocolEffective()) {
       case TCP_UDP_SCTP:
         return Stream.of(
