--- conflicted
+++ resolved
@@ -14,11 +14,7 @@
 import org.batfish.datamodel.IpRange;
 
 /** FortiOS datamodel component containing firewall service configuration */
-<<<<<<< HEAD
-public final class Service implements Serializable, ServiceGroupMember {
-=======
 public final class Service extends ServiceGroupMember implements Serializable {
->>>>>>> 182ad677
 
   public static final Protocol DEFAULT_PROTOCOL = Protocol.TCP_UDP_SCTP;
   public static final int DEFAULT_PROTOCOL_NUMBER = 0;
@@ -62,7 +58,6 @@
     return _protocol;
   }
 
-  @Override
   @Nullable
   public Integer getIcmpCode() {
     return _icmpCode;
@@ -156,14 +151,6 @@
     _protocolNumber = protocolNumber;
   }
 
-<<<<<<< HEAD
-  @Override
-  public void setComment(String comment) {
-    _comment = comment;
-  }
-
-=======
->>>>>>> 182ad677
   public void setIcmpCode(int icmpCode) {
     _icmpCode = icmpCode;
   }
